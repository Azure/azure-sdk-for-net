﻿// Copyright (c) Microsoft Corporation. All rights reserved.
// Licensed under the MIT License.

using Azure.Core;
using Azure.Core.Pipeline;
using Microsoft.Identity.Client;
using System;
using System.Threading;
using System.Threading.Tasks;

namespace Azure.Identity
{
    /// <summary>
    /// A <see cref="TokenCredential"/> implementation which launches the system default browser to interactively authenticate a user, and obtain an access token.
    /// The browser will only be launched to authenticate the user once, then will silently acquire access tokens through the users refresh token as long as it's valid.
    /// </summary>
    public class InteractiveBrowserCredential : TokenCredential
    {
        internal string ClientId { get; }
        internal MsalPublicClient Client {get;}
        internal CredentialPipeline Pipeline { get; }
        internal bool DisableAutomaticAuthentication { get; }
        internal AuthenticationRecord Record { get; private set; }

        private const string AuthenticationRequiredMessage = "Interactive authentication is needed to acquire token. Call Authenticate to interactively authenticate.";
        private const string NoDefaultScopeMessage = "Authenticating in this environment requires specifying a TokenRequestContext.";

        /// <summary>
        /// Creates a new <see cref="InteractiveBrowserCredential"/> with the specified options, which will authenticate users.
        /// </summary>
        public InteractiveBrowserCredential()
            : this(null, Constants.DeveloperSignOnClientId, null, null)
        {

        }

        /// <summary>
        /// Creates a new <see cref="InteractiveBrowserCredential"/> with the specified options, which will authenticate users with the specified application.
        /// </summary>
        /// <param name="options">The client options for the newly created <see cref="InteractiveBrowserCredential"/>.</param>
        public InteractiveBrowserCredential(InteractiveBrowserCredentialOptions options)
            : this(options?.TenantId, options?.ClientId ?? Constants.DeveloperSignOnClientId, options, null)
        {
            DisableAutomaticAuthentication = options?.DisableAutomaticAuthentication ?? false;
            Record = options?.AuthenticationRecord;
        }

        /// <summary>
        /// Creates a new <see cref="InteractiveBrowserCredential"/> with the specified options, which will authenticate users with the specified application.
        /// </summary>
        /// <param name="clientId">The client id of the application to which the users will authenticate</param>
        public InteractiveBrowserCredential(string clientId)
            : this(null, clientId, null, null)
        {

        }

        /// <summary>
        /// Creates a new <see cref="InteractiveBrowserCredential"/> with the specified options, which will authenticate users with the specified application.
        /// </summary>
        /// <param name="tenantId">The tenant id of the application and the users to authenticate. Can be null in the case of multi-tenant applications.</param>
        /// <param name="clientId">The client id of the application to which the users will authenticate</param>
        /// TODO: need to link to info on how the application has to be created to authenticate users, for multiple applications
        /// <param name="options">The client options for the newly created <see cref="InteractiveBrowserCredential"/>.</param>
        public InteractiveBrowserCredential(string tenantId, string clientId, TokenCredentialOptions options = default)
            : this(tenantId, clientId, options, null, null)
        {
        }

        internal InteractiveBrowserCredential(string tenantId, string clientId, TokenCredentialOptions options, CredentialPipeline pipeline)
            : this(tenantId, clientId, options, pipeline, null)
        {
        }

        internal InteractiveBrowserCredential(string tenantId, string clientId, TokenCredentialOptions options, CredentialPipeline pipeline, MsalPublicClient client)
        {
            ClientId = clientId ?? throw new ArgumentNullException(nameof(clientId));

            Pipeline = pipeline ?? CredentialPipeline.GetInstance(options);

<<<<<<< HEAD
            Client = client ?? new MsalPublicClient(Pipeline, tenantId, clientId, null, options as ITokenCacheOptions);
=======
            _client = client ?? new MsalPublicClient(_pipeline, tenantId, clientId, "http://localhost", options as ITokenCacheOptions);
>>>>>>> 62b86d02
        }

        /// <summary>
        /// Interactively authenticates a user via the default browser.
        /// </summary>
        /// <param name="cancellationToken">A <see cref="CancellationToken"/> controlling the request lifetime.</param>
        /// <returns>The result of the authentication request, containing the acquired <see cref="AccessToken"/>, and the <see cref="AuthenticationRecord"/> which can be used to silently authenticate the account.</returns>
        public virtual AuthenticationRecord Authenticate(CancellationToken cancellationToken = default)
        {
            // get the default scope for the authority, throw if no default scope exists
            string defaultScope = AzureAuthorityHosts.GetDefaultScope(Pipeline.AuthorityHost) ?? throw new CredentialUnavailableException(NoDefaultScopeMessage);

            return Authenticate(new TokenRequestContext(new[] { defaultScope }), cancellationToken);
        }

        /// <summary>
        /// Interactively authenticates a user via the default browser.
        /// </summary>
        /// <param name="cancellationToken">A <see cref="CancellationToken"/> controlling the request lifetime.</param>
        /// <returns>The result of the authentication request, containing the acquired <see cref="AccessToken"/>, and the <see cref="AuthenticationRecord"/> which can be used to silently authenticate the account.</returns>
        public virtual async Task<AuthenticationRecord> AuthenticateAsync(CancellationToken cancellationToken = default)
        {
            // get the default scope for the authority, throw if no default scope exists
            string defaultScope = AzureAuthorityHosts.GetDefaultScope(Pipeline.AuthorityHost) ?? throw new CredentialUnavailableException(NoDefaultScopeMessage);

            return await AuthenticateAsync(new TokenRequestContext(new string[] { defaultScope }), cancellationToken).ConfigureAwait(false);
        }

        /// <summary>
        /// Interactively authenticates a user via the default browser.
        /// </summary>
        /// <param name="cancellationToken">A <see cref="CancellationToken"/> controlling the request lifetime.</param>
        /// <param name="requestContext">The details of the authentication request.</param>
        /// <returns>The <see cref="AuthenticationRecord"/> of the authenticated account.</returns>
        public virtual AuthenticationRecord Authenticate(TokenRequestContext requestContext, CancellationToken cancellationToken = default)
        {
            return AuthenticateImplAsync(false, requestContext, cancellationToken).EnsureCompleted();
        }

        /// <summary>
        /// Interactively authenticates a user via the default browser.
        /// </summary>
        /// <param name="cancellationToken">A <see cref="CancellationToken"/> controlling the request lifetime.</param>
        /// <param name="requestContext">The details of the authentication request.</param>
        /// <returns>The <see cref="AuthenticationRecord"/> of the authenticated account.</returns>
        public virtual async Task<AuthenticationRecord> AuthenticateAsync(TokenRequestContext requestContext, CancellationToken cancellationToken = default)
        {
            return await AuthenticateImplAsync(true, requestContext, cancellationToken).ConfigureAwait(false);
        }

        /// <summary>
        /// Obtains an <see cref="AccessToken"/> token for a user account silently if the user has already authenticated, otherwise the default browser is launched to authenticate the user. This method is called by Azure SDK clients. It isn't intended for use in application code.
        /// </summary>
        /// <param name="requestContext">The details of the authentication request.</param>
        /// <param name="cancellationToken">A <see cref="CancellationToken"/> controlling the request lifetime.</param>
        /// <returns>An <see cref="AccessToken"/> which can be used to authenticate service client calls.</returns>
        public override AccessToken GetToken(TokenRequestContext requestContext, CancellationToken cancellationToken = default)
        {
            return GetTokenImplAsync(false, requestContext, cancellationToken).EnsureCompleted();
        }

        /// <summary>
        /// Obtains an <see cref="AccessToken"/> token for a user account silently if the user has already authenticated, otherwise the default browser is launched to authenticate the user. This method is called by Azure SDK clients. It isn't intended for use in application code.
        /// </summary>
        /// <param name="requestContext">The details of the authentication request.</param>
        /// <param name="cancellationToken">A <see cref="CancellationToken"/> controlling the request lifetime.</param>
        /// <returns>An <see cref="AccessToken"/> which can be used to authenticate service client calls.</returns>
        public override async ValueTask<AccessToken> GetTokenAsync(TokenRequestContext requestContext, CancellationToken cancellationToken = default)
        {
            return await GetTokenImplAsync(true, requestContext, cancellationToken).ConfigureAwait(false);
        }

        private async Task<AuthenticationRecord> AuthenticateImplAsync(bool async, TokenRequestContext requestContext, CancellationToken cancellationToken)
        {
            using CredentialDiagnosticScope scope = Pipeline.StartGetTokenScope($"{nameof(InteractiveBrowserCredential)}.{nameof(Authenticate)}", requestContext);

            try
            {
                scope.Succeeded(await GetTokenViaBrowserLoginAsync(requestContext.Scopes, async, cancellationToken).ConfigureAwait(false));

                return Record;
            }
            catch (Exception e)
            {
                throw scope.FailWrapAndThrow(e);
            }
        }

        private async ValueTask<AccessToken> GetTokenImplAsync(bool async, TokenRequestContext requestContext, CancellationToken cancellationToken)
        {
            using CredentialDiagnosticScope scope = Pipeline.StartGetTokenScope($"{nameof(InteractiveBrowserCredential)}.{nameof(GetToken)}", requestContext);

            try
            {
                Exception inner = null;

                if (Record != null)
                {
                    try
                    {
                        AuthenticationResult result = await Client.AcquireTokenSilentAsync(requestContext.Scopes, (AuthenticationAccount)Record, async, cancellationToken).ConfigureAwait(false);

                        return scope.Succeeded(new AccessToken(result.AccessToken, result.ExpiresOn));
                    }
                    catch (MsalUiRequiredException e)
                    {
                        inner = e;
                    }
                }

                if (DisableAutomaticAuthentication)
                {
                    throw new AuthenticationRequiredException(AuthenticationRequiredMessage, requestContext, inner);
                }

                return scope.Succeeded(await GetTokenViaBrowserLoginAsync(requestContext.Scopes, async, cancellationToken).ConfigureAwait(false));
            }
            catch (Exception e)
            {
                throw scope.FailWrapAndThrow(e);
            }
        }

        private async Task<AccessToken> GetTokenViaBrowserLoginAsync(string[] scopes, bool async, CancellationToken cancellationToken)
        {
            AuthenticationResult result = await Client.AcquireTokenInteractiveAsync(scopes, Prompt.SelectAccount, async, cancellationToken).ConfigureAwait(false);

            Record = new AuthenticationRecord(result, ClientId);

            return new AccessToken(result.AccessToken, result.ExpiresOn);
        }
    }
}<|MERGE_RESOLUTION|>--- conflicted
+++ resolved
@@ -78,11 +78,7 @@
 
             Pipeline = pipeline ?? CredentialPipeline.GetInstance(options);
 
-<<<<<<< HEAD
-            Client = client ?? new MsalPublicClient(Pipeline, tenantId, clientId, null, options as ITokenCacheOptions);
-=======
-            _client = client ?? new MsalPublicClient(_pipeline, tenantId, clientId, "http://localhost", options as ITokenCacheOptions);
->>>>>>> 62b86d02
+            Client = client ?? new MsalPublicClient(_pipeline, tenantId, clientId, "http://localhost", options as ITokenCacheOptions);
         }
 
         /// <summary>
