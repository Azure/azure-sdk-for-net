--- conflicted
+++ resolved
@@ -188,67 +188,6 @@
             throw CredentialUnavailableException.CreateAggregateException(DefaultExceptionMessage, exceptions);
         }
 
-<<<<<<< HEAD
-        private static TokenCredential[] GetDefaultAzureCredentialChain(DefaultAzureCredentialFactory factory, DefaultAzureCredentialOptions options)
-        {
-            if (options is null)
-            {
-                return s_defaultCredentialChain;
-            }
-
-            int i = 0;
-            TokenCredential[] chain = new TokenCredential[8];
-
-            if (!options.ExcludeEnvironmentCredential)
-            {
-                chain[i++] = factory.CreateEnvironmentCredential();
-            }
-
-            if (!options.ExcludeManagedIdentityCredential)
-            {
-                chain[i++] = factory.CreateManagedIdentityCredential(options);
-            }
-
-            if (!options.ExcludeSharedTokenCacheCredential)
-            {
-                chain[i++] = factory.CreateSharedTokenCacheCredential(options.SharedTokenCacheTenantId, options.SharedTokenCacheUsername);
-            }
-
-            if (!options.ExcludeVisualStudioCredential)
-            {
-                chain[i++] = factory.CreateVisualStudioCredential(options.VisualStudioTenantId, options.DeveloperCredentialTimeout);
-            }
-
-            if (!options.ExcludeVisualStudioCodeCredential)
-            {
-                chain[i++] = factory.CreateVisualStudioCodeCredential(options.VisualStudioCodeTenantId);
-            }
-
-            if (!options.ExcludeAzureCliCredential)
-            {
-                chain[i++] = factory.CreateAzureCliCredential(options.DeveloperCredentialTimeout);
-            }
-
-            if (!options.ExcludeAzurePowerShellCredential)
-            {
-                chain[i++] = factory.CreateAzurePowerShellCredential(options.DeveloperCredentialTimeout);
-            }
-
-            if (!options.ExcludeInteractiveBrowserCredential)
-            {
-                chain[i++] = factory.CreateInteractiveBrowserCredential(options.InteractiveBrowserTenantId, options.InteractiveBrowserCredentialClientId);
-            }
-
-            if (i == 0)
-            {
-                throw new ArgumentException("At least one credential type must be included in the authentication flow.", nameof(options));
-            }
-
-            return chain;
-        }
-
-=======
->>>>>>> 3627e3cb
         private static DefaultAzureCredentialOptions ValidateAuthorityHostOption(DefaultAzureCredentialOptions options)
         {
             Validations.ValidateAuthorityHost(options?.AuthorityHost ?? AzureAuthorityHosts.GetDefault());
