--- conflicted
+++ resolved
@@ -66,11 +66,8 @@
             TenantId = options?.TenantId;
             _pipeline = pipeline ?? CredentialPipeline.GetInstance(options);
             _processService = processService ?? ProcessService.Default;
-<<<<<<< HEAD
+            AdditionallyAllowedTenantIds = TenantIdResolver.ResolveAddionallyAllowedTenantIds(options?.AdditionallyAllowedTenantsCore);
             PowerShellProcessTimeout = options?.PowerShellProcessTimeout ?? TimeSpan.FromSeconds(10);
-=======
-            AdditionallyAllowedTenantIds = TenantIdResolver.ResolveAddionallyAllowedTenantIds(options?.AdditionallyAllowedTenantsCore);
->>>>>>> 3627e3cb
         }
 
         /// <summary>
