--- conflicted
+++ resolved
@@ -33,19 +33,11 @@
         /// <summary>
         /// Creates a new instance of the <see cref="AzurePipelinesServiceConnectionCredential"/>.
         /// </summary>
-<<<<<<< HEAD
         /// <param name="tenantId">The tenant Id for the service connection.</param>
         /// <param name="clientId">The client Id for the service connection.</param>
         /// <param name="serviceConnectionId">The service connection Id.</param>
         /// <param name="options">An instance of <see cref="AzurePipelinesServiceConnectionCredentialOptions"/>.</param>
-        /// <exception cref="System.ArgumentException">When <paramref name="serviceConnectionId"/> is null.</exception>
-=======
-        /// <param name="tenantId"></param>
-        /// <param name="clientId"></param>
-        /// <param name="serviceConnectionId"></param>
-        /// <param name="options"></param>
         /// <exception cref="System.ArgumentNullException">When <paramref name="tenantId"/>, <paramref name="clientId"/>, or <paramref name="serviceConnectionId"/> is null.</exception>
->>>>>>> e2ac5baa
         public AzurePipelinesServiceConnectionCredential(string tenantId, string clientId, string serviceConnectionId, AzurePipelinesServiceConnectionCredentialOptions options = default)
         {
             Argument.AssertNotNull(serviceConnectionId, nameof(serviceConnectionId));
