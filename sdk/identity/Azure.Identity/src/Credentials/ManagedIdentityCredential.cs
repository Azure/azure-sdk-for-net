﻿// Copyright (c) Microsoft Corporation. All rights reserved.
// Licensed under the MIT License.

using Azure.Core;
using Azure.Core.Diagnostics;
using System;
using System.IO;
using System.Text;
using System.Text.Json;
using System.Threading;
using System.Threading.Tasks;
using Azure.Core.Pipeline;

namespace Azure.Identity
{
    /// <summary>
    /// Attempts authentication using a managed identity that has been assigned to the deployment environment. This authentication type works in Azure VMs,
    /// App Service and Azure Functions applications, as well as the Azure Cloud Shell. More information about configuring managed identities can be found here:
    /// https://docs.microsoft.com/azure/active-directory/managed-identities-azure-resources/overview
    /// </summary>
    public class ManagedIdentityCredential : TokenCredential
    {
        internal const string MsiUnavailableError = "No managed identity endpoint found.";

        private readonly CredentialPipeline _pipeline;
        internal ManagedIdentityClient Client { get; }
        private readonly string _clientId;
        private readonly bool _logAccountDetails;

        private const string Troubleshooting =
            "See the troubleshooting guide for more information. https://aka.ms/azsdk/net/identity/managedidentitycredential/troubleshoot";

        /// <summary>
        /// Protected constructor for mocking.
        /// </summary>
        protected ManagedIdentityCredential()
        { }

        /// <summary>
        /// Creates an instance of the ManagedIdentityCredential capable of authenticating a resource with a managed identity.
        /// </summary>
        /// <param name="clientId">
        /// The client id to authenticate for a user assigned managed identity.  More information on user assigned managed identities can be found here:
        /// https://docs.microsoft.com/azure/active-directory/managed-identities-azure-resources/overview#how-a-user-assigned-managed-identity-works-with-an-azure-vm
        /// </param>
        /// <param name="options">Options to configure the management of the requests sent to the Azure Active Directory service.</param>
        public ManagedIdentityCredential(string clientId = null, TokenCredentialOptions options = null)
            : this(new ManagedIdentityClient(new ManagedIdentityClientOptions { ClientId = clientId, Pipeline = CredentialPipeline.GetInstance(options), Options = options }))
        {
            _logAccountDetails = options?.Diagnostics?.IsAccountIdentifierLoggingEnabled ?? false;
        }

        /// <summary>
        /// Creates an instance of the ManagedIdentityCredential capable of authenticating a resource with a managed identity.
        /// </summary>
        /// <param name="resourceId">
        /// The resource id to authenticate for a user assigned managed identity.  More information on user assigned managed identities can be found here:
        /// https://docs.microsoft.com/azure/active-directory/managed-identities-azure-resources/overview#how-a-user-assigned-managed-identity-works-with-an-azure-vm
        /// </param>
        /// <param name="options">Options to configure the management of the requests sent to the Azure Active Directory service.</param>
        public ManagedIdentityCredential(ResourceIdentifier resourceId, TokenCredentialOptions options = null)
<<<<<<< HEAD
            : this(
                new ManagedIdentityClient(new ManagedIdentityClientOptions { ResourceIdentifier = resourceId, Pipeline = CredentialPipeline.GetInstance(options), Options = options }))
=======
            : this(new ManagedIdentityClient(new ManagedIdentityClientOptions { ResourceIdentifier = resourceId, Pipeline = CredentialPipeline.GetInstance(options), Options = options }))
>>>>>>> 106e7bae
        {
            _logAccountDetails = options?.Diagnostics?.IsAccountIdentifierLoggingEnabled ?? false;
            _clientId = resourceId.ToString();
        }

        internal ManagedIdentityCredential(string clientId, CredentialPipeline pipeline, TokenCredentialOptions options = null, bool preserveTransport = false)
            : this(new ManagedIdentityClient(new ManagedIdentityClientOptions { Pipeline = pipeline, ClientId = clientId, PreserveTransport = preserveTransport, Options = options }))
        {
            _clientId = clientId;
        }

        internal ManagedIdentityCredential(ResourceIdentifier resourceId, CredentialPipeline pipeline, TokenCredentialOptions options, bool preserveTransport = false)
            : this(new ManagedIdentityClient(new ManagedIdentityClientOptions{Pipeline = pipeline, ResourceIdentifier = resourceId, PreserveTransport = preserveTransport, Options = options }))
        {
            _clientId = resourceId.ToString();
        }

        internal ManagedIdentityCredential(ManagedIdentityClient client)
        {
            _pipeline = client.Pipeline;
            Client = client;
        }

        /// <summary>
        /// Obtains an <see cref="AccessToken"/> from the Managed Identity service, if available. Acquired tokens are cached by the credential
        /// instance. Token lifetime and refreshing is handled automatically. Where possible, reuse credential instances to optimize cache
        /// effectiveness.
        /// </summary>
        /// <param name="requestContext">The details of the authentication request.</param>
        /// <param name="cancellationToken">A <see cref="CancellationToken"/> controlling the request lifetime.</param>
        /// <returns>An <see cref="AccessToken"/> which can be used to authenticate service client calls, or a default <see cref="AccessToken"/> if no managed identity is available.</returns>
        public override async ValueTask<AccessToken> GetTokenAsync(TokenRequestContext requestContext, CancellationToken cancellationToken = default)
        {
            return await GetTokenImplAsync(true, requestContext, cancellationToken).ConfigureAwait(false);
        }

        /// <summary>
        /// Obtains an <see cref="AccessToken"/> from the Managed Identity service, if available. Acquired tokens are cached by the credential
        /// instance. Token lifetime and refreshing is handled automatically. Where possible, reuse credential instances to optimize cache
        /// effectiveness.
        /// </summary>
        /// <param name="requestContext">The details of the authentication request.</param>
        /// <param name="cancellationToken">A <see cref="CancellationToken"/> controlling the request lifetime.</param>
        /// <returns>An <see cref="AccessToken"/> which can be used to authenticate service client calls, or a default <see cref="AccessToken"/> if no managed identity is available.</returns>
        public override AccessToken GetToken(TokenRequestContext requestContext, CancellationToken cancellationToken = default)
        {
            return GetTokenImplAsync(false, requestContext, cancellationToken).EnsureCompleted();
        }

        private async ValueTask<AccessToken> GetTokenImplAsync(bool async, TokenRequestContext requestContext, CancellationToken cancellationToken)
        {
            using CredentialDiagnosticScope scope = _pipeline.StartGetTokenScope("ManagedIdentityCredential.GetToken", requestContext);

            try
            {
                AccessToken result = await Client.AuthenticateAsync(async, requestContext, cancellationToken).ConfigureAwait(false);
                if (_logAccountDetails)
                {
                    var accountDetails = TokenHelper.ParseAccountInfoFromToken(result.Token);
                    AzureIdentityEventSource.Singleton.AuthenticatedAccountDetails(accountDetails.ClientId ?? _clientId, accountDetails.TenantId, accountDetails.Upn, accountDetails.ObjectId);
                }
                return scope.Succeeded(result);
            }
            catch (Exception e)
            {
                throw scope.FailWrapAndThrow(e, Troubleshooting);
            }
        }
    }
}<|MERGE_RESOLUTION|>--- conflicted
+++ resolved
@@ -59,12 +59,7 @@
         /// </param>
         /// <param name="options">Options to configure the management of the requests sent to the Azure Active Directory service.</param>
         public ManagedIdentityCredential(ResourceIdentifier resourceId, TokenCredentialOptions options = null)
-<<<<<<< HEAD
-            : this(
-                new ManagedIdentityClient(new ManagedIdentityClientOptions { ResourceIdentifier = resourceId, Pipeline = CredentialPipeline.GetInstance(options), Options = options }))
-=======
             : this(new ManagedIdentityClient(new ManagedIdentityClientOptions { ResourceIdentifier = resourceId, Pipeline = CredentialPipeline.GetInstance(options), Options = options }))
->>>>>>> 106e7bae
         {
             _logAccountDetails = options?.Diagnostics?.IsAccountIdentifierLoggingEnabled ?? false;
             _clientId = resourceId.ToString();
