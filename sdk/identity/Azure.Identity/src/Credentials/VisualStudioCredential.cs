﻿// Copyright (c) Microsoft Corporation. All rights reserved.
// Licensed under the MIT License.

using System;
using System.Collections.Generic;
using System.Diagnostics;
using System.IO;
using System.Runtime.ExceptionServices;
using System.Runtime.InteropServices;
using System.Text;
using System.Text.Json;
using System.Threading;
using System.Threading.Tasks;
using Azure.Core;
using Azure.Core.Pipeline;
using Azure.Identitiy;

namespace Azure.Identity
{
    /// <summary>
    /// Enables authentication to Azure Active Directory using data from Visual Studio
    /// </summary>
    public class VisualStudioCredential : TokenCredential
    {
        private const string TokenProviderFilePath = @".IdentityService\AzureServiceAuth\tokenprovider.json";
        private const string ResourceArgumentName = "--resource";
        private const string TenantArgumentName = "--tenant";

        private readonly CredentialPipeline _pipeline;
        internal string TenantId { get; }
        internal string[] AdditionallyAllowedTenantIds { get; }
        private readonly IFileSystemService _fileSystem;
        private readonly IProcessService _processService;
        private readonly bool _logPII;
        private readonly bool _logAccountDetails;

        internal TimeSpan VisualStudioProcessTimeout { get; private set; }

        /// <summary>
        /// Creates a new instance of the <see cref="VisualStudioCredential"/>.
        /// </summary>
        public VisualStudioCredential() : this(null) { }

        /// <summary>
        /// Creates a new instance of the <see cref="VisualStudioCredential"/> with the specified options.
        /// </summary>
        /// <param name="options">Options for configuring the credential.</param>
        public VisualStudioCredential(VisualStudioCredentialOptions options) : this(options?.TenantId, CredentialPipeline.GetInstance(options), default, default, options)
        {
        }

        internal VisualStudioCredential(string tenantId, CredentialPipeline pipeline, IFileSystemService fileSystem, IProcessService processService, VisualStudioCredentialOptions options = null)
        {
            _logPII = options?.IsLoggingPIIEnabled ?? false;
            _logAccountDetails = options?.Diagnostics?.IsAccountIdentifierLoggingEnabled ?? false;
            TenantId = tenantId;
            _pipeline = pipeline ?? CredentialPipeline.GetInstance(null);
            _fileSystem = fileSystem ?? FileSystemService.Default;
            _processService = processService ?? ProcessService.Default;
<<<<<<< HEAD
            VisualStudioProcessTimeout = options?.VisualStudioProcessTimeout ?? TimeSpan.FromSeconds(30);
=======
            AdditionallyAllowedTenantIds = TenantIdResolver.ResolveAddionallyAllowedTenantIds(options?.AdditionallyAllowedTenantsCore);
>>>>>>> 3627e3cb
        }

        /// <inheritdoc />
        public override async ValueTask<AccessToken> GetTokenAsync(TokenRequestContext requestContext, CancellationToken cancellationToken)
            => await GetTokenImplAsync(requestContext, true, cancellationToken).ConfigureAwait(false);

        /// <inheritdoc />
        public override AccessToken GetToken(TokenRequestContext requestContext, CancellationToken cancellationToken)
            => GetTokenImplAsync(requestContext, false, cancellationToken).EnsureCompleted();

        private async ValueTask<AccessToken> GetTokenImplAsync(TokenRequestContext requestContext, bool async, CancellationToken cancellationToken)
        {
            using CredentialDiagnosticScope scope = _pipeline.StartGetTokenScope("VisualStudioCredential.GetToken", requestContext);

            try
            {
                if (string.Equals(TenantId, Constants.AdfsTenantId, StringComparison.Ordinal))
                {
                    throw new CredentialUnavailableException("VisualStudioCredential authentication unavailable. ADFS tenant/authorities are not supported.");
                }

                var tokenProviderPath = GetTokenProviderPath();
                var tokenProviders = GetTokenProviders(tokenProviderPath);

                var resource = ScopeUtilities.ScopesToResource(requestContext.Scopes);
                var processStartInfos = GetProcessStartInfos(tokenProviders, resource, requestContext, cancellationToken);

                if (processStartInfos.Count == 0)
                {
                    throw new CredentialUnavailableException("No installed instance of Visual Studio was found");
                }

                var accessToken = await RunProcessesAsync(processStartInfos, async, cancellationToken).ConfigureAwait(false);

                if (_logAccountDetails)
                {
                    var accountDetails = TokenHelper.ParseAccountInfoFromToken(accessToken.Token);
                    AzureIdentityEventSource.Singleton.AuthenticatedAccountDetails(accountDetails.ClientId, accountDetails.TenantId ?? TenantId, accountDetails.Upn, accountDetails.ObjectId);
                }

                return scope.Succeeded(accessToken);
            }
            catch (Exception e)
            {
                throw scope.FailWrapAndThrow(e);
            }
        }

        private static string GetTokenProviderPath()
        {
            if (RuntimeInformation.IsOSPlatform(OSPlatform.Windows))
            {
                return Path.Combine(Environment.GetFolderPath(Environment.SpecialFolder.LocalApplicationData), TokenProviderFilePath);
            }

            throw new CredentialUnavailableException($"Operating system {RuntimeInformation.OSDescription} isn't supported.");
        }

        private async Task<AccessToken> RunProcessesAsync(List<ProcessStartInfo> processStartInfos, bool async, CancellationToken cancellationToken)
        {
            var exceptions = new List<Exception>();
            foreach (ProcessStartInfo processStartInfo in processStartInfos)
            {
                string output = string.Empty;
                try
                {
                    using var processRunner = new ProcessRunner(_processService.Create(processStartInfo), VisualStudioProcessTimeout, _logPII, cancellationToken);
                    output = async
                        ? await processRunner.RunAsync().ConfigureAwait(false)
                        : processRunner.Run();

                    JsonElement root = JsonDocument.Parse(output).RootElement;
                    string accessToken = root.GetProperty("access_token").GetString();
                    DateTimeOffset expiresOn = root.GetProperty("expires_on").GetDateTimeOffset();
                    return new AccessToken(accessToken, expiresOn);
                }
                catch (OperationCanceledException) when (!cancellationToken.IsCancellationRequested)
                {
                    exceptions.Add(new CredentialUnavailableException($"Process \"{processStartInfo.FileName}\" has failed to get access token in {VisualStudioProcessTimeout.TotalSeconds} seconds."));
                }
                catch (JsonException exception)
                {
                    exceptions.Add(new CredentialUnavailableException($"Process \"{processStartInfo.FileName}\" has non-json output: {output}.", exception));
                }
                catch (Exception exception) when (!(exception is OperationCanceledException))
                {
                    exceptions.Add(new CredentialUnavailableException($"Process \"{processStartInfo.FileName}\" has failed with unexpected error: {exception.Message}.", exception));
                }
            }

            switch (exceptions.Count)
            {
                case 0:
                    throw new CredentialUnavailableException("No installed instance of Visual Studio was able to get credentials.");
                case 1:
                    ExceptionDispatchInfo.Capture(exceptions[0]).Throw();
                    return default;
                default:
                    throw new AggregateException(exceptions);
            }
        }

        private List<ProcessStartInfo> GetProcessStartInfos(VisualStudioTokenProvider[] visualStudioTokenProviders, string resource, TokenRequestContext requestContext, CancellationToken cancellationToken)
        {
            List<ProcessStartInfo> processStartInfos = new();
            StringBuilder arguments = new();

            foreach (VisualStudioTokenProvider tokenProvider in visualStudioTokenProviders)
            {
                cancellationToken.ThrowIfCancellationRequested();

                // If file does not exist, the version of Visual Studio that set the token provider may be uninstalled.
                if (!_fileSystem.FileExists(tokenProvider.Path))
                {
                    continue;
                }

                arguments.Clear();
                arguments.Append(ResourceArgumentName).Append(' ').Append(resource);

                var tenantId = TenantIdResolver.Resolve(TenantId, requestContext, AdditionallyAllowedTenantIds);
                if (tenantId != default)
                {
                    arguments.Append(' ').Append(TenantArgumentName).Append(' ').Append(tenantId);
                }

                // Add the arguments set in the token provider file.
                if (tokenProvider.Arguments?.Length > 0)
                {
                    foreach (var argument in tokenProvider.Arguments)
                    {
                        arguments.Append(' ').Append(argument);
                    }
                }

                var startInfo = new ProcessStartInfo
                {
                    FileName = tokenProvider.Path,
                    Arguments = arguments.ToString(),
                    ErrorDialog = false,
                    CreateNoWindow = true,
                };

                processStartInfos.Add(startInfo);
            }

            return processStartInfos;
        }

        private VisualStudioTokenProvider[] GetTokenProviders(string tokenProviderPath)
        {
            var content = GetTokenProviderContent(tokenProviderPath);

            try
            {
                using JsonDocument document = JsonDocument.Parse(content);

                JsonElement providersElement = document.RootElement.GetProperty("TokenProviders");

                var providers = new VisualStudioTokenProvider[providersElement.GetArrayLength()];
                for (int i = 0; i < providers.Length; i++)
                {
                    JsonElement providerElement = providersElement[i];

                    var path = providerElement.GetProperty("Path").GetString();
                    var preference = providerElement.GetProperty("Preference").GetInt32();
                    var arguments = GetStringArrayPropertyValue(providerElement, "Arguments");

                    providers[i] = new VisualStudioTokenProvider(path, arguments, preference);
                }

                Array.Sort(providers);
                return providers;
            }
            catch (JsonException exception)
            {
                throw new CredentialUnavailableException($"File found at \"{tokenProviderPath}\" isn't a valid JSON file", exception);
            }
            catch (Exception exception)
            {
                throw new CredentialUnavailableException($"JSON file found at \"{tokenProviderPath}\" has invalid schema.", exception);
            }
        }

        private string GetTokenProviderContent(string tokenProviderPath)
        {
            try
            {
                return _fileSystem.ReadAllText(tokenProviderPath);
            }
            catch (FileNotFoundException exception)
            {
                throw new CredentialUnavailableException($"Visual Studio Token provider file not found at {tokenProviderPath}", exception);
            }
            catch (IOException exception)
            {
                throw new CredentialUnavailableException($"Visual Studio Token provider can't be accessed at {tokenProviderPath}", exception);
            }
        }

        private static string[] GetStringArrayPropertyValue(JsonElement element, string name)
        {
            JsonElement arrayElement = element.GetProperty(name);
            var array = new string[arrayElement.GetArrayLength()];

            for (int i = 0; i < array.Length; i++)
            {
                array[i] = arrayElement[i].GetString();
            }

            return array;
        }

        private readonly struct VisualStudioTokenProvider : IComparable<VisualStudioTokenProvider>
        {
            private readonly int _preference;

            public string Path { get; }
            public string[] Arguments { get; }

            public VisualStudioTokenProvider(string path, string[] arguments, int preference)
            {
                Path = path;
                Arguments = arguments;
                _preference = preference;
            }

            public int CompareTo(VisualStudioTokenProvider other) => _preference.CompareTo(other._preference);
        }
    }
}<|MERGE_RESOLUTION|>--- conflicted
+++ resolved
@@ -57,11 +57,8 @@
             _pipeline = pipeline ?? CredentialPipeline.GetInstance(null);
             _fileSystem = fileSystem ?? FileSystemService.Default;
             _processService = processService ?? ProcessService.Default;
-<<<<<<< HEAD
+            AdditionallyAllowedTenantIds = TenantIdResolver.ResolveAddionallyAllowedTenantIds(options?.AdditionallyAllowedTenantsCore);
             VisualStudioProcessTimeout = options?.VisualStudioProcessTimeout ?? TimeSpan.FromSeconds(30);
-=======
-            AdditionallyAllowedTenantIds = TenantIdResolver.ResolveAddionallyAllowedTenantIds(options?.AdditionallyAllowedTenantsCore);
->>>>>>> 3627e3cb
         }
 
         /// <inheritdoc />
