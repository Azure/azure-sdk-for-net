--- conflicted
+++ resolved
@@ -178,68 +178,6 @@
             return await GetTokenImplAsync(true, requestContext, cancellationToken).ConfigureAwait(false);
         }
 
-<<<<<<< HEAD
-=======
-#if PREVIEW_FEATURE_FLAG
-        /// <summary>
-        /// Silently obtains an <see cref="AccessToken"/> for a user account if the user has already authenticated. Otherwise, the default browser is launched
-        /// to authenticate the user. Acquired tokens are <see href="https://aka.ms/azsdk/net/identity/token-cache">cached</see> by the
-        /// credential instance. Token lifetime and refreshing is handled automatically. Where possible, reuse credential instances to
-        /// optimize cache effectiveness.
-        /// </summary>
-        /// <param name="requestContext">The details of the authentication request.</param>
-        /// <param name="cancellationToken">A <see cref="CancellationToken"/> controlling the request lifetime.</param>
-        /// <returns>An <see cref="AccessToken"/> which can be used to authenticate service client calls.</returns>
-        /// <exception cref="AuthenticationFailedException">Thrown when the authentication failed.</exception>
-        public AccessToken GetToken(PopTokenRequestContext requestContext, CancellationToken cancellationToken = default)
-        {
-            return GetTokenImplAsync(false, requestContext, cancellationToken).EnsureCompleted();
-        }
-
-        /// <summary>
-        /// Silently obtains an <see cref="AccessToken"/> for a user account if the user has already authenticated. Otherwise, the default browser is launched
-        /// to authenticate the user. Acquired tokens are <see href="https://aka.ms/azsdk/net/identity/token-cache">cached</see> by the
-        /// credential instance. Token lifetime and refreshing is handled automatically. Where possible, reuse credential instances to
-        /// optimize cache effectiveness.
-        /// </summary>
-        /// <param name="requestContext">The details of the authentication request.</param>
-        /// <param name="cancellationToken">A <see cref="CancellationToken"/> controlling the request lifetime.</param>
-        /// <returns>An <see cref="AccessToken"/> which can be used to authenticate service client calls.</returns>
-        /// <exception cref="AuthenticationFailedException">Thrown when the authentication failed.</exception>
-        public async ValueTask<AccessToken> GetTokenAsync(PopTokenRequestContext requestContext, CancellationToken cancellationToken = default)
-        {
-            return await GetTokenImplAsync(true, requestContext, cancellationToken).ConfigureAwait(false);
-        }
-
-        /// <summary>
-        /// Interactively authenticates a user via the default browser. The resulting <see cref="AuthenticationRecord"/> will automatically be used in subsequent calls to <see cref="GetToken(TokenRequestContext, CancellationToken)"/>.
-        /// </summary>
-        /// <param name="cancellationToken">A <see cref="CancellationToken"/> controlling the request lifetime.</param>
-        /// <param name="requestContext">The details of the authentication request.</param>
-        /// <returns>The <see cref="AuthenticationRecord"/> of the authenticated account.</returns>
-        /// <exception cref="AuthenticationFailedException">Thrown when the authentication failed.</exception>
-        public virtual AuthenticationRecord Authenticate(PopTokenRequestContext requestContext, CancellationToken cancellationToken = default)
-        {
-            return AuthenticateImplAsync(false, requestContext, cancellationToken).EnsureCompleted();
-        }
-
-        /// <summary>
-        /// Interactively authenticates a user via the default browser.
-        /// </summary>
-        /// <param name="cancellationToken">A <see cref="CancellationToken"/> controlling the request lifetime.</param>
-        /// <param name="requestContext">The details of the authentication request.</param>
-        /// <returns>The <see cref="AuthenticationRecord"/> of the authenticated account.</returns>
-        /// <exception cref="AuthenticationFailedException">Thrown when the authentication failed.</exception>
-        public virtual async Task<AuthenticationRecord> AuthenticateAsync(PopTokenRequestContext requestContext, CancellationToken cancellationToken = default)
-        {
-            return await AuthenticateImplAsync(true, requestContext, cancellationToken).ConfigureAwait(false);
-        }
-#endif
-
-#if PREVIEW_FEATURE_FLAG
-        private async Task<AuthenticationRecord> AuthenticateImplAsync(bool async, PopTokenRequestContext requestContext, CancellationToken cancellationToken)
-#else
->>>>>>> fb0c08e2
         private async Task<AuthenticationRecord> AuthenticateImplAsync(bool async, TokenRequestContext requestContext, CancellationToken cancellationToken)
         {
             using CredentialDiagnosticScope scope = Pipeline.StartGetTokenScope($"{nameof(InteractiveBrowserCredential)}.{nameof(Authenticate)}", requestContext);
