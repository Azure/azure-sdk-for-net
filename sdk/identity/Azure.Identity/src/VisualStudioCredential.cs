--- conflicted
+++ resolved
@@ -46,13 +46,7 @@
 
         internal VisualStudioCredential(string tenantId, CredentialPipeline pipeline, IFileSystemService fileSystem, IProcessService processService, VisualStudioCredentialOptions options = null)
         {
-<<<<<<< HEAD
             _logPII = options?.Diagnostics?.IsExtendedUnsafeLoggingEnabled ?? false;
-            _allowMultiTenantAuthentication = options?.AllowMultiTenantAuthentication ?? false;
-            _tenantIdOptionProvided = tenantId != null;
-=======
-            _logPII = options?.IsLoggingPIIEnabled ?? false;
->>>>>>> f3fb31e6
             _tenantId = tenantId;
             _pipeline = pipeline ?? CredentialPipeline.GetInstance(null);
             _fileSystem = fileSystem ?? FileSystemService.Default;
