﻿// Copyright (c) Microsoft Corporation. All rights reserved.
// Licensed under the MIT License.

using Azure.Core;
using Azure.Core.Pipeline;
using Microsoft.Identity.Client;
using System;
using System.Runtime.InteropServices.ComTypes;
using System.Threading;
using System.Threading.Tasks;

namespace Azure.Identity
{
    /// <summary>
    /// Enables authentication to Azure Active Directory using a client secret that was generated for an App Registration. More information on how
    /// to configure a client secret can be found here:
    /// https://docs.microsoft.com/azure/active-directory/develop/quickstart-configure-app-access-web-apis#add-credentials-to-your-web-application
    /// </summary>
    public class ClientSecretCredential : TokenCredential
    {
        private readonly CredentialPipeline _pipeline;
        private readonly bool _allowMultiTenantAuthentication;

        internal MsalConfidentialClient Client { get; }

        /// <summary>
        /// Gets the Azure Active Directory tenant (directory) Id of the service principal
        /// </summary>
        internal string TenantId { get; }

        /// <summary>
        /// Gets the client (application) ID of the service principal
        /// </summary>
        internal string ClientId { get; }

        /// <summary>
        /// Gets the client secret that was generated for the App Registration used to authenticate the client.
        /// </summary>
        internal string ClientSecret { get; }

        /// <summary>
        /// Protected constructor for mocking.
        /// </summary>
        protected ClientSecretCredential()
        {
        }

        /// <summary>
        /// Creates an instance of the ClientSecretCredential with the details needed to authenticate against Azure Active Directory with a client secret.
        /// </summary>
        /// <param name="tenantId">The Azure Active Directory tenant (directory) Id of the service principal.</param>
        /// <param name="clientId">The client (application) ID of the service principal</param>
        /// <param name="clientSecret">A client secret that was generated for the App Registration used to authenticate the client.</param>
        public ClientSecretCredential(string tenantId, string clientId, string clientSecret)
            : this(tenantId, clientId, clientSecret, null, null, null)
        {
        }

        /// <summary>
        /// Creates an instance of the ClientSecretCredential with the details needed to authenticate against Azure Active Directory with a client secret.
        /// </summary>
        /// <param name="tenantId">The Azure Active Directory tenant (directory) Id of the service principal.</param>
        /// <param name="clientId">The client (application) ID of the service principal</param>
        /// <param name="clientSecret">A client secret that was generated for the App Registration used to authenticate the client.</param>
        /// <param name="options">Options that allow to configure the management of the requests sent to the Azure Active Directory service.</param>
        public ClientSecretCredential(string tenantId, string clientId, string clientSecret, ClientSecretCredentialOptions options)
            : this(tenantId, clientId, clientSecret, options, null, null)
        {
        }

        /// <summary>
        /// Creates an instance of the ClientSecretCredential with the details needed to authenticate against Azure Active Directory with a client secret.
        /// </summary>
        /// <param name="tenantId">The Azure Active Directory tenant (directory) Id of the service principal.</param>
        /// <param name="clientId">The client (application) ID of the service principal</param>
        /// <param name="clientSecret">A client secret that was generated for the App Registration used to authenticate the client.</param>
        /// <param name="options">Options that allow to configure the management of the requests sent to the Azure Active Directory service.</param>
        public ClientSecretCredential(string tenantId, string clientId, string clientSecret, TokenCredentialOptions options)
            : this(tenantId, clientId, clientSecret, options, null, null)
        {
        }

        internal ClientSecretCredential(string tenantId, string clientId, string clientSecret, TokenCredentialOptions options, CredentialPipeline pipeline, MsalConfidentialClient client)
        {
            Argument.AssertNotNull(clientId, nameof(clientId));
            Argument.AssertNotNull(clientSecret, nameof(clientSecret));
            TenantId = Validations.ValidateTenantId(tenantId, nameof(tenantId));
            ClientId = clientId ?? throw new ArgumentNullException(nameof(clientId));

            ClientSecret = clientSecret;
            _allowMultiTenantAuthentication = options?.AllowMultiTenantAuthentication ?? false;
            _pipeline = pipeline ?? CredentialPipeline.GetInstance(options);
<<<<<<< HEAD

            Client = client ?? new MsalConfidentialClient(_pipeline, tenantId, clientId, clientSecret, options as ITokenCacheOptions, (options as ClientSecretCredentialOptions)?.RegionalAuthority);
=======
            _client = client ?? new MsalConfidentialClient(_pipeline, tenantId, clientId, clientSecret, options as ITokenCacheOptions);
>>>>>>> 18de2204
        }

        /// <summary>
        /// Obtains a token from the Azure Active Directory service, using the specified client secret to authenticate. This method is called automatically by Azure SDK client libraries. You may call this method directly, but you must also handle token caching and token refreshing.
        /// </summary>
        /// <param name="requestContext">The details of the authentication request.</param>
        /// <param name="cancellationToken">A <see cref="CancellationToken"/> controlling the request lifetime.</param>
        /// <returns>An <see cref="AccessToken"/> which can be used to authenticate service client calls.</returns>
        public override async ValueTask<AccessToken> GetTokenAsync(TokenRequestContext requestContext, CancellationToken cancellationToken = default)
        {
            using CredentialDiagnosticScope scope = _pipeline.StartGetTokenScope("ClientSecretCredential.GetToken", requestContext);

            try
            {
<<<<<<< HEAD
                AuthenticationResult result = await Client.AcquireTokenForClientAsync(requestContext.Scopes, true, cancellationToken).ConfigureAwait(false);
=======
                var tenantId = TenantIdResolver.Resolve(TenantId, requestContext, _allowMultiTenantAuthentication);
                AuthenticationResult result = await _client.AcquireTokenForClientAsync(requestContext.Scopes, tenantId, true, cancellationToken).ConfigureAwait(false);
>>>>>>> 18de2204

                return scope.Succeeded(new AccessToken(result.AccessToken, result.ExpiresOn));
            }
            catch (Exception e)
            {
                throw scope.FailWrapAndThrow(e);
            }
        }

        /// <summary>
        /// Obtains a token from the Azure Active Directory service, using the specified client secret to authenticate. This method is called automatically by Azure SDK client libraries. You may call this method directly, but you must also handle token caching and token refreshing.
        /// </summary>
        /// <param name="requestContext">The details of the authentication request.</param>
        /// <param name="cancellationToken">A <see cref="CancellationToken"/> controlling the request lifetime.</param>
        /// <returns>An <see cref="AccessToken"/> which can be used to authenticate service client calls.</returns>
        public override AccessToken GetToken(TokenRequestContext requestContext, CancellationToken cancellationToken = default)
        {
            using CredentialDiagnosticScope scope = _pipeline.StartGetTokenScope("ClientSecretCredential.GetToken", requestContext);

            try
            {
<<<<<<< HEAD
                AuthenticationResult result = Client.AcquireTokenForClientAsync(requestContext.Scopes, false, cancellationToken).EnsureCompleted();
=======
                var tenantId = TenantIdResolver.Resolve(TenantId, requestContext, _allowMultiTenantAuthentication);
                AuthenticationResult result = _client.AcquireTokenForClientAsync(requestContext.Scopes, tenantId, false, cancellationToken).EnsureCompleted();
>>>>>>> 18de2204

                return scope.Succeeded(new AccessToken(result.AccessToken, result.ExpiresOn));
            }
            catch (Exception e)
            {
                throw scope.FailWrapAndThrow(e);
            }
        }
    }
}<|MERGE_RESOLUTION|>--- conflicted
+++ resolved
@@ -19,7 +19,7 @@
     public class ClientSecretCredential : TokenCredential
     {
         private readonly CredentialPipeline _pipeline;
-        private readonly bool _allowMultiTenantAuthentication;
+		private readonly bool _allowMultiTenantAuthentication;
 
         internal MsalConfidentialClient Client { get; }
 
@@ -90,12 +90,7 @@
             ClientSecret = clientSecret;
             _allowMultiTenantAuthentication = options?.AllowMultiTenantAuthentication ?? false;
             _pipeline = pipeline ?? CredentialPipeline.GetInstance(options);
-<<<<<<< HEAD
-
             Client = client ?? new MsalConfidentialClient(_pipeline, tenantId, clientId, clientSecret, options as ITokenCacheOptions, (options as ClientSecretCredentialOptions)?.RegionalAuthority);
-=======
-            _client = client ?? new MsalConfidentialClient(_pipeline, tenantId, clientId, clientSecret, options as ITokenCacheOptions);
->>>>>>> 18de2204
         }
 
         /// <summary>
@@ -110,12 +105,8 @@
 
             try
             {
-<<<<<<< HEAD
-                AuthenticationResult result = await Client.AcquireTokenForClientAsync(requestContext.Scopes, true, cancellationToken).ConfigureAwait(false);
-=======
                 var tenantId = TenantIdResolver.Resolve(TenantId, requestContext, _allowMultiTenantAuthentication);
-                AuthenticationResult result = await _client.AcquireTokenForClientAsync(requestContext.Scopes, tenantId, true, cancellationToken).ConfigureAwait(false);
->>>>>>> 18de2204
+                AuthenticationResult result = await Client.AcquireTokenForClientAsync(requestContext.Scopes, tenantId, true, cancellationToken).ConfigureAwait(false);
 
                 return scope.Succeeded(new AccessToken(result.AccessToken, result.ExpiresOn));
             }
@@ -137,12 +128,8 @@
 
             try
             {
-<<<<<<< HEAD
-                AuthenticationResult result = Client.AcquireTokenForClientAsync(requestContext.Scopes, false, cancellationToken).EnsureCompleted();
-=======
                 var tenantId = TenantIdResolver.Resolve(TenantId, requestContext, _allowMultiTenantAuthentication);
-                AuthenticationResult result = _client.AcquireTokenForClientAsync(requestContext.Scopes, tenantId, false, cancellationToken).EnsureCompleted();
->>>>>>> 18de2204
+                AuthenticationResult result = Client.AcquireTokenForClientAsync(requestContext.Scopes, tenantId, false, cancellationToken).EnsureCompleted();
 
                 return scope.Succeeded(new AccessToken(result.AccessToken, result.ExpiresOn));
             }
