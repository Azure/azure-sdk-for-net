--- conflicted
+++ resolved
@@ -86,12 +86,7 @@
             Argument.AssertNotNull(authorizationCode, nameof(authorizationCode));
             _clientId = clientId;
             _authCode = authorizationCode ;
-<<<<<<< HEAD
-            _allowMultiTenantAuthentication = options?.AllowMultiTenantAuthentication ?? false;
-            _pipeline = pipeline ?? CredentialPipeline.GetInstance(options ?? new TokenCredentialOptions());
-=======
             _pipeline = CredentialPipeline.GetInstance(options ?? new TokenCredentialOptions());
->>>>>>> e7596c33
             _redirectUri = options switch
             {
                 AuthorizationCodeCredentialOptions o => o.RedirectUri?.AbsoluteUri,
