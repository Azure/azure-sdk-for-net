﻿// Copyright (c) Microsoft Corporation. All rights reserved.
// Licensed under the MIT License.

using System;
using System.Threading;
using System.Threading.Tasks;
using Azure.Core;
using Azure.Core.Pipeline;
using Microsoft.Identity.Client;

namespace Azure.Identity
{
    /// <summary>
<<<<<<< HEAD
    /// Authenticates by redeeming an authorization code previously obtained from Azure Active Directory. See
    /// <seealso href="https://docs.microsoft.com/azure/active-directory/develop/v2-oauth2-auth-code-flow" /> for more information
=======
    /// Authenticates by redeeming an authorization code previously obtained from Azure Active Directory.  See
    /// https://docs.microsoft.com/azure/active-directory/develop/v2-oauth2-auth-code-flow for more information
>>>>>>> 18de2204
    /// about the autorization code authentication flow.
    /// </summary>
    public class AuthorizationCodeCredential : TokenCredential
    {
        private readonly string _authCode;
        private readonly string _clientId;
        private readonly CredentialPipeline _pipeline;
        private AuthenticationRecord _record;
        private readonly bool _allowMultiTenantAuthentication;
        private readonly MsalConfidentialClient _client;
        private readonly string _redirectUri;
        private readonly string _tenantId;

        /// <summary>
        /// Protected constructor for mocking.
        /// </summary>
        protected AuthorizationCodeCredential()
        {
        }

        /// <summary>
        /// Creates an instance of the ClientSecretCredential with the details needed to authenticate against Azure Active Directory with a prefetched authorization code.
        /// </summary>
        /// <param name="tenantId">The Azure Active Directory tenant (directory) Id of the service principal.</param>
        /// <param name="clientId">The client (application) ID of the service principal</param>
        /// <param name="clientSecret">A client secret that was generated for the App Registration used to authenticate the client.</param>
        /// <param name="authorizationCode">The authorization code obtained from a call to authorize. The code should be obtained with all required scopes.
        /// See https://docs.microsoft.com/azure/active-directory/develop/v2-oauth2-auth-code-flow for more information.</param>
        public AuthorizationCodeCredential(string tenantId, string clientId, string clientSecret, string authorizationCode)
            : this(tenantId, clientId, clientSecret, authorizationCode, null)
        {
        }

        /// <summary>
        /// Creates an instance of the ClientSecretCredential with the details needed to authenticate against Azure Active Directory with a prefetched authorization code.
        /// </summary>
        /// <param name="tenantId">The Azure Active Directory tenant (directory) Id of the service principal.</param>
        /// <param name="clientId">The client (application) ID of the service principal</param>
        /// <param name="clientSecret">A client secret that was generated for the App Registration used to authenticate the client.</param>
        /// <param name="authorizationCode">The authorization code obtained from a call to authorize. The code should be obtained with all required scopes.
        /// See https://docs.microsoft.com/azure/active-directory/develop/v2-oauth2-auth-code-flow for more information.</param>
        /// <param name="options">Options that allow to configure the management of the requests sent to the Azure Active Directory service.</param>
        public AuthorizationCodeCredential(
            string tenantId,
            string clientId,
            string clientSecret,
            string authorizationCode,
            AuthorizationCodeCredentialOptions options) : this(tenantId, clientId, clientSecret, authorizationCode, options, null)
        { }

        /// <summary>
        /// Creates an instance of the ClientSecretCredential with the details needed to authenticate against Azure Active Directory with a prefetched authorization code.
        /// </summary>
        /// <param name="tenantId">The Azure Active Directory tenant (directory) Id of the service principal.</param>
        /// <param name="clientId">The client (application) ID of the service principal</param>
        /// <param name="clientSecret">A client secret that was generated for the App Registration used to authenticate the client.</param>
        /// <param name="authorizationCode">The authorization code obtained from a call to authorize. The code should be obtained with all required scopes.
        /// See https://docs.microsoft.com/azure/active-directory/develop/v2-oauth2-auth-code-flow for more information.</param>
        /// <param name="options">Options that allow to configure the management of the requests sent to the Azure Active Directory service.</param>
        public AuthorizationCodeCredential(string tenantId, string clientId, string clientSecret, string authorizationCode, TokenCredentialOptions options)
            : this(tenantId, clientId, clientSecret, authorizationCode, options, null)
        { }

        internal AuthorizationCodeCredential(string tenantId, string clientId, string clientSecret, string authorizationCode, TokenCredentialOptions options, MsalConfidentialClient client)
        {
            Validations.ValidateTenantId(tenantId, nameof(tenantId));
            _tenantId = tenantId;
            Argument.AssertNotNull(clientSecret, nameof(clientSecret));
            Argument.AssertNotNull(clientId, nameof(clientId));
            Argument.AssertNotNull(authorizationCode, nameof(authorizationCode));
            _clientId = clientId;
            _authCode = authorizationCode ;
            _allowMultiTenantAuthentication = options?.AllowMultiTenantAuthentication ?? false;
            _pipeline = CredentialPipeline.GetInstance(options ?? new TokenCredentialOptions());
            _redirectUri = options switch
            {
                AuthorizationCodeCredentialOptions o => o.RedirectUri?.ToString(),
                _ => null
            };

            _client = client ?? new MsalConfidentialClient(_pipeline, tenantId, clientId, clientSecret, options as ITokenCacheOptions);
        }

        /// <summary>
        /// Obtains a token from the Azure Active Directory service, using the specified authorization code authenticate. This method is called automatically by
        /// Azure SDK client libraries. You may call this method directly, but you must also handle token caching and token refreshing.
        /// </summary>
        /// <param name="requestContext">The details of the authentication request.</param>
        /// <param name="cancellationToken">A <see cref="CancellationToken"/> controlling the request lifetime.</param>
        /// <returns>An <see cref="AccessToken"/> which can be used to authenticate service client calls.</returns>
        public override AccessToken GetToken(TokenRequestContext requestContext, CancellationToken cancellationToken = default)
        {
            return GetTokenImplAsync(false, requestContext, cancellationToken).EnsureCompleted();
        }

        /// <summary>
        /// Obtains a token from the Azure Active Directory service, using the specified authorization code authenticate. This method is called automatically by
        /// Azure SDK client libraries. You may call this method directly, but you must also handle token caching and token refreshing.
        /// </summary>
        /// <param name="requestContext">The details of the authentication request.</param>
        /// <param name="cancellationToken">A <see cref="CancellationToken"/> controlling the request lifetime.</param>
        /// <returns>An <see cref="AccessToken"/> which can be used to authenticate service client calls.</returns>
        public override async ValueTask<AccessToken> GetTokenAsync(TokenRequestContext requestContext, CancellationToken cancellationToken = default)
        {
            return await GetTokenImplAsync(true, requestContext, cancellationToken).ConfigureAwait(false);
        }

        private async ValueTask<AccessToken> GetTokenImplAsync(bool async, TokenRequestContext requestContext, CancellationToken cancellationToken = default)
        {
            using CredentialDiagnosticScope scope = _pipeline.StartGetTokenScope($"{nameof(AuthorizationCodeCredential)}.{nameof(GetToken)}", requestContext);

            try
            {
                AccessToken token;
                var tenantId = TenantIdResolver.Resolve(_tenantId, requestContext, _allowMultiTenantAuthentication);

                if (_record is null)
                {
                    AuthenticationResult result = await _client
                        .AcquireTokenByAuthorizationCodeAsync(requestContext.Scopes, _authCode, tenantId, _redirectUri, async, cancellationToken)
                        .ConfigureAwait(false);
                    _record = new AuthenticationRecord(result, _clientId);

                    token = new AccessToken(result.AccessToken, result.ExpiresOn);
                }
                else
                {
                    AuthenticationResult result = await _client
                        .AcquireTokenSilentAsync(requestContext.Scopes, (AuthenticationAccount)_record, tenantId, _redirectUri, async, cancellationToken)
                        .ConfigureAwait(false);
                    token = new AccessToken(result.AccessToken, result.ExpiresOn);
                }

                return scope.Succeeded(token);
            }
            catch (Exception e)
            {
                throw scope.FailWrapAndThrow(e);
            }
        }
    }
}<|MERGE_RESOLUTION|>--- conflicted
+++ resolved
@@ -11,14 +11,9 @@
 namespace Azure.Identity
 {
     /// <summary>
-<<<<<<< HEAD
     /// Authenticates by redeeming an authorization code previously obtained from Azure Active Directory. See
     /// <seealso href="https://docs.microsoft.com/azure/active-directory/develop/v2-oauth2-auth-code-flow" /> for more information
-=======
-    /// Authenticates by redeeming an authorization code previously obtained from Azure Active Directory.  See
-    /// https://docs.microsoft.com/azure/active-directory/develop/v2-oauth2-auth-code-flow for more information
->>>>>>> 18de2204
-    /// about the autorization code authentication flow.
+    /// about the authorization code authentication flow.
     /// </summary>
     public class AuthorizationCodeCredential : TokenCredential
     {
