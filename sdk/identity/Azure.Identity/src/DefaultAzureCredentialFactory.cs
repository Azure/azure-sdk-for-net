--- conflicted
+++ resolved
@@ -133,19 +133,12 @@
                 Pipeline);
         }
 
-        public virtual TokenCredential CreateAzureCliCredential(TimeSpan? cliProcessTimeout)
+        public virtual TokenCredential CreateAzureCliCredential()
         {
-<<<<<<< HEAD
-            return new AzureCliCredential(Pipeline, default, new AzureCliCredentialOptions() { CliProcessTimeout = cliProcessTimeout});
-        }
-
-        public virtual TokenCredential CreateVisualStudioCredential(string tenantId, TimeSpan? visualStudioProcessTimeout)
-        {
-            return new VisualStudioCredential(tenantId, Pipeline, default, default, new VisualStudioCredentialOptions() { VisualStudioProcessTimeout = visualStudioProcessTimeout });
-=======
             var options = new AzureCliCredentialOptions
             {
                 TenantId = Options.TenantId,
+				CliProcessTimeout = Options.DeveloperCredentialTimeout
             };
 
             foreach (var addlTenant in Options.AdditionallyAllowedTenants)
@@ -161,6 +154,7 @@
             var options = new VisualStudioCredentialOptions
             {
                 TenantId = Options.VisualStudioTenantId,
+				VisualStudioProcessTimeout = Options.DeveloperCredentialTimeout
             };
 
             foreach (var addlTenant in Options.AdditionallyAllowedTenants)
@@ -169,7 +163,6 @@
             }
 
             return new VisualStudioCredential(Options.VisualStudioTenantId, Pipeline, default, default, options);
->>>>>>> 3627e3cb
         }
 
         public virtual TokenCredential CreateVisualStudioCodeCredential()
@@ -187,14 +180,12 @@
             return new VisualStudioCodeCredential(options, Pipeline, default, default, default);
         }
 
-        public virtual TokenCredential CreateAzurePowerShellCredential(TimeSpan? powerShellProcessTimeout)
+        public virtual TokenCredential CreateAzurePowerShellCredential()
         {
-<<<<<<< HEAD
-            return new AzurePowerShellCredential(new AzurePowerShellCredentialOptions() { PowerShellProcessTimeout = powerShellProcessTimeout }, Pipeline, default);
-=======
             var options = new AzurePowerShellCredentialOptions
             {
                 TenantId = Options.VisualStudioCodeTenantId,
+				PowerShellProcessTimeout = Options.DeveloperCredentialTimeout
             };
 
             foreach (var addlTenant in Options.AdditionallyAllowedTenants)
@@ -203,7 +194,6 @@
             }
 
             return new AzurePowerShellCredential(options, Pipeline, default);
->>>>>>> 3627e3cb
         }
     }
 }