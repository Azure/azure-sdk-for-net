--- conflicted
+++ resolved
@@ -28,12 +28,7 @@
         {
             TenantId = tenantId;
             ClientId = clientId;
-<<<<<<< HEAD
-            AllowMultiTenantAuthentication = options?.AllowMultiTenantAuthentication ?? false;
             Client = options?.MsalClient ?? new MsalConfidentialClient(options?.Pipeline ?? CredentialPipeline.GetInstance(options), tenantId, clientId, getAssertionCallback, null, null, options?.Diagnostics?.IsExtendedUnsafeLoggingEnabled ?? false);
-=======
-            Client = options?.MsalClient ?? new MsalConfidentialClient(options?.Pipeline ?? CredentialPipeline.GetInstance(options), tenantId, clientId, getAssertionCallback, null, null, options?.IsLoggingPIIEnabled ?? false);
->>>>>>> f3fb31e6
         }
 
         public override AccessToken GetToken(TokenRequestContext requestContext, CancellationToken cancellationToken)
