--- conflicted
+++ resolved
@@ -26,12 +26,7 @@
         private readonly CredentialPipeline _pipeline;
         private readonly string _tenantId;
         private const string _commonTenant = "common";
-<<<<<<< HEAD
-        private readonly bool _allowMultiTenantAuthentication;
         private const string Troubleshooting = "See the troubleshooting guide for more information. https://aka.ms/azsdk/net/identity/vscodecredential/troubleshoot";
-
-=======
->>>>>>> 69e7cafb
         internal MsalPublicClient Client { get; }
 
         /// <summary>
