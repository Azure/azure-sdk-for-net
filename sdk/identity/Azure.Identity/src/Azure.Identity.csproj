<Project Sdk="Microsoft.NET.Sdk">
  <PropertyGroup>
    <Description>This is the implementation of the Azure SDK Client Library for Azure Identity</Description>
    <AssemblyTitle>Microsoft Azure.Identity Component</AssemblyTitle>
<<<<<<< HEAD
    <Version>1.7.0-beta.2</Version>
=======
    <Version>1.7.0</Version>
>>>>>>> 3627e3cb
    <!--The ApiCompatVersion is managed automatically and should not generally be modified manually.-->
    <ApiCompatVersion>1.6.1</ApiCompatVersion>
    <PackageTags>Microsoft Azure Identity;$(PackageCommonTags)</PackageTags>
    <TargetFrameworks>$(RequiredTargetFrameworks)</TargetFrameworks>
    <NoWarn>$(NoWarn);3021;AZC0011</NoWarn>
    <AllowUnsafeBlocks>true</AllowUnsafeBlocks>
  </PropertyGroup>
  <ItemGroup>
   <PackageReference Include="Azure.Core" />
    <PackageReference Include="System.Memory" />
    <PackageReference Include="System.Text.Json" />
    <PackageReference Include="System.Threading.Tasks.Extensions" />
    <PackageReference Include="Microsoft.Identity.Client" />
    <PackageReference Include="Microsoft.Identity.Client.Extensions.Msal" />
    <PackageReference Include="System.Security.Cryptography.ProtectedData" />
  </ItemGroup>
  <ItemGroup>
    <Compile Include="$(AzureCoreSharedSources)AppContextSwitchHelper.cs" LinkBase="Shared" />
    <Compile Include="$(AzureCoreSharedSources)Argument.cs" LinkBase="Shared" />
    <Compile Include="$(AzureCoreSharedSources)ArrayBufferWriter.cs" LinkBase="Shared" />
    <Compile Include="$(AzureCoreSharedSources)AsyncLockWithValue.cs" LinkBase="Shared" />
    <Compile Include="$(AzureCoreSharedSources)AzureEventSource.cs" LinkBase="Shared" />
    <Compile Include="$(AzureCoreSharedSources)AzureResourceProviderNamespaceAttribute.cs" LinkBase="Shared" />
    <Compile Include="$(AzureCoreSharedSources)ClientDiagnostics.cs" LinkBase="Shared" />
    <Compile Include="$(AzureCoreSharedSources)HttpMessageSanitizer.cs" LinkBase="Shared" />
    <Compile Include="$(AzureCoreSharedSources)HttpPipelineMessageHandler.cs" LinkBase="Shared" />
    <Compile Include="$(AzureCoreSharedSources)DiagnosticScope.cs" LinkBase="Shared" />
    <Compile Include="$(AzureCoreSharedSources)ContentTypeUtilities.cs" LinkBase="Shared" />
    <Compile Include="$(AzureCoreSharedSources)DiagnosticScopeFactory.cs" LinkBase="Shared" />
    <Compile Include="$(AzureCoreSharedSources)TaskExtensions.cs" LinkBase="Shared" />
    <Compile Include="$(AzureCoreSharedSources)Base64Url.cs" LinkBase="Shared" />
    <Compile Include="$(AzureCoreSharedSources)LightweightPkcs8Decoder.cs" LinkBase="Shared" />
    <Compile Include="$(AzureCoreSharedSources)PemReader.cs" LinkBase="Shared" />
  </ItemGroup>
</Project><|MERGE_RESOLUTION|>--- conflicted
+++ resolved
@@ -2,13 +2,9 @@
   <PropertyGroup>
     <Description>This is the implementation of the Azure SDK Client Library for Azure Identity</Description>
     <AssemblyTitle>Microsoft Azure.Identity Component</AssemblyTitle>
-<<<<<<< HEAD
-    <Version>1.7.0-beta.2</Version>
-=======
-    <Version>1.7.0</Version>
->>>>>>> 3627e3cb
+    <Version>1.8.0-beta.1</Version>
     <!--The ApiCompatVersion is managed automatically and should not generally be modified manually.-->
-    <ApiCompatVersion>1.6.1</ApiCompatVersion>
+    <ApiCompatVersion>1.7.0</ApiCompatVersion>
     <PackageTags>Microsoft Azure Identity;$(PackageCommonTags)</PackageTags>
     <TargetFrameworks>$(RequiredTargetFrameworks)</TargetFrameworks>
     <NoWarn>$(NoWarn);3021;AZC0011</NoWarn>
