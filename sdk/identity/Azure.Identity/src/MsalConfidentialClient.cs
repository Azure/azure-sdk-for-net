﻿// Copyright (c) Microsoft Corporation. All rights reserved.
// Licensed under the MIT License.

using System;
using System.Security.Cryptography.X509Certificates;
using System.Threading;
using System.Threading.Tasks;
using Microsoft.Identity.Client;

namespace Azure.Identity
{
    internal class MsalConfidentialClient : MsalClientBase<IConfidentialClientApplication>
    {
        private readonly string _clientSecret;
        private readonly bool _includeX5CClaimHeader;
        private readonly ClientCertificateCredential.IX509Certificate2Provider _certificateProvider;

        /// <summary>
        /// For mocking purposes only.
        /// </summary>
        protected MsalConfidentialClient()
<<<<<<< HEAD
=======
            : base()
>>>>>>> 345317db
        { }

        public MsalConfidentialClient(CredentialPipeline pipeline, string tenantId, string clientId, string clientSecret, ITokenCacheOptions cacheOptions)
            : base(pipeline, tenantId, clientId, cacheOptions)
        {
            _clientSecret = clientSecret;
        }

        public MsalConfidentialClient(
            CredentialPipeline pipeline,
            string tenantId,
            string clientId,
            ClientCertificateCredential.IX509Certificate2Provider certificateProvider,
            bool includeX5CClaimHeader,
            ITokenCacheOptions cacheOptions)
            : base(pipeline, tenantId, clientId, cacheOptions)
        {
            _includeX5CClaimHeader = includeX5CClaimHeader;
            _certificateProvider = certificateProvider;
        }

        protected override async ValueTask<IConfidentialClientApplication> CreateClientAsync(bool async, CancellationToken cancellationToken)
        {
            ConfidentialClientApplicationBuilder confClientBuilder = ConfidentialClientApplicationBuilder.Create(ClientId)
                .WithAuthority(Pipeline.AuthorityHost.AbsoluteUri, TenantId)
                .WithHttpClientFactory(new HttpPipelineClientFactory(Pipeline.HttpPipeline));

            if (_clientSecret != null)
            {
                confClientBuilder.WithClientSecret(_clientSecret);
            }

            if (_certificateProvider != null)
            {
                X509Certificate2 clientCertificate = await _certificateProvider.GetCertificateAsync(async, cancellationToken).ConfigureAwait(false);
                confClientBuilder.WithCertificate(clientCertificate);
            }

            return confClientBuilder.Build();
        }

        public virtual async ValueTask<AuthenticationResult> AcquireTokenForClientAsync(
            string[] scopes,
            string tenantId,
            bool async,
            CancellationToken cancellationToken)
        {
            IConfidentialClientApplication client = await GetClientAsync(async, cancellationToken).ConfigureAwait(false);

            var builder = client
                .AcquireTokenForClient(scopes)
                .WithSendX5C(_includeX5CClaimHeader);

            if (!string.IsNullOrEmpty(tenantId))
            {
                builder.WithAuthority(Pipeline.AuthorityHost.AbsoluteUri, tenantId);
            }
            return await builder
                .ExecuteAsync(async, cancellationToken)
                .ConfigureAwait(false);
        }

        public virtual async ValueTask<AuthenticationResult> AcquireTokenSilentAsync(
            string[] scopes,
            AuthenticationAccount account,
            string tenantId,
            bool async,
            CancellationToken cancellationToken)
        {
            IConfidentialClientApplication client = await GetClientAsync(async, cancellationToken).ConfigureAwait(false);

            var builder = client.AcquireTokenSilent(scopes, account);
            if (!string.IsNullOrEmpty(tenantId))
            {
                builder.WithAuthority(Pipeline.AuthorityHost.AbsoluteUri, tenantId);
            }
            return await builder
                .ExecuteAsync(async, cancellationToken)
                .ConfigureAwait(false);
        }

        public virtual async ValueTask<AuthenticationResult> AcquireTokenByAuthorizationCodeAsync(
            string[] scopes,
            string code,
            string tenantId,
            bool async,
            CancellationToken cancellationToken)
        {
            IConfidentialClientApplication client = await GetClientAsync(async, cancellationToken).ConfigureAwait(false);

            var builder = client.AcquireTokenByAuthorizationCode(scopes, code);

            if (!string.IsNullOrEmpty(tenantId))
            {
                builder.WithAuthority(Pipeline.AuthorityHost.AbsoluteUri, tenantId);
            }
            return await builder
                .ExecuteAsync(async, cancellationToken)
                .ConfigureAwait(false);
        }

        public virtual async ValueTask<AuthenticationResult> AcquireTokenSilentAsync(
            string[] scopes,
            AuthenticationAccount account,
            string tenantId,
            string redirectUri,
            bool async,
            CancellationToken cancellationToken)
        {
            IConfidentialClientApplication client = await GetClientAsync(async, cancellationToken).ConfigureAwait(false);

            var builder = client.AcquireTokenSilent(scopes, account);
            if (!string.IsNullOrEmpty(tenantId))
            {
                builder.WithAuthority(Pipeline.AuthorityHost.AbsoluteUri, tenantId);
            }
            return await builder
                .ExecuteAsync(async, cancellationToken)
                .ConfigureAwait(false);
        }

        public virtual async ValueTask<AuthenticationResult> AcquireTokenByAuthorizationCodeAsync(
            string[] scopes,
            string code,
            string tenantId,
            string redirectUri,
            bool async,
            CancellationToken cancellationToken)
        {
            IConfidentialClientApplication client = await GetClientAsync(async, cancellationToken).ConfigureAwait(false);

            var builder = client.AcquireTokenByAuthorizationCode(scopes, code);

            if (!string.IsNullOrEmpty(tenantId))
            {
                builder.WithAuthority(Pipeline.AuthorityHost.AbsoluteUri, tenantId);
            }
            return await builder
                .ExecuteAsync(async, cancellationToken)
                .ConfigureAwait(false);
        }
    }
}<|MERGE_RESOLUTION|>--- conflicted
+++ resolved
@@ -1,7 +1,6 @@
 ﻿// Copyright (c) Microsoft Corporation. All rights reserved.
 // Licensed under the MIT License.
 
-using System;
 using System.Security.Cryptography.X509Certificates;
 using System.Threading;
 using System.Threading.Tasks;
@@ -19,10 +18,7 @@
         /// For mocking purposes only.
         /// </summary>
         protected MsalConfidentialClient()
-<<<<<<< HEAD
-=======
             : base()
->>>>>>> 345317db
         { }
 
         public MsalConfidentialClient(CredentialPipeline pipeline, string tenantId, string clientId, string clientSecret, ITokenCacheOptions cacheOptions)
@@ -89,45 +85,6 @@
             string[] scopes,
             AuthenticationAccount account,
             string tenantId,
-            bool async,
-            CancellationToken cancellationToken)
-        {
-            IConfidentialClientApplication client = await GetClientAsync(async, cancellationToken).ConfigureAwait(false);
-
-            var builder = client.AcquireTokenSilent(scopes, account);
-            if (!string.IsNullOrEmpty(tenantId))
-            {
-                builder.WithAuthority(Pipeline.AuthorityHost.AbsoluteUri, tenantId);
-            }
-            return await builder
-                .ExecuteAsync(async, cancellationToken)
-                .ConfigureAwait(false);
-        }
-
-        public virtual async ValueTask<AuthenticationResult> AcquireTokenByAuthorizationCodeAsync(
-            string[] scopes,
-            string code,
-            string tenantId,
-            bool async,
-            CancellationToken cancellationToken)
-        {
-            IConfidentialClientApplication client = await GetClientAsync(async, cancellationToken).ConfigureAwait(false);
-
-            var builder = client.AcquireTokenByAuthorizationCode(scopes, code);
-
-            if (!string.IsNullOrEmpty(tenantId))
-            {
-                builder.WithAuthority(Pipeline.AuthorityHost.AbsoluteUri, tenantId);
-            }
-            return await builder
-                .ExecuteAsync(async, cancellationToken)
-                .ConfigureAwait(false);
-        }
-
-        public virtual async ValueTask<AuthenticationResult> AcquireTokenSilentAsync(
-            string[] scopes,
-            AuthenticationAccount account,
-            string tenantId,
             string redirectUri,
             bool async,
             CancellationToken cancellationToken)
