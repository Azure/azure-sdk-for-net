--- conflicted
+++ resolved
@@ -11,16 +11,10 @@
 {
     internal class MsalConfidentialClient : MsalClientBase<IConfidentialClientApplication>
     {
-<<<<<<< HEAD
-        private readonly string _clientSecret;
-        private readonly bool _includeX5CClaimHeader;
-        private readonly ClientCertificateCredential.IX509Certificate2Provider _certificateProvider;
-        private readonly Func<string> _assertionCallback;
-=======
         internal readonly string _clientSecret;
         internal readonly bool _includeX5CClaimHeader;
         internal readonly IX509Certificate2Provider _certificateProvider;
->>>>>>> a1d0cd66
+        private readonly Func<string> _assertionCallback;
 
         /// <summary>
         /// For mocking purposes only.
