--- conflicted
+++ resolved
@@ -22,14 +22,10 @@
         /// <summary>
         /// Will include x5c header to enable subject name / issuer based authentication for the <see cref="ClientCertificateCredential"/>.
         /// </summary>
-<<<<<<< HEAD
-        public bool IncludeX5CCliamHeader { get; set; }
+        public bool IncludeX5CClaimHeader { get; set; }
 
         bool ITokenCacheOptions.EnablePersistentCache => EnablePersistentCache;
 
         bool ITokenCacheOptions.AllowUnencryptedCache => AllowUnencryptedCache;
-=======
-        public bool IncludeX5CClaimHeader { get; set; }
->>>>>>> a852547d
     }
 }