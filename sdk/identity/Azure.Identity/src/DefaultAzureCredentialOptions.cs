--- conflicted
+++ resolved
@@ -72,11 +72,7 @@
         /// Specifies whether the <see cref="SharedTokenCacheCredential"/> will be excluded from the <see cref="DefaultAzureCredential"/> authentication flow.
         /// Setting to true disables single sign on authentication with development tools which write to the shared token cache.
         /// </summary>
-<<<<<<< HEAD
         public bool ExcludeSharedTokenCacheCredential { get; set; } = true;
-=======
-        public bool ExcludeSharedTokenCacheCredential { get; set; }
->>>>>>> f4d532ec
 
         /// <summary>
         /// Specifies whether the <see cref="InteractiveBrowserCredential"/> will be excluded from the <see cref="DefaultAzureCredential"/> authentication flow.
