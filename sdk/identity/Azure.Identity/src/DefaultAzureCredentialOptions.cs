﻿// Copyright (c) Microsoft Corporation. All rights reserved.
// Licensed under the MIT License.

using System;

namespace Azure.Identity
{
    /// <summary>
    /// Options to configure the <see cref="DefaultAzureCredential"/> authentication flow and requests made to Azure Identity services.
    /// </summary>
    public class DefaultAzureCredentialOptions : TokenCredentialOptions
    {
        /// <summary>
        /// The tenant id of the user to authenticate, in the case the <see cref="DefaultAzureCredential"/> authenticates through, the
        /// <see cref="InteractiveBrowserCredential"/>. The default is null and will authenticate users to their default tenant.
        /// The value can also be set by setting the environment variable AZURE_TENANT_ID.
        /// </summary>
        public string InteractiveBrowserTenantId { get; set; } = GetNonEmptyStringOrNull(EnvironmentVariables.TenantId);

        /// <summary>
        /// Specifies the tenant id of the preferred authentication account, to be retrieved from the shared token cache for single sign on authentication with
        /// development tools, in the case multiple accounts are found in the shared token.
        /// </summary>
        /// <remarks>
        /// If multiple accounts are found in the shared token cache and no value is specified, or the specified value matches no accounts in
        /// the cache the SharedTokenCacheCredential will not be used for authentication.
        /// </remarks>
        public string SharedTokenCacheTenantId { get; set; } = GetNonEmptyStringOrNull(EnvironmentVariables.TenantId);

        /// <summary>
        /// The tenant id of the user to authenticate, in the case the <see cref="DefaultAzureCredential"/> authenticates through, the
        /// <see cref="VisualStudioCredential"/>. The default is null and will authenticate users to their default tenant.
        /// The value can also be set by setting the environment variable AZURE_TENANT_ID.
        /// </summary>
        public string VisualStudioTenantId { get; set; } = GetNonEmptyStringOrNull(EnvironmentVariables.TenantId);

        /// <summary>
        /// The tenant id of the user to authenticate, in the case the <see cref="DefaultAzureCredential"/> authenticates through, the
        /// <see cref="VisualStudioCodeCredential"/>. The default is null and will authenticate users to their default tenant.
        /// The value can also be set by setting the environment variable AZURE_TENANT_ID.
        /// </summary>
        public string VisualStudioCodeTenantId { get; set; } = GetNonEmptyStringOrNull(EnvironmentVariables.TenantId);

        /// <summary>
        /// Specifies the preferred authentication account to be retrieved from the shared token cache for single sign on authentication with
        /// development tools. In the case multiple accounts are found in the shared token.
        /// </summary>
        /// <remarks>
        /// If multiple accounts are found in the shared token cache and no value is specified, or the specified value matches no accounts in
        /// the cache the SharedTokenCacheCredential will not be used for authentication.
        /// </remarks>
        public string SharedTokenCacheUsername { get; set; } = GetNonEmptyStringOrNull(EnvironmentVariables.Username);

        /// <summary>
        /// Specifies the client id of the azure ManagedIdentity in the case of user assigned identity.
        /// </summary>
        public string ManagedIdentityClientId { get; set; } = GetNonEmptyStringOrNull(EnvironmentVariables.ClientId);

        /// <summary>
        /// Set this if you want to use PowerShell (version 5 or lower) for getting the token
        /// instead of PowerShell Core (version 6 or higher) which is the version used by default.
        /// This can be set to true only on Windows OS.
        /// </summary>
        public bool UseLegacyPowerShell { get; set; }

        /// <summary>
        /// Specifies whether the <see cref="EnvironmentCredential"/> will be excluded from the authentication flow. Setting to true disables reading
        /// authentication details from the process' environment variables.
        /// </summary>
        public bool ExcludeEnvironmentCredential { get; set; }

        /// <summary>
        /// Specifies whether the <see cref="ManagedIdentityCredential"/> will be excluded from the <see cref="DefaultAzureCredential"/> authentication flow.
        /// Setting to true disables authenticating with managed identity endpoints.
        /// </summary>
        public bool ExcludeManagedIdentityCredential { get; set; }

        /// <summary>
        /// Specifies whether the <see cref="SharedTokenCacheCredential"/> will be excluded from the <see cref="DefaultAzureCredential"/> authentication flow.
        /// Setting to true disables single sign on authentication with development tools which write to the shared token cache.
        /// </summary>
        public bool ExcludeSharedTokenCacheCredential { get; set; }

        /// <summary>
        /// Specifies whether the <see cref="InteractiveBrowserCredential"/> will be excluded from the <see cref="DefaultAzureCredential"/> authentication flow.
        /// Setting to true disables launching the default system browser to authenticate in development environments.
        /// </summary>
        public bool ExcludeInteractiveBrowserCredential { get; set; } = true;

        /// <summary>
        /// Specifies whether the <see cref="AzureCliCredential"/> will be excluded from the <see cref="DefaultAzureCredential"/> authentication flow.
        /// </summary>
        public bool ExcludeAzureCliCredential { get; set; }

        /// <summary>
        /// Specifies whether the <see cref="VisualStudioCredential"/> will be excluded from the <see cref="DefaultAzureCredential"/> authentication flow.
        /// </summary>
        public bool ExcludeVisualStudioCredential { get; set; }

        /// <summary>
        /// Specifies whether the <see cref="VisualStudioCodeCredential"/> will be excluded from the <see cref="DefaultAzureCredential"/> authentication flow.
        /// </summary>
        public bool ExcludeVisualStudioCodeCredential { get; set; }

<<<<<<< HEAD
        /// <summary>
        /// Specifies whether the <see cref="AzurePowerShellCredential"/> will be excluded from the <see cref="DefaultAzureCredential"/> authentication flow.
        /// </summary>
        public bool ExcludeAzurePowerShellCredential { get; set; }

=======
        private static string GetNonEmptyStringOrNull(string str)
        {
            return !string.IsNullOrEmpty(str) ? str : null;
        }
>>>>>>> d022a79e
    }
}<|MERGE_RESOLUTION|>--- conflicted
+++ resolved
@@ -102,17 +102,15 @@
         /// </summary>
         public bool ExcludeVisualStudioCodeCredential { get; set; }
 
-<<<<<<< HEAD
+        private static string GetNonEmptyStringOrNull(string str)
+        {
+            return !string.IsNullOrEmpty(str) ? str : null;
+        }
+
         /// <summary>
         /// Specifies whether the <see cref="AzurePowerShellCredential"/> will be excluded from the <see cref="DefaultAzureCredential"/> authentication flow.
         /// </summary>
         public bool ExcludeAzurePowerShellCredential { get; set; }
 
-=======
-        private static string GetNonEmptyStringOrNull(string str)
-        {
-            return !string.IsNullOrEmpty(str) ? str : null;
-        }
->>>>>>> d022a79e
     }
 }