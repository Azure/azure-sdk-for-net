﻿// Copyright (c) Microsoft Corporation. All rights reserved.
// Licensed under the MIT License.

using System;

namespace Azure.Identity
{
    /// <summary>
    /// Options to configure the <see cref="DefaultAzureCredential"/> authentication flow and requests made to Azure Identity services.
    /// </summary>
    public class DefaultAzureCredentialOptions : TokenCredentialOptions
    {
        /// <summary>
        /// The tenant id of the user to authenticate, in the case the <see cref="DefaultAzureCredential"/> authenticates through, the
        /// <see cref="InteractiveBrowserCredential"/>. The default is null and will authenticate users to their default tenant.
        /// The value can also be set by setting the environment variable AZURE_TENANT_ID.
        /// </summary>
        public string InteractiveBrowserTenantId { get; set; } = EnvironmentVariables.TenantId;

        /// <summary>
        /// Specifies the tenant id of the preferred authentication account, to be retrieved from the shared token cache for single sign on authentication with
        /// development tools, in the case multiple accounts are found in the shared token.
        /// </summary>
        /// <remarks>
        /// If multiple accounts are found in the shared token cache and no value is specified, or the specified value matches no accounts in
        /// the cache the SharedTokenCacheCredential will not be used for authentication.
        /// </remarks>
        public string SharedTokenCacheTenantId { get; set; } = EnvironmentVariables.TenantId;

        /// <summary>
        /// The tenant id of the user to authenticate, in the case the <see cref="DefaultAzureCredential"/> authenticates through, the
        /// <see cref="VisualStudioCredential"/>. The default is null and will authenticate users to their default tenant.
        /// The value can also be set by setting the environment variable AZURE_TENANT_ID.
        /// </summary>
        public string VisualStudioTenantId { get; set; } = EnvironmentVariables.TenantId;

        /// <summary>
        /// The tenant id of the user to authenticate, in the case the <see cref="DefaultAzureCredential"/> authenticates through, the
        /// <see cref="VisualStudioCodeCredential"/>. The default is null and will authenticate users to their default tenant.
        /// The value can also be set by setting the environment variable AZURE_TENANT_ID.
        /// </summary>
        public string VisualStudioCodeTenantId { get; set; } = EnvironmentVariables.TenantId;

        /// <summary>
        /// Specifies the preferred authentication account to be retrieved from the shared token cache for single sign on authentication with
        /// development tools. In the case multiple accounts are found in the shared token.
        /// </summary>
        /// <remarks>
        /// If multiple accounts are found in the shared token cache and no value is specified, or the specified value matches no accounts in
        /// the cache the SharedTokenCacheCredential will not be used for authentication.
        /// </remarks>
        public string SharedTokenCacheUsername { get; set; } = EnvironmentVariables.Username;

        /// <summary>
        /// Specifies the client id of the azure ManagedIdentity in the case of user assigned identity.
        /// </summary>
        public string ManagedIdentityClientId { get; set; } = EnvironmentVariables.ClientId;

        /// <summary>
        /// Set this if you want to use PowerShell (version 5 or lower) for getting the token
        /// instead of PowerShell Core (version 6 or higher) which is the version used by default.
        /// This can be set to true only on Windows OS.
        /// </summary>
        public bool UseLegacyPowerShell { get; set; } = false;

        /// <summary>
        /// Specifies whether the <see cref="EnvironmentCredential"/> will be excluded from the authentication flow. Setting to true disables reading
        /// authentication details from the process' environment variables.
        /// </summary>
        public bool ExcludeEnvironmentCredential { get; set; }

        /// <summary>
        /// Specifies whether the <see cref="ManagedIdentityCredential"/> will be excluded from the <see cref="DefaultAzureCredential"/> authentication flow.
        /// Setting to true disables authenticating with managed identity endpoints.
        /// </summary>
        public bool ExcludeManagedIdentityCredential { get; set; }

        /// <summary>
        /// Specifies whether the <see cref="SharedTokenCacheCredential"/> will be excluded from the <see cref="DefaultAzureCredential"/> authentication flow.
        /// Setting to true disables single sign on authentication with development tools which write to the shared token cache.
        /// </summary>
        public bool ExcludeSharedTokenCacheCredential { get; set; }

        /// <summary>
        /// Specifies whether the <see cref="InteractiveBrowserCredential"/> will be excluded from the <see cref="DefaultAzureCredential"/> authentication flow.
        /// Setting to true disables launching the default system browser to authenticate in development environments.
        /// </summary>
        public bool ExcludeInteractiveBrowserCredential { get; set; } = true;

        /// <summary>
        /// Specifies whether the <see cref="AzureCliCredential"/> will be excluded from the <see cref="DefaultAzureCredential"/> authentication flow.
        /// </summary>
        public bool ExcludeAzureCliCredential { get; set; }

        /// <summary>
        /// Specifies whether the <see cref="VisualStudioCredential"/> will be excluded from the <see cref="DefaultAzureCredential"/> authentication flow.
        /// </summary>
        public bool ExcludeVisualStudioCredential { get; set; }


        /// <summary>
        /// Specifies whether the <see cref="VisualStudioCodeCredential"/> will be excluded from the <see cref="DefaultAzureCredential"/> authentication flow.
        /// </summary>
<<<<<<< HEAD
        public bool ExcludeVisualStudioCodeCredential { get; set; } = false;

        /// <summary>
        /// Specifies whether the <see cref="AzurePowerShellCredential"/> will be excluded from the <see cref="DefaultAzureCredential"/> authentication flow.
        /// </summary>
        public bool ExcludeAzurePowerShellCredential { get; set; } = false;

=======
        public bool ExcludeVisualStudioCodeCredential { get; set; }
>>>>>>> b44dfe23
    }
}<|MERGE_RESOLUTION|>--- conflicted
+++ resolved
@@ -101,16 +101,12 @@
         /// <summary>
         /// Specifies whether the <see cref="VisualStudioCodeCredential"/> will be excluded from the <see cref="DefaultAzureCredential"/> authentication flow.
         /// </summary>
-<<<<<<< HEAD
-        public bool ExcludeVisualStudioCodeCredential { get; set; } = false;
+        public bool ExcludeVisualStudioCodeCredential { get; set; }
 
         /// <summary>
         /// Specifies whether the <see cref="AzurePowerShellCredential"/> will be excluded from the <see cref="DefaultAzureCredential"/> authentication flow.
         /// </summary>
-        public bool ExcludeAzurePowerShellCredential { get; set; } = false;
+        public bool ExcludeAzurePowerShellCredential { get; set; }
 
-=======
-        public bool ExcludeVisualStudioCodeCredential { get; set; }
->>>>>>> b44dfe23
     }
 }