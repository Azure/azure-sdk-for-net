﻿// Copyright (c) Microsoft Corporation. All rights reserved.
// Licensed under the MIT License.

using Azure.Core;
using Azure.Core.Pipeline;
using Microsoft.Identity.Client;
using System;
using System.Collections.Generic;
using System.Linq;
using System.Text;
using System.Threading;
using System.Threading.Tasks;

namespace Azure.Identity
{
    /// <summary>
    /// A <see cref="TokenCredential"/> implementation which authenticates a user using the device code flow, and provides access tokens for that user account.
    /// For more information on the device code authentication flow see https://github.com/AzureAD/microsoft-authentication-library-for-dotnet/wiki/Device-Code-Flow.
    /// </summary>
    public class DeviceCodeCredential : TokenCredential
    {
        private readonly IPublicClientApplication _pubApp = null;
        private readonly HttpPipeline _pipeline = null;
        private IAccount _account = null;
        private readonly IdentityClientOptions _options;
        private readonly string _clientId;
        private readonly Func<DeviceCodeInfo, CancellationToken, Task> _deviceCodeCallback;

        /// <summary>
        /// Protected constructor for mocking
        /// </summary>
        protected DeviceCodeCredential()
        {

        }

        /// <summary>
<<<<<<< HEAD
=======
        /// Creates a new DeviceCodeCredential which will authenticate users with the specified application.
        /// </summary>
        /// <param name="clientId">The client id of the application to which the users will authenticate.</param>
        /// TODO: need to link to info on how the application has to be created to authenticate users, for multiple applications
        /// <param name="deviceCodeCallback">The callback to be executed to display the device code to the user</param>
        public DeviceCodeCredential(string clientId, Func<DeviceCodeInfo, CancellationToken, Task> deviceCodeCallback)
            : this(clientId, deviceCodeCallback, null)
        {

        }

        /// <summary>
>>>>>>> 94047a39
        /// Creates a new DeviceCodeCredential with the specifeid options, which will authenticate users with the specified application.
        /// </summary>
        /// <param name="deviceCodeCallback">The callback to be executed to display the device code to the user</param>
        /// <param name="clientId">The client id of the application to which the users will authenticate</param>
        /// <param name="tenantId">The tenant id of the application to which users will authenticate.  This can be unspecified for multi-tenanted applications.</param>
        /// <param name="options">The client options for the newly created DeviceCodeCredential</param>
        public DeviceCodeCredential(Func<DeviceCodeInfo, CancellationToken, Task> deviceCodeCallback, string clientId, string tenantId = default, IdentityClientOptions options = default)
        {
            _clientId = clientId ?? throw new ArgumentNullException(nameof(clientId));

            _deviceCodeCallback = deviceCodeCallback ?? throw new ArgumentNullException(nameof(deviceCodeCallback));

            _options = options ?? new IdentityClientOptions();

            _pipeline = HttpPipelineBuilder.Build(_options);

            var pubAppBuilder = PublicClientApplicationBuilder.Create(_clientId).WithHttpClientFactory(new HttpPipelineClientFactory(_pipeline)).WithRedirectUri("https://login.microsoftonline.com/common/oauth2/nativeclient");

            if(!string.IsNullOrEmpty(tenantId))
            {
                pubAppBuilder = pubAppBuilder.WithTenantId(tenantId);
            }

            _pubApp = pubAppBuilder.Build();
        }

        /// <summary>
        /// Obtains a token for a user account, authenticating them through the device code authentication flow.
        /// </summary>
        /// <param name="request">The details of the authentication request.</param>
        /// <param name="cancellationToken">A <see cref="CancellationToken"/> controlling the request lifetime.</param>
        /// <returns>An <see cref="AccessToken"/> which can be used to authenticate service client calls.</returns>
        public override AccessToken GetToken(TokenRequest request, CancellationToken cancellationToken = default)
        {
            using DiagnosticScope scope = _pipeline.Diagnostics.CreateScope("Azure.Identity.DeviceCodeCredential.GetToken");

            scope.Start();

            try
            {
                if (_account != null)
                {
                    try
                    {
                        AuthenticationResult result = _pubApp.AcquireTokenSilent(request.Scopes, _account).ExecuteAsync(cancellationToken).GetAwaiter().GetResult();

                        return new AccessToken(result.AccessToken, result.ExpiresOn);
                    }
                    catch (MsalUiRequiredException)
                    {
                        // TODO: logging for exception here?
                        return GetTokenViaDeviceCodeAsync(request.Scopes, cancellationToken).GetAwaiter().GetResult();
                    }
                }
                else
                {
                    return GetTokenViaDeviceCodeAsync(request.Scopes, cancellationToken).GetAwaiter().GetResult();
                }
            }
            catch (Exception e)
            {
                scope.Failed(e);

                throw;
            }
        }

        /// <summary>
        /// Obtains a token for a user account, authenticating them through the device code authentication flow.
        /// </summary>
        /// <param name="request">The details of the authentication request.</param>
        /// <param name="cancellationToken">A <see cref="CancellationToken"/> controlling the request lifetime.</param>
        /// <returns>An <see cref="AccessToken"/> which can be used to authenticate service client calls.</returns>
        public override async Task<AccessToken> GetTokenAsync(TokenRequest request, CancellationToken cancellationToken = default)
        {
            using DiagnosticScope scope = _pipeline.Diagnostics.CreateScope("Azure.Identity.DeviceCodeCredential.GetToken");

            scope.Start();

            try
            {
                if (_account != null)
                {
                    try
                    {
                        AuthenticationResult result = await _pubApp.AcquireTokenSilent(request.Scopes, _account).ExecuteAsync(cancellationToken).ConfigureAwait(false);

                        return new AccessToken(result.AccessToken, result.ExpiresOn);
                    }
                    catch (MsalUiRequiredException)
                    {
                        // TODO: logging for exception here?
                        return await GetTokenViaDeviceCodeAsync(request.Scopes, cancellationToken).ConfigureAwait(false);
                    }
                }
                else
                {
                    return await GetTokenViaDeviceCodeAsync(request.Scopes, cancellationToken).ConfigureAwait(false);
                }
            }
            catch (Exception e)
            {
                scope.Failed(e);

                throw;
            }
        }

        private async Task<AccessToken> GetTokenViaDeviceCodeAsync(string[] scopes, CancellationToken cancellationToken)
        {
            AuthenticationResult result = await _pubApp.AcquireTokenWithDeviceCode(scopes, code => DeviceCodeCallback(code, cancellationToken)).ExecuteAsync(cancellationToken).ConfigureAwait(false);

            _account = result.Account;

            return new AccessToken(result.AccessToken, result.ExpiresOn);
        }

        private Task DeviceCodeCallback(DeviceCodeResult deviceCode, CancellationToken cancellationToken)
        {
            return _deviceCodeCallback(new DeviceCodeInfo(deviceCode), cancellationToken);
        }


    }
}<|MERGE_RESOLUTION|>--- conflicted
+++ resolved
@@ -35,21 +35,6 @@
         }
 
         /// <summary>
-<<<<<<< HEAD
-=======
-        /// Creates a new DeviceCodeCredential which will authenticate users with the specified application.
-        /// </summary>
-        /// <param name="clientId">The client id of the application to which the users will authenticate.</param>
-        /// TODO: need to link to info on how the application has to be created to authenticate users, for multiple applications
-        /// <param name="deviceCodeCallback">The callback to be executed to display the device code to the user</param>
-        public DeviceCodeCredential(string clientId, Func<DeviceCodeInfo, CancellationToken, Task> deviceCodeCallback)
-            : this(clientId, deviceCodeCallback, null)
-        {
-
-        }
-
-        /// <summary>
->>>>>>> 94047a39
         /// Creates a new DeviceCodeCredential with the specifeid options, which will authenticate users with the specified application.
         /// </summary>
         /// <param name="deviceCodeCallback">The callback to be executed to display the device code to the user</param>
