namespace Azure.Identity
{
    public partial class AuthenticationFailedException : System.Exception
    {
        protected AuthenticationFailedException(System.Runtime.Serialization.SerializationInfo info, System.Runtime.Serialization.StreamingContext context) { }
        public AuthenticationFailedException(string message) { }
        public AuthenticationFailedException(string message, System.Exception innerException) { }
    }
    public partial class AuthenticationRecord
    {
        internal AuthenticationRecord() { }
        public string Authority { get { throw null; } }
        public string ClientId { get { throw null; } }
        public string HomeAccountId { get { throw null; } }
        public string TenantId { get { throw null; } }
        public string Username { get { throw null; } }
        public static Azure.Identity.AuthenticationRecord Deserialize(System.IO.Stream stream, System.Threading.CancellationToken cancellationToken = default(System.Threading.CancellationToken)) { throw null; }
        public static System.Threading.Tasks.Task<Azure.Identity.AuthenticationRecord> DeserializeAsync(System.IO.Stream stream, System.Threading.CancellationToken cancellationToken = default(System.Threading.CancellationToken)) { throw null; }
        public void Serialize(System.IO.Stream stream, System.Threading.CancellationToken cancellationToken = default(System.Threading.CancellationToken)) { }
        public System.Threading.Tasks.Task SerializeAsync(System.IO.Stream stream, System.Threading.CancellationToken cancellationToken = default(System.Threading.CancellationToken)) { throw null; }
    }
    public partial class AuthenticationRequiredException : Azure.Identity.CredentialUnavailableException
    {
        protected AuthenticationRequiredException(System.Runtime.Serialization.SerializationInfo info, System.Runtime.Serialization.StreamingContext context) : base (default(string)) { }
        public AuthenticationRequiredException(string message, Azure.Core.TokenRequestContext context) : base (default(string)) { }
        public AuthenticationRequiredException(string message, Azure.Core.TokenRequestContext context, System.Exception innerException) : base (default(string)) { }
        public Azure.Core.TokenRequestContext TokenRequestContext { get { throw null; } }
    }
    public partial class AuthorizationCodeCredential : Azure.Core.TokenCredential
    {
        protected AuthorizationCodeCredential() { }
        public AuthorizationCodeCredential(string tenantId, string clientId, string clientSecret, string authorizationCode) { }
        public AuthorizationCodeCredential(string tenantId, string clientId, string clientSecret, string authorizationCode, Azure.Identity.AuthorizationCodeCredentialOptions options) { }
        public AuthorizationCodeCredential(string tenantId, string clientId, string clientSecret, string authorizationCode, Azure.Identity.TokenCredentialOptions options) { }
        public override Azure.Core.AccessToken GetToken(Azure.Core.TokenRequestContext requestContext, System.Threading.CancellationToken cancellationToken = default(System.Threading.CancellationToken)) { throw null; }
        public override System.Threading.Tasks.ValueTask<Azure.Core.AccessToken> GetTokenAsync(Azure.Core.TokenRequestContext requestContext, System.Threading.CancellationToken cancellationToken = default(System.Threading.CancellationToken)) { throw null; }
    }
    public partial class AuthorizationCodeCredentialOptions : Azure.Identity.TokenCredentialOptions
    {
        public AuthorizationCodeCredentialOptions() { }
        public System.Uri RedirectUri { get { throw null; } set { } }
    }
    public partial class AzureApplicationCredential : Azure.Core.TokenCredential
    {
        public AzureApplicationCredential() { }
        public AzureApplicationCredential(Azure.Identity.AzureApplicationCredentialOptions options) { }
        public override Azure.Core.AccessToken GetToken(Azure.Core.TokenRequestContext requestContext, System.Threading.CancellationToken cancellationToken = default(System.Threading.CancellationToken)) { throw null; }
        public override System.Threading.Tasks.ValueTask<Azure.Core.AccessToken> GetTokenAsync(Azure.Core.TokenRequestContext requestContext, System.Threading.CancellationToken cancellationToken = default(System.Threading.CancellationToken)) { throw null; }
    }
    public partial class AzureApplicationCredentialOptions : Azure.Identity.TokenCredentialOptions
    {
        public AzureApplicationCredentialOptions() { }
        public string ManagedIdentityClientId { get { throw null; } set { } }
    }
    public static partial class AzureAuthorityHosts
    {
        public static System.Uri AzureChina { get { throw null; } }
        public static System.Uri AzureGermany { get { throw null; } }
        public static System.Uri AzureGovernment { get { throw null; } }
        public static System.Uri AzurePublicCloud { get { throw null; } }
    }
    public partial class AzureCliCredential : Azure.Core.TokenCredential
    {
        public AzureCliCredential() { }
        public AzureCliCredential(Azure.Identity.AzureCliCredentialOptions options) { }
        public override Azure.Core.AccessToken GetToken(Azure.Core.TokenRequestContext requestContext, System.Threading.CancellationToken cancellationToken = default(System.Threading.CancellationToken)) { throw null; }
        public override System.Threading.Tasks.ValueTask<Azure.Core.AccessToken> GetTokenAsync(Azure.Core.TokenRequestContext requestContext, System.Threading.CancellationToken cancellationToken = default(System.Threading.CancellationToken)) { throw null; }
    }
    public partial class AzureCliCredentialOptions : Azure.Identity.TokenCredentialOptions
    {
        public AzureCliCredentialOptions() { }
        public string TenantId { get { throw null; } set { } }
    }
    public partial class AzurePowerShellCredential : Azure.Core.TokenCredential
    {
        public AzurePowerShellCredential() { }
        public AzurePowerShellCredential(Azure.Identity.AzurePowerShellCredentialOptions options) { }
        public override Azure.Core.AccessToken GetToken(Azure.Core.TokenRequestContext requestContext, System.Threading.CancellationToken cancellationToken) { throw null; }
        public override System.Threading.Tasks.ValueTask<Azure.Core.AccessToken> GetTokenAsync(Azure.Core.TokenRequestContext requestContext, System.Threading.CancellationToken cancellationToken = default(System.Threading.CancellationToken)) { throw null; }
    }
    public partial class AzurePowerShellCredentialOptions : Azure.Identity.TokenCredentialOptions
    {
        public AzurePowerShellCredentialOptions() { }
        public string TenantId { get { throw null; } set { } }
    }
    public partial class ChainedTokenCredential : Azure.Core.TokenCredential
    {
        public ChainedTokenCredential(params Azure.Core.TokenCredential[] sources) { }
        public override Azure.Core.AccessToken GetToken(Azure.Core.TokenRequestContext requestContext, System.Threading.CancellationToken cancellationToken = default(System.Threading.CancellationToken)) { throw null; }
        public override System.Threading.Tasks.ValueTask<Azure.Core.AccessToken> GetTokenAsync(Azure.Core.TokenRequestContext requestContext, System.Threading.CancellationToken cancellationToken = default(System.Threading.CancellationToken)) { throw null; }
    }
    public partial class ClientCertificateCredential : Azure.Core.TokenCredential
    {
        protected ClientCertificateCredential() { }
        public ClientCertificateCredential(string tenantId, string clientId, System.Security.Cryptography.X509Certificates.X509Certificate2 clientCertificate) { }
        public ClientCertificateCredential(string tenantId, string clientId, System.Security.Cryptography.X509Certificates.X509Certificate2 clientCertificate, Azure.Identity.ClientCertificateCredentialOptions options) { }
        public ClientCertificateCredential(string tenantId, string clientId, System.Security.Cryptography.X509Certificates.X509Certificate2 clientCertificate, Azure.Identity.TokenCredentialOptions options) { }
        public ClientCertificateCredential(string tenantId, string clientId, string clientCertificatePath) { }
        public ClientCertificateCredential(string tenantId, string clientId, string clientCertificatePath, Azure.Identity.ClientCertificateCredentialOptions options) { }
        public ClientCertificateCredential(string tenantId, string clientId, string clientCertificatePath, Azure.Identity.TokenCredentialOptions options) { }
        public override Azure.Core.AccessToken GetToken(Azure.Core.TokenRequestContext requestContext, System.Threading.CancellationToken cancellationToken = default(System.Threading.CancellationToken)) { throw null; }
        public override System.Threading.Tasks.ValueTask<Azure.Core.AccessToken> GetTokenAsync(Azure.Core.TokenRequestContext requestContext, System.Threading.CancellationToken cancellationToken = default(System.Threading.CancellationToken)) { throw null; }
    }
    public partial class ClientCertificateCredentialOptions : Azure.Identity.TokenCredentialOptions
    {
        public ClientCertificateCredentialOptions() { }
        public Azure.Identity.RegionalAuthority? RegionalAuthority { get { throw null; } set { } }
        public bool SendCertificateChain { get { throw null; } set { } }
        public Azure.Identity.TokenCachePersistenceOptions TokenCachePersistenceOptions { get { throw null; } set { } }
    }
    public partial class ClientSecretCredential : Azure.Core.TokenCredential
    {
        protected ClientSecretCredential() { }
        public ClientSecretCredential(string tenantId, string clientId, string clientSecret) { }
        public ClientSecretCredential(string tenantId, string clientId, string clientSecret, Azure.Identity.ClientSecretCredentialOptions options) { }
        public ClientSecretCredential(string tenantId, string clientId, string clientSecret, Azure.Identity.TokenCredentialOptions options) { }
        public override Azure.Core.AccessToken GetToken(Azure.Core.TokenRequestContext requestContext, System.Threading.CancellationToken cancellationToken = default(System.Threading.CancellationToken)) { throw null; }
        public override System.Threading.Tasks.ValueTask<Azure.Core.AccessToken> GetTokenAsync(Azure.Core.TokenRequestContext requestContext, System.Threading.CancellationToken cancellationToken = default(System.Threading.CancellationToken)) { throw null; }
    }
    public partial class ClientSecretCredentialOptions : Azure.Identity.TokenCredentialOptions
    {
        public ClientSecretCredentialOptions() { }
        public Azure.Identity.RegionalAuthority? RegionalAuthority { get { throw null; } set { } }
        public Azure.Identity.TokenCachePersistenceOptions TokenCachePersistenceOptions { get { throw null; } set { } }
    }
    public partial class CredentialUnavailableException : Azure.Identity.AuthenticationFailedException
    {
        protected CredentialUnavailableException(System.Runtime.Serialization.SerializationInfo info, System.Runtime.Serialization.StreamingContext context) : base (default(string)) { }
        public CredentialUnavailableException(string message) : base (default(string)) { }
        public CredentialUnavailableException(string message, System.Exception innerException) : base (default(string)) { }
    }
    public partial class DefaultAzureCredential : Azure.Core.TokenCredential
    {
        public DefaultAzureCredential(Azure.Identity.DefaultAzureCredentialOptions options) { }
        public DefaultAzureCredential(bool includeInteractiveCredentials = false) { }
        public override Azure.Core.AccessToken GetToken(Azure.Core.TokenRequestContext requestContext, System.Threading.CancellationToken cancellationToken = default(System.Threading.CancellationToken)) { throw null; }
        public override System.Threading.Tasks.ValueTask<Azure.Core.AccessToken> GetTokenAsync(Azure.Core.TokenRequestContext requestContext, System.Threading.CancellationToken cancellationToken = default(System.Threading.CancellationToken)) { throw null; }
    }
    public partial class DefaultAzureCredentialOptions : Azure.Identity.TokenCredentialOptions
    {
        public DefaultAzureCredentialOptions() { }
        public bool ExcludeAzureCliCredential { get { throw null; } set { } }
        public bool ExcludeAzurePowerShellCredential { get { throw null; } set { } }
        public bool ExcludeEnvironmentCredential { get { throw null; } set { } }
        public bool ExcludeInteractiveBrowserCredential { get { throw null; } set { } }
        public bool ExcludeManagedIdentityCredential { get { throw null; } set { } }
        public bool ExcludeSharedTokenCacheCredential { get { throw null; } set { } }
        public bool ExcludeVisualStudioCodeCredential { get { throw null; } set { } }
        public bool ExcludeVisualStudioCredential { get { throw null; } set { } }
        public string InteractiveBrowserTenantId { get { throw null; } set { } }
        public string ManagedIdentityClientId { get { throw null; } set { } }
        public string SharedTokenCacheTenantId { get { throw null; } set { } }
        public string SharedTokenCacheUsername { get { throw null; } set { } }
        public string VisualStudioCodeTenantId { get { throw null; } set { } }
        public string VisualStudioTenantId { get { throw null; } set { } }
    }
    public partial class DeviceCodeCredential : Azure.Core.TokenCredential
    {
        public DeviceCodeCredential() { }
        public DeviceCodeCredential(Azure.Identity.DeviceCodeCredentialOptions options) { }
        [System.ComponentModel.EditorBrowsableAttribute(System.ComponentModel.EditorBrowsableState.Never)]
        public DeviceCodeCredential(System.Func<Azure.Identity.DeviceCodeInfo, System.Threading.CancellationToken, System.Threading.Tasks.Task> deviceCodeCallback, string clientId, Azure.Identity.TokenCredentialOptions options = null) { }
        [System.ComponentModel.EditorBrowsableAttribute(System.ComponentModel.EditorBrowsableState.Never)]
        public DeviceCodeCredential(System.Func<Azure.Identity.DeviceCodeInfo, System.Threading.CancellationToken, System.Threading.Tasks.Task> deviceCodeCallback, string tenantId, string clientId, Azure.Identity.TokenCredentialOptions options = null) { }
        public virtual Azure.Identity.AuthenticationRecord Authenticate(Azure.Core.TokenRequestContext requestContext, System.Threading.CancellationToken cancellationToken = default(System.Threading.CancellationToken)) { throw null; }
        public virtual Azure.Identity.AuthenticationRecord Authenticate(System.Threading.CancellationToken cancellationToken = default(System.Threading.CancellationToken)) { throw null; }
        public virtual System.Threading.Tasks.Task<Azure.Identity.AuthenticationRecord> AuthenticateAsync(Azure.Core.TokenRequestContext requestContext, System.Threading.CancellationToken cancellationToken = default(System.Threading.CancellationToken)) { throw null; }
        public virtual System.Threading.Tasks.Task<Azure.Identity.AuthenticationRecord> AuthenticateAsync(System.Threading.CancellationToken cancellationToken = default(System.Threading.CancellationToken)) { throw null; }
        public override Azure.Core.AccessToken GetToken(Azure.Core.TokenRequestContext requestContext, System.Threading.CancellationToken cancellationToken = default(System.Threading.CancellationToken)) { throw null; }
        public override System.Threading.Tasks.ValueTask<Azure.Core.AccessToken> GetTokenAsync(Azure.Core.TokenRequestContext requestContext, System.Threading.CancellationToken cancellationToken = default(System.Threading.CancellationToken)) { throw null; }
    }
    public partial class DeviceCodeCredentialOptions : Azure.Identity.TokenCredentialOptions
    {
        public DeviceCodeCredentialOptions() { }
        public Azure.Identity.AuthenticationRecord AuthenticationRecord { get { throw null; } set { } }
        public string ClientId { get { throw null; } set { } }
        public System.Func<Azure.Identity.DeviceCodeInfo, System.Threading.CancellationToken, System.Threading.Tasks.Task> DeviceCodeCallback { get { throw null; } set { } }
        public bool DisableAutomaticAuthentication { get { throw null; } set { } }
        public string TenantId { get { throw null; } set { } }
        public Azure.Identity.TokenCachePersistenceOptions TokenCachePersistenceOptions { get { throw null; } set { } }
    }
    [System.Runtime.InteropServices.StructLayoutAttribute(System.Runtime.InteropServices.LayoutKind.Sequential)]
    public partial struct DeviceCodeInfo
    {
        private object _dummy;
        private int _dummyPrimitive;
        public string ClientId { get { throw null; } }
        public string DeviceCode { get { throw null; } }
        public System.DateTimeOffset ExpiresOn { get { throw null; } }
        public string Message { get { throw null; } }
        public System.Collections.Generic.IReadOnlyCollection<string> Scopes { get { throw null; } }
        public string UserCode { get { throw null; } }
        public System.Uri VerificationUri { get { throw null; } }
    }
    public partial class EnvironmentCredential : Azure.Core.TokenCredential
    {
        public EnvironmentCredential() { }
        public EnvironmentCredential(Azure.Identity.TokenCredentialOptions options) { }
        public override Azure.Core.AccessToken GetToken(Azure.Core.TokenRequestContext requestContext, System.Threading.CancellationToken cancellationToken = default(System.Threading.CancellationToken)) { throw null; }
        public override System.Threading.Tasks.ValueTask<Azure.Core.AccessToken> GetTokenAsync(Azure.Core.TokenRequestContext requestContext, System.Threading.CancellationToken cancellationToken = default(System.Threading.CancellationToken)) { throw null; }
    }
    public static partial class IdentityModelFactory
    {
        public static Azure.Identity.AuthenticationRecord AuthenticationRecord(string username, string authority, string homeAccountId, string tenantId, string clientId) { throw null; }
        public static Azure.Identity.DeviceCodeInfo DeviceCodeInfo(string userCode, string deviceCode, System.Uri verificationUri, System.DateTimeOffset expiresOn, string message, string clientId, System.Collections.Generic.IReadOnlyCollection<string> scopes) { throw null; }
    }
    public partial class InteractiveBrowserCredential : Azure.Core.TokenCredential
    {
        public InteractiveBrowserCredential() { }
        public InteractiveBrowserCredential(Azure.Identity.InteractiveBrowserCredentialOptions options) { }
        [System.ComponentModel.EditorBrowsableAttribute(System.ComponentModel.EditorBrowsableState.Never)]
        public InteractiveBrowserCredential(string clientId) { }
        [System.ComponentModel.EditorBrowsableAttribute(System.ComponentModel.EditorBrowsableState.Never)]
        public InteractiveBrowserCredential(string tenantId, string clientId, Azure.Identity.TokenCredentialOptions options = null) { }
        public virtual Azure.Identity.AuthenticationRecord Authenticate(Azure.Core.TokenRequestContext requestContext, System.Threading.CancellationToken cancellationToken = default(System.Threading.CancellationToken)) { throw null; }
        public virtual Azure.Identity.AuthenticationRecord Authenticate(System.Threading.CancellationToken cancellationToken = default(System.Threading.CancellationToken)) { throw null; }
        public virtual System.Threading.Tasks.Task<Azure.Identity.AuthenticationRecord> AuthenticateAsync(Azure.Core.TokenRequestContext requestContext, System.Threading.CancellationToken cancellationToken = default(System.Threading.CancellationToken)) { throw null; }
        public virtual System.Threading.Tasks.Task<Azure.Identity.AuthenticationRecord> AuthenticateAsync(System.Threading.CancellationToken cancellationToken = default(System.Threading.CancellationToken)) { throw null; }
        public override Azure.Core.AccessToken GetToken(Azure.Core.TokenRequestContext requestContext, System.Threading.CancellationToken cancellationToken = default(System.Threading.CancellationToken)) { throw null; }
        public override System.Threading.Tasks.ValueTask<Azure.Core.AccessToken> GetTokenAsync(Azure.Core.TokenRequestContext requestContext, System.Threading.CancellationToken cancellationToken = default(System.Threading.CancellationToken)) { throw null; }
    }
    public partial class InteractiveBrowserCredentialOptions : Azure.Identity.TokenCredentialOptions
    {
        public InteractiveBrowserCredentialOptions() { }
        public Azure.Identity.AuthenticationRecord AuthenticationRecord { get { throw null; } set { } }
        public string ClientId { get { throw null; } set { } }
        public bool DisableAutomaticAuthentication { get { throw null; } set { } }
        public string LoginHint { get { throw null; } set { } }
        public System.Uri RedirectUri { get { throw null; } set { } }
        public string TenantId { get { throw null; } set { } }
        public Azure.Identity.TokenCachePersistenceOptions TokenCachePersistenceOptions { get { throw null; } set { } }
    }
    public partial class ManagedIdentityCredential : Azure.Core.TokenCredential
    {
        protected ManagedIdentityCredential() { }
        public ManagedIdentityCredential(string clientId = null, Azure.Identity.TokenCredentialOptions options = null) { }
        public override Azure.Core.AccessToken GetToken(Azure.Core.TokenRequestContext requestContext, System.Threading.CancellationToken cancellationToken = default(System.Threading.CancellationToken)) { throw null; }
        public override System.Threading.Tasks.ValueTask<Azure.Core.AccessToken> GetTokenAsync(Azure.Core.TokenRequestContext requestContext, System.Threading.CancellationToken cancellationToken = default(System.Threading.CancellationToken)) { throw null; }
    }
    public partial class OnBehalfOfCredential : Azure.Core.TokenCredential
    {
        protected OnBehalfOfCredential() { }
        public OnBehalfOfCredential(string tenantId, string clientId, string clientSecret, Azure.Identity.OnBehalfOfCredentialOptions options = null) { }
<<<<<<< HEAD
        public override bool SupportsCaching { get { throw null; } }
=======
>>>>>>> 0440c00c
        public override Azure.Core.AccessToken GetToken(Azure.Core.TokenRequestContext requestContext, System.Threading.CancellationToken cancellationToken) { throw null; }
        public override System.Threading.Tasks.ValueTask<Azure.Core.AccessToken> GetTokenAsync(Azure.Core.TokenRequestContext requestContext, System.Threading.CancellationToken cancellationToken) { throw null; }
    }
    public partial class OnBehalfOfCredentialOptions : Azure.Identity.TokenCredentialOptions
    {
        public OnBehalfOfCredentialOptions() { }
        public Azure.Identity.TokenCachePersistenceOptions TokenCachePersistenceOptions { get { throw null; } set { } }
    }
    [System.Runtime.InteropServices.StructLayoutAttribute(System.Runtime.InteropServices.LayoutKind.Sequential)]
    public readonly partial struct RegionalAuthority : System.IEquatable<Azure.Identity.RegionalAuthority>
    {
        private readonly object _dummy;
        private readonly int _dummyPrimitive;
        public RegionalAuthority(string value) { throw null; }
        public static Azure.Identity.RegionalAuthority AsiaEast { get { throw null; } }
        public static Azure.Identity.RegionalAuthority AsiaSouthEast { get { throw null; } }
        public static Azure.Identity.RegionalAuthority AustraliaCentral { get { throw null; } }
        public static Azure.Identity.RegionalAuthority AustraliaCentral2 { get { throw null; } }
        public static Azure.Identity.RegionalAuthority AustraliaEast { get { throw null; } }
        public static Azure.Identity.RegionalAuthority AustraliaSouthEast { get { throw null; } }
        public static Azure.Identity.RegionalAuthority AutoDiscoverRegion { get { throw null; } }
        public static Azure.Identity.RegionalAuthority BrazilSouth { get { throw null; } }
        public static Azure.Identity.RegionalAuthority CanadaCentral { get { throw null; } }
        public static Azure.Identity.RegionalAuthority CanadaEast { get { throw null; } }
        public static Azure.Identity.RegionalAuthority ChinaEast { get { throw null; } }
        public static Azure.Identity.RegionalAuthority ChinaEast2 { get { throw null; } }
        public static Azure.Identity.RegionalAuthority ChinaNorth { get { throw null; } }
        public static Azure.Identity.RegionalAuthority ChinaNorth2 { get { throw null; } }
        public static Azure.Identity.RegionalAuthority EuropeNorth { get { throw null; } }
        public static Azure.Identity.RegionalAuthority EuropeWest { get { throw null; } }
        public static Azure.Identity.RegionalAuthority FranceCentral { get { throw null; } }
        public static Azure.Identity.RegionalAuthority FranceSouth { get { throw null; } }
        public static Azure.Identity.RegionalAuthority GermanyCentral { get { throw null; } }
        public static Azure.Identity.RegionalAuthority GermanyNorth { get { throw null; } }
        public static Azure.Identity.RegionalAuthority GermanyNorthEast { get { throw null; } }
        public static Azure.Identity.RegionalAuthority GermanyWestCentral { get { throw null; } }
        public static Azure.Identity.RegionalAuthority GovernmentUSArizona { get { throw null; } }
        public static Azure.Identity.RegionalAuthority GovernmentUSDodCentral { get { throw null; } }
        public static Azure.Identity.RegionalAuthority GovernmentUSDodEast { get { throw null; } }
        public static Azure.Identity.RegionalAuthority GovernmentUSIowa { get { throw null; } }
        public static Azure.Identity.RegionalAuthority GovernmentUSTexas { get { throw null; } }
        public static Azure.Identity.RegionalAuthority GovernmentUSVirginia { get { throw null; } }
        public static Azure.Identity.RegionalAuthority IndiaCentral { get { throw null; } }
        public static Azure.Identity.RegionalAuthority IndiaSouth { get { throw null; } }
        public static Azure.Identity.RegionalAuthority IndiaWest { get { throw null; } }
        public static Azure.Identity.RegionalAuthority JapanEast { get { throw null; } }
        public static Azure.Identity.RegionalAuthority JapanWest { get { throw null; } }
        public static Azure.Identity.RegionalAuthority KoreaCentral { get { throw null; } }
        public static Azure.Identity.RegionalAuthority KoreaSouth { get { throw null; } }
        public static Azure.Identity.RegionalAuthority NorwayEast { get { throw null; } }
        public static Azure.Identity.RegionalAuthority NorwayWest { get { throw null; } }
        public static Azure.Identity.RegionalAuthority SouthAfricaNorth { get { throw null; } }
        public static Azure.Identity.RegionalAuthority SouthAfricaWest { get { throw null; } }
        public static Azure.Identity.RegionalAuthority SwitzerlandNorth { get { throw null; } }
        public static Azure.Identity.RegionalAuthority SwitzerlandWest { get { throw null; } }
        public static Azure.Identity.RegionalAuthority UAECentral { get { throw null; } }
        public static Azure.Identity.RegionalAuthority UAENorth { get { throw null; } }
        public static Azure.Identity.RegionalAuthority UKSouth { get { throw null; } }
        public static Azure.Identity.RegionalAuthority UKWest { get { throw null; } }
        public static Azure.Identity.RegionalAuthority USCentral { get { throw null; } }
        public static Azure.Identity.RegionalAuthority USEast { get { throw null; } }
        public static Azure.Identity.RegionalAuthority USEast2 { get { throw null; } }
        public static Azure.Identity.RegionalAuthority USNorthCentral { get { throw null; } }
        public static Azure.Identity.RegionalAuthority USSouthCentral { get { throw null; } }
        public static Azure.Identity.RegionalAuthority USWest { get { throw null; } }
        public static Azure.Identity.RegionalAuthority USWest2 { get { throw null; } }
        public static Azure.Identity.RegionalAuthority USWestCentral { get { throw null; } }
        public bool Equals(Azure.Identity.RegionalAuthority other) { throw null; }
        [System.ComponentModel.EditorBrowsableAttribute(System.ComponentModel.EditorBrowsableState.Never)]
        public override bool Equals(object obj) { throw null; }
        [System.ComponentModel.EditorBrowsableAttribute(System.ComponentModel.EditorBrowsableState.Never)]
        public override int GetHashCode() { throw null; }
        public static bool operator ==(Azure.Identity.RegionalAuthority left, Azure.Identity.RegionalAuthority right) { throw null; }
        public static implicit operator Azure.Identity.RegionalAuthority (string value) { throw null; }
        public static bool operator !=(Azure.Identity.RegionalAuthority left, Azure.Identity.RegionalAuthority right) { throw null; }
        public override string ToString() { throw null; }
    }
    public partial class SharedTokenCacheCredential : Azure.Core.TokenCredential
    {
        public SharedTokenCacheCredential() { }
        public SharedTokenCacheCredential(Azure.Identity.SharedTokenCacheCredentialOptions options) { }
        [System.ComponentModel.EditorBrowsableAttribute(System.ComponentModel.EditorBrowsableState.Never)]
        public SharedTokenCacheCredential(string username, Azure.Identity.TokenCredentialOptions options = null) { }
        public override Azure.Core.AccessToken GetToken(Azure.Core.TokenRequestContext requestContext, System.Threading.CancellationToken cancellationToken = default(System.Threading.CancellationToken)) { throw null; }
        public override System.Threading.Tasks.ValueTask<Azure.Core.AccessToken> GetTokenAsync(Azure.Core.TokenRequestContext requestContext, System.Threading.CancellationToken cancellationToken = default(System.Threading.CancellationToken)) { throw null; }
    }
    public partial class SharedTokenCacheCredentialOptions : Azure.Identity.TokenCredentialOptions
    {
        public SharedTokenCacheCredentialOptions() { }
        public SharedTokenCacheCredentialOptions(Azure.Identity.TokenCachePersistenceOptions tokenCacheOptions) { }
        public Azure.Identity.AuthenticationRecord AuthenticationRecord { get { throw null; } set { } }
        public string ClientId { get { throw null; } set { } }
        public bool EnableGuestTenantAuthentication { get { throw null; } set { } }
        public string TenantId { get { throw null; } set { } }
        public Azure.Identity.TokenCachePersistenceOptions TokenCachePersistenceOptions { get { throw null; } }
        public string Username { get { throw null; } set { } }
    }
    public partial class TokenCacheNotificationDetails
    {
        internal TokenCacheNotificationDetails() { }
        public string SuggestedCacheKey { get { throw null; } }
    }
    public partial class TokenCachePersistenceOptions
    {
        public TokenCachePersistenceOptions() { }
        public string Name { get { throw null; } set { } }
        public bool UnsafeAllowUnencryptedStorage { get { throw null; } set { } }
    }
    public partial class TokenCacheUpdatedArgs
    {
        internal TokenCacheUpdatedArgs() { }
        public System.ReadOnlyMemory<byte> UnsafeCacheData { get { throw null; } }
    }
    public partial class TokenCredentialOptions : Azure.Core.ClientOptions
    {
        public TokenCredentialOptions() { }
        public bool AllowMultiTenantAuthentication { get { throw null; } set { } }
        public System.Uri AuthorityHost { get { throw null; } set { } }
        public bool IsLoggingPIIEnabled { get { throw null; } set { } }
    }
    public abstract partial class UnsafeTokenCacheOptions : Azure.Identity.TokenCachePersistenceOptions
    {
        protected UnsafeTokenCacheOptions() { }
        protected internal abstract System.Threading.Tasks.Task<System.ReadOnlyMemory<byte>> RefreshCacheAsync();
        protected internal virtual System.Threading.Tasks.Task<Azure.Identity.UserAssertionCacheDetails> RefreshCacheAsync(Azure.Identity.TokenCacheNotificationDetails details) { throw null; }
        protected internal abstract System.Threading.Tasks.Task TokenCacheUpdatedAsync(Azure.Identity.TokenCacheUpdatedArgs tokenCacheUpdatedArgs);
    }
    [System.Runtime.InteropServices.StructLayoutAttribute(System.Runtime.InteropServices.LayoutKind.Sequential)]
    public partial struct UserAssertionCacheDetails
    {
        private object _dummy;
        private int _dummyPrimitive;
        public System.ReadOnlyMemory<byte> CacheBytes { get { throw null; } set { } }
    }
    public partial class UserAssertionScope : System.IDisposable
    {
        public UserAssertionScope(string accessToken, Azure.Identity.UserAssertionScopeOptions options = null) { }
        public void Dispose() { }
    }
    public partial class UserAssertionScopeOptions
    {
        public UserAssertionScopeOptions() { }
<<<<<<< HEAD
        public System.Func<System.Threading.Tasks.Task<Azure.Identity.UserAssertionCacheDetails>> HydrateCache { get { throw null; } set { } }
=======
        public System.Func<Azure.Identity.TokenCacheNotificationDetails, System.Threading.Tasks.Task<Azure.Identity.UserAssertionCacheDetails>> HydrateCache { get { throw null; } set { } }
>>>>>>> 0440c00c
        public System.Func<Azure.Identity.UserAssertionCacheDetails, System.Threading.Tasks.Task> PersistCache { get { throw null; } set { } }
    }
    public partial class UsernamePasswordCredential : Azure.Core.TokenCredential
    {
        protected UsernamePasswordCredential() { }
        public UsernamePasswordCredential(string username, string password, string tenantId, string clientId) { }
        public UsernamePasswordCredential(string username, string password, string tenantId, string clientId, Azure.Identity.TokenCredentialOptions options) { }
        public UsernamePasswordCredential(string username, string password, string tenantId, string clientId, Azure.Identity.UsernamePasswordCredentialOptions options) { }
        public virtual Azure.Identity.AuthenticationRecord Authenticate(Azure.Core.TokenRequestContext requestContext, System.Threading.CancellationToken cancellationToken = default(System.Threading.CancellationToken)) { throw null; }
        public virtual Azure.Identity.AuthenticationRecord Authenticate(System.Threading.CancellationToken cancellationToken = default(System.Threading.CancellationToken)) { throw null; }
        public virtual System.Threading.Tasks.Task<Azure.Identity.AuthenticationRecord> AuthenticateAsync(Azure.Core.TokenRequestContext requestContext, System.Threading.CancellationToken cancellationToken = default(System.Threading.CancellationToken)) { throw null; }
        public virtual System.Threading.Tasks.Task<Azure.Identity.AuthenticationRecord> AuthenticateAsync(System.Threading.CancellationToken cancellationToken = default(System.Threading.CancellationToken)) { throw null; }
        public override Azure.Core.AccessToken GetToken(Azure.Core.TokenRequestContext requestContext, System.Threading.CancellationToken cancellationToken = default(System.Threading.CancellationToken)) { throw null; }
        public override System.Threading.Tasks.ValueTask<Azure.Core.AccessToken> GetTokenAsync(Azure.Core.TokenRequestContext requestContext, System.Threading.CancellationToken cancellationToken = default(System.Threading.CancellationToken)) { throw null; }
    }
    public partial class UsernamePasswordCredentialOptions : Azure.Identity.TokenCredentialOptions
    {
        public UsernamePasswordCredentialOptions() { }
        public Azure.Identity.TokenCachePersistenceOptions TokenCachePersistenceOptions { get { throw null; } set { } }
    }
    public partial class VisualStudioCodeCredential : Azure.Core.TokenCredential
    {
        public VisualStudioCodeCredential() { }
        public VisualStudioCodeCredential(Azure.Identity.VisualStudioCodeCredentialOptions options) { }
        public override Azure.Core.AccessToken GetToken(Azure.Core.TokenRequestContext requestContext, System.Threading.CancellationToken cancellationToken) { throw null; }
        public override System.Threading.Tasks.ValueTask<Azure.Core.AccessToken> GetTokenAsync(Azure.Core.TokenRequestContext requestContext, System.Threading.CancellationToken cancellationToken) { throw null; }
    }
    public partial class VisualStudioCodeCredentialOptions : Azure.Identity.TokenCredentialOptions
    {
        public VisualStudioCodeCredentialOptions() { }
        public string TenantId { get { throw null; } set { } }
    }
    public partial class VisualStudioCredential : Azure.Core.TokenCredential
    {
        public VisualStudioCredential() { }
        public VisualStudioCredential(Azure.Identity.VisualStudioCredentialOptions options) { }
        public override Azure.Core.AccessToken GetToken(Azure.Core.TokenRequestContext requestContext, System.Threading.CancellationToken cancellationToken) { throw null; }
        public override System.Threading.Tasks.ValueTask<Azure.Core.AccessToken> GetTokenAsync(Azure.Core.TokenRequestContext requestContext, System.Threading.CancellationToken cancellationToken) { throw null; }
    }
    public partial class VisualStudioCredentialOptions : Azure.Identity.TokenCredentialOptions
    {
        public VisualStudioCredentialOptions() { }
        public string TenantId { get { throw null; } set { } }
    }
}<|MERGE_RESOLUTION|>--- conflicted
+++ resolved
@@ -241,10 +241,6 @@
     {
         protected OnBehalfOfCredential() { }
         public OnBehalfOfCredential(string tenantId, string clientId, string clientSecret, Azure.Identity.OnBehalfOfCredentialOptions options = null) { }
-<<<<<<< HEAD
-        public override bool SupportsCaching { get { throw null; } }
-=======
->>>>>>> 0440c00c
         public override Azure.Core.AccessToken GetToken(Azure.Core.TokenRequestContext requestContext, System.Threading.CancellationToken cancellationToken) { throw null; }
         public override System.Threading.Tasks.ValueTask<Azure.Core.AccessToken> GetTokenAsync(Azure.Core.TokenRequestContext requestContext, System.Threading.CancellationToken cancellationToken) { throw null; }
     }
@@ -387,11 +383,7 @@
     public partial class UserAssertionScopeOptions
     {
         public UserAssertionScopeOptions() { }
-<<<<<<< HEAD
-        public System.Func<System.Threading.Tasks.Task<Azure.Identity.UserAssertionCacheDetails>> HydrateCache { get { throw null; } set { } }
-=======
         public System.Func<Azure.Identity.TokenCacheNotificationDetails, System.Threading.Tasks.Task<Azure.Identity.UserAssertionCacheDetails>> HydrateCache { get { throw null; } set { } }
->>>>>>> 0440c00c
         public System.Func<Azure.Identity.UserAssertionCacheDetails, System.Threading.Tasks.Task> PersistCache { get { throw null; } set { } }
     }
     public partial class UsernamePasswordCredential : Azure.Core.TokenCredential
