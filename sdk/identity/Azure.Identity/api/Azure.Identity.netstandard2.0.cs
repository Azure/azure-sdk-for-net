--- conflicted
+++ resolved
@@ -47,13 +47,7 @@
     public partial class ClientCertificateCredentialOptions : Azure.Identity.TokenCredentialOptions
     {
         public ClientCertificateCredentialOptions() { }
-<<<<<<< HEAD
-        public bool IncludeX5CCliamHeader { get { throw null; } set { } }
-=======
-        public bool AllowUnencryptedCache { get { throw null; } set { } }
-        public bool EnablePersistentCache { get { throw null; } set { } }
         public bool IncludeX5CClaimHeader { get { throw null; } set { } }
->>>>>>> a852547d
     }
     public partial class ClientSecretCredential : Azure.Core.TokenCredential
     {
