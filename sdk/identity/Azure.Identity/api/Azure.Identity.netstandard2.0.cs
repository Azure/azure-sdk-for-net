--- conflicted
+++ resolved
@@ -225,15 +225,6 @@
         public override Azure.Core.AccessToken GetToken(Azure.Core.TokenRequestContext requestContext, System.Threading.CancellationToken cancellationToken = default(System.Threading.CancellationToken)) { throw null; }
         public override System.Threading.Tasks.ValueTask<Azure.Core.AccessToken> GetTokenAsync(Azure.Core.TokenRequestContext requestContext, System.Threading.CancellationToken cancellationToken = default(System.Threading.CancellationToken)) { throw null; }
     }
-<<<<<<< HEAD
-    public partial class OnBehalfOfCredential : Azure.Core.TokenCredential
-    {
-        protected OnBehalfOfCredential() { }
-        public OnBehalfOfCredential(string tenantId, string clientId, string clientSecret, Azure.Identity.TokenCredentialOptions options = null) { }
-        public override bool SupportsCaching { get { throw null; } }
-        public override Azure.Core.AccessToken GetToken(Azure.Core.TokenRequestContext requestContext, System.Threading.CancellationToken cancellationToken) { throw null; }
-        public override System.Threading.Tasks.ValueTask<Azure.Core.AccessToken> GetTokenAsync(Azure.Core.TokenRequestContext requestContext, System.Threading.CancellationToken cancellationToken) { throw null; }
-=======
     [System.Runtime.InteropServices.StructLayoutAttribute(System.Runtime.InteropServices.LayoutKind.Sequential)]
     public readonly partial struct RegionalAuthority : System.IEquatable<Azure.Identity.RegionalAuthority>
     {
@@ -302,7 +293,14 @@
         public static implicit operator Azure.Identity.RegionalAuthority (string value) { throw null; }
         public static bool operator !=(Azure.Identity.RegionalAuthority left, Azure.Identity.RegionalAuthority right) { throw null; }
         public override string ToString() { throw null; }
->>>>>>> f456bc78
+    }
+    public partial class OnBehalfOfCredential : Azure.Core.TokenCredential
+    {
+        protected OnBehalfOfCredential() { }
+        public OnBehalfOfCredential(string tenantId, string clientId, string clientSecret, Azure.Identity.TokenCredentialOptions options = null) { }
+        public override bool SupportsCaching { get { throw null; } }
+        public override Azure.Core.AccessToken GetToken(Azure.Core.TokenRequestContext requestContext, System.Threading.CancellationToken cancellationToken) { throw null; }
+        public override System.Threading.Tasks.ValueTask<Azure.Core.AccessToken> GetTokenAsync(Azure.Core.TokenRequestContext requestContext, System.Threading.CancellationToken cancellationToken) { throw null; }
     }
     public partial class SharedTokenCacheCredential : Azure.Core.TokenCredential
     {
