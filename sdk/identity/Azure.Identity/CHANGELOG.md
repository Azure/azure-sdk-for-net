# Release History
<<<<<<< HEAD
## 1.4.0-beta.2 (Unreleased)
=======
>>>>>>> d2bcf77a

## 1.4.0-beta.1 (Unreleased)


## 1.3.0 (2020-11-12)

### New Features
- Added support for Service Fabric managed identity authentication to `ManagedIdentityCredential`.
- Added support for Azure Arc managed identity authentication to `ManagedIdentityCredential`.

### Fixes and improvements
- Fix race condition in `ProcessRunner` causing `VisualStudioCredential` and `AzureCliCredential` to fail intermittently ([#16211](https://github.com/Azure/azure-sdk-for-net/issues/16211))
- Fix `VisualStudioCodeCredential` to raise `CredentialUnavailableException` when reading from VS Code's stored secret ([#16795](https://github.com/Azure/azure-sdk-for-net/issues/16795))
- Prevent `VisualStudioCodeCredential` using invalid authentication data when no user is signed in to Visual Studio Code ([#15870](https://github.com/Azure/azure-sdk-for-net/issues/15870))
- Fix deadlock in `ProcessRunner` causing `AzureCliCredential` and `VisualStudioCredential` to fail due to timeout ([#14691](https://github.com/Azure/azure-sdk-for-net/issues/14691), [14207](https://github.com/Azure/azure-sdk-for-net/issues/14207))
- Fix issue with `AzureCliCredential` incorrectly parsing expires on property returned from `az account get-access-token` ([#15801](https://github.com/Azure/azure-sdk-for-net/issues/15801))
- Fix issue causing `DeviceCodeCredential` and `InteractiveBrowserCredential` to improperly authenticate to the home tenant for silent authentication calls after initial authentication ([#13801](https://github.com/Azure/azure-sdk-for-net/issues/13801))
- Fix cache loading issue in `SharedTokenCacheCredential` on Linux ([#12939](https://github.com/Azure/azure-sdk-for-net/issues/12939))

### Breaking Changes
- Rename property `IncludeX5CCliamHeader` on `ClientCertificateCredentialOptions` to `SendCertificateChain`
- Removing Application Authentication APIs for GA release. These will be reintroduced in 1.4.0-beta.1.
  - Removed class `AuthenticationRecord`
  - Removed class `AuthenticationRequiredException`
  - Removed class `ClientSecretCredentialOptions` and `ClientSecretCredential` constructor overloads accepting this type
  - Removed class `UsernamePasswordCredentialOptions` and `UsernamePasswordCredential` constructor overloads accepting this type
  - Removed properties `EnablePersistentCache` and `AllowUnprotectedCache` from `ClientCertificateCredentialOptions`, `DeviceCodeCredentialOptions` and `InteractiveBrowserCredentialOptions`
  - Removed properties `AuthenticationRecord` and `DisableAutomaticAuthentication` from `DeviceCodeCredentialOptions` and `InteractiveBrowserCredentialOptions`
  - Removed properties `AllowUnencryptedCache`and `AuthenticationRecord` from `SharedTokenCacheCredentialOptions`
  - Removed methods `Authenticate` and `AuthenticateAsync` from `DeviceCodeCredential`, `InteractiveBrowserCredential` and `UsernamePasswordCredential`

## 1.4.0-beta.1 (2020-10-15)

### New Features
- Redesigned Application Authentication APIs
  - Adds `TokenCache` and `PersistentTokenCache` classes to give more user control over how the tokens are cached and how the cache is persisted.
  - Adds `TokenCache` property to options for credentials supporting token cache configuration.

## 1.3.0-beta.2 (2020-10-07)

### New Features
- Update `DeviceCodeCredential` to output device code information and authentication instructions in the console, in the case no `deviceCodeCallback` is specified.
  - Added `DeviceCodeCallback` to `DeviceCodeCredentialOptions`
  - Added default constructor to `DeviceCodeCredential`

### Breaking Changes
- Replaced `DeviceCodeCredential` constructor overload taking `deviceCodeCallback` and `DeviceCodeCredentialOptions` with constructor taking only `DeviceCodeCredentialOptions`

## 1.3.0-beta.1 (2020-09-11)

### New Features
- Restoring Application Authentication APIs from 1.2.0-preview.6
- Added support for App Service Managed Identity API version `2019-08-01` ([#13687](https://github.com/Azure/azure-sdk-for-net/issues/13687))
- Added `IncludeX5CClaimHeader` to `ClientCertificateCredentialOptions` to enable subject name / issuer authentication with the `ClientCertificateCredential`.
- Added `RedirectUri` to `InteractiveBrowserCredentialOptions` to enable authentication with user specified application with a custom redirect url.
- Added `IdentityModelFactory` to enable constructing models from the Azure.Identity library for mocking.
- Unify exception handling between `DefaultAzureCredential` and `ChainedTokenCredential` ([#14408](https://github.com/Azure/azure-sdk-for-net/issues/14408))

### Fixes and improvements
- Updated `MsalPublicClient` and `MsalConfidentialClient` to respect `CancellationToken` during initialization ([#13201](https://github.com/Azure/azure-sdk-for-net/issues/13201))
- Fixed `VisualStudioCodeCredential` crashes on macOS (Issue [#14362](https://github.com/Azure/azure-sdk-for-net/issues/14362))
- Fixed issue with non GUID Client Ids (Issue [#14585](https://github.com/Azure/azure-sdk-for-net/issues/14585))
- Update `VisualStudioCredential` and `VisualStudioCodeCredential` to throw `CredentialUnavailableException` for ADFS tenant (Issue [#14639](https://github.com/Azure/azure-sdk-for-net/issues/14639))

## 1.2.3 (2020-09-11)

### Fixes and improvements
- Fixed issue with `DefaultAzureCredential` incorrectly catching `AuthenticationFailedException` (Issue [#14974](https://github.com/Azure/azure-sdk-for-net/issues/14974))
- Fixed issue with `DefaultAzureCredential` throwing exceptions during concurrent calls (Issue [#15013](https://github.com/Azure/azure-sdk-for-net/issues/15013))

## 1.2.2 (2020-08-20)

### Fixes and improvements
- Fixed issue with `InteractiveBrowserCredential` not specifying correct redirectUrl (Issue [#13940](https://github.com/Azure/azure-sdk-for-net/issues/13940))

## 1.2.1 (2020-08-18)

### Fixes and improvements
- Bug in TaskExtensions.EnsureCompleted method that causes it to unconditionally throw an exception in the environments with synchronization context

## 1.2.0 (2020-08-10)

### Breaking Changes
- Removing Application Authentication APIs for GA release. These will be reintroduced in 1.3.0-preview.
  - Removed class `AuthenticationRecord`
  - Removed class `AuthenticationRequiredException`
  - Removed class `ClientCertificateCredentialOptions` and `ClientCertificateCredential` constructor overloads accepting this type
  - Removed class `ClientSecretCredentialOptions` and `ClientSecretCredential` constructor overloads accepting this type
  - Removed class `DeviceCodeCredentialOptions` and `DeviceCodeCredential` constructor overloads accepting this type
  - Removed class `InteractiveBrowserCredentialOptions` and `InteractiveBrowserCredential` constructor overloads accepting this type
  - Removed class `UsernamePasswordCredentialOptions` and `UsernamePasswordCredential` constructor overloads accepting this type
  - Removed methods `Authenticate` and `AuthenticateAsync` from `DeviceCodeCredential`
  - Removed methods `Authenticate` and `AuthenticateAsync` from `InteractiveBrowserCredential`
  - Removed methods `Authenticate` and `AuthenticateAsync` from `UsernamePasswordCredential`
  - Removed properties `AllowUnencryptedCache`and `AuthenticationRecord` from `SharedTokenCacheCredentialOptions`

### Fixes and improvements
- Fixed excess errors in `DefaultAzureCredential` tracing (Issue [#10659](https://github.com/Azure/azure-sdk-for-net/issues/10659))
- Fixed concurrency issue in `DefaultAzureCredential` (Issue [#13044](https://github.com/Azure/azure-sdk-for-net/issues/13044))


## 1.2.0-preview.6 (2020-07-22)

### New Features
- Added the read only property `ClientId` to `AuthenticationRecord`.
- Added the property `AllowUnencryptedCache` to the option classes `ClientCertificateCredentialOptions`, `ClientSecretCredentialOptions`, `DeviceCodeCredentialOptions`, `InteractiveBrowserCredentialOptions` and `SharedTokenCacheCredentialOptions` which when set to true allows the credential to fall back to storing tokens in an unencrypted file if no OS level user encryption is available when `EnablePersistentCache` is set to true.
- Added the property `AuthenticationRecord` to the option class `SharedTokenCacheCredentialOptions` to support silent authentication for accounts previously authenticated with an interactive credential.
- Added option class `UsernamePasswordCredentialOptions` which supports the options `EnablePersistentCache` and `AllowUnencryptedCache`.

### Breaking Changes
- Rename type `KnownAuthorityHosts` to `AzureAuthorityHosts`
  - Rename property `AzureChinaCloud` to `AzureChina`
  - Rename property `AzureGermanCloud` to `AzureGermany`
  - Rename property `AzureUSGovernment` to `AzureGovernment`
  - Rename property `AzureCloud` to `AzurePublicCloud`

## 1.2.0-preview.5 (2020-07-08)

### New Features
- Added options classes `ClientCertificateCredentialOptions` and `ClientSecretCredentialOptions` which support the following new option
    - `EnablePersistentCache` configures these credentials to use a persistent cache shared between credentials which set this option. By default the cache is per credential and in memory only.


## 1.2.0-preview.4 (2020-06-10)

### New Features
- Makes `AzureCliCredential`, `VisualStudioCredential` and `VisualStudioCodeCredential` public to allow direct usage.
- Added `Authenticate` methods to `UsernamePasswordCredential`

### Fixes and improvements
- Fix `SharedTokenCacheCredential` account filter to be case-insensitive (Issue [#10816](https://github.com/Azure/azure-sdk-for-net/issues/10816))
- Update `VisualStudioCodeCredential` to properly throw `CredentialUnavailableException` when re-authentication is needed. (Issue [#11595](https://github.com/Azure/azure-sdk-for-net/issues/11595))

## 1.2.0-preview.3 (2020-05-05)

### New Features
- First preview of new API for authenticating users with `DeviceCodeCredential` and `InteractiveBrowserCredential`
  - Added method `Authenticate` which pro-actively interacts with the user to authenticate if necessary and returns a serializable `AuthenticationRecord`
  - Added Options classes `DeviceCodeCredentialOptions` and `InteractiveBrowserCredentialOptions` which support the following new options
    - `AuthenticationRecord` enables initializing a credential with an `AuthenticationRecord` returned from a prior call to `Authenticate`
    - `DisableAutomaticAuthentication` disables automatic user interaction causing the credential to throw an `AuthenticationRequiredException` when interactive authentication is necessary.
    - `EnablePersistentCache` configures these credentials to use a persistent cache shared between credentials which set this option. By default the cache is per credential and in memory only.

## 1.2.0-preview.2 (2020-04-06)

### New Features
- Updates `DefaultAzureCredential` to enable authenticating through Visual Studio
- Updates `DefaultAzureCredential` to enable authentication through Visual Studio Code

## 1.2.0-preview.1 (2020-03-10)

### New Features
- Updating `DefaultAzureCredential` to enable authenticating through the Azure CLI
- `ClientCertificateCredential` now supports being constructed with a path to an unencrypted certificate (in either PFX or PEM format)
- `EnvironmentCredential` now supports reading a certificate path from `AZURE_CLIENT_CERTIFICATE_PATH`

### Fixes and improvements
- Fix an issue where `EnvironmentCredential` did not behave correctly when `AZURE_USERNAME` and `AZURE_PASSWORD` where set
- Added `KnownAuthorityHosts` class to aid in sovereign cloud configuration.

## 1.1.1 (2020-02-10)

### Fixes and improvements
- Fixed `UsernamePasswordCredential` constructor parameter mishandling
- Updated `ManagedIdentityCredential` endpoint discovery to avoid throwing
- Fixed `ManagedIdentityCredential` to raise `CredentialUnavailableException` on 400 return from the service where no identity has been assigned
- Updated error messaging from `DefaultAzureCredential` to more easily root cause failures

## 1.1.0 (2019-11-25)

### Fixes and improvements
- Update `SharedTokenCacheCredential` to filter accounts by tenant id
  - Added `SharedTokenCacheCredentialOptions` class with properties `TenantId` and `Username`
  - Added constructor overload to `SharedTokenCacheCredential` which accepts `SharedTokenCacheCredentialOptions` 
  - Added property `SharedTokenCacheTenantId` to `DefaultAzureCredentialOptions`
- Support for personal account authentication in `DefaultAzureCredential`, `InteractiveBrowserCredential`, and `SharedTokenCacheCredential`
- Added `InteractiveBrowserTenantId` to `DefaultAzureCredentialOptions`
- Fixed issue with `ManagedIdentityCredential` authentication with user assigned identities

## 1.0.0 (2019-10-29)
- First stable release of Azure.Identity package.

### Breaking Changes
- Rename `AzureCredentialOptions` -> `TokenCredentialOptions`
  - Renamed property `VerificationUrl` -> `VerificationUri` and changed type from `string` to `Uri`
- Updated `ClientSecretCredential` class
  - Removed property `ClientId`
  - Removed property `ClientSecret`
  - Removed property `TenantId`
- Updated `ClientCertificateCredential` class
  - Removed property `ClientId`
  - Removed property `ClientCertificate`
  - Removed property `TenantId`
- Updated `DefaultAzureCredential` class to derive directly from `TokenCredential` rather than `ChainedTokenCredential`
- Updated `DefaultAzureCredentialOptions` class
  - Renamed property `PreferredAccountUsername` -> `SharedTokenCacheUsername`
  - Renamed property `IncludeEnvironmentCredential` -> `ExcludeEnvironmentCredential`
  - Renamed property `IncludeManagedIdentityCredential` -> `ExcludeManagedIdentityCredential`
  - Renamed property `IncludeSharedTokenCacheCredential` -> `ExcludeSharedTokenCacheCredential`
  - Renamed property `IncludeInteractiveBrowserCredential` -> `ExcludeInteractiveBrowserCredential`
- Updated `DeviceCodeInfo` class
  - Removed property `Interval`
  - Renamed property `VerificationUrl` -> `VerificationUri` and changed type from `string` to `Uri`
- Updated `InteractiveBrowserCredential` class
  - Reordered constructor parameters `tenantId` and `clientId` to be consistent with other credential types
- Updated `SharedTokenCacheCredential` class
  - Updated constructor to take `TokenCredentialOptions`
  - Removed `clientId` constructor parameter
- Removed class `SharedTokenCacheCredentialOptions`
- Updated exception model across the Azure.Identity library.
  - `TokenCredential` implementations in the Azure.Identity library now throw exceptions rather than returning `default`(`AccessToken`) when no token is obtained
  - Added the `CredentialUnavailableExcpetion` exception type to distinguish cases when failure to obtain an `AccessToken` was expected
  
### Dependency Changes
- Adopted Azure.Core 1.0.0

### Fixes and improvements
- Update `ManagedIdentityCredential` IMDS availability check to handle immediate network failures
- Added a `DefaultAzureCredential` constructor overload to enable interactive credential types by default

## 1.0.0-preview.5 (2019-10-07)

### Dependency Changes
- Adopted Azure.Core 1.0.0-preview.9

### New Features
- Added `DefaultAzureCredentialOptions` for configuring the `DefaultAzureCredential` authentication flow
- Added `InteractiveBrowserCredential` to the `DefaultAzureCredential` authentication flow, but excluded by default

### Fixes and improvements
- Updated `InteractiveBrowserCredential` and `DeviceCodeCredential` to optionally accept a tenantId to support non-multitenant applications

## 1.0.0-preview.4 (2019-09-10)

### Breaking Changes
- Modified GetToken abstraction to accept `TokenRequest` structure rather than `string[]` for forwards compatibility

### Dependency Changes
- Adopted Azure.Core 1.0.0-preview.8

### New Features
- Added `SharedTokenCacheCredential` to support Single Sign On with developer tooling
- Updated `DefaultAzureCredential`authentication flow to include the `SharedTokenCacheCredential`


## 1.0.0-preview.3 (2019-08-06)

### Dependency Changes
- Adopted Azure.Core 1.0.0-preview.7
- Adopted Microsoft.Identity.Client 4.1.0

### New Features
- User Principal Authentication
    - Added `DeviceCodeCredential` class
    - Added  `InteractiveBrowserCredential` class
    - Added `UsernamePasswordCredential` class
- Support for Azure SDK ASP .NET Core integration

### Fixes and improvements
- Added identity client distributed tracing support


## 1.0.0-preview.2 (2019-07-02)

### Fixes and improvements
- Fix to ManagedIdentityCredential to properly parse expires_on from response


## 1.0.0-preview.1 (2019-06-27)

Version 1.0.0-preview.1 is the first preview of our efforts to create a user-friendly authentication API for Azure SDK client libraries. For more
information about preview releases of other Azure SDK libraries, please visit https://aka.ms/azure-sdk-preview1-net.

### New Features
- Azure Service Authentication
  - Added `DefaultAzureCredential` class
  - Added `ChainedTokenCredential` class
- Service Principal Authentication
    - Added `ClientSecretCredential` class
    - Added `ClientCertificateCredential` class
- Managed Identity Authentication
    - Added `ManagedIdentityCredential` class

See the [documentation](https://github.com/Azure/azure-sdk-for-net/blob/master/sdk/identity/Azure.Identity/README.md) for more details. User authentication will be added in an upcoming preview release.<|MERGE_RESOLUTION|>--- conflicted
+++ resolved
@@ -1,11 +1,13 @@
 # Release History
-<<<<<<< HEAD
 ## 1.4.0-beta.2 (Unreleased)
-=======
->>>>>>> d2bcf77a
-
-## 1.4.0-beta.1 (Unreleased)
-
+
+
+## 1.4.0-beta.1 (2020-10-15)
+
+### New Features
+- Redesigned Application Authentication APIs
+  - Adds `TokenCache` and `PersistentTokenCache` classes to give more user control over how the tokens are cached and how the cache is persisted.
+  - Adds `TokenCache` property to options for credentials supporting token cache configuration.
 
 ## 1.3.0 (2020-11-12)
 
@@ -33,13 +35,6 @@
   - Removed properties `AuthenticationRecord` and `DisableAutomaticAuthentication` from `DeviceCodeCredentialOptions` and `InteractiveBrowserCredentialOptions`
   - Removed properties `AllowUnencryptedCache`and `AuthenticationRecord` from `SharedTokenCacheCredentialOptions`
   - Removed methods `Authenticate` and `AuthenticateAsync` from `DeviceCodeCredential`, `InteractiveBrowserCredential` and `UsernamePasswordCredential`
-
-## 1.4.0-beta.1 (2020-10-15)
-
-### New Features
-- Redesigned Application Authentication APIs
-  - Adds `TokenCache` and `PersistentTokenCache` classes to give more user control over how the tokens are cached and how the cache is persisted.
-  - Adds `TokenCache` property to options for credentials supporting token cache configuration.
 
 ## 1.3.0-beta.2 (2020-10-07)
 
