# Release History

## 1.14.0-beta.2 (Unreleased)

### Features Added

### Breaking Changes

### Bugs Fixed
- `VisualStudioCredential` will now correctly fall through to the next credential in the chain when no account is found by Visual Studio. ([#48464](https://github.com/Azure/azure-sdk-for-net/issues/48464))

### Other Changes
<<<<<<< HEAD
- An event is now logged when the `ManagedIdentityCredential` is used directly or indirectly via a credential chain indicating which managed identity source was selected and which `ManagedIdentityId` was specified.
=======
- Marked `UsernamePasswordCredential` as obsolete because Resource Owner Password Credentials (ROPC) token grant flow is incompatible with multifactor authentication (MFA), which Microsoft Entra ID requires for all tenants. See https://aka.ms/azsdk/identity/mfa for details about MFA enforcement and migration guidance.
>>>>>>> cf39a1ea

## 1.14.0-beta.1 (2025-02-11)

### Features Added
- Added a `Subscription` property to `AzureCliCredentialOptions` to allow specifying the Azure subscription ID or name to use when authenticating with the Azure CLI.

### Bugs Fixed
- Null or empty responses from IMDS probe attempts will now fall through to the next credential in the chain ([#47844](https://github.com/Azure/azure-sdk-for-net/issues/47844))

### Other Changes
- `AzurePowerShellCredential` no longer relies on APIs that are not available in Constrained Language Mode.

## 1.13.2 (2025-01-14)

### Bugs Fixed

- Fixed an issue where setting `DefaultAzureCredentialOptions.TenantId` twice throws an `InvalidOperationException` ([#47035](https://github.com/Azure/azure-sdk-for-net/issues/47035))
- Fixed an issue where `ManagedIdentityCredential` does not honor the `CancellationToken` passed to `GetToken` and `GetTokenAsync`. ([#47156](https://github.com/Azure/azure-sdk-for-net/issues/47156))
- Fixed an issue where some credentials in `DefaultAzureCredential` would not fall through to the next credential in the chain under certain exception conditions.
- Fixed a regression in `ManagedIdentityCredential` when used in a `ChainedTokenCredential` where the invalid json responses do not fall through to the next credential in the chain. ([#47470](https://github.com/Azure/azure-sdk-for-net/issues/47470))

## 1.13.1 (2024-10-24)

### Bugs Fixed
- Fixed a regression that prevented `ManagedIdentityCredential` from attempting to detect if Workload Identity is enabled in the current environment. [#46653](https://github.com/Azure/azure-sdk-for-net/issues/46653)
- Fixed a regression that prevented `DefaultAzureCredential` from progressing past `ManagedIdentityCredential` in some scenarios where the identity was not available. [#46709](https://github.com/Azure/azure-sdk-for-net/issues/46709)

## 1.13.0 (2024-10-14)

### Breaking Changes
- Previously, if a clientID or ResourceID was specified for Cloud Shell managed identity, which is not supported, the clientID or resourceID would be silently ignored. Now, an exception will be thrown if a clientID or resourceID is specified for Cloud Shell managed identity.
- Previously, if a clientID or ResourceID was specified for Service Fabric managed identity, which is not supported, the clientID or resourceID would be silently ignored. Now, an exception will be thrown if a clientID or resourceID is specified for Service Fabric managed identity.

### Features Added
- `ManagedIdentityCredential` now supports specifying a user-assigned managed identity by object ID.

### Bugs Fixed

- If `DefaultAzureCredential` attempts to authenticate with the `MangagedIdentityCredential` and it receives either a failed response that is not json, it will now fall through to the next credential in the chain. [#45184](https://github.com/Azure/azure-sdk-for-net/issues/45184)
- Fixed the request sent in `AzurePipelinesCredential` so it doesn't result in a redirect response when an invalid system access token is provided.
- Updated to version 4.65.0 of Microsoft.Identity.Client to address a bug preventing the use of alternate authority types such as dStS ([4927](https://github.com/AzureAD/microsoft-authentication-library-for-dotnet/issues/4927)) .

### Other Changes

- The logging level passed to MSAL now correlates to the log level configured on your configured `AzureEventSourceListener`. Previously, the log level was always set to `Microsoft.Identity.Client.LogLevel.Info`.
- `AzurePowerShellCredential` now utilizes the AsSecureString parameter to Get-AzAccessToken for version 2.17.0 and greater of the Az.Accounts module.
- Improved error logging for `AzurePipelinesCredential`.

## 1.13.0-beta.2 (2024-09-17)

### Features Added
- `ManagedIdentityCredential` now supports specifying a user-assigned managed identity by object ID.

### Bugs Fixed
- If `DefaultAzureCredential` attempts to authenticate with the `MangagedIdentityCredential` and it receives either a failed response that is not json, it will now fall through to the next credential in the chain. [#45184](https://github.com/Azure/azure-sdk-for-net/issues/45184)

### Other Changes
- `AzurePowerShellCredential` now utilizes the AsSecureString parameter to Get-AzAccessToken for version 2.17.0 and greater of the Az.Accounts module.

## 1.13.0-beta.1 (2024-07-24)

### Breaking Changes
- Previously, if a clientID or ResourceID was specified for Cloud Shell managed identity, which is not supported, the clientID or resourceID would be silently ignored. Now, an exception will be thrown if a clientID or resourceID is specified for Cloud Shell managed identity.

### Other Changes
- The logging level passed to MSAL now correlates to the log level configured on your configured `AzureEventSourceListener`. Previously, the log level was always set to `Microsoft.Identity.Client.LogLevel.Info`.

## 1.12.0 (2024-06-17)

### Features Added
- Added `AzurePipelinesCredential` for authenticating with Azure Pipelines service connections.
- `OnBehalfOfCredential` now supports client assertion callbacks for acquiring tokens on behalf of a user.
- All credentials now support setting RefreshOn value if received from MSAL.
- ManagedIdentityCredential sets RefreshOn value of half the token lifetime for AccessTokens with an ExpiresOn value greater than 2 hours in the future.
- `ClientAssertionCredentialOptions` now supports `TokenCachePersistenceOptions` for configuring token cache persistence.

## 1.12.0-beta.3 (2024-06-11)

### Features Added
- `OnBehalfOfCredential` now supports client assertion callbacks for acquiring tokens on behalf of a user.
- All credentials now support setting RefreshOn value if received from MSAL.
- ManagedIdentityCredential sets RefreshOn value of half the token lifetime for AccessTokens with an ExpiresOn value greater than 2 hours in the future.

### Breaking Changes
- The constructor of `AzurePipelinesCredential` now includes additional required parameters for the Azure Pipelines service connection.

### Bugs Fixed
- Bug fixes for `AzurePipelinesCredential`
- Managed identity bug fixes.

## 1.11.4 (2024-06-10)

### Bugs Fixed
- Managed identity bug fixes.

## 1.12.0-beta.2 (2024-05-07)

### Features Added
- `ClientAssertionCredentialOptions` now supports `TokenCachePersistenceOptions` for configuring token cache persistence.
- Added `AzurePipelinesCredential` for authenticating with Azure Pipelines service connections.

### Bugs Fixed
- Fixed a regression in `DefaultAzureCredential` probe request behavior for IMDS managed identity environments. [#43796](https://github.com/Azure/azure-sdk-for-net/issues/43796)

## 1.11.3 (2024-05-07)

### Bugs Fixed
- Fixed a regression in `DefaultAzureCredential` probe request behavior for IMDS managed identity environments. [#43796](https://github.com/Azure/azure-sdk-for-net/issues/43796)

## 1.12.0-beta.1 (2024-04-23)

### Bugs Fixed
- An experimental overload `Authenticate` method on `InteractiveBrowserCredential` now supports the experimental `PopTokenRequestContext` parameter.

## 1.11.2 (2024-04-19)

### Bugs Fixed
- Fixed an issue which caused claims to be incorrectly added to confidential client credentials such as `DeviceCodeCredential` [#43468](https://github.com/Azure/azure-sdk-for-net/issues/43468)

## 1.11.1 (2024-04-16)

### Other Changes
- Updated Microsoft.Identity.Client and related dependencies to version 4.60.3

## 1.11.0 (2024-04-09)

### Bugs Fixed
- `AzurePowerShellCredential` now handles the case where it falls back to legacy PowerShell without relying on the error message string.

### Breaking Changes
- `DefaultAzureCredential` now sends a probe request with no retries for IMDS managed identity environments to avoid excessive retry delays when the IMDS endpoint is not available. This should improve credential chain resolution for local development scenarios. See [BREAKING_CHANGES.md](https://github.com/Azure/azure-sdk-for-net/blob/main/sdk/identity/Azure.Identity/BREAKING_CHANGES.md#1110).

## 1.11.0-beta.1 (2024-02-06)

### Bugs Fixed
- Claims from the `TokenRequestContext` are now correctly sent through to MSAL in `ConfidentialClient` credentials. [#40451](https://github.com/Azure/azure-sdk-for-net/issues/40451).
- `ManagedIdentityCredential` is more lenient with the error message it matches when falling through to the next credential in the chain in the case that Docker Desktop returns a 403 response when attempting to access the IMDS endpoint. [#38218](https://github.com/Azure/azure-sdk-for-net/issues/38218)

### Other Changes
- `AzureCliCredential` utilizes the new `expires_on` property returned by `az account get-access-token` to determine token expiration.

## 1.10.4 (2023-11-13)

### Breaking Changes
- One of Azure.Identity's dependencies, Microsoft.Identity.Client, inadvertently added a dependency to `WindowsForms` when targeting `netX.0-windows` instead of `netX.0` in version 4.56.0. An additional installation of .NET Desktop Runtime may be necessary. Manually adding a reference to the latest Microsoft.Identity.Client will remove the need for the .NET Desktop Runtime. [#44232](https://github.com/Azure/azure-sdk-for-net/issues/44232)

### Other Changes
- Distributed tracing with `ActivitySource` is stable and no longer requires the [Experimental feature-flag](https://github.com/Azure/azure-sdk-for-net/blob/main/sdk/core/Azure.Core/samples/Diagnostics.md).


## 1.10.3 (2023-10-18)

### Bugs Fixed
- `ManagedIdentityCredential` will now correctly retry when the instance metadata endpoint returns a 410 response. [#28568](https://github.com/Azure/azure-sdk-for-net/issues/28568)

### Other Changes
- Updated Microsoft.Identity.Client dependency to version 4.56.0

## 1.10.2 (2023-10-10)

### Bugs Fixed

- Bug fixes for development time credentials.


## 1.10.1 (2023-09-12)

### Bugs Fixed

- `ManagedIdentityCredential` will fall through to the next credential in the chain in the case that Docker Desktop returns a 403 response when attempting to access the IMDS endpoint. [#38218](https://github.com/Azure/azure-sdk-for-net/issues/38218)
- Fixed an issue where interactive credentials would still prompt on the first GetToken request even when the cache is populated and an AuthenticationRecord is provided. [#38431](https://github.com/Azure/azure-sdk-for-net/issues/38431)

## 1.10.0 (2023-08-14)

### Features Added
- Added `BrowserCustomization` property to `InteractiveBrowserCredential` to enable web view customization for interactive authentication.

### Bugs Fixed

- ManagedIdentityCredential will no longer attempt to parse invalid json payloads on responses from the managed identity endpoint.
- Fixed an issue where AzurePowerShellCredential fails to parse the token response from Azure PowerShell. [#22638](https://github.com/Azure/azure-sdk-for-net/issues/22638)

## 1.10.0-beta.1 (2023-07-17)

### Features Added
- Continuous Access Evaluation (CAE) is now configurable per-request by setting the `IsCaeEnabled` property of `TokenRequestContext` via its constructor.
- Added `IsUnsafeSupportLoggingEnabled` property to `TokenCredentialOptions` which equates to passing 'true' for the `enablePiiLogging` parameter to the 'WithLogging' method on the MSAL client builder.

### Bugs Fixed
- Fixed an issue with `TokenCachePersistenceOptions` where credentials in the same process would share the same cache, even if they had different configured names.
- ManagedIdentityCredential now ignores empty ClientId values. [#37100](https://github.com/Azure/azure-sdk-for-net/issues/37100)
- ManagedIdentityCredential will no longer attempt to parse invalid json payloads on responses from the managed identity endpoint.
- When utilizing `EnvironmentCredential` from `DefaultAzureCredential` the credential will now override the `TENANT_ID` environment value if the TenantId value is set in `DefaultAzureCredentialOptions`.

### Other Changes
- All developer credentials in the `DefaultAzureCredential` credential chain will fall through to the next credential in the chain on any failure. Previously, some exceptions would throw `AuthenticationFailedException`, which stops further progress in the chain.

## 1.9.0 (2023-05-09)

### Breaking Changes
- Changed visibility of all environment variable based properties on `EnvironmentCredentialOptions` to internal. These options are again only configurable via environment variables.

## 1.9.0-beta.3 (2023-04-12)

### Breaking Changes
- Renamed the developer credential options timeout settings as follows:
  - `AzureCliCredential` to `AzureCliCredentialOptions.ProcessTimeout`
  - `AzurePowerShellCredential` to `AzurePowerShellCredentialOptions.ProcessTimeout`
  - `VisualStudioCredential` to `VisualStudioCredentialOptions.ProcessTimeout`
  - `AzureDeveloperCliCredential` to `AzureDeveloperCliCredentialOptions.ProcessTimeout`

### Bugs Fixed
- Setting `DefaultAzureCredentialOptions.ExcludeWorkloadIdentityCredential` to `true` also excludes `TokenExchangeManagedIdentitySource` when using `DefaultAzureCredential` selects the `ManagedIdentityCredential`

## 1.9.0-beta.2 (2023-02-21)

### Features Added
 - Allow `VisualStudioCredential` on non-Windows platforms
 - Added `AzureDeveloperCliCredential` for Azure Developer CLI
 - Added `WorkloadIdentityCredential` to support Azure Workload Identity authentication
 - Added `WorkloadIdentityCredential` and `AzureDeveloperCliCredential` to the `DefaultAzureCredential` authentication flow.

### Bugs Fixed
- Fixed `ManagedIdentityCredential` authentication in sovereign clouds for services specifying `TenantId` through authentication challenge [#34077](https://github.com/Azure/azure-sdk-for-net/issues/34077)

### Breaking Changes
- Previously, if environment variables for username and password auth are set in addition to the AZURE_CLIENT_CERTIFICATE_PATH, EnvironmentCredential would select the `UsernamePasswordCredential`. After this change, `ClientCertificateCredential` will be selected, which is consistent with all other languages. This is potentially a behavioral breaking change.

## 1.8.2 (2023-02-08)

### Bugs Fixed
- Fixed error message parsing in `AzurePowerShellCredential` which would misinterpret Microsoft Entra ID errors with the need to install PowerShell. [#31998](https://github.com/Azure/azure-sdk-for-net/issues/31998)
- Fix regional endpoint validation error when using `ManagedIdentityCredential`. [#32498])(https://github.com/Azure/azure-sdk-for-net/issues/32498)

## 1.8.1 (2023-01-13)

### Bugs Fixed
- Fixed an issue when using `ManagedIdentityCredential` in combination with authorities other than Azure public cloud that resulted in a incorrect instance metadata validation error. [#32498](https://github.com/Azure/azure-sdk-for-net/issues/32498)

## 1.8.0 (2022-11-08)

### Bugs Fixed
- Fixed error message parsing in `AzureCliCredential` which would misinterpret Microsoft Entra ID errors with the need to login with `az login`. [#26894](https://github.com/Azure/azure-sdk-for-net/issues/26894), [#29109](https://github.com/Azure/azure-sdk-for-net/issues/29109)
- `ManagedIdentityCredential` will no longer fail when a response received from the endpoint is invalid JSON. It now treats this scenario as if the credential is unavailable. [#30467](https://github.com/Azure/azure-sdk-for-net/issues/30467), [#32061](https://github.com/Azure/azure-sdk-for-net/issues/32061)

## 1.9.0-beta.1 (2022-10-13)

### Features Added
- Credentials that are implemented via launching a sub-process to acquire tokens now have configurable timeouts. This addresses scenarios where these proceses can take longer than the current default timeout values. (A community contribution, courtesy of _[reynaldoburgos](https://github.com/reynaldoburgos)_). The affected credentials and their associated options are:
  - `AzureCliCredential` and `AzureCliCredentialOptions.CliProcessTimeout`
  - `AzurePowerShellCredential` and `AzurePowerShellCredentialOptions.PowerShellProcessTimeout`
  - `VisualStudioCredential` and `VisualStudioCredentialOptions.VisualStudioProcessTimeout`
  - `DefaultAzureCredential` and `DefaultAzureCredentialOptions.DeveloperCredentialTimeout`  Note: this option applies to all developer credentials above when using `DefaultAzureCredential`.

### Acknowledgments
Thank you to our developer community members who helped to make Azure Identity better with their contributions to this release:

- _[reynaldoburgos](https://github.com/reynaldoburgos)_

## 1.8.0-beta.1 (2022-10-13)

### Features Added
- Reintroduced `ManagedIdentityCredential` token caching support from 1.7.0-beta.1
- `EnvironmentCredential` updated to support specifying a certificate password via the `AZURE_CLIENT_CERTIFICATE_PASSWORD` environment variable

### Breaking Changes
- Excluded `VisualStudioCodeCredential` from `DefaultAzureCredential` token chain by default as SDK authentication via Visual Studio Code is broken due to issue [#27263](https://github.com/Azure/azure-sdk-for-net/issues/27263). The `VisualStudioCodeCredential` will be re-enabled in the `DefaultAzureCredential` flow once a fix is in place. Issue [#30525](https://github.com/Azure/azure-sdk-for-net/issues/30525) tracks this. In the meantime Visual Studio Code users can authenticate their development environment using the [Azure CLI](https://learn.microsoft.com/cli/azure/).

## 1.7.0 (2022-09-19)

### Features Added
- Added `AdditionallyAllowedTenants` to the following credential options to force explicit opt-in behavior for multi-tenant authentication:
    - `AuthorizationCodeCredentialOptions`
    - `AzureCliCredentialOptions`
    - `AzurePowerShellCredentialOptions`
    - `ClientAssertionCredentialOptions`
    - `ClientCertificateCredentialOptions`
    - `ClientSecretCredentialOptions`
    - `DefaultAzureCredentialOptions`
    - `OnBehalfOfCredentialOptions`
    - `UsernamePasswordCredentialOptions`
    - `VisualStudioCodeCredentialOptions`
    - `VisualStudioCredentialOptions`
- Added `TenantId` to `DefaultAzureCredentialOptions` to avoid having to set `InteractiveBrowserTenantId`, `SharedTokenCacheTenantId`, `VisualStudioCodeTenantId`, and `VisualStudioTenantId` individually.

### Bugs Fixed
- Fixed overly restrictive scope validation to allow the '_' character, for common scopes such as `user_impersonation` [#30647](https://github.com/Azure/azure-sdk-for-net/issues/30647)

### Breaking Changes
- Credential types supporting multi-tenant authentication will now throw `AuthenticationFailedException` if the requested tenant ID doesn't match the credential's tenant ID, and is not included in the `AdditionallyAllowedTenants` option. Applications must now explicitly add additional tenants to the `AdditionallyAllowedTenants` list, or add '*' to list, to enable acquiring tokens from tenants other than the originally specified tenant ID. See [BREAKING_CHANGES.md](https://github.com/Azure/azure-sdk-for-net/blob/main/sdk/identity/Azure.Identity/BREAKING_CHANGES.md#170).
- `ManagedIdentityCredential` token caching added in 1.7.0-beta.1 has been removed from this release and will be added back in 1.8.0-beta.1

## 1.7.0-beta.1 (2022-08-09)

### Features Added
- `ManagedIdentityCredential` will now internally cache tokens. Apps can call `GetToken` or `GetTokenAsync` directly without needing to cache to avoid throttling.

## 1.6.1 (2022-08-08)

### Bugs Fixed
- Fixed `AZURE_REGIONAL_AUTHORITY_NAME` support in `ClientCertificateCredential` [#29112](https://github.com/Azure/azure-sdk-for-net/issues/29112)
- Fixed regression in `SharedTokenCacheCredential` default behavior [#28029](https://github.com/Azure/azure-sdk-for-net/issues/28029)
- Fixed legacy PowerShell discovery failures [#28030](https://github.com/Azure/azure-sdk-for-net/issues/28030) (A community contribution, courtesy of _[nerddtvg](https://github.com/nerddtvg)_)

### Other Changes
- Documentation improvements to `TokenCacheRefreshArgs` and `EnvironmentCredential` (Community contributions, courtesy of _[pmaytak](https://github.com/pmaytak)_ and _[goenning](https://github.com/goenning)_)

### Acknowledgments

Thank you to our developer community members who helped to make Azure Identity better with their contributions to this release:

- _[nerddtvg](https://github.com/nerddtvg)_
- _[pmaytak](https://github.com/pmaytak)_
- _[goenning](https://github.com/goenning)_

## 1.6.0 (2022-04-05)

### Features Added
- Added a new property under the `Diagnostics` options available on `TokenCredentialOptions` and all sub-types. If set to `true`, we try to log the account identifiers by parsing the received access token. The account identifiers we try to log are the:
  - Application or Client Identifier
  - User Principal Name
  - Tenant Identifier
  - Object Identifier of the authenticated user or app
- `ManagedIdentityCredential` now attempts to use the newest "2019-08-01" api version for App Service Managed Identity sources. The newer API version will be used if the `IDENTITY_ENDPOINT` and `IDENTITY_HEADER` environment variables are set.

### Bugs Fixed
- Fixed an issue where the x5c header is not sent for `OnBehalfOfCredential` when the `SendCertificateChain` option is set. [#27679](https://github.com/Azure/azure-sdk-for-net/issues/27679)

## 1.6.0-beta.1 (2022-02-11)

### Features Added
- `EnvironmentCredential` now supports certificate subject name / issuer based authentication with `AZURE_CLIENT_SEND_CERTIFICATE_CHAIN` environment variable (A community contribution, courtesy of _[trevorlacey-msft](https://github.com/trevorlacey-msft))_.
- `ManagedIdentityCredential` now supports accepting a `ResourceIdentifier` argument to specify a User Assigned Managed Identity by resource Id rather than client Id. `DefaultAzureCredential` also supports this via the `ManagedIdentityResourceId` property of `DefaultAzureCredentialOptions`.
- Added `ClientAssertionCredential` for authenticating service principals with a presigned client assertion.

### Bugs Fixed
- Fixed `AuthenticationFailedException` from `AzurePowerSheellCredential` when not logged in on non-windows platforms [#23498](https://github.com/Azure/azure-sdk-for-net/issues/23498)
- Fixed `ManagedIdentityCredential` response parsing to handle non-json responses [#24158](https://github.com/Azure/azure-sdk-for-net/issues/24158)

### Other Changes
- Upgraded MSAL dependency to version 4.39.0

### Acknowledgments

Thank you to our developer community members who helped to make Azure Identity better with their contributions to this release:

- Trevor Lacey _([GitHub](https://github.com/trevorlacey-msft))_

## 1.5.0 (2021-10-14)

### Breaking Changes from 1.5.0-beta.4
- The `AllowMultiTenantAuthentication` option has been removed and the default behavior is now as if it were true. The multi-tenant discovery feature can be totally disabled by either setting an `AppContext` switch named "Azure.Identity.DisableTenantDiscovery" to `true` or by setting the environment variable "AZURE_IDENTITY_DISABLE_MULTITENANTAUTH" to "true".
- Removed the `IsPIILoggingEnabled` property from `TokenCredentialOptions`, similar functionality is planned to be added to `TokenCredentialOptions.Diagnostics` in a later release.
- Removed `RegionalAuthority` from `ClientCertificateCredentialOptions` and `ClientSecretCredentialOptions`, along with the `RegionalAuthority` type.
- Renamed struct `TokenCacheDetails` to `TokenCacheData`.
- Renamed class `TokenCacheNotificationDetails` to `TokenCacheRefreshArgs`.
- Updated `CacheBytes` property on `TokenCacheData` to be readonly and a required constructor parameter.

### Bugs Fixed
- Fixed issue with `AuthorizationCodeCredential` not specifying correct redirectUrl (Issue [#24183](https://github.com/Azure/azure-sdk-for-net/issues/24183))

### Other Changes
- Updated error messages to include links to the Azure.Identity troubleshooting guide.

## 1.5.0-beta.4 (2021-09-08)

### Features Added

- `DefaultAzureCredentialOptions` now has a `InteractiveBrowserClientId` property which allows passing a ClientId value to the `InteractiveBrowserCredential` when constructing a `DefaultAzureCredential`.
- Implement `OnBehalfOfCredential` which enables authentication to Microsoft Entra ID using an On-Behalf-Of flow.
- Added support to `ManagedIdentityCredential` for Azure hosts using federated token exchange for managed identity.

### Bugs Fixed
- Refactored IMDS discovery to remove socket probing and caching of failures to improve `ManagedIdentityCredential` resiliency. [#23028](https://github.com/Azure/azure-sdk-for-net/issues/23028)
- Updated `UsernamePasswordCredential` to use cached tokens when available [#23324](https://github.com/Azure/azure-sdk-for-net/issues/23324)

### Other Changes

- Updated credentials using `MsalConfidentialClient` to include MSAL log output in logs
- Added additional logging to `AzureCliCredential`, `AzurePowerShellCredential`, `VisualStudioCredential`, and `VisualStudioCodeCredential` when `IsPIILoggingEnabled` is set to true.

## 1.5.0-beta.3 (2021-08-10)

### Acknowledgments

Thank you to our developer community members who helped to make Azure Identity better with their contributions to this release:

- Tomas Pajurek _([tpajurek-dtml](https://github.com/tomas-pajurek))_

### Features Added

- A new trace event is now logged when `DefaultAzureCredential` selects a credential during initialization.
- Added `AzureApplicationCredential`
- Added `IsPIILoggingEnabled` property to `TokenCredentialOptions`, which controls whether MSAL PII logging is enabled, and other sensitive credential related logging content.

### Breaking Changes

- Renamed `AZURE_POD_IDENTITY_TOKEN_URL` to `AZURE_POD_IDENTITY_AUTHORITY_HOST`. The value should now be a host, for example "http://169.254.169.254" (the default).

### Bugs Fixed

- Stopped loading `$PROFILE` and checking for updates when using `AzurePowerShellCredential`.
- Fixed unrecognized argument issue in `AzureCliCredential` when specifying the `TenantId` option. [#23158](https://github.com/Azure/azure-sdk-for-net/issues/23158) (A community contribution, courtesy of _[tomas-pajurek](https://github.com/tomas-pajurek))_.
- Handled an additional error scenario for AzureCliCredential that prompts developers to run `az login` when needed. [#21758](https://github.com/Azure/azure-sdk-for-net/issues/21758)
- Fixed an issue in `EnvironmentCredential` where the supplied `options` were not getting properly applied. [#22787](https://github.com/Azure/azure-sdk-for-net/issues/22787)
- Fixed DateTime parsing to use the current culture in AzurePowerShellCredential. [#22638](https://github.com/Azure/azure-sdk-for-net/issues/22638)

## 1.4.1 (2021-08-04)

### Fixes and improvements

- Fixed issue resulting in duplicate event source names when executing in Azure Functions

## 1.5.0-beta.2 (2021-07-12)

### New Features

- Added regional STS support to client credential types
  - Added `RegionalAuthority` extensible enum
  - Added `RegionalAuthority` property to `ClientSecretCredentialOptions` and `ClientCertificateCredentialOptions`
- Added support to `ManagedIdentityCredential` for Bridge to Kubernetes local development authentication.
- TenantId values returned from service challenge responses can now be used to request tokens from the correct tenantId. To support this feature, there is a new `AllowMultiTenantAuthentication` option on `TokenCredentialOptions`.
  - By default, `AllowMultiTenantAuthentication` is false. When this option property is false and the tenant Id configured in the credential options differs from the tenant Id set in the `TokenRequestContext` sent to a credential, an `AuthorizationFailedException` will be thrown. This is potentially breaking change as it could be a different exception than what was thrown previously. This exception behavior can be overridden by either setting an `AppContext` switch named "Azure.Identity.EnableLegacyTenantSelection" to `true` or by setting the environment variable "AZURE_IDENTITY_ENABLE_LEGACY_TENANT_SELECTION" to "true". Note: AppContext switches can also be configured via configuration like below:
- Added `OnBehalfOfFlowCredential` which enables support for Microsoft Entra On-Behalf-Of (OBO) flow. See the [Microsoft Entra ID documentation](https://learn.microsoft.com/entra/identity-platform/v2-oauth2-on-behalf-of-flow) to learn more about OBO flow scenarios.

```xml
<ItemGroup>
    <RuntimeHostConfigurationOption Include="Azure.Identity.EnableLegacyTenantSelection" Value="true" />
</ItemGroup>
  ```

## 1.5.0-beta.1 (2021-06-08)

### Fixes and improvements

- Added `LoginHint` property to `InteractiveBrowserCredentialOptions` which allows a user name to be pre-selected for interactive logins. Setting this option skips the account selection prompt and immediately attempts to login with the specified account.
- Added `AuthorizationCodeCredentialOptions` which allows for configuration of a ReplyUri.

## 1.4.0 (2021-05-12)

### New Features

- By default, the MSAL Public Client Client Capabilities are populated with "CP1" to enable support for [Continuous Access Evaluation (CAE)](https://learn.microsoft.com/entra/identity-platform/app-resilience-continuous-access-evaluation).
This indicates to Microsoft Entra ID that your application is CAE ready and can handle the CAE claim challenge. This capability can be disabled, if necessary, by either setting an `AppContext` switch named "Azure.Identity.DisableCP1" to `true` or by setting the environment variable;
"AZURE_IDENTITY_DISABLE_CP1" to "true". Note: AppContext switches can also be configured via configuration like below:

```xml
<ItemGroup>
    <RuntimeHostConfigurationOption Include="Azure.Identity.DisableCP1" Value="true" />
</ItemGroup>
  ```
### Fixes and improvements

- The Microsoft Authentication Library (MSAL) dependency versions have been updated to the latest
    - Microsoft.Identity.Client version 4.30.1, Microsoft.Identity.Client.Extensions.Msal version 2.18.4.

## 1.4.0-beta.5 (2021-04-06)

### Acknowledgments

Thank you to our developer community members who helped to make Azure Identity better with their contributions to this release:

- Marco Mansi _([GitHub](https://github.com/olandese))_

### New Features

- Added `AzurePowerShellCredential` to `DefaultAzureCredential` (A community contribution, courtesy of _[olandese](https://github.com/olandese))_

### Fixes and improvements

- When logging is enabled, the log output from Microsoft Authentication Library (MSAL) is also logged.
- Fixed an issue where an account credential fails to load from the cache when EnableGuestTenantAuthentication is true and the account found in the cache has multiple matching tenantIds ([#18276](https://github.com/Azure/azure-sdk-for-net/issues/18276)).
- Fixed deadlock issue in `InteractiveBrowserCredential` when running in a UI application ([#18418](https://github.com/Azure/azure-sdk-for-net/issues/18418)).

### Breaking Changes

- `TokenCache` class is moved removed from the public API surface and has been replaced by `TokenCachePersistenceOptions` for configuration of disk based persistence of the token cache.

## 1.4.0-beta.4 (2021-03-09)

### Fixes and Improvements

- Added the `[Serializable]` attribute to all custom exception types.

### Breaking Changes

- Update the default value of `ExcludeSharedTokenCacheCredential` on `DefaultAzureCredentialsOptions` to true, to exclude the `SharedTokenCacheCredential` from the `DefaultAzureCredential` by default. See [BREAKING_CHANGES.md](https://github.com/Azure/azure-sdk-for-net/blob/main/sdk/identity/Azure.Identity/BREAKING_CHANGES.md#140)

## 1.4.0-beta.3 (2021-02-09)

### Breaking Changes

- The `IDisposable` interface has been removed from `TokenCache`.

### New Features

- All credentials added support to handle the `Claims` property on `TokenRequestContext`

## 1.4.0-beta.2 (2021-01-29)

### Fixes and improvements

- Fixed issue in `HttpExtensions` causing the omission of content headers on requests ([#17448](https://github.com/Azure/azure-sdk-for-net/issues/17448))
- Made `EnvironmentCredential` to account for both null and empty string when checking for the presense of the environment variables ([#18031](https://github.com/Azure/azure-sdk-for-net/issues/18031))

## 1.3.0 (2020-11-12)

### New Features

- Added support for Service Fabric managed identity authentication to `ManagedIdentityCredential`.
- Added support for Azure Arc managed identity authentication to `ManagedIdentityCredential`.

### Fixes and improvements

- Fix race condition in `ProcessRunner` causing `VisualStudioCredential` and `AzureCliCredential` to fail intermittently ([#16211](https://github.com/Azure/azure-sdk-for-net/issues/16211))
- Fix `VisualStudioCodeCredential` to raise `CredentialUnavailableException` when reading from VS Code's stored secret ([#16795](https://github.com/Azure/azure-sdk-for-net/issues/16795))
- Prevent `VisualStudioCodeCredential` using invalid authentication data when no user is signed in to Visual Studio Code ([#15870](https://github.com/Azure/azure-sdk-for-net/issues/15870))
- Fix deadlock in `ProcessRunner` causing `AzureCliCredential` and `VisualStudioCredential` to fail due to timeout ([#14691](https://github.com/Azure/azure-sdk-for-net/issues/14691), [14207](https://github.com/Azure/azure-sdk-for-net/issues/14207))
- Fix issue with `AzureCliCredential` incorrectly parsing expires on property returned from `az account get-access-token` ([#15801](https://github.com/Azure/azure-sdk-for-net/issues/15801))
- Fix issue causing `DeviceCodeCredential` and `InteractiveBrowserCredential` to improperly authenticate to the home tenant for silent authentication calls after initial authentication ([#13801](https://github.com/Azure/azure-sdk-for-net/issues/13801))
- Fix cache loading issue in `SharedTokenCacheCredential` on Linux ([#12939](https://github.com/Azure/azure-sdk-for-net/issues/12939))

### Breaking Changes

- Rename property `IncludeX5CCliamHeader` on `ClientCertificateCredentialOptions` to `SendCertificateChain`
- Removing Application Authentication APIs for GA release. These will be reintroduced in 1.4.0-beta.1.
  - Removed class `AuthenticationRecord`
  - Removed class `AuthenticationRequiredException`
  - Removed class `ClientSecretCredentialOptions` and `ClientSecretCredential` constructor overloads accepting this type
  - Removed class `UsernamePasswordCredentialOptions` and `UsernamePasswordCredential` constructor overloads accepting this type
  - Removed properties `EnablePersistentCache` and `AllowUnprotectedCache` from `ClientCertificateCredentialOptions`, `DeviceCodeCredentialOptions` and `InteractiveBrowserCredentialOptions`
  - Removed properties `AuthenticationRecord` and `DisableAutomaticAuthentication` from `DeviceCodeCredentialOptions` and `InteractiveBrowserCredentialOptions`
  - Removed properties `AllowUnencryptedCache`and `AuthenticationRecord` from `SharedTokenCacheCredentialOptions`
  - Removed methods `Authenticate` and `AuthenticateAsync` from `DeviceCodeCredential`, `InteractiveBrowserCredential` and `UsernamePasswordCredential`

## 1.4.0-beta.1 (2020-10-15)

### New Features

- Redesigned Application Authentication APIs
  - Adds `TokenCache` and `TokenCache` classes to give more user control over how the tokens are cached and how the cache is persisted.
  - Adds `TokenCache` property to options for credentials supporting token cache configuration.

## 1.3.0-beta.2 (2020-10-07)

### New Features

- Update `DeviceCodeCredential` to output device code information and authentication instructions in the console, in the case no `deviceCodeCallback` is specified.
  - Added `DeviceCodeCallback` to `DeviceCodeCredentialOptions`
  - Added default constructor to `DeviceCodeCredential`

### Breaking Changes

- Replaced `DeviceCodeCredential` constructor overload taking `deviceCodeCallback` and `DeviceCodeCredentialOptions` with constructor taking only `DeviceCodeCredentialOptions`

## 1.3.0-beta.1 (2020-09-11)

### New Features

- Restoring Application Authentication APIs from 1.2.0-preview.6
- Added support for App Service Managed Identity API version `2019-08-01` ([#13687](https://github.com/Azure/azure-sdk-for-net/issues/13687))
- Added `IncludeX5CClaimHeader` to `ClientCertificateCredentialOptions` to enable subject name / issuer authentication with the `ClientCertificateCredential`.
- Added `RedirectUri` to `InteractiveBrowserCredentialOptions` to enable authentication with user specified application with a custom redirect url.
- Added `IdentityModelFactory` to enable constructing models from the Azure.Identity library for mocking.
- Unify exception handling between `DefaultAzureCredential` and `ChainedTokenCredential` ([#14408](https://github.com/Azure/azure-sdk-for-net/issues/14408))

### Fixes and improvements

- Updated `MsalPublicClient` and `MsalConfidentialClient` to respect `CancellationToken` during initialization ([#13201](https://github.com/Azure/azure-sdk-for-net/issues/13201))
- Fixed `VisualStudioCodeCredential` crashes on macOS (Issue [#14362](https://github.com/Azure/azure-sdk-for-net/issues/14362))
- Fixed issue with non GUID Client Ids (Issue [#14585](https://github.com/Azure/azure-sdk-for-net/issues/14585))
- Update `VisualStudioCredential` and `VisualStudioCodeCredential` to throw `CredentialUnavailableException` for ADFS tenant (Issue [#14639](https://github.com/Azure/azure-sdk-for-net/issues/14639))

## 1.2.3 (2020-09-11)

### Fixes and improvements

- Fixed issue with `DefaultAzureCredential` incorrectly catching `AuthenticationFailedException` (Issue [#14974](https://github.com/Azure/azure-sdk-for-net/issues/14974))
- Fixed issue with `DefaultAzureCredential` throwing exceptions during concurrent calls (Issue [#15013](https://github.com/Azure/azure-sdk-for-net/issues/15013))

## 1.2.2 (2020-08-20)

### Fixes and improvements

- Fixed issue with `InteractiveBrowserCredential` not specifying correct redirectUrl (Issue [#13940](https://github.com/Azure/azure-sdk-for-net/issues/13940))

## 1.2.1 (2020-08-18)

### Fixes and improvements

- Bug in TaskExtensions.EnsureCompleted method that causes it to unconditionally throw an exception in the environments with synchronization context

## 1.2.0 (2020-08-10)

### Breaking Changes

- Removing Application Authentication APIs for GA release. These will be reintroduced in 1.3.0-preview.
  - Removed class `AuthenticationRecord`
  - Removed class `AuthenticationRequiredException`
  - Removed class `ClientCertificateCredentialOptions` and `ClientCertificateCredential` constructor overloads accepting this type
  - Removed class `ClientSecretCredentialOptions` and `ClientSecretCredential` constructor overloads accepting this type
  - Removed class `DeviceCodeCredentialOptions` and `DeviceCodeCredential` constructor overloads accepting this type
  - Removed class `InteractiveBrowserCredentialOptions` and `InteractiveBrowserCredential` constructor overloads accepting this type
  - Removed class `UsernamePasswordCredentialOptions` and `UsernamePasswordCredential` constructor overloads accepting this type
  - Removed methods `Authenticate` and `AuthenticateAsync` from `DeviceCodeCredential`
  - Removed methods `Authenticate` and `AuthenticateAsync` from `InteractiveBrowserCredential`
  - Removed methods `Authenticate` and `AuthenticateAsync` from `UsernamePasswordCredential`
  - Removed properties `AllowUnencryptedCache`and `AuthenticationRecord` from `SharedTokenCacheCredentialOptions`

### Fixes and improvements

- Fixed excess errors in `DefaultAzureCredential` tracing (Issue [#10659](https://github.com/Azure/azure-sdk-for-net/issues/10659))
- Fixed concurrency issue in `DefaultAzureCredential` (Issue [#13044](https://github.com/Azure/azure-sdk-for-net/issues/13044))

## 1.2.0-preview.6 (2020-07-22)

### New Features

- Added the read only property `ClientId` to `AuthenticationRecord`.
- Added the property `AllowUnencryptedCache` to the option classes `ClientCertificateCredentialOptions`, `ClientSecretCredentialOptions`, `DeviceCodeCredentialOptions`, `InteractiveBrowserCredentialOptions` and `SharedTokenCacheCredentialOptions` which when set to true allows the credential to fall back to storing tokens in an unencrypted file if no OS level user encryption is available when `EnablePersistentCache` is set to true.
- Added the property `AuthenticationRecord` to the option class `SharedTokenCacheCredentialOptions` to support silent authentication for accounts previously authenticated with an interactive credential.
- Added option class `UsernamePasswordCredentialOptions` which supports the options `EnablePersistentCache` and `AllowUnencryptedCache`.

### Breaking Changes

- Rename type `KnownAuthorityHosts` to `AzureAuthorityHosts`
  - Rename property `AzureChinaCloud` to `AzureChina`
  - Rename property `AzureGermanCloud` to `AzureGermany`
  - Rename property `AzureUSGovernment` to `AzureGovernment`
  - Rename property `AzureCloud` to `AzurePublicCloud`

## 1.2.0-preview.5 (2020-07-08)

### New Features

- Added options classes `ClientCertificateCredentialOptions` and `ClientSecretCredentialOptions` which support the following new option
    - `EnablePersistentCache` configures these credentials to use a persistent cache shared between credentials which set this option. By default the cache is per credential and in memory only.

## 1.2.0-preview.4 (2020-06-10)

### New Features

- Makes `AzureCliCredential`, `VisualStudioCredential` and `VisualStudioCodeCredential` public to allow direct usage.
- Added `Authenticate` methods to `UsernamePasswordCredential`

### Fixes and improvements

- Fix `SharedTokenCacheCredential` account filter to be case-insensitive (Issue [#10816](https://github.com/Azure/azure-sdk-for-net/issues/10816))
- Update `VisualStudioCodeCredential` to properly throw `CredentialUnavailableException` when re-authentication is needed. (Issue [#11595](https://github.com/Azure/azure-sdk-for-net/issues/11595))

## 1.2.0-preview.3 (2020-05-05)

### New Features

- First preview of new API for authenticating users with `DeviceCodeCredential` and `InteractiveBrowserCredential`
  - Added method `Authenticate` which pro-actively interacts with the user to authenticate if necessary and returns a serializable `AuthenticationRecord`
  - Added Options classes `DeviceCodeCredentialOptions` and `InteractiveBrowserCredentialOptions` which support the following new options
    - `AuthenticationRecord` enables initializing a credential with an `AuthenticationRecord` returned from a prior call to `Authenticate`
    - `DisableAutomaticAuthentication` disables automatic user interaction causing the credential to throw an `AuthenticationRequiredException` when interactive authentication is necessary.
    - `EnablePersistentCache` configures these credentials to use a persistent cache shared between credentials which set this option. By default the cache is per credential and in memory only.

## 1.2.0-preview.2 (2020-04-06)

### New Features

- Updates `DefaultAzureCredential` to enable authenticating through Visual Studio
- Updates `DefaultAzureCredential` to enable authentication through Visual Studio Code

## 1.2.0-preview.1 (2020-03-10)

### New Features

- Updating `DefaultAzureCredential` to enable authenticating through the Azure CLI
- `ClientCertificateCredential` now supports being constructed with a path to an unencrypted certificate (in either PFX or PEM format)
- `EnvironmentCredential` now supports reading a certificate path from `AZURE_CLIENT_CERTIFICATE_PATH`

### Fixes and improvements

- Fix an issue where `EnvironmentCredential` did not behave correctly when `AZURE_USERNAME` and `AZURE_PASSWORD` where set
- Added `KnownAuthorityHosts` class to aid in sovereign cloud configuration.

## 1.1.1 (2020-02-10)

### Fixes and improvements

- Fixed `UsernamePasswordCredential` constructor parameter mishandling
- Updated `ManagedIdentityCredential` endpoint discovery to avoid throwing
- Fixed `ManagedIdentityCredential` to raise `CredentialUnavailableException` on 400 return from the service where no identity has been assigned
- Updated error messaging from `DefaultAzureCredential` to more easily root cause failures

## 1.1.0 (2019-11-25)

### Fixes and improvements

- Update `SharedTokenCacheCredential` to filter accounts by tenant id
  - Added `SharedTokenCacheCredentialOptions` class with properties `TenantId` and `Username`
  - Added constructor overload to `SharedTokenCacheCredential` which accepts `SharedTokenCacheCredentialOptions`
  - Added property `SharedTokenCacheTenantId` to `DefaultAzureCredentialOptions`
- Support for personal account authentication in `DefaultAzureCredential`, `InteractiveBrowserCredential`, and `SharedTokenCacheCredential`
- Added `InteractiveBrowserTenantId` to `DefaultAzureCredentialOptions`
- Fixed issue with `ManagedIdentityCredential` authentication with user assigned identities

## 1.0.0 (2019-10-29)

- First stable release of Azure.Identity package.

### Breaking Changes

- Rename `AzureCredentialOptions` -> `TokenCredentialOptions`
  - Renamed property `VerificationUrl` -> `VerificationUri` and changed type from `string` to `Uri`
- Updated `ClientSecretCredential` class
  - Removed property `ClientId`
  - Removed property `ClientSecret`
  - Removed property `TenantId`
- Updated `ClientCertificateCredential` class
  - Removed property `ClientId`
  - Removed property `ClientCertificate`
  - Removed property `TenantId`
- Updated `DefaultAzureCredential` class to derive directly from `TokenCredential` rather than `ChainedTokenCredential`
- Updated `DefaultAzureCredentialOptions` class
  - Renamed property `PreferredAccountUsername` -> `SharedTokenCacheUsername`
  - Renamed property `IncludeEnvironmentCredential` -> `ExcludeEnvironmentCredential`
  - Renamed property `IncludeManagedIdentityCredential` -> `ExcludeManagedIdentityCredential`
  - Renamed property `IncludeSharedTokenCacheCredential` -> `ExcludeSharedTokenCacheCredential`
  - Renamed property `IncludeInteractiveBrowserCredential` -> `ExcludeInteractiveBrowserCredential`
- Updated `DeviceCodeInfo` class
  - Removed property `Interval`
  - Renamed property `VerificationUrl` -> `VerificationUri` and changed type from `string` to `Uri`
- Updated `InteractiveBrowserCredential` class
  - Reordered constructor parameters `tenantId` and `clientId` to be consistent with other credential types
- Updated `SharedTokenCacheCredential` class
  - Updated constructor to take `TokenCredentialOptions`
  - Removed `clientId` constructor parameter
- Removed class `SharedTokenCacheCredentialOptions`
- Updated exception model across the Azure.Identity library.
  - `TokenCredential` implementations in the Azure.Identity library now throw exceptions rather than returning `default`(`AccessToken`) when no token is obtained
  - Added the `CredentialUnavailableExcpetion` exception type to distinguish cases when failure to obtain an `AccessToken` was expected

### Dependency Changes

- Adopted Azure.Core 1.0.0

### Fixes and improvements

- Update `ManagedIdentityCredential` IMDS availability check to handle immediate network failures
- Added a `DefaultAzureCredential` constructor overload to enable interactive credential types by default

## 1.0.0-preview.5 (2019-10-07)

### Dependency Changes

- Adopted Azure.Core 1.0.0-preview.9

### New Features

- Added `DefaultAzureCredentialOptions` for configuring the `DefaultAzureCredential` authentication flow
- Added `InteractiveBrowserCredential` to the `DefaultAzureCredential` authentication flow, but excluded by default

### Fixes and improvements

- Updated `InteractiveBrowserCredential` and `DeviceCodeCredential` to optionally accept a tenantId to support non-multitenant applications

## 1.0.0-preview.4 (2019-09-10)

### Breaking Changes

- Modified GetToken abstraction to accept `TokenRequest` structure rather than `string[]` for forwards compatibility

### Dependency Changes

- Adopted Azure.Core 1.0.0-preview.8

### New Features

- Added `SharedTokenCacheCredential` to support Single Sign On with developer tooling
- Updated `DefaultAzureCredential`authentication flow to include the `SharedTokenCacheCredential`

## 1.0.0-preview.3 (2019-08-06)

### Dependency Changes

- Adopted Azure.Core 1.0.0-preview.7
- Adopted Microsoft.Identity.Client 4.1.0

### New Features

- User Principal Authentication
    - Added `DeviceCodeCredential` class
    - Added  `InteractiveBrowserCredential` class
    - Added `UsernamePasswordCredential` class
- Support for Azure SDK ASP .NET Core integration

### Fixes and improvements

- Added identity client distributed tracing support

## 1.0.0-preview.2 (2019-07-02)

### Fixes and improvements

- Fix to ManagedIdentityCredential to properly parse expires_on from response

## 1.0.0-preview.1 (2019-06-27)

Version 1.0.0-preview.1 is the first preview of our efforts to create a user-friendly authentication API for Azure SDK client libraries. For more
information about preview releases of other Azure SDK libraries, please visit https://aka.ms/azure-sdk-preview1-net.

### New Features

- Azure Service Authentication
  - Added `DefaultAzureCredential` class
  - Added `ChainedTokenCredential` class
- Service Principal Authentication
    - Added `ClientSecretCredential` class
    - Added `ClientCertificateCredential` class
- Managed Identity Authentication
    - Added `ManagedIdentityCredential` class

See the [documentation](https://github.com/Azure/azure-sdk-for-net/blob/main/sdk/identity/Azure.Identity/README.md) for more details. User authentication will be added in an upcoming preview release.<|MERGE_RESOLUTION|>--- conflicted
+++ resolved
@@ -10,11 +10,8 @@
 - `VisualStudioCredential` will now correctly fall through to the next credential in the chain when no account is found by Visual Studio. ([#48464](https://github.com/Azure/azure-sdk-for-net/issues/48464))
 
 ### Other Changes
-<<<<<<< HEAD
 - An event is now logged when the `ManagedIdentityCredential` is used directly or indirectly via a credential chain indicating which managed identity source was selected and which `ManagedIdentityId` was specified.
-=======
 - Marked `UsernamePasswordCredential` as obsolete because Resource Owner Password Credentials (ROPC) token grant flow is incompatible with multifactor authentication (MFA), which Microsoft Entra ID requires for all tenants. See https://aka.ms/azsdk/identity/mfa for details about MFA enforcement and migration guidance.
->>>>>>> cf39a1ea
 
 ## 1.14.0-beta.1 (2025-02-11)
 
