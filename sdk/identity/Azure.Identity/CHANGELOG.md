--- conflicted
+++ resolved
@@ -3,15 +3,12 @@
 ## 1.6.0-beta.2 (Unreleased)
 
 ### Features Added
-<<<<<<< HEAD
 - Added a new property under the `Diagnostics` options available on `TokenCredentialOptions` and all sub-types. If set to `true`, we try to log the account identifiers by parsing the received access token. The account identifiers we try to log are the:
   - Application or Client Identifier
   - User Principal Name
   - Tenant Identifier
   - Object Identifier of the authenticated user or app
-=======
 - `ManagedIdentityCredential` now attempts to use the newest "2019-08-01" api version for App Service Managed Identity sources. The newer API version will be used if the `IDENTITY_ENDPOINT` and `IDENTITY_HEADER` environment variables are set.
->>>>>>> a0fccf46
 
 ### Breaking Changes
 
