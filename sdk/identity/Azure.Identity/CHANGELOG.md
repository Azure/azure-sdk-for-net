--- conflicted
+++ resolved
@@ -9,11 +9,8 @@
 ### Bugs Fixed
 
 ### Other Changes
-<<<<<<< HEAD
 - An event is now logged when the `ManagedIdentityCredential` is used directly or indirectly via a credential chain indicating which managed identity source was selected and which `ManagedIdentityId` was specified.
-=======
 - Marked `UsernamePasswordCredential` as obsolete because Resource Owner Password Credentials (ROPC) token grant flow is incompatible with multifactor authentication (MFA), which Microsoft Entra ID requires for all tenants. See https://aka.ms/azsdk/identity/mfa for details about MFA enforcement and migration guidance.
->>>>>>> 941d3631
 
 ## 1.14.0-beta.1 (2025-02-11)
 
