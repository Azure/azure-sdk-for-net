--- conflicted
+++ resolved
@@ -2,29 +2,13 @@
 
 ## 1.15.0-beta.2 (Unreleased)
 
-<<<<<<< HEAD
-=======
-### Features Added
-
-### Breaking Changes
-
-#### Behavioral Breaking Changes
-
-- Deprecated `SharedTokenCacheCredential`. The supporting credential (`SharedTokenCacheCredential`) was a legacy mechanism for authenticating clients using credentials provided to Visual Studio. For brokered authentication, consider using `InteractiveBrowserCredential` instead. The following changes have been made:
-  - `SharedTokenCacheCredential` class is marked as `[Obsolete]` and `[EditorBrowsable(EditorBrowsableState.Never)]`
-  - `SharedTokenCacheCredentialOptions` class is marked as `[Obsolete]` and `[EditorBrowsable(EditorBrowsableState.Never)]`
-  - `DefaultAzureCredentialOptions.ExcludeSharedTokenCacheCredential` property is marked as `[Obsolete]` and `[EditorBrowsable(EditorBrowsableState.Never)]`
-  - `SharedTokenCacheUsername` property is marked as `[Obsolete]` and `[EditorBrowsable(EditorBrowsableState.Never)]`
-  - `SharedTokenCacheCredential` is no longer included in the `DefaultAzureCredential` authentication flow
-
 ### Bugs Fixed
 
 - Tenant ID comparisons in credential options are now case-insensitive. This affects `AdditionallyAllowedTenants` values which will now be matched against tenant IDs without case sensitivity, making the authentication more resilient to case differences in tenant IDs returned from WWW-Authenticate challenges ([#51693](https://github.com/Azure/azure-sdk-for-net/issues/51693)).
 
->>>>>>> 9ce8cd84
-### Other Changes
+### Other Changes
+
 - `BrokerAuthenticationCredential` has been renamed as `BrokerCredential`.
-
 - Deprecated `SharedTokenCacheCredential`, which was a legacy mechanism for authenticating clients using credentials provided to Visual Studio. For brokered authentication, consider using `InteractiveBrowserCredential` instead. Marked the following members as `[Obsolete]` and `[EditorBrowsable(EditorBrowsableState.Never)]`:
   - `SharedTokenCacheCredential` class
   - `SharedTokenCacheCredentialOptions` class
