# Release History

## 1.14.0-beta.2 (Unreleased)

### Features Added

### Breaking Changes

### Bugs Fixed
- `VisualStudioCredential` will now correctly fall through to the next credential in the chain when no account is found by Visual Studio. ([#48464](https://github.com/Azure/azure-sdk-for-net/issues/48464))

### Other Changes
<<<<<<< HEAD
- Updated Microsoft.Identity.Client dependency to version 4.69.1.
- ManagedIdentityCredential now properly supports CAE.
=======
- An event is now logged when the `ManagedIdentityCredential` is used directly or indirectly via a credential chain indicating which managed identity source was selected and which `ManagedIdentityId` was specified.
>>>>>>> dae9a775
- Marked `UsernamePasswordCredential` as obsolete because Resource Owner Password Credentials (ROPC) token grant flow is incompatible with multifactor authentication (MFA), which Microsoft Entra ID requires for all tenants. See https://aka.ms/azsdk/identity/mfa for details about MFA enforcement and migration guidance.

## 1.14.0-beta.1 (2025-02-11)

### Features Added
- Added a `Subscription` property to `AzureCliCredentialOptions` to allow specifying the Azure subscription ID or name to use when authenticating with the Azure CLI.

### Bugs Fixed
- Null or empty responses from IMDS probe attempts will now fall through to the next credential in the chain ([#47844](https://github.com/Azure/azure-sdk-for-net/issues/47844))

### Other Changes
- `AzurePowerShellCredential` no longer relies on APIs that are not available in Constrained Language Mode.

## 1.13.2 (2025-01-14)

### Bugs Fixed

- Fixed an issue where setting `DefaultAzureCredentialOptions.TenantId` twice throws an `InvalidOperationException` ([#47035](https://github.com/Azure/azure-sdk-for-net/issues/47035))
- Fixed an issue where `ManagedIdentityCredential` does not honor the `CancellationToken` passed to `GetToken` and `GetTokenAsync`. ([#47156](https://github.com/Azure/azure-sdk-for-net/issues/47156))
- Fixed an issue where some credentials in `DefaultAzureCredential` would not fall through to the next credential in the chain under certain exception conditions.
- Fixed a regression in `ManagedIdentityCredential` when used in a `ChainedTokenCredential` where the invalid json responses do not fall through to the next credential in the chain. ([#47470](https://github.com/Azure/azure-sdk-for-net/issues/47470))

## 1.13.1 (2024-10-24)

### Bugs Fixed
- Fixed a regression that prevented `ManagedIdentityCredential` from attempting to detect if Workload Identity is enabled in the current environment. [#46653](https://github.com/Azure/azure-sdk-for-net/issues/46653)
- Fixed a regression that prevented `DefaultAzureCredential` from progressing past `ManagedIdentityCredential` in some scenarios where the identity was not available. [#46709](https://github.com/Azure/azure-sdk-for-net/issues/46709)

## 1.13.0 (2024-10-14)

### Breaking Changes
- Previously, if a clientID or ResourceID was specified for Cloud Shell managed identity, which is not supported, the clientID or resourceID would be silently ignored. Now, an exception will be thrown if a clientID or resourceID is specified for Cloud Shell managed identity.
- Previously, if a clientID or ResourceID was specified for Service Fabric managed identity, which is not supported, the clientID or resourceID would be silently ignored. Now, an exception will be thrown if a clientID or resourceID is specified for Service Fabric managed identity.

### Features Added
- `ManagedIdentityCredential` now supports specifying a user-assigned managed identity by object ID.

### Bugs Fixed

- If `DefaultAzureCredential` attempts to authenticate with the `MangagedIdentityCredential` and it receives either a failed response that is not json, it will now fall through to the next credential in the chain. [#45184](https://github.com/Azure/azure-sdk-for-net/issues/45184)
- Fixed the request sent in `AzurePipelinesCredential` so it doesn't result in a redirect response when an invalid system access token is provided.
- Updated to version 4.65.0 of Microsoft.Identity.Client to address a bug preventing the use of alternate authority types such as dStS ([4927](https://github.com/AzureAD/microsoft-authentication-library-for-dotnet/issues/4927)) .

### Other Changes

- The logging level passed to MSAL now correlates to the log level configured on your configured `AzureEventSourceListener`. Previously, the log level was always set to `Microsoft.Identity.Client.LogLevel.Info`.
- `AzurePowerShellCredential` now utilizes the AsSecureString parameter to Get-AzAccessToken for version 2.17.0 and greater of the Az.Accounts module.
- Improved error logging for `AzurePipelinesCredential`.

## 1.13.0-beta.2 (2024-09-17)

### Features Added
- `ManagedIdentityCredential` now supports specifying a user-assigned managed identity by object ID.

### Bugs Fixed
- If `DefaultAzureCredential` attempts to authenticate with the `MangagedIdentityCredential` and it receives either a failed response that is not json, it will now fall through to the next credential in the chain. [#45184](https://github.com/Azure/azure-sdk-for-net/issues/45184)

### Other Changes
- `AzurePowerShellCredential` now utilizes the AsSecureString parameter to Get-AzAccessToken for version 2.17.0 and greater of the Az.Accounts module.

## 1.13.0-beta.1 (2024-07-24)

### Breaking Changes
- Previously, if a clientID or ResourceID was specified for Cloud Shell managed identity, which is not supported, the clientID or resourceID would be silently ignored. Now, an exception will be thrown if a clientID or resourceID is specified for Cloud Shell managed identity.

### Other Changes
- The logging level passed to MSAL now correlates to the log level configured on your configured `AzureEventSourceListener`. Previously, the log level was always set to `Microsoft.Identity.Client.LogLevel.Info`.

## 1.12.0 (2024-06-17)

### Features Added
- Added `AzurePipelinesCredential` for authenticating with Azure Pipelines service connections.
- `OnBehalfOfCredential` now supports client assertion callbacks for acquiring tokens on behalf of a user.
- All credentials now support setting RefreshOn value if received from MSAL.
- ManagedIdentityCredential sets RefreshOn value of half the token lifetime for AccessTokens with an ExpiresOn value greater than 2 hours in the future.
- `ClientAssertionCredentialOptions` now supports `TokenCachePersistenceOptions` for configuring token cache persistence.

## 1.12.0-beta.3 (2024-06-11)

### Features Added
- `OnBehalfOfCredential` now supports client assertion callbacks for acquiring tokens on behalf of a user.
- All credentials now support setting RefreshOn value if received from MSAL.
- ManagedIdentityCredential sets RefreshOn value of half the token lifetime for AccessTokens with an ExpiresOn value greater than 2 hours in the future.

### Breaking Changes
- The constructor of `AzurePipelinesCredential` now includes additional required parameters for the Azure Pipelines service connection.

### Bugs Fixed
- Bug fixes for `AzurePipelinesCredential`
- Managed identity bug fixes.

## 1.11.4 (2024-06-10)

### Bugs Fixed
- Managed identity bug fixes.

## 1.12.0-beta.2 (2024-05-07)

### Features Added
- `ClientAssertionCredentialOptions` now supports `TokenCachePersistenceOptions` for configuring token cache persistence.
- Added `AzurePipelinesCredential` for authenticating with Azure Pipelines service connections.

### Bugs Fixed
- Fixed a regression in `DefaultAzureCredential` probe request behavior for IMDS managed identity environments. [#43796](https://github.com/Azure/azure-sdk-for-net/issues/43796)

## 1.11.3 (2024-05-07)

### Bugs Fixed
- Fixed a regression in `DefaultAzureCredential` probe request behavior for IMDS managed identity environments. [#43796](https://github.com/Azure/azure-sdk-for-net/issues/43796)

## 1.12.0-beta.1 (2024-04-23)

### Bugs Fixed
- An experimental overload `Authenticate` method on `InteractiveBrowserCredential` now supports the experimental `PopTokenRequestContext` parameter.

## 1.11.2 (2024-04-19)

### Bugs Fixed
- Fixed an issue which caused claims to be incorrectly added to confidential client credentials such as `DeviceCodeCredential` [#43468](https://github.com/Azure/azure-sdk-for-net/issues/43468)

## 1.11.1 (2024-04-16)

### Other Changes
- Updated Microsoft.Identity.Client and related dependencies to version 4.60.3

## 1.11.0 (2024-04-09)

### Bugs Fixed
- `AzurePowerShellCredential` now handles the case where it falls back to legacy PowerShell without relying on the error message string.

### Breaking Changes
- `DefaultAzureCredential` now sends a probe request with no retries for IMDS managed identity environments to avoid excessive retry delays when the IMDS endpoint is not available. This should improve credential chain resolution for local development scenarios. See [BREAKING_CHANGES.md](https://github.com/Azure/azure-sdk-for-net/blob/main/sdk/identity/Azure.Identity/BREAKING_CHANGES.md#1110).

## 1.11.0-beta.1 (2024-02-06)

### Bugs Fixed
- Claims from the `TokenRequestContext` are now correctly sent through to MSAL in `ConfidentialClient` credentials. [#40451](https://github.com/Azure/azure-sdk-for-net/issues/40451).
- `ManagedIdentityCredential` is more lenient with the error message it matches when falling through to the next credential in the chain in the case that Docker Desktop returns a 403 response when attempting to access the IMDS endpoint. [#38218](https://github.com/Azure/azure-sdk-for-net/issues/38218)

### Other Changes
- `AzureCliCredential` utilizes the new `expires_on` property returned by `az account get-access-token` to determine token expiration.

## 1.10.4 (2023-11-13)

### Breaking Changes
- One of Azure.Identity's dependencies, Microsoft.Identity.Client, inadvertently added a dependency to `WindowsForms` when targeting `netX.0-windows` instead of `netX.0` in version 4.56.0. An additional installation of .NET Desktop Runtime may be necessary. Manually adding a reference to the latest Microsoft.Identity.Client will remove the need for the .NET Desktop Runtime. [#44232](https://github.com/Azure/azure-sdk-for-net/issues/44232)

### Other Changes
- Distributed tracing with `ActivitySource` is stable and no longer requires the [Experimental feature-flag](https://github.com/Azure/azure-sdk-for-net/blob/main/sdk/core/Azure.Core/samples/Diagnostics.md).


## 1.10.3 (2023-10-18)

### Bugs Fixed
- `ManagedIdentityCredential` will now correctly retry when the instance metadata endpoint returns a 410 response. [#28568](https://github.com/Azure/azure-sdk-for-net/issues/28568)

### Other Changes
- Updated Microsoft.Identity.Client dependency to version 4.56.0

## 1.10.2 (2023-10-10)

### Bugs Fixed

- Bug fixes for development time credentials.


## 1.10.1 (2023-09-12)

### Bugs Fixed

- `ManagedIdentityCredential` will fall through to the next credential in the chain in the case that Docker Desktop returns a 403 response when attempting to access the IMDS endpoint. [#38218](https://github.com/Azure/azure-sdk-for-net/issues/38218)
- Fixed an issue where interactive credentials would still prompt on the first GetToken request even when the cache is populated and an AuthenticationRecord is provided. [#38431](https://github.com/Azure/azure-sdk-for-net/issues/38431)

## 1.10.0 (2023-08-14)

### Features Added
- Added `BrowserCustomization` property to `InteractiveBrowserCredential` to enable web view customization for interactive authentication.

### Bugs Fixed

- ManagedIdentityCredential will no longer attempt to parse invalid json payloads on responses from the managed identity endpoint.
- Fixed an issue where AzurePowerShellCredential fails to parse the token response from Azure PowerShell. [#22638](https://github.com/Azure/azure-sdk-for-net/issues/22638)

## 1.10.0-beta.1 (2023-07-17)

### Features Added
- Continuous Access Evaluation (CAE) is now configurable per-request by setting the `IsCaeEnabled` property of `TokenRequestContext` via its constructor.
- Added `IsUnsafeSupportLoggingEnabled` property to `TokenCredentialOptions` which equates to passing 'true' for the `enablePiiLogging` parameter to the 'WithLogging' method on the MSAL client builder.

### Bugs Fixed
- Fixed an issue with `TokenCachePersistenceOptions` where credentials in the same process would share the same cache, even if they had different configured names.
- ManagedIdentityCredential now ignores empty ClientId values. [#37100](https://github.com/Azure/azure-sdk-for-net/issues/37100)
- ManagedIdentityCredential will no longer attempt to parse invalid json payloads on responses from the managed identity endpoint.
- When utilizing `EnvironmentCredential` from `DefaultAzureCredential` the credential will now override the `TENANT_ID` environment value if the TenantId value is set in `DefaultAzureCredentialOptions`.

### Other Changes
- All developer credentials in the `DefaultAzureCredential` credential chain will fall through to the next credential in the chain on any failure. Previously, some exceptions would throw `AuthenticationFailedException`, which stops further progress in the chain.

## 1.9.0 (2023-05-09)

### Breaking Changes
- Changed visibility of all environment variable based properties on `EnvironmentCredentialOptions` to internal. These options are again only configurable via environment variables.

## 1.9.0-beta.3 (2023-04-12)

### Breaking Changes
- Renamed the developer credential options timeout settings as follows:
  - `AzureCliCredential` to `AzureCliCredentialOptions.ProcessTimeout`
  - `AzurePowerShellCredential` to `AzurePowerShellCredentialOptions.ProcessTimeout`
  - `VisualStudioCredential` to `VisualStudioCredentialOptions.ProcessTimeout`
  - `AzureDeveloperCliCredential` to `AzureDeveloperCliCredentialOptions.ProcessTimeout`

### Bugs Fixed
- Setting `DefaultAzureCredentialOptions.ExcludeWorkloadIdentityCredential` to `true` also excludes `TokenExchangeManagedIdentitySource` when using `DefaultAzureCredential` selects the `ManagedIdentityCredential`

## 1.9.0-beta.2 (2023-02-21)

### Features Added
 - Allow `VisualStudioCredential` on non-Windows platforms
 - Added `AzureDeveloperCliCredential` for Azure Developer CLI
 - Added `WorkloadIdentityCredential` to support Azure Workload Identity authentication
 - Added `WorkloadIdentityCredential` and `AzureDeveloperCliCredential` to the `DefaultAzureCredential` authentication flow.

### Bugs Fixed
- Fixed `ManagedIdentityCredential` authentication in sovereign clouds for services specifying `TenantId` through authentication challenge [#34077](https://github.com/Azure/azure-sdk-for-net/issues/34077)

### Breaking Changes
- Previously, if environment variables for username and password auth are set in addition to the AZURE_CLIENT_CERTIFICATE_PATH, EnvironmentCredential would select the `UsernamePasswordCredential`. After this change, `ClientCertificateCredential` will be selected, which is consistent with all other languages. This is potentially a behavioral breaking change.

## 1.8.2 (2023-02-08)

### Bugs Fixed
- Fixed error message parsing in `AzurePowerShellCredential` which would misinterpret Microsoft Entra ID errors with the need to install PowerShell. [#31998](https://github.com/Azure/azure-sdk-for-net/issues/31998)
- Fix regional endpoint validation error when using `ManagedIdentityCredential`. [#32498])(https://github.com/Azure/azure-sdk-for-net/issues/32498)

## 1.8.1 (2023-01-13)

### Bugs Fixed
- Fixed an issue when using `ManagedIdentityCredential` in combination with authorities other than Azure public cloud that resulted in a incorrect instance metadata validation error. [#32498](https://github.com/Azure/azure-sdk-for-net/issues/32498)

## 1.8.0 (2022-11-08)

### Bugs Fixed
- Fixed error message parsing in `AzureCliCredential` which would misinterpret Microsoft Entra ID errors with the need to login with `az login`. [#26894](https://github.com/Azure/azure-sdk-for-net/issues/26894), [#29109](https://github.com/Azure/azure-sdk-for-net/issues/29109)
- `ManagedIdentityCredential` will no longer fail when a response received from the endpoint is invalid JSON. It now treats this scenario as if the credential is unavailable. [#30467](https://github.com/Azure/azure-sdk-for-net/issues/30467), [#32061](https://github.com/Azure/azure-sdk-for-net/issues/32061)

## 1.9.0-beta.1 (2022-10-13)

### Features Added
- Credentials that are implemented via launching a sub-process to acquire tokens now have configurable timeouts. This addresses scenarios where these proceses can take longer than the current default timeout values. (A community contribution, courtesy of _[reynaldoburgos](https://github.com/reynaldoburgos)_). The affected credentials and their associated options are:
  - `AzureCliCredential` and `AzureCliCredentialOptions.CliProcessTimeout`
  - `AzurePowerShellCredential` and `AzurePowerShellCredentialOptions.PowerShellProcessTimeout`
  - `VisualStudioCredential` and `VisualStudioCredentialOptions.VisualStudioProcessTimeout`
  - `DefaultAzureCredential` and `DefaultAzureCredentialOptions.DeveloperCredentialTimeout`  Note: this option applies to all developer credentials above when using `DefaultAzureCredential`.

### Acknowledgments
Thank you to our developer community members who helped to make Azure Identity better with their contributions to this release:

- _[reynaldoburgos](https://github.com/reynaldoburgos)_

## 1.8.0-beta.1 (2022-10-13)

### Features Added
- Reintroduced `ManagedIdentityCredential` token caching support from 1.7.0-beta.1
- `EnvironmentCredential` updated to support specifying a certificate password via the `AZURE_CLIENT_CERTIFICATE_PASSWORD` environment variable

### Breaking Changes
- Excluded `VisualStudioCodeCredential` from `DefaultAzureCredential` token chain by default as SDK authentication via Visual Studio Code is broken due to issue [#27263](https://github.com/Azure/azure-sdk-for-net/issues/27263). The `VisualStudioCodeCredential` will be re-enabled in the `DefaultAzureCredential` flow once a fix is in place. Issue [#30525](https://github.com/Azure/azure-sdk-for-net/issues/30525) tracks this. In the meantime Visual Studio Code users can authenticate their development environment using the [Azure CLI](https://learn.microsoft.com/cli/azure/).

## 1.7.0 (2022-09-19)

### Features Added
- Added `AdditionallyAllowedTenants` to the following credential options to force explicit opt-in behavior for multi-tenant authentication:
    - `AuthorizationCodeCredentialOptions`
    - `AzureCliCredentialOptions`
    - `AzurePowerShellCredentialOptions`
    - `ClientAssertionCredentialOptions`
    - `ClientCertificateCredentialOptions`
    - `ClientSecretCredentialOptions`
    - `DefaultAzureCredentialOptions`
    - `OnBehalfOfCredentialOptions`
    - `UsernamePasswordCredentialOptions`
    - `VisualStudioCodeCredentialOptions`
    - `VisualStudioCredentialOptions`
- Added `TenantId` to `DefaultAzureCredentialOptions` to avoid having to set `InteractiveBrowserTenantId`, `SharedTokenCacheTenantId`, `VisualStudioCodeTenantId`, and `VisualStudioTenantId` individually.

### Bugs Fixed
- Fixed overly restrictive scope validation to allow the '_' character, for common scopes such as `user_impersonation` [#30647](https://github.com/Azure/azure-sdk-for-net/issues/30647)

### Breaking Changes
- Credential types supporting multi-tenant authentication will now throw `AuthenticationFailedException` if the requested tenant ID doesn't match the credential's tenant ID, and is not included in the `AdditionallyAllowedTenants` option. Applications must now explicitly add additional tenants to the `AdditionallyAllowedTenants` list, or add '*' to list, to enable acquiring tokens from tenants other than the originally specified tenant ID. See [BREAKING_CHANGES.md](https://github.com/Azure/azure-sdk-for-net/blob/main/sdk/identity/Azure.Identity/BREAKING_CHANGES.md#170).
- `ManagedIdentityCredential` token caching added in 1.7.0-beta.1 has been removed from this release and will be added back in 1.8.0-beta.1

## 1.7.0-beta.1 (2022-08-09)

### Features Added
- `ManagedIdentityCredential` will now internally cache tokens. Apps can call `GetToken` or `GetTokenAsync` directly without needing to cache to avoid throttling.

## 1.6.1 (2022-08-08)

### Bugs Fixed
- Fixed `AZURE_REGIONAL_AUTHORITY_NAME` support in `ClientCertificateCredential` [#29112](https://github.com/Azure/azure-sdk-for-net/issues/29112)
- Fixed regression in `SharedTokenCacheCredential` default behavior [#28029](https://github.com/Azure/azure-sdk-for-net/issues/28029)
- Fixed legacy PowerShell discovery failures [#28030](https://github.com/Azure/azure-sdk-for-net/issues/28030) (A community contribution, courtesy of _[nerddtvg](https://github.com/nerddtvg)_)

### Other Changes
- Documentation improvements to `TokenCacheRefreshArgs` and `EnvironmentCredential` (Community contributions, courtesy of _[pmaytak](https://github.com/pmaytak)_ and _[goenning](https://github.com/goenning)_)

### Acknowledgments

Thank you to our developer community members who helped to make Azure Identity better with their contributions to this release:

- _[nerddtvg](https://github.com/nerddtvg)_
- _[pmaytak](https://github.com/pmaytak)_
- _[goenning](https://github.com/goenning)_

## 1.6.0 (2022-04-05)

### Features Added
- Added a new property under the `Diagnostics` options available on `TokenCredentialOptions` and all sub-types. If set to `true`, we try to log the account identifiers by parsing the received access token. The account identifiers we try to log are the:
  - Application or Client Identifier
  - User Principal Name
  - Tenant Identifier
  - Object Identifier of the authenticated user or app
- `ManagedIdentityCredential` now attempts to use the newest "2019-08-01" api version for App Service Managed Identity sources. The newer API version will be used if the `IDENTITY_ENDPOINT` and `IDENTITY_HEADER` environment variables are set.

### Bugs Fixed
- Fixed an issue where the x5c header is not sent for `OnBehalfOfCredential` when the `SendCertificateChain` option is set. [#27679](https://github.com/Azure/azure-sdk-for-net/issues/27679)

## 1.6.0-beta.1 (2022-02-11)

### Features Added
- `EnvironmentCredential` now supports certificate subject name / issuer based authentication with `AZURE_CLIENT_SEND_CERTIFICATE_CHAIN` environment variable (A community contribution, courtesy of _[trevorlacey-msft](https://github.com/trevorlacey-msft))_.
- `ManagedIdentityCredential` now supports accepting a `ResourceIdentifier` argument to specify a User Assigned Managed Identity by resource Id rather than client Id. `DefaultAzureCredential` also supports this via the `ManagedIdentityResourceId` property of `DefaultAzureCredentialOptions`.
- Added `ClientAssertionCredential` for authenticating service principals with a presigned client assertion.

### Bugs Fixed
- Fixed `AuthenticationFailedException` from `AzurePowerSheellCredential` when not logged in on non-windows platforms [#23498](https://github.com/Azure/azure-sdk-for-net/issues/23498)
- Fixed `ManagedIdentityCredential` response parsing to handle non-json responses [#24158](https://github.com/Azure/azure-sdk-for-net/issues/24158)

### Other Changes
- Upgraded MSAL dependency to version 4.39.0

### Acknowledgments

Thank you to our developer community members who helped to make Azure Identity better with their contributions to this release:

- Trevor Lacey _([GitHub](https://github.com/trevorlacey-msft))_

## 1.5.0 (2021-10-14)

### Breaking Changes from 1.5.0-beta.4
- The `AllowMultiTenantAuthentication` option has been removed and the default behavior is now as if it were true. The multi-tenant discovery feature can be totally disabled by either setting an `AppContext` switch named "Azure.Identity.DisableTenantDiscovery" to `true` or by setting the environment variable "AZURE_IDENTITY_DISABLE_MULTITENANTAUTH" to "true".
- Removed the `IsPIILoggingEnabled` property from `TokenCredentialOptions`, similar functionality is planned to be added to `TokenCredentialOptions.Diagnostics` in a later release.
- Removed `RegionalAuthority` from `ClientCertificateCredentialOptions` and `ClientSecretCredentialOptions`, along with the `RegionalAuthority` type.
- Renamed struct `TokenCacheDetails` to `TokenCacheData`.
- Renamed class `TokenCacheNotificationDetails` to `TokenCacheRefreshArgs`.
- Updated `CacheBytes` property on `TokenCacheData` to be readonly and a required constructor parameter.

### Bugs Fixed
- Fixed issue with `AuthorizationCodeCredential` not specifying correct redirectUrl (Issue [#24183](https://github.com/Azure/azure-sdk-for-net/issues/24183))

### Other Changes
- Updated error messages to include links to the Azure.Identity troubleshooting guide.

## 1.5.0-beta.4 (2021-09-08)

### Features Added

- `DefaultAzureCredentialOptions` now has a `InteractiveBrowserClientId` property which allows passing a ClientId value to the `InteractiveBrowserCredential` when constructing a `DefaultAzureCredential`.
- Implement `OnBehalfOfCredential` which enables authentication to Microsoft Entra ID using an On-Behalf-Of flow.
- Added support to `ManagedIdentityCredential` for Azure hosts using federated token exchange for managed identity.

### Bugs Fixed
- Refactored IMDS discovery to remove socket probing and caching of failures to improve `ManagedIdentityCredential` resiliency. [#23028](https://github.com/Azure/azure-sdk-for-net/issues/23028)
- Updated `UsernamePasswordCredential` to use cached tokens when available [#23324](https://github.com/Azure/azure-sdk-for-net/issues/23324)

### Other Changes

- Updated credentials using `MsalConfidentialClient` to include MSAL log output in logs
- Added additional logging to `AzureCliCredential`, `AzurePowerShellCredential`, `VisualStudioCredential`, and `VisualStudioCodeCredential` when `IsPIILoggingEnabled` is set to true.

## 1.5.0-beta.3 (2021-08-10)

### Acknowledgments

Thank you to our developer community members who helped to make Azure Identity better with their contributions to this release:

- Tomas Pajurek _([tpajurek-dtml](https://github.com/tomas-pajurek))_

### Features Added

- A new trace event is now logged when `DefaultAzureCredential` selects a credential during initialization.
- Added `AzureApplicationCredential`
- Added `IsPIILoggingEnabled` property to `TokenCredentialOptions`, which controls whether MSAL PII logging is enabled, and other sensitive credential related logging content.

### Breaking Changes

- Renamed `AZURE_POD_IDENTITY_TOKEN_URL` to `AZURE_POD_IDENTITY_AUTHORITY_HOST`. The value should now be a host, for example "http://169.254.169.254" (the default).

### Bugs Fixed

- Stopped loading `$PROFILE` and checking for updates when using `AzurePowerShellCredential`.
- Fixed unrecognized argument issue in `AzureCliCredential` when specifying the `TenantId` option. [#23158](https://github.com/Azure/azure-sdk-for-net/issues/23158) (A community contribution, courtesy of _[tomas-pajurek](https://github.com/tomas-pajurek))_.
- Handled an additional error scenario for AzureCliCredential that prompts developers to run `az login` when needed. [#21758](https://github.com/Azure/azure-sdk-for-net/issues/21758)
- Fixed an issue in `EnvironmentCredential` where the supplied `options` were not getting properly applied. [#22787](https://github.com/Azure/azure-sdk-for-net/issues/22787)
- Fixed DateTime parsing to use the current culture in AzurePowerShellCredential. [#22638](https://github.com/Azure/azure-sdk-for-net/issues/22638)

## 1.4.1 (2021-08-04)

### Fixes and improvements

- Fixed issue resulting in duplicate event source names when executing in Azure Functions

## 1.5.0-beta.2 (2021-07-12)

### New Features

- Added regional STS support to client credential types
  - Added `RegionalAuthority` extensible enum
  - Added `RegionalAuthority` property to `ClientSecretCredentialOptions` and `ClientCertificateCredentialOptions`
- Added support to `ManagedIdentityCredential` for Bridge to Kubernetes local development authentication.
- TenantId values returned from service challenge responses can now be used to request tokens from the correct tenantId. To support this feature, there is a new `AllowMultiTenantAuthentication` option on `TokenCredentialOptions`.
  - By default, `AllowMultiTenantAuthentication` is false. When this option property is false and the tenant Id configured in the credential options differs from the tenant Id set in the `TokenRequestContext` sent to a credential, an `AuthorizationFailedException` will be thrown. This is potentially breaking change as it could be a different exception than what was thrown previously. This exception behavior can be overridden by either setting an `AppContext` switch named "Azure.Identity.EnableLegacyTenantSelection" to `true` or by setting the environment variable "AZURE_IDENTITY_ENABLE_LEGACY_TENANT_SELECTION" to "true". Note: AppContext switches can also be configured via configuration like below:
- Added `OnBehalfOfFlowCredential` which enables support for Microsoft Entra On-Behalf-Of (OBO) flow. See the [Microsoft Entra ID documentation](https://learn.microsoft.com/entra/identity-platform/v2-oauth2-on-behalf-of-flow) to learn more about OBO flow scenarios.

```xml
<ItemGroup>
    <RuntimeHostConfigurationOption Include="Azure.Identity.EnableLegacyTenantSelection" Value="true" />
</ItemGroup>
  ```

## 1.5.0-beta.1 (2021-06-08)

### Fixes and improvements

- Added `LoginHint` property to `InteractiveBrowserCredentialOptions` which allows a user name to be pre-selected for interactive logins. Setting this option skips the account selection prompt and immediately attempts to login with the specified account.
- Added `AuthorizationCodeCredentialOptions` which allows for configuration of a ReplyUri.

## 1.4.0 (2021-05-12)

### New Features

- By default, the MSAL Public Client Client Capabilities are populated with "CP1" to enable support for [Continuous Access Evaluation (CAE)](https://learn.microsoft.com/entra/identity-platform/app-resilience-continuous-access-evaluation).
This indicates to Microsoft Entra ID that your application is CAE ready and can handle the CAE claim challenge. This capability can be disabled, if necessary, by either setting an `AppContext` switch named "Azure.Identity.DisableCP1" to `true` or by setting the environment variable;
"AZURE_IDENTITY_DISABLE_CP1" to "true". Note: AppContext switches can also be configured via configuration like below:

```xml
<ItemGroup>
    <RuntimeHostConfigurationOption Include="Azure.Identity.DisableCP1" Value="true" />
</ItemGroup>
  ```
### Fixes and improvements

- The Microsoft Authentication Library (MSAL) dependency versions have been updated to the latest
    - Microsoft.Identity.Client version 4.30.1, Microsoft.Identity.Client.Extensions.Msal version 2.18.4.

## 1.4.0-beta.5 (2021-04-06)

### Acknowledgments

Thank you to our developer community members who helped to make Azure Identity better with their contributions to this release:

- Marco Mansi _([GitHub](https://github.com/olandese))_

### New Features

- Added `AzurePowerShellCredential` to `DefaultAzureCredential` (A community contribution, courtesy of _[olandese](https://github.com/olandese))_

### Fixes and improvements

- When logging is enabled, the log output from Microsoft Authentication Library (MSAL) is also logged.
- Fixed an issue where an account credential fails to load from the cache when EnableGuestTenantAuthentication is true and the account found in the cache has multiple matching tenantIds ([#18276](https://github.com/Azure/azure-sdk-for-net/issues/18276)).
- Fixed deadlock issue in `InteractiveBrowserCredential` when running in a UI application ([#18418](https://github.com/Azure/azure-sdk-for-net/issues/18418)).

### Breaking Changes

- `TokenCache` class is moved removed from the public API surface and has been replaced by `TokenCachePersistenceOptions` for configuration of disk based persistence of the token cache.

## 1.4.0-beta.4 (2021-03-09)

### Fixes and Improvements

- Added the `[Serializable]` attribute to all custom exception types.

### Breaking Changes

- Update the default value of `ExcludeSharedTokenCacheCredential` on `DefaultAzureCredentialsOptions` to true, to exclude the `SharedTokenCacheCredential` from the `DefaultAzureCredential` by default. See [BREAKING_CHANGES.md](https://github.com/Azure/azure-sdk-for-net/blob/main/sdk/identity/Azure.Identity/BREAKING_CHANGES.md#140)

## 1.4.0-beta.3 (2021-02-09)

### Breaking Changes

- The `IDisposable` interface has been removed from `TokenCache`.

### New Features

- All credentials added support to handle the `Claims` property on `TokenRequestContext`

## 1.4.0-beta.2 (2021-01-29)

### Fixes and improvements

- Fixed issue in `HttpExtensions` causing the omission of content headers on requests ([#17448](https://github.com/Azure/azure-sdk-for-net/issues/17448))
- Made `EnvironmentCredential` to account for both null and empty string when checking for the presense of the environment variables ([#18031](https://github.com/Azure/azure-sdk-for-net/issues/18031))

## 1.3.0 (2020-11-12)

### New Features

- Added support for Service Fabric managed identity authentication to `ManagedIdentityCredential`.
- Added support for Azure Arc managed identity authentication to `ManagedIdentityCredential`.

### Fixes and improvements

- Fix race condition in `ProcessRunner` causing `VisualStudioCredential` and `AzureCliCredential` to fail intermittently ([#16211](https://github.com/Azure/azure-sdk-for-net/issues/16211))
- Fix `VisualStudioCodeCredential` to raise `CredentialUnavailableException` when reading from VS Code's stored secret ([#16795](https://github.com/Azure/azure-sdk-for-net/issues/16795))
- Prevent `VisualStudioCodeCredential` using invalid authentication data when no user is signed in to Visual Studio Code ([#15870](https://github.com/Azure/azure-sdk-for-net/issues/15870))
- Fix deadlock in `ProcessRunner` causing `AzureCliCredential` and `VisualStudioCredential` to fail due to timeout ([#14691](https://github.com/Azure/azure-sdk-for-net/issues/14691), [14207](https://github.com/Azure/azure-sdk-for-net/issues/14207))
- Fix issue with `AzureCliCredential` incorrectly parsing expires on property returned from `az account get-access-token` ([#15801](https://github.com/Azure/azure-sdk-for-net/issues/15801))
- Fix issue causing `DeviceCodeCredential` and `InteractiveBrowserCredential` to improperly authenticate to the home tenant for silent authentication calls after initial authentication ([#13801](https://github.com/Azure/azure-sdk-for-net/issues/13801))
- Fix cache loading issue in `SharedTokenCacheCredential` on Linux ([#12939](https://github.com/Azure/azure-sdk-for-net/issues/12939))

### Breaking Changes

- Rename property `IncludeX5CCliamHeader` on `ClientCertificateCredentialOptions` to `SendCertificateChain`
- Removing Application Authentication APIs for GA release. These will be reintroduced in 1.4.0-beta.1.
  - Removed class `AuthenticationRecord`
  - Removed class `AuthenticationRequiredException`
  - Removed class `ClientSecretCredentialOptions` and `ClientSecretCredential` constructor overloads accepting this type
  - Removed class `UsernamePasswordCredentialOptions` and `UsernamePasswordCredential` constructor overloads accepting this type
  - Removed properties `EnablePersistentCache` and `AllowUnprotectedCache` from `ClientCertificateCredentialOptions`, `DeviceCodeCredentialOptions` and `InteractiveBrowserCredentialOptions`
  - Removed properties `AuthenticationRecord` and `DisableAutomaticAuthentication` from `DeviceCodeCredentialOptions` and `InteractiveBrowserCredentialOptions`
  - Removed properties `AllowUnencryptedCache`and `AuthenticationRecord` from `SharedTokenCacheCredentialOptions`
  - Removed methods `Authenticate` and `AuthenticateAsync` from `DeviceCodeCredential`, `InteractiveBrowserCredential` and `UsernamePasswordCredential`

## 1.4.0-beta.1 (2020-10-15)

### New Features

- Redesigned Application Authentication APIs
  - Adds `TokenCache` and `TokenCache` classes to give more user control over how the tokens are cached and how the cache is persisted.
  - Adds `TokenCache` property to options for credentials supporting token cache configuration.

## 1.3.0-beta.2 (2020-10-07)

### New Features

- Update `DeviceCodeCredential` to output device code information and authentication instructions in the console, in the case no `deviceCodeCallback` is specified.
  - Added `DeviceCodeCallback` to `DeviceCodeCredentialOptions`
  - Added default constructor to `DeviceCodeCredential`

### Breaking Changes

- Replaced `DeviceCodeCredential` constructor overload taking `deviceCodeCallback` and `DeviceCodeCredentialOptions` with constructor taking only `DeviceCodeCredentialOptions`

## 1.3.0-beta.1 (2020-09-11)

### New Features

- Restoring Application Authentication APIs from 1.2.0-preview.6
- Added support for App Service Managed Identity API version `2019-08-01` ([#13687](https://github.com/Azure/azure-sdk-for-net/issues/13687))
- Added `IncludeX5CClaimHeader` to `ClientCertificateCredentialOptions` to enable subject name / issuer authentication with the `ClientCertificateCredential`.
- Added `RedirectUri` to `InteractiveBrowserCredentialOptions` to enable authentication with user specified application with a custom redirect url.
- Added `IdentityModelFactory` to enable constructing models from the Azure.Identity library for mocking.
- Unify exception handling between `DefaultAzureCredential` and `ChainedTokenCredential` ([#14408](https://github.com/Azure/azure-sdk-for-net/issues/14408))

### Fixes and improvements

- Updated `MsalPublicClient` and `MsalConfidentialClient` to respect `CancellationToken` during initialization ([#13201](https://github.com/Azure/azure-sdk-for-net/issues/13201))
- Fixed `VisualStudioCodeCredential` crashes on macOS (Issue [#14362](https://github.com/Azure/azure-sdk-for-net/issues/14362))
- Fixed issue with non GUID Client Ids (Issue [#14585](https://github.com/Azure/azure-sdk-for-net/issues/14585))
- Update `VisualStudioCredential` and `VisualStudioCodeCredential` to throw `CredentialUnavailableException` for ADFS tenant (Issue [#14639](https://github.com/Azure/azure-sdk-for-net/issues/14639))

## 1.2.3 (2020-09-11)

### Fixes and improvements

- Fixed issue with `DefaultAzureCredential` incorrectly catching `AuthenticationFailedException` (Issue [#14974](https://github.com/Azure/azure-sdk-for-net/issues/14974))
- Fixed issue with `DefaultAzureCredential` throwing exceptions during concurrent calls (Issue [#15013](https://github.com/Azure/azure-sdk-for-net/issues/15013))

## 1.2.2 (2020-08-20)

### Fixes and improvements

- Fixed issue with `InteractiveBrowserCredential` not specifying correct redirectUrl (Issue [#13940](https://github.com/Azure/azure-sdk-for-net/issues/13940))

## 1.2.1 (2020-08-18)

### Fixes and improvements

- Bug in TaskExtensions.EnsureCompleted method that causes it to unconditionally throw an exception in the environments with synchronization context

## 1.2.0 (2020-08-10)

### Breaking Changes

- Removing Application Authentication APIs for GA release. These will be reintroduced in 1.3.0-preview.
  - Removed class `AuthenticationRecord`
  - Removed class `AuthenticationRequiredException`
  - Removed class `ClientCertificateCredentialOptions` and `ClientCertificateCredential` constructor overloads accepting this type
  - Removed class `ClientSecretCredentialOptions` and `ClientSecretCredential` constructor overloads accepting this type
  - Removed class `DeviceCodeCredentialOptions` and `DeviceCodeCredential` constructor overloads accepting this type
  - Removed class `InteractiveBrowserCredentialOptions` and `InteractiveBrowserCredential` constructor overloads accepting this type
  - Removed class `UsernamePasswordCredentialOptions` and `UsernamePasswordCredential` constructor overloads accepting this type
  - Removed methods `Authenticate` and `AuthenticateAsync` from `DeviceCodeCredential`
  - Removed methods `Authenticate` and `AuthenticateAsync` from `InteractiveBrowserCredential`
  - Removed methods `Authenticate` and `AuthenticateAsync` from `UsernamePasswordCredential`
  - Removed properties `AllowUnencryptedCache`and `AuthenticationRecord` from `SharedTokenCacheCredentialOptions`

### Fixes and improvements

- Fixed excess errors in `DefaultAzureCredential` tracing (Issue [#10659](https://github.com/Azure/azure-sdk-for-net/issues/10659))
- Fixed concurrency issue in `DefaultAzureCredential` (Issue [#13044](https://github.com/Azure/azure-sdk-for-net/issues/13044))

## 1.2.0-preview.6 (2020-07-22)

### New Features

- Added the read only property `ClientId` to `AuthenticationRecord`.
- Added the property `AllowUnencryptedCache` to the option classes `ClientCertificateCredentialOptions`, `ClientSecretCredentialOptions`, `DeviceCodeCredentialOptions`, `InteractiveBrowserCredentialOptions` and `SharedTokenCacheCredentialOptions` which when set to true allows the credential to fall back to storing tokens in an unencrypted file if no OS level user encryption is available when `EnablePersistentCache` is set to true.
- Added the property `AuthenticationRecord` to the option class `SharedTokenCacheCredentialOptions` to support silent authentication for accounts previously authenticated with an interactive credential.
- Added option class `UsernamePasswordCredentialOptions` which supports the options `EnablePersistentCache` and `AllowUnencryptedCache`.

### Breaking Changes

- Rename type `KnownAuthorityHosts` to `AzureAuthorityHosts`
  - Rename property `AzureChinaCloud` to `AzureChina`
  - Rename property `AzureGermanCloud` to `AzureGermany`
  - Rename property `AzureUSGovernment` to `AzureGovernment`
  - Rename property `AzureCloud` to `AzurePublicCloud`

## 1.2.0-preview.5 (2020-07-08)

### New Features

- Added options classes `ClientCertificateCredentialOptions` and `ClientSecretCredentialOptions` which support the following new option
    - `EnablePersistentCache` configures these credentials to use a persistent cache shared between credentials which set this option. By default the cache is per credential and in memory only.

## 1.2.0-preview.4 (2020-06-10)

### New Features

- Makes `AzureCliCredential`, `VisualStudioCredential` and `VisualStudioCodeCredential` public to allow direct usage.
- Added `Authenticate` methods to `UsernamePasswordCredential`

### Fixes and improvements

- Fix `SharedTokenCacheCredential` account filter to be case-insensitive (Issue [#10816](https://github.com/Azure/azure-sdk-for-net/issues/10816))
- Update `VisualStudioCodeCredential` to properly throw `CredentialUnavailableException` when re-authentication is needed. (Issue [#11595](https://github.com/Azure/azure-sdk-for-net/issues/11595))

## 1.2.0-preview.3 (2020-05-05)

### New Features

- First preview of new API for authenticating users with `DeviceCodeCredential` and `InteractiveBrowserCredential`
  - Added method `Authenticate` which pro-actively interacts with the user to authenticate if necessary and returns a serializable `AuthenticationRecord`
  - Added Options classes `DeviceCodeCredentialOptions` and `InteractiveBrowserCredentialOptions` which support the following new options
    - `AuthenticationRecord` enables initializing a credential with an `AuthenticationRecord` returned from a prior call to `Authenticate`
    - `DisableAutomaticAuthentication` disables automatic user interaction causing the credential to throw an `AuthenticationRequiredException` when interactive authentication is necessary.
    - `EnablePersistentCache` configures these credentials to use a persistent cache shared between credentials which set this option. By default the cache is per credential and in memory only.

## 1.2.0-preview.2 (2020-04-06)

### New Features

- Updates `DefaultAzureCredential` to enable authenticating through Visual Studio
- Updates `DefaultAzureCredential` to enable authentication through Visual Studio Code

## 1.2.0-preview.1 (2020-03-10)

### New Features

- Updating `DefaultAzureCredential` to enable authenticating through the Azure CLI
- `ClientCertificateCredential` now supports being constructed with a path to an unencrypted certificate (in either PFX or PEM format)
- `EnvironmentCredential` now supports reading a certificate path from `AZURE_CLIENT_CERTIFICATE_PATH`

### Fixes and improvements

- Fix an issue where `EnvironmentCredential` did not behave correctly when `AZURE_USERNAME` and `AZURE_PASSWORD` where set
- Added `KnownAuthorityHosts` class to aid in sovereign cloud configuration.

## 1.1.1 (2020-02-10)

### Fixes and improvements

- Fixed `UsernamePasswordCredential` constructor parameter mishandling
- Updated `ManagedIdentityCredential` endpoint discovery to avoid throwing
- Fixed `ManagedIdentityCredential` to raise `CredentialUnavailableException` on 400 return from the service where no identity has been assigned
- Updated error messaging from `DefaultAzureCredential` to more easily root cause failures

## 1.1.0 (2019-11-25)

### Fixes and improvements

- Update `SharedTokenCacheCredential` to filter accounts by tenant id
  - Added `SharedTokenCacheCredentialOptions` class with properties `TenantId` and `Username`
  - Added constructor overload to `SharedTokenCacheCredential` which accepts `SharedTokenCacheCredentialOptions`
  - Added property `SharedTokenCacheTenantId` to `DefaultAzureCredentialOptions`
- Support for personal account authentication in `DefaultAzureCredential`, `InteractiveBrowserCredential`, and `SharedTokenCacheCredential`
- Added `InteractiveBrowserTenantId` to `DefaultAzureCredentialOptions`
- Fixed issue with `ManagedIdentityCredential` authentication with user assigned identities

## 1.0.0 (2019-10-29)

- First stable release of Azure.Identity package.

### Breaking Changes

- Rename `AzureCredentialOptions` -> `TokenCredentialOptions`
  - Renamed property `VerificationUrl` -> `VerificationUri` and changed type from `string` to `Uri`
- Updated `ClientSecretCredential` class
  - Removed property `ClientId`
  - Removed property `ClientSecret`
  - Removed property `TenantId`
- Updated `ClientCertificateCredential` class
  - Removed property `ClientId`
  - Removed property `ClientCertificate`
  - Removed property `TenantId`
- Updated `DefaultAzureCredential` class to derive directly from `TokenCredential` rather than `ChainedTokenCredential`
- Updated `DefaultAzureCredentialOptions` class
  - Renamed property `PreferredAccountUsername` -> `SharedTokenCacheUsername`
  - Renamed property `IncludeEnvironmentCredential` -> `ExcludeEnvironmentCredential`
  - Renamed property `IncludeManagedIdentityCredential` -> `ExcludeManagedIdentityCredential`
  - Renamed property `IncludeSharedTokenCacheCredential` -> `ExcludeSharedTokenCacheCredential`
  - Renamed property `IncludeInteractiveBrowserCredential` -> `ExcludeInteractiveBrowserCredential`
- Updated `DeviceCodeInfo` class
  - Removed property `Interval`
  - Renamed property `VerificationUrl` -> `VerificationUri` and changed type from `string` to `Uri`
- Updated `InteractiveBrowserCredential` class
  - Reordered constructor parameters `tenantId` and `clientId` to be consistent with other credential types
- Updated `SharedTokenCacheCredential` class
  - Updated constructor to take `TokenCredentialOptions`
  - Removed `clientId` constructor parameter
- Removed class `SharedTokenCacheCredentialOptions`
- Updated exception model across the Azure.Identity library.
  - `TokenCredential` implementations in the Azure.Identity library now throw exceptions rather than returning `default`(`AccessToken`) when no token is obtained
  - Added the `CredentialUnavailableExcpetion` exception type to distinguish cases when failure to obtain an `AccessToken` was expected

### Dependency Changes

- Adopted Azure.Core 1.0.0

### Fixes and improvements

- Update `ManagedIdentityCredential` IMDS availability check to handle immediate network failures
- Added a `DefaultAzureCredential` constructor overload to enable interactive credential types by default

## 1.0.0-preview.5 (2019-10-07)

### Dependency Changes

- Adopted Azure.Core 1.0.0-preview.9

### New Features

- Added `DefaultAzureCredentialOptions` for configuring the `DefaultAzureCredential` authentication flow
- Added `InteractiveBrowserCredential` to the `DefaultAzureCredential` authentication flow, but excluded by default

### Fixes and improvements

- Updated `InteractiveBrowserCredential` and `DeviceCodeCredential` to optionally accept a tenantId to support non-multitenant applications

## 1.0.0-preview.4 (2019-09-10)

### Breaking Changes

- Modified GetToken abstraction to accept `TokenRequest` structure rather than `string[]` for forwards compatibility

### Dependency Changes

- Adopted Azure.Core 1.0.0-preview.8

### New Features

- Added `SharedTokenCacheCredential` to support Single Sign On with developer tooling
- Updated `DefaultAzureCredential`authentication flow to include the `SharedTokenCacheCredential`

## 1.0.0-preview.3 (2019-08-06)

### Dependency Changes

- Adopted Azure.Core 1.0.0-preview.7
- Adopted Microsoft.Identity.Client 4.1.0

### New Features

- User Principal Authentication
    - Added `DeviceCodeCredential` class
    - Added  `InteractiveBrowserCredential` class
    - Added `UsernamePasswordCredential` class
- Support for Azure SDK ASP .NET Core integration

### Fixes and improvements

- Added identity client distributed tracing support

## 1.0.0-preview.2 (2019-07-02)

### Fixes and improvements

- Fix to ManagedIdentityCredential to properly parse expires_on from response

## 1.0.0-preview.1 (2019-06-27)

Version 1.0.0-preview.1 is the first preview of our efforts to create a user-friendly authentication API for Azure SDK client libraries. For more
information about preview releases of other Azure SDK libraries, please visit https://aka.ms/azure-sdk-preview1-net.

### New Features

- Azure Service Authentication
  - Added `DefaultAzureCredential` class
  - Added `ChainedTokenCredential` class
- Service Principal Authentication
    - Added `ClientSecretCredential` class
    - Added `ClientCertificateCredential` class
- Managed Identity Authentication
    - Added `ManagedIdentityCredential` class

See the [documentation](https://github.com/Azure/azure-sdk-for-net/blob/main/sdk/identity/Azure.Identity/README.md) for more details. User authentication will be added in an upcoming preview release.<|MERGE_RESOLUTION|>--- conflicted
+++ resolved
@@ -10,12 +10,9 @@
 - `VisualStudioCredential` will now correctly fall through to the next credential in the chain when no account is found by Visual Studio. ([#48464](https://github.com/Azure/azure-sdk-for-net/issues/48464))
 
 ### Other Changes
-<<<<<<< HEAD
 - Updated Microsoft.Identity.Client dependency to version 4.69.1.
 - ManagedIdentityCredential now properly supports CAE.
-=======
 - An event is now logged when the `ManagedIdentityCredential` is used directly or indirectly via a credential chain indicating which managed identity source was selected and which `ManagedIdentityId` was specified.
->>>>>>> dae9a775
 - Marked `UsernamePasswordCredential` as obsolete because Resource Owner Password Credentials (ROPC) token grant flow is incompatible with multifactor authentication (MFA), which Microsoft Entra ID requires for all tenants. See https://aka.ms/azsdk/identity/mfa for details about MFA enforcement and migration guidance.
 
 ## 1.14.0-beta.1 (2025-02-11)
