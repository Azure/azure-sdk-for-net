--- conflicted
+++ resolved
@@ -3,11 +3,8 @@
 ## 1.9.0-beta.2 (Unreleased)
 
 ### Features Added
-<<<<<<< HEAD
+- Allow `VisualStudioCredential` on non-windows platforms
 - Added `AzureDeveloperCredential` for Azure Developer CLI. 
-=======
- - Allow `VisualStudioCredential` on non-windows platforms
->>>>>>> 7f2cf200
 
 ### Breaking Changes
 
