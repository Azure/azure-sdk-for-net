# Release History

## 1.9.0-beta.2 (Unreleased)

### Features Added

### Breaking Changes

### Bugs Fixed
- Fixed error message parsing in `AzureCliCredential` which would misinterpret AAD errors with the need to login with `az login`.
<<<<<<< HEAD
- Fixed error message parsing in `AzurePowerShellCredential` which would misinterpret AAD errors with the need to install PowerShell.
=======
- `ManagedIdentityCredential` will no longer fail when a response received from the endpoint is invalid JSON. It now treats this scenario as if the credential is unavailable.
- Fixed an issue when using `ManagedIdentityCredential` in combination with authorities other than Azure public cloud that resulted in a bogus instance metadata validation error. [#32498](https://github.com/Azure/azure-sdk-for-net/issues/32498)
>>>>>>> a7a6b0b7

### Other Changes

## 1.9.0-beta.1 (2022-10-13)

### Features Added
- Credentials that are implemented via launching a sub-process to acquire tokens now have configurable timeouts. This addresses scenarios where these proceses can take longer than the current default timeout values. (A community contribution, courtesy of _[reynaldoburgos](https://github.com/reynaldoburgos)_). The affected credentials and their associated options are:
  - `AzureCliCredential` and `AzureCliCredentialOptions.CliProcessTimeout`
  - `AzurePowerShellCredential` and `AzurePowerShellCredentialOptions.PowerShellProcessTimeout`
  - `VisualStudioCredential` and `VisualStudioCredentialOptions.VisualStudioProcessTimeout`
  - `DefaultAzureCredential` and `DefaultAzureCredentialOptions.DeveloperCredentialTimeout`  Note: this option applies to all developer credentials above when using `DefaultAzureCredential`.

### Acknowledgments
Thank you to our developer community members who helped to make Azure Identity better with their contributions to this release:

- _[reynaldoburgos](https://github.com/reynaldoburgos)_

## 1.8.0-beta.1 (2022-10-13)

### Features Added
- Reintroduced `ManagedIdentityCredential` token caching support from 1.7.0-beta.1
- `EnvironmentCredential` updated to support specifying a certificate password via the `AZURE_CLIENT_CERTIFICATE_PASSWORD` environment variable

### Breaking Changes
- Excluded `VisualStudioCodeCredential` from `DefaultAzureCredential` token chain by default as SDK authentication via Visual Studio Code is broken due to issue [#27263](https://github.com/Azure/azure-sdk-for-net/issues/27263). The `VisualStudioCodeCredential` will be re-enabled in the `DefaultAzureCredential` flow once a fix is in place. Issue [#30525](https://github.com/Azure/azure-sdk-for-net/issues/30525) tracks this. In the meantime Visual Studio Code users can authenticate their development environment using the [Azure CLI](https://learn.microsoft.com/cli/azure/).

## 1.7.0 (2022-09-19)

### Features Added
- Added `AdditionallyAllowedTenants` to the following credential options to force explicit opt-in behavior for multi-tenant authentication:
    - `AuthorizationCodeCredentialOptions`
    - `AzureCliCredentialOptions`
    - `AzurePowerShellCredentialOptions`
    - `ClientAssertionCredentialOptions`
    - `ClientCertificateCredentialOptions`
    - `ClientSecretCredentialOptions`
    - `DefaultAzureCredentialOptions`
    - `OnBehalfOfCredentialOptions`
    - `UsernamePasswordCredentialOptions`
    - `VisualStudioCodeCredentialOptions`
    - `VisualStudioCredentialOptions`
- Added `TenantId` to `DefaultAzureCredentialOptions` to avoid having to set `InteractiveBrowserTenantId`, `SharedTokenCacheTenantId`, `VisualStudioCodeTenantId`, and `VisualStudioTenantId` individually.

### Bugs Fixed
- Fixed overly restrictive scope validation to allow the '_' character, for common scopes such as `user_impersonation` [#30647](https://github.com/Azure/azure-sdk-for-net/issues/30647)

### Breaking Changes
- Credential types supporting multi-tenant authentication will now throw `AuthenticationFailedException` if the requested tenant ID doesn't match the credential's tenant ID, and is not included in the `AdditionallyAllowedTenants` option. Applications must now explicitly add additional tenants to the `AdditionallyAllowedTenants` list, or add '*' to list, to enable acquiring tokens from tenants other than the originally specified tenant ID. See [BREAKING_CHANGES.md](https://github.com/Azure/azure-sdk-for-net/blob/main/sdk/identity/Azure.Identity/BREAKING_CHANGES.md#170).
- `ManagedIdentityCredential` token caching added in 1.7.0-beta.1 has been removed from this release and will be added back in 1.8.0-beta.1

## 1.7.0-beta.1 (2022-08-09)

### Features Added
- `ManagedIdentityCredential` will now internally cache tokens. Apps can call `GetToken` or `GetTokenAsync` directly without needing to cache to avoid throttling.

## 1.6.1 (2022-08-08)

### Bugs Fixed
- Fixed `AZURE_REGIONAL_AUTHORITY_NAME` support in `ClientCertificateCredential` [#29112](https://github.com/Azure/azure-sdk-for-net/issues/29112)
- Fixed regression in `SharedTokenCacheCredential` default behavior [#28029](https://github.com/Azure/azure-sdk-for-net/issues/28029)
- Fixed legacy PowerShell discovery failures [#28030](https://github.com/Azure/azure-sdk-for-net/issues/28030) (A community contribution, courtesy of _[nerddtvg](https://github.com/nerddtvg)_)

### Other Changes
- Documentation improvements to `TokenCacheRefreshArgs` and `EnvironmentCredential` (Community contributions, courtesy of _[pmaytak](https://github.com/pmaytak)_ and _[goenning](https://github.com/goenning)_)

### Acknowledgments

Thank you to our developer community members who helped to make Azure Identity better with their contributions to this release:

- _[nerddtvg](https://github.com/nerddtvg)_
- _[pmaytak](https://github.com/pmaytak)_
- _[goenning](https://github.com/goenning)_

## 1.6.0 (2022-04-05)

### Features Added
- Added a new property under the `Diagnostics` options available on `TokenCredentialOptions` and all sub-types. If set to `true`, we try to log the account identifiers by parsing the received access token. The account identifiers we try to log are the:
  - Application or Client Identifier
  - User Principal Name
  - Tenant Identifier
  - Object Identifier of the authenticated user or app
- `ManagedIdentityCredential` now attempts to use the newest "2019-08-01" api version for App Service Managed Identity sources. The newer API version will be used if the `IDENTITY_ENDPOINT` and `IDENTITY_HEADER` environment variables are set.

### Bugs Fixed
- Fixed an issue where the x5c header is not sent for `OnBehalfOfCredential` when the `SendCertificateChain` option is set. [#27679](https://github.com/Azure/azure-sdk-for-net/issues/27679)

## 1.6.0-beta.1 (2022-02-11)

### Features Added
- `EnvironmentCredential` now supports certificate subject name / issuer based authentication with `AZURE_CLIENT_SEND_CERTIFICATE_CHAIN` environment variable (A community contribution, courtesy of _[trevorlacey-msft](https://github.com/trevorlacey-msft))_.
- `ManagedIdentityCredential` now supports accepting a `ResourceIdentifier` argument to specify a User Assigned Managed Identity by resource Id rather than client Id. `DefaultAzureCredential` also supports this via the `ManagedIdentityResourceId` property of `DefaultAzureCredentialOptions`.
- Added `ClientAssertionCredential` for authenticating service principals with a presigned client assertion.

### Bugs Fixed
- Fixed `AuthenticationFailedException` from `AzurePowerSheellCredential` when not logged in on non-windows platforms [#23498](https://github.com/Azure/azure-sdk-for-net/issues/23498)
- Fixed `ManagedIdentityCredential` response parsing to handle non-json responses [#24158](https://github.com/Azure/azure-sdk-for-net/issues/24158)

### Other Changes
- Upgraded MSAL dependency to version 4.39.0

### Acknowledgments

Thank you to our developer community members who helped to make Azure Identity better with their contributions to this release:

- Trevor Lacey _([GitHub](https://github.com/trevorlacey-msft))_

## 1.5.0 (2021-10-14)

### Breaking Changes from 1.5.0-beta.4
- The `AllowMultiTenantAuthentication` option has been removed and the default behavior is now as if it were true. The multi-tenant discovery feature can be totally disabled by either setting an `AppContext` switch named "Azure.Identity.DisableTenantDiscovery" to `true` or by setting the environment variable "AZURE_IDENTITY_DISABLE_MULTITENANTAUTH" to "true".
- Removed the `IsPIILoggingEnabled` property from `TokenCredentialOptions`, similar functionality is planned to be added to `TokenCredentialOptions.Diagnostics` in a later release.
- Removed `RegionalAuthority` from `ClientCertificateCredentialOptions` and `ClientSecretCredentialOptions`, along with the `RegionalAuthority` type.
- Renamed struct `TokenCacheDetails` to `TokenCacheData`.
- Renamed class `TokenCacheNotificationDetails` to `TokenCacheRefreshArgs`.
- Updated `CacheBytes` property on `TokenCacheData` to be readonly and a required constructor parameter.

### Bugs Fixed
- Fixed issue with `AuthorizationCodeCredential` not specifying correct redirectUrl (Issue [#24183](https://github.com/Azure/azure-sdk-for-net/issues/24183))

### Other Changes
- Updated error messages to include links to the Azure.Identity troubleshooting guide.

## 1.5.0-beta.4 (2021-09-08)

### Features Added

- `DefaultAzureCredentialOptions` now has a `InteractiveBrowserClientId` property which allows passing a ClientId value to the `InteractiveBrowserCredential` when constructing a `DefaultAzureCredential`.
- Implement `OnBehalfOfCredential` which enables authentication to Azure Active Directory using an On-Behalf-Of flow.
- Added support to `ManagedIdentityCredential` for Azure hosts using federated token exchange for managed identity.

### Bugs Fixed
- Refactored IMDS discovery to remove socket probing and caching of failures to improve `ManagedIdentityCredential` resiliency. [#23028](https://github.com/Azure/azure-sdk-for-net/issues/23028)
- Updated `UsernamePasswordCredential` to use cached tokens when available [#23324](https://github.com/Azure/azure-sdk-for-net/issues/23324)

### Other Changes

- Updated credentials using `MsalConfidentialClient` to include MSAL log output in logs
- Added additional logging to `AzureCliCredential`, `AzurePowerShellCredential`, `VisualStudioCrednetial`, and `VisualStudioCodeCredential` when `IsPIILoggingEnabled` is set to true.

## 1.5.0-beta.3 (2021-08-10)

### Acknowledgments

Thank you to our developer community members who helped to make Azure Identity better with their contributions to this release:

- Tomas Pajurek _([tpajurek-dtml](https://github.com/tomas-pajurek))_

### Features Added

- A new trace event is now logged when `DefaultAzureCredential` selects a credential during initialization.
- Added `AzureApplicationCredential`
- Added `IsPIILoggingEnabled` property to `TokenCredentialOptions`, which controls whether MSAL PII logging is enabled, and other sensitive credential related logging content.

### Breaking Changes

- Renamed `AZURE_POD_IDENTITY_TOKEN_URL` to `AZURE_POD_IDENTITY_AUTHORITY_HOST`. The value should now be a host, for example "http://169.254.169.254" (the default).

### Bugs Fixed

- Stopped loading `$PROFILE` and checking for updates when using `AzurePowerShellCredential`.
- Fixed unrecognized argument issue in `AzureCliCredential` when specifying the `TenantId` option. [#23158](https://github.com/Azure/azure-sdk-for-net/issues/23158) (A community contribution, courtesy of _[tomas-pajurek](https://github.com/tomas-pajurek))_.
- Handled an additional error scenario for AzureCliCredential that prompts developers to run `az login` when needed. [#21758](https://github.com/Azure/azure-sdk-for-net/issues/21758)
- Fixed an issue in `EnvironmentCredential` where the supplied `options` were not getting properly applied. [#22787](https://github.com/Azure/azure-sdk-for-net/issues/22787)
- Fixed DateTime parsing to use the current culture in AzurePowerShellCredential. [#22638](https://github.com/Azure/azure-sdk-for-net/issues/22638)

## 1.4.1 (2021-08-04)

### Fixes and improvements

- Fixed issue resulting in duplicate event source names when executing in Azure Functions

## 1.5.0-beta.2 (2021-07-12)

### New Features

- Added regional STS support to client credential types
  - Added `RegionalAuthority` extensible enum
  - Added `RegionalAuthority` property to `ClientSecretCredentialOptions` and `ClientCertificateCredentialOptions`
- Added support to `ManagedIdentityCredential` for Bridge to Kubernetes local development authentication.
- TenantId values returned from service challenge responses can now be used to request tokens from the correct tenantId. To support this feature, there is a new `AllowMultiTenantAuthentication` option on `TokenCredentialOptions`.
  - By default, `AllowMultiTenantAuthentication` is false. When this option property is false and the tenant Id configured in the credential options differs from the tenant Id set in the `TokenRequestContext` sent to a credential, an `AuthorizationFailedException` will be thrown. This is potentially breaking change as it could be a different exception than what was thrown previously. This exception behavior can be overridden by either setting an `AppContext` switch named "Azure.Identity.EnableLegacyTenantSelection" to `true` or by setting the environment variable "AZURE_IDENTITY_ENABLE_LEGACY_TENANT_SELECTION" to "true". Note: AppContext switches can also be configured via configuration like below:
- Added `OnBehalfOfFlowCredential` which enables support for AAD On-Behalf-Of (OBO) flow. See the [Azure Active Directory documentation](https://docs.microsoft.com/azure/active-directory/develop/v2-oauth2-on-behalf-of-flow) to learn more about OBO flow scenarios.

```xml
<ItemGroup>
    <RuntimeHostConfigurationOption Include="Azure.Identity.EnableLegacyTenantSelection" Value="true" />
</ItemGroup>
  ```

## 1.5.0-beta.1 (2021-06-08)

### Fixes and improvements

- Added `LoginHint` property to `InteractiveBrowserCredentialOptions` which allows a user name to be pre-selected for interactive logins. Setting this option skips the account selection prompt and immediately attempts to login with the specified account.
- Added `AuthorizationCodeCredentialOptions` which allows for configuration of a ReplyUri.

## 1.4.0 (2021-05-12)

### New Features

- By default, the MSAL Public Client Client Capabilities are populated with "CP1" to enable support for [Continuous Access Evaluation (CAE)](https://docs.microsoft.com/azure/active-directory/develop/app-resilience-continuous-access-evaluation).
This indicates to AAD that your application is CAE ready and can handle the CAE claim challenge. This capability can be disabled, if necessary, by either setting an `AppContext` switch named "Azure.Identity.DisableCP1" to `true` or by setting the environment variable;
"AZURE_IDENTITY_DISABLE_CP1" to "true". Note: AppContext switches can also be configured via configuration like below:

```xml
<ItemGroup>
    <RuntimeHostConfigurationOption Include="Azure.Identity.DisableCP1" Value="true" />
</ItemGroup>
  ```
### Fixes and improvements

- The Microsoft Authentication Library (MSAL) dependency versions have been updated to the latest
    - Microsoft.Identity.Client version 4.30.1, Microsoft.Identity.Client.Extensions.Msal version 2.18.4.

## 1.4.0-beta.5 (2021-04-06)

### Acknowledgments

Thank you to our developer community members who helped to make Azure Identity better with their contributions to this release:

- Marco Mansi _([GitHub](https://github.com/olandese))_

### New Features

- Added `AzurePowerShellCredential` to `DefaultAzureCredential` (A community contribution, courtesy of _[olandese](https://github.com/olandese))_

### Fixes and improvements

- When logging is enabled, the log output from Microsoft Authentication Library (MSAL) is also logged.
- Fixed an issue where an account credential fails to load from the cache when EnableGuestTenantAuthentication is true and the account found in the cache has multiple matching tenantIds ([#18276](https://github.com/Azure/azure-sdk-for-net/issues/18276)).
- Fixed deadlock issue in `InteractiveBrowserCredential` when running in a UI application ([#18418](https://github.com/Azure/azure-sdk-for-net/issues/18418)).

### Breaking Changes

- `TokenCache` class is moved removed from the public API surface and has been replaced by `TokenCachePersistenceOptions` for configuration of disk based persistence of the token cache.

## 1.4.0-beta.4 (2021-03-09)

### Fixes and Improvements

- Added the `[Serializable]` attribute to all custom exception types.

### Breaking Changes

- Update the default value of `ExcludeSharedTokenCacheCredential` on `DefaultAzureCredentialsOptions` to true, to exclude the `SharedTokenCacheCredential` from the `DefaultAzureCredential` by default. See [BREAKING_CHANGES.md](https://github.com/Azure/azure-sdk-for-net/blob/main/sdk/identity/Azure.Identity/BREAKING_CHANGES.md#140)

## 1.4.0-beta.3 (2021-02-09)

### Breaking Changes

- The `IDisposable` interface has been removed from `TokenCache`.

### New Features

- All credentials added support to handle the `Claims` property on `TokenRequestContext`

## 1.4.0-beta.2 (2021-01-29)

### Fixes and improvements

- Fixed issue in `HttpExtensions` causing the omission of content headers on requests ([#17448](https://github.com/Azure/azure-sdk-for-net/issues/17448))
- Made `EnvironmentCredential` to account for both null and empty string when checking for the presense of the environment variables ([#18031](https://github.com/Azure/azure-sdk-for-net/issues/18031))

## 1.3.0 (2020-11-12)

### New Features

- Added support for Service Fabric managed identity authentication to `ManagedIdentityCredential`.
- Added support for Azure Arc managed identity authentication to `ManagedIdentityCredential`.

### Fixes and improvements

- Fix race condition in `ProcessRunner` causing `VisualStudioCredential` and `AzureCliCredential` to fail intermittently ([#16211](https://github.com/Azure/azure-sdk-for-net/issues/16211))
- Fix `VisualStudioCodeCredential` to raise `CredentialUnavailableException` when reading from VS Code's stored secret ([#16795](https://github.com/Azure/azure-sdk-for-net/issues/16795))
- Prevent `VisualStudioCodeCredential` using invalid authentication data when no user is signed in to Visual Studio Code ([#15870](https://github.com/Azure/azure-sdk-for-net/issues/15870))
- Fix deadlock in `ProcessRunner` causing `AzureCliCredential` and `VisualStudioCredential` to fail due to timeout ([#14691](https://github.com/Azure/azure-sdk-for-net/issues/14691), [14207](https://github.com/Azure/azure-sdk-for-net/issues/14207))
- Fix issue with `AzureCliCredential` incorrectly parsing expires on property returned from `az account get-access-token` ([#15801](https://github.com/Azure/azure-sdk-for-net/issues/15801))
- Fix issue causing `DeviceCodeCredential` and `InteractiveBrowserCredential` to improperly authenticate to the home tenant for silent authentication calls after initial authentication ([#13801](https://github.com/Azure/azure-sdk-for-net/issues/13801))
- Fix cache loading issue in `SharedTokenCacheCredential` on Linux ([#12939](https://github.com/Azure/azure-sdk-for-net/issues/12939))

### Breaking Changes

- Rename property `IncludeX5CCliamHeader` on `ClientCertificateCredentialOptions` to `SendCertificateChain`
- Removing Application Authentication APIs for GA release. These will be reintroduced in 1.4.0-beta.1.
  - Removed class `AuthenticationRecord`
  - Removed class `AuthenticationRequiredException`
  - Removed class `ClientSecretCredentialOptions` and `ClientSecretCredential` constructor overloads accepting this type
  - Removed class `UsernamePasswordCredentialOptions` and `UsernamePasswordCredential` constructor overloads accepting this type
  - Removed properties `EnablePersistentCache` and `AllowUnprotectedCache` from `ClientCertificateCredentialOptions`, `DeviceCodeCredentialOptions` and `InteractiveBrowserCredentialOptions`
  - Removed properties `AuthenticationRecord` and `DisableAutomaticAuthentication` from `DeviceCodeCredentialOptions` and `InteractiveBrowserCredentialOptions`
  - Removed properties `AllowUnencryptedCache`and `AuthenticationRecord` from `SharedTokenCacheCredentialOptions`
  - Removed methods `Authenticate` and `AuthenticateAsync` from `DeviceCodeCredential`, `InteractiveBrowserCredential` and `UsernamePasswordCredential`

## 1.4.0-beta.1 (2020-10-15)

### New Features

- Redesigned Application Authentication APIs
  - Adds `TokenCache` and `TokenCache` classes to give more user control over how the tokens are cached and how the cache is persisted.
  - Adds `TokenCache` property to options for credentials supporting token cache configuration.

## 1.3.0-beta.2 (2020-10-07)

### New Features

- Update `DeviceCodeCredential` to output device code information and authentication instructions in the console, in the case no `deviceCodeCallback` is specified.
  - Added `DeviceCodeCallback` to `DeviceCodeCredentialOptions`
  - Added default constructor to `DeviceCodeCredential`

### Breaking Changes

- Replaced `DeviceCodeCredential` constructor overload taking `deviceCodeCallback` and `DeviceCodeCredentialOptions` with constructor taking only `DeviceCodeCredentialOptions`

## 1.3.0-beta.1 (2020-09-11)

### New Features

- Restoring Application Authentication APIs from 1.2.0-preview.6
- Added support for App Service Managed Identity API version `2019-08-01` ([#13687](https://github.com/Azure/azure-sdk-for-net/issues/13687))
- Added `IncludeX5CClaimHeader` to `ClientCertificateCredentialOptions` to enable subject name / issuer authentication with the `ClientCertificateCredential`.
- Added `RedirectUri` to `InteractiveBrowserCredentialOptions` to enable authentication with user specified application with a custom redirect url.
- Added `IdentityModelFactory` to enable constructing models from the Azure.Identity library for mocking.
- Unify exception handling between `DefaultAzureCredential` and `ChainedTokenCredential` ([#14408](https://github.com/Azure/azure-sdk-for-net/issues/14408))

### Fixes and improvements

- Updated `MsalPublicClient` and `MsalConfidentialClient` to respect `CancellationToken` during initialization ([#13201](https://github.com/Azure/azure-sdk-for-net/issues/13201))
- Fixed `VisualStudioCodeCredential` crashes on macOS (Issue [#14362](https://github.com/Azure/azure-sdk-for-net/issues/14362))
- Fixed issue with non GUID Client Ids (Issue [#14585](https://github.com/Azure/azure-sdk-for-net/issues/14585))
- Update `VisualStudioCredential` and `VisualStudioCodeCredential` to throw `CredentialUnavailableException` for ADFS tenant (Issue [#14639](https://github.com/Azure/azure-sdk-for-net/issues/14639))

## 1.2.3 (2020-09-11)

### Fixes and improvements

- Fixed issue with `DefaultAzureCredential` incorrectly catching `AuthenticationFailedException` (Issue [#14974](https://github.com/Azure/azure-sdk-for-net/issues/14974))
- Fixed issue with `DefaultAzureCredential` throwing exceptions during concurrent calls (Issue [#15013](https://github.com/Azure/azure-sdk-for-net/issues/15013))

## 1.2.2 (2020-08-20)

### Fixes and improvements

- Fixed issue with `InteractiveBrowserCredential` not specifying correct redirectUrl (Issue [#13940](https://github.com/Azure/azure-sdk-for-net/issues/13940))

## 1.2.1 (2020-08-18)

### Fixes and improvements

- Bug in TaskExtensions.EnsureCompleted method that causes it to unconditionally throw an exception in the environments with synchronization context

## 1.2.0 (2020-08-10)

### Breaking Changes

- Removing Application Authentication APIs for GA release. These will be reintroduced in 1.3.0-preview.
  - Removed class `AuthenticationRecord`
  - Removed class `AuthenticationRequiredException`
  - Removed class `ClientCertificateCredentialOptions` and `ClientCertificateCredential` constructor overloads accepting this type
  - Removed class `ClientSecretCredentialOptions` and `ClientSecretCredential` constructor overloads accepting this type
  - Removed class `DeviceCodeCredentialOptions` and `DeviceCodeCredential` constructor overloads accepting this type
  - Removed class `InteractiveBrowserCredentialOptions` and `InteractiveBrowserCredential` constructor overloads accepting this type
  - Removed class `UsernamePasswordCredentialOptions` and `UsernamePasswordCredential` constructor overloads accepting this type
  - Removed methods `Authenticate` and `AuthenticateAsync` from `DeviceCodeCredential`
  - Removed methods `Authenticate` and `AuthenticateAsync` from `InteractiveBrowserCredential`
  - Removed methods `Authenticate` and `AuthenticateAsync` from `UsernamePasswordCredential`
  - Removed properties `AllowUnencryptedCache`and `AuthenticationRecord` from `SharedTokenCacheCredentialOptions`

### Fixes and improvements

- Fixed excess errors in `DefaultAzureCredential` tracing (Issue [#10659](https://github.com/Azure/azure-sdk-for-net/issues/10659))
- Fixed concurrency issue in `DefaultAzureCredential` (Issue [#13044](https://github.com/Azure/azure-sdk-for-net/issues/13044))

## 1.2.0-preview.6 (2020-07-22)

### New Features

- Added the read only property `ClientId` to `AuthenticationRecord`.
- Added the property `AllowUnencryptedCache` to the option classes `ClientCertificateCredentialOptions`, `ClientSecretCredentialOptions`, `DeviceCodeCredentialOptions`, `InteractiveBrowserCredentialOptions` and `SharedTokenCacheCredentialOptions` which when set to true allows the credential to fall back to storing tokens in an unencrypted file if no OS level user encryption is available when `EnablePersistentCache` is set to true.
- Added the property `AuthenticationRecord` to the option class `SharedTokenCacheCredentialOptions` to support silent authentication for accounts previously authenticated with an interactive credential.
- Added option class `UsernamePasswordCredentialOptions` which supports the options `EnablePersistentCache` and `AllowUnencryptedCache`.

### Breaking Changes

- Rename type `KnownAuthorityHosts` to `AzureAuthorityHosts`
  - Rename property `AzureChinaCloud` to `AzureChina`
  - Rename property `AzureGermanCloud` to `AzureGermany`
  - Rename property `AzureUSGovernment` to `AzureGovernment`
  - Rename property `AzureCloud` to `AzurePublicCloud`

## 1.2.0-preview.5 (2020-07-08)

### New Features

- Added options classes `ClientCertificateCredentialOptions` and `ClientSecretCredentialOptions` which support the following new option
    - `EnablePersistentCache` configures these credentials to use a persistent cache shared between credentials which set this option. By default the cache is per credential and in memory only.

## 1.2.0-preview.4 (2020-06-10)

### New Features

- Makes `AzureCliCredential`, `VisualStudioCredential` and `VisualStudioCodeCredential` public to allow direct usage.
- Added `Authenticate` methods to `UsernamePasswordCredential`

### Fixes and improvements

- Fix `SharedTokenCacheCredential` account filter to be case-insensitive (Issue [#10816](https://github.com/Azure/azure-sdk-for-net/issues/10816))
- Update `VisualStudioCodeCredential` to properly throw `CredentialUnavailableException` when re-authentication is needed. (Issue [#11595](https://github.com/Azure/azure-sdk-for-net/issues/11595))

## 1.2.0-preview.3 (2020-05-05)

### New Features

- First preview of new API for authenticating users with `DeviceCodeCredential` and `InteractiveBrowserCredential`
  - Added method `Authenticate` which pro-actively interacts with the user to authenticate if necessary and returns a serializable `AuthenticationRecord`
  - Added Options classes `DeviceCodeCredentialOptions` and `InteractiveBrowserCredentialOptions` which support the following new options
    - `AuthenticationRecord` enables initializing a credential with an `AuthenticationRecord` returned from a prior call to `Authenticate`
    - `DisableAutomaticAuthentication` disables automatic user interaction causing the credential to throw an `AuthenticationRequiredException` when interactive authentication is necessary.
    - `EnablePersistentCache` configures these credentials to use a persistent cache shared between credentials which set this option. By default the cache is per credential and in memory only.

## 1.2.0-preview.2 (2020-04-06)

### New Features

- Updates `DefaultAzureCredential` to enable authenticating through Visual Studio
- Updates `DefaultAzureCredential` to enable authentication through Visual Studio Code

## 1.2.0-preview.1 (2020-03-10)

### New Features

- Updating `DefaultAzureCredential` to enable authenticating through the Azure CLI
- `ClientCertificateCredential` now supports being constructed with a path to an unencrypted certificate (in either PFX or PEM format)
- `EnvironmentCredential` now supports reading a certificate path from `AZURE_CLIENT_CERTIFICATE_PATH`

### Fixes and improvements

- Fix an issue where `EnvironmentCredential` did not behave correctly when `AZURE_USERNAME` and `AZURE_PASSWORD` where set
- Added `KnownAuthorityHosts` class to aid in sovereign cloud configuration.

## 1.1.1 (2020-02-10)

### Fixes and improvements

- Fixed `UsernamePasswordCredential` constructor parameter mishandling
- Updated `ManagedIdentityCredential` endpoint discovery to avoid throwing
- Fixed `ManagedIdentityCredential` to raise `CredentialUnavailableException` on 400 return from the service where no identity has been assigned
- Updated error messaging from `DefaultAzureCredential` to more easily root cause failures

## 1.1.0 (2019-11-25)

### Fixes and improvements

- Update `SharedTokenCacheCredential` to filter accounts by tenant id
  - Added `SharedTokenCacheCredentialOptions` class with properties `TenantId` and `Username`
  - Added constructor overload to `SharedTokenCacheCredential` which accepts `SharedTokenCacheCredentialOptions`
  - Added property `SharedTokenCacheTenantId` to `DefaultAzureCredentialOptions`
- Support for personal account authentication in `DefaultAzureCredential`, `InteractiveBrowserCredential`, and `SharedTokenCacheCredential`
- Added `InteractiveBrowserTenantId` to `DefaultAzureCredentialOptions`
- Fixed issue with `ManagedIdentityCredential` authentication with user assigned identities

## 1.0.0 (2019-10-29)

- First stable release of Azure.Identity package.

### Breaking Changes

- Rename `AzureCredentialOptions` -> `TokenCredentialOptions`
  - Renamed property `VerificationUrl` -> `VerificationUri` and changed type from `string` to `Uri`
- Updated `ClientSecretCredential` class
  - Removed property `ClientId`
  - Removed property `ClientSecret`
  - Removed property `TenantId`
- Updated `ClientCertificateCredential` class
  - Removed property `ClientId`
  - Removed property `ClientCertificate`
  - Removed property `TenantId`
- Updated `DefaultAzureCredential` class to derive directly from `TokenCredential` rather than `ChainedTokenCredential`
- Updated `DefaultAzureCredentialOptions` class
  - Renamed property `PreferredAccountUsername` -> `SharedTokenCacheUsername`
  - Renamed property `IncludeEnvironmentCredential` -> `ExcludeEnvironmentCredential`
  - Renamed property `IncludeManagedIdentityCredential` -> `ExcludeManagedIdentityCredential`
  - Renamed property `IncludeSharedTokenCacheCredential` -> `ExcludeSharedTokenCacheCredential`
  - Renamed property `IncludeInteractiveBrowserCredential` -> `ExcludeInteractiveBrowserCredential`
- Updated `DeviceCodeInfo` class
  - Removed property `Interval`
  - Renamed property `VerificationUrl` -> `VerificationUri` and changed type from `string` to `Uri`
- Updated `InteractiveBrowserCredential` class
  - Reordered constructor parameters `tenantId` and `clientId` to be consistent with other credential types
- Updated `SharedTokenCacheCredential` class
  - Updated constructor to take `TokenCredentialOptions`
  - Removed `clientId` constructor parameter
- Removed class `SharedTokenCacheCredentialOptions`
- Updated exception model across the Azure.Identity library.
  - `TokenCredential` implementations in the Azure.Identity library now throw exceptions rather than returning `default`(`AccessToken`) when no token is obtained
  - Added the `CredentialUnavailableExcpetion` exception type to distinguish cases when failure to obtain an `AccessToken` was expected

### Dependency Changes

- Adopted Azure.Core 1.0.0

### Fixes and improvements

- Update `ManagedIdentityCredential` IMDS availability check to handle immediate network failures
- Added a `DefaultAzureCredential` constructor overload to enable interactive credential types by default

## 1.0.0-preview.5 (2019-10-07)

### Dependency Changes

- Adopted Azure.Core 1.0.0-preview.9

### New Features

- Added `DefaultAzureCredentialOptions` for configuring the `DefaultAzureCredential` authentication flow
- Added `InteractiveBrowserCredential` to the `DefaultAzureCredential` authentication flow, but excluded by default

### Fixes and improvements

- Updated `InteractiveBrowserCredential` and `DeviceCodeCredential` to optionally accept a tenantId to support non-multitenant applications

## 1.0.0-preview.4 (2019-09-10)

### Breaking Changes

- Modified GetToken abstraction to accept `TokenRequest` structure rather than `string[]` for forwards compatibility

### Dependency Changes

- Adopted Azure.Core 1.0.0-preview.8

### New Features

- Added `SharedTokenCacheCredential` to support Single Sign On with developer tooling
- Updated `DefaultAzureCredential`authentication flow to include the `SharedTokenCacheCredential`

## 1.0.0-preview.3 (2019-08-06)

### Dependency Changes

- Adopted Azure.Core 1.0.0-preview.7
- Adopted Microsoft.Identity.Client 4.1.0

### New Features

- User Principal Authentication
    - Added `DeviceCodeCredential` class
    - Added  `InteractiveBrowserCredential` class
    - Added `UsernamePasswordCredential` class
- Support for Azure SDK ASP .NET Core integration

### Fixes and improvements

- Added identity client distributed tracing support

## 1.0.0-preview.2 (2019-07-02)

### Fixes and improvements

- Fix to ManagedIdentityCredential to properly parse expires_on from response

## 1.0.0-preview.1 (2019-06-27)

Version 1.0.0-preview.1 is the first preview of our efforts to create a user-friendly authentication API for Azure SDK client libraries. For more
information about preview releases of other Azure SDK libraries, please visit https://aka.ms/azure-sdk-preview1-net.

### New Features

- Azure Service Authentication
  - Added `DefaultAzureCredential` class
  - Added `ChainedTokenCredential` class
- Service Principal Authentication
    - Added `ClientSecretCredential` class
    - Added `ClientCertificateCredential` class
- Managed Identity Authentication
    - Added `ManagedIdentityCredential` class

See the [documentation](https://github.com/Azure/azure-sdk-for-net/blob/main/sdk/identity/Azure.Identity/README.md) for more details. User authentication will be added in an upcoming preview release.<|MERGE_RESOLUTION|>--- conflicted
+++ resolved
@@ -8,12 +8,9 @@
 
 ### Bugs Fixed
 - Fixed error message parsing in `AzureCliCredential` which would misinterpret AAD errors with the need to login with `az login`.
-<<<<<<< HEAD
 - Fixed error message parsing in `AzurePowerShellCredential` which would misinterpret AAD errors with the need to install PowerShell.
-=======
 - `ManagedIdentityCredential` will no longer fail when a response received from the endpoint is invalid JSON. It now treats this scenario as if the credential is unavailable.
 - Fixed an issue when using `ManagedIdentityCredential` in combination with authorities other than Azure public cloud that resulted in a bogus instance metadata validation error. [#32498](https://github.com/Azure/azure-sdk-for-net/issues/32498)
->>>>>>> a7a6b0b7
 
 ### Other Changes
 
