# Release History

## 1.10.0-beta.1 (Unreleased)

### Features Added

### Breaking Changes

### Bugs Fixed
<<<<<<< HEAD
- Fixed an issue with `TokenCachePersistenceOptions` where credentials in the same process would share the same cache, even if they had different configured names.
=======
- ManagedIdentityCredential now ignores empty ClientId values. [#37100](https://github.com/Azure/azure-sdk-for-net/issues/37100)
>>>>>>> f5f2f05a

### Other Changes
- All developer credentials in the `DefaultAzureCredential` credential chain will fall through to the next credential in the chain on any failure. Previously, some exceptions would throw `AuthenticationFailedException`, which stops further progress in the chain.

## 1.9.0 (2023-05-09)

### Breaking Changes
- Changed visibility of all environment variable based properties on `EnvironmentCredentialOptions` to internal. These options are again only configurable via environment variables.

## 1.9.0-beta.3 (2023-04-12)

### Breaking Changes
- Renamed the developer credential options timeout settings as follows:
  - `AzureCliCredential` to `AzureCliCredentialOptions.ProcessTimeout`
  - `AzurePowerShellCredential` to `AzurePowerShellCredentialOptions.ProcessTimeout`
  - `VisualStudioCredential` to `VisualStudioCredentialOptions.ProcessTimeout`
  - `AzureDeveloperCliCredential` to `AzureDeveloperCliCredentialOptions.ProcessTimeout`

### Bugs Fixed
- Setting `DefaultAzureCredentialOptions.ExcludeWorkloadIdentityCredential` to `true` also excludes `TokenExchangeManagedIdentitySource` when using `DefaultAzureCredential` selects the `ManagedIdentityCredential`

## 1.9.0-beta.2 (2023-02-21)

### Features Added
 - Allow `VisualStudioCredential` on non-Windows platforms
 - Added `AzureDeveloperCliCredential` for Azure Developer CLI
 - Added `WorkloadIdentityCredential` to support Azure Workload Identity authentication
 - Added `WorkloadIdentityCredential` and `AzureDeveloperCliCredential` to the `DefaultAzureCredential` authentication flow.

### Bugs Fixed
- Fixed `ManagedIdentityCredential` authentication in sovereign clouds for services specifying `TenantId` through authentication challenge [#34077](https://github.com/Azure/azure-sdk-for-net/issues/34077)

### Breaking Changes
- Previously, if environment variables for username and password auth are set in addition to the AZURE_CLIENT_CERTIFICATE_PATH, EnvironmentCredential would select the `UsernamePasswordCredential`. After this change, `ClientCertificateCredential` will be selected, which is consistent with all other languages. This is potentially a behavioral breaking change.

## 1.8.2 (2023-02-08)

### Bugs Fixed
- Fixed error message parsing in `AzurePowerShellCredential` which would misinterpret AAD errors with the need to install PowerShell. [#31998](https://github.com/Azure/azure-sdk-for-net/issues/31998)
- Fix regional endpoint validation error when using `ManagedIdentityCredential`. [#32498])(https://github.com/Azure/azure-sdk-for-net/issues/32498)

## 1.8.1 (2023-01-13)

### Bugs Fixed
- Fixed an issue when using `ManagedIdentityCredential` in combination with authorities other than Azure public cloud that resulted in a incorrect instance metadata validation error. [#32498](https://github.com/Azure/azure-sdk-for-net/issues/32498)

## 1.8.0 (2022-11-08)

### Bugs Fixed
- Fixed error message parsing in `AzureCliCredential` which would misinterpret AAD errors with the need to login with `az login`. [#26894](https://github.com/Azure/azure-sdk-for-net/issues/26894), [#29109](https://github.com/Azure/azure-sdk-for-net/issues/29109)
- `ManagedIdentityCredential` will no longer fail when a response received from the endpoint is invalid JSON. It now treats this scenario as if the credential is unavailable. [#30467](https://github.com/Azure/azure-sdk-for-net/issues/30467), [#32061](https://github.com/Azure/azure-sdk-for-net/issues/32061)

## 1.9.0-beta.1 (2022-10-13)

### Features Added
- Credentials that are implemented via launching a sub-process to acquire tokens now have configurable timeouts. This addresses scenarios where these proceses can take longer than the current default timeout values. (A community contribution, courtesy of _[reynaldoburgos](https://github.com/reynaldoburgos)_). The affected credentials and their associated options are:
  - `AzureCliCredential` and `AzureCliCredentialOptions.CliProcessTimeout`
  - `AzurePowerShellCredential` and `AzurePowerShellCredentialOptions.PowerShellProcessTimeout`
  - `VisualStudioCredential` and `VisualStudioCredentialOptions.VisualStudioProcessTimeout`
  - `DefaultAzureCredential` and `DefaultAzureCredentialOptions.DeveloperCredentialTimeout`  Note: this option applies to all developer credentials above when using `DefaultAzureCredential`.

### Acknowledgments
Thank you to our developer community members who helped to make Azure Identity better with their contributions to this release:

- _[reynaldoburgos](https://github.com/reynaldoburgos)_

## 1.8.0-beta.1 (2022-10-13)

### Features Added
- Reintroduced `ManagedIdentityCredential` token caching support from 1.7.0-beta.1
- `EnvironmentCredential` updated to support specifying a certificate password via the `AZURE_CLIENT_CERTIFICATE_PASSWORD` environment variable

### Breaking Changes
- Excluded `VisualStudioCodeCredential` from `DefaultAzureCredential` token chain by default as SDK authentication via Visual Studio Code is broken due to issue [#27263](https://github.com/Azure/azure-sdk-for-net/issues/27263). The `VisualStudioCodeCredential` will be re-enabled in the `DefaultAzureCredential` flow once a fix is in place. Issue [#30525](https://github.com/Azure/azure-sdk-for-net/issues/30525) tracks this. In the meantime Visual Studio Code users can authenticate their development environment using the [Azure CLI](https://learn.microsoft.com/cli/azure/).

## 1.7.0 (2022-09-19)

### Features Added
- Added `AdditionallyAllowedTenants` to the following credential options to force explicit opt-in behavior for multi-tenant authentication:
    - `AuthorizationCodeCredentialOptions`
    - `AzureCliCredentialOptions`
    - `AzurePowerShellCredentialOptions`
    - `ClientAssertionCredentialOptions`
    - `ClientCertificateCredentialOptions`
    - `ClientSecretCredentialOptions`
    - `DefaultAzureCredentialOptions`
    - `OnBehalfOfCredentialOptions`
    - `UsernamePasswordCredentialOptions`
    - `VisualStudioCodeCredentialOptions`
    - `VisualStudioCredentialOptions`
- Added `TenantId` to `DefaultAzureCredentialOptions` to avoid having to set `InteractiveBrowserTenantId`, `SharedTokenCacheTenantId`, `VisualStudioCodeTenantId`, and `VisualStudioTenantId` individually.

### Bugs Fixed
- Fixed overly restrictive scope validation to allow the '_' character, for common scopes such as `user_impersonation` [#30647](https://github.com/Azure/azure-sdk-for-net/issues/30647)

### Breaking Changes
- Credential types supporting multi-tenant authentication will now throw `AuthenticationFailedException` if the requested tenant ID doesn't match the credential's tenant ID, and is not included in the `AdditionallyAllowedTenants` option. Applications must now explicitly add additional tenants to the `AdditionallyAllowedTenants` list, or add '*' to list, to enable acquiring tokens from tenants other than the originally specified tenant ID. See [BREAKING_CHANGES.md](https://github.com/Azure/azure-sdk-for-net/blob/main/sdk/identity/Azure.Identity/BREAKING_CHANGES.md#170).
- `ManagedIdentityCredential` token caching added in 1.7.0-beta.1 has been removed from this release and will be added back in 1.8.0-beta.1

## 1.7.0-beta.1 (2022-08-09)

### Features Added
- `ManagedIdentityCredential` will now internally cache tokens. Apps can call `GetToken` or `GetTokenAsync` directly without needing to cache to avoid throttling.

## 1.6.1 (2022-08-08)

### Bugs Fixed
- Fixed `AZURE_REGIONAL_AUTHORITY_NAME` support in `ClientCertificateCredential` [#29112](https://github.com/Azure/azure-sdk-for-net/issues/29112)
- Fixed regression in `SharedTokenCacheCredential` default behavior [#28029](https://github.com/Azure/azure-sdk-for-net/issues/28029)
- Fixed legacy PowerShell discovery failures [#28030](https://github.com/Azure/azure-sdk-for-net/issues/28030) (A community contribution, courtesy of _[nerddtvg](https://github.com/nerddtvg)_)

### Other Changes
- Documentation improvements to `TokenCacheRefreshArgs` and `EnvironmentCredential` (Community contributions, courtesy of _[pmaytak](https://github.com/pmaytak)_ and _[goenning](https://github.com/goenning)_)

### Acknowledgments

Thank you to our developer community members who helped to make Azure Identity better with their contributions to this release:

- _[nerddtvg](https://github.com/nerddtvg)_
- _[pmaytak](https://github.com/pmaytak)_
- _[goenning](https://github.com/goenning)_

## 1.6.0 (2022-04-05)

### Features Added
- Added a new property under the `Diagnostics` options available on `TokenCredentialOptions` and all sub-types. If set to `true`, we try to log the account identifiers by parsing the received access token. The account identifiers we try to log are the:
  - Application or Client Identifier
  - User Principal Name
  - Tenant Identifier
  - Object Identifier of the authenticated user or app
- `ManagedIdentityCredential` now attempts to use the newest "2019-08-01" api version for App Service Managed Identity sources. The newer API version will be used if the `IDENTITY_ENDPOINT` and `IDENTITY_HEADER` environment variables are set.

### Bugs Fixed
- Fixed an issue where the x5c header is not sent for `OnBehalfOfCredential` when the `SendCertificateChain` option is set. [#27679](https://github.com/Azure/azure-sdk-for-net/issues/27679)

## 1.6.0-beta.1 (2022-02-11)

### Features Added
- `EnvironmentCredential` now supports certificate subject name / issuer based authentication with `AZURE_CLIENT_SEND_CERTIFICATE_CHAIN` environment variable (A community contribution, courtesy of _[trevorlacey-msft](https://github.com/trevorlacey-msft))_.
- `ManagedIdentityCredential` now supports accepting a `ResourceIdentifier` argument to specify a User Assigned Managed Identity by resource Id rather than client Id. `DefaultAzureCredential` also supports this via the `ManagedIdentityResourceId` property of `DefaultAzureCredentialOptions`.
- Added `ClientAssertionCredential` for authenticating service principals with a presigned client assertion.

### Bugs Fixed
- Fixed `AuthenticationFailedException` from `AzurePowerSheellCredential` when not logged in on non-windows platforms [#23498](https://github.com/Azure/azure-sdk-for-net/issues/23498)
- Fixed `ManagedIdentityCredential` response parsing to handle non-json responses [#24158](https://github.com/Azure/azure-sdk-for-net/issues/24158)

### Other Changes
- Upgraded MSAL dependency to version 4.39.0

### Acknowledgments

Thank you to our developer community members who helped to make Azure Identity better with their contributions to this release:

- Trevor Lacey _([GitHub](https://github.com/trevorlacey-msft))_

## 1.5.0 (2021-10-14)

### Breaking Changes from 1.5.0-beta.4
- The `AllowMultiTenantAuthentication` option has been removed and the default behavior is now as if it were true. The multi-tenant discovery feature can be totally disabled by either setting an `AppContext` switch named "Azure.Identity.DisableTenantDiscovery" to `true` or by setting the environment variable "AZURE_IDENTITY_DISABLE_MULTITENANTAUTH" to "true".
- Removed the `IsPIILoggingEnabled` property from `TokenCredentialOptions`, similar functionality is planned to be added to `TokenCredentialOptions.Diagnostics` in a later release.
- Removed `RegionalAuthority` from `ClientCertificateCredentialOptions` and `ClientSecretCredentialOptions`, along with the `RegionalAuthority` type.
- Renamed struct `TokenCacheDetails` to `TokenCacheData`.
- Renamed class `TokenCacheNotificationDetails` to `TokenCacheRefreshArgs`.
- Updated `CacheBytes` property on `TokenCacheData` to be readonly and a required constructor parameter.

### Bugs Fixed
- Fixed issue with `AuthorizationCodeCredential` not specifying correct redirectUrl (Issue [#24183](https://github.com/Azure/azure-sdk-for-net/issues/24183))

### Other Changes
- Updated error messages to include links to the Azure.Identity troubleshooting guide.

## 1.5.0-beta.4 (2021-09-08)

### Features Added

- `DefaultAzureCredentialOptions` now has a `InteractiveBrowserClientId` property which allows passing a ClientId value to the `InteractiveBrowserCredential` when constructing a `DefaultAzureCredential`.
- Implement `OnBehalfOfCredential` which enables authentication to Azure Active Directory using an On-Behalf-Of flow.
- Added support to `ManagedIdentityCredential` for Azure hosts using federated token exchange for managed identity.

### Bugs Fixed
- Refactored IMDS discovery to remove socket probing and caching of failures to improve `ManagedIdentityCredential` resiliency. [#23028](https://github.com/Azure/azure-sdk-for-net/issues/23028)
- Updated `UsernamePasswordCredential` to use cached tokens when available [#23324](https://github.com/Azure/azure-sdk-for-net/issues/23324)

### Other Changes

- Updated credentials using `MsalConfidentialClient` to include MSAL log output in logs
- Added additional logging to `AzureCliCredential`, `AzurePowerShellCredential`, `VisualStudioCrednetial`, and `VisualStudioCodeCredential` when `IsPIILoggingEnabled` is set to true.

## 1.5.0-beta.3 (2021-08-10)

### Acknowledgments

Thank you to our developer community members who helped to make Azure Identity better with their contributions to this release:

- Tomas Pajurek _([tpajurek-dtml](https://github.com/tomas-pajurek))_

### Features Added

- A new trace event is now logged when `DefaultAzureCredential` selects a credential during initialization.
- Added `AzureApplicationCredential`
- Added `IsPIILoggingEnabled` property to `TokenCredentialOptions`, which controls whether MSAL PII logging is enabled, and other sensitive credential related logging content.

### Breaking Changes

- Renamed `AZURE_POD_IDENTITY_TOKEN_URL` to `AZURE_POD_IDENTITY_AUTHORITY_HOST`. The value should now be a host, for example "http://169.254.169.254" (the default).

### Bugs Fixed

- Stopped loading `$PROFILE` and checking for updates when using `AzurePowerShellCredential`.
- Fixed unrecognized argument issue in `AzureCliCredential` when specifying the `TenantId` option. [#23158](https://github.com/Azure/azure-sdk-for-net/issues/23158) (A community contribution, courtesy of _[tomas-pajurek](https://github.com/tomas-pajurek))_.
- Handled an additional error scenario for AzureCliCredential that prompts developers to run `az login` when needed. [#21758](https://github.com/Azure/azure-sdk-for-net/issues/21758)
- Fixed an issue in `EnvironmentCredential` where the supplied `options` were not getting properly applied. [#22787](https://github.com/Azure/azure-sdk-for-net/issues/22787)
- Fixed DateTime parsing to use the current culture in AzurePowerShellCredential. [#22638](https://github.com/Azure/azure-sdk-for-net/issues/22638)

## 1.4.1 (2021-08-04)

### Fixes and improvements

- Fixed issue resulting in duplicate event source names when executing in Azure Functions

## 1.5.0-beta.2 (2021-07-12)

### New Features

- Added regional STS support to client credential types
  - Added `RegionalAuthority` extensible enum
  - Added `RegionalAuthority` property to `ClientSecretCredentialOptions` and `ClientCertificateCredentialOptions`
- Added support to `ManagedIdentityCredential` for Bridge to Kubernetes local development authentication.
- TenantId values returned from service challenge responses can now be used to request tokens from the correct tenantId. To support this feature, there is a new `AllowMultiTenantAuthentication` option on `TokenCredentialOptions`.
  - By default, `AllowMultiTenantAuthentication` is false. When this option property is false and the tenant Id configured in the credential options differs from the tenant Id set in the `TokenRequestContext` sent to a credential, an `AuthorizationFailedException` will be thrown. This is potentially breaking change as it could be a different exception than what was thrown previously. This exception behavior can be overridden by either setting an `AppContext` switch named "Azure.Identity.EnableLegacyTenantSelection" to `true` or by setting the environment variable "AZURE_IDENTITY_ENABLE_LEGACY_TENANT_SELECTION" to "true". Note: AppContext switches can also be configured via configuration like below:
- Added `OnBehalfOfFlowCredential` which enables support for AAD On-Behalf-Of (OBO) flow. See the [Azure Active Directory documentation](https://docs.microsoft.com/azure/active-directory/develop/v2-oauth2-on-behalf-of-flow) to learn more about OBO flow scenarios.

```xml
<ItemGroup>
    <RuntimeHostConfigurationOption Include="Azure.Identity.EnableLegacyTenantSelection" Value="true" />
</ItemGroup>
  ```

## 1.5.0-beta.1 (2021-06-08)

### Fixes and improvements

- Added `LoginHint` property to `InteractiveBrowserCredentialOptions` which allows a user name to be pre-selected for interactive logins. Setting this option skips the account selection prompt and immediately attempts to login with the specified account.
- Added `AuthorizationCodeCredentialOptions` which allows for configuration of a ReplyUri.

## 1.4.0 (2021-05-12)

### New Features

- By default, the MSAL Public Client Client Capabilities are populated with "CP1" to enable support for [Continuous Access Evaluation (CAE)](https://docs.microsoft.com/azure/active-directory/develop/app-resilience-continuous-access-evaluation).
This indicates to AAD that your application is CAE ready and can handle the CAE claim challenge. This capability can be disabled, if necessary, by either setting an `AppContext` switch named "Azure.Identity.DisableCP1" to `true` or by setting the environment variable;
"AZURE_IDENTITY_DISABLE_CP1" to "true". Note: AppContext switches can also be configured via configuration like below:

```xml
<ItemGroup>
    <RuntimeHostConfigurationOption Include="Azure.Identity.DisableCP1" Value="true" />
</ItemGroup>
  ```
### Fixes and improvements

- The Microsoft Authentication Library (MSAL) dependency versions have been updated to the latest
    - Microsoft.Identity.Client version 4.30.1, Microsoft.Identity.Client.Extensions.Msal version 2.18.4.

## 1.4.0-beta.5 (2021-04-06)

### Acknowledgments

Thank you to our developer community members who helped to make Azure Identity better with their contributions to this release:

- Marco Mansi _([GitHub](https://github.com/olandese))_

### New Features

- Added `AzurePowerShellCredential` to `DefaultAzureCredential` (A community contribution, courtesy of _[olandese](https://github.com/olandese))_

### Fixes and improvements

- When logging is enabled, the log output from Microsoft Authentication Library (MSAL) is also logged.
- Fixed an issue where an account credential fails to load from the cache when EnableGuestTenantAuthentication is true and the account found in the cache has multiple matching tenantIds ([#18276](https://github.com/Azure/azure-sdk-for-net/issues/18276)).
- Fixed deadlock issue in `InteractiveBrowserCredential` when running in a UI application ([#18418](https://github.com/Azure/azure-sdk-for-net/issues/18418)).

### Breaking Changes

- `TokenCache` class is moved removed from the public API surface and has been replaced by `TokenCachePersistenceOptions` for configuration of disk based persistence of the token cache.

## 1.4.0-beta.4 (2021-03-09)

### Fixes and Improvements

- Added the `[Serializable]` attribute to all custom exception types.

### Breaking Changes

- Update the default value of `ExcludeSharedTokenCacheCredential` on `DefaultAzureCredentialsOptions` to true, to exclude the `SharedTokenCacheCredential` from the `DefaultAzureCredential` by default. See [BREAKING_CHANGES.md](https://github.com/Azure/azure-sdk-for-net/blob/main/sdk/identity/Azure.Identity/BREAKING_CHANGES.md#140)

## 1.4.0-beta.3 (2021-02-09)

### Breaking Changes

- The `IDisposable` interface has been removed from `TokenCache`.

### New Features

- All credentials added support to handle the `Claims` property on `TokenRequestContext`

## 1.4.0-beta.2 (2021-01-29)

### Fixes and improvements

- Fixed issue in `HttpExtensions` causing the omission of content headers on requests ([#17448](https://github.com/Azure/azure-sdk-for-net/issues/17448))
- Made `EnvironmentCredential` to account for both null and empty string when checking for the presense of the environment variables ([#18031](https://github.com/Azure/azure-sdk-for-net/issues/18031))

## 1.3.0 (2020-11-12)

### New Features

- Added support for Service Fabric managed identity authentication to `ManagedIdentityCredential`.
- Added support for Azure Arc managed identity authentication to `ManagedIdentityCredential`.

### Fixes and improvements

- Fix race condition in `ProcessRunner` causing `VisualStudioCredential` and `AzureCliCredential` to fail intermittently ([#16211](https://github.com/Azure/azure-sdk-for-net/issues/16211))
- Fix `VisualStudioCodeCredential` to raise `CredentialUnavailableException` when reading from VS Code's stored secret ([#16795](https://github.com/Azure/azure-sdk-for-net/issues/16795))
- Prevent `VisualStudioCodeCredential` using invalid authentication data when no user is signed in to Visual Studio Code ([#15870](https://github.com/Azure/azure-sdk-for-net/issues/15870))
- Fix deadlock in `ProcessRunner` causing `AzureCliCredential` and `VisualStudioCredential` to fail due to timeout ([#14691](https://github.com/Azure/azure-sdk-for-net/issues/14691), [14207](https://github.com/Azure/azure-sdk-for-net/issues/14207))
- Fix issue with `AzureCliCredential` incorrectly parsing expires on property returned from `az account get-access-token` ([#15801](https://github.com/Azure/azure-sdk-for-net/issues/15801))
- Fix issue causing `DeviceCodeCredential` and `InteractiveBrowserCredential` to improperly authenticate to the home tenant for silent authentication calls after initial authentication ([#13801](https://github.com/Azure/azure-sdk-for-net/issues/13801))
- Fix cache loading issue in `SharedTokenCacheCredential` on Linux ([#12939](https://github.com/Azure/azure-sdk-for-net/issues/12939))

### Breaking Changes

- Rename property `IncludeX5CCliamHeader` on `ClientCertificateCredentialOptions` to `SendCertificateChain`
- Removing Application Authentication APIs for GA release. These will be reintroduced in 1.4.0-beta.1.
  - Removed class `AuthenticationRecord`
  - Removed class `AuthenticationRequiredException`
  - Removed class `ClientSecretCredentialOptions` and `ClientSecretCredential` constructor overloads accepting this type
  - Removed class `UsernamePasswordCredentialOptions` and `UsernamePasswordCredential` constructor overloads accepting this type
  - Removed properties `EnablePersistentCache` and `AllowUnprotectedCache` from `ClientCertificateCredentialOptions`, `DeviceCodeCredentialOptions` and `InteractiveBrowserCredentialOptions`
  - Removed properties `AuthenticationRecord` and `DisableAutomaticAuthentication` from `DeviceCodeCredentialOptions` and `InteractiveBrowserCredentialOptions`
  - Removed properties `AllowUnencryptedCache`and `AuthenticationRecord` from `SharedTokenCacheCredentialOptions`
  - Removed methods `Authenticate` and `AuthenticateAsync` from `DeviceCodeCredential`, `InteractiveBrowserCredential` and `UsernamePasswordCredential`

## 1.4.0-beta.1 (2020-10-15)

### New Features

- Redesigned Application Authentication APIs
  - Adds `TokenCache` and `TokenCache` classes to give more user control over how the tokens are cached and how the cache is persisted.
  - Adds `TokenCache` property to options for credentials supporting token cache configuration.

## 1.3.0-beta.2 (2020-10-07)

### New Features

- Update `DeviceCodeCredential` to output device code information and authentication instructions in the console, in the case no `deviceCodeCallback` is specified.
  - Added `DeviceCodeCallback` to `DeviceCodeCredentialOptions`
  - Added default constructor to `DeviceCodeCredential`

### Breaking Changes

- Replaced `DeviceCodeCredential` constructor overload taking `deviceCodeCallback` and `DeviceCodeCredentialOptions` with constructor taking only `DeviceCodeCredentialOptions`

## 1.3.0-beta.1 (2020-09-11)

### New Features

- Restoring Application Authentication APIs from 1.2.0-preview.6
- Added support for App Service Managed Identity API version `2019-08-01` ([#13687](https://github.com/Azure/azure-sdk-for-net/issues/13687))
- Added `IncludeX5CClaimHeader` to `ClientCertificateCredentialOptions` to enable subject name / issuer authentication with the `ClientCertificateCredential`.
- Added `RedirectUri` to `InteractiveBrowserCredentialOptions` to enable authentication with user specified application with a custom redirect url.
- Added `IdentityModelFactory` to enable constructing models from the Azure.Identity library for mocking.
- Unify exception handling between `DefaultAzureCredential` and `ChainedTokenCredential` ([#14408](https://github.com/Azure/azure-sdk-for-net/issues/14408))

### Fixes and improvements

- Updated `MsalPublicClient` and `MsalConfidentialClient` to respect `CancellationToken` during initialization ([#13201](https://github.com/Azure/azure-sdk-for-net/issues/13201))
- Fixed `VisualStudioCodeCredential` crashes on macOS (Issue [#14362](https://github.com/Azure/azure-sdk-for-net/issues/14362))
- Fixed issue with non GUID Client Ids (Issue [#14585](https://github.com/Azure/azure-sdk-for-net/issues/14585))
- Update `VisualStudioCredential` and `VisualStudioCodeCredential` to throw `CredentialUnavailableException` for ADFS tenant (Issue [#14639](https://github.com/Azure/azure-sdk-for-net/issues/14639))

## 1.2.3 (2020-09-11)

### Fixes and improvements

- Fixed issue with `DefaultAzureCredential` incorrectly catching `AuthenticationFailedException` (Issue [#14974](https://github.com/Azure/azure-sdk-for-net/issues/14974))
- Fixed issue with `DefaultAzureCredential` throwing exceptions during concurrent calls (Issue [#15013](https://github.com/Azure/azure-sdk-for-net/issues/15013))

## 1.2.2 (2020-08-20)

### Fixes and improvements

- Fixed issue with `InteractiveBrowserCredential` not specifying correct redirectUrl (Issue [#13940](https://github.com/Azure/azure-sdk-for-net/issues/13940))

## 1.2.1 (2020-08-18)

### Fixes and improvements

- Bug in TaskExtensions.EnsureCompleted method that causes it to unconditionally throw an exception in the environments with synchronization context

## 1.2.0 (2020-08-10)

### Breaking Changes

- Removing Application Authentication APIs for GA release. These will be reintroduced in 1.3.0-preview.
  - Removed class `AuthenticationRecord`
  - Removed class `AuthenticationRequiredException`
  - Removed class `ClientCertificateCredentialOptions` and `ClientCertificateCredential` constructor overloads accepting this type
  - Removed class `ClientSecretCredentialOptions` and `ClientSecretCredential` constructor overloads accepting this type
  - Removed class `DeviceCodeCredentialOptions` and `DeviceCodeCredential` constructor overloads accepting this type
  - Removed class `InteractiveBrowserCredentialOptions` and `InteractiveBrowserCredential` constructor overloads accepting this type
  - Removed class `UsernamePasswordCredentialOptions` and `UsernamePasswordCredential` constructor overloads accepting this type
  - Removed methods `Authenticate` and `AuthenticateAsync` from `DeviceCodeCredential`
  - Removed methods `Authenticate` and `AuthenticateAsync` from `InteractiveBrowserCredential`
  - Removed methods `Authenticate` and `AuthenticateAsync` from `UsernamePasswordCredential`
  - Removed properties `AllowUnencryptedCache`and `AuthenticationRecord` from `SharedTokenCacheCredentialOptions`

### Fixes and improvements

- Fixed excess errors in `DefaultAzureCredential` tracing (Issue [#10659](https://github.com/Azure/azure-sdk-for-net/issues/10659))
- Fixed concurrency issue in `DefaultAzureCredential` (Issue [#13044](https://github.com/Azure/azure-sdk-for-net/issues/13044))

## 1.2.0-preview.6 (2020-07-22)

### New Features

- Added the read only property `ClientId` to `AuthenticationRecord`.
- Added the property `AllowUnencryptedCache` to the option classes `ClientCertificateCredentialOptions`, `ClientSecretCredentialOptions`, `DeviceCodeCredentialOptions`, `InteractiveBrowserCredentialOptions` and `SharedTokenCacheCredentialOptions` which when set to true allows the credential to fall back to storing tokens in an unencrypted file if no OS level user encryption is available when `EnablePersistentCache` is set to true.
- Added the property `AuthenticationRecord` to the option class `SharedTokenCacheCredentialOptions` to support silent authentication for accounts previously authenticated with an interactive credential.
- Added option class `UsernamePasswordCredentialOptions` which supports the options `EnablePersistentCache` and `AllowUnencryptedCache`.

### Breaking Changes

- Rename type `KnownAuthorityHosts` to `AzureAuthorityHosts`
  - Rename property `AzureChinaCloud` to `AzureChina`
  - Rename property `AzureGermanCloud` to `AzureGermany`
  - Rename property `AzureUSGovernment` to `AzureGovernment`
  - Rename property `AzureCloud` to `AzurePublicCloud`

## 1.2.0-preview.5 (2020-07-08)

### New Features

- Added options classes `ClientCertificateCredentialOptions` and `ClientSecretCredentialOptions` which support the following new option
    - `EnablePersistentCache` configures these credentials to use a persistent cache shared between credentials which set this option. By default the cache is per credential and in memory only.

## 1.2.0-preview.4 (2020-06-10)

### New Features

- Makes `AzureCliCredential`, `VisualStudioCredential` and `VisualStudioCodeCredential` public to allow direct usage.
- Added `Authenticate` methods to `UsernamePasswordCredential`

### Fixes and improvements

- Fix `SharedTokenCacheCredential` account filter to be case-insensitive (Issue [#10816](https://github.com/Azure/azure-sdk-for-net/issues/10816))
- Update `VisualStudioCodeCredential` to properly throw `CredentialUnavailableException` when re-authentication is needed. (Issue [#11595](https://github.com/Azure/azure-sdk-for-net/issues/11595))

## 1.2.0-preview.3 (2020-05-05)

### New Features

- First preview of new API for authenticating users with `DeviceCodeCredential` and `InteractiveBrowserCredential`
  - Added method `Authenticate` which pro-actively interacts with the user to authenticate if necessary and returns a serializable `AuthenticationRecord`
  - Added Options classes `DeviceCodeCredentialOptions` and `InteractiveBrowserCredentialOptions` which support the following new options
    - `AuthenticationRecord` enables initializing a credential with an `AuthenticationRecord` returned from a prior call to `Authenticate`
    - `DisableAutomaticAuthentication` disables automatic user interaction causing the credential to throw an `AuthenticationRequiredException` when interactive authentication is necessary.
    - `EnablePersistentCache` configures these credentials to use a persistent cache shared between credentials which set this option. By default the cache is per credential and in memory only.

## 1.2.0-preview.2 (2020-04-06)

### New Features

- Updates `DefaultAzureCredential` to enable authenticating through Visual Studio
- Updates `DefaultAzureCredential` to enable authentication through Visual Studio Code

## 1.2.0-preview.1 (2020-03-10)

### New Features

- Updating `DefaultAzureCredential` to enable authenticating through the Azure CLI
- `ClientCertificateCredential` now supports being constructed with a path to an unencrypted certificate (in either PFX or PEM format)
- `EnvironmentCredential` now supports reading a certificate path from `AZURE_CLIENT_CERTIFICATE_PATH`

### Fixes and improvements

- Fix an issue where `EnvironmentCredential` did not behave correctly when `AZURE_USERNAME` and `AZURE_PASSWORD` where set
- Added `KnownAuthorityHosts` class to aid in sovereign cloud configuration.

## 1.1.1 (2020-02-10)

### Fixes and improvements

- Fixed `UsernamePasswordCredential` constructor parameter mishandling
- Updated `ManagedIdentityCredential` endpoint discovery to avoid throwing
- Fixed `ManagedIdentityCredential` to raise `CredentialUnavailableException` on 400 return from the service where no identity has been assigned
- Updated error messaging from `DefaultAzureCredential` to more easily root cause failures

## 1.1.0 (2019-11-25)

### Fixes and improvements

- Update `SharedTokenCacheCredential` to filter accounts by tenant id
  - Added `SharedTokenCacheCredentialOptions` class with properties `TenantId` and `Username`
  - Added constructor overload to `SharedTokenCacheCredential` which accepts `SharedTokenCacheCredentialOptions`
  - Added property `SharedTokenCacheTenantId` to `DefaultAzureCredentialOptions`
- Support for personal account authentication in `DefaultAzureCredential`, `InteractiveBrowserCredential`, and `SharedTokenCacheCredential`
- Added `InteractiveBrowserTenantId` to `DefaultAzureCredentialOptions`
- Fixed issue with `ManagedIdentityCredential` authentication with user assigned identities

## 1.0.0 (2019-10-29)

- First stable release of Azure.Identity package.

### Breaking Changes

- Rename `AzureCredentialOptions` -> `TokenCredentialOptions`
  - Renamed property `VerificationUrl` -> `VerificationUri` and changed type from `string` to `Uri`
- Updated `ClientSecretCredential` class
  - Removed property `ClientId`
  - Removed property `ClientSecret`
  - Removed property `TenantId`
- Updated `ClientCertificateCredential` class
  - Removed property `ClientId`
  - Removed property `ClientCertificate`
  - Removed property `TenantId`
- Updated `DefaultAzureCredential` class to derive directly from `TokenCredential` rather than `ChainedTokenCredential`
- Updated `DefaultAzureCredentialOptions` class
  - Renamed property `PreferredAccountUsername` -> `SharedTokenCacheUsername`
  - Renamed property `IncludeEnvironmentCredential` -> `ExcludeEnvironmentCredential`
  - Renamed property `IncludeManagedIdentityCredential` -> `ExcludeManagedIdentityCredential`
  - Renamed property `IncludeSharedTokenCacheCredential` -> `ExcludeSharedTokenCacheCredential`
  - Renamed property `IncludeInteractiveBrowserCredential` -> `ExcludeInteractiveBrowserCredential`
- Updated `DeviceCodeInfo` class
  - Removed property `Interval`
  - Renamed property `VerificationUrl` -> `VerificationUri` and changed type from `string` to `Uri`
- Updated `InteractiveBrowserCredential` class
  - Reordered constructor parameters `tenantId` and `clientId` to be consistent with other credential types
- Updated `SharedTokenCacheCredential` class
  - Updated constructor to take `TokenCredentialOptions`
  - Removed `clientId` constructor parameter
- Removed class `SharedTokenCacheCredentialOptions`
- Updated exception model across the Azure.Identity library.
  - `TokenCredential` implementations in the Azure.Identity library now throw exceptions rather than returning `default`(`AccessToken`) when no token is obtained
  - Added the `CredentialUnavailableExcpetion` exception type to distinguish cases when failure to obtain an `AccessToken` was expected

### Dependency Changes

- Adopted Azure.Core 1.0.0

### Fixes and improvements

- Update `ManagedIdentityCredential` IMDS availability check to handle immediate network failures
- Added a `DefaultAzureCredential` constructor overload to enable interactive credential types by default

## 1.0.0-preview.5 (2019-10-07)

### Dependency Changes

- Adopted Azure.Core 1.0.0-preview.9

### New Features

- Added `DefaultAzureCredentialOptions` for configuring the `DefaultAzureCredential` authentication flow
- Added `InteractiveBrowserCredential` to the `DefaultAzureCredential` authentication flow, but excluded by default

### Fixes and improvements

- Updated `InteractiveBrowserCredential` and `DeviceCodeCredential` to optionally accept a tenantId to support non-multitenant applications

## 1.0.0-preview.4 (2019-09-10)

### Breaking Changes

- Modified GetToken abstraction to accept `TokenRequest` structure rather than `string[]` for forwards compatibility

### Dependency Changes

- Adopted Azure.Core 1.0.0-preview.8

### New Features

- Added `SharedTokenCacheCredential` to support Single Sign On with developer tooling
- Updated `DefaultAzureCredential`authentication flow to include the `SharedTokenCacheCredential`

## 1.0.0-preview.3 (2019-08-06)

### Dependency Changes

- Adopted Azure.Core 1.0.0-preview.7
- Adopted Microsoft.Identity.Client 4.1.0

### New Features

- User Principal Authentication
    - Added `DeviceCodeCredential` class
    - Added  `InteractiveBrowserCredential` class
    - Added `UsernamePasswordCredential` class
- Support for Azure SDK ASP .NET Core integration

### Fixes and improvements

- Added identity client distributed tracing support

## 1.0.0-preview.2 (2019-07-02)

### Fixes and improvements

- Fix to ManagedIdentityCredential to properly parse expires_on from response

## 1.0.0-preview.1 (2019-06-27)

Version 1.0.0-preview.1 is the first preview of our efforts to create a user-friendly authentication API for Azure SDK client libraries. For more
information about preview releases of other Azure SDK libraries, please visit https://aka.ms/azure-sdk-preview1-net.

### New Features

- Azure Service Authentication
  - Added `DefaultAzureCredential` class
  - Added `ChainedTokenCredential` class
- Service Principal Authentication
    - Added `ClientSecretCredential` class
    - Added `ClientCertificateCredential` class
- Managed Identity Authentication
    - Added `ManagedIdentityCredential` class

See the [documentation](https://github.com/Azure/azure-sdk-for-net/blob/main/sdk/identity/Azure.Identity/README.md) for more details. User authentication will be added in an upcoming preview release.<|MERGE_RESOLUTION|>--- conflicted
+++ resolved
@@ -7,11 +7,8 @@
 ### Breaking Changes
 
 ### Bugs Fixed
-<<<<<<< HEAD
 - Fixed an issue with `TokenCachePersistenceOptions` where credentials in the same process would share the same cache, even if they had different configured names.
-=======
 - ManagedIdentityCredential now ignores empty ClientId values. [#37100](https://github.com/Azure/azure-sdk-for-net/issues/37100)
->>>>>>> f5f2f05a
 
 ### Other Changes
 - All developer credentials in the `DefaultAzureCredential` credential chain will fall through to the next credential in the chain on any failure. Previously, some exceptions would throw `AuthenticationFailedException`, which stops further progress in the chain.
