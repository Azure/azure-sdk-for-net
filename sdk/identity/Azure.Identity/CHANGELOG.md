--- conflicted
+++ resolved
@@ -4,11 +4,8 @@
 
 ### Features Added
 
-<<<<<<< HEAD
 - `DefaultAzureCredentialOptions` now has a `ClientId` property which allows passing a ClientId value to the `SharedTokenCredential` and `InteractiveBrowserCredential` when constructing a `DefaultAzureCredential`.
-=======
 - Implement `OnBehalfOfCredential` which enables authentication to Azure Active Directory using an On-Behalf-Of flow.
->>>>>>> d38779fa
 
 ### Breaking Changes
 
