--- conflicted
+++ resolved
@@ -10,11 +10,8 @@
 
 ### Features Added
 
-<<<<<<< HEAD
 - Added `AzureApplicationCredential`
-=======
 - Added `IsPIILoggingEnabled` property to `TokenCredentialOptions`, which controls whether MSAL PII logging is enabled, and other sensitive credential related logging content.
->>>>>>> 50ceced1
 
 ### Breaking Changes
 
