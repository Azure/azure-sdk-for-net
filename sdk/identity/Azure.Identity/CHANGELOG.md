--- conflicted
+++ resolved
@@ -1,23 +1,16 @@
 # Release History
-
-<<<<<<< HEAD
 ## 1.3.0-preview.1 (Unreleased)
 
 - Restoring Application Authentication APIs from 1.2.0-preview.6
 
+## 1.2.2 (2020-08-20)
+
+### Fixes and improvements
+- Fixed issue with `InteractiveBrowserCredential` not specifying correct redirectUrl (Issue [#13940](https://github.com/Azure/azure-sdk-for-net/issues/13940))
+
 ## 1.2.1 (2020-08-18)
 
-### Fixed
-=======
-## 1.2.2 (2020-08-20)
-
-### Fixes and improvements
-- Fixed issue with `InteractiveBrowserCredential` not specifying correct redirectUrl (Issue [#13940](https://github.com/Azure/azure-sdk-for-net/issues/13940))
-
-## 1.2.1 (2020-08-18)
-
-### Fixes and improvements
->>>>>>> 023988d8
+### Fixes and improvements
 - Bug in TaskExtensions.EnsureCompleted method that causes it to unconditionally throw an exception in the environments with synchronization context
 
 ## 1.2.0 (2020-08-10)
