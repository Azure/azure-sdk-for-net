--- conflicted
+++ resolved
@@ -7,13 +7,10 @@
 ### Breaking Changes
 
 ### Bugs Fixed
-<<<<<<< HEAD
 - Managed Identity Credential will now correctly retry when the instance metadata endpoint returns a 410 response. [#28568](https://github.com/Azure/azure-sdk-for-net/issues/28568)
-=======
 - Fixed an issue with `TokenCachePersistenceOptions` where credentials in the same process would share the same cache, even if they had different configured names.
 - ManagedIdentityCredential now ignores empty ClientId values. [#37100](https://github.com/Azure/azure-sdk-for-net/issues/37100)
 - ManagedIdentityCredential will no longer attempt to parse invalid json payloads on responses from the managed identity endpoint.
->>>>>>> 383f1e9f
 
 ### Other Changes
 - All developer credentials in the `DefaultAzureCredential` credential chain will fall through to the next credential in the chain on any failure. Previously, some exceptions would throw `AuthenticationFailedException`, which stops further progress in the chain.
