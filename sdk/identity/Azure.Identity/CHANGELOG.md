--- conflicted
+++ resolved
@@ -3,28 +3,24 @@
 ## 1.14.0-beta.2 (Unreleased)
 
 ### Features Added
+
+### Breaking Changes
+
+### Bugs Fixed
+
+### Other Changes
+
+## 1.14.0-beta.1 (2025-02-11)
+
+### Features Added
 - Added a `Subscription` property to `AzureCliCredentialOptions` to allow specifying the Azure subscription ID or name to use when authenticating with the Azure CLI.
 
-### Breaking Changes
-
-### Bugs Fixed
-
-### Other Changes
-
-<<<<<<< HEAD
-=======
-## 1.14.0-beta.1 (2025-02-11)
-
-### Features Added
-- Added a `Subscription` property to `AzureCliCredentialOptions` to allow specifying the Azure subscription ID or name to use when authenticating with the Azure CLI.
-
 ### Bugs Fixed
 - Null or empty responses from IMDS probe attempts will now fall through to the next credential in the chain ([#47844](https://github.com/Azure/azure-sdk-for-net/issues/47844))
 
 ### Other Changes
 - `AzurePowerShellCredential` no longer relies on APIs that are not available in Constrained Language Mode.
 
->>>>>>> b38a9c20
 ## 1.13.2 (2025-01-14)
 
 ### Bugs Fixed
