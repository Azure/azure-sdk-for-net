# Release History

<<<<<<< HEAD
## 1.7.0-beta.2 (Unreleased)

### Features Added
- Credentials that are implemented via launching a sub-process to acquire tokens now have configurable timeouts. This addresses scenarios where these proceses can take longer than the current default timeout values. (A community contribution, courtesy of _[reynaldoburgos](https://github.com/reynaldoburgos)_). The affected credentials and their associated options are:
  - `AzureCliCredential` and `AzureCliCredentialOptions.CliProcessTimeout`
  - `AzurePowerShellCredential` and `AzurePowerShellCredentialOptions.PowerShellProcessTimeout`
  - `VisualStudioCredential` and `VisualStudioCredentialOptions.VisualStudioProcessTimeout`
  - `DefaultAzureCredential` and `DefaultAzureCredentialOptions.DeveloperCredentialTimeout`  Note: this option applies to all developer credentials above when using `DefaultAzureCredential`.

### Breaking Changes

### Bugs Fixed

### Other Changes

### Acknowledgments

Thank you to our developer community members who helped to make Azure Identity better with their contributions to this release:

- _[reynaldoburgos](https://github.com/reynaldoburgos)_
=======
## 1.7.0 (2022-09-19)

### Features Added
- Added `AdditionallyAllowedTenants` to the following credential options to force explicit opt-in behavior for multi-tenant authentication:
    - `AuthorizationCodeCredentialOptions`
    - `AzureCliCredentialOptions`
    - `AzurePowerShellCredentialOptions`
    - `ClientAssertionCredentialOptions`
    - `ClientCertificateCredentialOptions`
    - `ClientSecretCredentialOptions`
    - `DefaultAzureCredentialOptions`
    - `OnBehalfOfCredentialOptions`
    - `UsernamePasswordCredentialOptions`
    - `VisualStudioCodeCredentialOptions`
    - `VisualStudioCredentialOptions`
- Added `TenantId` to `DefaultAzureCredentialOptions` to avoid having to set `InteractiveBrowserTenantId`, `SharedTokenCacheTenantId`, `VisualStudioCodeTenantId`, and `VisualStudioTenantId` individually.

### Bugs Fixed
- Fixed overly restrictive scope validation to allow the '_' character, for common scopes such as `user_impersonation` [#30647](https://github.com/Azure/azure-sdk-for-net/issues/30647)

### Breaking Changes
- Credential types supporting multi-tenant authentication will now throw `AuthenticationFailedException` if the requested tenant ID doesn't match the credential's tenant ID, and is not included in the `AdditionallyAllowedTenants` option. Applications must now explicitly add additional tenants to the `AdditionallyAllowedTenants` list, or add '*' to list, to enable acquiring tokens from tenants other than the originally specified tenant ID. See [BREAKING_CHANGES.md](https://github.com/Azure/azure-sdk-for-net/blob/main/sdk/identity/Azure.Identity/BREAKING_CHANGES.md#170).
- `ManagedIdentityCredential` token caching added in 1.7.0-beta.1 has been removed from this release and will be added back in 1.8.0-beta.1
>>>>>>> 3627e3cb

## 1.7.0-beta.1 (2022-08-09)

### Features Added
<<<<<<< HEAD
- `ManagedIdentityCredential` will now internally cache tokens, so applications can call `GetToken` and `GetTokenAsync` directly without needing to cache to avoid throttleling.
=======
- `ManagedIdentityCredential` will now internally cache tokens. Apps can call `GetToken` or `GetTokenAsync` directly without needing to cache to avoid throttling.
>>>>>>> 3627e3cb

## 1.6.1 (2022-08-08)

### Bugs Fixed
- Fixed `AZURE_REGIONAL_AUTHORITY_NAME` support in `ClientCertificateCredential` [#29112](https://github.com/Azure/azure-sdk-for-net/issues/29112)
- Fixed regression in `SharedTokenCacheCredential` default behavior [#28029](https://github.com/Azure/azure-sdk-for-net/issues/28029)
- Fixed legacy PowerShell discovery failures [#28030](https://github.com/Azure/azure-sdk-for-net/issues/28030) (A community contribution, courtesy of _[nerddtvg](https://github.com/nerddtvg)_)

### Other Changes
- Documentation improvements to `TokenCacheRefreshArgs` and `EnvironmentCredential` (Community contributions, courtesy of _[pmaytak](https://github.com/pmaytak)_ and _[goenning](https://github.com/goenning)_)

### Acknowledgments

Thank you to our developer community members who helped to make Azure Identity better with their contributions to this release:

- _[nerddtvg](https://github.com/nerddtvg)_
- _[pmaytak](https://github.com/pmaytak)_
- _[goenning](https://github.com/goenning)_

## 1.6.0 (2022-04-05)

### Features Added
- Added a new property under the `Diagnostics` options available on `TokenCredentialOptions` and all sub-types. If set to `true`, we try to log the account identifiers by parsing the received access token. The account identifiers we try to log are the:
  - Application or Client Identifier
  - User Principal Name
  - Tenant Identifier
  - Object Identifier of the authenticated user or app
- `ManagedIdentityCredential` now attempts to use the newest "2019-08-01" api version for App Service Managed Identity sources. The newer API version will be used if the `IDENTITY_ENDPOINT` and `IDENTITY_HEADER` environment variables are set.

### Bugs Fixed
- Fixed an issue where the x5c header is not sent for `OnBehalfOfCredential` when the `SendCertificateChain` option is set. [#27679](https://github.com/Azure/azure-sdk-for-net/issues/27679)

## 1.6.0-beta.1 (2022-02-11)

### Features Added
- `EnvironmentCredential` now supports certificate subject name / issuer based authentication with `AZURE_CLIENT_SEND_CERTIFICATE_CHAIN` environment variable (A community contribution, courtesy of _[trevorlacey-msft](https://github.com/trevorlacey-msft))_.
- `ManagedIdentityCredential` now supports accepting a `ResourceIdentifier` argument to specify a User Assigned Managed Identity by resource Id rather than client Id. `DefaultAzureCredential` also supports this via the `ManagedIdentityResourceId` property of `DefaultAzureCredentialOptions`.
- Added `ClientAssertionCredential` for authenticating service principals with a presigned client assertion.

### Bugs Fixed
- Fixed `AuthenticationFailedException` from `AzurePowerSheellCredential` when not logged in on non-windows platforms [#23498](https://github.com/Azure/azure-sdk-for-net/issues/23498)
- Fixed `ManagedIdentityCredential` response parsing to handle non-json responses [#24158](https://github.com/Azure/azure-sdk-for-net/issues/24158)

### Other Changes
- Upgraded MSAL dependency to version 4.39.0

### Acknowledgments

Thank you to our developer community members who helped to make Azure Identity better with their contributions to this release:

- Trevor Lacey _([GitHub](https://github.com/trevorlacey-msft))_

## 1.5.0 (2021-10-14)

### Breaking Changes from 1.5.0-beta.4
- The `AllowMultiTenantAuthentication` option has been removed and the default behavior is now as if it were true. The multi-tenant discovery feature can be totally disabled by either setting an `AppContext` switch named "Azure.Identity.DisableTenantDiscovery" to `true` or by setting the environment variable "AZURE_IDENTITY_DISABLE_MULTITENANTAUTH" to "true".
- Removed the `IsPIILoggingEnabled` property from `TokenCredentialOptions`, similar functionality is planned to be added to `TokenCredentialOptions.Diagnostics` in a later release.
- Removed `RegionalAuthority` from `ClientCertificateCredentialOptions` and `ClientSecretCredentialOptions`, along with the `RegionalAuthority` type. This feature will stay in preview, and these APIs will be added back in `1.6.0-beta.1`.
- Renamed struct `TokenCacheDetails` to `TokenCacheData`.
- Renamed class `TokenCacheNotificationDetails` to `TokenCacheRefreshArgs`.
- Updated `CacheBytes` property on `TokenCacheData` to be readonly and a required constructor parameter.

### Bugs Fixed
- Fixed issue with `AuthorizationCodeCredential` not specifying correct redirectUrl (Issue [#24183](https://github.com/Azure/azure-sdk-for-net/issues/24183))

### Other Changes
- Updated error messages to include links to the Azure.Identity troubleshooting guide.

## 1.5.0-beta.4 (2021-09-08)

### Features Added

- `DefaultAzureCredentialOptions` now has a `InteractiveBrowserClientId` property which allows passing a ClientId value to the `InteractiveBrowserCredential` when constructing a `DefaultAzureCredential`.
- Implement `OnBehalfOfCredential` which enables authentication to Azure Active Directory using an On-Behalf-Of flow.
- Added support to `ManagedIdentityCredential` for Azure hosts using federated token exchange for managed identity.

### Bugs Fixed
- Refactored IMDS discovery to remove socket probing and caching of failures to improve `ManagedIdentityCredential` resiliency. [#23028](https://github.com/Azure/azure-sdk-for-net/issues/23028)
- Updated `UsernamePasswordCredential` to use cached tokens when available [#23324](https://github.com/Azure/azure-sdk-for-net/issues/23324)

### Other Changes

- Updated credentials using `MsalConfidentialClient` to include MSAL log output in logs
- Added additional logging to `AzureCliCredential`, `AzurePowerShellCredential`, `VisualStudioCrednetial`, and `VisualStudioCodeCredential` when `IsPIILoggingEnabled` is set to true.

## 1.5.0-beta.3 (2021-08-10)

### Acknowledgments

Thank you to our developer community members who helped to make Azure Identity better with their contributions to this release:

- Tomas Pajurek _([tpajurek-dtml](https://github.com/tomas-pajurek))_

### Features Added

- A new trace event is now logged when `DefaultAzureCredential` selects a credential during initialization.
- Added `AzureApplicationCredential`
- Added `IsPIILoggingEnabled` property to `TokenCredentialOptions`, which controls whether MSAL PII logging is enabled, and other sensitive credential related logging content.

### Breaking Changes

- Renamed `AZURE_POD_IDENTITY_TOKEN_URL` to `AZURE_POD_IDENTITY_AUTHORITY_HOST`. The value should now be a host, for example "http://169.254.169.254" (the default).

### Bugs Fixed

- Stopped loading `$PROFILE` and checking for updates when using `AzurePowerShellCredential`.
- Fixed unrecognized argument issue in `AzureCliCredential` when specifying the `TenantId` option. [#23158](https://github.com/Azure/azure-sdk-for-net/issues/23158) (A community contribution, courtesy of _[tomas-pajurek](https://github.com/tomas-pajurek))_.
- Handled an additional error scenario for AzureCliCredential that prompts developers to run `az login` when needed. [#21758](https://github.com/Azure/azure-sdk-for-net/issues/21758)
- Fixed an issue in `EnvironmentCredential` where the supplied `options` were not getting properly applied. [#22787](https://github.com/Azure/azure-sdk-for-net/issues/22787)
- Fixed DateTime parsing to use the current culture in AzurePowerShellCredential. [#22638](https://github.com/Azure/azure-sdk-for-net/issues/22638)

## 1.4.1 (2021-08-04)

### Fixes and improvements

- Fixed issue resulting in duplicate event source names when executing in Azure Functions

## 1.5.0-beta.2 (2021-07-12)

### New Features

- Added regional STS support to client credential types
  - Added `RegionalAuthority` extensible enum
  - Added `RegionalAuthority` property to `ClientSecretCredentialOptions` and `ClientCertificateCredentialOptions`
- Added support to `ManagedIdentityCredential` for Bridge to Kubernetes local development authentication.
- TenantId values returned from service challenge responses can now be used to request tokens from the correct tenantId. To support this feature, there is a new `AllowMultiTenantAuthentication` option on `TokenCredentialOptions`.
  - By default, `AllowMultiTenantAuthentication` is false. When this option property is false and the tenant Id configured in the credential options differs from the tenant Id set in the `TokenRequestContext` sent to a credential, an `AuthorizationFailedException` will be thrown. This is potentially breaking change as it could be a different exception than what was thrown previously. This exception behavior can be overridden by either setting an `AppContext` switch named "Azure.Identity.EnableLegacyTenantSelection" to `true` or by setting the environment variable "AZURE_IDENTITY_ENABLE_LEGACY_TENANT_SELECTION" to "true". Note: AppContext switches can also be configured via configuration like below:
- Added `OnBehalfOfFlowCredential` which enables support for AAD On-Behalf-Of (OBO) flow. See the [Azure Active Directory documentation](https://docs.microsoft.com/azure/active-directory/develop/v2-oauth2-on-behalf-of-flow) to learn more about OBO flow scenarios.

```xml
<ItemGroup>
    <RuntimeHostConfigurationOption Include="Azure.Identity.EnableLegacyTenantSelection" Value="true" />
</ItemGroup>
  ```

## 1.5.0-beta.1 (2021-06-08)

### Fixes and improvements

- Added `LoginHint` property to `InteractiveBrowserCredentialOptions` which allows a user name to be pre-selected for interactive logins. Setting this option skips the account selection prompt and immediately attempts to login with the specified account.
- Added `AuthorizationCodeCredentialOptions` which allows for configuration of a ReplyUri.

## 1.4.0 (2021-05-12)

### New Features

- By default, the MSAL Public Client Client Capabilities are populated with "CP1" to enable support for [Continuous Access Evaluation (CAE)](https://docs.microsoft.com/azure/active-directory/develop/app-resilience-continuous-access-evaluation).
This indicates to AAD that your application is CAE ready and can handle the CAE claim challenge. This capability can be disabled, if necessary, by either setting an `AppContext` switch named "Azure.Identity.DisableCP1" to `true` or by setting the environment variable;
"AZURE_IDENTITY_DISABLE_CP1" to "true". Note: AppContext switches can also be configured via configuration like below:

```xml
<ItemGroup>
    <RuntimeHostConfigurationOption Include="Azure.Identity.DisableCP1" Value="true" />
</ItemGroup>
  ```
### Fixes and improvements

- The Microsoft Authentication Library (MSAL) dependency versions have been updated to the latest
    - Microsoft.Identity.Client version 4.30.1, Microsoft.Identity.Client.Extensions.Msal version 2.18.4.

## 1.4.0-beta.5 (2021-04-06)

### Acknowledgments

Thank you to our developer community members who helped to make Azure Identity better with their contributions to this release:

- Marco Mansi _([GitHub](https://github.com/olandese))_

### New Features

- Added `AzurePowerShellCredential` to `DefaultAzureCredential` (A community contribution, courtesy of _[olandese](https://github.com/olandese))_

### Fixes and improvements

- When logging is enabled, the log output from Microsoft Authentication Library (MSAL) is also logged.
- Fixed an issue where an account credential fails to load from the cache when EnableGuestTenantAuthentication is true and the account found in the cache has multiple matching tenantIds ([#18276](https://github.com/Azure/azure-sdk-for-net/issues/18276)).
- Fixed deadlock issue in `InteractiveBrowserCredential` when running in a UI application ([#18418](https://github.com/Azure/azure-sdk-for-net/issues/18418)).

### Breaking Changes

- `TokenCache` class is moved removed from the public API surface and has been replaced by `TokenCachePersistenceOptions` for configuration of disk based persistence of the token cache.

## 1.4.0-beta.4 (2021-03-09)

### Fixes and Improvements

- Added the `[Serializable]` attribute to all custom exception types.

### Breaking Changes

- Update the default value of `ExcludeSharedTokenCacheCredential` on `DefaultAzureCredentialsOptions` to true, to exclude the `SharedTokenCacheCredential` from the `DefaultAzureCredential` by default. See [BREAKING_CHANGES.md](https://github.com/Azure/azure-sdk-for-net/blob/main/sdk/identity/Azure.Identity/BREAKING_CHANGES.md#140)

## 1.4.0-beta.3 (2021-02-09)

### Breaking Changes

- The `IDisposable` interface has been removed from `TokenCache`.

### New Features

- All credentials added support to handle the `Claims` property on `TokenRequestContext`

## 1.4.0-beta.2 (2021-01-29)

### Fixes and improvements

- Fixed issue in `HttpExtensions` causing the omission of content headers on requests ([#17448](https://github.com/Azure/azure-sdk-for-net/issues/17448))
- Made `EnvironmentCredential` to account for both null and empty string when checking for the presense of the environment variables ([#18031](https://github.com/Azure/azure-sdk-for-net/issues/18031))

## 1.3.0 (2020-11-12)

### New Features

- Added support for Service Fabric managed identity authentication to `ManagedIdentityCredential`.
- Added support for Azure Arc managed identity authentication to `ManagedIdentityCredential`.

### Fixes and improvements

- Fix race condition in `ProcessRunner` causing `VisualStudioCredential` and `AzureCliCredential` to fail intermittently ([#16211](https://github.com/Azure/azure-sdk-for-net/issues/16211))
- Fix `VisualStudioCodeCredential` to raise `CredentialUnavailableException` when reading from VS Code's stored secret ([#16795](https://github.com/Azure/azure-sdk-for-net/issues/16795))
- Prevent `VisualStudioCodeCredential` using invalid authentication data when no user is signed in to Visual Studio Code ([#15870](https://github.com/Azure/azure-sdk-for-net/issues/15870))
- Fix deadlock in `ProcessRunner` causing `AzureCliCredential` and `VisualStudioCredential` to fail due to timeout ([#14691](https://github.com/Azure/azure-sdk-for-net/issues/14691), [14207](https://github.com/Azure/azure-sdk-for-net/issues/14207))
- Fix issue with `AzureCliCredential` incorrectly parsing expires on property returned from `az account get-access-token` ([#15801](https://github.com/Azure/azure-sdk-for-net/issues/15801))
- Fix issue causing `DeviceCodeCredential` and `InteractiveBrowserCredential` to improperly authenticate to the home tenant for silent authentication calls after initial authentication ([#13801](https://github.com/Azure/azure-sdk-for-net/issues/13801))
- Fix cache loading issue in `SharedTokenCacheCredential` on Linux ([#12939](https://github.com/Azure/azure-sdk-for-net/issues/12939))

### Breaking Changes

- Rename property `IncludeX5CCliamHeader` on `ClientCertificateCredentialOptions` to `SendCertificateChain`
- Removing Application Authentication APIs for GA release. These will be reintroduced in 1.4.0-beta.1.
  - Removed class `AuthenticationRecord`
  - Removed class `AuthenticationRequiredException`
  - Removed class `ClientSecretCredentialOptions` and `ClientSecretCredential` constructor overloads accepting this type
  - Removed class `UsernamePasswordCredentialOptions` and `UsernamePasswordCredential` constructor overloads accepting this type
  - Removed properties `EnablePersistentCache` and `AllowUnprotectedCache` from `ClientCertificateCredentialOptions`, `DeviceCodeCredentialOptions` and `InteractiveBrowserCredentialOptions`
  - Removed properties `AuthenticationRecord` and `DisableAutomaticAuthentication` from `DeviceCodeCredentialOptions` and `InteractiveBrowserCredentialOptions`
  - Removed properties `AllowUnencryptedCache`and `AuthenticationRecord` from `SharedTokenCacheCredentialOptions`
  - Removed methods `Authenticate` and `AuthenticateAsync` from `DeviceCodeCredential`, `InteractiveBrowserCredential` and `UsernamePasswordCredential`

## 1.4.0-beta.1 (2020-10-15)

### New Features

- Redesigned Application Authentication APIs
  - Adds `TokenCache` and `TokenCache` classes to give more user control over how the tokens are cached and how the cache is persisted.
  - Adds `TokenCache` property to options for credentials supporting token cache configuration.

## 1.3.0-beta.2 (2020-10-07)

### New Features

- Update `DeviceCodeCredential` to output device code information and authentication instructions in the console, in the case no `deviceCodeCallback` is specified.
  - Added `DeviceCodeCallback` to `DeviceCodeCredentialOptions`
  - Added default constructor to `DeviceCodeCredential`

### Breaking Changes

- Replaced `DeviceCodeCredential` constructor overload taking `deviceCodeCallback` and `DeviceCodeCredentialOptions` with constructor taking only `DeviceCodeCredentialOptions`

## 1.3.0-beta.1 (2020-09-11)

### New Features

- Restoring Application Authentication APIs from 1.2.0-preview.6
- Added support for App Service Managed Identity API version `2019-08-01` ([#13687](https://github.com/Azure/azure-sdk-for-net/issues/13687))
- Added `IncludeX5CClaimHeader` to `ClientCertificateCredentialOptions` to enable subject name / issuer authentication with the `ClientCertificateCredential`.
- Added `RedirectUri` to `InteractiveBrowserCredentialOptions` to enable authentication with user specified application with a custom redirect url.
- Added `IdentityModelFactory` to enable constructing models from the Azure.Identity library for mocking.
- Unify exception handling between `DefaultAzureCredential` and `ChainedTokenCredential` ([#14408](https://github.com/Azure/azure-sdk-for-net/issues/14408))

### Fixes and improvements

- Updated `MsalPublicClient` and `MsalConfidentialClient` to respect `CancellationToken` during initialization ([#13201](https://github.com/Azure/azure-sdk-for-net/issues/13201))
- Fixed `VisualStudioCodeCredential` crashes on macOS (Issue [#14362](https://github.com/Azure/azure-sdk-for-net/issues/14362))
- Fixed issue with non GUID Client Ids (Issue [#14585](https://github.com/Azure/azure-sdk-for-net/issues/14585))
- Update `VisualStudioCredential` and `VisualStudioCodeCredential` to throw `CredentialUnavailableException` for ADFS tenant (Issue [#14639](https://github.com/Azure/azure-sdk-for-net/issues/14639))

## 1.2.3 (2020-09-11)

### Fixes and improvements

- Fixed issue with `DefaultAzureCredential` incorrectly catching `AuthenticationFailedException` (Issue [#14974](https://github.com/Azure/azure-sdk-for-net/issues/14974))
- Fixed issue with `DefaultAzureCredential` throwing exceptions during concurrent calls (Issue [#15013](https://github.com/Azure/azure-sdk-for-net/issues/15013))

## 1.2.2 (2020-08-20)

### Fixes and improvements

- Fixed issue with `InteractiveBrowserCredential` not specifying correct redirectUrl (Issue [#13940](https://github.com/Azure/azure-sdk-for-net/issues/13940))

## 1.2.1 (2020-08-18)

### Fixes and improvements

- Bug in TaskExtensions.EnsureCompleted method that causes it to unconditionally throw an exception in the environments with synchronization context

## 1.2.0 (2020-08-10)

### Breaking Changes

- Removing Application Authentication APIs for GA release. These will be reintroduced in 1.3.0-preview.
  - Removed class `AuthenticationRecord`
  - Removed class `AuthenticationRequiredException`
  - Removed class `ClientCertificateCredentialOptions` and `ClientCertificateCredential` constructor overloads accepting this type
  - Removed class `ClientSecretCredentialOptions` and `ClientSecretCredential` constructor overloads accepting this type
  - Removed class `DeviceCodeCredentialOptions` and `DeviceCodeCredential` constructor overloads accepting this type
  - Removed class `InteractiveBrowserCredentialOptions` and `InteractiveBrowserCredential` constructor overloads accepting this type
  - Removed class `UsernamePasswordCredentialOptions` and `UsernamePasswordCredential` constructor overloads accepting this type
  - Removed methods `Authenticate` and `AuthenticateAsync` from `DeviceCodeCredential`
  - Removed methods `Authenticate` and `AuthenticateAsync` from `InteractiveBrowserCredential`
  - Removed methods `Authenticate` and `AuthenticateAsync` from `UsernamePasswordCredential`
  - Removed properties `AllowUnencryptedCache`and `AuthenticationRecord` from `SharedTokenCacheCredentialOptions`

### Fixes and improvements

- Fixed excess errors in `DefaultAzureCredential` tracing (Issue [#10659](https://github.com/Azure/azure-sdk-for-net/issues/10659))
- Fixed concurrency issue in `DefaultAzureCredential` (Issue [#13044](https://github.com/Azure/azure-sdk-for-net/issues/13044))

## 1.2.0-preview.6 (2020-07-22)

### New Features

- Added the read only property `ClientId` to `AuthenticationRecord`.
- Added the property `AllowUnencryptedCache` to the option classes `ClientCertificateCredentialOptions`, `ClientSecretCredentialOptions`, `DeviceCodeCredentialOptions`, `InteractiveBrowserCredentialOptions` and `SharedTokenCacheCredentialOptions` which when set to true allows the credential to fall back to storing tokens in an unencrypted file if no OS level user encryption is available when `EnablePersistentCache` is set to true.
- Added the property `AuthenticationRecord` to the option class `SharedTokenCacheCredentialOptions` to support silent authentication for accounts previously authenticated with an interactive credential.
- Added option class `UsernamePasswordCredentialOptions` which supports the options `EnablePersistentCache` and `AllowUnencryptedCache`.

### Breaking Changes

- Rename type `KnownAuthorityHosts` to `AzureAuthorityHosts`
  - Rename property `AzureChinaCloud` to `AzureChina`
  - Rename property `AzureGermanCloud` to `AzureGermany`
  - Rename property `AzureUSGovernment` to `AzureGovernment`
  - Rename property `AzureCloud` to `AzurePublicCloud`

## 1.2.0-preview.5 (2020-07-08)

### New Features

- Added options classes `ClientCertificateCredentialOptions` and `ClientSecretCredentialOptions` which support the following new option
    - `EnablePersistentCache` configures these credentials to use a persistent cache shared between credentials which set this option. By default the cache is per credential and in memory only.

## 1.2.0-preview.4 (2020-06-10)

### New Features

- Makes `AzureCliCredential`, `VisualStudioCredential` and `VisualStudioCodeCredential` public to allow direct usage.
- Added `Authenticate` methods to `UsernamePasswordCredential`

### Fixes and improvements

- Fix `SharedTokenCacheCredential` account filter to be case-insensitive (Issue [#10816](https://github.com/Azure/azure-sdk-for-net/issues/10816))
- Update `VisualStudioCodeCredential` to properly throw `CredentialUnavailableException` when re-authentication is needed. (Issue [#11595](https://github.com/Azure/azure-sdk-for-net/issues/11595))

## 1.2.0-preview.3 (2020-05-05)

### New Features

- First preview of new API for authenticating users with `DeviceCodeCredential` and `InteractiveBrowserCredential`
  - Added method `Authenticate` which pro-actively interacts with the user to authenticate if necessary and returns a serializable `AuthenticationRecord`
  - Added Options classes `DeviceCodeCredentialOptions` and `InteractiveBrowserCredentialOptions` which support the following new options
    - `AuthenticationRecord` enables initializing a credential with an `AuthenticationRecord` returned from a prior call to `Authenticate`
    - `DisableAutomaticAuthentication` disables automatic user interaction causing the credential to throw an `AuthenticationRequiredException` when interactive authentication is necessary.
    - `EnablePersistentCache` configures these credentials to use a persistent cache shared between credentials which set this option. By default the cache is per credential and in memory only.

## 1.2.0-preview.2 (2020-04-06)

### New Features

- Updates `DefaultAzureCredential` to enable authenticating through Visual Studio
- Updates `DefaultAzureCredential` to enable authentication through Visual Studio Code

## 1.2.0-preview.1 (2020-03-10)

### New Features

- Updating `DefaultAzureCredential` to enable authenticating through the Azure CLI
- `ClientCertificateCredential` now supports being constructed with a path to an unencrypted certificate (in either PFX or PEM format)
- `EnvironmentCredential` now supports reading a certificate path from `AZURE_CLIENT_CERTIFICATE_PATH`

### Fixes and improvements

- Fix an issue where `EnvironmentCredential` did not behave correctly when `AZURE_USERNAME` and `AZURE_PASSWORD` where set
- Added `KnownAuthorityHosts` class to aid in sovereign cloud configuration.

## 1.1.1 (2020-02-10)

### Fixes and improvements

- Fixed `UsernamePasswordCredential` constructor parameter mishandling
- Updated `ManagedIdentityCredential` endpoint discovery to avoid throwing
- Fixed `ManagedIdentityCredential` to raise `CredentialUnavailableException` on 400 return from the service where no identity has been assigned
- Updated error messaging from `DefaultAzureCredential` to more easily root cause failures

## 1.1.0 (2019-11-25)

### Fixes and improvements

- Update `SharedTokenCacheCredential` to filter accounts by tenant id
  - Added `SharedTokenCacheCredentialOptions` class with properties `TenantId` and `Username`
  - Added constructor overload to `SharedTokenCacheCredential` which accepts `SharedTokenCacheCredentialOptions`
  - Added property `SharedTokenCacheTenantId` to `DefaultAzureCredentialOptions`
- Support for personal account authentication in `DefaultAzureCredential`, `InteractiveBrowserCredential`, and `SharedTokenCacheCredential`
- Added `InteractiveBrowserTenantId` to `DefaultAzureCredentialOptions`
- Fixed issue with `ManagedIdentityCredential` authentication with user assigned identities

## 1.0.0 (2019-10-29)

- First stable release of Azure.Identity package.

### Breaking Changes

- Rename `AzureCredentialOptions` -> `TokenCredentialOptions`
  - Renamed property `VerificationUrl` -> `VerificationUri` and changed type from `string` to `Uri`
- Updated `ClientSecretCredential` class
  - Removed property `ClientId`
  - Removed property `ClientSecret`
  - Removed property `TenantId`
- Updated `ClientCertificateCredential` class
  - Removed property `ClientId`
  - Removed property `ClientCertificate`
  - Removed property `TenantId`
- Updated `DefaultAzureCredential` class to derive directly from `TokenCredential` rather than `ChainedTokenCredential`
- Updated `DefaultAzureCredentialOptions` class
  - Renamed property `PreferredAccountUsername` -> `SharedTokenCacheUsername`
  - Renamed property `IncludeEnvironmentCredential` -> `ExcludeEnvironmentCredential`
  - Renamed property `IncludeManagedIdentityCredential` -> `ExcludeManagedIdentityCredential`
  - Renamed property `IncludeSharedTokenCacheCredential` -> `ExcludeSharedTokenCacheCredential`
  - Renamed property `IncludeInteractiveBrowserCredential` -> `ExcludeInteractiveBrowserCredential`
- Updated `DeviceCodeInfo` class
  - Removed property `Interval`
  - Renamed property `VerificationUrl` -> `VerificationUri` and changed type from `string` to `Uri`
- Updated `InteractiveBrowserCredential` class
  - Reordered constructor parameters `tenantId` and `clientId` to be consistent with other credential types
- Updated `SharedTokenCacheCredential` class
  - Updated constructor to take `TokenCredentialOptions`
  - Removed `clientId` constructor parameter
- Removed class `SharedTokenCacheCredentialOptions`
- Updated exception model across the Azure.Identity library.
  - `TokenCredential` implementations in the Azure.Identity library now throw exceptions rather than returning `default`(`AccessToken`) when no token is obtained
  - Added the `CredentialUnavailableExcpetion` exception type to distinguish cases when failure to obtain an `AccessToken` was expected

### Dependency Changes

- Adopted Azure.Core 1.0.0

### Fixes and improvements

- Update `ManagedIdentityCredential` IMDS availability check to handle immediate network failures
- Added a `DefaultAzureCredential` constructor overload to enable interactive credential types by default

## 1.0.0-preview.5 (2019-10-07)

### Dependency Changes

- Adopted Azure.Core 1.0.0-preview.9

### New Features

- Added `DefaultAzureCredentialOptions` for configuring the `DefaultAzureCredential` authentication flow
- Added `InteractiveBrowserCredential` to the `DefaultAzureCredential` authentication flow, but excluded by default

### Fixes and improvements

- Updated `InteractiveBrowserCredential` and `DeviceCodeCredential` to optionally accept a tenantId to support non-multitenant applications

## 1.0.0-preview.4 (2019-09-10)

### Breaking Changes

- Modified GetToken abstraction to accept `TokenRequest` structure rather than `string[]` for forwards compatibility

### Dependency Changes

- Adopted Azure.Core 1.0.0-preview.8

### New Features

- Added `SharedTokenCacheCredential` to support Single Sign On with developer tooling
- Updated `DefaultAzureCredential`authentication flow to include the `SharedTokenCacheCredential`

## 1.0.0-preview.3 (2019-08-06)

### Dependency Changes

- Adopted Azure.Core 1.0.0-preview.7
- Adopted Microsoft.Identity.Client 4.1.0

### New Features

- User Principal Authentication
    - Added `DeviceCodeCredential` class
    - Added  `InteractiveBrowserCredential` class
    - Added `UsernamePasswordCredential` class
- Support for Azure SDK ASP .NET Core integration

### Fixes and improvements

- Added identity client distributed tracing support

## 1.0.0-preview.2 (2019-07-02)

### Fixes and improvements

- Fix to ManagedIdentityCredential to properly parse expires_on from response

## 1.0.0-preview.1 (2019-06-27)

Version 1.0.0-preview.1 is the first preview of our efforts to create a user-friendly authentication API for Azure SDK client libraries. For more
information about preview releases of other Azure SDK libraries, please visit https://aka.ms/azure-sdk-preview1-net.

### New Features

- Azure Service Authentication
  - Added `DefaultAzureCredential` class
  - Added `ChainedTokenCredential` class
- Service Principal Authentication
    - Added `ClientSecretCredential` class
    - Added `ClientCertificateCredential` class
- Managed Identity Authentication
    - Added `ManagedIdentityCredential` class

See the [documentation](https://github.com/Azure/azure-sdk-for-net/blob/main/sdk/identity/Azure.Identity/README.md) for more details. User authentication will be added in an upcoming preview release.<|MERGE_RESOLUTION|>--- conflicted
+++ resolved
@@ -1,7 +1,6 @@
 # Release History
 
-<<<<<<< HEAD
-## 1.7.0-beta.2 (Unreleased)
+## 1.8.0-beta.1 (Unreleased)
 
 ### Features Added
 - Credentials that are implemented via launching a sub-process to acquire tokens now have configurable timeouts. This addresses scenarios where these proceses can take longer than the current default timeout values. (A community contribution, courtesy of _[reynaldoburgos](https://github.com/reynaldoburgos)_). The affected credentials and their associated options are:
@@ -9,6 +8,8 @@
   - `AzurePowerShellCredential` and `AzurePowerShellCredentialOptions.PowerShellProcessTimeout`
   - `VisualStudioCredential` and `VisualStudioCredentialOptions.VisualStudioProcessTimeout`
   - `DefaultAzureCredential` and `DefaultAzureCredentialOptions.DeveloperCredentialTimeout`  Note: this option applies to all developer credentials above when using `DefaultAzureCredential`.
+  
+- Reintroduced `ManagedIdentityCredential` token caching support from 1.7.0-beta.1
 
 ### Breaking Changes
 
@@ -21,7 +22,7 @@
 Thank you to our developer community members who helped to make Azure Identity better with their contributions to this release:
 
 - _[reynaldoburgos](https://github.com/reynaldoburgos)_
-=======
+
 ## 1.7.0 (2022-09-19)
 
 ### Features Added
@@ -45,16 +46,11 @@
 ### Breaking Changes
 - Credential types supporting multi-tenant authentication will now throw `AuthenticationFailedException` if the requested tenant ID doesn't match the credential's tenant ID, and is not included in the `AdditionallyAllowedTenants` option. Applications must now explicitly add additional tenants to the `AdditionallyAllowedTenants` list, or add '*' to list, to enable acquiring tokens from tenants other than the originally specified tenant ID. See [BREAKING_CHANGES.md](https://github.com/Azure/azure-sdk-for-net/blob/main/sdk/identity/Azure.Identity/BREAKING_CHANGES.md#170).
 - `ManagedIdentityCredential` token caching added in 1.7.0-beta.1 has been removed from this release and will be added back in 1.8.0-beta.1
->>>>>>> 3627e3cb
 
 ## 1.7.0-beta.1 (2022-08-09)
 
 ### Features Added
-<<<<<<< HEAD
-- `ManagedIdentityCredential` will now internally cache tokens, so applications can call `GetToken` and `GetTokenAsync` directly without needing to cache to avoid throttleling.
-=======
 - `ManagedIdentityCredential` will now internally cache tokens. Apps can call `GetToken` or `GetTokenAsync` directly without needing to cache to avoid throttling.
->>>>>>> 3627e3cb
 
 ## 1.6.1 (2022-08-08)
 
