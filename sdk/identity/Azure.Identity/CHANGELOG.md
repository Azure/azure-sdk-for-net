--- conflicted
+++ resolved
@@ -7,12 +7,12 @@
 - All credentials now support setting RefreshOn value if received from MSAL.
 - ManagedIdentityCredential sets RefreshOn value of half the token lifetime for AccessTokens with an ExpiresOn value greater than 2 hours in the future.
 
-<<<<<<< HEAD
 ### Breaking Changes
 - The constructor of `AzurePipelinesCredential` now includes additional required parameters for the Azure Pipelines service connection.
 
 ### Bugs Fixed
 - Bug fixes for `AzurePipelinesCredential`
+- Managed identity bug fixes.
 
 ### Other Changes
 
@@ -22,12 +22,11 @@
 - Managed identity bug fixes.
 
 ## 1.11.3 (2024-05-07)
-=======
-### Bugs Fixed
-- Managed identity bug fixes.
+
+### Bugs Fixed
+- Fixed a regression in `DefaultAzureCredential` probe request behavior for IMDS managed identity environments. [#43796](https://github.com/Azure/azure-sdk-for-net/issues/43796)
 
 ## 1.11.4 (2024-06-10)
->>>>>>> 9279a4f3
 
 ### Bugs Fixed
 - Managed identity bug fixes.
