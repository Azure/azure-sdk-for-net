--- conflicted
+++ resolved
@@ -2,15 +2,13 @@
 
 ## 1.4.0-beta.4 (Unreleased)
 
-<<<<<<< HEAD
 ### Fixes and Improvements
 
 - Added the `[Serializable]` attribute to all custom exception types.
-=======
+
 ### Breaking Changes
 
 - Update the default value of `ExcludeSharedTokenCacheCredential` on `DefaultAzureCredentialsOptions` to true, to exclude the `SharedTokenCacheCredential` from the `DefaultAzureCredential` by default. See [BREAKING_CHANGES.md](https://github.com/Azure/azure-sdk-for-net/blob/master/sdk/identity/Azure.Identity/BREAKING_CHANGES.md#140)
->>>>>>> c2ecc717
 
 ## 1.4.0-beta.3 (2021-02-09)
 
