<Project Sdk="Microsoft.NET.Sdk">
  <PropertyGroup>
    <Description>Provides authentication broker APIs for authenticating to Microsoft Entra ID</Description>
    <AssemblyTitle>Microsoft Azure.Identity.Broker Component</AssemblyTitle>
    <Version>1.3.0-beta.4</Version>
    <!--The ApiCompatVersion is managed automatically and should not generally be modified manually.-->
    <ApiCompatVersion>1.2.0</ApiCompatVersion>
    <PackageTags>Microsoft Azure Identity Broker;$(PackageCommonTags)</PackageTags>
    <TargetFrameworks Condition="$([MSBuild]::IsOsPlatform('Windows'))">$(RequiredTargetFrameworks);net462;net8.0</TargetFrameworks>
    <TargetFrameworks Condition="$([MSBuild]::IsOsPlatform('OSX'))">$(RequiredTargetFrameworks);net8.0</TargetFrameworks>
    <TargetFrameworks Condition="$([MSBuild]::IsOsPlatform('Linux'))">$(RequiredTargetFrameworks);net8.0</TargetFrameworks>
    <NoWarn>$(NoWarn);3021</NoWarn>
    <AllowUnsafeBlocks>true</AllowUnsafeBlocks>
  </PropertyGroup>
  <ItemGroup>
<<<<<<< HEAD
    <!-- <PackageReference Include="Azure.Identity" VersionOverride="1.14.0-beta.3" /> -->
=======
    <!--<PackageReference Include="Azure.Identity" VersionOverride="1.14.0-beta.3" />-->
>>>>>>> 2073d9b1
    <ProjectReference Include="..\..\Azure.Identity\src\Azure.Identity.csproj" />
    <PackageReference Include="Microsoft.Identity.Client.Broker" />
  </ItemGroup>
</Project><|MERGE_RESOLUTION|>--- conflicted
+++ resolved
@@ -13,11 +13,7 @@
     <AllowUnsafeBlocks>true</AllowUnsafeBlocks>
   </PropertyGroup>
   <ItemGroup>
-<<<<<<< HEAD
-    <!-- <PackageReference Include="Azure.Identity" VersionOverride="1.14.0-beta.3" /> -->
-=======
     <!--<PackageReference Include="Azure.Identity" VersionOverride="1.14.0-beta.3" />-->
->>>>>>> 2073d9b1
     <ProjectReference Include="..\..\Azure.Identity\src\Azure.Identity.csproj" />
     <PackageReference Include="Microsoft.Identity.Client.Broker" />
   </ItemGroup>
