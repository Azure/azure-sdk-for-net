--- conflicted
+++ resolved
@@ -4,11 +4,7 @@
   template: ../../eng/pipelines/templates/stages/archetype-sdk-tests.yml
   parameters:
     ServiceDirectory: formrecognizer
-<<<<<<< HEAD
-    TimeoutInMinutes: 120
-=======
     TimeoutInMinutes: 180
->>>>>>> 17d224f2
     CloudConfig:
       Public:
         SubscriptionConfiguration: $(sub-config-azure-cloud-test-resources)
