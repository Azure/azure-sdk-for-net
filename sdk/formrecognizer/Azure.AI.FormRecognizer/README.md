--- conflicted
+++ resolved
@@ -148,11 +148,7 @@
 
 `DocumentModelAdministrationClient` provides operations for:
 
-<<<<<<< HEAD
-- Building custom models to analyze specific fields you specify by labeling your custom documents. A `DocumentModel` is returned indicating the document type the model can analyze, the fields it can analyze for each document type, and the estimated confidence for each field.
-=======
-- Building custom models to analyze specific fields you specify by labeling your custom documents. A `DocumentModel` is returned indicating the document type(s) the model can analyze, the fields it can analyze for each document type, and the estimated accuracy for each field.
->>>>>>> 62d1196e
+- Building custom models to analyze specific fields you specify by labeling your custom documents. A `DocumentModel` is returned indicating the document type(s) the model can analyze, the fields it can analyze for each document type, and the estimated confidence for each field.
 - Managing models created in your account.
 - Copying a custom model from one Form Recognizer resource to another.
 - Creating a composed model from a collection of existing models.
