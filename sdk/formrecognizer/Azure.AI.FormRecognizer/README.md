--- conflicted
+++ resolved
@@ -17,11 +17,7 @@
 Install the Azure Form Recognizer client library for .NET with [NuGet][nuget]:
 
 ```PowerShell
-<<<<<<< HEAD
-dotnet add package Azure.AI.FormRecognizer --version 3.0.1
-=======
 dotnet add package Azure.AI.FormRecognizer
->>>>>>> 99f4da88
 ``` 
 
 ### Prerequisites
