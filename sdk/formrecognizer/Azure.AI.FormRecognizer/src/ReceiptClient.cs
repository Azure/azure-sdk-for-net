--- conflicted
+++ resolved
@@ -50,10 +50,6 @@
             _operations = new ServiceClient(_diagnostics, _pipeline, endpoint.ToString());
         }
 
-<<<<<<< HEAD
-        [ForwardsClientCalls]
-        public virtual Response<ExtractedReceipt> ExtractReceipt(Stream stream, FormContentType contentType, bool includeRawPageExtractions = false, CancellationToken cancellationToken = default)
-=======
         /// <summary>
         /// Extracts values from one or more receipts.
         /// </summary>
@@ -63,8 +59,8 @@
         /// <param name="cancellationToken">A <see cref="CancellationToken"/> controlling the request lifetime.</param>
         /// <returns>A Operation&lt;IReadOnlyList&lt;ExtractedLayoutPage&gt;&gt; to wait on this long-running operation.  Its Operation&lt;IReadOnlyList&lt;ExtractedLayoutPage&gt;&gt;.Value upon successful
         /// completion will contain the extracted receipt.</returns>
+        [ForwardsClientCalls]
         public virtual Operation<IReadOnlyList<ExtractedReceipt>> StartExtractReceipts(Stream stream, ContentType contentType, bool includeRawPageExtractions = false, CancellationToken cancellationToken = default)
->>>>>>> 16f0eb3b
         {
             // TODO: automate content-type detection
             // https://github.com/Azure/azure-sdk-for-net/issues/10329
@@ -72,10 +68,6 @@
             return new ExtractReceiptOperation(_operations, response.Headers.OperationLocation);
         }
 
-<<<<<<< HEAD
-        [ForwardsClientCalls]
-        public virtual Response<ExtractedReceipt> ExtractReceipt(Uri uri, bool includeRawPageExtractions = false, CancellationToken cancellationToken = default)
-=======
         /// <summary>
         /// Extracts values from one or more receipts.
         /// </summary>
@@ -84,18 +76,13 @@
         /// <param name="cancellationToken">A <see cref="CancellationToken"/> controlling the request lifetime.</param>
         /// <returns>A Operation&lt;IReadOnlyList&lt;ExtractedLayoutPage&gt;&gt; to wait on this long-running operation.  Its Operation&lt;IReadOnlyList&lt;ExtractedLayoutPage&gt;&gt;.Value upon successful
         /// completion will contain the extracted receipt.</returns>
+        [ForwardsClientCalls]
         public virtual Operation<IReadOnlyList<ExtractedReceipt>> StartExtractReceipts(Uri uri, bool includeRawPageExtractions = false, CancellationToken cancellationToken = default)
->>>>>>> 16f0eb3b
         {
             SourcePath_internal sourcePath = new SourcePath_internal() { Source = uri.ToString() };
             ResponseWithHeaders<AnalyzeReceiptAsyncHeaders> response = _operations.RestClient.AnalyzeReceiptAsync(includeTextDetails: includeRawPageExtractions, sourcePath, cancellationToken);
             return new ExtractReceiptOperation(_operations, response.Headers.OperationLocation);
         }
-
-<<<<<<< HEAD
-        [ForwardsClientCalls]
-        public virtual async Task<Response<ExtractedReceipt>> ExtractReceiptAsync(Stream stream, FormContentType contentType, bool includeRawPageExtractions = false, CancellationToken cancellationToken = default)
-=======
 
         /// <summary>
         /// Extracts values from one or more receipts.
@@ -106,8 +93,8 @@
         /// <param name="cancellationToken">A <see cref="CancellationToken"/> controlling the request lifetime.</param>
         /// <returns>A Operation&lt;IReadOnlyList&lt;ExtractedLayoutPage&gt;&gt; to wait on this long-running operation.  Its Operation&lt;IReadOnlyList&lt;ExtractedLayoutPage&gt;&gt;.Value upon successful
         /// completion will contain the extracted receipt.</returns>
+        [ForwardsClientCalls]
         public virtual async Task<Operation<IReadOnlyList<ExtractedReceipt>>> StartExtractReceiptsAsync(Stream stream, ContentType contentType, bool includeRawPageExtractions = false, CancellationToken cancellationToken = default)
->>>>>>> 16f0eb3b
         {
             // TODO: automate content-type detection
             // https://github.com/Azure/azure-sdk-for-net/issues/10329
@@ -115,10 +102,6 @@
             return new ExtractReceiptOperation(_operations, response.Headers.OperationLocation);
         }
 
-<<<<<<< HEAD
-        [ForwardsClientCalls]
-        public virtual async Task<Response<ExtractedReceipt>> ExtractReceiptAsync(Uri uri, bool includeRawPageExtractions = false, CancellationToken cancellationToken = default)
-=======
         /// <summary>
         /// Extracts values from one or more receipts.
         /// </summary>
@@ -127,8 +110,8 @@
         /// <param name="cancellationToken">A <see cref="CancellationToken"/> controlling the request lifetime.</param>
         /// <returns>A Operation&lt;IReadOnlyList&lt;ExtractedLayoutPage&gt;&gt; to wait on this long-running operation.  Its Operation&lt;IReadOnlyList&lt;ExtractedLayoutPage&gt;&gt;.Value upon successful
         /// completion will contain the extracted receipt.</returns>
+        [ForwardsClientCalls]
         public virtual async Task<Operation<IReadOnlyList<ExtractedReceipt>>> StartExtractReceiptsAsync(Uri uri, bool includeRawPageExtractions = false, CancellationToken cancellationToken = default)
->>>>>>> 16f0eb3b
         {
             SourcePath_internal sourcePath = new SourcePath_internal() { Source = uri.ToString() };
             ResponseWithHeaders<AnalyzeReceiptAsyncHeaders> response = await _operations.RestClient.AnalyzeReceiptAsyncAsync(includeTextDetails: includeRawPageExtractions, sourcePath, cancellationToken).ConfigureAwait(false);
