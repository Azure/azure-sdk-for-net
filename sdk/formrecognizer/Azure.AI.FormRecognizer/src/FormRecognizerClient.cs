﻿// Copyright (c) Microsoft Corporation. All rights reserved.
// Licensed under the MIT License.

using System;
using System.IO;
using System.Threading;
using System.Threading.Tasks;
using Azure.AI.FormRecognizer.Models;
using Azure.AI.FormRecognizer.Training;
using Azure.Core;
using Azure.Core.Pipeline;

namespace Azure.AI.FormRecognizer
{
    /// <summary>
    /// </summary>
    public class FormRecognizerClient
    {
        internal readonly ServiceClient ServiceClient;
        internal readonly ClientDiagnostics Diagnostics;

        private readonly Uri _endpoint;
        private readonly AzureKeyCredential _credential;
        private readonly FormRecognizerClientOptions _options;

        /// <summary>
        /// Initializes a new instance of the <see cref="FormRecognizerClient"/>.
        /// </summary>
        public FormRecognizerClient(Uri endpoint, AzureKeyCredential credential)
            : this(endpoint, credential, new FormRecognizerClientOptions())
        {
        }

        /// <summary>
        /// Initializes a new instance of the <see cref="FormRecognizerClient"/>.
        /// </summary>
        public FormRecognizerClient(Uri endpoint, AzureKeyCredential credential, FormRecognizerClientOptions options)
        {
            _endpoint = endpoint;
            _credential = credential;
<<<<<<< HEAD
            Diagnostics = new ClientDiagnostics(options);
            var pipeline = HttpPipelineBuilder.Build(options, new AzureKeyCredentialPolicy(_credential, Constants.AuthorizationHeader));
            ServiceClient = new ServiceClient(Diagnostics, pipeline, _endpoint.ToString());
=======
            _options = options;
            var diagnostics = new ClientDiagnostics(_options);
            var pipeline = HttpPipelineBuilder.Build(_options, new AzureKeyCredentialPolicy(_credential, Constants.AuthorizationHeader));
            ServiceClient = new ServiceClient(diagnostics, pipeline, _endpoint.ToString());
>>>>>>> a4c8aec5
        }

        /// <summary>
        /// </summary>
        protected FormRecognizerClient()
        {
        }

        #region Content

        /// <summary>
        /// Recognizes layout elements from one or more passed-in forms.
        /// </summary>
        /// <param name="formFileStream">The stream containing one or more forms to recognize elements from.</param>
        /// <param name="recognizeOptions"></param>
        /// <param name="cancellationToken">A <see cref="CancellationToken"/> controlling the request lifetime.</param>
        /// <returns>A <see cref="RecognizeContentOperation"/> to wait on this long-running operation.  Its <see cref="RecognizeContentOperation"/>.Value upon successful
        /// completion will contain layout elements extracted from the form.</returns>
        [ForwardsClientCalls]
        public virtual RecognizeContentOperation StartRecognizeContent(Stream formFileStream, RecognizeOptions recognizeOptions = default, CancellationToken cancellationToken = default)
        {
            recognizeOptions ??= new RecognizeOptions();
            ContentType contentType = recognizeOptions.ContentType ?? DetectContentType(formFileStream, nameof(formFileStream));

            ResponseWithHeaders<ServiceAnalyzeLayoutAsyncHeaders> response =  ServiceClient.RestClient.AnalyzeLayoutAsync(contentType, formFileStream, cancellationToken);
            return new RecognizeContentOperation(ServiceClient, response.Headers.OperationLocation);
        }

        /// <summary>
        /// Recognizes layout elements from one or more passed-in forms.
        /// </summary>
        /// <param name="formFileStream">The stream containing one or more forms to recognize elements from.</param>
        /// <param name="recognizeOptions"></param>
        /// <param name="cancellationToken">A <see cref="CancellationToken"/> controlling the request lifetime.</param>
        /// <returns>A <see cref="RecognizeContentOperation"/> to wait on this long-running operation.  Its <see cref="RecognizeContentOperation"/>.Value upon successful
        /// completion will contain layout elements extracted from the form.</returns>
        [ForwardsClientCalls]
        public virtual async Task<RecognizeContentOperation> StartRecognizeContentAsync(Stream formFileStream, RecognizeOptions recognizeOptions = default, CancellationToken cancellationToken = default)
        {
            recognizeOptions ??= new RecognizeOptions();
            ContentType contentType = recognizeOptions.ContentType ?? DetectContentType(formFileStream, nameof(formFileStream));

            ResponseWithHeaders<ServiceAnalyzeLayoutAsyncHeaders> response = await ServiceClient.RestClient.AnalyzeLayoutAsyncAsync(contentType, formFileStream, cancellationToken).ConfigureAwait(false);
            return new RecognizeContentOperation(ServiceClient, response.Headers.OperationLocation);
        }

        /// <summary>
        /// Recognizes layout elements from one or more passed-in forms.
        /// </summary>
        /// <param name="formFileUri">The absolute URI of the remote file to recognize elements from.</param>
        /// <param name="recognizeOptions"></param>
        /// <param name="cancellationToken">A <see cref="CancellationToken"/> controlling the request lifetime.</param>
        /// <returns>A <see cref="RecognizeContentOperation"/> to wait on this long-running operation.  Its <see cref="RecognizeContentOperation"/>.Value upon successful
        /// completion will contain layout elements extracted from the form.</returns>
        [ForwardsClientCalls]
        public virtual RecognizeContentOperation StartRecognizeContentFromUri(Uri formFileUri, RecognizeOptions recognizeOptions = default, CancellationToken cancellationToken = default)
        {
            SourcePath_internal sourcePath = new SourcePath_internal(formFileUri.ToString());
            ResponseWithHeaders<ServiceAnalyzeLayoutAsyncHeaders> response = ServiceClient.RestClient.AnalyzeLayoutAsync(sourcePath, cancellationToken);
            return new RecognizeContentOperation(ServiceClient, response.Headers.OperationLocation);
        }

        /// <summary>
        /// Recognizes layout elements from one or more passed-in forms.
        /// </summary>
        /// <param name="formFileUri">The absolute URI of the remote file to recognize elements from.</param>
        /// <param name="recognizeOptions"></param>
        /// <param name="cancellationToken">A <see cref="CancellationToken"/> controlling the request lifetime.</param>
        /// <returns>A <see cref="RecognizeContentOperation"/> to wait on this long-running operation.  Its <see cref="RecognizeContentOperation"/>.Value upon successful
        /// completion will contain layout elements extracted from the form.</returns>
        [ForwardsClientCalls]
        public virtual async Task<RecognizeContentOperation> StartRecognizeContentFromUriAsync(Uri formFileUri, RecognizeOptions recognizeOptions = default, CancellationToken cancellationToken = default)
        {
            SourcePath_internal sourcePath = new SourcePath_internal(formFileUri.ToString());
            ResponseWithHeaders<ServiceAnalyzeLayoutAsyncHeaders> response = await ServiceClient.RestClient.AnalyzeLayoutAsyncAsync(sourcePath, cancellationToken).ConfigureAwait(false);
            return new RecognizeContentOperation(ServiceClient, response.Headers.OperationLocation);
        }

        #endregion

        #region Receipts

        /// <summary>
        /// Recognizes values from one or more receipts.
        /// </summary>
        /// <param name="receiptFileStream">The stream containing the one or more receipts to recognize values from.</param>
        /// <param name="recognizeOptions"></param>
        /// <param name="cancellationToken">A <see cref="CancellationToken"/> controlling the request lifetime.</param>
        /// <returns>A <see cref="RecognizeReceiptsOperation"/> to wait on this long-running operation.  Its <see cref="RecognizeReceiptsOperation"/>.Value upon successful
        /// completion will contain the extracted receipt.</returns>
        [ForwardsClientCalls]
        public virtual async Task<RecognizeReceiptsOperation> StartRecognizeReceiptsAsync(Stream receiptFileStream, RecognizeOptions recognizeOptions = default, CancellationToken cancellationToken = default)
        {
            recognizeOptions ??= new RecognizeOptions();
            ContentType contentType = recognizeOptions.ContentType ?? DetectContentType(receiptFileStream, nameof(receiptFileStream));

            ResponseWithHeaders<ServiceAnalyzeReceiptAsyncHeaders> response = await ServiceClient.RestClient.AnalyzeReceiptAsyncAsync(contentType, receiptFileStream, includeTextDetails: recognizeOptions.IncludeTextContent, cancellationToken).ConfigureAwait(false);
            return new RecognizeReceiptsOperation(ServiceClient, response.Headers.OperationLocation);
        }

        /// <summary>
        /// Recognizes values from one or more receipts.
        /// </summary>
        /// <param name="receiptFileStream">The stream containing the one or more receipts to recognize values from.</param>
        /// <param name="recognizeOptions">Whether or not to include raw page recognition in addition to layout elements.</param>
        /// <param name="cancellationToken">A <see cref="CancellationToken"/> controlling the request lifetime.</param>
        /// <returns>A <see cref="RecognizeReceiptsOperation"/> to wait on this long-running operation.  Its <see cref="RecognizeReceiptsOperation"/>.Value upon successful
        /// completion will contain the extracted receipt.</returns>
        [ForwardsClientCalls]
        public virtual RecognizeReceiptsOperation StartRecognizeReceipts(Stream receiptFileStream, RecognizeOptions recognizeOptions = default, CancellationToken cancellationToken = default)
        {
            recognizeOptions ??= new RecognizeOptions();
            ContentType contentType = recognizeOptions.ContentType ?? DetectContentType(receiptFileStream, nameof(receiptFileStream));

            ResponseWithHeaders<ServiceAnalyzeReceiptAsyncHeaders> response = ServiceClient.RestClient.AnalyzeReceiptAsync(contentType, receiptFileStream, includeTextDetails: recognizeOptions.IncludeTextContent, cancellationToken);
            return new RecognizeReceiptsOperation(ServiceClient, response.Headers.OperationLocation);
        }

        /// <summary>
        /// Recognizes values from one or more receipts.
        /// </summary>
        /// <param name="receiptFileUri">The absolute URI of the remote file to recognize values from.</param>
        /// <param name="recognizeOptions">Whether or not to include raw page recognition in addition to layout elements.</param>
        /// <param name="cancellationToken">A <see cref="CancellationToken"/> controlling the request lifetime.</param>
        /// <returns>A <see cref="RecognizeReceiptsOperation"/> to wait on this long-running operation.  Its <see cref="RecognizeReceiptsOperation"/>.Value upon successful
        /// completion will contain the extracted receipt.</returns>
        [ForwardsClientCalls]
        public virtual async Task<RecognizeReceiptsOperation> StartRecognizeReceiptsFromUriAsync(Uri receiptFileUri, RecognizeOptions recognizeOptions = default, CancellationToken cancellationToken = default)
        {
            recognizeOptions ??= new RecognizeOptions();

            SourcePath_internal sourcePath = new SourcePath_internal(receiptFileUri.ToString());
            ResponseWithHeaders<ServiceAnalyzeReceiptAsyncHeaders> response = await ServiceClient.RestClient.AnalyzeReceiptAsyncAsync(includeTextDetails: recognizeOptions.IncludeTextContent, sourcePath, cancellationToken).ConfigureAwait(false);
            return new RecognizeReceiptsOperation(ServiceClient, response.Headers.OperationLocation);
        }

        /// <summary>
        /// Recognizes values from one or more receipts.
        /// </summary>
        /// <param name="receiptFileUri">The absolute URI of the remote file to recognize values from.</param>
        /// <param name="recognizeOptions">Whether or not to include raw page recognition in addition to layout elements.</param>
        /// <param name="cancellationToken">A <see cref="CancellationToken"/> controlling the request lifetime.</param>
        /// <returns>A <see cref="RecognizeReceiptsOperation"/> to wait on this long-running operation.  Its <see cref="RecognizeReceiptsOperation"/>.Value upon successful
        /// completion will contain the extracted receipt.</returns>
        [ForwardsClientCalls]
        public virtual RecognizeReceiptsOperation StartRecognizeReceiptsFromUri(Uri receiptFileUri, RecognizeOptions recognizeOptions = default, CancellationToken cancellationToken = default)
        {
            recognizeOptions ??= new RecognizeOptions();

            SourcePath_internal sourcePath = new SourcePath_internal(receiptFileUri.ToString());
            ResponseWithHeaders<ServiceAnalyzeReceiptAsyncHeaders> response = ServiceClient.RestClient.AnalyzeReceiptAsync(includeTextDetails: recognizeOptions.IncludeTextContent, sourcePath, cancellationToken);
            return new RecognizeReceiptsOperation(ServiceClient, response.Headers.OperationLocation);
        }

        #endregion

        #region Custom Forms

        /// <summary>
        /// Recognizes pages from one or more forms, using a model trained without labels.
        /// </summary>
        /// <param name="modelId">The id of the model to use for recognizing form values.</param>
        /// <param name="formFileStream">The stream containing one or more forms to recognize elements from.</param>
        /// <param name="recognizeOptions">Whether or not to include raw page recognition in addition to layout elements.</param>
        /// <param name="cancellationToken">A <see cref="CancellationToken"/> controlling the request lifetime.</param>
        /// <returns>A <see cref="RecognizeCustomFormsOperation"/> to wait on this long-running operation.  Its <see cref="RecognizeCustomFormsOperation"/>.Value upon successful
        /// completion will contain extracted pages from the input document.</returns>
        [ForwardsClientCalls]
        public virtual RecognizeCustomFormsOperation StartRecognizeCustomForms(string modelId, Stream formFileStream, RecognizeOptions recognizeOptions = default, CancellationToken cancellationToken = default)
        {
            recognizeOptions ??= new RecognizeOptions();
            ContentType contentType = recognizeOptions.ContentType ?? DetectContentType(formFileStream, nameof(formFileStream));

            ResponseWithHeaders<ServiceAnalyzeWithCustomModelHeaders> response = ServiceClient.RestClient.AnalyzeWithCustomModel(new Guid(modelId), contentType, formFileStream, includeTextDetails: recognizeOptions.IncludeTextContent, cancellationToken);
            return new RecognizeCustomFormsOperation(ServiceClient, Diagnostics, modelId, response.Headers.OperationLocation);
        }

        /// <summary>
        /// Recognizes pages from one or more forms, using a model trained without labels.
        /// </summary>
        /// <param name="modelId">The id of the model to use for recognizing form values.</param>
        /// <param name="formFileUri">The absolute URI of the remote file to recognize elements from.</param>
        /// <param name="recognizeOptions">Whether or not to include raw page recognition in addition to layout elements.</param>
        /// <param name="cancellationToken">A <see cref="CancellationToken"/> controlling the request lifetime.</param>
        /// <returns>A <see cref="RecognizeCustomFormsOperation"/> to wait on this long-running operation.  Its <see cref="RecognizeCustomFormsOperation"/>.Value upon successful
        /// completion will contain extracted pages from the input document.</returns>
        [ForwardsClientCalls]
        public virtual RecognizeCustomFormsOperation StartRecognizeCustomFormsFromUri(string modelId, Uri formFileUri, RecognizeOptions recognizeOptions = default, CancellationToken cancellationToken = default)
        {
            recognizeOptions ??= new RecognizeOptions();

            SourcePath_internal sourcePath = new SourcePath_internal(formFileUri.ToString());
            ResponseWithHeaders<ServiceAnalyzeWithCustomModelHeaders> response = ServiceClient.RestClient.AnalyzeWithCustomModel(new Guid(modelId), includeTextDetails: recognizeOptions.IncludeTextContent, sourcePath, cancellationToken);
            return new RecognizeCustomFormsOperation(ServiceClient, Diagnostics, modelId, response.Headers.OperationLocation);
        }

        /// <summary>
        /// Recognizes pages from one or more forms, using a model trained without labels.
        /// </summary>
        /// <param name="modelId">The id of the model to use for recognizing form values.</param>
        /// <param name="formFileStream">The stream containing one or more forms to recognize elements from.</param>
        /// <param name="recognizeOptions">Whether or not to include raw page recognition in addition to layout elements.</param>
        /// <param name="cancellationToken">A <see cref="CancellationToken"/> controlling the request lifetime.</param>
        /// <returns>A <see cref="RecognizeCustomFormsOperation"/> to wait on this long-running operation.  Its <see cref="RecognizeCustomFormsOperation"/>.Value upon successful
        /// completion will contain extracted pages from the input document.</returns>
        [ForwardsClientCalls]
        public virtual async Task<RecognizeCustomFormsOperation> StartRecognizeCustomFormsAsync(string modelId, Stream formFileStream, RecognizeOptions recognizeOptions = default, CancellationToken cancellationToken = default)
        {
            recognizeOptions ??= new RecognizeOptions();
            ContentType contentType = recognizeOptions.ContentType ?? DetectContentType(formFileStream, nameof(formFileStream));

            ResponseWithHeaders<ServiceAnalyzeWithCustomModelHeaders> response = await ServiceClient.RestClient.AnalyzeWithCustomModelAsync(new Guid(modelId), contentType, formFileStream, includeTextDetails: recognizeOptions.IncludeTextContent, cancellationToken).ConfigureAwait(false);
            return new RecognizeCustomFormsOperation(ServiceClient, Diagnostics, modelId, response.Headers.OperationLocation);
        }

        /// <summary>
        /// Recognizes pages from one or more forms, using a model trained without labels.
        /// </summary>
        /// <param name="modelId">The id of the model to use for recognizing form values.</param>
        /// <param name="formFileUri">The absolute URI of the remote file to recognize elements from.</param>
        /// <param name="recognizeOptions">Whether or not to include raw page recognition in addition to layout elements.</param>
        /// <param name="cancellationToken">A <see cref="CancellationToken"/> controlling the request lifetime.</param>
        /// <returns>A <see cref="RecognizeCustomFormsOperation"/> to wait on this long-running operation.  Its <see cref="RecognizeCustomFormsOperation"/>.Value upon successful
        /// completion will contain extracted pages from the input document.</returns>
        [ForwardsClientCalls]
        public virtual async Task<RecognizeCustomFormsOperation> StartRecognizeCustomFormsFromUriAsync(string modelId, Uri formFileUri, RecognizeOptions recognizeOptions = default, CancellationToken cancellationToken = default)
        {
            recognizeOptions ??= new RecognizeOptions();

            SourcePath_internal sourcePath = new SourcePath_internal(formFileUri.ToString());
            ResponseWithHeaders<ServiceAnalyzeWithCustomModelHeaders> response = await ServiceClient.RestClient.AnalyzeWithCustomModelAsync(new Guid(modelId), includeTextDetails: recognizeOptions.IncludeTextContent, sourcePath, cancellationToken).ConfigureAwait(false);
            return new RecognizeCustomFormsOperation(ServiceClient, Diagnostics, modelId, response.Headers.OperationLocation);
        }

        #endregion

        #region Training client

        /// <summary>
        /// Get an instance of a <see cref="FormTrainingClient"/> from <see cref="FormRecognizerClient"/>.
        /// </summary>
        /// <returns>An instance of a <see cref="FormTrainingClient"/>.</returns>
        public virtual FormTrainingClient GetFormTrainingClient()
        {
            return new FormTrainingClient(_endpoint, _credential, _options?.Clone() ?? new FormRecognizerClientOptions());
        }

        #endregion Training client

        /// <summary>
        /// Used as part of argument validation. Detects the <see cref="ContentType"/> of a stream and
        /// throws an <see cref="ArgumentException"/> in case of failure.
        /// </summary>
        /// <param name="stream">The stream to which the content type detection attempt will be performed.</param>
        /// <param name="paramName">The original parameter name of the <paramref name="stream"/>. Used to create exceptions in case of failure.</param>
        /// <returns>The detected <see cref="ContentType"/>.</returns>
        /// <exception cref="ArgumentException">Happens when detection fails or cannot be performed.</exception>
        private static ContentType DetectContentType(Stream stream, string paramName)
        {
            ContentType contentType;

            if (!stream.CanSeek)
            {
                throw new ArgumentException($"Content type cannot be detected because stream is not seekable. It can be manually set in the {nameof(RecognizeOptions)}.", paramName);
            }

            if (!stream.CanRead)
            {
                throw new ArgumentException($"Content type cannot be detected because stream is not readable. It can be manually set in the {nameof(RecognizeOptions)}.", paramName);
            }

            if (!stream.TryGetContentType(out contentType))
            {
                throw new ArgumentException($"Content type of the stream could not be detected. It can be manually set in the {nameof(RecognizeOptions)}.", paramName);
            }

            return contentType;
        }
    }
}<|MERGE_RESOLUTION|>--- conflicted
+++ resolved
@@ -38,16 +38,11 @@
         {
             _endpoint = endpoint;
             _credential = credential;
-<<<<<<< HEAD
-            Diagnostics = new ClientDiagnostics(options);
-            var pipeline = HttpPipelineBuilder.Build(options, new AzureKeyCredentialPolicy(_credential, Constants.AuthorizationHeader));
+            _options = options.Clone();
+
+            Diagnostics = new ClientDiagnostics(_options);
+            var pipeline = HttpPipelineBuilder.Build(_options, new AzureKeyCredentialPolicy(_credential, Constants.AuthorizationHeader));
             ServiceClient = new ServiceClient(Diagnostics, pipeline, _endpoint.ToString());
-=======
-            _options = options;
-            var diagnostics = new ClientDiagnostics(_options);
-            var pipeline = HttpPipelineBuilder.Build(_options, new AzureKeyCredentialPolicy(_credential, Constants.AuthorizationHeader));
-            ServiceClient = new ServiceClient(diagnostics, pipeline, _endpoint.ToString());
->>>>>>> a4c8aec5
         }
 
         /// <summary>
@@ -292,7 +287,7 @@
         /// <returns>An instance of a <see cref="FormTrainingClient"/>.</returns>
         public virtual FormTrainingClient GetFormTrainingClient()
         {
-            return new FormTrainingClient(_endpoint, _credential, _options?.Clone() ?? new FormRecognizerClientOptions());
+            return new FormTrainingClient(_endpoint, _credential, _options);
         }
 
         #endregion Training client
