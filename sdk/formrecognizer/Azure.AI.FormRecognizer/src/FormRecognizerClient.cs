﻿// Copyright (c) Microsoft Corporation. All rights reserved.
// Licensed under the MIT License.

using System;
using System.IO;
using System.Threading;
using System.Threading.Tasks;
using Azure.AI.FormRecognizer.Models;
using Azure.Core;
using Azure.Core.Pipeline;

namespace Azure.AI.FormRecognizer
{
    /// <summary>
    /// The client to use to connect to the Form Recognizer Azure Cognitive Service to recognize
    /// information from forms and images and extract it into structured data. It provides the ability to analyze receipts,
    /// to recognize form content, and to extract fields from custom forms with models trained on custom form types.
    /// </summary>
    public class FormRecognizerClient
    {
        /// <summary>Provides communication with the Form Recognizer Azure Cognitive Service through its REST API.</summary>
        internal readonly ServiceRestClient ServiceClient;

        /// <summary>Provides tools for exception creation in case of failure.</summary>
        internal readonly ClientDiagnostics Diagnostics;

        /// <summary>
        /// Initializes a new instance of the <see cref="FormRecognizerClient"/> class.
        /// </summary>
        /// <param name="endpoint">The endpoint to use for connecting to the Form Recognizer Azure Cognitive Service.</param>
        /// <param name="credential">A credential used to authenticate to an Azure Service.</param>
        /// <remarks>
        /// Both the <paramref name="endpoint"/> URI string and the <paramref name="credential"/> <c>string</c> key
        /// can be found in the Azure Portal.
        /// </remarks>
        /// <seealso href="https://github.com/Azure/azure-sdk-for-net/blob/master/sdk/formrecognizer/Azure.AI.FormRecognizer/README.md#authenticate-a-form-recognizer-client"/>
        public FormRecognizerClient(Uri endpoint, AzureKeyCredential credential)
            : this(endpoint, credential, new FormRecognizerClientOptions())
        {
        }

        /// <summary>
        /// Initializes a new instance of the <see cref="FormRecognizerClient"/> class.
        /// </summary>
        /// <param name="endpoint">The endpoint to use for connecting to the Form Recognizer Azure Cognitive Service.</param>
        /// <param name="credential">A credential used to authenticate to an Azure Service.</param>
        /// <param name="options">A set of options to apply when configuring the client.</param>
        /// <remarks>
        /// Both the <paramref name="endpoint"/> URI string and the <paramref name="credential"/> <c>string</c> key
        /// can be found in the Azure Portal.
        /// </remarks>
        /// <seealso href="https://github.com/Azure/azure-sdk-for-net/blob/master/sdk/formrecognizer/Azure.AI.FormRecognizer/README.md#authenticate-a-form-recognizer-client"/>
        public FormRecognizerClient(Uri endpoint, AzureKeyCredential credential, FormRecognizerClientOptions options)
        {
            Argument.AssertNotNull(endpoint, nameof(endpoint));
            Argument.AssertNotNull(credential, nameof(credential));
            Argument.AssertNotNull(options, nameof(options));

            Diagnostics = new ClientDiagnostics(options);
            var pipeline = HttpPipelineBuilder.Build(options, new AzureKeyCredentialPolicy(credential, Constants.AuthorizationHeader));
            ServiceClient = new ServiceRestClient(Diagnostics, pipeline, endpoint.AbsoluteUri);
        }

        /// <summary>
        /// Initializes a new instance of the <see cref="FormRecognizerClient"/> class.
        /// </summary>
        /// <param name="endpoint">The endpoint to use for connecting to the Form Recognizer Azure Cognitive Service.</param>
        /// <param name="credential">A credential used to authenticate to an Azure Service.</param>
        /// <remarks>
        /// The <paramref name="endpoint"/> URI string can be found in the Azure Portal.
        /// </remarks>
        /// <seealso href="https://github.com/Azure/azure-sdk-for-net/blob/master/sdk/formrecognizer/Azure.AI.FormRecognizer/README.md#authenticate-a-form-recognizer-client"/>
        public FormRecognizerClient(Uri endpoint, TokenCredential credential)
            : this(endpoint, credential, new FormRecognizerClientOptions())
        {
        }

        /// <summary>
        /// Initializes a new instance of the <see cref="FormRecognizerClient"/> class.
        /// </summary>
        /// <param name="endpoint">The endpoint to use for connecting to the Form Recognizer Azure Cognitive Service.</param>
        /// <param name="credential">A credential used to authenticate to an Azure Service.</param>
        /// <param name="options">A set of options to apply when configuring the client.</param>
        /// <remarks>
        /// The <paramref name="endpoint"/> URI string can be found in the Azure Portal.
        /// </remarks>
        /// <seealso href="https://github.com/Azure/azure-sdk-for-net/blob/master/sdk/formrecognizer/Azure.AI.FormRecognizer/README.md#authenticate-a-form-recognizer-client"/>
        public FormRecognizerClient(Uri endpoint, TokenCredential credential, FormRecognizerClientOptions options)
        {
            Argument.AssertNotNull(endpoint, nameof(endpoint));
            Argument.AssertNotNull(credential, nameof(credential));
            Argument.AssertNotNull(options, nameof(options));

            Diagnostics = new ClientDiagnostics(options);
            var pipeline = HttpPipelineBuilder.Build(options, new BearerTokenAuthenticationPolicy(credential, Constants.DefaultCognitiveScope));
            ServiceClient = new ServiceRestClient(Diagnostics, pipeline, endpoint.AbsoluteUri);
        }

        /// <summary>
        /// Initializes a new instance of the <see cref="FormRecognizerClient"/> class.
        /// </summary>
        /// <param name="diagnostics">Provides tools for exception creation in case of failure.</param>
        /// <param name="serviceClient">Provides communication with the Form Recognizer Azure Cognitive Service through its REST API.</param>
        internal FormRecognizerClient(ClientDiagnostics diagnostics, ServiceRestClient serviceClient)
        {
            Diagnostics = diagnostics;
            ServiceClient = serviceClient;
        }

        /// <summary>
        /// Initializes a new instance of the <see cref="FormRecognizerClient"/> class.
        /// </summary>
        protected FormRecognizerClient()
        {
        }

        #region Content

        /// <summary>
        /// Recognizes layout elements from one or more passed-in forms.
        /// </summary>
        /// <param name="form">The stream containing one or more forms to recognize elements from.</param>
        /// <param name="recognizeOptions">A set of options available for configuring the recognize request.</param>
        /// <param name="cancellationToken">A <see cref="CancellationToken"/> controlling the request lifetime.</param>
        /// <returns>A <see cref="RecognizeContentOperation"/> to wait on this long-running operation.  Its <see cref="RecognizeContentOperation.Value"/> upon successful
        /// completion will contain layout elements extracted from the form.</returns>
        public virtual RecognizeContentOperation StartRecognizeContent(Stream form, RecognizeOptions recognizeOptions = default, CancellationToken cancellationToken = default)
        {
            Argument.AssertNotNull(form, nameof(form));

            recognizeOptions ??= new RecognizeOptions();

            using DiagnosticScope scope = Diagnostics.CreateScope($"{nameof(FormRecognizerClient)}.{nameof(StartRecognizeContent)}");
            scope.Start();

            try
            {
                FormContentType contentType = recognizeOptions.ContentType ?? DetectContentType(form, nameof(form));

                Response response = ServiceClient.AnalyzeLayoutAsync(contentType, form, cancellationToken);
                string location = ClientCommon.GetResponseHeader(response.Headers, Constants.OperationLocationHeader);

                return new RecognizeContentOperation(ServiceClient, Diagnostics, location);
            }
            catch (Exception e)
            {
                scope.Failed(e);
                throw;
            }
        }

        /// <summary>
        /// Recognizes layout elements from one or more passed-in forms.
        /// </summary>
        /// <param name="form">The stream containing one or more forms to recognize elements from.</param>
        /// <param name="recognizeOptions">A set of options available for configuring the recognize request.</param>
        /// <param name="cancellationToken">A <see cref="CancellationToken"/> controlling the request lifetime.</param>
        /// <returns>A <see cref="RecognizeContentOperation"/> to wait on this long-running operation.  Its <see cref="RecognizeContentOperation.Value"/> upon successful
        /// completion will contain layout elements extracted from the form.</returns>
        public virtual async Task<RecognizeContentOperation> StartRecognizeContentAsync(Stream form, RecognizeOptions recognizeOptions = default, CancellationToken cancellationToken = default)
        {
            Argument.AssertNotNull(form, nameof(form));

            recognizeOptions ??= new RecognizeOptions();

            using DiagnosticScope scope = Diagnostics.CreateScope($"{nameof(FormRecognizerClient)}.{nameof(StartRecognizeContent)}");
            scope.Start();

            try
            {
                FormContentType contentType = recognizeOptions.ContentType ?? DetectContentType(form, nameof(form));

                Response response = await ServiceClient.AnalyzeLayoutAsyncAsync(contentType, form, cancellationToken).ConfigureAwait(false);
                string location = ClientCommon.GetResponseHeader(response.Headers, Constants.OperationLocationHeader);

                return new RecognizeContentOperation(ServiceClient, Diagnostics, location);
            }
            catch (Exception e)
            {
                scope.Failed(e);
                throw;
            }
        }

        /// <summary>
        /// Recognizes layout elements from one or more passed-in forms.
        /// </summary>
        /// <param name="formUri">The absolute URI of the remote file to recognize elements from.</param>
        /// <param name="recognizeOptions">A set of options available for configuring the recognize request.</param>
        /// <param name="cancellationToken">A <see cref="CancellationToken"/> controlling the request lifetime.</param>
        /// <returns>A <see cref="RecognizeContentOperation"/> to wait on this long-running operation.  Its <see cref="RecognizeContentOperation.Value"/> upon successful
        /// completion will contain layout elements extracted from the form.</returns>
        public virtual RecognizeContentOperation StartRecognizeContentFromUri(Uri formUri, RecognizeOptions recognizeOptions = default, CancellationToken cancellationToken = default)
        {
            Argument.AssertNotNull(formUri, nameof(formUri));

<<<<<<< HEAD
            recognizeOptions ??= new RecognizeOptions();
=======
            SourcePath_internal sourcePath = new SourcePath_internal()
            {
                Source = formUri.AbsoluteUri
            };
            Response response = ServiceClient.AnalyzeLayoutAsync(sourcePath, cancellationToken);
            string location = ClientCommon.GetResponseHeader(response.Headers, Constants.OperationLocationHeader);
>>>>>>> 30b3da95

            using DiagnosticScope scope = Diagnostics.CreateScope($"{nameof(FormRecognizerClient)}.{nameof(StartRecognizeContentFromUri)}");
            scope.Start();

            try
            {
                SourcePath_internal sourcePath = new SourcePath_internal(formUri.AbsoluteUri);
                Response response = ServiceClient.AnalyzeLayoutAsync(sourcePath, cancellationToken);
                string location = ClientCommon.GetResponseHeader(response.Headers, Constants.OperationLocationHeader);

                return new RecognizeContentOperation(ServiceClient, Diagnostics, location);
            }
            catch (Exception e)
            {
                scope.Failed(e);
                throw;
            }
        }

        /// <summary>
        /// Recognizes layout elements from one or more passed-in forms.
        /// </summary>
        /// <param name="formUri">The absolute URI of the remote file to recognize elements from.</param>
        /// <param name="recognizeOptions">A set of options available for configuring the recognize request.</param>
        /// <param name="cancellationToken">A <see cref="CancellationToken"/> controlling the request lifetime.</param>
        /// <returns>A <see cref="RecognizeContentOperation"/> to wait on this long-running operation.  Its <see cref="RecognizeContentOperation.Value"/> upon successful
        /// completion will contain layout elements extracted from the form.</returns>
        public virtual async Task<RecognizeContentOperation> StartRecognizeContentFromUriAsync(Uri formUri, RecognizeOptions recognizeOptions = default, CancellationToken cancellationToken = default)
        {
            Argument.AssertNotNull(formUri, nameof(formUri));

<<<<<<< HEAD
            recognizeOptions ??= new RecognizeOptions();

            using DiagnosticScope scope = Diagnostics.CreateScope($"{nameof(FormRecognizerClient)}.{nameof(StartRecognizeContentFromUri)}");
            scope.Start();
=======
            SourcePath_internal sourcePath = new SourcePath_internal() { Source = formUri.AbsoluteUri };
            Response response = await ServiceClient.AnalyzeLayoutAsyncAsync(sourcePath, cancellationToken).ConfigureAwait(false);
            string location = ClientCommon.GetResponseHeader(response.Headers, Constants.OperationLocationHeader);
>>>>>>> 30b3da95

            try
            {
                SourcePath_internal sourcePath = new SourcePath_internal(formUri.AbsoluteUri);
                Response response = await ServiceClient.AnalyzeLayoutAsyncAsync(sourcePath, cancellationToken).ConfigureAwait(false);
                string location = ClientCommon.GetResponseHeader(response.Headers, Constants.OperationLocationHeader);

                return new RecognizeContentOperation(ServiceClient, Diagnostics, location);
            }
            catch (Exception e)
            {
                scope.Failed(e);
                throw;
            }
        }

        #endregion

        #region Receipts

        /// <summary>
        /// Recognizes values from one or more receipts.
        /// </summary>
        /// <param name="receipt">The stream containing the one or more receipts to recognize values from.</param>
        /// <param name="recognizeOptions">A set of options available for configuring the recognize request.</param>
        /// <param name="cancellationToken">A <see cref="CancellationToken"/> controlling the request lifetime.</param>
        /// <returns>A <see cref="RecognizeReceiptsOperation"/> to wait on this long-running operation.  Its <see cref="RecognizeReceiptsOperation.Value"/> upon successful
        /// completion will contain the extracted receipt.</returns>
        public virtual async Task<RecognizeReceiptsOperation> StartRecognizeReceiptsAsync(Stream receipt, RecognizeOptions recognizeOptions = default, CancellationToken cancellationToken = default)
        {
            Argument.AssertNotNull(receipt, nameof(receipt));

            recognizeOptions ??= new RecognizeOptions();

            using DiagnosticScope scope = Diagnostics.CreateScope($"{nameof(FormRecognizerClient)}.{nameof(StartRecognizeReceipts)}");
            scope.Start();

            try
            {
                FormContentType contentType = recognizeOptions.ContentType ?? DetectContentType(receipt, nameof(receipt));

                Response response = await ServiceClient.AnalyzeReceiptAsyncAsync(contentType, receipt, includeTextDetails: recognizeOptions.IncludeFieldElements, cancellationToken).ConfigureAwait(false);
                string location = ClientCommon.GetResponseHeader(response.Headers, Constants.OperationLocationHeader);

                return new RecognizeReceiptsOperation(ServiceClient, Diagnostics, location);
            }
            catch (Exception e)
            {
                scope.Failed(e);
                throw;
            }
        }

        /// <summary>
        /// Recognizes values from one or more receipts.
        /// </summary>
        /// <param name="receipt">The stream containing the one or more receipts to recognize values from.</param>
        /// <param name="recognizeOptions">A set of options available for configuring the recognize request.</param>
        /// <param name="cancellationToken">A <see cref="CancellationToken"/> controlling the request lifetime.</param>
        /// <returns>A <see cref="RecognizeReceiptsOperation"/> to wait on this long-running operation.  Its <see cref="RecognizeReceiptsOperation.Value"/> upon successful
        /// completion will contain the extracted receipt.</returns>
        public virtual RecognizeReceiptsOperation StartRecognizeReceipts(Stream receipt, RecognizeOptions recognizeOptions = default, CancellationToken cancellationToken = default)
        {
            Argument.AssertNotNull(receipt, nameof(receipt));

            recognizeOptions ??= new RecognizeOptions();

            using DiagnosticScope scope = Diagnostics.CreateScope($"{nameof(FormRecognizerClient)}.{nameof(StartRecognizeReceipts)}");
            scope.Start();

            try
            {
                FormContentType contentType = recognizeOptions.ContentType ?? DetectContentType(receipt, nameof(receipt));

                Response response = ServiceClient.AnalyzeReceiptAsync(contentType, receipt, includeTextDetails: recognizeOptions.IncludeFieldElements, cancellationToken);
                string location = ClientCommon.GetResponseHeader(response.Headers, Constants.OperationLocationHeader);

                return new RecognizeReceiptsOperation(ServiceClient, Diagnostics, location);
            }
            catch (Exception e)
            {
                scope.Failed(e);
                throw;
            }
        }

        /// <summary>
        /// Recognizes values from one or more receipts.
        /// </summary>
        /// <param name="receiptUri">The absolute URI of the remote file to recognize values from.</param>
        /// <param name="recognizeOptions">A set of options available for configuring the recognize request.</param>
        /// <param name="cancellationToken">A <see cref="CancellationToken"/> controlling the request lifetime.</param>
        /// <returns>A <see cref="RecognizeReceiptsOperation"/> to wait on this long-running operation.  Its <see cref="RecognizeReceiptsOperation.Value"/> upon successful
        /// completion will contain the extracted receipt.</returns>
        public virtual async Task<RecognizeReceiptsOperation> StartRecognizeReceiptsFromUriAsync(Uri receiptUri, RecognizeOptions recognizeOptions = default, CancellationToken cancellationToken = default)
        {
            Argument.AssertNotNull(receiptUri, nameof(receiptUri));

            recognizeOptions ??= new RecognizeOptions();

<<<<<<< HEAD
            using DiagnosticScope scope = Diagnostics.CreateScope($"{nameof(FormRecognizerClient)}.{nameof(StartRecognizeReceiptsFromUri)}");
            scope.Start();
=======
            SourcePath_internal sourcePath = new SourcePath_internal() { Source = receiptUri.AbsoluteUri };
            Response response = await ServiceClient.AnalyzeReceiptAsyncAsync(includeTextDetails: recognizeOptions.IncludeFieldElements, sourcePath, cancellationToken).ConfigureAwait(false);
            string location = ClientCommon.GetResponseHeader(response.Headers, Constants.OperationLocationHeader);
>>>>>>> 30b3da95

            try
            {
                SourcePath_internal sourcePath = new SourcePath_internal(receiptUri.AbsoluteUri);
                Response response = await ServiceClient.AnalyzeReceiptAsyncAsync(includeTextDetails: recognizeOptions.IncludeFieldElements, sourcePath, cancellationToken).ConfigureAwait(false);
                string location = ClientCommon.GetResponseHeader(response.Headers, Constants.OperationLocationHeader);

                return new RecognizeReceiptsOperation(ServiceClient, Diagnostics, location);
            }
            catch (Exception e)
            {
                scope.Failed(e);
                throw;
            }
        }

        /// <summary>
        /// Recognizes values from one or more receipts.
        /// </summary>
        /// <param name="receiptUri">The absolute URI of the remote file to recognize values from.</param>
        /// <param name="recognizeOptions">A set of options available for configuring the recognize request.</param>
        /// <param name="cancellationToken">A <see cref="CancellationToken"/> controlling the request lifetime.</param>
        /// <returns>A <see cref="RecognizeReceiptsOperation"/> to wait on this long-running operation.  Its <see cref="RecognizeReceiptsOperation.Value"/> upon successful
        /// completion will contain the extracted receipt.</returns>
        public virtual RecognizeReceiptsOperation StartRecognizeReceiptsFromUri(Uri receiptUri, RecognizeOptions recognizeOptions = default, CancellationToken cancellationToken = default)
        {
            Argument.AssertNotNull(receiptUri, nameof(receiptUri));

            recognizeOptions ??= new RecognizeOptions();

<<<<<<< HEAD
            using DiagnosticScope scope = Diagnostics.CreateScope($"{nameof(FormRecognizerClient)}.{nameof(StartRecognizeReceiptsFromUri)}");
            scope.Start();
=======
            SourcePath_internal sourcePath = new SourcePath_internal() { Source = receiptUri.AbsoluteUri };
            Response response = ServiceClient.AnalyzeReceiptAsync(includeTextDetails: recognizeOptions.IncludeFieldElements, sourcePath, cancellationToken);
            string location = ClientCommon.GetResponseHeader(response.Headers, Constants.OperationLocationHeader);
>>>>>>> 30b3da95

            try
            {
                SourcePath_internal sourcePath = new SourcePath_internal(receiptUri.AbsoluteUri);
                Response response = ServiceClient.AnalyzeReceiptAsync(includeTextDetails: recognizeOptions.IncludeFieldElements, sourcePath, cancellationToken);
                string location = ClientCommon.GetResponseHeader(response.Headers, Constants.OperationLocationHeader);

                return new RecognizeReceiptsOperation(ServiceClient, Diagnostics, location);
            }
            catch (Exception e)
            {
                scope.Failed(e);
                throw;
            }
        }

        #endregion

        #region Custom Forms

        /// <summary>
        /// Recognizes pages from one or more forms, using a model trained with custom forms.
        /// </summary>
        /// <param name="modelId">The ID of the model to use for recognizing form values.</param>
        /// <param name="formFileStream">The stream containing one or more forms to recognize elements from.</param>
        /// <param name="recognizeOptions">A set of options available for configuring the recognize request.</param>
        /// <param name="cancellationToken">A <see cref="CancellationToken"/> controlling the request lifetime.</param>
        /// <returns>A <see cref="RecognizeCustomFormsOperation"/> to wait on this long-running operation.  Its <see cref="RecognizeCustomFormsOperation.Value"/> upon successful
        /// completion will contain recognized pages from the input document.</returns>
        public virtual RecognizeCustomFormsOperation StartRecognizeCustomForms(string modelId, Stream formFileStream, RecognizeOptions recognizeOptions = default, CancellationToken cancellationToken = default)
        {
            Argument.AssertNotNullOrEmpty(modelId, nameof(modelId));
            Argument.AssertNotNull(formFileStream, nameof(formFileStream));

            recognizeOptions ??= new RecognizeOptions();

            using DiagnosticScope scope = Diagnostics.CreateScope($"{nameof(FormRecognizerClient)}.{nameof(StartRecognizeCustomForms)}");
            scope.Start();

            try
            {
                Guid guid = ClientCommon.ValidateModelId(modelId, nameof(modelId));
                FormContentType contentType = recognizeOptions.ContentType ?? DetectContentType(formFileStream, nameof(formFileStream));

                Response response = ServiceClient.AnalyzeWithCustomModel(guid, contentType, formFileStream, includeTextDetails: recognizeOptions.IncludeFieldElements, cancellationToken);
                string location = ClientCommon.GetResponseHeader(response.Headers, Constants.OperationLocationHeader);

                return new RecognizeCustomFormsOperation(ServiceClient, Diagnostics, location);
            }
            catch (Exception e)
            {
                scope.Failed(e);
                throw;
            }
        }

        /// <summary>
        /// Recognizes pages from one or more forms, using a model trained with custom forms.
        /// </summary>
        /// <param name="modelId">The ID of the model to use for recognizing form values.</param>
        /// <param name="formFileUri">The absolute URI of the remote file to recognize elements from.</param>
        /// <param name="recognizeOptions">A set of options available for configuring the recognize request.</param>
        /// <param name="cancellationToken">A <see cref="CancellationToken"/> controlling the request lifetime.</param>
        /// <returns>A <see cref="RecognizeCustomFormsOperation"/> to wait on this long-running operation.  Its <see cref="RecognizeCustomFormsOperation.Value"/> upon successful
        /// completion will contain recognized pages from the input document.</returns>
        public virtual RecognizeCustomFormsOperation StartRecognizeCustomFormsFromUri(string modelId, Uri formFileUri, RecognizeOptions recognizeOptions = default, CancellationToken cancellationToken = default)
        {
            Argument.AssertNotNullOrEmpty(modelId, nameof(modelId));
            Argument.AssertNotNull(formFileUri, nameof(formFileUri));

            recognizeOptions ??= new RecognizeOptions();

<<<<<<< HEAD
            using DiagnosticScope scope = Diagnostics.CreateScope($"{nameof(FormRecognizerClient)}.{nameof(StartRecognizeCustomFormsFromUri)}");
            scope.Start();

            try
            {
                Guid guid = ClientCommon.ValidateModelId(modelId, nameof(modelId));

                SourcePath_internal sourcePath = new SourcePath_internal(formFileUri.AbsoluteUri);
                Response response = ServiceClient.AnalyzeWithCustomModel(guid, includeTextDetails: recognizeOptions.IncludeFieldElements, sourcePath, cancellationToken);
                string location = ClientCommon.GetResponseHeader(response.Headers, Constants.OperationLocationHeader);
=======
            SourcePath_internal sourcePath = new SourcePath_internal() { Source = formFileUri.AbsoluteUri };
            Response response = ServiceClient.AnalyzeWithCustomModel(guid, includeTextDetails: recognizeOptions.IncludeFieldElements, sourcePath, cancellationToken);
            string location = ClientCommon.GetResponseHeader(response.Headers, Constants.OperationLocationHeader);
>>>>>>> 30b3da95

                return new RecognizeCustomFormsOperation(ServiceClient, Diagnostics, location);
            }
            catch (Exception e)
            {
                scope.Failed(e);
                throw;
            }
        }

        /// <summary>
        /// Recognizes pages from one or more forms, using a model trained with custom forms.
        /// </summary>
        /// <param name="modelId">The ID of the model to use for recognizing form values.</param>
        /// <param name="formFileStream">The stream containing one or more forms to recognize elements from.</param>
        /// <param name="recognizeOptions">A set of options available for configuring the recognize request.</param>
        /// <param name="cancellationToken">A <see cref="CancellationToken"/> controlling the request lifetime.</param>
        /// <returns>A <see cref="RecognizeCustomFormsOperation"/> to wait on this long-running operation.  Its <see cref="RecognizeCustomFormsOperation.Value"/> upon successful
        /// completion will contain recognized pages from the input document.</returns>
        public virtual async Task<RecognizeCustomFormsOperation> StartRecognizeCustomFormsAsync(string modelId, Stream formFileStream, RecognizeOptions recognizeOptions = default, CancellationToken cancellationToken = default)
        {
            Argument.AssertNotNullOrEmpty(modelId, nameof(modelId));
            Argument.AssertNotNull(formFileStream, nameof(formFileStream));

            recognizeOptions ??= new RecognizeOptions();

            using DiagnosticScope scope = Diagnostics.CreateScope($"{nameof(FormRecognizerClient)}.{nameof(StartRecognizeCustomForms)}");
            scope.Start();

            try
            {
                Guid guid = ClientCommon.ValidateModelId(modelId, nameof(modelId));
                FormContentType contentType = recognizeOptions.ContentType ?? DetectContentType(formFileStream, nameof(formFileStream));

                Response response = await ServiceClient.AnalyzeWithCustomModelAsync(guid, contentType, formFileStream, includeTextDetails: recognizeOptions.IncludeFieldElements, cancellationToken).ConfigureAwait(false);
                string location = ClientCommon.GetResponseHeader(response.Headers, Constants.OperationLocationHeader);

                return new RecognizeCustomFormsOperation(ServiceClient, Diagnostics, location);
            }
            catch (Exception e)
            {
                scope.Failed(e);
                throw;
            }
        }

        /// <summary>
        /// Recognizes pages from one or more forms, using a model trained with custom forms.
        /// </summary>
        /// <param name="modelId">The ID of the model to use for recognizing form values.</param>
        /// <param name="formFileUri">The absolute URI of the remote file to recognize elements from.</param>
        /// <param name="recognizeOptions">A set of options available for configuring the recognize request.</param>
        /// <param name="cancellationToken">A <see cref="CancellationToken"/> controlling the request lifetime.</param>
        /// <returns>A <see cref="RecognizeCustomFormsOperation"/> to wait on this long-running operation.  Its <see cref="RecognizeCustomFormsOperation.Value"/> upon successful
        /// completion will contain recognized pages from the input document.</returns>
        public virtual async Task<RecognizeCustomFormsOperation> StartRecognizeCustomFormsFromUriAsync(string modelId, Uri formFileUri, RecognizeOptions recognizeOptions = default, CancellationToken cancellationToken = default)
        {
            Argument.AssertNotNullOrEmpty(modelId, nameof(modelId));
            Argument.AssertNotNull(formFileUri, nameof(formFileUri));

            recognizeOptions ??= new RecognizeOptions();

<<<<<<< HEAD
            using DiagnosticScope scope = Diagnostics.CreateScope($"{nameof(FormRecognizerClient)}.{nameof(StartRecognizeCustomFormsFromUri)}");
            scope.Start();

            try
            {
                Guid guid = ClientCommon.ValidateModelId(modelId, nameof(modelId));
=======
            SourcePath_internal sourcePath = new SourcePath_internal() { Source = formFileUri.AbsoluteUri };
            Response response = await ServiceClient.AnalyzeWithCustomModelAsync(guid, includeTextDetails: recognizeOptions.IncludeFieldElements, sourcePath, cancellationToken).ConfigureAwait(false);
            string location = ClientCommon.GetResponseHeader(response.Headers, Constants.OperationLocationHeader);
>>>>>>> 30b3da95

                SourcePath_internal sourcePath = new SourcePath_internal(formFileUri.AbsoluteUri);
                Response response = await ServiceClient.AnalyzeWithCustomModelAsync(guid, includeTextDetails: recognizeOptions.IncludeFieldElements, sourcePath, cancellationToken).ConfigureAwait(false);
                string location = ClientCommon.GetResponseHeader(response.Headers, Constants.OperationLocationHeader);

                return new RecognizeCustomFormsOperation(ServiceClient, Diagnostics, location);
            }
            catch (Exception e)
            {
                scope.Failed(e);
                throw;
            }
        }

        #endregion

        /// <summary>
        /// Used as part of argument validation. Detects the <see cref="FormContentType"/> of a stream and
        /// throws an <see cref="ArgumentException"/> in case of failure.
        /// </summary>
        /// <param name="stream">The stream to which the content type detection attempt will be performed.</param>
        /// <param name="paramName">The original parameter name of the <paramref name="stream"/>. Used to create exceptions in case of failure.</param>
        /// <returns>The detected <see cref="FormContentType"/>.</returns>
        /// <exception cref="ArgumentException">Thrown when detection fails or cannot be performed.</exception>
        private static FormContentType DetectContentType(Stream stream, string paramName)
        {
            FormContentType contentType;

            if (!stream.CanSeek)
            {
                throw new ArgumentException($"Content type cannot be detected because stream is not seekable. It can be manually set in the {nameof(RecognizeOptions)}.", paramName);
            }

            if (!stream.CanRead)
            {
                throw new ArgumentException($"Content type cannot be detected because stream is not readable. It can be manually set in the {nameof(RecognizeOptions)}.", paramName);
            }

            if (!stream.TryGetContentType(out contentType))
            {
                throw new ArgumentException($"Content type of the stream could not be detected. It can be manually set in the {nameof(RecognizeOptions)}.", paramName);
            }

            return contentType;
        }
    }
}<|MERGE_RESOLUTION|>--- conflicted
+++ resolved
@@ -194,23 +194,14 @@
         {
             Argument.AssertNotNull(formUri, nameof(formUri));
 
-<<<<<<< HEAD
-            recognizeOptions ??= new RecognizeOptions();
-=======
-            SourcePath_internal sourcePath = new SourcePath_internal()
-            {
-                Source = formUri.AbsoluteUri
-            };
-            Response response = ServiceClient.AnalyzeLayoutAsync(sourcePath, cancellationToken);
-            string location = ClientCommon.GetResponseHeader(response.Headers, Constants.OperationLocationHeader);
->>>>>>> 30b3da95
+            recognizeOptions ??= new RecognizeOptions();
 
             using DiagnosticScope scope = Diagnostics.CreateScope($"{nameof(FormRecognizerClient)}.{nameof(StartRecognizeContentFromUri)}");
             scope.Start();
 
             try
             {
-                SourcePath_internal sourcePath = new SourcePath_internal(formUri.AbsoluteUri);
+                SourcePath_internal sourcePath = new SourcePath_internal() { Source = formUri.AbsoluteUri };
                 Response response = ServiceClient.AnalyzeLayoutAsync(sourcePath, cancellationToken);
                 string location = ClientCommon.GetResponseHeader(response.Headers, Constants.OperationLocationHeader);
 
@@ -235,20 +226,14 @@
         {
             Argument.AssertNotNull(formUri, nameof(formUri));
 
-<<<<<<< HEAD
             recognizeOptions ??= new RecognizeOptions();
 
             using DiagnosticScope scope = Diagnostics.CreateScope($"{nameof(FormRecognizerClient)}.{nameof(StartRecognizeContentFromUri)}");
             scope.Start();
-=======
-            SourcePath_internal sourcePath = new SourcePath_internal() { Source = formUri.AbsoluteUri };
-            Response response = await ServiceClient.AnalyzeLayoutAsyncAsync(sourcePath, cancellationToken).ConfigureAwait(false);
-            string location = ClientCommon.GetResponseHeader(response.Headers, Constants.OperationLocationHeader);
->>>>>>> 30b3da95
-
-            try
-            {
-                SourcePath_internal sourcePath = new SourcePath_internal(formUri.AbsoluteUri);
+
+            try
+            {
+                SourcePath_internal sourcePath = new SourcePath_internal() { Source = formUri.AbsoluteUri };
                 Response response = await ServiceClient.AnalyzeLayoutAsyncAsync(sourcePath, cancellationToken).ConfigureAwait(false);
                 string location = ClientCommon.GetResponseHeader(response.Headers, Constants.OperationLocationHeader);
 
@@ -345,18 +330,12 @@
 
             recognizeOptions ??= new RecognizeOptions();
 
-<<<<<<< HEAD
             using DiagnosticScope scope = Diagnostics.CreateScope($"{nameof(FormRecognizerClient)}.{nameof(StartRecognizeReceiptsFromUri)}");
             scope.Start();
-=======
-            SourcePath_internal sourcePath = new SourcePath_internal() { Source = receiptUri.AbsoluteUri };
-            Response response = await ServiceClient.AnalyzeReceiptAsyncAsync(includeTextDetails: recognizeOptions.IncludeFieldElements, sourcePath, cancellationToken).ConfigureAwait(false);
-            string location = ClientCommon.GetResponseHeader(response.Headers, Constants.OperationLocationHeader);
->>>>>>> 30b3da95
-
-            try
-            {
-                SourcePath_internal sourcePath = new SourcePath_internal(receiptUri.AbsoluteUri);
+
+            try
+            {
+                SourcePath_internal sourcePath = new SourcePath_internal() { Source = receiptUri.AbsoluteUri };
                 Response response = await ServiceClient.AnalyzeReceiptAsyncAsync(includeTextDetails: recognizeOptions.IncludeFieldElements, sourcePath, cancellationToken).ConfigureAwait(false);
                 string location = ClientCommon.GetResponseHeader(response.Headers, Constants.OperationLocationHeader);
 
@@ -383,18 +362,12 @@
 
             recognizeOptions ??= new RecognizeOptions();
 
-<<<<<<< HEAD
             using DiagnosticScope scope = Diagnostics.CreateScope($"{nameof(FormRecognizerClient)}.{nameof(StartRecognizeReceiptsFromUri)}");
             scope.Start();
-=======
-            SourcePath_internal sourcePath = new SourcePath_internal() { Source = receiptUri.AbsoluteUri };
-            Response response = ServiceClient.AnalyzeReceiptAsync(includeTextDetails: recognizeOptions.IncludeFieldElements, sourcePath, cancellationToken);
-            string location = ClientCommon.GetResponseHeader(response.Headers, Constants.OperationLocationHeader);
->>>>>>> 30b3da95
-
-            try
-            {
-                SourcePath_internal sourcePath = new SourcePath_internal(receiptUri.AbsoluteUri);
+
+            try
+            {
+                SourcePath_internal sourcePath = new SourcePath_internal() { Source = receiptUri.AbsoluteUri };
                 Response response = ServiceClient.AnalyzeReceiptAsync(includeTextDetails: recognizeOptions.IncludeFieldElements, sourcePath, cancellationToken);
                 string location = ClientCommon.GetResponseHeader(response.Headers, Constants.OperationLocationHeader);
 
@@ -463,7 +436,6 @@
 
             recognizeOptions ??= new RecognizeOptions();
 
-<<<<<<< HEAD
             using DiagnosticScope scope = Diagnostics.CreateScope($"{nameof(FormRecognizerClient)}.{nameof(StartRecognizeCustomFormsFromUri)}");
             scope.Start();
 
@@ -471,14 +443,9 @@
             {
                 Guid guid = ClientCommon.ValidateModelId(modelId, nameof(modelId));
 
-                SourcePath_internal sourcePath = new SourcePath_internal(formFileUri.AbsoluteUri);
+                SourcePath_internal sourcePath = new SourcePath_internal() { Source = formFileUri.AbsoluteUri };
                 Response response = ServiceClient.AnalyzeWithCustomModel(guid, includeTextDetails: recognizeOptions.IncludeFieldElements, sourcePath, cancellationToken);
                 string location = ClientCommon.GetResponseHeader(response.Headers, Constants.OperationLocationHeader);
-=======
-            SourcePath_internal sourcePath = new SourcePath_internal() { Source = formFileUri.AbsoluteUri };
-            Response response = ServiceClient.AnalyzeWithCustomModel(guid, includeTextDetails: recognizeOptions.IncludeFieldElements, sourcePath, cancellationToken);
-            string location = ClientCommon.GetResponseHeader(response.Headers, Constants.OperationLocationHeader);
->>>>>>> 30b3da95
 
                 return new RecognizeCustomFormsOperation(ServiceClient, Diagnostics, location);
             }
@@ -541,20 +508,14 @@
 
             recognizeOptions ??= new RecognizeOptions();
 
-<<<<<<< HEAD
             using DiagnosticScope scope = Diagnostics.CreateScope($"{nameof(FormRecognizerClient)}.{nameof(StartRecognizeCustomFormsFromUri)}");
             scope.Start();
 
             try
             {
                 Guid guid = ClientCommon.ValidateModelId(modelId, nameof(modelId));
-=======
-            SourcePath_internal sourcePath = new SourcePath_internal() { Source = formFileUri.AbsoluteUri };
-            Response response = await ServiceClient.AnalyzeWithCustomModelAsync(guid, includeTextDetails: recognizeOptions.IncludeFieldElements, sourcePath, cancellationToken).ConfigureAwait(false);
-            string location = ClientCommon.GetResponseHeader(response.Headers, Constants.OperationLocationHeader);
->>>>>>> 30b3da95
-
-                SourcePath_internal sourcePath = new SourcePath_internal(formFileUri.AbsoluteUri);
+
+                SourcePath_internal sourcePath = new SourcePath_internal() { Source = formFileUri.AbsoluteUri };
                 Response response = await ServiceClient.AnalyzeWithCustomModelAsync(guid, includeTextDetails: recognizeOptions.IncludeFieldElements, sourcePath, cancellationToken).ConfigureAwait(false);
                 string location = ClientCommon.GetResponseHeader(response.Headers, Constants.OperationLocationHeader);
 
