﻿// Copyright (c) Microsoft Corporation. All rights reserved.
// Licensed under the MIT License.

<<<<<<< HEAD
=======
using Azure.AI.FormRecognizer.Models;

>>>>>>> f1564f04
namespace Azure.AI.FormRecognizer.Training
{
    /// <summary>
    /// Contains general information about a Cognitive Services Account, such as the number
    /// of models and account limits.
    /// </summary>
    public class AccountProperties
    {
        internal AccountProperties(ModelsSummary summary)
        {
            CustomModelCount = summary.Count;
            CustomModelLimit = summary.Limit;
        }

        /// <summary>
        /// Initializes a new instance of the <see cref="AccountProperties"/> class.
        /// </summary>
        /// <param name="customModelCount">The current count of trained custom models.</param>
        /// <param name="customModelLimit">The maximum number of models that can be trained for this subscription.</param>
        internal AccountProperties(int customModelCount, int customModelLimit)
        {
            CustomModelCount = customModelCount;
            CustomModelLimit = customModelLimit;
        }

        /// <summary>
        /// The current count of trained custom models.
        /// </summary>
        public int CustomModelCount { get; }

        /// <summary>
        /// The maximum number of models that can be trained for this subscription.
        /// </summary>
        public int CustomModelLimit { get; }
    }
}<|MERGE_RESOLUTION|>--- conflicted
+++ resolved
@@ -1,11 +1,8 @@
 ﻿// Copyright (c) Microsoft Corporation. All rights reserved.
 // Licensed under the MIT License.
 
-<<<<<<< HEAD
-=======
 using Azure.AI.FormRecognizer.Models;
 
->>>>>>> f1564f04
 namespace Azure.AI.FormRecognizer.Training
 {
     /// <summary>
