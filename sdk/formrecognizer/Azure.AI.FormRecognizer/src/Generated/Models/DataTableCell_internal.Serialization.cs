--- conflicted
+++ resolved
@@ -13,105 +13,5 @@
 {
     internal partial class DataTableCell_internal
     {
-<<<<<<< HEAD
-        internal static DataTableCell_internal DeserializeDataTableCell_internal(JsonElement element)
-        {
-            int rowIndex = default;
-            int columnIndex = default;
-            int? rowSpan = default;
-            int? columnSpan = default;
-            string text = default;
-            IReadOnlyList<float> boundingBox = new List<float>();
-            float confidence = default;
-            IReadOnlyList<string> elements = default;
-            bool? isHeader = default;
-            bool? isFooter = default;
-            foreach (var property in element.EnumerateObject())
-            {
-                if (property.NameEquals("rowIndex"))
-                {
-                    rowIndex = property.Value.GetInt32();
-                    continue;
-                }
-                if (property.NameEquals("columnIndex"))
-                {
-                    columnIndex = property.Value.GetInt32();
-                    continue;
-                }
-                if (property.NameEquals("rowSpan"))
-                {
-                    if (property.Value.ValueKind == JsonValueKind.Null)
-                    {
-                        continue;
-                    }
-                    rowSpan = property.Value.GetInt32();
-                    continue;
-                }
-                if (property.NameEquals("columnSpan"))
-                {
-                    if (property.Value.ValueKind == JsonValueKind.Null)
-                    {
-                        continue;
-                    }
-                    columnSpan = property.Value.GetInt32();
-                    continue;
-                }
-                if (property.NameEquals("text"))
-                {
-                    text = property.Value.GetString();
-                    continue;
-                }
-                if (property.NameEquals("boundingBox"))
-                {
-                    List<float> array = new List<float>();
-                    foreach (var item in property.Value.EnumerateArray())
-                    {
-                        array.Add(item.GetSingle());
-                    }
-                    boundingBox = array;
-                    continue;
-                }
-                if (property.NameEquals("confidence"))
-                {
-                    confidence = property.Value.GetSingle();
-                    continue;
-                }
-                if (property.NameEquals("elements"))
-                {
-                    if (property.Value.ValueKind == JsonValueKind.Null)
-                    {
-                        continue;
-                    }
-                    List<string> array = new List<string>();
-                    foreach (var item in property.Value.EnumerateArray())
-                    {
-                        array.Add(item.GetString());
-                    }
-                    elements = array;
-                    continue;
-                }
-                if (property.NameEquals("isHeader"))
-                {
-                    if (property.Value.ValueKind == JsonValueKind.Null)
-                    {
-                        continue;
-                    }
-                    isHeader = property.Value.GetBoolean();
-                    continue;
-                }
-                if (property.NameEquals("isFooter"))
-                {
-                    if (property.Value.ValueKind == JsonValueKind.Null)
-                    {
-                        continue;
-                    }
-                    isFooter = property.Value.GetBoolean();
-                    continue;
-                }
-            }
-            return new DataTableCell_internal(rowIndex, columnIndex, rowSpan, columnSpan, text, boundingBox, confidence, elements, isHeader, isFooter);
-        }
-=======
->>>>>>> 8d420312
     }
 }