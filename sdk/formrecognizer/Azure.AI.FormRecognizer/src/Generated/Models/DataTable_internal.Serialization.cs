--- conflicted
+++ resolved
@@ -17,11 +17,7 @@
         {
             int rows = default;
             int columns = default;
-<<<<<<< HEAD
-            IReadOnlyList<DataTableCell_internal> cells = new List<DataTableCell_internal>();
-=======
             IReadOnlyList<DataTableCell_internal> cells = default;
->>>>>>> 8d420312
             foreach (var property in element.EnumerateObject())
             {
                 if (property.NameEquals("rows"))
@@ -39,9 +35,6 @@
                     List<DataTableCell_internal> array = new List<DataTableCell_internal>();
                     foreach (var item in property.Value.EnumerateArray())
                     {
-<<<<<<< HEAD
-                        array.Add(DataTableCell_internal.DeserializeDataTableCell_internal(item));
-=======
                         if (item.ValueKind == JsonValueKind.Null)
                         {
                             array.Add(null);
@@ -50,7 +43,6 @@
                         {
                             array.Add(DataTableCell_internal.DeserializeDataTableCell_internal(item));
                         }
->>>>>>> 8d420312
                     }
                     cells = array;
                     continue;
