--- conflicted
+++ resolved
@@ -2,12 +2,8 @@
   <PropertyGroup>
     <Description>This is the Microsoft Azure Cognitive Services Form Recognizer client library</Description>
     <AssemblyTitle>Microsoft Azure.AI.FormRecognizer client library</AssemblyTitle>
-<<<<<<< HEAD
-    <Version>3.0.1</Version>
-=======
     <Version>3.1.0-beta.5</Version>
     <ApiCompatVersion>3.0.0</ApiCompatVersion>
->>>>>>> 99f4da88
     <PackageTags>Microsoft Azure Form Recognizer</PackageTags>
     <TargetFrameworks>$(RequiredTargetFrameworks)</TargetFrameworks>
   </PropertyGroup>
