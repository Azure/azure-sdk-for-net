--- conflicted
+++ resolved
@@ -45,15 +45,9 @@
         /// <summary>
         /// Gets the value of the field as a <see cref="long"/>.
         /// </summary>
-<<<<<<< HEAD
         /// <returns>The value of the field converted to a <see cref="long"/>.</returns>
-        /// <exception cref="InvalidOperationException">Thrown when <see cref="Type"/> is not <see cref="FieldValueType.IntegerType"/> or when the value is <c>null</c>.</exception>
+        /// <exception cref="InvalidOperationException">Thrown when <see cref="Type"/> is not <see cref="FieldValueType.Integer"/> or when the value is <c>null</c>.</exception>
         public long AsInt64()
-=======
-        /// <returns>The value of the field converted to an <see cref="int"/>.</returns>
-        /// <exception cref="InvalidOperationException">Thrown when <see cref="Type"/> is not <see cref="FieldValueType.Integer"/> or when the value is <c>null</c>.</exception>
-        public int AsInt32()
->>>>>>> 12f174ea
         {
             if (Type != FieldValueType.Integer)
             {
