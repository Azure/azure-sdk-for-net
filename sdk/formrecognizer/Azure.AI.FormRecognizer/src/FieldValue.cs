﻿// Copyright (c) Microsoft Corporation. All rights reserved.
// Licensed under the MIT License.

using System;
using System.Collections.Generic;

namespace Azure.AI.FormRecognizer.Models
{
    /// <summary>
    /// Represents the strongly-typed value of a field recognized from the input document and provides
    /// methods for converting it to the appropriate type.
    /// </summary>
    public readonly struct FieldValue
    {
        private readonly FieldValue_internal _fieldValue;
        private readonly IReadOnlyList<ReadResult> _readResults;

        internal FieldValue(FieldValue_internal fieldValue, IReadOnlyList<ReadResult> readResults)
            : this()
        {
            ValueType = fieldValue.Type;
            _fieldValue = fieldValue;
            _readResults = readResults;
        }

        /// <summary>
        /// Initializes a new instance of the <see cref="FieldValue"/> structure.
        /// </summary>
        /// <param name="value">The actual field value.</param>
        /// <param name="isPhoneNumber">Whether or not this value represents a phone number.</param>
        internal FieldValue(string value, bool isPhoneNumber = false)
            : this()
        {
            ValueType = isPhoneNumber ? FieldValueType.PhoneNumber : FieldValueType.String;
            ValueString = value;
        }

        /// <summary>
        /// Initializes a new instance of the <see cref="FieldValue"/> structure.
        /// </summary>
        /// <param name="value">The actual field value.</param>
        internal FieldValue(long value)
            : this()
        {
            ValueType = FieldValueType.Int64;
            ValueInteger = value;
        }

        /// <summary>
        /// Initializes a new instance of the <see cref="FieldValue"/> structure.
        /// </summary>
        /// <param name="value">The actual field value.</param>
        internal FieldValue(float value)
            : this()
        {
            ValueType = FieldValueType.Float;
            ValueNumber = value;
        }

        /// <summary>
        /// Initializes a new instance of the <see cref="FieldValue"/> structure.
        /// </summary>
        /// <param name="value">The actual field value.</param>
        internal FieldValue(DateTime value)
            : this()
        {
            ValueType = FieldValueType.Date;
            ValueDate = value;
        }

        /// <summary>
        /// Initializes a new instance of the <see cref="FieldValue"/> structure.
        /// </summary>
        /// <param name="value">The actual field value.</param>
        internal FieldValue(TimeSpan value)
            : this()
        {
            ValueType = FieldValueType.Time;
            ValueTime = value;
        }

        /// <summary>
        /// Initializes a new instance of the <see cref="FieldValue"/> structure.
        /// </summary>
        /// <param name="value">The actual field value.</param>
        internal FieldValue(IReadOnlyList<FormField> value)
            : this()
        {
            ValueType = FieldValueType.List;
            ValueList = value;
        }

        /// <summary>
        /// Initializes a new instance of the <see cref="FieldValue"/> structure.
        /// </summary>
        /// <param name="value">The actual field value.</param>
        internal FieldValue(IReadOnlyDictionary<string, FormField> value)
            : this()
        {
            ValueType = FieldValueType.Dictionary;
            ValueDictionary = value;
        }

        /// <summary>
        /// The data type of the field value.
        /// </summary>
        public FieldValueType ValueType { get; }

        /// <summary>
        /// The <c>string</c> or phone number value of this instance. Values are usually
        /// extracted from <see cref="_fieldValue"/>, so this property is exclusively used
        /// for mocking.
        /// </summary>
        private string ValueString { get; }

        /// <summary>
        /// The <c>long</c> value of this instance. Values are usually extracted from
        /// <see cref="_fieldValue"/>, so this property is exclusively used for mocking.
        /// </summary>
        private long ValueInteger { get; }

        /// <summary>
        /// The <c>float</c> value of this instance. Values are usually extracted from
        /// <see cref="_fieldValue"/>, so this property is exclusively used for mocking.
        /// </summary>
        private float ValueNumber { get; }

        /// <summary>
        /// The <see cref="DateTime"/> value of this instance. Values are usually extracted from
        /// <see cref="_fieldValue"/>, so this property is exclusively used for mocking.
        /// </summary>
        private DateTime ValueDate { get; }

        /// <summary>
        /// The <see cref="TimeSpan"/> value of this instance. Values are usually extracted from
        /// <see cref="_fieldValue"/>, so this property is exclusively used for mocking.
        /// </summary>
        private TimeSpan ValueTime { get; }

        /// <summary>
        /// The <see cref="List{T}"/> value of this instance. Values are usually extracted
        /// from <see cref="_fieldValue"/>, so this property is exclusively used for mocking.
        /// </summary>
        private IReadOnlyList<FormField> ValueList { get; }

        /// <summary>
        /// The <see cref="Dictionary{TKey, TValue}"/> value of this instance. Values are
        /// usually extracted from <see cref="_fieldValue"/>, so this property is exclusively
        /// used for mocking.
        /// </summary>
        private IReadOnlyDictionary<string, FormField> ValueDictionary { get; }

        /// <summary>
        /// Gets the value of the field as a <see cref="string"/>.
        /// </summary>
        /// <returns>The value of the field converted to a <see cref="string"/>.</returns>
        /// <exception cref="InvalidOperationException">Thrown when <see cref="ValueType"/> is not <see cref="FieldValueType.String"/>.</exception>
        public string AsString()
        {
            if (ValueType != FieldValueType.String)
            {
                throw new InvalidOperationException($"Cannot get field as String.  Field value's type is {ValueType}.");
            }

<<<<<<< HEAD
            if (_fieldValue == null)
            {
                return ValueString;
            }

            return _fieldValue.ValueString;
=======
            return _fieldValue?.ValueString;
>>>>>>> 3b2cc9e2
        }

        /// <summary>
        /// Gets the value of the field as a <see cref="long"/>.
        /// </summary>
        /// <returns>The value of the field converted to a <see cref="long"/>.</returns>
        /// <exception cref="InvalidOperationException">Thrown when <see cref="ValueType"/> is not <see cref="FieldValueType.Int64"/> or when the value is <c>null</c>.</exception>
        public long AsInt64()
        {
            if (ValueType != FieldValueType.Int64)
            {
                throw new InvalidOperationException($"Cannot get field as Integer.  Field value's type is {ValueType}.");
            }

            if (_fieldValue == null)
            {
                return ValueInteger;
            }

            if (!_fieldValue.ValueInteger.HasValue)
            {
                throw new InvalidOperationException($"Field value is null.");
            }

            return _fieldValue.ValueInteger.Value;
        }

        /// <summary>
        /// Gets the value of the field as a <see cref="float"/>.
        /// </summary>
        /// <returns>The value of the field converted to a <see cref="float"/>.</returns>
        /// <exception cref="InvalidOperationException">Thrown when <see cref="ValueType"/> is not <see cref="FieldValueType.Float"/>.</exception>
        public float AsFloat()
        {
            if (ValueType != FieldValueType.Float)
            {
                throw new InvalidOperationException($"Cannot get field as Float.  Field value's type is {ValueType}.");
            }

            if (_fieldValue == null)
            {
                return ValueNumber;
            }

            if (!_fieldValue.ValueNumber.HasValue)
            {
                // TODO: Sometimes ValueNumber isn't populated in ReceiptItems.  The following is a
                // workaround to get the value from Text if ValueNumber isn't there.
                // https://github.com/Azure/azure-sdk-for-net/issues/10333
                float parsedFloat;
                if (float.TryParse(_fieldValue.Text.TrimStart('$'), out parsedFloat))
                {
                    return parsedFloat;
                }
            }

            return _fieldValue.ValueNumber.Value;
        }

        /// <summary>
        /// Gets the value of the field as a <see cref="DateTime"/>.
        /// </summary>
        /// <returns>The value of the field converted to a <see cref="DateTime"/>.</returns>
        /// <exception cref="InvalidOperationException">Thrown when <see cref="ValueType"/> is not <see cref="FieldValueType.Date"/> or when the value is <c>null</c>.</exception>
        public DateTime AsDate()
        {
            if (ValueType != FieldValueType.Date)
            {
                throw new InvalidOperationException($"Cannot get field as Date.  Field value's type is {ValueType}.");
            }

            if (_fieldValue == null)
            {
                return ValueDate;
            }

            if (!_fieldValue.ValueDate.HasValue)
            {
                throw new InvalidOperationException($"Field value is null.");
            }

            return _fieldValue.ValueDate.Value.UtcDateTime;
        }

        /// <summary>
        /// Gets the value of the field as a <see cref="TimeSpan"/>.
        /// </summary>
        /// <returns>The value of the field converted to a <see cref="TimeSpan"/>.</returns>
        /// <exception cref="InvalidOperationException">Thrown when <see cref="ValueType"/> is not <see cref="FieldValueType.Time"/> or when the value is <c>null</c>.</exception>
        public TimeSpan AsTime()
        {
            if (ValueType != FieldValueType.Time)
            {
                throw new InvalidOperationException($"Cannot get field as Time.  Field value's type is {ValueType}.");
            }

            if (_fieldValue == null)
            {
                return ValueTime;
            }

            if (!_fieldValue.ValueTime.HasValue)
            {
                throw new InvalidOperationException($"Field value is null.");
            }

            return _fieldValue.ValueTime.Value;
        }

        /// <summary>
        /// Gets the value of the field as a phone number <see cref="string"/>.
        /// </summary>
        /// <returns>The value of the field converted to a phone number <see cref="string"/>.</returns>
        /// <exception cref="InvalidOperationException">Thrown when <see cref="ValueType"/> is not <see cref="FieldValueType.String"/>.</exception>
        public string AsPhoneNumber()
        {
            if (ValueType != FieldValueType.PhoneNumber)
            {
                throw new InvalidOperationException($"Cannot get field as PhoneNumber.  Field value's type is {ValueType}.");
            }

            if (_fieldValue == null)
            {
                return ValueString;
            }

            return _fieldValue.ValuePhoneNumber;
        }

        /// <summary>
        /// Gets the value of the field as an <see cref="IReadOnlyList{T}"/>.
        /// </summary>
        /// <returns>The value of the field converted to an <see cref="IReadOnlyList{T}"/>.</returns>
        /// <exception cref="InvalidOperationException">Thrown when <see cref="ValueType"/> is not <see cref="FieldValueType.List"/>.</exception>
        public IReadOnlyList<FormField> AsList()
        {
            if (ValueType != FieldValueType.List)
            {
                throw new InvalidOperationException($"Cannot get field as List.  Field value's type is {ValueType}.");
            }

            if (_fieldValue == null)
            {
                return ValueList;
            }

            List<FormField> fieldList = new List<FormField>();
            foreach (var fieldValue in _fieldValue.ValueArray)
            {
                fieldList.Add(new FormField(null, fieldValue, _readResults));
            }

            return fieldList;
        }

        /// <summary>
        /// Gets the value of the field as a <see cref="Dictionary{TKey, TValue}"/>.
        /// </summary>
        /// <returns>The value of the field converted to a <see cref="Dictionary{TKey, TValue}"/>.</returns>
        /// <exception cref="InvalidOperationException">Thrown when <see cref="ValueType"/> is not <see cref="FieldValueType.Dictionary"/>.</exception>
        public IReadOnlyDictionary<string, FormField> AsDictionary()
        {
            if (ValueType != FieldValueType.Dictionary)
            {
                throw new InvalidOperationException($"Cannot get field as Dictionary.  Field value's type is {ValueType}.");
            }

            if (_fieldValue == null)
            {
                return ValueDictionary;
            }

            Dictionary<string, FormField> fieldDictionary = new Dictionary<string, FormField>();

            foreach (var kvp in _fieldValue.ValueObject)
            {
                fieldDictionary[kvp.Key] = new FormField(kvp.Key, kvp.Value, _readResults);
            }

            return fieldDictionary;
        }
    }
}<|MERGE_RESOLUTION|>--- conflicted
+++ resolved
@@ -162,16 +162,12 @@
                 throw new InvalidOperationException($"Cannot get field as String.  Field value's type is {ValueType}.");
             }
 
-<<<<<<< HEAD
             if (_fieldValue == null)
             {
                 return ValueString;
             }
 
-            return _fieldValue.ValueString;
-=======
             return _fieldValue?.ValueString;
->>>>>>> 3b2cc9e2
         }
 
         /// <summary>
