--- conflicted
+++ resolved
@@ -12,15 +12,6 @@
     [CodeGenModel("ModelInfo")]
     public partial class CustomFormModelInfo
     {
-<<<<<<< HEAD
-        internal CustomFormModelInfo(ModelInfo_internal modelInfo)
-        {
-            ModelId = modelInfo.ModelId.ToString();
-            TrainingStartedOn = modelInfo.CreatedDateTime;
-            TrainingCompletedOn = modelInfo.LastUpdatedDateTime;
-            Status = modelInfo.Status;
-        }
-
         /// <summary>
         /// Initializes a new instance of the <see cref="CustomFormModelInfo"/> class.
         /// </summary>
@@ -36,8 +27,6 @@
             Status = status;
         }
 
-=======
->>>>>>> f1564f04
         /// <summary>
         /// The unique identifier of the model.
         /// </summary>
