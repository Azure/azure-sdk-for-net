# Release History

<<<<<<< HEAD
## 1.0.0-preview.3 (Unreleased)


## 1.0.0-preview.2 (Unreleased)
Release notes will be provided here when the final set of features for the release is available.
=======
## 1.0.0-preview.2 (05-06-2020)

### Fixes

- All of `FormRecognizerClient`'s `FormRecognizerClientOptions` are now passed to the client returned by
    `FormRecognizerClient.GetFormTrainingClient`.
>>>>>>> 1ebf71a5

## 1.0.0-preview.1 (04-23-2020)
This is the first preview Azure Form Recognizer client library that follows the [.NET Azure SDK Design Guidelines][guidelines].
This library replaces the package [`Microsoft.Azure.CognitiveServices.FormRecognizer`][cognitiveServices_fr_nuget].

This package's [documentation][readme] and [samples][samples] demonstrate the new API.

### Major changes from `Microsoft.Azure.CognitiveServices.FormRecognizer`
- This library supports only the Form Recognizer Service v2.0-preview API
- The namespace/package name for Azure Form Recognizer client library has changed from 
    `Microsoft.Azure.CognitiveServices.FormRecognizer` to `Azure.AI.FormRecognizer`
- Two client design:
  - `FormRecognizerClient` to recognize and extract fields/values on custom forms, receipts, and form content/layout.
  - `FormTrainingClient` to train custom models, and manage the custom models on your resource account.
- Different recognize methods based on input type: file stream or URI.
- File stream methods will automatically detect content-type of the input file.

[guidelines]: https://azure.github.io/azure-sdk/dotnet_introduction.html
[cognitiveServices_fr_nuget]: https://www.nuget.org/packages/Microsoft.Azure.CognitiveServices.FormRecognizer/0.8.0-preview
[readme]: https://github.com/Azure/azure-sdk-for-net/tree/master/sdk/formrecognizer/Azure.AI.FormRecognizer/README.md
[samples]: https://github.com/Azure/azure-sdk-for-net/tree/master/sdk/formrecognizer/Azure.AI.FormRecognizer/samples/README.md<|MERGE_RESOLUTION|>--- conflicted
+++ resolved
@@ -1,19 +1,14 @@
 # Release History
 
-<<<<<<< HEAD
 ## 1.0.0-preview.3 (Unreleased)
 
 
-## 1.0.0-preview.2 (Unreleased)
-Release notes will be provided here when the final set of features for the release is available.
-=======
 ## 1.0.0-preview.2 (05-06-2020)
 
 ### Fixes
 
 - All of `FormRecognizerClient`'s `FormRecognizerClientOptions` are now passed to the client returned by
     `FormRecognizerClient.GetFormTrainingClient`.
->>>>>>> 1ebf71a5
 
 ## 1.0.0-preview.1 (04-23-2020)
 This is the first preview Azure Form Recognizer client library that follows the [.NET Azure SDK Design Guidelines][guidelines].
