---
page_type: sample
languages:
- csharp
products:
- azure
- azure-cognitive-services
- azure-form-recognizer
name: Azure Form Recognizer samples for .NET
description: Samples for the Azure.AI.FormRecognizer client library
---

# Azure Form Recognizer client SDK Samples
<<<<<<< HEAD
Azure Cognitive Services Form Recognizer is a cloud service that uses machine learning to analyze text and structured data from your documents. It includes the following main features:
=======
> Note: Starting with version `2021-09-30-preview`, a new set of clients were introduced to leverage the newest features
> of the Form Recognizer service. Please see the Migration Guide for detailed instructions on how to update application
> code from client library version `3.1.X` or lower to the latest version. Additionally, see the [Changelog][changelog] for more detailed information

Azure Cognitive Services Form Recognizer is a cloud service that uses machine learning to recognize form fields, text, and tables in form documents. It includes the following capabilities:
>>>>>>> 0b5e5c39

- Layout - Extract text, table structures, and selection marks, along with their bounding region coordinates, from documents.
- Document - Analyze entities, key-value pairs, tables, and selection marks from documents using the general prebuilt document model.
- Prebuilt - Analyze data from certain types of common documents (such as receipts, invoices, business cards, or identity documents) using pre-trained models.
- Custom - Build custom models to analyze text, field values, selection marks, and table data from documents. Custom models are trained with your own data, so they're tailored to your documents.

## Common scenarios samples for client library version 4.0.0-beta.x
- [Extract the layout of a document](https://github.com/Azure/azure-sdk-for-net/tree/main/sdk/formrecognizer/Azure.AI.FormRecognizer/samples/Sample_ExtractLayout.md)
- [Analyze with the prebuilt document model](https://github.com/Azure/azure-sdk-for-net/tree/main/sdk/formrecognizer/Azure.AI.FormRecognizer/samples/Sample_AnalyzePrebuiltDocument.md)
- [Analyze a document with a custom model](https://github.com/Azure/azure-sdk-for-net/tree/main/sdk/formrecognizer/Azure.AI.FormRecognizer/samples/Sample_AnalyzeWithCustomModel.md)
- [Analyze a document with a prebuilt model](https://github.com/Azure/azure-sdk-for-net/tree/main/sdk/formrecognizer/Azure.AI.FormRecognizer/samples/Sample_AnalyzeWithPrebuiltModel.md)
- [Build a model](https://github.com/Azure/azure-sdk-for-net/tree/main/sdk/formrecognizer/Azure.AI.FormRecognizer/samples/Sample_BuildModel.md)
- [Manage models](https://github.com/Azure/azure-sdk-for-net/tree/main/sdk/formrecognizer/Azure.AI.FormRecognizer/samples/Sample_ManageModels.md)

## Advanced samples for client library version 4.0.0-beta.x
- [Create a composed model](https://github.com/Azure/azure-sdk-for-net/tree/main/sdk/formrecognizer/Azure.AI.FormRecognizer/samples/Sample_ModelCompose.md)
- [Copy a custom model between Form Recognizer resources](https://github.com/Azure/azure-sdk-for-net/tree/main/sdk/formrecognizer/Azure.AI.FormRecognizer/samples/Sample_CopyCustomModel.md)
- [Get and List document model operations](https://github.com/Azure/azure-sdk-for-net/tree/main/sdk/formrecognizer/Azure.AI.FormRecognizer/samples/Sample_GetAndListOperations.md)

## Samples for client library versions 3.1.x and below
Please see the samples [here][v31samples].

[changelog]: https://github.com/Azure/azure-sdk-for-net/tree/main/sdk/formrecognizer/Azure.AI.FormRecognizer/CHANGELOG.md
[v31samples]: https://github.com/Azure/azure-sdk-for-net/blob/main/sdk/formrecognizer/Azure.AI.FormRecognizer/samples/V3.1/README.md<|MERGE_RESOLUTION|>--- conflicted
+++ resolved
@@ -11,15 +11,9 @@
 ---
 
 # Azure Form Recognizer client SDK Samples
-<<<<<<< HEAD
+> Note: Starting with version `2021-09-30-preview`, a new set of clients were introduced to leverage the newest features of the Form Recognizer service. Please see the Migration Guide for detailed instructions on how to update application code from client library version `3.1.X` or lower to the latest version. Additionally, see the [Changelog][changelog] for more detailed information.
+
 Azure Cognitive Services Form Recognizer is a cloud service that uses machine learning to analyze text and structured data from your documents. It includes the following main features:
-=======
-> Note: Starting with version `2021-09-30-preview`, a new set of clients were introduced to leverage the newest features
-> of the Form Recognizer service. Please see the Migration Guide for detailed instructions on how to update application
-> code from client library version `3.1.X` or lower to the latest version. Additionally, see the [Changelog][changelog] for more detailed information
-
-Azure Cognitive Services Form Recognizer is a cloud service that uses machine learning to recognize form fields, text, and tables in form documents. It includes the following capabilities:
->>>>>>> 0b5e5c39
 
 - Layout - Extract text, table structures, and selection marks, along with their bounding region coordinates, from documents.
 - Document - Analyze entities, key-value pairs, tables, and selection marks from documents using the general prebuilt document model.
