--- conflicted
+++ resolved
@@ -244,7 +244,6 @@
 
         /// <summary>
         /// Verifies that the <see cref="FormRecognizerClient" /> is able to connect to the Form
-<<<<<<< HEAD
         /// Recognizer cognitive service and perform operations.
         /// </summary>
         [Test]
@@ -254,7 +253,10 @@
             var invalidUri = new Uri("https://idont.ex.ist");
 
             Assert.ThrowsAsync<RequestFailedException>(async () => await client.StartRecognizeReceiptsFromUriAsync(invalidUri));
-=======
+        }
+
+        /// <summary>
+        /// Verifies that the <see cref="FormRecognizerClient" /> is able to connect to the Form
         /// Recognizer cognitive service and perform analysis based on a custom labeled model.
         /// </summary>
         [Test]
@@ -302,7 +304,6 @@
             Assert.IsNotNull(form.Fields[name].Confidence);
             Assert.AreEqual(FieldValueType.StringType, form.Fields[name].Value.Type);
             Assert.AreEqual("948284", form.Fields[name].ValueText.Text);
->>>>>>> a34bdef9
         }
 
         [Test]
