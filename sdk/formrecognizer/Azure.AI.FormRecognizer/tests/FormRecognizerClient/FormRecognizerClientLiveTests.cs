--- conflicted
+++ resolved
@@ -38,11 +38,8 @@
         /// <returns>The instrumented <see cref="FormRecognizerClient" />.</returns>
         private FormRecognizerClient CreateInstrumentedClient()
         {
-            var endpointEnvironmentVariable = Environment.GetEnvironmentVariable(TestEnvironment.EndpointEnvironmentVariableName);
-            var keyEnvironmentVariable = Environment.GetEnvironmentVariable(TestEnvironment.ApiKeyEnvironmentVariableName);
-
-            Assert.NotNull(endpointEnvironmentVariable);
-            Assert.NotNull(keyEnvironmentVariable);
+            var endpointEnvironmentVariable = TestEnvironment.Endpoint;
+            var keyEnvironmentVariable = TestEnvironment.ApiKey;
 
             var endpoint = new Uri(endpointEnvironmentVariable);
             var credential = new AzureKeyCredential(keyEnvironmentVariable);
@@ -230,24 +227,5 @@
             Assert.IsNotNull(trainingClient);
         }
 
-<<<<<<< HEAD
-        /// <summary>
-        /// Creates a <see cref="FormRecognizerClient" /> with the endpoint and API key provided via environment
-        /// variables and instruments it to make use of the Azure Core Test Framework functionalities.
-        /// </summary>
-        /// <returns>The instrumented <see cref="FormRecognizerClient" />.</returns>
-        private FormRecognizerClient CreateInstrumentedClient()
-        {
-            var endpointEnvironmentVariable = TestEnvironment.Endpoint;
-            var keyEnvironmentVariable = TestEnvironment.ApiKey;
-
-            var endpoint = new Uri(endpointEnvironmentVariable);
-            var credential = new AzureKeyCredential(keyEnvironmentVariable);
-            var client = new FormRecognizerClient(endpoint, credential);
-
-            return InstrumentClient(client);
-        }
-=======
->>>>>>> ffb35459
     }
 }