﻿// Copyright (c) Microsoft Corporation. All rights reserved.
// Licensed under the MIT License.

using System;
using System.Collections.Generic;
using System.Linq;
using System.Threading.Tasks;
using Azure.AI.FormRecognizer.Models;
using Azure.Core;
using NUnit.Framework;
using NUnit.Framework.Internal;

namespace Azure.AI.FormRecognizer.Tests
{
    /// <summary>
    /// The suite of tests for the <see cref="FormRecognizerClient"/> class.
    /// </summary>
    /// <remarks>
    /// These tests have a dependency on live Azure services and may incur costs for the associated
    /// Azure subscription.
    /// </remarks>
    public class FormRecognizerClientLiveTests : FormRecognizerLiveTestBase
    {
        /// <summary>
        /// Initializes a new instance of the <see cref="FormRecognizerClientLiveTests"/> class.
        /// </summary>
        /// <param name="isAsync">A flag used by the Azure Core Test Framework to differentiate between tests for asynchronous and synchronous methods.</param>
        public FormRecognizerClientLiveTests(bool isAsync) : base(isAsync)
        {
        }

        /// <summary>
        /// Creates a <see cref="FormRecognizerClient" /> with the endpoint and API key provided via environment
        /// variables and instruments it to make use of the Azure Core Test Framework functionalities.
        /// </summary>
        /// <param name="useTokenCredential">Whether or not to use a <see cref="TokenCredential"/> to authenticate. An <see cref="AzureKeyCredential"/> is used by default.</param>
        /// <returns>The instrumented <see cref="FormRecognizerClient" />.</returns>
        private FormRecognizerClient CreateInstrumentedFormRecognizerClient(bool useTokenCredential = false)
        {
            var endpoint = new Uri(TestEnvironment.Endpoint);
            var options = Recording.InstrumentClientOptions(new FormRecognizerClientOptions());
            FormRecognizerClient client;

            if (useTokenCredential)
            {
                client = new FormRecognizerClient(endpoint, TestEnvironment.Credential, options);
            }
            else
            {
                var credential = new AzureKeyCredential(TestEnvironment.ApiKey);
                client = new FormRecognizerClient(endpoint, credential, options);
            }

            return InstrumentClient(client);
        }

        [Test]
        public async Task FormRecognizerClientCanAuthenticateWithTokenCredential()
        {
            var client = CreateInstrumentedFormRecognizerClient(useTokenCredential: true);
            RecognizeContentOperation operation;

            using var stream = FormRecognizerTestEnvironment.CreateStream(TestFile.ReceiptJpg);
            using (Recording.DisableRequestBodyRecording())
            {
                operation = await client.StartRecognizeContentAsync(stream);
            }

            // Sanity check to make sure we got an actual response back from the service.

            FormPageCollection formPages = await operation.WaitForCompletionAsync(PollingInterval);
            var formPage = formPages.Single();

            Assert.Greater(formPage.Lines.Count, 0);
            Assert.AreEqual("Contoso", formPage.Lines[0].Text);
        }

        /// <summary>
        /// Verifies that the <see cref="FormRecognizerClient" /> is able to connect to the Form
        /// Recognizer cognitive service and perform operations.
        /// </summary>
        [Test]
        [TestCase(true)]
        [TestCase(false)]
        public async Task StartRecognizeContentPopulatesFormPage(bool useStream)
        {
            var client = CreateInstrumentedFormRecognizerClient();
            RecognizeContentOperation operation;

            if (useStream)
            {
                using var stream = FormRecognizerTestEnvironment.CreateStream(TestFile.InvoicePdf);
                using (Recording.DisableRequestBodyRecording())
                {
                    operation = await client.StartRecognizeContentAsync(stream);
                }
            }
            else
            {
                var uri = FormRecognizerTestEnvironment.CreateUri(TestFile.InvoicePdf);
                operation = await client.StartRecognizeContentFromUriAsync(uri);
            }

            await operation.WaitForCompletionAsync(PollingInterval);
            Assert.IsTrue(operation.HasValue);

            var formPage = operation.Value.Single();

            // The expected values are based on the values returned by the service, and not the actual
            // values present in the form. We are not testing the service here, but the SDK.

            Assert.AreEqual(LengthUnit.Inch, formPage.Unit);
            Assert.AreEqual(8.5, formPage.Width);
            Assert.AreEqual(11, formPage.Height);
            Assert.AreEqual(0, formPage.TextAngle);
            Assert.AreEqual(18, formPage.Lines.Count);

            var lines = formPage.Lines.ToList();

            for (var lineIndex = 0; lineIndex < lines.Count; lineIndex++)
            {
                var line = lines[lineIndex];

                Assert.NotNull(line.Text, $"Text should not be null in line {lineIndex}. ");
                Assert.AreEqual(4, line.BoundingBox.Points.Count(), $"There should be exactly 4 points in the bounding box in line {lineIndex}.");
                Assert.Greater(line.Words.Count, 0, $"There should be at least one word in line {lineIndex}.");
                foreach (var item in line.Words)
                {
                    Assert.GreaterOrEqual(item.Confidence, 0);
                }
            }

            var table = formPage.Tables.Single();

            Assert.AreEqual(2, table.RowCount);
            Assert.AreEqual(6, table.ColumnCount);

            var cells = table.Cells.ToList();

            Assert.AreEqual(10, cells.Count);

            var expectedText = new string[2, 6]
            {
                { "Invoice Number", "Invoice Date", "Invoice Due Date", "Charges", "", "VAT ID" },
                { "34278587", "6/18/2017", "6/24/2017", "$56,651.49", "", "PT" }
            };

            foreach (var cell in cells)
            {
                Assert.GreaterOrEqual(cell.RowIndex, 0, $"Cell with text {cell.Text} should have row index greater than or equal to zero.");
                Assert.Less(cell.RowIndex, table.RowCount, $"Cell with text {cell.Text} should have row index less than {table.RowCount}.");
                Assert.GreaterOrEqual(cell.ColumnIndex, 0, $"Cell with text {cell.Text} should have column index greater than or equal to zero.");
                Assert.Less(cell.ColumnIndex, table.ColumnCount, $"Cell with text {cell.Text} should have column index less than {table.ColumnCount}.");

                // There's a single cell in the table (row = 1, column = 3) that has a column span of 2.

                var expectedColumnSpan = (cell.RowIndex == 1 && cell.ColumnIndex == 3) ? 2 : 1;

                Assert.AreEqual(1, cell.RowSpan, $"Cell with text {cell.Text} should have a row span of 1.");
                Assert.AreEqual(expectedColumnSpan, cell.ColumnSpan, $"Cell with text {cell.Text} should have a column span of {expectedColumnSpan}.");

                Assert.AreEqual(expectedText[cell.RowIndex, cell.ColumnIndex], cell.Text);

                Assert.IsFalse(cell.IsFooter, $"Cell with text {cell.Text} should not have been classified as footer.");
                Assert.IsFalse(cell.IsHeader, $"Cell with text {cell.Text} should not have been classified as header.");

                Assert.GreaterOrEqual(cell.Confidence, 0, $"Cell with text {cell.Text} should have confidence greater or equal to zero.");
                Assert.LessOrEqual(cell.RowIndex, 1, $"Cell with text {cell.Text} should have a row index less than or equal to one.");

                Assert.Greater(cell.TextContent.Count, 0, $"Cell with text {cell.Text} should have text content.");
            }
        }

        [Test]
        [TestCase(true)]
        [TestCase(false)]
        public async Task StartRecognizeContentCanParseMultipageForm(bool useStream)
        {
            var client = CreateInstrumentedFormRecognizerClient();
            RecognizeContentOperation operation;

            if (useStream)
            {
                using var stream = FormRecognizerTestEnvironment.CreateStream(TestFile.InvoiceMultipage);
                using (Recording.DisableRequestBodyRecording())
                {
                    operation = await client.StartRecognizeContentAsync(stream);
                }
            }
            else
            {
                var uri = FormRecognizerTestEnvironment.CreateUri(TestFile.InvoiceMultipage);
                operation = await client.StartRecognizeContentFromUriAsync(uri);
            }

            FormPageCollection formPages = await operation.WaitForCompletionAsync(PollingInterval);

            Assert.AreEqual(2, formPages.Count);

            for (int pageIndex = 0; pageIndex < formPages.Count; pageIndex++)
            {
                var formPage = formPages[pageIndex];

                ValidateFormPage(formPage, includeTextContent: true, expectedPageNumber: pageIndex + 1);

                // Basic sanity test to make sure pages are ordered correctly.

                var sampleLine = formPage.Lines[3];
                var expectedText = pageIndex == 0 ? "Bilbo Baggins" : "Frodo Baggins";

                Assert.AreEqual(expectedText, sampleLine.Text);
            }
        }

        [Test]
        public async Task StartRecognizeContentCanParseMultipageFormWithBlankPage()
        {
            var client = CreateInstrumentedFormRecognizerClient();
            RecognizeContentOperation operation;

            using var stream = FormRecognizerTestEnvironment.CreateStream(TestFile.InvoiceMultipageBlank);
            using (Recording.DisableRequestBodyRecording())
            {
                operation = await client.StartRecognizeContentAsync(stream);
            }

            FormPageCollection formPages = await operation.WaitForCompletionAsync(PollingInterval);

            Assert.AreEqual(3, formPages.Count);

            for (int pageIndex = 0; pageIndex < formPages.Count; pageIndex++)
            {
                var formPage = formPages[pageIndex];

                ValidateFormPage(formPage, includeTextContent: true, expectedPageNumber: pageIndex + 1);

                // Basic sanity test to make sure pages are ordered correctly.

                if (pageIndex == 0 || pageIndex == 2)
                {
                    var sampleLine = formPage.Lines[3];
                    var expectedText = pageIndex == 0 ? "Bilbo Baggins" : "Frodo Baggins";

                    Assert.AreEqual(expectedText, sampleLine.Text);
                }
            }

            var blankPage = formPages[1];

            Assert.AreEqual(0, blankPage.Lines.Count);
            Assert.AreEqual(0, blankPage.Tables.Count);
        }

        /// <summary>
        /// Verifies that the <see cref="FormRecognizerClient" /> is able to connect to the Form
        /// Recognizer cognitive service and handle returned errors.
        /// </summary>
        [Test]
        public void StartRecognizeContentFromUriThrowsForNonExistingContent()
        {
            var client = CreateInstrumentedFormRecognizerClient();
            var invalidUri = new Uri("https://idont.ex.ist");

            Assert.ThrowsAsync<RequestFailedException>(async () => await client.StartRecognizeContentFromUriAsync(invalidUri));
        }

        /// <summary>
        /// Verifies that the <see cref="FormRecognizerClient" /> is able to connect to the Form
        /// Recognizer cognitive service and perform analysis of receipts.
        /// </summary>
        [Test]
        [TestCase(true)]
        [TestCase(false)]
        public async Task StartRecognizeReceiptsPopulatesExtractedReceipt(bool useStream)
        {
            var client = CreateInstrumentedFormRecognizerClient();
            RecognizeReceiptsOperation operation;

            if (useStream)
            {
                using var stream = FormRecognizerTestEnvironment.CreateStream(TestFile.ReceiptJpg);
                using (Recording.DisableRequestBodyRecording())
                {
                    operation = await client.StartRecognizeReceiptsAsync(stream);
                }
            }
            else
            {
                var uri = FormRecognizerTestEnvironment.CreateUri(TestFile.ReceiptJpg);
                operation = await client.StartRecognizeReceiptsFromUriAsync(uri, default);
            }

            await operation.WaitForCompletionAsync(PollingInterval);

            Assert.IsTrue(operation.HasValue);

            var form = operation.Value.Single();

            Assert.NotNull(form);

            // The expected values are based on the values returned by the service, and not the actual
            // values present in the receipt. We are not testing the service here, but the SDK.

            Assert.AreEqual("prebuilt:receipt", form.FormType);

            Assert.AreEqual(1, form.PageRange.FirstPageNumber);
            Assert.AreEqual(1, form.PageRange.LastPageNumber);

            Assert.NotNull(form.Fields);

            Assert.True(form.Fields.ContainsKey("ReceiptType"));
            Assert.True(form.Fields.ContainsKey("MerchantAddress"));
            Assert.True(form.Fields.ContainsKey("MerchantName"));
            Assert.True(form.Fields.ContainsKey("MerchantPhoneNumber"));
            Assert.True(form.Fields.ContainsKey("TransactionDate"));
            Assert.True(form.Fields.ContainsKey("TransactionTime"));
            Assert.True(form.Fields.ContainsKey("Items"));
            Assert.True(form.Fields.ContainsKey("Subtotal"));
            Assert.True(form.Fields.ContainsKey("Tax"));
            Assert.True(form.Fields.ContainsKey("Total"));

            Assert.AreEqual("Itemized", form.Fields["ReceiptType"].Value.AsString());
            Assert.AreEqual("Contoso Contoso", form.Fields["MerchantName"].Value.AsString());
            Assert.AreEqual("123 Main Street Redmond, WA 98052", form.Fields["MerchantAddress"].Value.AsString());
            Assert.AreEqual("123-456-7890", form.Fields["MerchantPhoneNumber"].ValueText.Text);

            var date = form.Fields["TransactionDate"].Value.AsDate();
            var time = form.Fields["TransactionTime"].Value.AsTime();

            Assert.AreEqual(10, date.Day);
            Assert.AreEqual(6, date.Month);
            Assert.AreEqual(2019, date.Year);

            Assert.AreEqual(13, time.Hours);
            Assert.AreEqual(59, time.Minutes);
            Assert.AreEqual(0, time.Seconds);

            var expectedItems = new List<(int? Quantity, string Name, float? Price, float? TotalPrice)>()
            {
                (null, "8GB RAM (Black)", null, 999.00f),
                (1, "SurfacePen", null, 99.99f)
            };

            // Include a bit of tolerance when comparing float types.

            var items = form.Fields["Items"].Value.AsList();

            Assert.AreEqual(expectedItems.Count, items.Count);

            for (var itemIndex = 0; itemIndex < items.Count; itemIndex++)
            {
                var receiptItemInfo = items[itemIndex].Value.AsDictionary();

                receiptItemInfo.TryGetValue("Quantity", out var quantityField);
                receiptItemInfo.TryGetValue("Name", out var nameField);
                receiptItemInfo.TryGetValue("Price", out var priceField);
                receiptItemInfo.TryGetValue("TotalPrice", out var totalPriceField);

                var quantity = quantityField == null ? null : (float?)quantityField.Value.AsFloat();
                var name = nameField == null ? null : nameField.Value.AsString();
                var price = priceField == null ? null : (float?)priceField.Value.AsFloat();
                var totalPrice = totalPriceField == null ? null : (float?)totalPriceField.Value.AsFloat();

                var expectedItem = expectedItems[itemIndex];

                Assert.AreEqual(expectedItem.Quantity, quantity, $"Quantity mismatch in item with index {itemIndex}.");
                Assert.AreEqual(expectedItem.Name, name, $"Name mismatch in item with index {itemIndex}.");
                Assert.That(price, Is.EqualTo(expectedItem.Price).Within(0.0001), $"Price mismatch in item with index {itemIndex}.");
                Assert.That(totalPrice, Is.EqualTo(expectedItem.TotalPrice).Within(0.0001), $"Total price mismatch in item with index {itemIndex}.");
            }

            Assert.That(form.Fields["Subtotal"].Value.AsFloat(), Is.EqualTo(1098.99).Within(0.0001));
            Assert.That(form.Fields["Tax"].Value.AsFloat(), Is.EqualTo(104.40).Within(0.0001));
            Assert.That(form.Fields["Total"].Value.AsFloat(), Is.EqualTo(1203.39).Within(0.0001));
        }

        [Test]
        [TestCase(true)]
        [TestCase(false)]
        public async Task StartRecognizeReceiptsCanParseMultipageForm(bool useStream)
        {
            var client = CreateInstrumentedFormRecognizerClient();
            var options = new RecognizeOptions() { IncludeTextContent = true };
            RecognizeReceiptsOperation operation;

            if (useStream)
            {
                using var stream = FormRecognizerTestEnvironment.CreateStream(TestFile.InvoiceMultipage);
                using (Recording.DisableRequestBodyRecording())
                {
                    operation = await client.StartRecognizeReceiptsAsync(stream, options);
                }
            }
            else
            {
                var uri = FormRecognizerTestEnvironment.CreateUri(TestFile.InvoiceMultipage);
                operation = await client.StartRecognizeReceiptsFromUriAsync(uri, options);
            }

<<<<<<< HEAD
            RecognizedFormCollection recognizedReceipts = await operation.WaitForCompletionAsync();
=======
            RecognizedReceiptCollection recognizedReceipts = await operation.WaitForCompletionAsync(PollingInterval);
>>>>>>> 93d5fb96

            Assert.AreEqual(2, recognizedReceipts.Count);

            for (int receiptIndex = 0; receiptIndex < recognizedReceipts.Count; receiptIndex++)
            {
                var recognizedReceipt = recognizedReceipts[receiptIndex];
                var expectedPageNumber = receiptIndex + 1;

                Assert.NotNull(recognizedReceipt);

                ValidateRecognizedForm(recognizedReceipt, includeTextContent: true,
                    expectedFirstPageNumber: expectedPageNumber, expectedLastPageNumber: expectedPageNumber);

                // Basic sanity test to make sure pages are ordered correctly.

                var sampleField = recognizedReceipt.Fields["MerchantName"];
                var expectedValueText = receiptIndex == 0 ? "Bilbo Baggins" : "Frodo Baggins";

                Assert.IsNotNull(sampleField.ValueText);
                Assert.AreEqual(expectedValueText, sampleField.ValueText.Text);
            }
        }

        [Test]
        public async Task StartRecognizeReceiptsCanParseMultipageFormWithBlankPage()
        {
            var client = CreateInstrumentedFormRecognizerClient();
            var options = new RecognizeOptions() { IncludeTextContent = true };
            RecognizeReceiptsOperation operation;

            using var stream = FormRecognizerTestEnvironment.CreateStream(TestFile.InvoiceMultipageBlank);
            using (Recording.DisableRequestBodyRecording())
            {
                operation = await client.StartRecognizeReceiptsAsync(stream, options);
            }

<<<<<<< HEAD
            RecognizedFormCollection recognizedReceipts = await operation.WaitForCompletionAsync();
=======
            RecognizedReceiptCollection recognizedReceipts = await operation.WaitForCompletionAsync(PollingInterval);
>>>>>>> 93d5fb96

            Assert.AreEqual(3, recognizedReceipts.Count);

            for (int receiptIndex = 0; receiptIndex < recognizedReceipts.Count; receiptIndex++)
            {
                var recognizedReceipt = recognizedReceipts[receiptIndex];
                var expectedPageNumber = receiptIndex + 1;

                Assert.NotNull(recognizedReceipt);

                ValidateRecognizedForm(recognizedReceipt, includeTextContent: true,
                    expectedFirstPageNumber: expectedPageNumber, expectedLastPageNumber: expectedPageNumber);

                // Basic sanity test to make sure pages are ordered correctly.

                if (receiptIndex == 0 || receiptIndex == 2)
                {
                    var sampleField = recognizedReceipt.Fields["MerchantName"];
                    var expectedValueText = receiptIndex == 0 ? "Bilbo Baggins" : "Frodo Baggins";

                    Assert.IsNotNull(sampleField.ValueText);
                    Assert.AreEqual(expectedValueText, sampleField.ValueText.Text);
                }
            }

            var blankForm = recognizedReceipts[1];

            Assert.AreEqual(0, blankForm.Fields.Count);

            var blankPage = blankForm.Pages.Single();

            Assert.AreEqual(0, blankPage.Lines.Count);
            Assert.AreEqual(0, blankPage.Tables.Count);
        }

        /// <summary>
        /// Verifies that the <see cref="FormRecognizerClient" /> is able to connect to the Form
        /// Recognizer cognitive service and handle returned errors.
        /// </summary>
        [Test]
        public void StartRecognizeReceiptsFromUriThrowsForNonExistingContent()
        {
            var client = CreateInstrumentedFormRecognizerClient();
            var invalidUri = new Uri("https://idont.ex.ist");

            Assert.ThrowsAsync<RequestFailedException>(async () => await client.StartRecognizeReceiptsFromUriAsync(invalidUri));
        }

        /// <summary>
        /// Verifies that the <see cref="FormRecognizerClient" /> is able to connect to the Form
        /// Recognizer cognitive service and perform analysis based on a custom labeled model.
        /// </summary>
        [Test]
        [TestCase(true)]
        [TestCase(false)]
        public async Task StartRecognizeCustomFormsWithLabels(bool useStream)
        {
            var client = CreateInstrumentedFormRecognizerClient();
            RecognizeCustomFormsOperation operation;

            await using var trainedModel = await CreateDisposableTrainedModelAsync(useTrainingLabels: true);

            if (useStream)
            {
                using var stream = FormRecognizerTestEnvironment.CreateStream(TestFile.Form1);
                using (Recording.DisableRequestBodyRecording())
                {
                    operation = await client.StartRecognizeCustomFormsAsync(trainedModel.ModelId, stream);
                }
            }
            else
            {
                var uri = FormRecognizerTestEnvironment.CreateUri(TestFile.Form1);
                operation = await client.StartRecognizeCustomFormsFromUriAsync(trainedModel.ModelId, uri);
            }

            await operation.WaitForCompletionAsync(PollingInterval);

            Assert.IsTrue(operation.HasValue);
            Assert.GreaterOrEqual(operation.Value.Count, 1);

            RecognizedForm form = operation.Value.FirstOrDefault();

            // Testing that we shuffle things around correctly so checking only once per property.

            Assert.AreEqual("custom:form", form.FormType);
            Assert.AreEqual(1, form.PageRange.FirstPageNumber);
            Assert.AreEqual(1, form.PageRange.LastPageNumber);
            Assert.AreEqual(1, form.Pages.Count);
            Assert.AreEqual(2200, form.Pages[0].Height);
            Assert.AreEqual(1, form.Pages[0].PageNumber);
            Assert.AreEqual(LengthUnit.Pixel, form.Pages[0].Unit);
            Assert.AreEqual(1700, form.Pages[0].Width);

            Assert.IsNotNull(form.Fields);
            var name = "PurchaseOrderNumber";
            Assert.IsNotNull(form.Fields[name]);
            Assert.AreEqual(FieldValueType.String, form.Fields[name].Value.Type);
            Assert.AreEqual("948284", form.Fields[name].ValueText.Text);
        }

        [Test]
        [TestCase(true)]
        [TestCase(false)]
        public async Task StartRecognizeCustomFormsWithLabelsCanParseMultipageForm(bool useStream)
        {
            var client = CreateInstrumentedFormRecognizerClient();
            var options = new RecognizeOptions() { IncludeTextContent = true };
            RecognizeCustomFormsOperation operation;

            await using var trainedModel = await CreateDisposableTrainedModelAsync(useTrainingLabels: true);

            if (useStream)
            {
                using var stream = FormRecognizerTestEnvironment.CreateStream(TestFile.InvoiceMultipage);
                using (Recording.DisableRequestBodyRecording())
                {
                    operation = await client.StartRecognizeCustomFormsAsync(trainedModel.ModelId, stream, options);
                }
            }
            else
            {
                var uri = FormRecognizerTestEnvironment.CreateUri(TestFile.InvoiceMultipage);
                operation = await client.StartRecognizeCustomFormsFromUriAsync(trainedModel.ModelId, uri, options);
            }

            RecognizedFormCollection recognizedForms = await operation.WaitForCompletionAsync(PollingInterval);

            var recognizedForm = recognizedForms.Single();

            ValidateRecognizedForm(recognizedForm, includeTextContent: true,
                expectedFirstPageNumber: 1, expectedLastPageNumber: 2);

            // Add fields assertions when https://github.com/Azure/azure-sdk-for-net/issues/12139
            // is solved.

            // Basic sanity test to make sure pages are ordered correctly.

            for (int pageIndex = 0; pageIndex < recognizedForm.Pages.Count; pageIndex++)
            {
                var formPage = recognizedForm.Pages[pageIndex];
                var sampleLine = formPage.Lines[3];
                var expectedText = pageIndex == 0 ? "Bilbo Baggins" : "Frodo Baggins";

                Assert.AreEqual(expectedText, sampleLine.Text);
            }
        }

        [Test]
        public async Task StartRecognizeCustomFormsWithLabelsCanParseBlankPage()
        {
            var client = CreateInstrumentedFormRecognizerClient();
            var options = new RecognizeOptions() { IncludeTextContent = true };
            RecognizeCustomFormsOperation operation;

            await using var trainedModel = await CreateDisposableTrainedModelAsync(useTrainingLabels: true);

            using var stream = FormRecognizerTestEnvironment.CreateStream(TestFile.Blank);
            using (Recording.DisableRequestBodyRecording())
            {
                operation = await client.StartRecognizeCustomFormsAsync(trainedModel.ModelId, stream, options);
            }

            RecognizedFormCollection recognizedForms = await operation.WaitForCompletionAsync(PollingInterval);

            var recognizedForm = recognizedForms.Single();

            ValidateRecognizedForm(recognizedForm, includeTextContent: true,
                expectedFirstPageNumber: 1, expectedLastPageNumber: 1);

            var blankPage = recognizedForm.Pages.Single();

            Assert.AreEqual(0, blankPage.Lines.Count);
            Assert.AreEqual(0, blankPage.Tables.Count);
        }

        [Test]
        public async Task StartRecognizeCustomFormsWithLabelsCanParseMultipageFormWithBlankPage()
        {
            var client = CreateInstrumentedFormRecognizerClient();
            var options = new RecognizeOptions() { IncludeTextContent = true };
            RecognizeCustomFormsOperation operation;

            await using var trainedModel = await CreateDisposableTrainedModelAsync(useTrainingLabels: true);

            using var stream = FormRecognizerTestEnvironment.CreateStream(TestFile.InvoiceMultipageBlank);
            using (Recording.DisableRequestBodyRecording())
            {
                operation = await client.StartRecognizeCustomFormsAsync(trainedModel.ModelId, stream, options);
            }

            RecognizedFormCollection recognizedForms = await operation.WaitForCompletionAsync(PollingInterval);

            var recognizedForm = recognizedForms.Single();

            ValidateRecognizedForm(recognizedForm, includeTextContent: true,
                expectedFirstPageNumber: 1, expectedLastPageNumber: 3);

            for (int pageIndex = 0; pageIndex < recognizedForm.Pages.Count; pageIndex++)
            {
                if (pageIndex == 0 || pageIndex == 2)
                {
                    var formPage = recognizedForm.Pages[pageIndex];
                    var sampleLine = formPage.Lines[3];
                    var expectedText = pageIndex == 0 ? "Bilbo Baggins" : "Frodo Baggins";

                    Assert.AreEqual(expectedText, sampleLine.Text);
                }
            }

            var blankPage = recognizedForm.Pages[1];

            Assert.AreEqual(0, blankPage.Lines.Count);
            Assert.AreEqual(0, blankPage.Tables.Count);
        }

        [Test]
        public async Task StartRecognizeCustomFormsWithLabelsCanParseDifferentTypeOfForm()
        {
            var client = CreateInstrumentedFormRecognizerClient();
            RecognizeCustomFormsOperation operation;

            // Use Form_<id>.<ext> files for training with labels.

            await using var trainedModel = await CreateDisposableTrainedModelAsync(useTrainingLabels: true);

            // Attempt to recognize a different type of form: Invoice_1.pdf. This form does not contain all the labels
            // the newly trained model expects.

            using var stream = FormRecognizerTestEnvironment.CreateStream(TestFile.InvoicePdf);
            using (Recording.DisableRequestBodyRecording())
            {
                operation = await client.StartRecognizeCustomFormsAsync(trainedModel.ModelId, stream);
            }

            RecognizedFormCollection forms = await operation.WaitForCompletionAsync(PollingInterval);
            var fields = forms.Single().Fields;

            // Verify that we got back at least one null field to make sure we hit the code path we want to test.

            Assert.IsTrue(fields.Any(kvp => kvp.Value == null));
        }

        /// <summary>
        /// Verifies that the <see cref="FormRecognizerClient" /> is able to connect to the Form
        /// Recognizer cognitive service and perform analysis based on a custom labeled model.
        /// </summary>
        [Test]
        [TestCase(true)]
        [TestCase(false)]
        public async Task StartRecognizeCustomFormsWithoutLabels(bool useStream)
        {
            var client = CreateInstrumentedFormRecognizerClient();
            RecognizeCustomFormsOperation operation;

            await using var trainedModel = await CreateDisposableTrainedModelAsync(useTrainingLabels: false);

            if (useStream)
            {
                using var stream = FormRecognizerTestEnvironment.CreateStream(TestFile.Form1);
                using (Recording.DisableRequestBodyRecording())
                {
                    operation = await client.StartRecognizeCustomFormsAsync(trainedModel.ModelId, stream);
                }
            }
            else
            {
                var uri = FormRecognizerTestEnvironment.CreateUri(TestFile.Form1);
                operation = await client.StartRecognizeCustomFormsFromUriAsync(trainedModel.ModelId, uri);
            }

            await operation.WaitForCompletionAsync(PollingInterval);

            Assert.IsTrue(operation.HasValue);
            Assert.GreaterOrEqual(operation.Value.Count, 1);

            RecognizedForm form = operation.Value.FirstOrDefault();

            //testing that we shuffle things around correctly so checking only once per property

            Assert.AreEqual("form-0", form.FormType);
            Assert.AreEqual(1, form.PageRange.FirstPageNumber);
            Assert.AreEqual(1, form.PageRange.LastPageNumber);
            Assert.AreEqual(1, form.Pages.Count);
            Assert.AreEqual(2200, form.Pages[0].Height);
            Assert.AreEqual(1, form.Pages[0].PageNumber);
            Assert.AreEqual(LengthUnit.Pixel, form.Pages[0].Unit);
            Assert.AreEqual(1700, form.Pages[0].Width);

            Assert.IsNotNull(form.Fields);
            var name = "field-0";
            Assert.IsNotNull(form.Fields[name]);
            Assert.IsNotNull(form.Fields[name].LabelText.Text);
            Assert.AreEqual(FieldValueType.String, form.Fields[name].Value.Type);
            Assert.AreEqual("Hero Limited", form.Fields[name].LabelText.Text);
        }

        [Test]
        [TestCase(true)]
        [TestCase(false, Ignore = "Service returning 'Unsupported media type' error.")]
        public async Task StartRecognizeCustomFormsWithoutLabelsCanParseMultipageForm(bool useStream)
        {
            var client = CreateInstrumentedFormRecognizerClient();
            var options = new RecognizeOptions() { IncludeTextContent = true };
            RecognizeCustomFormsOperation operation;

            await using var trainedModel = await CreateDisposableTrainedModelAsync(useTrainingLabels: false);

            if (useStream)
            {
                using var stream = FormRecognizerTestEnvironment.CreateStream(TestFile.InvoiceMultipage);
                using (Recording.DisableRequestBodyRecording())
                {
                    operation = await client.StartRecognizeCustomFormsAsync(trainedModel.ModelId, stream, options);
                }
            }
            else
            {
                var uri = FormRecognizerTestEnvironment.CreateUri(TestFile.InvoiceMultipage);
                operation = await client.StartRecognizeCustomFormsFromUriAsync(trainedModel.ModelId, uri, options);
            }

            RecognizedFormCollection recognizedForms = await operation.WaitForCompletionAsync(PollingInterval);

            Assert.AreEqual(2, recognizedForms.Count);

            for (int formIndex = 0; formIndex < recognizedForms.Count; formIndex++)
            {
                var recognizedForm = recognizedForms[formIndex];
                var expectedPageNumber = formIndex + 1;

                ValidateRecognizedForm(recognizedForm, includeTextContent: true,
                    expectedFirstPageNumber: expectedPageNumber, expectedLastPageNumber: expectedPageNumber);

                // Basic sanity test to make sure pages are ordered correctly.

                var sampleField = recognizedForm.Fields["field-0"];
                var expectedValueText = formIndex == 0 ? "300.00" : "3000.00";

                Assert.IsNotNull(sampleField.LabelText);
                Assert.AreEqual("Subtotal:", sampleField.LabelText.Text);
                Assert.IsNotNull(sampleField.ValueText);
                Assert.AreEqual(expectedValueText, sampleField.ValueText.Text);
            }
        }

        [Test]
        [Ignore("Service bug: information about the blank page is not being returned.")]
        public async Task StartRecognizeCustomFormsWithoutLabelsCanParseMultipageFormWithBlankPage()
        {
            var client = CreateInstrumentedFormRecognizerClient();
            var options = new RecognizeOptions() { IncludeTextContent = true };
            RecognizeCustomFormsOperation operation;

            await using var trainedModel = await CreateDisposableTrainedModelAsync(useTrainingLabels: false);

            using var stream = FormRecognizerTestEnvironment.CreateStream(TestFile.InvoiceMultipageBlank);
            using (Recording.DisableRequestBodyRecording())
            {
                operation = await client.StartRecognizeCustomFormsAsync(trainedModel.ModelId, stream, options);
            }

            RecognizedFormCollection recognizedForms = await operation.WaitForCompletionAsync(PollingInterval);

            Assert.AreEqual(3, recognizedForms.Count);

            for (int formIndex = 0; formIndex < recognizedForms.Count; formIndex++)
            {
                var recognizedForm = recognizedForms[formIndex];
                var expectedPageNumber = formIndex + 1;

                ValidateRecognizedForm(recognizedForm, includeTextContent: true,
                    expectedFirstPageNumber: expectedPageNumber, expectedLastPageNumber: expectedPageNumber);

                // Basic sanity test to make sure pages are ordered correctly.

                if (formIndex == 0 || formIndex == 2)
                {
                    var sampleField = recognizedForm.Fields["field-0"];
                    var expectedValueText = formIndex == 0 ? "300.00" : "3000.00";

                    Assert.IsNotNull(sampleField.LabelText);
                    Assert.AreEqual("Subtotal:", sampleField.LabelText.Text);
                    Assert.IsNotNull(sampleField.ValueText);
                    Assert.AreEqual(expectedValueText, sampleField.ValueText.Text);
                }
            }

            var blankForm = recognizedForms[1];

            Assert.AreEqual(0, blankForm.Fields.Count);

            var blankPage = blankForm.Pages.Single();

            Assert.AreEqual(0, blankPage.Lines.Count);
            Assert.AreEqual(0, blankPage.Tables.Count);
        }

        /// <summary>
        /// Verifies that the <see cref="FormRecognizerClient" /> is able to connect to the Form
        /// Recognizer cognitive service and handle returned errors.
        /// </summary>
        [Test]
        [TestCase(true, Ignore = "https://github.com/Azure/azure-sdk-for-net/issues/12319")]
        [TestCase(false)]
        public async Task StartRecognizeCustomFormsFromUriThrowsForNonExistingContent(bool useTrainingLabels)
        {
            var client = CreateInstrumentedFormRecognizerClient();
            var invalidUri = new Uri("https://idont.ex.ist");

            await using var trainedModel = await CreateDisposableTrainedModelAsync(useTrainingLabels);

            var operation = await client.StartRecognizeCustomFormsFromUriAsync(trainedModel.ModelId, invalidUri);
            RequestFailedException capturedException = default;

            try
            {
                await operation.WaitForCompletionAsync(PollingInterval);
            }
            catch (RequestFailedException ex)
            {
                capturedException = ex;
            }

            string expectedErrorCode = useTrainingLabels ? "3003" : "2003";

            Assert.NotNull(capturedException);
            Assert.AreEqual(expectedErrorCode, capturedException.ErrorCode);

            Assert.True(operation.HasCompleted);
            Assert.False(operation.HasValue);
            Assert.Throws<RequestFailedException>(() => operation.Value.GetType());
        }

        private void ValidateFormPage(FormPage formPage, bool includeTextContent, int expectedPageNumber)
        {
            Assert.AreEqual(expectedPageNumber, formPage.PageNumber);

            Assert.Greater(formPage.Width, 0.0);
            Assert.Greater(formPage.Height, 0.0);

            Assert.That(formPage.TextAngle, Is.GreaterThan(-180.0).Within(0.01));
            Assert.That(formPage.TextAngle, Is.LessThanOrEqualTo(180.0).Within(0.01));

            Assert.NotNull(formPage.Lines);

            if (!includeTextContent)
            {
                Assert.AreEqual(0, formPage.Lines.Count);
            }

            foreach (var line in formPage.Lines)
            {
                Assert.AreEqual(expectedPageNumber, line.PageNumber);
                Assert.NotNull(line.BoundingBox.Points);
                Assert.AreEqual(4, line.BoundingBox.Points.Length);
                Assert.NotNull(line.Text);

                Assert.NotNull(line.Words);
                Assert.Greater(line.Words.Count, 0);

                foreach (var word in line.Words)
                {
                    Assert.AreEqual(expectedPageNumber, word.PageNumber);
                    Assert.NotNull(word.BoundingBox.Points);
                    Assert.AreEqual(4, word.BoundingBox.Points.Length);
                    Assert.NotNull(word.Text);

                    Assert.That(word.Confidence, Is.GreaterThanOrEqualTo(0.0).Within(0.01));
                    Assert.That(word.Confidence, Is.LessThanOrEqualTo(1.0).Within(0.01));
                }
            }

            Assert.NotNull(formPage.Tables);

            foreach (var table in formPage.Tables)
            {
                Assert.AreEqual(expectedPageNumber, table.PageNumber);
                Assert.Greater(table.ColumnCount, 0);
                Assert.Greater(table.RowCount, 0);

                Assert.NotNull(table.Cells);

                foreach (var cell in table.Cells)
                {
                    Assert.AreEqual(expectedPageNumber, cell.PageNumber);
                    Assert.NotNull(cell.BoundingBox.Points);
                    Assert.AreEqual(4, cell.BoundingBox.Points.Length);

                    Assert.GreaterOrEqual(cell.ColumnIndex, 0);
                    Assert.GreaterOrEqual(cell.RowIndex, 0);
                    Assert.GreaterOrEqual(cell.ColumnSpan, 1);
                    Assert.GreaterOrEqual(cell.RowSpan, 1);

                    Assert.That(cell.Confidence, Is.GreaterThanOrEqualTo(0.0).Within(0.01));
                    Assert.That(cell.Confidence, Is.LessThanOrEqualTo(1.0).Within(0.01));

                    Assert.NotNull(cell.Text);
                    Assert.NotNull(cell.TextContent);

                    if (includeTextContent)
                    {
                        Assert.Greater(cell.TextContent.Count, 0);
                    }
                    else
                    {
                        Assert.AreEqual(0, cell.TextContent.Count);
                    }

                    foreach (var content in cell.TextContent)
                    {
                        Assert.AreEqual(expectedPageNumber, content.PageNumber);
                        Assert.NotNull(content.BoundingBox.Points);
                        Assert.AreEqual(4, content.BoundingBox.Points.Length);

                        Assert.NotNull(content.Text);
                        Assert.True(content is FormWord || content is FormLine);
                    }
                }
            }
        }

        private void ValidateRecognizedForm(RecognizedForm recognizedForm, bool includeTextContent, int expectedFirstPageNumber, int expectedLastPageNumber)
        {
            Assert.NotNull(recognizedForm.FormType);
            Assert.AreEqual(expectedFirstPageNumber, recognizedForm.PageRange.FirstPageNumber);
            Assert.AreEqual(expectedLastPageNumber, recognizedForm.PageRange.LastPageNumber);

            Assert.NotNull(recognizedForm.Pages);
            Assert.AreEqual(expectedLastPageNumber - expectedFirstPageNumber + 1, recognizedForm.Pages.Count);

            int expectedPageNumber = expectedFirstPageNumber;

            for (int pageIndex = 0; pageIndex < recognizedForm.Pages.Count; pageIndex++)
            {
                var formPage = recognizedForm.Pages[pageIndex];
                ValidateFormPage(formPage, includeTextContent, expectedPageNumber);

                expectedPageNumber++;
            }

            Assert.NotNull(recognizedForm.Fields);

            foreach (var field in recognizedForm.Fields.Values)
            {
                if (field == null)
                {
                    continue;
                }

                Assert.NotNull(field.Name);

                Assert.That(field.Confidence, Is.GreaterThanOrEqualTo(0.0).Within(0.01));
                Assert.That(field.Confidence, Is.LessThanOrEqualTo(1.0).Within(0.01));

                var labelText = field.LabelText;

                if (labelText != null)
                {
                    Assert.Greater(labelText.PageNumber, 0);

                    if (labelText.BoundingBox.Points != null)
                    {
                        Assert.AreEqual(4, labelText.BoundingBox.Points.Length);
                    }

                    Assert.NotNull(labelText.TextContent);

                    if (!includeTextContent)
                    {
                        Assert.AreEqual(0, labelText.TextContent.Count);
                    }
                }

                var valueText = field.ValueText;

                Assert.NotNull(valueText);

                if (valueText.BoundingBox.Points != null)
                {
                    Assert.AreEqual(4, valueText.BoundingBox.Points.Length);
                }

                Assert.NotNull(valueText.TextContent);

                if (!includeTextContent)
                {
                    Assert.AreEqual(0, valueText.TextContent.Count);
                }
            }
        }
    }
}<|MERGE_RESOLUTION|>--- conflicted
+++ resolved
@@ -397,11 +397,7 @@
                 operation = await client.StartRecognizeReceiptsFromUriAsync(uri, options);
             }
 
-<<<<<<< HEAD
-            RecognizedFormCollection recognizedReceipts = await operation.WaitForCompletionAsync();
-=======
-            RecognizedReceiptCollection recognizedReceipts = await operation.WaitForCompletionAsync(PollingInterval);
->>>>>>> 93d5fb96
+            RecognizedFormCollection recognizedReceipts = await operation.WaitForCompletionAsync(PollingInterval);
 
             Assert.AreEqual(2, recognizedReceipts.Count);
 
@@ -438,11 +434,7 @@
                 operation = await client.StartRecognizeReceiptsAsync(stream, options);
             }
 
-<<<<<<< HEAD
-            RecognizedFormCollection recognizedReceipts = await operation.WaitForCompletionAsync();
-=======
-            RecognizedReceiptCollection recognizedReceipts = await operation.WaitForCompletionAsync(PollingInterval);
->>>>>>> 93d5fb96
+            RecognizedFormCollection recognizedReceipts = await operation.WaitForCompletionAsync(PollingInterval);
 
             Assert.AreEqual(3, recognizedReceipts.Count);
 
