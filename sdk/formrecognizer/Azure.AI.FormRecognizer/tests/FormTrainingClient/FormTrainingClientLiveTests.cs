--- conflicted
+++ resolved
@@ -549,15 +549,9 @@
                     regionA = "usgovarizona";
                     regionB = "usgovvirginia";
                     break;
-<<<<<<< HEAD
-                case "https://login.chinacloudapi.cn/":
-                    regionA = "chinaeast2";
-                    regionB = "chinanorth";
-=======
                 default:
                     regionA = "westcentralus";
                     regionB = "eastus2";
->>>>>>> 4f8dad8b
                     break;
             }
             var wrongRegion = TestEnvironment.TargetResourceRegion == regionA ? regionB : regionA;
