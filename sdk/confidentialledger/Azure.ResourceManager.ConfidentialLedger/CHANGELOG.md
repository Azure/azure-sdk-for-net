# Release History

## 1.1.0-beta.2 (2023-06-21)

### Features Added
- Support for deploying and managing Azure Managed CCF instances

<<<<<<< HEAD
### Breaking Changes
- None

### Bugs Fixed
- None
=======
- Support ManagedCcf preview.
>>>>>>> aa596049

### Other Changes
- None

- Upgraded API version to 2023-01-26-preview.

## 1.1.0-beta.1 (2023-05-29)

### Features Added

- Enable the model factory feature for model mocking, more information can be found [here](https://azure.github.io/azure-sdk/dotnet_introduction.html#dotnet-mocking-factory-builder).

### Other Changes

- Upgraded dependent Azure.Core to 1.32.0.
- Upgraded dependent Azure.ResourceManager to 1.6.0.

## 1.0.1 (2023-02-16)

### Other Changes

- Upgraded dependent `Azure.Core` to `1.28.0`.
- Upgraded dependent `Azure.ResourceManager` to `1.4.0`.

## 1.0.0 (2022-09-13)

This release is the first stable release of the Confidential Ledger management library.

### Breaking Changes

Polishing since last public beta release:
- Prepended `ConfidentialLedger` prefix to all single / simple model names.
- Corrected the format of all `Guid` type properties / parameters.
- Corrected the format of all `ResouceType` type properties / parameters.
- Optimized the name of some models and functions.

### Other Changes

- Upgraded dependent Azure.ResourceManager to 1.3.1.
- Optimized the implementation of methods related to tag operations.

## 1.0.0-beta.1 (2022-07-12)

### Breaking Changes

New design of track 2 initial commit.

### General New Features

This package follows the [new Azure SDK guidelines](https://azure.github.io/azure-sdk/general_introduction.html), and provides many core capabilities:

    - Support MSAL.NET, Azure.Identity is out of box for supporting MSAL.NET.
    - Support [OpenTelemetry](https://opentelemetry.io/) for distributed tracing.
    - HTTP pipeline with custom policies.
    - Better error-handling.
    - Support uniform telemetry across all languages.

This package is a Public Preview version, so expect incompatible changes in subsequent releases as we improve the product. To provide feedback, submit an issue in our [Azure SDK for .NET GitHub repo](https://github.com/Azure/azure-sdk-for-net/issues).

> NOTE: For more information about unified authentication, please refer to [Microsoft Azure Identity documentation for .NET](https://docs.microsoft.com//dotnet/api/overview/azure/identity-readme?view=azure-dotnet).
<|MERGE_RESOLUTION|>--- conflicted
+++ resolved
@@ -5,20 +5,14 @@
 ### Features Added
 - Support for deploying and managing Azure Managed CCF instances
 
-<<<<<<< HEAD
 ### Breaking Changes
 - None
 
 ### Bugs Fixed
 - None
-=======
-- Support ManagedCcf preview.
->>>>>>> aa596049
 
 ### Other Changes
 - None
-
-- Upgraded API version to 2023-01-26-preview.
 
 ## 1.1.0-beta.1 (2023-05-29)
 
