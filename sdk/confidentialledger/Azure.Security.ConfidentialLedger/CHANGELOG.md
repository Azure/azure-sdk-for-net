# Release History
<<<<<<< HEAD

## 1.4.2-beta.1 (Unreleased)
=======
## 1.4.1-beta.2 (Unreleased)
>>>>>>> c2a9a198

### Features Added

### Breaking Changes

### Bugs Fixed

### Other Changes

## 1.4.1-beta.1 (2025-01-27)

### Features Added
- Added the ability to list users and roles.

## 1.3.0 (2023-12-05)

### Features Added

- Added `VerifyConnection` property to `ConfidentialLedgerClientOptions` to allow the option to have a client connection without validating the service certificate.

## 1.2.0 (2023-09-12)

### Bugs Fixed

- Service calls that result in a `HttpStatusCode.NotFound` status will now be retried by default. This is to handle scenarios where there is an unexpected loss of session stickiness when the connected node changes and transactions have not been fully replicated.

## 1.2.0-beta.1 (2022-11-09)

### Features Added

### Breaking Changes

### Bugs Fixed

### Other Changes

## 1.1.0 (2022-11-08)

### Features Added

- Added the `CertificateEndpoint` property to `ConfidentialLedgerClientOptions` to allow configuration of a custom certificate endpoint. When not configured, the current default is used.

## 1.1.0-beta.1 (2022-08-10)

### Features Added

- Added the `CertificateEndpoint` property to `ConfidentialLedgerClientOptions` to allow configuration of a custom certificate endpoint. When not configured, the current default is used.

## 1.0.0 (2022-08-09)

### Breaking Changes

- The `ConfidentialLedgerIdentityClient` was renamed to `ConfidentialLedgerCertificateClient` and was moved to the `Azure.Security.ConfidentialLedger.Certificate` namespace
- The automatic configuration to trust the service's TLS certificate in `ConfidentialLedgerClient` now checks that the final certificate in the server's certificate chain matches the trusted TLS certificate. Previously the client checked if the thumbprint of the trusted TLS certificate was present anywhere in the server's certificate chain.
- The `GetCollections` and `GetConsortiumMembers` methods on `ConfidentialLedgerClient` now return `Pageable<BinaryData>`


## 1.0.0-beta.3 (2022-07-07)

### Breaking Changes

- The `PostLedgerEntry` and `PostLedgerEntryAsync` methods on `ConfidentialLedgerClient` now return a long-running operation of type `PostLedgerEntryOperation`.

## 1.0.0-beta.2 (2021-06-08)

### Breaking Changes

- The namespace of the client has changed to Azure.Security.ConfidentialLedger

## 1.0.0-beta.1 (2021-05-11)
- Initial package<|MERGE_RESOLUTION|>--- conflicted
+++ resolved
@@ -1,10 +1,5 @@
 # Release History
-<<<<<<< HEAD
-
-## 1.4.2-beta.1 (Unreleased)
-=======
 ## 1.4.1-beta.2 (Unreleased)
->>>>>>> c2a9a198
 
 ### Features Added
 
