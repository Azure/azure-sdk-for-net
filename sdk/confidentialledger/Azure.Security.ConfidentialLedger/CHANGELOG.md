--- conflicted
+++ resolved
@@ -1,22 +1,10 @@
 # Release History
 
-<<<<<<< HEAD
-## 1.3.0-beta.1 (Unreleased)
-
-### Features Added
-
-### Breaking Changes
-
-### Bugs Fixed
-
-### Other Changes
-=======
 ## 1.3.0 (2023-12-05)
 
 ### Features Added
 
 - Added `VerifyConnection` property to `ConfidentialLedgerClientOptions` to allow the option to have a client connection without validating the service certificate.
->>>>>>> 4db78622
 
 ## 1.2.0 (2023-09-12)
 
