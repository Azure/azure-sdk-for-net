--- conflicted
+++ resolved
@@ -45,9 +45,6 @@
 
             #region Snippet:CreateClient
 
-<<<<<<< HEAD
-            var ledgerClient = new ConfidentialLedgerClient(TestEnvironment.ConfidentialLedgerUrl, new DefaultAzureCredential());
-=======
             // Create a certificate chain rooted with our TLS cert.
             X509Chain certificateChain = new();
             certificateChain.ChainPolicy.RevocationMode = X509RevocationMode.NoCheck;
@@ -82,7 +79,6 @@
             var ledgerClient = new ConfidentialLedgerClient(TestEnvironment.ConfidentialLedgerUrl, TestEnvironment.Credential, options);
 #endif
 
->>>>>>> 0b0aed5c
             #endregion
 
             #region Snippet:AppendToLedger
