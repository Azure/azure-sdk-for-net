--- conflicted
+++ resolved
@@ -93,37 +93,6 @@
 
             #endregion
 
-            // #region Snippet:AppendToLedgerNoWaitForCompletion
-
-            PostLedgerEntryOperation postOperationWithWait = ledgerClient.PostLedgerEntry(
-                RequestContent.Create(
-                    new { contents = "Hello world!" }),
-                waitForCompletion: false);
-
-            string waitingTransactionId = postOperationWithWait.Id;
-            Console.WriteLine($"Started transaction with Id: {transactionId}");
-
-            var rawResponse = postOperationWithWait.WaitForCompletionResponse();
-            Console.WriteLine($"Completed Post operations with transaction Id: {transactionId}");
-
-            // #endregion
-
-            // #region Snippet:AppendToLedgerFailure
-
-            try
-            {
-                PostLedgerEntryOperation failingPostOperation = ledgerClient.PostLedgerEntry(
-                    RequestContent.Create(
-                        new { contents = "Hello world!" }),
-                    waitForCompletion: true);
-            }
-            catch (Exception ex)
-            {
-                Console.WriteLine(ex);
-            }
-
-            // #endregion
-
             #region Snippet:GetStatus
 
             Response statusResponse = ledgerClient.GetTransactionStatus(transactionId, new());
@@ -190,7 +159,7 @@
             string subLedgerId = "subledger:0";
 
             // Provide both the transactionId and subLedgerId.
-            Response getBySubledgerResponse = ledgerClient.GetLedgerEntry(transactionId, subLedgerId);
+            Response getBySubledgerResponse = ledgerClient.GetLedgerEntry(transactionId, new(), subLedgerId);
 
             // Try until the entry is available.
             bool loaded = false;
@@ -207,14 +176,14 @@
                 }
                 else
                 {
-                    getBySubledgerResponse = ledgerClient.GetLedgerEntry(transactionId, subLedgerId);
+                    getBySubledgerResponse = ledgerClient.GetLedgerEntry(transactionId, new(), subLedgerId);
                 }
             }
 
             Console.WriteLine(contents); // "Hello world!"
 
             // Now just provide the transactionId.
-            getBySubledgerResponse = ledgerClient.GetLedgerEntry(transactionId);
+            getBySubledgerResponse = ledgerClient.GetLedgerEntry(transactionId, new());
 
             string subLedgerId2 = JsonDocument.Parse(getBySubledgerResponse.Content)
                 .RootElement
@@ -261,7 +230,7 @@
             }
 
             // The ledger entry written at the transactionId in firstResponse is retrieved from the default sub-ledger.
-            Response getResponse = ledgerClient.GetLedgerEntry(transactionId);
+            Response getResponse = ledgerClient.GetLedgerEntry(transactionId, new());
 
             // Try until the entry is available.
             loaded = false;
@@ -278,7 +247,7 @@
                 }
                 else
                 {
-                    getResponse = ledgerClient.GetLedgerEntry(transactionId, subLedgerId);
+                    getResponse = ledgerClient.GetLedgerEntry(transactionId, new(), subLedgerId);
                 }
             }
 
@@ -291,7 +260,7 @@
             Console.WriteLine(firstEntryContents); // "Hello world 0"
 
             // This will return the latest entry available in the default sub-ledger.
-            getResponse = ledgerClient.GetCurrentLedgerEntry();
+            getResponse = ledgerClient.GetCurrentLedgerEntry(new());
 
             // Try until the entry is available.
             loaded = false;
@@ -308,7 +277,7 @@
                 }
                 else
                 {
-                    getResponse = ledgerClient.GetCurrentLedgerEntry();
+                    getResponse = ledgerClient.GetCurrentLedgerEntry(new());
                 }
             }
 
@@ -317,7 +286,7 @@
             // The ledger entry written at subLedgerTransactionId is retrieved from the sub-ledger 'sub-ledger'.
             string subLedgerTransactionId = subLedgerPostOperation.Id;
 
-            getResponse = ledgerClient.GetLedgerEntry(subLedgerTransactionId, "my sub-ledger");
+            getResponse = ledgerClient.GetLedgerEntry(subLedgerTransactionId, new(), "my sub-ledger");
             // Try until the entry is available.
             loaded = false;
             element = default;
@@ -333,18 +302,14 @@
                 }
                 else
                 {
-                    getResponse = ledgerClient.GetLedgerEntry(subLedgerTransactionId, "my sub-ledger");
+                    getResponse = ledgerClient.GetLedgerEntry(subLedgerTransactionId, new(), "my sub-ledger");
                 }
             }
 
             Console.WriteLine(subLedgerEntry); // "Hello world sub-ledger 0"
 
             // This will return the latest entry available in the sub-ledger.
-<<<<<<< HEAD
-            getResponse = ledgerClient.GetCurrentLedgerEntry(new(),"my sub-ledger");
-=======
-            getResponse = ledgerClient.GetCurrentLedgerEntry("my sub-ledger");
->>>>>>> e2662748
+            getResponse = ledgerClient.GetCurrentLedgerEntry(new(), "my sub-ledger");
             string latestSubLedger = JsonDocument.Parse(getResponse.Content)
                 .RootElement
                 .GetProperty("contents")
@@ -356,7 +321,7 @@
 
             #region Snippet:RangedQuery
 
-            ledgerClient.GetLedgerEntries(fromTransactionId: "2.1", toTransactionId: subLedgerTransactionId);
+            ledgerClient.GetLedgerEntries(new(), fromTransactionId: "2.1", toTransactionId: subLedgerTransactionId);
 
             #endregion
 
