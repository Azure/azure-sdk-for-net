--- conflicted
+++ resolved
@@ -43,44 +43,7 @@
 
             #region Snippet:CreateClient
 
-<<<<<<< HEAD
             var ledgerClient = new ConfidentialLedgerClient(TestEnvironment.ConfidentialLedgerUrl, new DefaultAzureCredential());
-=======
-            // Create a certificate chain rooted with our TLS cert.
-            X509Chain certificateChain = new();
-            certificateChain.ChainPolicy.RevocationMode = X509RevocationMode.NoCheck;
-            certificateChain.ChainPolicy.RevocationFlag = X509RevocationFlag.ExcludeRoot;
-            certificateChain.ChainPolicy.VerificationFlags = X509VerificationFlags.AllowUnknownCertificateAuthority;
-            certificateChain.ChainPolicy.VerificationTime = DateTime.Now;
-            certificateChain.ChainPolicy.UrlRetrievalTimeout = new TimeSpan(0, 0, 0);
-            certificateChain.ChainPolicy.ExtraStore.Add(ledgerTlsCert);
-
-            var f = certificateChain.Build(ledgerTlsCert);
-            // Define a validation function to ensure that the ledger certificate is trusted by the ledger identity TLS certificate.
-            bool CertValidationCheck(HttpRequestMessage httpRequestMessage, X509Certificate2 cert, X509Chain x509Chain, SslPolicyErrors sslPolicyErrors)
-            {
-                bool isChainValid = certificateChain.Build(cert);
-                if (!isChainValid) return false;
-
-                var isCertSignedByTheTlsCert = certificateChain.ChainElements.Cast<X509ChainElement>()
-                    .Any(x => x.Certificate.Thumbprint == ledgerTlsCert.Thumbprint);
-                return isCertSignedByTheTlsCert;
-            }
-
-            // Create an HttpClientHandler to use our certValidationCheck function.
-            var httpHandler = new HttpClientHandler();
-            httpHandler.ServerCertificateCustomValidationCallback = CertValidationCheck;
-
-            // Create the ledger client using a transport that uses our custom ServerCertificateCustomValidationCallback.
-            var options = new ConfidentialLedgerClientOptions { Transport = new HttpClientTransport(httpHandler) };
-
-#if SNIPPET
-            var ledgerClient = new ConfidentialLedgerClient(new Uri($"https://{ledgerId}.confidential-ledger.azure.com"), new DefaultAzureCredential(), options);
-#else
-            var ledgerClient = new ConfidentialLedgerClient(TestEnvironment.ConfidentialLedgerUrl, new DefaultAzureCredential(), options);
-#endif
-
->>>>>>> 4f9e3e34
             #endregion
 
             #region Snippet:AppendToLedger
