﻿// Copyright (c) Microsoft Corporation. All rights reserved.
// Licensed under the MIT License.

using System;
using System.Collections.Generic;
using System.IO;
using System.Net;
using System.Net.Http;
using System.Text.Json;
using System.Threading.Tasks;
using Azure.Core;
using Azure.Core.Pipeline;
using Azure.Core.TestFramework;
using NUnit.Framework;

namespace Azure.Security.ConfidentialLedger.Tests
{
    public class ConfidentialLedgerClientLiveTests : RecordedTestBase<ConfidentialLedgerEnvironment>
    {
        private TokenCredential Credential;
        private ConfidentialLedgerClientOptions Options;
        private ConfidentialLedgerClient Client;
        private ConfidentialLedgerIdentityServiceClient IdentityClient;
        private string transactionId;
        private HashSet<string> TestsNotRequiringLedgerEntry = new() { "GetEnclaveQuotes", "GetConsortiumMembers", "GetConstitution" };

        public ConfidentialLedgerClientLiveTests(bool isAsync) : base(isAsync)
        {
            // https://github.com/Azure/autorest.csharp/issues/1214
            TestDiagnostics = false;
        }

        [SetUp]
        public void Setup()
        {
            Credential = TestEnvironment.Credential;
            var httpHandler = new HttpClientHandler();
            httpHandler.ServerCertificateCustomValidationCallback = (_, _, _, _) =>
            {
                return true;
            };
            Options = new ConfidentialLedgerClientOptions { Transport = new HttpClientTransport(httpHandler) };
            if (TestEnvironment.Mode == RecordedTestMode.Playback)
            {
<<<<<<< HEAD
                Options.WaitForCompletionDefaultPollingInterval = TimeSpan.Zero;
=======
                Options.OperationPollingInterval = TimeSpan.Zero;
>>>>>>> 94532869
            }
            Client = InstrumentClient(
                new ConfidentialLedgerClient(
                    TestEnvironment.ConfidentialLedgerUrl,
                    Credential,
                    InstrumentClientOptions(Options)));

            IdentityClient = InstrumentClient(
                new ConfidentialLedgerIdentityServiceClient(
                    TestEnvironment.ConfidentialLedgerIdentityUrl,
                    InstrumentClientOptions(Options)));

            if (!TestsNotRequiringLedgerEntry.Contains(TestContext.CurrentContext.Test.MethodName))
            {
                var operation = Client.PostLedgerEntryAsync(RequestContent.Create(new { contents = Recording.GenerateAssetName("test") }), waitForCompletion: true).GetAwaiter().GetResult();
                transactionId = operation.Id;
            }
        }

        public async Task GetUser(string objId)
        {
            var result = await Client.GetUserAsync(objId);
            var stringResult = new StreamReader(result.ContentStream).ReadToEnd();

            Assert.AreEqual((int)HttpStatusCode.OK, result.Status);
            Assert.That(stringResult, Does.Contain(objId));
        }

        [RecordedTest]
        public async Task GetLedgerEntries()
        {
            var result = await Client.GetLedgerEntriesAsync();

            var nextLinkDetails = GetNextLinkDetails(result);
            int pageCount = 0;
            while (nextLinkDetails != null && pageCount < 3)
            {
                var fromId = nextLinkDetails["fromTransactionId"];
                var subId = nextLinkDetails["subLedgerId"];
                result = await Client.GetLedgerEntriesAsync(subId, fromId).ConfigureAwait(false);
                Assert.AreEqual((int)HttpStatusCode.OK, result.Status);
                nextLinkDetails = GetNextLinkDetails(result);
                pageCount++;
            }
        }

        [RecordedTest]
        public async Task GetLedgerEntry()
        {
            var result = await Client.GetLedgerEntryAsync(transactionId).ConfigureAwait(false);
            var stringResult = new StreamReader(result.ContentStream).ReadToEnd();
            while (stringResult.Contains("Loading"))
            {
                result = await Client.GetLedgerEntryAsync(transactionId).ConfigureAwait(false);
                stringResult = new StreamReader(result.ContentStream).ReadToEnd();
            }

            Assert.AreEqual((int)HttpStatusCode.OK, result.Status);
            Assert.That(stringResult, Does.Contain(transactionId));
        }

        [RecordedTest]
        public async Task GetReceipt()
        {
            var result = await Client.GetReceiptAsync(transactionId).ConfigureAwait(false);

            while (GetStatus(result) == "Loading")
            {
                result = await Client.GetLedgerEntryAsync(transactionId).ConfigureAwait(false);
            }

            var stringResult = new StreamReader(result.ContentStream).ReadToEnd();
            Assert.AreEqual((int)HttpStatusCode.OK, result.Status);
            Assert.That(stringResult, Does.Contain(transactionId));
        }

        [RecordedTest]
        public async Task GetTransactionStatus()
        {
            var result = await Client.GetLedgerEntriesAsync();
            var stringResult = new StreamReader(result.ContentStream).ReadToEnd();

            result = await Client.GetTransactionStatusAsync(transactionId).ConfigureAwait(false);
            stringResult = new StreamReader(result.ContentStream).ReadToEnd();

            Assert.AreEqual((int)HttpStatusCode.OK, result.Status);
            Assert.That(stringResult, Does.Contain("Committed"));
            Assert.That(stringResult, Does.Contain(transactionId));
        }

        [RecordedTest]
        public async Task GetConstitution()
        {
            var result = await Client.GetConstitutionAsync();
            var stringResult = new StreamReader(result.ContentStream).ReadToEnd();

            Assert.AreEqual((int)HttpStatusCode.OK, result.Status);
            Assert.That(stringResult, Does.Contain("digest"));
        }

        [RecordedTest]
        public async Task GetConsortiumMembers()
        {
            var result = await Client.GetConsortiumMembersAsync();
            var stringResult = new StreamReader(result.ContentStream).ReadToEnd();

            Assert.AreEqual((int)HttpStatusCode.OK, result.Status);
            Assert.That(stringResult, Does.Contain("BEGIN CERTIFICATE"));
        }

        [RecordedTest]
        public async Task GetEnclaveQuotes()
        {
            var result = await Client.GetEnclaveQuotesAsync();
            var stringResult = new StreamReader(result.ContentStream).ReadToEnd();

            Assert.AreEqual((int)HttpStatusCode.OK, result.Status);
            Assert.That(stringResult, Does.Contain("enclaveQuotes"));
        }

        [RecordedTest]
        public async Task PostLedgerEntry()
        {
            var operation = await Client.PostLedgerEntryAsync(RequestContent.Create(new { contents = Recording.GenerateAssetName("test") }), waitForCompletion: true);
            var result = operation.GetRawResponse();
            var stringResult = new StreamReader(result.ContentStream).ReadToEnd();

            Assert.AreEqual((int)HttpStatusCode.OK, result.Status);
            Assert.NotNull(operation.Id);
            Assert.That(stringResult, Does.Contain("Committed"));
            Assert.That(stringResult, Does.Contain(operation.Id));
        }

        [RecordedTest]
        public async Task GetCurrentLedgerEntry()
        {
            var result = await Client.GetCurrentLedgerEntryAsync();
            var stringResult = new StreamReader(result.ContentStream).ReadToEnd();

            Assert.AreEqual((int)HttpStatusCode.OK, result.Status);
            Assert.That(stringResult, Does.Contain("contents"));
        }

        [RecordedTest]
        public async Task CreateAndGetAndDeleteUser()
        {
            var userId = Recording.Random.NewGuid().ToString();
            var result = await Client.CreateOrUpdateUserAsync(
                userId,
                RequestContent.Create(new { assignedRole = "Reader" }));
            var stringResult = new StreamReader(result.ContentStream).ReadToEnd();

            Assert.AreEqual((int)HttpStatusCode.OK, result.Status);
            Assert.That(stringResult, Does.Contain(userId));

            await GetUser(userId);

            await Client.DeleteUserAsync(userId);

            Assert.AreEqual((int)HttpStatusCode.OK, result.Status);
        }

        [RecordedTest]
        public async Task GetLedgerIdentity()
        {
            var ledgerId = TestEnvironment.ConfidentialLedgerUrl.Host;
            ledgerId = ledgerId.Substring(0, ledgerId.IndexOf('.'));
            var result = await IdentityClient.GetLedgerIdentityAsync(ledgerId).ConfigureAwait(false);

            Assert.AreEqual((int)HttpStatusCode.OK, result.Status);
        }

        private Dictionary<string, string> GetQueryStringKvps(string s)
        {
            var parts = s.Substring(s.IndexOf('?') + 1).Split('&');
            var result = new Dictionary<string, string>();
            foreach (var part in parts)
            {
                var kvp = part.Split('=');
                result[kvp[0]] = kvp[1];
            }
            return result;
        }

        private string GetStatus(Response statusResponse)
        {
            return JsonDocument.Parse(statusResponse.Content)
                .RootElement
                .GetProperty("state")
                .GetString();
        }

        private Dictionary<string, string> GetNextLinkDetails(Response response)
        {
            var stringResult = new StreamReader(response.ContentStream).ReadToEnd();
            var doc = JsonDocument.Parse(stringResult);
            if (doc.RootElement.TryGetProperty("@nextLink", out var prop))
            {
                return GetQueryStringKvps(prop.GetString());
            }
            return default;
        }
    }
}<|MERGE_RESOLUTION|>--- conflicted
+++ resolved
@@ -42,11 +42,7 @@
             Options = new ConfidentialLedgerClientOptions { Transport = new HttpClientTransport(httpHandler) };
             if (TestEnvironment.Mode == RecordedTestMode.Playback)
             {
-<<<<<<< HEAD
-                Options.WaitForCompletionDefaultPollingInterval = TimeSpan.Zero;
-=======
                 Options.OperationPollingInterval = TimeSpan.Zero;
->>>>>>> 94532869
             }
             Client = InstrumentClient(
                 new ConfidentialLedgerClient(
