--- conflicted
+++ resolved
@@ -219,14 +219,6 @@
             return result;
         }
 
-<<<<<<< HEAD
-        private string GetStatus(Response statusResponse)
-        {
-            return JsonDocument.Parse(statusResponse.Content)
-                .RootElement
-                .GetProperty("state")
-                .GetString();
-=======
         private async Task<(string TransactionId, string StringResult)> GetFirstTransactionIdFromGetEntries()
         {
             string stringResult = "Loading";
@@ -277,18 +269,6 @@
                         return tid.GetString();
             }
             throw new Exception($"Could not parse transationId from response:\n{stringResult}");
->>>>>>> ae99a7ca
-        }
-
-        private Dictionary<string, string> GetNextLinkDetails(Response response)
-        {
-            var stringResult = new StreamReader(response.ContentStream).ReadToEnd();
-            var doc = JsonDocument.Parse(stringResult);
-            if (doc.RootElement.TryGetProperty("@nextLink", out var prop))
-            {
-                return GetQueryStringKvps(prop.GetString());
-            }
-            return default;
         }
     }
 }