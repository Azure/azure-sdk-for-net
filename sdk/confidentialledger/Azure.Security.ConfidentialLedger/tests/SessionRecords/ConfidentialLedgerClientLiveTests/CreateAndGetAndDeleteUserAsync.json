--- conflicted
+++ resolved
@@ -1,17 +1,6 @@
 {
   "Entries": [
     {
-<<<<<<< HEAD
-      "RequestUri": "https://identity.accledger.azure.com/ledgerIdentity/chrissconfidentialledger?api-version=0.1-preview",
-      "RequestMethod": "GET",
-      "RequestHeaders": {
-        "Accept": "application/json",
-        "User-Agent": [
-          "azsdk-net-Security.ConfidentialLedger/1.0.0-alpha.20210824.1",
-          "(.NET 5.0.9; Microsoft Windows 10.0.19043)"
-        ],
-        "x-ms-client-request-id": "0a736be69a87dc8691c1266562e3f93e",
-=======
       "RequestUri": "https://chriss-cl2.confidential-ledger.azure.com/app/transactions?api-version=0.1-preview",
       "RequestMethod": "POST",
       "RequestHeaders": {
@@ -78,31 +67,11 @@
           "(.NET 5.0.7; Microsoft Windows 10.0.19043)"
         ],
         "x-ms-client-request-id": "31e6e7b600c0a667b07d2db1191247d3",
->>>>>>> 0b0aed5c
         "x-ms-return-client-request-id": "true"
       },
       "RequestBody": null,
       "StatusCode": 200,
       "ResponseHeaders": {
-<<<<<<< HEAD
-        "Content-Type": "application/json; charset=utf-8",
-        "Date": "Tue, 24 Aug 2021 22:09:30 GMT",
-        "Server": "Kestrel",
-        "Transfer-Encoding": "chunked",
-        "x-ms-client-request-id": "0a736be69a87dc8691c1266562e3f93e",
-        "x-ms-correlation-request-id": "d40a82d9-99be-4a1f-b73d-b13f15167ade",
-        "x-ms-image-digest": "sha256:cfd1fe780509aad0087f6cacc65bff18dd7ac4f9eff38afba2b63a29d033c639",
-        "x-ms-image-tag": "latest-20210802174905559-04aa2284",
-        "x-ms-machineName": "identityservice-6dbf458c55-vct5v"
-      },
-      "ResponseBody": {
-        "ledgerTlsCertificate": "-----BEGIN CERTIFICATE-----\nMIIBezCCASCgAwIBAgIQLyPJdcq/69suz\u002BxDKJiUizAKBggqhkjOPQQDAjAWMRQw\nEgYDVQQDDAtDQ0YgTmV0d29yazAeFw0yMTAzMTEwMDAwMDBaFw0yMzA2MTEyMzU5\nNTlaMBYxFDASBgNVBAMMC0NDRiBOZXR3b3JrMFkwEwYHKoZIzj0CAQYIKoZIzj0D\nAQcDQgAEZQGlfAdHO0Oho9svJtDF\u002Bk1bHrr5ovZVaMriVKbh\u002BsXWipS4JtskCX4T\nW8/tvn8mGNJVfPM7nA62TZCxxm5Y56NQME4wDAYDVR0TBAUwAwEB/zAdBgNVHQ4E\nFgQUnWCB9yR6vxrJAYs0k67drBKAiqgwHwYDVR0jBBgwFoAUnWCB9yR6vxrJAYs0\nk67drBKAiqgwCgYIKoZIzj0EAwIDSQAwRgIhAMdUll14tgGweqASveLxl4HW2SBC\nllJvvz480pTy5uQ1AiEA0Spywkvu9t6qHYO\u002BJERRXCMWVTESPDJkMXGOMY/0xvs=\n-----END CERTIFICATE-----\n\u0000",
-        "ledgerId": "chrissconfidentialledger"
-      }
-    },
-    {
-      "RequestUri": "https://chrissconfidentialledger.confidential-ledger.azure.com/app/users/8d4c38df-7235-57a5-2179-b0eb886f629d?api-version=0.1-preview",
-=======
         "Content-Length": "46",
         "Content-Type": "application/json",
         "x-ms-ccf-transaction-id": "2.3437"
@@ -114,7 +83,6 @@
     },
     {
       "RequestUri": "https://chriss-cl2.confidential-ledger.azure.com/app/users/b6db49de-0aa1-c673-1be9-0ee99b53215e?api-version=0.1-preview",
->>>>>>> 0b0aed5c
       "RequestMethod": "PATCH",
       "RequestHeaders": {
         "Accept": "application/json",
@@ -123,17 +91,10 @@
         "Content-Type": "application/json",
         "traceparent": "00-2aa0f245bdcb384e815225f615f5208c-4f76225ce6756844-00",
         "User-Agent": [
-<<<<<<< HEAD
-          "azsdk-net-Security.ConfidentialLedger/1.0.0-alpha.20210824.1",
-          "(.NET 5.0.9; Microsoft Windows 10.0.19043)"
-        ],
-        "x-ms-client-request-id": "e6e7b652c0316700a6b07d2db1191247",
-=======
           "azsdk-net-Security.ConfidentialLedger/1.0.0-alpha.20210702.1",
           "(.NET 5.0.7; Microsoft Windows 10.0.19043)"
         ],
         "x-ms-client-request-id": "fbac13890d13381fe5e684f577a60866",
->>>>>>> 0b0aed5c
         "x-ms-return-client-request-id": "true"
       },
       "RequestBody": {
@@ -143,17 +104,6 @@
       "ResponseHeaders": {
         "Content-Length": "73",
         "Content-Type": "application/json",
-<<<<<<< HEAD
-        "x-ms-ccf-transaction-id": "2.280"
-      },
-      "ResponseBody": {
-        "assignedRole": "Reader",
-        "userId": "8d4c38df-7235-57a5-2179-b0eb886f629d"
-      }
-    },
-    {
-      "RequestUri": "https://chrissconfidentialledger.confidential-ledger.azure.com/app/users/8d4c38df-7235-57a5-2179-b0eb886f629d?api-version=0.1-preview",
-=======
         "x-ms-ccf-transaction-id": "2.3438"
       },
       "ResponseBody": {
@@ -163,24 +113,16 @@
     },
     {
       "RequestUri": "https://chriss-cl2.confidential-ledger.azure.com/app/users/b6db49de-0aa1-c673-1be9-0ee99b53215e?api-version=0.1-preview",
->>>>>>> 0b0aed5c
       "RequestMethod": "GET",
       "RequestHeaders": {
         "Accept": "application/json",
         "Authorization": "Sanitized",
         "traceparent": "00-313707815fb16d438efbbb08e7e2666f-61828c4cf78a8e45-00",
         "User-Agent": [
-<<<<<<< HEAD
-          "azsdk-net-Security.ConfidentialLedger/1.0.0-alpha.20210824.1",
-          "(.NET 5.0.9; Microsoft Windows 10.0.19043)"
-        ],
-        "x-ms-client-request-id": "db49ded3a1b6730ac61be90ee99b5321",
-=======
           "azsdk-net-Security.ConfidentialLedger/1.0.0-alpha.20210702.1",
           "(.NET 5.0.7; Microsoft Windows 10.0.19043)"
         ],
         "x-ms-client-request-id": "25aa1769e686abb1732015d7f27d0b5c",
->>>>>>> 0b0aed5c
         "x-ms-return-client-request-id": "true"
       },
       "RequestBody": null,
@@ -188,17 +130,6 @@
       "ResponseHeaders": {
         "Content-Length": "73",
         "Content-Type": "application/json",
-<<<<<<< HEAD
-        "x-ms-ccf-transaction-id": "2.280"
-      },
-      "ResponseBody": {
-        "assignedRole": "Reader",
-        "userId": "8d4c38df-7235-57a5-2179-b0eb886f629d"
-      }
-    },
-    {
-      "RequestUri": "https://chrissconfidentialledger.confidential-ledger.azure.com/app/users/8d4c38df-7235-57a5-2179-b0eb886f629d?api-version=0.1-preview",
-=======
         "x-ms-ccf-transaction-id": "2.3438"
       },
       "ResponseBody": {
@@ -208,42 +139,30 @@
     },
     {
       "RequestUri": "https://chriss-cl2.confidential-ledger.azure.com/app/users/b6db49de-0aa1-c673-1be9-0ee99b53215e?api-version=0.1-preview",
->>>>>>> 0b0aed5c
       "RequestMethod": "DELETE",
       "RequestHeaders": {
         "Accept": "application/json",
         "Authorization": "Sanitized",
         "traceparent": "00-bf6c30ee02de2240b8d7033fb63c818b-e5f9bd728ad3d546-00",
         "User-Agent": [
-<<<<<<< HEAD
-          "azsdk-net-Security.ConfidentialLedger/1.0.0-alpha.20210824.1",
-          "(.NET 5.0.9; Microsoft Windows 10.0.19043)"
-        ],
-        "x-ms-client-request-id": "ac13895e13fb1f0d38e5e684f577a608",
-=======
           "azsdk-net-Security.ConfidentialLedger/1.0.0-alpha.20210702.1",
           "(.NET 5.0.7; Microsoft Windows 10.0.19043)"
         ],
         "x-ms-client-request-id": "0628cf5b4b66d0c029a3d1bb857e4f75",
->>>>>>> 0b0aed5c
         "x-ms-return-client-request-id": "true"
       },
       "RequestBody": null,
       "StatusCode": 204,
       "ResponseHeaders": {
         "Content-Length": "0",
-<<<<<<< HEAD
-        "x-ms-ccf-transaction-id": "2.281"
-=======
         "x-ms-ccf-transaction-id": "2.3439"
->>>>>>> 0b0aed5c
       },
       "ResponseBody": []
     }
   ],
   "Variables": {
     "CONFIDENTIALLEDGER_IDENTITY_URL": "https://identity.accledger.azure.com/",
-    "CONFIDENTIALLEDGER_URL": "https://chrissconfidentialledger.confidential-ledger.azure.com",
+    "CONFIDENTIALLEDGER_URL": "https://chriss-CL2.confidential-ledger.azure.com",
     "RandomSeed": "824754101"
   }
 }