--- conflicted
+++ resolved
@@ -73,13 +73,7 @@
         /// Schema for <c>LedgerEntry</c>:
         /// <code>{
         ///   contents: string, # Required. Contents of the ledger entry.
-<<<<<<< HEAD
-        ///   collectionId: {
-        ///     collectionId: string, # Required.
-        ///   }, # Optional. Identifier for collections.
-=======
         ///   collectionId: string, # Optional.
->>>>>>> b926ce7c
         ///   transactionId: string, # Optional. A unique identifier for the state of the ledger. If returned as part of a LedgerEntry, it indicates the state from which the entry was read.
         /// }
         /// </code>
@@ -117,13 +111,7 @@
         /// Schema for <c>LedgerEntry</c>:
         /// <code>{
         ///   contents: string, # Required. Contents of the ledger entry.
-<<<<<<< HEAD
-        ///   collectionId: {
-        ///     collectionId: string, # Required.
-        ///   }, # Optional. Identifier for collections.
-=======
         ///   collectionId: string, # Optional.
->>>>>>> b926ce7c
         ///   transactionId: string, # Optional. A unique identifier for the state of the ledger. If returned as part of a LedgerEntry, it indicates the state from which the entry was read.
         /// }
         /// </code>
