--- conflicted
+++ resolved
@@ -17,13 +17,10 @@
 
   <ItemGroup>
     <PackageReference Include="Azure.Core" />
-<<<<<<< HEAD
   </ItemGroup>
 
   <!-- These packages are included as part net6.0; the external references are not needed. -->
   <ItemGroup Condition="'$(TargetFramework)' != 'net6.0'">
-=======
->>>>>>> fc98422a
     <PackageReference Include="System.Text.Json" />
   </ItemGroup>
 
