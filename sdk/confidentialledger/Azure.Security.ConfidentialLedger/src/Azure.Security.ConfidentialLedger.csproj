<Project Sdk="Microsoft.NET.Sdk">
  <PropertyGroup>
    <Description>Client SDK for the Azure Confidential Ledger service</Description>
    <AssemblyTitle>Azure Confidential Ledger</AssemblyTitle>
<<<<<<< HEAD
    <Version>1.4.2-beta.1</Version>
=======
    <Version>1.4.1-beta.2</Version>
>>>>>>> b38a9c20
    <!--The ApiCompatVersion is managed automatically and should not generally be modified manually.-->
    <ApiCompatVersion>1.3.0</ApiCompatVersion>
    <PackageTags>Azure ConfidentialLedger</PackageTags>
    <TargetFrameworks>$(RequiredTargetFrameworks)</TargetFrameworks>
    <DefineConstants>$(DefineConstants)</DefineConstants>
    <IncludeOperationsSharedSource>true</IncludeOperationsSharedSource>
  </PropertyGroup>

  <PropertyGroup>
    <RestoreSources>$(RestoreSources)</RestoreSources>
  </PropertyGroup>

  <ItemGroup>
    <PackageReference Include="Azure.Core" />
    <PackageReference Include="System.Text.Json" />
  </ItemGroup>

<!-- Shared source from Azure.Core -->
  <ItemGroup>
    <Compile Include="$(AzureCoreSharedSources)AzureKeyCredentialPolicy.cs" LinkBase="Shared" />
    <Compile Include="$(AzureCoreSharedSources)AzureResourceProviderNamespaceAttribute.cs" LinkBase="Shared" />
    <Compile Include="$(AzureCoreSharedSources)ForwardsClientCallsAttribute.cs" LinkBase="Shared" />
    <Compile Include="$(AzureCoreSharedSources)PemReader.cs" LinkBase="Shared" />
    <Compile Include="$(AzureCoreSharedSources)LightweightPkcs8Decoder.cs" LinkBase="Shared" />
  </ItemGroup>

</Project><|MERGE_RESOLUTION|>--- conflicted
+++ resolved
@@ -2,11 +2,7 @@
   <PropertyGroup>
     <Description>Client SDK for the Azure Confidential Ledger service</Description>
     <AssemblyTitle>Azure Confidential Ledger</AssemblyTitle>
-<<<<<<< HEAD
-    <Version>1.4.2-beta.1</Version>
-=======
     <Version>1.4.1-beta.2</Version>
->>>>>>> b38a9c20
     <!--The ApiCompatVersion is managed automatically and should not generally be modified manually.-->
     <ApiCompatVersion>1.3.0</ApiCompatVersion>
     <PackageTags>Azure ConfidentialLedger</PackageTags>
