--- conflicted
+++ resolved
@@ -67,21 +67,14 @@
     }
     public partial class ConfidentialLedgerClientOptions : Azure.Core.ClientOptions
     {
-<<<<<<< HEAD
-        public ConfidentialLedgerClientOptions(Azure.Security.ConfidentialLedger.ConfidentialLedgerClientOptions.ServiceVersion version = Azure.Security.ConfidentialLedger.ConfidentialLedgerClientOptions.ServiceVersion.V2024_01_26_Preview) { }
-=======
         public ConfidentialLedgerClientOptions(Azure.Security.ConfidentialLedger.ConfidentialLedgerClientOptions.ServiceVersion version = Azure.Security.ConfidentialLedger.ConfidentialLedgerClientOptions.ServiceVersion.V2024_08_22_Preview) { }
->>>>>>> e0b8da94
         public System.Uri CertificateEndpoint { get { throw null; } set { } }
         public bool VerifyConnection { get { throw null; } set { } }
         public enum ServiceVersion
         {
             V2022_05_13 = 1,
             V2024_01_26_Preview = 2,
-<<<<<<< HEAD
-=======
             V2024_08_22_Preview = 3,
->>>>>>> e0b8da94
         }
     }
 }
@@ -98,19 +91,12 @@
     }
     public partial class ConfidentialLedgerCertificateClientOptions : Azure.Core.ClientOptions
     {
-<<<<<<< HEAD
-        public ConfidentialLedgerCertificateClientOptions(Azure.Security.ConfidentialLedger.Certificate.ConfidentialLedgerCertificateClientOptions.ServiceVersion version = Azure.Security.ConfidentialLedger.Certificate.ConfidentialLedgerCertificateClientOptions.ServiceVersion.V2024_01_26_Preview) { }
-=======
         public ConfidentialLedgerCertificateClientOptions(Azure.Security.ConfidentialLedger.Certificate.ConfidentialLedgerCertificateClientOptions.ServiceVersion version = Azure.Security.ConfidentialLedger.Certificate.ConfidentialLedgerCertificateClientOptions.ServiceVersion.V2024_08_22_Preview) { }
->>>>>>> e0b8da94
         public enum ServiceVersion
         {
             V2022_05_13 = 1,
             V2024_01_26_Preview = 2,
-<<<<<<< HEAD
-=======
             V2024_08_22_Preview = 3,
->>>>>>> e0b8da94
         }
     }
 }