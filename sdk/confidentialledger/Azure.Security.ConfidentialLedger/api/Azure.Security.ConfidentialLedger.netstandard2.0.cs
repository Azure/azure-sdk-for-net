namespace Azure.Security.ConfidentialLedger
{
    public partial class ConfidentialLedgerClient
    {
        protected ConfidentialLedgerClient() { }
        public ConfidentialLedgerClient(System.Uri ledgerUri, Azure.Core.TokenCredential credential, Azure.Security.ConfidentialLedger.ConfidentialLedgerClientOptions options = null) { }
        public virtual Azure.Core.Pipeline.HttpPipeline Pipeline { get { throw null; } }
        public virtual Azure.Response CreateOrUpdateUser(string userId, Azure.Core.RequestContent content, Azure.RequestOptions options = null) { throw null; }
        public virtual System.Threading.Tasks.Task<Azure.Response> CreateOrUpdateUserAsync(string userId, Azure.Core.RequestContent content, Azure.RequestOptions options = null) { throw null; }
        public virtual Azure.Response DeleteUser(string userId, Azure.RequestOptions options = null) { throw null; }
        public virtual System.Threading.Tasks.Task<Azure.Response> DeleteUserAsync(string userId, Azure.RequestOptions options = null) { throw null; }
<<<<<<< HEAD
        public virtual Azure.Response GetConsortiumMembers(Azure.RequestOptions options) { throw null; }
        public virtual System.Threading.Tasks.Task<Azure.Response> GetConsortiumMembersAsync(Azure.RequestOptions options) { throw null; }
        public virtual Azure.Response GetConstitution(Azure.RequestOptions options) { throw null; }
        public virtual System.Threading.Tasks.Task<Azure.Response> GetConstitutionAsync(Azure.RequestOptions options) { throw null; }
        public virtual Azure.Response GetCurrentLedgerEntry(Azure.RequestOptions options, string subLedgerId = null) { throw null; }
        public virtual System.Threading.Tasks.Task<Azure.Response> GetCurrentLedgerEntryAsync(Azure.RequestOptions options, string subLedgerId = null) { throw null; }
        public virtual Azure.Response GetEnclaveQuotes(Azure.RequestOptions options) { throw null; }
        public virtual System.Threading.Tasks.Task<Azure.Response> GetEnclaveQuotesAsync(Azure.RequestOptions options) { throw null; }
        public virtual Azure.Pageable<System.BinaryData> GetLedgerEntries(Azure.RequestOptions options, string subLedgerId = null, string fromTransactionId = null, string toTransactionId = null) { throw null; }
        public virtual Azure.AsyncPageable<System.BinaryData> GetLedgerEntriesAsync(Azure.RequestOptions options, string subLedgerId = null, string fromTransactionId = null, string toTransactionId = null) { throw null; }
        public virtual Azure.Response GetLedgerEntry(string transactionId, Azure.RequestOptions options, string subLedgerId = null) { throw null; }
        public virtual System.Threading.Tasks.Task<Azure.Response> GetLedgerEntryAsync(string transactionId, Azure.RequestOptions options, string subLedgerId = null) { throw null; }
        public virtual Azure.Response GetReceipt(string transactionId, Azure.RequestOptions options) { throw null; }
        public virtual System.Threading.Tasks.Task<Azure.Response> GetReceiptAsync(string transactionId, Azure.RequestOptions options) { throw null; }
        public virtual Azure.Response GetTransactionStatus(string transactionId, Azure.RequestOptions options) { throw null; }
        public virtual System.Threading.Tasks.Task<Azure.Response> GetTransactionStatusAsync(string transactionId, Azure.RequestOptions options) { throw null; }
        public virtual Azure.Response GetUser(string userId, Azure.RequestOptions options) { throw null; }
        public virtual System.Threading.Tasks.Task<Azure.Response> GetUserAsync(string userId, Azure.RequestOptions options) { throw null; }
        public virtual Azure.Security.ConfidentialLedger.PostLedgerEntryOperation PostLedgerEntry(Azure.Core.RequestContent content, string subLedgerId = null, bool waitForCompletion = true, Azure.RequestOptions options = null) { throw null; }
        public virtual System.Threading.Tasks.Task<Azure.Security.ConfidentialLedger.PostLedgerEntryOperation> PostLedgerEntryAsync(Azure.Core.RequestContent content, string subLedgerId = null, bool waitForCompletion = true, Azure.RequestOptions options = null) { throw null; }
=======
        public virtual Azure.Response GetConsortiumMembers(Azure.RequestOptions options = null) { throw null; }
        public virtual System.Threading.Tasks.Task<Azure.Response> GetConsortiumMembersAsync(Azure.RequestOptions options = null) { throw null; }
        public virtual Azure.Response GetConstitution(Azure.RequestOptions options = null) { throw null; }
        public virtual System.Threading.Tasks.Task<Azure.Response> GetConstitutionAsync(Azure.RequestOptions options = null) { throw null; }
        public virtual Azure.Response GetCurrentLedgerEntry(string subLedgerId = null, Azure.RequestOptions options = null) { throw null; }
        public virtual System.Threading.Tasks.Task<Azure.Response> GetCurrentLedgerEntryAsync(string subLedgerId = null, Azure.RequestOptions options = null) { throw null; }
        public virtual Azure.Response GetEnclaveQuotes(Azure.RequestOptions options = null) { throw null; }
        public virtual System.Threading.Tasks.Task<Azure.Response> GetEnclaveQuotesAsync(Azure.RequestOptions options = null) { throw null; }
        public virtual Azure.Pageable<System.BinaryData> GetLedgerEntries(string subLedgerId = null, string fromTransactionId = null, string toTransactionId = null, Azure.RequestOptions options = null) { throw null; }
        public virtual Azure.AsyncPageable<System.BinaryData> GetLedgerEntriesAsync(string subLedgerId = null, string fromTransactionId = null, string toTransactionId = null, Azure.RequestOptions options = null) { throw null; }
        public virtual Azure.Response GetLedgerEntry(string transactionId, string subLedgerId = null, Azure.RequestOptions options = null) { throw null; }
        public virtual System.Threading.Tasks.Task<Azure.Response> GetLedgerEntryAsync(string transactionId, string subLedgerId = null, Azure.RequestOptions options = null) { throw null; }
        public virtual Azure.Response GetReceipt(string transactionId, Azure.RequestOptions options = null) { throw null; }
        public virtual System.Threading.Tasks.Task<Azure.Response> GetReceiptAsync(string transactionId, Azure.RequestOptions options = null) { throw null; }
        public virtual Azure.Response GetTransactionStatus(string transactionId, Azure.RequestOptions options = null) { throw null; }
        public virtual System.Threading.Tasks.Task<Azure.Response> GetTransactionStatusAsync(string transactionId, Azure.RequestOptions options = null) { throw null; }
        public virtual Azure.Response GetUser(string userId, Azure.RequestOptions options = null) { throw null; }
        public virtual System.Threading.Tasks.Task<Azure.Response> GetUserAsync(string userId, Azure.RequestOptions options = null) { throw null; }
        public virtual Azure.Response PostLedgerEntry(Azure.Core.RequestContent content, string subLedgerId = null, Azure.RequestOptions options = null) { throw null; }
        public virtual System.Threading.Tasks.Task<Azure.Response> PostLedgerEntryAsync(Azure.Core.RequestContent content, string subLedgerId = null, Azure.RequestOptions options = null) { throw null; }
>>>>>>> e2662748
    }
    public partial class ConfidentialLedgerClientOptions : Azure.Core.ClientOptions
    {
        public ConfidentialLedgerClientOptions(Azure.Security.ConfidentialLedger.ConfidentialLedgerClientOptions.ServiceVersion version = Azure.Security.ConfidentialLedger.ConfidentialLedgerClientOptions.ServiceVersion.V0_1_preview) { }
        public System.TimeSpan OperationPollingInterval { get { throw null; } set { } }
        public enum ServiceVersion
        {
            V0_1_preview = 1,
        }
    }
    public static partial class ConfidentialLedgerConstants
    {
        public const string TransactionIdHeaderName = "x-ms-ccf-transaction-id";
    }
    public partial class ConfidentialLedgerIdentityServiceClient
    {
        protected ConfidentialLedgerIdentityServiceClient() { }
        public ConfidentialLedgerIdentityServiceClient(System.Uri identityServiceUri, Azure.Security.ConfidentialLedger.ConfidentialLedgerClientOptions options = null) { }
        public virtual Azure.Core.Pipeline.HttpPipeline Pipeline { get { throw null; } }
        public virtual Azure.Response GetLedgerIdentity(string ledgerId, Azure.RequestOptions options = null) { throw null; }
        public virtual System.Threading.Tasks.Task<Azure.Response> GetLedgerIdentityAsync(string ledgerId, Azure.RequestOptions options = null) { throw null; }
        public static System.Security.Cryptography.X509Certificates.X509Certificate2 ParseCertificate(Azure.Response getIdentityResponse) { throw null; }
    }
    public partial class PostLedgerEntryOperation : Azure.Operation
    {
        protected PostLedgerEntryOperation() { }
        public PostLedgerEntryOperation(Azure.Security.ConfidentialLedger.ConfidentialLedgerClient client, string transactionId) { }
        public override bool HasCompleted { get { throw null; } }
        public override string Id { get { throw null; } }
        public override Azure.Response GetRawResponse() { throw null; }
        public override Azure.Response UpdateStatus(System.Threading.CancellationToken cancellationToken = default(System.Threading.CancellationToken)) { throw null; }
        public override System.Threading.Tasks.ValueTask<Azure.Response> UpdateStatusAsync(System.Threading.CancellationToken cancellationToken = default(System.Threading.CancellationToken)) { throw null; }
        public override System.Threading.Tasks.ValueTask<Azure.Response> WaitForCompletionResponseAsync(System.Threading.CancellationToken cancellationToken = default(System.Threading.CancellationToken)) { throw null; }
        public override System.Threading.Tasks.ValueTask<Azure.Response> WaitForCompletionResponseAsync(System.TimeSpan pollingInterval, System.Threading.CancellationToken cancellationToken = default(System.Threading.CancellationToken)) { throw null; }
    }
}<|MERGE_RESOLUTION|>--- conflicted
+++ resolved
@@ -9,28 +9,6 @@
         public virtual System.Threading.Tasks.Task<Azure.Response> CreateOrUpdateUserAsync(string userId, Azure.Core.RequestContent content, Azure.RequestOptions options = null) { throw null; }
         public virtual Azure.Response DeleteUser(string userId, Azure.RequestOptions options = null) { throw null; }
         public virtual System.Threading.Tasks.Task<Azure.Response> DeleteUserAsync(string userId, Azure.RequestOptions options = null) { throw null; }
-<<<<<<< HEAD
-        public virtual Azure.Response GetConsortiumMembers(Azure.RequestOptions options) { throw null; }
-        public virtual System.Threading.Tasks.Task<Azure.Response> GetConsortiumMembersAsync(Azure.RequestOptions options) { throw null; }
-        public virtual Azure.Response GetConstitution(Azure.RequestOptions options) { throw null; }
-        public virtual System.Threading.Tasks.Task<Azure.Response> GetConstitutionAsync(Azure.RequestOptions options) { throw null; }
-        public virtual Azure.Response GetCurrentLedgerEntry(Azure.RequestOptions options, string subLedgerId = null) { throw null; }
-        public virtual System.Threading.Tasks.Task<Azure.Response> GetCurrentLedgerEntryAsync(Azure.RequestOptions options, string subLedgerId = null) { throw null; }
-        public virtual Azure.Response GetEnclaveQuotes(Azure.RequestOptions options) { throw null; }
-        public virtual System.Threading.Tasks.Task<Azure.Response> GetEnclaveQuotesAsync(Azure.RequestOptions options) { throw null; }
-        public virtual Azure.Pageable<System.BinaryData> GetLedgerEntries(Azure.RequestOptions options, string subLedgerId = null, string fromTransactionId = null, string toTransactionId = null) { throw null; }
-        public virtual Azure.AsyncPageable<System.BinaryData> GetLedgerEntriesAsync(Azure.RequestOptions options, string subLedgerId = null, string fromTransactionId = null, string toTransactionId = null) { throw null; }
-        public virtual Azure.Response GetLedgerEntry(string transactionId, Azure.RequestOptions options, string subLedgerId = null) { throw null; }
-        public virtual System.Threading.Tasks.Task<Azure.Response> GetLedgerEntryAsync(string transactionId, Azure.RequestOptions options, string subLedgerId = null) { throw null; }
-        public virtual Azure.Response GetReceipt(string transactionId, Azure.RequestOptions options) { throw null; }
-        public virtual System.Threading.Tasks.Task<Azure.Response> GetReceiptAsync(string transactionId, Azure.RequestOptions options) { throw null; }
-        public virtual Azure.Response GetTransactionStatus(string transactionId, Azure.RequestOptions options) { throw null; }
-        public virtual System.Threading.Tasks.Task<Azure.Response> GetTransactionStatusAsync(string transactionId, Azure.RequestOptions options) { throw null; }
-        public virtual Azure.Response GetUser(string userId, Azure.RequestOptions options) { throw null; }
-        public virtual System.Threading.Tasks.Task<Azure.Response> GetUserAsync(string userId, Azure.RequestOptions options) { throw null; }
-        public virtual Azure.Security.ConfidentialLedger.PostLedgerEntryOperation PostLedgerEntry(Azure.Core.RequestContent content, string subLedgerId = null, bool waitForCompletion = true, Azure.RequestOptions options = null) { throw null; }
-        public virtual System.Threading.Tasks.Task<Azure.Security.ConfidentialLedger.PostLedgerEntryOperation> PostLedgerEntryAsync(Azure.Core.RequestContent content, string subLedgerId = null, bool waitForCompletion = true, Azure.RequestOptions options = null) { throw null; }
-=======
         public virtual Azure.Response GetConsortiumMembers(Azure.RequestOptions options = null) { throw null; }
         public virtual System.Threading.Tasks.Task<Azure.Response> GetConsortiumMembersAsync(Azure.RequestOptions options = null) { throw null; }
         public virtual Azure.Response GetConstitution(Azure.RequestOptions options = null) { throw null; }
@@ -51,12 +29,10 @@
         public virtual System.Threading.Tasks.Task<Azure.Response> GetUserAsync(string userId, Azure.RequestOptions options = null) { throw null; }
         public virtual Azure.Response PostLedgerEntry(Azure.Core.RequestContent content, string subLedgerId = null, Azure.RequestOptions options = null) { throw null; }
         public virtual System.Threading.Tasks.Task<Azure.Response> PostLedgerEntryAsync(Azure.Core.RequestContent content, string subLedgerId = null, Azure.RequestOptions options = null) { throw null; }
->>>>>>> e2662748
     }
     public partial class ConfidentialLedgerClientOptions : Azure.Core.ClientOptions
     {
         public ConfidentialLedgerClientOptions(Azure.Security.ConfidentialLedger.ConfidentialLedgerClientOptions.ServiceVersion version = Azure.Security.ConfidentialLedger.ConfidentialLedgerClientOptions.ServiceVersion.V0_1_preview) { }
-        public System.TimeSpan OperationPollingInterval { get { throw null; } set { } }
         public enum ServiceVersion
         {
             V0_1_preview = 1,
@@ -75,16 +51,4 @@
         public virtual System.Threading.Tasks.Task<Azure.Response> GetLedgerIdentityAsync(string ledgerId, Azure.RequestOptions options = null) { throw null; }
         public static System.Security.Cryptography.X509Certificates.X509Certificate2 ParseCertificate(Azure.Response getIdentityResponse) { throw null; }
     }
-    public partial class PostLedgerEntryOperation : Azure.Operation
-    {
-        protected PostLedgerEntryOperation() { }
-        public PostLedgerEntryOperation(Azure.Security.ConfidentialLedger.ConfidentialLedgerClient client, string transactionId) { }
-        public override bool HasCompleted { get { throw null; } }
-        public override string Id { get { throw null; } }
-        public override Azure.Response GetRawResponse() { throw null; }
-        public override Azure.Response UpdateStatus(System.Threading.CancellationToken cancellationToken = default(System.Threading.CancellationToken)) { throw null; }
-        public override System.Threading.Tasks.ValueTask<Azure.Response> UpdateStatusAsync(System.Threading.CancellationToken cancellationToken = default(System.Threading.CancellationToken)) { throw null; }
-        public override System.Threading.Tasks.ValueTask<Azure.Response> WaitForCompletionResponseAsync(System.Threading.CancellationToken cancellationToken = default(System.Threading.CancellationToken)) { throw null; }
-        public override System.Threading.Tasks.ValueTask<Azure.Response> WaitForCompletionResponseAsync(System.TimeSpan pollingInterval, System.Threading.CancellationToken cancellationToken = default(System.Threading.CancellationToken)) { throw null; }
-    }
 }