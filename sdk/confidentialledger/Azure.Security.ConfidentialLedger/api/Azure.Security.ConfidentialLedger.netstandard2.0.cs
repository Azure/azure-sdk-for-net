namespace Azure.Security.ConfidentialLedger
{
    public partial class ConfidentialLedgerClient
    {
        protected ConfidentialLedgerClient() { }
        public ConfidentialLedgerClient(System.Uri ledgerEndpoint, Azure.Core.TokenCredential credential) { }
        public ConfidentialLedgerClient(System.Uri ledgerEndpoint, Azure.Core.TokenCredential credential, Azure.Security.ConfidentialLedger.ConfidentialLedgerClientOptions options) { }
        public ConfidentialLedgerClient(System.Uri ledgerEndpoint, System.Security.Cryptography.X509Certificates.X509Certificate2 clientCertificate) { }
        public ConfidentialLedgerClient(System.Uri ledgerEndpoint, System.Security.Cryptography.X509Certificates.X509Certificate2 clientCertificate, Azure.Security.ConfidentialLedger.ConfidentialLedgerClientOptions options) { }
        public virtual Azure.Core.Pipeline.HttpPipeline Pipeline { get { throw null; } }
        public virtual Azure.Response CreateLedgerEntry(Azure.Core.RequestContent content, string collectionId = null, Azure.RequestContext context = null) { throw null; }
        public virtual System.Threading.Tasks.Task<Azure.Response> CreateLedgerEntryAsync(Azure.Core.RequestContent content, string collectionId = null, Azure.RequestContext context = null) { throw null; }
        public virtual Azure.Response CreateOrUpdateLedgerUser(string userId, Azure.Core.RequestContent content, Azure.RequestContext context = null) { throw null; }
        public virtual System.Threading.Tasks.Task<Azure.Response> CreateOrUpdateLedgerUserAsync(string userId, Azure.Core.RequestContent content, Azure.RequestContext context = null) { throw null; }
        public virtual Azure.Response CreateOrUpdateUser(string userId, Azure.Core.RequestContent content, Azure.RequestContext context = null) { throw null; }
        public virtual System.Threading.Tasks.Task<Azure.Response> CreateOrUpdateUserAsync(string userId, Azure.Core.RequestContent content, Azure.RequestContext context = null) { throw null; }
        public virtual Azure.Response CreateUserDefinedEndpoint(Azure.Core.RequestContent content, Azure.RequestContext context = null) { throw null; }
        public virtual System.Threading.Tasks.Task<Azure.Response> CreateUserDefinedEndpointAsync(Azure.Core.RequestContent content, Azure.RequestContext context = null) { throw null; }
        public virtual Azure.Response CreateUserDefinedRole(Azure.Core.RequestContent content, Azure.RequestContext context = null) { throw null; }
        public virtual System.Threading.Tasks.Task<Azure.Response> CreateUserDefinedRoleAsync(Azure.Core.RequestContent content, Azure.RequestContext context = null) { throw null; }
        public virtual Azure.Response DeleteLedgerUser(string userId, Azure.RequestContext context = null) { throw null; }
        public virtual System.Threading.Tasks.Task<Azure.Response> DeleteLedgerUserAsync(string userId, Azure.RequestContext context = null) { throw null; }
        public virtual Azure.Response DeleteUser(string userId, Azure.RequestContext context = null) { throw null; }
        public virtual System.Threading.Tasks.Task<Azure.Response> DeleteUserAsync(string userId, Azure.RequestContext context = null) { throw null; }
        public virtual Azure.Response DeleteUserDefinedRole(string roleName, Azure.RequestContext context = null) { throw null; }
        public virtual System.Threading.Tasks.Task<Azure.Response> DeleteUserDefinedRoleAsync(string roleName, Azure.RequestContext context = null) { throw null; }
        public virtual Azure.Pageable<System.BinaryData> GetCollections(Azure.RequestContext context = null) { throw null; }
        public virtual Azure.AsyncPageable<System.BinaryData> GetCollectionsAsync(Azure.RequestContext context = null) { throw null; }
        public virtual Azure.Pageable<System.BinaryData> GetConsortiumMembers(Azure.RequestContext context = null) { throw null; }
        public virtual Azure.AsyncPageable<System.BinaryData> GetConsortiumMembersAsync(Azure.RequestContext context = null) { throw null; }
        public virtual Azure.Response GetConstitution(Azure.RequestContext context = null) { throw null; }
        public virtual System.Threading.Tasks.Task<Azure.Response> GetConstitutionAsync(Azure.RequestContext context = null) { throw null; }
        public virtual Azure.Response GetCurrentLedgerEntry(string collectionId = null, Azure.RequestContext context = null) { throw null; }
        public virtual System.Threading.Tasks.Task<Azure.Response> GetCurrentLedgerEntryAsync(string collectionId = null, Azure.RequestContext context = null) { throw null; }
        public virtual Azure.Response GetEnclaveQuotes(Azure.RequestContext context = null) { throw null; }
        public virtual System.Threading.Tasks.Task<Azure.Response> GetEnclaveQuotesAsync(Azure.RequestContext context = null) { throw null; }
        public virtual Azure.Pageable<System.BinaryData> GetLedgerEntries(string collectionId = null, string fromTransactionId = null, string toTransactionId = null, Azure.RequestContext context = null) { throw null; }
        public virtual Azure.AsyncPageable<System.BinaryData> GetLedgerEntriesAsync(string collectionId = null, string fromTransactionId = null, string toTransactionId = null, Azure.RequestContext context = null) { throw null; }
        public virtual Azure.Response GetLedgerEntry(string transactionId, string collectionId = null, Azure.RequestContext context = null) { throw null; }
        public virtual System.Threading.Tasks.Task<Azure.Response> GetLedgerEntryAsync(string transactionId, string collectionId = null, Azure.RequestContext context = null) { throw null; }
        public virtual Azure.Response GetLedgerUser(string userId, Azure.RequestContext context = null) { throw null; }
        public virtual System.Threading.Tasks.Task<Azure.Response> GetLedgerUserAsync(string userId, Azure.RequestContext context = null) { throw null; }
        public virtual Azure.Pageable<System.BinaryData> GetLedgerUsers(Azure.RequestContext context = null) { throw null; }
        public virtual Azure.AsyncPageable<System.BinaryData> GetLedgerUsersAsync(Azure.RequestContext context = null) { throw null; }
        public virtual Azure.Response GetReceipt(string transactionId, Azure.RequestContext context = null) { throw null; }
        public virtual System.Threading.Tasks.Task<Azure.Response> GetReceiptAsync(string transactionId, Azure.RequestContext context = null) { throw null; }
        public virtual Azure.Response GetRuntimeOptions(Azure.RequestContext context = null) { throw null; }
        public virtual System.Threading.Tasks.Task<Azure.Response> GetRuntimeOptionsAsync(Azure.RequestContext context = null) { throw null; }
        public virtual Azure.Response GetTransactionStatus(string transactionId, Azure.RequestContext context = null) { throw null; }
        public virtual System.Threading.Tasks.Task<Azure.Response> GetTransactionStatusAsync(string transactionId, Azure.RequestContext context = null) { throw null; }
        public virtual Azure.Response GetUser(string userId, Azure.RequestContext context = null) { throw null; }
        public virtual System.Threading.Tasks.Task<Azure.Response> GetUserAsync(string userId, Azure.RequestContext context = null) { throw null; }
<<<<<<< HEAD
        public virtual Azure.Response GetUserDefinedEndpoint(Azure.RequestContext context = null) { throw null; }
        public virtual System.Threading.Tasks.Task<Azure.Response> GetUserDefinedEndpointAsync(Azure.RequestContext context = null) { throw null; }
        public virtual Azure.Response GetUserDefinedEndpointsModule(string module, Azure.RequestContext context = null) { throw null; }
        public virtual System.Threading.Tasks.Task<Azure.Response> GetUserDefinedEndpointsModuleAsync(string module, Azure.RequestContext context = null) { throw null; }
        public virtual Azure.Response GetUserDefinedRole(string roleName, Azure.RequestContext context = null) { throw null; }
        public virtual System.Threading.Tasks.Task<Azure.Response> GetUserDefinedRoleAsync(string roleName, Azure.RequestContext context = null) { throw null; }
=======
>>>>>>> b38a9c20
        public virtual Azure.Pageable<System.BinaryData> GetUsers(Azure.RequestContext context = null) { throw null; }
        public virtual Azure.AsyncPageable<System.BinaryData> GetUsersAsync(Azure.RequestContext context = null) { throw null; }
        public virtual Azure.Operation PostLedgerEntry(Azure.WaitUntil waitUntil, Azure.Core.RequestContent content, string collectionId = null, Azure.RequestContext context = null) { throw null; }
        public virtual System.Threading.Tasks.Task<Azure.Operation> PostLedgerEntryAsync(Azure.WaitUntil waitUntil, Azure.Core.RequestContent content, string collectionId = null, Azure.RequestContext context = null) { throw null; }
        public virtual Azure.Response UpdateRuntimeOptions(Azure.Core.RequestContent content, Azure.RequestContext context = null) { throw null; }
        public virtual System.Threading.Tasks.Task<Azure.Response> UpdateRuntimeOptionsAsync(Azure.Core.RequestContent content, Azure.RequestContext context = null) { throw null; }
        public virtual Azure.Response UpdateUserDefinedRole(Azure.Core.RequestContent content, Azure.RequestContext context = null) { throw null; }
        public virtual System.Threading.Tasks.Task<Azure.Response> UpdateUserDefinedRoleAsync(Azure.Core.RequestContent content, Azure.RequestContext context = null) { throw null; }
    }
    public partial class ConfidentialLedgerClientOptions : Azure.Core.ClientOptions
    {
        public ConfidentialLedgerClientOptions(Azure.Security.ConfidentialLedger.ConfidentialLedgerClientOptions.ServiceVersion version = Azure.Security.ConfidentialLedger.ConfidentialLedgerClientOptions.ServiceVersion.V2024_01_26_Preview) { }
        public System.Uri CertificateEndpoint { get { throw null; } set { } }
        public bool VerifyConnection { get { throw null; } set { } }
        public enum ServiceVersion
        {
            V2022_05_13 = 1,
            V2024_01_26_Preview = 2,
        }
    }
}
namespace Azure.Security.ConfidentialLedger.Certificate
{
    public partial class ConfidentialLedgerCertificateClient
    {
        protected ConfidentialLedgerCertificateClient() { }
        public ConfidentialLedgerCertificateClient(System.Uri certificateEndpoint) { }
        public ConfidentialLedgerCertificateClient(System.Uri certificateEndpoint, Azure.Security.ConfidentialLedger.Certificate.ConfidentialLedgerCertificateClientOptions options) { }
        public virtual Azure.Core.Pipeline.HttpPipeline Pipeline { get { throw null; } }
        public virtual Azure.Response GetLedgerIdentity(string ledgerId, Azure.RequestContext context = null) { throw null; }
        public virtual System.Threading.Tasks.Task<Azure.Response> GetLedgerIdentityAsync(string ledgerId, Azure.RequestContext context = null) { throw null; }
    }
    public partial class ConfidentialLedgerCertificateClientOptions : Azure.Core.ClientOptions
    {
        public ConfidentialLedgerCertificateClientOptions(Azure.Security.ConfidentialLedger.Certificate.ConfidentialLedgerCertificateClientOptions.ServiceVersion version = Azure.Security.ConfidentialLedger.Certificate.ConfidentialLedgerCertificateClientOptions.ServiceVersion.V2024_01_26_Preview) { }
        public enum ServiceVersion
        {
            V2022_05_13 = 1,
            V2024_01_26_Preview = 2,
        }
    }
}<|MERGE_RESOLUTION|>--- conflicted
+++ resolved
@@ -10,20 +10,10 @@
         public virtual Azure.Core.Pipeline.HttpPipeline Pipeline { get { throw null; } }
         public virtual Azure.Response CreateLedgerEntry(Azure.Core.RequestContent content, string collectionId = null, Azure.RequestContext context = null) { throw null; }
         public virtual System.Threading.Tasks.Task<Azure.Response> CreateLedgerEntryAsync(Azure.Core.RequestContent content, string collectionId = null, Azure.RequestContext context = null) { throw null; }
-        public virtual Azure.Response CreateOrUpdateLedgerUser(string userId, Azure.Core.RequestContent content, Azure.RequestContext context = null) { throw null; }
-        public virtual System.Threading.Tasks.Task<Azure.Response> CreateOrUpdateLedgerUserAsync(string userId, Azure.Core.RequestContent content, Azure.RequestContext context = null) { throw null; }
         public virtual Azure.Response CreateOrUpdateUser(string userId, Azure.Core.RequestContent content, Azure.RequestContext context = null) { throw null; }
         public virtual System.Threading.Tasks.Task<Azure.Response> CreateOrUpdateUserAsync(string userId, Azure.Core.RequestContent content, Azure.RequestContext context = null) { throw null; }
-        public virtual Azure.Response CreateUserDefinedEndpoint(Azure.Core.RequestContent content, Azure.RequestContext context = null) { throw null; }
-        public virtual System.Threading.Tasks.Task<Azure.Response> CreateUserDefinedEndpointAsync(Azure.Core.RequestContent content, Azure.RequestContext context = null) { throw null; }
-        public virtual Azure.Response CreateUserDefinedRole(Azure.Core.RequestContent content, Azure.RequestContext context = null) { throw null; }
-        public virtual System.Threading.Tasks.Task<Azure.Response> CreateUserDefinedRoleAsync(Azure.Core.RequestContent content, Azure.RequestContext context = null) { throw null; }
-        public virtual Azure.Response DeleteLedgerUser(string userId, Azure.RequestContext context = null) { throw null; }
-        public virtual System.Threading.Tasks.Task<Azure.Response> DeleteLedgerUserAsync(string userId, Azure.RequestContext context = null) { throw null; }
         public virtual Azure.Response DeleteUser(string userId, Azure.RequestContext context = null) { throw null; }
         public virtual System.Threading.Tasks.Task<Azure.Response> DeleteUserAsync(string userId, Azure.RequestContext context = null) { throw null; }
-        public virtual Azure.Response DeleteUserDefinedRole(string roleName, Azure.RequestContext context = null) { throw null; }
-        public virtual System.Threading.Tasks.Task<Azure.Response> DeleteUserDefinedRoleAsync(string roleName, Azure.RequestContext context = null) { throw null; }
         public virtual Azure.Pageable<System.BinaryData> GetCollections(Azure.RequestContext context = null) { throw null; }
         public virtual Azure.AsyncPageable<System.BinaryData> GetCollectionsAsync(Azure.RequestContext context = null) { throw null; }
         public virtual Azure.Pageable<System.BinaryData> GetConsortiumMembers(Azure.RequestContext context = null) { throw null; }
@@ -38,35 +28,16 @@
         public virtual Azure.AsyncPageable<System.BinaryData> GetLedgerEntriesAsync(string collectionId = null, string fromTransactionId = null, string toTransactionId = null, Azure.RequestContext context = null) { throw null; }
         public virtual Azure.Response GetLedgerEntry(string transactionId, string collectionId = null, Azure.RequestContext context = null) { throw null; }
         public virtual System.Threading.Tasks.Task<Azure.Response> GetLedgerEntryAsync(string transactionId, string collectionId = null, Azure.RequestContext context = null) { throw null; }
-        public virtual Azure.Response GetLedgerUser(string userId, Azure.RequestContext context = null) { throw null; }
-        public virtual System.Threading.Tasks.Task<Azure.Response> GetLedgerUserAsync(string userId, Azure.RequestContext context = null) { throw null; }
-        public virtual Azure.Pageable<System.BinaryData> GetLedgerUsers(Azure.RequestContext context = null) { throw null; }
-        public virtual Azure.AsyncPageable<System.BinaryData> GetLedgerUsersAsync(Azure.RequestContext context = null) { throw null; }
         public virtual Azure.Response GetReceipt(string transactionId, Azure.RequestContext context = null) { throw null; }
         public virtual System.Threading.Tasks.Task<Azure.Response> GetReceiptAsync(string transactionId, Azure.RequestContext context = null) { throw null; }
-        public virtual Azure.Response GetRuntimeOptions(Azure.RequestContext context = null) { throw null; }
-        public virtual System.Threading.Tasks.Task<Azure.Response> GetRuntimeOptionsAsync(Azure.RequestContext context = null) { throw null; }
         public virtual Azure.Response GetTransactionStatus(string transactionId, Azure.RequestContext context = null) { throw null; }
         public virtual System.Threading.Tasks.Task<Azure.Response> GetTransactionStatusAsync(string transactionId, Azure.RequestContext context = null) { throw null; }
         public virtual Azure.Response GetUser(string userId, Azure.RequestContext context = null) { throw null; }
         public virtual System.Threading.Tasks.Task<Azure.Response> GetUserAsync(string userId, Azure.RequestContext context = null) { throw null; }
-<<<<<<< HEAD
-        public virtual Azure.Response GetUserDefinedEndpoint(Azure.RequestContext context = null) { throw null; }
-        public virtual System.Threading.Tasks.Task<Azure.Response> GetUserDefinedEndpointAsync(Azure.RequestContext context = null) { throw null; }
-        public virtual Azure.Response GetUserDefinedEndpointsModule(string module, Azure.RequestContext context = null) { throw null; }
-        public virtual System.Threading.Tasks.Task<Azure.Response> GetUserDefinedEndpointsModuleAsync(string module, Azure.RequestContext context = null) { throw null; }
-        public virtual Azure.Response GetUserDefinedRole(string roleName, Azure.RequestContext context = null) { throw null; }
-        public virtual System.Threading.Tasks.Task<Azure.Response> GetUserDefinedRoleAsync(string roleName, Azure.RequestContext context = null) { throw null; }
-=======
->>>>>>> b38a9c20
         public virtual Azure.Pageable<System.BinaryData> GetUsers(Azure.RequestContext context = null) { throw null; }
         public virtual Azure.AsyncPageable<System.BinaryData> GetUsersAsync(Azure.RequestContext context = null) { throw null; }
         public virtual Azure.Operation PostLedgerEntry(Azure.WaitUntil waitUntil, Azure.Core.RequestContent content, string collectionId = null, Azure.RequestContext context = null) { throw null; }
         public virtual System.Threading.Tasks.Task<Azure.Operation> PostLedgerEntryAsync(Azure.WaitUntil waitUntil, Azure.Core.RequestContent content, string collectionId = null, Azure.RequestContext context = null) { throw null; }
-        public virtual Azure.Response UpdateRuntimeOptions(Azure.Core.RequestContent content, Azure.RequestContext context = null) { throw null; }
-        public virtual System.Threading.Tasks.Task<Azure.Response> UpdateRuntimeOptionsAsync(Azure.Core.RequestContent content, Azure.RequestContext context = null) { throw null; }
-        public virtual Azure.Response UpdateUserDefinedRole(Azure.Core.RequestContent content, Azure.RequestContext context = null) { throw null; }
-        public virtual System.Threading.Tasks.Task<Azure.Response> UpdateUserDefinedRoleAsync(Azure.Core.RequestContent content, Azure.RequestContext context = null) { throw null; }
     }
     public partial class ConfidentialLedgerClientOptions : Azure.Core.ClientOptions
     {
