--- conflicted
+++ resolved
@@ -33,11 +33,7 @@
     public partial class ConfidentialLedgerClientOptions : Azure.Core.ClientOptions
     {
         public ConfidentialLedgerClientOptions(Azure.Security.ConfidentialLedger.ConfidentialLedgerClientOptions.ServiceVersion version = Azure.Security.ConfidentialLedger.ConfidentialLedgerClientOptions.ServiceVersion.V0_1_preview) { }
-<<<<<<< HEAD
-        public System.TimeSpan WaitForCompletionDefaultPollingInterval { get { throw null; } set { } }
-=======
         public System.TimeSpan OperationPollingInterval { get { throw null; } set { } }
->>>>>>> 94532869
         public enum ServiceVersion
         {
             V0_1_preview = 1,
@@ -68,16 +64,4 @@
         public override System.Threading.Tasks.ValueTask<Azure.Response> WaitForCompletionResponseAsync(System.Threading.CancellationToken cancellationToken = default(System.Threading.CancellationToken)) { throw null; }
         public override System.Threading.Tasks.ValueTask<Azure.Response> WaitForCompletionResponseAsync(System.TimeSpan pollingInterval, System.Threading.CancellationToken cancellationToken = default(System.Threading.CancellationToken)) { throw null; }
     }
-    public partial class PostLedgerEntryOperation : Azure.Operation
-    {
-        protected PostLedgerEntryOperation() { }
-        public PostLedgerEntryOperation(Azure.Security.ConfidentialLedger.ConfidentialLedgerClient client, string transactionId) { }
-        public override bool HasCompleted { get { throw null; } }
-        public override string Id { get { throw null; } }
-        public override Azure.Response GetRawResponse() { throw null; }
-        public override Azure.Response UpdateStatus(System.Threading.CancellationToken cancellationToken = default(System.Threading.CancellationToken)) { throw null; }
-        public override System.Threading.Tasks.ValueTask<Azure.Response> UpdateStatusAsync(System.Threading.CancellationToken cancellationToken = default(System.Threading.CancellationToken)) { throw null; }
-        public override System.Threading.Tasks.ValueTask<Azure.Response> WaitForCompletionResponseAsync(System.Threading.CancellationToken cancellationToken = default(System.Threading.CancellationToken)) { throw null; }
-        public override System.Threading.Tasks.ValueTask<Azure.Response> WaitForCompletionResponseAsync(System.TimeSpan pollingInterval, System.Threading.CancellationToken cancellationToken = default(System.Threading.CancellationToken)) { throw null; }
-    }
 }