namespace Azure.Security.ConfidentialLedger
{
    public partial class ConfidentialLedgerClient
    {
        protected ConfidentialLedgerClient() { }
        public ConfidentialLedgerClient(System.Uri ledgerUri, Azure.Core.TokenCredential credential, Azure.Security.ConfidentialLedger.ConfidentialLedgerClientOptions options = null) { }
        public virtual Azure.Core.Pipeline.HttpPipeline Pipeline { get { throw null; } }
<<<<<<< HEAD
        public virtual Azure.Response CreateOrUpdateUser(string userId, Azure.Core.RequestContent content, Azure.RequestOptions options = null) { throw null; }
        public virtual System.Threading.Tasks.Task<Azure.Response> CreateOrUpdateUserAsync(string userId, Azure.Core.RequestContent content, Azure.RequestOptions options = null) { throw null; }
        public virtual Azure.Response DeleteUser(string userId, Azure.RequestOptions options = null) { throw null; }
        public virtual System.Threading.Tasks.Task<Azure.Response> DeleteUserAsync(string userId, Azure.RequestOptions options = null) { throw null; }
        public virtual Azure.Response GetConsortiumMembers(Azure.RequestOptions options = null) { throw null; }
        public virtual System.Threading.Tasks.Task<Azure.Response> GetConsortiumMembersAsync(Azure.RequestOptions options = null) { throw null; }
        public virtual Azure.Response GetConstitution(Azure.RequestOptions options = null) { throw null; }
        public virtual System.Threading.Tasks.Task<Azure.Response> GetConstitutionAsync(Azure.RequestOptions options = null) { throw null; }
        public virtual Azure.Response GetCurrentLedgerEntry(string subLedgerId = null, Azure.RequestOptions options = null) { throw null; }
        public virtual System.Threading.Tasks.Task<Azure.Response> GetCurrentLedgerEntryAsync(string subLedgerId = null, Azure.RequestOptions options = null) { throw null; }
        public virtual Azure.Response GetEnclaveQuotes(Azure.RequestOptions options = null) { throw null; }
        public virtual System.Threading.Tasks.Task<Azure.Response> GetEnclaveQuotesAsync(Azure.RequestOptions options = null) { throw null; }
        public virtual Azure.Pageable<System.BinaryData> GetLedgerEntries(string subLedgerId = null, string fromTransactionId = null, string toTransactionId = null, Azure.RequestOptions options = null) { throw null; }
        public virtual Azure.AsyncPageable<System.BinaryData> GetLedgerEntriesAsync(string subLedgerId = null, string fromTransactionId = null, string toTransactionId = null, Azure.RequestOptions options = null) { throw null; }
        public virtual Azure.Response GetLedgerEntry(string transactionId, string subLedgerId = null, Azure.RequestOptions options = null) { throw null; }
        public virtual System.Threading.Tasks.Task<Azure.Response> GetLedgerEntryAsync(string transactionId, string subLedgerId = null, Azure.RequestOptions options = null) { throw null; }
        public virtual Azure.Response GetReceipt(string transactionId, Azure.RequestOptions options = null) { throw null; }
        public virtual System.Threading.Tasks.Task<Azure.Response> GetReceiptAsync(string transactionId, Azure.RequestOptions options = null) { throw null; }
        public virtual Azure.Response GetTransactionStatus(string transactionId, Azure.RequestOptions options = null) { throw null; }
        public virtual System.Threading.Tasks.Task<Azure.Response> GetTransactionStatusAsync(string transactionId, Azure.RequestOptions options = null) { throw null; }
        public virtual Azure.Response GetUser(string userId, Azure.RequestOptions options = null) { throw null; }
        public virtual System.Threading.Tasks.Task<Azure.Response> GetUserAsync(string userId, Azure.RequestOptions options = null) { throw null; }
        public virtual Azure.Security.ConfidentialLedger.PostLedgerEntryOperation PostLedgerEntry(Azure.Core.RequestContent content, string subLedgerId = null, bool waitForCompletion = true, Azure.RequestOptions options = null) { throw null; }
        public virtual System.Threading.Tasks.Task<Azure.Security.ConfidentialLedger.PostLedgerEntryOperation> PostLedgerEntryAsync(Azure.Core.RequestContent content, string subLedgerId = null, bool waitForCompletion = true, Azure.RequestOptions options = null) { throw null; }
=======
        public virtual Azure.Response CreateOrUpdateUser(string userId, Azure.Core.RequestContent content, Azure.RequestContext context = null) { throw null; }
        public virtual System.Threading.Tasks.Task<Azure.Response> CreateOrUpdateUserAsync(string userId, Azure.Core.RequestContent content, Azure.RequestContext context = null) { throw null; }
        public virtual Azure.Response DeleteUser(string userId, Azure.RequestContext context = null) { throw null; }
        public virtual System.Threading.Tasks.Task<Azure.Response> DeleteUserAsync(string userId, Azure.RequestContext context = null) { throw null; }
        public virtual Azure.Response GetConsortiumMembers(Azure.RequestContext context = null) { throw null; }
        public virtual System.Threading.Tasks.Task<Azure.Response> GetConsortiumMembersAsync(Azure.RequestContext context = null) { throw null; }
        public virtual Azure.Response GetConstitution(Azure.RequestContext context = null) { throw null; }
        public virtual System.Threading.Tasks.Task<Azure.Response> GetConstitutionAsync(Azure.RequestContext context = null) { throw null; }
        public virtual Azure.Response GetCurrentLedgerEntry(string subLedgerId = null, Azure.RequestContext context = null) { throw null; }
        public virtual System.Threading.Tasks.Task<Azure.Response> GetCurrentLedgerEntryAsync(string subLedgerId = null, Azure.RequestContext context = null) { throw null; }
        public virtual Azure.Response GetEnclaveQuotes(Azure.RequestContext context = null) { throw null; }
        public virtual System.Threading.Tasks.Task<Azure.Response> GetEnclaveQuotesAsync(Azure.RequestContext context = null) { throw null; }
        public virtual Azure.Pageable<System.BinaryData> GetLedgerEntries(string subLedgerId = null, string fromTransactionId = null, string toTransactionId = null, Azure.RequestContext context = null) { throw null; }
        public virtual Azure.AsyncPageable<System.BinaryData> GetLedgerEntriesAsync(string subLedgerId = null, string fromTransactionId = null, string toTransactionId = null, Azure.RequestContext context = null) { throw null; }
        public virtual Azure.Response GetLedgerEntry(string transactionId, string subLedgerId = null, Azure.RequestContext context = null) { throw null; }
        public virtual System.Threading.Tasks.Task<Azure.Response> GetLedgerEntryAsync(string transactionId, string subLedgerId = null, Azure.RequestContext context = null) { throw null; }
        public virtual Azure.Response GetReceipt(string transactionId, Azure.RequestContext context = null) { throw null; }
        public virtual System.Threading.Tasks.Task<Azure.Response> GetReceiptAsync(string transactionId, Azure.RequestContext context = null) { throw null; }
        public virtual Azure.Response GetTransactionStatus(string transactionId, Azure.RequestContext context = null) { throw null; }
        public virtual System.Threading.Tasks.Task<Azure.Response> GetTransactionStatusAsync(string transactionId, Azure.RequestContext context = null) { throw null; }
        public virtual Azure.Response GetUser(string userId, Azure.RequestContext context = null) { throw null; }
        public virtual System.Threading.Tasks.Task<Azure.Response> GetUserAsync(string userId, Azure.RequestContext context = null) { throw null; }
        public virtual Azure.Response PostLedgerEntry(Azure.Core.RequestContent content, string subLedgerId = null, Azure.RequestContext context = null) { throw null; }
        public virtual System.Threading.Tasks.Task<Azure.Response> PostLedgerEntryAsync(Azure.Core.RequestContent content, string subLedgerId = null, Azure.RequestContext context = null) { throw null; }
>>>>>>> da62f573
    }
    public partial class ConfidentialLedgerClientOptions : Azure.Core.ClientOptions
    {
        public ConfidentialLedgerClientOptions(Azure.Security.ConfidentialLedger.ConfidentialLedgerClientOptions.ServiceVersion version = Azure.Security.ConfidentialLedger.ConfidentialLedgerClientOptions.ServiceVersion.V0_1_preview) { }
        public System.TimeSpan OperationPollingInterval { get { throw null; } set { } }
        public enum ServiceVersion
        {
            V0_1_preview = 1,
        }
    }
    public static partial class ConfidentialLedgerConstants
    {
        public const string TransactionIdHeaderName = "x-ms-ccf-transaction-id";
    }
    public partial class ConfidentialLedgerIdentityServiceClient
    {
        protected ConfidentialLedgerIdentityServiceClient() { }
        public ConfidentialLedgerIdentityServiceClient(System.Uri identityServiceUri, Azure.Security.ConfidentialLedger.ConfidentialLedgerClientOptions options = null) { }
        public virtual Azure.Core.Pipeline.HttpPipeline Pipeline { get { throw null; } }
        public virtual Azure.Response GetLedgerIdentity(string ledgerId, Azure.RequestContext context = null) { throw null; }
        public virtual System.Threading.Tasks.Task<Azure.Response> GetLedgerIdentityAsync(string ledgerId, Azure.RequestContext context = null) { throw null; }
        public static System.Security.Cryptography.X509Certificates.X509Certificate2 ParseCertificate(Azure.Response getIdentityResponse) { throw null; }
    }
    public partial class PostLedgerEntryOperation : Azure.Operation
    {
        protected PostLedgerEntryOperation() { }
        public PostLedgerEntryOperation(Azure.Security.ConfidentialLedger.ConfidentialLedgerClient client, string transactionId) { }
        public override bool HasCompleted { get { throw null; } }
        public override string Id { get { throw null; } }
        public override Azure.Response GetRawResponse() { throw null; }
        public override Azure.Response UpdateStatus(System.Threading.CancellationToken cancellationToken = default(System.Threading.CancellationToken)) { throw null; }
        public override System.Threading.Tasks.ValueTask<Azure.Response> UpdateStatusAsync(System.Threading.CancellationToken cancellationToken = default(System.Threading.CancellationToken)) { throw null; }
        public override System.Threading.Tasks.ValueTask<Azure.Response> WaitForCompletionResponseAsync(System.Threading.CancellationToken cancellationToken = default(System.Threading.CancellationToken)) { throw null; }
        public override System.Threading.Tasks.ValueTask<Azure.Response> WaitForCompletionResponseAsync(System.TimeSpan pollingInterval, System.Threading.CancellationToken cancellationToken = default(System.Threading.CancellationToken)) { throw null; }
    }
}<|MERGE_RESOLUTION|>--- conflicted
+++ resolved
@@ -5,32 +5,6 @@
         protected ConfidentialLedgerClient() { }
         public ConfidentialLedgerClient(System.Uri ledgerUri, Azure.Core.TokenCredential credential, Azure.Security.ConfidentialLedger.ConfidentialLedgerClientOptions options = null) { }
         public virtual Azure.Core.Pipeline.HttpPipeline Pipeline { get { throw null; } }
-<<<<<<< HEAD
-        public virtual Azure.Response CreateOrUpdateUser(string userId, Azure.Core.RequestContent content, Azure.RequestOptions options = null) { throw null; }
-        public virtual System.Threading.Tasks.Task<Azure.Response> CreateOrUpdateUserAsync(string userId, Azure.Core.RequestContent content, Azure.RequestOptions options = null) { throw null; }
-        public virtual Azure.Response DeleteUser(string userId, Azure.RequestOptions options = null) { throw null; }
-        public virtual System.Threading.Tasks.Task<Azure.Response> DeleteUserAsync(string userId, Azure.RequestOptions options = null) { throw null; }
-        public virtual Azure.Response GetConsortiumMembers(Azure.RequestOptions options = null) { throw null; }
-        public virtual System.Threading.Tasks.Task<Azure.Response> GetConsortiumMembersAsync(Azure.RequestOptions options = null) { throw null; }
-        public virtual Azure.Response GetConstitution(Azure.RequestOptions options = null) { throw null; }
-        public virtual System.Threading.Tasks.Task<Azure.Response> GetConstitutionAsync(Azure.RequestOptions options = null) { throw null; }
-        public virtual Azure.Response GetCurrentLedgerEntry(string subLedgerId = null, Azure.RequestOptions options = null) { throw null; }
-        public virtual System.Threading.Tasks.Task<Azure.Response> GetCurrentLedgerEntryAsync(string subLedgerId = null, Azure.RequestOptions options = null) { throw null; }
-        public virtual Azure.Response GetEnclaveQuotes(Azure.RequestOptions options = null) { throw null; }
-        public virtual System.Threading.Tasks.Task<Azure.Response> GetEnclaveQuotesAsync(Azure.RequestOptions options = null) { throw null; }
-        public virtual Azure.Pageable<System.BinaryData> GetLedgerEntries(string subLedgerId = null, string fromTransactionId = null, string toTransactionId = null, Azure.RequestOptions options = null) { throw null; }
-        public virtual Azure.AsyncPageable<System.BinaryData> GetLedgerEntriesAsync(string subLedgerId = null, string fromTransactionId = null, string toTransactionId = null, Azure.RequestOptions options = null) { throw null; }
-        public virtual Azure.Response GetLedgerEntry(string transactionId, string subLedgerId = null, Azure.RequestOptions options = null) { throw null; }
-        public virtual System.Threading.Tasks.Task<Azure.Response> GetLedgerEntryAsync(string transactionId, string subLedgerId = null, Azure.RequestOptions options = null) { throw null; }
-        public virtual Azure.Response GetReceipt(string transactionId, Azure.RequestOptions options = null) { throw null; }
-        public virtual System.Threading.Tasks.Task<Azure.Response> GetReceiptAsync(string transactionId, Azure.RequestOptions options = null) { throw null; }
-        public virtual Azure.Response GetTransactionStatus(string transactionId, Azure.RequestOptions options = null) { throw null; }
-        public virtual System.Threading.Tasks.Task<Azure.Response> GetTransactionStatusAsync(string transactionId, Azure.RequestOptions options = null) { throw null; }
-        public virtual Azure.Response GetUser(string userId, Azure.RequestOptions options = null) { throw null; }
-        public virtual System.Threading.Tasks.Task<Azure.Response> GetUserAsync(string userId, Azure.RequestOptions options = null) { throw null; }
-        public virtual Azure.Security.ConfidentialLedger.PostLedgerEntryOperation PostLedgerEntry(Azure.Core.RequestContent content, string subLedgerId = null, bool waitForCompletion = true, Azure.RequestOptions options = null) { throw null; }
-        public virtual System.Threading.Tasks.Task<Azure.Security.ConfidentialLedger.PostLedgerEntryOperation> PostLedgerEntryAsync(Azure.Core.RequestContent content, string subLedgerId = null, bool waitForCompletion = true, Azure.RequestOptions options = null) { throw null; }
-=======
         public virtual Azure.Response CreateOrUpdateUser(string userId, Azure.Core.RequestContent content, Azure.RequestContext context = null) { throw null; }
         public virtual System.Threading.Tasks.Task<Azure.Response> CreateOrUpdateUserAsync(string userId, Azure.Core.RequestContent content, Azure.RequestContext context = null) { throw null; }
         public virtual Azure.Response DeleteUser(string userId, Azure.RequestContext context = null) { throw null; }
@@ -54,8 +28,9 @@
         public virtual Azure.Response GetUser(string userId, Azure.RequestContext context = null) { throw null; }
         public virtual System.Threading.Tasks.Task<Azure.Response> GetUserAsync(string userId, Azure.RequestContext context = null) { throw null; }
         public virtual Azure.Response PostLedgerEntry(Azure.Core.RequestContent content, string subLedgerId = null, Azure.RequestContext context = null) { throw null; }
+        public virtual Azure.Security.ConfidentialLedger.PostLedgerEntryOperation PostLedgerEntry(Azure.Core.RequestContent content, string subLedgerId = null, bool waitForCompletion = true, Azure.RequestOptions options = null) { throw null; }
         public virtual System.Threading.Tasks.Task<Azure.Response> PostLedgerEntryAsync(Azure.Core.RequestContent content, string subLedgerId = null, Azure.RequestContext context = null) { throw null; }
->>>>>>> da62f573
+        public virtual System.Threading.Tasks.Task<Azure.Security.ConfidentialLedger.PostLedgerEntryOperation> PostLedgerEntryAsync(Azure.Core.RequestContent content, string subLedgerId = null, bool waitForCompletion = true, Azure.RequestOptions options = null) { throw null; }
     }
     public partial class ConfidentialLedgerClientOptions : Azure.Core.ClientOptions
     {
