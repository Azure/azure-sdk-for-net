# Azure Confidential Ledger client library for .NET

Azure Confidential Ledger provides a service for logging to an immutable, tamper-proof ledger. As part of the [Azure Confidential Computing][azure_confidential_computing]
portfolio, Azure Confidential Ledger runs in SGX enclaves. It is built on Microsoft Research's [Confidential Consortium Framework][ccf].

  [Source code][client_src] | [Package (NuGet)][client_nuget_package] <!--| [API reference documentation][api_reference] | [Samples][samples] -->

## Getting started

This section should include everything a developer needs to do to install and create their first client connection *very quickly*.

### Install the package

Install the Confidential Ledger client library for .NET with [NuGet][client_nuget_package]:

```dotnetcli
dotnet add package Azure.Security.ConfidentialLedger --prerelease
```

### Prerequisites

* An [Azure subscription][azure_sub].
* A running instance of Azure Confidential Ledger.
* A registered user in the Confidential Ledger with `Administrator` privileges.

### Authenticate the client

#### Using Azure Active Directory

This document demonstrates using [DefaultAzureCredential][default_cred_ref] to authenticate to the Confidential Ledger via Azure Active Directory. However, any of the credentials offered by the [Azure.Identity][azure_identity] will be accepted.  See the [Azure.Identity][azure_identity] documentation for more information about other credentials.

#### Using a client certificate

As an alternative to Azure Active Directory, clients may choose to use a client certificate to authenticate via mutual TLS.

### Create a client

`DefaultAzureCredential` will automatically handle most Azure SDK client scenarios. To get started, set environment variables for the AAD identity registered with your Confidential Ledger.
```bash
export AZURE_CLIENT_ID="generated app id"
export AZURE_CLIENT_SECRET="random password"
export AZURE_TENANT_ID="tenant id"
```
Then, `DefaultAzureCredential` will be able to authenticate the `ConfidentialLedgerClient`.

Constructing the client also requires your Confidential Ledger's URL and id, which you can get from the Azure CLI or the Azure Portal.  When you have retrieved those values, please replace instances of `"my-ledger-id"` and `"https://my-ledger-url.confidential-ledger.azure.com"` in the examples below

Because Confidential Ledgers use self-signed certificates securely generated and stored in an SGX enclave, the certificate for each Confidential Ledger  must first be retrieved from the Confidential Ledger Identity Service.

```C# Snippet:GetIdentity
Uri identityServiceEndpoint = new("https://identity.confidential-ledger.core.azure.com") // The hostname from the identityServiceUri
var identityClient = new ConfidentialLedgerIdentityServiceClient(identityServiceEndpoint);

// Get the ledger's  TLS certificate for our ledger.
string ledgerId = "<the ledger id>"; // ex. "my-ledger" from "https://my-ledger.eastus.cloudapp.azure.com"
Response response = identityClient.GetLedgerIdentity(ledgerId, new());
X509Certificate2 ledgerTlsCert = ConfidentialLedgerIdentityServiceClient.ParseCertificate(response);
```

Now we can construct the `ConfidentialLedgerClient` with a transport configuration that trusts the `ledgerTlsCert`.

```C# Snippet:CreateClient
// Create a certificate chain rooted with our TLS cert.
X509Chain certificateChain = new();
certificateChain.ChainPolicy.RevocationMode = X509RevocationMode.NoCheck;
certificateChain.ChainPolicy.RevocationFlag = X509RevocationFlag.ExcludeRoot;
certificateChain.ChainPolicy.VerificationFlags = X509VerificationFlags.AllowUnknownCertificateAuthority;
certificateChain.ChainPolicy.VerificationTime = DateTime.Now;
certificateChain.ChainPolicy.UrlRetrievalTimeout = new TimeSpan(0, 0, 0);
certificateChain.ChainPolicy.ExtraStore.Add(ledgerTlsCert);

var f = certificateChain.Build(ledgerTlsCert);
// Define a validation function to ensure that the ledger certificate is trusted by the ledger identity TLS certificate.
bool CertValidationCheck(HttpRequestMessage httpRequestMessage, X509Certificate2 cert, X509Chain x509Chain, SslPolicyErrors sslPolicyErrors)
{
    bool isChainValid = certificateChain.Build(cert);
    if (!isChainValid) return false;

    var isCertSignedByTheTlsCert = certificateChain.ChainElements.Cast<X509ChainElement>()
        .Any(x => x.Certificate.Thumbprint == ledgerTlsCert.Thumbprint);
    return isCertSignedByTheTlsCert;
}

// Create an HttpClientHandler to use our certValidationCheck function.
var httpHandler = new HttpClientHandler();
httpHandler.ServerCertificateCustomValidationCallback = CertValidationCheck;

// Create the ledger client using a transport that uses our custom ServerCertificateCustomValidationCallback.
var options = new ConfidentialLedgerClientOptions { Transport = new HttpClientTransport(httpHandler) };

var ledgerClient = new ConfidentialLedgerClient(new Uri($"https://{ledgerId}.confidential-ledger.azure.com"), new DefaultAzureCredential(), options);
```

## Key concepts

### Ledger entries

Every write to Confidential Ledger generates an immutable ledger entry in the service. Writes are uniquely identified by transaction ids that increment with each write.

```C# Snippet:AppendToLedger
PostLedgerEntryOperation postOperation = ledgerClient.PostLedgerEntry(
    RequestContent.Create(
        new { contents = "Hello world!" }), waitForCompletion: true);

string transactionId = postOperation.Id;
Console.WriteLine($"Appended transaction with Id: {transactionId}");
```

Since Confidential Ledger is a distributed system, rare transient failures may cause writes to be lost. For entries that must be preserved, it is advisable to verify that the write became durable. Note: It may be necessary to call `GetTransactionStatus` multiple times until it returns a "Committed" status. However, when calling `PostLedgerEntry`, a successful result indicates that the status is "Committed".

```C# Snippet:GetStatus
Response statusResponse = ledgerClient.GetTransactionStatus(transactionId, new());

string status = JsonDocument.Parse(statusResponse.Content)
    .RootElement
    .GetProperty("state")
    .GetString();

Console.WriteLine($"Transaction status: {status}");

// Wait for the entry to be committed
while (status == "Pending")
{
    statusResponse = ledgerClient.GetTransactionStatus(transactionId, new());
    status = JsonDocument.Parse(statusResponse.Content)
        .RootElement
        .GetProperty("state")
        .GetString();
}

Console.WriteLine($"Transaction status: {status}");
```

#### Receipts

State changes to the Confidential Ledger are saved in a data structure called a Merkle tree. To cryptographically verify that writes were correctly saved, a Merkle proof, or receipt, can be retrieved for any transaction id.

```C# Snippet:GetReceipt
Response receiptResponse = ledgerClient.GetReceipt(transactionId, new());
string receiptJson = new StreamReader(receiptResponse.ContentStream).ReadToEnd();

Console.WriteLine(receiptJson);
```

#### Sub-ledgers

While most use cases will involve one ledger, we provide the sub-ledger feature in case different logical groups of data need to be stored in the same Confidential Ledger.

```C# Snippet:SubLedger
ledgerClient.PostLedgerEntry(
    RequestContent.Create(
        new { contents = "Hello from Chris!", subLedgerId = "Chris' messages" }), waitForCompletion: true);

ledgerClient.PostLedgerEntry(
    RequestContent.Create(
        new { contents = "Hello from Allison!", subLedgerId = "Allison's messages" }), waitForCompletion: true);
```

When no sub-ledger id is specified on method calls, the Confidential Ledger service will assume a constant, service-determined sub-ledger id.

```C# Snippet:NoSubLedgerId
Response postResponse = ledgerClient.PostLedgerEntry(
    RequestContent.Create(
<<<<<<< HEAD
        new { contents = "Hello world!" }), waitForCompletion: true);
string transactionId = postOperation.Id;
string subLedgerId = "subledger:0";
=======
        new { contents = "Hello world!" }));
postResponse.Headers.TryGetValue(ConfidentialLedgerConstants.Headers.TransactionId, out string transactionId);
string subLedgerId = JsonDocument.Parse(postResponse.Content)
    .RootElement
    .GetProperty("subLedgerId")
    .GetString();

// Wait for the entry to be available.
status = "Pending";
while (status == "Pending")
{
    statusResponse = ledgerClient.GetTransactionStatus(transactionId, new());
    status = JsonDocument.Parse(statusResponse.Content)
        .RootElement
        .GetProperty("state")
        .GetString();
}

Console.WriteLine($"Transaction status: {status}");
>>>>>>> 72463356

// Provide both the transactionId and subLedgerId.
Response getBySubledgerResponse = ledgerClient.GetLedgerEntry(transactionId, new(), subLedgerId);

// Try until the entry is available.
bool loaded = false;
JsonElement element = default;
string contents = null;
while (!loaded)
{
    loaded = JsonDocument.Parse(getBySubledgerResponse.Content)
        .RootElement
        .TryGetProperty("entry", out element);
    if (loaded)
    {
        contents = element.GetProperty("contents").GetString();
    }
    else
    {
        getBySubledgerResponse = ledgerClient.GetLedgerEntry(transactionId, new(), subLedgerId);
    }
}

Console.WriteLine(contents); // "Hello world!"

// Now just provide the transactionId.
getBySubledgerResponse = ledgerClient.GetLedgerEntry(transactionId, new());

string subLedgerId2 = JsonDocument.Parse(getBySubledgerResponse.Content)
    .RootElement
    .GetProperty("entry")
    .GetProperty("subLedgerId")
    .GetString();

Console.WriteLine($"{subLedgerId} == {subLedgerId2}");
```

Ledger entries are retrieved from sub-ledgers. When a transaction id is specified, the returned value is the value contained in the specified sub-ledger at the point in time identified by the transaction id. If no transaction id is specified, the latest available value is returned.

```C# Snippet:GetEnteryWithNoTransactionId
PostLedgerEntryOperation firstPostOperation = ledgerClient.PostLedgerEntry(
    RequestContent.Create(new { contents = "Hello world 0" }), waitForCompletion: true);
ledgerClient.PostLedgerEntry(
    RequestContent.Create(new { contents = "Hello world 1" }), waitForCompletion: true);
PostLedgerEntryOperation subLedgerPostOperation = ledgerClient.PostLedgerEntry(
    RequestContent.Create(new { contents = "Hello world sub-ledger 0" }),
    "my sub-ledger", waitForCompletion: true);
ledgerClient.PostLedgerEntry(
    RequestContent.Create(new { contents = "Hello world sub-ledger 1" }),
    "my sub-ledger", waitForCompletion: true);

<<<<<<< HEAD
string transactionId = firstPostOperation.Id;
=======
firstPostResponse.Headers.TryGetValue(ConfidentialLedgerConstants.Headers.TransactionId, out string transactionId);

// Wait for the entry to be committed
status = "Pending";
while (status == "Pending")
{
    statusResponse = ledgerClient.GetTransactionStatus(transactionId, new());
    status = JsonDocument.Parse(statusResponse.Content)
        .RootElement
        .GetProperty("state")
        .GetString();
}
>>>>>>> 72463356

// The ledger entry written at the transactionId in firstResponse is retrieved from the default sub-ledger.
Response getResponse = ledgerClient.GetLedgerEntry(transactionId, new());

// Try until the entry is available.
loaded = false;
element = default;
contents = null;
while (!loaded)
{
    loaded = JsonDocument.Parse(getResponse.Content)
        .RootElement
        .TryGetProperty("entry", out element);
    if (loaded)
    {
        contents = element.GetProperty("contents").GetString();
    }
    else
    {
        getResponse = ledgerClient.GetLedgerEntry(transactionId, new(), subLedgerId);
    }
}

string firstEntryContents = JsonDocument.Parse(getResponse.Content)
    .RootElement
    .GetProperty("entry")
    .GetProperty("contents")
    .GetString();

Console.WriteLine(firstEntryContents); // "Hello world 0"

// This will return the latest entry available in the default sub-ledger.
getResponse = ledgerClient.GetCurrentLedgerEntry(new());

// Try until the entry is available.
loaded = false;
element = default;
string latestDefaultSubLedger = null;
while (!loaded)
{
    loaded = JsonDocument.Parse(getResponse.Content)
        .RootElement
        .TryGetProperty("contents", out element);
    if (loaded)
    {
        latestDefaultSubLedger = element.GetString();
    }
    else
    {
        getResponse = ledgerClient.GetCurrentLedgerEntry(new());
    }
}

Console.WriteLine($"The latest ledger entry from the default sub-ledger is {latestDefaultSubLedger}"); //"Hello world 1"

// The ledger entry written at subLedgerTransactionId is retrieved from the sub-ledger 'sub-ledger'.
<<<<<<< HEAD
string subLedgerTransactionId = subLedgerPostOperation.Id;
=======
subLedgerPostResponse.Headers.TryGetValue(ConfidentialLedgerConstants.TransactionIdHeaderName, out string subLedgerTransactionId);

// Wait for the entry to be committed
status = "Pending";
while (status == "Pending")
{
    statusResponse = ledgerClient.GetTransactionStatus(subLedgerTransactionId, new());
    status = JsonDocument.Parse(statusResponse.Content)
        .RootElement
        .GetProperty("state")
        .GetString();
}
>>>>>>> 72463356

getResponse = ledgerClient.GetLedgerEntry(subLedgerTransactionId, new(), "my sub-ledger");
// Try until the entry is available.
loaded = false;
element = default;
string subLedgerEntry = null;
while (!loaded)
{
    loaded = JsonDocument.Parse(getResponse.Content)
        .RootElement
        .TryGetProperty("entry", out element);
    if (loaded)
    {
        subLedgerEntry = element.GetProperty("contents").GetString();
    }
    else
    {
        getResponse = ledgerClient.GetLedgerEntry(subLedgerTransactionId, new(), "my sub-ledger");
    }
}

Console.WriteLine(subLedgerEntry); // "Hello world sub-ledger 0"

// This will return the latest entry available in the sub-ledger.
getResponse = ledgerClient.GetCurrentLedgerEntry(new(), "my sub-ledger");
string latestSubLedger = JsonDocument.Parse(getResponse.Content)
    .RootElement
    .GetProperty("contents")
    .GetString();

Console.WriteLine($"The latest ledger entry from the sub-ledger is {latestSubLedger}"); // "Hello world sub-ledger 1"
```

##### Ranged queries

Ledger entries in a sub-ledger may be retrieved over a range of transaction ids.
Note: Both ranges are optional; they can be provided individually or not at all.

```C# Snippet:RangedQuery
ledgerClient.GetLedgerEntries(new(), fromTransactionId: "2.1", toTransactionId: subLedgerTransactionId);
```

### User management

Users are managed directly with the Confidential Ledger instead of through Azure. New users may be AAD-based or certificate-based.

```C# Snippet:NewUser
string newUserAadObjectId = "<some AAD user or service princpal object Id>";
ledgerClient.CreateOrUpdateUser(
    newUserAadObjectId,
    RequestContent.Create(new { assignedRole = "Reader" }));
```


### Confidential consortium and enclave verifications

One may want to validate details about the Confidential Ledger for a variety of reasons. For example, you may want to view details about how Microsoft may manage your Confidential Ledger as part of [Confidential Consortium Framework governance](https://microsoft.github.io/CCF/main/governance/index.html), or verify that your Confidential Ledger is indeed running in SGX enclaves. A number of client methods are provided for these use cases.

```C# Snippet:Consortium
Response consortiumResponse = ledgerClient.GetConsortiumMembers(new());
string membersJson = new StreamReader(consortiumResponse.ContentStream).ReadToEnd();

// Consortium members can manage and alter the Confidential Ledger, such as by replacing unhealthy nodes.
Console.WriteLine(membersJson);

// The constitution is a collection of JavaScript code that defines actions available to members,
// and vets proposals by members to execute those actions.
Response constitutionResponse = ledgerClient.GetConstitution(new());
string constitutionJson = new StreamReader(constitutionResponse.ContentStream).ReadToEnd();

Console.WriteLine(constitutionJson);

// Enclave quotes contain material that can be used to cryptographically verify the validity and contents of an enclave.
Response enclavesResponse = ledgerClient.GetEnclaveQuotes(new());
string enclavesJson = new StreamReader(enclavesResponse.ContentStream).ReadToEnd();

Console.WriteLine(enclavesJson);
```

[Microsoft Azure Attestation Service](https://azure.microsoft.com/services/azure-attestation/) is one provider of SGX enclave quotes.

### Thread safety

We guarantee that all client instance methods are thread-safe and independent of each other ([guideline](https://azure.github.io/azure-sdk/dotnet_introduction.html#dotnet-service-methods-thread-safety)). This ensures that the recommendation of reusing client instances is always safe, even across threads.

### Additional concepts

<!-- CLIENT COMMON BAR -->
[Client options](https://github.com/Azure/azure-sdk-for-net/blob/main/sdk/core/Azure.Core/README.md#configuring-service-clients-using-clientoptions) |
[Accessing the response](https://github.com/Azure/azure-sdk-for-net/blob/main/sdk/core/Azure.Core/README.md#accessing-http-response-details-using-responset) |
[Long-running operations](https://github.com/Azure/azure-sdk-for-net/blob/main/sdk/core/Azure.Core/README.md#consuming-long-running-operations-using-operationt) |
[Handling failures](https://github.com/Azure/azure-sdk-for-net/blob/main/sdk/core/Azure.Core/README.md#reporting-errors-requestfailedexception) |
[Diagnostics](https://github.com/Azure/azure-sdk-for-net/blob/main/sdk/core/Azure.Core/samples/Diagnostics.md) |
[Mocking](https://github.com/Azure/azure-sdk-for-net/blob/main/sdk/core/Azure.Core/README.md#mocking) |
[Client lifetime](https://devblogs.microsoft.com/azure-sdk/lifetime-management-and-thread-safety-guarantees-of-azure-sdk-net-clients/)
<!-- CLIENT COMMON BAR -->

## Examples

Coming Soon...

## Troubleshooting

Response values returned from Confidential Ledger client methods are `Response` objects, which contain information about the http response such as the http `Status` property and a `Headers` object containing more information about the failure.

### Setting up console logging

The simplest way to see the logs is to enable the console logging.
To create an Azure SDK log listener that outputs messages to console use AzureEventSourceListener.CreateConsoleLogger method.

```C#
// Setup a listener to monitor logged events.
using AzureEventSourceListener listener = AzureEventSourceListener.CreateConsoleLogger();
```

To learn more about other logging mechanisms see [here][logging].

## Next steps

For more extensive documentation on Azure Confidential Ledger, see the API [reference documentation](https://azure.github.io/azure-sdk-for-net/).
You may also read more about Microsoft Research's open-source Confidential [Consortium Framework][ccf].

## Contributing

This project welcomes contributions and suggestions.  Most contributions require
you to agree to a Contributor License Agreement (CLA) declaring that you have
the right to, and actually do, grant us the rights to use your contribution. For
details, visit [cla.microsoft.com][cla].

This project has adopted the [Microsoft Open Source Code of Conduct][coc].
For more information see the [Code of Conduct FAQ][coc_faq] or contact
[opencode@microsoft.com][coc_contact] with any additional questions or comments.

<!-- LINKS -->
[style-guide-msft]: https://docs.microsoft.com/style-guide/capitalization
[style-guide-cloud]: https://aka.ms/azsdk/cloud-style-guide
[client_src]: https://github.com/Azure/azure-sdk-for-net/tree/main/sdk/confidentialledger/Azure.Security.ConfidentialLedger
[client_nuget_package]: https://www.nuget.org/packages?q=Azure.Security.ConfidentialLedger
[azure_cli]: https://docs.microsoft.com/cli/azure
[azure_cloud_shell]: https://shell.azure.com/bash
[azure_confidential_computing]: https://azure.microsoft.com/solutions/confidential-compute
[azure_sub]: https://azure.microsoft.com/free/dotnet/
[ccf]: https://github.com/Microsoft/CCF
[azure_identity]: https://github.com/Azure/azure-sdk-for-net/tree/main/sdk/identity/Azure.Identity
[default_cred_ref]: https://github.com/Azure/azure-sdk-for-net/blob/main/sdk/identity/Azure.Identity/README.md#defaultazurecredential
[logging]: https://github.com/Azure/azure-sdk-for-net/blob/main/sdk/core/Azure.Core/samples/Diagnostics.md
[coc]: https://opensource.microsoft.com/codeofconduct/
[coc_faq]: https://opensource.microsoft.com/codeofconduct/faq
[cla]: https://cla.microsoft.com
[coc_contact]: mailto:opencode@microsoft.com

![Impressions](https://azure-sdk-impressions.azurewebsites.net/api/impressions/azure-sdk-for-net%2Fsdk%2Fconfidentialledger%2FAzure.Template%2FREADME.png)<|MERGE_RESOLUTION|>--- conflicted
+++ resolved
@@ -161,31 +161,9 @@
 ```C# Snippet:NoSubLedgerId
 Response postResponse = ledgerClient.PostLedgerEntry(
     RequestContent.Create(
-<<<<<<< HEAD
         new { contents = "Hello world!" }), waitForCompletion: true);
 string transactionId = postOperation.Id;
 string subLedgerId = "subledger:0";
-=======
-        new { contents = "Hello world!" }));
-postResponse.Headers.TryGetValue(ConfidentialLedgerConstants.Headers.TransactionId, out string transactionId);
-string subLedgerId = JsonDocument.Parse(postResponse.Content)
-    .RootElement
-    .GetProperty("subLedgerId")
-    .GetString();
-
-// Wait for the entry to be available.
-status = "Pending";
-while (status == "Pending")
-{
-    statusResponse = ledgerClient.GetTransactionStatus(transactionId, new());
-    status = JsonDocument.Parse(statusResponse.Content)
-        .RootElement
-        .GetProperty("state")
-        .GetString();
-}
-
-Console.WriteLine($"Transaction status: {status}");
->>>>>>> 72463356
 
 // Provide both the transactionId and subLedgerId.
 Response getBySubledgerResponse = ledgerClient.GetLedgerEntry(transactionId, new(), subLedgerId);
@@ -237,22 +215,18 @@
     RequestContent.Create(new { contents = "Hello world sub-ledger 1" }),
     "my sub-ledger", waitForCompletion: true);
 
-<<<<<<< HEAD
-string transactionId = firstPostOperation.Id;
-=======
 firstPostResponse.Headers.TryGetValue(ConfidentialLedgerConstants.Headers.TransactionId, out string transactionId);
 
 // Wait for the entry to be committed
 status = "Pending";
 while (status == "Pending")
 {
-    statusResponse = ledgerClient.GetTransactionStatus(transactionId, new());
+    statusResponse = ledgerClient.GetTransactionStatus(transactionId);
     status = JsonDocument.Parse(statusResponse.Content)
         .RootElement
         .GetProperty("state")
         .GetString();
 }
->>>>>>> 72463356
 
 // The ledger entry written at the transactionId in firstResponse is retrieved from the default sub-ledger.
 Response getResponse = ledgerClient.GetLedgerEntry(transactionId, new());
@@ -309,22 +283,7 @@
 Console.WriteLine($"The latest ledger entry from the default sub-ledger is {latestDefaultSubLedger}"); //"Hello world 1"
 
 // The ledger entry written at subLedgerTransactionId is retrieved from the sub-ledger 'sub-ledger'.
-<<<<<<< HEAD
 string subLedgerTransactionId = subLedgerPostOperation.Id;
-=======
-subLedgerPostResponse.Headers.TryGetValue(ConfidentialLedgerConstants.TransactionIdHeaderName, out string subLedgerTransactionId);
-
-// Wait for the entry to be committed
-status = "Pending";
-while (status == "Pending")
-{
-    statusResponse = ledgerClient.GetTransactionStatus(subLedgerTransactionId, new());
-    status = JsonDocument.Parse(statusResponse.Content)
-        .RootElement
-        .GetProperty("state")
-        .GetString();
-}
->>>>>>> 72463356
 
 getResponse = ledgerClient.GetLedgerEntry(subLedgerTransactionId, new(), "my sub-ledger");
 // Try until the entry is available.
