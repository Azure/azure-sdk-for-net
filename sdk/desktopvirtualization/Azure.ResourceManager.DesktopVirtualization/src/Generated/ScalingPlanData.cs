--- conflicted
+++ resolved
@@ -45,11 +45,7 @@
         /// <param name="exclusionTag"> Exclusion tag for scaling plan. </param>
         /// <param name="schedules"> List of ScalingSchedule definitions. </param>
         /// <param name="hostPoolReferences"> List of ScalingHostPoolReference definitions. </param>
-<<<<<<< HEAD
-        internal ScalingPlanData(ResourceIdentifier id, string name, ResourceType resourceType, SystemData systemData, IDictionary<string, string> tags, AzureLocation location, string managedBy, string kind, string etag, ResourceModelWithAllowedPropertySetIdentity identity, ResourceModelWithAllowedPropertySetSku sku, ArmPlan plan, string objectId, string description, string friendlyName, string timeZone, HostPoolType? hostPoolType, string exclusionTag, IList<ScalingSchedule> schedules, IList<ScalingHostPoolReference> hostPoolReferences) : base(id, name, resourceType, systemData, tags, location, managedBy, kind, etag, identity, sku, plan)
-=======
         internal ScalingPlanData(ResourceIdentifier id, string name, ResourceType resourceType, SystemData systemData, IDictionary<string, string> tags, AzureLocation location, string managedBy, string kind, ETag? etag, SystemAssignedServiceIdentity identity, ResourceModelWithAllowedPropertySetSku sku, ArmPlan plan, string objectId, string description, string friendlyName, string timeZone, HostPoolType? hostPoolType, string exclusionTag, IList<ScalingSchedule> schedules, IList<ScalingHostPoolReference> hostPoolReferences) : base(id, name, resourceType, systemData, tags, location, managedBy, kind, etag, identity, sku, plan)
->>>>>>> 439b4b72
         {
             ObjectId = objectId;
             Description = description;
