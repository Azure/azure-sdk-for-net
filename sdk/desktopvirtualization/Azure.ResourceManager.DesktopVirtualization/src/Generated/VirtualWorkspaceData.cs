// Copyright (c) Microsoft Corporation. All rights reserved.
// Licensed under the MIT License.

// <auto-generated/>

#nullable disable

using System.Collections.Generic;
using Azure;
using Azure.Core;
using Azure.ResourceManager.DesktopVirtualization.Models;
using Azure.ResourceManager.Models;

namespace Azure.ResourceManager.DesktopVirtualization
{
    /// <summary> A class representing the VirtualWorkspace data model. </summary>
    public partial class VirtualWorkspaceData : TrackedResourceData
    {
        /// <summary> Initializes a new instance of VirtualWorkspaceData. </summary>
        /// <param name="location"> The location. </param>
        public VirtualWorkspaceData(AzureLocation location) : base(location)
        {
            ApplicationGroupReferences = new ChangeTrackingList<string>();
        }

        /// <summary> Initializes a new instance of VirtualWorkspaceData. </summary>
        /// <param name="id"> The id. </param>
        /// <param name="name"> The name. </param>
        /// <param name="resourceType"> The resourceType. </param>
        /// <param name="systemData"> The systemData. </param>
        /// <param name="tags"> The tags. </param>
        /// <param name="location"> The location. </param>
        /// <param name="objectId"> ObjectId of Workspace. (internal use). </param>
        /// <param name="description"> Description of Workspace. </param>
        /// <param name="friendlyName"> Friendly name of Workspace. </param>
        /// <param name="applicationGroupReferences"> List of applicationGroup resource Ids. </param>
        /// <param name="cloudPcResource"> Is cloud pc resource. </param>
        /// <param name="managedBy"> The fully qualified resource ID of the resource that manages this resource. Indicates if this resource is managed by another Azure resource. If this is present, complete mode deployment will not delete the resource if it is removed from the template since it is managed by another resource. </param>
        /// <param name="kind"> Metadata used by portal/tooling/etc to render different UX experiences for resources of the same type; e.g. ApiApps are a kind of Microsoft.Web/sites type.  If supported, the resource provider must validate and persist this value. </param>
        /// <param name="etag"> The etag field is *not* required. If it is provided in the response body, it must also be provided as a header per the normal etag convention.  Entity tags are used for comparing two or more entities from the same requested resource. HTTP/1.1 uses entity tags in the etag (section 14.19), If-Match (section 14.24), If-None-Match (section 14.26), and If-Range (section 14.27) header fields. </param>
        /// <param name="identity"></param>
        /// <param name="sku"></param>
        /// <param name="plan"></param>
<<<<<<< HEAD
        internal VirtualWorkspaceData(ResourceIdentifier id, string name, ResourceType resourceType, SystemData systemData, IDictionary<string, string> tags, AzureLocation location, string objectId, string description, string friendlyName, IList<string> applicationGroupReferences, bool? cloudPcResource, string managedBy, string kind, string etag, SystemAssignedServiceIdentity identity, ResourceModelWithAllowedPropertySetSku sku, ArmPlan plan) : base(id, name, resourceType, systemData, tags, location)
=======
        /// <param name="objectId"> ObjectId of Workspace. (internal use). </param>
        /// <param name="description"> Description of Workspace. </param>
        /// <param name="friendlyName"> Friendly name of Workspace. </param>
        /// <param name="applicationGroupReferences"> List of applicationGroup resource Ids. </param>
        /// <param name="cloudPcResource"> Is cloud pc resource. </param>
        internal VirtualWorkspaceData(ResourceIdentifier id, string name, ResourceType resourceType, SystemData systemData, IDictionary<string, string> tags, AzureLocation location, string managedBy, string kind, ETag? etag, SystemAssignedServiceIdentity identity, ResourceModelWithAllowedPropertySetSku sku, ArmPlan plan, string objectId, string description, string friendlyName, IList<string> applicationGroupReferences, bool? cloudPcResource) : base(id, name, resourceType, systemData, tags, location, managedBy, kind, etag, identity, sku, plan)
>>>>>>> 439b4b72
        {
            ObjectId = objectId;
            Description = description;
            FriendlyName = friendlyName;
            ApplicationGroupReferences = applicationGroupReferences;
            CloudPcResource = cloudPcResource;
            ManagedBy = managedBy;
            Kind = kind;
            Etag = etag;
            Identity = identity;
            Sku = sku;
            Plan = plan;
        }

        /// <summary> ObjectId of Workspace. (internal use). </summary>
        public string ObjectId { get; }
        /// <summary> Description of Workspace. </summary>
        public string Description { get; set; }
        /// <summary> Friendly name of Workspace. </summary>
        public string FriendlyName { get; set; }
        /// <summary> List of applicationGroup resource Ids. </summary>
        public IList<string> ApplicationGroupReferences { get; }
        /// <summary> Is cloud pc resource. </summary>
        public bool? CloudPcResource { get; }
        /// <summary> The fully qualified resource ID of the resource that manages this resource. Indicates if this resource is managed by another Azure resource. If this is present, complete mode deployment will not delete the resource if it is removed from the template since it is managed by another resource. </summary>
        public string ManagedBy { get; set; }
        /// <summary> Metadata used by portal/tooling/etc to render different UX experiences for resources of the same type; e.g. ApiApps are a kind of Microsoft.Web/sites type.  If supported, the resource provider must validate and persist this value. </summary>
        public string Kind { get; set; }
        /// <summary> The etag field is *not* required. If it is provided in the response body, it must also be provided as a header per the normal etag convention.  Entity tags are used for comparing two or more entities from the same requested resource. HTTP/1.1 uses entity tags in the etag (section 14.19), If-Match (section 14.24), If-None-Match (section 14.26), and If-Range (section 14.27) header fields. </summary>
        public string Etag { get; }
        /// <summary> Gets or sets the identity. </summary>
        public SystemAssignedServiceIdentity Identity { get; set; }
        /// <summary> Gets or sets the sku. </summary>
        public ResourceModelWithAllowedPropertySetSku Sku { get; set; }
        /// <summary> Gets or sets the plan. </summary>
        public ArmPlan Plan { get; set; }
    }
}<|MERGE_RESOLUTION|>--- conflicted
+++ resolved
@@ -14,7 +14,7 @@
 namespace Azure.ResourceManager.DesktopVirtualization
 {
     /// <summary> A class representing the VirtualWorkspace data model. </summary>
-    public partial class VirtualWorkspaceData : TrackedResourceData
+    public partial class VirtualWorkspaceData : ResourceModelWithAllowedPropertySet
     {
         /// <summary> Initializes a new instance of VirtualWorkspaceData. </summary>
         /// <param name="location"> The location. </param>
@@ -30,39 +30,24 @@
         /// <param name="systemData"> The systemData. </param>
         /// <param name="tags"> The tags. </param>
         /// <param name="location"> The location. </param>
-        /// <param name="objectId"> ObjectId of Workspace. (internal use). </param>
-        /// <param name="description"> Description of Workspace. </param>
-        /// <param name="friendlyName"> Friendly name of Workspace. </param>
-        /// <param name="applicationGroupReferences"> List of applicationGroup resource Ids. </param>
-        /// <param name="cloudPcResource"> Is cloud pc resource. </param>
         /// <param name="managedBy"> The fully qualified resource ID of the resource that manages this resource. Indicates if this resource is managed by another Azure resource. If this is present, complete mode deployment will not delete the resource if it is removed from the template since it is managed by another resource. </param>
         /// <param name="kind"> Metadata used by portal/tooling/etc to render different UX experiences for resources of the same type; e.g. ApiApps are a kind of Microsoft.Web/sites type.  If supported, the resource provider must validate and persist this value. </param>
         /// <param name="etag"> The etag field is *not* required. If it is provided in the response body, it must also be provided as a header per the normal etag convention.  Entity tags are used for comparing two or more entities from the same requested resource. HTTP/1.1 uses entity tags in the etag (section 14.19), If-Match (section 14.24), If-None-Match (section 14.26), and If-Range (section 14.27) header fields. </param>
         /// <param name="identity"></param>
         /// <param name="sku"></param>
         /// <param name="plan"></param>
-<<<<<<< HEAD
-        internal VirtualWorkspaceData(ResourceIdentifier id, string name, ResourceType resourceType, SystemData systemData, IDictionary<string, string> tags, AzureLocation location, string objectId, string description, string friendlyName, IList<string> applicationGroupReferences, bool? cloudPcResource, string managedBy, string kind, string etag, SystemAssignedServiceIdentity identity, ResourceModelWithAllowedPropertySetSku sku, ArmPlan plan) : base(id, name, resourceType, systemData, tags, location)
-=======
         /// <param name="objectId"> ObjectId of Workspace. (internal use). </param>
         /// <param name="description"> Description of Workspace. </param>
         /// <param name="friendlyName"> Friendly name of Workspace. </param>
         /// <param name="applicationGroupReferences"> List of applicationGroup resource Ids. </param>
         /// <param name="cloudPcResource"> Is cloud pc resource. </param>
         internal VirtualWorkspaceData(ResourceIdentifier id, string name, ResourceType resourceType, SystemData systemData, IDictionary<string, string> tags, AzureLocation location, string managedBy, string kind, ETag? etag, SystemAssignedServiceIdentity identity, ResourceModelWithAllowedPropertySetSku sku, ArmPlan plan, string objectId, string description, string friendlyName, IList<string> applicationGroupReferences, bool? cloudPcResource) : base(id, name, resourceType, systemData, tags, location, managedBy, kind, etag, identity, sku, plan)
->>>>>>> 439b4b72
         {
             ObjectId = objectId;
             Description = description;
             FriendlyName = friendlyName;
             ApplicationGroupReferences = applicationGroupReferences;
             CloudPcResource = cloudPcResource;
-            ManagedBy = managedBy;
-            Kind = kind;
-            Etag = etag;
-            Identity = identity;
-            Sku = sku;
-            Plan = plan;
         }
 
         /// <summary> ObjectId of Workspace. (internal use). </summary>
@@ -75,17 +60,5 @@
         public IList<string> ApplicationGroupReferences { get; }
         /// <summary> Is cloud pc resource. </summary>
         public bool? CloudPcResource { get; }
-        /// <summary> The fully qualified resource ID of the resource that manages this resource. Indicates if this resource is managed by another Azure resource. If this is present, complete mode deployment will not delete the resource if it is removed from the template since it is managed by another resource. </summary>
-        public string ManagedBy { get; set; }
-        /// <summary> Metadata used by portal/tooling/etc to render different UX experiences for resources of the same type; e.g. ApiApps are a kind of Microsoft.Web/sites type.  If supported, the resource provider must validate and persist this value. </summary>
-        public string Kind { get; set; }
-        /// <summary> The etag field is *not* required. If it is provided in the response body, it must also be provided as a header per the normal etag convention.  Entity tags are used for comparing two or more entities from the same requested resource. HTTP/1.1 uses entity tags in the etag (section 14.19), If-Match (section 14.24), If-None-Match (section 14.26), and If-Range (section 14.27) header fields. </summary>
-        public string Etag { get; }
-        /// <summary> Gets or sets the identity. </summary>
-        public SystemAssignedServiceIdentity Identity { get; set; }
-        /// <summary> Gets or sets the sku. </summary>
-        public ResourceModelWithAllowedPropertySetSku Sku { get; set; }
-        /// <summary> Gets or sets the plan. </summary>
-        public ArmPlan Plan { get; set; }
     }
 }