// Copyright (c) Microsoft Corporation. All rights reserved.
// Licensed under the MIT License.

// <auto-generated/>

#nullable disable

using System.Collections.Generic;
using System.Text.Json;
using Azure;
using Azure.Core;
using Azure.ResourceManager.DesktopVirtualization.Models;
using Azure.ResourceManager.Models;

namespace Azure.ResourceManager.DesktopVirtualization
{
    public partial class HostPoolData : IUtf8JsonSerializable
    {
        void IUtf8JsonSerializable.Write(Utf8JsonWriter writer)
        {
            writer.WriteStartObject();
            if (Optional.IsDefined(ManagedBy))
            {
                writer.WritePropertyName("managedBy");
                writer.WriteStringValue(ManagedBy);
            }
            if (Optional.IsDefined(Kind))
            {
                writer.WritePropertyName("kind");
                writer.WriteStringValue(Kind);
            }
            if (Optional.IsDefined(Identity))
            {
                writer.WritePropertyName("identity");
                writer.WriteObjectValue(Identity);
            }
            if (Optional.IsDefined(Sku))
            {
                writer.WritePropertyName("sku");
                writer.WriteObjectValue(Sku);
            }
            if (Optional.IsDefined(Plan))
            {
                writer.WritePropertyName("plan");
                JsonSerializer.Serialize(writer, Plan);
            }
            if (Optional.IsCollectionDefined(Tags))
            {
                writer.WritePropertyName("tags");
                writer.WriteStartObject();
                foreach (var item in Tags)
                {
                    writer.WritePropertyName(item.Key);
                    writer.WriteStringValue(item.Value);
                }
                writer.WriteEndObject();
            }
            writer.WritePropertyName("location");
            writer.WriteStringValue(Location);
            writer.WritePropertyName("properties");
            writer.WriteStartObject();
            if (Optional.IsDefined(FriendlyName))
            {
                writer.WritePropertyName("friendlyName");
                writer.WriteStringValue(FriendlyName);
            }
            if (Optional.IsDefined(Description))
            {
                writer.WritePropertyName("description");
                writer.WriteStringValue(Description);
            }
            writer.WritePropertyName("hostPoolType");
            writer.WriteStringValue(HostPoolType.ToString());
            if (Optional.IsDefined(PersonalDesktopAssignmentType))
            {
                writer.WritePropertyName("personalDesktopAssignmentType");
                writer.WriteStringValue(PersonalDesktopAssignmentType.Value.ToString());
            }
            if (Optional.IsDefined(CustomRdpProperty))
            {
                writer.WritePropertyName("customRdpProperty");
                writer.WriteStringValue(CustomRdpProperty);
            }
            if (Optional.IsDefined(MaxSessionLimit))
            {
                writer.WritePropertyName("maxSessionLimit");
                writer.WriteNumberValue(MaxSessionLimit.Value);
            }
            writer.WritePropertyName("loadBalancerType");
            writer.WriteStringValue(LoadBalancerType.ToString());
            if (Optional.IsDefined(Ring))
            {
                writer.WritePropertyName("ring");
                writer.WriteNumberValue(Ring.Value);
            }
            if (Optional.IsDefined(ValidationEnvironment))
            {
                writer.WritePropertyName("validationEnvironment");
                writer.WriteBooleanValue(ValidationEnvironment.Value);
            }
            if (Optional.IsDefined(RegistrationInfo))
            {
                writer.WritePropertyName("registrationInfo");
                writer.WriteObjectValue(RegistrationInfo);
            }
            if (Optional.IsDefined(VmTemplate))
            {
                writer.WritePropertyName("vmTemplate");
                writer.WriteStringValue(VmTemplate);
            }
            if (Optional.IsDefined(SsoadfsAuthority))
            {
                writer.WritePropertyName("ssoadfsAuthority");
                writer.WriteStringValue(SsoadfsAuthority);
            }
            if (Optional.IsDefined(SsoClientId))
            {
                writer.WritePropertyName("ssoClientId");
                writer.WriteStringValue(SsoClientId);
            }
            if (Optional.IsDefined(SsoClientSecretKeyVaultPath))
            {
                writer.WritePropertyName("ssoClientSecretKeyVaultPath");
                writer.WriteStringValue(SsoClientSecretKeyVaultPath);
            }
            if (Optional.IsDefined(SsoSecretType))
            {
                writer.WritePropertyName("ssoSecretType");
                writer.WriteStringValue(SsoSecretType.Value.ToString());
            }
            writer.WritePropertyName("preferredAppGroupType");
            writer.WriteStringValue(PreferredAppGroupType.ToString());
            if (Optional.IsDefined(StartVmOnConnect))
            {
                writer.WritePropertyName("startVMOnConnect");
                writer.WriteBooleanValue(StartVmOnConnect.Value);
            }
            if (Optional.IsDefined(MigrationRequest))
            {
                writer.WritePropertyName("migrationRequest");
                writer.WriteObjectValue(MigrationRequest);
            }
            writer.WriteEndObject();
            writer.WriteEndObject();
        }

        internal static HostPoolData DeserializeHostPoolData(JsonElement element)
        {
            Optional<string> managedBy = default;
            Optional<string> kind = default;
<<<<<<< HEAD
            Optional<string> etag = default;
            Optional<ResourceModelWithAllowedPropertySetIdentity> identity = default;
=======
            Optional<ETag> etag = default;
            Optional<SystemAssignedServiceIdentity> identity = default;
>>>>>>> 439b4b72
            Optional<ResourceModelWithAllowedPropertySetSku> sku = default;
            Optional<ArmPlan> plan = default;
            Optional<IDictionary<string, string>> tags = default;
            AzureLocation location = default;
            ResourceIdentifier id = default;
            string name = default;
            ResourceType type = default;
            Optional<SystemData> systemData = default;
            Optional<string> objectId = default;
            Optional<string> friendlyName = default;
            Optional<string> description = default;
            HostPoolType hostPoolType = default;
            Optional<PersonalDesktopAssignmentType> personalDesktopAssignmentType = default;
            Optional<string> customRdpProperty = default;
            Optional<int> maxSessionLimit = default;
            LoadBalancerType loadBalancerType = default;
            Optional<int> ring = default;
            Optional<bool> validationEnvironment = default;
            Optional<RegistrationInfo> registrationInfo = default;
            Optional<string> vmTemplate = default;
            Optional<IReadOnlyList<string>> applicationGroupReferences = default;
            Optional<string> ssoadfsAuthority = default;
            Optional<string> ssoClientId = default;
            Optional<string> ssoClientSecretKeyVaultPath = default;
            Optional<SsoSecretType> ssoSecretType = default;
            PreferredAppGroupType preferredAppGroupType = default;
            Optional<bool> startVMOnConnect = default;
            Optional<MigrationRequestProperties> migrationRequest = default;
            Optional<bool> cloudPcResource = default;
            foreach (var property in element.EnumerateObject())
            {
                if (property.NameEquals("managedBy"))
                {
                    managedBy = property.Value.GetString();
                    continue;
                }
                if (property.NameEquals("kind"))
                {
                    kind = property.Value.GetString();
                    continue;
                }
                if (property.NameEquals("etag"))
                {
                    if (property.Value.ValueKind == JsonValueKind.Null)
                    {
                        property.ThrowNonNullablePropertyIsNull();
                        continue;
                    }
                    etag = new ETag(property.Value.GetString());
                    continue;
                }
                if (property.NameEquals("identity"))
                {
                    if (property.Value.ValueKind == JsonValueKind.Null)
                    {
                        property.ThrowNonNullablePropertyIsNull();
                        continue;
                    }
                    identity = ResourceModelWithAllowedPropertySetIdentity.DeserializeResourceModelWithAllowedPropertySetIdentity(property.Value);
                    continue;
                }
                if (property.NameEquals("sku"))
                {
                    if (property.Value.ValueKind == JsonValueKind.Null)
                    {
                        property.ThrowNonNullablePropertyIsNull();
                        continue;
                    }
                    sku = ResourceModelWithAllowedPropertySetSku.DeserializeResourceModelWithAllowedPropertySetSku(property.Value);
                    continue;
                }
                if (property.NameEquals("plan"))
                {
                    if (property.Value.ValueKind == JsonValueKind.Null)
                    {
                        property.ThrowNonNullablePropertyIsNull();
                        continue;
                    }
                    plan = JsonSerializer.Deserialize<ArmPlan>(property.Value.ToString());
                    continue;
                }
                if (property.NameEquals("tags"))
                {
                    if (property.Value.ValueKind == JsonValueKind.Null)
                    {
                        property.ThrowNonNullablePropertyIsNull();
                        continue;
                    }
                    Dictionary<string, string> dictionary = new Dictionary<string, string>();
                    foreach (var property0 in property.Value.EnumerateObject())
                    {
                        dictionary.Add(property0.Name, property0.Value.GetString());
                    }
                    tags = dictionary;
                    continue;
                }
                if (property.NameEquals("location"))
                {
                    location = new AzureLocation(property.Value.GetString());
                    continue;
                }
                if (property.NameEquals("id"))
                {
                    id = new ResourceIdentifier(property.Value.GetString());
                    continue;
                }
                if (property.NameEquals("name"))
                {
                    name = property.Value.GetString();
                    continue;
                }
                if (property.NameEquals("type"))
                {
                    type = new ResourceType(property.Value.GetString());
                    continue;
                }
                if (property.NameEquals("systemData"))
                {
                    if (property.Value.ValueKind == JsonValueKind.Null)
                    {
                        property.ThrowNonNullablePropertyIsNull();
                        continue;
                    }
                    systemData = JsonSerializer.Deserialize<SystemData>(property.Value.ToString());
                    continue;
                }
                if (property.NameEquals("properties"))
                {
                    if (property.Value.ValueKind == JsonValueKind.Null)
                    {
                        property.ThrowNonNullablePropertyIsNull();
                        continue;
                    }
                    foreach (var property0 in property.Value.EnumerateObject())
                    {
                        if (property0.NameEquals("objectId"))
                        {
                            objectId = property0.Value.GetString();
                            continue;
                        }
                        if (property0.NameEquals("friendlyName"))
                        {
                            friendlyName = property0.Value.GetString();
                            continue;
                        }
                        if (property0.NameEquals("description"))
                        {
                            description = property0.Value.GetString();
                            continue;
                        }
                        if (property0.NameEquals("hostPoolType"))
                        {
                            hostPoolType = new HostPoolType(property0.Value.GetString());
                            continue;
                        }
                        if (property0.NameEquals("personalDesktopAssignmentType"))
                        {
                            if (property0.Value.ValueKind == JsonValueKind.Null)
                            {
                                property0.ThrowNonNullablePropertyIsNull();
                                continue;
                            }
                            personalDesktopAssignmentType = new PersonalDesktopAssignmentType(property0.Value.GetString());
                            continue;
                        }
                        if (property0.NameEquals("customRdpProperty"))
                        {
                            customRdpProperty = property0.Value.GetString();
                            continue;
                        }
                        if (property0.NameEquals("maxSessionLimit"))
                        {
                            if (property0.Value.ValueKind == JsonValueKind.Null)
                            {
                                property0.ThrowNonNullablePropertyIsNull();
                                continue;
                            }
                            maxSessionLimit = property0.Value.GetInt32();
                            continue;
                        }
                        if (property0.NameEquals("loadBalancerType"))
                        {
                            loadBalancerType = new LoadBalancerType(property0.Value.GetString());
                            continue;
                        }
                        if (property0.NameEquals("ring"))
                        {
                            if (property0.Value.ValueKind == JsonValueKind.Null)
                            {
                                property0.ThrowNonNullablePropertyIsNull();
                                continue;
                            }
                            ring = property0.Value.GetInt32();
                            continue;
                        }
                        if (property0.NameEquals("validationEnvironment"))
                        {
                            if (property0.Value.ValueKind == JsonValueKind.Null)
                            {
                                property0.ThrowNonNullablePropertyIsNull();
                                continue;
                            }
                            validationEnvironment = property0.Value.GetBoolean();
                            continue;
                        }
                        if (property0.NameEquals("registrationInfo"))
                        {
                            if (property0.Value.ValueKind == JsonValueKind.Null)
                            {
                                property0.ThrowNonNullablePropertyIsNull();
                                continue;
                            }
                            registrationInfo = RegistrationInfo.DeserializeRegistrationInfo(property0.Value);
                            continue;
                        }
                        if (property0.NameEquals("vmTemplate"))
                        {
                            vmTemplate = property0.Value.GetString();
                            continue;
                        }
                        if (property0.NameEquals("applicationGroupReferences"))
                        {
                            if (property0.Value.ValueKind == JsonValueKind.Null)
                            {
                                property0.ThrowNonNullablePropertyIsNull();
                                continue;
                            }
                            List<string> array = new List<string>();
                            foreach (var item in property0.Value.EnumerateArray())
                            {
                                array.Add(item.GetString());
                            }
                            applicationGroupReferences = array;
                            continue;
                        }
                        if (property0.NameEquals("ssoadfsAuthority"))
                        {
                            ssoadfsAuthority = property0.Value.GetString();
                            continue;
                        }
                        if (property0.NameEquals("ssoClientId"))
                        {
                            ssoClientId = property0.Value.GetString();
                            continue;
                        }
                        if (property0.NameEquals("ssoClientSecretKeyVaultPath"))
                        {
                            ssoClientSecretKeyVaultPath = property0.Value.GetString();
                            continue;
                        }
                        if (property0.NameEquals("ssoSecretType"))
                        {
                            if (property0.Value.ValueKind == JsonValueKind.Null)
                            {
                                property0.ThrowNonNullablePropertyIsNull();
                                continue;
                            }
                            ssoSecretType = new SsoSecretType(property0.Value.GetString());
                            continue;
                        }
                        if (property0.NameEquals("preferredAppGroupType"))
                        {
                            preferredAppGroupType = new PreferredAppGroupType(property0.Value.GetString());
                            continue;
                        }
                        if (property0.NameEquals("startVMOnConnect"))
                        {
                            if (property0.Value.ValueKind == JsonValueKind.Null)
                            {
                                property0.ThrowNonNullablePropertyIsNull();
                                continue;
                            }
                            startVMOnConnect = property0.Value.GetBoolean();
                            continue;
                        }
                        if (property0.NameEquals("migrationRequest"))
                        {
                            if (property0.Value.ValueKind == JsonValueKind.Null)
                            {
                                property0.ThrowNonNullablePropertyIsNull();
                                continue;
                            }
                            migrationRequest = MigrationRequestProperties.DeserializeMigrationRequestProperties(property0.Value);
                            continue;
                        }
                        if (property0.NameEquals("cloudPcResource"))
                        {
                            if (property0.Value.ValueKind == JsonValueKind.Null)
                            {
                                property0.ThrowNonNullablePropertyIsNull();
                                continue;
                            }
                            cloudPcResource = property0.Value.GetBoolean();
                            continue;
                        }
                    }
                    continue;
                }
            }
<<<<<<< HEAD
            return new HostPoolData(id, name, type, systemData, tags, location, managedBy.Value, kind.Value, etag.Value, identity.Value, sku.Value, plan, objectId.Value, friendlyName.Value, description.Value, hostPoolType, Optional.ToNullable(personalDesktopAssignmentType), customRdpProperty.Value, Optional.ToNullable(maxSessionLimit), loadBalancerType, Optional.ToNullable(ring), Optional.ToNullable(validationEnvironment), registrationInfo.Value, vmTemplate.Value, Optional.ToList(applicationGroupReferences), ssoadfsAuthority.Value, ssoClientId.Value, ssoClientSecretKeyVaultPath.Value, Optional.ToNullable(ssoSecretType), preferredAppGroupType, Optional.ToNullable(startVMOnConnect), migrationRequest.Value, Optional.ToNullable(cloudPcResource));
=======
            return new HostPoolData(id, name, type, systemData.Value, Optional.ToDictionary(tags), location, managedBy.Value, kind.Value, Optional.ToNullable(etag), identity, sku.Value, plan, objectId.Value, friendlyName.Value, description.Value, hostPoolType, Optional.ToNullable(personalDesktopAssignmentType), customRdpProperty.Value, Optional.ToNullable(maxSessionLimit), loadBalancerType, Optional.ToNullable(ring), Optional.ToNullable(validationEnvironment), registrationInfo.Value, vmTemplate.Value, Optional.ToList(applicationGroupReferences), ssoadfsAuthority.Value, ssoClientId.Value, ssoClientSecretKeyVaultPath.Value, Optional.ToNullable(ssoSecretType), preferredAppGroupType, Optional.ToNullable(startVMOnConnect), migrationRequest.Value, Optional.ToNullable(cloudPcResource));
>>>>>>> 439b4b72
        }
    }
}<|MERGE_RESOLUTION|>--- conflicted
+++ resolved
@@ -32,7 +32,7 @@
             if (Optional.IsDefined(Identity))
             {
                 writer.WritePropertyName("identity");
-                writer.WriteObjectValue(Identity);
+                JsonSerializer.Serialize(writer, Identity);
             }
             if (Optional.IsDefined(Sku))
             {
@@ -148,13 +148,8 @@
         {
             Optional<string> managedBy = default;
             Optional<string> kind = default;
-<<<<<<< HEAD
-            Optional<string> etag = default;
-            Optional<ResourceModelWithAllowedPropertySetIdentity> identity = default;
-=======
             Optional<ETag> etag = default;
             Optional<SystemAssignedServiceIdentity> identity = default;
->>>>>>> 439b4b72
             Optional<ResourceModelWithAllowedPropertySetSku> sku = default;
             Optional<ArmPlan> plan = default;
             Optional<IDictionary<string, string>> tags = default;
@@ -213,7 +208,7 @@
                         property.ThrowNonNullablePropertyIsNull();
                         continue;
                     }
-                    identity = ResourceModelWithAllowedPropertySetIdentity.DeserializeResourceModelWithAllowedPropertySetIdentity(property.Value);
+                    identity = JsonSerializer.Deserialize<SystemAssignedServiceIdentity>(property.Value.ToString());
                     continue;
                 }
                 if (property.NameEquals("sku"))
@@ -454,11 +449,7 @@
                     continue;
                 }
             }
-<<<<<<< HEAD
-            return new HostPoolData(id, name, type, systemData, tags, location, managedBy.Value, kind.Value, etag.Value, identity.Value, sku.Value, plan, objectId.Value, friendlyName.Value, description.Value, hostPoolType, Optional.ToNullable(personalDesktopAssignmentType), customRdpProperty.Value, Optional.ToNullable(maxSessionLimit), loadBalancerType, Optional.ToNullable(ring), Optional.ToNullable(validationEnvironment), registrationInfo.Value, vmTemplate.Value, Optional.ToList(applicationGroupReferences), ssoadfsAuthority.Value, ssoClientId.Value, ssoClientSecretKeyVaultPath.Value, Optional.ToNullable(ssoSecretType), preferredAppGroupType, Optional.ToNullable(startVMOnConnect), migrationRequest.Value, Optional.ToNullable(cloudPcResource));
-=======
             return new HostPoolData(id, name, type, systemData.Value, Optional.ToDictionary(tags), location, managedBy.Value, kind.Value, Optional.ToNullable(etag), identity, sku.Value, plan, objectId.Value, friendlyName.Value, description.Value, hostPoolType, Optional.ToNullable(personalDesktopAssignmentType), customRdpProperty.Value, Optional.ToNullable(maxSessionLimit), loadBalancerType, Optional.ToNullable(ring), Optional.ToNullable(validationEnvironment), registrationInfo.Value, vmTemplate.Value, Optional.ToList(applicationGroupReferences), ssoadfsAuthority.Value, ssoClientId.Value, ssoClientSecretKeyVaultPath.Value, Optional.ToNullable(ssoSecretType), preferredAppGroupType, Optional.ToNullable(startVMOnConnect), migrationRequest.Value, Optional.ToNullable(cloudPcResource));
->>>>>>> 439b4b72
         }
     }
 }