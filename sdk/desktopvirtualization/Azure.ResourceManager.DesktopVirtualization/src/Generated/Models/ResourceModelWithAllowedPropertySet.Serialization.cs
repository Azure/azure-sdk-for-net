--- conflicted
+++ resolved
@@ -31,7 +31,7 @@
             if (Optional.IsDefined(Identity))
             {
                 writer.WritePropertyName("identity");
-                writer.WriteObjectValue(Identity);
+                JsonSerializer.Serialize(writer, Identity);
             }
             if (Optional.IsDefined(Sku))
             {
@@ -63,13 +63,8 @@
         {
             Optional<string> managedBy = default;
             Optional<string> kind = default;
-<<<<<<< HEAD
-            Optional<string> etag = default;
-            Optional<ResourceModelWithAllowedPropertySetIdentity> identity = default;
-=======
             Optional<ETag> etag = default;
             Optional<SystemAssignedServiceIdentity> identity = default;
->>>>>>> 439b4b72
             Optional<ResourceModelWithAllowedPropertySetSku> sku = default;
             Optional<ArmPlan> plan = default;
             Optional<IDictionary<string, string>> tags = default;
@@ -107,7 +102,7 @@
                         property.ThrowNonNullablePropertyIsNull();
                         continue;
                     }
-                    identity = ResourceModelWithAllowedPropertySetIdentity.DeserializeResourceModelWithAllowedPropertySetIdentity(property.Value);
+                    identity = JsonSerializer.Deserialize<SystemAssignedServiceIdentity>(property.Value.ToString());
                     continue;
                 }
                 if (property.NameEquals("sku"))
@@ -176,11 +171,7 @@
                     continue;
                 }
             }
-<<<<<<< HEAD
-            return new ResourceModelWithAllowedPropertySet(id, name, type, systemData, tags, location, managedBy.Value, kind.Value, etag.Value, identity.Value, sku.Value, plan);
-=======
             return new ResourceModelWithAllowedPropertySet(id, name, type, systemData.Value, Optional.ToDictionary(tags), location, managedBy.Value, kind.Value, Optional.ToNullable(etag), identity, sku.Value, plan);
->>>>>>> 439b4b72
         }
     }
 }