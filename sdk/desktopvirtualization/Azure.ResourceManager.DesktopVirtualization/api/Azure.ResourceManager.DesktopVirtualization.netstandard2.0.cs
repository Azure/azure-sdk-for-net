--- conflicted
+++ resolved
@@ -644,13 +644,6 @@
         public static bool operator !=(Azure.ResourceManager.DesktopVirtualization.Models.HostPoolType left, Azure.ResourceManager.DesktopVirtualization.Models.HostPoolType right) { throw null; }
         public override string ToString() { throw null; }
     }
-    public partial class Identity
-    {
-        public Identity() { }
-        public string PrincipalId { get { throw null; } }
-        public Azure.ResourceManager.DesktopVirtualization.Models.ResourceIdentityType? ResourceIdentityType { get { throw null; } set { } }
-        public string TenantId { get { throw null; } }
-    }
     [System.Runtime.InteropServices.StructLayoutAttribute(System.Runtime.InteropServices.LayoutKind.Sequential)]
     public readonly partial struct LoadBalancerType : System.IEquatable<Azure.ResourceManager.DesktopVirtualization.Models.LoadBalancerType>
     {
@@ -814,41 +807,15 @@
         public static bool operator !=(Azure.ResourceManager.DesktopVirtualization.Models.RemoteApplicationType left, Azure.ResourceManager.DesktopVirtualization.Models.RemoteApplicationType right) { throw null; }
         public override string ToString() { throw null; }
     }
-    [System.Runtime.InteropServices.StructLayoutAttribute(System.Runtime.InteropServices.LayoutKind.Sequential)]
-    public readonly partial struct ResourceIdentityType : System.IEquatable<Azure.ResourceManager.DesktopVirtualization.Models.ResourceIdentityType>
-    {
-        private readonly object _dummy;
-        private readonly int _dummyPrimitive;
-        public ResourceIdentityType(string value) { throw null; }
-        public static Azure.ResourceManager.DesktopVirtualization.Models.ResourceIdentityType SystemAssigned { get { throw null; } }
-        public bool Equals(Azure.ResourceManager.DesktopVirtualization.Models.ResourceIdentityType other) { throw null; }
-        [System.ComponentModel.EditorBrowsableAttribute(System.ComponentModel.EditorBrowsableState.Never)]
-        public override bool Equals(object obj) { throw null; }
-        [System.ComponentModel.EditorBrowsableAttribute(System.ComponentModel.EditorBrowsableState.Never)]
-        public override int GetHashCode() { throw null; }
-        public static bool operator ==(Azure.ResourceManager.DesktopVirtualization.Models.ResourceIdentityType left, Azure.ResourceManager.DesktopVirtualization.Models.ResourceIdentityType right) { throw null; }
-        public static implicit operator Azure.ResourceManager.DesktopVirtualization.Models.ResourceIdentityType (string value) { throw null; }
-        public static bool operator !=(Azure.ResourceManager.DesktopVirtualization.Models.ResourceIdentityType left, Azure.ResourceManager.DesktopVirtualization.Models.ResourceIdentityType right) { throw null; }
-        public override string ToString() { throw null; }
-    }
     public partial class ResourceModelWithAllowedPropertySet : Azure.ResourceManager.Models.TrackedResourceData
     {
         public ResourceModelWithAllowedPropertySet(Azure.Core.AzureLocation location) : base (default(Azure.Core.AzureLocation)) { }
-<<<<<<< HEAD
-        public string Etag { get { throw null; } }
-        public Azure.ResourceManager.DesktopVirtualization.Models.ResourceModelWithAllowedPropertySetIdentity Identity { get { throw null; } set { } }
-=======
         public Azure.ETag? Etag { get { throw null; } }
         public Azure.ResourceManager.Models.SystemAssignedServiceIdentity Identity { get { throw null; } set { } }
->>>>>>> 439b4b72
         public string Kind { get { throw null; } set { } }
         public string ManagedBy { get { throw null; } set { } }
         public Azure.ResourceManager.Models.ArmPlan Plan { get { throw null; } set { } }
         public Azure.ResourceManager.DesktopVirtualization.Models.ResourceModelWithAllowedPropertySetSku Sku { get { throw null; } set { } }
-    }
-    public partial class ResourceModelWithAllowedPropertySetIdentity : Azure.ResourceManager.DesktopVirtualization.Models.Identity
-    {
-        public ResourceModelWithAllowedPropertySetIdentity() { }
     }
     public partial class ResourceModelWithAllowedPropertySetSku : Azure.ResourceManager.DesktopVirtualization.Models.DesktopVirtualizationSku
     {
