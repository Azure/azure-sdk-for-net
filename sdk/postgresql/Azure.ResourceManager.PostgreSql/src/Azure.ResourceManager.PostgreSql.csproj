--- conflicted
+++ resolved
@@ -1,11 +1,7 @@
 <Project Sdk="Microsoft.NET.Sdk">
   <PropertyGroup>
     <!--The ApiCompatVersion is managed automatically and should not generally be modified manually.-->
-<<<<<<< HEAD
-    <ApiCompatVersion>1.1.2</ApiCompatVersion>
-=======
     <ApiCompatVersion>1.1.3</ApiCompatVersion>
->>>>>>> 68bae254
     <Version>1.2.0-beta.1</Version>
     <PackageId>Azure.ResourceManager.PostgreSql</PackageId>
     <Description>Microsoft Azure Resource Manager client SDK for Azure resource provider Microsoft.DBforPostgreSQL.</Description>
