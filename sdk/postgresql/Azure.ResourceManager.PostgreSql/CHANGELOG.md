# Release History

## 1.2.0-beta.1 (Unreleased)

### Features Added

### Breaking Changes

### Bugs Fixed

### Other Changes

<<<<<<< HEAD
=======
## 1.1.3 (2024-03-25)

### Features Added

- Added model factory.

>>>>>>> 68bae254
## 1.1.2 (2024-03-25)

### Features Added

- Enable the new model serialization by using the System.ClientModel, refer this [document](https://aka.ms/azsdk/net/mrw) for more details.
- Added experimental Bicep serialization.
- Added GetIfExists methods.
- Added mocking types.

## 1.1.1 (2023-02-16)

### Other Changes

- Upgraded dependent `Azure.Core` to `1.28.0`.
- Upgraded dependent `Azure.ResourceManager` to `1.4.0`.

## 1.1.0 (2023-02-02)

This release uses GA api version 2022-12-01 for PostgreSQL flexible server.

### Features Added

- Data encryption
- User managed identities
- Active Directory authentication
- Geo-Restore
- Read Replicas
- Same Zone HA
- Server backups
- Major version upgrade

## 1.0.0 (2022-09-05)

This release is the first stable release of the PostgreSql Management client library.

### Other Changes

- Optimized the implementation of methods related to tag operations.

## 1.0.0-beta.2 (2022-08-29)

Polishing since last public beta release:
- Prepended `PostgreSql` prefix to all single / simple model names.
- Corrected the format of all `Guid` type properties / parameters.
- Corrected the format of all `ResourceIdentifier` type properties / parameters.
- Corrected the format of all `ResouceType` type properties / parameters.
- Corrected the format of all `ETag` type properties / parameters.
- Corrected the format of all `AzureLocation` type properties / parameters.
- Corrected the format of all binary type properties / parameters.
- Corrected all acronyms that not follow [.Net Naming Guidelines](https://docs.microsoft.com/dotnet/standard/design-guidelines/naming-guidelines).
- Corrected enumeration name by following [Naming Enumerations Rule](https://docs.microsoft.com/dotnet/standard/design-guidelines/names-of-classes-structs-and-interfaces#naming-enumerations).
- Corrected the suffix of `DateTimeOffset` properties / parameters.
- Corrected the name of interval / duration properties / parameters that end with units.
- Optimized the name of some models and functions.

### Other Changes

- Upgraded dependent `Azure.ResourceManager` to 1.3.0

## 1.0.0-beta.1 (2022-07-12)

### Breaking Changes

New design of track 2 initial commit.

### Package Name

The package name has been changed from `Microsoft.Azure.Management.PostgreSql` to `Azure.ResourceManager.PostgreSql`.

### General New Features

This package follows the [new Azure SDK guidelines](https://azure.github.io/azure-sdk/general_introduction.html), and provides many core capabilities:

    - Support MSAL.NET, Azure.Identity is out of box for supporting MSAL.NET.
    - Support [OpenTelemetry](https://opentelemetry.io/) for distributed tracing.
    - HTTP pipeline with custom policies.
    - Better error-handling.
    - Support uniform telemetry across all languages.

This package is a Public Preview version, so expect incompatible changes in subsequent releases as we improve the product. To provide feedback, submit an issue in our [Azure SDK for .NET GitHub repo](https://github.com/Azure/azure-sdk-for-net/issues).

> NOTE: For more information about unified authentication, please refer to [Microsoft Azure Identity documentation for .NET](https://docs.microsoft.com//dotnet/api/overview/azure/identity-readme?view=azure-dotnet).<|MERGE_RESOLUTION|>--- conflicted
+++ resolved
@@ -10,15 +10,12 @@
 
 ### Other Changes
 
-<<<<<<< HEAD
-=======
 ## 1.1.3 (2024-03-25)
 
 ### Features Added
 
 - Added model factory.
 
->>>>>>> 68bae254
 ## 1.1.2 (2024-03-25)
 
 ### Features Added
