--- conflicted
+++ resolved
@@ -239,21 +239,12 @@
         public string ByokEnforcement { get { throw null; } }
         public System.DateTimeOffset? EarliestRestoreOn { get { throw null; } set { } }
         public string FullyQualifiedDomainName { get { throw null; } set { } }
-<<<<<<< HEAD
         public Azure.ResourceManager.Models.ManagedServiceIdentity Identity { get { throw null; } set { } }
-        public Azure.ResourceManager.PostgreSql.Models.InfrastructureEncryption? InfrastructureEncryption { get { throw null; } set { } }
-        public string MasterServerId { get { throw null; } set { } }
-        public Azure.ResourceManager.PostgreSql.Models.MinimalTlsVersionEnum? MinimalTlsVersion { get { throw null; } set { } }
-        public System.Collections.Generic.IReadOnlyList<Azure.ResourceManager.PostgreSql.Models.ServerPrivateEndpointConnection> PrivateEndpointConnections { get { throw null; } }
-        public Azure.ResourceManager.PostgreSql.Models.PublicNetworkAccessEnum? PublicNetworkAccess { get { throw null; } set { } }
-=======
-        public Azure.ResourceManager.PostgreSql.Models.ResourceIdentity Identity { get { throw null; } set { } }
         public Azure.ResourceManager.PostgreSql.Models.PostgreSqlInfrastructureEncryption? InfrastructureEncryption { get { throw null; } set { } }
         public Azure.Core.ResourceIdentifier MasterServerId { get { throw null; } set { } }
         public Azure.ResourceManager.PostgreSql.Models.PostgreSqlMinimalTlsVersionEnum? MinimalTlsVersion { get { throw null; } set { } }
         public System.Collections.Generic.IReadOnlyList<Azure.ResourceManager.PostgreSql.Models.PostgreSqlServerPrivateEndpointConnection> PrivateEndpointConnections { get { throw null; } }
         public Azure.ResourceManager.PostgreSql.Models.PostgreSqlPublicNetworkAccessEnum? PublicNetworkAccess { get { throw null; } set { } }
->>>>>>> b150d9bb
         public int? ReplicaCapacity { get { throw null; } set { } }
         public string ReplicationRole { get { throw null; } set { } }
         public Azure.ResourceManager.PostgreSql.Models.PostgreSqlSku Sku { get { throw null; } set { } }
@@ -1027,23 +1018,6 @@
 namespace Azure.ResourceManager.PostgreSql.Models
 {
     [System.Runtime.InteropServices.StructLayoutAttribute(System.Runtime.InteropServices.LayoutKind.Sequential)]
-    public readonly partial struct IdentityType : System.IEquatable<Azure.ResourceManager.PostgreSql.Models.IdentityType>
-    {
-        private readonly object _dummy;
-        private readonly int _dummyPrimitive;
-        public IdentityType(string value) { throw null; }
-        public static Azure.ResourceManager.PostgreSql.Models.IdentityType SystemAssigned { get { throw null; } }
-        public bool Equals(Azure.ResourceManager.PostgreSql.Models.IdentityType other) { throw null; }
-        [System.ComponentModel.EditorBrowsableAttribute(System.ComponentModel.EditorBrowsableState.Never)]
-        public override bool Equals(object obj) { throw null; }
-        [System.ComponentModel.EditorBrowsableAttribute(System.ComponentModel.EditorBrowsableState.Never)]
-        public override int GetHashCode() { throw null; }
-        public static bool operator ==(Azure.ResourceManager.PostgreSql.Models.IdentityType left, Azure.ResourceManager.PostgreSql.Models.IdentityType right) { throw null; }
-        public static implicit operator Azure.ResourceManager.PostgreSql.Models.IdentityType (string value) { throw null; }
-        public static bool operator !=(Azure.ResourceManager.PostgreSql.Models.IdentityType left, Azure.ResourceManager.PostgreSql.Models.IdentityType right) { throw null; }
-        public override string ToString() { throw null; }
-    }
-    [System.Runtime.InteropServices.StructLayoutAttribute(System.Runtime.InteropServices.LayoutKind.Sequential)]
     public readonly partial struct PostgreSqlAdministratorType : System.IEquatable<Azure.ResourceManager.PostgreSql.Models.PostgreSqlAdministratorType>
     {
         private readonly object _dummy;
@@ -1066,9 +1040,6 @@
         public System.Collections.Generic.IList<Azure.ResourceManager.PostgreSql.PostgreSqlConfigurationData> Value { get { throw null; } }
     }
     [System.Runtime.InteropServices.StructLayoutAttribute(System.Runtime.InteropServices.LayoutKind.Sequential)]
-<<<<<<< HEAD
-    public readonly partial struct InfrastructureEncryption : System.IEquatable<Azure.ResourceManager.PostgreSql.Models.InfrastructureEncryption>
-=======
     public readonly partial struct PostgreSqlGeoRedundantBackup : System.IEquatable<Azure.ResourceManager.PostgreSql.Models.PostgreSqlGeoRedundantBackup>
     {
         private readonly object _dummy;
@@ -1088,7 +1059,6 @@
     }
     [System.Runtime.InteropServices.StructLayoutAttribute(System.Runtime.InteropServices.LayoutKind.Sequential)]
     public readonly partial struct PostgreSqlInfrastructureEncryption : System.IEquatable<Azure.ResourceManager.PostgreSql.Models.PostgreSqlInfrastructureEncryption>
->>>>>>> b150d9bb
     {
         private readonly object _dummy;
         private readonly int _dummyPrimitive;
@@ -1294,13 +1264,8 @@
     }
     public partial class PostgreSqlServerCreateOrUpdateContent
     {
-<<<<<<< HEAD
-        public ServerCreateOrUpdateContent(Azure.ResourceManager.PostgreSql.Models.ServerPropertiesForCreate properties, Azure.Core.AzureLocation location) { }
+        public PostgreSqlServerCreateOrUpdateContent(Azure.ResourceManager.PostgreSql.Models.PostgreSqlServerPropertiesForCreate properties, Azure.Core.AzureLocation location) { }
         public Azure.ResourceManager.Models.ManagedServiceIdentity Identity { get { throw null; } set { } }
-=======
-        public PostgreSqlServerCreateOrUpdateContent(Azure.ResourceManager.PostgreSql.Models.PostgreSqlServerPropertiesForCreate properties, Azure.Core.AzureLocation location) { }
-        public Azure.ResourceManager.PostgreSql.Models.ResourceIdentity Identity { get { throw null; } set { } }
->>>>>>> b150d9bb
         public Azure.Core.AzureLocation Location { get { throw null; } }
         public Azure.ResourceManager.PostgreSql.Models.PostgreSqlServerPropertiesForCreate Properties { get { throw null; } }
         public Azure.ResourceManager.PostgreSql.Models.PostgreSqlSku Sku { get { throw null; } set { } }
@@ -1327,15 +1292,9 @@
     {
         public PostgreSqlServerPatch() { }
         public string AdministratorLoginPassword { get { throw null; } set { } }
-<<<<<<< HEAD
         public Azure.ResourceManager.Models.ManagedServiceIdentity Identity { get { throw null; } set { } }
-        public Azure.ResourceManager.PostgreSql.Models.MinimalTlsVersionEnum? MinimalTlsVersion { get { throw null; } set { } }
-        public Azure.ResourceManager.PostgreSql.Models.PublicNetworkAccessEnum? PublicNetworkAccess { get { throw null; } set { } }
-=======
-        public Azure.ResourceManager.PostgreSql.Models.ResourceIdentity Identity { get { throw null; } set { } }
         public Azure.ResourceManager.PostgreSql.Models.PostgreSqlMinimalTlsVersionEnum? MinimalTlsVersion { get { throw null; } set { } }
         public Azure.ResourceManager.PostgreSql.Models.PostgreSqlPublicNetworkAccessEnum? PublicNetworkAccess { get { throw null; } set { } }
->>>>>>> b150d9bb
         public string ReplicationRole { get { throw null; } set { } }
         public Azure.ResourceManager.PostgreSql.Models.PostgreSqlSku Sku { get { throw null; } set { } }
         public Azure.ResourceManager.PostgreSql.Models.PostgreSqlSslEnforcementEnum? SslEnforcement { get { throw null; } set { } }
@@ -1522,11 +1481,4 @@
         public static bool operator !=(Azure.ResourceManager.PostgreSql.Models.PostgreSqlVirtualNetworkRuleState left, Azure.ResourceManager.PostgreSql.Models.PostgreSqlVirtualNetworkRuleState right) { throw null; }
         public override string ToString() { throw null; }
     }
-    public partial class ResourceIdentity
-    {
-        public ResourceIdentity() { }
-        public Azure.ResourceManager.PostgreSql.Models.IdentityType? IdentityType { get { throw null; } set { } }
-        public System.Guid? PrincipalId { get { throw null; } }
-        public System.Guid? TenantId { get { throw null; } }
-    }
 }