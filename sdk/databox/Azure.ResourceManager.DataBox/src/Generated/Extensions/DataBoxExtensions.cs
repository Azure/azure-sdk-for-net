--- conflicted
+++ resolved
@@ -22,38 +22,17 @@
     {
         private static DataBoxArmClientMockingExtension GetDataBoxArmClientMockingExtension(ArmClient client)
         {
-<<<<<<< HEAD
-            return client.GetCachedClient(client =>
-            {
-                return new DataBoxArmClientMockingExtension(client);
-            });
-=======
             return client.GetCachedClient(client0 => new DataBoxArmClientMockingExtension(client0));
->>>>>>> d846db7d
         }
 
         private static DataBoxResourceGroupMockingExtension GetDataBoxResourceGroupMockingExtension(ArmResource resource)
         {
-<<<<<<< HEAD
-            return resource.GetCachedClient(client =>
-            {
-                return new DataBoxResourceGroupMockingExtension(client, resource.Id);
-            });
-=======
             return resource.GetCachedClient(client => new DataBoxResourceGroupMockingExtension(client, resource.Id));
->>>>>>> d846db7d
         }
 
         private static DataBoxSubscriptionMockingExtension GetDataBoxSubscriptionMockingExtension(ArmResource resource)
         {
-<<<<<<< HEAD
-            return resource.GetCachedClient(client =>
-            {
-                return new DataBoxSubscriptionMockingExtension(client, resource.Id);
-            });
-=======
             return resource.GetCachedClient(client => new DataBoxSubscriptionMockingExtension(client, resource.Id));
->>>>>>> d846db7d
         }
 
         /// <summary>
