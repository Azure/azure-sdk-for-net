﻿<Project Sdk="Microsoft.NET.Sdk">
  <Import Project="$(RepoEngPath)/mgmt/AzSdk.test.reference.props" />
  <PropertyGroup>
    <PackageId>DataBox.Tests</PackageId>
    <Description>DataBox.Tests class library</Description>
    <AssemblyName>DataBox.Tests</AssemblyName>
    <VersionPrefix>1.0.0</VersionPrefix>
    <TreatWarningsAsErrors>true</TreatWarningsAsErrors>
  </PropertyGroup>
  <PropertyGroup>
<<<<<<< HEAD
    <TargetFrameworks>netcoreapp5.0</TargetFrameworks>
=======
    <TargetFrameworks>netcoreapp3.1</TargetFrameworks>
>>>>>>> cd3ceed0
  </PropertyGroup>
  <ItemGroup>
    <PackageReference Include="Microsoft.Azure.Management.Compute" Version="18.0.0" />
    <PackageReference Include="Microsoft.Azure.Management.Network" Version="10.1.0-preview" />
  </ItemGroup>
  <ItemGroup>
    <ProjectReference Include="..\src\Microsoft.Azure.Management.DataBox.csproj" />
  </ItemGroup>
  <ItemGroup>
    <None Update="SessionRecords\**\*.json">
      <CopyToOutputDirectory>Always</CopyToOutputDirectory>
    </None>
  </ItemGroup>
</Project><|MERGE_RESOLUTION|>--- conflicted
+++ resolved
@@ -8,11 +8,7 @@
     <TreatWarningsAsErrors>true</TreatWarningsAsErrors>
   </PropertyGroup>
   <PropertyGroup>
-<<<<<<< HEAD
-    <TargetFrameworks>netcoreapp5.0</TargetFrameworks>
-=======
     <TargetFrameworks>netcoreapp3.1</TargetFrameworks>
->>>>>>> cd3ceed0
   </PropertyGroup>
   <ItemGroup>
     <PackageReference Include="Microsoft.Azure.Management.Compute" Version="18.0.0" />
