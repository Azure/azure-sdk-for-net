--- conflicted
+++ resolved
@@ -18,17 +18,10 @@
     {
         [Test]
         [Ignore("Only validating compilation of examples")]
-<<<<<<< HEAD
-        public async Task Get_GetAnAsset()
-        {
-            // Generated from example definition: specification/deviceregistry/resource-manager/Microsoft.DeviceRegistry/preview/2023-11-01-preview/examples/Get_Asset.json
-            // this example is just showing the usage of "Assets_Get" operation, for the dependent resources, they will have to be created separately.
-=======
         public async Task Get_GetAsset()
         {
             // Generated from example definition: 2024-11-01/Get_Asset.json
             // this example is just showing the usage of "Asset_Get" operation, for the dependent resources, they will have to be created separately.
->>>>>>> c2a9a198
 
             // get your azure access token, for more details of how Azure SDK get your access token, please refer to https://learn.microsoft.com/en-us/dotnet/azure/sdk/authentication?tabs=command-line
             TokenCredential cred = new DefaultAzureCredential();
@@ -85,17 +78,10 @@
 
         [Test]
         [Ignore("Only validating compilation of examples")]
-<<<<<<< HEAD
-        public async Task Delete_DeleteAnAsset()
-        {
-            // Generated from example definition: specification/deviceregistry/resource-manager/Microsoft.DeviceRegistry/preview/2023-11-01-preview/examples/Delete_Asset.json
-            // this example is just showing the usage of "Assets_Delete" operation, for the dependent resources, they will have to be created separately.
-=======
         public async Task Delete_DeleteAsset()
         {
             // Generated from example definition: 2024-11-01/Delete_Asset.json
             // this example is just showing the usage of "Asset_Delete" operation, for the dependent resources, they will have to be created separately.
->>>>>>> c2a9a198
 
             // get your azure access token, for more details of how Azure SDK get your access token, please refer to https://learn.microsoft.com/en-us/dotnet/azure/sdk/authentication?tabs=command-line
             TokenCredential cred = new DefaultAzureCredential();
@@ -118,17 +104,10 @@
 
         [Test]
         [Ignore("Only validating compilation of examples")]
-<<<<<<< HEAD
-        public async Task Update_PatchAnAsset()
-        {
-            // Generated from example definition: specification/deviceregistry/resource-manager/Microsoft.DeviceRegistry/preview/2023-11-01-preview/examples/Update_Asset.json
-            // this example is just showing the usage of "Assets_Update" operation, for the dependent resources, they will have to be created separately.
-=======
         public async Task Update_UpdateAsset()
         {
             // Generated from example definition: 2024-11-01/Update_Asset.json
             // this example is just showing the usage of "Asset_Update" operation, for the dependent resources, they will have to be created separately.
->>>>>>> c2a9a198
 
             // get your azure access token, for more details of how Azure SDK get your access token, please refer to https://learn.microsoft.com/en-us/dotnet/azure/sdk/authentication?tabs=command-line
             TokenCredential cred = new DefaultAzureCredential();
@@ -146,16 +125,11 @@
             // invoke the operation
             DeviceRegistryAssetPatch patch = new DeviceRegistryAssetPatch
             {
-<<<<<<< HEAD
-                Enabled = false,
-                DisplayName = "NewAssetDisplayName",
-=======
                 Properties = new AssetUpdateProperties
                 {
                     IsEnabled = false,
                     DisplayName = "NewAssetDisplayName",
                 },
->>>>>>> c2a9a198
             };
             ArmOperation<DeviceRegistryAssetResource> lro = await deviceRegistryAsset.UpdateAsync(WaitUntil.Completed, patch);
             DeviceRegistryAssetResource result = lro.Value;
