// Copyright (c) Microsoft Corporation. All rights reserved.
// Licensed under the MIT License.

// <auto-generated/>

#nullable disable

using System;
using System.Threading.Tasks;
using Azure.Core;
using Azure.Identity;
using Azure.ResourceManager.DeviceRegistry.Models;
using Azure.ResourceManager.Resources;
using NUnit.Framework;

namespace Azure.ResourceManager.DeviceRegistry.Samples
{
    public partial class Sample_DeviceRegistryAssetCollection
    {
        [Test]
        [Ignore("Only validating compilation of examples")]
<<<<<<< HEAD
        public async Task CreateOrUpdate_CreateAnAssetWithExternalAssetId()
        {
            // Generated from example definition: specification/deviceregistry/resource-manager/Microsoft.DeviceRegistry/preview/2023-11-01-preview/examples/Create_Asset_With_ExternalAssetId.json
            // this example is just showing the usage of "Assets_CreateOrReplace" operation, for the dependent resources, they will have to be created separately.
=======
        public async Task CreateOrUpdate_CreateAssetWithDiscoveredAssetRefs()
        {
            // Generated from example definition: 2024-09-01-preview/Create_Asset_With_DiscoveredAssetRef.json
            // this example is just showing the usage of "Asset_CreateOrReplace" operation, for the dependent resources, they will have to be created separately.
>>>>>>> b38a9c20

            // get your azure access token, for more details of how Azure SDK get your access token, please refer to https://learn.microsoft.com/en-us/dotnet/azure/sdk/authentication?tabs=command-line
            TokenCredential cred = new DefaultAzureCredential();
            // authenticate your client
            ArmClient client = new ArmClient(cred);

            // this example assumes you already have this ResourceGroupResource created on azure
            // for more information of creating ResourceGroupResource, please refer to the document of ResourceGroupResource
            string subscriptionId = "00000000-0000-0000-0000-000000000000";
            string resourceGroupName = "myResourceGroup";
            ResourceIdentifier resourceGroupResourceId = ResourceGroupResource.CreateResourceIdentifier(subscriptionId, resourceGroupName);
            ResourceGroupResource resourceGroupResource = client.GetResourceGroupResource(resourceGroupResourceId);

            // get the collection of this DeviceRegistryAssetResource
            DeviceRegistryAssetCollection collection = resourceGroupResource.GetDeviceRegistryAssets();

            // invoke the operation
            string assetName = "my-asset";
            DeviceRegistryAssetData data = new DeviceRegistryAssetData(new AzureLocation("West Europe"), new DeviceRegistryExtendedLocation("CustomLocation", "/subscriptions/00000000-0000-0000-0000-000000000000/resourcegroups/myResourceGroup/providers/microsoft.extendedlocation/customlocations/location1"))
            {
<<<<<<< HEAD
                AssetType = "MyAssetType",
                Enabled = true,
                ExternalAssetId = "8ZBA6LRHU0A458969",
                DisplayName = "AssetDisplayName",
                Description = "This is a sample Asset",
                AssetEndpointProfileUri = new Uri("https://www.example.com/myAssetEndpointProfile"),
                Manufacturer = "Contoso",
                ManufacturerUri = new Uri("https://www.contoso.com/manufacturerUri"),
                Model = "ContosoModel",
                ProductCode = "SA34VDG",
                HardwareRevision = "1.0",
                SoftwareRevision = "2.0",
                DocumentationUri = new Uri("https://www.example.com/manual"),
                SerialNumber = "64-103816-519918-8",
                DefaultDataPointsConfiguration = "{\"publishingInterval\":10,\"samplingInterval\":15,\"queueSize\":20}",
                DefaultEventsConfiguration = "{\"publishingInterval\":10,\"samplingInterval\":15,\"queueSize\":20}",
                DataPoints = {new DataPoint("nsu=http://microsoft.com/Opc/OpcPlc/;s=FastUInt1")
{
CapabilityId = "dtmi:com:example:Thermostat:__temperature;1",
ObservabilityMode = DataPointsObservabilityMode.Counter,
DataPointConfiguration = "{\"publishingInterval\":8,\"samplingInterval\":8,\"queueSize\":4}",
}, new DataPoint("nsu=http://microsoft.com/Opc/OpcPlc/;s=FastUInt2")
{
CapabilityId = "dtmi:com:example:Thermostat:__pressure;1",
ObservabilityMode = DataPointsObservabilityMode.None,
DataPointConfiguration = "{\"publishingInterval\":4,\"samplingInterval\":4,\"queueSize\":7}",
}},
                Events = {new AssetEvent("nsu=http://microsoft.com/Opc/OpcPlc/;s=FastUInt3")
{
CapabilityId = "dtmi:com:example:Thermostat:__temperature;1",
ObservabilityMode = EventsObservabilityMode.None,
EventConfiguration = "{\"publishingInterval\":7,\"samplingInterval\":1,\"queueSize\":8}",
}, new AssetEvent("nsu=http://microsoft.com/Opc/OpcPlc/;s=FastUInt4")
{
CapabilityId = "dtmi:com:example:Thermostat:__pressure;1",
ObservabilityMode = EventsObservabilityMode.Log,
EventConfiguration = "{\"publishingInterval\":7,\"samplingInterval\":8,\"queueSize\":4}",
}},
=======
                Properties = new AssetProperties("myAssetEndpointProfile")
                {
                    IsEnabled = true,
                    ExternalAssetId = "8ZBA6LRHU0A458969",
                    DisplayName = "AssetDisplayName",
                    Description = "This is a sample Asset",
                    Manufacturer = "Contoso",
                    ManufacturerUri = new Uri("https://www.contoso.com/manufacturerUri"),
                    Model = "ContosoModel",
                    ProductCode = "SA34VDG",
                    HardwareRevision = "1.0",
                    SoftwareRevision = "2.0",
                    DocumentationUri = new Uri("https://www.example.com/manual"),
                    SerialNumber = "64-103816-519918-8",
                    DiscoveredAssetRefs = { "discoveredAsset1", "discoveredAsset2" },
                    DefaultDatasetsConfiguration = "{\"publishingInterval\":10,\"samplingInterval\":15,\"queueSize\":20}",
                    DefaultEventsConfiguration = "{\"publishingInterval\":10,\"samplingInterval\":15,\"queueSize\":20}",
                    DefaultTopic = new DeviceRegistryTopic("/path/defaultTopic")
                    {
                        Retain = DeviceRegistryTopicRetainType.Keep,
                    },
                    Datasets = {new DeviceRegistryDataset("dataset1")
{
DatasetConfiguration = "{\"publishingInterval\":10,\"samplingInterval\":15,\"queueSize\":20}",
Topic = new DeviceRegistryTopic("/path/dataset1")
{
Retain = DeviceRegistryTopicRetainType.Keep,
},
DataPoints = {new DeviceRegistryDataPoint("dataPoint1", "nsu=http://microsoft.com/Opc/OpcPlc/;s=FastUInt1")
{
ObservabilityMode = DataPointObservabilityMode.Counter,
DataPointConfiguration = "{\"publishingInterval\":8,\"samplingInterval\":8,\"queueSize\":4}",
}, new DeviceRegistryDataPoint("dataPoint2", "nsu=http://microsoft.com/Opc/OpcPlc/;s=FastUInt2")
{
ObservabilityMode = DataPointObservabilityMode.None,
DataPointConfiguration = "{\"publishingInterval\":4,\"samplingInterval\":4,\"queueSize\":7}",
}},
}},
                    Events = {new DeviceRegistryEvent("event1", "nsu=http://microsoft.com/Opc/OpcPlc/;s=FastUInt3")
{
ObservabilityMode = EventObservabilityMode.None,
EventConfiguration = "{\"publishingInterval\":7,\"samplingInterval\":1,\"queueSize\":8}",
Topic = new DeviceRegistryTopic("/path/event1")
{
Retain = DeviceRegistryTopicRetainType.Keep,
},
}, new DeviceRegistryEvent("event2", "nsu=http://microsoft.com/Opc/OpcPlc/;s=FastUInt4")
{
ObservabilityMode = EventObservabilityMode.Log,
EventConfiguration = "{\"publishingInterval\":7,\"samplingInterval\":8,\"queueSize\":4}",
}},
                },
>>>>>>> b38a9c20
                Tags =
{
["site"] = "building-1"
},
            };
            ArmOperation<DeviceRegistryAssetResource> lro = await collection.CreateOrUpdateAsync(WaitUntil.Completed, assetName, data);
            DeviceRegistryAssetResource result = lro.Value;

            // the variable result is a resource, you could call other operations on this instance as well
            // but just for demo, we get its data from this resource instance
            DeviceRegistryAssetData resourceData = result.Data;
            // for demo we just print out the id
            Console.WriteLine($"Succeeded on id: {resourceData.Id}");
        }

        [Test]
        [Ignore("Only validating compilation of examples")]
<<<<<<< HEAD
        public async Task CreateOrUpdate_CreateAnAssetWithoutDisplayName()
        {
            // Generated from example definition: specification/deviceregistry/resource-manager/Microsoft.DeviceRegistry/preview/2023-11-01-preview/examples/Create_Asset_Without_DisplayName.json
            // this example is just showing the usage of "Assets_CreateOrReplace" operation, for the dependent resources, they will have to be created separately.
=======
        public async Task CreateOrUpdate_CreateAssetWithExternalAssetId()
        {
            // Generated from example definition: 2024-09-01-preview/Create_Asset_With_ExternalAssetId.json
            // this example is just showing the usage of "Asset_CreateOrReplace" operation, for the dependent resources, they will have to be created separately.
>>>>>>> b38a9c20

            // get your azure access token, for more details of how Azure SDK get your access token, please refer to https://learn.microsoft.com/en-us/dotnet/azure/sdk/authentication?tabs=command-line
            TokenCredential cred = new DefaultAzureCredential();
            // authenticate your client
            ArmClient client = new ArmClient(cred);

            // this example assumes you already have this ResourceGroupResource created on azure
            // for more information of creating ResourceGroupResource, please refer to the document of ResourceGroupResource
            string subscriptionId = "00000000-0000-0000-0000-000000000000";
            string resourceGroupName = "myResourceGroup";
            ResourceIdentifier resourceGroupResourceId = ResourceGroupResource.CreateResourceIdentifier(subscriptionId, resourceGroupName);
            ResourceGroupResource resourceGroupResource = client.GetResourceGroupResource(resourceGroupResourceId);

            // get the collection of this DeviceRegistryAssetResource
            DeviceRegistryAssetCollection collection = resourceGroupResource.GetDeviceRegistryAssets();

            // invoke the operation
            string assetName = "my-asset";
            DeviceRegistryAssetData data = new DeviceRegistryAssetData(new AzureLocation("West Europe"), new DeviceRegistryExtendedLocation("CustomLocation", "/subscriptions/00000000-0000-0000-0000-000000000000/resourcegroups/myResourceGroup/providers/microsoft.extendedlocation/customlocations/location1"))
            {
<<<<<<< HEAD
                AssetType = "MyAssetType",
                Enabled = true,
                ExternalAssetId = "8ZBA6LRHU0A458969",
                Description = "This is a sample Asset",
                AssetEndpointProfileUri = new Uri("https://www.example.com/myAssetEndpointProfile"),
                Manufacturer = "Contoso",
                ManufacturerUri = new Uri("https://www.contoso.com/manufacturerUri"),
                Model = "ContosoModel",
                ProductCode = "SA34VDG",
                HardwareRevision = "1.0",
                SoftwareRevision = "2.0",
                DocumentationUri = new Uri("https://www.example.com/manual"),
                SerialNumber = "64-103816-519918-8",
                DefaultDataPointsConfiguration = "{\"publishingInterval\":10,\"samplingInterval\":15,\"queueSize\":20}",
                DefaultEventsConfiguration = "{\"publishingInterval\":10,\"samplingInterval\":15,\"queueSize\":20}",
                DataPoints = {new DataPoint("nsu=http://microsoft.com/Opc/OpcPlc/;s=FastUInt1")
{
CapabilityId = "dtmi:com:example:Thermostat:__temperature;1",
ObservabilityMode = DataPointsObservabilityMode.Counter,
DataPointConfiguration = "{\"publishingInterval\":8,\"samplingInterval\":8,\"queueSize\":4}",
}, new DataPoint("nsu=http://microsoft.com/Opc/OpcPlc/;s=FastUInt2")
{
CapabilityId = "dtmi:com:example:Thermostat:__pressure;1",
ObservabilityMode = DataPointsObservabilityMode.None,
DataPointConfiguration = "{\"publishingInterval\":4,\"samplingInterval\":4,\"queueSize\":7}",
}},
                Events = {new AssetEvent("nsu=http://microsoft.com/Opc/OpcPlc/;s=FastUInt3")
{
CapabilityId = "dtmi:com:example:Thermostat:__temperature;1",
ObservabilityMode = EventsObservabilityMode.None,
EventConfiguration = "{\"publishingInterval\":7,\"samplingInterval\":1,\"queueSize\":8}",
}, new AssetEvent("nsu=http://microsoft.com/Opc/OpcPlc/;s=FastUInt4")
{
CapabilityId = "dtmi:com:example:Thermostat:__pressure;1",
ObservabilityMode = EventsObservabilityMode.Log,
EventConfiguration = "{\"publishingInterval\":7,\"samplingInterval\":8,\"queueSize\":4}",
}},
=======
                Properties = new AssetProperties("myAssetEndpointProfile")
                {
                    IsEnabled = true,
                    ExternalAssetId = "8ZBA6LRHU0A458969",
                    DisplayName = "AssetDisplayName",
                    Description = "This is a sample Asset",
                    Manufacturer = "Contoso",
                    ManufacturerUri = new Uri("https://www.contoso.com/manufacturerUri"),
                    Model = "ContosoModel",
                    ProductCode = "SA34VDG",
                    HardwareRevision = "1.0",
                    SoftwareRevision = "2.0",
                    DocumentationUri = new Uri("https://www.example.com/manual"),
                    SerialNumber = "64-103816-519918-8",
                    DefaultDatasetsConfiguration = "{\"publishingInterval\":10,\"samplingInterval\":15,\"queueSize\":20}",
                    DefaultEventsConfiguration = "{\"publishingInterval\":10,\"samplingInterval\":15,\"queueSize\":20}",
                    DefaultTopic = new DeviceRegistryTopic("/path/defaultTopic")
                    {
                        Retain = DeviceRegistryTopicRetainType.Keep,
                    },
                    Datasets = {new DeviceRegistryDataset("dataset1")
{
DatasetConfiguration = "{\"publishingInterval\":10,\"samplingInterval\":15,\"queueSize\":20}",
Topic = new DeviceRegistryTopic("/path/dataset1")
{
Retain = DeviceRegistryTopicRetainType.Keep,
},
DataPoints = {new DeviceRegistryDataPoint("dataPoint1", "nsu=http://microsoft.com/Opc/OpcPlc/;s=FastUInt1")
{
ObservabilityMode = DataPointObservabilityMode.Counter,
DataPointConfiguration = "{\"publishingInterval\":8,\"samplingInterval\":8,\"queueSize\":4}",
}, new DeviceRegistryDataPoint("dataPoint2", "nsu=http://microsoft.com/Opc/OpcPlc/;s=FastUInt2")
{
ObservabilityMode = DataPointObservabilityMode.None,
DataPointConfiguration = "{\"publishingInterval\":4,\"samplingInterval\":4,\"queueSize\":7}",
}},
}},
                    Events = {new DeviceRegistryEvent("event1", "nsu=http://microsoft.com/Opc/OpcPlc/;s=FastUInt3")
{
ObservabilityMode = EventObservabilityMode.None,
EventConfiguration = "{\"publishingInterval\":7,\"samplingInterval\":1,\"queueSize\":8}",
Topic = new DeviceRegistryTopic("/path/event1")
{
Retain = DeviceRegistryTopicRetainType.Keep,
},
}, new DeviceRegistryEvent("event2", "nsu=http://microsoft.com/Opc/OpcPlc/;s=FastUInt4")
{
ObservabilityMode = EventObservabilityMode.Log,
EventConfiguration = "{\"publishingInterval\":7,\"samplingInterval\":8,\"queueSize\":4}",
}},
                },
>>>>>>> b38a9c20
                Tags =
{
["site"] = "building-1"
},
            };
            ArmOperation<DeviceRegistryAssetResource> lro = await collection.CreateOrUpdateAsync(WaitUntil.Completed, assetName, data);
            DeviceRegistryAssetResource result = lro.Value;

            // the variable result is a resource, you could call other operations on this instance as well
            // but just for demo, we get its data from this resource instance
            DeviceRegistryAssetData resourceData = result.Data;
            // for demo we just print out the id
            Console.WriteLine($"Succeeded on id: {resourceData.Id}");
        }

        [Test]
        [Ignore("Only validating compilation of examples")]
<<<<<<< HEAD
        public async Task CreateOrUpdate_CreateAnAssetWithoutExternalAssetId()
        {
            // Generated from example definition: specification/deviceregistry/resource-manager/Microsoft.DeviceRegistry/preview/2023-11-01-preview/examples/Create_Asset_Without_ExternalAssetId.json
            // this example is just showing the usage of "Assets_CreateOrReplace" operation, for the dependent resources, they will have to be created separately.
=======
        public async Task CreateOrUpdate_CreateAssetWithoutDisplayName()
        {
            // Generated from example definition: 2024-09-01-preview/Create_Asset_Without_DisplayName.json
            // this example is just showing the usage of "Asset_CreateOrReplace" operation, for the dependent resources, they will have to be created separately.
>>>>>>> b38a9c20

            // get your azure access token, for more details of how Azure SDK get your access token, please refer to https://learn.microsoft.com/en-us/dotnet/azure/sdk/authentication?tabs=command-line
            TokenCredential cred = new DefaultAzureCredential();
            // authenticate your client
            ArmClient client = new ArmClient(cred);

            // this example assumes you already have this ResourceGroupResource created on azure
            // for more information of creating ResourceGroupResource, please refer to the document of ResourceGroupResource
            string subscriptionId = "00000000-0000-0000-0000-000000000000";
            string resourceGroupName = "myResourceGroup";
            ResourceIdentifier resourceGroupResourceId = ResourceGroupResource.CreateResourceIdentifier(subscriptionId, resourceGroupName);
            ResourceGroupResource resourceGroupResource = client.GetResourceGroupResource(resourceGroupResourceId);

            // get the collection of this DeviceRegistryAssetResource
            DeviceRegistryAssetCollection collection = resourceGroupResource.GetDeviceRegistryAssets();

            // invoke the operation
            string assetName = "my-asset";
            DeviceRegistryAssetData data = new DeviceRegistryAssetData(new AzureLocation("West Europe"), new DeviceRegistryExtendedLocation("CustomLocation", "/subscriptions/00000000-0000-0000-0000-000000000000/resourcegroups/myResourceGroup/providers/microsoft.extendedlocation/customlocations/location1"))
            {
<<<<<<< HEAD
                AssetType = "MyAssetType",
                Enabled = true,
                DisplayName = "AssetDisplayName",
                Description = "This is a sample Asset",
                AssetEndpointProfileUri = new Uri("https://www.example.com/myAssetEndpointProfile"),
                Manufacturer = "Contoso",
                ManufacturerUri = new Uri("https://www.contoso.com/manufacturerUri"),
                Model = "ContosoModel",
                ProductCode = "SA34VDG",
                HardwareRevision = "1.0",
                SoftwareRevision = "2.0",
                DocumentationUri = new Uri("https://www.example.com/manual"),
                SerialNumber = "64-103816-519918-8",
                DefaultDataPointsConfiguration = "{\"publishingInterval\":10,\"samplingInterval\":15,\"queueSize\":20}",
                DefaultEventsConfiguration = "{\"publishingInterval\":10,\"samplingInterval\":15,\"queueSize\":20}",
                DataPoints = {new DataPoint("nsu=http://microsoft.com/Opc/OpcPlc/;s=FastUInt1")
{
CapabilityId = "dtmi:com:example:Thermostat:__temperature;1",
ObservabilityMode = DataPointsObservabilityMode.Counter,
DataPointConfiguration = "{\"publishingInterval\":8,\"samplingInterval\":8,\"queueSize\":4}",
}, new DataPoint("nsu=http://microsoft.com/Opc/OpcPlc/;s=FastUInt2")
{
CapabilityId = "dtmi:com:example:Thermostat:__pressure;1",
ObservabilityMode = DataPointsObservabilityMode.None,
DataPointConfiguration = "{\"publishingInterval\":4,\"samplingInterval\":4,\"queueSize\":7}",
}},
                Events = {new AssetEvent("nsu=http://microsoft.com/Opc/OpcPlc/;s=FastUInt3")
{
CapabilityId = "dtmi:com:example:Thermostat:__temperature;1",
ObservabilityMode = EventsObservabilityMode.None,
EventConfiguration = "{\"publishingInterval\":7,\"samplingInterval\":1,\"queueSize\":8}",
}, new AssetEvent("nsu=http://microsoft.com/Opc/OpcPlc/;s=FastUInt4")
{
CapabilityId = "dtmi:com:example:Thermostat:__pressure;1",
ObservabilityMode = EventsObservabilityMode.Log,
EventConfiguration = "{\"publishingInterval\":7,\"samplingInterval\":8,\"queueSize\":4}",
}},
=======
                Properties = new AssetProperties("myAssetEndpointProfile")
                {
                    IsEnabled = true,
                    ExternalAssetId = "8ZBA6LRHU0A458969",
                    Description = "This is a sample Asset",
                    Manufacturer = "Contoso",
                    ManufacturerUri = new Uri("https://www.contoso.com/manufacturerUri"),
                    Model = "ContosoModel",
                    ProductCode = "SA34VDG",
                    HardwareRevision = "1.0",
                    SoftwareRevision = "2.0",
                    DocumentationUri = new Uri("https://www.example.com/manual"),
                    SerialNumber = "64-103816-519918-8",
                    DefaultDatasetsConfiguration = "{\"publishingInterval\":10,\"samplingInterval\":15,\"queueSize\":20}",
                    DefaultEventsConfiguration = "{\"publishingInterval\":10,\"samplingInterval\":15,\"queueSize\":20}",
                    DefaultTopic = new DeviceRegistryTopic("/path/defaultTopic")
                    {
                        Retain = DeviceRegistryTopicRetainType.Keep,
                    },
                    Datasets = {new DeviceRegistryDataset("dataset1")
{
DatasetConfiguration = "{\"publishingInterval\":10,\"samplingInterval\":15,\"queueSize\":20}",
Topic = new DeviceRegistryTopic("/path/dataset1")
{
Retain = DeviceRegistryTopicRetainType.Keep,
},
DataPoints = {new DeviceRegistryDataPoint("dataPoint1", "nsu=http://microsoft.com/Opc/OpcPlc/;s=FastUInt1")
{
ObservabilityMode = DataPointObservabilityMode.Counter,
DataPointConfiguration = "{\"publishingInterval\":8,\"samplingInterval\":8,\"queueSize\":4}",
}, new DeviceRegistryDataPoint("dataPoint2", "nsu=http://microsoft.com/Opc/OpcPlc/;s=FastUInt2")
{
ObservabilityMode = DataPointObservabilityMode.None,
DataPointConfiguration = "{\"publishingInterval\":4,\"samplingInterval\":4,\"queueSize\":7}",
}},
}},
                    Events = {new DeviceRegistryEvent("event1", "nsu=http://microsoft.com/Opc/OpcPlc/;s=FastUInt3")
{
ObservabilityMode = EventObservabilityMode.None,
EventConfiguration = "{\"publishingInterval\":7,\"samplingInterval\":1,\"queueSize\":8}",
Topic = new DeviceRegistryTopic("/path/event1")
{
Retain = DeviceRegistryTopicRetainType.Keep,
},
}, new DeviceRegistryEvent("event2", "nsu=http://microsoft.com/Opc/OpcPlc/;s=FastUInt4")
{
ObservabilityMode = EventObservabilityMode.Log,
EventConfiguration = "{\"publishingInterval\":7,\"samplingInterval\":8,\"queueSize\":4}",
}},
                },
>>>>>>> b38a9c20
                Tags =
{
["site"] = "building-1"
},
            };
            ArmOperation<DeviceRegistryAssetResource> lro = await collection.CreateOrUpdateAsync(WaitUntil.Completed, assetName, data);
            DeviceRegistryAssetResource result = lro.Value;

            // the variable result is a resource, you could call other operations on this instance as well
            // but just for demo, we get its data from this resource instance
            DeviceRegistryAssetData resourceData = result.Data;
            // for demo we just print out the id
            Console.WriteLine($"Succeeded on id: {resourceData.Id}");
        }

        [Test]
        [Ignore("Only validating compilation of examples")]
<<<<<<< HEAD
        public async Task Get_GetAnAsset()
=======
        public async Task CreateOrUpdate_CreateAssetWithoutExternalAssetId()
>>>>>>> b38a9c20
        {
            // Generated from example definition: 2024-09-01-preview/Create_Asset_Without_ExternalAssetId.json
            // this example is just showing the usage of "Asset_CreateOrReplace" operation, for the dependent resources, they will have to be created separately.

            // get your azure access token, for more details of how Azure SDK get your access token, please refer to https://learn.microsoft.com/en-us/dotnet/azure/sdk/authentication?tabs=command-line
            TokenCredential cred = new DefaultAzureCredential();
            // authenticate your client
            ArmClient client = new ArmClient(cred);

            // this example assumes you already have this ResourceGroupResource created on azure
            // for more information of creating ResourceGroupResource, please refer to the document of ResourceGroupResource
            string subscriptionId = "00000000-0000-0000-0000-000000000000";
            string resourceGroupName = "myResourceGroup";
            ResourceIdentifier resourceGroupResourceId = ResourceGroupResource.CreateResourceIdentifier(subscriptionId, resourceGroupName);
            ResourceGroupResource resourceGroupResource = client.GetResourceGroupResource(resourceGroupResourceId);

            // get the collection of this DeviceRegistryAssetResource
            DeviceRegistryAssetCollection collection = resourceGroupResource.GetDeviceRegistryAssets();

            // invoke the operation
            string assetName = "my-asset";
<<<<<<< HEAD
            DeviceRegistryAssetResource result = await collection.GetAsync(assetName);
=======
            DeviceRegistryAssetData data = new DeviceRegistryAssetData(new AzureLocation("West Europe"), new DeviceRegistryExtendedLocation("CustomLocation", "/subscriptions/00000000-0000-0000-0000-000000000000/resourcegroups/myResourceGroup/providers/microsoft.extendedlocation/customlocations/location1"))
            {
                Properties = new AssetProperties("myAssetEndpointProfile")
                {
                    IsEnabled = true,
                    DisplayName = "AssetDisplayName",
                    Description = "This is a sample Asset",
                    Manufacturer = "Contoso",
                    ManufacturerUri = new Uri("https://www.contoso.com/manufacturerUri"),
                    Model = "ContosoModel",
                    ProductCode = "SA34VDG",
                    HardwareRevision = "1.0",
                    SoftwareRevision = "2.0",
                    DocumentationUri = new Uri("https://www.example.com/manual"),
                    SerialNumber = "64-103816-519918-8",
                    DefaultDatasetsConfiguration = "{\"publishingInterval\":10,\"samplingInterval\":15,\"queueSize\":20}",
                    DefaultEventsConfiguration = "{\"publishingInterval\":10,\"samplingInterval\":15,\"queueSize\":20}",
                    DefaultTopic = new DeviceRegistryTopic("/path/defaultTopic")
                    {
                        Retain = DeviceRegistryTopicRetainType.Keep,
                    },
                    Datasets = {new DeviceRegistryDataset("dataset1")
{
DatasetConfiguration = "{\"publishingInterval\":10,\"samplingInterval\":15,\"queueSize\":20}",
Topic = new DeviceRegistryTopic("/path/dataset1")
{
Retain = DeviceRegistryTopicRetainType.Keep,
},
DataPoints = {new DeviceRegistryDataPoint("dataPoint1", "nsu=http://microsoft.com/Opc/OpcPlc/;s=FastUInt1")
{
ObservabilityMode = DataPointObservabilityMode.Counter,
DataPointConfiguration = "{\"publishingInterval\":8,\"samplingInterval\":8,\"queueSize\":4}",
}, new DeviceRegistryDataPoint("dataPoint2", "nsu=http://microsoft.com/Opc/OpcPlc/;s=FastUInt2")
{
ObservabilityMode = DataPointObservabilityMode.None,
DataPointConfiguration = "{\"publishingInterval\":4,\"samplingInterval\":4,\"queueSize\":7}",
}},
}},
                    Events = {new DeviceRegistryEvent("event1", "nsu=http://microsoft.com/Opc/OpcPlc/;s=FastUInt3")
{
ObservabilityMode = EventObservabilityMode.None,
EventConfiguration = "{\"publishingInterval\":7,\"samplingInterval\":1,\"queueSize\":8}",
Topic = new DeviceRegistryTopic("/path/event1")
{
Retain = DeviceRegistryTopicRetainType.Keep,
},
}, new DeviceRegistryEvent("event2", "nsu=http://microsoft.com/Opc/OpcPlc/;s=FastUInt4")
{
ObservabilityMode = EventObservabilityMode.Log,
EventConfiguration = "{\"publishingInterval\":7,\"samplingInterval\":8,\"queueSize\":4}",
}},
                },
                Tags =
{
["site"] = "building-1"
},
            };
            ArmOperation<DeviceRegistryAssetResource> lro = await collection.CreateOrUpdateAsync(WaitUntil.Completed, assetName, data);
            DeviceRegistryAssetResource result = lro.Value;
>>>>>>> b38a9c20

            // the variable result is a resource, you could call other operations on this instance as well
            // but just for demo, we get its data from this resource instance
            DeviceRegistryAssetData resourceData = result.Data;
            // for demo we just print out the id
            Console.WriteLine($"Succeeded on id: {resourceData.Id}");
        }

        [Test]
        [Ignore("Only validating compilation of examples")]
<<<<<<< HEAD
        public async Task Get_GetAnAssetWithSyncStatus()
=======
        public async Task Get_GetAsset()
>>>>>>> b38a9c20
        {
            // Generated from example definition: 2024-09-01-preview/Get_Asset.json
            // this example is just showing the usage of "Asset_Get" operation, for the dependent resources, they will have to be created separately.

            // get your azure access token, for more details of how Azure SDK get your access token, please refer to https://learn.microsoft.com/en-us/dotnet/azure/sdk/authentication?tabs=command-line
            TokenCredential cred = new DefaultAzureCredential();
            // authenticate your client
            ArmClient client = new ArmClient(cred);

            // this example assumes you already have this ResourceGroupResource created on azure
            // for more information of creating ResourceGroupResource, please refer to the document of ResourceGroupResource
            string subscriptionId = "00000000-0000-0000-0000-000000000000";
            string resourceGroupName = "myResourceGroup";
            ResourceIdentifier resourceGroupResourceId = ResourceGroupResource.CreateResourceIdentifier(subscriptionId, resourceGroupName);
            ResourceGroupResource resourceGroupResource = client.GetResourceGroupResource(resourceGroupResourceId);

            // get the collection of this DeviceRegistryAssetResource
            DeviceRegistryAssetCollection collection = resourceGroupResource.GetDeviceRegistryAssets();

            // invoke the operation
            string assetName = "my-asset";
            DeviceRegistryAssetResource result = await collection.GetAsync(assetName);

            // the variable result is a resource, you could call other operations on this instance as well
            // but just for demo, we get its data from this resource instance
            DeviceRegistryAssetData resourceData = result.Data;
            // for demo we just print out the id
            Console.WriteLine($"Succeeded on id: {resourceData.Id}");
        }

        [Test]
        [Ignore("Only validating compilation of examples")]
<<<<<<< HEAD
        public async Task GetAll_ListAssetsInAResourceGroup()
        {
            // Generated from example definition: specification/deviceregistry/resource-manager/Microsoft.DeviceRegistry/preview/2023-11-01-preview/examples/List_Assets_ResourceGroup.json
            // this example is just showing the usage of "Assets_ListByResourceGroup" operation, for the dependent resources, they will have to be created separately.
=======
        public async Task Get_GetAssetWithSyncStatus()
        {
            // Generated from example definition: 2024-09-01-preview/Get_Asset_With_SyncStatus.json
            // this example is just showing the usage of "Asset_Get" operation, for the dependent resources, they will have to be created separately.
>>>>>>> b38a9c20

            // get your azure access token, for more details of how Azure SDK get your access token, please refer to https://learn.microsoft.com/en-us/dotnet/azure/sdk/authentication?tabs=command-line
            TokenCredential cred = new DefaultAzureCredential();
            // authenticate your client
            ArmClient client = new ArmClient(cred);

            // this example assumes you already have this ResourceGroupResource created on azure
            // for more information of creating ResourceGroupResource, please refer to the document of ResourceGroupResource
            string subscriptionId = "00000000-0000-0000-0000-000000000000";
            string resourceGroupName = "myResourceGroup";
            ResourceIdentifier resourceGroupResourceId = ResourceGroupResource.CreateResourceIdentifier(subscriptionId, resourceGroupName);
            ResourceGroupResource resourceGroupResource = client.GetResourceGroupResource(resourceGroupResourceId);

            // get the collection of this DeviceRegistryAssetResource
            DeviceRegistryAssetCollection collection = resourceGroupResource.GetDeviceRegistryAssets();

<<<<<<< HEAD
            // invoke the operation and iterate over the result
            await foreach (DeviceRegistryAssetResource item in collection.GetAllAsync())
            {
                // the variable item is a resource, you could call other operations on this instance as well
                // but just for demo, we get its data from this resource instance
                DeviceRegistryAssetData resourceData = item.Data;
                // for demo we just print out the id
                Console.WriteLine($"Succeeded on id: {resourceData.Id}");
            }

            Console.WriteLine("Succeeded");
=======
            // invoke the operation
            string assetName = "my-asset";
            DeviceRegistryAssetResource result = await collection.GetAsync(assetName);

            // the variable result is a resource, you could call other operations on this instance as well
            // but just for demo, we get its data from this resource instance
            DeviceRegistryAssetData resourceData = result.Data;
            // for demo we just print out the id
            Console.WriteLine($"Succeeded on id: {resourceData.Id}");
>>>>>>> b38a9c20
        }

        [Test]
        [Ignore("Only validating compilation of examples")]
<<<<<<< HEAD
        public async Task Exists_GetAnAsset()
        {
            // Generated from example definition: specification/deviceregistry/resource-manager/Microsoft.DeviceRegistry/preview/2023-11-01-preview/examples/Get_Asset.json
            // this example is just showing the usage of "Assets_Get" operation, for the dependent resources, they will have to be created separately.
=======
        public async Task GetAll_ListAssetsResourceGroup()
        {
            // Generated from example definition: 2024-09-01-preview/List_Assets_ResourceGroup.json
            // this example is just showing the usage of "Asset_ListByResourceGroup" operation, for the dependent resources, they will have to be created separately.
>>>>>>> b38a9c20

            // get your azure access token, for more details of how Azure SDK get your access token, please refer to https://learn.microsoft.com/en-us/dotnet/azure/sdk/authentication?tabs=command-line
            TokenCredential cred = new DefaultAzureCredential();
            // authenticate your client
            ArmClient client = new ArmClient(cred);

            // this example assumes you already have this ResourceGroupResource created on azure
            // for more information of creating ResourceGroupResource, please refer to the document of ResourceGroupResource
            string subscriptionId = "00000000-0000-0000-0000-000000000000";
            string resourceGroupName = "myResourceGroup";
            ResourceIdentifier resourceGroupResourceId = ResourceGroupResource.CreateResourceIdentifier(subscriptionId, resourceGroupName);
            ResourceGroupResource resourceGroupResource = client.GetResourceGroupResource(resourceGroupResourceId);

            // get the collection of this DeviceRegistryAssetResource
            DeviceRegistryAssetCollection collection = resourceGroupResource.GetDeviceRegistryAssets();

<<<<<<< HEAD
            // invoke the operation
            string assetName = "my-asset";
            bool result = await collection.ExistsAsync(assetName);

            Console.WriteLine($"Succeeded: {result}");
=======
            // invoke the operation and iterate over the result
            await foreach (DeviceRegistryAssetResource item in collection.GetAllAsync())
            {
                // the variable item is a resource, you could call other operations on this instance as well
                // but just for demo, we get its data from this resource instance
                DeviceRegistryAssetData resourceData = item.Data;
                // for demo we just print out the id
                Console.WriteLine($"Succeeded on id: {resourceData.Id}");
            }

            Console.WriteLine("Succeeded");
>>>>>>> b38a9c20
        }

        [Test]
        [Ignore("Only validating compilation of examples")]
<<<<<<< HEAD
        public async Task Exists_GetAnAssetWithSyncStatus()
        {
            // Generated from example definition: specification/deviceregistry/resource-manager/Microsoft.DeviceRegistry/preview/2023-11-01-preview/examples/Get_Asset_With_SyncStatus.json
            // this example is just showing the usage of "Assets_Get" operation, for the dependent resources, they will have to be created separately.
=======
        public async Task Exists_GetAsset()
        {
            // Generated from example definition: 2024-09-01-preview/Get_Asset.json
            // this example is just showing the usage of "Asset_Get" operation, for the dependent resources, they will have to be created separately.
>>>>>>> b38a9c20

            // get your azure access token, for more details of how Azure SDK get your access token, please refer to https://learn.microsoft.com/en-us/dotnet/azure/sdk/authentication?tabs=command-line
            TokenCredential cred = new DefaultAzureCredential();
            // authenticate your client
            ArmClient client = new ArmClient(cred);

            // this example assumes you already have this ResourceGroupResource created on azure
            // for more information of creating ResourceGroupResource, please refer to the document of ResourceGroupResource
            string subscriptionId = "00000000-0000-0000-0000-000000000000";
            string resourceGroupName = "myResourceGroup";
            ResourceIdentifier resourceGroupResourceId = ResourceGroupResource.CreateResourceIdentifier(subscriptionId, resourceGroupName);
            ResourceGroupResource resourceGroupResource = client.GetResourceGroupResource(resourceGroupResourceId);

            // get the collection of this DeviceRegistryAssetResource
            DeviceRegistryAssetCollection collection = resourceGroupResource.GetDeviceRegistryAssets();

            // invoke the operation
            string assetName = "my-asset";
            bool result = await collection.ExistsAsync(assetName);

            Console.WriteLine($"Succeeded: {result}");
        }

        [Test]
        [Ignore("Only validating compilation of examples")]
<<<<<<< HEAD
        public async Task GetIfExists_GetAnAsset()
        {
            // Generated from example definition: specification/deviceregistry/resource-manager/Microsoft.DeviceRegistry/preview/2023-11-01-preview/examples/Get_Asset.json
            // this example is just showing the usage of "Assets_Get" operation, for the dependent resources, they will have to be created separately.
=======
        public async Task Exists_GetAssetWithSyncStatus()
        {
            // Generated from example definition: 2024-09-01-preview/Get_Asset_With_SyncStatus.json
            // this example is just showing the usage of "Asset_Get" operation, for the dependent resources, they will have to be created separately.
>>>>>>> b38a9c20

            // get your azure access token, for more details of how Azure SDK get your access token, please refer to https://learn.microsoft.com/en-us/dotnet/azure/sdk/authentication?tabs=command-line
            TokenCredential cred = new DefaultAzureCredential();
            // authenticate your client
            ArmClient client = new ArmClient(cred);

            // this example assumes you already have this ResourceGroupResource created on azure
            // for more information of creating ResourceGroupResource, please refer to the document of ResourceGroupResource
            string subscriptionId = "00000000-0000-0000-0000-000000000000";
            string resourceGroupName = "myResourceGroup";
            ResourceIdentifier resourceGroupResourceId = ResourceGroupResource.CreateResourceIdentifier(subscriptionId, resourceGroupName);
            ResourceGroupResource resourceGroupResource = client.GetResourceGroupResource(resourceGroupResourceId);

            // get the collection of this DeviceRegistryAssetResource
            DeviceRegistryAssetCollection collection = resourceGroupResource.GetDeviceRegistryAssets();

            // invoke the operation
            string assetName = "my-asset";
<<<<<<< HEAD
            NullableResponse<DeviceRegistryAssetResource> response = await collection.GetIfExistsAsync(assetName);
            DeviceRegistryAssetResource result = response.HasValue ? response.Value : null;

            if (result == null)
            {
                Console.WriteLine("Succeeded with null as result");
            }
            else
            {
                // the variable result is a resource, you could call other operations on this instance as well
                // but just for demo, we get its data from this resource instance
                DeviceRegistryAssetData resourceData = result.Data;
                // for demo we just print out the id
                Console.WriteLine($"Succeeded on id: {resourceData.Id}");
            }
=======
            bool result = await collection.ExistsAsync(assetName);

            Console.WriteLine($"Succeeded: {result}");
>>>>>>> b38a9c20
        }

        [Test]
        [Ignore("Only validating compilation of examples")]
<<<<<<< HEAD
        public async Task GetIfExists_GetAnAssetWithSyncStatus()
        {
            // Generated from example definition: specification/deviceregistry/resource-manager/Microsoft.DeviceRegistry/preview/2023-11-01-preview/examples/Get_Asset_With_SyncStatus.json
            // this example is just showing the usage of "Assets_Get" operation, for the dependent resources, they will have to be created separately.
=======
        public async Task GetIfExists_GetAsset()
        {
            // Generated from example definition: 2024-09-01-preview/Get_Asset.json
            // this example is just showing the usage of "Asset_Get" operation, for the dependent resources, they will have to be created separately.
>>>>>>> b38a9c20

            // get your azure access token, for more details of how Azure SDK get your access token, please refer to https://learn.microsoft.com/en-us/dotnet/azure/sdk/authentication?tabs=command-line
            TokenCredential cred = new DefaultAzureCredential();
            // authenticate your client
            ArmClient client = new ArmClient(cred);

            // this example assumes you already have this ResourceGroupResource created on azure
            // for more information of creating ResourceGroupResource, please refer to the document of ResourceGroupResource
            string subscriptionId = "00000000-0000-0000-0000-000000000000";
            string resourceGroupName = "myResourceGroup";
            ResourceIdentifier resourceGroupResourceId = ResourceGroupResource.CreateResourceIdentifier(subscriptionId, resourceGroupName);
            ResourceGroupResource resourceGroupResource = client.GetResourceGroupResource(resourceGroupResourceId);

            // get the collection of this DeviceRegistryAssetResource
            DeviceRegistryAssetCollection collection = resourceGroupResource.GetDeviceRegistryAssets();

            // invoke the operation
            string assetName = "my-asset";
            NullableResponse<DeviceRegistryAssetResource> response = await collection.GetIfExistsAsync(assetName);
            DeviceRegistryAssetResource result = response.HasValue ? response.Value : null;
<<<<<<< HEAD

=======

            if (result == null)
            {
                Console.WriteLine("Succeeded with null as result");
            }
            else
            {
                // the variable result is a resource, you could call other operations on this instance as well
                // but just for demo, we get its data from this resource instance
                DeviceRegistryAssetData resourceData = result.Data;
                // for demo we just print out the id
                Console.WriteLine($"Succeeded on id: {resourceData.Id}");
            }
        }

        [Test]
        [Ignore("Only validating compilation of examples")]
        public async Task GetIfExists_GetAssetWithSyncStatus()
        {
            // Generated from example definition: 2024-09-01-preview/Get_Asset_With_SyncStatus.json
            // this example is just showing the usage of "Asset_Get" operation, for the dependent resources, they will have to be created separately.

            // get your azure access token, for more details of how Azure SDK get your access token, please refer to https://learn.microsoft.com/en-us/dotnet/azure/sdk/authentication?tabs=command-line
            TokenCredential cred = new DefaultAzureCredential();
            // authenticate your client
            ArmClient client = new ArmClient(cred);

            // this example assumes you already have this ResourceGroupResource created on azure
            // for more information of creating ResourceGroupResource, please refer to the document of ResourceGroupResource
            string subscriptionId = "00000000-0000-0000-0000-000000000000";
            string resourceGroupName = "myResourceGroup";
            ResourceIdentifier resourceGroupResourceId = ResourceGroupResource.CreateResourceIdentifier(subscriptionId, resourceGroupName);
            ResourceGroupResource resourceGroupResource = client.GetResourceGroupResource(resourceGroupResourceId);

            // get the collection of this DeviceRegistryAssetResource
            DeviceRegistryAssetCollection collection = resourceGroupResource.GetDeviceRegistryAssets();

            // invoke the operation
            string assetName = "my-asset";
            NullableResponse<DeviceRegistryAssetResource> response = await collection.GetIfExistsAsync(assetName);
            DeviceRegistryAssetResource result = response.HasValue ? response.Value : null;

>>>>>>> b38a9c20
            if (result == null)
            {
                Console.WriteLine("Succeeded with null as result");
            }
            else
            {
                // the variable result is a resource, you could call other operations on this instance as well
                // but just for demo, we get its data from this resource instance
                DeviceRegistryAssetData resourceData = result.Data;
                // for demo we just print out the id
                Console.WriteLine($"Succeeded on id: {resourceData.Id}");
            }
        }
    }
}<|MERGE_RESOLUTION|>--- conflicted
+++ resolved
@@ -19,17 +19,10 @@
     {
         [Test]
         [Ignore("Only validating compilation of examples")]
-<<<<<<< HEAD
-        public async Task CreateOrUpdate_CreateAnAssetWithExternalAssetId()
-        {
-            // Generated from example definition: specification/deviceregistry/resource-manager/Microsoft.DeviceRegistry/preview/2023-11-01-preview/examples/Create_Asset_With_ExternalAssetId.json
-            // this example is just showing the usage of "Assets_CreateOrReplace" operation, for the dependent resources, they will have to be created separately.
-=======
         public async Task CreateOrUpdate_CreateAssetWithDiscoveredAssetRefs()
         {
             // Generated from example definition: 2024-09-01-preview/Create_Asset_With_DiscoveredAssetRef.json
             // this example is just showing the usage of "Asset_CreateOrReplace" operation, for the dependent resources, they will have to be created separately.
->>>>>>> b38a9c20
 
             // get your azure access token, for more details of how Azure SDK get your access token, please refer to https://learn.microsoft.com/en-us/dotnet/azure/sdk/authentication?tabs=command-line
             TokenCredential cred = new DefaultAzureCredential();
@@ -50,46 +43,6 @@
             string assetName = "my-asset";
             DeviceRegistryAssetData data = new DeviceRegistryAssetData(new AzureLocation("West Europe"), new DeviceRegistryExtendedLocation("CustomLocation", "/subscriptions/00000000-0000-0000-0000-000000000000/resourcegroups/myResourceGroup/providers/microsoft.extendedlocation/customlocations/location1"))
             {
-<<<<<<< HEAD
-                AssetType = "MyAssetType",
-                Enabled = true,
-                ExternalAssetId = "8ZBA6LRHU0A458969",
-                DisplayName = "AssetDisplayName",
-                Description = "This is a sample Asset",
-                AssetEndpointProfileUri = new Uri("https://www.example.com/myAssetEndpointProfile"),
-                Manufacturer = "Contoso",
-                ManufacturerUri = new Uri("https://www.contoso.com/manufacturerUri"),
-                Model = "ContosoModel",
-                ProductCode = "SA34VDG",
-                HardwareRevision = "1.0",
-                SoftwareRevision = "2.0",
-                DocumentationUri = new Uri("https://www.example.com/manual"),
-                SerialNumber = "64-103816-519918-8",
-                DefaultDataPointsConfiguration = "{\"publishingInterval\":10,\"samplingInterval\":15,\"queueSize\":20}",
-                DefaultEventsConfiguration = "{\"publishingInterval\":10,\"samplingInterval\":15,\"queueSize\":20}",
-                DataPoints = {new DataPoint("nsu=http://microsoft.com/Opc/OpcPlc/;s=FastUInt1")
-{
-CapabilityId = "dtmi:com:example:Thermostat:__temperature;1",
-ObservabilityMode = DataPointsObservabilityMode.Counter,
-DataPointConfiguration = "{\"publishingInterval\":8,\"samplingInterval\":8,\"queueSize\":4}",
-}, new DataPoint("nsu=http://microsoft.com/Opc/OpcPlc/;s=FastUInt2")
-{
-CapabilityId = "dtmi:com:example:Thermostat:__pressure;1",
-ObservabilityMode = DataPointsObservabilityMode.None,
-DataPointConfiguration = "{\"publishingInterval\":4,\"samplingInterval\":4,\"queueSize\":7}",
-}},
-                Events = {new AssetEvent("nsu=http://microsoft.com/Opc/OpcPlc/;s=FastUInt3")
-{
-CapabilityId = "dtmi:com:example:Thermostat:__temperature;1",
-ObservabilityMode = EventsObservabilityMode.None,
-EventConfiguration = "{\"publishingInterval\":7,\"samplingInterval\":1,\"queueSize\":8}",
-}, new AssetEvent("nsu=http://microsoft.com/Opc/OpcPlc/;s=FastUInt4")
-{
-CapabilityId = "dtmi:com:example:Thermostat:__pressure;1",
-ObservabilityMode = EventsObservabilityMode.Log,
-EventConfiguration = "{\"publishingInterval\":7,\"samplingInterval\":8,\"queueSize\":4}",
-}},
-=======
                 Properties = new AssetProperties("myAssetEndpointProfile")
                 {
                     IsEnabled = true,
@@ -142,7 +95,6 @@
 EventConfiguration = "{\"publishingInterval\":7,\"samplingInterval\":8,\"queueSize\":4}",
 }},
                 },
->>>>>>> b38a9c20
                 Tags =
 {
 ["site"] = "building-1"
@@ -160,17 +112,10 @@
 
         [Test]
         [Ignore("Only validating compilation of examples")]
-<<<<<<< HEAD
-        public async Task CreateOrUpdate_CreateAnAssetWithoutDisplayName()
-        {
-            // Generated from example definition: specification/deviceregistry/resource-manager/Microsoft.DeviceRegistry/preview/2023-11-01-preview/examples/Create_Asset_Without_DisplayName.json
-            // this example is just showing the usage of "Assets_CreateOrReplace" operation, for the dependent resources, they will have to be created separately.
-=======
         public async Task CreateOrUpdate_CreateAssetWithExternalAssetId()
         {
             // Generated from example definition: 2024-09-01-preview/Create_Asset_With_ExternalAssetId.json
             // this example is just showing the usage of "Asset_CreateOrReplace" operation, for the dependent resources, they will have to be created separately.
->>>>>>> b38a9c20
 
             // get your azure access token, for more details of how Azure SDK get your access token, please refer to https://learn.microsoft.com/en-us/dotnet/azure/sdk/authentication?tabs=command-line
             TokenCredential cred = new DefaultAzureCredential();
@@ -191,45 +136,6 @@
             string assetName = "my-asset";
             DeviceRegistryAssetData data = new DeviceRegistryAssetData(new AzureLocation("West Europe"), new DeviceRegistryExtendedLocation("CustomLocation", "/subscriptions/00000000-0000-0000-0000-000000000000/resourcegroups/myResourceGroup/providers/microsoft.extendedlocation/customlocations/location1"))
             {
-<<<<<<< HEAD
-                AssetType = "MyAssetType",
-                Enabled = true,
-                ExternalAssetId = "8ZBA6LRHU0A458969",
-                Description = "This is a sample Asset",
-                AssetEndpointProfileUri = new Uri("https://www.example.com/myAssetEndpointProfile"),
-                Manufacturer = "Contoso",
-                ManufacturerUri = new Uri("https://www.contoso.com/manufacturerUri"),
-                Model = "ContosoModel",
-                ProductCode = "SA34VDG",
-                HardwareRevision = "1.0",
-                SoftwareRevision = "2.0",
-                DocumentationUri = new Uri("https://www.example.com/manual"),
-                SerialNumber = "64-103816-519918-8",
-                DefaultDataPointsConfiguration = "{\"publishingInterval\":10,\"samplingInterval\":15,\"queueSize\":20}",
-                DefaultEventsConfiguration = "{\"publishingInterval\":10,\"samplingInterval\":15,\"queueSize\":20}",
-                DataPoints = {new DataPoint("nsu=http://microsoft.com/Opc/OpcPlc/;s=FastUInt1")
-{
-CapabilityId = "dtmi:com:example:Thermostat:__temperature;1",
-ObservabilityMode = DataPointsObservabilityMode.Counter,
-DataPointConfiguration = "{\"publishingInterval\":8,\"samplingInterval\":8,\"queueSize\":4}",
-}, new DataPoint("nsu=http://microsoft.com/Opc/OpcPlc/;s=FastUInt2")
-{
-CapabilityId = "dtmi:com:example:Thermostat:__pressure;1",
-ObservabilityMode = DataPointsObservabilityMode.None,
-DataPointConfiguration = "{\"publishingInterval\":4,\"samplingInterval\":4,\"queueSize\":7}",
-}},
-                Events = {new AssetEvent("nsu=http://microsoft.com/Opc/OpcPlc/;s=FastUInt3")
-{
-CapabilityId = "dtmi:com:example:Thermostat:__temperature;1",
-ObservabilityMode = EventsObservabilityMode.None,
-EventConfiguration = "{\"publishingInterval\":7,\"samplingInterval\":1,\"queueSize\":8}",
-}, new AssetEvent("nsu=http://microsoft.com/Opc/OpcPlc/;s=FastUInt4")
-{
-CapabilityId = "dtmi:com:example:Thermostat:__pressure;1",
-ObservabilityMode = EventsObservabilityMode.Log,
-EventConfiguration = "{\"publishingInterval\":7,\"samplingInterval\":8,\"queueSize\":4}",
-}},
-=======
                 Properties = new AssetProperties("myAssetEndpointProfile")
                 {
                     IsEnabled = true,
@@ -281,7 +187,6 @@
 EventConfiguration = "{\"publishingInterval\":7,\"samplingInterval\":8,\"queueSize\":4}",
 }},
                 },
->>>>>>> b38a9c20
                 Tags =
 {
 ["site"] = "building-1"
@@ -299,17 +204,10 @@
 
         [Test]
         [Ignore("Only validating compilation of examples")]
-<<<<<<< HEAD
-        public async Task CreateOrUpdate_CreateAnAssetWithoutExternalAssetId()
-        {
-            // Generated from example definition: specification/deviceregistry/resource-manager/Microsoft.DeviceRegistry/preview/2023-11-01-preview/examples/Create_Asset_Without_ExternalAssetId.json
-            // this example is just showing the usage of "Assets_CreateOrReplace" operation, for the dependent resources, they will have to be created separately.
-=======
         public async Task CreateOrUpdate_CreateAssetWithoutDisplayName()
         {
             // Generated from example definition: 2024-09-01-preview/Create_Asset_Without_DisplayName.json
             // this example is just showing the usage of "Asset_CreateOrReplace" operation, for the dependent resources, they will have to be created separately.
->>>>>>> b38a9c20
 
             // get your azure access token, for more details of how Azure SDK get your access token, please refer to https://learn.microsoft.com/en-us/dotnet/azure/sdk/authentication?tabs=command-line
             TokenCredential cred = new DefaultAzureCredential();
@@ -330,45 +228,6 @@
             string assetName = "my-asset";
             DeviceRegistryAssetData data = new DeviceRegistryAssetData(new AzureLocation("West Europe"), new DeviceRegistryExtendedLocation("CustomLocation", "/subscriptions/00000000-0000-0000-0000-000000000000/resourcegroups/myResourceGroup/providers/microsoft.extendedlocation/customlocations/location1"))
             {
-<<<<<<< HEAD
-                AssetType = "MyAssetType",
-                Enabled = true,
-                DisplayName = "AssetDisplayName",
-                Description = "This is a sample Asset",
-                AssetEndpointProfileUri = new Uri("https://www.example.com/myAssetEndpointProfile"),
-                Manufacturer = "Contoso",
-                ManufacturerUri = new Uri("https://www.contoso.com/manufacturerUri"),
-                Model = "ContosoModel",
-                ProductCode = "SA34VDG",
-                HardwareRevision = "1.0",
-                SoftwareRevision = "2.0",
-                DocumentationUri = new Uri("https://www.example.com/manual"),
-                SerialNumber = "64-103816-519918-8",
-                DefaultDataPointsConfiguration = "{\"publishingInterval\":10,\"samplingInterval\":15,\"queueSize\":20}",
-                DefaultEventsConfiguration = "{\"publishingInterval\":10,\"samplingInterval\":15,\"queueSize\":20}",
-                DataPoints = {new DataPoint("nsu=http://microsoft.com/Opc/OpcPlc/;s=FastUInt1")
-{
-CapabilityId = "dtmi:com:example:Thermostat:__temperature;1",
-ObservabilityMode = DataPointsObservabilityMode.Counter,
-DataPointConfiguration = "{\"publishingInterval\":8,\"samplingInterval\":8,\"queueSize\":4}",
-}, new DataPoint("nsu=http://microsoft.com/Opc/OpcPlc/;s=FastUInt2")
-{
-CapabilityId = "dtmi:com:example:Thermostat:__pressure;1",
-ObservabilityMode = DataPointsObservabilityMode.None,
-DataPointConfiguration = "{\"publishingInterval\":4,\"samplingInterval\":4,\"queueSize\":7}",
-}},
-                Events = {new AssetEvent("nsu=http://microsoft.com/Opc/OpcPlc/;s=FastUInt3")
-{
-CapabilityId = "dtmi:com:example:Thermostat:__temperature;1",
-ObservabilityMode = EventsObservabilityMode.None,
-EventConfiguration = "{\"publishingInterval\":7,\"samplingInterval\":1,\"queueSize\":8}",
-}, new AssetEvent("nsu=http://microsoft.com/Opc/OpcPlc/;s=FastUInt4")
-{
-CapabilityId = "dtmi:com:example:Thermostat:__pressure;1",
-ObservabilityMode = EventsObservabilityMode.Log,
-EventConfiguration = "{\"publishingInterval\":7,\"samplingInterval\":8,\"queueSize\":4}",
-}},
-=======
                 Properties = new AssetProperties("myAssetEndpointProfile")
                 {
                     IsEnabled = true,
@@ -419,7 +278,6 @@
 EventConfiguration = "{\"publishingInterval\":7,\"samplingInterval\":8,\"queueSize\":4}",
 }},
                 },
->>>>>>> b38a9c20
                 Tags =
 {
 ["site"] = "building-1"
@@ -437,11 +295,7 @@
 
         [Test]
         [Ignore("Only validating compilation of examples")]
-<<<<<<< HEAD
-        public async Task Get_GetAnAsset()
-=======
         public async Task CreateOrUpdate_CreateAssetWithoutExternalAssetId()
->>>>>>> b38a9c20
         {
             // Generated from example definition: 2024-09-01-preview/Create_Asset_Without_ExternalAssetId.json
             // this example is just showing the usage of "Asset_CreateOrReplace" operation, for the dependent resources, they will have to be created separately.
@@ -463,9 +317,6 @@
 
             // invoke the operation
             string assetName = "my-asset";
-<<<<<<< HEAD
-            DeviceRegistryAssetResource result = await collection.GetAsync(assetName);
-=======
             DeviceRegistryAssetData data = new DeviceRegistryAssetData(new AzureLocation("West Europe"), new DeviceRegistryExtendedLocation("CustomLocation", "/subscriptions/00000000-0000-0000-0000-000000000000/resourcegroups/myResourceGroup/providers/microsoft.extendedlocation/customlocations/location1"))
             {
                 Properties = new AssetProperties("myAssetEndpointProfile")
@@ -525,7 +376,6 @@
             };
             ArmOperation<DeviceRegistryAssetResource> lro = await collection.CreateOrUpdateAsync(WaitUntil.Completed, assetName, data);
             DeviceRegistryAssetResource result = lro.Value;
->>>>>>> b38a9c20
 
             // the variable result is a resource, you could call other operations on this instance as well
             // but just for demo, we get its data from this resource instance
@@ -536,11 +386,7 @@
 
         [Test]
         [Ignore("Only validating compilation of examples")]
-<<<<<<< HEAD
-        public async Task Get_GetAnAssetWithSyncStatus()
-=======
         public async Task Get_GetAsset()
->>>>>>> b38a9c20
         {
             // Generated from example definition: 2024-09-01-preview/Get_Asset.json
             // this example is just showing the usage of "Asset_Get" operation, for the dependent resources, they will have to be created separately.
@@ -573,34 +419,59 @@
 
         [Test]
         [Ignore("Only validating compilation of examples")]
-<<<<<<< HEAD
-        public async Task GetAll_ListAssetsInAResourceGroup()
-        {
-            // Generated from example definition: specification/deviceregistry/resource-manager/Microsoft.DeviceRegistry/preview/2023-11-01-preview/examples/List_Assets_ResourceGroup.json
-            // this example is just showing the usage of "Assets_ListByResourceGroup" operation, for the dependent resources, they will have to be created separately.
-=======
         public async Task Get_GetAssetWithSyncStatus()
         {
             // Generated from example definition: 2024-09-01-preview/Get_Asset_With_SyncStatus.json
             // this example is just showing the usage of "Asset_Get" operation, for the dependent resources, they will have to be created separately.
->>>>>>> b38a9c20
-
-            // get your azure access token, for more details of how Azure SDK get your access token, please refer to https://learn.microsoft.com/en-us/dotnet/azure/sdk/authentication?tabs=command-line
-            TokenCredential cred = new DefaultAzureCredential();
-            // authenticate your client
-            ArmClient client = new ArmClient(cred);
-
-            // this example assumes you already have this ResourceGroupResource created on azure
-            // for more information of creating ResourceGroupResource, please refer to the document of ResourceGroupResource
-            string subscriptionId = "00000000-0000-0000-0000-000000000000";
-            string resourceGroupName = "myResourceGroup";
-            ResourceIdentifier resourceGroupResourceId = ResourceGroupResource.CreateResourceIdentifier(subscriptionId, resourceGroupName);
-            ResourceGroupResource resourceGroupResource = client.GetResourceGroupResource(resourceGroupResourceId);
-
-            // get the collection of this DeviceRegistryAssetResource
-            DeviceRegistryAssetCollection collection = resourceGroupResource.GetDeviceRegistryAssets();
-
-<<<<<<< HEAD
+
+            // get your azure access token, for more details of how Azure SDK get your access token, please refer to https://learn.microsoft.com/en-us/dotnet/azure/sdk/authentication?tabs=command-line
+            TokenCredential cred = new DefaultAzureCredential();
+            // authenticate your client
+            ArmClient client = new ArmClient(cred);
+
+            // this example assumes you already have this ResourceGroupResource created on azure
+            // for more information of creating ResourceGroupResource, please refer to the document of ResourceGroupResource
+            string subscriptionId = "00000000-0000-0000-0000-000000000000";
+            string resourceGroupName = "myResourceGroup";
+            ResourceIdentifier resourceGroupResourceId = ResourceGroupResource.CreateResourceIdentifier(subscriptionId, resourceGroupName);
+            ResourceGroupResource resourceGroupResource = client.GetResourceGroupResource(resourceGroupResourceId);
+
+            // get the collection of this DeviceRegistryAssetResource
+            DeviceRegistryAssetCollection collection = resourceGroupResource.GetDeviceRegistryAssets();
+
+            // invoke the operation
+            string assetName = "my-asset";
+            DeviceRegistryAssetResource result = await collection.GetAsync(assetName);
+
+            // the variable result is a resource, you could call other operations on this instance as well
+            // but just for demo, we get its data from this resource instance
+            DeviceRegistryAssetData resourceData = result.Data;
+            // for demo we just print out the id
+            Console.WriteLine($"Succeeded on id: {resourceData.Id}");
+        }
+
+        [Test]
+        [Ignore("Only validating compilation of examples")]
+        public async Task GetAll_ListAssetsResourceGroup()
+        {
+            // Generated from example definition: 2024-09-01-preview/List_Assets_ResourceGroup.json
+            // this example is just showing the usage of "Asset_ListByResourceGroup" operation, for the dependent resources, they will have to be created separately.
+
+            // get your azure access token, for more details of how Azure SDK get your access token, please refer to https://learn.microsoft.com/en-us/dotnet/azure/sdk/authentication?tabs=command-line
+            TokenCredential cred = new DefaultAzureCredential();
+            // authenticate your client
+            ArmClient client = new ArmClient(cred);
+
+            // this example assumes you already have this ResourceGroupResource created on azure
+            // for more information of creating ResourceGroupResource, please refer to the document of ResourceGroupResource
+            string subscriptionId = "00000000-0000-0000-0000-000000000000";
+            string resourceGroupName = "myResourceGroup";
+            ResourceIdentifier resourceGroupResourceId = ResourceGroupResource.CreateResourceIdentifier(subscriptionId, resourceGroupName);
+            ResourceGroupResource resourceGroupResource = client.GetResourceGroupResource(resourceGroupResourceId);
+
+            // get the collection of this DeviceRegistryAssetResource
+            DeviceRegistryAssetCollection collection = resourceGroupResource.GetDeviceRegistryAssets();
+
             // invoke the operation and iterate over the result
             await foreach (DeviceRegistryAssetResource item in collection.GetAllAsync())
             {
@@ -612,82 +483,14 @@
             }
 
             Console.WriteLine("Succeeded");
-=======
-            // invoke the operation
-            string assetName = "my-asset";
-            DeviceRegistryAssetResource result = await collection.GetAsync(assetName);
-
-            // the variable result is a resource, you could call other operations on this instance as well
-            // but just for demo, we get its data from this resource instance
-            DeviceRegistryAssetData resourceData = result.Data;
-            // for demo we just print out the id
-            Console.WriteLine($"Succeeded on id: {resourceData.Id}");
->>>>>>> b38a9c20
-        }
-
-        [Test]
-        [Ignore("Only validating compilation of examples")]
-<<<<<<< HEAD
-        public async Task Exists_GetAnAsset()
-        {
-            // Generated from example definition: specification/deviceregistry/resource-manager/Microsoft.DeviceRegistry/preview/2023-11-01-preview/examples/Get_Asset.json
-            // this example is just showing the usage of "Assets_Get" operation, for the dependent resources, they will have to be created separately.
-=======
-        public async Task GetAll_ListAssetsResourceGroup()
-        {
-            // Generated from example definition: 2024-09-01-preview/List_Assets_ResourceGroup.json
-            // this example is just showing the usage of "Asset_ListByResourceGroup" operation, for the dependent resources, they will have to be created separately.
->>>>>>> b38a9c20
-
-            // get your azure access token, for more details of how Azure SDK get your access token, please refer to https://learn.microsoft.com/en-us/dotnet/azure/sdk/authentication?tabs=command-line
-            TokenCredential cred = new DefaultAzureCredential();
-            // authenticate your client
-            ArmClient client = new ArmClient(cred);
-
-            // this example assumes you already have this ResourceGroupResource created on azure
-            // for more information of creating ResourceGroupResource, please refer to the document of ResourceGroupResource
-            string subscriptionId = "00000000-0000-0000-0000-000000000000";
-            string resourceGroupName = "myResourceGroup";
-            ResourceIdentifier resourceGroupResourceId = ResourceGroupResource.CreateResourceIdentifier(subscriptionId, resourceGroupName);
-            ResourceGroupResource resourceGroupResource = client.GetResourceGroupResource(resourceGroupResourceId);
-
-            // get the collection of this DeviceRegistryAssetResource
-            DeviceRegistryAssetCollection collection = resourceGroupResource.GetDeviceRegistryAssets();
-
-<<<<<<< HEAD
-            // invoke the operation
-            string assetName = "my-asset";
-            bool result = await collection.ExistsAsync(assetName);
-
-            Console.WriteLine($"Succeeded: {result}");
-=======
-            // invoke the operation and iterate over the result
-            await foreach (DeviceRegistryAssetResource item in collection.GetAllAsync())
-            {
-                // the variable item is a resource, you could call other operations on this instance as well
-                // but just for demo, we get its data from this resource instance
-                DeviceRegistryAssetData resourceData = item.Data;
-                // for demo we just print out the id
-                Console.WriteLine($"Succeeded on id: {resourceData.Id}");
-            }
-
-            Console.WriteLine("Succeeded");
->>>>>>> b38a9c20
-        }
-
-        [Test]
-        [Ignore("Only validating compilation of examples")]
-<<<<<<< HEAD
-        public async Task Exists_GetAnAssetWithSyncStatus()
-        {
-            // Generated from example definition: specification/deviceregistry/resource-manager/Microsoft.DeviceRegistry/preview/2023-11-01-preview/examples/Get_Asset_With_SyncStatus.json
-            // this example is just showing the usage of "Assets_Get" operation, for the dependent resources, they will have to be created separately.
-=======
+        }
+
+        [Test]
+        [Ignore("Only validating compilation of examples")]
         public async Task Exists_GetAsset()
         {
             // Generated from example definition: 2024-09-01-preview/Get_Asset.json
             // this example is just showing the usage of "Asset_Get" operation, for the dependent resources, they will have to be created separately.
->>>>>>> b38a9c20
 
             // get your azure access token, for more details of how Azure SDK get your access token, please refer to https://learn.microsoft.com/en-us/dotnet/azure/sdk/authentication?tabs=command-line
             TokenCredential cred = new DefaultAzureCredential();
@@ -713,36 +516,57 @@
 
         [Test]
         [Ignore("Only validating compilation of examples")]
-<<<<<<< HEAD
-        public async Task GetIfExists_GetAnAsset()
-        {
-            // Generated from example definition: specification/deviceregistry/resource-manager/Microsoft.DeviceRegistry/preview/2023-11-01-preview/examples/Get_Asset.json
-            // this example is just showing the usage of "Assets_Get" operation, for the dependent resources, they will have to be created separately.
-=======
         public async Task Exists_GetAssetWithSyncStatus()
         {
             // Generated from example definition: 2024-09-01-preview/Get_Asset_With_SyncStatus.json
             // this example is just showing the usage of "Asset_Get" operation, for the dependent resources, they will have to be created separately.
->>>>>>> b38a9c20
-
-            // get your azure access token, for more details of how Azure SDK get your access token, please refer to https://learn.microsoft.com/en-us/dotnet/azure/sdk/authentication?tabs=command-line
-            TokenCredential cred = new DefaultAzureCredential();
-            // authenticate your client
-            ArmClient client = new ArmClient(cred);
-
-            // this example assumes you already have this ResourceGroupResource created on azure
-            // for more information of creating ResourceGroupResource, please refer to the document of ResourceGroupResource
-            string subscriptionId = "00000000-0000-0000-0000-000000000000";
-            string resourceGroupName = "myResourceGroup";
-            ResourceIdentifier resourceGroupResourceId = ResourceGroupResource.CreateResourceIdentifier(subscriptionId, resourceGroupName);
-            ResourceGroupResource resourceGroupResource = client.GetResourceGroupResource(resourceGroupResourceId);
-
-            // get the collection of this DeviceRegistryAssetResource
-            DeviceRegistryAssetCollection collection = resourceGroupResource.GetDeviceRegistryAssets();
-
-            // invoke the operation
-            string assetName = "my-asset";
-<<<<<<< HEAD
+
+            // get your azure access token, for more details of how Azure SDK get your access token, please refer to https://learn.microsoft.com/en-us/dotnet/azure/sdk/authentication?tabs=command-line
+            TokenCredential cred = new DefaultAzureCredential();
+            // authenticate your client
+            ArmClient client = new ArmClient(cred);
+
+            // this example assumes you already have this ResourceGroupResource created on azure
+            // for more information of creating ResourceGroupResource, please refer to the document of ResourceGroupResource
+            string subscriptionId = "00000000-0000-0000-0000-000000000000";
+            string resourceGroupName = "myResourceGroup";
+            ResourceIdentifier resourceGroupResourceId = ResourceGroupResource.CreateResourceIdentifier(subscriptionId, resourceGroupName);
+            ResourceGroupResource resourceGroupResource = client.GetResourceGroupResource(resourceGroupResourceId);
+
+            // get the collection of this DeviceRegistryAssetResource
+            DeviceRegistryAssetCollection collection = resourceGroupResource.GetDeviceRegistryAssets();
+
+            // invoke the operation
+            string assetName = "my-asset";
+            bool result = await collection.ExistsAsync(assetName);
+
+            Console.WriteLine($"Succeeded: {result}");
+        }
+
+        [Test]
+        [Ignore("Only validating compilation of examples")]
+        public async Task GetIfExists_GetAsset()
+        {
+            // Generated from example definition: 2024-09-01-preview/Get_Asset.json
+            // this example is just showing the usage of "Asset_Get" operation, for the dependent resources, they will have to be created separately.
+
+            // get your azure access token, for more details of how Azure SDK get your access token, please refer to https://learn.microsoft.com/en-us/dotnet/azure/sdk/authentication?tabs=command-line
+            TokenCredential cred = new DefaultAzureCredential();
+            // authenticate your client
+            ArmClient client = new ArmClient(cred);
+
+            // this example assumes you already have this ResourceGroupResource created on azure
+            // for more information of creating ResourceGroupResource, please refer to the document of ResourceGroupResource
+            string subscriptionId = "00000000-0000-0000-0000-000000000000";
+            string resourceGroupName = "myResourceGroup";
+            ResourceIdentifier resourceGroupResourceId = ResourceGroupResource.CreateResourceIdentifier(subscriptionId, resourceGroupName);
+            ResourceGroupResource resourceGroupResource = client.GetResourceGroupResource(resourceGroupResourceId);
+
+            // get the collection of this DeviceRegistryAssetResource
+            DeviceRegistryAssetCollection collection = resourceGroupResource.GetDeviceRegistryAssets();
+
+            // invoke the operation
+            string assetName = "my-asset";
             NullableResponse<DeviceRegistryAssetResource> response = await collection.GetIfExistsAsync(assetName);
             DeviceRegistryAssetResource result = response.HasValue ? response.Value : null;
 
@@ -758,26 +582,14 @@
                 // for demo we just print out the id
                 Console.WriteLine($"Succeeded on id: {resourceData.Id}");
             }
-=======
-            bool result = await collection.ExistsAsync(assetName);
-
-            Console.WriteLine($"Succeeded: {result}");
->>>>>>> b38a9c20
-        }
-
-        [Test]
-        [Ignore("Only validating compilation of examples")]
-<<<<<<< HEAD
-        public async Task GetIfExists_GetAnAssetWithSyncStatus()
-        {
-            // Generated from example definition: specification/deviceregistry/resource-manager/Microsoft.DeviceRegistry/preview/2023-11-01-preview/examples/Get_Asset_With_SyncStatus.json
-            // this example is just showing the usage of "Assets_Get" operation, for the dependent resources, they will have to be created separately.
-=======
-        public async Task GetIfExists_GetAsset()
-        {
-            // Generated from example definition: 2024-09-01-preview/Get_Asset.json
+        }
+
+        [Test]
+        [Ignore("Only validating compilation of examples")]
+        public async Task GetIfExists_GetAssetWithSyncStatus()
+        {
+            // Generated from example definition: 2024-09-01-preview/Get_Asset_With_SyncStatus.json
             // this example is just showing the usage of "Asset_Get" operation, for the dependent resources, they will have to be created separately.
->>>>>>> b38a9c20
 
             // get your azure access token, for more details of how Azure SDK get your access token, please refer to https://learn.microsoft.com/en-us/dotnet/azure/sdk/authentication?tabs=command-line
             TokenCredential cred = new DefaultAzureCredential();
@@ -798,9 +610,6 @@
             string assetName = "my-asset";
             NullableResponse<DeviceRegistryAssetResource> response = await collection.GetIfExistsAsync(assetName);
             DeviceRegistryAssetResource result = response.HasValue ? response.Value : null;
-<<<<<<< HEAD
-
-=======
 
             if (result == null)
             {
@@ -815,47 +624,5 @@
                 Console.WriteLine($"Succeeded on id: {resourceData.Id}");
             }
         }
-
-        [Test]
-        [Ignore("Only validating compilation of examples")]
-        public async Task GetIfExists_GetAssetWithSyncStatus()
-        {
-            // Generated from example definition: 2024-09-01-preview/Get_Asset_With_SyncStatus.json
-            // this example is just showing the usage of "Asset_Get" operation, for the dependent resources, they will have to be created separately.
-
-            // get your azure access token, for more details of how Azure SDK get your access token, please refer to https://learn.microsoft.com/en-us/dotnet/azure/sdk/authentication?tabs=command-line
-            TokenCredential cred = new DefaultAzureCredential();
-            // authenticate your client
-            ArmClient client = new ArmClient(cred);
-
-            // this example assumes you already have this ResourceGroupResource created on azure
-            // for more information of creating ResourceGroupResource, please refer to the document of ResourceGroupResource
-            string subscriptionId = "00000000-0000-0000-0000-000000000000";
-            string resourceGroupName = "myResourceGroup";
-            ResourceIdentifier resourceGroupResourceId = ResourceGroupResource.CreateResourceIdentifier(subscriptionId, resourceGroupName);
-            ResourceGroupResource resourceGroupResource = client.GetResourceGroupResource(resourceGroupResourceId);
-
-            // get the collection of this DeviceRegistryAssetResource
-            DeviceRegistryAssetCollection collection = resourceGroupResource.GetDeviceRegistryAssets();
-
-            // invoke the operation
-            string assetName = "my-asset";
-            NullableResponse<DeviceRegistryAssetResource> response = await collection.GetIfExistsAsync(assetName);
-            DeviceRegistryAssetResource result = response.HasValue ? response.Value : null;
-
->>>>>>> b38a9c20
-            if (result == null)
-            {
-                Console.WriteLine("Succeeded with null as result");
-            }
-            else
-            {
-                // the variable result is a resource, you could call other operations on this instance as well
-                // but just for demo, we get its data from this resource instance
-                DeviceRegistryAssetData resourceData = result.Data;
-                // for demo we just print out the id
-                Console.WriteLine($"Succeeded on id: {resourceData.Id}");
-            }
-        }
     }
 }