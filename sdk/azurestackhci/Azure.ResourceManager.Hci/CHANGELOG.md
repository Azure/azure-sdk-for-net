# Release History

## 1.2.0-beta.1 (Unreleased)

### Features Added

### Breaking Changes

### Bugs Fixed

### Other Changes

<<<<<<< HEAD
## 1.0.3 (2023-11-30)

### Breaking Changes

- Track 2 initial commit for ArcVm resources under the Microsoft.AzureStackHci namespace.
=======
## 1.1.0 (2023-11-27)

### Features Added

- Enable mocking for extension methods, refer this [document](https://aka.ms/azsdk/net/mocking) for more details.

### Other Changes

- Upgraded dependent `Azure.ResourceManager` to 1.9.0.
>>>>>>> a58da380

## 1.0.2 (2023-05-31)

### Feature Added

- Upgraded API version to 2023-02-01.
- Enable the model factory feature for model mocking, more information can be found [here](https://azure.github.io/azure-sdk/dotnet_introduction.html#dotnet-mocking-factory-builder).

## 1.0.1 (2023-02-16)

### Other Changes

- Upgraded dependent `Azure.Core` to `1.28.0`.
- Upgraded dependent `Azure.ResourceManager` to `1.4.0`.

## 1.0.0 (2022-08-29)

This release is the first stable release of the Azure Stack HCI Management client library.

### Breaking Changes

Polishing since last public beta release:
- Prepended `Hci` prefix to all single / simple model names.
- Corrected the format of all `Guid` type properties / parameters.
- Corrected all acronyms that not follow [.Net Naming Guidelines](https://docs.microsoft.com/dotnet/standard/design-guidelines/naming-guidelines).
- Corrected enumeration name by following [Naming Enumerations Rule](https://docs.microsoft.com/dotnet/standard/design-guidelines/names-of-classes-structs-and-interfaces#naming-enumerations).
- Corrected the suffix of `DateTimeOffset` properties / parameters.
- Corrected the name of interval / duration properties / parameters that end with units.
- Optimized the name of some models and functions.

### Other Changes

- Upgraded dependent `Azure.ResourceManager` to 1.3.0

## 1.0.0-beta.5 (2022-07-12)

### Features Added

- Added Update methods in resource classes.

### Other Changes

- Upgraded dependent `Azure.ResourceManager` to 1.2.0
- Upgraded dependent `Azure.Core` to 1.25.0

## 1.0.0-beta.4 (2022-06-02)

### Breaking Changes

- Fix the issue that readonly `systemData` is also serialized by unflattening its properties. 

### Features Added

- Enable write on ArcInstanceResourceGroup.
- Add patch for arcSettings.
- Created clusterIdentity and arcIdentity that is the identity created/used for cluster registration.

## 1.0.0-beta.3 (2022-04-08)

### Breaking Changes

- Simplify `type` property names.
- Normalized the body parameter type names for PUT / POST / PATCH operations if it is only used as input.

### Other Changes

- Upgrade dependency to Azure.ResourceManager 1.0.0

## 1.0.0-beta.2 (2022-03-31)

### Breaking Changes

- Now all the resource classes would have a `Resource` suffix (if it previously does not have one).
- Renamed some models to more comprehensive names.
- `bool waitForCompletion` parameter in all long running operations were changed to `WaitUntil waitUntil`.
- All properties of the type `object` were changed to `BinaryData`.
- Removed `GetIfExists` methods from all the resource classes.

## 1.0.0-beta.1 (2022-03-03)

### Breaking Changes

New design of track 2 initial commit.

### Package Name

The package name has been changed from `Microsoft.Azure.Management.AzureStackHCI` to `Azure.ResourceManager.Hci`.

### General New Features

This package follows the [new Azure SDK guidelines](https://azure.github.io/azure-sdk/general_introduction.html), and provides many core capabilities:

    - Support MSAL.NET, Azure.Identity is out of box for supporting MSAL.NET.
    - Support [OpenTelemetry](https://opentelemetry.io/) for distributed tracing.
    - HTTP pipeline with custom policies.
    - Better error-handling.
    - Support uniform telemetry across all languages.

This package is a Public Preview version, so expect incompatible changes in subsequent releases as we improve the product. To provide feedback, submit an issue in our [Azure SDK for .NET GitHub repo](https://github.com/Azure/azure-sdk-for-net/issues).

> NOTE: For more information about unified authentication, please refer to [Microsoft Azure Identity documentation for .NET](https://docs.microsoft.com//dotnet/api/overview/azure/identity-readme?view=azure-dotnet).<|MERGE_RESOLUTION|>--- conflicted
+++ resolved
@@ -10,13 +10,11 @@
 
 ### Other Changes
 
-<<<<<<< HEAD
 ## 1.0.3 (2023-11-30)
 
 ### Breaking Changes
 
 - Track 2 initial commit for ArcVm resources under the Microsoft.AzureStackHci namespace.
-=======
 ## 1.1.0 (2023-11-27)
 
 ### Features Added
@@ -26,7 +24,6 @@
 ### Other Changes
 
 - Upgraded dependent `Azure.ResourceManager` to 1.9.0.
->>>>>>> a58da380
 
 ## 1.0.2 (2023-05-31)
 
