// Copyright (c) Microsoft Corporation. All rights reserved.
// Licensed under the MIT License.

// <auto-generated/>

#nullable disable

using System;
using System.Threading.Tasks;
using Azure.Core;
using Azure.Identity;
using Azure.ResourceManager.InformaticaDataManagement.Models;

namespace Azure.ResourceManager.InformaticaDataManagement.Samples
{
    public partial class Sample_InformaticaServerlessRuntimeResource
    {
        // ServerlessRuntimes_Get
        [NUnit.Framework.Test]
        [NUnit.Framework.Ignore("Only verifying that the sample builds")]
        public async Task Get_ServerlessRuntimesGet()
        {
            // Generated from example definition: 2024-05-08/ServerlessRuntimes_Get_MaximumSet_Gen.json
            // this example is just showing the usage of "ServerlessRuntimes_Get" operation, for the dependent resources, they will have to be created separately.

            // get your azure access token, for more details of how Azure SDK get your access token, please refer to https://learn.microsoft.com/en-us/dotnet/azure/sdk/authentication?tabs=command-line
            TokenCredential cred = new DefaultAzureCredential();
            // authenticate your client
            ArmClient client = new ArmClient(cred);

            // this example assumes you already have this InformaticaServerlessRuntimeResource created on azure
            // for more information of creating InformaticaServerlessRuntimeResource, please refer to the document of InformaticaServerlessRuntimeResource
            string subscriptionId = "3599DA28-E346-4D9F-811E-189C0445F0FE";
            string resourceGroupName = "rgopenapi";
            string organizationName = "e3Y";
            string serverlessRuntimeName = "48-";
            ResourceIdentifier informaticaServerlessRuntimeResourceId = InformaticaServerlessRuntimeResource.CreateResourceIdentifier(subscriptionId, resourceGroupName, organizationName, serverlessRuntimeName);
            InformaticaServerlessRuntimeResource informaticaServerlessRuntime = client.GetInformaticaServerlessRuntimeResource(informaticaServerlessRuntimeResourceId);

            // invoke the operation
            InformaticaServerlessRuntimeResource result = await informaticaServerlessRuntime.GetAsync();

            // the variable result is a resource, you could call other operations on this instance as well
            // but just for demo, we get its data from this resource instance
            InformaticaServerlessRuntimeData resourceData = result.Data;
            // for demo we just print out the id
            Console.WriteLine($"Succeeded on id: {resourceData.Id}");
        }

        // ServerlessRuntimes_Get_Min
        [NUnit.Framework.Test]
        [NUnit.Framework.Ignore("Only verifying that the sample builds")]
        public async Task Get_ServerlessRuntimesGetMin()
        {
            // Generated from example definition: 2024-05-08/ServerlessRuntimes_Get_MinimumSet_Gen.json
            // this example is just showing the usage of "ServerlessRuntimes_Get" operation, for the dependent resources, they will have to be created separately.

            // get your azure access token, for more details of how Azure SDK get your access token, please refer to https://learn.microsoft.com/en-us/dotnet/azure/sdk/authentication?tabs=command-line
            TokenCredential cred = new DefaultAzureCredential();
            // authenticate your client
            ArmClient client = new ArmClient(cred);

            // this example assumes you already have this InformaticaServerlessRuntimeResource created on azure
            // for more information of creating InformaticaServerlessRuntimeResource, please refer to the document of InformaticaServerlessRuntimeResource
            string subscriptionId = "3599DA28-E346-4D9F-811E-189C0445F0FE";
            string resourceGroupName = "rgopenapi";
            string organizationName = "YC";
            string serverlessRuntimeName = "___";
            ResourceIdentifier informaticaServerlessRuntimeResourceId = InformaticaServerlessRuntimeResource.CreateResourceIdentifier(subscriptionId, resourceGroupName, organizationName, serverlessRuntimeName);
            InformaticaServerlessRuntimeResource informaticaServerlessRuntime = client.GetInformaticaServerlessRuntimeResource(informaticaServerlessRuntimeResourceId);

            // invoke the operation
            InformaticaServerlessRuntimeResource result = await informaticaServerlessRuntime.GetAsync();

            // the variable result is a resource, you could call other operations on this instance as well
            // but just for demo, we get its data from this resource instance
            InformaticaServerlessRuntimeData resourceData = result.Data;
            // for demo we just print out the id
            Console.WriteLine($"Succeeded on id: {resourceData.Id}");
        }

        // ServerlessRuntimes_Delete
        [NUnit.Framework.Test]
        [NUnit.Framework.Ignore("Only verifying that the sample builds")]
        public async Task Delete_ServerlessRuntimesDelete()
        {
            // Generated from example definition: 2024-05-08/ServerlessRuntimes_Delete_MaximumSet_Gen.json
            // this example is just showing the usage of "ServerlessRuntimes_Delete" operation, for the dependent resources, they will have to be created separately.

            // get your azure access token, for more details of how Azure SDK get your access token, please refer to https://learn.microsoft.com/en-us/dotnet/azure/sdk/authentication?tabs=command-line
            TokenCredential cred = new DefaultAzureCredential();
            // authenticate your client
            ArmClient client = new ArmClient(cred);

            // this example assumes you already have this InformaticaServerlessRuntimeResource created on azure
            // for more information of creating InformaticaServerlessRuntimeResource, please refer to the document of InformaticaServerlessRuntimeResource
            string subscriptionId = "3599DA28-E346-4D9F-811E-189C0445F0FE";
            string resourceGroupName = "rgopenapi";
            string organizationName = "orgName";
            string serverlessRuntimeName = "serverlessRuntimeName";
            ResourceIdentifier informaticaServerlessRuntimeResourceId = InformaticaServerlessRuntimeResource.CreateResourceIdentifier(subscriptionId, resourceGroupName, organizationName, serverlessRuntimeName);
            InformaticaServerlessRuntimeResource informaticaServerlessRuntime = client.GetInformaticaServerlessRuntimeResource(informaticaServerlessRuntimeResourceId);

            // invoke the operation
            await informaticaServerlessRuntime.DeleteAsync(WaitUntil.Completed);

            Console.WriteLine($"Succeeded");
        }

        // ServerlessRuntimes_Update
        [NUnit.Framework.Test]
        [NUnit.Framework.Ignore("Only verifying that the sample builds")]
        public async Task Update_ServerlessRuntimesUpdate()
        {
            // Generated from example definition: 2024-05-08/ServerlessRuntimes_Update_MaximumSet_Gen.json
            // this example is just showing the usage of "ServerlessRuntimes_Update" operation, for the dependent resources, they will have to be created separately.

            // get your azure access token, for more details of how Azure SDK get your access token, please refer to https://learn.microsoft.com/en-us/dotnet/azure/sdk/authentication?tabs=command-line
            TokenCredential cred = new DefaultAzureCredential();
            // authenticate your client
            ArmClient client = new ArmClient(cred);

            // this example assumes you already have this InformaticaServerlessRuntimeResource created on azure
            // for more information of creating InformaticaServerlessRuntimeResource, please refer to the document of InformaticaServerlessRuntimeResource
            string subscriptionId = "3599DA28-E346-4D9F-811E-189C0445F0FE";
            string resourceGroupName = "rgopenapi";
            string organizationName = "W5";
            string serverlessRuntimeName = "t_";
            ResourceIdentifier informaticaServerlessRuntimeResourceId = InformaticaServerlessRuntimeResource.CreateResourceIdentifier(subscriptionId, resourceGroupName, organizationName, serverlessRuntimeName);
            InformaticaServerlessRuntimeResource informaticaServerlessRuntime = client.GetInformaticaServerlessRuntimeResource(informaticaServerlessRuntimeResourceId);

            // invoke the operation
            InformaticaServerlessRuntimePatch patch = new InformaticaServerlessRuntimePatch()
            {
                Properties = new ServerlessRuntimePropertiesUpdate()
                {
                    Description = "ocprslpljoikxyduackzqnkuhyzrh",
                    Platform = InformaticaPlatformType.Azure,
                    ApplicationType = InformaticaApplicationType.Cdi,
                    ComputeUnits = "uncwbpu",
                    ExecutionTimeout = "tjyfytuywriabt",
                    ServerlessAccountLocation = "goaugkyfanqfnvcmntreibqrswfpis",
                    NetworkInterfaceConfiguration = new InformaticaNetworkInterfaceConfigurationUpdate()
                    {
                        VnetId = new ResourceIdentifier("/subscriptions/subid/resourceGroups/rg1/providers/Microsoft.Network/virtualNetworks/HypernetVnet1"),
                        SubnetId = new ResourceIdentifier("/subscriptions/subid/resourceGroups/rg1/providers/Microsoft.Networks/virtualNetworks/test-vnet/subnets/subnet1"),
                        VnetResourceGuid = "5328d299-1462-4be0-bef1-303a28e556a0",
                    },
                    AdvancedCustomProperties =
{
new AdvancedCustomProperties()
{
Key = "qcmc",
Value = "unraxmnohdmvutt",
}
},
                    SupplementaryFileLocation = "csxaqzpxu",
                    ServerlessRuntimeConfig = new ServerlessRuntimeConfigPropertiesUpdate()
                    {
                        CdiConfigProps =
{
new CdiConfigProperties("hngsdqvtjdhwqlbqfotipaiwjuys","zlrlbg",new InformaticaApplicationConfigs[]
{
new InformaticaApplicationConfigs("lw","upfvjrqcrwwedfujkmsodeinw","mozgsetpwjmtyl","dixfyeobngivyvf","j","zvgkqwmi")
})
},
                        CdieConfigProps =
{
new CdiConfigProperties("hngsdqvtjdhwqlbqfotipaiwjuys","zlrlbg",new InformaticaApplicationConfigs[]
{
new InformaticaApplicationConfigs("lw","upfvjrqcrwwedfujkmsodeinw","mozgsetpwjmtyl","dixfyeobngivyvf","j","zvgkqwmi")
})
},
                    },
                    ServerlessRuntimeTags =
{
new ServerlessRuntimeTag()
{
Name = "korveuycuwhs",
Value = "uyiuegxnkgp",
}
},
                    UserContextToken = "ctgebtvjhwh",
                },
            };
            InformaticaServerlessRuntimeResource result = await informaticaServerlessRuntime.UpdateAsync(patch);

            // the variable result is a resource, you could call other operations on this instance as well
            // but just for demo, we get its data from this resource instance
            InformaticaServerlessRuntimeData resourceData = result.Data;
            // for demo we just print out the id
            Console.WriteLine($"Succeeded on id: {resourceData.Id}");
        }

        // ServerlessRuntimes_Update_Min
        [NUnit.Framework.Test]
        [NUnit.Framework.Ignore("Only verifying that the sample builds")]
        public async Task Update_ServerlessRuntimesUpdateMin()
        {
            // Generated from example definition: 2024-05-08/ServerlessRuntimes_Update_MinimumSet_Gen.json
            // this example is just showing the usage of "ServerlessRuntimes_Update" operation, for the dependent resources, they will have to be created separately.

            // get your azure access token, for more details of how Azure SDK get your access token, please refer to https://learn.microsoft.com/en-us/dotnet/azure/sdk/authentication?tabs=command-line
            TokenCredential cred = new DefaultAzureCredential();
            // authenticate your client
            ArmClient client = new ArmClient(cred);

            // this example assumes you already have this InformaticaServerlessRuntimeResource created on azure
            // for more information of creating InformaticaServerlessRuntimeResource, please refer to the document of InformaticaServerlessRuntimeResource
            string subscriptionId = "3599DA28-E346-4D9F-811E-189C0445F0FE";
            string resourceGroupName = "rgopenapi";
            string organizationName = "_f--";
            string serverlessRuntimeName = "8Zr__";
            ResourceIdentifier informaticaServerlessRuntimeResourceId = InformaticaServerlessRuntimeResource.CreateResourceIdentifier(subscriptionId, resourceGroupName, organizationName, serverlessRuntimeName);
            InformaticaServerlessRuntimeResource informaticaServerlessRuntime = client.GetInformaticaServerlessRuntimeResource(informaticaServerlessRuntimeResourceId);

            // invoke the operation
            InformaticaServerlessRuntimePatch patch = new InformaticaServerlessRuntimePatch();
            InformaticaServerlessRuntimeResource result = await informaticaServerlessRuntime.UpdateAsync(patch);

            // the variable result is a resource, you could call other operations on this instance as well
            // but just for demo, we get its data from this resource instance
            InformaticaServerlessRuntimeData resourceData = result.Data;
            // for demo we just print out the id
            Console.WriteLine($"Succeeded on id: {resourceData.Id}");
        }

        // ServerlessRuntimes_CheckDependencies
        [NUnit.Framework.Test]
        [NUnit.Framework.Ignore("Only verifying that the sample builds")]
        public async Task CheckDependencies_ServerlessRuntimesCheckDependencies()
        {
            // Generated from example definition: 2024-05-08/ServerlessRuntimes_CheckDependencies_MaximumSet_Gen.json
            // this example is just showing the usage of "ServerlessRuntimes_CheckDependencies" operation, for the dependent resources, they will have to be created separately.

            // get your azure access token, for more details of how Azure SDK get your access token, please refer to https://learn.microsoft.com/en-us/dotnet/azure/sdk/authentication?tabs=command-line
            TokenCredential cred = new DefaultAzureCredential();
            // authenticate your client
            ArmClient client = new ArmClient(cred);

            // this example assumes you already have this InformaticaServerlessRuntimeResource created on azure
            // for more information of creating InformaticaServerlessRuntimeResource, please refer to the document of InformaticaServerlessRuntimeResource
            string subscriptionId = "3599DA28-E346-4D9F-811E-189C0445F0FE";
            string resourceGroupName = "rgopenapi";
            string organizationName = "3P";
            string serverlessRuntimeName = "M";
            ResourceIdentifier informaticaServerlessRuntimeResourceId = InformaticaServerlessRuntimeResource.CreateResourceIdentifier(subscriptionId, resourceGroupName, organizationName, serverlessRuntimeName);
            InformaticaServerlessRuntimeResource informaticaServerlessRuntime = client.GetInformaticaServerlessRuntimeResource(informaticaServerlessRuntimeResourceId);

            // invoke the operation
            CheckDependenciesResult result = await informaticaServerlessRuntime.CheckDependenciesAsync();

            Console.WriteLine($"Succeeded: {result}");
        }

        // ServerlessRuntimes_CheckDependencies_Min
        [NUnit.Framework.Test]
        [NUnit.Framework.Ignore("Only verifying that the sample builds")]
        public async Task CheckDependencies_ServerlessRuntimesCheckDependenciesMin()
        {
            // Generated from example definition: 2024-05-08/ServerlessRuntimes_CheckDependencies_MinimumSet_Gen.json
            // this example is just showing the usage of "ServerlessRuntimes_CheckDependencies" operation, for the dependent resources, they will have to be created separately.

            // get your azure access token, for more details of how Azure SDK get your access token, please refer to https://learn.microsoft.com/en-us/dotnet/azure/sdk/authentication?tabs=command-line
            TokenCredential cred = new DefaultAzureCredential();
            // authenticate your client
            ArmClient client = new ArmClient(cred);

            // this example assumes you already have this InformaticaServerlessRuntimeResource created on azure
            // for more information of creating InformaticaServerlessRuntimeResource, please refer to the document of InformaticaServerlessRuntimeResource
            string subscriptionId = "3599DA28-E346-4D9F-811E-189C0445F0FE";
            string resourceGroupName = "rgopenapi";
            string organizationName = "_-";
            string serverlessRuntimeName = "_2_";
            ResourceIdentifier informaticaServerlessRuntimeResourceId = InformaticaServerlessRuntimeResource.CreateResourceIdentifier(subscriptionId, resourceGroupName, organizationName, serverlessRuntimeName);
            InformaticaServerlessRuntimeResource informaticaServerlessRuntime = client.GetInformaticaServerlessRuntimeResource(informaticaServerlessRuntimeResourceId);

            // invoke the operation
            CheckDependenciesResult result = await informaticaServerlessRuntime.CheckDependenciesAsync();

            Console.WriteLine($"Succeeded: {result}");
        }

        // ServerlessRuntimes_StartFailedServerlessRuntime
<<<<<<< HEAD
=======
        [NUnit.Framework.Test]
        [NUnit.Framework.Ignore("Only verifying that the sample builds")]
        public async Task StartFailedServerlessRuntime_ServerlessRuntimesStartFailedServerlessRuntime()
        {
            // Generated from example definition: 2024-05-08/ServerlessRuntimes_StartFailedServerlessRuntime_MaximumSet_Gen.json
            // this example is just showing the usage of "ServerlessRuntimes_StartFailedServerlessRuntime" operation, for the dependent resources, they will have to be created separately.

            // get your azure access token, for more details of how Azure SDK get your access token, please refer to https://learn.microsoft.com/en-us/dotnet/azure/sdk/authentication?tabs=command-line
            TokenCredential cred = new DefaultAzureCredential();
            // authenticate your client
            ArmClient client = new ArmClient(cred);

            // this example assumes you already have this InformaticaServerlessRuntimeResource created on azure
            // for more information of creating InformaticaServerlessRuntimeResource, please refer to the document of InformaticaServerlessRuntimeResource
            string subscriptionId = "3599DA28-E346-4D9F-811E-189C0445F0FE";
            string resourceGroupName = "rgopenapi";
            string organizationName = "9M4";
            string serverlessRuntimeName = "-25-G_";
            ResourceIdentifier informaticaServerlessRuntimeResourceId = InformaticaServerlessRuntimeResource.CreateResourceIdentifier(subscriptionId, resourceGroupName, organizationName, serverlessRuntimeName);
            InformaticaServerlessRuntimeResource informaticaServerlessRuntime = client.GetInformaticaServerlessRuntimeResource(informaticaServerlessRuntimeResourceId);

            // invoke the operation
            await informaticaServerlessRuntime.StartFailedServerlessRuntimeAsync();

            Console.WriteLine($"Succeeded");
        }

        // ServerlessRuntimes_ServerlessResourceById
>>>>>>> cd398108
        [NUnit.Framework.Test]
        [NUnit.Framework.Ignore("Only verifying that the sample builds")]
        public async Task GetServerlessResourceById_ServerlessRuntimesServerlessResourceById()
        {
<<<<<<< HEAD
            // Generated from example definition: 2024-05-08/ServerlessRuntimes_StartFailedServerlessRuntime_MaximumSet_Gen.json
            // this example is just showing the usage of "ServerlessRuntimes_StartFailedServerlessRuntime" operation, for the dependent resources, they will have to be created separately.
=======
            // Generated from example definition: 2024-05-08/ServerlessRuntimes_ServerlessResourceById_MaximumSet_Gen.json
            // this example is just showing the usage of "ServerlessRuntimes_GetServerlessResourceById" operation, for the dependent resources, they will have to be created separately.
>>>>>>> cd398108

            // get your azure access token, for more details of how Azure SDK get your access token, please refer to https://learn.microsoft.com/en-us/dotnet/azure/sdk/authentication?tabs=command-line
            TokenCredential cred = new DefaultAzureCredential();
            // authenticate your client
            ArmClient client = new ArmClient(cred);

            // this example assumes you already have this InformaticaServerlessRuntimeResource created on azure
            // for more information of creating InformaticaServerlessRuntimeResource, please refer to the document of InformaticaServerlessRuntimeResource
            string subscriptionId = "3599DA28-E346-4D9F-811E-189C0445F0FE";
            string resourceGroupName = "rgopenapi";
            string organizationName = "_RD_R";
            string serverlessRuntimeName = "serverlessRuntimeName159";
            ResourceIdentifier informaticaServerlessRuntimeResourceId = InformaticaServerlessRuntimeResource.CreateResourceIdentifier(subscriptionId, resourceGroupName, organizationName, serverlessRuntimeName);
            InformaticaServerlessRuntimeResource informaticaServerlessRuntime = client.GetInformaticaServerlessRuntimeResource(informaticaServerlessRuntimeResourceId);

            // invoke the operation
            InformaticaServerlessRuntimeResource result = await informaticaServerlessRuntime.GetServerlessResourceByIdAsync();

            // the variable result is a resource, you could call other operations on this instance as well
            // but just for demo, we get its data from this resource instance
            InformaticaServerlessRuntimeData resourceData = result.Data;
            // for demo we just print out the id
            Console.WriteLine($"Succeeded on id: {resourceData.Id}");
        }
    }
}<|MERGE_RESOLUTION|>--- conflicted
+++ resolved
@@ -282,8 +282,6 @@
         }
 
         // ServerlessRuntimes_StartFailedServerlessRuntime
-<<<<<<< HEAD
-=======
         [NUnit.Framework.Test]
         [NUnit.Framework.Ignore("Only verifying that the sample builds")]
         public async Task StartFailedServerlessRuntime_ServerlessRuntimesStartFailedServerlessRuntime()
@@ -312,18 +310,12 @@
         }
 
         // ServerlessRuntimes_ServerlessResourceById
->>>>>>> cd398108
         [NUnit.Framework.Test]
         [NUnit.Framework.Ignore("Only verifying that the sample builds")]
         public async Task GetServerlessResourceById_ServerlessRuntimesServerlessResourceById()
         {
-<<<<<<< HEAD
-            // Generated from example definition: 2024-05-08/ServerlessRuntimes_StartFailedServerlessRuntime_MaximumSet_Gen.json
-            // this example is just showing the usage of "ServerlessRuntimes_StartFailedServerlessRuntime" operation, for the dependent resources, they will have to be created separately.
-=======
             // Generated from example definition: 2024-05-08/ServerlessRuntimes_ServerlessResourceById_MaximumSet_Gen.json
             // this example is just showing the usage of "ServerlessRuntimes_GetServerlessResourceById" operation, for the dependent resources, they will have to be created separately.
->>>>>>> cd398108
 
             // get your azure access token, for more details of how Azure SDK get your access token, please refer to https://learn.microsoft.com/en-us/dotnet/azure/sdk/authentication?tabs=command-line
             TokenCredential cred = new DefaultAzureCredential();
