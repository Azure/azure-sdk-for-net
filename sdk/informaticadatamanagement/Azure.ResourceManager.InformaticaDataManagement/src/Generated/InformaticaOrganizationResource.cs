--- conflicted
+++ resolved
@@ -663,8 +663,6 @@
         {
             return GetCachedClient(client => new InformaticaServerlessRuntimeCollection(client, Id));
         }
-<<<<<<< HEAD
-=======
 
         /// <summary> Get a InformaticaServerlessRuntimeResource. </summary>
         /// <param name="serverlessRuntimeName"> Name of the Serverless Runtime resource. </param>
@@ -691,6 +689,5 @@
 
             return GetInformaticaServerlessRuntimes().Get(serverlessRuntimeName, cancellationToken);
         }
->>>>>>> a900c8b7
     }
 }