<<<<<<< HEAD
﻿namespace Reservations.Tests.ScenarioTests
=======
using System;
using System.Collections.Generic;
using System.Text;
using Xunit;
using Microsoft.Azure.Management.Reservations.Models;

namespace Reservations.Tests.ScenarioTests
>>>>>>> 0e7ec14e
{
    public class Common
    {
        public const string SubscriptionId = "d3ae48e5-dbb2-4618-afd4-fb1b8559cb80";
    }
}
<|MERGE_RESOLUTION|>--- conflicted
+++ resolved
@@ -1,14 +1,4 @@
-<<<<<<< HEAD
-﻿namespace Reservations.Tests.ScenarioTests
-=======
-using System;
-using System.Collections.Generic;
-using System.Text;
-using Xunit;
-using Microsoft.Azure.Management.Reservations.Models;
-
 namespace Reservations.Tests.ScenarioTests
->>>>>>> 0e7ec14e
 {
     public class Common
     {
