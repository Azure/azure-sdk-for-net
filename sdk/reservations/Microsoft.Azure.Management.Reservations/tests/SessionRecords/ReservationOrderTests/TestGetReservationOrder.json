{
  "Entries": [
    {
<<<<<<< HEAD
      "RequestUri": "/providers/Microsoft.Capacity/reservationOrders/086641e5-3de5-41a3-acdd-1ca40b1e88f1?api-version=2019-04-01",
      "EncodedRequestUri": "L3Byb3ZpZGVycy9NaWNyb3NvZnQuQ2FwYWNpdHkvcmVzZXJ2YXRpb25PcmRlcnMvMDg2NjQxZTUtM2RlNS00MWEzLWFjZGQtMWNhNDBiMWU4OGYxP2FwaS12ZXJzaW9uPTIwMTktMDQtMDE=",
=======
      "RequestUri": "/providers/Microsoft.Capacity/reservationOrders/1d8785bf-0817-4bf5-b7aa-5b2684bc98ee?api-version=2019-04-01",
      "EncodedRequestUri": "L3Byb3ZpZGVycy9NaWNyb3NvZnQuQ2FwYWNpdHkvcmVzZXJ2YXRpb25PcmRlcnMvMWQ4Nzg1YmYtMDgxNy00YmY1LWI3YWEtNWIyNjg0YmM5OGVlP2FwaS12ZXJzaW9uPTIwMTktMDQtMDE=",
>>>>>>> 3315469c
      "RequestMethod": "GET",
      "RequestBody": "",
      "RequestHeaders": {
        "x-ms-client-request-id": [
<<<<<<< HEAD
          "be64b1de-ff4e-44bf-a8f3-ec2ce6ba6f98"
=======
          "e5760c04-b598-4295-a580-57dfa31fb93f"
>>>>>>> 3315469c
        ],
        "accept-language": [
          "en-US"
        ],
        "User-Agent": [
          "FxVersion/4.6.26614.01",
          "OSName/Windows",
          "OSVersion/Microsoft.Windows.10.0.18362.",
          "Microsoft.Azure.Management.Reservations.AzureReservationAPIClient/1.11.0.0"
        ]
      },
      "ResponseHeaders": {
        "Cache-Control": [
          "no-cache"
        ],
        "Date": [
<<<<<<< HEAD
          "Mon, 28 Oct 2019 04:24:02 GMT"
=======
          "Tue, 01 Oct 2019 23:07:35 GMT"
>>>>>>> 3315469c
        ],
        "Pragma": [
          "no-cache"
        ],
        "Server": [
          "Microsoft-IIS/10.0"
        ],
        "Vary": [
          "Accept-Encoding"
        ],
        "x-ms-ratelimit-remaining-tenant-reads": [
          "11998"
        ],
        "x-ms-request-id": [
<<<<<<< HEAD
          "westus:d7ea1031-d267-47ae-911f-dd1a05d7801d"
=======
          "westus:89811042-58cd-4285-8d81-117c31c22378"
>>>>>>> 3315469c
        ],
        "X-Content-Type-Options": [
          "nosniff"
        ],
        "x-ms-correlation-request-id": [
<<<<<<< HEAD
          "b0e37b63-d258-493d-8c8d-866b73c45ff6"
        ],
        "x-ms-routing-request-id": [
          "WESTUS:20191028T042402Z:b0e37b63-d258-493d-8c8d-866b73c45ff6"
=======
          "2ba0fd92-646e-4674-bd22-1ede587b0628"
        ],
        "x-ms-routing-request-id": [
          "WESTUS:20191001T230736Z:2ba0fd92-646e-4674-bd22-1ede587b0628"
>>>>>>> 3315469c
        ],
        "Strict-Transport-Security": [
          "max-age=31536000; includeSubDomains"
        ],
        "Content-Length": [
          "635"
        ],
        "Content-Type": [
          "application/json; charset=utf-8"
        ],
        "Expires": [
          "-1"
        ]
      },
<<<<<<< HEAD
      "ResponseBody": "{\r\n  \"id\": \"/providers/microsoft.capacity/reservationOrders/086641e5-3de5-41a3-acdd-1ca40b1e88f1\",\r\n  \"type\": \"Microsoft.Capacity/reservationOrders\",\r\n  \"name\": \"086641e5-3de5-41a3-acdd-1ca40b1e88f1\",\r\n  \"etag\": 9,\r\n  \"properties\": {\r\n    \"displayName\": \"TestPurchaseReservation\",\r\n    \"requestDateTime\": \"2019-10-28T04:19:58.8463652Z\",\r\n    \"createdDateTime\": \"2019-10-28T04:22:58.3271351Z\",\r\n    \"expiryDate\": \"2020-10-28\",\r\n    \"term\": \"P1Y\",\r\n    \"provisioningState\": \"Succeeded\",\r\n    \"reservations\": [\r\n      {\r\n        \"id\": \"/providers/microsoft.capacity/reservationOrders/086641e5-3de5-41a3-acdd-1ca40b1e88f1/reservations/f1041f4f-7cef-4903-811e-4a83bb290476\"\r\n      }\r\n    ],\r\n    \"originalQuantity\": 3,\r\n    \"billingPlan\": \"Upfront\"\r\n  }\r\n}",
=======
      "ResponseBody": "{\r\n  \"id\": \"/providers/microsoft.capacity/reservationOrders/1d8785bf-0817-4bf5-b7aa-5b2684bc98ee\",\r\n  \"type\": \"Microsoft.Capacity/reservationOrders\",\r\n  \"name\": \"1d8785bf-0817-4bf5-b7aa-5b2684bc98ee\",\r\n  \"etag\": 9,\r\n  \"properties\": {\r\n    \"displayName\": \"TestPurchaseBillingPlanReservation\",\r\n    \"requestDateTime\": \"2019-10-01T23:03:32.3548104Z\",\r\n    \"createdDateTime\": \"2019-10-01T23:07:01.1498056Z\",\r\n    \"expiryDate\": \"2020-10-01\",\r\n    \"term\": \"P1Y\",\r\n    \"provisioningState\": \"Succeeded\",\r\n    \"reservations\": [\r\n      {\r\n        \"id\": \"/providers/microsoft.capacity/reservationOrders/1d8785bf-0817-4bf5-b7aa-5b2684bc98ee/reservations/a2ced41e-b44d-46d8-9397-67e818b57a69\"\r\n      }\r\n    ],\r\n    \"originalQuantity\": 3,\r\n    \"billingPlan\": \"Monthly\"\r\n  }\r\n}",
>>>>>>> 3315469c
      "StatusCode": 200
    }
  ],
  "Names": {},
  "Variables": {
    "SubscriptionId": "d3ae48e5-dbb2-4618-afd4-fb1b8559cb80"
  }
}<|MERGE_RESOLUTION|>--- conflicted
+++ resolved
@@ -1,22 +1,13 @@
 {
   "Entries": [
     {
-<<<<<<< HEAD
       "RequestUri": "/providers/Microsoft.Capacity/reservationOrders/086641e5-3de5-41a3-acdd-1ca40b1e88f1?api-version=2019-04-01",
       "EncodedRequestUri": "L3Byb3ZpZGVycy9NaWNyb3NvZnQuQ2FwYWNpdHkvcmVzZXJ2YXRpb25PcmRlcnMvMDg2NjQxZTUtM2RlNS00MWEzLWFjZGQtMWNhNDBiMWU4OGYxP2FwaS12ZXJzaW9uPTIwMTktMDQtMDE=",
-=======
-      "RequestUri": "/providers/Microsoft.Capacity/reservationOrders/1d8785bf-0817-4bf5-b7aa-5b2684bc98ee?api-version=2019-04-01",
-      "EncodedRequestUri": "L3Byb3ZpZGVycy9NaWNyb3NvZnQuQ2FwYWNpdHkvcmVzZXJ2YXRpb25PcmRlcnMvMWQ4Nzg1YmYtMDgxNy00YmY1LWI3YWEtNWIyNjg0YmM5OGVlP2FwaS12ZXJzaW9uPTIwMTktMDQtMDE=",
->>>>>>> 3315469c
       "RequestMethod": "GET",
       "RequestBody": "",
       "RequestHeaders": {
         "x-ms-client-request-id": [
-<<<<<<< HEAD
           "be64b1de-ff4e-44bf-a8f3-ec2ce6ba6f98"
-=======
-          "e5760c04-b598-4295-a580-57dfa31fb93f"
->>>>>>> 3315469c
         ],
         "accept-language": [
           "en-US"
@@ -33,11 +24,7 @@
           "no-cache"
         ],
         "Date": [
-<<<<<<< HEAD
           "Mon, 28 Oct 2019 04:24:02 GMT"
-=======
-          "Tue, 01 Oct 2019 23:07:35 GMT"
->>>>>>> 3315469c
         ],
         "Pragma": [
           "no-cache"
@@ -52,27 +39,16 @@
           "11998"
         ],
         "x-ms-request-id": [
-<<<<<<< HEAD
           "westus:d7ea1031-d267-47ae-911f-dd1a05d7801d"
-=======
-          "westus:89811042-58cd-4285-8d81-117c31c22378"
->>>>>>> 3315469c
         ],
         "X-Content-Type-Options": [
           "nosniff"
         ],
         "x-ms-correlation-request-id": [
-<<<<<<< HEAD
           "b0e37b63-d258-493d-8c8d-866b73c45ff6"
         ],
         "x-ms-routing-request-id": [
           "WESTUS:20191028T042402Z:b0e37b63-d258-493d-8c8d-866b73c45ff6"
-=======
-          "2ba0fd92-646e-4674-bd22-1ede587b0628"
-        ],
-        "x-ms-routing-request-id": [
-          "WESTUS:20191001T230736Z:2ba0fd92-646e-4674-bd22-1ede587b0628"
->>>>>>> 3315469c
         ],
         "Strict-Transport-Security": [
           "max-age=31536000; includeSubDomains"
@@ -86,12 +62,8 @@
         "Expires": [
           "-1"
         ]
-      },
-<<<<<<< HEAD
+      }
       "ResponseBody": "{\r\n  \"id\": \"/providers/microsoft.capacity/reservationOrders/086641e5-3de5-41a3-acdd-1ca40b1e88f1\",\r\n  \"type\": \"Microsoft.Capacity/reservationOrders\",\r\n  \"name\": \"086641e5-3de5-41a3-acdd-1ca40b1e88f1\",\r\n  \"etag\": 9,\r\n  \"properties\": {\r\n    \"displayName\": \"TestPurchaseReservation\",\r\n    \"requestDateTime\": \"2019-10-28T04:19:58.8463652Z\",\r\n    \"createdDateTime\": \"2019-10-28T04:22:58.3271351Z\",\r\n    \"expiryDate\": \"2020-10-28\",\r\n    \"term\": \"P1Y\",\r\n    \"provisioningState\": \"Succeeded\",\r\n    \"reservations\": [\r\n      {\r\n        \"id\": \"/providers/microsoft.capacity/reservationOrders/086641e5-3de5-41a3-acdd-1ca40b1e88f1/reservations/f1041f4f-7cef-4903-811e-4a83bb290476\"\r\n      }\r\n    ],\r\n    \"originalQuantity\": 3,\r\n    \"billingPlan\": \"Upfront\"\r\n  }\r\n}",
-=======
-      "ResponseBody": "{\r\n  \"id\": \"/providers/microsoft.capacity/reservationOrders/1d8785bf-0817-4bf5-b7aa-5b2684bc98ee\",\r\n  \"type\": \"Microsoft.Capacity/reservationOrders\",\r\n  \"name\": \"1d8785bf-0817-4bf5-b7aa-5b2684bc98ee\",\r\n  \"etag\": 9,\r\n  \"properties\": {\r\n    \"displayName\": \"TestPurchaseBillingPlanReservation\",\r\n    \"requestDateTime\": \"2019-10-01T23:03:32.3548104Z\",\r\n    \"createdDateTime\": \"2019-10-01T23:07:01.1498056Z\",\r\n    \"expiryDate\": \"2020-10-01\",\r\n    \"term\": \"P1Y\",\r\n    \"provisioningState\": \"Succeeded\",\r\n    \"reservations\": [\r\n      {\r\n        \"id\": \"/providers/microsoft.capacity/reservationOrders/1d8785bf-0817-4bf5-b7aa-5b2684bc98ee/reservations/a2ced41e-b44d-46d8-9397-67e818b57a69\"\r\n      }\r\n    ],\r\n    \"originalQuantity\": 3,\r\n    \"billingPlan\": \"Monthly\"\r\n  }\r\n}",
->>>>>>> 3315469c
       "StatusCode": 200
     }
   ],
