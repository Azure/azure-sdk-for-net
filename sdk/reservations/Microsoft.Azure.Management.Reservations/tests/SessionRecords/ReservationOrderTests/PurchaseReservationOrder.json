--- conflicted
+++ resolved
@@ -7,11 +7,7 @@
       "RequestBody": "{\r\n  \"sku\": {\r\n    \"name\": \"Standard_D1\"\r\n  },\r\n  \"location\": \"westus\",\r\n  \"properties\": {\r\n    \"reservedResourceType\": \"VirtualMachines\",\r\n    \"billingScopeId\": \"/subscriptions/d3ae48e5-dbb2-4618-afd4-fb1b8559cb80\",\r\n    \"term\": \"P1Y\",\r\n    \"billingPlan\": \"Monthly\",\r\n    \"quantity\": 3,\r\n    \"displayName\": \"TestPurchaseBillingPlanReservation\",\r\n    \"appliedScopeType\": \"Single\",\r\n    \"appliedScopes\": [\r\n      \"/subscriptions/d3ae48e5-dbb2-4618-afd4-fb1b8559cb80\"\r\n    ],\r\n    \"renew\": false,\r\n    \"reservedResourceProperties\": {\r\n      \"instanceFlexibility\": \"On\"\r\n    }\r\n  }\r\n}",
       "RequestHeaders": {
         "x-ms-client-request-id": [
-<<<<<<< HEAD
           "7fe1f17d-09d8-4070-9d68-f97d71de6860"
-=======
-          "7fd8deaa-4ef6-47de-ba32-f9f5ae99e8cd"
->>>>>>> 3315469c
         ],
         "accept-language": [
           "en-US"
@@ -34,11 +30,7 @@
           "no-cache"
         ],
         "Date": [
-<<<<<<< HEAD
           "Mon, 28 Oct 2019 04:19:43 GMT"
-=======
-          "Tue, 01 Oct 2019 23:03:19 GMT"
->>>>>>> 3315469c
         ],
         "Pragma": [
           "no-cache"
@@ -53,33 +45,19 @@
           "1199"
         ],
         "x-ms-test": [
-<<<<<<< HEAD
           "{\"contact\":\"kgautam\",\"scenarios\":\"v6-recurrence-test,time-scale:35040,AcceleratedPayment\",\"retention\":\"1/26/2020 4:19:40 AM\"}"
         ],
         "x-ms-request-id": [
           "westus:7ff7c025-5ca2-4ef5-88a4-d2d812bb5d41"
-=======
-          "{\"contact\":\"kgautam\",\"scenarios\":\"RITesting\",\"retention\":\"12/30/2019 11:03:09 PM\"}"
-        ],
-        "x-ms-request-id": [
-          "westus:fd1246f4-b3bf-4086-b5a5-ba92c8507fbd"
->>>>>>> 3315469c
-        ],
-        "X-Content-Type-Options": [
-          "nosniff"
-        ],
-        "x-ms-correlation-request-id": [
-<<<<<<< HEAD
+        ],
+        "X-Content-Type-Options": [
+          "nosniff"
+        ],
+        "x-ms-correlation-request-id": [
           "e7cfbbb1-58b8-4b92-bdb6-4e6b84252114"
         ],
         "x-ms-routing-request-id": [
           "WESTUS:20191028T041944Z:e7cfbbb1-58b8-4b92-bdb6-4e6b84252114"
-=======
-          "f01d8943-d608-42ec-8809-94af5733d15b"
-        ],
-        "x-ms-routing-request-id": [
-          "WESTUS:20191001T230320Z:f01d8943-d608-42ec-8809-94af5733d15b"
->>>>>>> 3315469c
         ],
         "Strict-Transport-Security": [
           "max-age=31536000; includeSubDomains"
@@ -94,30 +72,17 @@
           "-1"
         ]
       },
-<<<<<<< HEAD
       "ResponseBody": "{\r\n  \"properties\": {\r\n    \"billingCurrencyTotal\": {\r\n      \"currencyCode\": \"USD\",\r\n      \"amount\": 1398.0\r\n    },\r\n    \"netTotal\": 0.0,\r\n    \"taxTotal\": 0.0,\r\n    \"grandTotal\": 0.0,\r\n    \"reservationOrderId\": \"086641e5-3de5-41a3-acdd-1ca40b1e88f1\",\r\n    \"skuTitle\": \"Reserved VM Instance, Standard_D1, US West, 1 Year\",\r\n    \"skuDescription\": \"Standard_D1\",\r\n    \"pricingCurrencyTotal\": {\r\n      \"currencyCode\": \"USD\",\r\n      \"amount\": 1398.0\r\n    }\r\n  }\r\n}",
       "StatusCode": 200
     },
     {
       "RequestUri": "/providers/Microsoft.Capacity/reservationOrders/086641e5-3de5-41a3-acdd-1ca40b1e88f1?api-version=2019-04-01",
       "EncodedRequestUri": "L3Byb3ZpZGVycy9NaWNyb3NvZnQuQ2FwYWNpdHkvcmVzZXJ2YXRpb25PcmRlcnMvMDg2NjQxZTUtM2RlNS00MWEzLWFjZGQtMWNhNDBiMWU4OGYxP2FwaS12ZXJzaW9uPTIwMTktMDQtMDE=",
-=======
-      "ResponseBody": "{\r\n  \"properties\": {\r\n    \"billingCurrencyTotal\": {\r\n      \"currencyCode\": \"USD\",\r\n      \"amount\": 1397.88\r\n    },\r\n    \"netTotal\": 0.0,\r\n    \"taxTotal\": 0.0,\r\n    \"grandTotal\": 0.0,\r\n    \"paymentSchedule\": [\r\n      {\r\n        \"dueDate\": \"2019-10-01\",\r\n        \"pricingCurrencyTotal\": {\r\n          \"currencyCode\": \"USD\",\r\n          \"amount\": 116.49\r\n        },\r\n        \"billingCurrencyTotal\": {\r\n          \"currencyCode\": \"USD\",\r\n          \"amount\": 116.49\r\n        },\r\n        \"status\": \"Scheduled\"\r\n      },\r\n      {\r\n        \"dueDate\": \"2019-11-01\",\r\n        \"pricingCurrencyTotal\": {\r\n          \"currencyCode\": \"USD\",\r\n          \"amount\": 116.49\r\n        },\r\n        \"status\": \"Scheduled\"\r\n      },\r\n      {\r\n        \"dueDate\": \"2019-12-01\",\r\n        \"pricingCurrencyTotal\": {\r\n          \"currencyCode\": \"USD\",\r\n          \"amount\": 116.49\r\n        },\r\n        \"status\": \"Scheduled\"\r\n      },\r\n      {\r\n        \"dueDate\": \"2020-01-01\",\r\n        \"pricingCurrencyTotal\": {\r\n          \"currencyCode\": \"USD\",\r\n          \"amount\": 116.49\r\n        },\r\n        \"status\": \"Scheduled\"\r\n      },\r\n      {\r\n        \"dueDate\": \"2020-02-01\",\r\n        \"pricingCurrencyTotal\": {\r\n          \"currencyCode\": \"USD\",\r\n          \"amount\": 116.49\r\n        },\r\n        \"status\": \"Scheduled\"\r\n      },\r\n      {\r\n        \"dueDate\": \"2020-03-01\",\r\n        \"pricingCurrencyTotal\": {\r\n          \"currencyCode\": \"USD\",\r\n          \"amount\": 116.49\r\n        },\r\n        \"status\": \"Scheduled\"\r\n      },\r\n      {\r\n        \"dueDate\": \"2020-04-01\",\r\n        \"pricingCurrencyTotal\": {\r\n          \"currencyCode\": \"USD\",\r\n          \"amount\": 116.49\r\n        },\r\n        \"status\": \"Scheduled\"\r\n      },\r\n      {\r\n        \"dueDate\": \"2020-05-01\",\r\n        \"pricingCurrencyTotal\": {\r\n          \"currencyCode\": \"USD\",\r\n          \"amount\": 116.49\r\n        },\r\n        \"status\": \"Scheduled\"\r\n      },\r\n      {\r\n        \"dueDate\": \"2020-06-01\",\r\n        \"pricingCurrencyTotal\": {\r\n          \"currencyCode\": \"USD\",\r\n          \"amount\": 116.49\r\n        },\r\n        \"status\": \"Scheduled\"\r\n      },\r\n      {\r\n        \"dueDate\": \"2020-07-01\",\r\n        \"pricingCurrencyTotal\": {\r\n          \"currencyCode\": \"USD\",\r\n          \"amount\": 116.49\r\n        },\r\n        \"status\": \"Scheduled\"\r\n      },\r\n      {\r\n        \"dueDate\": \"2020-08-01\",\r\n        \"pricingCurrencyTotal\": {\r\n          \"currencyCode\": \"USD\",\r\n          \"amount\": 116.49\r\n        },\r\n        \"status\": \"Scheduled\"\r\n      },\r\n      {\r\n        \"dueDate\": \"2020-09-01\",\r\n        \"pricingCurrencyTotal\": {\r\n          \"currencyCode\": \"USD\",\r\n          \"amount\": 116.49\r\n        },\r\n        \"status\": \"Scheduled\"\r\n      }\r\n    ],\r\n    \"reservationOrderId\": \"1d8785bf-0817-4bf5-b7aa-5b2684bc98ee\",\r\n    \"skuTitle\": \"Reserved VM Instance, Standard_D1, US West, 1 Year\",\r\n    \"skuDescription\": \"Standard_D1\",\r\n    \"pricingCurrencyTotal\": {\r\n      \"currencyCode\": \"USD\",\r\n      \"amount\": 1397.88\r\n    }\r\n  }\r\n}",
-      "StatusCode": 200
-    },
-    {
-      "RequestUri": "/providers/Microsoft.Capacity/reservationOrders/1d8785bf-0817-4bf5-b7aa-5b2684bc98ee?api-version=2019-04-01",
-      "EncodedRequestUri": "L3Byb3ZpZGVycy9NaWNyb3NvZnQuQ2FwYWNpdHkvcmVzZXJ2YXRpb25PcmRlcnMvMWQ4Nzg1YmYtMDgxNy00YmY1LWI3YWEtNWIyNjg0YmM5OGVlP2FwaS12ZXJzaW9uPTIwMTktMDQtMDE=",
->>>>>>> 3315469c
       "RequestMethod": "PUT",
       "RequestBody": "{\r\n  \"sku\": {\r\n    \"name\": \"Standard_D1\"\r\n  },\r\n  \"location\": \"westus\",\r\n  \"properties\": {\r\n    \"reservedResourceType\": \"VirtualMachines\",\r\n    \"billingScopeId\": \"/subscriptions/d3ae48e5-dbb2-4618-afd4-fb1b8559cb80\",\r\n    \"term\": \"P1Y\",\r\n    \"billingPlan\": \"Monthly\",\r\n    \"quantity\": 3,\r\n    \"displayName\": \"TestPurchaseBillingPlanReservation\",\r\n    \"appliedScopeType\": \"Single\",\r\n    \"appliedScopes\": [\r\n      \"/subscriptions/d3ae48e5-dbb2-4618-afd4-fb1b8559cb80\"\r\n    ],\r\n    \"renew\": false,\r\n    \"reservedResourceProperties\": {\r\n      \"instanceFlexibility\": \"On\"\r\n    }\r\n  }\r\n}",
       "RequestHeaders": {
         "x-ms-client-request-id": [
-<<<<<<< HEAD
           "fc5ccc7c-3bda-45a1-9fe6-e20cd75cab73"
-=======
-          "b290d1f0-7fcf-4fc2-ba70-c9d782878fb1"
->>>>>>> 3315469c
         ],
         "accept-language": [
           "en-US"
@@ -140,21 +105,13 @@
           "no-cache"
         ],
         "Date": [
-<<<<<<< HEAD
           "Mon, 28 Oct 2019 04:20:00 GMT"
-=======
-          "Tue, 01 Oct 2019 23:03:33 GMT"
->>>>>>> 3315469c
         ],
         "Pragma": [
           "no-cache"
         ],
         "Location": [
-<<<<<<< HEAD
           "https://management.azure.com/providers/Microsoft.Capacity/reservationOrders/086641e5-3de5-41a3-acdd-1ca40b1e88f1?api-version=2019-04-01"
-=======
-          "https://management.azure.com/providers/Microsoft.Capacity/reservationOrders/1d8785bf-0817-4bf5-b7aa-5b2684bc98ee?api-version=2019-04-01"
->>>>>>> 3315469c
         ],
         "Retry-After": [
           "120"
@@ -163,17 +120,10 @@
           "Microsoft-IIS/10.0"
         ],
         "x-ms-test": [
-<<<<<<< HEAD
           "{\"contact\":\"kgautam\",\"scenarios\":\"v6-recurrence-test,time-scale:35040,AcceleratedPayment\",\"retention\":\"1/26/2020 4:19:44 AM\"}"
         ],
         "x-ms-request-id": [
           "westus:664bb80d-78b2-4ab0-b2ad-f18a0325a78d"
-=======
-          "{\"contact\":\"kgautam\",\"scenarios\":\"RITesting\",\"retention\":\"12/30/2019 11:03:20 PM\"}"
-        ],
-        "x-ms-request-id": [
-          "westus:2ef74986-fce9-425a-8cc4-f13a728613dd"
->>>>>>> 3315469c
         ],
         "X-Content-Type-Options": [
           "nosniff"
@@ -182,17 +132,10 @@
           "1199"
         ],
         "x-ms-correlation-request-id": [
-<<<<<<< HEAD
           "6bd9bfa1-a185-43a4-99e9-fad23fc79ac4"
         ],
         "x-ms-routing-request-id": [
           "WESTUS:20191028T042000Z:6bd9bfa1-a185-43a4-99e9-fad23fc79ac4"
-=======
-          "1095e0d8-b8d1-4704-9c85-48c9cedced90"
-        ],
-        "x-ms-routing-request-id": [
-          "WESTUS:20191001T230334Z:1095e0d8-b8d1-4704-9c85-48c9cedced90"
->>>>>>> 3315469c
         ],
         "Strict-Transport-Security": [
           "max-age=31536000; includeSubDomains"
@@ -207,21 +150,12 @@
           "-1"
         ]
       },
-<<<<<<< HEAD
       "ResponseBody": "{\r\n  \"id\": \"/providers/microsoft.capacity/reservationOrders/086641e5-3de5-41a3-acdd-1ca40b1e88f1\",\r\n  \"type\": \"Microsoft.Capacity/reservationOrders\",\r\n  \"name\": \"086641e5-3de5-41a3-acdd-1ca40b1e88f1\",\r\n  \"etag\": 1,\r\n  \"properties\": {\r\n    \"displayName\": \"TestPurchaseReservation\",\r\n    \"requestDateTime\": \"2019-10-28T04:19:58.8463652Z\",\r\n    \"term\": \"P1Y\",\r\n    \"provisioningState\": \"Creating\",\r\n    \"reservations\": [\r\n      {\r\n        \"sku\": {\r\n          \"name\": \"Standard_D1\"\r\n        },\r\n        \"id\": \"/providers/microsoft.capacity/reservationOrders/086641e5-3de5-41a3-acdd-1ca40b1e88f1/reservations/f1041f4f-7cef-4903-811e-4a83bb290476\",\r\n        \"type\": \"Microsoft.Capacity/reservationOrders/reservations\",\r\n        \"name\": \"086641e5-3de5-41a3-acdd-1ca40b1e88f1/f1041f4f-7cef-4903-811e-4a83bb290476\",\r\n        \"etag\": 1,\r\n        \"location\": \"westus\",\r\n        \"properties\": {\r\n          \"appliedScopes\": [\r\n            \"/subscriptions/d3ae48e5-dbb2-4618-afd4-fb1b8559cb80\"\r\n          ],\r\n          \"appliedScopeType\": \"Single\",\r\n          \"quantity\": 3,\r\n          \"provisioningState\": \"Creating\",\r\n          \"displayName\": \"TestPurchaseReservation\",\r\n          \"effectiveDateTime\": \"2019-10-28T04:19:58.8463652Z\",\r\n          \"lastUpdatedDateTime\": \"2019-10-28T04:19:58.8463652Z\",\r\n          \"reservedResourceType\": \"VirtualMachines\",\r\n          \"instanceFlexibility\": \"On\",\r\n          \"skuDescription\": \"Reserved VM Instance, Standard_D1, US West, 1 Year\",\r\n          \"renew\": false\r\n        }\r\n      }\r\n    ],\r\n    \"originalQuantity\": 3,\r\n    \"billingPlan\": \"Upfront\"\r\n  }\r\n}",
       "StatusCode": 202
     },
     {
       "RequestUri": "/providers/Microsoft.Capacity/reservationOrders/086641e5-3de5-41a3-acdd-1ca40b1e88f1?api-version=2019-04-01",
       "EncodedRequestUri": "L3Byb3ZpZGVycy9NaWNyb3NvZnQuQ2FwYWNpdHkvcmVzZXJ2YXRpb25PcmRlcnMvMDg2NjQxZTUtM2RlNS00MWEzLWFjZGQtMWNhNDBiMWU4OGYxP2FwaS12ZXJzaW9uPTIwMTktMDQtMDE=",
-=======
-      "ResponseBody": "{\r\n  \"id\": \"/providers/microsoft.capacity/reservationOrders/1d8785bf-0817-4bf5-b7aa-5b2684bc98ee\",\r\n  \"type\": \"Microsoft.Capacity/reservationOrders\",\r\n  \"name\": \"1d8785bf-0817-4bf5-b7aa-5b2684bc98ee\",\r\n  \"etag\": 1,\r\n  \"properties\": {\r\n    \"displayName\": \"TestPurchaseBillingPlanReservation\",\r\n    \"requestDateTime\": \"2019-10-01T23:03:32.3548104Z\",\r\n    \"term\": \"P1Y\",\r\n    \"provisioningState\": \"Creating\",\r\n    \"reservations\": [\r\n      {\r\n        \"sku\": {\r\n          \"name\": \"Standard_D1\"\r\n        },\r\n        \"id\": \"/providers/microsoft.capacity/reservationOrders/1d8785bf-0817-4bf5-b7aa-5b2684bc98ee/reservations/a2ced41e-b44d-46d8-9397-67e818b57a69\",\r\n        \"type\": \"Microsoft.Capacity/reservationOrders/reservations\",\r\n        \"name\": \"1d8785bf-0817-4bf5-b7aa-5b2684bc98ee/a2ced41e-b44d-46d8-9397-67e818b57a69\",\r\n        \"etag\": 1,\r\n        \"location\": \"westus\",\r\n        \"properties\": {\r\n          \"appliedScopes\": [\r\n            \"/subscriptions/d3ae48e5-dbb2-4618-afd4-fb1b8559cb80\"\r\n          ],\r\n          \"appliedScopeType\": \"Single\",\r\n          \"quantity\": 3,\r\n          \"provisioningState\": \"Creating\",\r\n          \"displayName\": \"TestPurchaseBillingPlanReservation\",\r\n          \"effectiveDateTime\": \"2019-10-01T23:03:32.3548104Z\",\r\n          \"lastUpdatedDateTime\": \"2019-10-01T23:03:32.3548104Z\",\r\n          \"reservedResourceType\": \"VirtualMachines\",\r\n          \"instanceFlexibility\": \"On\",\r\n          \"skuDescription\": \"Reserved VM Instance, Standard_D1, US West, 1 Year\",\r\n          \"renew\": false\r\n        }\r\n      }\r\n    ],\r\n    \"originalQuantity\": 3,\r\n    \"billingPlan\": \"Monthly\"\r\n  }\r\n}",
-      "StatusCode": 202
-    },
-    {
-      "RequestUri": "/providers/Microsoft.Capacity/reservationOrders/1d8785bf-0817-4bf5-b7aa-5b2684bc98ee?api-version=2019-04-01",
-      "EncodedRequestUri": "L3Byb3ZpZGVycy9NaWNyb3NvZnQuQ2FwYWNpdHkvcmVzZXJ2YXRpb25PcmRlcnMvMWQ4Nzg1YmYtMDgxNy00YmY1LWI3YWEtNWIyNjg0YmM5OGVlP2FwaS12ZXJzaW9uPTIwMTktMDQtMDE=",
->>>>>>> 3315469c
       "RequestMethod": "GET",
       "RequestBody": "",
       "RequestHeaders": {
@@ -237,11 +171,7 @@
           "no-cache"
         ],
         "Date": [
-<<<<<<< HEAD
           "Mon, 28 Oct 2019 04:22:01 GMT"
-=======
-          "Tue, 01 Oct 2019 23:05:34 GMT"
->>>>>>> 3315469c
         ],
         "Pragma": [
           "no-cache"
@@ -256,60 +186,36 @@
           "11999"
         ],
         "x-ms-request-id": [
-<<<<<<< HEAD
           "westus:9b73a420-3247-4250-b40f-559881ff8336"
-=======
-          "westus:d8095a99-207d-41d7-befe-a54ed4210605"
->>>>>>> 3315469c
-        ],
-        "X-Content-Type-Options": [
-          "nosniff"
-        ],
-        "x-ms-correlation-request-id": [
-<<<<<<< HEAD
+        ],
+        "X-Content-Type-Options": [
+          "nosniff"
+        ],
+        "x-ms-correlation-request-id": [
           "69b24d58-775f-497d-9e20-1d34e7ad4926"
         ],
         "x-ms-routing-request-id": [
           "WESTUS:20191028T042201Z:69b24d58-775f-497d-9e20-1d34e7ad4926"
-=======
-          "f8f224ce-f65e-4db1-86d8-32b118e569b4"
-        ],
-        "x-ms-routing-request-id": [
-          "WESTUS:20191001T230535Z:f8f224ce-f65e-4db1-86d8-32b118e569b4"
->>>>>>> 3315469c
-        ],
-        "Strict-Transport-Security": [
-          "max-age=31536000; includeSubDomains"
-        ],
-        "Content-Length": [
-<<<<<<< HEAD
+        ],
+        "Strict-Transport-Security": [
+          "max-age=31536000; includeSubDomains"
+        ],
+        "Content-Length": [
           "557"
-=======
-          "566"
->>>>>>> 3315469c
-        ],
-        "Content-Type": [
-          "application/json; charset=utf-8"
-        ],
-        "Expires": [
-          "-1"
-        ]
-      },
-<<<<<<< HEAD
+        ],
+        "Content-Type": [
+          "application/json; charset=utf-8"
+        ],
+        "Expires": [
+          "-1"
+        ]
+      },
       "ResponseBody": "{\r\n  \"id\": \"/providers/microsoft.capacity/reservationOrders/086641e5-3de5-41a3-acdd-1ca40b1e88f1\",\r\n  \"type\": \"Microsoft.Capacity/reservationOrders\",\r\n  \"name\": \"086641e5-3de5-41a3-acdd-1ca40b1e88f1\",\r\n  \"etag\": 6,\r\n  \"properties\": {\r\n    \"displayName\": \"TestPurchaseReservation\",\r\n    \"requestDateTime\": \"2019-10-28T04:19:58.8463652Z\",\r\n    \"term\": \"P1Y\",\r\n    \"provisioningState\": \"ConfirmedCapacity\",\r\n    \"reservations\": [\r\n      {\r\n        \"id\": \"/providers/microsoft.capacity/reservationOrders/086641e5-3de5-41a3-acdd-1ca40b1e88f1/reservations/f1041f4f-7cef-4903-811e-4a83bb290476\"\r\n      }\r\n    ],\r\n    \"originalQuantity\": 3,\r\n    \"billingPlan\": \"Upfront\"\r\n  }\r\n}",
       "StatusCode": 200
     },
     {
       "RequestUri": "/providers/Microsoft.Capacity/reservationOrders/086641e5-3de5-41a3-acdd-1ca40b1e88f1?api-version=2019-04-01",
       "EncodedRequestUri": "L3Byb3ZpZGVycy9NaWNyb3NvZnQuQ2FwYWNpdHkvcmVzZXJ2YXRpb25PcmRlcnMvMDg2NjQxZTUtM2RlNS00MWEzLWFjZGQtMWNhNDBiMWU4OGYxP2FwaS12ZXJzaW9uPTIwMTktMDQtMDE=",
-=======
-      "ResponseBody": "{\r\n  \"id\": \"/providers/microsoft.capacity/reservationOrders/1d8785bf-0817-4bf5-b7aa-5b2684bc98ee\",\r\n  \"type\": \"Microsoft.Capacity/reservationOrders\",\r\n  \"name\": \"1d8785bf-0817-4bf5-b7aa-5b2684bc98ee\",\r\n  \"etag\": 5,\r\n  \"properties\": {\r\n    \"displayName\": \"TestPurchaseBillingPlanReservation\",\r\n    \"requestDateTime\": \"2019-10-01T23:03:32.3548104Z\",\r\n    \"term\": \"P1Y\",\r\n    \"provisioningState\": \"PendingCapacity\",\r\n    \"reservations\": [\r\n      {\r\n        \"id\": \"/providers/microsoft.capacity/reservationOrders/1d8785bf-0817-4bf5-b7aa-5b2684bc98ee/reservations/a2ced41e-b44d-46d8-9397-67e818b57a69\"\r\n      }\r\n    ],\r\n    \"originalQuantity\": 3,\r\n    \"billingPlan\": \"Monthly\"\r\n  }\r\n}",
-      "StatusCode": 200
-    },
-    {
-      "RequestUri": "/providers/Microsoft.Capacity/reservationOrders/1d8785bf-0817-4bf5-b7aa-5b2684bc98ee?api-version=2019-04-01",
-      "EncodedRequestUri": "L3Byb3ZpZGVycy9NaWNyb3NvZnQuQ2FwYWNpdHkvcmVzZXJ2YXRpb25PcmRlcnMvMWQ4Nzg1YmYtMDgxNy00YmY1LWI3YWEtNWIyNjg0YmM5OGVlP2FwaS12ZXJzaW9uPTIwMTktMDQtMDE=",
->>>>>>> 3315469c
       "RequestMethod": "GET",
       "RequestBody": "",
       "RequestHeaders": {
@@ -325,11 +231,7 @@
           "no-cache"
         ],
         "Date": [
-<<<<<<< HEAD
           "Mon, 28 Oct 2019 04:24:01 GMT"
-=======
-          "Tue, 01 Oct 2019 23:07:34 GMT"
->>>>>>> 3315469c
         ],
         "Pragma": [
           "no-cache"
@@ -344,27 +246,16 @@
           "11998"
         ],
         "x-ms-request-id": [
-<<<<<<< HEAD
           "westus:29a4b192-38ac-4d96-b5e1-e7110cc2b5b2"
-=======
-          "westus:d8583a56-13f6-4229-9a60-517e8a7bc78d"
->>>>>>> 3315469c
-        ],
-        "X-Content-Type-Options": [
-          "nosniff"
-        ],
-        "x-ms-correlation-request-id": [
-<<<<<<< HEAD
+        ],
+        "X-Content-Type-Options": [
+          "nosniff"
+        ],
+        "x-ms-correlation-request-id": [
           "1a7d915e-15a7-401b-a601-1db8451263c5"
         ],
         "x-ms-routing-request-id": [
           "WESTUS:20191028T042401Z:1a7d915e-15a7-401b-a601-1db8451263c5"
-=======
-          "baf8b20a-23f0-42e1-a784-494743adfa9a"
-        ],
-        "x-ms-routing-request-id": [
-          "WESTUS:20191001T230735Z:baf8b20a-23f0-42e1-a784-494743adfa9a"
->>>>>>> 3315469c
         ],
         "Strict-Transport-Security": [
           "max-age=31536000; includeSubDomains"
@@ -379,11 +270,7 @@
           "-1"
         ]
       },
-<<<<<<< HEAD
       "ResponseBody": "{\r\n  \"id\": \"/providers/microsoft.capacity/reservationOrders/086641e5-3de5-41a3-acdd-1ca40b1e88f1\",\r\n  \"type\": \"Microsoft.Capacity/reservationOrders\",\r\n  \"name\": \"086641e5-3de5-41a3-acdd-1ca40b1e88f1\",\r\n  \"etag\": 9,\r\n  \"properties\": {\r\n    \"displayName\": \"TestPurchaseReservation\",\r\n    \"requestDateTime\": \"2019-10-28T04:19:58.8463652Z\",\r\n    \"createdDateTime\": \"2019-10-28T04:22:58.3271351Z\",\r\n    \"expiryDate\": \"2020-10-28\",\r\n    \"term\": \"P1Y\",\r\n    \"provisioningState\": \"Succeeded\",\r\n    \"reservations\": [\r\n      {\r\n        \"id\": \"/providers/microsoft.capacity/reservationOrders/086641e5-3de5-41a3-acdd-1ca40b1e88f1/reservations/f1041f4f-7cef-4903-811e-4a83bb290476\"\r\n      }\r\n    ],\r\n    \"originalQuantity\": 3,\r\n    \"billingPlan\": \"Upfront\"\r\n  }\r\n}",
-=======
-      "ResponseBody": "{\r\n  \"id\": \"/providers/microsoft.capacity/reservationOrders/1d8785bf-0817-4bf5-b7aa-5b2684bc98ee\",\r\n  \"type\": \"Microsoft.Capacity/reservationOrders\",\r\n  \"name\": \"1d8785bf-0817-4bf5-b7aa-5b2684bc98ee\",\r\n  \"etag\": 9,\r\n  \"properties\": {\r\n    \"displayName\": \"TestPurchaseBillingPlanReservation\",\r\n    \"requestDateTime\": \"2019-10-01T23:03:32.3548104Z\",\r\n    \"createdDateTime\": \"2019-10-01T23:07:01.1498056Z\",\r\n    \"expiryDate\": \"2020-10-01\",\r\n    \"term\": \"P1Y\",\r\n    \"provisioningState\": \"Succeeded\",\r\n    \"reservations\": [\r\n      {\r\n        \"id\": \"/providers/microsoft.capacity/reservationOrders/1d8785bf-0817-4bf5-b7aa-5b2684bc98ee/reservations/a2ced41e-b44d-46d8-9397-67e818b57a69\"\r\n      }\r\n    ],\r\n    \"originalQuantity\": 3,\r\n    \"billingPlan\": \"Monthly\"\r\n  }\r\n}",
->>>>>>> 3315469c
       "StatusCode": 200
     }
   ],
