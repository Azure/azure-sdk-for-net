{
  "Entries": [
    {
<<<<<<< HEAD
      "RequestUri": "/providers/Microsoft.Capacity/reservationOrders/17d3bc3e-e724-4991-a3e6-21a25f7e6d3c/reservations?api-version=2019-04-01",
      "EncodedRequestUri": "L3Byb3ZpZGVycy9NaWNyb3NvZnQuQ2FwYWNpdHkvcmVzZXJ2YXRpb25PcmRlcnMvMTdkM2JjM2UtZTcyNC00OTkxLWEzZTYtMjFhMjVmN2U2ZDNjL3Jlc2VydmF0aW9ucz9hcGktdmVyc2lvbj0yMDE5LTA0LTAx",
=======
      "RequestUri": "/providers/Microsoft.Capacity/reservationOrders/bb1ee7ab-4e31-4124-8aa0-a17d0f3bead7/reservations?api-version=2019-04-01",
      "EncodedRequestUri": "L3Byb3ZpZGVycy9NaWNyb3NvZnQuQ2FwYWNpdHkvcmVzZXJ2YXRpb25PcmRlcnMvYmIxZWU3YWItNGUzMS00MTI0LThhYTAtYTE3ZDBmM2JlYWQ3L3Jlc2VydmF0aW9ucz9hcGktdmVyc2lvbj0yMDE5LTA0LTAx",
>>>>>>> 3315469c
      "RequestMethod": "GET",
      "RequestBody": "",
      "RequestHeaders": {
        "x-ms-client-request-id": [
<<<<<<< HEAD
          "4917189c-dffb-43e3-9c26-f4eadcff299e"
=======
          "2567cdc8-7f38-4107-9933-26959c6b5302"
>>>>>>> 3315469c
        ],
        "accept-language": [
          "en-US"
        ],
        "User-Agent": [
          "FxVersion/4.6.26614.01",
          "OSName/Windows",
          "OSVersion/Microsoft.Windows.10.0.18362.",
          "Microsoft.Azure.Management.Reservations.AzureReservationAPIClient/1.11.0.0"
        ]
      },
      "ResponseHeaders": {
        "Cache-Control": [
          "no-cache"
        ],
        "Date": [
<<<<<<< HEAD
          "Mon, 28 Oct 2019 04:04:17 GMT"
=======
          "Tue, 01 Oct 2019 23:44:33 GMT"
>>>>>>> 3315469c
        ],
        "Pragma": [
          "no-cache"
        ],
        "Server": [
          "Microsoft-IIS/10.0"
        ],
        "Vary": [
          "Accept-Encoding"
        ],
        "x-ms-ratelimit-remaining-tenant-reads": [
          "11998"
        ],
        "x-ms-request-id": [
<<<<<<< HEAD
          "westus:d7c463d1-cf09-4d30-a3ee-394d70797881"
=======
          "westus:27f0d140-b0d9-4e53-b8b6-d0503b020aee"
>>>>>>> 3315469c
        ],
        "X-Content-Type-Options": [
          "nosniff"
        ],
        "x-ms-correlation-request-id": [
<<<<<<< HEAD
          "40bd215e-b171-46ee-a780-1664606f221b"
        ],
        "x-ms-routing-request-id": [
          "WESTUS:20191028T040417Z:40bd215e-b171-46ee-a780-1664606f221b"
=======
          "a4c4c800-12ff-4c39-b909-7746ca5f58ac"
        ],
        "x-ms-routing-request-id": [
          "WESTUS:20191001T234433Z:a4c4c800-12ff-4c39-b909-7746ca5f58ac"
>>>>>>> 3315469c
        ],
        "Strict-Transport-Security": [
          "max-age=31536000; includeSubDomains"
        ],
        "Content-Length": [
<<<<<<< HEAD
          "999"
=======
          "1008"
>>>>>>> 3315469c
        ],
        "Content-Type": [
          "application/json; charset=utf-8"
        ],
        "Expires": [
          "-1"
        ]
      },
<<<<<<< HEAD
      "ResponseBody": "{\r\n  \"value\": [\r\n    {\r\n      \"sku\": {\r\n        \"name\": \"Standard_D1\"\r\n      },\r\n      \"id\": \"/providers/microsoft.capacity/reservationOrders/17d3bc3e-e724-4991-a3e6-21a25f7e6d3c/reservations/e74e266a-9751-465a-b137-86a414840d1a\",\r\n      \"type\": \"Microsoft.Capacity/reservationOrders/reservations\",\r\n      \"name\": \"17d3bc3e-e724-4991-a3e6-21a25f7e6d3c/e74e266a-9751-465a-b137-86a414840d1a\",\r\n      \"etag\": 9,\r\n      \"location\": \"westus\",\r\n      \"properties\": {\r\n        \"appliedScopes\": [\r\n          \"/subscriptions/d3ae48e5-dbb2-4618-afd4-fb1b8559cb80\"\r\n        ],\r\n        \"appliedScopeType\": \"Single\",\r\n        \"quantity\": 3,\r\n        \"provisioningState\": \"Succeeded\",\r\n        \"expiryDate\": \"2020-10-28\",\r\n        \"displayName\": \"TestPurchaseReservation\",\r\n        \"effectiveDateTime\": \"2019-10-28T04:03:29.7190841Z\",\r\n        \"lastUpdatedDateTime\": \"2019-10-28T04:03:29.7190841Z\",\r\n        \"reservedResourceType\": \"VirtualMachines\",\r\n        \"instanceFlexibility\": \"On\",\r\n        \"skuDescription\": \"Reserved VM Instance, Standard_D1, US West, 1 Year\",\r\n        \"capabilities\": \"ApiReturnEnabled, ApiExchangeEnabled\",\r\n        \"renew\": false,\r\n        \"term\": \"P1Y\",\r\n        \"billingScopeId\": \"/subscriptions/d3ae48e5-dbb2-4618-afd4-fb1b8559cb80\",\r\n        \"billingPlan\": \"Upfront\"\r\n      }\r\n    }\r\n  ]\r\n}",
      "StatusCode": 200
    },
    {
      "RequestUri": "/providers/Microsoft.Capacity/reservationOrders/17d3bc3e-e724-4991-a3e6-21a25f7e6d3c/reservations/e74e266a-9751-465a-b137-86a414840d1a?api-version=2019-04-01",
      "EncodedRequestUri": "L3Byb3ZpZGVycy9NaWNyb3NvZnQuQ2FwYWNpdHkvcmVzZXJ2YXRpb25PcmRlcnMvMTdkM2JjM2UtZTcyNC00OTkxLWEzZTYtMjFhMjVmN2U2ZDNjL3Jlc2VydmF0aW9ucy9lNzRlMjY2YS05NzUxLTQ2NWEtYjEzNy04NmE0MTQ4NDBkMWE/YXBpLXZlcnNpb249MjAxOS0wNC0wMQ==",
=======
      "ResponseBody": "{\r\n  \"value\": [\r\n    {\r\n      \"sku\": {\r\n        \"name\": \"Standard_D1\"\r\n      },\r\n      \"id\": \"/providers/microsoft.capacity/reservationOrders/bb1ee7ab-4e31-4124-8aa0-a17d0f3bead7/reservations/d9904914-5fa0-4780-95d8-50e3984159a7\",\r\n      \"type\": \"Microsoft.Capacity/reservationOrders/reservations\",\r\n      \"name\": \"bb1ee7ab-4e31-4124-8aa0-a17d0f3bead7/d9904914-5fa0-4780-95d8-50e3984159a7\",\r\n      \"etag\": 9,\r\n      \"location\": \"westus\",\r\n      \"properties\": {\r\n        \"appliedScopes\": [\r\n          \"/subscriptions/d3ae48e5-dbb2-4618-afd4-fb1b8559cb80\"\r\n        ],\r\n        \"appliedScopeType\": \"Single\",\r\n        \"quantity\": 3,\r\n        \"provisioningState\": \"Succeeded\",\r\n        \"expiryDate\": \"2020-10-01\",\r\n        \"displayName\": \"TestPurchaseBillingPlanReservation\",\r\n        \"effectiveDateTime\": \"2019-10-01T23:43:19.627865Z\",\r\n        \"lastUpdatedDateTime\": \"2019-10-01T23:43:19.627865Z\",\r\n        \"reservedResourceType\": \"VirtualMachines\",\r\n        \"instanceFlexibility\": \"On\",\r\n        \"skuDescription\": \"Reserved VM Instance, Standard_D1, US West, 1 Year\",\r\n        \"capabilities\": \"ApiReturnEnabled, ApiExchangeEnabled\",\r\n        \"renew\": false,\r\n        \"term\": \"P1Y\",\r\n        \"billingScopeId\": \"/subscriptions/d3ae48e5-dbb2-4618-afd4-fb1b8559cb80\",\r\n        \"billingPlan\": \"Monthly\"\r\n      }\r\n    }\r\n  ]\r\n}",
      "StatusCode": 200
    },
    {
      "RequestUri": "/providers/Microsoft.Capacity/reservationOrders/bb1ee7ab-4e31-4124-8aa0-a17d0f3bead7/reservations/d9904914-5fa0-4780-95d8-50e3984159a7?api-version=2019-04-01",
      "EncodedRequestUri": "L3Byb3ZpZGVycy9NaWNyb3NvZnQuQ2FwYWNpdHkvcmVzZXJ2YXRpb25PcmRlcnMvYmIxZWU3YWItNGUzMS00MTI0LThhYTAtYTE3ZDBmM2JlYWQ3L3Jlc2VydmF0aW9ucy9kOTkwNDkxNC01ZmEwLTQ3ODAtOTVkOC01MGUzOTg0MTU5YTc/YXBpLXZlcnNpb249MjAxOS0wNC0wMQ==",
>>>>>>> 3315469c
      "RequestMethod": "PATCH",
      "RequestBody": "{\r\n  \"properties\": {\r\n    \"appliedScopeType\": \"Shared\",\r\n    \"instanceFlexibility\": \"On\"\r\n  }\r\n}",
      "RequestHeaders": {
        "x-ms-client-request-id": [
<<<<<<< HEAD
          "ae3f4d05-ef54-454b-a52d-bd9cee7226da"
=======
          "aa5f2e56-50a6-49df-8fc9-72d224fafc61"
>>>>>>> 3315469c
        ],
        "accept-language": [
          "en-US"
        ],
        "User-Agent": [
          "FxVersion/4.6.26614.01",
          "OSName/Windows",
          "OSVersion/Microsoft.Windows.10.0.18362.",
          "Microsoft.Azure.Management.Reservations.AzureReservationAPIClient/1.11.0.0"
        ],
        "Content-Type": [
          "application/json; charset=utf-8"
        ],
        "Content-Length": [
          "96"
        ]
      },
      "ResponseHeaders": {
        "Cache-Control": [
          "no-cache"
        ],
        "Date": [
<<<<<<< HEAD
          "Mon, 28 Oct 2019 04:04:42 GMT"
=======
          "Tue, 01 Oct 2019 23:44:35 GMT"
>>>>>>> 3315469c
        ],
        "Pragma": [
          "no-cache"
        ],
        "Server": [
          "Microsoft-IIS/10.0"
        ],
        "Vary": [
          "Accept-Encoding"
        ],
        "x-ms-ratelimit-remaining-tenant-writes": [
          "1199"
        ],
        "x-ms-test": [
<<<<<<< HEAD
          "{\"contact\":\"kgautam\",\"scenarios\":\"v6-recurrence-test,time-scale:35040,AcceleratedPayment\",\"retention\":\"1/26/2020 3:59:49 AM\"}"
        ],
        "x-ms-request-id": [
          "westus:019a9f25-3887-4653-a812-beb9c414e44a"
=======
          "{\"contact\":\"kgautam\",\"scenarios\":\"RITesting\",\"retention\":\"12/30/2019 11:40:16 PM\"}"
        ],
        "x-ms-request-id": [
          "westus:dded7689-ee9c-4e70-9c00-59ea338c915a"
>>>>>>> 3315469c
        ],
        "X-Content-Type-Options": [
          "nosniff"
        ],
        "x-ms-correlation-request-id": [
<<<<<<< HEAD
          "4dc7bec0-a0ae-44f7-b383-52c76dc0727a"
        ],
        "x-ms-routing-request-id": [
          "WESTUS:20191028T040442Z:4dc7bec0-a0ae-44f7-b383-52c76dc0727a"
=======
          "8b64ffec-3d24-4191-aaf5-c95cd682a069"
        ],
        "x-ms-routing-request-id": [
          "WESTUS:20191001T234436Z:8b64ffec-3d24-4191-aaf5-c95cd682a069"
>>>>>>> 3315469c
        ],
        "Strict-Transport-Security": [
          "max-age=31536000; includeSubDomains"
        ],
        "Content-Length": [
          "764"
        ],
        "Content-Type": [
          "application/json; charset=utf-8"
        ],
        "Expires": [
          "-1"
        ]
      },
<<<<<<< HEAD
      "ResponseBody": "{\r\n  \"sku\": {\r\n    \"name\": \"Standard_D1\"\r\n  },\r\n  \"id\": \"/providers/microsoft.capacity/reservationOrders/17d3bc3e-e724-4991-a3e6-21a25f7e6d3c/reservations/e74e266a-9751-465a-b137-86a414840d1a\",\r\n  \"type\": \"Microsoft.Capacity/reservationOrders/reservations\",\r\n  \"name\": \"17d3bc3e-e724-4991-a3e6-21a25f7e6d3c/e74e266a-9751-465a-b137-86a414840d1a\",\r\n  \"etag\": 11,\r\n  \"location\": \"westus\",\r\n  \"properties\": {\r\n    \"appliedScopeType\": \"Shared\",\r\n    \"quantity\": 3,\r\n    \"provisioningState\": \"Succeeded\",\r\n    \"expiryDate\": \"2020-10-28\",\r\n    \"displayName\": \"TestPurchaseReservation\",\r\n    \"effectiveDateTime\": \"2019-10-28T04:04:39.4086665Z\",\r\n    \"lastUpdatedDateTime\": \"2019-10-28T04:04:40.7703606Z\",\r\n    \"reservedResourceType\": \"VirtualMachines\",\r\n    \"instanceFlexibility\": \"On\",\r\n    \"skuDescription\": \"Reserved VM Instance, Standard_D1, US West, 1 Year\",\r\n    \"renew\": false\r\n  }\r\n}",
=======
      "ResponseBody": "{\r\n  \"sku\": {\r\n    \"name\": \"Standard_D1\"\r\n  },\r\n  \"id\": \"/providers/microsoft.capacity/reservationOrders/bb1ee7ab-4e31-4124-8aa0-a17d0f3bead7/reservations/d9904914-5fa0-4780-95d8-50e3984159a7\",\r\n  \"type\": \"Microsoft.Capacity/reservationOrders/reservations\",\r\n  \"name\": \"bb1ee7ab-4e31-4124-8aa0-a17d0f3bead7/d9904914-5fa0-4780-95d8-50e3984159a7\",\r\n  \"etag\": 11,\r\n  \"location\": \"westus\",\r\n  \"properties\": {\r\n    \"appliedScopeType\": \"Shared\",\r\n    \"quantity\": 3,\r\n    \"provisioningState\": \"Succeeded\",\r\n    \"expiryDate\": \"2020-10-01\",\r\n    \"displayName\": \"TestPurchaseBillingPlanReservation\",\r\n    \"effectiveDateTime\": \"2019-10-01T23:44:34.828177Z\",\r\n    \"lastUpdatedDateTime\": \"2019-10-01T23:44:35.5184074Z\",\r\n    \"reservedResourceType\": \"VirtualMachines\",\r\n    \"instanceFlexibility\": \"On\",\r\n    \"skuDescription\": \"Reserved VM Instance, Standard_D1, US West, 1 Year\",\r\n    \"renew\": false\r\n  }\r\n}",
>>>>>>> 3315469c
      "StatusCode": 200
    }
  ],
  "Names": {},
  "Variables": {
    "SubscriptionId": "d3ae48e5-dbb2-4618-afd4-fb1b8559cb80"
  }
}<|MERGE_RESOLUTION|>--- conflicted
+++ resolved
@@ -1,22 +1,13 @@
 {
   "Entries": [
     {
-<<<<<<< HEAD
       "RequestUri": "/providers/Microsoft.Capacity/reservationOrders/17d3bc3e-e724-4991-a3e6-21a25f7e6d3c/reservations?api-version=2019-04-01",
       "EncodedRequestUri": "L3Byb3ZpZGVycy9NaWNyb3NvZnQuQ2FwYWNpdHkvcmVzZXJ2YXRpb25PcmRlcnMvMTdkM2JjM2UtZTcyNC00OTkxLWEzZTYtMjFhMjVmN2U2ZDNjL3Jlc2VydmF0aW9ucz9hcGktdmVyc2lvbj0yMDE5LTA0LTAx",
-=======
-      "RequestUri": "/providers/Microsoft.Capacity/reservationOrders/bb1ee7ab-4e31-4124-8aa0-a17d0f3bead7/reservations?api-version=2019-04-01",
-      "EncodedRequestUri": "L3Byb3ZpZGVycy9NaWNyb3NvZnQuQ2FwYWNpdHkvcmVzZXJ2YXRpb25PcmRlcnMvYmIxZWU3YWItNGUzMS00MTI0LThhYTAtYTE3ZDBmM2JlYWQ3L3Jlc2VydmF0aW9ucz9hcGktdmVyc2lvbj0yMDE5LTA0LTAx",
->>>>>>> 3315469c
       "RequestMethod": "GET",
       "RequestBody": "",
       "RequestHeaders": {
         "x-ms-client-request-id": [
-<<<<<<< HEAD
           "4917189c-dffb-43e3-9c26-f4eadcff299e"
-=======
-          "2567cdc8-7f38-4107-9933-26959c6b5302"
->>>>>>> 3315469c
         ],
         "accept-language": [
           "en-US"
@@ -33,11 +24,7 @@
           "no-cache"
         ],
         "Date": [
-<<<<<<< HEAD
           "Mon, 28 Oct 2019 04:04:17 GMT"
-=======
-          "Tue, 01 Oct 2019 23:44:33 GMT"
->>>>>>> 3315469c
         ],
         "Pragma": [
           "no-cache"
@@ -52,37 +39,22 @@
           "11998"
         ],
         "x-ms-request-id": [
-<<<<<<< HEAD
           "westus:d7c463d1-cf09-4d30-a3ee-394d70797881"
-=======
-          "westus:27f0d140-b0d9-4e53-b8b6-d0503b020aee"
->>>>>>> 3315469c
         ],
         "X-Content-Type-Options": [
           "nosniff"
         ],
         "x-ms-correlation-request-id": [
-<<<<<<< HEAD
           "40bd215e-b171-46ee-a780-1664606f221b"
         ],
         "x-ms-routing-request-id": [
           "WESTUS:20191028T040417Z:40bd215e-b171-46ee-a780-1664606f221b"
-=======
-          "a4c4c800-12ff-4c39-b909-7746ca5f58ac"
-        ],
-        "x-ms-routing-request-id": [
-          "WESTUS:20191001T234433Z:a4c4c800-12ff-4c39-b909-7746ca5f58ac"
->>>>>>> 3315469c
         ],
         "Strict-Transport-Security": [
           "max-age=31536000; includeSubDomains"
         ],
         "Content-Length": [
-<<<<<<< HEAD
           "999"
-=======
-          "1008"
->>>>>>> 3315469c
         ],
         "Content-Type": [
           "application/json; charset=utf-8"
@@ -91,30 +63,17 @@
           "-1"
         ]
       },
-<<<<<<< HEAD
       "ResponseBody": "{\r\n  \"value\": [\r\n    {\r\n      \"sku\": {\r\n        \"name\": \"Standard_D1\"\r\n      },\r\n      \"id\": \"/providers/microsoft.capacity/reservationOrders/17d3bc3e-e724-4991-a3e6-21a25f7e6d3c/reservations/e74e266a-9751-465a-b137-86a414840d1a\",\r\n      \"type\": \"Microsoft.Capacity/reservationOrders/reservations\",\r\n      \"name\": \"17d3bc3e-e724-4991-a3e6-21a25f7e6d3c/e74e266a-9751-465a-b137-86a414840d1a\",\r\n      \"etag\": 9,\r\n      \"location\": \"westus\",\r\n      \"properties\": {\r\n        \"appliedScopes\": [\r\n          \"/subscriptions/d3ae48e5-dbb2-4618-afd4-fb1b8559cb80\"\r\n        ],\r\n        \"appliedScopeType\": \"Single\",\r\n        \"quantity\": 3,\r\n        \"provisioningState\": \"Succeeded\",\r\n        \"expiryDate\": \"2020-10-28\",\r\n        \"displayName\": \"TestPurchaseReservation\",\r\n        \"effectiveDateTime\": \"2019-10-28T04:03:29.7190841Z\",\r\n        \"lastUpdatedDateTime\": \"2019-10-28T04:03:29.7190841Z\",\r\n        \"reservedResourceType\": \"VirtualMachines\",\r\n        \"instanceFlexibility\": \"On\",\r\n        \"skuDescription\": \"Reserved VM Instance, Standard_D1, US West, 1 Year\",\r\n        \"capabilities\": \"ApiReturnEnabled, ApiExchangeEnabled\",\r\n        \"renew\": false,\r\n        \"term\": \"P1Y\",\r\n        \"billingScopeId\": \"/subscriptions/d3ae48e5-dbb2-4618-afd4-fb1b8559cb80\",\r\n        \"billingPlan\": \"Upfront\"\r\n      }\r\n    }\r\n  ]\r\n}",
       "StatusCode": 200
     },
     {
       "RequestUri": "/providers/Microsoft.Capacity/reservationOrders/17d3bc3e-e724-4991-a3e6-21a25f7e6d3c/reservations/e74e266a-9751-465a-b137-86a414840d1a?api-version=2019-04-01",
       "EncodedRequestUri": "L3Byb3ZpZGVycy9NaWNyb3NvZnQuQ2FwYWNpdHkvcmVzZXJ2YXRpb25PcmRlcnMvMTdkM2JjM2UtZTcyNC00OTkxLWEzZTYtMjFhMjVmN2U2ZDNjL3Jlc2VydmF0aW9ucy9lNzRlMjY2YS05NzUxLTQ2NWEtYjEzNy04NmE0MTQ4NDBkMWE/YXBpLXZlcnNpb249MjAxOS0wNC0wMQ==",
-=======
-      "ResponseBody": "{\r\n  \"value\": [\r\n    {\r\n      \"sku\": {\r\n        \"name\": \"Standard_D1\"\r\n      },\r\n      \"id\": \"/providers/microsoft.capacity/reservationOrders/bb1ee7ab-4e31-4124-8aa0-a17d0f3bead7/reservations/d9904914-5fa0-4780-95d8-50e3984159a7\",\r\n      \"type\": \"Microsoft.Capacity/reservationOrders/reservations\",\r\n      \"name\": \"bb1ee7ab-4e31-4124-8aa0-a17d0f3bead7/d9904914-5fa0-4780-95d8-50e3984159a7\",\r\n      \"etag\": 9,\r\n      \"location\": \"westus\",\r\n      \"properties\": {\r\n        \"appliedScopes\": [\r\n          \"/subscriptions/d3ae48e5-dbb2-4618-afd4-fb1b8559cb80\"\r\n        ],\r\n        \"appliedScopeType\": \"Single\",\r\n        \"quantity\": 3,\r\n        \"provisioningState\": \"Succeeded\",\r\n        \"expiryDate\": \"2020-10-01\",\r\n        \"displayName\": \"TestPurchaseBillingPlanReservation\",\r\n        \"effectiveDateTime\": \"2019-10-01T23:43:19.627865Z\",\r\n        \"lastUpdatedDateTime\": \"2019-10-01T23:43:19.627865Z\",\r\n        \"reservedResourceType\": \"VirtualMachines\",\r\n        \"instanceFlexibility\": \"On\",\r\n        \"skuDescription\": \"Reserved VM Instance, Standard_D1, US West, 1 Year\",\r\n        \"capabilities\": \"ApiReturnEnabled, ApiExchangeEnabled\",\r\n        \"renew\": false,\r\n        \"term\": \"P1Y\",\r\n        \"billingScopeId\": \"/subscriptions/d3ae48e5-dbb2-4618-afd4-fb1b8559cb80\",\r\n        \"billingPlan\": \"Monthly\"\r\n      }\r\n    }\r\n  ]\r\n}",
-      "StatusCode": 200
-    },
-    {
-      "RequestUri": "/providers/Microsoft.Capacity/reservationOrders/bb1ee7ab-4e31-4124-8aa0-a17d0f3bead7/reservations/d9904914-5fa0-4780-95d8-50e3984159a7?api-version=2019-04-01",
-      "EncodedRequestUri": "L3Byb3ZpZGVycy9NaWNyb3NvZnQuQ2FwYWNpdHkvcmVzZXJ2YXRpb25PcmRlcnMvYmIxZWU3YWItNGUzMS00MTI0LThhYTAtYTE3ZDBmM2JlYWQ3L3Jlc2VydmF0aW9ucy9kOTkwNDkxNC01ZmEwLTQ3ODAtOTVkOC01MGUzOTg0MTU5YTc/YXBpLXZlcnNpb249MjAxOS0wNC0wMQ==",
->>>>>>> 3315469c
       "RequestMethod": "PATCH",
       "RequestBody": "{\r\n  \"properties\": {\r\n    \"appliedScopeType\": \"Shared\",\r\n    \"instanceFlexibility\": \"On\"\r\n  }\r\n}",
       "RequestHeaders": {
         "x-ms-client-request-id": [
-<<<<<<< HEAD
           "ae3f4d05-ef54-454b-a52d-bd9cee7226da"
-=======
-          "aa5f2e56-50a6-49df-8fc9-72d224fafc61"
->>>>>>> 3315469c
         ],
         "accept-language": [
           "en-US"
@@ -137,11 +96,7 @@
           "no-cache"
         ],
         "Date": [
-<<<<<<< HEAD
           "Mon, 28 Oct 2019 04:04:42 GMT"
-=======
-          "Tue, 01 Oct 2019 23:44:35 GMT"
->>>>>>> 3315469c
         ],
         "Pragma": [
           "no-cache"
@@ -156,33 +111,19 @@
           "1199"
         ],
         "x-ms-test": [
-<<<<<<< HEAD
           "{\"contact\":\"kgautam\",\"scenarios\":\"v6-recurrence-test,time-scale:35040,AcceleratedPayment\",\"retention\":\"1/26/2020 3:59:49 AM\"}"
         ],
         "x-ms-request-id": [
           "westus:019a9f25-3887-4653-a812-beb9c414e44a"
-=======
-          "{\"contact\":\"kgautam\",\"scenarios\":\"RITesting\",\"retention\":\"12/30/2019 11:40:16 PM\"}"
-        ],
-        "x-ms-request-id": [
-          "westus:dded7689-ee9c-4e70-9c00-59ea338c915a"
->>>>>>> 3315469c
         ],
         "X-Content-Type-Options": [
           "nosniff"
         ],
         "x-ms-correlation-request-id": [
-<<<<<<< HEAD
           "4dc7bec0-a0ae-44f7-b383-52c76dc0727a"
         ],
         "x-ms-routing-request-id": [
           "WESTUS:20191028T040442Z:4dc7bec0-a0ae-44f7-b383-52c76dc0727a"
-=======
-          "8b64ffec-3d24-4191-aaf5-c95cd682a069"
-        ],
-        "x-ms-routing-request-id": [
-          "WESTUS:20191001T234436Z:8b64ffec-3d24-4191-aaf5-c95cd682a069"
->>>>>>> 3315469c
         ],
         "Strict-Transport-Security": [
           "max-age=31536000; includeSubDomains"
@@ -197,11 +138,7 @@
           "-1"
         ]
       },
-<<<<<<< HEAD
       "ResponseBody": "{\r\n  \"sku\": {\r\n    \"name\": \"Standard_D1\"\r\n  },\r\n  \"id\": \"/providers/microsoft.capacity/reservationOrders/17d3bc3e-e724-4991-a3e6-21a25f7e6d3c/reservations/e74e266a-9751-465a-b137-86a414840d1a\",\r\n  \"type\": \"Microsoft.Capacity/reservationOrders/reservations\",\r\n  \"name\": \"17d3bc3e-e724-4991-a3e6-21a25f7e6d3c/e74e266a-9751-465a-b137-86a414840d1a\",\r\n  \"etag\": 11,\r\n  \"location\": \"westus\",\r\n  \"properties\": {\r\n    \"appliedScopeType\": \"Shared\",\r\n    \"quantity\": 3,\r\n    \"provisioningState\": \"Succeeded\",\r\n    \"expiryDate\": \"2020-10-28\",\r\n    \"displayName\": \"TestPurchaseReservation\",\r\n    \"effectiveDateTime\": \"2019-10-28T04:04:39.4086665Z\",\r\n    \"lastUpdatedDateTime\": \"2019-10-28T04:04:40.7703606Z\",\r\n    \"reservedResourceType\": \"VirtualMachines\",\r\n    \"instanceFlexibility\": \"On\",\r\n    \"skuDescription\": \"Reserved VM Instance, Standard_D1, US West, 1 Year\",\r\n    \"renew\": false\r\n  }\r\n}",
-=======
-      "ResponseBody": "{\r\n  \"sku\": {\r\n    \"name\": \"Standard_D1\"\r\n  },\r\n  \"id\": \"/providers/microsoft.capacity/reservationOrders/bb1ee7ab-4e31-4124-8aa0-a17d0f3bead7/reservations/d9904914-5fa0-4780-95d8-50e3984159a7\",\r\n  \"type\": \"Microsoft.Capacity/reservationOrders/reservations\",\r\n  \"name\": \"bb1ee7ab-4e31-4124-8aa0-a17d0f3bead7/d9904914-5fa0-4780-95d8-50e3984159a7\",\r\n  \"etag\": 11,\r\n  \"location\": \"westus\",\r\n  \"properties\": {\r\n    \"appliedScopeType\": \"Shared\",\r\n    \"quantity\": 3,\r\n    \"provisioningState\": \"Succeeded\",\r\n    \"expiryDate\": \"2020-10-01\",\r\n    \"displayName\": \"TestPurchaseBillingPlanReservation\",\r\n    \"effectiveDateTime\": \"2019-10-01T23:44:34.828177Z\",\r\n    \"lastUpdatedDateTime\": \"2019-10-01T23:44:35.5184074Z\",\r\n    \"reservedResourceType\": \"VirtualMachines\",\r\n    \"instanceFlexibility\": \"On\",\r\n    \"skuDescription\": \"Reserved VM Instance, Standard_D1, US West, 1 Year\",\r\n    \"renew\": false\r\n  }\r\n}",
->>>>>>> 3315469c
       "StatusCode": 200
     }
   ],
