{
  "Entries": [
    {
<<<<<<< HEAD
      "RequestUri": "/providers/Microsoft.Capacity/reservationOrders/17d3bc3e-e724-4991-a3e6-21a25f7e6d3c/reservations?api-version=2019-04-01",
      "EncodedRequestUri": "L3Byb3ZpZGVycy9NaWNyb3NvZnQuQ2FwYWNpdHkvcmVzZXJ2YXRpb25PcmRlcnMvMTdkM2JjM2UtZTcyNC00OTkxLWEzZTYtMjFhMjVmN2U2ZDNjL3Jlc2VydmF0aW9ucz9hcGktdmVyc2lvbj0yMDE5LTA0LTAx",
=======
      "RequestUri": "/providers/Microsoft.Capacity/reservationOrders/bb1ee7ab-4e31-4124-8aa0-a17d0f3bead7/reservations?api-version=2019-04-01",
      "EncodedRequestUri": "L3Byb3ZpZGVycy9NaWNyb3NvZnQuQ2FwYWNpdHkvcmVzZXJ2YXRpb25PcmRlcnMvYmIxZWU3YWItNGUzMS00MTI0LThhYTAtYTE3ZDBmM2JlYWQ3L3Jlc2VydmF0aW9ucz9hcGktdmVyc2lvbj0yMDE5LTA0LTAx",
>>>>>>> 3315469c
      "RequestMethod": "GET",
      "RequestBody": "",
      "RequestHeaders": {
        "x-ms-client-request-id": [
<<<<<<< HEAD
          "4aaaa1ef-4a00-463f-b5d5-db96ff2b0a84"
=======
          "4853c4a5-2b6c-4760-9db9-99911d97a2a5"
>>>>>>> 3315469c
        ],
        "accept-language": [
          "en-US"
        ],
        "User-Agent": [
          "FxVersion/4.6.26614.01",
          "OSName/Windows",
          "OSVersion/Microsoft.Windows.10.0.18362.",
          "Microsoft.Azure.Management.Reservations.AzureReservationAPIClient/1.11.0.0"
        ]
      },
      "ResponseHeaders": {
        "Cache-Control": [
          "no-cache"
        ],
        "Date": [
<<<<<<< HEAD
          "Mon, 28 Oct 2019 04:05:08 GMT"
=======
          "Tue, 01 Oct 2019 23:45:00 GMT"
>>>>>>> 3315469c
        ],
        "Pragma": [
          "no-cache"
        ],
        "Server": [
          "Microsoft-IIS/10.0"
        ],
        "Vary": [
          "Accept-Encoding"
        ],
        "x-ms-ratelimit-remaining-tenant-reads": [
          "11998"
        ],
        "x-ms-request-id": [
<<<<<<< HEAD
          "westus:31d6b61e-eb8e-4fb0-a0cd-2b5c4c32c2ef"
=======
          "westus:7cee87c2-e297-452a-a486-7cb532195fa6"
>>>>>>> 3315469c
        ],
        "X-Content-Type-Options": [
          "nosniff"
        ],
        "x-ms-correlation-request-id": [
<<<<<<< HEAD
          "7ac2ca5b-3f36-4fd3-b846-7d51dffb64cb"
        ],
        "x-ms-routing-request-id": [
          "WESTUS:20191028T040508Z:7ac2ca5b-3f36-4fd3-b846-7d51dffb64cb"
=======
          "2c7d13e1-46fd-4bac-b174-0f48ee36e97c"
        ],
        "x-ms-routing-request-id": [
          "WESTUS:20191001T234501Z:2c7d13e1-46fd-4bac-b174-0f48ee36e97c"
>>>>>>> 3315469c
        ],
        "Strict-Transport-Security": [
          "max-age=31536000; includeSubDomains"
        ],
        "Content-Length": [
<<<<<<< HEAD
          "1000"
=======
          "1011"
>>>>>>> 3315469c
        ],
        "Content-Type": [
          "application/json; charset=utf-8"
        ],
        "Expires": [
          "-1"
        ]
      },
<<<<<<< HEAD
      "ResponseBody": "{\r\n  \"value\": [\r\n    {\r\n      \"sku\": {\r\n        \"name\": \"Standard_D1\"\r\n      },\r\n      \"id\": \"/providers/microsoft.capacity/reservationOrders/17d3bc3e-e724-4991-a3e6-21a25f7e6d3c/reservations/e74e266a-9751-465a-b137-86a414840d1a\",\r\n      \"type\": \"Microsoft.Capacity/reservationOrders/reservations\",\r\n      \"name\": \"17d3bc3e-e724-4991-a3e6-21a25f7e6d3c/e74e266a-9751-465a-b137-86a414840d1a\",\r\n      \"etag\": 13,\r\n      \"location\": \"westus\",\r\n      \"properties\": {\r\n        \"appliedScopes\": [\r\n          \"/subscriptions/d3ae48e5-dbb2-4618-afd4-fb1b8559cb80\"\r\n        ],\r\n        \"appliedScopeType\": \"Single\",\r\n        \"quantity\": 3,\r\n        \"provisioningState\": \"Succeeded\",\r\n        \"expiryDate\": \"2020-10-28\",\r\n        \"displayName\": \"TestPurchaseReservation\",\r\n        \"effectiveDateTime\": \"2019-10-28T04:05:05.6251226Z\",\r\n        \"lastUpdatedDateTime\": \"2019-10-28T04:05:06.6407276Z\",\r\n        \"reservedResourceType\": \"VirtualMachines\",\r\n        \"instanceFlexibility\": \"On\",\r\n        \"skuDescription\": \"Reserved VM Instance, Standard_D1, US West, 1 Year\",\r\n        \"capabilities\": \"ApiReturnEnabled, ApiExchangeEnabled\",\r\n        \"renew\": false,\r\n        \"term\": \"P1Y\",\r\n        \"billingScopeId\": \"/subscriptions/d3ae48e5-dbb2-4618-afd4-fb1b8559cb80\",\r\n        \"billingPlan\": \"Upfront\"\r\n      }\r\n    }\r\n  ]\r\n}",
      "StatusCode": 200
    },
    {
      "RequestUri": "/providers/Microsoft.Capacity/reservationOrders/17d3bc3e-e724-4991-a3e6-21a25f7e6d3c/reservations/e74e266a-9751-465a-b137-86a414840d1a?api-version=2019-04-01",
      "EncodedRequestUri": "L3Byb3ZpZGVycy9NaWNyb3NvZnQuQ2FwYWNpdHkvcmVzZXJ2YXRpb25PcmRlcnMvMTdkM2JjM2UtZTcyNC00OTkxLWEzZTYtMjFhMjVmN2U2ZDNjL3Jlc2VydmF0aW9ucy9lNzRlMjY2YS05NzUxLTQ2NWEtYjEzNy04NmE0MTQ4NDBkMWE/YXBpLXZlcnNpb249MjAxOS0wNC0wMQ==",
=======
      "ResponseBody": "{\r\n  \"value\": [\r\n    {\r\n      \"sku\": {\r\n        \"name\": \"Standard_D1\"\r\n      },\r\n      \"id\": \"/providers/microsoft.capacity/reservationOrders/bb1ee7ab-4e31-4124-8aa0-a17d0f3bead7/reservations/d9904914-5fa0-4780-95d8-50e3984159a7\",\r\n      \"type\": \"Microsoft.Capacity/reservationOrders/reservations\",\r\n      \"name\": \"bb1ee7ab-4e31-4124-8aa0-a17d0f3bead7/d9904914-5fa0-4780-95d8-50e3984159a7\",\r\n      \"etag\": 13,\r\n      \"location\": \"westus\",\r\n      \"properties\": {\r\n        \"appliedScopes\": [\r\n          \"/subscriptions/d3ae48e5-dbb2-4618-afd4-fb1b8559cb80\"\r\n        ],\r\n        \"appliedScopeType\": \"Single\",\r\n        \"quantity\": 3,\r\n        \"provisioningState\": \"Succeeded\",\r\n        \"expiryDate\": \"2020-10-01\",\r\n        \"displayName\": \"TestPurchaseBillingPlanReservation\",\r\n        \"effectiveDateTime\": \"2019-10-01T23:44:58.6425755Z\",\r\n        \"lastUpdatedDateTime\": \"2019-10-01T23:44:59.2675971Z\",\r\n        \"reservedResourceType\": \"VirtualMachines\",\r\n        \"instanceFlexibility\": \"On\",\r\n        \"skuDescription\": \"Reserved VM Instance, Standard_D1, US West, 1 Year\",\r\n        \"capabilities\": \"ApiReturnEnabled, ApiExchangeEnabled\",\r\n        \"renew\": false,\r\n        \"term\": \"P1Y\",\r\n        \"billingScopeId\": \"/subscriptions/d3ae48e5-dbb2-4618-afd4-fb1b8559cb80\",\r\n        \"billingPlan\": \"Monthly\"\r\n      }\r\n    }\r\n  ]\r\n}",
      "StatusCode": 200
    },
    {
      "RequestUri": "/providers/Microsoft.Capacity/reservationOrders/bb1ee7ab-4e31-4124-8aa0-a17d0f3bead7/reservations/d9904914-5fa0-4780-95d8-50e3984159a7?api-version=2019-04-01",
      "EncodedRequestUri": "L3Byb3ZpZGVycy9NaWNyb3NvZnQuQ2FwYWNpdHkvcmVzZXJ2YXRpb25PcmRlcnMvYmIxZWU3YWItNGUzMS00MTI0LThhYTAtYTE3ZDBmM2JlYWQ3L3Jlc2VydmF0aW9ucy9kOTkwNDkxNC01ZmEwLTQ3ODAtOTVkOC01MGUzOTg0MTU5YTc/YXBpLXZlcnNpb249MjAxOS0wNC0wMQ==",
>>>>>>> 3315469c
      "RequestMethod": "PATCH",
      "RequestBody": "{\r\n  \"properties\": {\r\n    \"renew\": true\r\n  }\r\n}",
      "RequestHeaders": {
        "x-ms-client-request-id": [
<<<<<<< HEAD
          "1213789c-15c1-4329-b3e7-da9883b63d3d"
=======
          "9b1c7165-6354-4667-b2f0-a1198db45a68"
>>>>>>> 3315469c
        ],
        "accept-language": [
          "en-US"
        ],
        "User-Agent": [
          "FxVersion/4.6.26614.01",
          "OSName/Windows",
          "OSVersion/Microsoft.Windows.10.0.18362.",
          "Microsoft.Azure.Management.Reservations.AzureReservationAPIClient/1.11.0.0"
        ],
        "Content-Type": [
          "application/json; charset=utf-8"
        ],
        "Content-Length": [
          "47"
        ]
      },
      "ResponseHeaders": {
        "Cache-Control": [
          "no-cache"
        ],
        "Date": [
<<<<<<< HEAD
          "Mon, 28 Oct 2019 04:05:35 GMT"
=======
          "Tue, 01 Oct 2019 23:45:27 GMT"
>>>>>>> 3315469c
        ],
        "Pragma": [
          "no-cache"
        ],
        "Server": [
          "Microsoft-IIS/10.0"
        ],
        "Vary": [
          "Accept-Encoding"
        ],
        "x-ms-ratelimit-remaining-tenant-writes": [
          "1199"
        ],
        "x-ms-test": [
<<<<<<< HEAD
          "{\"contact\":\"kgautam\",\"scenarios\":\"v6-recurrence-test,time-scale:35040,AcceleratedPayment\",\"retention\":\"1/26/2020 3:59:49 AM\"}"
        ],
        "x-ms-request-id": [
          "westus:51587cbb-fae5-4514-9840-823bd8c03e77"
=======
          "{\"contact\":\"kgautam\",\"scenarios\":\"RITesting\",\"retention\":\"12/30/2019 11:40:16 PM\"}"
        ],
        "x-ms-request-id": [
          "westus:2a13637f-07f4-4b4d-856e-7bc95a6af163"
>>>>>>> 3315469c
        ],
        "X-Content-Type-Options": [
          "nosniff"
        ],
        "x-ms-correlation-request-id": [
<<<<<<< HEAD
          "6543a07e-e19a-43cf-a53c-c6bfeb26228a"
        ],
        "x-ms-routing-request-id": [
          "WESTUS:20191028T040536Z:6543a07e-e19a-43cf-a53c-c6bfeb26228a"
=======
          "c0e484e2-1ed7-4dc4-8989-0e59d34ce4ca"
        ],
        "x-ms-routing-request-id": [
          "WESTUS:20191001T234527Z:c0e484e2-1ed7-4dc4-8989-0e59d34ce4ca"
>>>>>>> 3315469c
        ],
        "Strict-Transport-Security": [
          "max-age=31536000; includeSubDomains"
        ],
        "Content-Length": [
<<<<<<< HEAD
          "825"
=======
          "836"
>>>>>>> 3315469c
        ],
        "Content-Type": [
          "application/json; charset=utf-8"
        ],
        "Expires": [
          "-1"
        ]
      },
<<<<<<< HEAD
      "ResponseBody": "{\r\n  \"sku\": {\r\n    \"name\": \"Standard_D1\"\r\n  },\r\n  \"id\": \"/providers/microsoft.capacity/reservationOrders/17d3bc3e-e724-4991-a3e6-21a25f7e6d3c/reservations/e74e266a-9751-465a-b137-86a414840d1a\",\r\n  \"type\": \"Microsoft.Capacity/reservationOrders/reservations\",\r\n  \"name\": \"17d3bc3e-e724-4991-a3e6-21a25f7e6d3c/e74e266a-9751-465a-b137-86a414840d1a\",\r\n  \"etag\": 15,\r\n  \"location\": \"westus\",\r\n  \"properties\": {\r\n    \"appliedScopes\": [\r\n      \"/subscriptions/d3ae48e5-dbb2-4618-afd4-fb1b8559cb80\"\r\n    ],\r\n    \"appliedScopeType\": \"Single\",\r\n    \"quantity\": 3,\r\n    \"provisioningState\": \"Succeeded\",\r\n    \"expiryDate\": \"2020-10-28\",\r\n    \"displayName\": \"TestPurchaseReservation\",\r\n    \"effectiveDateTime\": \"2019-10-28T04:05:32.5518108Z\",\r\n    \"lastUpdatedDateTime\": \"2019-10-28T04:05:34.9361238Z\",\r\n    \"reservedResourceType\": \"VirtualMachines\",\r\n    \"instanceFlexibility\": \"On\",\r\n    \"skuDescription\": \"Reserved VM Instance, Standard_D1, US West, 1 Year\",\r\n    \"renew\": true\r\n  }\r\n}",
=======
      "ResponseBody": "{\r\n  \"sku\": {\r\n    \"name\": \"Standard_D1\"\r\n  },\r\n  \"id\": \"/providers/microsoft.capacity/reservationOrders/bb1ee7ab-4e31-4124-8aa0-a17d0f3bead7/reservations/d9904914-5fa0-4780-95d8-50e3984159a7\",\r\n  \"type\": \"Microsoft.Capacity/reservationOrders/reservations\",\r\n  \"name\": \"bb1ee7ab-4e31-4124-8aa0-a17d0f3bead7/d9904914-5fa0-4780-95d8-50e3984159a7\",\r\n  \"etag\": 15,\r\n  \"location\": \"westus\",\r\n  \"properties\": {\r\n    \"appliedScopes\": [\r\n      \"/subscriptions/d3ae48e5-dbb2-4618-afd4-fb1b8559cb80\"\r\n    ],\r\n    \"appliedScopeType\": \"Single\",\r\n    \"quantity\": 3,\r\n    \"provisioningState\": \"Succeeded\",\r\n    \"expiryDate\": \"2020-10-01\",\r\n    \"displayName\": \"TestPurchaseBillingPlanReservation\",\r\n    \"effectiveDateTime\": \"2019-10-01T23:45:24.7183823Z\",\r\n    \"lastUpdatedDateTime\": \"2019-10-01T23:45:26.3120979Z\",\r\n    \"reservedResourceType\": \"VirtualMachines\",\r\n    \"instanceFlexibility\": \"On\",\r\n    \"skuDescription\": \"Reserved VM Instance, Standard_D1, US West, 1 Year\",\r\n    \"renew\": true\r\n  }\r\n}",
>>>>>>> 3315469c
      "StatusCode": 200
    }
  ],
  "Names": {},
  "Variables": {
    "SubscriptionId": "d3ae48e5-dbb2-4618-afd4-fb1b8559cb80"
  }
}<|MERGE_RESOLUTION|>--- conflicted
+++ resolved
@@ -1,22 +1,13 @@
 {
   "Entries": [
     {
-<<<<<<< HEAD
       "RequestUri": "/providers/Microsoft.Capacity/reservationOrders/17d3bc3e-e724-4991-a3e6-21a25f7e6d3c/reservations?api-version=2019-04-01",
       "EncodedRequestUri": "L3Byb3ZpZGVycy9NaWNyb3NvZnQuQ2FwYWNpdHkvcmVzZXJ2YXRpb25PcmRlcnMvMTdkM2JjM2UtZTcyNC00OTkxLWEzZTYtMjFhMjVmN2U2ZDNjL3Jlc2VydmF0aW9ucz9hcGktdmVyc2lvbj0yMDE5LTA0LTAx",
-=======
-      "RequestUri": "/providers/Microsoft.Capacity/reservationOrders/bb1ee7ab-4e31-4124-8aa0-a17d0f3bead7/reservations?api-version=2019-04-01",
-      "EncodedRequestUri": "L3Byb3ZpZGVycy9NaWNyb3NvZnQuQ2FwYWNpdHkvcmVzZXJ2YXRpb25PcmRlcnMvYmIxZWU3YWItNGUzMS00MTI0LThhYTAtYTE3ZDBmM2JlYWQ3L3Jlc2VydmF0aW9ucz9hcGktdmVyc2lvbj0yMDE5LTA0LTAx",
->>>>>>> 3315469c
       "RequestMethod": "GET",
       "RequestBody": "",
       "RequestHeaders": {
         "x-ms-client-request-id": [
-<<<<<<< HEAD
           "4aaaa1ef-4a00-463f-b5d5-db96ff2b0a84"
-=======
-          "4853c4a5-2b6c-4760-9db9-99911d97a2a5"
->>>>>>> 3315469c
         ],
         "accept-language": [
           "en-US"
@@ -33,11 +24,7 @@
           "no-cache"
         ],
         "Date": [
-<<<<<<< HEAD
           "Mon, 28 Oct 2019 04:05:08 GMT"
-=======
-          "Tue, 01 Oct 2019 23:45:00 GMT"
->>>>>>> 3315469c
         ],
         "Pragma": [
           "no-cache"
@@ -52,37 +39,22 @@
           "11998"
         ],
         "x-ms-request-id": [
-<<<<<<< HEAD
           "westus:31d6b61e-eb8e-4fb0-a0cd-2b5c4c32c2ef"
-=======
-          "westus:7cee87c2-e297-452a-a486-7cb532195fa6"
->>>>>>> 3315469c
         ],
         "X-Content-Type-Options": [
           "nosniff"
         ],
         "x-ms-correlation-request-id": [
-<<<<<<< HEAD
           "7ac2ca5b-3f36-4fd3-b846-7d51dffb64cb"
         ],
         "x-ms-routing-request-id": [
           "WESTUS:20191028T040508Z:7ac2ca5b-3f36-4fd3-b846-7d51dffb64cb"
-=======
-          "2c7d13e1-46fd-4bac-b174-0f48ee36e97c"
-        ],
-        "x-ms-routing-request-id": [
-          "WESTUS:20191001T234501Z:2c7d13e1-46fd-4bac-b174-0f48ee36e97c"
->>>>>>> 3315469c
         ],
         "Strict-Transport-Security": [
           "max-age=31536000; includeSubDomains"
         ],
         "Content-Length": [
-<<<<<<< HEAD
           "1000"
-=======
-          "1011"
->>>>>>> 3315469c
         ],
         "Content-Type": [
           "application/json; charset=utf-8"
@@ -91,30 +63,17 @@
           "-1"
         ]
       },
-<<<<<<< HEAD
       "ResponseBody": "{\r\n  \"value\": [\r\n    {\r\n      \"sku\": {\r\n        \"name\": \"Standard_D1\"\r\n      },\r\n      \"id\": \"/providers/microsoft.capacity/reservationOrders/17d3bc3e-e724-4991-a3e6-21a25f7e6d3c/reservations/e74e266a-9751-465a-b137-86a414840d1a\",\r\n      \"type\": \"Microsoft.Capacity/reservationOrders/reservations\",\r\n      \"name\": \"17d3bc3e-e724-4991-a3e6-21a25f7e6d3c/e74e266a-9751-465a-b137-86a414840d1a\",\r\n      \"etag\": 13,\r\n      \"location\": \"westus\",\r\n      \"properties\": {\r\n        \"appliedScopes\": [\r\n          \"/subscriptions/d3ae48e5-dbb2-4618-afd4-fb1b8559cb80\"\r\n        ],\r\n        \"appliedScopeType\": \"Single\",\r\n        \"quantity\": 3,\r\n        \"provisioningState\": \"Succeeded\",\r\n        \"expiryDate\": \"2020-10-28\",\r\n        \"displayName\": \"TestPurchaseReservation\",\r\n        \"effectiveDateTime\": \"2019-10-28T04:05:05.6251226Z\",\r\n        \"lastUpdatedDateTime\": \"2019-10-28T04:05:06.6407276Z\",\r\n        \"reservedResourceType\": \"VirtualMachines\",\r\n        \"instanceFlexibility\": \"On\",\r\n        \"skuDescription\": \"Reserved VM Instance, Standard_D1, US West, 1 Year\",\r\n        \"capabilities\": \"ApiReturnEnabled, ApiExchangeEnabled\",\r\n        \"renew\": false,\r\n        \"term\": \"P1Y\",\r\n        \"billingScopeId\": \"/subscriptions/d3ae48e5-dbb2-4618-afd4-fb1b8559cb80\",\r\n        \"billingPlan\": \"Upfront\"\r\n      }\r\n    }\r\n  ]\r\n}",
       "StatusCode": 200
     },
     {
       "RequestUri": "/providers/Microsoft.Capacity/reservationOrders/17d3bc3e-e724-4991-a3e6-21a25f7e6d3c/reservations/e74e266a-9751-465a-b137-86a414840d1a?api-version=2019-04-01",
       "EncodedRequestUri": "L3Byb3ZpZGVycy9NaWNyb3NvZnQuQ2FwYWNpdHkvcmVzZXJ2YXRpb25PcmRlcnMvMTdkM2JjM2UtZTcyNC00OTkxLWEzZTYtMjFhMjVmN2U2ZDNjL3Jlc2VydmF0aW9ucy9lNzRlMjY2YS05NzUxLTQ2NWEtYjEzNy04NmE0MTQ4NDBkMWE/YXBpLXZlcnNpb249MjAxOS0wNC0wMQ==",
-=======
-      "ResponseBody": "{\r\n  \"value\": [\r\n    {\r\n      \"sku\": {\r\n        \"name\": \"Standard_D1\"\r\n      },\r\n      \"id\": \"/providers/microsoft.capacity/reservationOrders/bb1ee7ab-4e31-4124-8aa0-a17d0f3bead7/reservations/d9904914-5fa0-4780-95d8-50e3984159a7\",\r\n      \"type\": \"Microsoft.Capacity/reservationOrders/reservations\",\r\n      \"name\": \"bb1ee7ab-4e31-4124-8aa0-a17d0f3bead7/d9904914-5fa0-4780-95d8-50e3984159a7\",\r\n      \"etag\": 13,\r\n      \"location\": \"westus\",\r\n      \"properties\": {\r\n        \"appliedScopes\": [\r\n          \"/subscriptions/d3ae48e5-dbb2-4618-afd4-fb1b8559cb80\"\r\n        ],\r\n        \"appliedScopeType\": \"Single\",\r\n        \"quantity\": 3,\r\n        \"provisioningState\": \"Succeeded\",\r\n        \"expiryDate\": \"2020-10-01\",\r\n        \"displayName\": \"TestPurchaseBillingPlanReservation\",\r\n        \"effectiveDateTime\": \"2019-10-01T23:44:58.6425755Z\",\r\n        \"lastUpdatedDateTime\": \"2019-10-01T23:44:59.2675971Z\",\r\n        \"reservedResourceType\": \"VirtualMachines\",\r\n        \"instanceFlexibility\": \"On\",\r\n        \"skuDescription\": \"Reserved VM Instance, Standard_D1, US West, 1 Year\",\r\n        \"capabilities\": \"ApiReturnEnabled, ApiExchangeEnabled\",\r\n        \"renew\": false,\r\n        \"term\": \"P1Y\",\r\n        \"billingScopeId\": \"/subscriptions/d3ae48e5-dbb2-4618-afd4-fb1b8559cb80\",\r\n        \"billingPlan\": \"Monthly\"\r\n      }\r\n    }\r\n  ]\r\n}",
-      "StatusCode": 200
-    },
-    {
-      "RequestUri": "/providers/Microsoft.Capacity/reservationOrders/bb1ee7ab-4e31-4124-8aa0-a17d0f3bead7/reservations/d9904914-5fa0-4780-95d8-50e3984159a7?api-version=2019-04-01",
-      "EncodedRequestUri": "L3Byb3ZpZGVycy9NaWNyb3NvZnQuQ2FwYWNpdHkvcmVzZXJ2YXRpb25PcmRlcnMvYmIxZWU3YWItNGUzMS00MTI0LThhYTAtYTE3ZDBmM2JlYWQ3L3Jlc2VydmF0aW9ucy9kOTkwNDkxNC01ZmEwLTQ3ODAtOTVkOC01MGUzOTg0MTU5YTc/YXBpLXZlcnNpb249MjAxOS0wNC0wMQ==",
->>>>>>> 3315469c
       "RequestMethod": "PATCH",
       "RequestBody": "{\r\n  \"properties\": {\r\n    \"renew\": true\r\n  }\r\n}",
       "RequestHeaders": {
         "x-ms-client-request-id": [
-<<<<<<< HEAD
           "1213789c-15c1-4329-b3e7-da9883b63d3d"
-=======
-          "9b1c7165-6354-4667-b2f0-a1198db45a68"
->>>>>>> 3315469c
         ],
         "accept-language": [
           "en-US"
@@ -137,11 +96,7 @@
           "no-cache"
         ],
         "Date": [
-<<<<<<< HEAD
           "Mon, 28 Oct 2019 04:05:35 GMT"
-=======
-          "Tue, 01 Oct 2019 23:45:27 GMT"
->>>>>>> 3315469c
         ],
         "Pragma": [
           "no-cache"
@@ -156,43 +111,25 @@
           "1199"
         ],
         "x-ms-test": [
-<<<<<<< HEAD
           "{\"contact\":\"kgautam\",\"scenarios\":\"v6-recurrence-test,time-scale:35040,AcceleratedPayment\",\"retention\":\"1/26/2020 3:59:49 AM\"}"
         ],
         "x-ms-request-id": [
           "westus:51587cbb-fae5-4514-9840-823bd8c03e77"
-=======
-          "{\"contact\":\"kgautam\",\"scenarios\":\"RITesting\",\"retention\":\"12/30/2019 11:40:16 PM\"}"
-        ],
-        "x-ms-request-id": [
-          "westus:2a13637f-07f4-4b4d-856e-7bc95a6af163"
->>>>>>> 3315469c
         ],
         "X-Content-Type-Options": [
           "nosniff"
         ],
         "x-ms-correlation-request-id": [
-<<<<<<< HEAD
           "6543a07e-e19a-43cf-a53c-c6bfeb26228a"
         ],
         "x-ms-routing-request-id": [
           "WESTUS:20191028T040536Z:6543a07e-e19a-43cf-a53c-c6bfeb26228a"
-=======
-          "c0e484e2-1ed7-4dc4-8989-0e59d34ce4ca"
-        ],
-        "x-ms-routing-request-id": [
-          "WESTUS:20191001T234527Z:c0e484e2-1ed7-4dc4-8989-0e59d34ce4ca"
->>>>>>> 3315469c
         ],
         "Strict-Transport-Security": [
           "max-age=31536000; includeSubDomains"
         ],
         "Content-Length": [
-<<<<<<< HEAD
           "825"
-=======
-          "836"
->>>>>>> 3315469c
         ],
         "Content-Type": [
           "application/json; charset=utf-8"
@@ -201,11 +138,7 @@
           "-1"
         ]
       },
-<<<<<<< HEAD
       "ResponseBody": "{\r\n  \"sku\": {\r\n    \"name\": \"Standard_D1\"\r\n  },\r\n  \"id\": \"/providers/microsoft.capacity/reservationOrders/17d3bc3e-e724-4991-a3e6-21a25f7e6d3c/reservations/e74e266a-9751-465a-b137-86a414840d1a\",\r\n  \"type\": \"Microsoft.Capacity/reservationOrders/reservations\",\r\n  \"name\": \"17d3bc3e-e724-4991-a3e6-21a25f7e6d3c/e74e266a-9751-465a-b137-86a414840d1a\",\r\n  \"etag\": 15,\r\n  \"location\": \"westus\",\r\n  \"properties\": {\r\n    \"appliedScopes\": [\r\n      \"/subscriptions/d3ae48e5-dbb2-4618-afd4-fb1b8559cb80\"\r\n    ],\r\n    \"appliedScopeType\": \"Single\",\r\n    \"quantity\": 3,\r\n    \"provisioningState\": \"Succeeded\",\r\n    \"expiryDate\": \"2020-10-28\",\r\n    \"displayName\": \"TestPurchaseReservation\",\r\n    \"effectiveDateTime\": \"2019-10-28T04:05:32.5518108Z\",\r\n    \"lastUpdatedDateTime\": \"2019-10-28T04:05:34.9361238Z\",\r\n    \"reservedResourceType\": \"VirtualMachines\",\r\n    \"instanceFlexibility\": \"On\",\r\n    \"skuDescription\": \"Reserved VM Instance, Standard_D1, US West, 1 Year\",\r\n    \"renew\": true\r\n  }\r\n}",
-=======
-      "ResponseBody": "{\r\n  \"sku\": {\r\n    \"name\": \"Standard_D1\"\r\n  },\r\n  \"id\": \"/providers/microsoft.capacity/reservationOrders/bb1ee7ab-4e31-4124-8aa0-a17d0f3bead7/reservations/d9904914-5fa0-4780-95d8-50e3984159a7\",\r\n  \"type\": \"Microsoft.Capacity/reservationOrders/reservations\",\r\n  \"name\": \"bb1ee7ab-4e31-4124-8aa0-a17d0f3bead7/d9904914-5fa0-4780-95d8-50e3984159a7\",\r\n  \"etag\": 15,\r\n  \"location\": \"westus\",\r\n  \"properties\": {\r\n    \"appliedScopes\": [\r\n      \"/subscriptions/d3ae48e5-dbb2-4618-afd4-fb1b8559cb80\"\r\n    ],\r\n    \"appliedScopeType\": \"Single\",\r\n    \"quantity\": 3,\r\n    \"provisioningState\": \"Succeeded\",\r\n    \"expiryDate\": \"2020-10-01\",\r\n    \"displayName\": \"TestPurchaseBillingPlanReservation\",\r\n    \"effectiveDateTime\": \"2019-10-01T23:45:24.7183823Z\",\r\n    \"lastUpdatedDateTime\": \"2019-10-01T23:45:26.3120979Z\",\r\n    \"reservedResourceType\": \"VirtualMachines\",\r\n    \"instanceFlexibility\": \"On\",\r\n    \"skuDescription\": \"Reserved VM Instance, Standard_D1, US West, 1 Year\",\r\n    \"renew\": true\r\n  }\r\n}",
->>>>>>> 3315469c
       "StatusCode": 200
     }
   ],
