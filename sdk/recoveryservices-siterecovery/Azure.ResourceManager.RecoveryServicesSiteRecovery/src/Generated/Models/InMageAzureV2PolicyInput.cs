// Copyright (c) Microsoft Corporation. All rights reserved.
// Licensed under the MIT License.

// <auto-generated/>

#nullable disable

namespace Azure.ResourceManager.RecoveryServicesSiteRecovery.Models
{
    /// <summary>
    /// VMWare Azure specific policy Input.
    /// Serialized Name: InMageAzureV2PolicyInput
    /// </summary>
    public partial class InMageAzureV2PolicyInput : PolicyProviderSpecificInput
    {
        /// <summary> Initializes a new instance of InMageAzureV2PolicyInput. </summary>
<<<<<<< HEAD
        /// <param name="multiVmSyncStatus">
        /// A value indicating whether multi-VM sync has to be enabled. Value should be &apos;Enabled&apos; or &apos;Disabled&apos;.
        /// Serialized Name: InMageAzureV2PolicyInput.multiVmSyncStatus
        /// </param>
=======
        /// <param name="multiVmSyncStatus"> A value indicating whether multi-VM sync has to be enabled. Value should be 'Enabled' or 'Disabled'. </param>
>>>>>>> d51f02c6
        public InMageAzureV2PolicyInput(SetMultiVmSyncStatus multiVmSyncStatus)
        {
            MultiVmSyncStatus = multiVmSyncStatus;
            InstanceType = "InMageAzureV2";
        }

        /// <summary>
        /// The recovery point threshold in minutes.
        /// Serialized Name: InMageAzureV2PolicyInput.recoveryPointThresholdInMinutes
        /// </summary>
        public int? RecoveryPointThresholdInMinutes { get; set; }
        /// <summary>
        /// The duration in minutes until which the recovery points need to be stored.
        /// Serialized Name: InMageAzureV2PolicyInput.recoveryPointHistory
        /// </summary>
        public int? RecoveryPointHistory { get; set; }
        /// <summary>
        /// The crash consistent snapshot frequency (in minutes).
        /// Serialized Name: InMageAzureV2PolicyInput.crashConsistentFrequencyInMinutes
        /// </summary>
        public int? CrashConsistentFrequencyInMinutes { get; set; }
        /// <summary>
        /// The app consistent snapshot frequency (in minutes).
        /// Serialized Name: InMageAzureV2PolicyInput.appConsistentFrequencyInMinutes
        /// </summary>
        public int? AppConsistentFrequencyInMinutes { get; set; }
<<<<<<< HEAD
        /// <summary>
        /// A value indicating whether multi-VM sync has to be enabled. Value should be &apos;Enabled&apos; or &apos;Disabled&apos;.
        /// Serialized Name: InMageAzureV2PolicyInput.multiVmSyncStatus
        /// </summary>
=======
        /// <summary> A value indicating whether multi-VM sync has to be enabled. Value should be 'Enabled' or 'Disabled'. </summary>
>>>>>>> d51f02c6
        public SetMultiVmSyncStatus MultiVmSyncStatus { get; }
    }
}<|MERGE_RESOLUTION|>--- conflicted
+++ resolved
@@ -14,14 +14,10 @@
     public partial class InMageAzureV2PolicyInput : PolicyProviderSpecificInput
     {
         /// <summary> Initializes a new instance of InMageAzureV2PolicyInput. </summary>
-<<<<<<< HEAD
         /// <param name="multiVmSyncStatus">
-        /// A value indicating whether multi-VM sync has to be enabled. Value should be &apos;Enabled&apos; or &apos;Disabled&apos;.
+        /// A value indicating whether multi-VM sync has to be enabled. Value should be 'Enabled' or 'Disabled'.
         /// Serialized Name: InMageAzureV2PolicyInput.multiVmSyncStatus
         /// </param>
-=======
-        /// <param name="multiVmSyncStatus"> A value indicating whether multi-VM sync has to be enabled. Value should be 'Enabled' or 'Disabled'. </param>
->>>>>>> d51f02c6
         public InMageAzureV2PolicyInput(SetMultiVmSyncStatus multiVmSyncStatus)
         {
             MultiVmSyncStatus = multiVmSyncStatus;
@@ -48,14 +44,10 @@
         /// Serialized Name: InMageAzureV2PolicyInput.appConsistentFrequencyInMinutes
         /// </summary>
         public int? AppConsistentFrequencyInMinutes { get; set; }
-<<<<<<< HEAD
         /// <summary>
-        /// A value indicating whether multi-VM sync has to be enabled. Value should be &apos;Enabled&apos; or &apos;Disabled&apos;.
+        /// A value indicating whether multi-VM sync has to be enabled. Value should be 'Enabled' or 'Disabled'.
         /// Serialized Name: InMageAzureV2PolicyInput.multiVmSyncStatus
         /// </summary>
-=======
-        /// <summary> A value indicating whether multi-VM sync has to be enabled. Value should be 'Enabled' or 'Disabled'. </summary>
->>>>>>> d51f02c6
         public SetMultiVmSyncStatus MultiVmSyncStatus { get; }
     }
 }