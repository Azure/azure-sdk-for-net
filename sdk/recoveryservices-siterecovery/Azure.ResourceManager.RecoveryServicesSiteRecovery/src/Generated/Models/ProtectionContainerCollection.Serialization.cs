--- conflicted
+++ resolved
@@ -16,15 +16,11 @@
     {
         internal static ProtectionContainerCollection DeserializeProtectionContainerCollection(JsonElement element)
         {
-<<<<<<< HEAD
-            Optional<IReadOnlyList<ReplicationProtectionContainerData>> value = default;
-=======
             if (element.ValueKind == JsonValueKind.Null)
             {
                 return null;
             }
-            Optional<IReadOnlyList<ProtectionContainerData>> value = default;
->>>>>>> 93a87c0e
+            Optional<IReadOnlyList<ReplicationProtectionContainerData>> value = default;
             Optional<string> nextLink = default;
             foreach (var property in element.EnumerateObject())
             {
