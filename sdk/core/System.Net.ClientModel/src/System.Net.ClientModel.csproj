--- conflicted
+++ resolved
@@ -1,6 +1,5 @@
 ﻿<Project Sdk="Microsoft.NET.Sdk">
 
-<<<<<<< HEAD
 	<PropertyGroup>
 		<Description>Contains building blocks for clients that call cloud services.</Description>
 		<Version>1.0.0-beta.1</Version>
@@ -21,21 +20,6 @@
 
 	<ItemGroup>
 		<Compile Include="..\..\..\core\Azure.Core\src\Shared\AppContextSwitchHelper.cs" LinkBase="Shared" />
-		<Compile Include="..\..\..\core\Azure.Core\src\Shared\TrimmingAttribute.cs" LinkBase="Shared" />
 	</ItemGroup>
-=======
-  <PropertyGroup>
-    <Description>Contains building blocks for clients that call cloud services.</Description>
-    <Version>1.0.0</Version>
-    <Nullable>enable</Nullable>
-    <TargetFrameworks>netstandard2.0;net6.0</TargetFrameworks>
-    <EnableClientSdkAnalyzers>false</EnableClientSdkAnalyzers>
-  </PropertyGroup>
-
-  <ItemGroup>
-    <PackageReference Include="System.Memory.Data" />
-    <PackageReference Include="System.Text.Json" />
-  </ItemGroup>
->>>>>>> f6147e61
 
 </Project>