namespace System.Net.ClientModel
{
    public partial class ClientRequestException : System.Exception
    {
        public ClientRequestException(System.Net.ClientModel.Core.MessageResponse response) { }
        protected ClientRequestException(System.Net.ClientModel.Core.MessageResponse response, string message, System.Exception? innerException) { }
        protected ClientRequestException(System.Runtime.Serialization.SerializationInfo info, System.Runtime.Serialization.StreamingContext context) { }
        public int Status { get { throw null; } }
        public virtual System.Net.ClientModel.Core.MessageResponse? GetRawResponse() { throw null; }
    }
    public partial class KeyCredential
    {
        public KeyCredential(string key) { }
        public string Key { get { throw null; } }
        public void Update(string key) { }
    }
    public static partial class ModelReaderWriter
    {
        public static object? Read(System.BinaryData data, System.Type returnType, System.Net.ClientModel.ModelReaderWriterOptions? options = null) { throw null; }
        public static T? Read<T>(System.BinaryData data, System.Net.ClientModel.ModelReaderWriterOptions? options = null) where T : System.Net.ClientModel.Core.IModel<T> { throw null; }
        public static System.BinaryData Write(object model, System.Net.ClientModel.ModelReaderWriterOptions? options = null) { throw null; }
        public static System.BinaryData Write<T>(T model, System.Net.ClientModel.ModelReaderWriterOptions? options = null) where T : System.Net.ClientModel.Core.IModel<T> { throw null; }
    }
    public partial class ModelReaderWriterOptions
    {
        public ModelReaderWriterOptions(string format) { }
        public string Format { get { throw null; } }
        public static System.Net.ClientModel.ModelReaderWriterOptions Json { get { throw null; } }
        public static System.Net.ClientModel.ModelReaderWriterOptions Wire { get { throw null; } }
        public static System.Net.ClientModel.ModelReaderWriterOptions Xml { get { throw null; } }
    }
    public partial class NullableResult<T> : System.Net.ClientModel.Result
    {
        internal NullableResult() { }
        public virtual bool HasValue { get { throw null; } }
        public virtual T? Value { get { throw null; } }
        public override System.Net.ClientModel.Core.MessageResponse GetRawResponse() { throw null; }
    }
    public partial class RequestOptions
    {
        public RequestOptions() { }
        public RequestOptions(System.Net.ClientModel.Core.PipelineOptions pipelineOptions) { }
        public virtual System.Threading.CancellationToken CancellationToken { get { throw null; } set { } }
        public virtual System.Net.ClientModel.Core.ErrorBehavior ErrorBehavior { get { throw null; } set { } }
<<<<<<< HEAD
        public virtual System.Net.ClientModel.Core.MessageClassifier? MessageClassifier { get { throw null; } set { } }
        public System.Net.ClientModel.Core.PipelineOptions PipelineOptions { get { throw null; } }
        public void AddPolicy(System.Net.ClientModel.Core.PipelinePolicy policy, System.Net.ClientModel.Core.PipelinePosition position) { }
        protected internal virtual void Apply(System.Net.ClientModel.Core.ClientMessage message) { }
=======
        public virtual void Apply(System.Net.ClientModel.Core.PipelineMessage message) { }
>>>>>>> 7afb0e7d
    }
    public abstract partial class Result
    {
        protected Result() { }
        public static System.Net.ClientModel.NullableResult<T> FromNullableValue<T>(T? value, System.Net.ClientModel.Core.MessageResponse response) { throw null; }
        public static System.Net.ClientModel.Result FromResponse(System.Net.ClientModel.Core.MessageResponse response) { throw null; }
        public static System.Net.ClientModel.Result<T> FromValue<T>(T value, System.Net.ClientModel.Core.MessageResponse response) { throw null; }
        public abstract System.Net.ClientModel.Core.MessageResponse GetRawResponse();
    }
    public partial class Result<T> : System.Net.ClientModel.NullableResult<T>
    {
        internal Result() { }
        [System.ComponentModel.EditorBrowsableAttribute(System.ComponentModel.EditorBrowsableState.Never)]
        public override bool HasValue { get { throw null; } }
        public override T Value { get { throw null; } }
    }
}
namespace System.Net.ClientModel.Core
{
    public partial class ClientPipeline
    {
        public ClientPipeline(System.Net.ClientModel.Core.PipelineTransport transport, System.ReadOnlyMemory<System.Net.ClientModel.Core.PipelinePolicy> policies) { }
        public static System.Net.ClientModel.Core.ClientPipeline Create(System.Net.ClientModel.Core.PipelineOptions options) { throw null; }
        public System.Net.ClientModel.Core.PipelineMessage CreateMessage() { throw null; }
        public void Send(System.Net.ClientModel.Core.PipelineMessage message) { }
        public System.Threading.Tasks.ValueTask SendAsync(System.Net.ClientModel.Core.PipelineMessage message) { throw null; }
    }
    [System.FlagsAttribute]
    public enum ErrorBehavior
    {
        Default = 0,
        NoThrow = 1,
    }
    public partial interface IJsonModel<out T> : System.Net.ClientModel.Core.IModel<T>
    {
        T Create(ref System.Text.Json.Utf8JsonReader reader, System.Net.ClientModel.ModelReaderWriterOptions options);
        void Write(System.Text.Json.Utf8JsonWriter writer, System.Net.ClientModel.ModelReaderWriterOptions options);
    }
    public partial interface IModel<out T>
    {
        T Create(System.BinaryData data, System.Net.ClientModel.ModelReaderWriterOptions options);
        string GetWireFormat(System.Net.ClientModel.ModelReaderWriterOptions options);
        System.BinaryData Write(System.Net.ClientModel.ModelReaderWriterOptions options);
    }
    public partial class KeyCredentialAuthenticationPolicy : System.Net.ClientModel.Core.PipelinePolicy
    {
        public KeyCredentialAuthenticationPolicy(System.Net.ClientModel.KeyCredential credential, string headerName, string? keyPrefix = null) { }
        public override void Process(System.Net.ClientModel.Core.PipelineMessage message, System.Net.ClientModel.Core.PipelineProcessor pipeline) { }
        public override System.Threading.Tasks.ValueTask ProcessAsync(System.Net.ClientModel.Core.PipelineMessage message, System.Net.ClientModel.Core.PipelineProcessor pipeline) { throw null; }
    }
    public partial class MessageClassifier
    {
        protected internal MessageClassifier() { }
        public virtual bool IsError(System.Net.ClientModel.Core.PipelineMessage message) { throw null; }
    }
    public abstract partial class MessageHeaders
    {
        protected MessageHeaders() { }
        public abstract int Count { get; }
        public abstract void Add(string name, string value);
        public abstract bool Remove(string name);
        public abstract void Set(string name, string value);
        public abstract bool TryGetHeaders(out System.Collections.Generic.IEnumerable<System.Collections.Generic.KeyValuePair<string, System.Collections.Generic.IEnumerable<string>>> headers);
        public abstract bool TryGetHeaders(out System.Collections.Generic.IEnumerable<System.Collections.Generic.KeyValuePair<string, string>> headers);
        public abstract bool TryGetValue(string name, out string? value);
        public abstract bool TryGetValues(string name, out System.Collections.Generic.IEnumerable<string>? values);
    }
<<<<<<< HEAD
    public partial class MessagePipeline
    {
        internal MessagePipeline() { }
        public System.Net.ClientModel.Core.ClientMessage CreateMessage(System.Net.ClientModel.RequestOptions options) { throw null; }
        public static System.Net.ClientModel.Core.MessagePipeline GetPipeline(System.Net.ClientModel.Core.PipelineOptions options, params System.Net.ClientModel.Core.PipelinePolicy[] perCallPolicies) { throw null; }
        public static System.Net.ClientModel.Core.MessagePipeline GetPipeline(System.Net.ClientModel.Core.PipelineOptions options, System.ReadOnlySpan<System.Net.ClientModel.Core.PipelinePolicy> perCallPolicies, System.ReadOnlySpan<System.Net.ClientModel.Core.PipelinePolicy> perTryPolicies) { throw null; }
        public static System.Net.ClientModel.Core.MessagePipeline GetPipeline(System.Net.ClientModel.RequestOptions options, params System.Net.ClientModel.Core.PipelinePolicy[] perCallPolicies) { throw null; }
        public static System.Net.ClientModel.Core.MessagePipeline GetPipeline(System.Net.ClientModel.RequestOptions options, System.ReadOnlySpan<System.Net.ClientModel.Core.PipelinePolicy> perCallPolicies, System.ReadOnlySpan<System.Net.ClientModel.Core.PipelinePolicy> perTryPolicies) { throw null; }
        public void Send(System.Net.ClientModel.Core.ClientMessage message) { }
        public System.Threading.Tasks.ValueTask SendAsync(System.Net.ClientModel.Core.ClientMessage message) { throw null; }
    }
=======
>>>>>>> 7afb0e7d
    public abstract partial class MessageRequest : System.IDisposable
    {
        protected MessageRequest() { }
        public abstract System.Net.ClientModel.Core.RequestBodyContent? Content { get; set; }
        public abstract System.Net.ClientModel.Core.MessageHeaders Headers { get; }
        public abstract string Method { get; set; }
        public abstract System.Uri Uri { get; set; }
        public abstract void Dispose();
    }
    public abstract partial class MessageResponse : System.IDisposable
    {
        protected MessageResponse() { }
        public System.BinaryData Content { get { throw null; } }
        public abstract System.IO.Stream? ContentStream { get; protected internal set; }
        public abstract System.Net.ClientModel.Core.MessageHeaders Headers { get; }
        public bool IsError { get { throw null; } }
        public abstract string ReasonPhrase { get; }
        public abstract int Status { get; }
        public abstract void Dispose();
    }
    public partial class ModelJsonConverter : System.Text.Json.Serialization.JsonConverter<System.Net.ClientModel.Core.IJsonModel<object>>
    {
        public ModelJsonConverter() { }
        public ModelJsonConverter(System.Net.ClientModel.ModelReaderWriterOptions options) { }
        public System.Net.ClientModel.ModelReaderWriterOptions Options { get { throw null; } }
        public override bool CanConvert(System.Type typeToConvert) { throw null; }
        public override System.Net.ClientModel.Core.IJsonModel<object> Read(ref System.Text.Json.Utf8JsonReader reader, System.Type typeToConvert, System.Text.Json.JsonSerializerOptions options) { throw null; }
        public override void Write(System.Text.Json.Utf8JsonWriter writer, System.Net.ClientModel.Core.IJsonModel<object> value, System.Text.Json.JsonSerializerOptions options) { }
    }
    [System.AttributeUsageAttribute(System.AttributeTargets.Class)]
    public sealed partial class ModelReaderProxyAttribute : System.Attribute
    {
        public ModelReaderProxyAttribute(System.Type proxyType) { }
        public System.Type ProxyType { get { throw null; } }
    }
    public partial class PipelineMessage : System.IDisposable
    {
        protected internal PipelineMessage(System.Net.ClientModel.Core.MessageRequest request) { }
        public virtual System.Threading.CancellationToken CancellationToken { get { throw null; } set { } }
        public bool HasResponse { get { throw null; } }
        public virtual System.Net.ClientModel.Core.MessageClassifier MessageClassifier { get { throw null; } set { } }
        public virtual System.Net.ClientModel.Core.MessageRequest Request { get { throw null; } }
        public virtual System.Net.ClientModel.Core.MessageResponse Response { get { throw null; } protected internal set { } }
        public virtual void Dispose() { }
        protected virtual void Dispose(bool disposing) { }
        public void SetProperty(System.Type type, object value) { }
        public bool TryGetProperty(System.Type type, out object? value) { throw null; }
    }
    public partial class PipelineOptions
    {
        public PipelineOptions() { }
        public PipelineOptions(System.ReadOnlyMemory<System.Net.ClientModel.Core.PipelinePolicy> policies) { }
        public virtual System.Net.ClientModel.Core.MessageClassifier? MessageClassifier { get { throw null; } set { } }
        public System.TimeSpan? NetworkTimeout { get { throw null; } set { } }
        public System.Net.ClientModel.Core.PipelinePolicy[]? PerCallPolicies { get { throw null; } set { } }
        public System.Net.ClientModel.Core.PipelinePolicy[]? PerTryPolicies { get { throw null; } set { } }
        public System.Net.ClientModel.Core.PipelinePolicy? RetryPolicy { get { throw null; } set { } }
        public string? ServiceVersion { get { throw null; } set { } }
        public System.Net.ClientModel.Core.PipelineTransport? Transport { get { throw null; } set { } }
    }
    public abstract partial class PipelinePolicy
    {
        protected PipelinePolicy() { }
        public abstract void Process(System.Net.ClientModel.Core.PipelineMessage message, System.Net.ClientModel.Core.PipelineProcessor pipeline);
        public abstract System.Threading.Tasks.ValueTask ProcessAsync(System.Net.ClientModel.Core.PipelineMessage message, System.Net.ClientModel.Core.PipelineProcessor pipeline);
    }
    public abstract partial class PipelineProcessor
    {
        protected PipelineProcessor() { }
        public abstract int Length { get; }
        public abstract bool ProcessNext();
        public abstract System.Threading.Tasks.ValueTask<bool> ProcessNextAsync();
    }
    public enum PipelinePosition
    {
        PerCall = 0,
        PerTry = 1,
    }
    public abstract partial class PipelineTransport : System.Net.ClientModel.Core.PipelinePolicy
    {
        protected PipelineTransport() { }
        public abstract System.Net.ClientModel.Core.PipelineMessage CreateMessage();
        public abstract void Process(System.Net.ClientModel.Core.PipelineMessage message);
        public override void Process(System.Net.ClientModel.Core.PipelineMessage message, System.Net.ClientModel.Core.PipelineProcessor pipeline) { }
        public abstract System.Threading.Tasks.ValueTask ProcessAsync(System.Net.ClientModel.Core.PipelineMessage message);
        public override System.Threading.Tasks.ValueTask ProcessAsync(System.Net.ClientModel.Core.PipelineMessage message, System.Net.ClientModel.Core.PipelineProcessor pipeline) { throw null; }
    }
    public abstract partial class RequestBodyContent : System.IDisposable
    {
        protected RequestBodyContent() { }
        public static System.Net.ClientModel.Core.RequestBodyContent Create(System.BinaryData value) { throw null; }
        public static System.Net.ClientModel.Core.RequestBodyContent Create(System.Net.ClientModel.Core.IModel<object> model, System.Net.ClientModel.ModelReaderWriterOptions? options = null) { throw null; }
        public abstract void Dispose();
        public abstract bool TryComputeLength(out long length);
        public abstract void WriteTo(System.IO.Stream stream, System.Threading.CancellationToken cancellationToken);
        public abstract System.Threading.Tasks.Task WriteToAsync(System.IO.Stream stream, System.Threading.CancellationToken cancellationToken);
    }
    public partial class ResponseBufferingPolicy : System.Net.ClientModel.Core.PipelinePolicy
    {
        public ResponseBufferingPolicy(System.TimeSpan networkTimeout) { }
        public override void Process(System.Net.ClientModel.Core.PipelineMessage message, System.Net.ClientModel.Core.PipelineProcessor pipeline) { }
        public override System.Threading.Tasks.ValueTask ProcessAsync(System.Net.ClientModel.Core.PipelineMessage message, System.Net.ClientModel.Core.PipelineProcessor pipeline) { throw null; }
        public static void SetBufferResponse(System.Net.ClientModel.Core.PipelineMessage message, bool bufferResponse) { }
        public static void SetNetworkTimeout(System.Net.ClientModel.Core.PipelineMessage message, System.TimeSpan networkTimeout) { }
        public static bool TryGetBufferResponse(System.Net.ClientModel.Core.PipelineMessage message, out bool bufferResponse) { throw null; }
        public static bool TryGetNetworkTimeout(System.Net.ClientModel.Core.PipelineMessage message, out System.TimeSpan networkTimeout) { throw null; }
    }
    public partial class ResponseStatusClassifier : System.Net.ClientModel.Core.MessageClassifier
    {
        public ResponseStatusClassifier(System.ReadOnlySpan<ushort> successStatusCodes) { }
        public override bool IsError(System.Net.ClientModel.Core.PipelineMessage message) { throw null; }
    }
}
namespace System.Net.ClientModel.Internal
{
    public partial class ClientUtilities
    {
        public ClientUtilities() { }
        public static void AssertInRange<T>(T value, T minimum, T maximum, string name) where T : notnull, System.IComparable<T> { }
        public static void AssertNotNullOrEmpty(string value, string name) { }
        public static void AssertNotNull<T>(T value, string name) { }
        public static System.Exception CreateOperationCanceledException(System.Exception? innerException, System.Threading.CancellationToken cancellationToken, string? message = null) { throw null; }
        public static bool ShouldWrapInOperationCanceledException(System.Exception exception, System.Threading.CancellationToken cancellationToken) { throw null; }
        public static void ThrowIfCancellationRequested(System.Threading.CancellationToken cancellationToken) { }
    }
    public partial interface IUtf8JsonContentWriteable
    {
        void Write(System.Text.Json.Utf8JsonWriter writer);
    }
    public static partial class ModelReaderWriterExtensions
    {
        public static byte[]? GetBytesFromBase64(this in System.Text.Json.JsonElement element, string format) { throw null; }
        public static char GetChar(this in System.Text.Json.JsonElement element) { throw null; }
        public static System.DateTimeOffset GetDateTimeOffset(this in System.Text.Json.JsonElement element, string format) { throw null; }
        public static object? GetObject(this in System.Text.Json.JsonElement element) { throw null; }
        public static string GetRequiredString(this in System.Text.Json.JsonElement element) { throw null; }
        public static System.TimeSpan GetTimeSpan(this in System.Text.Json.JsonElement element, string format) { throw null; }
        [System.Diagnostics.ConditionalAttribute("DEBUG")]
        public static void ThrowNonNullablePropertyIsNull(this System.Text.Json.JsonProperty property) { }
        public static void WriteBase64StringValue(this System.Text.Json.Utf8JsonWriter writer, byte[] value, string format) { }
        public static void WriteNonEmptyArray(this System.Text.Json.Utf8JsonWriter writer, string name, System.Collections.Generic.IReadOnlyList<string> values) { }
        public static void WriteNumberValue(this System.Text.Json.Utf8JsonWriter writer, System.DateTimeOffset value, string format) { }
        public static void WriteObjectValue(this System.Text.Json.Utf8JsonWriter writer, object value) { }
        public static void WriteStringValue(this System.Text.Json.Utf8JsonWriter writer, char value) { }
        public static void WriteStringValue(this System.Text.Json.Utf8JsonWriter writer, System.DateTime value, string format) { }
        public static void WriteStringValue(this System.Text.Json.Utf8JsonWriter writer, System.DateTimeOffset value, string format) { }
        public static void WriteStringValue(this System.Text.Json.Utf8JsonWriter writer, System.TimeSpan value, string format) { }
    }
    public static partial class ModelReaderWriterHelper
    {
        [System.Runtime.CompilerServices.MethodImpl(System.Runtime.CompilerServices.MethodImplOptions.AggressiveInlining)]public static void ValidateFormat(System.Net.ClientModel.Core.IModel<object> model, string format) { }
        [System.Runtime.CompilerServices.MethodImpl(System.Runtime.CompilerServices.MethodImplOptions.AggressiveInlining)]public static void ValidateFormat<T>(System.Net.ClientModel.Core.IModel<T> model, string format) { }
    }
    public partial class OptionalDictionary<TKey, TValue> : System.Collections.Generic.ICollection<System.Collections.Generic.KeyValuePair<TKey, TValue>>, System.Collections.Generic.IDictionary<TKey, TValue>, System.Collections.Generic.IEnumerable<System.Collections.Generic.KeyValuePair<TKey, TValue>>, System.Collections.Generic.IReadOnlyCollection<System.Collections.Generic.KeyValuePair<TKey, TValue>>, System.Collections.Generic.IReadOnlyDictionary<TKey, TValue>, System.Collections.IEnumerable where TKey : notnull
    {
        public OptionalDictionary() { }
        public OptionalDictionary(System.Net.ClientModel.Internal.OptionalProperty<System.Collections.Generic.IDictionary<TKey, TValue>> optionalDictionary) { }
        public OptionalDictionary(System.Net.ClientModel.Internal.OptionalProperty<System.Collections.Generic.IReadOnlyDictionary<TKey, TValue>> optionalDictionary) { }
        public int Count { get { throw null; } }
        public bool IsReadOnly { get { throw null; } }
        public bool IsUndefined { get { throw null; } }
        public TValue this[TKey key] { get { throw null; } set { } }
        public System.Collections.Generic.ICollection<TKey> Keys { get { throw null; } }
        System.Collections.Generic.IEnumerable<TKey> System.Collections.Generic.IReadOnlyDictionary<TKey, TValue>.Keys { get { throw null; } }
        System.Collections.Generic.IEnumerable<TValue> System.Collections.Generic.IReadOnlyDictionary<TKey, TValue>.Values { get { throw null; } }
        public System.Collections.Generic.ICollection<TValue> Values { get { throw null; } }
        public void Add(System.Collections.Generic.KeyValuePair<TKey, TValue> item) { }
        public void Add(TKey key, TValue value) { }
        public void Clear() { }
        public bool Contains(System.Collections.Generic.KeyValuePair<TKey, TValue> item) { throw null; }
        public bool ContainsKey(TKey key) { throw null; }
        public void CopyTo(System.Collections.Generic.KeyValuePair<TKey, TValue>[] array, int arrayIndex) { }
        public System.Collections.Generic.IEnumerator<System.Collections.Generic.KeyValuePair<TKey, TValue>> GetEnumerator() { throw null; }
        public bool Remove(System.Collections.Generic.KeyValuePair<TKey, TValue> item) { throw null; }
        public bool Remove(TKey key) { throw null; }
        System.Collections.IEnumerator System.Collections.IEnumerable.GetEnumerator() { throw null; }
        public bool TryGetValue(TKey key, out TValue value) { throw null; }
    }
    public partial class OptionalList<T> : System.Collections.Generic.ICollection<T>, System.Collections.Generic.IEnumerable<T>, System.Collections.Generic.IList<T>, System.Collections.Generic.IReadOnlyCollection<T>, System.Collections.Generic.IReadOnlyList<T>, System.Collections.IEnumerable
    {
        public OptionalList() { }
        public OptionalList(System.Net.ClientModel.Internal.OptionalProperty<System.Collections.Generic.IList<T>> optionalList) { }
        public OptionalList(System.Net.ClientModel.Internal.OptionalProperty<System.Collections.Generic.IReadOnlyList<T>> optionalList) { }
        public int Count { get { throw null; } }
        public bool IsReadOnly { get { throw null; } }
        public bool IsUndefined { get { throw null; } }
        public T this[int index] { get { throw null; } set { } }
        public void Add(T item) { }
        public void Clear() { }
        public bool Contains(T item) { throw null; }
        public void CopyTo(T[] array, int arrayIndex) { }
        public System.Collections.Generic.IEnumerator<T> GetEnumerator() { throw null; }
        public int IndexOf(T item) { throw null; }
        public void Insert(int index, T item) { }
        public bool Remove(T item) { throw null; }
        public void RemoveAt(int index) { }
        public void Reset() { }
        System.Collections.IEnumerator System.Collections.IEnumerable.GetEnumerator() { throw null; }
    }
    public static partial class OptionalProperty
    {
        public static bool IsCollectionDefined<T>(System.Collections.Generic.IEnumerable<T> collection) { throw null; }
        public static bool IsCollectionDefined<TKey, TValue>(System.Collections.Generic.IDictionary<TKey, TValue> collection) { throw null; }
        public static bool IsCollectionDefined<TKey, TValue>(System.Collections.Generic.IReadOnlyDictionary<TKey, TValue> collection) { throw null; }
        public static bool IsDefined(object value) { throw null; }
        public static bool IsDefined(string value) { throw null; }
        public static bool IsDefined(System.Text.Json.JsonElement value) { throw null; }
        public static bool IsDefined<T>(T? value) where T : struct { throw null; }
        public static System.Collections.Generic.IDictionary<TKey, TValue> ToDictionary<TKey, TValue>(System.Net.ClientModel.Internal.OptionalProperty<System.Collections.Generic.IDictionary<TKey, TValue>> optional) { throw null; }
        public static System.Collections.Generic.IReadOnlyDictionary<TKey, TValue> ToDictionary<TKey, TValue>(System.Net.ClientModel.Internal.OptionalProperty<System.Collections.Generic.IReadOnlyDictionary<TKey, TValue>> optional) { throw null; }
        public static System.Collections.Generic.IList<T> ToList<T>(System.Net.ClientModel.Internal.OptionalProperty<System.Collections.Generic.IList<T>> optional) { throw null; }
        public static System.Collections.Generic.IReadOnlyList<T> ToList<T>(System.Net.ClientModel.Internal.OptionalProperty<System.Collections.Generic.IReadOnlyList<T>> optional) { throw null; }
        public static T? ToNullable<T>(System.Net.ClientModel.Internal.OptionalProperty<T?> optional) where T : struct { throw null; }
        public static T? ToNullable<T>(System.Net.ClientModel.Internal.OptionalProperty<T> optional) where T : struct { throw null; }
    }
    [System.Runtime.InteropServices.StructLayoutAttribute(System.Runtime.InteropServices.LayoutKind.Sequential)]
    public readonly partial struct OptionalProperty<T>
    {
        private readonly T _Value_k__BackingField;
        private readonly int _dummyPrimitive;
        public OptionalProperty(T value) { throw null; }
        public bool HasValue { get { throw null; } }
        public T Value { get { throw null; } }
        public static implicit operator T (System.Net.ClientModel.Internal.OptionalProperty<T> optional) { throw null; }
        public static implicit operator System.Net.ClientModel.Internal.OptionalProperty<T> (T value) { throw null; }
    }
    public static partial class PipelineProtocolExtensions
    {
        public static System.Net.ClientModel.NullableResult<bool> ProcessHeadAsBoolMessage(this System.Net.ClientModel.Core.ClientPipeline pipeline, System.Net.ClientModel.Core.PipelineMessage message, System.Net.ClientModel.RequestOptions requestContext) { throw null; }
        public static System.Threading.Tasks.ValueTask<System.Net.ClientModel.NullableResult<bool>> ProcessHeadAsBoolMessageAsync(this System.Net.ClientModel.Core.ClientPipeline pipeline, System.Net.ClientModel.Core.PipelineMessage message, System.Net.ClientModel.RequestOptions requestContext) { throw null; }
        public static System.Net.ClientModel.Core.MessageResponse ProcessMessage(this System.Net.ClientModel.Core.ClientPipeline pipeline, System.Net.ClientModel.Core.PipelineMessage message, System.Net.ClientModel.RequestOptions requestContext, System.Threading.CancellationToken cancellationToken = default(System.Threading.CancellationToken)) { throw null; }
        public static System.Threading.Tasks.ValueTask<System.Net.ClientModel.Core.MessageResponse> ProcessMessageAsync(this System.Net.ClientModel.Core.ClientPipeline pipeline, System.Net.ClientModel.Core.PipelineMessage message, System.Net.ClientModel.RequestOptions requestContext, System.Threading.CancellationToken cancellationToken = default(System.Threading.CancellationToken)) { throw null; }
    }
    public partial class Utf8JsonContentWriter : System.IDisposable
    {
        public Utf8JsonContentWriter() { }
        public System.BinaryData WrittenContent { get { throw null; } }
        public void Dispose() { }
        protected virtual void Dispose(bool disposing) { }
        public void Write(System.Net.ClientModel.Internal.IUtf8JsonContentWriteable content) { }
    }
}
namespace System.Net.ClientModel.Internal.Core
{
    public partial class HttpClientPipelineTransport : System.Net.ClientModel.Core.PipelineTransport, System.IDisposable
    {
        public HttpClientPipelineTransport() { }
        public HttpClientPipelineTransport(System.Net.Http.HttpClient client) { }
        public override System.Net.ClientModel.Core.PipelineMessage CreateMessage() { throw null; }
        public virtual void Dispose() { }
        protected virtual void Dispose(bool disposing) { }
        protected virtual void OnReceivedResponse(System.Net.ClientModel.Core.PipelineMessage message, System.Net.Http.HttpResponseMessage httpResponse) { }
        protected virtual void OnSendingRequest(System.Net.ClientModel.Core.PipelineMessage message, System.Net.Http.HttpRequestMessage httpRequest) { }
        public override void Process(System.Net.ClientModel.Core.PipelineMessage message) { }
        public override System.Threading.Tasks.ValueTask ProcessAsync(System.Net.ClientModel.Core.PipelineMessage message) { throw null; }
    }
    public partial class HttpMessageRequest : System.Net.ClientModel.Core.MessageRequest, System.IDisposable
    {
        protected internal HttpMessageRequest() { }
        public override System.Net.ClientModel.Core.RequestBodyContent? Content { get { throw null; } set { } }
        public override System.Net.ClientModel.Core.MessageHeaders Headers { get { throw null; } }
        public override string Method { get { throw null; } set { } }
        public override System.Uri Uri { get { throw null; } set { } }
        public override void Dispose() { }
        public override string ToString() { throw null; }
    }
    public partial class HttpMessageResponse : System.Net.ClientModel.Core.MessageResponse, System.IDisposable
    {
        protected internal HttpMessageResponse(System.Net.Http.HttpResponseMessage httpResponse) { }
        public override System.IO.Stream? ContentStream { get { throw null; } protected internal set { } }
        public override System.Net.ClientModel.Core.MessageHeaders Headers { get { throw null; } }
        public override string ReasonPhrase { get { throw null; } }
        public override int Status { get { throw null; } }
        public override void Dispose() { }
        protected virtual void Dispose(bool disposing) { }
    }
}<|MERGE_RESOLUTION|>--- conflicted
+++ resolved
@@ -36,20 +36,13 @@
         public virtual T? Value { get { throw null; } }
         public override System.Net.ClientModel.Core.MessageResponse GetRawResponse() { throw null; }
     }
-    public partial class RequestOptions
+    public partial class RequestOptions : System.Net.ClientModel.Core.PipelineOptions
     {
         public RequestOptions() { }
-        public RequestOptions(System.Net.ClientModel.Core.PipelineOptions pipelineOptions) { }
         public virtual System.Threading.CancellationToken CancellationToken { get { throw null; } set { } }
+        public static System.Threading.CancellationToken DefaultCancellationToken { get { throw null; } set { } }
         public virtual System.Net.ClientModel.Core.ErrorBehavior ErrorBehavior { get { throw null; } set { } }
-<<<<<<< HEAD
-        public virtual System.Net.ClientModel.Core.MessageClassifier? MessageClassifier { get { throw null; } set { } }
-        public System.Net.ClientModel.Core.PipelineOptions PipelineOptions { get { throw null; } }
-        public void AddPolicy(System.Net.ClientModel.Core.PipelinePolicy policy, System.Net.ClientModel.Core.PipelinePosition position) { }
-        protected internal virtual void Apply(System.Net.ClientModel.Core.ClientMessage message) { }
-=======
         public virtual void Apply(System.Net.ClientModel.Core.PipelineMessage message) { }
->>>>>>> 7afb0e7d
     }
     public abstract partial class Result
     {
@@ -117,20 +110,6 @@
         public abstract bool TryGetValue(string name, out string? value);
         public abstract bool TryGetValues(string name, out System.Collections.Generic.IEnumerable<string>? values);
     }
-<<<<<<< HEAD
-    public partial class MessagePipeline
-    {
-        internal MessagePipeline() { }
-        public System.Net.ClientModel.Core.ClientMessage CreateMessage(System.Net.ClientModel.RequestOptions options) { throw null; }
-        public static System.Net.ClientModel.Core.MessagePipeline GetPipeline(System.Net.ClientModel.Core.PipelineOptions options, params System.Net.ClientModel.Core.PipelinePolicy[] perCallPolicies) { throw null; }
-        public static System.Net.ClientModel.Core.MessagePipeline GetPipeline(System.Net.ClientModel.Core.PipelineOptions options, System.ReadOnlySpan<System.Net.ClientModel.Core.PipelinePolicy> perCallPolicies, System.ReadOnlySpan<System.Net.ClientModel.Core.PipelinePolicy> perTryPolicies) { throw null; }
-        public static System.Net.ClientModel.Core.MessagePipeline GetPipeline(System.Net.ClientModel.RequestOptions options, params System.Net.ClientModel.Core.PipelinePolicy[] perCallPolicies) { throw null; }
-        public static System.Net.ClientModel.Core.MessagePipeline GetPipeline(System.Net.ClientModel.RequestOptions options, System.ReadOnlySpan<System.Net.ClientModel.Core.PipelinePolicy> perCallPolicies, System.ReadOnlySpan<System.Net.ClientModel.Core.PipelinePolicy> perTryPolicies) { throw null; }
-        public void Send(System.Net.ClientModel.Core.ClientMessage message) { }
-        public System.Threading.Tasks.ValueTask SendAsync(System.Net.ClientModel.Core.ClientMessage message) { throw null; }
-    }
-=======
->>>>>>> 7afb0e7d
     public abstract partial class MessageRequest : System.IDisposable
     {
         protected MessageRequest() { }
@@ -182,13 +161,12 @@
     public partial class PipelineOptions
     {
         public PipelineOptions() { }
-        public PipelineOptions(System.ReadOnlyMemory<System.Net.ClientModel.Core.PipelinePolicy> policies) { }
+        public System.Net.ClientModel.Core.PipelinePolicy? LoggingPolicy { get { throw null; } set { } }
         public virtual System.Net.ClientModel.Core.MessageClassifier? MessageClassifier { get { throw null; } set { } }
         public System.TimeSpan? NetworkTimeout { get { throw null; } set { } }
         public System.Net.ClientModel.Core.PipelinePolicy[]? PerCallPolicies { get { throw null; } set { } }
         public System.Net.ClientModel.Core.PipelinePolicy[]? PerTryPolicies { get { throw null; } set { } }
         public System.Net.ClientModel.Core.PipelinePolicy? RetryPolicy { get { throw null; } set { } }
-        public string? ServiceVersion { get { throw null; } set { } }
         public System.Net.ClientModel.Core.PipelineTransport? Transport { get { throw null; } set { } }
     }
     public abstract partial class PipelinePolicy
@@ -203,11 +181,6 @@
         public abstract int Length { get; }
         public abstract bool ProcessNext();
         public abstract System.Threading.Tasks.ValueTask<bool> ProcessNextAsync();
-    }
-    public enum PipelinePosition
-    {
-        PerCall = 0,
-        PerTry = 1,
     }
     public abstract partial class PipelineTransport : System.Net.ClientModel.Core.PipelinePolicy
     {
