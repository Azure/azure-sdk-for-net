namespace System.Net.ClientModel
{
    public partial class KeyCredential
    {
        public KeyCredential(string key) { }
        public bool TryGetKey(out string key) { throw null; }
        public void Update(string key) { }
    }
    public static partial class ModelReaderWriter
    {
        public static object? Read(System.BinaryData data, [System.Diagnostics.CodeAnalysis.DynamicallyAccessedMembersAttribute(System.Diagnostics.CodeAnalysis.DynamicallyAccessedMemberTypes.NonPublicConstructors | System.Diagnostics.CodeAnalysis.DynamicallyAccessedMemberTypes.PublicConstructors)] System.Type returnType, System.Net.ClientModel.ModelReaderWriterFormat format) { throw null; }
        public static object? Read(System.BinaryData data, [System.Diagnostics.CodeAnalysis.DynamicallyAccessedMembersAttribute(System.Diagnostics.CodeAnalysis.DynamicallyAccessedMemberTypes.NonPublicConstructors | System.Diagnostics.CodeAnalysis.DynamicallyAccessedMemberTypes.PublicConstructors)] System.Type returnType, System.Net.ClientModel.ModelReaderWriterOptions? options = null) { throw null; }
        public static T? Read<T>(System.BinaryData data, System.Net.ClientModel.ModelReaderWriterFormat format) where T : System.Net.ClientModel.Core.IModel<T> { throw null; }
        public static T? Read<T>(System.BinaryData data, System.Net.ClientModel.ModelReaderWriterOptions? options = null) where T : System.Net.ClientModel.Core.IModel<T> { throw null; }
        public static System.BinaryData Write(object model, System.Net.ClientModel.ModelReaderWriterFormat format) { throw null; }
        public static System.BinaryData Write(object model, System.Net.ClientModel.ModelReaderWriterOptions? options = null) { throw null; }
        public static System.BinaryData WriteCore(System.Net.ClientModel.Core.IJsonModel<object> model, System.Net.ClientModel.ModelReaderWriterOptions options) { throw null; }
        public static System.BinaryData Write<T>(T model, System.Net.ClientModel.ModelReaderWriterFormat format) where T : System.Net.ClientModel.Core.IModel<T> { throw null; }
        public static System.BinaryData Write<T>(T model, System.Net.ClientModel.ModelReaderWriterOptions? options = null) where T : System.Net.ClientModel.Core.IModel<T> { throw null; }
    }
    [System.Runtime.InteropServices.StructLayoutAttribute(System.Runtime.InteropServices.LayoutKind.Sequential)]
    public readonly partial struct ModelReaderWriterFormat : System.IEquatable<System.Net.ClientModel.ModelReaderWriterFormat>
    {
        private readonly object _dummy;
        private readonly int _dummyPrimitive;
        public static readonly System.Net.ClientModel.ModelReaderWriterFormat Json;
        public static readonly System.Net.ClientModel.ModelReaderWriterFormat Wire;
        public ModelReaderWriterFormat(string value) { throw null; }
        public bool Equals(System.Net.ClientModel.ModelReaderWriterFormat other) { throw null; }
        [System.ComponentModel.EditorBrowsableAttribute(System.ComponentModel.EditorBrowsableState.Never)]
        public override bool Equals(object? obj) { throw null; }
        [System.ComponentModel.EditorBrowsableAttribute(System.ComponentModel.EditorBrowsableState.Never)]
        public override int GetHashCode() { throw null; }
        public static bool operator ==(System.Net.ClientModel.ModelReaderWriterFormat left, System.Net.ClientModel.ModelReaderWriterFormat right) { throw null; }
        public static implicit operator System.Net.ClientModel.ModelReaderWriterFormat (string value) { throw null; }
        public static bool operator !=(System.Net.ClientModel.ModelReaderWriterFormat left, System.Net.ClientModel.ModelReaderWriterFormat right) { throw null; }
        public override string ToString() { throw null; }
    }
    public partial class ModelReaderWriterOptions
    {
        public static readonly System.Net.ClientModel.ModelReaderWriterOptions DefaultWireOptions;
        public ModelReaderWriterOptions() { }
        public ModelReaderWriterOptions(System.Net.ClientModel.ModelReaderWriterFormat format) { }
        public System.Net.ClientModel.ModelReaderWriterFormat Format { get { throw null; } }
        public static System.Net.ClientModel.ModelReaderWriterOptions GetOptions(System.Net.ClientModel.ModelReaderWriterFormat format) { throw null; }
    }
    public partial class NullableResult<T> : System.Net.ClientModel.Result
    {
        internal NullableResult() { }
        public virtual bool HasValue { get { throw null; } }
        public virtual T? Value { get { throw null; } }
        public override System.Net.ClientModel.Core.PipelineResponse GetRawResponse() { throw null; }
    }
    public partial class RequestOptions : System.Net.ClientModel.Core.PipelineOptions
    {
        public RequestOptions() { }
        public virtual System.Threading.CancellationToken CancellationToken { get { throw null; } set { } }
        public static System.Threading.CancellationToken DefaultCancellationToken { get { throw null; } set { } }
        public virtual System.Net.ClientModel.Core.ErrorBehavior ErrorBehavior { get { throw null; } set { } }
        public virtual void Apply(System.Net.ClientModel.Core.PipelineMessage message) { }
    }
    public abstract partial class Result
    {
        protected Result() { }
        public static System.Net.ClientModel.NullableResult<T> FromNullableValue<T>(T? value, System.Net.ClientModel.Core.PipelineResponse response) { throw null; }
        public static System.Net.ClientModel.Result FromResponse(System.Net.ClientModel.Core.PipelineResponse response) { throw null; }
        public static System.Net.ClientModel.Result<T> FromValue<T>(T value, System.Net.ClientModel.Core.PipelineResponse response) { throw null; }
        public abstract System.Net.ClientModel.Core.PipelineResponse GetRawResponse();
    }
    public partial class Result<T> : System.Net.ClientModel.NullableResult<T>
    {
        internal Result() { }
        [System.ComponentModel.EditorBrowsableAttribute(System.ComponentModel.EditorBrowsableState.Never)]
        public override bool HasValue { get { throw null; } }
        public override T Value { get { throw null; } }
    }
    public partial class UnsuccessfulRequestException : System.Exception
    {
        public UnsuccessfulRequestException(System.Net.ClientModel.Core.PipelineResponse response) { }
        protected UnsuccessfulRequestException(System.Net.ClientModel.Core.PipelineResponse response, string message, System.Exception? innerException) { }
        protected UnsuccessfulRequestException(System.Runtime.Serialization.SerializationInfo info, System.Runtime.Serialization.StreamingContext context) { }
        public int Status { get { throw null; } }
    }
}
namespace System.Net.ClientModel.Core
{
    [System.FlagsAttribute]
    public enum ErrorBehavior
    {
        Default = 0,
        NoThrow = 1,
    }
    public partial class HttpClientPipelineTransport : System.Net.ClientModel.Core.PipelineTransport, System.IDisposable
    {
        public HttpClientPipelineTransport() { }
        public HttpClientPipelineTransport(System.Net.Http.HttpClient client) { }
        public override System.Net.ClientModel.Core.PipelineMessage CreateMessage() { throw null; }
        public virtual void Dispose() { }
        protected virtual void Dispose(bool disposing) { }
        protected virtual void OnReceivedResponse(System.Net.ClientModel.Core.PipelineMessage message, System.Net.Http.HttpResponseMessage httpResponse) { }
        protected virtual void OnSendingRequest(System.Net.ClientModel.Core.PipelineMessage message, System.Net.Http.HttpRequestMessage httpRequest) { }
        public override void Process(System.Net.ClientModel.Core.PipelineMessage message) { }
        public override System.Threading.Tasks.ValueTask ProcessAsync(System.Net.ClientModel.Core.PipelineMessage message) { throw null; }
    }
    public partial class HttpPipelineRequest : System.Net.ClientModel.Core.PipelineRequest, System.IDisposable
    {
        protected internal HttpPipelineRequest() { }
        public override System.Net.ClientModel.Core.MessageBody? Content { get { throw null; } set { } }
        public override System.Net.ClientModel.Core.MessageHeaders Headers { get { throw null; } }
        public override string Method { get { throw null; } set { } }
        public override System.Uri Uri { get { throw null; } set { } }
        public override void Dispose() { }
        public override string ToString() { throw null; }
    }
    public partial class HttpPipelineResponse : System.Net.ClientModel.Core.PipelineResponse, System.IDisposable
    {
        protected internal HttpPipelineResponse(System.Net.Http.HttpResponseMessage httpResponse) { }
        public override System.Net.ClientModel.Core.MessageBody? Content { get { throw null; } protected internal set { } }
        public override System.Net.ClientModel.Core.MessageHeaders Headers { get { throw null; } }
        public override string ReasonPhrase { get { throw null; } }
        public override int Status { get { throw null; } }
        public override void Dispose() { }
        protected virtual void Dispose(bool disposing) { }
    }
    public partial interface IJsonModel<out T> : System.Net.ClientModel.Core.IModel<T>
    {
        T Read(ref System.Text.Json.Utf8JsonReader reader, System.Net.ClientModel.ModelReaderWriterOptions options);
        void Write(System.Text.Json.Utf8JsonWriter writer, System.Net.ClientModel.ModelReaderWriterOptions options);
    }
    public partial interface IModel<out T>
    {
        T Read(System.BinaryData data, System.Net.ClientModel.ModelReaderWriterOptions options);
        System.BinaryData Write(System.Net.ClientModel.ModelReaderWriterOptions options);
    }
    public partial class KeyCredentialAuthenticationPolicy : System.Net.ClientModel.Core.PipelinePolicy
    {
        public KeyCredentialAuthenticationPolicy(System.Net.ClientModel.KeyCredential credential, string header, string? keyPrefix = null) { }
        public override void Process(System.Net.ClientModel.Core.PipelineMessage message, System.Net.ClientModel.Core.PipelineEnumerator pipeline) { }
        public override System.Threading.Tasks.ValueTask ProcessAsync(System.Net.ClientModel.Core.PipelineMessage message, System.Net.ClientModel.Core.PipelineEnumerator pipeline) { throw null; }
    }
    public abstract partial class MessageBody : System.IDisposable
    {
        protected MessageBody() { }
        public static System.Net.ClientModel.Core.MessageBody CreateBody(System.BinaryData value) { throw null; }
        public static System.Net.ClientModel.Core.MessageBody CreateBody(System.IO.Stream stream) { throw null; }
<<<<<<< HEAD
        public static System.Net.ClientModel.Core.MessageBody CreateBody(System.Net.ClientModel.Core.IJsonModel<object> model, System.Net.ClientModel.ModelReaderWriterOptions? options = null) { throw null; }
        public static System.Net.ClientModel.Core.MessageBody CreateBody(System.Net.ClientModel.Core.IModel<object> model, System.Net.ClientModel.ModelReaderWriterOptions? options = null) { throw null; }
=======
        public static System.Net.ClientModel.Core.MessageBody CreateBody(System.Net.ClientModel.Core.IJsonModel<object> model, System.Net.ClientModel.Core.ModelReaderWriterOptions? options = null) { throw null; }
        public static System.Net.ClientModel.Core.MessageBody CreateBody(System.Net.ClientModel.Core.IModel<object> model, System.Net.ClientModel.Core.ModelReaderWriterOptions? options = null) { throw null; }
>>>>>>> 83a41f72
        public abstract void Dispose();
        public static explicit operator System.IO.Stream (System.Net.ClientModel.Core.MessageBody content) { throw null; }
        public static implicit operator System.BinaryData (System.Net.ClientModel.Core.MessageBody content) { throw null; }
        public static implicit operator System.ReadOnlyMemory<byte> (System.Net.ClientModel.Core.MessageBody content) { throw null; }
        protected virtual System.BinaryData ToBinaryData(System.Threading.CancellationToken cancellationToken = default(System.Threading.CancellationToken)) { throw null; }
        protected virtual System.Threading.Tasks.Task<System.BinaryData> ToBinaryDataAsync(System.Threading.CancellationToken cancellationToken = default(System.Threading.CancellationToken)) { throw null; }
        protected virtual System.IO.Stream ToStream(System.Threading.CancellationToken cancellationToken = default(System.Threading.CancellationToken)) { throw null; }
        protected virtual System.Threading.Tasks.Task<System.IO.Stream> ToStreamAsync(System.Threading.CancellationToken cancellationToken = default(System.Threading.CancellationToken)) { throw null; }
        public abstract bool TryComputeLength(out long length);
        public abstract void WriteTo(System.IO.Stream stream, System.Threading.CancellationToken cancellationToken);
        public abstract System.Threading.Tasks.Task WriteToAsync(System.IO.Stream stream, System.Threading.CancellationToken cancellationToken);
    }
    public partial class MessageClassifier
    {
        protected internal MessageClassifier() { }
        public virtual bool IsError(System.Net.ClientModel.Core.PipelineMessage message) { throw null; }
    }
    public abstract partial class MessageHeaders
    {
        protected MessageHeaders() { }
        public abstract int Count { get; }
        public abstract void Add(string name, string value);
        public abstract bool Remove(string name);
        public abstract void Set(string name, string value);
        public abstract bool TryGetHeaders(out System.Collections.Generic.IEnumerable<System.Collections.Generic.KeyValuePair<string, System.Collections.Generic.IEnumerable<string>>> headers);
        public abstract bool TryGetHeaders(out System.Collections.Generic.IEnumerable<System.Collections.Generic.KeyValuePair<string, string>> headers);
        public abstract bool TryGetValue(string name, out string? value);
        public abstract bool TryGetValues(string name, out System.Collections.Generic.IEnumerable<string>? values);
    }
    public partial class MessagePipeline
    {
        public MessagePipeline(System.Net.ClientModel.Core.PipelineTransport transport, System.ReadOnlyMemory<System.Net.ClientModel.Core.PipelinePolicy> policies) { }
        public static System.Net.ClientModel.Core.MessagePipeline Create(System.Net.ClientModel.Core.PipelineOptions options, params System.Net.ClientModel.Core.PipelinePolicy[] perTryPolicies) { throw null; }
        public static System.Net.ClientModel.Core.MessagePipeline Create(System.Net.ClientModel.Core.PipelineOptions options, System.ReadOnlySpan<System.Net.ClientModel.Core.PipelinePolicy> perCallPolicies, System.ReadOnlySpan<System.Net.ClientModel.Core.PipelinePolicy> perTryPolicies) { throw null; }
        public System.Net.ClientModel.Core.PipelineMessage CreateMessage() { throw null; }
        public void Send(System.Net.ClientModel.Core.PipelineMessage message) { }
        public System.Threading.Tasks.ValueTask SendAsync(System.Net.ClientModel.Core.PipelineMessage message) { throw null; }
    }
    [System.Diagnostics.CodeAnalysis.RequiresUnreferencedCodeAttribute("The constructors of the type being deserialized are dynamically accessed and may be trimmed.")]
    public partial class ModelJsonConverter : System.Text.Json.Serialization.JsonConverter<System.Net.ClientModel.Core.IJsonModel<object>>
    {
        public ModelJsonConverter() { }
        public ModelJsonConverter(System.Net.ClientModel.ModelReaderWriterFormat format) { }
        public ModelJsonConverter(System.Net.ClientModel.ModelReaderWriterOptions options) { }
        public System.Net.ClientModel.ModelReaderWriterOptions ModelReaderWriterOptions { get { throw null; } }
        public override bool CanConvert(System.Type typeToConvert) { throw null; }
        public override System.Net.ClientModel.Core.IJsonModel<object> Read(ref System.Text.Json.Utf8JsonReader reader, System.Type typeToConvert, System.Text.Json.JsonSerializerOptions options) { throw null; }
        public override void Write(System.Text.Json.Utf8JsonWriter writer, System.Net.ClientModel.Core.IJsonModel<object> value, System.Text.Json.JsonSerializerOptions options) { }
    }
    [System.AttributeUsageAttribute(System.AttributeTargets.Class)]
    public sealed partial class ModelReaderProxyAttribute : System.Attribute
    {
        public ModelReaderProxyAttribute([System.Diagnostics.CodeAnalysis.DynamicallyAccessedMembersAttribute(System.Diagnostics.CodeAnalysis.DynamicallyAccessedMemberTypes.NonPublicConstructors | System.Diagnostics.CodeAnalysis.DynamicallyAccessedMemberTypes.PublicConstructors)] System.Type proxyType) { }
        [System.Diagnostics.CodeAnalysis.DynamicallyAccessedMembersAttribute(System.Diagnostics.CodeAnalysis.DynamicallyAccessedMemberTypes.NonPublicConstructors | System.Diagnostics.CodeAnalysis.DynamicallyAccessedMemberTypes.PublicConstructors)]
        public System.Type ProxyType { get { throw null; } }
    }
    public abstract partial class PipelineEnumerator
    {
        protected PipelineEnumerator() { }
        public abstract int Length { get; }
        public abstract bool ProcessNext();
        public abstract System.Threading.Tasks.ValueTask<bool> ProcessNextAsync();
    }
    public partial class PipelineMessage : System.IDisposable
    {
        protected internal PipelineMessage(System.Net.ClientModel.Core.PipelineRequest request) { }
        public virtual System.Threading.CancellationToken CancellationToken { get { throw null; } set { } }
        public bool HasResponse { get { throw null; } }
        public virtual System.Net.ClientModel.Core.MessageClassifier MessageClassifier { get { throw null; } set { } }
        public virtual System.Net.ClientModel.Core.PipelineRequest Request { get { throw null; } }
        public virtual System.Net.ClientModel.Core.PipelineResponse Response { get { throw null; } protected internal set { } }
        public virtual void Dispose() { }
        protected virtual void Dispose(bool disposing) { }
        public void SetProperty(System.Type type, object value) { }
        public bool TryGetProperty(System.Type type, out object? value) { throw null; }
    }
    public partial class PipelineOptions
    {
        public PipelineOptions() { }
        public static System.Net.ClientModel.Core.PipelinePolicy? DefaultLoggingPolicy { get { throw null; } set { } }
        public static System.Net.ClientModel.Core.MessageClassifier DefaultMessageClassifier { get { throw null; } set { } }
        public static System.TimeSpan DefaultNetworkTimeout { get { throw null; } set { } }
        public static System.Net.ClientModel.Core.PipelinePolicy? DefaultRetryPolicy { get { throw null; } set { } }
        public static System.Net.ClientModel.Core.PipelineTransport? DefaultTransport { get { throw null; } set { } }
        public System.Net.ClientModel.Core.PipelinePolicy? LoggingPolicy { get { throw null; } set { } }
        public virtual System.Net.ClientModel.Core.MessageClassifier MessageClassifier { get { throw null; } set { } }
        public System.TimeSpan? NetworkTimeout { get { throw null; } set { } }
        public System.Net.ClientModel.Core.PipelinePolicy[]? PerCallPolicies { get { throw null; } set { } }
        public System.Net.ClientModel.Core.PipelinePolicy[]? PerTryPolicies { get { throw null; } set { } }
        public System.Net.ClientModel.Core.PipelinePolicy? RetryPolicy { get { throw null; } set { } }
        public System.Net.ClientModel.Core.PipelineTransport? Transport { get { throw null; } set { } }
    }
    public abstract partial class PipelinePolicy
    {
        protected PipelinePolicy() { }
        public abstract void Process(System.Net.ClientModel.Core.PipelineMessage message, System.Net.ClientModel.Core.PipelineEnumerator pipeline);
        public abstract System.Threading.Tasks.ValueTask ProcessAsync(System.Net.ClientModel.Core.PipelineMessage message, System.Net.ClientModel.Core.PipelineEnumerator pipeline);
    }
    public abstract partial class PipelineRequest : System.IDisposable
    {
        protected PipelineRequest() { }
        public abstract System.Net.ClientModel.Core.MessageBody? Content { get; set; }
        public abstract System.Net.ClientModel.Core.MessageHeaders Headers { get; }
        public abstract string Method { get; set; }
        public abstract System.Uri Uri { get; set; }
        public abstract void Dispose();
    }
    public abstract partial class PipelineResponse : System.IDisposable
    {
        protected PipelineResponse() { }
        public abstract System.Net.ClientModel.Core.MessageBody? Content { get; protected internal set; }
        public abstract System.Net.ClientModel.Core.MessageHeaders Headers { get; }
        public bool IsError { get { throw null; } }
        public abstract string ReasonPhrase { get; }
        public abstract int Status { get; }
        public abstract void Dispose();
    }
    public abstract partial class PipelineTransport : System.Net.ClientModel.Core.PipelinePolicy
    {
        protected PipelineTransport() { }
        public abstract System.Net.ClientModel.Core.PipelineMessage CreateMessage();
        public abstract void Process(System.Net.ClientModel.Core.PipelineMessage message);
        public override void Process(System.Net.ClientModel.Core.PipelineMessage message, System.Net.ClientModel.Core.PipelineEnumerator pipeline) { }
        public abstract System.Threading.Tasks.ValueTask ProcessAsync(System.Net.ClientModel.Core.PipelineMessage message);
        public override System.Threading.Tasks.ValueTask ProcessAsync(System.Net.ClientModel.Core.PipelineMessage message, System.Net.ClientModel.Core.PipelineEnumerator pipeline) { throw null; }
    }
    public partial class ResponseBufferingPolicy : System.Net.ClientModel.Core.PipelinePolicy
    {
        public ResponseBufferingPolicy(System.TimeSpan networkTimeout) { }
        public override void Process(System.Net.ClientModel.Core.PipelineMessage message, System.Net.ClientModel.Core.PipelineEnumerator pipeline) { }
        public override System.Threading.Tasks.ValueTask ProcessAsync(System.Net.ClientModel.Core.PipelineMessage message, System.Net.ClientModel.Core.PipelineEnumerator pipeline) { throw null; }
        public static void SetBufferResponse(System.Net.ClientModel.Core.PipelineMessage message, bool bufferResponse) { }
        public static void SetNetworkTimeout(System.Net.ClientModel.Core.PipelineMessage message, System.TimeSpan networkTimeout) { }
        public static bool TryGetBufferResponse(System.Net.ClientModel.Core.PipelineMessage message, out bool bufferResponse) { throw null; }
        public static bool TryGetNetworkTimeout(System.Net.ClientModel.Core.PipelineMessage message, out System.TimeSpan networkTimeout) { throw null; }
    }
    public partial class ResponseStatusClassifier : System.Net.ClientModel.Core.MessageClassifier
    {
        public ResponseStatusClassifier(System.ReadOnlySpan<ushort> successStatusCodes) { }
        public override bool IsError(System.Net.ClientModel.Core.PipelineMessage message) { throw null; }
    }
}
namespace System.Net.ClientModel.Internal
{
    public partial class ClientUtilities
    {
        public ClientUtilities() { }
        public static void AssertInRange<T>(T value, T minimum, T maximum, string name) where T : notnull, System.IComparable<T> { }
        public static void AssertNotNullOrEmpty(string value, string name) { }
        public static void AssertNotNull<T>(T value, string name) { }
        public static System.Exception CreateOperationCanceledException(System.Exception? innerException, System.Threading.CancellationToken cancellationToken, string? message = null) { throw null; }
        public static bool ShouldWrapInOperationCanceledException(System.Exception exception, System.Threading.CancellationToken cancellationToken) { throw null; }
        public static void ThrowIfCancellationRequested(System.Threading.CancellationToken cancellationToken) { }
    }
    public partial interface IUtf8JsonContentWriteable
    {
        void Write(System.Text.Json.Utf8JsonWriter writer);
    }
    public static partial class ModelReaderWriterExtensions
    {
        public static byte[]? GetBytesFromBase64(this in System.Text.Json.JsonElement element, string format) { throw null; }
        public static char GetChar(this in System.Text.Json.JsonElement element) { throw null; }
        public static System.DateTimeOffset GetDateTimeOffset(this in System.Text.Json.JsonElement element, string format) { throw null; }
        public static object? GetObject(this in System.Text.Json.JsonElement element) { throw null; }
        public static string GetRequiredString(this in System.Text.Json.JsonElement element) { throw null; }
        public static System.TimeSpan GetTimeSpan(this in System.Text.Json.JsonElement element, string format) { throw null; }
        [System.Diagnostics.ConditionalAttribute("DEBUG")]
        public static void ThrowNonNullablePropertyIsNull(this System.Text.Json.JsonProperty property) { }
        public static void WriteBase64StringValue(this System.Text.Json.Utf8JsonWriter writer, byte[] value, string format) { }
        public static void WriteNonEmptyArray(this System.Text.Json.Utf8JsonWriter writer, string name, System.Collections.Generic.IReadOnlyList<string> values) { }
        public static void WriteNumberValue(this System.Text.Json.Utf8JsonWriter writer, System.DateTimeOffset value, string format) { }
        public static void WriteObjectValue(this System.Text.Json.Utf8JsonWriter writer, object value) { }
        public static void WriteStringValue(this System.Text.Json.Utf8JsonWriter writer, char value) { }
        public static void WriteStringValue(this System.Text.Json.Utf8JsonWriter writer, System.DateTime value, string format) { }
        public static void WriteStringValue(this System.Text.Json.Utf8JsonWriter writer, System.DateTimeOffset value, string format) { }
        public static void WriteStringValue(this System.Text.Json.Utf8JsonWriter writer, System.TimeSpan value, string format) { }
    }
    public static partial class ModelReaderWriterHelper
    {
        [System.Runtime.CompilerServices.MethodImpl(System.Runtime.CompilerServices.MethodImplOptions.AggressiveInlining)]public static void ValidateFormat(System.Net.ClientModel.Core.IModel<object> model, System.Net.ClientModel.ModelReaderWriterFormat format) { }
        [System.Runtime.CompilerServices.MethodImpl(System.Runtime.CompilerServices.MethodImplOptions.AggressiveInlining)]public static void ValidateFormat<T>(System.Net.ClientModel.Core.IModel<T> model, System.Net.ClientModel.ModelReaderWriterFormat format) { }
    }
    public partial class OptionalDictionary<TKey, TValue> : System.Collections.Generic.ICollection<System.Collections.Generic.KeyValuePair<TKey, TValue>>, System.Collections.Generic.IDictionary<TKey, TValue>, System.Collections.Generic.IEnumerable<System.Collections.Generic.KeyValuePair<TKey, TValue>>, System.Collections.Generic.IReadOnlyCollection<System.Collections.Generic.KeyValuePair<TKey, TValue>>, System.Collections.Generic.IReadOnlyDictionary<TKey, TValue>, System.Collections.IEnumerable where TKey : notnull
    {
        public OptionalDictionary() { }
        public OptionalDictionary(System.Net.ClientModel.Internal.OptionalProperty<System.Collections.Generic.IDictionary<TKey, TValue>> optionalDictionary) { }
        public OptionalDictionary(System.Net.ClientModel.Internal.OptionalProperty<System.Collections.Generic.IReadOnlyDictionary<TKey, TValue>> optionalDictionary) { }
        public int Count { get { throw null; } }
        public bool IsReadOnly { get { throw null; } }
        public bool IsUndefined { get { throw null; } }
        public TValue this[TKey key] { get { throw null; } set { } }
        public System.Collections.Generic.ICollection<TKey> Keys { get { throw null; } }
        System.Collections.Generic.IEnumerable<TKey> System.Collections.Generic.IReadOnlyDictionary<TKey, TValue>.Keys { get { throw null; } }
        System.Collections.Generic.IEnumerable<TValue> System.Collections.Generic.IReadOnlyDictionary<TKey, TValue>.Values { get { throw null; } }
        public System.Collections.Generic.ICollection<TValue> Values { get { throw null; } }
        public void Add(System.Collections.Generic.KeyValuePair<TKey, TValue> item) { }
        public void Add(TKey key, TValue value) { }
        public void Clear() { }
        public bool Contains(System.Collections.Generic.KeyValuePair<TKey, TValue> item) { throw null; }
        public bool ContainsKey(TKey key) { throw null; }
        public void CopyTo(System.Collections.Generic.KeyValuePair<TKey, TValue>[] array, int arrayIndex) { }
        public System.Collections.Generic.IEnumerator<System.Collections.Generic.KeyValuePair<TKey, TValue>> GetEnumerator() { throw null; }
        public bool Remove(System.Collections.Generic.KeyValuePair<TKey, TValue> item) { throw null; }
        public bool Remove(TKey key) { throw null; }
        System.Collections.IEnumerator System.Collections.IEnumerable.GetEnumerator() { throw null; }
        public bool TryGetValue(TKey key, out TValue value) { throw null; }
    }
    public partial class OptionalList<T> : System.Collections.Generic.ICollection<T>, System.Collections.Generic.IEnumerable<T>, System.Collections.Generic.IList<T>, System.Collections.Generic.IReadOnlyCollection<T>, System.Collections.Generic.IReadOnlyList<T>, System.Collections.IEnumerable
    {
        public OptionalList() { }
        public OptionalList(System.Net.ClientModel.Internal.OptionalProperty<System.Collections.Generic.IList<T>> optionalList) { }
        public OptionalList(System.Net.ClientModel.Internal.OptionalProperty<System.Collections.Generic.IReadOnlyList<T>> optionalList) { }
        public int Count { get { throw null; } }
        public bool IsReadOnly { get { throw null; } }
        public bool IsUndefined { get { throw null; } }
        public T this[int index] { get { throw null; } set { } }
        public void Add(T item) { }
        public void Clear() { }
        public bool Contains(T item) { throw null; }
        public void CopyTo(T[] array, int arrayIndex) { }
        public System.Collections.Generic.IEnumerator<T> GetEnumerator() { throw null; }
        public int IndexOf(T item) { throw null; }
        public void Insert(int index, T item) { }
        public bool Remove(T item) { throw null; }
        public void RemoveAt(int index) { }
        public void Reset() { }
        System.Collections.IEnumerator System.Collections.IEnumerable.GetEnumerator() { throw null; }
    }
    public static partial class OptionalProperty
    {
        public static bool IsCollectionDefined<T>(System.Collections.Generic.IEnumerable<T> collection) { throw null; }
        public static bool IsCollectionDefined<TKey, TValue>(System.Collections.Generic.IDictionary<TKey, TValue> collection) { throw null; }
        public static bool IsCollectionDefined<TKey, TValue>(System.Collections.Generic.IReadOnlyDictionary<TKey, TValue> collection) { throw null; }
        public static bool IsDefined(object value) { throw null; }
        public static bool IsDefined(string value) { throw null; }
        public static bool IsDefined(System.Text.Json.JsonElement value) { throw null; }
        public static bool IsDefined<T>(T? value) where T : struct { throw null; }
        public static System.Collections.Generic.IDictionary<TKey, TValue> ToDictionary<TKey, TValue>(System.Net.ClientModel.Internal.OptionalProperty<System.Collections.Generic.IDictionary<TKey, TValue>> optional) { throw null; }
        public static System.Collections.Generic.IReadOnlyDictionary<TKey, TValue> ToDictionary<TKey, TValue>(System.Net.ClientModel.Internal.OptionalProperty<System.Collections.Generic.IReadOnlyDictionary<TKey, TValue>> optional) { throw null; }
        public static System.Collections.Generic.IList<T> ToList<T>(System.Net.ClientModel.Internal.OptionalProperty<System.Collections.Generic.IList<T>> optional) { throw null; }
        public static System.Collections.Generic.IReadOnlyList<T> ToList<T>(System.Net.ClientModel.Internal.OptionalProperty<System.Collections.Generic.IReadOnlyList<T>> optional) { throw null; }
        public static T? ToNullable<T>(System.Net.ClientModel.Internal.OptionalProperty<T?> optional) where T : struct { throw null; }
        public static T? ToNullable<T>(System.Net.ClientModel.Internal.OptionalProperty<T> optional) where T : struct { throw null; }
    }
    [System.Runtime.InteropServices.StructLayoutAttribute(System.Runtime.InteropServices.LayoutKind.Sequential)]
    public readonly partial struct OptionalProperty<T>
    {
        private readonly T _Value_k__BackingField;
        private readonly int _dummyPrimitive;
        public OptionalProperty(T value) { throw null; }
        public bool HasValue { get { throw null; } }
        public T Value { get { throw null; } }
        public static implicit operator T (System.Net.ClientModel.Internal.OptionalProperty<T> optional) { throw null; }
        public static implicit operator System.Net.ClientModel.Internal.OptionalProperty<T> (T value) { throw null; }
    }
    public static partial class PipelineProtocolExtensions
    {
        public static System.Net.ClientModel.NullableResult<bool> ProcessHeadAsBoolMessage(this System.Net.ClientModel.Core.MessagePipeline pipeline, System.Net.ClientModel.Core.PipelineMessage message, System.Net.ClientModel.RequestOptions requestContext) { throw null; }
        public static System.Threading.Tasks.ValueTask<System.Net.ClientModel.NullableResult<bool>> ProcessHeadAsBoolMessageAsync(this System.Net.ClientModel.Core.MessagePipeline pipeline, System.Net.ClientModel.Core.PipelineMessage message, System.Net.ClientModel.RequestOptions requestContext) { throw null; }
        public static System.Net.ClientModel.Core.PipelineResponse ProcessMessage(this System.Net.ClientModel.Core.MessagePipeline pipeline, System.Net.ClientModel.Core.PipelineMessage message, System.Net.ClientModel.RequestOptions requestContext, System.Threading.CancellationToken cancellationToken = default(System.Threading.CancellationToken)) { throw null; }
        public static System.Threading.Tasks.ValueTask<System.Net.ClientModel.Core.PipelineResponse> ProcessMessageAsync(this System.Net.ClientModel.Core.MessagePipeline pipeline, System.Net.ClientModel.Core.PipelineMessage message, System.Net.ClientModel.RequestOptions requestContext, System.Threading.CancellationToken cancellationToken = default(System.Threading.CancellationToken)) { throw null; }
    }
    public partial class Utf8JsonContentWriter : System.IDisposable
    {
        public Utf8JsonContentWriter() { }
        public System.BinaryData WrittenContent { get { throw null; } }
        public void Dispose() { }
        protected virtual void Dispose(bool disposing) { }
        public void Write(System.Net.ClientModel.Internal.IUtf8JsonContentWriteable content) { }
    }
}<|MERGE_RESOLUTION|>--- conflicted
+++ resolved
@@ -5,44 +5,6 @@
         public KeyCredential(string key) { }
         public bool TryGetKey(out string key) { throw null; }
         public void Update(string key) { }
-    }
-    public static partial class ModelReaderWriter
-    {
-        public static object? Read(System.BinaryData data, [System.Diagnostics.CodeAnalysis.DynamicallyAccessedMembersAttribute(System.Diagnostics.CodeAnalysis.DynamicallyAccessedMemberTypes.NonPublicConstructors | System.Diagnostics.CodeAnalysis.DynamicallyAccessedMemberTypes.PublicConstructors)] System.Type returnType, System.Net.ClientModel.ModelReaderWriterFormat format) { throw null; }
-        public static object? Read(System.BinaryData data, [System.Diagnostics.CodeAnalysis.DynamicallyAccessedMembersAttribute(System.Diagnostics.CodeAnalysis.DynamicallyAccessedMemberTypes.NonPublicConstructors | System.Diagnostics.CodeAnalysis.DynamicallyAccessedMemberTypes.PublicConstructors)] System.Type returnType, System.Net.ClientModel.ModelReaderWriterOptions? options = null) { throw null; }
-        public static T? Read<T>(System.BinaryData data, System.Net.ClientModel.ModelReaderWriterFormat format) where T : System.Net.ClientModel.Core.IModel<T> { throw null; }
-        public static T? Read<T>(System.BinaryData data, System.Net.ClientModel.ModelReaderWriterOptions? options = null) where T : System.Net.ClientModel.Core.IModel<T> { throw null; }
-        public static System.BinaryData Write(object model, System.Net.ClientModel.ModelReaderWriterFormat format) { throw null; }
-        public static System.BinaryData Write(object model, System.Net.ClientModel.ModelReaderWriterOptions? options = null) { throw null; }
-        public static System.BinaryData WriteCore(System.Net.ClientModel.Core.IJsonModel<object> model, System.Net.ClientModel.ModelReaderWriterOptions options) { throw null; }
-        public static System.BinaryData Write<T>(T model, System.Net.ClientModel.ModelReaderWriterFormat format) where T : System.Net.ClientModel.Core.IModel<T> { throw null; }
-        public static System.BinaryData Write<T>(T model, System.Net.ClientModel.ModelReaderWriterOptions? options = null) where T : System.Net.ClientModel.Core.IModel<T> { throw null; }
-    }
-    [System.Runtime.InteropServices.StructLayoutAttribute(System.Runtime.InteropServices.LayoutKind.Sequential)]
-    public readonly partial struct ModelReaderWriterFormat : System.IEquatable<System.Net.ClientModel.ModelReaderWriterFormat>
-    {
-        private readonly object _dummy;
-        private readonly int _dummyPrimitive;
-        public static readonly System.Net.ClientModel.ModelReaderWriterFormat Json;
-        public static readonly System.Net.ClientModel.ModelReaderWriterFormat Wire;
-        public ModelReaderWriterFormat(string value) { throw null; }
-        public bool Equals(System.Net.ClientModel.ModelReaderWriterFormat other) { throw null; }
-        [System.ComponentModel.EditorBrowsableAttribute(System.ComponentModel.EditorBrowsableState.Never)]
-        public override bool Equals(object? obj) { throw null; }
-        [System.ComponentModel.EditorBrowsableAttribute(System.ComponentModel.EditorBrowsableState.Never)]
-        public override int GetHashCode() { throw null; }
-        public static bool operator ==(System.Net.ClientModel.ModelReaderWriterFormat left, System.Net.ClientModel.ModelReaderWriterFormat right) { throw null; }
-        public static implicit operator System.Net.ClientModel.ModelReaderWriterFormat (string value) { throw null; }
-        public static bool operator !=(System.Net.ClientModel.ModelReaderWriterFormat left, System.Net.ClientModel.ModelReaderWriterFormat right) { throw null; }
-        public override string ToString() { throw null; }
-    }
-    public partial class ModelReaderWriterOptions
-    {
-        public static readonly System.Net.ClientModel.ModelReaderWriterOptions DefaultWireOptions;
-        public ModelReaderWriterOptions() { }
-        public ModelReaderWriterOptions(System.Net.ClientModel.ModelReaderWriterFormat format) { }
-        public System.Net.ClientModel.ModelReaderWriterFormat Format { get { throw null; } }
-        public static System.Net.ClientModel.ModelReaderWriterOptions GetOptions(System.Net.ClientModel.ModelReaderWriterFormat format) { throw null; }
     }
     public partial class NullableResult<T> : System.Net.ClientModel.Result
     {
@@ -124,13 +86,13 @@
     }
     public partial interface IJsonModel<out T> : System.Net.ClientModel.Core.IModel<T>
     {
-        T Read(ref System.Text.Json.Utf8JsonReader reader, System.Net.ClientModel.ModelReaderWriterOptions options);
-        void Write(System.Text.Json.Utf8JsonWriter writer, System.Net.ClientModel.ModelReaderWriterOptions options);
+        T Read(ref System.Text.Json.Utf8JsonReader reader, System.Net.ClientModel.Core.ModelReaderWriterOptions options);
+        void Write(System.Text.Json.Utf8JsonWriter writer, System.Net.ClientModel.Core.ModelReaderWriterOptions options);
     }
     public partial interface IModel<out T>
     {
-        T Read(System.BinaryData data, System.Net.ClientModel.ModelReaderWriterOptions options);
-        System.BinaryData Write(System.Net.ClientModel.ModelReaderWriterOptions options);
+        T Read(System.BinaryData data, System.Net.ClientModel.Core.ModelReaderWriterOptions options);
+        System.BinaryData Write(System.Net.ClientModel.Core.ModelReaderWriterOptions options);
     }
     public partial class KeyCredentialAuthenticationPolicy : System.Net.ClientModel.Core.PipelinePolicy
     {
@@ -143,13 +105,8 @@
         protected MessageBody() { }
         public static System.Net.ClientModel.Core.MessageBody CreateBody(System.BinaryData value) { throw null; }
         public static System.Net.ClientModel.Core.MessageBody CreateBody(System.IO.Stream stream) { throw null; }
-<<<<<<< HEAD
-        public static System.Net.ClientModel.Core.MessageBody CreateBody(System.Net.ClientModel.Core.IJsonModel<object> model, System.Net.ClientModel.ModelReaderWriterOptions? options = null) { throw null; }
-        public static System.Net.ClientModel.Core.MessageBody CreateBody(System.Net.ClientModel.Core.IModel<object> model, System.Net.ClientModel.ModelReaderWriterOptions? options = null) { throw null; }
-=======
         public static System.Net.ClientModel.Core.MessageBody CreateBody(System.Net.ClientModel.Core.IJsonModel<object> model, System.Net.ClientModel.Core.ModelReaderWriterOptions? options = null) { throw null; }
         public static System.Net.ClientModel.Core.MessageBody CreateBody(System.Net.ClientModel.Core.IModel<object> model, System.Net.ClientModel.Core.ModelReaderWriterOptions? options = null) { throw null; }
->>>>>>> 83a41f72
         public abstract void Dispose();
         public static explicit operator System.IO.Stream (System.Net.ClientModel.Core.MessageBody content) { throw null; }
         public static implicit operator System.BinaryData (System.Net.ClientModel.Core.MessageBody content) { throw null; }
@@ -192,9 +149,9 @@
     public partial class ModelJsonConverter : System.Text.Json.Serialization.JsonConverter<System.Net.ClientModel.Core.IJsonModel<object>>
     {
         public ModelJsonConverter() { }
-        public ModelJsonConverter(System.Net.ClientModel.ModelReaderWriterFormat format) { }
-        public ModelJsonConverter(System.Net.ClientModel.ModelReaderWriterOptions options) { }
-        public System.Net.ClientModel.ModelReaderWriterOptions ModelReaderWriterOptions { get { throw null; } }
+        public ModelJsonConverter(System.Net.ClientModel.Core.ModelReaderWriterFormat format) { }
+        public ModelJsonConverter(System.Net.ClientModel.Core.ModelReaderWriterOptions options) { }
+        public System.Net.ClientModel.Core.ModelReaderWriterOptions ModelReaderWriterOptions { get { throw null; } }
         public override bool CanConvert(System.Type typeToConvert) { throw null; }
         public override System.Net.ClientModel.Core.IJsonModel<object> Read(ref System.Text.Json.Utf8JsonReader reader, System.Type typeToConvert, System.Text.Json.JsonSerializerOptions options) { throw null; }
         public override void Write(System.Text.Json.Utf8JsonWriter writer, System.Net.ClientModel.Core.IJsonModel<object> value, System.Text.Json.JsonSerializerOptions options) { }
@@ -205,6 +162,44 @@
         public ModelReaderProxyAttribute([System.Diagnostics.CodeAnalysis.DynamicallyAccessedMembersAttribute(System.Diagnostics.CodeAnalysis.DynamicallyAccessedMemberTypes.NonPublicConstructors | System.Diagnostics.CodeAnalysis.DynamicallyAccessedMemberTypes.PublicConstructors)] System.Type proxyType) { }
         [System.Diagnostics.CodeAnalysis.DynamicallyAccessedMembersAttribute(System.Diagnostics.CodeAnalysis.DynamicallyAccessedMemberTypes.NonPublicConstructors | System.Diagnostics.CodeAnalysis.DynamicallyAccessedMemberTypes.PublicConstructors)]
         public System.Type ProxyType { get { throw null; } }
+    }
+    public static partial class ModelReaderWriter
+    {
+        public static object? Read(System.BinaryData data, [System.Diagnostics.CodeAnalysis.DynamicallyAccessedMembersAttribute(System.Diagnostics.CodeAnalysis.DynamicallyAccessedMemberTypes.NonPublicConstructors | System.Diagnostics.CodeAnalysis.DynamicallyAccessedMemberTypes.PublicConstructors)] System.Type returnType, System.Net.ClientModel.Core.ModelReaderWriterFormat format) { throw null; }
+        public static object? Read(System.BinaryData data, [System.Diagnostics.CodeAnalysis.DynamicallyAccessedMembersAttribute(System.Diagnostics.CodeAnalysis.DynamicallyAccessedMemberTypes.NonPublicConstructors | System.Diagnostics.CodeAnalysis.DynamicallyAccessedMemberTypes.PublicConstructors)] System.Type returnType, System.Net.ClientModel.Core.ModelReaderWriterOptions? options = null) { throw null; }
+        public static T? Read<T>(System.BinaryData data, System.Net.ClientModel.Core.ModelReaderWriterFormat format) where T : System.Net.ClientModel.Core.IModel<T> { throw null; }
+        public static T? Read<T>(System.BinaryData data, System.Net.ClientModel.Core.ModelReaderWriterOptions? options = null) where T : System.Net.ClientModel.Core.IModel<T> { throw null; }
+        public static System.BinaryData Write(object model, System.Net.ClientModel.Core.ModelReaderWriterFormat format) { throw null; }
+        public static System.BinaryData Write(object model, System.Net.ClientModel.Core.ModelReaderWriterOptions? options = null) { throw null; }
+        public static System.BinaryData WriteCore(System.Net.ClientModel.Core.IJsonModel<object> model, System.Net.ClientModel.Core.ModelReaderWriterOptions options) { throw null; }
+        public static System.BinaryData Write<T>(T model, System.Net.ClientModel.Core.ModelReaderWriterFormat format) where T : System.Net.ClientModel.Core.IModel<T> { throw null; }
+        public static System.BinaryData Write<T>(T model, System.Net.ClientModel.Core.ModelReaderWriterOptions? options = null) where T : System.Net.ClientModel.Core.IModel<T> { throw null; }
+    }
+    [System.Runtime.InteropServices.StructLayoutAttribute(System.Runtime.InteropServices.LayoutKind.Sequential)]
+    public readonly partial struct ModelReaderWriterFormat : System.IEquatable<System.Net.ClientModel.Core.ModelReaderWriterFormat>
+    {
+        private readonly object _dummy;
+        private readonly int _dummyPrimitive;
+        public static readonly System.Net.ClientModel.Core.ModelReaderWriterFormat Json;
+        public static readonly System.Net.ClientModel.Core.ModelReaderWriterFormat Wire;
+        public ModelReaderWriterFormat(string value) { throw null; }
+        public bool Equals(System.Net.ClientModel.Core.ModelReaderWriterFormat other) { throw null; }
+        [System.ComponentModel.EditorBrowsableAttribute(System.ComponentModel.EditorBrowsableState.Never)]
+        public override bool Equals(object? obj) { throw null; }
+        [System.ComponentModel.EditorBrowsableAttribute(System.ComponentModel.EditorBrowsableState.Never)]
+        public override int GetHashCode() { throw null; }
+        public static bool operator ==(System.Net.ClientModel.Core.ModelReaderWriterFormat left, System.Net.ClientModel.Core.ModelReaderWriterFormat right) { throw null; }
+        public static implicit operator System.Net.ClientModel.Core.ModelReaderWriterFormat (string value) { throw null; }
+        public static bool operator !=(System.Net.ClientModel.Core.ModelReaderWriterFormat left, System.Net.ClientModel.Core.ModelReaderWriterFormat right) { throw null; }
+        public override string ToString() { throw null; }
+    }
+    public partial class ModelReaderWriterOptions
+    {
+        public static readonly System.Net.ClientModel.Core.ModelReaderWriterOptions DefaultWireOptions;
+        public ModelReaderWriterOptions() { }
+        public ModelReaderWriterOptions(System.Net.ClientModel.Core.ModelReaderWriterFormat format) { }
+        public System.Net.ClientModel.Core.ModelReaderWriterFormat Format { get { throw null; } }
+        public static System.Net.ClientModel.Core.ModelReaderWriterOptions GetOptions(System.Net.ClientModel.Core.ModelReaderWriterFormat format) { throw null; }
     }
     public abstract partial class PipelineEnumerator
     {
@@ -329,8 +324,8 @@
     }
     public static partial class ModelReaderWriterHelper
     {
-        [System.Runtime.CompilerServices.MethodImpl(System.Runtime.CompilerServices.MethodImplOptions.AggressiveInlining)]public static void ValidateFormat(System.Net.ClientModel.Core.IModel<object> model, System.Net.ClientModel.ModelReaderWriterFormat format) { }
-        [System.Runtime.CompilerServices.MethodImpl(System.Runtime.CompilerServices.MethodImplOptions.AggressiveInlining)]public static void ValidateFormat<T>(System.Net.ClientModel.Core.IModel<T> model, System.Net.ClientModel.ModelReaderWriterFormat format) { }
+        [System.Runtime.CompilerServices.MethodImpl(System.Runtime.CompilerServices.MethodImplOptions.AggressiveInlining)]public static void ValidateFormat(System.Net.ClientModel.Core.IModel<object> model, System.Net.ClientModel.Core.ModelReaderWriterFormat format) { }
+        [System.Runtime.CompilerServices.MethodImpl(System.Runtime.CompilerServices.MethodImplOptions.AggressiveInlining)]public static void ValidateFormat<T>(System.Net.ClientModel.Core.IModel<T> model, System.Net.ClientModel.Core.ModelReaderWriterFormat format) { }
     }
     public partial class OptionalDictionary<TKey, TValue> : System.Collections.Generic.ICollection<System.Collections.Generic.KeyValuePair<TKey, TValue>>, System.Collections.Generic.IDictionary<TKey, TValue>, System.Collections.Generic.IEnumerable<System.Collections.Generic.KeyValuePair<TKey, TValue>>, System.Collections.Generic.IReadOnlyCollection<System.Collections.Generic.KeyValuePair<TKey, TValue>>, System.Collections.Generic.IReadOnlyDictionary<TKey, TValue>, System.Collections.IEnumerable where TKey : notnull
     {
