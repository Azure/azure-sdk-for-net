--- conflicted
+++ resolved
@@ -11,21 +11,12 @@
     {
         private readonly Func<DiagnosticListener, bool> _selector;
 
-<<<<<<< HEAD
-        private List<IDisposable> _subscriptions = new ();
-
-        public List<DiagnosticListener> Sources { get; } = new ();
-        public Queue<(string Key, object Value, DiagnosticListener Listener)> Events { get; } = new ();
-
-        public Queue<(string, object, object)> IsEnabledCalls { get; } = new ();
-=======
         private List<IDisposable> _subscriptions = new();
 
         public List<DiagnosticListener> Sources { get; } = new();
         public Queue<(string Key, object Value, DiagnosticListener Listener)> Events { get; } = new();
 
         public Queue<(string Name, object Arg1, object Arg2)> IsEnabledCalls { get; } = new();
->>>>>>> 181d6be6
 
         public TestDiagnosticListener(string name) : this(source => source.Name == name)
         {
