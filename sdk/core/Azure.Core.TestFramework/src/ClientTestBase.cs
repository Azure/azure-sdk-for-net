--- conflicted
+++ resolved
@@ -88,10 +88,7 @@
                 if (!s_clientValidation.TryGetValue(clientType, out var validationException))
                 {
                     var coreMethods = new Dictionary<string, MethodInfo>();
-<<<<<<< HEAD
-=======
 
->>>>>>> 5d249c3b
                     foreach (MethodInfo methodInfo in clientType.GetMethods(BindingFlags.Instance | BindingFlags.NonPublic))
                     {
                         if (methodInfo.Name.EndsWith("CoreAsync") && (methodInfo.IsVirtual || methodInfo.IsAbstract))
@@ -99,10 +96,7 @@
                             coreMethods.Add(methodInfo.Name.Substring(0, methodInfo.Name.Length - 9) + "Async", methodInfo);
                         }
                     }
-<<<<<<< HEAD
-=======
 
->>>>>>> 5d249c3b
                     foreach (MethodInfo methodInfo in clientType.GetMethods(BindingFlags.Instance | BindingFlags.Public))
                     {
                         if (methodInfo.Name.EndsWith("Async") && !methodInfo.IsVirtual)
