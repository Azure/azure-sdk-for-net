--- conflicted
+++ resolved
@@ -2,19 +2,13 @@
 // Licensed under the MIT License.
 
 using System;
-using System.Collections.Generic;
-using System.Threading.Tasks;
 
 #nullable enable
 
 namespace Azure.Core
 {
     /// <summary>
-<<<<<<< HEAD
-    /// Implementation of a <see cref="Delay"/> with 0 interval.
-=======
     /// Implementation of a delay strategy with 0 interval.
->>>>>>> 38e47325
     /// This is normally used for testing, like record playback.
     /// </summary>
     internal class ZeroPollingStrategy : DelayStrategy
