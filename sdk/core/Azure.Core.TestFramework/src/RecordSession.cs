--- conflicted
+++ resolved
@@ -99,8 +99,6 @@
             }
         }
 
-<<<<<<< HEAD
-=======
         public bool IsEquivalent(RecordSession session, RecordMatcher matcher)
         {
             if (session == null)
@@ -121,7 +119,6 @@
         /// </summary>
         public bool IsEmpty => Entries.Count == 0 && Variables.Count == 0;
 
->>>>>>> d1e5620b
         private class EntryEquivalentComparer : IEqualityComparer<RecordEntry>
         {
             private readonly RecordMatcher _matcher;
