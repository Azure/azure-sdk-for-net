--- conflicted
+++ resolved
@@ -137,11 +137,7 @@
             if (Mode != RecordedTestMode.Live &&
                 test.Properties.ContainsKey("_SkipRecordings"))
             {
-<<<<<<< HEAD
-                throw new IgnoreException((string)test.Properties.Get("SkipRecordings"));
-=======
                 throw new IgnoreException((string) test.Properties.Get("_SkipRecordings"));
->>>>>>> bf4248ac
             }
 
             if (Mode == RecordedTestMode.Live &&
