--- conflicted
+++ resolved
@@ -101,11 +101,7 @@
 
             string fileName = name + (IsAsync ? "Async" : string.Empty) + ".json";
 
-<<<<<<< HEAD
-            string path = ((AssemblyMetadataAttribute)GetType().Assembly.GetCustomAttribute(typeof(AssemblyMetadataAttribute))).Value;
-=======
             string path = GetType().Assembly.GetCustomAttributes<AssemblyMetadataAttribute>().Single(a => a.Key == "SourcePath").Value;
->>>>>>> f29c691a
 
             return Path.Combine(path,
                 "SessionRecords",
