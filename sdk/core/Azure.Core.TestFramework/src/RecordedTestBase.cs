--- conflicted
+++ resolved
@@ -16,7 +16,6 @@
 
         protected RecordMatcher Matcher { get; set; }
 
-        public TestRecording Recording { get; private set; }
 
         protected RecordedTestBase(bool isAsync) : this(isAsync, RecordedTestUtilities.GetModeFromEnvironment())
         {
@@ -28,45 +27,6 @@
             Matcher = new RecordMatcher();
             Mode = mode;
         }
-
-<<<<<<< HEAD
-=======
-        public T InstrumentClientOptions<T>(T clientOptions) where T : ClientOptions
-        {
-            clientOptions.Transport = Recording.CreateTransport(clientOptions.Transport);
-            if (Mode == RecordedTestMode.Playback)
-            {
-                // Not making the timeout zero so retry code still goes async
-                clientOptions.Retry.Delay = TimeSpan.FromMilliseconds(10);
-                clientOptions.Retry.Mode = RetryMode.Fixed;
-            }
-            return clientOptions;
-        }
-
-        private string GetSessionFilePath()
-        {
-            TestContext.TestAdapter testAdapter = TestContext.CurrentContext.Test;
-
-            string name = new string(testAdapter.Name.Select(c => s_invalidChars.Contains(c) ? '%' : c).ToArray());
-            string additionalParameterName = testAdapter.Properties.ContainsKey(ClientTestFixtureAttribute.RecordingDirectorySuffixKey) ?
-                testAdapter.Properties.Get(ClientTestFixtureAttribute.RecordingDirectorySuffixKey).ToString() :
-                null;
-
-            string className = testAdapter.ClassName.Substring(testAdapter.ClassName.LastIndexOf('.') + 1);
-
-            string fileName = name + (IsAsync ? "Async" : string.Empty) + ".json";
-            return Path.Combine(TestContext.CurrentContext.TestDirectory,
-                "SessionRecords",
-                additionalParameterName == null ? className : $"{className}({additionalParameterName})",
-                fileName);
-        }
-
->>>>>>> 77554331
-        /// <summary>
-        /// Add a static TestEventListener which will redirect SDK logging
-        /// to Console.Out for easy debugging.
-        /// </summary>
-
         /// <summary>
         /// Start logging events to the console if debugging or in Live mode.
         /// This will run once before any tests.
