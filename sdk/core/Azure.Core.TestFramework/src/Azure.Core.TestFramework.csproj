﻿<Project Sdk="Microsoft.NET.Sdk">
  <PropertyGroup>
    <TargetFrameworks>$(RequiredTargetFrameworks);net47</TargetFrameworks>
  </PropertyGroup>

  <ItemGroup>
    <PackageReference Include="Azure.Identity" />
    <PackageReference Include="Newtonsoft.Json" />
    <PackageReference Include="NUnit" />
    <PackageReference Include="NUnit3TestAdapter" />
    <PackageReference Include="Microsoft.NET.Test.Sdk" />
    <PackageReference Include="Moq" />
<<<<<<< HEAD
    <Reference Include="System.Web" />
    <ProjectReference Include="../../../resources/Azure.ResourceManager.Resources/src/Azure.ResourceManager.Resources.csproj" />
=======
    <Reference Include="System.Web" Condition="'$(TargetFramework)' == 'net461' OR '$(TargetFramework)' == 'net47'"/>
>>>>>>> f29c691a
  </ItemGroup>
  <!-- Import Azure.Core shared source -->
  <ItemGroup>
    <Compile Include="$(AzureCoreSharedSources)EventSourceEventFormatting.cs" Link="Shared\%(RecursiveDir)\%(Filename)%(Extension)" />
    <Compile Include="$(AzureCoreSharedSources)ContentTypeUtilities.cs" Link="Shared\%(RecursiveDir)\%(Filename)%(Extension)" />
    <Compile Include="$(AzureCoreSharedSources)ConnectionString.cs" Link="Shared\%(RecursiveDir)\%(Filename)%(Extension)" />
    <Compile Include="$(AzureCoreSharedSources)Argument.cs" Link="Shared\%(RecursiveDir)\%(Filename)%(Extension)" />
  </ItemGroup>
</Project><|MERGE_RESOLUTION|>--- conflicted
+++ resolved
@@ -10,12 +10,7 @@
     <PackageReference Include="NUnit3TestAdapter" />
     <PackageReference Include="Microsoft.NET.Test.Sdk" />
     <PackageReference Include="Moq" />
-<<<<<<< HEAD
-    <Reference Include="System.Web" />
-    <ProjectReference Include="../../../resources/Azure.ResourceManager.Resources/src/Azure.ResourceManager.Resources.csproj" />
-=======
     <Reference Include="System.Web" Condition="'$(TargetFramework)' == 'net461' OR '$(TargetFramework)' == 'net47'"/>
->>>>>>> f29c691a
   </ItemGroup>
   <!-- Import Azure.Core shared source -->
   <ItemGroup>
