﻿<Project Sdk="Microsoft.NET.Sdk">
  <PropertyGroup>
    <TargetFrameworks>$(RequiredTargetFrameworks);net47</TargetFrameworks>
  </PropertyGroup>

  <ItemGroup>
<<<<<<< HEAD
=======
    <ProjectReference Include="../../Azure.Core/src/Azure.Core.csproj" />
>>>>>>> 9bd67073
    <PackageReference Include="Azure.Identity" />
    <PackageReference Include="Newtonsoft.Json" />
    <PackageReference Include="NUnit" />
    <PackageReference Include="NUnit3TestAdapter" />
    <PackageReference Include="Microsoft.NET.Test.Sdk" />
    <PackageReference Include="Moq" />
    <Reference Include="System.Web" Condition="'$(TargetFramework)' == 'net461' OR '$(TargetFramework)' == 'net47'" />
    <!-- 
      Explicit references to pull in patched versions of ASP.NET Core packages
    -->
    <PackageReference Include="Microsoft.AspNetCore.Server.Kestrel" />
    <PackageReference Include="Microsoft.AspNetCore.Server.Kestrel.Core" />
    <PackageReference Include="Microsoft.AspNetCore.Http" />
    <PackageReference Include="System.IO.Pipelines" />
  </ItemGroup>
  <!-- Import Azure.Core shared source -->
  <ItemGroup>
    <Compile Include="$(AzureCoreSharedSources)AppContextSwitchHelper.cs" LinkBase="Shared" />
    <Compile Include="$(AzureCoreSharedSources)Argument.cs" LinkBase="Shared" />
    <Compile Include="$(AzureCoreSharedSources)ConnectionString.cs" LinkBase="Shared" />
    <Compile Include="$(AzureCoreSharedSources)ContentTypeUtilities.cs" LinkBase="Shared" />
    <Compile Include="$(AzureCoreSharedSources)DictionaryHeaders.cs" LinkBase="Shared" />
    <Compile Include="$(AzureCoreSharedSources)EventSourceEventFormatting.cs" LinkBase="Shared" />
    <Compile Include="$(AzureCoreSharedSources)ClientDiagnostics.cs" LinkBase="Shared" />
    <Compile Include="$(AzureCoreSharedSources)DiagnosticScopeFactory.cs" LinkBase="Shared" />
    <Compile Include="$(AzureCoreSharedSources)DiagnosticScope.cs" LinkBase="Shared" />  
    <Compile Include="$(AzureCoreSharedSources)HttpMessageSanitizer.cs" LinkBase="Shared" />
    <Compile Include="$(AzureCoreSharedSources)TaskExtensions.cs" LinkBase="Shared" />
  </ItemGroup>
  <ItemGroup>
    <ProjectReference Include="..\..\Azure.Core\src\Azure.Core.csproj" />
  </ItemGroup>
</Project><|MERGE_RESOLUTION|>--- conflicted
+++ resolved
@@ -4,10 +4,7 @@
   </PropertyGroup>
 
   <ItemGroup>
-<<<<<<< HEAD
-=======
     <ProjectReference Include="../../Azure.Core/src/Azure.Core.csproj" />
->>>>>>> 9bd67073
     <PackageReference Include="Azure.Identity" />
     <PackageReference Include="Newtonsoft.Json" />
     <PackageReference Include="NUnit" />
@@ -37,7 +34,4 @@
     <Compile Include="$(AzureCoreSharedSources)HttpMessageSanitizer.cs" LinkBase="Shared" />
     <Compile Include="$(AzureCoreSharedSources)TaskExtensions.cs" LinkBase="Shared" />
   </ItemGroup>
-  <ItemGroup>
-    <ProjectReference Include="..\..\Azure.Core\src\Azure.Core.csproj" />
-  </ItemGroup>
 </Project>