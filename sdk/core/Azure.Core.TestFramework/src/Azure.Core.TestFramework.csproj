﻿<Project Sdk="Microsoft.NET.Sdk">
  <PropertyGroup>
    <TargetFrameworks>$(RequiredTargetFrameworks);net47</TargetFrameworks>
    <IncludeOperationsSharedSource>true</IncludeOperationsSharedSource>
  </PropertyGroup>
  <ItemGroup>
    <PackageReference Include="Azure.Core" />
    <PackageReference Include="Azure.Identity" />
    <PackageReference Include="Newtonsoft.Json" />
    <PackageReference Include="NUnit" />
    <PackageReference Include="NUnit3TestAdapter" />
    <PackageReference Include="Microsoft.NET.Test.Sdk" />
    <PackageReference Include="Moq" />
    <Reference Include="System.Web" Condition="'$(TargetFramework)' == 'net462' OR '$(TargetFramework)' == 'net47'" />

<<<<<<< HEAD
=======
    <!--Temporary solution to pin the version of generator here to workaround the issue in our pipelines that gets conflicts in git push -->
>>>>>>> 661379ff
    <PackageReference Include="Microsoft.Azure.AutoRest.CSharp" VersionOverride="3.0.0-beta.20231107.1" PrivateAssets="All" />

    <!--
      Explicit references to pull in patched versions of ASP.NET Core packages
    -->
    <PackageReference Include="Microsoft.AspNetCore.Server.Kestrel" />
    <PackageReference Include="Microsoft.AspNetCore.Server.Kestrel.Core" />
    <PackageReference Include="Microsoft.AspNetCore.Server.Kestrel.Transport.Sockets" />
    <PackageReference Include="Microsoft.AspNetCore.Http" />
    <PackageReference Include="System.IO.Pipelines" />
  </ItemGroup>
  <!-- Import Azure.Core shared source -->
  <ItemGroup>
    <Compile Remove="Shared\*.cs" />
    <Compile Include="$(AzureCoreSharedSources)ConnectionString.cs" LinkBase="Shared\Core" />
    <Compile Include="$(AzureCoreSharedSources)ContentTypeUtilities.cs" LinkBase="Shared\Core" />
    <Compile Include="$(AzureCoreSharedSources)DictionaryHeaders.cs" LinkBase="Shared\Core" />
    <Compile Include="$(AzureCoreSharedSources)EventSourceEventFormatting.cs" LinkBase="Shared\Core" />
  </ItemGroup>

  <ItemGroup>
    <AssemblyAttribute Include="System.Reflection.AssemblyMetadataAttribute">
      <_Parameter1>TestProxyPath</_Parameter1>
      <_Parameter2>$(NuGetPackageRoot)\azure.sdk.tools.testproxy\$(TestProxyVersion)\tools\net6.0\any\Azure.Sdk.Tools.TestProxy.dll</_Parameter2>
    </AssemblyAttribute>
  </ItemGroup>
</Project><|MERGE_RESOLUTION|>--- conflicted
+++ resolved
@@ -13,10 +13,7 @@
     <PackageReference Include="Moq" />
     <Reference Include="System.Web" Condition="'$(TargetFramework)' == 'net462' OR '$(TargetFramework)' == 'net47'" />
 
-<<<<<<< HEAD
-=======
     <!--Temporary solution to pin the version of generator here to workaround the issue in our pipelines that gets conflicts in git push -->
->>>>>>> 661379ff
     <PackageReference Include="Microsoft.Azure.AutoRest.CSharp" VersionOverride="3.0.0-beta.20231107.1" PrivateAssets="All" />
 
     <!--
