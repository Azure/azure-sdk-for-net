# Azure SDK Dynamic JSON samples

Some Azure SDK APIs return values that hold raw JSON, for example [protocol methods](https://github.com/Azure/azure-sdk-for-net/blob/main/sdk/core/Azure.Core/samples/ProtocolMethods.md).  JSON content can be accessed using any JSON parser, such as `JsonDocument`, but use of these APIs can result in code that is difficult to read and may obscure the author's intent.  To improve the developer experience, Azure.Core provides a [dynamic](https://learn.microsoft.com/dotnet/csharp/advanced-topics/interop/using-type-dynamic) layer over JSON APIs.

## Accessing Response Content

### Get `dynamic` from `Response`

Dynamic content is obtained from the `Response` return value.

```C# Snippet:AzureCoreGetDynamicJson
Response response = client.GetWidget();
dynamic widget = response.Content.ToDynamicFromJson();
```

### Get a JSON property

JSON members are read using dynamic property access.

```C# Snippet:AzureCoreGetDynamicJsonProperty
Response response = client.GetWidget();
dynamic widget = response.Content.ToDynamicFromJson();
string name = widget.Name;
```

When working with JSON from Azure services, you can learn what properties are available in the JSON response content from the REST API documentation for the service, examples in the protocol method documentation, or by expanding the [Dynamic View](https://learn.microsoft.com/visualstudio/debugger/watch-and-quickwatch-windows) in Visual Studio.

### Set a JSON property

JSON members can be set on the dynamic object.

```C# Snippet:AzureCoreSetDynamicJsonProperty
Response response = client.GetWidget();
dynamic widget = response.Content.ToDynamicFromJson();
widget.Name = "New Name";
client.SetWidget(RequestContent.Create(widget));
```

### Access an array value

JSON array values are accessed using array indexers.  The `Length` property returns the number of elements in a JSON array.

```C# Snippet:AzureCoreGetDynamicJsonArrayValue
Response response = client.GetWidget();
dynamic widget = response.Content.ToDynamicFromJson();

// JSON is `{ "values" : [1, 2, 3] }`
<<<<<<< HEAD
int value = widget.Values[0];
=======
if (widget.values.Length > 0)
{
    int value = widget.values[0];
}
>>>>>>> 116ccaf0
```

### Check whether an optional property is present

Optional properties will return null if not present in the JSON content.

```C# Snippet:AzureCoreGetDynamicJsonOptionalProperty
Response response = client.GetWidget();
dynamic widget = response.Content.ToDynamicFromJson();

// JSON is `{ "details" : { "color" : "blue", "size" : "small" } }`

// Check whether optional property is present
if (widget.Details != null)
{
    string color = widget.Details.Color;
}
```

### Enumerate a collection

Dynamic JSON objects and arrays are `IEnumerable` and can be iterated over with the `foreach` keyword.

```C# Snippet:AzureCoreEnumerateDynamicJsonObject
Response response = client.GetWidget();
dynamic widget = response.Content.ToDynamicFromJson();

// JSON is `{ "details" : { "color" : "blue", "size" : "small" } }`
foreach (dynamic property in widget.Details)
{
    Console.WriteLine($"Widget has property {property.Name}='{property.Value}'.");
}
```

### Get a property with invalid C# characters in the name

JSON members whose names have characters that are not valid for property names in C# can be accessed using property indexers.

```C# Snippet:AzureCoreGetDynamicPropertyInvalidCharacters
Response response = client.GetWidget();
dynamic widget = response.Content.ToDynamicFromJson();

/// JSON is `{ "$id" = "123" }`
string id = widget["$id"];
```

### Cast to a POCO type

Dynamic JSON objects can be cast to CLR types using the cast operator.

```C# Snippet:AzureCoreCastDynamicJsonToPOCO
Response response = client.GetWidget();
dynamic content = response.Content.ToDynamicFromJson();

// JSON is `{ "id" : "123", "name" : "Widget" }`
Widget widget = (Widget)content;
```

```C# Snippet:AzureCoreDynamicJsonPOCO
public class Widget
{
    public string Id { get; set; }
    public string Name { get; set; }
}
```

## Setting RequestContent

To author new JSON, it is recommended to [use anonymous types](https://github.com/Azure/azure-sdk-for-net/blob/main/sdk/core/Azure.Core/samples/ProtocolMethods.md#2-create-and-send-a-request).  When working with Azure services, however, it is common to retrieve a value from from the service, make some changes to it, and send the updated value back to the service.  This is called a "round-trip scenario."

Implementing a round-trip scenario using anonymous types requires copying every JSON property from the response content into the anonyous type, and can be verbose and error prone, as shown below.

```C# Snippet:AzureCoreRoundTripAnonymousType
Response response = client.GetWidget();
dynamic widget = response.Content.ToDynamicFromJson();

RequestContent update = RequestContent.Create(
    new
    {
        id = (string)widget.id,
        name = "New Name",
        properties = new object[]
        {
            new { color = "blue" }
        }

        // A forgotten field may be deleted!
    }
);

client.SetWidget(update);
```

To make this common case easier to implement, Dynamic JSON is mutable.  This allows callers that are have a dynamic JSON object to make a few small changes and send the result back to the service, without having to copy the entire type.

```C# Snippet:AzureCoreRoundTripDynamicJson
Response response = client.GetWidget();
dynamic widget = response.Content.ToDynamicFromJson();
widget.Name = "New Name";
client.SetWidget(RequestContent.Create(widget));
```

Note: The implementation of Azure.Core's dynamic JSON is optimized for round-trip scenarios.  Given the performance goals of its design, using it to author large JSON payloads from scratch is not recommended.<|MERGE_RESOLUTION|>--- conflicted
+++ resolved
@@ -45,14 +45,10 @@
 dynamic widget = response.Content.ToDynamicFromJson();
 
 // JSON is `{ "values" : [1, 2, 3] }`
-<<<<<<< HEAD
-int value = widget.Values[0];
-=======
 if (widget.values.Length > 0)
 {
-    int value = widget.values[0];
+    int value = widget.Values[0];
 }
->>>>>>> 116ccaf0
 ```
 
 ### Check whether an optional property is present
