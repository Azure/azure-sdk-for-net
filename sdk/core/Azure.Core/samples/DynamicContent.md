--- conflicted
+++ resolved
@@ -25,15 +25,11 @@
 
 ### Get a JSON property idiomatically
 
-<<<<<<< HEAD
-To treat the dynamic content like a standard .NET type, it is recommended to pass `NameConversion.CamelCase` when calling `ToDynamicFromJson()`.  This enables getting JSON members with PascalCase property names, and will write any JSON members with camelCase names.
-=======
 To use dynamic content with an idiomatic .NET style, pass `DynamicCaseMapping.PascalToCamel` to `ToDynamicFromJson()`.  This will allow using PascalCase property names to get camelCase JSON members.
->>>>>>> f854b267
 
 ```C# Snippet:AzureCoreGetDynamicJsonPropertyPascalCase
 Response response = client.GetWidget();
-dynamic widget = response.Content.ToDynamicFromJson(NameConversion.CamelCase);
+dynamic widget = response.Content.ToDynamicFromJson(DynamicCaseMapping.PascalToCamel);
 string name = widget.Name;
 ```
 
@@ -43,7 +39,7 @@
 
 ```C# Snippet:AzureCoreSetDynamicJsonProperty
 Response response = client.GetWidget();
-dynamic widget = response.Content.ToDynamicFromJson(NameConversion.CamelCase);
+dynamic widget = response.Content.ToDynamicFromJson(DynamicCaseMapping.PascalToCamel);
 widget.Name = "New Name";
 client.SetWidget(RequestContent.Create(widget));
 ```
@@ -54,7 +50,7 @@
 
 ```C# Snippet:AzureCoreGetDynamicJsonArrayValue
 Response response = client.GetWidget();
-dynamic widget = response.Content.ToDynamicFromJson(NameConversion.CamelCase);
+dynamic widget = response.Content.ToDynamicFromJson(DynamicCaseMapping.PascalToCamel);
 
 // JSON is `{ "values" : [1, 2, 3] }`
 if (widget.Values.Length > 0)
@@ -84,7 +80,7 @@
 
 ```C# Snippet:AzureCoreGetDynamicJsonOptionalProperty
 Response response = client.GetWidget();
-dynamic widget = response.Content.ToDynamicFromJson(NameConversion.CamelCase);
+dynamic widget = response.Content.ToDynamicFromJson(DynamicCaseMapping.PascalToCamel);
 
 // JSON is `{ "details" : { "color" : "blue", "size" : "small" } }`
 
@@ -95,17 +91,7 @@
 }
 ```
 
-<<<<<<< HEAD
-### Enumerate a collection
-
-Dynamic JSON objects and arrays are `IEnumerable` and can be iterated over with the `foreach` keyword.
-
-```C# Snippet:AzureCoreEnumerateDynamicJsonObject
-Response response = client.GetWidget();
-dynamic widget = response.Content.ToDynamicFromJson(NameConversion.CamelCase);
-=======
 To differentiate between an absent property and a property with a `null` value, use property indexers.
->>>>>>> f854b267
 
 ```C# Snippet:AzureCoreCheckPropertyNullOrAbsent
 try
@@ -136,7 +122,7 @@
 
 ```C# Snippet:AzureCoreCastDynamicJsonToPOCO
 Response response = client.GetWidget();
-dynamic content = response.Content.ToDynamicFromJson(NameConversion.CamelCase);
+dynamic content = response.Content.ToDynamicFromJson(DynamicCaseMapping.PascalToCamel);
 
 // JSON is `{ "id" : "123", "name" : "Widget" }`
 Widget widget = (Widget)content;
@@ -154,21 +140,13 @@
 
 When working with JSON from Azure services, you can learn what properties are available in the JSON response content from the REST API documentation for the service, examples in the protocol method documentation, or by expanding the [Dynamic View](https://learn.microsoft.com/visualstudio/debugger/watch-and-quickwatch-windows) in Visual Studio.
 
-<<<<<<< HEAD
-If you are using `DynamicData` with the `NameConversion.CamelCase` setting and there is a need to bypass these name mappings, JSON members can be accessed with exact strings using property indexers.
+Note that most Azure services name JSON fields [with camelCase names](https://github.com/microsoft/api-guidelines/blob/vNext/azure/Guidelines.md#json-field-name-casing) to [treat them with case-sensitivity](https://github.com/microsoft/api-guidelines/blob/vNext/azure/Guidelines.md#json-field-names-case-sensitivity).  Not every Azure service adheres to this convention; please consult the service REST API documentation.
+
+If you are using the `DynamicCaseMapping.PascalToCamel` setting and there is a need to bypass these name mappings, JSON members can be accessed with exact strings using property indexers.
 
 ```C# Snippet:AzureCoreSetPropertyWithoutCaseMapping
 Response response = client.GetWidget();
-dynamic widget = response.Content.ToDynamicFromJson(NameConversion.CamelCase);
-=======
-Note that most Azure services name JSON fields [with camelCase names](https://github.com/microsoft/api-guidelines/blob/vNext/azure/Guidelines.md#json-field-name-casing) to [treat them with case-sensitivity](https://github.com/microsoft/api-guidelines/blob/vNext/azure/Guidelines.md#json-field-names-case-sensitivity).  Not every Azure service adheres to this convention; please consult the service REST API documentation.
-
-If you are using the `DynamicCaseMapping.PascalToCamel` setting and there is a need to bypass these name mappings, JSON members can be accessed with exact strings using property indexers.
-
-```C# Snippet:AzureCoreSetPropertyWithoutCaseMapping
-Response response = client.GetWidget();
-dynamic widget = response.Content.ToDynamicFromJson(DynamicCaseMapping.PascalToCamel);
->>>>>>> f854b267
+dynamic widget = response.Content.ToDynamicFromJson(DynamicCaseMapping.PascalToCamel);
 
 widget.details["IPAddress"] = "127.0.0.1";
 // JSON is `{ "details" : { "IPAddress" : "127.0.0.1" } }`
@@ -219,7 +197,7 @@
 
 ```C# Snippet:AzureCoreRoundTripDynamicJson
 Response response = client.GetWidget();
-dynamic widget = response.Content.ToDynamicFromJson(NameConversion.CamelCase);
+dynamic widget = response.Content.ToDynamicFromJson(DynamicCaseMapping.PascalToCamel);
 widget.Name = "New Name";
 client.SetWidget(RequestContent.Create(widget));
 ```
