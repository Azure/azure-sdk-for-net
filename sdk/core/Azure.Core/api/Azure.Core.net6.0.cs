namespace Azure
{
    public abstract partial class AsyncPageable<T> : System.Collections.Generic.IAsyncEnumerable<T> where T : notnull
    {
        protected AsyncPageable() { }
        protected AsyncPageable(System.Threading.CancellationToken cancellationToken) { }
        protected virtual System.Threading.CancellationToken CancellationToken { get { throw null; } }
        public abstract System.Collections.Generic.IAsyncEnumerable<Azure.Page<T>> AsPages(string? continuationToken = null, int? pageSizeHint = default(int?));
        [System.ComponentModel.EditorBrowsableAttribute(System.ComponentModel.EditorBrowsableState.Never)]
        public override bool Equals(object? obj) { throw null; }
        public static Azure.AsyncPageable<T> FromPages(System.Collections.Generic.IEnumerable<Azure.Page<T>> pages) { throw null; }
        public virtual System.Collections.Generic.IAsyncEnumerator<T> GetAsyncEnumerator(System.Threading.CancellationToken cancellationToken = default(System.Threading.CancellationToken)) { throw null; }
        [System.ComponentModel.EditorBrowsableAttribute(System.ComponentModel.EditorBrowsableState.Never)]
        public override int GetHashCode() { throw null; }
        [System.ComponentModel.EditorBrowsableAttribute(System.ComponentModel.EditorBrowsableState.Never)]
        public override string? ToString() { throw null; }
    }
    public static partial class AzureCoreExtensions
    {
        public static dynamic ToDynamicFromJson(this System.BinaryData utf8Json) { throw null; }
        public static dynamic ToDynamicFromJson(this System.BinaryData utf8Json, Azure.Core.Serialization.JsonPropertyNames propertyNameFormat, string dateTimeFormat = "o") { throw null; }
        public static System.Threading.Tasks.ValueTask<T?> ToObjectAsync<T>(this System.BinaryData data, Azure.Core.Serialization.ObjectSerializer serializer, System.Threading.CancellationToken cancellationToken = default(System.Threading.CancellationToken)) { throw null; }
        public static object? ToObjectFromJson(this System.BinaryData data) { throw null; }
        public static T? ToObject<T>(this System.BinaryData data, Azure.Core.Serialization.ObjectSerializer serializer, System.Threading.CancellationToken cancellationToken = default(System.Threading.CancellationToken)) { throw null; }
    }
    public partial class AzureKeyCredential
    {
        public AzureKeyCredential(string key) { }
        [System.ComponentModel.EditorBrowsableAttribute(System.ComponentModel.EditorBrowsableState.Never)]
        public string Key { get { throw null; } }
        public void Update(string key) { }
    }
    public partial class AzureNamedKeyCredential
    {
        public AzureNamedKeyCredential(string name, string key) { }
        public string Name { get { throw null; } }
        [System.ComponentModel.EditorBrowsableAttribute(System.ComponentModel.EditorBrowsableState.Never)]
        public void Deconstruct(out string name, out string key) { throw null; }
        public void Update(string name, string key) { }
    }
    public partial class AzureSasCredential
    {
        public AzureSasCredential(string signature) { }
        [System.ComponentModel.EditorBrowsableAttribute(System.ComponentModel.EditorBrowsableState.Never)]
        public string Signature { get { throw null; } }
        public void Update(string signature) { }
    }
    [System.FlagsAttribute]
    public enum ErrorOptions
    {
        Default = 0,
        NoThrow = 1,
    }
    [System.Runtime.InteropServices.StructLayoutAttribute(System.Runtime.InteropServices.LayoutKind.Sequential)]
    public readonly partial struct ETag : System.IEquatable<Azure.ETag>
    {
        private readonly object _dummy;
        private readonly int _dummyPrimitive;
        public static readonly Azure.ETag All;
        public ETag(string etag) { throw null; }
        public bool Equals(Azure.ETag other) { throw null; }
        public override bool Equals(object? obj) { throw null; }
        public bool Equals(string? other) { throw null; }
        public override int GetHashCode() { throw null; }
        public static bool operator ==(Azure.ETag left, Azure.ETag right) { throw null; }
        public static bool operator !=(Azure.ETag left, Azure.ETag right) { throw null; }
        [System.ComponentModel.EditorBrowsableAttribute(System.ComponentModel.EditorBrowsableState.Never)]
        public override string ToString() { throw null; }
        public string ToString(string format) { throw null; }
    }
    public partial class HttpAuthorization
    {
        public HttpAuthorization(string scheme, string parameter) { }
        public string Parameter { get { throw null; } }
        public string Scheme { get { throw null; } }
        public override string ToString() { throw null; }
    }
    [System.Runtime.InteropServices.StructLayoutAttribute(System.Runtime.InteropServices.LayoutKind.Sequential)]
    public readonly partial struct HttpRange : System.IEquatable<Azure.HttpRange>
    {
        private readonly int _dummyPrimitive;
        public HttpRange(long offset = (long)0, long? length = default(long?)) { throw null; }
        public long? Length { get { throw null; } }
        public long Offset { get { throw null; } }
        public bool Equals(Azure.HttpRange other) { throw null; }
        [System.ComponentModel.EditorBrowsableAttribute(System.ComponentModel.EditorBrowsableState.Never)]
        public override bool Equals(object? obj) { throw null; }
        [System.ComponentModel.EditorBrowsableAttribute(System.ComponentModel.EditorBrowsableState.Never)]
        public override int GetHashCode() { throw null; }
        public static bool operator ==(Azure.HttpRange left, Azure.HttpRange right) { throw null; }
        public static bool operator !=(Azure.HttpRange left, Azure.HttpRange right) { throw null; }
        public override string ToString() { throw null; }
    }
    public partial class JsonPatchDocument
    {
        public JsonPatchDocument() { }
        public JsonPatchDocument(Azure.Core.Serialization.ObjectSerializer serializer) { }
        public JsonPatchDocument(System.ReadOnlyMemory<byte> rawDocument) { }
        public JsonPatchDocument(System.ReadOnlyMemory<byte> rawDocument, Azure.Core.Serialization.ObjectSerializer serializer) { }
        public void AppendAddRaw(string path, string rawJsonValue) { }
        public void AppendAdd<T>(string path, T value) { }
        public void AppendCopy(string from, string path) { }
        public void AppendMove(string from, string path) { }
        public void AppendRemove(string path) { }
        public void AppendReplaceRaw(string path, string rawJsonValue) { }
        public void AppendReplace<T>(string path, T value) { }
        public void AppendTestRaw(string path, string rawJsonValue) { }
        public void AppendTest<T>(string path, T value) { }
        public System.ReadOnlyMemory<byte> ToBytes() { throw null; }
        public override string ToString() { throw null; }
    }
    public partial class MatchConditions
    {
        public MatchConditions() { }
        public Azure.ETag? IfMatch { get { throw null; } set { } }
        public Azure.ETag? IfNoneMatch { get { throw null; } set { } }
    }
    public abstract partial class NullableResponse<T>
    {
        protected NullableResponse() { }
        public abstract bool HasValue { get; }
        public abstract T? Value { get; }
        [System.ComponentModel.EditorBrowsableAttribute(System.ComponentModel.EditorBrowsableState.Never)]
        public override bool Equals(object? obj) { throw null; }
        [System.ComponentModel.EditorBrowsableAttribute(System.ComponentModel.EditorBrowsableState.Never)]
        public override int GetHashCode() { throw null; }
        public abstract Azure.Response GetRawResponse();
        public override string ToString() { throw null; }
    }
    public abstract partial class Operation
    {
        protected Operation() { }
        public abstract bool HasCompleted { get; }
        public abstract string Id { get; }
        [System.ComponentModel.EditorBrowsableAttribute(System.ComponentModel.EditorBrowsableState.Never)]
        public override bool Equals(object? obj) { throw null; }
        [System.ComponentModel.EditorBrowsableAttribute(System.ComponentModel.EditorBrowsableState.Never)]
        public override int GetHashCode() { throw null; }
        public abstract Azure.Response GetRawResponse();
        [System.ComponentModel.EditorBrowsableAttribute(System.ComponentModel.EditorBrowsableState.Never)]
        public override string? ToString() { throw null; }
        public abstract Azure.Response UpdateStatus(System.Threading.CancellationToken cancellationToken = default(System.Threading.CancellationToken));
        public abstract System.Threading.Tasks.ValueTask<Azure.Response> UpdateStatusAsync(System.Threading.CancellationToken cancellationToken = default(System.Threading.CancellationToken));
        public virtual Azure.Response WaitForCompletionResponse(Azure.Core.DelayStrategy delayStrategy, System.Threading.CancellationToken cancellationToken = default(System.Threading.CancellationToken)) { throw null; }
        public virtual Azure.Response WaitForCompletionResponse(System.Threading.CancellationToken cancellationToken = default(System.Threading.CancellationToken)) { throw null; }
        public virtual Azure.Response WaitForCompletionResponse(System.TimeSpan pollingInterval, System.Threading.CancellationToken cancellationToken = default(System.Threading.CancellationToken)) { throw null; }
        public virtual System.Threading.Tasks.ValueTask<Azure.Response> WaitForCompletionResponseAsync(Azure.Core.DelayStrategy delayStrategy, System.Threading.CancellationToken cancellationToken = default(System.Threading.CancellationToken)) { throw null; }
        public virtual System.Threading.Tasks.ValueTask<Azure.Response> WaitForCompletionResponseAsync(System.Threading.CancellationToken cancellationToken = default(System.Threading.CancellationToken)) { throw null; }
        public virtual System.Threading.Tasks.ValueTask<Azure.Response> WaitForCompletionResponseAsync(System.TimeSpan pollingInterval, System.Threading.CancellationToken cancellationToken = default(System.Threading.CancellationToken)) { throw null; }
    }
    public abstract partial class Operation<T> : Azure.Operation where T : notnull
    {
        protected Operation() { }
        public abstract bool HasValue { get; }
        public abstract T Value { get; }
        public virtual Azure.Response<T> WaitForCompletion(Azure.Core.DelayStrategy delayStrategy, System.Threading.CancellationToken cancellationToken) { throw null; }
        public virtual Azure.Response<T> WaitForCompletion(System.Threading.CancellationToken cancellationToken = default(System.Threading.CancellationToken)) { throw null; }
        public virtual Azure.Response<T> WaitForCompletion(System.TimeSpan pollingInterval, System.Threading.CancellationToken cancellationToken) { throw null; }
        public virtual System.Threading.Tasks.ValueTask<Azure.Response<T>> WaitForCompletionAsync(Azure.Core.DelayStrategy delayStrategy, System.Threading.CancellationToken cancellationToken) { throw null; }
        public virtual System.Threading.Tasks.ValueTask<Azure.Response<T>> WaitForCompletionAsync(System.Threading.CancellationToken cancellationToken = default(System.Threading.CancellationToken)) { throw null; }
        public virtual System.Threading.Tasks.ValueTask<Azure.Response<T>> WaitForCompletionAsync(System.TimeSpan pollingInterval, System.Threading.CancellationToken cancellationToken) { throw null; }
        [System.ComponentModel.EditorBrowsableAttribute(System.ComponentModel.EditorBrowsableState.Never)]
        public override System.Threading.Tasks.ValueTask<Azure.Response> WaitForCompletionResponseAsync(System.Threading.CancellationToken cancellationToken = default(System.Threading.CancellationToken)) { throw null; }
        [System.ComponentModel.EditorBrowsableAttribute(System.ComponentModel.EditorBrowsableState.Never)]
        public override System.Threading.Tasks.ValueTask<Azure.Response> WaitForCompletionResponseAsync(System.TimeSpan pollingInterval, System.Threading.CancellationToken cancellationToken = default(System.Threading.CancellationToken)) { throw null; }
    }
    public abstract partial class PageableOperation<T> : Azure.Operation<Azure.AsyncPageable<T>> where T : notnull
    {
        protected PageableOperation() { }
        [System.ComponentModel.EditorBrowsableAttribute(System.ComponentModel.EditorBrowsableState.Never)]
        public override Azure.AsyncPageable<T> Value { get { throw null; } }
        public abstract Azure.Pageable<T> GetValues(System.Threading.CancellationToken cancellationToken = default(System.Threading.CancellationToken));
        public abstract Azure.AsyncPageable<T> GetValuesAsync(System.Threading.CancellationToken cancellationToken = default(System.Threading.CancellationToken));
    }
    public abstract partial class Pageable<T> : System.Collections.Generic.IEnumerable<T>, System.Collections.IEnumerable where T : notnull
    {
        protected Pageable() { }
        protected Pageable(System.Threading.CancellationToken cancellationToken) { }
        protected virtual System.Threading.CancellationToken CancellationToken { get { throw null; } }
        public abstract System.Collections.Generic.IEnumerable<Azure.Page<T>> AsPages(string? continuationToken = null, int? pageSizeHint = default(int?));
        [System.ComponentModel.EditorBrowsableAttribute(System.ComponentModel.EditorBrowsableState.Never)]
        public override bool Equals(object? obj) { throw null; }
        public static Azure.Pageable<T> FromPages(System.Collections.Generic.IEnumerable<Azure.Page<T>> pages) { throw null; }
        public virtual System.Collections.Generic.IEnumerator<T> GetEnumerator() { throw null; }
        [System.ComponentModel.EditorBrowsableAttribute(System.ComponentModel.EditorBrowsableState.Never)]
        public override int GetHashCode() { throw null; }
        System.Collections.IEnumerator System.Collections.IEnumerable.GetEnumerator() { throw null; }
        [System.ComponentModel.EditorBrowsableAttribute(System.ComponentModel.EditorBrowsableState.Never)]
        public override string? ToString() { throw null; }
    }
    public abstract partial class Page<T>
    {
        protected Page() { }
        public abstract string? ContinuationToken { get; }
        public abstract System.Collections.Generic.IReadOnlyList<T> Values { get; }
        [System.ComponentModel.EditorBrowsableAttribute(System.ComponentModel.EditorBrowsableState.Never)]
        public override bool Equals(object? obj) { throw null; }
        public static Azure.Page<T> FromValues(System.Collections.Generic.IReadOnlyList<T> values, string? continuationToken, Azure.Response response) { throw null; }
        [System.ComponentModel.EditorBrowsableAttribute(System.ComponentModel.EditorBrowsableState.Never)]
        public override int GetHashCode() { throw null; }
        public abstract Azure.Response GetRawResponse();
        [System.ComponentModel.EditorBrowsableAttribute(System.ComponentModel.EditorBrowsableState.Never)]
        public override string? ToString() { throw null; }
    }
    public partial class RequestConditions : Azure.MatchConditions
    {
        public RequestConditions() { }
        public System.DateTimeOffset? IfModifiedSince { get { throw null; } set { } }
        public System.DateTimeOffset? IfUnmodifiedSince { get { throw null; } set { } }
    }
    public partial class RequestContext
    {
        public RequestContext() { }
        public System.Threading.CancellationToken CancellationToken { get { throw null; } set { } }
        public Azure.ErrorOptions ErrorOptions { get { throw null; } set { } }
        public void AddClassifier(Azure.Core.ResponseClassificationHandler classifier) { }
        public void AddClassifier(int statusCode, bool isError) { }
        public void AddPolicy(Azure.Core.Pipeline.HttpPipelinePolicy policy, Azure.Core.HttpPipelinePosition position) { }
        public static implicit operator Azure.RequestContext (Azure.ErrorOptions options) { throw null; }
    }
    public partial class RequestFailedException : System.Exception, System.Runtime.Serialization.ISerializable
    {
        public RequestFailedException(Azure.Response response) { }
        public RequestFailedException(Azure.Response response, System.Exception? innerException) { }
        public RequestFailedException(Azure.Response response, System.Exception? innerException, Azure.Core.RequestFailedDetailsParser? detailsParser) { }
        [System.ComponentModel.EditorBrowsableAttribute(System.ComponentModel.EditorBrowsableState.Never)]
        public RequestFailedException(int status, string message) { }
        [System.ComponentModel.EditorBrowsableAttribute(System.ComponentModel.EditorBrowsableState.Never)]
        public RequestFailedException(int status, string message, System.Exception? innerException) { }
        [System.ComponentModel.EditorBrowsableAttribute(System.ComponentModel.EditorBrowsableState.Never)]
        public RequestFailedException(int status, string message, string? errorCode, System.Exception? innerException) { }
        protected RequestFailedException(System.Runtime.Serialization.SerializationInfo info, System.Runtime.Serialization.StreamingContext context) { }
        public RequestFailedException(string message) { }
        public RequestFailedException(string message, System.Exception? innerException) { }
        public string? ErrorCode { get { throw null; } }
        public int Status { get { throw null; } }
        public override void GetObjectData(System.Runtime.Serialization.SerializationInfo info, System.Runtime.Serialization.StreamingContext context) { }
        public Azure.Response? GetRawResponse() { throw null; }
    }
    public abstract partial class Response : System.IDisposable
    {
        protected Response() { }
        public abstract string ClientRequestId { get; set; }
        public virtual System.BinaryData Content { get { throw null; } }
        public abstract System.IO.Stream? ContentStream { get; set; }
        public virtual Azure.Core.ResponseHeaders Headers { get { throw null; } }
        public virtual bool IsError { get { throw null; } }
        public abstract string ReasonPhrase { get; }
        public abstract int Status { get; }
        protected internal abstract bool ContainsHeader(string name);
        public abstract void Dispose();
        protected internal abstract System.Collections.Generic.IEnumerable<Azure.Core.HttpHeader> EnumerateHeaders();
        public static Azure.Response<T> FromValue<T>(T value, Azure.Response response) { throw null; }
        public override string ToString() { throw null; }
        protected internal abstract bool TryGetHeader(string name, [System.Diagnostics.CodeAnalysis.NotNullWhenAttribute(true)] out string? value);
        protected internal abstract bool TryGetHeaderValues(string name, [System.Diagnostics.CodeAnalysis.NotNullWhenAttribute(true)] out System.Collections.Generic.IEnumerable<string>? values);
    }
    public sealed partial class ResponseError
    {
        public ResponseError(string? code, string? message) { }
        public string? Code { get { throw null; } }
        public string? Message { get { throw null; } }
        public override string ToString() { throw null; }
    }
    public abstract partial class Response<T> : Azure.NullableResponse<T>
    {
        protected Response() { }
        [System.ComponentModel.EditorBrowsableAttribute(System.ComponentModel.EditorBrowsableState.Never)]
        public override bool HasValue { get { throw null; } }
        public override T Value { get { throw null; } }
        [System.ComponentModel.EditorBrowsableAttribute(System.ComponentModel.EditorBrowsableState.Never)]
        public override bool Equals(object? obj) { throw null; }
        [System.ComponentModel.EditorBrowsableAttribute(System.ComponentModel.EditorBrowsableState.Never)]
        public override int GetHashCode() { throw null; }
        public static implicit operator T (Azure.Response<T> response) { throw null; }
    }
    public partial class SyncAsyncEventArgs : System.EventArgs
    {
        public SyncAsyncEventArgs(bool isRunningSynchronously, System.Threading.CancellationToken cancellationToken = default(System.Threading.CancellationToken)) { }
        public System.Threading.CancellationToken CancellationToken { get { throw null; } }
        public bool IsRunningSynchronously { get { throw null; } }
    }
    public enum WaitUntil
    {
        Completed = 0,
        Started = 1,
    }
}
namespace Azure.Core
{
    [System.Runtime.InteropServices.StructLayoutAttribute(System.Runtime.InteropServices.LayoutKind.Sequential)]
    public partial struct AccessToken
    {
        private object _dummy;
        private int _dummyPrimitive;
        public AccessToken(string accessToken, System.DateTimeOffset expiresOn) { throw null; }
        public System.DateTimeOffset ExpiresOn { get { throw null; } }
        public string Token { get { throw null; } }
        public override bool Equals(object? obj) { throw null; }
        public override int GetHashCode() { throw null; }
    }
    [System.Runtime.InteropServices.StructLayoutAttribute(System.Runtime.InteropServices.LayoutKind.Sequential)]
    public readonly partial struct AzureLocation : System.IEquatable<Azure.Core.AzureLocation>
    {
        private readonly object _dummy;
        private readonly int _dummyPrimitive;
        public AzureLocation(string location) { throw null; }
        public AzureLocation(string name, string displayName) { throw null; }
        public static Azure.Core.AzureLocation AustraliaCentral { get { throw null; } }
        public static Azure.Core.AzureLocation AustraliaCentral2 { get { throw null; } }
        public static Azure.Core.AzureLocation AustraliaEast { get { throw null; } }
        public static Azure.Core.AzureLocation AustraliaSoutheast { get { throw null; } }
        public static Azure.Core.AzureLocation BrazilSouth { get { throw null; } }
        public static Azure.Core.AzureLocation BrazilSoutheast { get { throw null; } }
        public static Azure.Core.AzureLocation CanadaCentral { get { throw null; } }
        public static Azure.Core.AzureLocation CanadaEast { get { throw null; } }
        public static Azure.Core.AzureLocation CentralIndia { get { throw null; } }
        public static Azure.Core.AzureLocation CentralUS { get { throw null; } }
        public static Azure.Core.AzureLocation ChinaEast { get { throw null; } }
        public static Azure.Core.AzureLocation ChinaEast2 { get { throw null; } }
        public static Azure.Core.AzureLocation ChinaNorth { get { throw null; } }
        public static Azure.Core.AzureLocation ChinaNorth2 { get { throw null; } }
        public string? DisplayName { get { throw null; } }
        public static Azure.Core.AzureLocation EastAsia { get { throw null; } }
        public static Azure.Core.AzureLocation EastUS { get { throw null; } }
        public static Azure.Core.AzureLocation EastUS2 { get { throw null; } }
        public static Azure.Core.AzureLocation FranceCentral { get { throw null; } }
        public static Azure.Core.AzureLocation FranceSouth { get { throw null; } }
        public static Azure.Core.AzureLocation GermanyCentral { get { throw null; } }
        public static Azure.Core.AzureLocation GermanyNorth { get { throw null; } }
        public static Azure.Core.AzureLocation GermanyNorthEast { get { throw null; } }
        public static Azure.Core.AzureLocation GermanyWestCentral { get { throw null; } }
        public static Azure.Core.AzureLocation JapanEast { get { throw null; } }
        public static Azure.Core.AzureLocation JapanWest { get { throw null; } }
        public static Azure.Core.AzureLocation KoreaCentral { get { throw null; } }
        public static Azure.Core.AzureLocation KoreaSouth { get { throw null; } }
        public string Name { get { throw null; } }
        public static Azure.Core.AzureLocation NorthCentralUS { get { throw null; } }
        public static Azure.Core.AzureLocation NorthEurope { get { throw null; } }
        public static Azure.Core.AzureLocation NorwayEast { get { throw null; } }
        public static Azure.Core.AzureLocation NorwayWest { get { throw null; } }
        public static Azure.Core.AzureLocation QatarCentral { get { throw null; } }
        public static Azure.Core.AzureLocation SouthAfricaNorth { get { throw null; } }
        public static Azure.Core.AzureLocation SouthAfricaWest { get { throw null; } }
        public static Azure.Core.AzureLocation SouthCentralUS { get { throw null; } }
        public static Azure.Core.AzureLocation SoutheastAsia { get { throw null; } }
        public static Azure.Core.AzureLocation SouthIndia { get { throw null; } }
        public static Azure.Core.AzureLocation SwedenCentral { get { throw null; } }
        public static Azure.Core.AzureLocation SwitzerlandNorth { get { throw null; } }
        public static Azure.Core.AzureLocation SwitzerlandWest { get { throw null; } }
        public static Azure.Core.AzureLocation UAECentral { get { throw null; } }
        public static Azure.Core.AzureLocation UAENorth { get { throw null; } }
        public static Azure.Core.AzureLocation UKSouth { get { throw null; } }
        public static Azure.Core.AzureLocation UKWest { get { throw null; } }
        public static Azure.Core.AzureLocation USDoDCentral { get { throw null; } }
        public static Azure.Core.AzureLocation USDoDEast { get { throw null; } }
        public static Azure.Core.AzureLocation USGovArizona { get { throw null; } }
        public static Azure.Core.AzureLocation USGovIowa { get { throw null; } }
        public static Azure.Core.AzureLocation USGovTexas { get { throw null; } }
        public static Azure.Core.AzureLocation USGovVirginia { get { throw null; } }
        public static Azure.Core.AzureLocation WestCentralUS { get { throw null; } }
        public static Azure.Core.AzureLocation WestEurope { get { throw null; } }
        public static Azure.Core.AzureLocation WestIndia { get { throw null; } }
        public static Azure.Core.AzureLocation WestUS { get { throw null; } }
        public static Azure.Core.AzureLocation WestUS2 { get { throw null; } }
        public static Azure.Core.AzureLocation WestUS3 { get { throw null; } }
        public bool Equals(Azure.Core.AzureLocation other) { throw null; }
        [System.ComponentModel.EditorBrowsableAttribute(System.ComponentModel.EditorBrowsableState.Never)]
        public override bool Equals(object? obj) { throw null; }
        [System.ComponentModel.EditorBrowsableAttribute(System.ComponentModel.EditorBrowsableState.Never)]
        public override int GetHashCode() { throw null; }
        public static bool operator ==(Azure.Core.AzureLocation left, Azure.Core.AzureLocation right) { throw null; }
        public static implicit operator string (Azure.Core.AzureLocation location) { throw null; }
        public static implicit operator Azure.Core.AzureLocation (string location) { throw null; }
        public static bool operator !=(Azure.Core.AzureLocation left, Azure.Core.AzureLocation right) { throw null; }
        public override string ToString() { throw null; }
    }
    public abstract partial class ClientOptions
    {
        protected ClientOptions() { }
        protected ClientOptions(Azure.Core.DiagnosticsOptions? diagnostics) { }
        public static Azure.Core.ClientOptions Default { get { throw null; } }
        public Azure.Core.DiagnosticsOptions Diagnostics { get { throw null; } }
        public Azure.Core.RetryOptions Retry { get { throw null; } }
        public Azure.Core.Pipeline.HttpPipelinePolicy? RetryPolicy { get { throw null; } set { } }
        public Azure.Core.Pipeline.HttpPipelineTransport Transport { get { throw null; } set { } }
        public void AddPolicy(Azure.Core.Pipeline.HttpPipelinePolicy policy, Azure.Core.HttpPipelinePosition position) { }
        [System.ComponentModel.EditorBrowsableAttribute(System.ComponentModel.EditorBrowsableState.Never)]
        public override bool Equals(object? obj) { throw null; }
        [System.ComponentModel.EditorBrowsableAttribute(System.ComponentModel.EditorBrowsableState.Never)]
        public override int GetHashCode() { throw null; }
        [System.ComponentModel.EditorBrowsableAttribute(System.ComponentModel.EditorBrowsableState.Never)]
        public override string? ToString() { throw null; }
    }
    [System.Runtime.InteropServices.StructLayoutAttribute(System.Runtime.InteropServices.LayoutKind.Sequential)]
    public readonly partial struct ContentType : System.IEquatable<Azure.Core.ContentType>, System.IEquatable<string>
    {
        private readonly object _dummy;
        private readonly int _dummyPrimitive;
        public ContentType(string contentType) { throw null; }
        public static Azure.Core.ContentType ApplicationJson { get { throw null; } }
        public static Azure.Core.ContentType ApplicationOctetStream { get { throw null; } }
        public static Azure.Core.ContentType TextPlain { get { throw null; } }
        public bool Equals(Azure.Core.ContentType other) { throw null; }
        public override bool Equals(object? obj) { throw null; }
        public bool Equals(string? other) { throw null; }
        public override int GetHashCode() { throw null; }
        public static bool operator ==(Azure.Core.ContentType left, Azure.Core.ContentType right) { throw null; }
        public static implicit operator Azure.Core.ContentType (string contentType) { throw null; }
        public static bool operator !=(Azure.Core.ContentType left, Azure.Core.ContentType right) { throw null; }
        public override string ToString() { throw null; }
    }
    public abstract partial class DelayStrategy
    {
        protected DelayStrategy(System.TimeSpan? maxDelay = default(System.TimeSpan?), double jitterFactor = 0.2) { }
        public static Azure.Core.DelayStrategy CreateExponentialDelayStrategy(System.TimeSpan? initialDelay = default(System.TimeSpan?), System.TimeSpan? maxDelay = default(System.TimeSpan?)) { throw null; }
        public static Azure.Core.DelayStrategy CreateFixedDelayStrategy(System.TimeSpan? delay = default(System.TimeSpan?)) { throw null; }
        public System.TimeSpan GetNextDelay(Azure.Response? response, int retryNumber) { throw null; }
        protected abstract System.TimeSpan GetNextDelayCore(Azure.Response? response, int retryNumber);
        protected static System.TimeSpan Max(System.TimeSpan val1, System.TimeSpan val2) { throw null; }
        protected static System.TimeSpan Min(System.TimeSpan val1, System.TimeSpan val2) { throw null; }
    }
    public static partial class DelegatedTokenCredential
    {
        public static Azure.Core.TokenCredential Create(System.Func<Azure.Core.TokenRequestContext, System.Threading.CancellationToken, Azure.Core.AccessToken> getToken) { throw null; }
        public static Azure.Core.TokenCredential Create(System.Func<Azure.Core.TokenRequestContext, System.Threading.CancellationToken, Azure.Core.AccessToken> getToken, System.Func<Azure.Core.TokenRequestContext, System.Threading.CancellationToken, System.Threading.Tasks.ValueTask<Azure.Core.AccessToken>> getTokenAsync) { throw null; }
    }
    public partial class DiagnosticsOptions
    {
        protected internal DiagnosticsOptions() { }
        public string? ApplicationId { get { throw null; } set { } }
        public static string? DefaultApplicationId { get { throw null; } set { } }
        public bool IsDistributedTracingEnabled { get { throw null; } set { } }
        public bool IsLoggingContentEnabled { get { throw null; } set { } }
        public bool IsLoggingEnabled { get { throw null; } set { } }
        public bool IsTelemetryEnabled { get { throw null; } set { } }
        public int LoggedContentSizeLimit { get { throw null; } set { } }
        public System.Collections.Generic.IList<string> LoggedHeaderNames { get { throw null; } }
        public System.Collections.Generic.IList<string> LoggedQueryParameters { get { throw null; } }
    }
    [System.Runtime.InteropServices.StructLayoutAttribute(System.Runtime.InteropServices.LayoutKind.Sequential)]
    public readonly partial struct HttpHeader : System.IEquatable<Azure.Core.HttpHeader>
    {
        private readonly object _dummy;
        private readonly int _dummyPrimitive;
        public HttpHeader(string name, string value) { throw null; }
        public string Name { get { throw null; } }
        public string Value { get { throw null; } }
        public bool Equals(Azure.Core.HttpHeader other) { throw null; }
        public override bool Equals(object? obj) { throw null; }
        public override int GetHashCode() { throw null; }
        public override string ToString() { throw null; }
        public static partial class Common
        {
            public static readonly Azure.Core.HttpHeader FormUrlEncodedContentType;
            public static readonly Azure.Core.HttpHeader JsonAccept;
            public static readonly Azure.Core.HttpHeader JsonContentType;
            public static readonly Azure.Core.HttpHeader OctetStreamContentType;
        }
        public static partial class Names
        {
            public static string Accept { get { throw null; } }
            public static string Authorization { get { throw null; } }
            public static string ContentDisposition { get { throw null; } }
            public static string ContentLength { get { throw null; } }
            public static string ContentType { get { throw null; } }
            public static string Date { get { throw null; } }
            public static string ETag { get { throw null; } }
            public static string Host { get { throw null; } }
            public static string IfMatch { get { throw null; } }
            public static string IfModifiedSince { get { throw null; } }
            public static string IfNoneMatch { get { throw null; } }
            public static string IfUnmodifiedSince { get { throw null; } }
            public static string Prefer { get { throw null; } }
            public static string Range { get { throw null; } }
            public static string Referer { get { throw null; } }
            public static string UserAgent { get { throw null; } }
            public static string WwwAuthenticate { get { throw null; } }
            public static string XMsDate { get { throw null; } }
            public static string XMsRange { get { throw null; } }
            public static string XMsRequestId { get { throw null; } }
        }
    }
    public sealed partial class HttpMessage : System.IDisposable
    {
        public HttpMessage(Azure.Core.Request request, Azure.Core.ResponseClassifier responseClassifier) { }
        public bool BufferResponse { get { throw null; } set { } }
        public System.Threading.CancellationToken CancellationToken { get { throw null; } }
        public bool HasResponse { get { throw null; } }
        public System.TimeSpan? NetworkTimeout { get { throw null; } set { } }
        public Azure.Core.MessageProcessingContext ProcessingContext { get { throw null; } }
        public Azure.Core.Request Request { get { throw null; } }
        public Azure.Response Response { get { throw null; } set { } }
        public Azure.Core.ResponseClassifier ResponseClassifier { get { throw null; } set { } }
        public void Dispose() { }
        public System.IO.Stream? ExtractResponseContent() { throw null; }
        public void SetProperty(string name, object value) { }
        public void SetProperty(System.Type type, object value) { }
        public bool TryGetProperty(string name, out object? value) { throw null; }
        public bool TryGetProperty(System.Type type, out object? value) { throw null; }
    }
    public enum HttpPipelinePosition
    {
        PerCall = 0,
        PerRetry = 1,
        BeforeTransport = 2,
    }
    [System.Runtime.InteropServices.StructLayoutAttribute(System.Runtime.InteropServices.LayoutKind.Sequential)]
    public readonly partial struct MessageProcessingContext
    {
        private readonly object _dummy;
        private readonly int _dummyPrimitive;
        public int RetryNumber { get { throw null; } set { } }
        public System.DateTimeOffset StartTime { get { throw null; } }
    }
    public static partial class MultipartResponse
    {
        public static Azure.Response[] Parse(Azure.Response response, bool expectCrLf, System.Threading.CancellationToken cancellationToken) { throw null; }
        public static System.Threading.Tasks.Task<Azure.Response[]> ParseAsync(Azure.Response response, bool expectCrLf, System.Threading.CancellationToken cancellationToken) { throw null; }
    }
    public abstract partial class Request : System.IDisposable
    {
        protected Request() { }
        public abstract string ClientRequestId { get; set; }
        public virtual Azure.Core.RequestContent? Content { get { throw null; } set { } }
        public Azure.Core.RequestHeaders Headers { get { throw null; } }
        public virtual Azure.Core.RequestMethod Method { get { throw null; } set { } }
        public virtual Azure.Core.RequestUriBuilder Uri { get { throw null; } set { } }
        protected internal abstract void AddHeader(string name, string value);
        protected internal abstract bool ContainsHeader(string name);
        public abstract void Dispose();
        protected internal abstract System.Collections.Generic.IEnumerable<Azure.Core.HttpHeader> EnumerateHeaders();
        protected internal abstract bool RemoveHeader(string name);
        protected internal virtual void SetHeader(string name, string value) { }
        protected internal abstract bool TryGetHeader(string name, [System.Diagnostics.CodeAnalysis.NotNullWhenAttribute(true)] out string? value);
        protected internal abstract bool TryGetHeaderValues(string name, [System.Diagnostics.CodeAnalysis.NotNullWhenAttribute(true)] out System.Collections.Generic.IEnumerable<string>? values);
    }
    public abstract partial class RequestContent : System.IDisposable
    {
        protected RequestContent() { }
        public static Azure.Core.RequestContent Create(Azure.Core.Serialization.DynamicData content) { throw null; }
        public static Azure.Core.RequestContent Create(Azure.Core.Serialization.IModelJsonSerializable<object> model, Azure.Core.Serialization.ModelSerializerOptions? options = null) { throw null; }
        public static Azure.Core.RequestContent Create(Azure.Core.Serialization.IModelSerializable<object> model, Azure.Core.Serialization.ModelSerializerOptions? options = null) { throw null; }
        public static Azure.Core.RequestContent Create(System.BinaryData content) { throw null; }
        public static Azure.Core.RequestContent Create(System.Buffers.ReadOnlySequence<byte> bytes) { throw null; }
        public static Azure.Core.RequestContent Create(byte[] bytes) { throw null; }
        public static Azure.Core.RequestContent Create(byte[] bytes, int index, int length) { throw null; }
        public static Azure.Core.RequestContent Create(System.IO.Stream stream) { throw null; }
        [System.Diagnostics.CodeAnalysis.RequiresUnreferencedCodeAttribute("This method uses reflection-based serialization which is incompatible with trimming. Try using one of the 'Create' overloads that doesn't wrap a serialized version of an object.")]
        public static Azure.Core.RequestContent Create(object serializable) { throw null; }
        [System.Diagnostics.CodeAnalysis.RequiresUnreferencedCodeAttribute("This method uses reflection-based serialization which is incompatible with trimming. Try using one of the 'Create' overloads that doesn't wrap a serialized version of an object.")]
        public static Azure.Core.RequestContent Create(object serializable, Azure.Core.Serialization.JsonPropertyNames propertyNameFormat, string dateTimeFormat = "o") { throw null; }
        [System.Diagnostics.CodeAnalysis.RequiresUnreferencedCodeAttribute("This method uses reflection-based serialization which is incompatible with trimming. Try using one of the 'Create' overloads that doesn't wrap a serialized version of an object.")]
        public static Azure.Core.RequestContent Create(object serializable, Azure.Core.Serialization.ObjectSerializer? serializer) { throw null; }
        public static Azure.Core.RequestContent Create(System.ReadOnlyMemory<byte> bytes) { throw null; }
        public static Azure.Core.RequestContent Create(string content) { throw null; }
        public abstract void Dispose();
        public static implicit operator Azure.Core.RequestContent (Azure.Core.Serialization.DynamicData content) { throw null; }
        public static implicit operator Azure.Core.RequestContent (System.BinaryData content) { throw null; }
        public static implicit operator Azure.Core.RequestContent (string content) { throw null; }
        public abstract bool TryComputeLength(out long length);
        public abstract void WriteTo(System.IO.Stream stream, System.Threading.CancellationToken cancellation);
        public abstract System.Threading.Tasks.Task WriteToAsync(System.IO.Stream stream, System.Threading.CancellationToken cancellation);
    }
    public abstract partial class RequestFailedDetailsParser
    {
        protected RequestFailedDetailsParser() { }
        public abstract bool TryParse(Azure.Response response, out Azure.ResponseError? error, out System.Collections.Generic.IDictionary<string, string>? data);
    }
    [System.Runtime.InteropServices.StructLayoutAttribute(System.Runtime.InteropServices.LayoutKind.Sequential)]
    public readonly partial struct RequestHeaders : System.Collections.Generic.IEnumerable<Azure.Core.HttpHeader>, System.Collections.IEnumerable
    {
        private readonly object _dummy;
        private readonly int _dummyPrimitive;
        public void Add(Azure.Core.HttpHeader header) { }
        public void Add(string name, string value) { }
        public bool Contains(string name) { throw null; }
        public System.Collections.Generic.IEnumerator<Azure.Core.HttpHeader> GetEnumerator() { throw null; }
        public bool Remove(string name) { throw null; }
        public void SetValue(string name, string value) { }
        System.Collections.IEnumerator System.Collections.IEnumerable.GetEnumerator() { throw null; }
        public bool TryGetValue(string name, [System.Diagnostics.CodeAnalysis.NotNullWhenAttribute(true)] out string? value) { throw null; }
        public bool TryGetValues(string name, [System.Diagnostics.CodeAnalysis.NotNullWhenAttribute(true)] out System.Collections.Generic.IEnumerable<string>? values) { throw null; }
    }
    [System.Runtime.InteropServices.StructLayoutAttribute(System.Runtime.InteropServices.LayoutKind.Sequential)]
    public readonly partial struct RequestMethod : System.IEquatable<Azure.Core.RequestMethod>
    {
        private readonly object _dummy;
        private readonly int _dummyPrimitive;
        public RequestMethod(string method) { throw null; }
        public static Azure.Core.RequestMethod Delete { get { throw null; } }
        public static Azure.Core.RequestMethod Get { get { throw null; } }
        public static Azure.Core.RequestMethod Head { get { throw null; } }
        public string Method { get { throw null; } }
        public static Azure.Core.RequestMethod Options { get { throw null; } }
        public static Azure.Core.RequestMethod Patch { get { throw null; } }
        public static Azure.Core.RequestMethod Post { get { throw null; } }
        public static Azure.Core.RequestMethod Put { get { throw null; } }
        public static Azure.Core.RequestMethod Trace { get { throw null; } }
        public bool Equals(Azure.Core.RequestMethod other) { throw null; }
        public override bool Equals(object? obj) { throw null; }
        public override int GetHashCode() { throw null; }
        public static bool operator ==(Azure.Core.RequestMethod left, Azure.Core.RequestMethod right) { throw null; }
        public static bool operator !=(Azure.Core.RequestMethod left, Azure.Core.RequestMethod right) { throw null; }
        public static Azure.Core.RequestMethod Parse(string method) { throw null; }
        public override string ToString() { throw null; }
    }
    public partial class RequestUriBuilder
    {
        public RequestUriBuilder() { }
        protected bool HasPath { get { throw null; } }
        protected bool HasQuery { get { throw null; } }
        public string? Host { get { throw null; } set { } }
        public string Path { get { throw null; } set { } }
        public string PathAndQuery { get { throw null; } }
        public int Port { get { throw null; } set { } }
        public string Query { get { throw null; } set { } }
        public string? Scheme { get { throw null; } set { } }
        public void AppendPath(System.ReadOnlySpan<char> value, bool escape) { }
        public void AppendPath(string value) { }
        public void AppendPath(string value, bool escape) { }
        public void AppendQuery(System.ReadOnlySpan<char> name, System.ReadOnlySpan<char> value, bool escapeValue) { }
        public void AppendQuery(string name, string value) { }
        public void AppendQuery(string name, string value, bool escapeValue) { }
        public void Reset(System.Uri value) { }
        public override string ToString() { throw null; }
        public System.Uri ToUri() { throw null; }
    }
    public sealed partial class ResourceIdentifier : System.IComparable<Azure.Core.ResourceIdentifier>, System.IEquatable<Azure.Core.ResourceIdentifier>
    {
        public static readonly Azure.Core.ResourceIdentifier Root;
        public ResourceIdentifier(string resourceId) { }
        public Azure.Core.AzureLocation? Location { get { throw null; } }
        public string Name { get { throw null; } }
        public Azure.Core.ResourceIdentifier? Parent { get { throw null; } }
        public string? Provider { get { throw null; } }
        public string? ResourceGroupName { get { throw null; } }
        public Azure.Core.ResourceType ResourceType { get { throw null; } }
        public string? SubscriptionId { get { throw null; } }
        [System.ComponentModel.EditorBrowsableAttribute(System.ComponentModel.EditorBrowsableState.Never)]
        public Azure.Core.ResourceIdentifier AppendChildResource(string childResourceType, string childResourceName) { throw null; }
        [System.ComponentModel.EditorBrowsableAttribute(System.ComponentModel.EditorBrowsableState.Never)]
        public Azure.Core.ResourceIdentifier AppendProviderResource(string providerNamespace, string resourceType, string resourceName) { throw null; }
        public int CompareTo(Azure.Core.ResourceIdentifier? other) { throw null; }
        public bool Equals(Azure.Core.ResourceIdentifier? other) { throw null; }
        [System.ComponentModel.EditorBrowsableAttribute(System.ComponentModel.EditorBrowsableState.Never)]
        public override bool Equals(object? obj) { throw null; }
        [System.ComponentModel.EditorBrowsableAttribute(System.ComponentModel.EditorBrowsableState.Never)]
        public override int GetHashCode() { throw null; }
        public static bool operator ==(Azure.Core.ResourceIdentifier left, Azure.Core.ResourceIdentifier right) { throw null; }
        public static bool operator >(Azure.Core.ResourceIdentifier left, Azure.Core.ResourceIdentifier right) { throw null; }
        public static bool operator >=(Azure.Core.ResourceIdentifier left, Azure.Core.ResourceIdentifier right) { throw null; }
        public static implicit operator string (Azure.Core.ResourceIdentifier id) { throw null; }
        public static bool operator !=(Azure.Core.ResourceIdentifier left, Azure.Core.ResourceIdentifier right) { throw null; }
        public static bool operator <(Azure.Core.ResourceIdentifier left, Azure.Core.ResourceIdentifier right) { throw null; }
        public static bool operator <=(Azure.Core.ResourceIdentifier left, Azure.Core.ResourceIdentifier right) { throw null; }
        public static Azure.Core.ResourceIdentifier Parse(string input) { throw null; }
        public override string ToString() { throw null; }
        public static bool TryParse(string? input, out Azure.Core.ResourceIdentifier? result) { throw null; }
    }
    [System.Runtime.InteropServices.StructLayoutAttribute(System.Runtime.InteropServices.LayoutKind.Sequential)]
    public readonly partial struct ResourceType : System.IEquatable<Azure.Core.ResourceType>
    {
        private readonly object _dummy;
        private readonly int _dummyPrimitive;
        public ResourceType(string resourceType) { throw null; }
        public string Namespace { get { throw null; } }
        public string Type { get { throw null; } }
        public bool Equals(Azure.Core.ResourceType other) { throw null; }
        [System.ComponentModel.EditorBrowsableAttribute(System.ComponentModel.EditorBrowsableState.Never)]
        public override bool Equals(object? other) { throw null; }
        [System.ComponentModel.EditorBrowsableAttribute(System.ComponentModel.EditorBrowsableState.Never)]
        public override int GetHashCode() { throw null; }
        [System.ComponentModel.EditorBrowsableAttribute(System.ComponentModel.EditorBrowsableState.Never)]
        public string GetLastType() { throw null; }
        public static bool operator ==(Azure.Core.ResourceType left, Azure.Core.ResourceType right) { throw null; }
        public static implicit operator string (Azure.Core.ResourceType resourceType) { throw null; }
        public static implicit operator Azure.Core.ResourceType (string resourceType) { throw null; }
        public static bool operator !=(Azure.Core.ResourceType left, Azure.Core.ResourceType right) { throw null; }
        public override string ToString() { throw null; }
    }
    public abstract partial class ResponseClassificationHandler
    {
        protected ResponseClassificationHandler() { }
        public abstract bool TryClassify(Azure.Core.HttpMessage message, out bool isError);
    }
    public partial class ResponseClassifier
    {
        public ResponseClassifier() { }
        public virtual bool IsErrorResponse(Azure.Core.HttpMessage message) { throw null; }
        public virtual bool IsRetriable(Azure.Core.HttpMessage message, System.Exception exception) { throw null; }
        public virtual bool IsRetriableException(System.Exception exception) { throw null; }
        public virtual bool IsRetriableResponse(Azure.Core.HttpMessage message) { throw null; }
    }
    [System.Runtime.InteropServices.StructLayoutAttribute(System.Runtime.InteropServices.LayoutKind.Sequential)]
    public readonly partial struct ResponseHeaders : System.Collections.Generic.IEnumerable<Azure.Core.HttpHeader>, System.Collections.IEnumerable
    {
        private readonly object _dummy;
        private readonly int _dummyPrimitive;
        public int? ContentLength { get { throw null; } }
        public long? ContentLengthLong { get { throw null; } }
        public string? ContentType { get { throw null; } }
        public System.DateTimeOffset? Date { get { throw null; } }
        public Azure.ETag? ETag { get { throw null; } }
        public string? RequestId { get { throw null; } }
        public bool Contains(string name) { throw null; }
        public System.Collections.Generic.IEnumerator<Azure.Core.HttpHeader> GetEnumerator() { throw null; }
        System.Collections.IEnumerator System.Collections.IEnumerable.GetEnumerator() { throw null; }
        public bool TryGetValue(string name, [System.Diagnostics.CodeAnalysis.NotNullWhenAttribute(true)] out string? value) { throw null; }
        public bool TryGetValues(string name, [System.Diagnostics.CodeAnalysis.NotNullWhenAttribute(true)] out System.Collections.Generic.IEnumerable<string>? values) { throw null; }
    }
    public enum RetryMode
    {
        Fixed = 0,
        Exponential = 1,
    }
    public partial class RetryOptions
    {
        internal RetryOptions() { }
        public System.TimeSpan Delay { get { throw null; } set { } }
        public System.TimeSpan MaxDelay { get { throw null; } set { } }
        public int MaxRetries { get { throw null; } set { } }
        public Azure.Core.RetryMode Mode { get { throw null; } set { } }
        public System.TimeSpan NetworkTimeout { get { throw null; } set { } }
    }
    public partial class StatusCodeClassifier : Azure.Core.ResponseClassifier
    {
        public StatusCodeClassifier(System.ReadOnlySpan<ushort> successStatusCodes) { }
        public override bool IsErrorResponse(Azure.Core.HttpMessage message) { throw null; }
    }
    public delegate System.Threading.Tasks.Task SyncAsyncEventHandler<T>(T e) where T : Azure.SyncAsyncEventArgs;
    public partial class TelemetryDetails
    {
        public TelemetryDetails(System.Reflection.Assembly assembly, string? applicationId = null) { }
        public string? ApplicationId { get { throw null; } }
        public System.Reflection.Assembly Assembly { get { throw null; } }
        public void Apply(Azure.Core.HttpMessage message) { }
        public override string ToString() { throw null; }
    }
    public abstract partial class TokenCredential
    {
        protected TokenCredential() { }
        public abstract Azure.Core.AccessToken GetToken(Azure.Core.TokenRequestContext requestContext, System.Threading.CancellationToken cancellationToken);
        public abstract System.Threading.Tasks.ValueTask<Azure.Core.AccessToken> GetTokenAsync(Azure.Core.TokenRequestContext requestContext, System.Threading.CancellationToken cancellationToken);
    }
    [System.Runtime.InteropServices.StructLayoutAttribute(System.Runtime.InteropServices.LayoutKind.Sequential)]
    public readonly partial struct TokenRequestContext
    {
        private readonly object _dummy;
        private readonly int _dummyPrimitive;
        public TokenRequestContext(string[] scopes, string? parentRequestId) { throw null; }
        public TokenRequestContext(string[] scopes, string? parentRequestId, string? claims) { throw null; }
        public TokenRequestContext(string[] scopes, string? parentRequestId, string? claims, string? tenantId) { throw null; }
        public TokenRequestContext(string[] scopes, string? parentRequestId = null, string? claims = null, string? tenantId = null, bool isCaeEnabled = false) { throw null; }
        public string? Claims { get { throw null; } }
        public bool IsCaeEnabled { get { throw null; } }
        public string? ParentRequestId { get { throw null; } }
        public string[] Scopes { get { throw null; } }
        public string? TenantId { get { throw null; } }
    }
}
namespace Azure.Core.Cryptography
{
    public partial interface IKeyEncryptionKey
    {
        string KeyId { get; }
        byte[] UnwrapKey(string algorithm, System.ReadOnlyMemory<byte> encryptedKey, System.Threading.CancellationToken cancellationToken = default(System.Threading.CancellationToken));
        System.Threading.Tasks.Task<byte[]> UnwrapKeyAsync(string algorithm, System.ReadOnlyMemory<byte> encryptedKey, System.Threading.CancellationToken cancellationToken = default(System.Threading.CancellationToken));
        byte[] WrapKey(string algorithm, System.ReadOnlyMemory<byte> key, System.Threading.CancellationToken cancellationToken = default(System.Threading.CancellationToken));
        System.Threading.Tasks.Task<byte[]> WrapKeyAsync(string algorithm, System.ReadOnlyMemory<byte> key, System.Threading.CancellationToken cancellationToken = default(System.Threading.CancellationToken));
    }
    public partial interface IKeyEncryptionKeyResolver
    {
        Azure.Core.Cryptography.IKeyEncryptionKey Resolve(string keyId, System.Threading.CancellationToken cancellationToken = default(System.Threading.CancellationToken));
        System.Threading.Tasks.Task<Azure.Core.Cryptography.IKeyEncryptionKey> ResolveAsync(string keyId, System.Threading.CancellationToken cancellationToken = default(System.Threading.CancellationToken));
    }
}
namespace Azure.Core.Diagnostics
{
    public partial class AzureEventSourceListener : System.Diagnostics.Tracing.EventListener
    {
        public const string TraitName = "AzureEventSource";
        public const string TraitValue = "true";
        public AzureEventSourceListener(System.Action<System.Diagnostics.Tracing.EventWrittenEventArgs, string> log, System.Diagnostics.Tracing.EventLevel level) { }
        public static Azure.Core.Diagnostics.AzureEventSourceListener CreateConsoleLogger(System.Diagnostics.Tracing.EventLevel level = System.Diagnostics.Tracing.EventLevel.Informational) { throw null; }
        public static Azure.Core.Diagnostics.AzureEventSourceListener CreateTraceLogger(System.Diagnostics.Tracing.EventLevel level = System.Diagnostics.Tracing.EventLevel.Informational) { throw null; }
        protected sealed override void OnEventSourceCreated(System.Diagnostics.Tracing.EventSource eventSource) { }
        protected sealed override void OnEventWritten(System.Diagnostics.Tracing.EventWrittenEventArgs eventData) { }
    }
}
namespace Azure.Core.Extensions
{
    public partial interface IAzureClientBuilder<TClient, TOptions> where TOptions : class
    {
    }
    public partial interface IAzureClientFactoryBuilder
    {
        Azure.Core.Extensions.IAzureClientBuilder<TClient, TOptions> RegisterClientFactory<TClient, TOptions>(System.Func<TOptions, TClient> clientFactory) where TOptions : class;
    }
    public partial interface IAzureClientFactoryBuilderWithConfiguration<in TConfiguration> : Azure.Core.Extensions.IAzureClientFactoryBuilder
    {
        Azure.Core.Extensions.IAzureClientBuilder<TClient, TOptions> RegisterClientFactory<TClient, TOptions>(TConfiguration configuration) where TOptions : class;
    }
    public partial interface IAzureClientFactoryBuilderWithCredential
    {
        Azure.Core.Extensions.IAzureClientBuilder<TClient, TOptions> RegisterClientFactory<TClient, TOptions>(System.Func<TOptions, Azure.Core.TokenCredential, TClient> clientFactory, bool requiresCredential = true) where TOptions : class;
    }
}
namespace Azure.Core.GeoJson
{
    [System.Runtime.InteropServices.StructLayoutAttribute(System.Runtime.InteropServices.LayoutKind.Sequential)]
    public readonly partial struct GeoArray<T> : System.Collections.Generic.IEnumerable<T>, System.Collections.Generic.IReadOnlyCollection<T>, System.Collections.Generic.IReadOnlyList<T>, System.Collections.IEnumerable
    {
        private readonly object _dummy;
        private readonly int _dummyPrimitive;
        public int Count { get { throw null; } }
        public T this[int index] { get { throw null; } }
        public Azure.Core.GeoJson.GeoArray<T>.Enumerator GetEnumerator() { throw null; }
        System.Collections.Generic.IEnumerator<T> System.Collections.Generic.IEnumerable<T>.GetEnumerator() { throw null; }
        System.Collections.IEnumerator System.Collections.IEnumerable.GetEnumerator() { throw null; }
        [System.Runtime.InteropServices.StructLayoutAttribute(System.Runtime.InteropServices.LayoutKind.Sequential)]
        public partial struct Enumerator : System.Collections.Generic.IEnumerator<T>, System.Collections.IEnumerator, System.IDisposable
        {
            private object _dummy;
            private int _dummyPrimitive;
            public T Current { get { throw null; } }
            object System.Collections.IEnumerator.Current { get { throw null; } }
            public void Dispose() { }
            public bool MoveNext() { throw null; }
            public void Reset() { }
        }
    }
    public sealed partial class GeoBoundingBox : System.IEquatable<Azure.Core.GeoJson.GeoBoundingBox>
    {
        public GeoBoundingBox(double west, double south, double east, double north) { }
        public GeoBoundingBox(double west, double south, double east, double north, double? minAltitude, double? maxAltitude) { }
        public double East { get { throw null; } }
        public double this[int index] { get { throw null; } }
        public double? MaxAltitude { get { throw null; } }
        public double? MinAltitude { get { throw null; } }
        public double North { get { throw null; } }
        public double South { get { throw null; } }
        public double West { get { throw null; } }
        public bool Equals(Azure.Core.GeoJson.GeoBoundingBox? other) { throw null; }
        public override bool Equals(object? obj) { throw null; }
        public override int GetHashCode() { throw null; }
        public override string ToString() { throw null; }
    }
    public sealed partial class GeoCollection : Azure.Core.GeoJson.GeoObject, System.Collections.Generic.IEnumerable<Azure.Core.GeoJson.GeoObject>, System.Collections.Generic.IReadOnlyCollection<Azure.Core.GeoJson.GeoObject>, System.Collections.Generic.IReadOnlyList<Azure.Core.GeoJson.GeoObject>, System.Collections.IEnumerable
    {
        public GeoCollection(System.Collections.Generic.IEnumerable<Azure.Core.GeoJson.GeoObject> geometries) { }
        public GeoCollection(System.Collections.Generic.IEnumerable<Azure.Core.GeoJson.GeoObject> geometries, Azure.Core.GeoJson.GeoBoundingBox? boundingBox, System.Collections.Generic.IReadOnlyDictionary<string, object?> customProperties) { }
        public int Count { get { throw null; } }
        public Azure.Core.GeoJson.GeoObject this[int index] { get { throw null; } }
        public override Azure.Core.GeoJson.GeoObjectType Type { get { throw null; } }
        public System.Collections.Generic.IEnumerator<Azure.Core.GeoJson.GeoObject> GetEnumerator() { throw null; }
        System.Collections.IEnumerator System.Collections.IEnumerable.GetEnumerator() { throw null; }
    }
    public sealed partial class GeoLinearRing
    {
        public GeoLinearRing(System.Collections.Generic.IEnumerable<Azure.Core.GeoJson.GeoPosition> coordinates) { }
        public Azure.Core.GeoJson.GeoArray<Azure.Core.GeoJson.GeoPosition> Coordinates { get { throw null; } }
    }
    public sealed partial class GeoLineString : Azure.Core.GeoJson.GeoObject
    {
        public GeoLineString(System.Collections.Generic.IEnumerable<Azure.Core.GeoJson.GeoPosition> coordinates) { }
        public GeoLineString(System.Collections.Generic.IEnumerable<Azure.Core.GeoJson.GeoPosition> coordinates, Azure.Core.GeoJson.GeoBoundingBox? boundingBox, System.Collections.Generic.IReadOnlyDictionary<string, object?> customProperties) { }
        public Azure.Core.GeoJson.GeoArray<Azure.Core.GeoJson.GeoPosition> Coordinates { get { throw null; } }
        public override Azure.Core.GeoJson.GeoObjectType Type { get { throw null; } }
    }
    public sealed partial class GeoLineStringCollection : Azure.Core.GeoJson.GeoObject, System.Collections.Generic.IEnumerable<Azure.Core.GeoJson.GeoLineString>, System.Collections.Generic.IReadOnlyCollection<Azure.Core.GeoJson.GeoLineString>, System.Collections.Generic.IReadOnlyList<Azure.Core.GeoJson.GeoLineString>, System.Collections.IEnumerable
    {
        public GeoLineStringCollection(System.Collections.Generic.IEnumerable<Azure.Core.GeoJson.GeoLineString> lines) { }
        public GeoLineStringCollection(System.Collections.Generic.IEnumerable<Azure.Core.GeoJson.GeoLineString> lines, Azure.Core.GeoJson.GeoBoundingBox? boundingBox, System.Collections.Generic.IReadOnlyDictionary<string, object?> customProperties) { }
        public Azure.Core.GeoJson.GeoArray<Azure.Core.GeoJson.GeoArray<Azure.Core.GeoJson.GeoPosition>> Coordinates { get { throw null; } }
        public int Count { get { throw null; } }
        public Azure.Core.GeoJson.GeoLineString this[int index] { get { throw null; } }
        public override Azure.Core.GeoJson.GeoObjectType Type { get { throw null; } }
        public System.Collections.Generic.IEnumerator<Azure.Core.GeoJson.GeoLineString> GetEnumerator() { throw null; }
        System.Collections.IEnumerator System.Collections.IEnumerable.GetEnumerator() { throw null; }
    }
    public abstract partial class GeoObject
    {
        internal GeoObject() { }
        public Azure.Core.GeoJson.GeoBoundingBox? BoundingBox { get { throw null; } }
        public abstract Azure.Core.GeoJson.GeoObjectType Type { get; }
        public static Azure.Core.GeoJson.GeoObject Parse(string json) { throw null; }
        public override string ToString() { throw null; }
        public bool TryGetCustomProperty(string name, out object? value) { throw null; }
    }
    public enum GeoObjectType
    {
        Point = 0,
        MultiPoint = 1,
        Polygon = 2,
        MultiPolygon = 3,
        LineString = 4,
        MultiLineString = 5,
        GeometryCollection = 6,
    }
    public sealed partial class GeoPoint : Azure.Core.GeoJson.GeoObject
    {
        public GeoPoint(Azure.Core.GeoJson.GeoPosition position) { }
        public GeoPoint(Azure.Core.GeoJson.GeoPosition position, Azure.Core.GeoJson.GeoBoundingBox? boundingBox, System.Collections.Generic.IReadOnlyDictionary<string, object?> customProperties) { }
        public GeoPoint(double longitude, double latitude) { }
        public GeoPoint(double longitude, double latitude, double? altitude) { }
        public Azure.Core.GeoJson.GeoPosition Coordinates { get { throw null; } }
        public override Azure.Core.GeoJson.GeoObjectType Type { get { throw null; } }
    }
    public sealed partial class GeoPointCollection : Azure.Core.GeoJson.GeoObject, System.Collections.Generic.IEnumerable<Azure.Core.GeoJson.GeoPoint>, System.Collections.Generic.IReadOnlyCollection<Azure.Core.GeoJson.GeoPoint>, System.Collections.Generic.IReadOnlyList<Azure.Core.GeoJson.GeoPoint>, System.Collections.IEnumerable
    {
        public GeoPointCollection(System.Collections.Generic.IEnumerable<Azure.Core.GeoJson.GeoPoint> points) { }
        public GeoPointCollection(System.Collections.Generic.IEnumerable<Azure.Core.GeoJson.GeoPoint> points, Azure.Core.GeoJson.GeoBoundingBox? boundingBox, System.Collections.Generic.IReadOnlyDictionary<string, object?> customProperties) { }
        public Azure.Core.GeoJson.GeoArray<Azure.Core.GeoJson.GeoPosition> Coordinates { get { throw null; } }
        public int Count { get { throw null; } }
        public Azure.Core.GeoJson.GeoPoint this[int index] { get { throw null; } }
        public override Azure.Core.GeoJson.GeoObjectType Type { get { throw null; } }
        public System.Collections.Generic.IEnumerator<Azure.Core.GeoJson.GeoPoint> GetEnumerator() { throw null; }
        System.Collections.IEnumerator System.Collections.IEnumerable.GetEnumerator() { throw null; }
    }
    public sealed partial class GeoPolygon : Azure.Core.GeoJson.GeoObject
    {
        public GeoPolygon(System.Collections.Generic.IEnumerable<Azure.Core.GeoJson.GeoLinearRing> rings) { }
        public GeoPolygon(System.Collections.Generic.IEnumerable<Azure.Core.GeoJson.GeoLinearRing> rings, Azure.Core.GeoJson.GeoBoundingBox? boundingBox, System.Collections.Generic.IReadOnlyDictionary<string, object?> customProperties) { }
        public GeoPolygon(System.Collections.Generic.IEnumerable<Azure.Core.GeoJson.GeoPosition> positions) { }
        public Azure.Core.GeoJson.GeoArray<Azure.Core.GeoJson.GeoArray<Azure.Core.GeoJson.GeoPosition>> Coordinates { get { throw null; } }
        public Azure.Core.GeoJson.GeoLinearRing OuterRing { get { throw null; } }
        public System.Collections.Generic.IReadOnlyList<Azure.Core.GeoJson.GeoLinearRing> Rings { get { throw null; } }
        public override Azure.Core.GeoJson.GeoObjectType Type { get { throw null; } }
    }
    public sealed partial class GeoPolygonCollection : Azure.Core.GeoJson.GeoObject, System.Collections.Generic.IEnumerable<Azure.Core.GeoJson.GeoPolygon>, System.Collections.Generic.IReadOnlyCollection<Azure.Core.GeoJson.GeoPolygon>, System.Collections.Generic.IReadOnlyList<Azure.Core.GeoJson.GeoPolygon>, System.Collections.IEnumerable
    {
        public GeoPolygonCollection(System.Collections.Generic.IEnumerable<Azure.Core.GeoJson.GeoPolygon> polygons) { }
        public GeoPolygonCollection(System.Collections.Generic.IEnumerable<Azure.Core.GeoJson.GeoPolygon> polygons, Azure.Core.GeoJson.GeoBoundingBox? boundingBox, System.Collections.Generic.IReadOnlyDictionary<string, object?> customProperties) { }
        public Azure.Core.GeoJson.GeoArray<Azure.Core.GeoJson.GeoArray<Azure.Core.GeoJson.GeoArray<Azure.Core.GeoJson.GeoPosition>>> Coordinates { get { throw null; } }
        public int Count { get { throw null; } }
        public Azure.Core.GeoJson.GeoPolygon this[int index] { get { throw null; } }
        public override Azure.Core.GeoJson.GeoObjectType Type { get { throw null; } }
        public System.Collections.Generic.IEnumerator<Azure.Core.GeoJson.GeoPolygon> GetEnumerator() { throw null; }
        System.Collections.IEnumerator System.Collections.IEnumerable.GetEnumerator() { throw null; }
    }
    [System.Runtime.InteropServices.StructLayoutAttribute(System.Runtime.InteropServices.LayoutKind.Sequential)]
    public readonly partial struct GeoPosition : System.IEquatable<Azure.Core.GeoJson.GeoPosition>
    {
        private readonly int _dummyPrimitive;
        public GeoPosition(double longitude, double latitude) { throw null; }
        public GeoPosition(double longitude, double latitude, double? altitude) { throw null; }
        public double? Altitude { get { throw null; } }
        public int Count { get { throw null; } }
        public double this[int index] { get { throw null; } }
        public double Latitude { get { throw null; } }
        public double Longitude { get { throw null; } }
        public bool Equals(Azure.Core.GeoJson.GeoPosition other) { throw null; }
        public override bool Equals(object? obj) { throw null; }
        public override int GetHashCode() { throw null; }
        public static bool operator ==(Azure.Core.GeoJson.GeoPosition left, Azure.Core.GeoJson.GeoPosition right) { throw null; }
        public static bool operator !=(Azure.Core.GeoJson.GeoPosition left, Azure.Core.GeoJson.GeoPosition right) { throw null; }
        public override string ToString() { throw null; }
    }
}
namespace Azure.Core.Pipeline
{
    public partial class BearerTokenAuthenticationPolicy : Azure.Core.Pipeline.HttpPipelinePolicy
    {
        public BearerTokenAuthenticationPolicy(Azure.Core.TokenCredential credential, System.Collections.Generic.IEnumerable<string> scopes) { }
        public BearerTokenAuthenticationPolicy(Azure.Core.TokenCredential credential, string scope) { }
        protected void AuthenticateAndAuthorizeRequest(Azure.Core.HttpMessage message, Azure.Core.TokenRequestContext context) { }
        protected System.Threading.Tasks.ValueTask AuthenticateAndAuthorizeRequestAsync(Azure.Core.HttpMessage message, Azure.Core.TokenRequestContext context) { throw null; }
        protected virtual void AuthorizeRequest(Azure.Core.HttpMessage message) { }
        protected virtual System.Threading.Tasks.ValueTask AuthorizeRequestAsync(Azure.Core.HttpMessage message) { throw null; }
        protected virtual bool AuthorizeRequestOnChallenge(Azure.Core.HttpMessage message) { throw null; }
        protected virtual System.Threading.Tasks.ValueTask<bool> AuthorizeRequestOnChallengeAsync(Azure.Core.HttpMessage message) { throw null; }
        public override void Process(Azure.Core.HttpMessage message, System.ReadOnlyMemory<Azure.Core.Pipeline.HttpPipelinePolicy> pipeline) { }
        public override System.Threading.Tasks.ValueTask ProcessAsync(Azure.Core.HttpMessage message, System.ReadOnlyMemory<Azure.Core.Pipeline.HttpPipelinePolicy> pipeline) { throw null; }
    }
    public sealed partial class DisposableHttpPipeline : Azure.Core.Pipeline.HttpPipeline, System.IDisposable
    {
        internal DisposableHttpPipeline() : base (default(Azure.Core.Pipeline.HttpPipelineTransport), default(Azure.Core.Pipeline.HttpPipelinePolicy[]), default(Azure.Core.ResponseClassifier)) { }
        public void Dispose() { }
    }
    public partial class HttpClientTransport : Azure.Core.Pipeline.HttpPipelineTransport, System.IDisposable
    {
        public static readonly Azure.Core.Pipeline.HttpClientTransport Shared;
        public HttpClientTransport() { }
        public HttpClientTransport(System.Net.Http.HttpClient client) { }
        public HttpClientTransport(System.Net.Http.HttpMessageHandler messageHandler) { }
        public sealed override Azure.Core.Request CreateRequest() { throw null; }
        public void Dispose() { }
        public override void Process(Azure.Core.HttpMessage message) { }
        public override System.Threading.Tasks.ValueTask ProcessAsync(Azure.Core.HttpMessage message) { throw null; }
    }
    public partial class HttpPipeline
    {
        public HttpPipeline(Azure.Core.Pipeline.HttpPipelineTransport transport, Azure.Core.Pipeline.HttpPipelinePolicy[]? policies = null, Azure.Core.ResponseClassifier? responseClassifier = null) { }
        public Azure.Core.ResponseClassifier ResponseClassifier { get { throw null; } }
        public static System.IDisposable CreateClientRequestIdScope(string? clientRequestId) { throw null; }
        public static System.IDisposable CreateHttpMessagePropertiesScope(System.Collections.Generic.IDictionary<string, object?> messageProperties) { throw null; }
        public Azure.Core.HttpMessage CreateMessage() { throw null; }
        public Azure.Core.HttpMessage CreateMessage(Azure.RequestContext? context) { throw null; }
        public Azure.Core.HttpMessage CreateMessage(Azure.RequestContext? context, Azure.Core.ResponseClassifier? classifier = null) { throw null; }
        public Azure.Core.Request CreateRequest() { throw null; }
        public void Send(Azure.Core.HttpMessage message, System.Threading.CancellationToken cancellationToken) { }
        public System.Threading.Tasks.ValueTask SendAsync(Azure.Core.HttpMessage message, System.Threading.CancellationToken cancellationToken) { throw null; }
        public Azure.Response SendRequest(Azure.Core.Request request, System.Threading.CancellationToken cancellationToken) { throw null; }
        public System.Threading.Tasks.ValueTask<Azure.Response> SendRequestAsync(Azure.Core.Request request, System.Threading.CancellationToken cancellationToken) { throw null; }
    }
    public static partial class HttpPipelineBuilder
    {
        public static Azure.Core.Pipeline.HttpPipeline Build(Azure.Core.ClientOptions options, params Azure.Core.Pipeline.HttpPipelinePolicy[] perRetryPolicies) { throw null; }
        public static Azure.Core.Pipeline.DisposableHttpPipeline Build(Azure.Core.ClientOptions options, Azure.Core.Pipeline.HttpPipelinePolicy[] perCallPolicies, Azure.Core.Pipeline.HttpPipelinePolicy[] perRetryPolicies, Azure.Core.Pipeline.HttpPipelineTransportOptions transportOptions, Azure.Core.ResponseClassifier? responseClassifier) { throw null; }
        public static Azure.Core.Pipeline.HttpPipeline Build(Azure.Core.ClientOptions options, Azure.Core.Pipeline.HttpPipelinePolicy[] perCallPolicies, Azure.Core.Pipeline.HttpPipelinePolicy[] perRetryPolicies, Azure.Core.ResponseClassifier? responseClassifier) { throw null; }
        public static Azure.Core.Pipeline.HttpPipeline Build(Azure.Core.Pipeline.HttpPipelineOptions options) { throw null; }
        public static Azure.Core.Pipeline.DisposableHttpPipeline Build(Azure.Core.Pipeline.HttpPipelineOptions options, Azure.Core.Pipeline.HttpPipelineTransportOptions transportOptions) { throw null; }
    }
    public partial class HttpPipelineOptions
    {
        public HttpPipelineOptions(Azure.Core.ClientOptions options) { }
        public Azure.Core.ClientOptions ClientOptions { get { throw null; } }
        public System.Collections.Generic.IList<Azure.Core.Pipeline.HttpPipelinePolicy> PerCallPolicies { get { throw null; } }
        public System.Collections.Generic.IList<Azure.Core.Pipeline.HttpPipelinePolicy> PerRetryPolicies { get { throw null; } }
        public Azure.Core.RequestFailedDetailsParser RequestFailedDetailsParser { get { throw null; } set { } }
        public Azure.Core.ResponseClassifier? ResponseClassifier { get { throw null; } set { } }
    }
    public abstract partial class HttpPipelinePolicy
    {
        protected HttpPipelinePolicy() { }
        public abstract void Process(Azure.Core.HttpMessage message, System.ReadOnlyMemory<Azure.Core.Pipeline.HttpPipelinePolicy> pipeline);
        public abstract System.Threading.Tasks.ValueTask ProcessAsync(Azure.Core.HttpMessage message, System.ReadOnlyMemory<Azure.Core.Pipeline.HttpPipelinePolicy> pipeline);
        protected static void ProcessNext(Azure.Core.HttpMessage message, System.ReadOnlyMemory<Azure.Core.Pipeline.HttpPipelinePolicy> pipeline) { }
        protected static System.Threading.Tasks.ValueTask ProcessNextAsync(Azure.Core.HttpMessage message, System.ReadOnlyMemory<Azure.Core.Pipeline.HttpPipelinePolicy> pipeline) { throw null; }
    }
    [System.Diagnostics.CodeAnalysis.DynamicallyAccessedMembersAttribute(System.Diagnostics.CodeAnalysis.DynamicallyAccessedMemberTypes.PublicMethods)]
    public abstract partial class HttpPipelineSynchronousPolicy : Azure.Core.Pipeline.HttpPipelinePolicy
    {
        protected HttpPipelineSynchronousPolicy() { }
        public virtual void OnReceivedResponse(Azure.Core.HttpMessage message) { }
        public virtual void OnSendingRequest(Azure.Core.HttpMessage message) { }
        public override void Process(Azure.Core.HttpMessage message, System.ReadOnlyMemory<Azure.Core.Pipeline.HttpPipelinePolicy> pipeline) { }
        public override System.Threading.Tasks.ValueTask ProcessAsync(Azure.Core.HttpMessage message, System.ReadOnlyMemory<Azure.Core.Pipeline.HttpPipelinePolicy> pipeline) { throw null; }
    }
    public abstract partial class HttpPipelineTransport
    {
        protected HttpPipelineTransport() { }
        public abstract Azure.Core.Request CreateRequest();
        public abstract void Process(Azure.Core.HttpMessage message);
        public abstract System.Threading.Tasks.ValueTask ProcessAsync(Azure.Core.HttpMessage message);
    }
    public partial class HttpPipelineTransportOptions
    {
        public HttpPipelineTransportOptions() { }
        public System.Collections.Generic.IList<System.Security.Cryptography.X509Certificates.X509Certificate2> ClientCertificates { get { throw null; } }
        public bool IsClientRedirectEnabled { get { throw null; } set { } }
        public System.Func<Azure.Core.Pipeline.ServerCertificateCustomValidationArgs, bool>? ServerCertificateCustomValidationCallback { get { throw null; } set { } }
    }
    public sealed partial class RedirectPolicy : Azure.Core.Pipeline.HttpPipelinePolicy
    {
        internal RedirectPolicy() { }
        public override void Process(Azure.Core.HttpMessage message, System.ReadOnlyMemory<Azure.Core.Pipeline.HttpPipelinePolicy> pipeline) { }
        public override System.Threading.Tasks.ValueTask ProcessAsync(Azure.Core.HttpMessage message, System.ReadOnlyMemory<Azure.Core.Pipeline.HttpPipelinePolicy> pipeline) { throw null; }
        public static void SetAllowAutoRedirect(Azure.Core.HttpMessage message, bool allowAutoRedirect) { }
    }
    public partial class RetryPolicy : Azure.Core.Pipeline.HttpPipelinePolicy
    {
        public RetryPolicy(int maxRetries = 3, Azure.Core.DelayStrategy? delayStrategy = null) { }
        protected internal virtual void OnRequestSent(Azure.Core.HttpMessage message) { }
        protected internal virtual System.Threading.Tasks.ValueTask OnRequestSentAsync(Azure.Core.HttpMessage message) { throw null; }
        protected internal virtual void OnSendingRequest(Azure.Core.HttpMessage message) { }
        protected internal virtual System.Threading.Tasks.ValueTask OnSendingRequestAsync(Azure.Core.HttpMessage message) { throw null; }
        public override void Process(Azure.Core.HttpMessage message, System.ReadOnlyMemory<Azure.Core.Pipeline.HttpPipelinePolicy> pipeline) { }
        public override System.Threading.Tasks.ValueTask ProcessAsync(Azure.Core.HttpMessage message, System.ReadOnlyMemory<Azure.Core.Pipeline.HttpPipelinePolicy> pipeline) { throw null; }
        protected internal virtual bool ShouldRetry(Azure.Core.HttpMessage message, System.Exception? exception) { throw null; }
        protected internal virtual System.Threading.Tasks.ValueTask<bool> ShouldRetryAsync(Azure.Core.HttpMessage message, System.Exception? exception) { throw null; }
    }
    public partial class ServerCertificateCustomValidationArgs
    {
        public ServerCertificateCustomValidationArgs(System.Security.Cryptography.X509Certificates.X509Certificate2? certificate, System.Security.Cryptography.X509Certificates.X509Chain? certificateAuthorityChain, System.Net.Security.SslPolicyErrors sslPolicyErrors) { }
        public System.Security.Cryptography.X509Certificates.X509Certificate2? Certificate { get { throw null; } }
        public System.Security.Cryptography.X509Certificates.X509Chain? CertificateAuthorityChain { get { throw null; } }
        public System.Net.Security.SslPolicyErrors SslPolicyErrors { get { throw null; } }
    }
}
namespace Azure.Core.Serialization
{
<<<<<<< HEAD
    [System.AttributeUsageAttribute(System.AttributeTargets.Class)]
    public sealed partial class DeserializationProxyAttribute : System.Attribute
    {
        public DeserializationProxyAttribute([System.Diagnostics.CodeAnalysis.DynamicallyAccessedMembersAttribute(System.Diagnostics.CodeAnalysis.DynamicallyAccessedMemberTypes.NonPublicConstructors | System.Diagnostics.CodeAnalysis.DynamicallyAccessedMemberTypes.PublicConstructors)] System.Type proxyType) { }
        [System.Diagnostics.CodeAnalysis.DynamicallyAccessedMembersAttribute(System.Diagnostics.CodeAnalysis.DynamicallyAccessedMemberTypes.NonPublicConstructors | System.Diagnostics.CodeAnalysis.DynamicallyAccessedMemberTypes.PublicConstructors)]
        public System.Type ProxyType { get { throw null; } }
    }
=======
    [System.Diagnostics.CodeAnalysis.RequiresUnreferencedCodeAttribute("This class utilizes reflection-based JSON serialization and deserialization which is not compatible with trimming.")]
>>>>>>> 4db78622
    [System.Diagnostics.DebuggerDisplayAttribute("{DebuggerDisplay,nq}")]
    public sealed partial class DynamicData : System.Dynamic.IDynamicMetaObjectProvider, System.IDisposable
    {
        internal DynamicData() { }
        public void Dispose() { }
        [System.ComponentModel.EditorBrowsableAttribute(System.ComponentModel.EditorBrowsableState.Never)]
        public override bool Equals(object? obj) { throw null; }
        [System.ComponentModel.EditorBrowsableAttribute(System.ComponentModel.EditorBrowsableState.Never)]
        public override int GetHashCode() { throw null; }
        public static bool operator ==(Azure.Core.Serialization.DynamicData? left, object? right) { throw null; }
        public static explicit operator System.DateTime (Azure.Core.Serialization.DynamicData value) { throw null; }
        public static explicit operator System.DateTimeOffset (Azure.Core.Serialization.DynamicData value) { throw null; }
        public static explicit operator System.Guid (Azure.Core.Serialization.DynamicData value) { throw null; }
        public static implicit operator bool (Azure.Core.Serialization.DynamicData value) { throw null; }
        public static implicit operator byte (Azure.Core.Serialization.DynamicData value) { throw null; }
        public static implicit operator decimal (Azure.Core.Serialization.DynamicData value) { throw null; }
        public static implicit operator double (Azure.Core.Serialization.DynamicData value) { throw null; }
        public static implicit operator short (Azure.Core.Serialization.DynamicData value) { throw null; }
        public static implicit operator int (Azure.Core.Serialization.DynamicData value) { throw null; }
        public static implicit operator long (Azure.Core.Serialization.DynamicData value) { throw null; }
        public static implicit operator sbyte (Azure.Core.Serialization.DynamicData value) { throw null; }
        public static implicit operator float (Azure.Core.Serialization.DynamicData value) { throw null; }
        public static implicit operator string (Azure.Core.Serialization.DynamicData value) { throw null; }
        public static implicit operator ushort (Azure.Core.Serialization.DynamicData value) { throw null; }
        public static implicit operator uint (Azure.Core.Serialization.DynamicData value) { throw null; }
        public static implicit operator ulong (Azure.Core.Serialization.DynamicData value) { throw null; }
        public static bool operator !=(Azure.Core.Serialization.DynamicData? left, object? right) { throw null; }
        System.Dynamic.DynamicMetaObject System.Dynamic.IDynamicMetaObjectProvider.GetMetaObject(System.Linq.Expressions.Expression parameter) { throw null; }
        public override string ToString() { throw null; }
    }
    public partial interface IMemberNameConverter
    {
        string? ConvertMemberName(System.Reflection.MemberInfo member);
    }
<<<<<<< HEAD
    public partial interface IModelJsonSerializable<out T> : Azure.Core.Serialization.IModelSerializable<T>
    {
        T Deserialize(ref System.Text.Json.Utf8JsonReader reader, Azure.Core.Serialization.ModelSerializerOptions options);
        void Serialize(System.Text.Json.Utf8JsonWriter writer, Azure.Core.Serialization.ModelSerializerOptions options);
    }
    public partial interface IModelSerializable<out T>
    {
        T Deserialize(System.BinaryData data, Azure.Core.Serialization.ModelSerializerOptions options);
        System.BinaryData Serialize(Azure.Core.Serialization.ModelSerializerOptions options);
    }
=======
    [System.Diagnostics.CodeAnalysis.RequiresUnreferencedCodeAttribute("This class uses reflection-based JSON serialization and deserialization that is not compatible with trimming.")]
>>>>>>> 4db78622
    public partial class JsonObjectSerializer : Azure.Core.Serialization.ObjectSerializer, Azure.Core.Serialization.IMemberNameConverter
    {
        public JsonObjectSerializer() { }
        public JsonObjectSerializer(System.Text.Json.JsonSerializerOptions options) { }
        public static Azure.Core.Serialization.JsonObjectSerializer Default { get { throw null; } }
        string? Azure.Core.Serialization.IMemberNameConverter.ConvertMemberName(System.Reflection.MemberInfo member) { throw null; }
        public override object? Deserialize(System.IO.Stream stream, System.Type returnType, System.Threading.CancellationToken cancellationToken) { throw null; }
        public override System.Threading.Tasks.ValueTask<object?> DeserializeAsync(System.IO.Stream stream, System.Type returnType, System.Threading.CancellationToken cancellationToken) { throw null; }
        public override void Serialize(System.IO.Stream stream, object? value, System.Type inputType, System.Threading.CancellationToken cancellationToken) { }
        public override System.BinaryData Serialize(object? value, System.Type? inputType = null, System.Threading.CancellationToken cancellationToken = default(System.Threading.CancellationToken)) { throw null; }
        public override System.Threading.Tasks.ValueTask SerializeAsync(System.IO.Stream stream, object? value, System.Type inputType, System.Threading.CancellationToken cancellationToken) { throw null; }
        public override System.Threading.Tasks.ValueTask<System.BinaryData> SerializeAsync(object? value, System.Type? inputType = null, System.Threading.CancellationToken cancellationToken = default(System.Threading.CancellationToken)) { throw null; }
    }
    public enum JsonPropertyNames
    {
        UseExact = 0,
        CamelCase = 1,
    }
    [System.Diagnostics.CodeAnalysis.RequiresUnreferencedCodeAttribute("The constructors of the type being deserialized are dynamically accessed and may be trimmed.")]
    public partial class ModelJsonConverter : System.Text.Json.Serialization.JsonConverter<Azure.Core.Serialization.IModelJsonSerializable<object>>
    {
        public ModelJsonConverter() { }
        public ModelJsonConverter(Azure.Core.Serialization.ModelSerializerFormat format) { }
        public ModelJsonConverter(Azure.Core.Serialization.ModelSerializerOptions options) { }
        public Azure.Core.Serialization.ModelSerializerOptions ModelSerializerOptions { get { throw null; } }
        public override bool CanConvert(System.Type typeToConvert) { throw null; }
        public override Azure.Core.Serialization.IModelJsonSerializable<object> Read(ref System.Text.Json.Utf8JsonReader reader, System.Type typeToConvert, System.Text.Json.JsonSerializerOptions options) { throw null; }
        public override void Write(System.Text.Json.Utf8JsonWriter writer, Azure.Core.Serialization.IModelJsonSerializable<object> value, System.Text.Json.JsonSerializerOptions options) { }
    }
    public static partial class ModelSerializer
    {
        public static object? Deserialize(System.BinaryData data, [System.Diagnostics.CodeAnalysis.DynamicallyAccessedMembersAttribute(System.Diagnostics.CodeAnalysis.DynamicallyAccessedMemberTypes.NonPublicConstructors | System.Diagnostics.CodeAnalysis.DynamicallyAccessedMemberTypes.PublicConstructors)] System.Type returnType, Azure.Core.Serialization.ModelSerializerFormat format) { throw null; }
        public static object? Deserialize(System.BinaryData data, [System.Diagnostics.CodeAnalysis.DynamicallyAccessedMembersAttribute(System.Diagnostics.CodeAnalysis.DynamicallyAccessedMemberTypes.NonPublicConstructors | System.Diagnostics.CodeAnalysis.DynamicallyAccessedMemberTypes.PublicConstructors)] System.Type returnType, Azure.Core.Serialization.ModelSerializerOptions? options = null) { throw null; }
        public static T? Deserialize<T>(System.BinaryData data, Azure.Core.Serialization.ModelSerializerFormat format) where T : Azure.Core.Serialization.IModelSerializable<T> { throw null; }
        public static T? Deserialize<T>(System.BinaryData data, Azure.Core.Serialization.ModelSerializerOptions? options = null) where T : Azure.Core.Serialization.IModelSerializable<T> { throw null; }
        public static System.BinaryData Serialize(object model, Azure.Core.Serialization.ModelSerializerFormat format) { throw null; }
        public static System.BinaryData Serialize(object model, Azure.Core.Serialization.ModelSerializerOptions? options = null) { throw null; }
        public static System.BinaryData SerializeCore(Azure.Core.Serialization.IModelJsonSerializable<object> model, Azure.Core.Serialization.ModelSerializerOptions options) { throw null; }
        public static System.BinaryData Serialize<T>(T model, Azure.Core.Serialization.ModelSerializerFormat format) where T : Azure.Core.Serialization.IModelSerializable<T> { throw null; }
        public static System.BinaryData Serialize<T>(T model, Azure.Core.Serialization.ModelSerializerOptions? options = null) where T : Azure.Core.Serialization.IModelSerializable<T> { throw null; }
    }
    [System.Runtime.InteropServices.StructLayoutAttribute(System.Runtime.InteropServices.LayoutKind.Sequential)]
    public readonly partial struct ModelSerializerFormat : System.IEquatable<Azure.Core.Serialization.ModelSerializerFormat>
    {
        private readonly object _dummy;
        private readonly int _dummyPrimitive;
        public static readonly Azure.Core.Serialization.ModelSerializerFormat Json;
        public static readonly Azure.Core.Serialization.ModelSerializerFormat Wire;
        public ModelSerializerFormat(string value) { throw null; }
        public bool Equals(Azure.Core.Serialization.ModelSerializerFormat other) { throw null; }
        [System.ComponentModel.EditorBrowsableAttribute(System.ComponentModel.EditorBrowsableState.Never)]
        public override bool Equals([System.Diagnostics.CodeAnalysis.AllowNullAttribute] object obj) { throw null; }
        [System.ComponentModel.EditorBrowsableAttribute(System.ComponentModel.EditorBrowsableState.Never)]
        public override int GetHashCode() { throw null; }
        public static bool operator ==(Azure.Core.Serialization.ModelSerializerFormat left, Azure.Core.Serialization.ModelSerializerFormat right) { throw null; }
        public static implicit operator Azure.Core.Serialization.ModelSerializerFormat (string value) { throw null; }
        public static bool operator !=(Azure.Core.Serialization.ModelSerializerFormat left, Azure.Core.Serialization.ModelSerializerFormat right) { throw null; }
        public override string ToString() { throw null; }
    }
    public partial class ModelSerializerOptions
    {
        public static readonly Azure.Core.Serialization.ModelSerializerOptions DefaultWireOptions;
        public ModelSerializerOptions() { }
        public ModelSerializerOptions(Azure.Core.Serialization.ModelSerializerFormat format) { }
        public Azure.Core.Serialization.ModelSerializerFormat Format { get { throw null; } }
        public System.Func<System.Type, Azure.Core.Serialization.ObjectSerializer>? ObjectSerializerResolver { get { throw null; } set { } }
    }
    public abstract partial class ObjectSerializer
    {
        protected ObjectSerializer() { }
        public abstract object? Deserialize(System.IO.Stream stream, System.Type returnType, System.Threading.CancellationToken cancellationToken);
        public abstract System.Threading.Tasks.ValueTask<object?> DeserializeAsync(System.IO.Stream stream, System.Type returnType, System.Threading.CancellationToken cancellationToken);
        public abstract void Serialize(System.IO.Stream stream, object? value, System.Type inputType, System.Threading.CancellationToken cancellationToken);
        public virtual System.BinaryData Serialize(object? value, System.Type? inputType = null, System.Threading.CancellationToken cancellationToken = default(System.Threading.CancellationToken)) { throw null; }
        public abstract System.Threading.Tasks.ValueTask SerializeAsync(System.IO.Stream stream, object? value, System.Type inputType, System.Threading.CancellationToken cancellationToken);
        public virtual System.Threading.Tasks.ValueTask<System.BinaryData> SerializeAsync(object? value, System.Type? inputType = null, System.Threading.CancellationToken cancellationToken = default(System.Threading.CancellationToken)) { throw null; }
    }
}
namespace Azure.Messaging
{
    public partial class CloudEvent
    {
        public CloudEvent(string source, string type, System.BinaryData? data, string? dataContentType, Azure.Messaging.CloudEventDataFormat dataFormat = Azure.Messaging.CloudEventDataFormat.Binary) { }
        public CloudEvent(string source, string type, object? jsonSerializableData, System.Type? dataSerializationType = null) { }
        public System.BinaryData? Data { get { throw null; } set { } }
        public string? DataContentType { get { throw null; } set { } }
        public string? DataSchema { get { throw null; } set { } }
        public System.Collections.Generic.IDictionary<string, object> ExtensionAttributes { get { throw null; } }
        public string Id { get { throw null; } set { } }
        public string Source { get { throw null; } set { } }
        public string? Subject { get { throw null; } set { } }
        public System.DateTimeOffset? Time { get { throw null; } set { } }
        public string Type { get { throw null; } set { } }
        public static Azure.Messaging.CloudEvent? Parse(System.BinaryData json, bool skipValidation = false) { throw null; }
        public static Azure.Messaging.CloudEvent[] ParseMany(System.BinaryData json, bool skipValidation = false) { throw null; }
    }
    public enum CloudEventDataFormat
    {
        Binary = 0,
        Json = 1,
    }
    public partial class MessageContent
    {
        public MessageContent() { }
        public virtual Azure.Core.ContentType? ContentType { get { throw null; } set { } }
        [System.ComponentModel.EditorBrowsableAttribute(System.ComponentModel.EditorBrowsableState.Never)]
        protected virtual Azure.Core.ContentType? ContentTypeCore { get { throw null; } set { } }
        public virtual System.BinaryData? Data { get { throw null; } set { } }
        public virtual bool IsReadOnly { get { throw null; } }
    }
}<|MERGE_RESOLUTION|>--- conflicted
+++ resolved
@@ -539,8 +539,6 @@
     {
         protected RequestContent() { }
         public static Azure.Core.RequestContent Create(Azure.Core.Serialization.DynamicData content) { throw null; }
-        public static Azure.Core.RequestContent Create(Azure.Core.Serialization.IModelJsonSerializable<object> model, Azure.Core.Serialization.ModelSerializerOptions? options = null) { throw null; }
-        public static Azure.Core.RequestContent Create(Azure.Core.Serialization.IModelSerializable<object> model, Azure.Core.Serialization.ModelSerializerOptions? options = null) { throw null; }
         public static Azure.Core.RequestContent Create(System.BinaryData content) { throw null; }
         public static Azure.Core.RequestContent Create(System.Buffers.ReadOnlySequence<byte> bytes) { throw null; }
         public static Azure.Core.RequestContent Create(byte[] bytes) { throw null; }
@@ -1081,17 +1079,7 @@
 }
 namespace Azure.Core.Serialization
 {
-<<<<<<< HEAD
-    [System.AttributeUsageAttribute(System.AttributeTargets.Class)]
-    public sealed partial class DeserializationProxyAttribute : System.Attribute
-    {
-        public DeserializationProxyAttribute([System.Diagnostics.CodeAnalysis.DynamicallyAccessedMembersAttribute(System.Diagnostics.CodeAnalysis.DynamicallyAccessedMemberTypes.NonPublicConstructors | System.Diagnostics.CodeAnalysis.DynamicallyAccessedMemberTypes.PublicConstructors)] System.Type proxyType) { }
-        [System.Diagnostics.CodeAnalysis.DynamicallyAccessedMembersAttribute(System.Diagnostics.CodeAnalysis.DynamicallyAccessedMemberTypes.NonPublicConstructors | System.Diagnostics.CodeAnalysis.DynamicallyAccessedMemberTypes.PublicConstructors)]
-        public System.Type ProxyType { get { throw null; } }
-    }
-=======
     [System.Diagnostics.CodeAnalysis.RequiresUnreferencedCodeAttribute("This class utilizes reflection-based JSON serialization and deserialization which is not compatible with trimming.")]
->>>>>>> 4db78622
     [System.Diagnostics.DebuggerDisplayAttribute("{DebuggerDisplay,nq}")]
     public sealed partial class DynamicData : System.Dynamic.IDynamicMetaObjectProvider, System.IDisposable
     {
@@ -1126,20 +1114,7 @@
     {
         string? ConvertMemberName(System.Reflection.MemberInfo member);
     }
-<<<<<<< HEAD
-    public partial interface IModelJsonSerializable<out T> : Azure.Core.Serialization.IModelSerializable<T>
-    {
-        T Deserialize(ref System.Text.Json.Utf8JsonReader reader, Azure.Core.Serialization.ModelSerializerOptions options);
-        void Serialize(System.Text.Json.Utf8JsonWriter writer, Azure.Core.Serialization.ModelSerializerOptions options);
-    }
-    public partial interface IModelSerializable<out T>
-    {
-        T Deserialize(System.BinaryData data, Azure.Core.Serialization.ModelSerializerOptions options);
-        System.BinaryData Serialize(Azure.Core.Serialization.ModelSerializerOptions options);
-    }
-=======
     [System.Diagnostics.CodeAnalysis.RequiresUnreferencedCodeAttribute("This class uses reflection-based JSON serialization and deserialization that is not compatible with trimming.")]
->>>>>>> 4db78622
     public partial class JsonObjectSerializer : Azure.Core.Serialization.ObjectSerializer, Azure.Core.Serialization.IMemberNameConverter
     {
         public JsonObjectSerializer() { }
@@ -1157,55 +1132,6 @@
     {
         UseExact = 0,
         CamelCase = 1,
-    }
-    [System.Diagnostics.CodeAnalysis.RequiresUnreferencedCodeAttribute("The constructors of the type being deserialized are dynamically accessed and may be trimmed.")]
-    public partial class ModelJsonConverter : System.Text.Json.Serialization.JsonConverter<Azure.Core.Serialization.IModelJsonSerializable<object>>
-    {
-        public ModelJsonConverter() { }
-        public ModelJsonConverter(Azure.Core.Serialization.ModelSerializerFormat format) { }
-        public ModelJsonConverter(Azure.Core.Serialization.ModelSerializerOptions options) { }
-        public Azure.Core.Serialization.ModelSerializerOptions ModelSerializerOptions { get { throw null; } }
-        public override bool CanConvert(System.Type typeToConvert) { throw null; }
-        public override Azure.Core.Serialization.IModelJsonSerializable<object> Read(ref System.Text.Json.Utf8JsonReader reader, System.Type typeToConvert, System.Text.Json.JsonSerializerOptions options) { throw null; }
-        public override void Write(System.Text.Json.Utf8JsonWriter writer, Azure.Core.Serialization.IModelJsonSerializable<object> value, System.Text.Json.JsonSerializerOptions options) { }
-    }
-    public static partial class ModelSerializer
-    {
-        public static object? Deserialize(System.BinaryData data, [System.Diagnostics.CodeAnalysis.DynamicallyAccessedMembersAttribute(System.Diagnostics.CodeAnalysis.DynamicallyAccessedMemberTypes.NonPublicConstructors | System.Diagnostics.CodeAnalysis.DynamicallyAccessedMemberTypes.PublicConstructors)] System.Type returnType, Azure.Core.Serialization.ModelSerializerFormat format) { throw null; }
-        public static object? Deserialize(System.BinaryData data, [System.Diagnostics.CodeAnalysis.DynamicallyAccessedMembersAttribute(System.Diagnostics.CodeAnalysis.DynamicallyAccessedMemberTypes.NonPublicConstructors | System.Diagnostics.CodeAnalysis.DynamicallyAccessedMemberTypes.PublicConstructors)] System.Type returnType, Azure.Core.Serialization.ModelSerializerOptions? options = null) { throw null; }
-        public static T? Deserialize<T>(System.BinaryData data, Azure.Core.Serialization.ModelSerializerFormat format) where T : Azure.Core.Serialization.IModelSerializable<T> { throw null; }
-        public static T? Deserialize<T>(System.BinaryData data, Azure.Core.Serialization.ModelSerializerOptions? options = null) where T : Azure.Core.Serialization.IModelSerializable<T> { throw null; }
-        public static System.BinaryData Serialize(object model, Azure.Core.Serialization.ModelSerializerFormat format) { throw null; }
-        public static System.BinaryData Serialize(object model, Azure.Core.Serialization.ModelSerializerOptions? options = null) { throw null; }
-        public static System.BinaryData SerializeCore(Azure.Core.Serialization.IModelJsonSerializable<object> model, Azure.Core.Serialization.ModelSerializerOptions options) { throw null; }
-        public static System.BinaryData Serialize<T>(T model, Azure.Core.Serialization.ModelSerializerFormat format) where T : Azure.Core.Serialization.IModelSerializable<T> { throw null; }
-        public static System.BinaryData Serialize<T>(T model, Azure.Core.Serialization.ModelSerializerOptions? options = null) where T : Azure.Core.Serialization.IModelSerializable<T> { throw null; }
-    }
-    [System.Runtime.InteropServices.StructLayoutAttribute(System.Runtime.InteropServices.LayoutKind.Sequential)]
-    public readonly partial struct ModelSerializerFormat : System.IEquatable<Azure.Core.Serialization.ModelSerializerFormat>
-    {
-        private readonly object _dummy;
-        private readonly int _dummyPrimitive;
-        public static readonly Azure.Core.Serialization.ModelSerializerFormat Json;
-        public static readonly Azure.Core.Serialization.ModelSerializerFormat Wire;
-        public ModelSerializerFormat(string value) { throw null; }
-        public bool Equals(Azure.Core.Serialization.ModelSerializerFormat other) { throw null; }
-        [System.ComponentModel.EditorBrowsableAttribute(System.ComponentModel.EditorBrowsableState.Never)]
-        public override bool Equals([System.Diagnostics.CodeAnalysis.AllowNullAttribute] object obj) { throw null; }
-        [System.ComponentModel.EditorBrowsableAttribute(System.ComponentModel.EditorBrowsableState.Never)]
-        public override int GetHashCode() { throw null; }
-        public static bool operator ==(Azure.Core.Serialization.ModelSerializerFormat left, Azure.Core.Serialization.ModelSerializerFormat right) { throw null; }
-        public static implicit operator Azure.Core.Serialization.ModelSerializerFormat (string value) { throw null; }
-        public static bool operator !=(Azure.Core.Serialization.ModelSerializerFormat left, Azure.Core.Serialization.ModelSerializerFormat right) { throw null; }
-        public override string ToString() { throw null; }
-    }
-    public partial class ModelSerializerOptions
-    {
-        public static readonly Azure.Core.Serialization.ModelSerializerOptions DefaultWireOptions;
-        public ModelSerializerOptions() { }
-        public ModelSerializerOptions(Azure.Core.Serialization.ModelSerializerFormat format) { }
-        public Azure.Core.Serialization.ModelSerializerFormat Format { get { throw null; } }
-        public System.Func<System.Type, Azure.Core.Serialization.ObjectSerializer>? ObjectSerializerResolver { get { throw null; } set { } }
     }
     public abstract partial class ObjectSerializer
     {
