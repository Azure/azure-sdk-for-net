namespace Azure
{
    public abstract partial class AsyncPageable<T> : System.Collections.Generic.IAsyncEnumerable<T> where T : notnull
    {
        protected AsyncPageable() { }
        protected AsyncPageable(System.Threading.CancellationToken cancellationToken) { }
        protected virtual System.Threading.CancellationToken CancellationToken { get { throw null; } }
        public abstract System.Collections.Generic.IAsyncEnumerable<Azure.Page<T>> AsPages(string? continuationToken = null, int? pageSizeHint = default(int?));
        [System.ComponentModel.EditorBrowsableAttribute(System.ComponentModel.EditorBrowsableState.Never)]
        public override bool Equals(object? obj) { throw null; }
        public static Azure.AsyncPageable<T> FromPages(System.Collections.Generic.IEnumerable<Azure.Page<T>> pages) { throw null; }
        public virtual System.Collections.Generic.IAsyncEnumerator<T> GetAsyncEnumerator(System.Threading.CancellationToken cancellationToken = default(System.Threading.CancellationToken)) { throw null; }
        [System.ComponentModel.EditorBrowsableAttribute(System.ComponentModel.EditorBrowsableState.Never)]
        public override int GetHashCode() { throw null; }
        [System.ComponentModel.EditorBrowsableAttribute(System.ComponentModel.EditorBrowsableState.Never)]
        public override string? ToString() { throw null; }
    }
    public static partial class AzureCoreExtensions
    {
        public static dynamic ToDynamicFromJson(this System.BinaryData utf8Json) { throw null; }
        public static dynamic ToDynamicFromJson(this System.BinaryData utf8Json, Azure.Core.Serialization.JsonPropertyNames propertyNameFormat, string dateTimeFormat = "o") { throw null; }
        public static System.Threading.Tasks.ValueTask<T?> ToObjectAsync<T>(this System.BinaryData data, Azure.Core.Serialization.ObjectSerializer serializer, System.Threading.CancellationToken cancellationToken = default(System.Threading.CancellationToken)) { throw null; }
        public static object? ToObjectFromJson(this System.BinaryData data) { throw null; }
        public static T? ToObject<T>(this System.BinaryData data, Azure.Core.Serialization.ObjectSerializer serializer, System.Threading.CancellationToken cancellationToken = default(System.Threading.CancellationToken)) { throw null; }
    }
    public partial class AzureKeyCredential
    {
        public AzureKeyCredential(string key) { }
        [System.ComponentModel.EditorBrowsableAttribute(System.ComponentModel.EditorBrowsableState.Never)]
        public string Key { get { throw null; } }
        public void Update(string key) { }
    }
    public partial class AzureNamedKeyCredential
    {
        public AzureNamedKeyCredential(string name, string key) { }
        public string Name { get { throw null; } }
        [System.ComponentModel.EditorBrowsableAttribute(System.ComponentModel.EditorBrowsableState.Never)]
        public void Deconstruct(out string name, out string key) { throw null; }
        public void Update(string name, string key) { }
    }
    public partial class AzureSasCredential
    {
        public AzureSasCredential(string signature) { }
        [System.ComponentModel.EditorBrowsableAttribute(System.ComponentModel.EditorBrowsableState.Never)]
        public string Signature { get { throw null; } }
        public void Update(string signature) { }
    }
    [System.FlagsAttribute]
    public enum ErrorOptions
    {
        Default = 0,
        NoThrow = 1,
    }
    [System.Runtime.InteropServices.StructLayoutAttribute(System.Runtime.InteropServices.LayoutKind.Sequential)]
    public readonly partial struct ETag : System.IEquatable<Azure.ETag>
    {
        private readonly object _dummy;
        private readonly int _dummyPrimitive;
        public static readonly Azure.ETag All;
        public ETag(string etag) { throw null; }
        public bool Equals(Azure.ETag other) { throw null; }
        public override bool Equals(object? obj) { throw null; }
        public bool Equals(string? other) { throw null; }
        public override int GetHashCode() { throw null; }
        public static bool operator ==(Azure.ETag left, Azure.ETag right) { throw null; }
        public static bool operator !=(Azure.ETag left, Azure.ETag right) { throw null; }
        [System.ComponentModel.EditorBrowsableAttribute(System.ComponentModel.EditorBrowsableState.Never)]
        public override string ToString() { throw null; }
        public string ToString(string format) { throw null; }
    }
    public partial class HttpAuthorization
    {
        public HttpAuthorization(string scheme, string parameter) { }
        public string Parameter { get { throw null; } }
        public string Scheme { get { throw null; } }
        public override string ToString() { throw null; }
    }
    [System.Runtime.InteropServices.StructLayoutAttribute(System.Runtime.InteropServices.LayoutKind.Sequential)]
    public readonly partial struct HttpRange : System.IEquatable<Azure.HttpRange>
    {
        private readonly int _dummyPrimitive;
        public HttpRange(long offset = (long)0, long? length = default(long?)) { throw null; }
        public long? Length { get { throw null; } }
        public long Offset { get { throw null; } }
        public bool Equals(Azure.HttpRange other) { throw null; }
        [System.ComponentModel.EditorBrowsableAttribute(System.ComponentModel.EditorBrowsableState.Never)]
        public override bool Equals(object? obj) { throw null; }
        [System.ComponentModel.EditorBrowsableAttribute(System.ComponentModel.EditorBrowsableState.Never)]
        public override int GetHashCode() { throw null; }
        public static bool operator ==(Azure.HttpRange left, Azure.HttpRange right) { throw null; }
        public static bool operator !=(Azure.HttpRange left, Azure.HttpRange right) { throw null; }
        public override string ToString() { throw null; }
    }
    public partial class JsonPatchDocument
    {
        public JsonPatchDocument() { }
        public JsonPatchDocument(Azure.Core.Serialization.ObjectSerializer serializer) { }
        public JsonPatchDocument(System.ReadOnlyMemory<byte> rawDocument) { }
        public JsonPatchDocument(System.ReadOnlyMemory<byte> rawDocument, Azure.Core.Serialization.ObjectSerializer serializer) { }
        public void AppendAddRaw(string path, string rawJsonValue) { }
        public void AppendAdd<T>(string path, T value) { }
        public void AppendCopy(string from, string path) { }
        public void AppendMove(string from, string path) { }
        public void AppendRemove(string path) { }
        public void AppendReplaceRaw(string path, string rawJsonValue) { }
        public void AppendReplace<T>(string path, T value) { }
        public void AppendTestRaw(string path, string rawJsonValue) { }
        public void AppendTest<T>(string path, T value) { }
        public System.ReadOnlyMemory<byte> ToBytes() { throw null; }
        public override string ToString() { throw null; }
    }
    public partial class MatchConditions
    {
        public MatchConditions() { }
        public Azure.ETag? IfMatch { get { throw null; } set { } }
        public Azure.ETag? IfNoneMatch { get { throw null; } set { } }
    }
    public abstract partial class NullableResponse<T>
    {
        protected NullableResponse() { }
        public abstract bool HasValue { get; }
        public abstract T? Value { get; }
        [System.ComponentModel.EditorBrowsableAttribute(System.ComponentModel.EditorBrowsableState.Never)]
        public override bool Equals(object? obj) { throw null; }
        [System.ComponentModel.EditorBrowsableAttribute(System.ComponentModel.EditorBrowsableState.Never)]
        public override int GetHashCode() { throw null; }
        public abstract Azure.Response GetRawResponse();
        public override string ToString() { throw null; }
    }
    public abstract partial class Operation
    {
        protected Operation() { }
        public abstract bool HasCompleted { get; }
        public abstract string Id { get; }
        [System.ComponentModel.EditorBrowsableAttribute(System.ComponentModel.EditorBrowsableState.Never)]
        public override bool Equals(object? obj) { throw null; }
        [System.ComponentModel.EditorBrowsableAttribute(System.ComponentModel.EditorBrowsableState.Never)]
        public override int GetHashCode() { throw null; }
        public abstract Azure.Response GetRawResponse();
        [System.ComponentModel.EditorBrowsableAttribute(System.ComponentModel.EditorBrowsableState.Never)]
        public override string? ToString() { throw null; }
        public abstract Azure.Response UpdateStatus(System.Threading.CancellationToken cancellationToken = default(System.Threading.CancellationToken));
        public abstract System.Threading.Tasks.ValueTask<Azure.Response> UpdateStatusAsync(System.Threading.CancellationToken cancellationToken = default(System.Threading.CancellationToken));
        public virtual Azure.Response WaitForCompletionResponse(Azure.Core.DelayStrategy delayStrategy, System.Threading.CancellationToken cancellationToken = default(System.Threading.CancellationToken)) { throw null; }
        public virtual Azure.Response WaitForCompletionResponse(System.Threading.CancellationToken cancellationToken = default(System.Threading.CancellationToken)) { throw null; }
        public virtual Azure.Response WaitForCompletionResponse(System.TimeSpan pollingInterval, System.Threading.CancellationToken cancellationToken = default(System.Threading.CancellationToken)) { throw null; }
        public virtual System.Threading.Tasks.ValueTask<Azure.Response> WaitForCompletionResponseAsync(Azure.Core.DelayStrategy delayStrategy, System.Threading.CancellationToken cancellationToken = default(System.Threading.CancellationToken)) { throw null; }
        public virtual System.Threading.Tasks.ValueTask<Azure.Response> WaitForCompletionResponseAsync(System.Threading.CancellationToken cancellationToken = default(System.Threading.CancellationToken)) { throw null; }
        public virtual System.Threading.Tasks.ValueTask<Azure.Response> WaitForCompletionResponseAsync(System.TimeSpan pollingInterval, System.Threading.CancellationToken cancellationToken = default(System.Threading.CancellationToken)) { throw null; }
    }
    public abstract partial class Operation<T> : Azure.Operation where T : notnull
    {
        protected Operation() { }
        public abstract bool HasValue { get; }
        public abstract T Value { get; }
        public virtual Azure.Response<T> WaitForCompletion(Azure.Core.DelayStrategy delayStrategy, System.Threading.CancellationToken cancellationToken) { throw null; }
        public virtual Azure.Response<T> WaitForCompletion(System.Threading.CancellationToken cancellationToken = default(System.Threading.CancellationToken)) { throw null; }
        public virtual Azure.Response<T> WaitForCompletion(System.TimeSpan pollingInterval, System.Threading.CancellationToken cancellationToken) { throw null; }
        public virtual System.Threading.Tasks.ValueTask<Azure.Response<T>> WaitForCompletionAsync(Azure.Core.DelayStrategy delayStrategy, System.Threading.CancellationToken cancellationToken) { throw null; }
        public virtual System.Threading.Tasks.ValueTask<Azure.Response<T>> WaitForCompletionAsync(System.Threading.CancellationToken cancellationToken = default(System.Threading.CancellationToken)) { throw null; }
        public virtual System.Threading.Tasks.ValueTask<Azure.Response<T>> WaitForCompletionAsync(System.TimeSpan pollingInterval, System.Threading.CancellationToken cancellationToken) { throw null; }
        [System.ComponentModel.EditorBrowsableAttribute(System.ComponentModel.EditorBrowsableState.Never)]
        public override System.Threading.Tasks.ValueTask<Azure.Response> WaitForCompletionResponseAsync(System.Threading.CancellationToken cancellationToken = default(System.Threading.CancellationToken)) { throw null; }
        [System.ComponentModel.EditorBrowsableAttribute(System.ComponentModel.EditorBrowsableState.Never)]
        public override System.Threading.Tasks.ValueTask<Azure.Response> WaitForCompletionResponseAsync(System.TimeSpan pollingInterval, System.Threading.CancellationToken cancellationToken = default(System.Threading.CancellationToken)) { throw null; }
    }
    public abstract partial class PageableOperation<T> : Azure.Operation<Azure.AsyncPageable<T>> where T : notnull
    {
        protected PageableOperation() { }
        [System.ComponentModel.EditorBrowsableAttribute(System.ComponentModel.EditorBrowsableState.Never)]
        public override Azure.AsyncPageable<T> Value { get { throw null; } }
        public abstract Azure.Pageable<T> GetValues(System.Threading.CancellationToken cancellationToken = default(System.Threading.CancellationToken));
        public abstract Azure.AsyncPageable<T> GetValuesAsync(System.Threading.CancellationToken cancellationToken = default(System.Threading.CancellationToken));
    }
    public abstract partial class Pageable<T> : System.Collections.Generic.IEnumerable<T>, System.Collections.IEnumerable where T : notnull
    {
        protected Pageable() { }
        protected Pageable(System.Threading.CancellationToken cancellationToken) { }
        protected virtual System.Threading.CancellationToken CancellationToken { get { throw null; } }
        public abstract System.Collections.Generic.IEnumerable<Azure.Page<T>> AsPages(string? continuationToken = null, int? pageSizeHint = default(int?));
        [System.ComponentModel.EditorBrowsableAttribute(System.ComponentModel.EditorBrowsableState.Never)]
        public override bool Equals(object? obj) { throw null; }
        public static Azure.Pageable<T> FromPages(System.Collections.Generic.IEnumerable<Azure.Page<T>> pages) { throw null; }
        public virtual System.Collections.Generic.IEnumerator<T> GetEnumerator() { throw null; }
        [System.ComponentModel.EditorBrowsableAttribute(System.ComponentModel.EditorBrowsableState.Never)]
        public override int GetHashCode() { throw null; }
        System.Collections.IEnumerator System.Collections.IEnumerable.GetEnumerator() { throw null; }
        [System.ComponentModel.EditorBrowsableAttribute(System.ComponentModel.EditorBrowsableState.Never)]
        public override string? ToString() { throw null; }
    }
    public abstract partial class Page<T>
    {
        protected Page() { }
        public abstract string? ContinuationToken { get; }
        public abstract System.Collections.Generic.IReadOnlyList<T> Values { get; }
        [System.ComponentModel.EditorBrowsableAttribute(System.ComponentModel.EditorBrowsableState.Never)]
        public override bool Equals(object? obj) { throw null; }
        public static Azure.Page<T> FromValues(System.Collections.Generic.IReadOnlyList<T> values, string? continuationToken, Azure.Response response) { throw null; }
        [System.ComponentModel.EditorBrowsableAttribute(System.ComponentModel.EditorBrowsableState.Never)]
        public override int GetHashCode() { throw null; }
        public abstract Azure.Response GetRawResponse();
        [System.ComponentModel.EditorBrowsableAttribute(System.ComponentModel.EditorBrowsableState.Never)]
        public override string? ToString() { throw null; }
    }
    public partial class RequestConditions : Azure.MatchConditions
    {
        public RequestConditions() { }
        public System.DateTimeOffset? IfModifiedSince { get { throw null; } set { } }
        public System.DateTimeOffset? IfUnmodifiedSince { get { throw null; } set { } }
    }
    public partial class RequestContext
    {
        public RequestContext() { }
        public System.Threading.CancellationToken CancellationToken { get { throw null; } set { } }
        public Azure.ErrorOptions ErrorOptions { get { throw null; } set { } }
        public void AddClassifier(Azure.Core.ResponseClassificationHandler classifier) { }
        public void AddClassifier(int statusCode, bool isError) { }
        public void AddPolicy(Azure.Core.Pipeline.HttpPipelinePolicy policy, Azure.Core.HttpPipelinePosition position) { }
        public static implicit operator Azure.RequestContext (Azure.ErrorOptions options) { throw null; }
    }
    public partial class RequestFailedException : System.Exception, System.Runtime.Serialization.ISerializable
    {
        public RequestFailedException(Azure.Response response) { }
        public RequestFailedException(Azure.Response response, System.Exception? innerException) { }
        public RequestFailedException(Azure.Response response, System.Exception? innerException, Azure.Core.RequestFailedDetailsParser? detailsParser) { }
        [System.ComponentModel.EditorBrowsableAttribute(System.ComponentModel.EditorBrowsableState.Never)]
        public RequestFailedException(int status, string message) { }
        [System.ComponentModel.EditorBrowsableAttribute(System.ComponentModel.EditorBrowsableState.Never)]
        public RequestFailedException(int status, string message, System.Exception? innerException) { }
        [System.ComponentModel.EditorBrowsableAttribute(System.ComponentModel.EditorBrowsableState.Never)]
        public RequestFailedException(int status, string message, string? errorCode, System.Exception? innerException) { }
        protected RequestFailedException(System.Runtime.Serialization.SerializationInfo info, System.Runtime.Serialization.StreamingContext context) { }
        public RequestFailedException(string message) { }
        public RequestFailedException(string message, System.Exception? innerException) { }
        public string? ErrorCode { get { throw null; } }
        public int Status { get { throw null; } }
        public override void GetObjectData(System.Runtime.Serialization.SerializationInfo info, System.Runtime.Serialization.StreamingContext context) { }
        public Azure.Response? GetRawResponse() { throw null; }
    }
    public abstract partial class Response : System.IDisposable
    {
        protected Response() { }
        public abstract string ClientRequestId { get; set; }
        public virtual System.BinaryData Content { get { throw null; } }
        public abstract System.IO.Stream? ContentStream { get; set; }
        public virtual Azure.Core.ResponseHeaders Headers { get { throw null; } }
        public virtual bool IsError { get { throw null; } }
        public abstract string ReasonPhrase { get; }
        public abstract int Status { get; }
        protected internal abstract bool ContainsHeader(string name);
        public abstract void Dispose();
        protected internal abstract System.Collections.Generic.IEnumerable<Azure.Core.HttpHeader> EnumerateHeaders();
        public static Azure.Response<T> FromValue<T>(T value, Azure.Response response) { throw null; }
        public override string ToString() { throw null; }
        protected internal abstract bool TryGetHeader(string name, [System.Diagnostics.CodeAnalysis.NotNullWhenAttribute(true)] out string? value);
        protected internal abstract bool TryGetHeaderValues(string name, [System.Diagnostics.CodeAnalysis.NotNullWhenAttribute(true)] out System.Collections.Generic.IEnumerable<string>? values);
    }
    public sealed partial class ResponseError
    {
        public ResponseError(string? code, string? message) { }
        public string? Code { get { throw null; } }
        public string? Message { get { throw null; } }
        public override string ToString() { throw null; }
    }
    public abstract partial class Response<T> : Azure.NullableResponse<T>
    {
        protected Response() { }
        [System.ComponentModel.EditorBrowsableAttribute(System.ComponentModel.EditorBrowsableState.Never)]
        public override bool HasValue { get { throw null; } }
        public override T Value { get { throw null; } }
        [System.ComponentModel.EditorBrowsableAttribute(System.ComponentModel.EditorBrowsableState.Never)]
        public override bool Equals(object? obj) { throw null; }
        [System.ComponentModel.EditorBrowsableAttribute(System.ComponentModel.EditorBrowsableState.Never)]
        public override int GetHashCode() { throw null; }
        public static implicit operator T (Azure.Response<T> response) { throw null; }
    }
    public partial class SyncAsyncEventArgs : System.EventArgs
    {
        public SyncAsyncEventArgs(bool isRunningSynchronously, System.Threading.CancellationToken cancellationToken = default(System.Threading.CancellationToken)) { }
        public System.Threading.CancellationToken CancellationToken { get { throw null; } }
        public bool IsRunningSynchronously { get { throw null; } }
    }
    public enum WaitUntil
    {
        Completed = 0,
        Started = 1,
    }
}
namespace Azure.Core
{
    [System.Runtime.InteropServices.StructLayoutAttribute(System.Runtime.InteropServices.LayoutKind.Sequential)]
    public partial struct AccessToken
    {
        private object _dummy;
        private int _dummyPrimitive;
        public AccessToken(string accessToken, System.DateTimeOffset expiresOn) { throw null; }
        public System.DateTimeOffset ExpiresOn { get { throw null; } }
        public string Token { get { throw null; } }
        public override bool Equals(object? obj) { throw null; }
        public override int GetHashCode() { throw null; }
    }
    [System.Runtime.InteropServices.StructLayoutAttribute(System.Runtime.InteropServices.LayoutKind.Sequential)]
    public readonly partial struct AzureLocation : System.IEquatable<Azure.Core.AzureLocation>
    {
        private readonly object _dummy;
        private readonly int _dummyPrimitive;
        public AzureLocation(string location) { throw null; }
        public AzureLocation(string name, string displayName) { throw null; }
        public static Azure.Core.AzureLocation AustraliaCentral { get { throw null; } }
        public static Azure.Core.AzureLocation AustraliaCentral2 { get { throw null; } }
        public static Azure.Core.AzureLocation AustraliaEast { get { throw null; } }
        public static Azure.Core.AzureLocation AustraliaSoutheast { get { throw null; } }
        public static Azure.Core.AzureLocation BrazilSouth { get { throw null; } }
        public static Azure.Core.AzureLocation BrazilSoutheast { get { throw null; } }
        public static Azure.Core.AzureLocation CanadaCentral { get { throw null; } }
        public static Azure.Core.AzureLocation CanadaEast { get { throw null; } }
        public static Azure.Core.AzureLocation CentralIndia { get { throw null; } }
        public static Azure.Core.AzureLocation CentralUS { get { throw null; } }
        public static Azure.Core.AzureLocation ChinaEast { get { throw null; } }
        public static Azure.Core.AzureLocation ChinaEast2 { get { throw null; } }
        public static Azure.Core.AzureLocation ChinaNorth { get { throw null; } }
        public static Azure.Core.AzureLocation ChinaNorth2 { get { throw null; } }
        public string? DisplayName { get { throw null; } }
        public static Azure.Core.AzureLocation EastAsia { get { throw null; } }
        public static Azure.Core.AzureLocation EastUS { get { throw null; } }
        public static Azure.Core.AzureLocation EastUS2 { get { throw null; } }
        public static Azure.Core.AzureLocation FranceCentral { get { throw null; } }
        public static Azure.Core.AzureLocation FranceSouth { get { throw null; } }
        public static Azure.Core.AzureLocation GermanyCentral { get { throw null; } }
        public static Azure.Core.AzureLocation GermanyNorth { get { throw null; } }
        public static Azure.Core.AzureLocation GermanyNorthEast { get { throw null; } }
        public static Azure.Core.AzureLocation GermanyWestCentral { get { throw null; } }
        public static Azure.Core.AzureLocation JapanEast { get { throw null; } }
        public static Azure.Core.AzureLocation JapanWest { get { throw null; } }
        public static Azure.Core.AzureLocation KoreaCentral { get { throw null; } }
        public static Azure.Core.AzureLocation KoreaSouth { get { throw null; } }
        public string Name { get { throw null; } }
        public static Azure.Core.AzureLocation NorthCentralUS { get { throw null; } }
        public static Azure.Core.AzureLocation NorthEurope { get { throw null; } }
        public static Azure.Core.AzureLocation NorwayEast { get { throw null; } }
        public static Azure.Core.AzureLocation NorwayWest { get { throw null; } }
        public static Azure.Core.AzureLocation QatarCentral { get { throw null; } }
        public static Azure.Core.AzureLocation SouthAfricaNorth { get { throw null; } }
        public static Azure.Core.AzureLocation SouthAfricaWest { get { throw null; } }
        public static Azure.Core.AzureLocation SouthCentralUS { get { throw null; } }
        public static Azure.Core.AzureLocation SoutheastAsia { get { throw null; } }
        public static Azure.Core.AzureLocation SouthIndia { get { throw null; } }
        public static Azure.Core.AzureLocation SwedenCentral { get { throw null; } }
        public static Azure.Core.AzureLocation SwitzerlandNorth { get { throw null; } }
        public static Azure.Core.AzureLocation SwitzerlandWest { get { throw null; } }
        public static Azure.Core.AzureLocation UAECentral { get { throw null; } }
        public static Azure.Core.AzureLocation UAENorth { get { throw null; } }
        public static Azure.Core.AzureLocation UKSouth { get { throw null; } }
        public static Azure.Core.AzureLocation UKWest { get { throw null; } }
        public static Azure.Core.AzureLocation USDoDCentral { get { throw null; } }
        public static Azure.Core.AzureLocation USDoDEast { get { throw null; } }
        public static Azure.Core.AzureLocation USGovArizona { get { throw null; } }
        public static Azure.Core.AzureLocation USGovIowa { get { throw null; } }
        public static Azure.Core.AzureLocation USGovTexas { get { throw null; } }
        public static Azure.Core.AzureLocation USGovVirginia { get { throw null; } }
        public static Azure.Core.AzureLocation WestCentralUS { get { throw null; } }
        public static Azure.Core.AzureLocation WestEurope { get { throw null; } }
        public static Azure.Core.AzureLocation WestIndia { get { throw null; } }
        public static Azure.Core.AzureLocation WestUS { get { throw null; } }
        public static Azure.Core.AzureLocation WestUS2 { get { throw null; } }
        public static Azure.Core.AzureLocation WestUS3 { get { throw null; } }
        public bool Equals(Azure.Core.AzureLocation other) { throw null; }
        [System.ComponentModel.EditorBrowsableAttribute(System.ComponentModel.EditorBrowsableState.Never)]
        public override bool Equals(object? obj) { throw null; }
        [System.ComponentModel.EditorBrowsableAttribute(System.ComponentModel.EditorBrowsableState.Never)]
        public override int GetHashCode() { throw null; }
        public static bool operator ==(Azure.Core.AzureLocation left, Azure.Core.AzureLocation right) { throw null; }
        public static implicit operator string (Azure.Core.AzureLocation location) { throw null; }
        public static implicit operator Azure.Core.AzureLocation (string location) { throw null; }
        public static bool operator !=(Azure.Core.AzureLocation left, Azure.Core.AzureLocation right) { throw null; }
        public override string ToString() { throw null; }
    }
    public abstract partial class ClientOptions
    {
        protected ClientOptions() { }
        protected ClientOptions(Azure.Core.DiagnosticsOptions? diagnostics) { }
        public static Azure.Core.ClientOptions Default { get { throw null; } }
        public Azure.Core.DiagnosticsOptions Diagnostics { get { throw null; } }
        public Azure.Core.RetryOptions Retry { get { throw null; } }
        public Azure.Core.Pipeline.HttpPipelinePolicy? RetryPolicy { get { throw null; } set { } }
        public Azure.Core.Pipeline.HttpPipelineTransport Transport { get { throw null; } set { } }
        public void AddPolicy(Azure.Core.Pipeline.HttpPipelinePolicy policy, Azure.Core.HttpPipelinePosition position) { }
        [System.ComponentModel.EditorBrowsableAttribute(System.ComponentModel.EditorBrowsableState.Never)]
        public override bool Equals(object? obj) { throw null; }
        [System.ComponentModel.EditorBrowsableAttribute(System.ComponentModel.EditorBrowsableState.Never)]
        public override int GetHashCode() { throw null; }
        [System.ComponentModel.EditorBrowsableAttribute(System.ComponentModel.EditorBrowsableState.Never)]
        public override string? ToString() { throw null; }
    }
    [System.Runtime.InteropServices.StructLayoutAttribute(System.Runtime.InteropServices.LayoutKind.Sequential)]
    public readonly partial struct ContentType : System.IEquatable<Azure.Core.ContentType>, System.IEquatable<string>
    {
        private readonly object _dummy;
        private readonly int _dummyPrimitive;
        public ContentType(string contentType) { throw null; }
        public static Azure.Core.ContentType ApplicationJson { get { throw null; } }
        public static Azure.Core.ContentType ApplicationOctetStream { get { throw null; } }
        public static Azure.Core.ContentType TextPlain { get { throw null; } }
        public bool Equals(Azure.Core.ContentType other) { throw null; }
        public override bool Equals(object? obj) { throw null; }
        public bool Equals(string? other) { throw null; }
        public override int GetHashCode() { throw null; }
        public static bool operator ==(Azure.Core.ContentType left, Azure.Core.ContentType right) { throw null; }
        public static implicit operator Azure.Core.ContentType (string contentType) { throw null; }
        public static bool operator !=(Azure.Core.ContentType left, Azure.Core.ContentType right) { throw null; }
        public override string ToString() { throw null; }
    }
    public abstract partial class DelayStrategy
    {
        protected DelayStrategy(System.TimeSpan? maxDelay = default(System.TimeSpan?), double jitterFactor = 0.2) { }
        public static Azure.Core.DelayStrategy CreateExponentialDelayStrategy(System.TimeSpan? initialDelay = default(System.TimeSpan?), System.TimeSpan? maxDelay = default(System.TimeSpan?)) { throw null; }
        public static Azure.Core.DelayStrategy CreateFixedDelayStrategy(System.TimeSpan? delay = default(System.TimeSpan?)) { throw null; }
        public System.TimeSpan GetNextDelay(Azure.Response? response, int retryNumber) { throw null; }
        protected abstract System.TimeSpan GetNextDelayCore(Azure.Response? response, int retryNumber);
        protected static System.TimeSpan Max(System.TimeSpan val1, System.TimeSpan val2) { throw null; }
        protected static System.TimeSpan Min(System.TimeSpan val1, System.TimeSpan val2) { throw null; }
    }
    public static partial class DelegatedTokenCredential
    {
        public static Azure.Core.TokenCredential Create(System.Func<Azure.Core.TokenRequestContext, System.Threading.CancellationToken, Azure.Core.AccessToken> getToken) { throw null; }
        public static Azure.Core.TokenCredential Create(System.Func<Azure.Core.TokenRequestContext, System.Threading.CancellationToken, Azure.Core.AccessToken> getToken, System.Func<Azure.Core.TokenRequestContext, System.Threading.CancellationToken, System.Threading.Tasks.ValueTask<Azure.Core.AccessToken>> getTokenAsync) { throw null; }
    }
    public partial class DiagnosticsOptions
    {
        protected internal DiagnosticsOptions() { }
        public string? ApplicationId { get { throw null; } set { } }
        public static string? DefaultApplicationId { get { throw null; } set { } }
        public bool IsDistributedTracingEnabled { get { throw null; } set { } }
        public bool IsLoggingContentEnabled { get { throw null; } set { } }
        public bool IsLoggingEnabled { get { throw null; } set { } }
        public bool IsTelemetryEnabled { get { throw null; } set { } }
        public int LoggedContentSizeLimit { get { throw null; } set { } }
        public System.Collections.Generic.IList<string> LoggedHeaderNames { get { throw null; } }
        public System.Collections.Generic.IList<string> LoggedQueryParameters { get { throw null; } }
    }
    [System.Runtime.InteropServices.StructLayoutAttribute(System.Runtime.InteropServices.LayoutKind.Sequential)]
    public readonly partial struct HttpHeader : System.IEquatable<Azure.Core.HttpHeader>
    {
        private readonly object _dummy;
        private readonly int _dummyPrimitive;
        public HttpHeader(string name, string value) { throw null; }
        public string Name { get { throw null; } }
        public string Value { get { throw null; } }
        public bool Equals(Azure.Core.HttpHeader other) { throw null; }
        public override bool Equals(object? obj) { throw null; }
        public override int GetHashCode() { throw null; }
        public override string ToString() { throw null; }
        public static partial class Common
        {
            public static readonly Azure.Core.HttpHeader FormUrlEncodedContentType;
            public static readonly Azure.Core.HttpHeader JsonAccept;
            public static readonly Azure.Core.HttpHeader JsonContentType;
            public static readonly Azure.Core.HttpHeader OctetStreamContentType;
        }
        public static partial class Names
        {
            public static string Accept { get { throw null; } }
            public static string Authorization { get { throw null; } }
            public static string ContentDisposition { get { throw null; } }
            public static string ContentLength { get { throw null; } }
            public static string ContentType { get { throw null; } }
            public static string Date { get { throw null; } }
            public static string ETag { get { throw null; } }
            public static string Host { get { throw null; } }
            public static string IfMatch { get { throw null; } }
            public static string IfModifiedSince { get { throw null; } }
            public static string IfNoneMatch { get { throw null; } }
            public static string IfUnmodifiedSince { get { throw null; } }
            public static string Prefer { get { throw null; } }
            public static string Range { get { throw null; } }
            public static string Referer { get { throw null; } }
            public static string UserAgent { get { throw null; } }
            public static string WwwAuthenticate { get { throw null; } }
            public static string XMsDate { get { throw null; } }
            public static string XMsRange { get { throw null; } }
            public static string XMsRequestId { get { throw null; } }
        }
    }
    public sealed partial class HttpMessage : System.IDisposable
    {
        public HttpMessage(Azure.Core.Request request, Azure.Core.ResponseClassifier responseClassifier) { }
        public bool BufferResponse { get { throw null; } set { } }
        public System.Threading.CancellationToken CancellationToken { get { throw null; } }
        public bool HasResponse { get { throw null; } }
        public System.TimeSpan? NetworkTimeout { get { throw null; } set { } }
        public Azure.Core.MessageProcessingContext ProcessingContext { get { throw null; } }
        public Azure.Core.Request Request { get { throw null; } }
        public Azure.Response Response { get { throw null; } set { } }
        public Azure.Core.ResponseClassifier ResponseClassifier { get { throw null; } set { } }
        public void Dispose() { }
        public System.IO.Stream? ExtractResponseContent() { throw null; }
        public void SetProperty(string name, object value) { }
        public void SetProperty(System.Type type, object value) { }
        public bool TryGetProperty(string name, out object? value) { throw null; }
        public bool TryGetProperty(System.Type type, out object? value) { throw null; }
    }
    public enum HttpPipelinePosition
    {
        PerCall = 0,
        PerRetry = 1,
        BeforeTransport = 2,
    }
    [System.Runtime.InteropServices.StructLayoutAttribute(System.Runtime.InteropServices.LayoutKind.Sequential)]
    public readonly partial struct MessageProcessingContext
    {
        private readonly object _dummy;
        private readonly int _dummyPrimitive;
        public int RetryNumber { get { throw null; } set { } }
        public System.DateTimeOffset StartTime { get { throw null; } }
    }
    public static partial class MultipartResponse
    {
        public static Azure.Response[] Parse(Azure.Response response, bool expectCrLf, System.Threading.CancellationToken cancellationToken) { throw null; }
        public static System.Threading.Tasks.Task<Azure.Response[]> ParseAsync(Azure.Response response, bool expectCrLf, System.Threading.CancellationToken cancellationToken) { throw null; }
    }
    public abstract partial class Request : System.IDisposable
    {
        protected Request() { }
        public abstract string ClientRequestId { get; set; }
        public virtual Azure.Core.RequestContent? Content { get { throw null; } set { } }
        public Azure.Core.RequestHeaders Headers { get { throw null; } }
        public virtual Azure.Core.RequestMethod Method { get { throw null; } set { } }
        public virtual Azure.Core.RequestUriBuilder Uri { get { throw null; } set { } }
        protected internal abstract void AddHeader(string name, string value);
        protected internal abstract bool ContainsHeader(string name);
        public abstract void Dispose();
        protected internal abstract System.Collections.Generic.IEnumerable<Azure.Core.HttpHeader> EnumerateHeaders();
        protected internal abstract bool RemoveHeader(string name);
        protected internal virtual void SetHeader(string name, string value) { }
        protected internal abstract bool TryGetHeader(string name, [System.Diagnostics.CodeAnalysis.NotNullWhenAttribute(true)] out string? value);
        protected internal abstract bool TryGetHeaderValues(string name, [System.Diagnostics.CodeAnalysis.NotNullWhenAttribute(true)] out System.Collections.Generic.IEnumerable<string>? values);
    }
    public abstract partial class RequestContent : System.IDisposable
    {
        protected RequestContent() { }
        public static Azure.Core.RequestContent Create(Azure.Core.Serialization.DynamicData content) { throw null; }
        public static Azure.Core.RequestContent Create(Azure.Core.Serialization.IModelJsonSerializable<object> model, Azure.Core.Serialization.ModelSerializerOptions? options = null) { throw null; }
        public static Azure.Core.RequestContent Create(Azure.Core.Serialization.IModelSerializable<object> model, Azure.Core.Serialization.ModelSerializerOptions? options = null) { throw null; }
        public static Azure.Core.RequestContent Create(System.BinaryData content) { throw null; }
        public static Azure.Core.RequestContent Create(System.Buffers.ReadOnlySequence<byte> bytes) { throw null; }
        public static Azure.Core.RequestContent Create(byte[] bytes) { throw null; }
        public static Azure.Core.RequestContent Create(byte[] bytes, int index, int length) { throw null; }
        public static Azure.Core.RequestContent Create(System.IO.Stream stream) { throw null; }
        [System.Diagnostics.CodeAnalysis.RequiresUnreferencedCodeAttribute("This method uses reflection-based serialization which is incompatible with trimming. Try using one of the 'Create' overloads that doesn't wrap a serialized version of an object.")]
        public static Azure.Core.RequestContent Create(object serializable) { throw null; }
        [System.Diagnostics.CodeAnalysis.RequiresUnreferencedCodeAttribute("This method uses reflection-based serialization which is incompatible with trimming. Try using one of the 'Create' overloads that doesn't wrap a serialized version of an object.")]
        public static Azure.Core.RequestContent Create(object serializable, Azure.Core.Serialization.JsonPropertyNames propertyNameFormat, string dateTimeFormat = "o") { throw null; }
        [System.Diagnostics.CodeAnalysis.RequiresUnreferencedCodeAttribute("This method uses reflection-based serialization which is incompatible with trimming. Try using one of the 'Create' overloads that doesn't wrap a serialized version of an object.")]
        public static Azure.Core.RequestContent Create(object serializable, Azure.Core.Serialization.ObjectSerializer? serializer) { throw null; }
        public static Azure.Core.RequestContent Create(System.ReadOnlyMemory<byte> bytes) { throw null; }
        public static Azure.Core.RequestContent Create(string content) { throw null; }
        public abstract void Dispose();
        public static implicit operator Azure.Core.RequestContent (Azure.Core.Serialization.DynamicData content) { throw null; }
        public static implicit operator Azure.Core.RequestContent (System.BinaryData content) { throw null; }
        public static implicit operator Azure.Core.RequestContent (string content) { throw null; }
        public abstract bool TryComputeLength(out long length);
        public abstract void WriteTo(System.IO.Stream stream, System.Threading.CancellationToken cancellation);
        public abstract System.Threading.Tasks.Task WriteToAsync(System.IO.Stream stream, System.Threading.CancellationToken cancellation);
    }
    public abstract partial class RequestFailedDetailsParser
    {
        protected RequestFailedDetailsParser() { }
        public abstract bool TryParse(Azure.Response response, out Azure.ResponseError? error, out System.Collections.Generic.IDictionary<string, string>? data);
    }
    [System.Runtime.InteropServices.StructLayoutAttribute(System.Runtime.InteropServices.LayoutKind.Sequential)]
    public readonly partial struct RequestHeaders : System.Collections.Generic.IEnumerable<Azure.Core.HttpHeader>, System.Collections.IEnumerable
    {
        private readonly object _dummy;
        private readonly int _dummyPrimitive;
        public void Add(Azure.Core.HttpHeader header) { }
        public void Add(string name, string value) { }
        public bool Contains(string name) { throw null; }
        public System.Collections.Generic.IEnumerator<Azure.Core.HttpHeader> GetEnumerator() { throw null; }
        public bool Remove(string name) { throw null; }
        public void SetValue(string name, string value) { }
        System.Collections.IEnumerator System.Collections.IEnumerable.GetEnumerator() { throw null; }
        public bool TryGetValue(string name, [System.Diagnostics.CodeAnalysis.NotNullWhenAttribute(true)] out string? value) { throw null; }
        public bool TryGetValues(string name, [System.Diagnostics.CodeAnalysis.NotNullWhenAttribute(true)] out System.Collections.Generic.IEnumerable<string>? values) { throw null; }
    }
    [System.Runtime.InteropServices.StructLayoutAttribute(System.Runtime.InteropServices.LayoutKind.Sequential)]
    public readonly partial struct RequestMethod : System.IEquatable<Azure.Core.RequestMethod>
    {
        private readonly object _dummy;
        private readonly int _dummyPrimitive;
        public RequestMethod(string method) { throw null; }
        public static Azure.Core.RequestMethod Delete { get { throw null; } }
        public static Azure.Core.RequestMethod Get { get { throw null; } }
        public static Azure.Core.RequestMethod Head { get { throw null; } }
        public string Method { get { throw null; } }
        public static Azure.Core.RequestMethod Options { get { throw null; } }
        public static Azure.Core.RequestMethod Patch { get { throw null; } }
        public static Azure.Core.RequestMethod Post { get { throw null; } }
        public static Azure.Core.RequestMethod Put { get { throw null; } }
        public static Azure.Core.RequestMethod Trace { get { throw null; } }
        public bool Equals(Azure.Core.RequestMethod other) { throw null; }
        public override bool Equals(object? obj) { throw null; }
        public override int GetHashCode() { throw null; }
        public static bool operator ==(Azure.Core.RequestMethod left, Azure.Core.RequestMethod right) { throw null; }
        public static bool operator !=(Azure.Core.RequestMethod left, Azure.Core.RequestMethod right) { throw null; }
        public static Azure.Core.RequestMethod Parse(string method) { throw null; }
        public override string ToString() { throw null; }
    }
    public partial class RequestUriBuilder
    {
        public RequestUriBuilder() { }
        protected bool HasPath { get { throw null; } }
        protected bool HasQuery { get { throw null; } }
        public string? Host { get { throw null; } set { } }
        public string Path { get { throw null; } set { } }
        public string PathAndQuery { get { throw null; } }
        public int Port { get { throw null; } set { } }
        public string Query { get { throw null; } set { } }
        public string? Scheme { get { throw null; } set { } }
        public void AppendPath(System.ReadOnlySpan<char> value, bool escape) { }
        public void AppendPath(string value) { }
        public void AppendPath(string value, bool escape) { }
        public void AppendQuery(System.ReadOnlySpan<char> name, System.ReadOnlySpan<char> value, bool escapeValue) { }
        public void AppendQuery(string name, string value) { }
        public void AppendQuery(string name, string value, bool escapeValue) { }
        public void Reset(System.Uri value) { }
        public override string ToString() { throw null; }
        public System.Uri ToUri() { throw null; }
    }
    public sealed partial class ResourceIdentifier : System.IComparable<Azure.Core.ResourceIdentifier>, System.IEquatable<Azure.Core.ResourceIdentifier>
    {
        public static readonly Azure.Core.ResourceIdentifier Root;
        public ResourceIdentifier(string resourceId) { }
        public Azure.Core.AzureLocation? Location { get { throw null; } }
        public string Name { get { throw null; } }
        public Azure.Core.ResourceIdentifier? Parent { get { throw null; } }
        public string? Provider { get { throw null; } }
        public string? ResourceGroupName { get { throw null; } }
        public Azure.Core.ResourceType ResourceType { get { throw null; } }
        public string? SubscriptionId { get { throw null; } }
        [System.ComponentModel.EditorBrowsableAttribute(System.ComponentModel.EditorBrowsableState.Never)]
        public Azure.Core.ResourceIdentifier AppendChildResource(string childResourceType, string childResourceName) { throw null; }
        [System.ComponentModel.EditorBrowsableAttribute(System.ComponentModel.EditorBrowsableState.Never)]
        public Azure.Core.ResourceIdentifier AppendProviderResource(string providerNamespace, string resourceType, string resourceName) { throw null; }
        public int CompareTo(Azure.Core.ResourceIdentifier? other) { throw null; }
        public bool Equals(Azure.Core.ResourceIdentifier? other) { throw null; }
        [System.ComponentModel.EditorBrowsableAttribute(System.ComponentModel.EditorBrowsableState.Never)]
        public override bool Equals(object? obj) { throw null; }
        [System.ComponentModel.EditorBrowsableAttribute(System.ComponentModel.EditorBrowsableState.Never)]
        public override int GetHashCode() { throw null; }
        public static bool operator ==(Azure.Core.ResourceIdentifier left, Azure.Core.ResourceIdentifier right) { throw null; }
        public static bool operator >(Azure.Core.ResourceIdentifier left, Azure.Core.ResourceIdentifier right) { throw null; }
        public static bool operator >=(Azure.Core.ResourceIdentifier left, Azure.Core.ResourceIdentifier right) { throw null; }
        public static implicit operator string (Azure.Core.ResourceIdentifier id) { throw null; }
        public static bool operator !=(Azure.Core.ResourceIdentifier left, Azure.Core.ResourceIdentifier right) { throw null; }
        public static bool operator <(Azure.Core.ResourceIdentifier left, Azure.Core.ResourceIdentifier right) { throw null; }
        public static bool operator <=(Azure.Core.ResourceIdentifier left, Azure.Core.ResourceIdentifier right) { throw null; }
        public static Azure.Core.ResourceIdentifier Parse(string input) { throw null; }
        public override string ToString() { throw null; }
        public static bool TryParse(string? input, out Azure.Core.ResourceIdentifier? result) { throw null; }
    }
    [System.Runtime.InteropServices.StructLayoutAttribute(System.Runtime.InteropServices.LayoutKind.Sequential)]
    public readonly partial struct ResourceType : System.IEquatable<Azure.Core.ResourceType>
    {
        private readonly object _dummy;
        private readonly int _dummyPrimitive;
        public ResourceType(string resourceType) { throw null; }
        public string Namespace { get { throw null; } }
        public string Type { get { throw null; } }
        public bool Equals(Azure.Core.ResourceType other) { throw null; }
        [System.ComponentModel.EditorBrowsableAttribute(System.ComponentModel.EditorBrowsableState.Never)]
        public override bool Equals(object? other) { throw null; }
        [System.ComponentModel.EditorBrowsableAttribute(System.ComponentModel.EditorBrowsableState.Never)]
        public override int GetHashCode() { throw null; }
        [System.ComponentModel.EditorBrowsableAttribute(System.ComponentModel.EditorBrowsableState.Never)]
        public string GetLastType() { throw null; }
        public static bool operator ==(Azure.Core.ResourceType left, Azure.Core.ResourceType right) { throw null; }
        public static implicit operator string (Azure.Core.ResourceType resourceType) { throw null; }
        public static implicit operator Azure.Core.ResourceType (string resourceType) { throw null; }
        public static bool operator !=(Azure.Core.ResourceType left, Azure.Core.ResourceType right) { throw null; }
        public override string ToString() { throw null; }
    }
    public abstract partial class ResponseClassificationHandler
    {
        protected ResponseClassificationHandler() { }
        public abstract bool TryClassify(Azure.Core.HttpMessage message, out bool isError);
    }
    public partial class ResponseClassifier
    {
        public ResponseClassifier() { }
        public virtual bool IsErrorResponse(Azure.Core.HttpMessage message) { throw null; }
        public virtual bool IsRetriable(Azure.Core.HttpMessage message, System.Exception exception) { throw null; }
        public virtual bool IsRetriableException(System.Exception exception) { throw null; }
        public virtual bool IsRetriableResponse(Azure.Core.HttpMessage message) { throw null; }
    }
    [System.Runtime.InteropServices.StructLayoutAttribute(System.Runtime.InteropServices.LayoutKind.Sequential)]
    public readonly partial struct ResponseHeaders : System.Collections.Generic.IEnumerable<Azure.Core.HttpHeader>, System.Collections.IEnumerable
    {
        private readonly object _dummy;
        private readonly int _dummyPrimitive;
        public int? ContentLength { get { throw null; } }
        public long? ContentLengthLong { get { throw null; } }
        public string? ContentType { get { throw null; } }
        public System.DateTimeOffset? Date { get { throw null; } }
        public Azure.ETag? ETag { get { throw null; } }
        public string? RequestId { get { throw null; } }
        public bool Contains(string name) { throw null; }
        public System.Collections.Generic.IEnumerator<Azure.Core.HttpHeader> GetEnumerator() { throw null; }
        System.Collections.IEnumerator System.Collections.IEnumerable.GetEnumerator() { throw null; }
        public bool TryGetValue(string name, [System.Diagnostics.CodeAnalysis.NotNullWhenAttribute(true)] out string? value) { throw null; }
        public bool TryGetValues(string name, [System.Diagnostics.CodeAnalysis.NotNullWhenAttribute(true)] out System.Collections.Generic.IEnumerable<string>? values) { throw null; }
    }
    public enum RetryMode
    {
        Fixed = 0,
        Exponential = 1,
    }
    public partial class RetryOptions
    {
        internal RetryOptions() { }
        public System.TimeSpan Delay { get { throw null; } set { } }
        public System.TimeSpan MaxDelay { get { throw null; } set { } }
        public int MaxRetries { get { throw null; } set { } }
        public Azure.Core.RetryMode Mode { get { throw null; } set { } }
        public System.TimeSpan NetworkTimeout { get { throw null; } set { } }
    }
    public partial class StatusCodeClassifier : Azure.Core.ResponseClassifier
    {
        public StatusCodeClassifier(System.ReadOnlySpan<ushort> successStatusCodes) { }
        public override bool IsErrorResponse(Azure.Core.HttpMessage message) { throw null; }
    }
    public delegate System.Threading.Tasks.Task SyncAsyncEventHandler<T>(T e) where T : Azure.SyncAsyncEventArgs;
    public partial class TelemetryDetails
    {
        public TelemetryDetails(System.Reflection.Assembly assembly, string? applicationId = null) { }
        public string? ApplicationId { get { throw null; } }
        public System.Reflection.Assembly Assembly { get { throw null; } }
        public void Apply(Azure.Core.HttpMessage message) { }
        public override string ToString() { throw null; }
    }
    public abstract partial class TokenCredential
    {
        protected TokenCredential() { }
        public abstract Azure.Core.AccessToken GetToken(Azure.Core.TokenRequestContext requestContext, System.Threading.CancellationToken cancellationToken);
        public abstract System.Threading.Tasks.ValueTask<Azure.Core.AccessToken> GetTokenAsync(Azure.Core.TokenRequestContext requestContext, System.Threading.CancellationToken cancellationToken);
    }
    [System.Runtime.InteropServices.StructLayoutAttribute(System.Runtime.InteropServices.LayoutKind.Sequential)]
    public readonly partial struct TokenRequestContext
    {
        private readonly object _dummy;
        private readonly int _dummyPrimitive;
        public TokenRequestContext(string[] scopes, string? parentRequestId) { throw null; }
        public TokenRequestContext(string[] scopes, string? parentRequestId, string? claims) { throw null; }
        public TokenRequestContext(string[] scopes, string? parentRequestId, string? claims, string? tenantId) { throw null; }
        public TokenRequestContext(string[] scopes, string? parentRequestId = null, string? claims = null, string? tenantId = null, bool isCaeEnabled = false) { throw null; }
        public string? Claims { get { throw null; } }
        public bool IsCaeEnabled { get { throw null; } }
        public string? ParentRequestId { get { throw null; } }
        public string[] Scopes { get { throw null; } }
        public string? TenantId { get { throw null; } }
    }
}
namespace Azure.Core.Cryptography
{
    public partial interface IKeyEncryptionKey
    {
        string KeyId { get; }
        byte[] UnwrapKey(string algorithm, System.ReadOnlyMemory<byte> encryptedKey, System.Threading.CancellationToken cancellationToken = default(System.Threading.CancellationToken));
        System.Threading.Tasks.Task<byte[]> UnwrapKeyAsync(string algorithm, System.ReadOnlyMemory<byte> encryptedKey, System.Threading.CancellationToken cancellationToken = default(System.Threading.CancellationToken));
        byte[] WrapKey(string algorithm, System.ReadOnlyMemory<byte> key, System.Threading.CancellationToken cancellationToken = default(System.Threading.CancellationToken));
        System.Threading.Tasks.Task<byte[]> WrapKeyAsync(string algorithm, System.ReadOnlyMemory<byte> key, System.Threading.CancellationToken cancellationToken = default(System.Threading.CancellationToken));
    }
    public partial interface IKeyEncryptionKeyResolver
    {
        Azure.Core.Cryptography.IKeyEncryptionKey Resolve(string keyId, System.Threading.CancellationToken cancellationToken = default(System.Threading.CancellationToken));
        System.Threading.Tasks.Task<Azure.Core.Cryptography.IKeyEncryptionKey> ResolveAsync(string keyId, System.Threading.CancellationToken cancellationToken = default(System.Threading.CancellationToken));
    }
}
namespace Azure.Core.Diagnostics
{
    public partial class AzureEventSourceListener : System.Diagnostics.Tracing.EventListener
    {
        public const string TraitName = "AzureEventSource";
        public const string TraitValue = "true";
        public AzureEventSourceListener(System.Action<System.Diagnostics.Tracing.EventWrittenEventArgs, string> log, System.Diagnostics.Tracing.EventLevel level) { }
        public static Azure.Core.Diagnostics.AzureEventSourceListener CreateConsoleLogger(System.Diagnostics.Tracing.EventLevel level = System.Diagnostics.Tracing.EventLevel.Informational) { throw null; }
        public static Azure.Core.Diagnostics.AzureEventSourceListener CreateTraceLogger(System.Diagnostics.Tracing.EventLevel level = System.Diagnostics.Tracing.EventLevel.Informational) { throw null; }
        protected sealed override void OnEventSourceCreated(System.Diagnostics.Tracing.EventSource eventSource) { }
        protected sealed override void OnEventWritten(System.Diagnostics.Tracing.EventWrittenEventArgs eventData) { }
    }
}
namespace Azure.Core.Extensions
{
    public partial interface IAzureClientBuilder<TClient, TOptions> where TOptions : class
    {
    }
    public partial interface IAzureClientFactoryBuilder
    {
        Azure.Core.Extensions.IAzureClientBuilder<TClient, TOptions> RegisterClientFactory<TClient, TOptions>(System.Func<TOptions, TClient> clientFactory) where TOptions : class;
    }
    public partial interface IAzureClientFactoryBuilderWithConfiguration<in TConfiguration> : Azure.Core.Extensions.IAzureClientFactoryBuilder
    {
        Azure.Core.Extensions.IAzureClientBuilder<TClient, TOptions> RegisterClientFactory<TClient, TOptions>(TConfiguration configuration) where TOptions : class;
    }
    public partial interface IAzureClientFactoryBuilderWithCredential
    {
        Azure.Core.Extensions.IAzureClientBuilder<TClient, TOptions> RegisterClientFactory<TClient, TOptions>(System.Func<TOptions, Azure.Core.TokenCredential, TClient> clientFactory, bool requiresCredential = true) where TOptions : class;
    }
}
namespace Azure.Core.GeoJson
{
    [System.Runtime.InteropServices.StructLayoutAttribute(System.Runtime.InteropServices.LayoutKind.Sequential)]
    public readonly partial struct GeoArray<T> : System.Collections.Generic.IEnumerable<T>, System.Collections.Generic.IReadOnlyCollection<T>, System.Collections.Generic.IReadOnlyList<T>, System.Collections.IEnumerable
    {
        private readonly object _dummy;
        private readonly int _dummyPrimitive;
        public int Count { get { throw null; } }
        public T this[int index] { get { throw null; } }
        public Azure.Core.GeoJson.GeoArray<T>.Enumerator GetEnumerator() { throw null; }
        System.Collections.Generic.IEnumerator<T> System.Collections.Generic.IEnumerable<T>.GetEnumerator() { throw null; }
        System.Collections.IEnumerator System.Collections.IEnumerable.GetEnumerator() { throw null; }
        [System.Runtime.InteropServices.StructLayoutAttribute(System.Runtime.InteropServices.LayoutKind.Sequential)]
        public partial struct Enumerator : System.Collections.Generic.IEnumerator<T>, System.Collections.IEnumerator, System.IDisposable
        {
            private object _dummy;
            private int _dummyPrimitive;
            public T Current { get { throw null; } }
            object System.Collections.IEnumerator.Current { get { throw null; } }
            public void Dispose() { }
            public bool MoveNext() { throw null; }
            public void Reset() { }
        }
    }
    public sealed partial class GeoBoundingBox : System.IEquatable<Azure.Core.GeoJson.GeoBoundingBox>
    {
        public GeoBoundingBox(double west, double south, double east, double north) { }
        public GeoBoundingBox(double west, double south, double east, double north, double? minAltitude, double? maxAltitude) { }
        public double East { get { throw null; } }
        public double this[int index] { get { throw null; } }
        public double? MaxAltitude { get { throw null; } }
        public double? MinAltitude { get { throw null; } }
        public double North { get { throw null; } }
        public double South { get { throw null; } }
        public double West { get { throw null; } }
        public bool Equals(Azure.Core.GeoJson.GeoBoundingBox? other) { throw null; }
        public override bool Equals(object? obj) { throw null; }
        public override int GetHashCode() { throw null; }
        public override string ToString() { throw null; }
    }
    public sealed partial class GeoCollection : Azure.Core.GeoJson.GeoObject, System.Collections.Generic.IEnumerable<Azure.Core.GeoJson.GeoObject>, System.Collections.Generic.IReadOnlyCollection<Azure.Core.GeoJson.GeoObject>, System.Collections.Generic.IReadOnlyList<Azure.Core.GeoJson.GeoObject>, System.Collections.IEnumerable
    {
        public GeoCollection(System.Collections.Generic.IEnumerable<Azure.Core.GeoJson.GeoObject> geometries) { }
        public GeoCollection(System.Collections.Generic.IEnumerable<Azure.Core.GeoJson.GeoObject> geometries, Azure.Core.GeoJson.GeoBoundingBox? boundingBox, System.Collections.Generic.IReadOnlyDictionary<string, object?> customProperties) { }
        public int Count { get { throw null; } }
        public Azure.Core.GeoJson.GeoObject this[int index] { get { throw null; } }
        public override Azure.Core.GeoJson.GeoObjectType Type { get { throw null; } }
        public System.Collections.Generic.IEnumerator<Azure.Core.GeoJson.GeoObject> GetEnumerator() { throw null; }
        System.Collections.IEnumerator System.Collections.IEnumerable.GetEnumerator() { throw null; }
    }
    public sealed partial class GeoLinearRing
    {
        public GeoLinearRing(System.Collections.Generic.IEnumerable<Azure.Core.GeoJson.GeoPosition> coordinates) { }
        public Azure.Core.GeoJson.GeoArray<Azure.Core.GeoJson.GeoPosition> Coordinates { get { throw null; } }
    }
    public sealed partial class GeoLineString : Azure.Core.GeoJson.GeoObject
    {
        public GeoLineString(System.Collections.Generic.IEnumerable<Azure.Core.GeoJson.GeoPosition> coordinates) { }
        public GeoLineString(System.Collections.Generic.IEnumerable<Azure.Core.GeoJson.GeoPosition> coordinates, Azure.Core.GeoJson.GeoBoundingBox? boundingBox, System.Collections.Generic.IReadOnlyDictionary<string, object?> customProperties) { }
        public Azure.Core.GeoJson.GeoArray<Azure.Core.GeoJson.GeoPosition> Coordinates { get { throw null; } }
        public override Azure.Core.GeoJson.GeoObjectType Type { get { throw null; } }
    }
    public sealed partial class GeoLineStringCollection : Azure.Core.GeoJson.GeoObject, System.Collections.Generic.IEnumerable<Azure.Core.GeoJson.GeoLineString>, System.Collections.Generic.IReadOnlyCollection<Azure.Core.GeoJson.GeoLineString>, System.Collections.Generic.IReadOnlyList<Azure.Core.GeoJson.GeoLineString>, System.Collections.IEnumerable
    {
        public GeoLineStringCollection(System.Collections.Generic.IEnumerable<Azure.Core.GeoJson.GeoLineString> lines) { }
        public GeoLineStringCollection(System.Collections.Generic.IEnumerable<Azure.Core.GeoJson.GeoLineString> lines, Azure.Core.GeoJson.GeoBoundingBox? boundingBox, System.Collections.Generic.IReadOnlyDictionary<string, object?> customProperties) { }
        public Azure.Core.GeoJson.GeoArray<Azure.Core.GeoJson.GeoArray<Azure.Core.GeoJson.GeoPosition>> Coordinates { get { throw null; } }
        public int Count { get { throw null; } }
        public Azure.Core.GeoJson.GeoLineString this[int index] { get { throw null; } }
        public override Azure.Core.GeoJson.GeoObjectType Type { get { throw null; } }
        public System.Collections.Generic.IEnumerator<Azure.Core.GeoJson.GeoLineString> GetEnumerator() { throw null; }
        System.Collections.IEnumerator System.Collections.IEnumerable.GetEnumerator() { throw null; }
    }
    public abstract partial class GeoObject
    {
        internal GeoObject() { }
        public Azure.Core.GeoJson.GeoBoundingBox? BoundingBox { get { throw null; } }
        public abstract Azure.Core.GeoJson.GeoObjectType Type { get; }
        public static Azure.Core.GeoJson.GeoObject Parse(string json) { throw null; }
        public override string ToString() { throw null; }
        public bool TryGetCustomProperty(string name, out object? value) { throw null; }
    }
    public enum GeoObjectType
    {
        Point = 0,
        MultiPoint = 1,
        Polygon = 2,
        MultiPolygon = 3,
        LineString = 4,
        MultiLineString = 5,
        GeometryCollection = 6,
    }
    public sealed partial class GeoPoint : Azure.Core.GeoJson.GeoObject
    {
        public GeoPoint(Azure.Core.GeoJson.GeoPosition position) { }
        public GeoPoint(Azure.Core.GeoJson.GeoPosition position, Azure.Core.GeoJson.GeoBoundingBox? boundingBox, System.Collections.Generic.IReadOnlyDictionary<string, object?> customProperties) { }
        public GeoPoint(double longitude, double latitude) { }
        public GeoPoint(double longitude, double latitude, double? altitude) { }
        public Azure.Core.GeoJson.GeoPosition Coordinates { get { throw null; } }
        public override Azure.Core.GeoJson.GeoObjectType Type { get { throw null; } }
    }
    public sealed partial class GeoPointCollection : Azure.Core.GeoJson.GeoObject, System.Collections.Generic.IEnumerable<Azure.Core.GeoJson.GeoPoint>, System.Collections.Generic.IReadOnlyCollection<Azure.Core.GeoJson.GeoPoint>, System.Collections.Generic.IReadOnlyList<Azure.Core.GeoJson.GeoPoint>, System.Collections.IEnumerable
    {
        public GeoPointCollection(System.Collections.Generic.IEnumerable<Azure.Core.GeoJson.GeoPoint> points) { }
        public GeoPointCollection(System.Collections.Generic.IEnumerable<Azure.Core.GeoJson.GeoPoint> points, Azure.Core.GeoJson.GeoBoundingBox? boundingBox, System.Collections.Generic.IReadOnlyDictionary<string, object?> customProperties) { }
        public Azure.Core.GeoJson.GeoArray<Azure.Core.GeoJson.GeoPosition> Coordinates { get { throw null; } }
        public int Count { get { throw null; } }
        public Azure.Core.GeoJson.GeoPoint this[int index] { get { throw null; } }
        public override Azure.Core.GeoJson.GeoObjectType Type { get { throw null; } }
        public System.Collections.Generic.IEnumerator<Azure.Core.GeoJson.GeoPoint> GetEnumerator() { throw null; }
        System.Collections.IEnumerator System.Collections.IEnumerable.GetEnumerator() { throw null; }
    }
    public sealed partial class GeoPolygon : Azure.Core.GeoJson.GeoObject
    {
        public GeoPolygon(System.Collections.Generic.IEnumerable<Azure.Core.GeoJson.GeoLinearRing> rings) { }
        public GeoPolygon(System.Collections.Generic.IEnumerable<Azure.Core.GeoJson.GeoLinearRing> rings, Azure.Core.GeoJson.GeoBoundingBox? boundingBox, System.Collections.Generic.IReadOnlyDictionary<string, object?> customProperties) { }
        public GeoPolygon(System.Collections.Generic.IEnumerable<Azure.Core.GeoJson.GeoPosition> positions) { }
        public Azure.Core.GeoJson.GeoArray<Azure.Core.GeoJson.GeoArray<Azure.Core.GeoJson.GeoPosition>> Coordinates { get { throw null; } }
        public Azure.Core.GeoJson.GeoLinearRing OuterRing { get { throw null; } }
        public System.Collections.Generic.IReadOnlyList<Azure.Core.GeoJson.GeoLinearRing> Rings { get { throw null; } }
        public override Azure.Core.GeoJson.GeoObjectType Type { get { throw null; } }
    }
    public sealed partial class GeoPolygonCollection : Azure.Core.GeoJson.GeoObject, System.Collections.Generic.IEnumerable<Azure.Core.GeoJson.GeoPolygon>, System.Collections.Generic.IReadOnlyCollection<Azure.Core.GeoJson.GeoPolygon>, System.Collections.Generic.IReadOnlyList<Azure.Core.GeoJson.GeoPolygon>, System.Collections.IEnumerable
    {
        public GeoPolygonCollection(System.Collections.Generic.IEnumerable<Azure.Core.GeoJson.GeoPolygon> polygons) { }
        public GeoPolygonCollection(System.Collections.Generic.IEnumerable<Azure.Core.GeoJson.GeoPolygon> polygons, Azure.Core.GeoJson.GeoBoundingBox? boundingBox, System.Collections.Generic.IReadOnlyDictionary<string, object?> customProperties) { }
        public Azure.Core.GeoJson.GeoArray<Azure.Core.GeoJson.GeoArray<Azure.Core.GeoJson.GeoArray<Azure.Core.GeoJson.GeoPosition>>> Coordinates { get { throw null; } }
        public int Count { get { throw null; } }
        public Azure.Core.GeoJson.GeoPolygon this[int index] { get { throw null; } }
        public override Azure.Core.GeoJson.GeoObjectType Type { get { throw null; } }
        public System.Collections.Generic.IEnumerator<Azure.Core.GeoJson.GeoPolygon> GetEnumerator() { throw null; }
        System.Collections.IEnumerator System.Collections.IEnumerable.GetEnumerator() { throw null; }
    }
    [System.Runtime.InteropServices.StructLayoutAttribute(System.Runtime.InteropServices.LayoutKind.Sequential)]
    public readonly partial struct GeoPosition : System.IEquatable<Azure.Core.GeoJson.GeoPosition>
    {
        private readonly int _dummyPrimitive;
        public GeoPosition(double longitude, double latitude) { throw null; }
        public GeoPosition(double longitude, double latitude, double? altitude) { throw null; }
        public double? Altitude { get { throw null; } }
        public int Count { get { throw null; } }
        public double this[int index] { get { throw null; } }
        public double Latitude { get { throw null; } }
        public double Longitude { get { throw null; } }
        public bool Equals(Azure.Core.GeoJson.GeoPosition other) { throw null; }
        public override bool Equals(object? obj) { throw null; }
        public override int GetHashCode() { throw null; }
        public static bool operator ==(Azure.Core.GeoJson.GeoPosition left, Azure.Core.GeoJson.GeoPosition right) { throw null; }
        public static bool operator !=(Azure.Core.GeoJson.GeoPosition left, Azure.Core.GeoJson.GeoPosition right) { throw null; }
        public override string ToString() { throw null; }
    }
}
namespace Azure.Core.Pipeline
{
    public partial class BearerTokenAuthenticationPolicy : Azure.Core.Pipeline.HttpPipelinePolicy
    {
        public BearerTokenAuthenticationPolicy(Azure.Core.TokenCredential credential, System.Collections.Generic.IEnumerable<string> scopes) { }
        public BearerTokenAuthenticationPolicy(Azure.Core.TokenCredential credential, string scope) { }
        protected void AuthenticateAndAuthorizeRequest(Azure.Core.HttpMessage message, Azure.Core.TokenRequestContext context) { }
        protected System.Threading.Tasks.ValueTask AuthenticateAndAuthorizeRequestAsync(Azure.Core.HttpMessage message, Azure.Core.TokenRequestContext context) { throw null; }
        protected virtual void AuthorizeRequest(Azure.Core.HttpMessage message) { }
        protected virtual System.Threading.Tasks.ValueTask AuthorizeRequestAsync(Azure.Core.HttpMessage message) { throw null; }
        protected virtual bool AuthorizeRequestOnChallenge(Azure.Core.HttpMessage message) { throw null; }
        protected virtual System.Threading.Tasks.ValueTask<bool> AuthorizeRequestOnChallengeAsync(Azure.Core.HttpMessage message) { throw null; }
        public override void Process(Azure.Core.HttpMessage message, System.ReadOnlyMemory<Azure.Core.Pipeline.HttpPipelinePolicy> pipeline) { }
        public override System.Threading.Tasks.ValueTask ProcessAsync(Azure.Core.HttpMessage message, System.ReadOnlyMemory<Azure.Core.Pipeline.HttpPipelinePolicy> pipeline) { throw null; }
    }
    public sealed partial class DisposableHttpPipeline : Azure.Core.Pipeline.HttpPipeline, System.IDisposable
    {
        internal DisposableHttpPipeline() : base (default(Azure.Core.Pipeline.HttpPipelineTransport), default(Azure.Core.Pipeline.HttpPipelinePolicy[]), default(Azure.Core.ResponseClassifier)) { }
        public void Dispose() { }
    }
    public partial class HttpClientTransport : Azure.Core.Pipeline.HttpPipelineTransport, System.IDisposable
    {
        public static readonly Azure.Core.Pipeline.HttpClientTransport Shared;
        public HttpClientTransport() { }
        public HttpClientTransport(System.Net.Http.HttpClient client) { }
        public HttpClientTransport(System.Net.Http.HttpMessageHandler messageHandler) { }
        public sealed override Azure.Core.Request CreateRequest() { throw null; }
        public void Dispose() { }
        public override void Process(Azure.Core.HttpMessage message) { }
        public override System.Threading.Tasks.ValueTask ProcessAsync(Azure.Core.HttpMessage message) { throw null; }
    }
    public partial class HttpPipeline
    {
        public HttpPipeline(Azure.Core.Pipeline.HttpPipelineTransport transport, Azure.Core.Pipeline.HttpPipelinePolicy[]? policies = null, Azure.Core.ResponseClassifier? responseClassifier = null) { }
        public Azure.Core.ResponseClassifier ResponseClassifier { get { throw null; } }
        public static System.IDisposable CreateClientRequestIdScope(string? clientRequestId) { throw null; }
        public static System.IDisposable CreateHttpMessagePropertiesScope(System.Collections.Generic.IDictionary<string, object?> messageProperties) { throw null; }
        public Azure.Core.HttpMessage CreateMessage() { throw null; }
        public Azure.Core.HttpMessage CreateMessage(Azure.RequestContext? context) { throw null; }
        public Azure.Core.HttpMessage CreateMessage(Azure.RequestContext? context, Azure.Core.ResponseClassifier? classifier = null) { throw null; }
        public Azure.Core.Request CreateRequest() { throw null; }
        public void Send(Azure.Core.HttpMessage message, System.Threading.CancellationToken cancellationToken) { }
        public System.Threading.Tasks.ValueTask SendAsync(Azure.Core.HttpMessage message, System.Threading.CancellationToken cancellationToken) { throw null; }
        public Azure.Response SendRequest(Azure.Core.Request request, System.Threading.CancellationToken cancellationToken) { throw null; }
        public System.Threading.Tasks.ValueTask<Azure.Response> SendRequestAsync(Azure.Core.Request request, System.Threading.CancellationToken cancellationToken) { throw null; }
    }
    public static partial class HttpPipelineBuilder
    {
        public static Azure.Core.Pipeline.HttpPipeline Build(Azure.Core.ClientOptions options, params Azure.Core.Pipeline.HttpPipelinePolicy[] perRetryPolicies) { throw null; }
        public static Azure.Core.Pipeline.DisposableHttpPipeline Build(Azure.Core.ClientOptions options, Azure.Core.Pipeline.HttpPipelinePolicy[] perCallPolicies, Azure.Core.Pipeline.HttpPipelinePolicy[] perRetryPolicies, Azure.Core.Pipeline.HttpPipelineTransportOptions transportOptions, Azure.Core.ResponseClassifier? responseClassifier) { throw null; }
        public static Azure.Core.Pipeline.HttpPipeline Build(Azure.Core.ClientOptions options, Azure.Core.Pipeline.HttpPipelinePolicy[] perCallPolicies, Azure.Core.Pipeline.HttpPipelinePolicy[] perRetryPolicies, Azure.Core.ResponseClassifier? responseClassifier) { throw null; }
        public static Azure.Core.Pipeline.HttpPipeline Build(Azure.Core.Pipeline.HttpPipelineOptions options) { throw null; }
        public static Azure.Core.Pipeline.DisposableHttpPipeline Build(Azure.Core.Pipeline.HttpPipelineOptions options, Azure.Core.Pipeline.HttpPipelineTransportOptions transportOptions) { throw null; }
    }
    public partial class HttpPipelineOptions
    {
        public HttpPipelineOptions(Azure.Core.ClientOptions options) { }
        public Azure.Core.ClientOptions ClientOptions { get { throw null; } }
        public System.Collections.Generic.IList<Azure.Core.Pipeline.HttpPipelinePolicy> PerCallPolicies { get { throw null; } }
        public System.Collections.Generic.IList<Azure.Core.Pipeline.HttpPipelinePolicy> PerRetryPolicies { get { throw null; } }
        public Azure.Core.RequestFailedDetailsParser RequestFailedDetailsParser { get { throw null; } set { } }
        public Azure.Core.ResponseClassifier? ResponseClassifier { get { throw null; } set { } }
    }
    public abstract partial class HttpPipelinePolicy
    {
        protected HttpPipelinePolicy() { }
        public abstract void Process(Azure.Core.HttpMessage message, System.ReadOnlyMemory<Azure.Core.Pipeline.HttpPipelinePolicy> pipeline);
        public abstract System.Threading.Tasks.ValueTask ProcessAsync(Azure.Core.HttpMessage message, System.ReadOnlyMemory<Azure.Core.Pipeline.HttpPipelinePolicy> pipeline);
        protected static void ProcessNext(Azure.Core.HttpMessage message, System.ReadOnlyMemory<Azure.Core.Pipeline.HttpPipelinePolicy> pipeline) { }
        protected static System.Threading.Tasks.ValueTask ProcessNextAsync(Azure.Core.HttpMessage message, System.ReadOnlyMemory<Azure.Core.Pipeline.HttpPipelinePolicy> pipeline) { throw null; }
    }
    [System.Diagnostics.CodeAnalysis.DynamicallyAccessedMembersAttribute(System.Diagnostics.CodeAnalysis.DynamicallyAccessedMemberTypes.PublicMethods)]
    public abstract partial class HttpPipelineSynchronousPolicy : Azure.Core.Pipeline.HttpPipelinePolicy
    {
        protected HttpPipelineSynchronousPolicy() { }
        public virtual void OnReceivedResponse(Azure.Core.HttpMessage message) { }
        public virtual void OnSendingRequest(Azure.Core.HttpMessage message) { }
        public override void Process(Azure.Core.HttpMessage message, System.ReadOnlyMemory<Azure.Core.Pipeline.HttpPipelinePolicy> pipeline) { }
        public override System.Threading.Tasks.ValueTask ProcessAsync(Azure.Core.HttpMessage message, System.ReadOnlyMemory<Azure.Core.Pipeline.HttpPipelinePolicy> pipeline) { throw null; }
    }
    public abstract partial class HttpPipelineTransport
    {
        protected HttpPipelineTransport() { }
        public abstract Azure.Core.Request CreateRequest();
        public abstract void Process(Azure.Core.HttpMessage message);
        public abstract System.Threading.Tasks.ValueTask ProcessAsync(Azure.Core.HttpMessage message);
    }
    public partial class HttpPipelineTransportOptions
    {
        public HttpPipelineTransportOptions() { }
        public System.Collections.Generic.IList<System.Security.Cryptography.X509Certificates.X509Certificate2> ClientCertificates { get { throw null; } }
        public bool IsClientRedirectEnabled { get { throw null; } set { } }
        public System.Func<Azure.Core.Pipeline.ServerCertificateCustomValidationArgs, bool>? ServerCertificateCustomValidationCallback { get { throw null; } set { } }
    }
    public sealed partial class RedirectPolicy : Azure.Core.Pipeline.HttpPipelinePolicy
    {
        internal RedirectPolicy() { }
        public override void Process(Azure.Core.HttpMessage message, System.ReadOnlyMemory<Azure.Core.Pipeline.HttpPipelinePolicy> pipeline) { }
        public override System.Threading.Tasks.ValueTask ProcessAsync(Azure.Core.HttpMessage message, System.ReadOnlyMemory<Azure.Core.Pipeline.HttpPipelinePolicy> pipeline) { throw null; }
        public static void SetAllowAutoRedirect(Azure.Core.HttpMessage message, bool allowAutoRedirect) { }
    }
    public partial class RetryPolicy : Azure.Core.Pipeline.HttpPipelinePolicy
    {
        public RetryPolicy(int maxRetries = 3, Azure.Core.DelayStrategy? delayStrategy = null) { }
        protected internal virtual void OnRequestSent(Azure.Core.HttpMessage message) { }
        protected internal virtual System.Threading.Tasks.ValueTask OnRequestSentAsync(Azure.Core.HttpMessage message) { throw null; }
        protected internal virtual void OnSendingRequest(Azure.Core.HttpMessage message) { }
        protected internal virtual System.Threading.Tasks.ValueTask OnSendingRequestAsync(Azure.Core.HttpMessage message) { throw null; }
        public override void Process(Azure.Core.HttpMessage message, System.ReadOnlyMemory<Azure.Core.Pipeline.HttpPipelinePolicy> pipeline) { }
        public override System.Threading.Tasks.ValueTask ProcessAsync(Azure.Core.HttpMessage message, System.ReadOnlyMemory<Azure.Core.Pipeline.HttpPipelinePolicy> pipeline) { throw null; }
        protected internal virtual bool ShouldRetry(Azure.Core.HttpMessage message, System.Exception? exception) { throw null; }
        protected internal virtual System.Threading.Tasks.ValueTask<bool> ShouldRetryAsync(Azure.Core.HttpMessage message, System.Exception? exception) { throw null; }
    }
    public partial class ServerCertificateCustomValidationArgs
    {
        public ServerCertificateCustomValidationArgs(System.Security.Cryptography.X509Certificates.X509Certificate2? certificate, System.Security.Cryptography.X509Certificates.X509Chain? certificateAuthorityChain, System.Net.Security.SslPolicyErrors sslPolicyErrors) { }
        public System.Security.Cryptography.X509Certificates.X509Certificate2? Certificate { get { throw null; } }
        public System.Security.Cryptography.X509Certificates.X509Chain? CertificateAuthorityChain { get { throw null; } }
        public System.Net.Security.SslPolicyErrors SslPolicyErrors { get { throw null; } }
    }
}
namespace Azure.Core.Serialization
{
<<<<<<< HEAD
    [System.AttributeUsageAttribute(System.AttributeTargets.Class)]
    public sealed partial class DeserializationProxyAttribute : System.Attribute
    {
        public DeserializationProxyAttribute([System.Diagnostics.CodeAnalysis.DynamicallyAccessedMembersAttribute(System.Diagnostics.CodeAnalysis.DynamicallyAccessedMemberTypes.NonPublicConstructors | System.Diagnostics.CodeAnalysis.DynamicallyAccessedMemberTypes.PublicConstructors)] System.Type proxyType) { }
        [System.Diagnostics.CodeAnalysis.DynamicallyAccessedMembersAttribute(System.Diagnostics.CodeAnalysis.DynamicallyAccessedMemberTypes.NonPublicConstructors | System.Diagnostics.CodeAnalysis.DynamicallyAccessedMemberTypes.PublicConstructors)]
        public System.Type ProxyType { get { throw null; } }
    }
=======
    [System.Diagnostics.CodeAnalysis.RequiresUnreferencedCodeAttribute("This class utilizes reflection-based JSON serialization and deserialization which is not compatible with trimming.")]
>>>>>>> 169816fb
    [System.Diagnostics.DebuggerDisplayAttribute("{DebuggerDisplay,nq}")]
    public sealed partial class DynamicData : System.Dynamic.IDynamicMetaObjectProvider, System.IDisposable
    {
        internal DynamicData() { }
        public void Dispose() { }
        [System.ComponentModel.EditorBrowsableAttribute(System.ComponentModel.EditorBrowsableState.Never)]
        public override bool Equals(object? obj) { throw null; }
        [System.ComponentModel.EditorBrowsableAttribute(System.ComponentModel.EditorBrowsableState.Never)]
        public override int GetHashCode() { throw null; }
        public static bool operator ==(Azure.Core.Serialization.DynamicData? left, object? right) { throw null; }
        public static explicit operator System.DateTime (Azure.Core.Serialization.DynamicData value) { throw null; }
        public static explicit operator System.DateTimeOffset (Azure.Core.Serialization.DynamicData value) { throw null; }
        public static explicit operator System.Guid (Azure.Core.Serialization.DynamicData value) { throw null; }
        public static implicit operator bool (Azure.Core.Serialization.DynamicData value) { throw null; }
        public static implicit operator byte (Azure.Core.Serialization.DynamicData value) { throw null; }
        public static implicit operator decimal (Azure.Core.Serialization.DynamicData value) { throw null; }
        public static implicit operator double (Azure.Core.Serialization.DynamicData value) { throw null; }
        public static implicit operator short (Azure.Core.Serialization.DynamicData value) { throw null; }
        public static implicit operator int (Azure.Core.Serialization.DynamicData value) { throw null; }
        public static implicit operator long (Azure.Core.Serialization.DynamicData value) { throw null; }
        public static implicit operator sbyte (Azure.Core.Serialization.DynamicData value) { throw null; }
        public static implicit operator float (Azure.Core.Serialization.DynamicData value) { throw null; }
        public static implicit operator string (Azure.Core.Serialization.DynamicData value) { throw null; }
        public static implicit operator ushort (Azure.Core.Serialization.DynamicData value) { throw null; }
        public static implicit operator uint (Azure.Core.Serialization.DynamicData value) { throw null; }
        public static implicit operator ulong (Azure.Core.Serialization.DynamicData value) { throw null; }
        public static bool operator !=(Azure.Core.Serialization.DynamicData? left, object? right) { throw null; }
        System.Dynamic.DynamicMetaObject System.Dynamic.IDynamicMetaObjectProvider.GetMetaObject(System.Linq.Expressions.Expression parameter) { throw null; }
        public override string ToString() { throw null; }
    }
    public partial interface IMemberNameConverter
    {
        string? ConvertMemberName(System.Reflection.MemberInfo member);
    }
<<<<<<< HEAD
    public partial interface IModelJsonSerializable<out T> : Azure.Core.Serialization.IModelSerializable<T>
    {
        T Deserialize(ref System.Text.Json.Utf8JsonReader reader, Azure.Core.Serialization.ModelSerializerOptions options);
        void Serialize(System.Text.Json.Utf8JsonWriter writer, Azure.Core.Serialization.ModelSerializerOptions options);
    }
    public partial interface IModelSerializable<out T>
    {
        T Deserialize(System.BinaryData data, Azure.Core.Serialization.ModelSerializerOptions options);
        System.BinaryData Serialize(Azure.Core.Serialization.ModelSerializerOptions options);
    }
=======
    [System.Diagnostics.CodeAnalysis.RequiresUnreferencedCodeAttribute("This class uses reflection-based JSON serialization and deserialization that is not compatible with trimming.")]
>>>>>>> 169816fb
    public partial class JsonObjectSerializer : Azure.Core.Serialization.ObjectSerializer, Azure.Core.Serialization.IMemberNameConverter
    {
        public JsonObjectSerializer() { }
        public JsonObjectSerializer(System.Text.Json.JsonSerializerOptions options) { }
        public static Azure.Core.Serialization.JsonObjectSerializer Default { get { throw null; } }
        string? Azure.Core.Serialization.IMemberNameConverter.ConvertMemberName(System.Reflection.MemberInfo member) { throw null; }
        public override object? Deserialize(System.IO.Stream stream, System.Type returnType, System.Threading.CancellationToken cancellationToken) { throw null; }
        public override System.Threading.Tasks.ValueTask<object?> DeserializeAsync(System.IO.Stream stream, System.Type returnType, System.Threading.CancellationToken cancellationToken) { throw null; }
        public override void Serialize(System.IO.Stream stream, object? value, System.Type inputType, System.Threading.CancellationToken cancellationToken) { }
        public override System.BinaryData Serialize(object? value, System.Type? inputType = null, System.Threading.CancellationToken cancellationToken = default(System.Threading.CancellationToken)) { throw null; }
        public override System.Threading.Tasks.ValueTask SerializeAsync(System.IO.Stream stream, object? value, System.Type inputType, System.Threading.CancellationToken cancellationToken) { throw null; }
        public override System.Threading.Tasks.ValueTask<System.BinaryData> SerializeAsync(object? value, System.Type? inputType = null, System.Threading.CancellationToken cancellationToken = default(System.Threading.CancellationToken)) { throw null; }
    }
    public enum JsonPropertyNames
    {
        UseExact = 0,
        CamelCase = 1,
    }
    [System.Diagnostics.CodeAnalysis.RequiresUnreferencedCodeAttribute("The constructors of the type being deserialized are dynamically accessed and may be trimmed.")]
    public partial class ModelJsonConverter : System.Text.Json.Serialization.JsonConverter<Azure.Core.Serialization.IModelJsonSerializable<object>>
    {
        public ModelJsonConverter() { }
        public ModelJsonConverter(Azure.Core.Serialization.ModelSerializerFormat format) { }
        public ModelJsonConverter(Azure.Core.Serialization.ModelSerializerOptions options) { }
        public Azure.Core.Serialization.ModelSerializerOptions ModelSerializerOptions { get { throw null; } }
        public override bool CanConvert(System.Type typeToConvert) { throw null; }
        public override Azure.Core.Serialization.IModelJsonSerializable<object> Read(ref System.Text.Json.Utf8JsonReader reader, System.Type typeToConvert, System.Text.Json.JsonSerializerOptions options) { throw null; }
        public override void Write(System.Text.Json.Utf8JsonWriter writer, Azure.Core.Serialization.IModelJsonSerializable<object> value, System.Text.Json.JsonSerializerOptions options) { }
    }
    public static partial class ModelSerializer
    {
        public static object? Deserialize(System.BinaryData data, [System.Diagnostics.CodeAnalysis.DynamicallyAccessedMembersAttribute(System.Diagnostics.CodeAnalysis.DynamicallyAccessedMemberTypes.NonPublicConstructors | System.Diagnostics.CodeAnalysis.DynamicallyAccessedMemberTypes.PublicConstructors)] System.Type returnType, Azure.Core.Serialization.ModelSerializerFormat format) { throw null; }
        public static object? Deserialize(System.BinaryData data, [System.Diagnostics.CodeAnalysis.DynamicallyAccessedMembersAttribute(System.Diagnostics.CodeAnalysis.DynamicallyAccessedMemberTypes.NonPublicConstructors | System.Diagnostics.CodeAnalysis.DynamicallyAccessedMemberTypes.PublicConstructors)] System.Type returnType, Azure.Core.Serialization.ModelSerializerOptions? options = null) { throw null; }
        public static T? Deserialize<T>(System.BinaryData data, Azure.Core.Serialization.ModelSerializerFormat format) where T : Azure.Core.Serialization.IModelSerializable<T> { throw null; }
        public static T? Deserialize<T>(System.BinaryData data, Azure.Core.Serialization.ModelSerializerOptions? options = null) where T : Azure.Core.Serialization.IModelSerializable<T> { throw null; }
        public static System.BinaryData Serialize(object model, Azure.Core.Serialization.ModelSerializerFormat format) { throw null; }
        public static System.BinaryData Serialize(object model, Azure.Core.Serialization.ModelSerializerOptions? options = null) { throw null; }
        public static System.BinaryData SerializeCore(Azure.Core.Serialization.IModelJsonSerializable<object> model, Azure.Core.Serialization.ModelSerializerOptions options) { throw null; }
        public static System.BinaryData Serialize<T>(T model, Azure.Core.Serialization.ModelSerializerFormat format) where T : Azure.Core.Serialization.IModelSerializable<T> { throw null; }
        public static System.BinaryData Serialize<T>(T model, Azure.Core.Serialization.ModelSerializerOptions? options = null) where T : Azure.Core.Serialization.IModelSerializable<T> { throw null; }
    }
    [System.Runtime.InteropServices.StructLayoutAttribute(System.Runtime.InteropServices.LayoutKind.Sequential)]
    public readonly partial struct ModelSerializerFormat : System.IEquatable<Azure.Core.Serialization.ModelSerializerFormat>
    {
        private readonly object _dummy;
        private readonly int _dummyPrimitive;
        public static readonly Azure.Core.Serialization.ModelSerializerFormat Json;
        public static readonly Azure.Core.Serialization.ModelSerializerFormat Wire;
        public ModelSerializerFormat(string value) { throw null; }
        public bool Equals(Azure.Core.Serialization.ModelSerializerFormat other) { throw null; }
        [System.ComponentModel.EditorBrowsableAttribute(System.ComponentModel.EditorBrowsableState.Never)]
        public override bool Equals([System.Diagnostics.CodeAnalysis.AllowNullAttribute] object obj) { throw null; }
        [System.ComponentModel.EditorBrowsableAttribute(System.ComponentModel.EditorBrowsableState.Never)]
        public override int GetHashCode() { throw null; }
        public static bool operator ==(Azure.Core.Serialization.ModelSerializerFormat left, Azure.Core.Serialization.ModelSerializerFormat right) { throw null; }
        public static implicit operator Azure.Core.Serialization.ModelSerializerFormat (string value) { throw null; }
        public static bool operator !=(Azure.Core.Serialization.ModelSerializerFormat left, Azure.Core.Serialization.ModelSerializerFormat right) { throw null; }
        public override string ToString() { throw null; }
    }
    public partial class ModelSerializerOptions
    {
        public static readonly Azure.Core.Serialization.ModelSerializerOptions DefaultWireOptions;
        public ModelSerializerOptions() { }
        public ModelSerializerOptions(Azure.Core.Serialization.ModelSerializerFormat format) { }
        public Azure.Core.Serialization.ModelSerializerFormat Format { get { throw null; } }
        public System.Func<System.Type, Azure.Core.Serialization.ObjectSerializer>? ObjectSerializerResolver { get { throw null; } set { } }
    }
    public abstract partial class ObjectSerializer
    {
        protected ObjectSerializer() { }
        public abstract object? Deserialize(System.IO.Stream stream, System.Type returnType, System.Threading.CancellationToken cancellationToken);
        public abstract System.Threading.Tasks.ValueTask<object?> DeserializeAsync(System.IO.Stream stream, System.Type returnType, System.Threading.CancellationToken cancellationToken);
        public abstract void Serialize(System.IO.Stream stream, object? value, System.Type inputType, System.Threading.CancellationToken cancellationToken);
        public virtual System.BinaryData Serialize(object? value, System.Type? inputType = null, System.Threading.CancellationToken cancellationToken = default(System.Threading.CancellationToken)) { throw null; }
        public abstract System.Threading.Tasks.ValueTask SerializeAsync(System.IO.Stream stream, object? value, System.Type inputType, System.Threading.CancellationToken cancellationToken);
        public virtual System.Threading.Tasks.ValueTask<System.BinaryData> SerializeAsync(object? value, System.Type? inputType = null, System.Threading.CancellationToken cancellationToken = default(System.Threading.CancellationToken)) { throw null; }
    }
}
namespace Azure.Messaging
{
    public partial class CloudEvent
    {
        public CloudEvent(string source, string type, System.BinaryData? data, string? dataContentType, Azure.Messaging.CloudEventDataFormat dataFormat = Azure.Messaging.CloudEventDataFormat.Binary) { }
        public CloudEvent(string source, string type, object? jsonSerializableData, System.Type? dataSerializationType = null) { }
        public System.BinaryData? Data { get { throw null; } set { } }
        public string? DataContentType { get { throw null; } set { } }
        public string? DataSchema { get { throw null; } set { } }
        public System.Collections.Generic.IDictionary<string, object> ExtensionAttributes { get { throw null; } }
        public string Id { get { throw null; } set { } }
        public string Source { get { throw null; } set { } }
        public string? Subject { get { throw null; } set { } }
        public System.DateTimeOffset? Time { get { throw null; } set { } }
        public string Type { get { throw null; } set { } }
        public static Azure.Messaging.CloudEvent? Parse(System.BinaryData json, bool skipValidation = false) { throw null; }
        public static Azure.Messaging.CloudEvent[] ParseMany(System.BinaryData json, bool skipValidation = false) { throw null; }
    }
    public enum CloudEventDataFormat
    {
        Binary = 0,
        Json = 1,
    }
    public partial class MessageContent
    {
        public MessageContent() { }
        public virtual Azure.Core.ContentType? ContentType { get { throw null; } set { } }
        [System.ComponentModel.EditorBrowsableAttribute(System.ComponentModel.EditorBrowsableState.Never)]
        protected virtual Azure.Core.ContentType? ContentTypeCore { get { throw null; } set { } }
        public virtual System.BinaryData? Data { get { throw null; } set { } }
        public virtual bool IsReadOnly { get { throw null; } }
    }
}<|MERGE_RESOLUTION|>--- conflicted
+++ resolved
@@ -1081,17 +1081,7 @@
 }
 namespace Azure.Core.Serialization
 {
-<<<<<<< HEAD
-    [System.AttributeUsageAttribute(System.AttributeTargets.Class)]
-    public sealed partial class DeserializationProxyAttribute : System.Attribute
-    {
-        public DeserializationProxyAttribute([System.Diagnostics.CodeAnalysis.DynamicallyAccessedMembersAttribute(System.Diagnostics.CodeAnalysis.DynamicallyAccessedMemberTypes.NonPublicConstructors | System.Diagnostics.CodeAnalysis.DynamicallyAccessedMemberTypes.PublicConstructors)] System.Type proxyType) { }
-        [System.Diagnostics.CodeAnalysis.DynamicallyAccessedMembersAttribute(System.Diagnostics.CodeAnalysis.DynamicallyAccessedMemberTypes.NonPublicConstructors | System.Diagnostics.CodeAnalysis.DynamicallyAccessedMemberTypes.PublicConstructors)]
-        public System.Type ProxyType { get { throw null; } }
-    }
-=======
     [System.Diagnostics.CodeAnalysis.RequiresUnreferencedCodeAttribute("This class utilizes reflection-based JSON serialization and deserialization which is not compatible with trimming.")]
->>>>>>> 169816fb
     [System.Diagnostics.DebuggerDisplayAttribute("{DebuggerDisplay,nq}")]
     public sealed partial class DynamicData : System.Dynamic.IDynamicMetaObjectProvider, System.IDisposable
     {
@@ -1126,20 +1116,7 @@
     {
         string? ConvertMemberName(System.Reflection.MemberInfo member);
     }
-<<<<<<< HEAD
-    public partial interface IModelJsonSerializable<out T> : Azure.Core.Serialization.IModelSerializable<T>
-    {
-        T Deserialize(ref System.Text.Json.Utf8JsonReader reader, Azure.Core.Serialization.ModelSerializerOptions options);
-        void Serialize(System.Text.Json.Utf8JsonWriter writer, Azure.Core.Serialization.ModelSerializerOptions options);
-    }
-    public partial interface IModelSerializable<out T>
-    {
-        T Deserialize(System.BinaryData data, Azure.Core.Serialization.ModelSerializerOptions options);
-        System.BinaryData Serialize(Azure.Core.Serialization.ModelSerializerOptions options);
-    }
-=======
     [System.Diagnostics.CodeAnalysis.RequiresUnreferencedCodeAttribute("This class uses reflection-based JSON serialization and deserialization that is not compatible with trimming.")]
->>>>>>> 169816fb
     public partial class JsonObjectSerializer : Azure.Core.Serialization.ObjectSerializer, Azure.Core.Serialization.IMemberNameConverter
     {
         public JsonObjectSerializer() { }
