--- conflicted
+++ resolved
@@ -1081,7 +1081,6 @@
 }
 namespace Azure.Core.Serialization
 {
-<<<<<<< HEAD
     [System.AttributeUsageAttribute(System.AttributeTargets.Class)]
     public sealed partial class DeserializationProxyAttribute : System.Attribute
     {
@@ -1089,9 +1088,7 @@
         [System.Diagnostics.CodeAnalysis.DynamicallyAccessedMembersAttribute(System.Diagnostics.CodeAnalysis.DynamicallyAccessedMemberTypes.NonPublicConstructors | System.Diagnostics.CodeAnalysis.DynamicallyAccessedMemberTypes.PublicConstructors)]
         public System.Type ProxyType { get { throw null; } }
     }
-=======
     [System.Diagnostics.CodeAnalysis.RequiresUnreferencedCodeAttribute("This class utilizes reflection-based JSON serialization and deserialization which is not compatible with trimming.")]
->>>>>>> a02cd7ea
     [System.Diagnostics.DebuggerDisplayAttribute("{DebuggerDisplay,nq}")]
     public sealed partial class DynamicData : System.Dynamic.IDynamicMetaObjectProvider, System.IDisposable
     {
@@ -1126,7 +1123,6 @@
     {
         string? ConvertMemberName(System.Reflection.MemberInfo member);
     }
-<<<<<<< HEAD
     public partial interface IModelJsonSerializable<out T> : Azure.Core.Serialization.IModelSerializable<T>
     {
         T Deserialize(ref System.Text.Json.Utf8JsonReader reader, Azure.Core.Serialization.ModelSerializerOptions options);
@@ -1137,9 +1133,7 @@
         T Deserialize(System.BinaryData data, Azure.Core.Serialization.ModelSerializerOptions options);
         System.BinaryData Serialize(Azure.Core.Serialization.ModelSerializerOptions options);
     }
-=======
     [System.Diagnostics.CodeAnalysis.RequiresUnreferencedCodeAttribute("This class uses reflection-based JSON serialization and deserialization that is not compatible with trimming.")]
->>>>>>> a02cd7ea
     public partial class JsonObjectSerializer : Azure.Core.Serialization.ObjectSerializer, Azure.Core.Serialization.IMemberNameConverter
     {
         public JsonObjectSerializer() { }
