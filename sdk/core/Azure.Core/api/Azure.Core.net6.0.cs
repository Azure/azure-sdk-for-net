namespace Azure
{
    public abstract partial class AsyncPageable<T> : System.Collections.Generic.IAsyncEnumerable<T> where T : notnull
    {
        protected AsyncPageable() { }
        protected AsyncPageable(System.Threading.CancellationToken cancellationToken) { }
        protected virtual System.Threading.CancellationToken CancellationToken { get { throw null; } }
        public abstract System.Collections.Generic.IAsyncEnumerable<Azure.Page<T>> AsPages(string? continuationToken = null, int? pageSizeHint = default(int?));
        [System.ComponentModel.EditorBrowsableAttribute(System.ComponentModel.EditorBrowsableState.Never)]
        public override bool Equals(object? obj) { throw null; }
        public static Azure.AsyncPageable<T> FromPages(System.Collections.Generic.IEnumerable<Azure.Page<T>> pages) { throw null; }
        public virtual System.Collections.Generic.IAsyncEnumerator<T> GetAsyncEnumerator(System.Threading.CancellationToken cancellationToken = default(System.Threading.CancellationToken)) { throw null; }
        [System.ComponentModel.EditorBrowsableAttribute(System.ComponentModel.EditorBrowsableState.Never)]
        public override int GetHashCode() { throw null; }
        [System.ComponentModel.EditorBrowsableAttribute(System.ComponentModel.EditorBrowsableState.Never)]
        public override string? ToString() { throw null; }
    }
    public static partial class AzureCoreExtensions
    {
        public static dynamic ToDynamicFromJson(this System.BinaryData utf8Json) { throw null; }
        public static dynamic ToDynamicFromJson(this System.BinaryData utf8Json, Azure.Core.Serialization.JsonPropertyNames propertyNameFormat, string dateTimeFormat = "o") { throw null; }
        public static System.Threading.Tasks.ValueTask<T?> ToObjectAsync<T>(this System.BinaryData data, Azure.Core.Serialization.ObjectSerializer serializer, System.Threading.CancellationToken cancellationToken = default(System.Threading.CancellationToken)) { throw null; }
        public static object? ToObjectFromJson(this System.BinaryData data) { throw null; }
        public static T? ToObject<T>(this System.BinaryData data, Azure.Core.Serialization.ObjectSerializer serializer, System.Threading.CancellationToken cancellationToken = default(System.Threading.CancellationToken)) { throw null; }
    }
    public partial class AzureKeyCredential
    {
        public AzureKeyCredential(string key) { }
        [System.ComponentModel.EditorBrowsableAttribute(System.ComponentModel.EditorBrowsableState.Never)]
        public string Key { get { throw null; } }
        public void Update(string key) { }
    }
    public partial class AzureNamedKeyCredential
    {
        public AzureNamedKeyCredential(string name, string key) { }
        public string Name { get { throw null; } }
        [System.ComponentModel.EditorBrowsableAttribute(System.ComponentModel.EditorBrowsableState.Never)]
        public void Deconstruct(out string name, out string key) { throw null; }
        public void Update(string name, string key) { }
    }
    public partial class AzureSasCredential
    {
        public AzureSasCredential(string signature) { }
        [System.ComponentModel.EditorBrowsableAttribute(System.ComponentModel.EditorBrowsableState.Never)]
        public string Signature { get { throw null; } }
        public void Update(string signature) { }
    }
    [System.FlagsAttribute]
    public enum ErrorOptions
    {
        Default = 0,
        NoThrow = 1,
    }
    [System.Runtime.InteropServices.StructLayoutAttribute(System.Runtime.InteropServices.LayoutKind.Sequential)]
    public readonly partial struct ETag : System.IEquatable<Azure.ETag>
    {
        private readonly object _dummy;
        private readonly int _dummyPrimitive;
        public static readonly Azure.ETag All;
        public ETag(string etag) { throw null; }
        public bool Equals(Azure.ETag other) { throw null; }
        public override bool Equals(object? obj) { throw null; }
        public bool Equals(string? other) { throw null; }
        public override int GetHashCode() { throw null; }
        public static bool operator ==(Azure.ETag left, Azure.ETag right) { throw null; }
        public static bool operator !=(Azure.ETag left, Azure.ETag right) { throw null; }
        [System.ComponentModel.EditorBrowsableAttribute(System.ComponentModel.EditorBrowsableState.Never)]
        public override string ToString() { throw null; }
        public string ToString(string format) { throw null; }
    }
    public partial class HttpAuthorization
    {
        public HttpAuthorization(string scheme, string parameter) { }
        public string Parameter { get { throw null; } }
        public string Scheme { get { throw null; } }
        public override string ToString() { throw null; }
    }
    [System.Runtime.InteropServices.StructLayoutAttribute(System.Runtime.InteropServices.LayoutKind.Sequential)]
    public readonly partial struct HttpRange : System.IEquatable<Azure.HttpRange>
    {
        private readonly int _dummyPrimitive;
        public HttpRange(long offset = (long)0, long? length = default(long?)) { throw null; }
        public long? Length { get { throw null; } }
        public long Offset { get { throw null; } }
        public bool Equals(Azure.HttpRange other) { throw null; }
        [System.ComponentModel.EditorBrowsableAttribute(System.ComponentModel.EditorBrowsableState.Never)]
        public override bool Equals(object? obj) { throw null; }
        [System.ComponentModel.EditorBrowsableAttribute(System.ComponentModel.EditorBrowsableState.Never)]
        public override int GetHashCode() { throw null; }
        public static bool operator ==(Azure.HttpRange left, Azure.HttpRange right) { throw null; }
        public static bool operator !=(Azure.HttpRange left, Azure.HttpRange right) { throw null; }
        public override string ToString() { throw null; }
    }
    public partial class JsonPatchDocument
    {
        public JsonPatchDocument() { }
        public JsonPatchDocument(Azure.Core.Serialization.ObjectSerializer serializer) { }
        public JsonPatchDocument(System.ReadOnlyMemory<byte> rawDocument) { }
        public JsonPatchDocument(System.ReadOnlyMemory<byte> rawDocument, Azure.Core.Serialization.ObjectSerializer serializer) { }
        public void AppendAddRaw(string path, string rawJsonValue) { }
        public void AppendAdd<T>(string path, T value) { }
        public void AppendCopy(string from, string path) { }
        public void AppendMove(string from, string path) { }
        public void AppendRemove(string path) { }
        public void AppendReplaceRaw(string path, string rawJsonValue) { }
        public void AppendReplace<T>(string path, T value) { }
        public void AppendTestRaw(string path, string rawJsonValue) { }
        public void AppendTest<T>(string path, T value) { }
        public System.ReadOnlyMemory<byte> ToBytes() { throw null; }
        public override string ToString() { throw null; }
    }
    public partial class MatchConditions
    {
        public MatchConditions() { }
        public Azure.ETag? IfMatch { get { throw null; } set { } }
        public Azure.ETag? IfNoneMatch { get { throw null; } set { } }
    }
    public abstract partial class NullableResponse<T>
    {
        protected NullableResponse() { }
        public abstract bool HasValue { get; }
        public abstract T Value { get; }
        [System.ComponentModel.EditorBrowsableAttribute(System.ComponentModel.EditorBrowsableState.Never)]
        public override bool Equals(object? obj) { throw null; }
        [System.ComponentModel.EditorBrowsableAttribute(System.ComponentModel.EditorBrowsableState.Never)]
        public override int GetHashCode() { throw null; }
        public abstract Azure.Response GetRawResponse();
        public override string ToString() { throw null; }
    }
    public abstract partial class Operation
    {
        protected Operation() { }
        public abstract bool HasCompleted { get; }
        public abstract string Id { get; }
        [System.ComponentModel.EditorBrowsableAttribute(System.ComponentModel.EditorBrowsableState.Never)]
        public override bool Equals(object? obj) { throw null; }
        [System.ComponentModel.EditorBrowsableAttribute(System.ComponentModel.EditorBrowsableState.Never)]
        public override int GetHashCode() { throw null; }
        public abstract Azure.Response GetRawResponse();
        [System.ComponentModel.EditorBrowsableAttribute(System.ComponentModel.EditorBrowsableState.Never)]
        public override string? ToString() { throw null; }
        public abstract Azure.Response UpdateStatus(System.Threading.CancellationToken cancellationToken = default(System.Threading.CancellationToken));
        public abstract System.Threading.Tasks.ValueTask<Azure.Response> UpdateStatusAsync(System.Threading.CancellationToken cancellationToken = default(System.Threading.CancellationToken));
        public virtual Azure.Response WaitForCompletionResponse(Azure.Core.DelayStrategy delayStrategy, System.Threading.CancellationToken cancellationToken = default(System.Threading.CancellationToken)) { throw null; }
        public virtual Azure.Response WaitForCompletionResponse(System.Threading.CancellationToken cancellationToken = default(System.Threading.CancellationToken)) { throw null; }
        public virtual Azure.Response WaitForCompletionResponse(System.TimeSpan pollingInterval, System.Threading.CancellationToken cancellationToken = default(System.Threading.CancellationToken)) { throw null; }
        public virtual System.Threading.Tasks.ValueTask<Azure.Response> WaitForCompletionResponseAsync(Azure.Core.DelayStrategy delayStrategy, System.Threading.CancellationToken cancellationToken = default(System.Threading.CancellationToken)) { throw null; }
        public virtual System.Threading.Tasks.ValueTask<Azure.Response> WaitForCompletionResponseAsync(System.Threading.CancellationToken cancellationToken = default(System.Threading.CancellationToken)) { throw null; }
        public virtual System.Threading.Tasks.ValueTask<Azure.Response> WaitForCompletionResponseAsync(System.TimeSpan pollingInterval, System.Threading.CancellationToken cancellationToken = default(System.Threading.CancellationToken)) { throw null; }
    }
    public abstract partial class Operation<T> : Azure.Operation where T : notnull
    {
        protected Operation() { }
        public abstract bool HasValue { get; }
        public abstract T Value { get; }
        public virtual Azure.Response<T> WaitForCompletion(Azure.Core.DelayStrategy delayStrategy, System.Threading.CancellationToken cancellationToken) { throw null; }
        public virtual Azure.Response<T> WaitForCompletion(System.Threading.CancellationToken cancellationToken = default(System.Threading.CancellationToken)) { throw null; }
        public virtual Azure.Response<T> WaitForCompletion(System.TimeSpan pollingInterval, System.Threading.CancellationToken cancellationToken) { throw null; }
        public virtual System.Threading.Tasks.ValueTask<Azure.Response<T>> WaitForCompletionAsync(Azure.Core.DelayStrategy delayStrategy, System.Threading.CancellationToken cancellationToken) { throw null; }
        public virtual System.Threading.Tasks.ValueTask<Azure.Response<T>> WaitForCompletionAsync(System.Threading.CancellationToken cancellationToken = default(System.Threading.CancellationToken)) { throw null; }
        public virtual System.Threading.Tasks.ValueTask<Azure.Response<T>> WaitForCompletionAsync(System.TimeSpan pollingInterval, System.Threading.CancellationToken cancellationToken) { throw null; }
        [System.ComponentModel.EditorBrowsableAttribute(System.ComponentModel.EditorBrowsableState.Never)]
        public override System.Threading.Tasks.ValueTask<Azure.Response> WaitForCompletionResponseAsync(System.Threading.CancellationToken cancellationToken = default(System.Threading.CancellationToken)) { throw null; }
        [System.ComponentModel.EditorBrowsableAttribute(System.ComponentModel.EditorBrowsableState.Never)]
        public override System.Threading.Tasks.ValueTask<Azure.Response> WaitForCompletionResponseAsync(System.TimeSpan pollingInterval, System.Threading.CancellationToken cancellationToken = default(System.Threading.CancellationToken)) { throw null; }
    }
    public abstract partial class PageableOperation<T> : Azure.Operation<Azure.AsyncPageable<T>> where T : notnull
    {
        protected PageableOperation() { }
        [System.ComponentModel.EditorBrowsableAttribute(System.ComponentModel.EditorBrowsableState.Never)]
        public override Azure.AsyncPageable<T> Value { get { throw null; } }
        public abstract Azure.Pageable<T> GetValues(System.Threading.CancellationToken cancellationToken = default(System.Threading.CancellationToken));
        public abstract Azure.AsyncPageable<T> GetValuesAsync(System.Threading.CancellationToken cancellationToken = default(System.Threading.CancellationToken));
    }
    public abstract partial class Pageable<T> : System.Collections.Generic.IEnumerable<T>, System.Collections.IEnumerable where T : notnull
    {
        protected Pageable() { }
        protected Pageable(System.Threading.CancellationToken cancellationToken) { }
        protected virtual System.Threading.CancellationToken CancellationToken { get { throw null; } }
        public abstract System.Collections.Generic.IEnumerable<Azure.Page<T>> AsPages(string? continuationToken = null, int? pageSizeHint = default(int?));
        [System.ComponentModel.EditorBrowsableAttribute(System.ComponentModel.EditorBrowsableState.Never)]
        public override bool Equals(object? obj) { throw null; }
        public static Azure.Pageable<T> FromPages(System.Collections.Generic.IEnumerable<Azure.Page<T>> pages) { throw null; }
        public virtual System.Collections.Generic.IEnumerator<T> GetEnumerator() { throw null; }
        [System.ComponentModel.EditorBrowsableAttribute(System.ComponentModel.EditorBrowsableState.Never)]
        public override int GetHashCode() { throw null; }
        System.Collections.IEnumerator System.Collections.IEnumerable.GetEnumerator() { throw null; }
        [System.ComponentModel.EditorBrowsableAttribute(System.ComponentModel.EditorBrowsableState.Never)]
        public override string? ToString() { throw null; }
    }
    public abstract partial class Page<T>
    {
        protected Page() { }
        public abstract string? ContinuationToken { get; }
        public abstract System.Collections.Generic.IReadOnlyList<T> Values { get; }
        [System.ComponentModel.EditorBrowsableAttribute(System.ComponentModel.EditorBrowsableState.Never)]
        public override bool Equals(object? obj) { throw null; }
        public static Azure.Page<T> FromValues(System.Collections.Generic.IReadOnlyList<T> values, string? continuationToken, Azure.Response response) { throw null; }
        [System.ComponentModel.EditorBrowsableAttribute(System.ComponentModel.EditorBrowsableState.Never)]
        public override int GetHashCode() { throw null; }
        public abstract Azure.Response GetRawResponse();
        [System.ComponentModel.EditorBrowsableAttribute(System.ComponentModel.EditorBrowsableState.Never)]
        public override string? ToString() { throw null; }
    }
    public partial class RequestConditions : Azure.MatchConditions
    {
        public RequestConditions() { }
        public System.DateTimeOffset? IfModifiedSince { get { throw null; } set { } }
        public System.DateTimeOffset? IfUnmodifiedSince { get { throw null; } set { } }
    }
    public partial class RequestContext
    {
        public RequestContext() { }
        public System.Threading.CancellationToken CancellationToken { get { throw null; } set { } }
        public Azure.ErrorOptions ErrorOptions { get { throw null; } set { } }
        public void AddClassifier(Azure.Core.ResponseClassificationHandler classifier) { }
        public void AddClassifier(int statusCode, bool isError) { }
        public void AddPolicy(Azure.Core.Pipeline.HttpPipelinePolicy policy, Azure.Core.HttpPipelinePosition position) { }
        public static implicit operator Azure.RequestContext (Azure.ErrorOptions options) { throw null; }
    }
    public partial class RequestFailedException : System.Exception, System.Runtime.Serialization.ISerializable
    {
        public RequestFailedException(Azure.Response response) { }
        public RequestFailedException(Azure.Response response, System.Exception? innerException) { }
        public RequestFailedException(Azure.Response response, System.Exception? innerException, Azure.Core.RequestFailedDetailsParser? detailsParser) { }
        [System.ComponentModel.EditorBrowsableAttribute(System.ComponentModel.EditorBrowsableState.Never)]
        public RequestFailedException(int status, string message) { }
        [System.ComponentModel.EditorBrowsableAttribute(System.ComponentModel.EditorBrowsableState.Never)]
        public RequestFailedException(int status, string message, System.Exception? innerException) { }
        [System.ComponentModel.EditorBrowsableAttribute(System.ComponentModel.EditorBrowsableState.Never)]
        public RequestFailedException(int status, string message, string? errorCode, System.Exception? innerException) { }
        protected RequestFailedException(System.Runtime.Serialization.SerializationInfo info, System.Runtime.Serialization.StreamingContext context) { }
        public RequestFailedException(string message) { }
        public RequestFailedException(string message, System.Exception? innerException) { }
        public string? ErrorCode { get { throw null; } }
        public int Status { get { throw null; } }
        public override void GetObjectData(System.Runtime.Serialization.SerializationInfo info, System.Runtime.Serialization.StreamingContext context) { }
        public Azure.Response? GetRawResponse() { throw null; }
    }
    public abstract partial class Response : System.IDisposable
    {
        protected Response() { }
        public abstract string ClientRequestId { get; set; }
        public virtual System.BinaryData Content { get { throw null; } }
        public abstract System.IO.Stream? ContentStream { get; set; }
        public virtual Azure.Core.ResponseHeaders Headers { get { throw null; } }
        public virtual bool IsError { get { throw null; } }
        public abstract string ReasonPhrase { get; }
        public abstract int Status { get; }
        protected internal abstract bool ContainsHeader(string name);
        public abstract void Dispose();
        protected internal abstract System.Collections.Generic.IEnumerable<Azure.Core.HttpHeader> EnumerateHeaders();
        public static Azure.Response<T> FromValue<T>(T value, Azure.Response response) { throw null; }
        public override string ToString() { throw null; }
        protected internal abstract bool TryGetHeader(string name, [System.Diagnostics.CodeAnalysis.NotNullWhenAttribute(true)] out string? value);
        protected internal abstract bool TryGetHeaderValues(string name, [System.Diagnostics.CodeAnalysis.NotNullWhenAttribute(true)] out System.Collections.Generic.IEnumerable<string>? values);
    }
    public sealed partial class ResponseError
    {
        public ResponseError(string? code, string? message) { }
        public string? Code { get { throw null; } }
        public string? Message { get { throw null; } }
        public override string ToString() { throw null; }
    }
    public abstract partial class Response<T> : Azure.NullableResponse<T>
    {
        protected Response() { }
        [System.ComponentModel.EditorBrowsableAttribute(System.ComponentModel.EditorBrowsableState.Never)]
        public override bool HasValue { get { throw null; } }
        [System.ComponentModel.EditorBrowsableAttribute(System.ComponentModel.EditorBrowsableState.Never)]
        public override bool Equals(object? obj) { throw null; }
        [System.ComponentModel.EditorBrowsableAttribute(System.ComponentModel.EditorBrowsableState.Never)]
        public override int GetHashCode() { throw null; }
        public static implicit operator T (Azure.Response<T> response) { throw null; }
    }
    public partial class SyncAsyncEventArgs : System.EventArgs
    {
        public SyncAsyncEventArgs(bool isRunningSynchronously, System.Threading.CancellationToken cancellationToken = default(System.Threading.CancellationToken)) { }
        public System.Threading.CancellationToken CancellationToken { get { throw null; } }
        public bool IsRunningSynchronously { get { throw null; } }
    }
    public enum WaitUntil
    {
        Completed = 0,
        Started = 1,
    }
}
namespace Azure.Core
{
    [System.Runtime.InteropServices.StructLayoutAttribute(System.Runtime.InteropServices.LayoutKind.Sequential)]
    public partial struct AccessToken
    {
        private object _dummy;
        private int _dummyPrimitive;
        public AccessToken(string accessToken, System.DateTimeOffset expiresOn) { throw null; }
        public System.DateTimeOffset ExpiresOn { get { throw null; } }
        public string Token { get { throw null; } }
        public override bool Equals(object? obj) { throw null; }
        public override int GetHashCode() { throw null; }
    }
    [System.Runtime.InteropServices.StructLayoutAttribute(System.Runtime.InteropServices.LayoutKind.Sequential)]
    public readonly partial struct AzureLocation : System.IEquatable<Azure.Core.AzureLocation>
    {
        private readonly object _dummy;
        private readonly int _dummyPrimitive;
        public AzureLocation(string location) { throw null; }
        public AzureLocation(string name, string displayName) { throw null; }
        public static Azure.Core.AzureLocation AustraliaCentral { get { throw null; } }
        public static Azure.Core.AzureLocation AustraliaCentral2 { get { throw null; } }
        public static Azure.Core.AzureLocation AustraliaEast { get { throw null; } }
        public static Azure.Core.AzureLocation AustraliaSoutheast { get { throw null; } }
        public static Azure.Core.AzureLocation BrazilSouth { get { throw null; } }
        public static Azure.Core.AzureLocation BrazilSoutheast { get { throw null; } }
        public static Azure.Core.AzureLocation CanadaCentral { get { throw null; } }
        public static Azure.Core.AzureLocation CanadaEast { get { throw null; } }
        public static Azure.Core.AzureLocation CentralIndia { get { throw null; } }
        public static Azure.Core.AzureLocation CentralUS { get { throw null; } }
        public static Azure.Core.AzureLocation ChinaEast { get { throw null; } }
        public static Azure.Core.AzureLocation ChinaEast2 { get { throw null; } }
        public static Azure.Core.AzureLocation ChinaNorth { get { throw null; } }
        public static Azure.Core.AzureLocation ChinaNorth2 { get { throw null; } }
        public string? DisplayName { get { throw null; } }
        public static Azure.Core.AzureLocation EastAsia { get { throw null; } }
        public static Azure.Core.AzureLocation EastUS { get { throw null; } }
        public static Azure.Core.AzureLocation EastUS2 { get { throw null; } }
        public static Azure.Core.AzureLocation FranceCentral { get { throw null; } }
        public static Azure.Core.AzureLocation FranceSouth { get { throw null; } }
        public static Azure.Core.AzureLocation GermanyCentral { get { throw null; } }
        public static Azure.Core.AzureLocation GermanyNorth { get { throw null; } }
        public static Azure.Core.AzureLocation GermanyNorthEast { get { throw null; } }
        public static Azure.Core.AzureLocation GermanyWestCentral { get { throw null; } }
        public static Azure.Core.AzureLocation JapanEast { get { throw null; } }
        public static Azure.Core.AzureLocation JapanWest { get { throw null; } }
        public static Azure.Core.AzureLocation KoreaCentral { get { throw null; } }
        public static Azure.Core.AzureLocation KoreaSouth { get { throw null; } }
        public string Name { get { throw null; } }
        public static Azure.Core.AzureLocation NorthCentralUS { get { throw null; } }
        public static Azure.Core.AzureLocation NorthEurope { get { throw null; } }
        public static Azure.Core.AzureLocation NorwayEast { get { throw null; } }
        public static Azure.Core.AzureLocation NorwayWest { get { throw null; } }
        public static Azure.Core.AzureLocation QatarCentral { get { throw null; } }
        public static Azure.Core.AzureLocation SouthAfricaNorth { get { throw null; } }
        public static Azure.Core.AzureLocation SouthAfricaWest { get { throw null; } }
        public static Azure.Core.AzureLocation SouthCentralUS { get { throw null; } }
        public static Azure.Core.AzureLocation SoutheastAsia { get { throw null; } }
        public static Azure.Core.AzureLocation SouthIndia { get { throw null; } }
        public static Azure.Core.AzureLocation SwedenCentral { get { throw null; } }
        public static Azure.Core.AzureLocation SwitzerlandNorth { get { throw null; } }
        public static Azure.Core.AzureLocation SwitzerlandWest { get { throw null; } }
        public static Azure.Core.AzureLocation UAECentral { get { throw null; } }
        public static Azure.Core.AzureLocation UAENorth { get { throw null; } }
        public static Azure.Core.AzureLocation UKSouth { get { throw null; } }
        public static Azure.Core.AzureLocation UKWest { get { throw null; } }
        public static Azure.Core.AzureLocation USDoDCentral { get { throw null; } }
        public static Azure.Core.AzureLocation USDoDEast { get { throw null; } }
        public static Azure.Core.AzureLocation USGovArizona { get { throw null; } }
        public static Azure.Core.AzureLocation USGovIowa { get { throw null; } }
        public static Azure.Core.AzureLocation USGovTexas { get { throw null; } }
        public static Azure.Core.AzureLocation USGovVirginia { get { throw null; } }
        public static Azure.Core.AzureLocation WestCentralUS { get { throw null; } }
        public static Azure.Core.AzureLocation WestEurope { get { throw null; } }
        public static Azure.Core.AzureLocation WestIndia { get { throw null; } }
        public static Azure.Core.AzureLocation WestUS { get { throw null; } }
        public static Azure.Core.AzureLocation WestUS2 { get { throw null; } }
        public static Azure.Core.AzureLocation WestUS3 { get { throw null; } }
        public bool Equals(Azure.Core.AzureLocation other) { throw null; }
        [System.ComponentModel.EditorBrowsableAttribute(System.ComponentModel.EditorBrowsableState.Never)]
        public override bool Equals(object? obj) { throw null; }
        [System.ComponentModel.EditorBrowsableAttribute(System.ComponentModel.EditorBrowsableState.Never)]
        public override int GetHashCode() { throw null; }
        public static bool operator ==(Azure.Core.AzureLocation left, Azure.Core.AzureLocation right) { throw null; }
        public static implicit operator string (Azure.Core.AzureLocation location) { throw null; }
        public static implicit operator Azure.Core.AzureLocation (string location) { throw null; }
        public static bool operator !=(Azure.Core.AzureLocation left, Azure.Core.AzureLocation right) { throw null; }
        public override string ToString() { throw null; }
    }
    public abstract partial class ClientOptions
    {
        protected ClientOptions() { }
        protected ClientOptions(Azure.Core.DiagnosticsOptions? diagnostics) { }
        public static Azure.Core.ClientOptions Default { get { throw null; } }
        public Azure.Core.DiagnosticsOptions Diagnostics { get { throw null; } }
        public Azure.Core.RetryOptions Retry { get { throw null; } }
        public Azure.Core.Pipeline.HttpPipelinePolicy? RetryPolicy { get { throw null; } set { } }
        public Azure.Core.Pipeline.HttpPipelineTransport Transport { get { throw null; } set { } }
        public void AddPolicy(Azure.Core.Pipeline.HttpPipelinePolicy policy, Azure.Core.HttpPipelinePosition position) { }
        [System.ComponentModel.EditorBrowsableAttribute(System.ComponentModel.EditorBrowsableState.Never)]
        public override bool Equals(object? obj) { throw null; }
        [System.ComponentModel.EditorBrowsableAttribute(System.ComponentModel.EditorBrowsableState.Never)]
        public override int GetHashCode() { throw null; }
        [System.ComponentModel.EditorBrowsableAttribute(System.ComponentModel.EditorBrowsableState.Never)]
        public override string? ToString() { throw null; }
    }
    [System.Runtime.InteropServices.StructLayoutAttribute(System.Runtime.InteropServices.LayoutKind.Sequential)]
    public readonly partial struct ContentType : System.IEquatable<Azure.Core.ContentType>, System.IEquatable<string>
    {
        private readonly object _dummy;
        private readonly int _dummyPrimitive;
        public ContentType(string contentType) { throw null; }
        public static Azure.Core.ContentType ApplicationJson { get { throw null; } }
        public static Azure.Core.ContentType ApplicationOctetStream { get { throw null; } }
        public static Azure.Core.ContentType TextPlain { get { throw null; } }
        public bool Equals(Azure.Core.ContentType other) { throw null; }
        public override bool Equals(object? obj) { throw null; }
        public bool Equals(string? other) { throw null; }
        public override int GetHashCode() { throw null; }
        public static bool operator ==(Azure.Core.ContentType left, Azure.Core.ContentType right) { throw null; }
        public static implicit operator Azure.Core.ContentType (string contentType) { throw null; }
        public static bool operator !=(Azure.Core.ContentType left, Azure.Core.ContentType right) { throw null; }
        public override string ToString() { throw null; }
    }
    public abstract partial class DelayStrategy
    {
        protected DelayStrategy(System.TimeSpan? maxDelay = default(System.TimeSpan?), double jitterFactor = 0.2) { }
        public static Azure.Core.DelayStrategy CreateExponentialDelayStrategy(System.TimeSpan? initialDelay = default(System.TimeSpan?), System.TimeSpan? maxDelay = default(System.TimeSpan?)) { throw null; }
        public static Azure.Core.DelayStrategy CreateFixedDelayStrategy(System.TimeSpan? delay = default(System.TimeSpan?)) { throw null; }
        public System.TimeSpan GetNextDelay(Azure.Response? response, int retryNumber) { throw null; }
        protected abstract System.TimeSpan GetNextDelayCore(Azure.Response? response, int retryNumber);
        protected static System.TimeSpan Max(System.TimeSpan val1, System.TimeSpan val2) { throw null; }
        protected static System.TimeSpan Min(System.TimeSpan val1, System.TimeSpan val2) { throw null; }
    }
    public static partial class DelegatedTokenCredential
    {
        public static Azure.Core.TokenCredential Create(System.Func<Azure.Core.TokenRequestContext, System.Threading.CancellationToken, Azure.Core.AccessToken> getToken) { throw null; }
        public static Azure.Core.TokenCredential Create(System.Func<Azure.Core.TokenRequestContext, System.Threading.CancellationToken, Azure.Core.AccessToken> getToken, System.Func<Azure.Core.TokenRequestContext, System.Threading.CancellationToken, System.Threading.Tasks.ValueTask<Azure.Core.AccessToken>> getTokenAsync) { throw null; }
    }
    public partial class DiagnosticsOptions
    {
        protected internal DiagnosticsOptions() { }
        public string? ApplicationId { get { throw null; } set { } }
        public static string? DefaultApplicationId { get { throw null; } set { } }
        public bool IsDistributedTracingEnabled { get { throw null; } set { } }
        public bool IsLoggingContentEnabled { get { throw null; } set { } }
        public bool IsLoggingEnabled { get { throw null; } set { } }
        public bool IsTelemetryEnabled { get { throw null; } set { } }
        public int LoggedContentSizeLimit { get { throw null; } set { } }
        public System.Collections.Generic.IList<string> LoggedHeaderNames { get { throw null; } }
        public System.Collections.Generic.IList<string> LoggedQueryParameters { get { throw null; } }
    }
    [System.Runtime.InteropServices.StructLayoutAttribute(System.Runtime.InteropServices.LayoutKind.Sequential)]
    public readonly partial struct HttpHeader : System.IEquatable<Azure.Core.HttpHeader>
    {
        private readonly object _dummy;
        private readonly int _dummyPrimitive;
        public HttpHeader(string name, string value) { throw null; }
        public string Name { get { throw null; } }
        public string Value { get { throw null; } }
        public bool Equals(Azure.Core.HttpHeader other) { throw null; }
        public override bool Equals(object? obj) { throw null; }
        public override int GetHashCode() { throw null; }
        public override string ToString() { throw null; }
        public static partial class Common
        {
            public static readonly Azure.Core.HttpHeader FormUrlEncodedContentType;
            public static readonly Azure.Core.HttpHeader JsonAccept;
            public static readonly Azure.Core.HttpHeader JsonContentType;
            public static readonly Azure.Core.HttpHeader OctetStreamContentType;
        }
        public static partial class Names
        {
            public static string Accept { get { throw null; } }
            public static string Authorization { get { throw null; } }
            public static string ContentDisposition { get { throw null; } }
            public static string ContentLength { get { throw null; } }
            public static string ContentType { get { throw null; } }
            public static string Date { get { throw null; } }
            public static string ETag { get { throw null; } }
            public static string Host { get { throw null; } }
            public static string IfMatch { get { throw null; } }
            public static string IfModifiedSince { get { throw null; } }
            public static string IfNoneMatch { get { throw null; } }
            public static string IfUnmodifiedSince { get { throw null; } }
            public static string Prefer { get { throw null; } }
            public static string Range { get { throw null; } }
            public static string Referer { get { throw null; } }
            public static string UserAgent { get { throw null; } }
            public static string WwwAuthenticate { get { throw null; } }
            public static string XMsDate { get { throw null; } }
            public static string XMsRange { get { throw null; } }
            public static string XMsRequestId { get { throw null; } }
        }
    }
    public sealed partial class HttpMessage : System.IDisposable
    {
        public HttpMessage(Azure.Core.Request request, Azure.Core.ResponseClassifier responseClassifier) { }
        public bool BufferResponse { get { throw null; } set { } }
        public System.Threading.CancellationToken CancellationToken { get { throw null; } }
        public bool HasResponse { get { throw null; } }
        public System.TimeSpan? NetworkTimeout { get { throw null; } set { } }
        public Azure.Core.MessageProcessingContext ProcessingContext { get { throw null; } }
        public Azure.Core.Request Request { get { throw null; } }
        public Azure.Response Response { get { throw null; } set { } }
        public Azure.Core.ResponseClassifier ResponseClassifier { get { throw null; } set { } }
        public void Dispose() { }
        public System.IO.Stream? ExtractResponseContent() { throw null; }
        public void SetProperty(string name, object value) { }
        public void SetProperty(System.Type type, object value) { }
        public bool TryGetProperty(string name, out object? value) { throw null; }
        public bool TryGetProperty(System.Type type, out object? value) { throw null; }
    }
    public enum HttpPipelinePosition
    {
        PerCall = 0,
        PerRetry = 1,
        BeforeTransport = 2,
    }
    [System.Runtime.InteropServices.StructLayoutAttribute(System.Runtime.InteropServices.LayoutKind.Sequential)]
    public readonly partial struct MessageProcessingContext
    {
        private readonly object _dummy;
        private readonly int _dummyPrimitive;
        public int RetryNumber { get { throw null; } set { } }
        public System.DateTimeOffset StartTime { get { throw null; } }
    }
    public static partial class MultipartResponse
    {
        public static Azure.Response[] Parse(Azure.Response response, bool expectCrLf, System.Threading.CancellationToken cancellationToken) { throw null; }
        public static System.Threading.Tasks.Task<Azure.Response[]> ParseAsync(Azure.Response response, bool expectCrLf, System.Threading.CancellationToken cancellationToken) { throw null; }
    }
    public abstract partial class Request : System.IDisposable
    {
        protected Request() { }
        public abstract string ClientRequestId { get; set; }
        public virtual Azure.Core.RequestContent? Content { get { throw null; } set { } }
        public Azure.Core.RequestHeaders Headers { get { throw null; } }
        public virtual Azure.Core.RequestMethod Method { get { throw null; } set { } }
        public virtual Azure.Core.RequestUriBuilder Uri { get { throw null; } set { } }
        protected internal abstract void AddHeader(string name, string value);
        protected internal abstract bool ContainsHeader(string name);
        public abstract void Dispose();
        protected internal abstract System.Collections.Generic.IEnumerable<Azure.Core.HttpHeader> EnumerateHeaders();
        protected internal abstract bool RemoveHeader(string name);
        protected internal virtual void SetHeader(string name, string value) { }
        protected internal abstract bool TryGetHeader(string name, [System.Diagnostics.CodeAnalysis.NotNullWhenAttribute(true)] out string? value);
        protected internal abstract bool TryGetHeaderValues(string name, [System.Diagnostics.CodeAnalysis.NotNullWhenAttribute(true)] out System.Collections.Generic.IEnumerable<string>? values);
    }
    public abstract partial class RequestContent : System.IDisposable
    {
        protected RequestContent() { }
        public static Azure.Core.RequestContent Create(Azure.Core.Serialization.DynamicData content) { throw null; }
        public static Azure.Core.RequestContent Create(Azure.Core.Serialization.IModelJsonSerializable<object> model, Azure.Core.Serialization.ModelSerializerOptions? options = null) { throw null; }
        public static Azure.Core.RequestContent Create(Azure.Core.Serialization.IModelSerializable<object> model, Azure.Core.Serialization.ModelSerializerOptions? options = null) { throw null; }
        public static Azure.Core.RequestContent Create(System.BinaryData content) { throw null; }
        public static Azure.Core.RequestContent Create(System.Buffers.ReadOnlySequence<byte> bytes) { throw null; }
        public static Azure.Core.RequestContent Create(byte[] bytes) { throw null; }
        public static Azure.Core.RequestContent Create(byte[] bytes, int index, int length) { throw null; }
        public static Azure.Core.RequestContent Create(System.IO.Stream stream) { throw null; }
        public static Azure.Core.RequestContent Create(object serializable) { throw null; }
        public static Azure.Core.RequestContent Create(object serializable, Azure.Core.Serialization.JsonPropertyNames propertyNameFormat, string dateTimeFormat = "o") { throw null; }
        public static Azure.Core.RequestContent Create(object serializable, Azure.Core.Serialization.ObjectSerializer? serializer) { throw null; }
        public static Azure.Core.RequestContent Create(System.ReadOnlyMemory<byte> bytes) { throw null; }
        public static Azure.Core.RequestContent Create(string content) { throw null; }
        public abstract void Dispose();
        public static implicit operator Azure.Core.RequestContent (Azure.Core.Serialization.DynamicData content) { throw null; }
        public static implicit operator Azure.Core.RequestContent (System.BinaryData content) { throw null; }
        public static implicit operator Azure.Core.RequestContent (string content) { throw null; }
        public abstract bool TryComputeLength(out long length);
        public abstract void WriteTo(System.IO.Stream stream, System.Threading.CancellationToken cancellation);
        public abstract System.Threading.Tasks.Task WriteToAsync(System.IO.Stream stream, System.Threading.CancellationToken cancellation);
    }
    public abstract partial class RequestFailedDetailsParser
    {
        protected RequestFailedDetailsParser() { }
        public abstract bool TryParse(Azure.Response response, out Azure.ResponseError? error, out System.Collections.Generic.IDictionary<string, string>? data);
    }
    [System.Runtime.InteropServices.StructLayoutAttribute(System.Runtime.InteropServices.LayoutKind.Sequential)]
    public readonly partial struct RequestHeaders : System.Collections.Generic.IEnumerable<Azure.Core.HttpHeader>, System.Collections.IEnumerable
    {
        private readonly object _dummy;
        private readonly int _dummyPrimitive;
        public void Add(Azure.Core.HttpHeader header) { }
        public void Add(string name, string value) { }
        public bool Contains(string name) { throw null; }
        public System.Collections.Generic.IEnumerator<Azure.Core.HttpHeader> GetEnumerator() { throw null; }
        public bool Remove(string name) { throw null; }
        public void SetValue(string name, string value) { }
        System.Collections.IEnumerator System.Collections.IEnumerable.GetEnumerator() { throw null; }
        public bool TryGetValue(string name, [System.Diagnostics.CodeAnalysis.NotNullWhenAttribute(true)] out string? value) { throw null; }
        public bool TryGetValues(string name, [System.Diagnostics.CodeAnalysis.NotNullWhenAttribute(true)] out System.Collections.Generic.IEnumerable<string>? values) { throw null; }
    }
    [System.Runtime.InteropServices.StructLayoutAttribute(System.Runtime.InteropServices.LayoutKind.Sequential)]
    public readonly partial struct RequestMethod : System.IEquatable<Azure.Core.RequestMethod>
    {
        private readonly object _dummy;
        private readonly int _dummyPrimitive;
        public RequestMethod(string method) { throw null; }
        public static Azure.Core.RequestMethod Delete { get { throw null; } }
        public static Azure.Core.RequestMethod Get { get { throw null; } }
        public static Azure.Core.RequestMethod Head { get { throw null; } }
        public string Method { get { throw null; } }
        public static Azure.Core.RequestMethod Options { get { throw null; } }
        public static Azure.Core.RequestMethod Patch { get { throw null; } }
        public static Azure.Core.RequestMethod Post { get { throw null; } }
        public static Azure.Core.RequestMethod Put { get { throw null; } }
        public static Azure.Core.RequestMethod Trace { get { throw null; } }
        public bool Equals(Azure.Core.RequestMethod other) { throw null; }
        public override bool Equals(object? obj) { throw null; }
        public override int GetHashCode() { throw null; }
        public static bool operator ==(Azure.Core.RequestMethod left, Azure.Core.RequestMethod right) { throw null; }
        public static bool operator !=(Azure.Core.RequestMethod left, Azure.Core.RequestMethod right) { throw null; }
        public static Azure.Core.RequestMethod Parse(string method) { throw null; }
        public override string ToString() { throw null; }
    }
    public partial class RequestUriBuilder
    {
        public RequestUriBuilder() { }
        protected bool HasPath { get { throw null; } }
        protected bool HasQuery { get { throw null; } }
        public string? Host { get { throw null; } set { } }
        public string Path { get { throw null; } set { } }
        public string PathAndQuery { get { throw null; } }
        public int Port { get { throw null; } set { } }
        public string Query { get { throw null; } set { } }
        public string? Scheme { get { throw null; } set { } }
        public void AppendPath(System.ReadOnlySpan<char> value, bool escape) { }
        public void AppendPath(string value) { }
        public void AppendPath(string value, bool escape) { }
        public void AppendQuery(System.ReadOnlySpan<char> name, System.ReadOnlySpan<char> value, bool escapeValue) { }
        public void AppendQuery(string name, string value) { }
        public void AppendQuery(string name, string value, bool escapeValue) { }
        public void Reset(System.Uri value) { }
        public override string ToString() { throw null; }
        public System.Uri ToUri() { throw null; }
    }
    public sealed partial class ResourceIdentifier : System.IComparable<Azure.Core.ResourceIdentifier>, System.IEquatable<Azure.Core.ResourceIdentifier>
    {
        public static readonly Azure.Core.ResourceIdentifier Root;
        public ResourceIdentifier(string resourceId) { }
        public Azure.Core.AzureLocation? Location { get { throw null; } }
        public string Name { get { throw null; } }
        public Azure.Core.ResourceIdentifier? Parent { get { throw null; } }
        public string? Provider { get { throw null; } }
        public string? ResourceGroupName { get { throw null; } }
        public Azure.Core.ResourceType ResourceType { get { throw null; } }
        public string? SubscriptionId { get { throw null; } }
        [System.ComponentModel.EditorBrowsableAttribute(System.ComponentModel.EditorBrowsableState.Never)]
        public Azure.Core.ResourceIdentifier AppendChildResource(string childResourceType, string childResourceName) { throw null; }
        [System.ComponentModel.EditorBrowsableAttribute(System.ComponentModel.EditorBrowsableState.Never)]
        public Azure.Core.ResourceIdentifier AppendProviderResource(string providerNamespace, string resourceType, string resourceName) { throw null; }
        public int CompareTo(Azure.Core.ResourceIdentifier? other) { throw null; }
        public bool Equals(Azure.Core.ResourceIdentifier? other) { throw null; }
        [System.ComponentModel.EditorBrowsableAttribute(System.ComponentModel.EditorBrowsableState.Never)]
        public override bool Equals(object? obj) { throw null; }
        [System.ComponentModel.EditorBrowsableAttribute(System.ComponentModel.EditorBrowsableState.Never)]
        public override int GetHashCode() { throw null; }
        public static bool operator ==(Azure.Core.ResourceIdentifier left, Azure.Core.ResourceIdentifier right) { throw null; }
        public static bool operator >(Azure.Core.ResourceIdentifier left, Azure.Core.ResourceIdentifier right) { throw null; }
        public static bool operator >=(Azure.Core.ResourceIdentifier left, Azure.Core.ResourceIdentifier right) { throw null; }
        public static implicit operator string (Azure.Core.ResourceIdentifier id) { throw null; }
        public static bool operator !=(Azure.Core.ResourceIdentifier left, Azure.Core.ResourceIdentifier right) { throw null; }
        public static bool operator <(Azure.Core.ResourceIdentifier left, Azure.Core.ResourceIdentifier right) { throw null; }
        public static bool operator <=(Azure.Core.ResourceIdentifier left, Azure.Core.ResourceIdentifier right) { throw null; }
        public static Azure.Core.ResourceIdentifier Parse(string input) { throw null; }
        public override string ToString() { throw null; }
        public static bool TryParse(string input, out Azure.Core.ResourceIdentifier? result) { throw null; }
    }
    [System.Runtime.InteropServices.StructLayoutAttribute(System.Runtime.InteropServices.LayoutKind.Sequential)]
    public readonly partial struct ResourceType : System.IEquatable<Azure.Core.ResourceType>
    {
        private readonly object _dummy;
        private readonly int _dummyPrimitive;
        public ResourceType(string resourceType) { throw null; }
        public string Namespace { get { throw null; } }
        public string Type { get { throw null; } }
        public bool Equals(Azure.Core.ResourceType other) { throw null; }
        [System.ComponentModel.EditorBrowsableAttribute(System.ComponentModel.EditorBrowsableState.Never)]
        public override bool Equals(object? other) { throw null; }
        [System.ComponentModel.EditorBrowsableAttribute(System.ComponentModel.EditorBrowsableState.Never)]
        public override int GetHashCode() { throw null; }
        [System.ComponentModel.EditorBrowsableAttribute(System.ComponentModel.EditorBrowsableState.Never)]
        public string GetLastType() { throw null; }
        public static bool operator ==(Azure.Core.ResourceType left, Azure.Core.ResourceType right) { throw null; }
        public static implicit operator string (Azure.Core.ResourceType resourceType) { throw null; }
        public static implicit operator Azure.Core.ResourceType (string resourceType) { throw null; }
        public static bool operator !=(Azure.Core.ResourceType left, Azure.Core.ResourceType right) { throw null; }
        public override string ToString() { throw null; }
    }
    public abstract partial class ResponseClassificationHandler
    {
        protected ResponseClassificationHandler() { }
        public abstract bool TryClassify(Azure.Core.HttpMessage message, out bool isError);
    }
    public partial class ResponseClassifier
    {
        public ResponseClassifier() { }
        public virtual bool IsErrorResponse(Azure.Core.HttpMessage message) { throw null; }
        public virtual bool IsRetriable(Azure.Core.HttpMessage message, System.Exception exception) { throw null; }
        public virtual bool IsRetriableException(System.Exception exception) { throw null; }
        public virtual bool IsRetriableResponse(Azure.Core.HttpMessage message) { throw null; }
    }
    [System.Runtime.InteropServices.StructLayoutAttribute(System.Runtime.InteropServices.LayoutKind.Sequential)]
    public readonly partial struct ResponseHeaders : System.Collections.Generic.IEnumerable<Azure.Core.HttpHeader>, System.Collections.IEnumerable
    {
        private readonly object _dummy;
        private readonly int _dummyPrimitive;
        public int? ContentLength { get { throw null; } }
        public long? ContentLengthLong { get { throw null; } }
        public string? ContentType { get { throw null; } }
        public System.DateTimeOffset? Date { get { throw null; } }
        public Azure.ETag? ETag { get { throw null; } }
        public string? RequestId { get { throw null; } }
        public bool Contains(string name) { throw null; }
        public System.Collections.Generic.IEnumerator<Azure.Core.HttpHeader> GetEnumerator() { throw null; }
        System.Collections.IEnumerator System.Collections.IEnumerable.GetEnumerator() { throw null; }
        public bool TryGetValue(string name, [System.Diagnostics.CodeAnalysis.NotNullWhenAttribute(true)] out string? value) { throw null; }
        public bool TryGetValues(string name, [System.Diagnostics.CodeAnalysis.NotNullWhenAttribute(true)] out System.Collections.Generic.IEnumerable<string>? values) { throw null; }
    }
    public enum RetryMode
    {
        Fixed = 0,
        Exponential = 1,
    }
    public partial class RetryOptions
    {
        internal RetryOptions() { }
        public System.TimeSpan Delay { get { throw null; } set { } }
        public System.TimeSpan MaxDelay { get { throw null; } set { } }
        public int MaxRetries { get { throw null; } set { } }
        public Azure.Core.RetryMode Mode { get { throw null; } set { } }
        public System.TimeSpan NetworkTimeout { get { throw null; } set { } }
    }
    public partial class StatusCodeClassifier : Azure.Core.ResponseClassifier
    {
        public StatusCodeClassifier(System.ReadOnlySpan<ushort> successStatusCodes) { }
        public override bool IsErrorResponse(Azure.Core.HttpMessage message) { throw null; }
    }
    public delegate System.Threading.Tasks.Task SyncAsyncEventHandler<T>(T e) where T : Azure.SyncAsyncEventArgs;
    public partial class TelemetryDetails
    {
        public TelemetryDetails(System.Reflection.Assembly assembly, string? applicationId = null) { }
        public string? ApplicationId { get { throw null; } }
        public System.Reflection.Assembly Assembly { get { throw null; } }
        public void Apply(Azure.Core.HttpMessage message) { }
        public override string ToString() { throw null; }
    }
    public abstract partial class TokenCredential
    {
        protected TokenCredential() { }
        public abstract Azure.Core.AccessToken GetToken(Azure.Core.TokenRequestContext requestContext, System.Threading.CancellationToken cancellationToken);
        public abstract System.Threading.Tasks.ValueTask<Azure.Core.AccessToken> GetTokenAsync(Azure.Core.TokenRequestContext requestContext, System.Threading.CancellationToken cancellationToken);
    }
    [System.Runtime.InteropServices.StructLayoutAttribute(System.Runtime.InteropServices.LayoutKind.Sequential)]
    public readonly partial struct TokenRequestContext
    {
        private readonly object _dummy;
        private readonly int _dummyPrimitive;
        public TokenRequestContext(string[] scopes, string? parentRequestId) { throw null; }
        public TokenRequestContext(string[] scopes, string? parentRequestId, string? claims) { throw null; }
        public TokenRequestContext(string[] scopes, string? parentRequestId, string? claims, string? tenantId) { throw null; }
        public TokenRequestContext(string[] scopes, string? parentRequestId = null, string? claims = null, string? tenantId = null, bool isCaeEnabled = false) { throw null; }
        public string? Claims { get { throw null; } }
        public bool IsCaeEnabled { get { throw null; } }
        public string? ParentRequestId { get { throw null; } }
        public string[] Scopes { get { throw null; } }
        public string? TenantId { get { throw null; } }
    }
}
namespace Azure.Core.Cryptography
{
    public partial interface IKeyEncryptionKey
    {
        string KeyId { get; }
        byte[] UnwrapKey(string algorithm, System.ReadOnlyMemory<byte> encryptedKey, System.Threading.CancellationToken cancellationToken = default(System.Threading.CancellationToken));
        System.Threading.Tasks.Task<byte[]> UnwrapKeyAsync(string algorithm, System.ReadOnlyMemory<byte> encryptedKey, System.Threading.CancellationToken cancellationToken = default(System.Threading.CancellationToken));
        byte[] WrapKey(string algorithm, System.ReadOnlyMemory<byte> key, System.Threading.CancellationToken cancellationToken = default(System.Threading.CancellationToken));
        System.Threading.Tasks.Task<byte[]> WrapKeyAsync(string algorithm, System.ReadOnlyMemory<byte> key, System.Threading.CancellationToken cancellationToken = default(System.Threading.CancellationToken));
    }
    public partial interface IKeyEncryptionKeyResolver
    {
        Azure.Core.Cryptography.IKeyEncryptionKey Resolve(string keyId, System.Threading.CancellationToken cancellationToken = default(System.Threading.CancellationToken));
        System.Threading.Tasks.Task<Azure.Core.Cryptography.IKeyEncryptionKey> ResolveAsync(string keyId, System.Threading.CancellationToken cancellationToken = default(System.Threading.CancellationToken));
    }
}
namespace Azure.Core.Diagnostics
{
    public partial class AzureEventSourceListener : System.Diagnostics.Tracing.EventListener
    {
        public const string TraitName = "AzureEventSource";
        public const string TraitValue = "true";
        public AzureEventSourceListener(System.Action<System.Diagnostics.Tracing.EventWrittenEventArgs, string> log, System.Diagnostics.Tracing.EventLevel level) { }
        public static Azure.Core.Diagnostics.AzureEventSourceListener CreateConsoleLogger(System.Diagnostics.Tracing.EventLevel level = System.Diagnostics.Tracing.EventLevel.Informational) { throw null; }
        public static Azure.Core.Diagnostics.AzureEventSourceListener CreateTraceLogger(System.Diagnostics.Tracing.EventLevel level = System.Diagnostics.Tracing.EventLevel.Informational) { throw null; }
        protected sealed override void OnEventSourceCreated(System.Diagnostics.Tracing.EventSource eventSource) { }
        protected sealed override void OnEventWritten(System.Diagnostics.Tracing.EventWrittenEventArgs eventData) { }
    }
}
namespace Azure.Core.Extensions
{
    public partial interface IAzureClientBuilder<TClient, TOptions> where TOptions : class
    {
    }
    public partial interface IAzureClientFactoryBuilder
    {
        Azure.Core.Extensions.IAzureClientBuilder<TClient, TOptions> RegisterClientFactory<TClient, TOptions>(System.Func<TOptions, TClient> clientFactory) where TOptions : class;
    }
    public partial interface IAzureClientFactoryBuilderWithConfiguration<in TConfiguration> : Azure.Core.Extensions.IAzureClientFactoryBuilder
    {
        Azure.Core.Extensions.IAzureClientBuilder<TClient, TOptions> RegisterClientFactory<TClient, TOptions>(TConfiguration configuration) where TOptions : class;
    }
    public partial interface IAzureClientFactoryBuilderWithCredential
    {
        Azure.Core.Extensions.IAzureClientBuilder<TClient, TOptions> RegisterClientFactory<TClient, TOptions>(System.Func<TOptions, Azure.Core.TokenCredential, TClient> clientFactory, bool requiresCredential = true) where TOptions : class;
    }
}
namespace Azure.Core.GeoJson
{
    [System.Runtime.InteropServices.StructLayoutAttribute(System.Runtime.InteropServices.LayoutKind.Sequential)]
    public readonly partial struct GeoArray<T> : System.Collections.Generic.IEnumerable<T>, System.Collections.Generic.IReadOnlyCollection<T>, System.Collections.Generic.IReadOnlyList<T>, System.Collections.IEnumerable
    {
        private readonly object _dummy;
        private readonly int _dummyPrimitive;
        public int Count { get { throw null; } }
        public T this[int index] { get { throw null; } }
        public Azure.Core.GeoJson.GeoArray<T>.Enumerator GetEnumerator() { throw null; }
        System.Collections.Generic.IEnumerator<T> System.Collections.Generic.IEnumerable<T>.GetEnumerator() { throw null; }
        System.Collections.IEnumerator System.Collections.IEnumerable.GetEnumerator() { throw null; }
        [System.Runtime.InteropServices.StructLayoutAttribute(System.Runtime.InteropServices.LayoutKind.Sequential)]
        public partial struct Enumerator : System.Collections.Generic.IEnumerator<T>, System.Collections.IEnumerator, System.IDisposable
        {
            private object _dummy;
            private int _dummyPrimitive;
            public T Current { get { throw null; } }
            object System.Collections.IEnumerator.Current { get { throw null; } }
            public void Dispose() { }
            public bool MoveNext() { throw null; }
            public void Reset() { }
        }
    }
    public sealed partial class GeoBoundingBox : System.IEquatable<Azure.Core.GeoJson.GeoBoundingBox>
    {
        public GeoBoundingBox(double west, double south, double east, double north) { }
        public GeoBoundingBox(double west, double south, double east, double north, double? minAltitude, double? maxAltitude) { }
        public double East { get { throw null; } }
        public double this[int index] { get { throw null; } }
        public double? MaxAltitude { get { throw null; } }
        public double? MinAltitude { get { throw null; } }
        public double North { get { throw null; } }
        public double South { get { throw null; } }
        public double West { get { throw null; } }
        public bool Equals(Azure.Core.GeoJson.GeoBoundingBox? other) { throw null; }
        public override bool Equals(object? obj) { throw null; }
        public override int GetHashCode() { throw null; }
        public override string ToString() { throw null; }
    }
    public sealed partial class GeoCollection : Azure.Core.GeoJson.GeoObject, System.Collections.Generic.IEnumerable<Azure.Core.GeoJson.GeoObject>, System.Collections.Generic.IReadOnlyCollection<Azure.Core.GeoJson.GeoObject>, System.Collections.Generic.IReadOnlyList<Azure.Core.GeoJson.GeoObject>, System.Collections.IEnumerable
    {
        public GeoCollection(System.Collections.Generic.IEnumerable<Azure.Core.GeoJson.GeoObject> geometries) { }
        public GeoCollection(System.Collections.Generic.IEnumerable<Azure.Core.GeoJson.GeoObject> geometries, Azure.Core.GeoJson.GeoBoundingBox? boundingBox, System.Collections.Generic.IReadOnlyDictionary<string, object?> customProperties) { }
        public int Count { get { throw null; } }
        public Azure.Core.GeoJson.GeoObject this[int index] { get { throw null; } }
        public override Azure.Core.GeoJson.GeoObjectType Type { get { throw null; } }
        public System.Collections.Generic.IEnumerator<Azure.Core.GeoJson.GeoObject> GetEnumerator() { throw null; }
        System.Collections.IEnumerator System.Collections.IEnumerable.GetEnumerator() { throw null; }
    }
    public sealed partial class GeoLinearRing
    {
        public GeoLinearRing(System.Collections.Generic.IEnumerable<Azure.Core.GeoJson.GeoPosition> coordinates) { }
        public Azure.Core.GeoJson.GeoArray<Azure.Core.GeoJson.GeoPosition> Coordinates { get { throw null; } }
    }
    public sealed partial class GeoLineString : Azure.Core.GeoJson.GeoObject
    {
        public GeoLineString(System.Collections.Generic.IEnumerable<Azure.Core.GeoJson.GeoPosition> coordinates) { }
        public GeoLineString(System.Collections.Generic.IEnumerable<Azure.Core.GeoJson.GeoPosition> coordinates, Azure.Core.GeoJson.GeoBoundingBox? boundingBox, System.Collections.Generic.IReadOnlyDictionary<string, object?> customProperties) { }
        public Azure.Core.GeoJson.GeoArray<Azure.Core.GeoJson.GeoPosition> Coordinates { get { throw null; } }
        public override Azure.Core.GeoJson.GeoObjectType Type { get { throw null; } }
    }
    public sealed partial class GeoLineStringCollection : Azure.Core.GeoJson.GeoObject, System.Collections.Generic.IEnumerable<Azure.Core.GeoJson.GeoLineString>, System.Collections.Generic.IReadOnlyCollection<Azure.Core.GeoJson.GeoLineString>, System.Collections.Generic.IReadOnlyList<Azure.Core.GeoJson.GeoLineString>, System.Collections.IEnumerable
    {
        public GeoLineStringCollection(System.Collections.Generic.IEnumerable<Azure.Core.GeoJson.GeoLineString> lines) { }
        public GeoLineStringCollection(System.Collections.Generic.IEnumerable<Azure.Core.GeoJson.GeoLineString> lines, Azure.Core.GeoJson.GeoBoundingBox? boundingBox, System.Collections.Generic.IReadOnlyDictionary<string, object?> customProperties) { }
        public Azure.Core.GeoJson.GeoArray<Azure.Core.GeoJson.GeoArray<Azure.Core.GeoJson.GeoPosition>> Coordinates { get { throw null; } }
        public int Count { get { throw null; } }
        public Azure.Core.GeoJson.GeoLineString this[int index] { get { throw null; } }
        public override Azure.Core.GeoJson.GeoObjectType Type { get { throw null; } }
        public System.Collections.Generic.IEnumerator<Azure.Core.GeoJson.GeoLineString> GetEnumerator() { throw null; }
        System.Collections.IEnumerator System.Collections.IEnumerable.GetEnumerator() { throw null; }
    }
    public abstract partial class GeoObject
    {
        internal GeoObject() { }
        public Azure.Core.GeoJson.GeoBoundingBox? BoundingBox { get { throw null; } }
        public abstract Azure.Core.GeoJson.GeoObjectType Type { get; }
        public static Azure.Core.GeoJson.GeoObject Parse(string json) { throw null; }
        public override string ToString() { throw null; }
        public bool TryGetCustomProperty(string name, out object? value) { throw null; }
    }
    public enum GeoObjectType
    {
        Point = 0,
        MultiPoint = 1,
        Polygon = 2,
        MultiPolygon = 3,
        LineString = 4,
        MultiLineString = 5,
        GeometryCollection = 6,
    }
    public sealed partial class GeoPoint : Azure.Core.GeoJson.GeoObject
    {
        public GeoPoint(Azure.Core.GeoJson.GeoPosition position) { }
        public GeoPoint(Azure.Core.GeoJson.GeoPosition position, Azure.Core.GeoJson.GeoBoundingBox? boundingBox, System.Collections.Generic.IReadOnlyDictionary<string, object?> customProperties) { }
        public GeoPoint(double longitude, double latitude) { }
        public GeoPoint(double longitude, double latitude, double? altitude) { }
        public Azure.Core.GeoJson.GeoPosition Coordinates { get { throw null; } }
        public override Azure.Core.GeoJson.GeoObjectType Type { get { throw null; } }
    }
    public sealed partial class GeoPointCollection : Azure.Core.GeoJson.GeoObject, System.Collections.Generic.IEnumerable<Azure.Core.GeoJson.GeoPoint>, System.Collections.Generic.IReadOnlyCollection<Azure.Core.GeoJson.GeoPoint>, System.Collections.Generic.IReadOnlyList<Azure.Core.GeoJson.GeoPoint>, System.Collections.IEnumerable
    {
        public GeoPointCollection(System.Collections.Generic.IEnumerable<Azure.Core.GeoJson.GeoPoint> points) { }
        public GeoPointCollection(System.Collections.Generic.IEnumerable<Azure.Core.GeoJson.GeoPoint> points, Azure.Core.GeoJson.GeoBoundingBox? boundingBox, System.Collections.Generic.IReadOnlyDictionary<string, object?> customProperties) { }
        public Azure.Core.GeoJson.GeoArray<Azure.Core.GeoJson.GeoPosition> Coordinates { get { throw null; } }
        public int Count { get { throw null; } }
        public Azure.Core.GeoJson.GeoPoint this[int index] { get { throw null; } }
        public override Azure.Core.GeoJson.GeoObjectType Type { get { throw null; } }
        public System.Collections.Generic.IEnumerator<Azure.Core.GeoJson.GeoPoint> GetEnumerator() { throw null; }
        System.Collections.IEnumerator System.Collections.IEnumerable.GetEnumerator() { throw null; }
    }
    public sealed partial class GeoPolygon : Azure.Core.GeoJson.GeoObject
    {
        public GeoPolygon(System.Collections.Generic.IEnumerable<Azure.Core.GeoJson.GeoLinearRing> rings) { }
        public GeoPolygon(System.Collections.Generic.IEnumerable<Azure.Core.GeoJson.GeoLinearRing> rings, Azure.Core.GeoJson.GeoBoundingBox? boundingBox, System.Collections.Generic.IReadOnlyDictionary<string, object?> customProperties) { }
        public GeoPolygon(System.Collections.Generic.IEnumerable<Azure.Core.GeoJson.GeoPosition> positions) { }
        public Azure.Core.GeoJson.GeoArray<Azure.Core.GeoJson.GeoArray<Azure.Core.GeoJson.GeoPosition>> Coordinates { get { throw null; } }
        public Azure.Core.GeoJson.GeoLinearRing OuterRing { get { throw null; } }
        public System.Collections.Generic.IReadOnlyList<Azure.Core.GeoJson.GeoLinearRing> Rings { get { throw null; } }
        public override Azure.Core.GeoJson.GeoObjectType Type { get { throw null; } }
    }
    public sealed partial class GeoPolygonCollection : Azure.Core.GeoJson.GeoObject, System.Collections.Generic.IEnumerable<Azure.Core.GeoJson.GeoPolygon>, System.Collections.Generic.IReadOnlyCollection<Azure.Core.GeoJson.GeoPolygon>, System.Collections.Generic.IReadOnlyList<Azure.Core.GeoJson.GeoPolygon>, System.Collections.IEnumerable
    {
        public GeoPolygonCollection(System.Collections.Generic.IEnumerable<Azure.Core.GeoJson.GeoPolygon> polygons) { }
        public GeoPolygonCollection(System.Collections.Generic.IEnumerable<Azure.Core.GeoJson.GeoPolygon> polygons, Azure.Core.GeoJson.GeoBoundingBox? boundingBox, System.Collections.Generic.IReadOnlyDictionary<string, object?> customProperties) { }
        public Azure.Core.GeoJson.GeoArray<Azure.Core.GeoJson.GeoArray<Azure.Core.GeoJson.GeoArray<Azure.Core.GeoJson.GeoPosition>>> Coordinates { get { throw null; } }
        public int Count { get { throw null; } }
        public Azure.Core.GeoJson.GeoPolygon this[int index] { get { throw null; } }
        public override Azure.Core.GeoJson.GeoObjectType Type { get { throw null; } }
        public System.Collections.Generic.IEnumerator<Azure.Core.GeoJson.GeoPolygon> GetEnumerator() { throw null; }
        System.Collections.IEnumerator System.Collections.IEnumerable.GetEnumerator() { throw null; }
    }
    [System.Runtime.InteropServices.StructLayoutAttribute(System.Runtime.InteropServices.LayoutKind.Sequential)]
    public readonly partial struct GeoPosition : System.IEquatable<Azure.Core.GeoJson.GeoPosition>
    {
        private readonly int _dummyPrimitive;
        public GeoPosition(double longitude, double latitude) { throw null; }
        public GeoPosition(double longitude, double latitude, double? altitude) { throw null; }
        public double? Altitude { get { throw null; } }
        public int Count { get { throw null; } }
        public double this[int index] { get { throw null; } }
        public double Latitude { get { throw null; } }
        public double Longitude { get { throw null; } }
        public bool Equals(Azure.Core.GeoJson.GeoPosition other) { throw null; }
        public override bool Equals(object? obj) { throw null; }
        public override int GetHashCode() { throw null; }
        public static bool operator ==(Azure.Core.GeoJson.GeoPosition left, Azure.Core.GeoJson.GeoPosition right) { throw null; }
        public static bool operator !=(Azure.Core.GeoJson.GeoPosition left, Azure.Core.GeoJson.GeoPosition right) { throw null; }
        public override string ToString() { throw null; }
    }
}
namespace Azure.Core.Pipeline
{
    public partial class BearerTokenAuthenticationPolicy : Azure.Core.Pipeline.HttpPipelinePolicy
    {
        public BearerTokenAuthenticationPolicy(Azure.Core.TokenCredential credential, System.Collections.Generic.IEnumerable<string> scopes) { }
        public BearerTokenAuthenticationPolicy(Azure.Core.TokenCredential credential, string scope) { }
        protected void AuthenticateAndAuthorizeRequest(Azure.Core.HttpMessage message, Azure.Core.TokenRequestContext context) { }
        protected System.Threading.Tasks.ValueTask AuthenticateAndAuthorizeRequestAsync(Azure.Core.HttpMessage message, Azure.Core.TokenRequestContext context) { throw null; }
        protected virtual void AuthorizeRequest(Azure.Core.HttpMessage message) { }
        protected virtual System.Threading.Tasks.ValueTask AuthorizeRequestAsync(Azure.Core.HttpMessage message) { throw null; }
        protected virtual bool AuthorizeRequestOnChallenge(Azure.Core.HttpMessage message) { throw null; }
        protected virtual System.Threading.Tasks.ValueTask<bool> AuthorizeRequestOnChallengeAsync(Azure.Core.HttpMessage message) { throw null; }
        public override void Process(Azure.Core.HttpMessage message, System.ReadOnlyMemory<Azure.Core.Pipeline.HttpPipelinePolicy> pipeline) { }
        public override System.Threading.Tasks.ValueTask ProcessAsync(Azure.Core.HttpMessage message, System.ReadOnlyMemory<Azure.Core.Pipeline.HttpPipelinePolicy> pipeline) { throw null; }
    }
    public sealed partial class DisposableHttpPipeline : Azure.Core.Pipeline.HttpPipeline, System.IDisposable
    {
        internal DisposableHttpPipeline() : base (default(Azure.Core.Pipeline.HttpPipelineTransport), default(Azure.Core.Pipeline.HttpPipelinePolicy[]), default(Azure.Core.ResponseClassifier)) { }
        public void Dispose() { }
    }
    public partial class HttpClientTransport : Azure.Core.Pipeline.HttpPipelineTransport, System.IDisposable
    {
        public static readonly Azure.Core.Pipeline.HttpClientTransport Shared;
        public HttpClientTransport() { }
        public HttpClientTransport(System.Net.Http.HttpClient client) { }
        public HttpClientTransport(System.Net.Http.HttpMessageHandler messageHandler) { }
        public sealed override Azure.Core.Request CreateRequest() { throw null; }
        public void Dispose() { }
        public override void Process(Azure.Core.HttpMessage message) { }
        public override System.Threading.Tasks.ValueTask ProcessAsync(Azure.Core.HttpMessage message) { throw null; }
    }
    public partial class HttpPipeline
    {
        public HttpPipeline(Azure.Core.Pipeline.HttpPipelineTransport transport, Azure.Core.Pipeline.HttpPipelinePolicy[]? policies = null, Azure.Core.ResponseClassifier? responseClassifier = null) { }
        public Azure.Core.ResponseClassifier ResponseClassifier { get { throw null; } }
        public static System.IDisposable CreateClientRequestIdScope(string? clientRequestId) { throw null; }
        public static System.IDisposable CreateHttpMessagePropertiesScope(System.Collections.Generic.IDictionary<string, object?> messageProperties) { throw null; }
        public Azure.Core.HttpMessage CreateMessage() { throw null; }
        public Azure.Core.HttpMessage CreateMessage(Azure.RequestContext? context) { throw null; }
        public Azure.Core.HttpMessage CreateMessage(Azure.RequestContext? context, Azure.Core.ResponseClassifier? classifier = null) { throw null; }
        public Azure.Core.Request CreateRequest() { throw null; }
        public void Send(Azure.Core.HttpMessage message, System.Threading.CancellationToken cancellationToken) { }
        public System.Threading.Tasks.ValueTask SendAsync(Azure.Core.HttpMessage message, System.Threading.CancellationToken cancellationToken) { throw null; }
        public Azure.Response SendRequest(Azure.Core.Request request, System.Threading.CancellationToken cancellationToken) { throw null; }
        public System.Threading.Tasks.ValueTask<Azure.Response> SendRequestAsync(Azure.Core.Request request, System.Threading.CancellationToken cancellationToken) { throw null; }
    }
    public static partial class HttpPipelineBuilder
    {
        public static Azure.Core.Pipeline.HttpPipeline Build(Azure.Core.ClientOptions options, params Azure.Core.Pipeline.HttpPipelinePolicy[] perRetryPolicies) { throw null; }
        public static Azure.Core.Pipeline.DisposableHttpPipeline Build(Azure.Core.ClientOptions options, Azure.Core.Pipeline.HttpPipelinePolicy[] perCallPolicies, Azure.Core.Pipeline.HttpPipelinePolicy[] perRetryPolicies, Azure.Core.Pipeline.HttpPipelineTransportOptions transportOptions, Azure.Core.ResponseClassifier? responseClassifier) { throw null; }
        public static Azure.Core.Pipeline.HttpPipeline Build(Azure.Core.ClientOptions options, Azure.Core.Pipeline.HttpPipelinePolicy[] perCallPolicies, Azure.Core.Pipeline.HttpPipelinePolicy[] perRetryPolicies, Azure.Core.ResponseClassifier? responseClassifier) { throw null; }
        public static Azure.Core.Pipeline.HttpPipeline Build(Azure.Core.Pipeline.HttpPipelineOptions options) { throw null; }
        public static Azure.Core.Pipeline.DisposableHttpPipeline Build(Azure.Core.Pipeline.HttpPipelineOptions options, Azure.Core.Pipeline.HttpPipelineTransportOptions transportOptions) { throw null; }
    }
    public partial class HttpPipelineOptions
    {
        public HttpPipelineOptions(Azure.Core.ClientOptions options) { }
        public Azure.Core.ClientOptions ClientOptions { get { throw null; } }
        public System.Collections.Generic.IList<Azure.Core.Pipeline.HttpPipelinePolicy> PerCallPolicies { get { throw null; } }
        public System.Collections.Generic.IList<Azure.Core.Pipeline.HttpPipelinePolicy> PerRetryPolicies { get { throw null; } }
        public Azure.Core.RequestFailedDetailsParser RequestFailedDetailsParser { get { throw null; } set { } }
        public Azure.Core.ResponseClassifier? ResponseClassifier { get { throw null; } set { } }
    }
    public abstract partial class HttpPipelinePolicy
    {
        protected HttpPipelinePolicy() { }
        public abstract void Process(Azure.Core.HttpMessage message, System.ReadOnlyMemory<Azure.Core.Pipeline.HttpPipelinePolicy> pipeline);
        public abstract System.Threading.Tasks.ValueTask ProcessAsync(Azure.Core.HttpMessage message, System.ReadOnlyMemory<Azure.Core.Pipeline.HttpPipelinePolicy> pipeline);
        protected static void ProcessNext(Azure.Core.HttpMessage message, System.ReadOnlyMemory<Azure.Core.Pipeline.HttpPipelinePolicy> pipeline) { }
        protected static System.Threading.Tasks.ValueTask ProcessNextAsync(Azure.Core.HttpMessage message, System.ReadOnlyMemory<Azure.Core.Pipeline.HttpPipelinePolicy> pipeline) { throw null; }
    }
    public abstract partial class HttpPipelineSynchronousPolicy : Azure.Core.Pipeline.HttpPipelinePolicy
    {
        protected HttpPipelineSynchronousPolicy() { }
        public virtual void OnReceivedResponse(Azure.Core.HttpMessage message) { }
        public virtual void OnSendingRequest(Azure.Core.HttpMessage message) { }
        public override void Process(Azure.Core.HttpMessage message, System.ReadOnlyMemory<Azure.Core.Pipeline.HttpPipelinePolicy> pipeline) { }
        public override System.Threading.Tasks.ValueTask ProcessAsync(Azure.Core.HttpMessage message, System.ReadOnlyMemory<Azure.Core.Pipeline.HttpPipelinePolicy> pipeline) { throw null; }
    }
    public abstract partial class HttpPipelineTransport
    {
        protected HttpPipelineTransport() { }
        public abstract Azure.Core.Request CreateRequest();
        public abstract void Process(Azure.Core.HttpMessage message);
        public abstract System.Threading.Tasks.ValueTask ProcessAsync(Azure.Core.HttpMessage message);
    }
    public partial class HttpPipelineTransportOptions
    {
        public HttpPipelineTransportOptions() { }
        public System.Collections.Generic.IList<System.Security.Cryptography.X509Certificates.X509Certificate2> ClientCertificates { get { throw null; } }
        public bool IsClientRedirectEnabled { get { throw null; } set { } }
        public System.Func<Azure.Core.Pipeline.ServerCertificateCustomValidationArgs, bool>? ServerCertificateCustomValidationCallback { get { throw null; } set { } }
    }
    public sealed partial class RedirectPolicy : Azure.Core.Pipeline.HttpPipelinePolicy
    {
        internal RedirectPolicy() { }
        public override void Process(Azure.Core.HttpMessage message, System.ReadOnlyMemory<Azure.Core.Pipeline.HttpPipelinePolicy> pipeline) { }
        public override System.Threading.Tasks.ValueTask ProcessAsync(Azure.Core.HttpMessage message, System.ReadOnlyMemory<Azure.Core.Pipeline.HttpPipelinePolicy> pipeline) { throw null; }
        public static void SetAllowAutoRedirect(Azure.Core.HttpMessage message, bool allowAutoRedirect) { }
    }
    public partial class RetryPolicy : Azure.Core.Pipeline.HttpPipelinePolicy
    {
        public RetryPolicy(int maxRetries = 3, Azure.Core.DelayStrategy? delayStrategy = null) { }
        protected internal virtual void OnRequestSent(Azure.Core.HttpMessage message) { }
        protected internal virtual System.Threading.Tasks.ValueTask OnRequestSentAsync(Azure.Core.HttpMessage message) { throw null; }
        protected internal virtual void OnSendingRequest(Azure.Core.HttpMessage message) { }
        protected internal virtual System.Threading.Tasks.ValueTask OnSendingRequestAsync(Azure.Core.HttpMessage message) { throw null; }
        public override void Process(Azure.Core.HttpMessage message, System.ReadOnlyMemory<Azure.Core.Pipeline.HttpPipelinePolicy> pipeline) { }
        public override System.Threading.Tasks.ValueTask ProcessAsync(Azure.Core.HttpMessage message, System.ReadOnlyMemory<Azure.Core.Pipeline.HttpPipelinePolicy> pipeline) { throw null; }
        protected internal virtual bool ShouldRetry(Azure.Core.HttpMessage message, System.Exception? exception) { throw null; }
        protected internal virtual System.Threading.Tasks.ValueTask<bool> ShouldRetryAsync(Azure.Core.HttpMessage message, System.Exception? exception) { throw null; }
    }
    public partial class ServerCertificateCustomValidationArgs
    {
        public ServerCertificateCustomValidationArgs(System.Security.Cryptography.X509Certificates.X509Certificate2? certificate, System.Security.Cryptography.X509Certificates.X509Chain? certificateAuthorityChain, System.Net.Security.SslPolicyErrors sslPolicyErrors) { }
        public System.Security.Cryptography.X509Certificates.X509Certificate2? Certificate { get { throw null; } }
        public System.Security.Cryptography.X509Certificates.X509Chain? CertificateAuthorityChain { get { throw null; } }
        public System.Net.Security.SslPolicyErrors SslPolicyErrors { get { throw null; } }
    }
}
namespace Azure.Core.Serialization
{
    [System.AttributeUsageAttribute(System.AttributeTargets.Class)]
    public sealed partial class DefaultSubClassAttribute : System.Attribute
    {
        public DefaultSubClassAttribute([System.Diagnostics.CodeAnalysis.DynamicallyAccessedMembersAttribute(System.Diagnostics.CodeAnalysis.DynamicallyAccessedMemberTypes.NonPublicConstructors | System.Diagnostics.CodeAnalysis.DynamicallyAccessedMemberTypes.PublicConstructors)] System.Type type) { }
        [System.Diagnostics.CodeAnalysis.DynamicallyAccessedMembersAttribute(System.Diagnostics.CodeAnalysis.DynamicallyAccessedMemberTypes.NonPublicConstructors | System.Diagnostics.CodeAnalysis.DynamicallyAccessedMemberTypes.PublicConstructors)]
        public System.Type DefaultSubClass { get { throw null; } }
    }
    [System.Diagnostics.DebuggerDisplayAttribute("{DebuggerDisplay,nq}")]
    public sealed partial class DynamicData : System.Dynamic.IDynamicMetaObjectProvider, System.IDisposable
    {
        internal DynamicData() { }
        public void Dispose() { }
        [System.ComponentModel.EditorBrowsableAttribute(System.ComponentModel.EditorBrowsableState.Never)]
        public override bool Equals(object? obj) { throw null; }
        [System.ComponentModel.EditorBrowsableAttribute(System.ComponentModel.EditorBrowsableState.Never)]
        public override int GetHashCode() { throw null; }
        public static bool operator ==(Azure.Core.Serialization.DynamicData? left, object? right) { throw null; }
        public static explicit operator System.DateTime (Azure.Core.Serialization.DynamicData value) { throw null; }
        public static explicit operator System.DateTimeOffset (Azure.Core.Serialization.DynamicData value) { throw null; }
        public static explicit operator System.Guid (Azure.Core.Serialization.DynamicData value) { throw null; }
        public static implicit operator bool (Azure.Core.Serialization.DynamicData value) { throw null; }
        public static implicit operator byte (Azure.Core.Serialization.DynamicData value) { throw null; }
        public static implicit operator decimal (Azure.Core.Serialization.DynamicData value) { throw null; }
        public static implicit operator double (Azure.Core.Serialization.DynamicData value) { throw null; }
        public static implicit operator short (Azure.Core.Serialization.DynamicData value) { throw null; }
        public static implicit operator int (Azure.Core.Serialization.DynamicData value) { throw null; }
        public static implicit operator long (Azure.Core.Serialization.DynamicData value) { throw null; }
        public static implicit operator sbyte (Azure.Core.Serialization.DynamicData value) { throw null; }
        public static implicit operator float (Azure.Core.Serialization.DynamicData value) { throw null; }
        public static implicit operator string (Azure.Core.Serialization.DynamicData value) { throw null; }
        public static implicit operator ushort (Azure.Core.Serialization.DynamicData value) { throw null; }
        public static implicit operator uint (Azure.Core.Serialization.DynamicData value) { throw null; }
        public static implicit operator ulong (Azure.Core.Serialization.DynamicData value) { throw null; }
        public static bool operator !=(Azure.Core.Serialization.DynamicData? left, object? right) { throw null; }
        System.Dynamic.DynamicMetaObject System.Dynamic.IDynamicMetaObjectProvider.GetMetaObject(System.Linq.Expressions.Expression parameter) { throw null; }
        public override string ToString() { throw null; }
    }
    public partial interface IMemberNameConverter
    {
        string? ConvertMemberName(System.Reflection.MemberInfo member);
    }
    public partial interface IModelJsonSerializable<out T> : Azure.Core.Serialization.IModelSerializable<T>
    {
        T Deserialize(ref System.Text.Json.Utf8JsonReader reader, Azure.Core.Serialization.ModelSerializerOptions options);
        void Serialize(System.Text.Json.Utf8JsonWriter writer, Azure.Core.Serialization.ModelSerializerOptions options);
    }
    public partial interface IModelSerializable<out T>
    {
        T Deserialize(System.BinaryData data, Azure.Core.Serialization.ModelSerializerOptions options);
        System.BinaryData Serialize(Azure.Core.Serialization.ModelSerializerOptions options);
    }
    public partial class JsonObjectSerializer : Azure.Core.Serialization.ObjectSerializer, Azure.Core.Serialization.IMemberNameConverter
    {
        public JsonObjectSerializer() { }
        public JsonObjectSerializer(System.Text.Json.JsonSerializerOptions options) { }
        public static Azure.Core.Serialization.JsonObjectSerializer Default { get { throw null; } }
        string? Azure.Core.Serialization.IMemberNameConverter.ConvertMemberName(System.Reflection.MemberInfo member) { throw null; }
        public override object? Deserialize(System.IO.Stream stream, System.Type returnType, System.Threading.CancellationToken cancellationToken) { throw null; }
        public override System.Threading.Tasks.ValueTask<object?> DeserializeAsync(System.IO.Stream stream, System.Type returnType, System.Threading.CancellationToken cancellationToken) { throw null; }
        public override void Serialize(System.IO.Stream stream, object? value, System.Type inputType, System.Threading.CancellationToken cancellationToken) { }
        public override System.BinaryData Serialize(object? value, System.Type? inputType = null, System.Threading.CancellationToken cancellationToken = default(System.Threading.CancellationToken)) { throw null; }
        public override System.Threading.Tasks.ValueTask SerializeAsync(System.IO.Stream stream, object? value, System.Type inputType, System.Threading.CancellationToken cancellationToken) { throw null; }
        public override System.Threading.Tasks.ValueTask<System.BinaryData> SerializeAsync(object? value, System.Type? inputType = null, System.Threading.CancellationToken cancellationToken = default(System.Threading.CancellationToken)) { throw null; }
    }
    public enum JsonPropertyNames
    {
        UseExact = 0,
        CamelCase = 1,
    }
    public partial class ModelJsonConverter : System.Text.Json.Serialization.JsonConverter<Azure.Core.Serialization.IModelJsonSerializable<object>>
    {
        public ModelJsonConverter() { }
        public ModelJsonConverter(Azure.Core.Serialization.ModelSerializerFormat format) { }
        public ModelJsonConverter(Azure.Core.Serialization.ModelSerializerOptions options) { }
        public Azure.Core.Serialization.ModelSerializerOptions ModelSerializerOptions { get { throw null; } }
        public override bool CanConvert(System.Type typeToConvert) { throw null; }
        public override Azure.Core.Serialization.IModelJsonSerializable<object> Read(ref System.Text.Json.Utf8JsonReader reader, [System.Diagnostics.CodeAnalysis.DynamicallyAccessedMembersAttribute(System.Diagnostics.CodeAnalysis.DynamicallyAccessedMemberTypes.NonPublicConstructors | System.Diagnostics.CodeAnalysis.DynamicallyAccessedMemberTypes.PublicConstructors)] System.Type typeToConvert, System.Text.Json.JsonSerializerOptions options) { throw null; }
        public override void Write(System.Text.Json.Utf8JsonWriter writer, Azure.Core.Serialization.IModelJsonSerializable<object> value, System.Text.Json.JsonSerializerOptions options) { }
    }
    public static partial class ModelSerializer
    {
<<<<<<< HEAD
        public static System.BinaryData ConvertToBinaryData(Azure.Core.Serialization.IModelJsonSerializable<object> model, Azure.Core.Serialization.ModelSerializerFormat format) { throw null; }
        public static System.BinaryData ConvertToBinaryData(Azure.Core.Serialization.IModelJsonSerializable<object> model, Azure.Core.Serialization.ModelSerializerOptions? options = null) { throw null; }
        public static object Deserialize(System.BinaryData data, [System.Diagnostics.CodeAnalysis.DynamicallyAccessedMembersAttribute(System.Diagnostics.CodeAnalysis.DynamicallyAccessedMemberTypes.NonPublicConstructors | System.Diagnostics.CodeAnalysis.DynamicallyAccessedMemberTypes.PublicConstructors)] System.Type returnType, Azure.Core.Serialization.ModelSerializerFormat format) { throw null; }
        public static object Deserialize(System.BinaryData data, [System.Diagnostics.CodeAnalysis.DynamicallyAccessedMembersAttribute(System.Diagnostics.CodeAnalysis.DynamicallyAccessedMemberTypes.NonPublicConstructors | System.Diagnostics.CodeAnalysis.DynamicallyAccessedMemberTypes.PublicConstructors)] System.Type returnType, Azure.Core.Serialization.ModelSerializerOptions? options = null) { throw null; }
=======
        public static object Deserialize(System.BinaryData data, System.Type returnType, Azure.Core.Serialization.ModelSerializerFormat format) { throw null; }
        public static object Deserialize(System.BinaryData data, System.Type returnType, Azure.Core.Serialization.ModelSerializerOptions? options = null) { throw null; }
>>>>>>> c19a88d2
        public static T Deserialize<T>(System.BinaryData data, Azure.Core.Serialization.ModelSerializerFormat format) where T : Azure.Core.Serialization.IModelSerializable<T> { throw null; }
        public static T Deserialize<T>(System.BinaryData data, Azure.Core.Serialization.ModelSerializerOptions? options = null) where T : Azure.Core.Serialization.IModelSerializable<T> { throw null; }
        public static System.BinaryData Serialize(object model, Azure.Core.Serialization.ModelSerializerFormat format) { throw null; }
        public static System.BinaryData Serialize(object model, Azure.Core.Serialization.ModelSerializerOptions? options = null) { throw null; }
        public static System.BinaryData Serialize<T>(T model, Azure.Core.Serialization.ModelSerializerFormat format) where T : Azure.Core.Serialization.IModelSerializable<T> { throw null; }
        public static System.BinaryData Serialize<T>(T model, Azure.Core.Serialization.ModelSerializerOptions? options = null) where T : Azure.Core.Serialization.IModelSerializable<T> { throw null; }
    }
    [System.Runtime.InteropServices.StructLayoutAttribute(System.Runtime.InteropServices.LayoutKind.Sequential)]
    public readonly partial struct ModelSerializerFormat : System.IEquatable<Azure.Core.Serialization.ModelSerializerFormat>
    {
        private readonly object _dummy;
        private readonly int _dummyPrimitive;
        public static readonly Azure.Core.Serialization.ModelSerializerFormat Json;
        public static readonly Azure.Core.Serialization.ModelSerializerFormat Wire;
        public ModelSerializerFormat(string value) { throw null; }
        public bool Equals(Azure.Core.Serialization.ModelSerializerFormat other) { throw null; }
        [System.ComponentModel.EditorBrowsableAttribute(System.ComponentModel.EditorBrowsableState.Never)]
        public override bool Equals([System.Diagnostics.CodeAnalysis.AllowNullAttribute] object obj) { throw null; }
        [System.ComponentModel.EditorBrowsableAttribute(System.ComponentModel.EditorBrowsableState.Never)]
        public override int GetHashCode() { throw null; }
        public static bool operator ==(Azure.Core.Serialization.ModelSerializerFormat left, Azure.Core.Serialization.ModelSerializerFormat right) { throw null; }
        public static implicit operator Azure.Core.Serialization.ModelSerializerFormat (string value) { throw null; }
        public static bool operator !=(Azure.Core.Serialization.ModelSerializerFormat left, Azure.Core.Serialization.ModelSerializerFormat right) { throw null; }
        public override string ToString() { throw null; }
    }
    public partial class ModelSerializerOptions
    {
        public static readonly Azure.Core.Serialization.ModelSerializerOptions DefaultWireOptions;
        public ModelSerializerOptions() { }
        public ModelSerializerOptions(Azure.Core.Serialization.ModelSerializerFormat format) { }
        public Azure.Core.Serialization.ModelSerializerFormat Format { get { throw null; } }
        public System.Func<System.Type, Azure.Core.Serialization.ObjectSerializer>? GenericTypeSerializerCreator { get { throw null; } set { } }
    }
    public sealed partial class ModelWriter : System.IDisposable
    {
        public ModelWriter(Azure.Core.Serialization.IModelJsonSerializable<object> model, Azure.Core.Serialization.ModelSerializerOptions options) { }
        public void Dispose() { }
        public System.BinaryData ToBinaryData() { throw null; }
    }
    public abstract partial class ObjectSerializer
    {
        protected ObjectSerializer() { }
        public abstract object? Deserialize(System.IO.Stream stream, System.Type returnType, System.Threading.CancellationToken cancellationToken);
        public abstract System.Threading.Tasks.ValueTask<object?> DeserializeAsync(System.IO.Stream stream, System.Type returnType, System.Threading.CancellationToken cancellationToken);
        public abstract void Serialize(System.IO.Stream stream, object? value, System.Type inputType, System.Threading.CancellationToken cancellationToken);
        public virtual System.BinaryData Serialize(object? value, System.Type? inputType = null, System.Threading.CancellationToken cancellationToken = default(System.Threading.CancellationToken)) { throw null; }
        public abstract System.Threading.Tasks.ValueTask SerializeAsync(System.IO.Stream stream, object? value, System.Type inputType, System.Threading.CancellationToken cancellationToken);
        public virtual System.Threading.Tasks.ValueTask<System.BinaryData> SerializeAsync(object? value, System.Type? inputType = null, System.Threading.CancellationToken cancellationToken = default(System.Threading.CancellationToken)) { throw null; }
    }
}
namespace Azure.Messaging
{
    public partial class CloudEvent
    {
        public CloudEvent(string source, string type, System.BinaryData? data, string? dataContentType, Azure.Messaging.CloudEventDataFormat dataFormat = Azure.Messaging.CloudEventDataFormat.Binary) { }
        public CloudEvent(string source, string type, object? jsonSerializableData, System.Type? dataSerializationType = null) { }
        public System.BinaryData? Data { get { throw null; } set { } }
        public string? DataContentType { get { throw null; } set { } }
        public string? DataSchema { get { throw null; } set { } }
        public System.Collections.Generic.IDictionary<string, object> ExtensionAttributes { get { throw null; } }
        public string Id { get { throw null; } set { } }
        public string Source { get { throw null; } set { } }
        public string? Subject { get { throw null; } set { } }
        public System.DateTimeOffset? Time { get { throw null; } set { } }
        public string Type { get { throw null; } set { } }
        public static Azure.Messaging.CloudEvent? Parse(System.BinaryData json, bool skipValidation = false) { throw null; }
        public static Azure.Messaging.CloudEvent[] ParseMany(System.BinaryData json, bool skipValidation = false) { throw null; }
    }
    public enum CloudEventDataFormat
    {
        Binary = 0,
        Json = 1,
    }
    public partial class MessageContent
    {
        public MessageContent() { }
        public virtual Azure.Core.ContentType? ContentType { get { throw null; } set { } }
        [System.ComponentModel.EditorBrowsableAttribute(System.ComponentModel.EditorBrowsableState.Never)]
        protected virtual Azure.Core.ContentType? ContentTypeCore { get { throw null; } set { } }
        public virtual System.BinaryData? Data { get { throw null; } set { } }
        public virtual bool IsReadOnly { get { throw null; } }
    }
}<|MERGE_RESOLUTION|>--- conflicted
+++ resolved
@@ -1157,15 +1157,8 @@
     }
     public static partial class ModelSerializer
     {
-<<<<<<< HEAD
-        public static System.BinaryData ConvertToBinaryData(Azure.Core.Serialization.IModelJsonSerializable<object> model, Azure.Core.Serialization.ModelSerializerFormat format) { throw null; }
-        public static System.BinaryData ConvertToBinaryData(Azure.Core.Serialization.IModelJsonSerializable<object> model, Azure.Core.Serialization.ModelSerializerOptions? options = null) { throw null; }
         public static object Deserialize(System.BinaryData data, [System.Diagnostics.CodeAnalysis.DynamicallyAccessedMembersAttribute(System.Diagnostics.CodeAnalysis.DynamicallyAccessedMemberTypes.NonPublicConstructors | System.Diagnostics.CodeAnalysis.DynamicallyAccessedMemberTypes.PublicConstructors)] System.Type returnType, Azure.Core.Serialization.ModelSerializerFormat format) { throw null; }
         public static object Deserialize(System.BinaryData data, [System.Diagnostics.CodeAnalysis.DynamicallyAccessedMembersAttribute(System.Diagnostics.CodeAnalysis.DynamicallyAccessedMemberTypes.NonPublicConstructors | System.Diagnostics.CodeAnalysis.DynamicallyAccessedMemberTypes.PublicConstructors)] System.Type returnType, Azure.Core.Serialization.ModelSerializerOptions? options = null) { throw null; }
-=======
-        public static object Deserialize(System.BinaryData data, System.Type returnType, Azure.Core.Serialization.ModelSerializerFormat format) { throw null; }
-        public static object Deserialize(System.BinaryData data, System.Type returnType, Azure.Core.Serialization.ModelSerializerOptions? options = null) { throw null; }
->>>>>>> c19a88d2
         public static T Deserialize<T>(System.BinaryData data, Azure.Core.Serialization.ModelSerializerFormat format) where T : Azure.Core.Serialization.IModelSerializable<T> { throw null; }
         public static T Deserialize<T>(System.BinaryData data, Azure.Core.Serialization.ModelSerializerOptions? options = null) where T : Azure.Core.Serialization.IModelSerializable<T> { throw null; }
         public static System.BinaryData Serialize(object model, Azure.Core.Serialization.ModelSerializerFormat format) { throw null; }
