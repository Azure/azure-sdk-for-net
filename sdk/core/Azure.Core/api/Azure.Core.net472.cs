--- conflicted
+++ resolved
@@ -524,11 +524,7 @@
     {
         private readonly object _dummy;
         private readonly int _dummyPrimitive;
-<<<<<<< HEAD
-        public System.Guid? Id { get { throw null; } }
-=======
         public string? Id { get { throw null; } }
->>>>>>> 48265288
         Azure.Core.RehydrationToken System.ClientModel.Primitives.IJsonModel<Azure.Core.RehydrationToken>.Create(ref System.Text.Json.Utf8JsonReader reader, System.ClientModel.Primitives.ModelReaderWriterOptions options) { throw null; }
         void System.ClientModel.Primitives.IJsonModel<Azure.Core.RehydrationToken>.Write(System.Text.Json.Utf8JsonWriter writer, System.ClientModel.Primitives.ModelReaderWriterOptions options) { }
         Azure.Core.RehydrationToken System.ClientModel.Primitives.IPersistableModel<Azure.Core.RehydrationToken>.Create(System.BinaryData data, System.ClientModel.Primitives.ModelReaderWriterOptions options) { throw null; }
