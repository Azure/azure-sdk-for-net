--- conflicted
+++ resolved
@@ -1136,13 +1136,11 @@
         public abstract System.Threading.Tasks.ValueTask SerializeAsync(System.IO.Stream stream, object? value, System.Type inputType, System.Threading.CancellationToken cancellationToken);
         public virtual System.Threading.Tasks.ValueTask<System.BinaryData> SerializeAsync(object? value, System.Type? inputType = null, System.Threading.CancellationToken cancellationToken = default(System.Threading.CancellationToken)) { throw null; }
     }
-<<<<<<< HEAD
     public abstract partial class SchemaValidator
     {
         protected SchemaValidator() { }
         public abstract string GenerateSchema(System.Type dataType);
         public abstract void Validate(object data, System.Type dataType, string schemaDefinition);
-=======
     public enum PropertyNamingConvention
     {
         None = 0,
@@ -1152,7 +1150,6 @@
     {
         internal ProtocolMethodOptions() { }
         public Azure.Core.Serialization.PropertyNamingConvention ResponseContentConvention { get { throw null; } set { } }
->>>>>>> 2e7b3d5f
     }
 }
 namespace Azure.Messaging
