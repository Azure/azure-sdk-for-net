namespace Azure
{
    public abstract partial class AsyncPageable<T> : System.Collections.Generic.IAsyncEnumerable<T> where T : notnull
    {
        protected AsyncPageable() { }
        protected AsyncPageable(System.Threading.CancellationToken cancellationToken) { }
        protected virtual System.Threading.CancellationToken CancellationToken { get { throw null; } }
        public abstract System.Collections.Generic.IAsyncEnumerable<Azure.Page<T>> AsPages(string? continuationToken = null, int? pageSizeHint = default(int?));
        [System.ComponentModel.EditorBrowsableAttribute(System.ComponentModel.EditorBrowsableState.Never)]
        public override bool Equals(object? obj) { throw null; }
        public static Azure.AsyncPageable<T> FromPages(System.Collections.Generic.IEnumerable<Azure.Page<T>> pages) { throw null; }
        public virtual System.Collections.Generic.IAsyncEnumerator<T> GetAsyncEnumerator(System.Threading.CancellationToken cancellationToken = default(System.Threading.CancellationToken)) { throw null; }
        [System.ComponentModel.EditorBrowsableAttribute(System.ComponentModel.EditorBrowsableState.Never)]
        public override int GetHashCode() { throw null; }
        [System.ComponentModel.EditorBrowsableAttribute(System.ComponentModel.EditorBrowsableState.Never)]
        public override string? ToString() { throw null; }
    }
    public static partial class AzureCoreExtensions
    {
        public static dynamic ToDynamicFromJson(this System.BinaryData utf8Json) { throw null; }
<<<<<<< HEAD
        public static dynamic ToDynamicFromJson(this System.BinaryData utf8Json, Azure.Core.Dynamic.DynamicCaseMapping caseMapping, string dateTimeFormat = "o") { throw null; }
=======
        public static dynamic ToDynamicFromJson(this System.BinaryData utf8Json, Azure.Core.Serialization.PropertyNamingConvention propertyNamingConvention) { throw null; }
>>>>>>> 36929915
        public static System.Threading.Tasks.ValueTask<T?> ToObjectAsync<T>(this System.BinaryData data, Azure.Core.Serialization.ObjectSerializer serializer, System.Threading.CancellationToken cancellationToken = default(System.Threading.CancellationToken)) { throw null; }
        public static object? ToObjectFromJson(this System.BinaryData data) { throw null; }
        public static T? ToObject<T>(this System.BinaryData data, Azure.Core.Serialization.ObjectSerializer serializer, System.Threading.CancellationToken cancellationToken = default(System.Threading.CancellationToken)) { throw null; }
    }
    public partial class AzureKeyCredential
    {
        public AzureKeyCredential(string key) { }
        [System.ComponentModel.EditorBrowsableAttribute(System.ComponentModel.EditorBrowsableState.Never)]
        public string Key { get { throw null; } }
        public void Update(string key) { }
    }
    public partial class AzureNamedKeyCredential
    {
        public AzureNamedKeyCredential(string name, string key) { }
        public string Name { get { throw null; } }
        [System.ComponentModel.EditorBrowsableAttribute(System.ComponentModel.EditorBrowsableState.Never)]
        public void Deconstruct(out string name, out string key) { throw null; }
        public void Update(string name, string key) { }
    }
    public partial class AzureSasCredential
    {
        public AzureSasCredential(string signature) { }
        [System.ComponentModel.EditorBrowsableAttribute(System.ComponentModel.EditorBrowsableState.Never)]
        public string Signature { get { throw null; } }
        public void Update(string signature) { }
    }
    [System.FlagsAttribute]
    public enum ErrorOptions
    {
        Default = 0,
        NoThrow = 1,
    }
    [System.Runtime.InteropServices.StructLayoutAttribute(System.Runtime.InteropServices.LayoutKind.Sequential)]
    public readonly partial struct ETag : System.IEquatable<Azure.ETag>
    {
        private readonly object _dummy;
        private readonly int _dummyPrimitive;
        public static readonly Azure.ETag All;
        public ETag(string etag) { throw null; }
        public bool Equals(Azure.ETag other) { throw null; }
        public override bool Equals(object? obj) { throw null; }
        public bool Equals(string? other) { throw null; }
        public override int GetHashCode() { throw null; }
        public static bool operator ==(Azure.ETag left, Azure.ETag right) { throw null; }
        public static bool operator !=(Azure.ETag left, Azure.ETag right) { throw null; }
        [System.ComponentModel.EditorBrowsableAttribute(System.ComponentModel.EditorBrowsableState.Never)]
        public override string ToString() { throw null; }
        public string ToString(string format) { throw null; }
    }
    public partial class HttpAuthorization
    {
        public HttpAuthorization(string scheme, string parameter) { }
        public string Parameter { get { throw null; } }
        public string Scheme { get { throw null; } }
        public override string ToString() { throw null; }
    }
    [System.Runtime.InteropServices.StructLayoutAttribute(System.Runtime.InteropServices.LayoutKind.Sequential)]
    public readonly partial struct HttpRange : System.IEquatable<Azure.HttpRange>
    {
        private readonly int _dummyPrimitive;
        public HttpRange(long offset = (long)0, long? length = default(long?)) { throw null; }
        public long? Length { get { throw null; } }
        public long Offset { get { throw null; } }
        public bool Equals(Azure.HttpRange other) { throw null; }
        [System.ComponentModel.EditorBrowsableAttribute(System.ComponentModel.EditorBrowsableState.Never)]
        public override bool Equals(object? obj) { throw null; }
        [System.ComponentModel.EditorBrowsableAttribute(System.ComponentModel.EditorBrowsableState.Never)]
        public override int GetHashCode() { throw null; }
        public static bool operator ==(Azure.HttpRange left, Azure.HttpRange right) { throw null; }
        public static bool operator !=(Azure.HttpRange left, Azure.HttpRange right) { throw null; }
        public override string ToString() { throw null; }
    }
    public partial class JsonPatchDocument
    {
        public JsonPatchDocument() { }
        public JsonPatchDocument(Azure.Core.Serialization.ObjectSerializer serializer) { }
        public JsonPatchDocument(System.ReadOnlyMemory<byte> rawDocument) { }
        public JsonPatchDocument(System.ReadOnlyMemory<byte> rawDocument, Azure.Core.Serialization.ObjectSerializer serializer) { }
        public void AppendAddRaw(string path, string rawJsonValue) { }
        public void AppendAdd<T>(string path, T value) { }
        public void AppendCopy(string from, string path) { }
        public void AppendMove(string from, string path) { }
        public void AppendRemove(string path) { }
        public void AppendReplaceRaw(string path, string rawJsonValue) { }
        public void AppendReplace<T>(string path, T value) { }
        public void AppendTestRaw(string path, string rawJsonValue) { }
        public void AppendTest<T>(string path, T value) { }
        public System.ReadOnlyMemory<byte> ToBytes() { throw null; }
        public override string ToString() { throw null; }
    }
    public partial class MatchConditions
    {
        public MatchConditions() { }
        public Azure.ETag? IfMatch { get { throw null; } set { } }
        public Azure.ETag? IfNoneMatch { get { throw null; } set { } }
    }
    public abstract partial class NullableResponse<T>
    {
        protected NullableResponse() { }
        public abstract bool HasValue { get; }
        public abstract T Value { get; }
        [System.ComponentModel.EditorBrowsableAttribute(System.ComponentModel.EditorBrowsableState.Never)]
        public override bool Equals(object? obj) { throw null; }
        [System.ComponentModel.EditorBrowsableAttribute(System.ComponentModel.EditorBrowsableState.Never)]
        public override int GetHashCode() { throw null; }
        public abstract Azure.Response GetRawResponse();
        public override string ToString() { throw null; }
    }
    public abstract partial class Operation
    {
        protected Operation() { }
        public abstract bool HasCompleted { get; }
        public abstract string Id { get; }
        [System.ComponentModel.EditorBrowsableAttribute(System.ComponentModel.EditorBrowsableState.Never)]
        public override bool Equals(object? obj) { throw null; }
        [System.ComponentModel.EditorBrowsableAttribute(System.ComponentModel.EditorBrowsableState.Never)]
        public override int GetHashCode() { throw null; }
        public abstract Azure.Response GetRawResponse();
        [System.ComponentModel.EditorBrowsableAttribute(System.ComponentModel.EditorBrowsableState.Never)]
        public override string? ToString() { throw null; }
        public abstract Azure.Response UpdateStatus(System.Threading.CancellationToken cancellationToken = default(System.Threading.CancellationToken));
        public abstract System.Threading.Tasks.ValueTask<Azure.Response> UpdateStatusAsync(System.Threading.CancellationToken cancellationToken = default(System.Threading.CancellationToken));
        public virtual Azure.Response WaitForCompletionResponse(Azure.Core.DelayStrategy delayStrategy, System.Threading.CancellationToken cancellationToken = default(System.Threading.CancellationToken)) { throw null; }
        public virtual Azure.Response WaitForCompletionResponse(System.Threading.CancellationToken cancellationToken = default(System.Threading.CancellationToken)) { throw null; }
        public virtual Azure.Response WaitForCompletionResponse(System.TimeSpan pollingInterval, System.Threading.CancellationToken cancellationToken = default(System.Threading.CancellationToken)) { throw null; }
        public virtual System.Threading.Tasks.ValueTask<Azure.Response> WaitForCompletionResponseAsync(Azure.Core.DelayStrategy delayStrategy, System.Threading.CancellationToken cancellationToken = default(System.Threading.CancellationToken)) { throw null; }
        public virtual System.Threading.Tasks.ValueTask<Azure.Response> WaitForCompletionResponseAsync(System.Threading.CancellationToken cancellationToken = default(System.Threading.CancellationToken)) { throw null; }
        public virtual System.Threading.Tasks.ValueTask<Azure.Response> WaitForCompletionResponseAsync(System.TimeSpan pollingInterval, System.Threading.CancellationToken cancellationToken = default(System.Threading.CancellationToken)) { throw null; }
    }
    public abstract partial class Operation<T> : Azure.Operation where T : notnull
    {
        protected Operation() { }
        public abstract bool HasValue { get; }
        public abstract T Value { get; }
        public virtual Azure.Response<T> WaitForCompletion(Azure.Core.DelayStrategy delayStrategy, System.Threading.CancellationToken cancellationToken) { throw null; }
        public virtual Azure.Response<T> WaitForCompletion(System.Threading.CancellationToken cancellationToken = default(System.Threading.CancellationToken)) { throw null; }
        public virtual Azure.Response<T> WaitForCompletion(System.TimeSpan pollingInterval, System.Threading.CancellationToken cancellationToken) { throw null; }
        public virtual System.Threading.Tasks.ValueTask<Azure.Response<T>> WaitForCompletionAsync(Azure.Core.DelayStrategy delayStrategy, System.Threading.CancellationToken cancellationToken) { throw null; }
        public virtual System.Threading.Tasks.ValueTask<Azure.Response<T>> WaitForCompletionAsync(System.Threading.CancellationToken cancellationToken = default(System.Threading.CancellationToken)) { throw null; }
        public virtual System.Threading.Tasks.ValueTask<Azure.Response<T>> WaitForCompletionAsync(System.TimeSpan pollingInterval, System.Threading.CancellationToken cancellationToken) { throw null; }
        [System.ComponentModel.EditorBrowsableAttribute(System.ComponentModel.EditorBrowsableState.Never)]
        public override System.Threading.Tasks.ValueTask<Azure.Response> WaitForCompletionResponseAsync(System.Threading.CancellationToken cancellationToken = default(System.Threading.CancellationToken)) { throw null; }
        [System.ComponentModel.EditorBrowsableAttribute(System.ComponentModel.EditorBrowsableState.Never)]
        public override System.Threading.Tasks.ValueTask<Azure.Response> WaitForCompletionResponseAsync(System.TimeSpan pollingInterval, System.Threading.CancellationToken cancellationToken = default(System.Threading.CancellationToken)) { throw null; }
    }
    public abstract partial class PageableOperation<T> : Azure.Operation<Azure.AsyncPageable<T>> where T : notnull
    {
        protected PageableOperation() { }
        [System.ComponentModel.EditorBrowsableAttribute(System.ComponentModel.EditorBrowsableState.Never)]
        public override Azure.AsyncPageable<T> Value { get { throw null; } }
        public abstract Azure.Pageable<T> GetValues(System.Threading.CancellationToken cancellationToken = default(System.Threading.CancellationToken));
        public abstract Azure.AsyncPageable<T> GetValuesAsync(System.Threading.CancellationToken cancellationToken = default(System.Threading.CancellationToken));
    }
    public abstract partial class Pageable<T> : System.Collections.Generic.IEnumerable<T>, System.Collections.IEnumerable where T : notnull
    {
        protected Pageable() { }
        protected Pageable(System.Threading.CancellationToken cancellationToken) { }
        protected virtual System.Threading.CancellationToken CancellationToken { get { throw null; } }
        public abstract System.Collections.Generic.IEnumerable<Azure.Page<T>> AsPages(string? continuationToken = null, int? pageSizeHint = default(int?));
        [System.ComponentModel.EditorBrowsableAttribute(System.ComponentModel.EditorBrowsableState.Never)]
        public override bool Equals(object? obj) { throw null; }
        public static Azure.Pageable<T> FromPages(System.Collections.Generic.IEnumerable<Azure.Page<T>> pages) { throw null; }
        public virtual System.Collections.Generic.IEnumerator<T> GetEnumerator() { throw null; }
        [System.ComponentModel.EditorBrowsableAttribute(System.ComponentModel.EditorBrowsableState.Never)]
        public override int GetHashCode() { throw null; }
        System.Collections.IEnumerator System.Collections.IEnumerable.GetEnumerator() { throw null; }
        [System.ComponentModel.EditorBrowsableAttribute(System.ComponentModel.EditorBrowsableState.Never)]
        public override string? ToString() { throw null; }
    }
    public abstract partial class Page<T>
    {
        protected Page() { }
        public abstract string? ContinuationToken { get; }
        public abstract System.Collections.Generic.IReadOnlyList<T> Values { get; }
        [System.ComponentModel.EditorBrowsableAttribute(System.ComponentModel.EditorBrowsableState.Never)]
        public override bool Equals(object? obj) { throw null; }
        public static Azure.Page<T> FromValues(System.Collections.Generic.IReadOnlyList<T> values, string? continuationToken, Azure.Response response) { throw null; }
        [System.ComponentModel.EditorBrowsableAttribute(System.ComponentModel.EditorBrowsableState.Never)]
        public override int GetHashCode() { throw null; }
        public abstract Azure.Response GetRawResponse();
        [System.ComponentModel.EditorBrowsableAttribute(System.ComponentModel.EditorBrowsableState.Never)]
        public override string? ToString() { throw null; }
    }
    public partial class RequestConditions : Azure.MatchConditions
    {
        public RequestConditions() { }
        public System.DateTimeOffset? IfModifiedSince { get { throw null; } set { } }
        public System.DateTimeOffset? IfUnmodifiedSince { get { throw null; } set { } }
    }
    public partial class RequestContext
    {
        public RequestContext() { }
        public System.Threading.CancellationToken CancellationToken { get { throw null; } set { } }
        public Azure.ErrorOptions ErrorOptions { get { throw null; } set { } }
        public void AddClassifier(Azure.Core.ResponseClassificationHandler classifier) { }
        public void AddClassifier(int statusCode, bool isError) { }
        public void AddPolicy(Azure.Core.Pipeline.HttpPipelinePolicy policy, Azure.Core.HttpPipelinePosition position) { }
        public static implicit operator Azure.RequestContext (Azure.ErrorOptions options) { throw null; }
    }
    public partial class RequestFailedException : System.Exception, System.Runtime.Serialization.ISerializable
    {
        public RequestFailedException(Azure.Response response) { }
        public RequestFailedException(Azure.Response response, System.Exception? innerException) { }
        public RequestFailedException(Azure.Response response, System.Exception? innerException, Azure.Core.RequestFailedDetailsParser? detailsParser) { }
        [System.ComponentModel.EditorBrowsableAttribute(System.ComponentModel.EditorBrowsableState.Never)]
        public RequestFailedException(int status, string message) { }
        [System.ComponentModel.EditorBrowsableAttribute(System.ComponentModel.EditorBrowsableState.Never)]
        public RequestFailedException(int status, string message, System.Exception? innerException) { }
        [System.ComponentModel.EditorBrowsableAttribute(System.ComponentModel.EditorBrowsableState.Never)]
        public RequestFailedException(int status, string message, string? errorCode, System.Exception? innerException) { }
        protected RequestFailedException(System.Runtime.Serialization.SerializationInfo info, System.Runtime.Serialization.StreamingContext context) { }
        public RequestFailedException(string message) { }
        public RequestFailedException(string message, System.Exception? innerException) { }
        public string? ErrorCode { get { throw null; } }
        public int Status { get { throw null; } }
        public override void GetObjectData(System.Runtime.Serialization.SerializationInfo info, System.Runtime.Serialization.StreamingContext context) { }
        public Azure.Response? GetRawResponse() { throw null; }
    }
    public abstract partial class Response : System.IDisposable
    {
        protected Response() { }
        public abstract string ClientRequestId { get; set; }
        public virtual System.BinaryData Content { get { throw null; } }
        public abstract System.IO.Stream? ContentStream { get; set; }
        public virtual Azure.Core.ResponseHeaders Headers { get { throw null; } }
        public virtual bool IsError { get { throw null; } }
        public abstract string ReasonPhrase { get; }
        public abstract int Status { get; }
        protected internal abstract bool ContainsHeader(string name);
        public abstract void Dispose();
        protected internal abstract System.Collections.Generic.IEnumerable<Azure.Core.HttpHeader> EnumerateHeaders();
        public static Azure.Response<T> FromValue<T>(T value, Azure.Response response) { throw null; }
        public override string ToString() { throw null; }
        protected internal abstract bool TryGetHeader(string name, out string? value);
        protected internal abstract bool TryGetHeaderValues(string name, out System.Collections.Generic.IEnumerable<string>? values);
    }
    public sealed partial class ResponseError
    {
        public ResponseError(string? code, string? message) { }
        public string? Code { get { throw null; } }
        public string? Message { get { throw null; } }
        public override string ToString() { throw null; }
    }
    public abstract partial class Response<T> : Azure.NullableResponse<T>
    {
        protected Response() { }
        [System.ComponentModel.EditorBrowsableAttribute(System.ComponentModel.EditorBrowsableState.Never)]
        public override bool HasValue { get { throw null; } }
        [System.ComponentModel.EditorBrowsableAttribute(System.ComponentModel.EditorBrowsableState.Never)]
        public override bool Equals(object? obj) { throw null; }
        [System.ComponentModel.EditorBrowsableAttribute(System.ComponentModel.EditorBrowsableState.Never)]
        public override int GetHashCode() { throw null; }
        public static implicit operator T (Azure.Response<T> response) { throw null; }
    }
    public partial class SyncAsyncEventArgs : System.EventArgs
    {
        public SyncAsyncEventArgs(bool isRunningSynchronously, System.Threading.CancellationToken cancellationToken = default(System.Threading.CancellationToken)) { }
        public System.Threading.CancellationToken CancellationToken { get { throw null; } }
        public bool IsRunningSynchronously { get { throw null; } }
    }
    public enum WaitUntil
    {
        Completed = 0,
        Started = 1,
    }
}
namespace Azure.Core
{
    [System.Runtime.InteropServices.StructLayoutAttribute(System.Runtime.InteropServices.LayoutKind.Sequential)]
    public partial struct AccessToken
    {
        private object _dummy;
        private int _dummyPrimitive;
        public AccessToken(string accessToken, System.DateTimeOffset expiresOn) { throw null; }
        public System.DateTimeOffset ExpiresOn { get { throw null; } }
        public string Token { get { throw null; } }
        public override bool Equals(object? obj) { throw null; }
        public override int GetHashCode() { throw null; }
    }
    [System.Runtime.InteropServices.StructLayoutAttribute(System.Runtime.InteropServices.LayoutKind.Sequential)]
    public readonly partial struct AzureLocation : System.IEquatable<Azure.Core.AzureLocation>
    {
        private readonly object _dummy;
        private readonly int _dummyPrimitive;
        public AzureLocation(string location) { throw null; }
        public AzureLocation(string name, string displayName) { throw null; }
        public static Azure.Core.AzureLocation AustraliaCentral { get { throw null; } }
        public static Azure.Core.AzureLocation AustraliaCentral2 { get { throw null; } }
        public static Azure.Core.AzureLocation AustraliaEast { get { throw null; } }
        public static Azure.Core.AzureLocation AustraliaSoutheast { get { throw null; } }
        public static Azure.Core.AzureLocation BrazilSouth { get { throw null; } }
        public static Azure.Core.AzureLocation BrazilSoutheast { get { throw null; } }
        public static Azure.Core.AzureLocation CanadaCentral { get { throw null; } }
        public static Azure.Core.AzureLocation CanadaEast { get { throw null; } }
        public static Azure.Core.AzureLocation CentralIndia { get { throw null; } }
        public static Azure.Core.AzureLocation CentralUS { get { throw null; } }
        public static Azure.Core.AzureLocation ChinaEast { get { throw null; } }
        public static Azure.Core.AzureLocation ChinaEast2 { get { throw null; } }
        public static Azure.Core.AzureLocation ChinaNorth { get { throw null; } }
        public static Azure.Core.AzureLocation ChinaNorth2 { get { throw null; } }
        public string? DisplayName { get { throw null; } }
        public static Azure.Core.AzureLocation EastAsia { get { throw null; } }
        public static Azure.Core.AzureLocation EastUS { get { throw null; } }
        public static Azure.Core.AzureLocation EastUS2 { get { throw null; } }
        public static Azure.Core.AzureLocation FranceCentral { get { throw null; } }
        public static Azure.Core.AzureLocation FranceSouth { get { throw null; } }
        public static Azure.Core.AzureLocation GermanyCentral { get { throw null; } }
        public static Azure.Core.AzureLocation GermanyNorth { get { throw null; } }
        public static Azure.Core.AzureLocation GermanyNorthEast { get { throw null; } }
        public static Azure.Core.AzureLocation GermanyWestCentral { get { throw null; } }
        public static Azure.Core.AzureLocation JapanEast { get { throw null; } }
        public static Azure.Core.AzureLocation JapanWest { get { throw null; } }
        public static Azure.Core.AzureLocation KoreaCentral { get { throw null; } }
        public static Azure.Core.AzureLocation KoreaSouth { get { throw null; } }
        public string Name { get { throw null; } }
        public static Azure.Core.AzureLocation NorthCentralUS { get { throw null; } }
        public static Azure.Core.AzureLocation NorthEurope { get { throw null; } }
        public static Azure.Core.AzureLocation NorwayEast { get { throw null; } }
        public static Azure.Core.AzureLocation NorwayWest { get { throw null; } }
        public static Azure.Core.AzureLocation QatarCentral { get { throw null; } }
        public static Azure.Core.AzureLocation SouthAfricaNorth { get { throw null; } }
        public static Azure.Core.AzureLocation SouthAfricaWest { get { throw null; } }
        public static Azure.Core.AzureLocation SouthCentralUS { get { throw null; } }
        public static Azure.Core.AzureLocation SoutheastAsia { get { throw null; } }
        public static Azure.Core.AzureLocation SouthIndia { get { throw null; } }
        public static Azure.Core.AzureLocation SwedenCentral { get { throw null; } }
        public static Azure.Core.AzureLocation SwitzerlandNorth { get { throw null; } }
        public static Azure.Core.AzureLocation SwitzerlandWest { get { throw null; } }
        public static Azure.Core.AzureLocation UAECentral { get { throw null; } }
        public static Azure.Core.AzureLocation UAENorth { get { throw null; } }
        public static Azure.Core.AzureLocation UKSouth { get { throw null; } }
        public static Azure.Core.AzureLocation UKWest { get { throw null; } }
        public static Azure.Core.AzureLocation USDoDCentral { get { throw null; } }
        public static Azure.Core.AzureLocation USDoDEast { get { throw null; } }
        public static Azure.Core.AzureLocation USGovArizona { get { throw null; } }
        public static Azure.Core.AzureLocation USGovIowa { get { throw null; } }
        public static Azure.Core.AzureLocation USGovTexas { get { throw null; } }
        public static Azure.Core.AzureLocation USGovVirginia { get { throw null; } }
        public static Azure.Core.AzureLocation WestCentralUS { get { throw null; } }
        public static Azure.Core.AzureLocation WestEurope { get { throw null; } }
        public static Azure.Core.AzureLocation WestIndia { get { throw null; } }
        public static Azure.Core.AzureLocation WestUS { get { throw null; } }
        public static Azure.Core.AzureLocation WestUS2 { get { throw null; } }
        public static Azure.Core.AzureLocation WestUS3 { get { throw null; } }
        public bool Equals(Azure.Core.AzureLocation other) { throw null; }
        [System.ComponentModel.EditorBrowsableAttribute(System.ComponentModel.EditorBrowsableState.Never)]
        public override bool Equals(object? obj) { throw null; }
        [System.ComponentModel.EditorBrowsableAttribute(System.ComponentModel.EditorBrowsableState.Never)]
        public override int GetHashCode() { throw null; }
        public static bool operator ==(Azure.Core.AzureLocation left, Azure.Core.AzureLocation right) { throw null; }
        public static implicit operator string (Azure.Core.AzureLocation location) { throw null; }
        public static implicit operator Azure.Core.AzureLocation (string location) { throw null; }
        public static bool operator !=(Azure.Core.AzureLocation left, Azure.Core.AzureLocation right) { throw null; }
        public override string ToString() { throw null; }
    }
    public abstract partial class ClientOptions
    {
        protected ClientOptions() { }
        protected ClientOptions(Azure.Core.DiagnosticsOptions? diagnostics) { }
        public static Azure.Core.ClientOptions Default { get { throw null; } }
        public Azure.Core.DiagnosticsOptions Diagnostics { get { throw null; } }
        public Azure.Core.Serialization.ProtocolMethodOptions ProtocolMethods { get { throw null; } }
        public Azure.Core.RetryOptions Retry { get { throw null; } }
        public Azure.Core.Pipeline.HttpPipelinePolicy? RetryPolicy { get { throw null; } set { } }
        public Azure.Core.Pipeline.HttpPipelineTransport Transport { get { throw null; } set { } }
        public void AddPolicy(Azure.Core.Pipeline.HttpPipelinePolicy policy, Azure.Core.HttpPipelinePosition position) { }
        [System.ComponentModel.EditorBrowsableAttribute(System.ComponentModel.EditorBrowsableState.Never)]
        public override bool Equals(object? obj) { throw null; }
        [System.ComponentModel.EditorBrowsableAttribute(System.ComponentModel.EditorBrowsableState.Never)]
        public override int GetHashCode() { throw null; }
        [System.ComponentModel.EditorBrowsableAttribute(System.ComponentModel.EditorBrowsableState.Never)]
        public override string? ToString() { throw null; }
    }
    [System.Runtime.InteropServices.StructLayoutAttribute(System.Runtime.InteropServices.LayoutKind.Sequential)]
    public readonly partial struct ContentType : System.IEquatable<Azure.Core.ContentType>, System.IEquatable<string>
    {
        private readonly object _dummy;
        private readonly int _dummyPrimitive;
        public ContentType(string contentType) { throw null; }
        public static Azure.Core.ContentType ApplicationJson { get { throw null; } }
        public static Azure.Core.ContentType ApplicationOctetStream { get { throw null; } }
        public static Azure.Core.ContentType TextPlain { get { throw null; } }
        public bool Equals(Azure.Core.ContentType other) { throw null; }
        public override bool Equals(object? obj) { throw null; }
        public bool Equals(string? other) { throw null; }
        public override int GetHashCode() { throw null; }
        public static bool operator ==(Azure.Core.ContentType left, Azure.Core.ContentType right) { throw null; }
        public static implicit operator Azure.Core.ContentType (string contentType) { throw null; }
        public static bool operator !=(Azure.Core.ContentType left, Azure.Core.ContentType right) { throw null; }
        public override string ToString() { throw null; }
    }
    public abstract partial class DelayStrategy
    {
        protected DelayStrategy(System.TimeSpan? maxDelay = default(System.TimeSpan?), double jitterFactor = 0.2) { }
        public static Azure.Core.DelayStrategy CreateExponentialDelayStrategy(System.TimeSpan? initialDelay = default(System.TimeSpan?), System.TimeSpan? maxDelay = default(System.TimeSpan?)) { throw null; }
        public static Azure.Core.DelayStrategy CreateFixedDelayStrategy(System.TimeSpan? delay = default(System.TimeSpan?)) { throw null; }
        public System.TimeSpan GetNextDelay(Azure.Response? response, int retryNumber) { throw null; }
        protected abstract System.TimeSpan GetNextDelayCore(Azure.Response? response, int retryNumber);
        protected static System.TimeSpan Max(System.TimeSpan val1, System.TimeSpan val2) { throw null; }
        protected static System.TimeSpan Min(System.TimeSpan val1, System.TimeSpan val2) { throw null; }
    }
    public static partial class DelegatedTokenCredential
    {
        public static Azure.Core.TokenCredential Create(System.Func<Azure.Core.TokenRequestContext, System.Threading.CancellationToken, Azure.Core.AccessToken> getToken) { throw null; }
        public static Azure.Core.TokenCredential Create(System.Func<Azure.Core.TokenRequestContext, System.Threading.CancellationToken, Azure.Core.AccessToken> getToken, System.Func<Azure.Core.TokenRequestContext, System.Threading.CancellationToken, System.Threading.Tasks.ValueTask<Azure.Core.AccessToken>> getTokenAsync) { throw null; }
    }
    public partial class DiagnosticsOptions
    {
        protected internal DiagnosticsOptions() { }
        public string? ApplicationId { get { throw null; } set { } }
        public static string? DefaultApplicationId { get { throw null; } set { } }
        public bool IsDistributedTracingEnabled { get { throw null; } set { } }
        public bool IsLoggingContentEnabled { get { throw null; } set { } }
        public bool IsLoggingEnabled { get { throw null; } set { } }
        public bool IsTelemetryEnabled { get { throw null; } set { } }
        public int LoggedContentSizeLimit { get { throw null; } set { } }
        public System.Collections.Generic.IList<string> LoggedHeaderNames { get { throw null; } }
        public System.Collections.Generic.IList<string> LoggedQueryParameters { get { throw null; } }
    }
    [System.Runtime.InteropServices.StructLayoutAttribute(System.Runtime.InteropServices.LayoutKind.Sequential)]
    public readonly partial struct HttpHeader : System.IEquatable<Azure.Core.HttpHeader>
    {
        private readonly object _dummy;
        private readonly int _dummyPrimitive;
        public HttpHeader(string name, string value) { throw null; }
        public string Name { get { throw null; } }
        public string Value { get { throw null; } }
        public bool Equals(Azure.Core.HttpHeader other) { throw null; }
        public override bool Equals(object? obj) { throw null; }
        public override int GetHashCode() { throw null; }
        public override string ToString() { throw null; }
        public static partial class Common
        {
            public static readonly Azure.Core.HttpHeader FormUrlEncodedContentType;
            public static readonly Azure.Core.HttpHeader JsonAccept;
            public static readonly Azure.Core.HttpHeader JsonContentType;
            public static readonly Azure.Core.HttpHeader OctetStreamContentType;
        }
        public static partial class Names
        {
            public static string Accept { get { throw null; } }
            public static string Authorization { get { throw null; } }
            public static string ContentDisposition { get { throw null; } }
            public static string ContentLength { get { throw null; } }
            public static string ContentType { get { throw null; } }
            public static string Date { get { throw null; } }
            public static string ETag { get { throw null; } }
            public static string Host { get { throw null; } }
            public static string IfMatch { get { throw null; } }
            public static string IfModifiedSince { get { throw null; } }
            public static string IfNoneMatch { get { throw null; } }
            public static string IfUnmodifiedSince { get { throw null; } }
            public static string Prefer { get { throw null; } }
            public static string Range { get { throw null; } }
            public static string Referer { get { throw null; } }
            public static string UserAgent { get { throw null; } }
            public static string WwwAuthenticate { get { throw null; } }
            public static string XMsDate { get { throw null; } }
            public static string XMsRange { get { throw null; } }
            public static string XMsRequestId { get { throw null; } }
        }
    }
    public sealed partial class HttpMessage : System.IDisposable
    {
        public HttpMessage(Azure.Core.Request request, Azure.Core.ResponseClassifier responseClassifier) { }
        public bool BufferResponse { get { throw null; } set { } }
        public System.Threading.CancellationToken CancellationToken { get { throw null; } }
        public bool HasResponse { get { throw null; } }
        public System.TimeSpan? NetworkTimeout { get { throw null; } set { } }
        public Azure.Core.MessageProcessingContext ProcessingContext { get { throw null; } }
        public Azure.Core.Request Request { get { throw null; } }
        public Azure.Response Response { get { throw null; } set { } }
        public Azure.Core.ResponseClassifier ResponseClassifier { get { throw null; } set { } }
        public void Dispose() { }
        public System.IO.Stream? ExtractResponseContent() { throw null; }
        public void SetProperty(string name, object value) { }
        public void SetProperty(System.Type type, object value) { }
        public bool TryGetProperty(string name, out object? value) { throw null; }
        public bool TryGetProperty(System.Type type, out object? value) { throw null; }
    }
    public enum HttpPipelinePosition
    {
        PerCall = 0,
        PerRetry = 1,
        BeforeTransport = 2,
    }
    [System.Runtime.InteropServices.StructLayoutAttribute(System.Runtime.InteropServices.LayoutKind.Sequential)]
    public readonly partial struct MessageProcessingContext
    {
        private readonly object _dummy;
        private readonly int _dummyPrimitive;
        public int RetryNumber { get { throw null; } set { } }
        public System.DateTimeOffset StartTime { get { throw null; } }
    }
    public static partial class MultipartResponse
    {
        public static Azure.Response[] Parse(Azure.Response response, bool expectCrLf, System.Threading.CancellationToken cancellationToken) { throw null; }
        public static System.Threading.Tasks.Task<Azure.Response[]> ParseAsync(Azure.Response response, bool expectCrLf, System.Threading.CancellationToken cancellationToken) { throw null; }
    }
    public abstract partial class Request : System.IDisposable
    {
        protected Request() { }
        public abstract string ClientRequestId { get; set; }
        public virtual Azure.Core.RequestContent? Content { get { throw null; } set { } }
        public Azure.Core.RequestHeaders Headers { get { throw null; } }
        public virtual Azure.Core.RequestMethod Method { get { throw null; } set { } }
        public virtual Azure.Core.RequestUriBuilder Uri { get { throw null; } set { } }
        protected internal abstract void AddHeader(string name, string value);
        protected internal abstract bool ContainsHeader(string name);
        public abstract void Dispose();
        protected internal abstract System.Collections.Generic.IEnumerable<Azure.Core.HttpHeader> EnumerateHeaders();
        protected internal abstract bool RemoveHeader(string name);
        protected internal virtual void SetHeader(string name, string value) { }
        protected internal abstract bool TryGetHeader(string name, out string? value);
        protected internal abstract bool TryGetHeaderValues(string name, out System.Collections.Generic.IEnumerable<string>? values);
    }
    public abstract partial class RequestContent : System.IDisposable
    {
        protected RequestContent() { }
        public static Azure.Core.RequestContent Create(Azure.Core.Dynamic.DynamicData content) { throw null; }
        public static Azure.Core.RequestContent Create(System.BinaryData content) { throw null; }
        public static Azure.Core.RequestContent Create(System.Buffers.ReadOnlySequence<byte> bytes) { throw null; }
        public static Azure.Core.RequestContent Create(byte[] bytes) { throw null; }
        public static Azure.Core.RequestContent Create(byte[] bytes, int index, int length) { throw null; }
        public static Azure.Core.RequestContent Create(System.IO.Stream stream) { throw null; }
        public static Azure.Core.RequestContent Create(object serializable) { throw null; }
        public static Azure.Core.RequestContent Create(object serializable, Azure.Core.Serialization.ObjectSerializer? serializer) { throw null; }
        public static Azure.Core.RequestContent Create(object serializable, Azure.Core.Serialization.PropertyNamingConvention propertyNamingConvention) { throw null; }
        public static Azure.Core.RequestContent Create(System.ReadOnlyMemory<byte> bytes) { throw null; }
        public static Azure.Core.RequestContent Create(string content) { throw null; }
        public abstract void Dispose();
        public static implicit operator Azure.Core.RequestContent (Azure.Core.Dynamic.DynamicData content) { throw null; }
        public static implicit operator Azure.Core.RequestContent (System.BinaryData content) { throw null; }
        public static implicit operator Azure.Core.RequestContent (string content) { throw null; }
        public abstract bool TryComputeLength(out long length);
        public abstract void WriteTo(System.IO.Stream stream, System.Threading.CancellationToken cancellation);
        public abstract System.Threading.Tasks.Task WriteToAsync(System.IO.Stream stream, System.Threading.CancellationToken cancellation);
    }
    public abstract partial class RequestFailedDetailsParser
    {
        protected RequestFailedDetailsParser() { }
        public abstract bool TryParse(Azure.Response response, out Azure.ResponseError? error, out System.Collections.Generic.IDictionary<string, string>? data);
    }
    [System.Runtime.InteropServices.StructLayoutAttribute(System.Runtime.InteropServices.LayoutKind.Sequential)]
    public readonly partial struct RequestHeaders : System.Collections.Generic.IEnumerable<Azure.Core.HttpHeader>, System.Collections.IEnumerable
    {
        private readonly object _dummy;
        private readonly int _dummyPrimitive;
        public void Add(Azure.Core.HttpHeader header) { }
        public void Add(string name, string value) { }
        public bool Contains(string name) { throw null; }
        public System.Collections.Generic.IEnumerator<Azure.Core.HttpHeader> GetEnumerator() { throw null; }
        public bool Remove(string name) { throw null; }
        public void SetValue(string name, string value) { }
        System.Collections.IEnumerator System.Collections.IEnumerable.GetEnumerator() { throw null; }
        public bool TryGetValue(string name, out string? value) { throw null; }
        public bool TryGetValues(string name, out System.Collections.Generic.IEnumerable<string>? values) { throw null; }
    }
    [System.Runtime.InteropServices.StructLayoutAttribute(System.Runtime.InteropServices.LayoutKind.Sequential)]
    public readonly partial struct RequestMethod : System.IEquatable<Azure.Core.RequestMethod>
    {
        private readonly object _dummy;
        private readonly int _dummyPrimitive;
        public RequestMethod(string method) { throw null; }
        public static Azure.Core.RequestMethod Delete { get { throw null; } }
        public static Azure.Core.RequestMethod Get { get { throw null; } }
        public static Azure.Core.RequestMethod Head { get { throw null; } }
        public string Method { get { throw null; } }
        public static Azure.Core.RequestMethod Options { get { throw null; } }
        public static Azure.Core.RequestMethod Patch { get { throw null; } }
        public static Azure.Core.RequestMethod Post { get { throw null; } }
        public static Azure.Core.RequestMethod Put { get { throw null; } }
        public static Azure.Core.RequestMethod Trace { get { throw null; } }
        public bool Equals(Azure.Core.RequestMethod other) { throw null; }
        public override bool Equals(object? obj) { throw null; }
        public override int GetHashCode() { throw null; }
        public static bool operator ==(Azure.Core.RequestMethod left, Azure.Core.RequestMethod right) { throw null; }
        public static bool operator !=(Azure.Core.RequestMethod left, Azure.Core.RequestMethod right) { throw null; }
        public static Azure.Core.RequestMethod Parse(string method) { throw null; }
        public override string ToString() { throw null; }
    }
    public partial class RequestUriBuilder
    {
        public RequestUriBuilder() { }
        protected bool HasPath { get { throw null; } }
        protected bool HasQuery { get { throw null; } }
        public string? Host { get { throw null; } set { } }
        public string Path { get { throw null; } set { } }
        public string PathAndQuery { get { throw null; } }
        public int Port { get { throw null; } set { } }
        public string Query { get { throw null; } set { } }
        public string? Scheme { get { throw null; } set { } }
        public void AppendPath(System.ReadOnlySpan<char> value, bool escape) { }
        public void AppendPath(string value) { }
        public void AppendPath(string value, bool escape) { }
        public void AppendQuery(System.ReadOnlySpan<char> name, System.ReadOnlySpan<char> value, bool escapeValue) { }
        public void AppendQuery(string name, string value) { }
        public void AppendQuery(string name, string value, bool escapeValue) { }
        public void Reset(System.Uri value) { }
        public override string ToString() { throw null; }
        public System.Uri ToUri() { throw null; }
    }
    public sealed partial class ResourceIdentifier : System.IComparable<Azure.Core.ResourceIdentifier>, System.IEquatable<Azure.Core.ResourceIdentifier>
    {
        public static readonly Azure.Core.ResourceIdentifier Root;
        public ResourceIdentifier(string resourceId) { }
        public Azure.Core.AzureLocation? Location { get { throw null; } }
        public string Name { get { throw null; } }
        public Azure.Core.ResourceIdentifier? Parent { get { throw null; } }
        public string? Provider { get { throw null; } }
        public string? ResourceGroupName { get { throw null; } }
        public Azure.Core.ResourceType ResourceType { get { throw null; } }
        public string? SubscriptionId { get { throw null; } }
        [System.ComponentModel.EditorBrowsableAttribute(System.ComponentModel.EditorBrowsableState.Never)]
        public Azure.Core.ResourceIdentifier AppendChildResource(string childResourceType, string childResourceName) { throw null; }
        [System.ComponentModel.EditorBrowsableAttribute(System.ComponentModel.EditorBrowsableState.Never)]
        public Azure.Core.ResourceIdentifier AppendProviderResource(string providerNamespace, string resourceType, string resourceName) { throw null; }
        public int CompareTo(Azure.Core.ResourceIdentifier? other) { throw null; }
        public bool Equals(Azure.Core.ResourceIdentifier? other) { throw null; }
        [System.ComponentModel.EditorBrowsableAttribute(System.ComponentModel.EditorBrowsableState.Never)]
        public override bool Equals(object? obj) { throw null; }
        [System.ComponentModel.EditorBrowsableAttribute(System.ComponentModel.EditorBrowsableState.Never)]
        public override int GetHashCode() { throw null; }
        public static bool operator ==(Azure.Core.ResourceIdentifier left, Azure.Core.ResourceIdentifier right) { throw null; }
        public static bool operator >(Azure.Core.ResourceIdentifier left, Azure.Core.ResourceIdentifier right) { throw null; }
        public static bool operator >=(Azure.Core.ResourceIdentifier left, Azure.Core.ResourceIdentifier right) { throw null; }
        public static implicit operator string (Azure.Core.ResourceIdentifier id) { throw null; }
        public static bool operator !=(Azure.Core.ResourceIdentifier left, Azure.Core.ResourceIdentifier right) { throw null; }
        public static bool operator <(Azure.Core.ResourceIdentifier left, Azure.Core.ResourceIdentifier right) { throw null; }
        public static bool operator <=(Azure.Core.ResourceIdentifier left, Azure.Core.ResourceIdentifier right) { throw null; }
        public static Azure.Core.ResourceIdentifier Parse(string input) { throw null; }
        public override string ToString() { throw null; }
        public static bool TryParse(string input, out Azure.Core.ResourceIdentifier? result) { throw null; }
    }
    [System.Runtime.InteropServices.StructLayoutAttribute(System.Runtime.InteropServices.LayoutKind.Sequential)]
    public readonly partial struct ResourceType : System.IEquatable<Azure.Core.ResourceType>
    {
        private readonly object _dummy;
        private readonly int _dummyPrimitive;
        public ResourceType(string resourceType) { throw null; }
        public string Namespace { get { throw null; } }
        public string Type { get { throw null; } }
        public bool Equals(Azure.Core.ResourceType other) { throw null; }
        [System.ComponentModel.EditorBrowsableAttribute(System.ComponentModel.EditorBrowsableState.Never)]
        public override bool Equals(object? other) { throw null; }
        [System.ComponentModel.EditorBrowsableAttribute(System.ComponentModel.EditorBrowsableState.Never)]
        public override int GetHashCode() { throw null; }
        [System.ComponentModel.EditorBrowsableAttribute(System.ComponentModel.EditorBrowsableState.Never)]
        public string GetLastType() { throw null; }
        public static bool operator ==(Azure.Core.ResourceType left, Azure.Core.ResourceType right) { throw null; }
        public static implicit operator string (Azure.Core.ResourceType resourceType) { throw null; }
        public static implicit operator Azure.Core.ResourceType (string resourceType) { throw null; }
        public static bool operator !=(Azure.Core.ResourceType left, Azure.Core.ResourceType right) { throw null; }
        public override string ToString() { throw null; }
    }
    public abstract partial class ResponseClassificationHandler
    {
        protected ResponseClassificationHandler() { }
        public abstract bool TryClassify(Azure.Core.HttpMessage message, out bool isError);
    }
    public partial class ResponseClassifier
    {
        public ResponseClassifier() { }
        public virtual bool IsErrorResponse(Azure.Core.HttpMessage message) { throw null; }
        public virtual bool IsRetriable(Azure.Core.HttpMessage message, System.Exception exception) { throw null; }
        public virtual bool IsRetriableException(System.Exception exception) { throw null; }
        public virtual bool IsRetriableResponse(Azure.Core.HttpMessage message) { throw null; }
    }
    [System.Runtime.InteropServices.StructLayoutAttribute(System.Runtime.InteropServices.LayoutKind.Sequential)]
    public readonly partial struct ResponseHeaders : System.Collections.Generic.IEnumerable<Azure.Core.HttpHeader>, System.Collections.IEnumerable
    {
        private readonly object _dummy;
        private readonly int _dummyPrimitive;
        public int? ContentLength { get { throw null; } }
        public string? ContentType { get { throw null; } }
        public System.DateTimeOffset? Date { get { throw null; } }
        public Azure.ETag? ETag { get { throw null; } }
        public string? RequestId { get { throw null; } }
        public bool Contains(string name) { throw null; }
        public System.Collections.Generic.IEnumerator<Azure.Core.HttpHeader> GetEnumerator() { throw null; }
        System.Collections.IEnumerator System.Collections.IEnumerable.GetEnumerator() { throw null; }
        public bool TryGetValue(string name, out string? value) { throw null; }
        public bool TryGetValues(string name, out System.Collections.Generic.IEnumerable<string>? values) { throw null; }
    }
    public enum RetryMode
    {
        Fixed = 0,
        Exponential = 1,
    }
    public partial class RetryOptions
    {
        internal RetryOptions() { }
        public System.TimeSpan Delay { get { throw null; } set { } }
        public System.TimeSpan MaxDelay { get { throw null; } set { } }
        public int MaxRetries { get { throw null; } set { } }
        public Azure.Core.RetryMode Mode { get { throw null; } set { } }
        public System.TimeSpan NetworkTimeout { get { throw null; } set { } }
    }
    public partial class StatusCodeClassifier : Azure.Core.ResponseClassifier
    {
        public StatusCodeClassifier(System.ReadOnlySpan<ushort> successStatusCodes) { }
        public override bool IsErrorResponse(Azure.Core.HttpMessage message) { throw null; }
    }
    public delegate System.Threading.Tasks.Task SyncAsyncEventHandler<T>(T e) where T : Azure.SyncAsyncEventArgs;
    public partial class TelemetryDetails
    {
        public TelemetryDetails(System.Reflection.Assembly assembly, string? applicationId = null) { }
        public string? ApplicationId { get { throw null; } }
        public System.Reflection.Assembly Assembly { get { throw null; } }
        public void Apply(Azure.Core.HttpMessage message) { }
        public override string ToString() { throw null; }
    }
    public abstract partial class TokenCredential
    {
        protected TokenCredential() { }
        public abstract Azure.Core.AccessToken GetToken(Azure.Core.TokenRequestContext requestContext, System.Threading.CancellationToken cancellationToken);
        public abstract System.Threading.Tasks.ValueTask<Azure.Core.AccessToken> GetTokenAsync(Azure.Core.TokenRequestContext requestContext, System.Threading.CancellationToken cancellationToken);
    }
    [System.Runtime.InteropServices.StructLayoutAttribute(System.Runtime.InteropServices.LayoutKind.Sequential)]
    public readonly partial struct TokenRequestContext
    {
        private readonly object _dummy;
        private readonly int _dummyPrimitive;
        public TokenRequestContext(string[] scopes, string? parentRequestId) { throw null; }
        public TokenRequestContext(string[] scopes, string? parentRequestId, string? claims) { throw null; }
        public TokenRequestContext(string[] scopes, string? parentRequestId = null, string? claims = null, string? tenantId = null) { throw null; }
        public string? Claims { get { throw null; } }
        public string? ParentRequestId { get { throw null; } }
        public string[] Scopes { get { throw null; } }
        public string? TenantId { get { throw null; } }
    }
}
namespace Azure.Core.Cryptography
{
    public partial interface IKeyEncryptionKey
    {
        string KeyId { get; }
        byte[] UnwrapKey(string algorithm, System.ReadOnlyMemory<byte> encryptedKey, System.Threading.CancellationToken cancellationToken = default(System.Threading.CancellationToken));
        System.Threading.Tasks.Task<byte[]> UnwrapKeyAsync(string algorithm, System.ReadOnlyMemory<byte> encryptedKey, System.Threading.CancellationToken cancellationToken = default(System.Threading.CancellationToken));
        byte[] WrapKey(string algorithm, System.ReadOnlyMemory<byte> key, System.Threading.CancellationToken cancellationToken = default(System.Threading.CancellationToken));
        System.Threading.Tasks.Task<byte[]> WrapKeyAsync(string algorithm, System.ReadOnlyMemory<byte> key, System.Threading.CancellationToken cancellationToken = default(System.Threading.CancellationToken));
    }
    public partial interface IKeyEncryptionKeyResolver
    {
        Azure.Core.Cryptography.IKeyEncryptionKey Resolve(string keyId, System.Threading.CancellationToken cancellationToken = default(System.Threading.CancellationToken));
        System.Threading.Tasks.Task<Azure.Core.Cryptography.IKeyEncryptionKey> ResolveAsync(string keyId, System.Threading.CancellationToken cancellationToken = default(System.Threading.CancellationToken));
    }
}
namespace Azure.Core.Diagnostics
{
    public partial class AzureEventSourceListener : System.Diagnostics.Tracing.EventListener
    {
        public const string TraitName = "AzureEventSource";
        public const string TraitValue = "true";
        public AzureEventSourceListener(System.Action<System.Diagnostics.Tracing.EventWrittenEventArgs, string> log, System.Diagnostics.Tracing.EventLevel level) { }
        public static Azure.Core.Diagnostics.AzureEventSourceListener CreateConsoleLogger(System.Diagnostics.Tracing.EventLevel level = System.Diagnostics.Tracing.EventLevel.Informational) { throw null; }
        public static Azure.Core.Diagnostics.AzureEventSourceListener CreateTraceLogger(System.Diagnostics.Tracing.EventLevel level = System.Diagnostics.Tracing.EventLevel.Informational) { throw null; }
        protected sealed override void OnEventSourceCreated(System.Diagnostics.Tracing.EventSource eventSource) { }
        protected sealed override void OnEventWritten(System.Diagnostics.Tracing.EventWrittenEventArgs eventData) { }
    }
}
namespace Azure.Core.Dynamic
{
    [System.Diagnostics.DebuggerDisplayAttribute("{DebuggerDisplay,nq}")]
    public sealed partial class DynamicData : System.Dynamic.IDynamicMetaObjectProvider, System.IDisposable
    {
        internal DynamicData() { }
        public void Dispose() { }
        [System.ComponentModel.EditorBrowsableAttribute(System.ComponentModel.EditorBrowsableState.Never)]
        public override bool Equals(object? obj) { throw null; }
        [System.ComponentModel.EditorBrowsableAttribute(System.ComponentModel.EditorBrowsableState.Never)]
        public override int GetHashCode() { throw null; }
        public static bool operator ==(Azure.Core.Dynamic.DynamicData? left, object? right) { throw null; }
        public static explicit operator System.DateTime (Azure.Core.Dynamic.DynamicData value) { throw null; }
        public static explicit operator System.DateTimeOffset (Azure.Core.Dynamic.DynamicData value) { throw null; }
        public static explicit operator System.Guid (Azure.Core.Dynamic.DynamicData value) { throw null; }
        public static implicit operator bool (Azure.Core.Dynamic.DynamicData value) { throw null; }
        public static implicit operator byte (Azure.Core.Dynamic.DynamicData value) { throw null; }
        public static implicit operator decimal (Azure.Core.Dynamic.DynamicData value) { throw null; }
        public static implicit operator double (Azure.Core.Dynamic.DynamicData value) { throw null; }
        public static implicit operator short (Azure.Core.Dynamic.DynamicData value) { throw null; }
        public static implicit operator int (Azure.Core.Dynamic.DynamicData value) { throw null; }
        public static implicit operator long (Azure.Core.Dynamic.DynamicData value) { throw null; }
        public static implicit operator sbyte (Azure.Core.Dynamic.DynamicData value) { throw null; }
        public static implicit operator float (Azure.Core.Dynamic.DynamicData value) { throw null; }
        public static implicit operator string (Azure.Core.Dynamic.DynamicData value) { throw null; }
        public static implicit operator ushort (Azure.Core.Dynamic.DynamicData value) { throw null; }
        public static implicit operator uint (Azure.Core.Dynamic.DynamicData value) { throw null; }
        public static implicit operator ulong (Azure.Core.Dynamic.DynamicData value) { throw null; }
        public static bool operator !=(Azure.Core.Dynamic.DynamicData? left, object? right) { throw null; }
        System.Dynamic.DynamicMetaObject System.Dynamic.IDynamicMetaObjectProvider.GetMetaObject(System.Linq.Expressions.Expression parameter) { throw null; }
        public override string ToString() { throw null; }
    }
    public enum DynamicDateTimeHandling
    {
        Rfc3339 = 0,
        UnixTime = 1,
    }
}
namespace Azure.Core.Extensions
{
    public partial interface IAzureClientBuilder<TClient, TOptions> where TOptions : class
    {
    }
    public partial interface IAzureClientFactoryBuilder
    {
        Azure.Core.Extensions.IAzureClientBuilder<TClient, TOptions> RegisterClientFactory<TClient, TOptions>(System.Func<TOptions, TClient> clientFactory) where TOptions : class;
    }
    public partial interface IAzureClientFactoryBuilderWithConfiguration<in TConfiguration> : Azure.Core.Extensions.IAzureClientFactoryBuilder
    {
        Azure.Core.Extensions.IAzureClientBuilder<TClient, TOptions> RegisterClientFactory<TClient, TOptions>(TConfiguration configuration) where TOptions : class;
    }
    public partial interface IAzureClientFactoryBuilderWithCredential
    {
        Azure.Core.Extensions.IAzureClientBuilder<TClient, TOptions> RegisterClientFactory<TClient, TOptions>(System.Func<TOptions, Azure.Core.TokenCredential, TClient> clientFactory, bool requiresCredential = true) where TOptions : class;
    }
}
namespace Azure.Core.GeoJson
{
    [System.Runtime.InteropServices.StructLayoutAttribute(System.Runtime.InteropServices.LayoutKind.Sequential)]
    public readonly partial struct GeoArray<T> : System.Collections.Generic.IEnumerable<T>, System.Collections.Generic.IReadOnlyCollection<T>, System.Collections.Generic.IReadOnlyList<T>, System.Collections.IEnumerable
    {
        private readonly object _dummy;
        private readonly int _dummyPrimitive;
        public int Count { get { throw null; } }
        public T this[int index] { get { throw null; } }
        public Azure.Core.GeoJson.GeoArray<T>.Enumerator GetEnumerator() { throw null; }
        System.Collections.Generic.IEnumerator<T> System.Collections.Generic.IEnumerable<T>.GetEnumerator() { throw null; }
        System.Collections.IEnumerator System.Collections.IEnumerable.GetEnumerator() { throw null; }
        [System.Runtime.InteropServices.StructLayoutAttribute(System.Runtime.InteropServices.LayoutKind.Sequential)]
        public partial struct Enumerator : System.Collections.Generic.IEnumerator<T>, System.Collections.IEnumerator, System.IDisposable
        {
            private object _dummy;
            private int _dummyPrimitive;
            public T Current { get { throw null; } }
            object System.Collections.IEnumerator.Current { get { throw null; } }
            public void Dispose() { }
            public bool MoveNext() { throw null; }
            public void Reset() { }
        }
    }
    public sealed partial class GeoBoundingBox : System.IEquatable<Azure.Core.GeoJson.GeoBoundingBox>
    {
        public GeoBoundingBox(double west, double south, double east, double north) { }
        public GeoBoundingBox(double west, double south, double east, double north, double? minAltitude, double? maxAltitude) { }
        public double East { get { throw null; } }
        public double this[int index] { get { throw null; } }
        public double? MaxAltitude { get { throw null; } }
        public double? MinAltitude { get { throw null; } }
        public double North { get { throw null; } }
        public double South { get { throw null; } }
        public double West { get { throw null; } }
        public bool Equals(Azure.Core.GeoJson.GeoBoundingBox? other) { throw null; }
        public override bool Equals(object? obj) { throw null; }
        public override int GetHashCode() { throw null; }
        public override string ToString() { throw null; }
    }
    public sealed partial class GeoCollection : Azure.Core.GeoJson.GeoObject, System.Collections.Generic.IEnumerable<Azure.Core.GeoJson.GeoObject>, System.Collections.Generic.IReadOnlyCollection<Azure.Core.GeoJson.GeoObject>, System.Collections.Generic.IReadOnlyList<Azure.Core.GeoJson.GeoObject>, System.Collections.IEnumerable
    {
        public GeoCollection(System.Collections.Generic.IEnumerable<Azure.Core.GeoJson.GeoObject> geometries) { }
        public GeoCollection(System.Collections.Generic.IEnumerable<Azure.Core.GeoJson.GeoObject> geometries, Azure.Core.GeoJson.GeoBoundingBox? boundingBox, System.Collections.Generic.IReadOnlyDictionary<string, object?> customProperties) { }
        public int Count { get { throw null; } }
        public Azure.Core.GeoJson.GeoObject this[int index] { get { throw null; } }
        public override Azure.Core.GeoJson.GeoObjectType Type { get { throw null; } }
        public System.Collections.Generic.IEnumerator<Azure.Core.GeoJson.GeoObject> GetEnumerator() { throw null; }
        System.Collections.IEnumerator System.Collections.IEnumerable.GetEnumerator() { throw null; }
    }
    public sealed partial class GeoLinearRing
    {
        public GeoLinearRing(System.Collections.Generic.IEnumerable<Azure.Core.GeoJson.GeoPosition> coordinates) { }
        public Azure.Core.GeoJson.GeoArray<Azure.Core.GeoJson.GeoPosition> Coordinates { get { throw null; } }
    }
    public sealed partial class GeoLineString : Azure.Core.GeoJson.GeoObject
    {
        public GeoLineString(System.Collections.Generic.IEnumerable<Azure.Core.GeoJson.GeoPosition> coordinates) { }
        public GeoLineString(System.Collections.Generic.IEnumerable<Azure.Core.GeoJson.GeoPosition> coordinates, Azure.Core.GeoJson.GeoBoundingBox? boundingBox, System.Collections.Generic.IReadOnlyDictionary<string, object?> customProperties) { }
        public Azure.Core.GeoJson.GeoArray<Azure.Core.GeoJson.GeoPosition> Coordinates { get { throw null; } }
        public override Azure.Core.GeoJson.GeoObjectType Type { get { throw null; } }
    }
    public sealed partial class GeoLineStringCollection : Azure.Core.GeoJson.GeoObject, System.Collections.Generic.IEnumerable<Azure.Core.GeoJson.GeoLineString>, System.Collections.Generic.IReadOnlyCollection<Azure.Core.GeoJson.GeoLineString>, System.Collections.Generic.IReadOnlyList<Azure.Core.GeoJson.GeoLineString>, System.Collections.IEnumerable
    {
        public GeoLineStringCollection(System.Collections.Generic.IEnumerable<Azure.Core.GeoJson.GeoLineString> lines) { }
        public GeoLineStringCollection(System.Collections.Generic.IEnumerable<Azure.Core.GeoJson.GeoLineString> lines, Azure.Core.GeoJson.GeoBoundingBox? boundingBox, System.Collections.Generic.IReadOnlyDictionary<string, object?> customProperties) { }
        public Azure.Core.GeoJson.GeoArray<Azure.Core.GeoJson.GeoArray<Azure.Core.GeoJson.GeoPosition>> Coordinates { get { throw null; } }
        public int Count { get { throw null; } }
        public Azure.Core.GeoJson.GeoLineString this[int index] { get { throw null; } }
        public override Azure.Core.GeoJson.GeoObjectType Type { get { throw null; } }
        public System.Collections.Generic.IEnumerator<Azure.Core.GeoJson.GeoLineString> GetEnumerator() { throw null; }
        System.Collections.IEnumerator System.Collections.IEnumerable.GetEnumerator() { throw null; }
    }
    public abstract partial class GeoObject
    {
        internal GeoObject() { }
        public Azure.Core.GeoJson.GeoBoundingBox? BoundingBox { get { throw null; } }
        public abstract Azure.Core.GeoJson.GeoObjectType Type { get; }
        public static Azure.Core.GeoJson.GeoObject Parse(string json) { throw null; }
        public override string ToString() { throw null; }
        public bool TryGetCustomProperty(string name, out object? value) { throw null; }
    }
    public enum GeoObjectType
    {
        Point = 0,
        MultiPoint = 1,
        Polygon = 2,
        MultiPolygon = 3,
        LineString = 4,
        MultiLineString = 5,
        GeometryCollection = 6,
    }
    public sealed partial class GeoPoint : Azure.Core.GeoJson.GeoObject
    {
        public GeoPoint(Azure.Core.GeoJson.GeoPosition position) { }
        public GeoPoint(Azure.Core.GeoJson.GeoPosition position, Azure.Core.GeoJson.GeoBoundingBox? boundingBox, System.Collections.Generic.IReadOnlyDictionary<string, object?> customProperties) { }
        public GeoPoint(double longitude, double latitude) { }
        public GeoPoint(double longitude, double latitude, double? altitude) { }
        public Azure.Core.GeoJson.GeoPosition Coordinates { get { throw null; } }
        public override Azure.Core.GeoJson.GeoObjectType Type { get { throw null; } }
    }
    public sealed partial class GeoPointCollection : Azure.Core.GeoJson.GeoObject, System.Collections.Generic.IEnumerable<Azure.Core.GeoJson.GeoPoint>, System.Collections.Generic.IReadOnlyCollection<Azure.Core.GeoJson.GeoPoint>, System.Collections.Generic.IReadOnlyList<Azure.Core.GeoJson.GeoPoint>, System.Collections.IEnumerable
    {
        public GeoPointCollection(System.Collections.Generic.IEnumerable<Azure.Core.GeoJson.GeoPoint> points) { }
        public GeoPointCollection(System.Collections.Generic.IEnumerable<Azure.Core.GeoJson.GeoPoint> points, Azure.Core.GeoJson.GeoBoundingBox? boundingBox, System.Collections.Generic.IReadOnlyDictionary<string, object?> customProperties) { }
        public Azure.Core.GeoJson.GeoArray<Azure.Core.GeoJson.GeoPosition> Coordinates { get { throw null; } }
        public int Count { get { throw null; } }
        public Azure.Core.GeoJson.GeoPoint this[int index] { get { throw null; } }
        public override Azure.Core.GeoJson.GeoObjectType Type { get { throw null; } }
        public System.Collections.Generic.IEnumerator<Azure.Core.GeoJson.GeoPoint> GetEnumerator() { throw null; }
        System.Collections.IEnumerator System.Collections.IEnumerable.GetEnumerator() { throw null; }
    }
    public sealed partial class GeoPolygon : Azure.Core.GeoJson.GeoObject
    {
        public GeoPolygon(System.Collections.Generic.IEnumerable<Azure.Core.GeoJson.GeoLinearRing> rings) { }
        public GeoPolygon(System.Collections.Generic.IEnumerable<Azure.Core.GeoJson.GeoLinearRing> rings, Azure.Core.GeoJson.GeoBoundingBox? boundingBox, System.Collections.Generic.IReadOnlyDictionary<string, object?> customProperties) { }
        public GeoPolygon(System.Collections.Generic.IEnumerable<Azure.Core.GeoJson.GeoPosition> positions) { }
        public Azure.Core.GeoJson.GeoArray<Azure.Core.GeoJson.GeoArray<Azure.Core.GeoJson.GeoPosition>> Coordinates { get { throw null; } }
        public Azure.Core.GeoJson.GeoLinearRing OuterRing { get { throw null; } }
        public System.Collections.Generic.IReadOnlyList<Azure.Core.GeoJson.GeoLinearRing> Rings { get { throw null; } }
        public override Azure.Core.GeoJson.GeoObjectType Type { get { throw null; } }
    }
    public sealed partial class GeoPolygonCollection : Azure.Core.GeoJson.GeoObject, System.Collections.Generic.IEnumerable<Azure.Core.GeoJson.GeoPolygon>, System.Collections.Generic.IReadOnlyCollection<Azure.Core.GeoJson.GeoPolygon>, System.Collections.Generic.IReadOnlyList<Azure.Core.GeoJson.GeoPolygon>, System.Collections.IEnumerable
    {
        public GeoPolygonCollection(System.Collections.Generic.IEnumerable<Azure.Core.GeoJson.GeoPolygon> polygons) { }
        public GeoPolygonCollection(System.Collections.Generic.IEnumerable<Azure.Core.GeoJson.GeoPolygon> polygons, Azure.Core.GeoJson.GeoBoundingBox? boundingBox, System.Collections.Generic.IReadOnlyDictionary<string, object?> customProperties) { }
        public Azure.Core.GeoJson.GeoArray<Azure.Core.GeoJson.GeoArray<Azure.Core.GeoJson.GeoArray<Azure.Core.GeoJson.GeoPosition>>> Coordinates { get { throw null; } }
        public int Count { get { throw null; } }
        public Azure.Core.GeoJson.GeoPolygon this[int index] { get { throw null; } }
        public override Azure.Core.GeoJson.GeoObjectType Type { get { throw null; } }
        public System.Collections.Generic.IEnumerator<Azure.Core.GeoJson.GeoPolygon> GetEnumerator() { throw null; }
        System.Collections.IEnumerator System.Collections.IEnumerable.GetEnumerator() { throw null; }
    }
    [System.Runtime.InteropServices.StructLayoutAttribute(System.Runtime.InteropServices.LayoutKind.Sequential)]
    public readonly partial struct GeoPosition : System.IEquatable<Azure.Core.GeoJson.GeoPosition>
    {
        private readonly int _dummyPrimitive;
        public GeoPosition(double longitude, double latitude) { throw null; }
        public GeoPosition(double longitude, double latitude, double? altitude) { throw null; }
        public double? Altitude { get { throw null; } }
        public int Count { get { throw null; } }
        public double this[int index] { get { throw null; } }
        public double Latitude { get { throw null; } }
        public double Longitude { get { throw null; } }
        public bool Equals(Azure.Core.GeoJson.GeoPosition other) { throw null; }
        public override bool Equals(object? obj) { throw null; }
        public override int GetHashCode() { throw null; }
        public static bool operator ==(Azure.Core.GeoJson.GeoPosition left, Azure.Core.GeoJson.GeoPosition right) { throw null; }
        public static bool operator !=(Azure.Core.GeoJson.GeoPosition left, Azure.Core.GeoJson.GeoPosition right) { throw null; }
        public override string ToString() { throw null; }
    }
}
namespace Azure.Core.Pipeline
{
    public partial class BearerTokenAuthenticationPolicy : Azure.Core.Pipeline.HttpPipelinePolicy
    {
        public BearerTokenAuthenticationPolicy(Azure.Core.TokenCredential credential, System.Collections.Generic.IEnumerable<string> scopes) { }
        public BearerTokenAuthenticationPolicy(Azure.Core.TokenCredential credential, string scope) { }
        protected void AuthenticateAndAuthorizeRequest(Azure.Core.HttpMessage message, Azure.Core.TokenRequestContext context) { }
        protected System.Threading.Tasks.ValueTask AuthenticateAndAuthorizeRequestAsync(Azure.Core.HttpMessage message, Azure.Core.TokenRequestContext context) { throw null; }
        protected virtual void AuthorizeRequest(Azure.Core.HttpMessage message) { }
        protected virtual System.Threading.Tasks.ValueTask AuthorizeRequestAsync(Azure.Core.HttpMessage message) { throw null; }
        protected virtual bool AuthorizeRequestOnChallenge(Azure.Core.HttpMessage message) { throw null; }
        protected virtual System.Threading.Tasks.ValueTask<bool> AuthorizeRequestOnChallengeAsync(Azure.Core.HttpMessage message) { throw null; }
        public override void Process(Azure.Core.HttpMessage message, System.ReadOnlyMemory<Azure.Core.Pipeline.HttpPipelinePolicy> pipeline) { }
        public override System.Threading.Tasks.ValueTask ProcessAsync(Azure.Core.HttpMessage message, System.ReadOnlyMemory<Azure.Core.Pipeline.HttpPipelinePolicy> pipeline) { throw null; }
    }
    public sealed partial class DisposableHttpPipeline : Azure.Core.Pipeline.HttpPipeline, System.IDisposable
    {
        internal DisposableHttpPipeline() : base (default(Azure.Core.Pipeline.HttpPipelineTransport), default(Azure.Core.Pipeline.HttpPipelinePolicy[]), default(Azure.Core.ResponseClassifier)) { }
        public void Dispose() { }
    }
    public partial class HttpClientTransport : Azure.Core.Pipeline.HttpPipelineTransport, System.IDisposable
    {
        public static readonly Azure.Core.Pipeline.HttpClientTransport Shared;
        public HttpClientTransport() { }
        public HttpClientTransport(System.Net.Http.HttpClient client) { }
        public HttpClientTransport(System.Net.Http.HttpMessageHandler messageHandler) { }
        public sealed override Azure.Core.Request CreateRequest() { throw null; }
        public void Dispose() { }
        public override void Process(Azure.Core.HttpMessage message) { }
        public override System.Threading.Tasks.ValueTask ProcessAsync(Azure.Core.HttpMessage message) { throw null; }
    }
    public partial class HttpPipeline
    {
        public HttpPipeline(Azure.Core.Pipeline.HttpPipelineTransport transport, Azure.Core.Pipeline.HttpPipelinePolicy[]? policies = null, Azure.Core.ResponseClassifier? responseClassifier = null) { }
        public Azure.Core.ResponseClassifier ResponseClassifier { get { throw null; } }
        public static System.IDisposable CreateClientRequestIdScope(string? clientRequestId) { throw null; }
        public static System.IDisposable CreateHttpMessagePropertiesScope(System.Collections.Generic.IDictionary<string, object?> messageProperties) { throw null; }
        public Azure.Core.HttpMessage CreateMessage() { throw null; }
        public Azure.Core.HttpMessage CreateMessage(Azure.RequestContext? context) { throw null; }
        public Azure.Core.HttpMessage CreateMessage(Azure.RequestContext? context, Azure.Core.ResponseClassifier? classifier = null) { throw null; }
        public Azure.Core.Request CreateRequest() { throw null; }
        public void Send(Azure.Core.HttpMessage message, System.Threading.CancellationToken cancellationToken) { }
        public System.Threading.Tasks.ValueTask SendAsync(Azure.Core.HttpMessage message, System.Threading.CancellationToken cancellationToken) { throw null; }
        public Azure.Response SendRequest(Azure.Core.Request request, System.Threading.CancellationToken cancellationToken) { throw null; }
        public System.Threading.Tasks.ValueTask<Azure.Response> SendRequestAsync(Azure.Core.Request request, System.Threading.CancellationToken cancellationToken) { throw null; }
    }
    public static partial class HttpPipelineBuilder
    {
        public static Azure.Core.Pipeline.HttpPipeline Build(Azure.Core.ClientOptions options, params Azure.Core.Pipeline.HttpPipelinePolicy[] perRetryPolicies) { throw null; }
        public static Azure.Core.Pipeline.DisposableHttpPipeline Build(Azure.Core.ClientOptions options, Azure.Core.Pipeline.HttpPipelinePolicy[] perCallPolicies, Azure.Core.Pipeline.HttpPipelinePolicy[] perRetryPolicies, Azure.Core.Pipeline.HttpPipelineTransportOptions transportOptions, Azure.Core.ResponseClassifier? responseClassifier) { throw null; }
        public static Azure.Core.Pipeline.HttpPipeline Build(Azure.Core.ClientOptions options, Azure.Core.Pipeline.HttpPipelinePolicy[] perCallPolicies, Azure.Core.Pipeline.HttpPipelinePolicy[] perRetryPolicies, Azure.Core.ResponseClassifier? responseClassifier) { throw null; }
        public static Azure.Core.Pipeline.HttpPipeline Build(Azure.Core.Pipeline.HttpPipelineOptions options) { throw null; }
        public static Azure.Core.Pipeline.DisposableHttpPipeline Build(Azure.Core.Pipeline.HttpPipelineOptions options, Azure.Core.Pipeline.HttpPipelineTransportOptions transportOptions) { throw null; }
    }
    public partial class HttpPipelineOptions
    {
        public HttpPipelineOptions(Azure.Core.ClientOptions options) { }
        public Azure.Core.ClientOptions ClientOptions { get { throw null; } }
        public System.Collections.Generic.IList<Azure.Core.Pipeline.HttpPipelinePolicy> PerCallPolicies { get { throw null; } }
        public System.Collections.Generic.IList<Azure.Core.Pipeline.HttpPipelinePolicy> PerRetryPolicies { get { throw null; } }
        public Azure.Core.RequestFailedDetailsParser RequestFailedDetailsParser { get { throw null; } set { } }
        public Azure.Core.ResponseClassifier? ResponseClassifier { get { throw null; } set { } }
    }
    public abstract partial class HttpPipelinePolicy
    {
        protected HttpPipelinePolicy() { }
        public abstract void Process(Azure.Core.HttpMessage message, System.ReadOnlyMemory<Azure.Core.Pipeline.HttpPipelinePolicy> pipeline);
        public abstract System.Threading.Tasks.ValueTask ProcessAsync(Azure.Core.HttpMessage message, System.ReadOnlyMemory<Azure.Core.Pipeline.HttpPipelinePolicy> pipeline);
        protected static void ProcessNext(Azure.Core.HttpMessage message, System.ReadOnlyMemory<Azure.Core.Pipeline.HttpPipelinePolicy> pipeline) { }
        protected static System.Threading.Tasks.ValueTask ProcessNextAsync(Azure.Core.HttpMessage message, System.ReadOnlyMemory<Azure.Core.Pipeline.HttpPipelinePolicy> pipeline) { throw null; }
    }
    public abstract partial class HttpPipelineSynchronousPolicy : Azure.Core.Pipeline.HttpPipelinePolicy
    {
        protected HttpPipelineSynchronousPolicy() { }
        public virtual void OnReceivedResponse(Azure.Core.HttpMessage message) { }
        public virtual void OnSendingRequest(Azure.Core.HttpMessage message) { }
        public override void Process(Azure.Core.HttpMessage message, System.ReadOnlyMemory<Azure.Core.Pipeline.HttpPipelinePolicy> pipeline) { }
        public override System.Threading.Tasks.ValueTask ProcessAsync(Azure.Core.HttpMessage message, System.ReadOnlyMemory<Azure.Core.Pipeline.HttpPipelinePolicy> pipeline) { throw null; }
    }
    public abstract partial class HttpPipelineTransport
    {
        protected HttpPipelineTransport() { }
        public abstract Azure.Core.Request CreateRequest();
        public abstract void Process(Azure.Core.HttpMessage message);
        public abstract System.Threading.Tasks.ValueTask ProcessAsync(Azure.Core.HttpMessage message);
    }
    public partial class HttpPipelineTransportOptions
    {
        public HttpPipelineTransportOptions() { }
        public System.Collections.Generic.IList<System.Security.Cryptography.X509Certificates.X509Certificate2> ClientCertificates { get { throw null; } }
        public System.Func<Azure.Core.Pipeline.ServerCertificateCustomValidationArgs, bool>? ServerCertificateCustomValidationCallback { get { throw null; } set { } }
    }
    public sealed partial class RedirectPolicy : Azure.Core.Pipeline.HttpPipelinePolicy
    {
        internal RedirectPolicy() { }
        public override void Process(Azure.Core.HttpMessage message, System.ReadOnlyMemory<Azure.Core.Pipeline.HttpPipelinePolicy> pipeline) { }
        public override System.Threading.Tasks.ValueTask ProcessAsync(Azure.Core.HttpMessage message, System.ReadOnlyMemory<Azure.Core.Pipeline.HttpPipelinePolicy> pipeline) { throw null; }
        public static void SetAllowAutoRedirect(Azure.Core.HttpMessage message, bool allowAutoRedirect) { }
    }
    public partial class RetryPolicy : Azure.Core.Pipeline.HttpPipelinePolicy
    {
        public RetryPolicy(int maxRetries = 3, Azure.Core.DelayStrategy? delayStrategy = null) { }
        protected internal virtual void OnRequestSent(Azure.Core.HttpMessage message) { }
        protected internal virtual System.Threading.Tasks.ValueTask OnRequestSentAsync(Azure.Core.HttpMessage message) { throw null; }
        protected internal virtual void OnSendingRequest(Azure.Core.HttpMessage message) { }
        protected internal virtual System.Threading.Tasks.ValueTask OnSendingRequestAsync(Azure.Core.HttpMessage message) { throw null; }
        public override void Process(Azure.Core.HttpMessage message, System.ReadOnlyMemory<Azure.Core.Pipeline.HttpPipelinePolicy> pipeline) { }
        public override System.Threading.Tasks.ValueTask ProcessAsync(Azure.Core.HttpMessage message, System.ReadOnlyMemory<Azure.Core.Pipeline.HttpPipelinePolicy> pipeline) { throw null; }
        protected internal virtual bool ShouldRetry(Azure.Core.HttpMessage message, System.Exception? exception) { throw null; }
        protected internal virtual System.Threading.Tasks.ValueTask<bool> ShouldRetryAsync(Azure.Core.HttpMessage message, System.Exception? exception) { throw null; }
    }
    public partial class ServerCertificateCustomValidationArgs
    {
        public ServerCertificateCustomValidationArgs(System.Security.Cryptography.X509Certificates.X509Certificate2? certificate, System.Security.Cryptography.X509Certificates.X509Chain? certificateAuthorityChain, System.Net.Security.SslPolicyErrors sslPolicyErrors) { }
        public System.Security.Cryptography.X509Certificates.X509Certificate2? Certificate { get { throw null; } }
        public System.Security.Cryptography.X509Certificates.X509Chain? CertificateAuthorityChain { get { throw null; } }
        public System.Net.Security.SslPolicyErrors SslPolicyErrors { get { throw null; } }
    }
}
namespace Azure.Core.Serialization
{
    public partial interface IMemberNameConverter
    {
        string? ConvertMemberName(System.Reflection.MemberInfo member);
    }
    public partial class JsonObjectSerializer : Azure.Core.Serialization.ObjectSerializer, Azure.Core.Serialization.IMemberNameConverter
    {
        public JsonObjectSerializer() { }
        public JsonObjectSerializer(System.Text.Json.JsonSerializerOptions options) { }
        public static Azure.Core.Serialization.JsonObjectSerializer Default { get { throw null; } }
        string? Azure.Core.Serialization.IMemberNameConverter.ConvertMemberName(System.Reflection.MemberInfo member) { throw null; }
        public override object? Deserialize(System.IO.Stream stream, System.Type returnType, System.Threading.CancellationToken cancellationToken) { throw null; }
        public override System.Threading.Tasks.ValueTask<object?> DeserializeAsync(System.IO.Stream stream, System.Type returnType, System.Threading.CancellationToken cancellationToken) { throw null; }
        public override void Serialize(System.IO.Stream stream, object? value, System.Type inputType, System.Threading.CancellationToken cancellationToken) { }
        public override System.BinaryData Serialize(object? value, System.Type? inputType = null, System.Threading.CancellationToken cancellationToken = default(System.Threading.CancellationToken)) { throw null; }
        public override System.Threading.Tasks.ValueTask SerializeAsync(System.IO.Stream stream, object? value, System.Type inputType, System.Threading.CancellationToken cancellationToken) { throw null; }
        public override System.Threading.Tasks.ValueTask<System.BinaryData> SerializeAsync(object? value, System.Type? inputType = null, System.Threading.CancellationToken cancellationToken = default(System.Threading.CancellationToken)) { throw null; }
    }
    public abstract partial class ObjectSerializer
    {
        protected ObjectSerializer() { }
        public abstract object? Deserialize(System.IO.Stream stream, System.Type returnType, System.Threading.CancellationToken cancellationToken);
        public abstract System.Threading.Tasks.ValueTask<object?> DeserializeAsync(System.IO.Stream stream, System.Type returnType, System.Threading.CancellationToken cancellationToken);
        public abstract void Serialize(System.IO.Stream stream, object? value, System.Type inputType, System.Threading.CancellationToken cancellationToken);
        public virtual System.BinaryData Serialize(object? value, System.Type? inputType = null, System.Threading.CancellationToken cancellationToken = default(System.Threading.CancellationToken)) { throw null; }
        public abstract System.Threading.Tasks.ValueTask SerializeAsync(System.IO.Stream stream, object? value, System.Type inputType, System.Threading.CancellationToken cancellationToken);
        public virtual System.Threading.Tasks.ValueTask<System.BinaryData> SerializeAsync(object? value, System.Type? inputType = null, System.Threading.CancellationToken cancellationToken = default(System.Threading.CancellationToken)) { throw null; }
    }
    public enum PropertyNamingConvention
    {
        None = 0,
        CamelCase = 1,
    }
    public partial class ProtocolMethodOptions
    {
        internal ProtocolMethodOptions() { }
        public Azure.Core.Serialization.PropertyNamingConvention ResponseContentConvention { get { throw null; } set { } }
    }
}
namespace Azure.Messaging
{
    public partial class CloudEvent
    {
        public CloudEvent(string source, string type, System.BinaryData? data, string? dataContentType, Azure.Messaging.CloudEventDataFormat dataFormat = Azure.Messaging.CloudEventDataFormat.Binary) { }
        public CloudEvent(string source, string type, object? jsonSerializableData, System.Type? dataSerializationType = null) { }
        public System.BinaryData? Data { get { throw null; } set { } }
        public string? DataContentType { get { throw null; } set { } }
        public string? DataSchema { get { throw null; } set { } }
        public System.Collections.Generic.IDictionary<string, object> ExtensionAttributes { get { throw null; } }
        public string Id { get { throw null; } set { } }
        public string Source { get { throw null; } set { } }
        public string? Subject { get { throw null; } set { } }
        public System.DateTimeOffset? Time { get { throw null; } set { } }
        public string Type { get { throw null; } set { } }
        public static Azure.Messaging.CloudEvent? Parse(System.BinaryData json, bool skipValidation = false) { throw null; }
        public static Azure.Messaging.CloudEvent[] ParseMany(System.BinaryData json, bool skipValidation = false) { throw null; }
    }
    public enum CloudEventDataFormat
    {
        Binary = 0,
        Json = 1,
    }
    public partial class MessageContent
    {
        public MessageContent() { }
        public virtual Azure.Core.ContentType? ContentType { get { throw null; } set { } }
        [System.ComponentModel.EditorBrowsableAttribute(System.ComponentModel.EditorBrowsableState.Never)]
        protected virtual Azure.Core.ContentType? ContentTypeCore { get { throw null; } set { } }
        public virtual System.BinaryData? Data { get { throw null; } set { } }
        public virtual bool IsReadOnly { get { throw null; } }
    }
}<|MERGE_RESOLUTION|>--- conflicted
+++ resolved
@@ -18,11 +18,7 @@
     public static partial class AzureCoreExtensions
     {
         public static dynamic ToDynamicFromJson(this System.BinaryData utf8Json) { throw null; }
-<<<<<<< HEAD
-        public static dynamic ToDynamicFromJson(this System.BinaryData utf8Json, Azure.Core.Dynamic.DynamicCaseMapping caseMapping, string dateTimeFormat = "o") { throw null; }
-=======
         public static dynamic ToDynamicFromJson(this System.BinaryData utf8Json, Azure.Core.Serialization.PropertyNamingConvention propertyNamingConvention) { throw null; }
->>>>>>> 36929915
         public static System.Threading.Tasks.ValueTask<T?> ToObjectAsync<T>(this System.BinaryData data, Azure.Core.Serialization.ObjectSerializer serializer, System.Threading.CancellationToken cancellationToken = default(System.Threading.CancellationToken)) { throw null; }
         public static object? ToObjectFromJson(this System.BinaryData data) { throw null; }
         public static T? ToObject<T>(this System.BinaryData data, Azure.Core.Serialization.ObjectSerializer serializer, System.Threading.CancellationToken cancellationToken = default(System.Threading.CancellationToken)) { throw null; }
