--- conflicted
+++ resolved
@@ -139,10 +139,8 @@
         public override string? ToString() { throw null; }
         public abstract Azure.Response UpdateStatus(System.Threading.CancellationToken cancellationToken = default(System.Threading.CancellationToken));
         public abstract System.Threading.Tasks.ValueTask<Azure.Response> UpdateStatusAsync(System.Threading.CancellationToken cancellationToken = default(System.Threading.CancellationToken));
-        public virtual Azure.Response WaitForCompletionResponse(Azure.Core.Delay delay, System.Threading.CancellationToken cancellationToken = default(System.Threading.CancellationToken)) { throw null; }
         public virtual Azure.Response WaitForCompletionResponse(System.Threading.CancellationToken cancellationToken = default(System.Threading.CancellationToken)) { throw null; }
         public virtual Azure.Response WaitForCompletionResponse(System.TimeSpan pollingInterval, System.Threading.CancellationToken cancellationToken = default(System.Threading.CancellationToken)) { throw null; }
-        public virtual System.Threading.Tasks.ValueTask<Azure.Response> WaitForCompletionResponseAsync(Azure.Core.Delay delay, System.Threading.CancellationToken cancellationToken = default(System.Threading.CancellationToken)) { throw null; }
         public virtual System.Threading.Tasks.ValueTask<Azure.Response> WaitForCompletionResponseAsync(System.Threading.CancellationToken cancellationToken = default(System.Threading.CancellationToken)) { throw null; }
         public virtual System.Threading.Tasks.ValueTask<Azure.Response> WaitForCompletionResponseAsync(System.TimeSpan pollingInterval, System.Threading.CancellationToken cancellationToken = default(System.Threading.CancellationToken)) { throw null; }
     }
@@ -151,10 +149,8 @@
         protected Operation() { }
         public abstract bool HasValue { get; }
         public abstract T Value { get; }
-        public virtual Azure.Response<T> WaitForCompletion(Azure.Core.Delay delayStrategy, System.Threading.CancellationToken cancellationToken) { throw null; }
         public virtual Azure.Response<T> WaitForCompletion(System.Threading.CancellationToken cancellationToken = default(System.Threading.CancellationToken)) { throw null; }
         public virtual Azure.Response<T> WaitForCompletion(System.TimeSpan pollingInterval, System.Threading.CancellationToken cancellationToken) { throw null; }
-        public virtual System.Threading.Tasks.ValueTask<Azure.Response<T>> WaitForCompletionAsync(Azure.Core.Delay delay, System.Threading.CancellationToken cancellationToken) { throw null; }
         public virtual System.Threading.Tasks.ValueTask<Azure.Response<T>> WaitForCompletionAsync(System.Threading.CancellationToken cancellationToken = default(System.Threading.CancellationToken)) { throw null; }
         public virtual System.Threading.Tasks.ValueTask<Azure.Response<T>> WaitForCompletionAsync(System.TimeSpan pollingInterval, System.Threading.CancellationToken cancellationToken) { throw null; }
         [System.ComponentModel.EditorBrowsableAttribute(System.ComponentModel.EditorBrowsableState.Never)]
@@ -402,19 +398,6 @@
         public static bool operator !=(Azure.Core.ContentType left, Azure.Core.ContentType right) { throw null; }
         public override string ToString() { throw null; }
     }
-<<<<<<< HEAD
-    public abstract partial class Delay
-    {
-        protected Delay(System.TimeSpan? maxDelay = default(System.TimeSpan?), double jitterFactor = 0.2) { }
-        public static Azure.Core.Delay CreateExponentialDelay(System.TimeSpan? initialDelay = default(System.TimeSpan?), System.TimeSpan? maxDelay = default(System.TimeSpan?)) { throw null; }
-        public static Azure.Core.Delay CreateFixedDelay(System.TimeSpan? delay = default(System.TimeSpan?)) { throw null; }
-        public System.TimeSpan GetNextDelay(Azure.Response? response, int retryNumber, System.TimeSpan? serverDelayHint) { throw null; }
-        public System.Threading.Tasks.ValueTask<System.TimeSpan> GetNextDelayAsync(Azure.Response? response, int retryNumber, System.TimeSpan? serverDelayHint) { throw null; }
-        protected abstract System.TimeSpan GetNextDelayCore(Azure.Response? response, int retryNumber);
-        protected abstract System.Threading.Tasks.ValueTask<System.TimeSpan> GetNextDelayCoreAsync(Azure.Response? response, int retryNumber);
-        protected static System.TimeSpan Max(System.TimeSpan t1, System.TimeSpan t2) { throw null; }
-        protected static System.TimeSpan Min(System.TimeSpan t1, System.TimeSpan t2) { throw null; }
-=======
     public abstract partial class DelayStrategy
     {
         protected DelayStrategy(System.TimeSpan? maxDelay = default(System.TimeSpan?), double jitterFactor = 0.2) { }
@@ -424,7 +407,6 @@
         protected abstract System.TimeSpan GetNextDelayCore(Azure.Response? response, int retryNumber);
         protected static System.TimeSpan Max(System.TimeSpan val1, System.TimeSpan val2) { throw null; }
         protected static System.TimeSpan Min(System.TimeSpan val1, System.TimeSpan val2) { throw null; }
->>>>>>> b773efd0
     }
     public static partial class DelegatedTokenCredential
     {
@@ -699,7 +681,6 @@
         public System.DateTimeOffset? Date { get { throw null; } }
         public Azure.ETag? ETag { get { throw null; } }
         public string? RequestId { get { throw null; } }
-        public System.TimeSpan? RetryAfter { get { throw null; } }
         public bool Contains(string name) { throw null; }
         public System.Collections.Generic.IEnumerator<Azure.Core.HttpHeader> GetEnumerator() { throw null; }
         System.Collections.IEnumerator System.Collections.IEnumerable.GetEnumerator() { throw null; }
@@ -1054,14 +1035,7 @@
     }
     public partial class RetryPolicy : Azure.Core.Pipeline.HttpPipelinePolicy
     {
-<<<<<<< HEAD
-        public RetryPolicy(int maxRetries = 3, Azure.Core.Delay? delay = null) { }
-        protected Azure.Core.Delay Delay { get { throw null; } }
-        protected virtual System.TimeSpan GetNextDelay(Azure.Core.HttpMessage message) { throw null; }
-        protected virtual System.Threading.Tasks.ValueTask<System.TimeSpan> GetNextDelayAsync(Azure.Core.HttpMessage message) { throw null; }
-=======
         public RetryPolicy(int maxRetries = 3, Azure.Core.DelayStrategy? delayStrategy = null) { }
->>>>>>> b773efd0
         protected internal virtual void OnRequestSent(Azure.Core.HttpMessage message) { }
         protected internal virtual System.Threading.Tasks.ValueTask OnRequestSentAsync(Azure.Core.HttpMessage message) { throw null; }
         protected internal virtual void OnSendingRequest(Azure.Core.HttpMessage message) { }
