--- conflicted
+++ resolved
@@ -138,15 +138,10 @@
         public override int GetHashCode() { throw null; }
         public abstract Azure.Response GetRawResponse();
         public virtual Azure.Core.RehydrationToken? GetRehydrationToken() { throw null; }
-<<<<<<< HEAD
-        public static Azure.Operation Rehydrate(Azure.Core.Pipeline.HttpPipeline pipeline, Azure.Core.RehydrationToken? rehydrationToken, Azure.Core.ClientOptions? options = null) { throw null; }
-        public static Azure.Operation<T> Rehydrate<T>(Azure.Core.Pipeline.HttpPipeline pipeline, Azure.Core.RehydrationToken? rehydrationToken, Azure.Core.ClientOptions? options = null) where T : System.ClientModel.Primitives.IPersistableModel<T> { throw null; }
-=======
         public static Azure.Operation Rehydrate(Azure.Core.Pipeline.HttpPipeline pipeline, Azure.Core.RehydrationToken rehydrationToken, Azure.Core.ClientOptions? options = null) { throw null; }
         public static System.Threading.Tasks.Task<Azure.Operation> RehydrateAsync(Azure.Core.Pipeline.HttpPipeline pipeline, Azure.Core.RehydrationToken rehydrationToken, Azure.Core.ClientOptions? options = null) { throw null; }
         public static System.Threading.Tasks.Task<Azure.Operation<T>> RehydrateAsync<T>(Azure.Core.Pipeline.HttpPipeline pipeline, Azure.Core.RehydrationToken rehydrationToken, Azure.Core.ClientOptions? options = null) where T : System.ClientModel.Primitives.IPersistableModel<T> { throw null; }
         public static Azure.Operation<T> Rehydrate<T>(Azure.Core.Pipeline.HttpPipeline pipeline, Azure.Core.RehydrationToken rehydrationToken, Azure.Core.ClientOptions? options = null) where T : System.ClientModel.Primitives.IPersistableModel<T> { throw null; }
->>>>>>> 7d04683d
         [System.ComponentModel.EditorBrowsableAttribute(System.ComponentModel.EditorBrowsableState.Never)]
         public override string? ToString() { throw null; }
         public abstract Azure.Response UpdateStatus(System.Threading.CancellationToken cancellationToken = default(System.Threading.CancellationToken));
