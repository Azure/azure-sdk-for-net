--- conflicted
+++ resolved
@@ -137,11 +137,7 @@
         [System.ComponentModel.EditorBrowsableAttribute(System.ComponentModel.EditorBrowsableState.Never)]
         public override int GetHashCode() { throw null; }
         public abstract Azure.Response GetRawResponse();
-<<<<<<< HEAD
-        public virtual string? GetRehydrationToken() { throw null; }
-=======
         public virtual Azure.Core.RehydrationToken? GetRehydrationToken() { throw null; }
->>>>>>> ddc3f57d
         [System.ComponentModel.EditorBrowsableAttribute(System.ComponentModel.EditorBrowsableState.Never)]
         public override string? ToString() { throw null; }
         public abstract Azure.Response UpdateStatus(System.Threading.CancellationToken cancellationToken = default(System.Threading.CancellationToken));
