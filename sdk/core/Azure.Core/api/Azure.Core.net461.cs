namespace Azure
{
    public abstract partial class AsyncPageable<T> : System.Collections.Generic.IAsyncEnumerable<T> where T : notnull
    {
        protected AsyncPageable() { }
        protected AsyncPageable(System.Threading.CancellationToken cancellationToken) { }
        protected virtual System.Threading.CancellationToken CancellationToken { get { throw null; } }
        public abstract System.Collections.Generic.IAsyncEnumerable<Azure.Page<T>> AsPages(string? continuationToken = null, int? pageSizeHint = default(int?));
        [System.ComponentModel.EditorBrowsableAttribute(System.ComponentModel.EditorBrowsableState.Never)]
        public override bool Equals(object? obj) { throw null; }
        public static Azure.AsyncPageable<T> FromPages(System.Collections.Generic.IEnumerable<Azure.Page<T>> pages) { throw null; }
        public virtual System.Collections.Generic.IAsyncEnumerator<T> GetAsyncEnumerator(System.Threading.CancellationToken cancellationToken = default(System.Threading.CancellationToken)) { throw null; }
        [System.ComponentModel.EditorBrowsableAttribute(System.ComponentModel.EditorBrowsableState.Never)]
        public override int GetHashCode() { throw null; }
        [System.ComponentModel.EditorBrowsableAttribute(System.ComponentModel.EditorBrowsableState.Never)]
        public override string? ToString() { throw null; }
    }
    public static partial class AzureCoreExtensions
    {
        public static dynamic ToDynamicFromJson(this System.BinaryData utf8Json) { throw null; }
        public static dynamic ToDynamicFromJson(this System.BinaryData utf8Json, Azure.Core.Serialization.JsonPropertyNames propertyNameFormat, string dateTimeFormat = "o") { throw null; }
        public static System.Threading.Tasks.ValueTask<T?> ToObjectAsync<T>(this System.BinaryData data, Azure.Core.Serialization.ObjectSerializer serializer, System.Threading.CancellationToken cancellationToken = default(System.Threading.CancellationToken)) { throw null; }
        public static object? ToObjectFromJson(this System.BinaryData data) { throw null; }
        public static T? ToObject<T>(this System.BinaryData data, Azure.Core.Serialization.ObjectSerializer serializer, System.Threading.CancellationToken cancellationToken = default(System.Threading.CancellationToken)) { throw null; }
    }
    public partial class AzureKeyCredential
    {
        public AzureKeyCredential(string key) { }
        [System.ComponentModel.EditorBrowsableAttribute(System.ComponentModel.EditorBrowsableState.Never)]
        public string Key { get { throw null; } }
        public void Update(string key) { }
    }
    public partial class AzureNamedKeyCredential
    {
        public AzureNamedKeyCredential(string name, string key) { }
        public string Name { get { throw null; } }
        [System.ComponentModel.EditorBrowsableAttribute(System.ComponentModel.EditorBrowsableState.Never)]
        public void Deconstruct(out string name, out string key) { throw null; }
        public void Update(string name, string key) { }
    }
    public partial class AzureSasCredential
    {
        public AzureSasCredential(string signature) { }
        [System.ComponentModel.EditorBrowsableAttribute(System.ComponentModel.EditorBrowsableState.Never)]
        public string Signature { get { throw null; } }
        public void Update(string signature) { }
    }
    [System.FlagsAttribute]
    public enum ErrorOptions
    {
        Default = 0,
        NoThrow = 1,
    }
    [System.Runtime.InteropServices.StructLayoutAttribute(System.Runtime.InteropServices.LayoutKind.Sequential)]
    public readonly partial struct ETag : System.IEquatable<Azure.ETag>
    {
        private readonly object _dummy;
        private readonly int _dummyPrimitive;
        public static readonly Azure.ETag All;
        public ETag(string etag) { throw null; }
        public bool Equals(Azure.ETag other) { throw null; }
        public override bool Equals(object? obj) { throw null; }
        public bool Equals(string? other) { throw null; }
        public override int GetHashCode() { throw null; }
        public static bool operator ==(Azure.ETag left, Azure.ETag right) { throw null; }
        public static bool operator !=(Azure.ETag left, Azure.ETag right) { throw null; }
        [System.ComponentModel.EditorBrowsableAttribute(System.ComponentModel.EditorBrowsableState.Never)]
        public override string ToString() { throw null; }
        public string ToString(string format) { throw null; }
    }
    public partial class HttpAuthorization
    {
        public HttpAuthorization(string scheme, string parameter) { }
        public string Parameter { get { throw null; } }
        public string Scheme { get { throw null; } }
        public override string ToString() { throw null; }
    }
    [System.Runtime.InteropServices.StructLayoutAttribute(System.Runtime.InteropServices.LayoutKind.Sequential)]
    public readonly partial struct HttpRange : System.IEquatable<Azure.HttpRange>
    {
        private readonly int _dummyPrimitive;
        public HttpRange(long offset = (long)0, long? length = default(long?)) { throw null; }
        public long? Length { get { throw null; } }
        public long Offset { get { throw null; } }
        public bool Equals(Azure.HttpRange other) { throw null; }
        [System.ComponentModel.EditorBrowsableAttribute(System.ComponentModel.EditorBrowsableState.Never)]
        public override bool Equals(object? obj) { throw null; }
        [System.ComponentModel.EditorBrowsableAttribute(System.ComponentModel.EditorBrowsableState.Never)]
        public override int GetHashCode() { throw null; }
        public static bool operator ==(Azure.HttpRange left, Azure.HttpRange right) { throw null; }
        public static bool operator !=(Azure.HttpRange left, Azure.HttpRange right) { throw null; }
        public override string ToString() { throw null; }
    }
    public partial class JsonPatchDocument
    {
        public JsonPatchDocument() { }
        public JsonPatchDocument(Azure.Core.Serialization.ObjectSerializer serializer) { }
        public JsonPatchDocument(System.ReadOnlyMemory<byte> rawDocument) { }
        public JsonPatchDocument(System.ReadOnlyMemory<byte> rawDocument, Azure.Core.Serialization.ObjectSerializer serializer) { }
        public void AppendAddRaw(string path, string rawJsonValue) { }
        public void AppendAdd<T>(string path, T value) { }
        public void AppendCopy(string from, string path) { }
        public void AppendMove(string from, string path) { }
        public void AppendRemove(string path) { }
        public void AppendReplaceRaw(string path, string rawJsonValue) { }
        public void AppendReplace<T>(string path, T value) { }
        public void AppendTestRaw(string path, string rawJsonValue) { }
        public void AppendTest<T>(string path, T value) { }
        public System.ReadOnlyMemory<byte> ToBytes() { throw null; }
        public override string ToString() { throw null; }
    }
    public partial class MatchConditions
    {
        public MatchConditions() { }
        public Azure.ETag? IfMatch { get { throw null; } set { } }
        public Azure.ETag? IfNoneMatch { get { throw null; } set { } }
    }
    public abstract partial class NullableResponse<T>
    {
        protected NullableResponse() { }
        public abstract bool HasValue { get; }
        public abstract T Value { get; }
        [System.ComponentModel.EditorBrowsableAttribute(System.ComponentModel.EditorBrowsableState.Never)]
        public override bool Equals(object? obj) { throw null; }
        [System.ComponentModel.EditorBrowsableAttribute(System.ComponentModel.EditorBrowsableState.Never)]
        public override int GetHashCode() { throw null; }
        public abstract Azure.Response GetRawResponse();
        public override string ToString() { throw null; }
    }
    public abstract partial class Operation
    {
        protected Operation() { }
        public abstract bool HasCompleted { get; }
        public abstract string Id { get; }
        [System.ComponentModel.EditorBrowsableAttribute(System.ComponentModel.EditorBrowsableState.Never)]
        public override bool Equals(object? obj) { throw null; }
        [System.ComponentModel.EditorBrowsableAttribute(System.ComponentModel.EditorBrowsableState.Never)]
        public override int GetHashCode() { throw null; }
        public abstract Azure.Response GetRawResponse();
        [System.ComponentModel.EditorBrowsableAttribute(System.ComponentModel.EditorBrowsableState.Never)]
        public override string? ToString() { throw null; }
        public abstract Azure.Response UpdateStatus(System.Threading.CancellationToken cancellationToken = default(System.Threading.CancellationToken));
        public abstract System.Threading.Tasks.ValueTask<Azure.Response> UpdateStatusAsync(System.Threading.CancellationToken cancellationToken = default(System.Threading.CancellationToken));
        public virtual Azure.Response WaitForCompletionResponse(Azure.Core.DelayStrategy delayStrategy, System.Threading.CancellationToken cancellationToken = default(System.Threading.CancellationToken)) { throw null; }
        public virtual Azure.Response WaitForCompletionResponse(System.Threading.CancellationToken cancellationToken = default(System.Threading.CancellationToken)) { throw null; }
        public virtual Azure.Response WaitForCompletionResponse(System.TimeSpan pollingInterval, System.Threading.CancellationToken cancellationToken = default(System.Threading.CancellationToken)) { throw null; }
        public virtual System.Threading.Tasks.ValueTask<Azure.Response> WaitForCompletionResponseAsync(Azure.Core.DelayStrategy delayStrategy, System.Threading.CancellationToken cancellationToken = default(System.Threading.CancellationToken)) { throw null; }
        public virtual System.Threading.Tasks.ValueTask<Azure.Response> WaitForCompletionResponseAsync(System.Threading.CancellationToken cancellationToken = default(System.Threading.CancellationToken)) { throw null; }
        public virtual System.Threading.Tasks.ValueTask<Azure.Response> WaitForCompletionResponseAsync(System.TimeSpan pollingInterval, System.Threading.CancellationToken cancellationToken = default(System.Threading.CancellationToken)) { throw null; }
    }
    public abstract partial class Operation<T> : Azure.Operation where T : notnull
    {
        protected Operation() { }
        public abstract bool HasValue { get; }
        public abstract T Value { get; }
        public virtual Azure.Response<T> WaitForCompletion(Azure.Core.DelayStrategy delayStrategy, System.Threading.CancellationToken cancellationToken) { throw null; }
        public virtual Azure.Response<T> WaitForCompletion(System.Threading.CancellationToken cancellationToken = default(System.Threading.CancellationToken)) { throw null; }
        public virtual Azure.Response<T> WaitForCompletion(System.TimeSpan pollingInterval, System.Threading.CancellationToken cancellationToken) { throw null; }
        public virtual System.Threading.Tasks.ValueTask<Azure.Response<T>> WaitForCompletionAsync(Azure.Core.DelayStrategy delayStrategy, System.Threading.CancellationToken cancellationToken) { throw null; }
        public virtual System.Threading.Tasks.ValueTask<Azure.Response<T>> WaitForCompletionAsync(System.Threading.CancellationToken cancellationToken = default(System.Threading.CancellationToken)) { throw null; }
        public virtual System.Threading.Tasks.ValueTask<Azure.Response<T>> WaitForCompletionAsync(System.TimeSpan pollingInterval, System.Threading.CancellationToken cancellationToken) { throw null; }
        [System.ComponentModel.EditorBrowsableAttribute(System.ComponentModel.EditorBrowsableState.Never)]
        public override System.Threading.Tasks.ValueTask<Azure.Response> WaitForCompletionResponseAsync(System.Threading.CancellationToken cancellationToken = default(System.Threading.CancellationToken)) { throw null; }
        [System.ComponentModel.EditorBrowsableAttribute(System.ComponentModel.EditorBrowsableState.Never)]
        public override System.Threading.Tasks.ValueTask<Azure.Response> WaitForCompletionResponseAsync(System.TimeSpan pollingInterval, System.Threading.CancellationToken cancellationToken = default(System.Threading.CancellationToken)) { throw null; }
    }
    public abstract partial class PageableOperation<T> : Azure.Operation<Azure.AsyncPageable<T>> where T : notnull
    {
        protected PageableOperation() { }
        [System.ComponentModel.EditorBrowsableAttribute(System.ComponentModel.EditorBrowsableState.Never)]
        public override Azure.AsyncPageable<T> Value { get { throw null; } }
        public abstract Azure.Pageable<T> GetValues(System.Threading.CancellationToken cancellationToken = default(System.Threading.CancellationToken));
        public abstract Azure.AsyncPageable<T> GetValuesAsync(System.Threading.CancellationToken cancellationToken = default(System.Threading.CancellationToken));
    }
    public abstract partial class Pageable<T> : System.Collections.Generic.IEnumerable<T>, System.Collections.IEnumerable where T : notnull
    {
        protected Pageable() { }
        protected Pageable(System.Threading.CancellationToken cancellationToken) { }
        protected virtual System.Threading.CancellationToken CancellationToken { get { throw null; } }
        public abstract System.Collections.Generic.IEnumerable<Azure.Page<T>> AsPages(string? continuationToken = null, int? pageSizeHint = default(int?));
        [System.ComponentModel.EditorBrowsableAttribute(System.ComponentModel.EditorBrowsableState.Never)]
        public override bool Equals(object? obj) { throw null; }
        public static Azure.Pageable<T> FromPages(System.Collections.Generic.IEnumerable<Azure.Page<T>> pages) { throw null; }
        public virtual System.Collections.Generic.IEnumerator<T> GetEnumerator() { throw null; }
        [System.ComponentModel.EditorBrowsableAttribute(System.ComponentModel.EditorBrowsableState.Never)]
        public override int GetHashCode() { throw null; }
        System.Collections.IEnumerator System.Collections.IEnumerable.GetEnumerator() { throw null; }
        [System.ComponentModel.EditorBrowsableAttribute(System.ComponentModel.EditorBrowsableState.Never)]
        public override string? ToString() { throw null; }
    }
    public abstract partial class Page<T>
    {
        protected Page() { }
        public abstract string? ContinuationToken { get; }
        public abstract System.Collections.Generic.IReadOnlyList<T> Values { get; }
        [System.ComponentModel.EditorBrowsableAttribute(System.ComponentModel.EditorBrowsableState.Never)]
        public override bool Equals(object? obj) { throw null; }
        public static Azure.Page<T> FromValues(System.Collections.Generic.IReadOnlyList<T> values, string? continuationToken, Azure.Response response) { throw null; }
        [System.ComponentModel.EditorBrowsableAttribute(System.ComponentModel.EditorBrowsableState.Never)]
        public override int GetHashCode() { throw null; }
        public abstract Azure.Response GetRawResponse();
        [System.ComponentModel.EditorBrowsableAttribute(System.ComponentModel.EditorBrowsableState.Never)]
        public override string? ToString() { throw null; }
    }
    public partial class RequestConditions : Azure.MatchConditions
    {
        public RequestConditions() { }
        public System.DateTimeOffset? IfModifiedSince { get { throw null; } set { } }
        public System.DateTimeOffset? IfUnmodifiedSince { get { throw null; } set { } }
    }
    public partial class RequestContext
    {
        public RequestContext() { }
        public System.Threading.CancellationToken CancellationToken { get { throw null; } set { } }
        public Azure.ErrorOptions ErrorOptions { get { throw null; } set { } }
        public void AddClassifier(Azure.Core.ResponseClassificationHandler classifier) { }
        public void AddClassifier(int statusCode, bool isError) { }
        public void AddPolicy(Azure.Core.Pipeline.HttpPipelinePolicy policy, Azure.Core.HttpPipelinePosition position) { }
        public static implicit operator Azure.RequestContext (Azure.ErrorOptions options) { throw null; }
    }
    public partial class RequestFailedException : System.Exception, System.Runtime.Serialization.ISerializable
    {
        public RequestFailedException(Azure.Response response) { }
        public RequestFailedException(Azure.Response response, System.Exception? innerException) { }
        public RequestFailedException(Azure.Response response, System.Exception? innerException, Azure.Core.RequestFailedDetailsParser? detailsParser) { }
        [System.ComponentModel.EditorBrowsableAttribute(System.ComponentModel.EditorBrowsableState.Never)]
        public RequestFailedException(int status, string message) { }
        [System.ComponentModel.EditorBrowsableAttribute(System.ComponentModel.EditorBrowsableState.Never)]
        public RequestFailedException(int status, string message, System.Exception? innerException) { }
        [System.ComponentModel.EditorBrowsableAttribute(System.ComponentModel.EditorBrowsableState.Never)]
        public RequestFailedException(int status, string message, string? errorCode, System.Exception? innerException) { }
        protected RequestFailedException(System.Runtime.Serialization.SerializationInfo info, System.Runtime.Serialization.StreamingContext context) { }
        public RequestFailedException(string message) { }
        public RequestFailedException(string message, System.Exception? innerException) { }
        public string? ErrorCode { get { throw null; } }
        public int Status { get { throw null; } }
        public override void GetObjectData(System.Runtime.Serialization.SerializationInfo info, System.Runtime.Serialization.StreamingContext context) { }
        public Azure.Response? GetRawResponse() { throw null; }
    }
    public abstract partial class Response : System.IDisposable
    {
        protected Response() { }
        public abstract string ClientRequestId { get; set; }
        public virtual System.BinaryData Content { get { throw null; } }
        public abstract System.IO.Stream? ContentStream { get; set; }
        public virtual Azure.Core.ResponseHeaders Headers { get { throw null; } }
        public virtual bool IsError { get { throw null; } }
        public abstract string ReasonPhrase { get; }
        public abstract int Status { get; }
        protected internal abstract bool ContainsHeader(string name);
        public abstract void Dispose();
        protected internal abstract System.Collections.Generic.IEnumerable<Azure.Core.HttpHeader> EnumerateHeaders();
        public static Azure.Response<T> FromValue<T>(T value, Azure.Response response) { throw null; }
        public override string ToString() { throw null; }
        protected internal abstract bool TryGetHeader(string name, out string? value);
        protected internal abstract bool TryGetHeaderValues(string name, out System.Collections.Generic.IEnumerable<string>? values);
    }
    public sealed partial class ResponseError
    {
        public ResponseError(string? code, string? message) { }
        public string? Code { get { throw null; } }
        public string? Message { get { throw null; } }
        public override string ToString() { throw null; }
    }
    public abstract partial class Response<T> : Azure.NullableResponse<T>
    {
        protected Response() { }
        [System.ComponentModel.EditorBrowsableAttribute(System.ComponentModel.EditorBrowsableState.Never)]
        public override bool HasValue { get { throw null; } }
        [System.ComponentModel.EditorBrowsableAttribute(System.ComponentModel.EditorBrowsableState.Never)]
        public override bool Equals(object? obj) { throw null; }
        [System.ComponentModel.EditorBrowsableAttribute(System.ComponentModel.EditorBrowsableState.Never)]
        public override int GetHashCode() { throw null; }
        public static implicit operator T (Azure.Response<T> response) { throw null; }
    }
    public partial class SyncAsyncEventArgs : System.EventArgs
    {
        public SyncAsyncEventArgs(bool isRunningSynchronously, System.Threading.CancellationToken cancellationToken = default(System.Threading.CancellationToken)) { }
        public System.Threading.CancellationToken CancellationToken { get { throw null; } }
        public bool IsRunningSynchronously { get { throw null; } }
    }
    public enum WaitUntil
    {
        Completed = 0,
        Started = 1,
    }
}
namespace Azure.Core
{
    [System.Runtime.InteropServices.StructLayoutAttribute(System.Runtime.InteropServices.LayoutKind.Sequential)]
    public partial struct AccessToken
    {
        private object _dummy;
        private int _dummyPrimitive;
        public AccessToken(string accessToken, System.DateTimeOffset expiresOn) { throw null; }
        public System.DateTimeOffset ExpiresOn { get { throw null; } }
        public string Token { get { throw null; } }
        public override bool Equals(object? obj) { throw null; }
        public override int GetHashCode() { throw null; }
    }
    [System.Runtime.InteropServices.StructLayoutAttribute(System.Runtime.InteropServices.LayoutKind.Sequential)]
    public readonly partial struct AzureLocation : System.IEquatable<Azure.Core.AzureLocation>
    {
        private readonly object _dummy;
        private readonly int _dummyPrimitive;
        public AzureLocation(string location) { throw null; }
        public AzureLocation(string name, string displayName) { throw null; }
        public static Azure.Core.AzureLocation AustraliaCentral { get { throw null; } }
        public static Azure.Core.AzureLocation AustraliaCentral2 { get { throw null; } }
        public static Azure.Core.AzureLocation AustraliaEast { get { throw null; } }
        public static Azure.Core.AzureLocation AustraliaSoutheast { get { throw null; } }
        public static Azure.Core.AzureLocation BrazilSouth { get { throw null; } }
        public static Azure.Core.AzureLocation BrazilSoutheast { get { throw null; } }
        public static Azure.Core.AzureLocation CanadaCentral { get { throw null; } }
        public static Azure.Core.AzureLocation CanadaEast { get { throw null; } }
        public static Azure.Core.AzureLocation CentralIndia { get { throw null; } }
        public static Azure.Core.AzureLocation CentralUS { get { throw null; } }
        public static Azure.Core.AzureLocation ChinaEast { get { throw null; } }
        public static Azure.Core.AzureLocation ChinaEast2 { get { throw null; } }
        public static Azure.Core.AzureLocation ChinaNorth { get { throw null; } }
        public static Azure.Core.AzureLocation ChinaNorth2 { get { throw null; } }
        public string? DisplayName { get { throw null; } }
        public static Azure.Core.AzureLocation EastAsia { get { throw null; } }
        public static Azure.Core.AzureLocation EastUS { get { throw null; } }
        public static Azure.Core.AzureLocation EastUS2 { get { throw null; } }
        public static Azure.Core.AzureLocation FranceCentral { get { throw null; } }
        public static Azure.Core.AzureLocation FranceSouth { get { throw null; } }
        public static Azure.Core.AzureLocation GermanyCentral { get { throw null; } }
        public static Azure.Core.AzureLocation GermanyNorth { get { throw null; } }
        public static Azure.Core.AzureLocation GermanyNorthEast { get { throw null; } }
        public static Azure.Core.AzureLocation GermanyWestCentral { get { throw null; } }
        public static Azure.Core.AzureLocation JapanEast { get { throw null; } }
        public static Azure.Core.AzureLocation JapanWest { get { throw null; } }
        public static Azure.Core.AzureLocation KoreaCentral { get { throw null; } }
        public static Azure.Core.AzureLocation KoreaSouth { get { throw null; } }
        public string Name { get { throw null; } }
        public static Azure.Core.AzureLocation NorthCentralUS { get { throw null; } }
        public static Azure.Core.AzureLocation NorthEurope { get { throw null; } }
        public static Azure.Core.AzureLocation NorwayEast { get { throw null; } }
        public static Azure.Core.AzureLocation NorwayWest { get { throw null; } }
        public static Azure.Core.AzureLocation QatarCentral { get { throw null; } }
        public static Azure.Core.AzureLocation SouthAfricaNorth { get { throw null; } }
        public static Azure.Core.AzureLocation SouthAfricaWest { get { throw null; } }
        public static Azure.Core.AzureLocation SouthCentralUS { get { throw null; } }
        public static Azure.Core.AzureLocation SoutheastAsia { get { throw null; } }
        public static Azure.Core.AzureLocation SouthIndia { get { throw null; } }
        public static Azure.Core.AzureLocation SwedenCentral { get { throw null; } }
        public static Azure.Core.AzureLocation SwitzerlandNorth { get { throw null; } }
        public static Azure.Core.AzureLocation SwitzerlandWest { get { throw null; } }
        public static Azure.Core.AzureLocation UAECentral { get { throw null; } }
        public static Azure.Core.AzureLocation UAENorth { get { throw null; } }
        public static Azure.Core.AzureLocation UKSouth { get { throw null; } }
        public static Azure.Core.AzureLocation UKWest { get { throw null; } }
        public static Azure.Core.AzureLocation USDoDCentral { get { throw null; } }
        public static Azure.Core.AzureLocation USDoDEast { get { throw null; } }
        public static Azure.Core.AzureLocation USGovArizona { get { throw null; } }
        public static Azure.Core.AzureLocation USGovIowa { get { throw null; } }
        public static Azure.Core.AzureLocation USGovTexas { get { throw null; } }
        public static Azure.Core.AzureLocation USGovVirginia { get { throw null; } }
        public static Azure.Core.AzureLocation WestCentralUS { get { throw null; } }
        public static Azure.Core.AzureLocation WestEurope { get { throw null; } }
        public static Azure.Core.AzureLocation WestIndia { get { throw null; } }
        public static Azure.Core.AzureLocation WestUS { get { throw null; } }
        public static Azure.Core.AzureLocation WestUS2 { get { throw null; } }
        public static Azure.Core.AzureLocation WestUS3 { get { throw null; } }
        public bool Equals(Azure.Core.AzureLocation other) { throw null; }
        [System.ComponentModel.EditorBrowsableAttribute(System.ComponentModel.EditorBrowsableState.Never)]
        public override bool Equals(object? obj) { throw null; }
        [System.ComponentModel.EditorBrowsableAttribute(System.ComponentModel.EditorBrowsableState.Never)]
        public override int GetHashCode() { throw null; }
        public static bool operator ==(Azure.Core.AzureLocation left, Azure.Core.AzureLocation right) { throw null; }
        public static implicit operator string (Azure.Core.AzureLocation location) { throw null; }
        public static implicit operator Azure.Core.AzureLocation (string location) { throw null; }
        public static bool operator !=(Azure.Core.AzureLocation left, Azure.Core.AzureLocation right) { throw null; }
        public override string ToString() { throw null; }
    }
    public abstract partial class ClientOptions
    {
        protected ClientOptions() { }
        protected ClientOptions(Azure.Core.DiagnosticsOptions? diagnostics) { }
        public static Azure.Core.ClientOptions Default { get { throw null; } }
        public Azure.Core.DiagnosticsOptions Diagnostics { get { throw null; } }
        public Azure.Core.RetryOptions Retry { get { throw null; } }
        public Azure.Core.Pipeline.HttpPipelinePolicy? RetryPolicy { get { throw null; } set { } }
        public Azure.Core.Pipeline.HttpPipelineTransport Transport { get { throw null; } set { } }
        public void AddPolicy(Azure.Core.Pipeline.HttpPipelinePolicy policy, Azure.Core.HttpPipelinePosition position) { }
        [System.ComponentModel.EditorBrowsableAttribute(System.ComponentModel.EditorBrowsableState.Never)]
        public override bool Equals(object? obj) { throw null; }
        [System.ComponentModel.EditorBrowsableAttribute(System.ComponentModel.EditorBrowsableState.Never)]
        public override int GetHashCode() { throw null; }
        [System.ComponentModel.EditorBrowsableAttribute(System.ComponentModel.EditorBrowsableState.Never)]
        public override string? ToString() { throw null; }
    }
    [System.Runtime.InteropServices.StructLayoutAttribute(System.Runtime.InteropServices.LayoutKind.Sequential)]
    public readonly partial struct ContentType : System.IEquatable<Azure.Core.ContentType>, System.IEquatable<string>
    {
        private readonly object _dummy;
        private readonly int _dummyPrimitive;
        public ContentType(string contentType) { throw null; }
        public static Azure.Core.ContentType ApplicationJson { get { throw null; } }
        public static Azure.Core.ContentType ApplicationOctetStream { get { throw null; } }
        public static Azure.Core.ContentType TextPlain { get { throw null; } }
        public bool Equals(Azure.Core.ContentType other) { throw null; }
        public override bool Equals(object? obj) { throw null; }
        public bool Equals(string? other) { throw null; }
        public override int GetHashCode() { throw null; }
        public static bool operator ==(Azure.Core.ContentType left, Azure.Core.ContentType right) { throw null; }
        public static implicit operator Azure.Core.ContentType (string contentType) { throw null; }
        public static bool operator !=(Azure.Core.ContentType left, Azure.Core.ContentType right) { throw null; }
        public override string ToString() { throw null; }
    }
    public abstract partial class DelayStrategy
    {
        protected DelayStrategy(System.TimeSpan? maxDelay = default(System.TimeSpan?), double jitterFactor = 0.2) { }
        public static Azure.Core.DelayStrategy CreateExponentialDelayStrategy(System.TimeSpan? initialDelay = default(System.TimeSpan?), System.TimeSpan? maxDelay = default(System.TimeSpan?)) { throw null; }
        public static Azure.Core.DelayStrategy CreateFixedDelayStrategy(System.TimeSpan? delay = default(System.TimeSpan?)) { throw null; }
        public System.TimeSpan GetNextDelay(Azure.Response? response, int retryNumber) { throw null; }
        protected abstract System.TimeSpan GetNextDelayCore(Azure.Response? response, int retryNumber);
        protected static System.TimeSpan Max(System.TimeSpan val1, System.TimeSpan val2) { throw null; }
        protected static System.TimeSpan Min(System.TimeSpan val1, System.TimeSpan val2) { throw null; }
    }
    public static partial class DelegatedTokenCredential
    {
        public static Azure.Core.TokenCredential Create(System.Func<Azure.Core.TokenRequestContext, System.Threading.CancellationToken, Azure.Core.AccessToken> getToken) { throw null; }
        public static Azure.Core.TokenCredential Create(System.Func<Azure.Core.TokenRequestContext, System.Threading.CancellationToken, Azure.Core.AccessToken> getToken, System.Func<Azure.Core.TokenRequestContext, System.Threading.CancellationToken, System.Threading.Tasks.ValueTask<Azure.Core.AccessToken>> getTokenAsync) { throw null; }
    }
    public partial class DiagnosticsOptions
    {
        protected internal DiagnosticsOptions() { }
        public string? ApplicationId { get { throw null; } set { } }
        public static string? DefaultApplicationId { get { throw null; } set { } }
        public bool IsDistributedTracingEnabled { get { throw null; } set { } }
        public bool IsLoggingContentEnabled { get { throw null; } set { } }
        public bool IsLoggingEnabled { get { throw null; } set { } }
        public bool IsTelemetryEnabled { get { throw null; } set { } }
        public int LoggedContentSizeLimit { get { throw null; } set { } }
        public System.Collections.Generic.IList<string> LoggedHeaderNames { get { throw null; } }
        public System.Collections.Generic.IList<string> LoggedQueryParameters { get { throw null; } }
    }
    [System.Runtime.InteropServices.StructLayoutAttribute(System.Runtime.InteropServices.LayoutKind.Sequential)]
    public readonly partial struct HttpHeader : System.IEquatable<Azure.Core.HttpHeader>
    {
        private readonly object _dummy;
        private readonly int _dummyPrimitive;
        public HttpHeader(string name, string value) { throw null; }
        public string Name { get { throw null; } }
        public string Value { get { throw null; } }
        public bool Equals(Azure.Core.HttpHeader other) { throw null; }
        public override bool Equals(object? obj) { throw null; }
        public override int GetHashCode() { throw null; }
        public override string ToString() { throw null; }
        public static partial class Common
        {
            public static readonly Azure.Core.HttpHeader FormUrlEncodedContentType;
            public static readonly Azure.Core.HttpHeader JsonAccept;
            public static readonly Azure.Core.HttpHeader JsonContentType;
            public static readonly Azure.Core.HttpHeader OctetStreamContentType;
        }
        public static partial class Names
        {
            public static string Accept { get { throw null; } }
            public static string Authorization { get { throw null; } }
            public static string ContentDisposition { get { throw null; } }
            public static string ContentLength { get { throw null; } }
            public static string ContentType { get { throw null; } }
            public static string Date { get { throw null; } }
            public static string ETag { get { throw null; } }
            public static string Host { get { throw null; } }
            public static string IfMatch { get { throw null; } }
            public static string IfModifiedSince { get { throw null; } }
            public static string IfNoneMatch { get { throw null; } }
            public static string IfUnmodifiedSince { get { throw null; } }
            public static string Prefer { get { throw null; } }
            public static string Range { get { throw null; } }
            public static string Referer { get { throw null; } }
            public static string UserAgent { get { throw null; } }
            public static string WwwAuthenticate { get { throw null; } }
            public static string XMsDate { get { throw null; } }
            public static string XMsRange { get { throw null; } }
            public static string XMsRequestId { get { throw null; } }
        }
    }
    public sealed partial class HttpMessage : System.IDisposable
    {
        public HttpMessage(Azure.Core.Request request, Azure.Core.ResponseClassifier responseClassifier) { }
        public bool BufferResponse { get { throw null; } set { } }
        public System.Threading.CancellationToken CancellationToken { get { throw null; } }
        public bool HasResponse { get { throw null; } }
        public System.TimeSpan? NetworkTimeout { get { throw null; } set { } }
        public Azure.Core.MessageProcessingContext ProcessingContext { get { throw null; } }
        public Azure.Core.Request Request { get { throw null; } }
        public Azure.Response Response { get { throw null; } set { } }
        public Azure.Core.ResponseClassifier ResponseClassifier { get { throw null; } set { } }
        public void Dispose() { }
        public System.IO.Stream? ExtractResponseContent() { throw null; }
        public void SetProperty(string name, object value) { }
        public void SetProperty(System.Type type, object value) { }
        public bool TryGetProperty(string name, out object? value) { throw null; }
        public bool TryGetProperty(System.Type type, out object? value) { throw null; }
    }
    public enum HttpPipelinePosition
    {
        PerCall = 0,
        PerRetry = 1,
        BeforeTransport = 2,
    }
    [System.Runtime.InteropServices.StructLayoutAttribute(System.Runtime.InteropServices.LayoutKind.Sequential)]
    public readonly partial struct MessageProcessingContext
    {
        private readonly object _dummy;
        private readonly int _dummyPrimitive;
        public int RetryNumber { get { throw null; } set { } }
        public System.DateTimeOffset StartTime { get { throw null; } }
    }
    public static partial class MultipartResponse
    {
        public static Azure.Response[] Parse(Azure.Response response, bool expectCrLf, System.Threading.CancellationToken cancellationToken) { throw null; }
        public static System.Threading.Tasks.Task<Azure.Response[]> ParseAsync(Azure.Response response, bool expectCrLf, System.Threading.CancellationToken cancellationToken) { throw null; }
    }
    public abstract partial class Request : System.IDisposable
    {
        protected Request() { }
        public abstract string ClientRequestId { get; set; }
        public virtual Azure.Core.RequestContent? Content { get { throw null; } set { } }
        public Azure.Core.RequestHeaders Headers { get { throw null; } }
        public virtual Azure.Core.RequestMethod Method { get { throw null; } set { } }
        public virtual Azure.Core.RequestUriBuilder Uri { get { throw null; } set { } }
        protected internal abstract void AddHeader(string name, string value);
        protected internal abstract bool ContainsHeader(string name);
        public abstract void Dispose();
        protected internal abstract System.Collections.Generic.IEnumerable<Azure.Core.HttpHeader> EnumerateHeaders();
        protected internal abstract bool RemoveHeader(string name);
        protected internal virtual void SetHeader(string name, string value) { }
        protected internal abstract bool TryGetHeader(string name, out string? value);
        protected internal abstract bool TryGetHeaderValues(string name, out System.Collections.Generic.IEnumerable<string>? values);
    }
    public abstract partial class RequestContent : System.IDisposable
    {
        protected RequestContent() { }
        public static Azure.Core.RequestContent Create(Azure.Core.Serialization.DynamicData content) { throw null; }
        public static Azure.Core.RequestContent Create(System.BinaryData content) { throw null; }
        public static Azure.Core.RequestContent Create(System.Buffers.ReadOnlySequence<byte> bytes) { throw null; }
        public static Azure.Core.RequestContent Create(byte[] bytes) { throw null; }
        public static Azure.Core.RequestContent Create(byte[] bytes, int index, int length) { throw null; }
        public static Azure.Core.RequestContent Create(System.IO.Stream stream) { throw null; }
        public static Azure.Core.RequestContent Create(object serializable) { throw null; }
        public static Azure.Core.RequestContent Create(object serializable, Azure.Core.Serialization.JsonPropertyNames propertyNameFormat, string dateTimeFormat = "o") { throw null; }
        public static Azure.Core.RequestContent Create(object serializable, Azure.Core.Serialization.ObjectSerializer? serializer) { throw null; }
        public static Azure.Core.RequestContent Create(System.ReadOnlyMemory<byte> bytes) { throw null; }
        public static Azure.Core.RequestContent Create(string content) { throw null; }
        public abstract void Dispose();
        public static implicit operator Azure.Core.RequestContent (Azure.Core.Serialization.DynamicData content) { throw null; }
        public static implicit operator Azure.Core.RequestContent (System.BinaryData content) { throw null; }
        public static implicit operator Azure.Core.RequestContent (string content) { throw null; }
        public abstract bool TryComputeLength(out long length);
        public abstract void WriteTo(System.IO.Stream stream, System.Threading.CancellationToken cancellation);
        public abstract System.Threading.Tasks.Task WriteToAsync(System.IO.Stream stream, System.Threading.CancellationToken cancellation);
    }
    public abstract partial class RequestFailedDetailsParser
    {
        protected RequestFailedDetailsParser() { }
        public abstract bool TryParse(Azure.Response response, out Azure.ResponseError? error, out System.Collections.Generic.IDictionary<string, string>? data);
    }
    [System.Runtime.InteropServices.StructLayoutAttribute(System.Runtime.InteropServices.LayoutKind.Sequential)]
    public readonly partial struct RequestHeaders : System.Collections.Generic.IEnumerable<Azure.Core.HttpHeader>, System.Collections.IEnumerable
    {
        private readonly object _dummy;
        private readonly int _dummyPrimitive;
        public void Add(Azure.Core.HttpHeader header) { }
        public void Add(string name, string value) { }
        public bool Contains(string name) { throw null; }
        public System.Collections.Generic.IEnumerator<Azure.Core.HttpHeader> GetEnumerator() { throw null; }
        public bool Remove(string name) { throw null; }
        public void SetValue(string name, string value) { }
        System.Collections.IEnumerator System.Collections.IEnumerable.GetEnumerator() { throw null; }
        public bool TryGetValue(string name, out string? value) { throw null; }
        public bool TryGetValues(string name, out System.Collections.Generic.IEnumerable<string>? values) { throw null; }
    }
    [System.Runtime.InteropServices.StructLayoutAttribute(System.Runtime.InteropServices.LayoutKind.Sequential)]
    public readonly partial struct RequestMethod : System.IEquatable<Azure.Core.RequestMethod>
    {
        private readonly object _dummy;
        private readonly int _dummyPrimitive;
        public RequestMethod(string method) { throw null; }
        public static Azure.Core.RequestMethod Delete { get { throw null; } }
        public static Azure.Core.RequestMethod Get { get { throw null; } }
        public static Azure.Core.RequestMethod Head { get { throw null; } }
        public string Method { get { throw null; } }
        public static Azure.Core.RequestMethod Options { get { throw null; } }
        public static Azure.Core.RequestMethod Patch { get { throw null; } }
        public static Azure.Core.RequestMethod Post { get { throw null; } }
        public static Azure.Core.RequestMethod Put { get { throw null; } }
        public static Azure.Core.RequestMethod Trace { get { throw null; } }
        public bool Equals(Azure.Core.RequestMethod other) { throw null; }
        public override bool Equals(object? obj) { throw null; }
        public override int GetHashCode() { throw null; }
        public static bool operator ==(Azure.Core.RequestMethod left, Azure.Core.RequestMethod right) { throw null; }
        public static bool operator !=(Azure.Core.RequestMethod left, Azure.Core.RequestMethod right) { throw null; }
        public static Azure.Core.RequestMethod Parse(string method) { throw null; }
        public override string ToString() { throw null; }
    }
    public partial class RequestUriBuilder
    {
        public RequestUriBuilder() { }
        protected bool HasPath { get { throw null; } }
        protected bool HasQuery { get { throw null; } }
        public string? Host { get { throw null; } set { } }
        public string Path { get { throw null; } set { } }
        public string PathAndQuery { get { throw null; } }
        public int Port { get { throw null; } set { } }
        public string Query { get { throw null; } set { } }
        public string? Scheme { get { throw null; } set { } }
        public void AppendPath(System.ReadOnlySpan<char> value, bool escape) { }
        public void AppendPath(string value) { }
        public void AppendPath(string value, bool escape) { }
        public void AppendQuery(System.ReadOnlySpan<char> name, System.ReadOnlySpan<char> value, bool escapeValue) { }
        public void AppendQuery(string name, string value) { }
        public void AppendQuery(string name, string value, bool escapeValue) { }
        public void Reset(System.Uri value) { }
        public override string ToString() { throw null; }
        public System.Uri ToUri() { throw null; }
    }
    public sealed partial class ResourceIdentifier : System.IComparable<Azure.Core.ResourceIdentifier>, System.IEquatable<Azure.Core.ResourceIdentifier>
    {
        public static readonly Azure.Core.ResourceIdentifier Root;
        public ResourceIdentifier(string resourceId) { }
        public Azure.Core.AzureLocation? Location { get { throw null; } }
        public string Name { get { throw null; } }
        public Azure.Core.ResourceIdentifier? Parent { get { throw null; } }
        public string? Provider { get { throw null; } }
        public string? ResourceGroupName { get { throw null; } }
        public Azure.Core.ResourceType ResourceType { get { throw null; } }
        public string? SubscriptionId { get { throw null; } }
        [System.ComponentModel.EditorBrowsableAttribute(System.ComponentModel.EditorBrowsableState.Never)]
        public Azure.Core.ResourceIdentifier AppendChildResource(string childResourceType, string childResourceName) { throw null; }
        [System.ComponentModel.EditorBrowsableAttribute(System.ComponentModel.EditorBrowsableState.Never)]
        public Azure.Core.ResourceIdentifier AppendProviderResource(string providerNamespace, string resourceType, string resourceName) { throw null; }
        public int CompareTo(Azure.Core.ResourceIdentifier? other) { throw null; }
        public bool Equals(Azure.Core.ResourceIdentifier? other) { throw null; }
        [System.ComponentModel.EditorBrowsableAttribute(System.ComponentModel.EditorBrowsableState.Never)]
        public override bool Equals(object? obj) { throw null; }
        [System.ComponentModel.EditorBrowsableAttribute(System.ComponentModel.EditorBrowsableState.Never)]
        public override int GetHashCode() { throw null; }
        public static bool operator ==(Azure.Core.ResourceIdentifier left, Azure.Core.ResourceIdentifier right) { throw null; }
        public static bool operator >(Azure.Core.ResourceIdentifier left, Azure.Core.ResourceIdentifier right) { throw null; }
        public static bool operator >=(Azure.Core.ResourceIdentifier left, Azure.Core.ResourceIdentifier right) { throw null; }
        public static implicit operator string (Azure.Core.ResourceIdentifier id) { throw null; }
        public static bool operator !=(Azure.Core.ResourceIdentifier left, Azure.Core.ResourceIdentifier right) { throw null; }
        public static bool operator <(Azure.Core.ResourceIdentifier left, Azure.Core.ResourceIdentifier right) { throw null; }
        public static bool operator <=(Azure.Core.ResourceIdentifier left, Azure.Core.ResourceIdentifier right) { throw null; }
        public static Azure.Core.ResourceIdentifier Parse(string input) { throw null; }
        public override string ToString() { throw null; }
        public static bool TryParse(string input, out Azure.Core.ResourceIdentifier? result) { throw null; }
    }
    [System.Runtime.InteropServices.StructLayoutAttribute(System.Runtime.InteropServices.LayoutKind.Sequential)]
    public readonly partial struct ResourceType : System.IEquatable<Azure.Core.ResourceType>
    {
        private readonly object _dummy;
        private readonly int _dummyPrimitive;
        public ResourceType(string resourceType) { throw null; }
        public string Namespace { get { throw null; } }
        public string Type { get { throw null; } }
        public bool Equals(Azure.Core.ResourceType other) { throw null; }
        [System.ComponentModel.EditorBrowsableAttribute(System.ComponentModel.EditorBrowsableState.Never)]
        public override bool Equals(object? other) { throw null; }
        [System.ComponentModel.EditorBrowsableAttribute(System.ComponentModel.EditorBrowsableState.Never)]
        public override int GetHashCode() { throw null; }
        [System.ComponentModel.EditorBrowsableAttribute(System.ComponentModel.EditorBrowsableState.Never)]
        public string GetLastType() { throw null; }
        public static bool operator ==(Azure.Core.ResourceType left, Azure.Core.ResourceType right) { throw null; }
        public static implicit operator string (Azure.Core.ResourceType resourceType) { throw null; }
        public static implicit operator Azure.Core.ResourceType (string resourceType) { throw null; }
        public static bool operator !=(Azure.Core.ResourceType left, Azure.Core.ResourceType right) { throw null; }
        public override string ToString() { throw null; }
    }
    public abstract partial class ResponseClassificationHandler
    {
        protected ResponseClassificationHandler() { }
        public abstract bool TryClassify(Azure.Core.HttpMessage message, out bool isError);
    }
    public partial class ResponseClassifier
    {
        public ResponseClassifier() { }
        public virtual bool IsErrorResponse(Azure.Core.HttpMessage message) { throw null; }
        public virtual bool IsRetriable(Azure.Core.HttpMessage message, System.Exception exception) { throw null; }
        public virtual bool IsRetriableException(System.Exception exception) { throw null; }
        public virtual bool IsRetriableResponse(Azure.Core.HttpMessage message) { throw null; }
    }
    [System.Runtime.InteropServices.StructLayoutAttribute(System.Runtime.InteropServices.LayoutKind.Sequential)]
    public readonly partial struct ResponseHeaders : System.Collections.Generic.IEnumerable<Azure.Core.HttpHeader>, System.Collections.IEnumerable
    {
        private readonly object _dummy;
        private readonly int _dummyPrimitive;
        public int? ContentLength { get { throw null; } }
        public long? ContentLengthLong { get { throw null; } }
        public string? ContentType { get { throw null; } }
        public System.DateTimeOffset? Date { get { throw null; } }
        public Azure.ETag? ETag { get { throw null; } }
        public string? RequestId { get { throw null; } }
        public bool Contains(string name) { throw null; }
        public System.Collections.Generic.IEnumerator<Azure.Core.HttpHeader> GetEnumerator() { throw null; }
        System.Collections.IEnumerator System.Collections.IEnumerable.GetEnumerator() { throw null; }
        public bool TryGetValue(string name, out string? value) { throw null; }
        public bool TryGetValues(string name, out System.Collections.Generic.IEnumerable<string>? values) { throw null; }
    }
    public enum RetryMode
    {
        Fixed = 0,
        Exponential = 1,
    }
    public partial class RetryOptions
    {
        internal RetryOptions() { }
        public System.TimeSpan Delay { get { throw null; } set { } }
        public System.TimeSpan MaxDelay { get { throw null; } set { } }
        public int MaxRetries { get { throw null; } set { } }
        public Azure.Core.RetryMode Mode { get { throw null; } set { } }
        public System.TimeSpan NetworkTimeout { get { throw null; } set { } }
    }
    public partial class StatusCodeClassifier : Azure.Core.ResponseClassifier
    {
        public StatusCodeClassifier(System.ReadOnlySpan<ushort> successStatusCodes) { }
        public override bool IsErrorResponse(Azure.Core.HttpMessage message) { throw null; }
    }
    public delegate System.Threading.Tasks.Task SyncAsyncEventHandler<T>(T e) where T : Azure.SyncAsyncEventArgs;
    public partial class TelemetryDetails
    {
        public TelemetryDetails(System.Reflection.Assembly assembly, string? applicationId = null) { }
        public string? ApplicationId { get { throw null; } }
        public System.Reflection.Assembly Assembly { get { throw null; } }
        public void Apply(Azure.Core.HttpMessage message) { }
        public override string ToString() { throw null; }
    }
    public abstract partial class TokenCredential
    {
        protected TokenCredential() { }
        public abstract Azure.Core.AccessToken GetToken(Azure.Core.TokenRequestContext requestContext, System.Threading.CancellationToken cancellationToken);
        public abstract System.Threading.Tasks.ValueTask<Azure.Core.AccessToken> GetTokenAsync(Azure.Core.TokenRequestContext requestContext, System.Threading.CancellationToken cancellationToken);
    }
    [System.Runtime.InteropServices.StructLayoutAttribute(System.Runtime.InteropServices.LayoutKind.Sequential)]
    public readonly partial struct TokenRequestContext
    {
        private readonly object _dummy;
        private readonly int _dummyPrimitive;
        public TokenRequestContext(string[] scopes, string? parentRequestId) { throw null; }
        public TokenRequestContext(string[] scopes, string? parentRequestId, string? claims) { throw null; }
        public TokenRequestContext(string[] scopes, string? parentRequestId = null, string? claims = null, string? tenantId = null) { throw null; }
        public string? Claims { get { throw null; } }
        public string? ParentRequestId { get { throw null; } }
        public string[] Scopes { get { throw null; } }
        public string? TenantId { get { throw null; } }
    }
}
namespace Azure.Core.Cryptography
{
    public partial interface IKeyEncryptionKey
    {
        string KeyId { get; }
        byte[] UnwrapKey(string algorithm, System.ReadOnlyMemory<byte> encryptedKey, System.Threading.CancellationToken cancellationToken = default(System.Threading.CancellationToken));
        System.Threading.Tasks.Task<byte[]> UnwrapKeyAsync(string algorithm, System.ReadOnlyMemory<byte> encryptedKey, System.Threading.CancellationToken cancellationToken = default(System.Threading.CancellationToken));
        byte[] WrapKey(string algorithm, System.ReadOnlyMemory<byte> key, System.Threading.CancellationToken cancellationToken = default(System.Threading.CancellationToken));
        System.Threading.Tasks.Task<byte[]> WrapKeyAsync(string algorithm, System.ReadOnlyMemory<byte> key, System.Threading.CancellationToken cancellationToken = default(System.Threading.CancellationToken));
    }
    public partial interface IKeyEncryptionKeyResolver
    {
        Azure.Core.Cryptography.IKeyEncryptionKey Resolve(string keyId, System.Threading.CancellationToken cancellationToken = default(System.Threading.CancellationToken));
        System.Threading.Tasks.Task<Azure.Core.Cryptography.IKeyEncryptionKey> ResolveAsync(string keyId, System.Threading.CancellationToken cancellationToken = default(System.Threading.CancellationToken));
    }
}
namespace Azure.Core.Diagnostics
{
    public partial class AzureEventSourceListener : System.Diagnostics.Tracing.EventListener
    {
        public const string TraitName = "AzureEventSource";
        public const string TraitValue = "true";
        public AzureEventSourceListener(System.Action<System.Diagnostics.Tracing.EventWrittenEventArgs, string> log, System.Diagnostics.Tracing.EventLevel level) { }
        public static Azure.Core.Diagnostics.AzureEventSourceListener CreateConsoleLogger(System.Diagnostics.Tracing.EventLevel level = System.Diagnostics.Tracing.EventLevel.Informational) { throw null; }
        public static Azure.Core.Diagnostics.AzureEventSourceListener CreateTraceLogger(System.Diagnostics.Tracing.EventLevel level = System.Diagnostics.Tracing.EventLevel.Informational) { throw null; }
        protected sealed override void OnEventSourceCreated(System.Diagnostics.Tracing.EventSource eventSource) { }
        protected sealed override void OnEventWritten(System.Diagnostics.Tracing.EventWrittenEventArgs eventData) { }
    }
}
namespace Azure.Core.Extensions
{
    public partial interface IAzureClientBuilder<TClient, TOptions> where TOptions : class
    {
    }
    public partial interface IAzureClientFactoryBuilder
    {
        Azure.Core.Extensions.IAzureClientBuilder<TClient, TOptions> RegisterClientFactory<TClient, TOptions>(System.Func<TOptions, TClient> clientFactory) where TOptions : class;
    }
    public partial interface IAzureClientFactoryBuilderWithConfiguration<in TConfiguration> : Azure.Core.Extensions.IAzureClientFactoryBuilder
    {
        Azure.Core.Extensions.IAzureClientBuilder<TClient, TOptions> RegisterClientFactory<TClient, TOptions>(TConfiguration configuration) where TOptions : class;
    }
    public partial interface IAzureClientFactoryBuilderWithCredential
    {
        Azure.Core.Extensions.IAzureClientBuilder<TClient, TOptions> RegisterClientFactory<TClient, TOptions>(System.Func<TOptions, Azure.Core.TokenCredential, TClient> clientFactory, bool requiresCredential = true) where TOptions : class;
    }
}
namespace Azure.Core.GeoJson
{
    [System.Runtime.InteropServices.StructLayoutAttribute(System.Runtime.InteropServices.LayoutKind.Sequential)]
    public readonly partial struct GeoArray<T> : System.Collections.Generic.IEnumerable<T>, System.Collections.Generic.IReadOnlyCollection<T>, System.Collections.Generic.IReadOnlyList<T>, System.Collections.IEnumerable
    {
        private readonly object _dummy;
        private readonly int _dummyPrimitive;
        public int Count { get { throw null; } }
        public T this[int index] { get { throw null; } }
        public Azure.Core.GeoJson.GeoArray<T>.Enumerator GetEnumerator() { throw null; }
        System.Collections.Generic.IEnumerator<T> System.Collections.Generic.IEnumerable<T>.GetEnumerator() { throw null; }
        System.Collections.IEnumerator System.Collections.IEnumerable.GetEnumerator() { throw null; }
        [System.Runtime.InteropServices.StructLayoutAttribute(System.Runtime.InteropServices.LayoutKind.Sequential)]
        public partial struct Enumerator : System.Collections.Generic.IEnumerator<T>, System.Collections.IEnumerator, System.IDisposable
        {
            private object _dummy;
            private int _dummyPrimitive;
            public T Current { get { throw null; } }
            object System.Collections.IEnumerator.Current { get { throw null; } }
            public void Dispose() { }
            public bool MoveNext() { throw null; }
            public void Reset() { }
        }
    }
    public sealed partial class GeoBoundingBox : System.IEquatable<Azure.Core.GeoJson.GeoBoundingBox>
    {
        public GeoBoundingBox(double west, double south, double east, double north) { }
        public GeoBoundingBox(double west, double south, double east, double north, double? minAltitude, double? maxAltitude) { }
        public double East { get { throw null; } }
        public double this[int index] { get { throw null; } }
        public double? MaxAltitude { get { throw null; } }
        public double? MinAltitude { get { throw null; } }
        public double North { get { throw null; } }
        public double South { get { throw null; } }
        public double West { get { throw null; } }
        public bool Equals(Azure.Core.GeoJson.GeoBoundingBox? other) { throw null; }
        public override bool Equals(object? obj) { throw null; }
        public override int GetHashCode() { throw null; }
        public override string ToString() { throw null; }
    }
    public sealed partial class GeoCollection : Azure.Core.GeoJson.GeoObject, System.Collections.Generic.IEnumerable<Azure.Core.GeoJson.GeoObject>, System.Collections.Generic.IReadOnlyCollection<Azure.Core.GeoJson.GeoObject>, System.Collections.Generic.IReadOnlyList<Azure.Core.GeoJson.GeoObject>, System.Collections.IEnumerable
    {
        public GeoCollection(System.Collections.Generic.IEnumerable<Azure.Core.GeoJson.GeoObject> geometries) { }
        public GeoCollection(System.Collections.Generic.IEnumerable<Azure.Core.GeoJson.GeoObject> geometries, Azure.Core.GeoJson.GeoBoundingBox? boundingBox, System.Collections.Generic.IReadOnlyDictionary<string, object?> customProperties) { }
        public int Count { get { throw null; } }
        public Azure.Core.GeoJson.GeoObject this[int index] { get { throw null; } }
        public override Azure.Core.GeoJson.GeoObjectType Type { get { throw null; } }
        public System.Collections.Generic.IEnumerator<Azure.Core.GeoJson.GeoObject> GetEnumerator() { throw null; }
        System.Collections.IEnumerator System.Collections.IEnumerable.GetEnumerator() { throw null; }
    }
    public sealed partial class GeoLinearRing
    {
        public GeoLinearRing(System.Collections.Generic.IEnumerable<Azure.Core.GeoJson.GeoPosition> coordinates) { }
        public Azure.Core.GeoJson.GeoArray<Azure.Core.GeoJson.GeoPosition> Coordinates { get { throw null; } }
    }
    public sealed partial class GeoLineString : Azure.Core.GeoJson.GeoObject
    {
        public GeoLineString(System.Collections.Generic.IEnumerable<Azure.Core.GeoJson.GeoPosition> coordinates) { }
        public GeoLineString(System.Collections.Generic.IEnumerable<Azure.Core.GeoJson.GeoPosition> coordinates, Azure.Core.GeoJson.GeoBoundingBox? boundingBox, System.Collections.Generic.IReadOnlyDictionary<string, object?> customProperties) { }
        public Azure.Core.GeoJson.GeoArray<Azure.Core.GeoJson.GeoPosition> Coordinates { get { throw null; } }
        public override Azure.Core.GeoJson.GeoObjectType Type { get { throw null; } }
    }
    public sealed partial class GeoLineStringCollection : Azure.Core.GeoJson.GeoObject, System.Collections.Generic.IEnumerable<Azure.Core.GeoJson.GeoLineString>, System.Collections.Generic.IReadOnlyCollection<Azure.Core.GeoJson.GeoLineString>, System.Collections.Generic.IReadOnlyList<Azure.Core.GeoJson.GeoLineString>, System.Collections.IEnumerable
    {
        public GeoLineStringCollection(System.Collections.Generic.IEnumerable<Azure.Core.GeoJson.GeoLineString> lines) { }
        public GeoLineStringCollection(System.Collections.Generic.IEnumerable<Azure.Core.GeoJson.GeoLineString> lines, Azure.Core.GeoJson.GeoBoundingBox? boundingBox, System.Collections.Generic.IReadOnlyDictionary<string, object?> customProperties) { }
        public Azure.Core.GeoJson.GeoArray<Azure.Core.GeoJson.GeoArray<Azure.Core.GeoJson.GeoPosition>> Coordinates { get { throw null; } }
        public int Count { get { throw null; } }
        public Azure.Core.GeoJson.GeoLineString this[int index] { get { throw null; } }
        public override Azure.Core.GeoJson.GeoObjectType Type { get { throw null; } }
        public System.Collections.Generic.IEnumerator<Azure.Core.GeoJson.GeoLineString> GetEnumerator() { throw null; }
        System.Collections.IEnumerator System.Collections.IEnumerable.GetEnumerator() { throw null; }
    }
    public abstract partial class GeoObject
    {
        internal GeoObject() { }
        public Azure.Core.GeoJson.GeoBoundingBox? BoundingBox { get { throw null; } }
        public abstract Azure.Core.GeoJson.GeoObjectType Type { get; }
        public static Azure.Core.GeoJson.GeoObject Parse(string json) { throw null; }
        public override string ToString() { throw null; }
        public bool TryGetCustomProperty(string name, out object? value) { throw null; }
    }
    public enum GeoObjectType
    {
        Point = 0,
        MultiPoint = 1,
        Polygon = 2,
        MultiPolygon = 3,
        LineString = 4,
        MultiLineString = 5,
        GeometryCollection = 6,
    }
    public sealed partial class GeoPoint : Azure.Core.GeoJson.GeoObject
    {
        public GeoPoint(Azure.Core.GeoJson.GeoPosition position) { }
        public GeoPoint(Azure.Core.GeoJson.GeoPosition position, Azure.Core.GeoJson.GeoBoundingBox? boundingBox, System.Collections.Generic.IReadOnlyDictionary<string, object?> customProperties) { }
        public GeoPoint(double longitude, double latitude) { }
        public GeoPoint(double longitude, double latitude, double? altitude) { }
        public Azure.Core.GeoJson.GeoPosition Coordinates { get { throw null; } }
        public override Azure.Core.GeoJson.GeoObjectType Type { get { throw null; } }
    }
    public sealed partial class GeoPointCollection : Azure.Core.GeoJson.GeoObject, System.Collections.Generic.IEnumerable<Azure.Core.GeoJson.GeoPoint>, System.Collections.Generic.IReadOnlyCollection<Azure.Core.GeoJson.GeoPoint>, System.Collections.Generic.IReadOnlyList<Azure.Core.GeoJson.GeoPoint>, System.Collections.IEnumerable
    {
        public GeoPointCollection(System.Collections.Generic.IEnumerable<Azure.Core.GeoJson.GeoPoint> points) { }
        public GeoPointCollection(System.Collections.Generic.IEnumerable<Azure.Core.GeoJson.GeoPoint> points, Azure.Core.GeoJson.GeoBoundingBox? boundingBox, System.Collections.Generic.IReadOnlyDictionary<string, object?> customProperties) { }
        public Azure.Core.GeoJson.GeoArray<Azure.Core.GeoJson.GeoPosition> Coordinates { get { throw null; } }
        public int Count { get { throw null; } }
        public Azure.Core.GeoJson.GeoPoint this[int index] { get { throw null; } }
        public override Azure.Core.GeoJson.GeoObjectType Type { get { throw null; } }
        public System.Collections.Generic.IEnumerator<Azure.Core.GeoJson.GeoPoint> GetEnumerator() { throw null; }
        System.Collections.IEnumerator System.Collections.IEnumerable.GetEnumerator() { throw null; }
    }
    public sealed partial class GeoPolygon : Azure.Core.GeoJson.GeoObject
    {
        public GeoPolygon(System.Collections.Generic.IEnumerable<Azure.Core.GeoJson.GeoLinearRing> rings) { }
        public GeoPolygon(System.Collections.Generic.IEnumerable<Azure.Core.GeoJson.GeoLinearRing> rings, Azure.Core.GeoJson.GeoBoundingBox? boundingBox, System.Collections.Generic.IReadOnlyDictionary<string, object?> customProperties) { }
        public GeoPolygon(System.Collections.Generic.IEnumerable<Azure.Core.GeoJson.GeoPosition> positions) { }
        public Azure.Core.GeoJson.GeoArray<Azure.Core.GeoJson.GeoArray<Azure.Core.GeoJson.GeoPosition>> Coordinates { get { throw null; } }
        public Azure.Core.GeoJson.GeoLinearRing OuterRing { get { throw null; } }
        public System.Collections.Generic.IReadOnlyList<Azure.Core.GeoJson.GeoLinearRing> Rings { get { throw null; } }
        public override Azure.Core.GeoJson.GeoObjectType Type { get { throw null; } }
    }
    public sealed partial class GeoPolygonCollection : Azure.Core.GeoJson.GeoObject, System.Collections.Generic.IEnumerable<Azure.Core.GeoJson.GeoPolygon>, System.Collections.Generic.IReadOnlyCollection<Azure.Core.GeoJson.GeoPolygon>, System.Collections.Generic.IReadOnlyList<Azure.Core.GeoJson.GeoPolygon>, System.Collections.IEnumerable
    {
        public GeoPolygonCollection(System.Collections.Generic.IEnumerable<Azure.Core.GeoJson.GeoPolygon> polygons) { }
        public GeoPolygonCollection(System.Collections.Generic.IEnumerable<Azure.Core.GeoJson.GeoPolygon> polygons, Azure.Core.GeoJson.GeoBoundingBox? boundingBox, System.Collections.Generic.IReadOnlyDictionary<string, object?> customProperties) { }
        public Azure.Core.GeoJson.GeoArray<Azure.Core.GeoJson.GeoArray<Azure.Core.GeoJson.GeoArray<Azure.Core.GeoJson.GeoPosition>>> Coordinates { get { throw null; } }
        public int Count { get { throw null; } }
        public Azure.Core.GeoJson.GeoPolygon this[int index] { get { throw null; } }
        public override Azure.Core.GeoJson.GeoObjectType Type { get { throw null; } }
        public System.Collections.Generic.IEnumerator<Azure.Core.GeoJson.GeoPolygon> GetEnumerator() { throw null; }
        System.Collections.IEnumerator System.Collections.IEnumerable.GetEnumerator() { throw null; }
    }
    [System.Runtime.InteropServices.StructLayoutAttribute(System.Runtime.InteropServices.LayoutKind.Sequential)]
    public readonly partial struct GeoPosition : System.IEquatable<Azure.Core.GeoJson.GeoPosition>
    {
        private readonly int _dummyPrimitive;
        public GeoPosition(double longitude, double latitude) { throw null; }
        public GeoPosition(double longitude, double latitude, double? altitude) { throw null; }
        public double? Altitude { get { throw null; } }
        public int Count { get { throw null; } }
        public double this[int index] { get { throw null; } }
        public double Latitude { get { throw null; } }
        public double Longitude { get { throw null; } }
        public bool Equals(Azure.Core.GeoJson.GeoPosition other) { throw null; }
        public override bool Equals(object? obj) { throw null; }
        public override int GetHashCode() { throw null; }
        public static bool operator ==(Azure.Core.GeoJson.GeoPosition left, Azure.Core.GeoJson.GeoPosition right) { throw null; }
        public static bool operator !=(Azure.Core.GeoJson.GeoPosition left, Azure.Core.GeoJson.GeoPosition right) { throw null; }
        public override string ToString() { throw null; }
    }
}
namespace Azure.Core.Pipeline
{
    public partial class BearerTokenAuthenticationPolicy : Azure.Core.Pipeline.HttpPipelinePolicy
    {
        public BearerTokenAuthenticationPolicy(Azure.Core.TokenCredential credential, System.Collections.Generic.IEnumerable<string> scopes) { }
        public BearerTokenAuthenticationPolicy(Azure.Core.TokenCredential credential, string scope) { }
        protected void AuthenticateAndAuthorizeRequest(Azure.Core.HttpMessage message, Azure.Core.TokenRequestContext context) { }
        protected System.Threading.Tasks.ValueTask AuthenticateAndAuthorizeRequestAsync(Azure.Core.HttpMessage message, Azure.Core.TokenRequestContext context) { throw null; }
        protected virtual void AuthorizeRequest(Azure.Core.HttpMessage message) { }
        protected virtual System.Threading.Tasks.ValueTask AuthorizeRequestAsync(Azure.Core.HttpMessage message) { throw null; }
        protected virtual bool AuthorizeRequestOnChallenge(Azure.Core.HttpMessage message) { throw null; }
        protected virtual System.Threading.Tasks.ValueTask<bool> AuthorizeRequestOnChallengeAsync(Azure.Core.HttpMessage message) { throw null; }
        public override void Process(Azure.Core.HttpMessage message, System.ReadOnlyMemory<Azure.Core.Pipeline.HttpPipelinePolicy> pipeline) { }
        public override System.Threading.Tasks.ValueTask ProcessAsync(Azure.Core.HttpMessage message, System.ReadOnlyMemory<Azure.Core.Pipeline.HttpPipelinePolicy> pipeline) { throw null; }
    }
    public sealed partial class DisposableHttpPipeline : Azure.Core.Pipeline.HttpPipeline, System.IDisposable
    {
        internal DisposableHttpPipeline() : base (default(Azure.Core.Pipeline.HttpPipelineTransport), default(Azure.Core.Pipeline.HttpPipelinePolicy[]), default(Azure.Core.ResponseClassifier)) { }
        public void Dispose() { }
    }
    public partial class HttpClientTransport : Azure.Core.Pipeline.HttpPipelineTransport, System.IDisposable
    {
        public static readonly Azure.Core.Pipeline.HttpClientTransport Shared;
        public HttpClientTransport() { }
        public HttpClientTransport(System.Net.Http.HttpClient client) { }
        public HttpClientTransport(System.Net.Http.HttpMessageHandler messageHandler) { }
        public sealed override Azure.Core.Request CreateRequest() { throw null; }
        public void Dispose() { }
        public override void Process(Azure.Core.HttpMessage message) { }
        public override System.Threading.Tasks.ValueTask ProcessAsync(Azure.Core.HttpMessage message) { throw null; }
    }
    public partial class HttpPipeline
    {
        public HttpPipeline(Azure.Core.Pipeline.HttpPipelineTransport transport, Azure.Core.Pipeline.HttpPipelinePolicy[]? policies = null, Azure.Core.ResponseClassifier? responseClassifier = null) { }
        public Azure.Core.ResponseClassifier ResponseClassifier { get { throw null; } }
        public static System.IDisposable CreateClientRequestIdScope(string? clientRequestId) { throw null; }
        public static System.IDisposable CreateHttpMessagePropertiesScope(System.Collections.Generic.IDictionary<string, object?> messageProperties) { throw null; }
        public Azure.Core.HttpMessage CreateMessage() { throw null; }
        public Azure.Core.HttpMessage CreateMessage(Azure.RequestContext? context) { throw null; }
        public Azure.Core.HttpMessage CreateMessage(Azure.RequestContext? context, Azure.Core.ResponseClassifier? classifier = null) { throw null; }
        public Azure.Core.Request CreateRequest() { throw null; }
        public void Send(Azure.Core.HttpMessage message, System.Threading.CancellationToken cancellationToken) { }
        public System.Threading.Tasks.ValueTask SendAsync(Azure.Core.HttpMessage message, System.Threading.CancellationToken cancellationToken) { throw null; }
        public Azure.Response SendRequest(Azure.Core.Request request, System.Threading.CancellationToken cancellationToken) { throw null; }
        public System.Threading.Tasks.ValueTask<Azure.Response> SendRequestAsync(Azure.Core.Request request, System.Threading.CancellationToken cancellationToken) { throw null; }
    }
    public static partial class HttpPipelineBuilder
    {
        public static Azure.Core.Pipeline.HttpPipeline Build(Azure.Core.ClientOptions options, params Azure.Core.Pipeline.HttpPipelinePolicy[] perRetryPolicies) { throw null; }
        public static Azure.Core.Pipeline.DisposableHttpPipeline Build(Azure.Core.ClientOptions options, Azure.Core.Pipeline.HttpPipelinePolicy[] perCallPolicies, Azure.Core.Pipeline.HttpPipelinePolicy[] perRetryPolicies, Azure.Core.Pipeline.HttpPipelineTransportOptions transportOptions, Azure.Core.ResponseClassifier? responseClassifier) { throw null; }
        public static Azure.Core.Pipeline.HttpPipeline Build(Azure.Core.ClientOptions options, Azure.Core.Pipeline.HttpPipelinePolicy[] perCallPolicies, Azure.Core.Pipeline.HttpPipelinePolicy[] perRetryPolicies, Azure.Core.ResponseClassifier? responseClassifier) { throw null; }
        public static Azure.Core.Pipeline.HttpPipeline Build(Azure.Core.Pipeline.HttpPipelineOptions options) { throw null; }
        public static Azure.Core.Pipeline.DisposableHttpPipeline Build(Azure.Core.Pipeline.HttpPipelineOptions options, Azure.Core.Pipeline.HttpPipelineTransportOptions transportOptions) { throw null; }
    }
    public partial class HttpPipelineOptions
    {
        public HttpPipelineOptions(Azure.Core.ClientOptions options) { }
        public Azure.Core.ClientOptions ClientOptions { get { throw null; } }
        public System.Collections.Generic.IList<Azure.Core.Pipeline.HttpPipelinePolicy> PerCallPolicies { get { throw null; } }
        public System.Collections.Generic.IList<Azure.Core.Pipeline.HttpPipelinePolicy> PerRetryPolicies { get { throw null; } }
        public Azure.Core.RequestFailedDetailsParser RequestFailedDetailsParser { get { throw null; } set { } }
        public Azure.Core.ResponseClassifier? ResponseClassifier { get { throw null; } set { } }
    }
    public abstract partial class HttpPipelinePolicy
    {
        protected HttpPipelinePolicy() { }
        public abstract void Process(Azure.Core.HttpMessage message, System.ReadOnlyMemory<Azure.Core.Pipeline.HttpPipelinePolicy> pipeline);
        public abstract System.Threading.Tasks.ValueTask ProcessAsync(Azure.Core.HttpMessage message, System.ReadOnlyMemory<Azure.Core.Pipeline.HttpPipelinePolicy> pipeline);
        protected static void ProcessNext(Azure.Core.HttpMessage message, System.ReadOnlyMemory<Azure.Core.Pipeline.HttpPipelinePolicy> pipeline) { }
        protected static System.Threading.Tasks.ValueTask ProcessNextAsync(Azure.Core.HttpMessage message, System.ReadOnlyMemory<Azure.Core.Pipeline.HttpPipelinePolicy> pipeline) { throw null; }
    }
    public abstract partial class HttpPipelineSynchronousPolicy : Azure.Core.Pipeline.HttpPipelinePolicy
    {
        protected HttpPipelineSynchronousPolicy() { }
        public virtual void OnReceivedResponse(Azure.Core.HttpMessage message) { }
        public virtual void OnSendingRequest(Azure.Core.HttpMessage message) { }
        public override void Process(Azure.Core.HttpMessage message, System.ReadOnlyMemory<Azure.Core.Pipeline.HttpPipelinePolicy> pipeline) { }
        public override System.Threading.Tasks.ValueTask ProcessAsync(Azure.Core.HttpMessage message, System.ReadOnlyMemory<Azure.Core.Pipeline.HttpPipelinePolicy> pipeline) { throw null; }
    }
    public abstract partial class HttpPipelineTransport
    {
        protected HttpPipelineTransport() { }
        public abstract Azure.Core.Request CreateRequest();
        public abstract void Process(Azure.Core.HttpMessage message);
        public abstract System.Threading.Tasks.ValueTask ProcessAsync(Azure.Core.HttpMessage message);
    }
    public partial class HttpPipelineTransportOptions
    {
        public HttpPipelineTransportOptions() { }
        public System.Collections.Generic.IList<System.Security.Cryptography.X509Certificates.X509Certificate2> ClientCertificates { get { throw null; } }
        public bool IsClientRedirectEnabled { get { throw null; } set { } }
        public System.Func<Azure.Core.Pipeline.ServerCertificateCustomValidationArgs, bool>? ServerCertificateCustomValidationCallback { get { throw null; } set { } }
    }
    public sealed partial class RedirectPolicy : Azure.Core.Pipeline.HttpPipelinePolicy
    {
        internal RedirectPolicy() { }
        public override void Process(Azure.Core.HttpMessage message, System.ReadOnlyMemory<Azure.Core.Pipeline.HttpPipelinePolicy> pipeline) { }
        public override System.Threading.Tasks.ValueTask ProcessAsync(Azure.Core.HttpMessage message, System.ReadOnlyMemory<Azure.Core.Pipeline.HttpPipelinePolicy> pipeline) { throw null; }
        public static void SetAllowAutoRedirect(Azure.Core.HttpMessage message, bool allowAutoRedirect) { }
    }
    public partial class RetryPolicy : Azure.Core.Pipeline.HttpPipelinePolicy
    {
        public RetryPolicy(int maxRetries = 3, Azure.Core.DelayStrategy? delayStrategy = null) { }
        protected internal virtual void OnRequestSent(Azure.Core.HttpMessage message) { }
        protected internal virtual System.Threading.Tasks.ValueTask OnRequestSentAsync(Azure.Core.HttpMessage message) { throw null; }
        protected internal virtual void OnSendingRequest(Azure.Core.HttpMessage message) { }
        protected internal virtual System.Threading.Tasks.ValueTask OnSendingRequestAsync(Azure.Core.HttpMessage message) { throw null; }
        public override void Process(Azure.Core.HttpMessage message, System.ReadOnlyMemory<Azure.Core.Pipeline.HttpPipelinePolicy> pipeline) { }
        public override System.Threading.Tasks.ValueTask ProcessAsync(Azure.Core.HttpMessage message, System.ReadOnlyMemory<Azure.Core.Pipeline.HttpPipelinePolicy> pipeline) { throw null; }
        protected internal virtual bool ShouldRetry(Azure.Core.HttpMessage message, System.Exception? exception) { throw null; }
        protected internal virtual System.Threading.Tasks.ValueTask<bool> ShouldRetryAsync(Azure.Core.HttpMessage message, System.Exception? exception) { throw null; }
    }
    public partial class ServerCertificateCustomValidationArgs
    {
        public ServerCertificateCustomValidationArgs(System.Security.Cryptography.X509Certificates.X509Certificate2? certificate, System.Security.Cryptography.X509Certificates.X509Chain? certificateAuthorityChain, System.Net.Security.SslPolicyErrors sslPolicyErrors) { }
        public System.Security.Cryptography.X509Certificates.X509Certificate2? Certificate { get { throw null; } }
        public System.Security.Cryptography.X509Certificates.X509Chain? CertificateAuthorityChain { get { throw null; } }
        public System.Net.Security.SslPolicyErrors SslPolicyErrors { get { throw null; } }
    }
}
namespace Azure.Core.Serialization
{
    [System.Diagnostics.DebuggerDisplayAttribute("{DebuggerDisplay,nq}")]
    public sealed partial class DynamicData : System.Dynamic.IDynamicMetaObjectProvider, System.IDisposable
    {
        internal DynamicData() { }
        public void Dispose() { }
        [System.ComponentModel.EditorBrowsableAttribute(System.ComponentModel.EditorBrowsableState.Never)]
        public override bool Equals(object? obj) { throw null; }
        [System.ComponentModel.EditorBrowsableAttribute(System.ComponentModel.EditorBrowsableState.Never)]
        public override int GetHashCode() { throw null; }
        public static bool operator ==(Azure.Core.Serialization.DynamicData? left, object? right) { throw null; }
        public static explicit operator System.DateTime (Azure.Core.Serialization.DynamicData value) { throw null; }
        public static explicit operator System.DateTimeOffset (Azure.Core.Serialization.DynamicData value) { throw null; }
        public static explicit operator System.Guid (Azure.Core.Serialization.DynamicData value) { throw null; }
        public static implicit operator bool (Azure.Core.Serialization.DynamicData value) { throw null; }
        public static implicit operator byte (Azure.Core.Serialization.DynamicData value) { throw null; }
        public static implicit operator decimal (Azure.Core.Serialization.DynamicData value) { throw null; }
        public static implicit operator double (Azure.Core.Serialization.DynamicData value) { throw null; }
        public static implicit operator short (Azure.Core.Serialization.DynamicData value) { throw null; }
        public static implicit operator int (Azure.Core.Serialization.DynamicData value) { throw null; }
        public static implicit operator long (Azure.Core.Serialization.DynamicData value) { throw null; }
        public static implicit operator sbyte (Azure.Core.Serialization.DynamicData value) { throw null; }
        public static implicit operator float (Azure.Core.Serialization.DynamicData value) { throw null; }
        public static implicit operator string (Azure.Core.Serialization.DynamicData value) { throw null; }
        public static implicit operator ushort (Azure.Core.Serialization.DynamicData value) { throw null; }
        public static implicit operator uint (Azure.Core.Serialization.DynamicData value) { throw null; }
        public static implicit operator ulong (Azure.Core.Serialization.DynamicData value) { throw null; }
        public static bool operator !=(Azure.Core.Serialization.DynamicData? left, object? right) { throw null; }
        System.Dynamic.DynamicMetaObject System.Dynamic.IDynamicMetaObjectProvider.GetMetaObject(System.Linq.Expressions.Expression parameter) { throw null; }
        public override string ToString() { throw null; }
    }
    public partial interface IMemberNameConverter
    {
        string? ConvertMemberName(System.Reflection.MemberInfo member);
    }
    public partial interface IModelSerializable
    {
        object Deserialize(System.BinaryData data, Azure.Core.Serialization.ModelSerializerOptions options);
        System.BinaryData Serialize(Azure.Core.Serialization.ModelSerializerOptions options);
    }
    public partial class JsonObjectSerializer : Azure.Core.Serialization.ObjectSerializer, Azure.Core.Serialization.IMemberNameConverter
    {
        public JsonObjectSerializer() { }
        public JsonObjectSerializer(System.Text.Json.JsonSerializerOptions options) { }
        public static Azure.Core.Serialization.JsonObjectSerializer Default { get { throw null; } }
        string? Azure.Core.Serialization.IMemberNameConverter.ConvertMemberName(System.Reflection.MemberInfo member) { throw null; }
        public override object? Deserialize(System.IO.Stream stream, System.Type returnType, System.Threading.CancellationToken cancellationToken) { throw null; }
        public override System.Threading.Tasks.ValueTask<object?> DeserializeAsync(System.IO.Stream stream, System.Type returnType, System.Threading.CancellationToken cancellationToken) { throw null; }
        public override void Serialize(System.IO.Stream stream, object? value, System.Type inputType, System.Threading.CancellationToken cancellationToken) { }
        public override System.BinaryData Serialize(object? value, System.Type? inputType = null, System.Threading.CancellationToken cancellationToken = default(System.Threading.CancellationToken)) { throw null; }
        public override System.Threading.Tasks.ValueTask SerializeAsync(System.IO.Stream stream, object? value, System.Type inputType, System.Threading.CancellationToken cancellationToken) { throw null; }
        public override System.Threading.Tasks.ValueTask<System.BinaryData> SerializeAsync(object? value, System.Type? inputType = null, System.Threading.CancellationToken cancellationToken = default(System.Threading.CancellationToken)) { throw null; }
    }
    public enum JsonPropertyNames
    {
        UseExact = 0,
        CamelCase = 1,
    }
    public partial class ModelJsonConverter : System.Text.Json.Serialization.JsonConverter<Azure.Core.Serialization.IModelSerializable>
    {
        public ModelJsonConverter(string format = "Data") { }
        public string Format { get { throw null; } }
        public override bool CanConvert(System.Type typeToConvert) { throw null; }
        public override Azure.Core.Serialization.IModelSerializable Read(ref System.Text.Json.Utf8JsonReader reader, System.Type typeToConvert, System.Text.Json.JsonSerializerOptions options) { throw null; }
        public override void Write(System.Text.Json.Utf8JsonWriter writer, Azure.Core.Serialization.IModelSerializable value, System.Text.Json.JsonSerializerOptions options) { }
    }
    public static partial class ModelSerializer
    {
        public static T Deserialize<T>(System.BinaryData data, Azure.Core.Serialization.ModelSerializerOptions? options = null) where T : class, Azure.Core.Serialization.IModelSerializable { throw null; }
        public static System.BinaryData Serialize<T>(T model, Azure.Core.Serialization.ModelSerializerOptions? options = null) where T : class, Azure.Core.Serialization.IModelSerializable { throw null; }
    }
    public partial class ModelSerializerOptions
    {
<<<<<<< HEAD
        public ModelSerializerOptions(string format = "Data") { }
        public string FormatType { get { throw null; } }
        public string? NameHint { get { throw null; } set { } }
        public bool PrettyPrint { get { throw null; } set { } }
=======
        public ModelSerializerOptions() { }
        public bool IgnoreAdditionalProperties { get { throw null; } set { } }
        public bool IgnoreReadOnlyProperties { get { throw null; } set { } }
>>>>>>> 39cdcec7
        public System.Collections.Generic.Dictionary<System.Type, Azure.Core.Serialization.ObjectSerializer> Serializers { get { throw null; } }
        [System.Runtime.InteropServices.StructLayoutAttribute(System.Runtime.InteropServices.LayoutKind.Sequential, Size=1)]
        public readonly partial struct Format
        {
            public static readonly string Data;
            public static readonly string Wire;
            public Format() { throw null; }
        }
    }
    public abstract partial class ObjectSerializer
    {
        protected ObjectSerializer() { }
        public abstract object? Deserialize(System.IO.Stream stream, System.Type returnType, System.Threading.CancellationToken cancellationToken);
        public abstract System.Threading.Tasks.ValueTask<object?> DeserializeAsync(System.IO.Stream stream, System.Type returnType, System.Threading.CancellationToken cancellationToken);
        public abstract void Serialize(System.IO.Stream stream, object? value, System.Type inputType, System.Threading.CancellationToken cancellationToken);
        public virtual System.BinaryData Serialize(object? value, System.Type? inputType = null, System.Threading.CancellationToken cancellationToken = default(System.Threading.CancellationToken)) { throw null; }
        public abstract System.Threading.Tasks.ValueTask SerializeAsync(System.IO.Stream stream, object? value, System.Type inputType, System.Threading.CancellationToken cancellationToken);
        public virtual System.Threading.Tasks.ValueTask<System.BinaryData> SerializeAsync(object? value, System.Type? inputType = null, System.Threading.CancellationToken cancellationToken = default(System.Threading.CancellationToken)) { throw null; }
    }
}
namespace Azure.Messaging
{
    public partial class CloudEvent
    {
        public CloudEvent(string source, string type, System.BinaryData? data, string? dataContentType, Azure.Messaging.CloudEventDataFormat dataFormat = Azure.Messaging.CloudEventDataFormat.Binary) { }
        public CloudEvent(string source, string type, object? jsonSerializableData, System.Type? dataSerializationType = null) { }
        public System.BinaryData? Data { get { throw null; } set { } }
        public string? DataContentType { get { throw null; } set { } }
        public string? DataSchema { get { throw null; } set { } }
        public System.Collections.Generic.IDictionary<string, object> ExtensionAttributes { get { throw null; } }
        public string Id { get { throw null; } set { } }
        public string Source { get { throw null; } set { } }
        public string? Subject { get { throw null; } set { } }
        public System.DateTimeOffset? Time { get { throw null; } set { } }
        public string Type { get { throw null; } set { } }
        public static Azure.Messaging.CloudEvent? Parse(System.BinaryData json, bool skipValidation = false) { throw null; }
        public static Azure.Messaging.CloudEvent[] ParseMany(System.BinaryData json, bool skipValidation = false) { throw null; }
    }
    public enum CloudEventDataFormat
    {
        Binary = 0,
        Json = 1,
    }
    public partial class MessageContent
    {
        public MessageContent() { }
        public virtual Azure.Core.ContentType? ContentType { get { throw null; } set { } }
        [System.ComponentModel.EditorBrowsableAttribute(System.ComponentModel.EditorBrowsableState.Never)]
        protected virtual Azure.Core.ContentType? ContentTypeCore { get { throw null; } set { } }
        public virtual System.BinaryData? Data { get { throw null; } set { } }
        public virtual bool IsReadOnly { get { throw null; } }
    }
}<|MERGE_RESOLUTION|>--- conflicted
+++ resolved
@@ -1144,16 +1144,8 @@
     }
     public partial class ModelSerializerOptions
     {
-<<<<<<< HEAD
         public ModelSerializerOptions(string format = "Data") { }
         public string FormatType { get { throw null; } }
-        public string? NameHint { get { throw null; } set { } }
-        public bool PrettyPrint { get { throw null; } set { } }
-=======
-        public ModelSerializerOptions() { }
-        public bool IgnoreAdditionalProperties { get { throw null; } set { } }
-        public bool IgnoreReadOnlyProperties { get { throw null; } set { } }
->>>>>>> 39cdcec7
         public System.Collections.Generic.Dictionary<System.Type, Azure.Core.Serialization.ObjectSerializer> Serializers { get { throw null; } }
         [System.Runtime.InteropServices.StructLayoutAttribute(System.Runtime.InteropServices.LayoutKind.Sequential, Size=1)]
         public readonly partial struct Format
