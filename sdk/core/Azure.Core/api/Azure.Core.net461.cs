namespace Azure
{
    public abstract partial class AsyncPageable<T> : System.Collections.Generic.IAsyncEnumerable<T> where T : notnull
    {
        protected AsyncPageable() { }
        protected AsyncPageable(System.Threading.CancellationToken cancellationToken) { }
        protected virtual System.Threading.CancellationToken CancellationToken { get { throw null; } }
        public abstract System.Collections.Generic.IAsyncEnumerable<Azure.Page<T>> AsPages(string? continuationToken = null, int? pageSizeHint = default(int?));
        [System.ComponentModel.EditorBrowsableAttribute(System.ComponentModel.EditorBrowsableState.Never)]
        public override bool Equals(object? obj) { throw null; }
        public static Azure.AsyncPageable<T> FromPages(System.Collections.Generic.IEnumerable<Azure.Page<T>> pages) { throw null; }
        public virtual System.Collections.Generic.IAsyncEnumerator<T> GetAsyncEnumerator(System.Threading.CancellationToken cancellationToken = default(System.Threading.CancellationToken)) { throw null; }
        [System.ComponentModel.EditorBrowsableAttribute(System.ComponentModel.EditorBrowsableState.Never)]
        public override int GetHashCode() { throw null; }
        [System.ComponentModel.EditorBrowsableAttribute(System.ComponentModel.EditorBrowsableState.Never)]
        public override string? ToString() { throw null; }
    }
    public static partial class AzureCoreExtensions
    {
        public static dynamic ToDynamicFromJson(this System.BinaryData utf8Json) { throw null; }
        public static dynamic ToDynamicFromJson(this System.BinaryData utf8Json, Azure.Core.Serialization.JsonPropertyNames propertyNameFormat, string dateTimeFormat = "o") { throw null; }
        public static System.Threading.Tasks.ValueTask<T?> ToObjectAsync<T>(this System.BinaryData data, Azure.Core.Serialization.ObjectSerializer serializer, System.Threading.CancellationToken cancellationToken = default(System.Threading.CancellationToken)) { throw null; }
        public static object? ToObjectFromJson(this System.BinaryData data) { throw null; }
        public static T? ToObject<T>(this System.BinaryData data, Azure.Core.Serialization.ObjectSerializer serializer, System.Threading.CancellationToken cancellationToken = default(System.Threading.CancellationToken)) { throw null; }
    }
    public partial class AzureKeyCredential
    {
        public AzureKeyCredential(string key) { }
        [System.ComponentModel.EditorBrowsableAttribute(System.ComponentModel.EditorBrowsableState.Never)]
        public string Key { get { throw null; } }
        public void Update(string key) { }
    }
    public partial class AzureNamedKeyCredential
    {
        public AzureNamedKeyCredential(string name, string key) { }
        public string Name { get { throw null; } }
        [System.ComponentModel.EditorBrowsableAttribute(System.ComponentModel.EditorBrowsableState.Never)]
        public void Deconstruct(out string name, out string key) { throw null; }
        public void Update(string name, string key) { }
    }
    public partial class AzureSasCredential
    {
        public AzureSasCredential(string signature) { }
        [System.ComponentModel.EditorBrowsableAttribute(System.ComponentModel.EditorBrowsableState.Never)]
        public string Signature { get { throw null; } }
        public void Update(string signature) { }
    }
    [System.FlagsAttribute]
    public enum ErrorOptions
    {
        Default = 0,
        NoThrow = 1,
    }
    [System.Runtime.InteropServices.StructLayoutAttribute(System.Runtime.InteropServices.LayoutKind.Sequential)]
    public readonly partial struct ETag : System.IEquatable<Azure.ETag>
    {
        private readonly object _dummy;
        private readonly int _dummyPrimitive;
        public static readonly Azure.ETag All;
        public ETag(string etag) { throw null; }
        public bool Equals(Azure.ETag other) { throw null; }
        public override bool Equals(object? obj) { throw null; }
        public bool Equals(string? other) { throw null; }
        public override int GetHashCode() { throw null; }
        public static bool operator ==(Azure.ETag left, Azure.ETag right) { throw null; }
        public static bool operator !=(Azure.ETag left, Azure.ETag right) { throw null; }
        [System.ComponentModel.EditorBrowsableAttribute(System.ComponentModel.EditorBrowsableState.Never)]
        public override string ToString() { throw null; }
        public string ToString(string format) { throw null; }
    }
    public partial class HttpAuthorization
    {
        public HttpAuthorization(string scheme, string parameter) { }
        public string Parameter { get { throw null; } }
        public string Scheme { get { throw null; } }
        public override string ToString() { throw null; }
    }
    [System.Runtime.InteropServices.StructLayoutAttribute(System.Runtime.InteropServices.LayoutKind.Sequential)]
    public readonly partial struct HttpRange : System.IEquatable<Azure.HttpRange>
    {
        private readonly int _dummyPrimitive;
        public HttpRange(long offset = (long)0, long? length = default(long?)) { throw null; }
        public long? Length { get { throw null; } }
        public long Offset { get { throw null; } }
        public bool Equals(Azure.HttpRange other) { throw null; }
        [System.ComponentModel.EditorBrowsableAttribute(System.ComponentModel.EditorBrowsableState.Never)]
        public override bool Equals(object? obj) { throw null; }
        [System.ComponentModel.EditorBrowsableAttribute(System.ComponentModel.EditorBrowsableState.Never)]
        public override int GetHashCode() { throw null; }
        public static bool operator ==(Azure.HttpRange left, Azure.HttpRange right) { throw null; }
        public static bool operator !=(Azure.HttpRange left, Azure.HttpRange right) { throw null; }
        public override string ToString() { throw null; }
    }
    public partial class JsonPatchDocument
    {
        public JsonPatchDocument() { }
        public JsonPatchDocument(Azure.Core.Serialization.ObjectSerializer serializer) { }
        public JsonPatchDocument(System.ReadOnlyMemory<byte> rawDocument) { }
        public JsonPatchDocument(System.ReadOnlyMemory<byte> rawDocument, Azure.Core.Serialization.ObjectSerializer serializer) { }
        public void AppendAddRaw(string path, string rawJsonValue) { }
        public void AppendAdd<T>(string path, T value) { }
        public void AppendCopy(string from, string path) { }
        public void AppendMove(string from, string path) { }
        public void AppendRemove(string path) { }
        public void AppendReplaceRaw(string path, string rawJsonValue) { }
        public void AppendReplace<T>(string path, T value) { }
        public void AppendTestRaw(string path, string rawJsonValue) { }
        public void AppendTest<T>(string path, T value) { }
        public System.ReadOnlyMemory<byte> ToBytes() { throw null; }
        public override string ToString() { throw null; }
    }
    public partial class MatchConditions
    {
        public MatchConditions() { }
        public Azure.ETag? IfMatch { get { throw null; } set { } }
        public Azure.ETag? IfNoneMatch { get { throw null; } set { } }
    }
    public abstract partial class NullableResponse<T>
    {
        protected NullableResponse() { }
        public abstract bool HasValue { get; }
        public abstract T? Value { get; }
        [System.ComponentModel.EditorBrowsableAttribute(System.ComponentModel.EditorBrowsableState.Never)]
        public override bool Equals(object? obj) { throw null; }
        [System.ComponentModel.EditorBrowsableAttribute(System.ComponentModel.EditorBrowsableState.Never)]
        public override int GetHashCode() { throw null; }
        public abstract Azure.Response GetRawResponse();
        public override string ToString() { throw null; }
    }
    public abstract partial class Operation
    {
        protected Operation() { }
        public abstract bool HasCompleted { get; }
        public abstract string Id { get; }
        [System.ComponentModel.EditorBrowsableAttribute(System.ComponentModel.EditorBrowsableState.Never)]
        public override bool Equals(object? obj) { throw null; }
        [System.ComponentModel.EditorBrowsableAttribute(System.ComponentModel.EditorBrowsableState.Never)]
        public override int GetHashCode() { throw null; }
        public abstract Azure.Response GetRawResponse();
        [System.ComponentModel.EditorBrowsableAttribute(System.ComponentModel.EditorBrowsableState.Never)]
        public override string? ToString() { throw null; }
        public abstract Azure.Response UpdateStatus(System.Threading.CancellationToken cancellationToken = default(System.Threading.CancellationToken));
        public abstract System.Threading.Tasks.ValueTask<Azure.Response> UpdateStatusAsync(System.Threading.CancellationToken cancellationToken = default(System.Threading.CancellationToken));
        public virtual Azure.Response WaitForCompletionResponse(Azure.Core.DelayStrategy delayStrategy, System.Threading.CancellationToken cancellationToken = default(System.Threading.CancellationToken)) { throw null; }
        public virtual Azure.Response WaitForCompletionResponse(System.Threading.CancellationToken cancellationToken = default(System.Threading.CancellationToken)) { throw null; }
        public virtual Azure.Response WaitForCompletionResponse(System.TimeSpan pollingInterval, System.Threading.CancellationToken cancellationToken = default(System.Threading.CancellationToken)) { throw null; }
        public virtual System.Threading.Tasks.ValueTask<Azure.Response> WaitForCompletionResponseAsync(Azure.Core.DelayStrategy delayStrategy, System.Threading.CancellationToken cancellationToken = default(System.Threading.CancellationToken)) { throw null; }
        public virtual System.Threading.Tasks.ValueTask<Azure.Response> WaitForCompletionResponseAsync(System.Threading.CancellationToken cancellationToken = default(System.Threading.CancellationToken)) { throw null; }
        public virtual System.Threading.Tasks.ValueTask<Azure.Response> WaitForCompletionResponseAsync(System.TimeSpan pollingInterval, System.Threading.CancellationToken cancellationToken = default(System.Threading.CancellationToken)) { throw null; }
    }
    public abstract partial class Operation<T> : Azure.Operation where T : notnull
    {
        protected Operation() { }
        public abstract bool HasValue { get; }
        public abstract T Value { get; }
        public virtual Azure.Response<T> WaitForCompletion(Azure.Core.DelayStrategy delayStrategy, System.Threading.CancellationToken cancellationToken) { throw null; }
        public virtual Azure.Response<T> WaitForCompletion(System.Threading.CancellationToken cancellationToken = default(System.Threading.CancellationToken)) { throw null; }
        public virtual Azure.Response<T> WaitForCompletion(System.TimeSpan pollingInterval, System.Threading.CancellationToken cancellationToken) { throw null; }
        public virtual System.Threading.Tasks.ValueTask<Azure.Response<T>> WaitForCompletionAsync(Azure.Core.DelayStrategy delayStrategy, System.Threading.CancellationToken cancellationToken) { throw null; }
        public virtual System.Threading.Tasks.ValueTask<Azure.Response<T>> WaitForCompletionAsync(System.Threading.CancellationToken cancellationToken = default(System.Threading.CancellationToken)) { throw null; }
        public virtual System.Threading.Tasks.ValueTask<Azure.Response<T>> WaitForCompletionAsync(System.TimeSpan pollingInterval, System.Threading.CancellationToken cancellationToken) { throw null; }
        [System.ComponentModel.EditorBrowsableAttribute(System.ComponentModel.EditorBrowsableState.Never)]
        public override System.Threading.Tasks.ValueTask<Azure.Response> WaitForCompletionResponseAsync(System.Threading.CancellationToken cancellationToken = default(System.Threading.CancellationToken)) { throw null; }
        [System.ComponentModel.EditorBrowsableAttribute(System.ComponentModel.EditorBrowsableState.Never)]
        public override System.Threading.Tasks.ValueTask<Azure.Response> WaitForCompletionResponseAsync(System.TimeSpan pollingInterval, System.Threading.CancellationToken cancellationToken = default(System.Threading.CancellationToken)) { throw null; }
    }
    public abstract partial class PageableOperation<T> : Azure.Operation<Azure.AsyncPageable<T>> where T : notnull
    {
        protected PageableOperation() { }
        [System.ComponentModel.EditorBrowsableAttribute(System.ComponentModel.EditorBrowsableState.Never)]
        public override Azure.AsyncPageable<T> Value { get { throw null; } }
        public abstract Azure.Pageable<T> GetValues(System.Threading.CancellationToken cancellationToken = default(System.Threading.CancellationToken));
        public abstract Azure.AsyncPageable<T> GetValuesAsync(System.Threading.CancellationToken cancellationToken = default(System.Threading.CancellationToken));
    }
    public abstract partial class Pageable<T> : System.Collections.Generic.IEnumerable<T>, System.Collections.IEnumerable where T : notnull
    {
        protected Pageable() { }
        protected Pageable(System.Threading.CancellationToken cancellationToken) { }
        protected virtual System.Threading.CancellationToken CancellationToken { get { throw null; } }
        public abstract System.Collections.Generic.IEnumerable<Azure.Page<T>> AsPages(string? continuationToken = null, int? pageSizeHint = default(int?));
        [System.ComponentModel.EditorBrowsableAttribute(System.ComponentModel.EditorBrowsableState.Never)]
        public override bool Equals(object? obj) { throw null; }
        public static Azure.Pageable<T> FromPages(System.Collections.Generic.IEnumerable<Azure.Page<T>> pages) { throw null; }
        public virtual System.Collections.Generic.IEnumerator<T> GetEnumerator() { throw null; }
        [System.ComponentModel.EditorBrowsableAttribute(System.ComponentModel.EditorBrowsableState.Never)]
        public override int GetHashCode() { throw null; }
        System.Collections.IEnumerator System.Collections.IEnumerable.GetEnumerator() { throw null; }
        [System.ComponentModel.EditorBrowsableAttribute(System.ComponentModel.EditorBrowsableState.Never)]
        public override string? ToString() { throw null; }
    }
    public abstract partial class Page<T>
    {
        protected Page() { }
        public abstract string? ContinuationToken { get; }
        public abstract System.Collections.Generic.IReadOnlyList<T> Values { get; }
        [System.ComponentModel.EditorBrowsableAttribute(System.ComponentModel.EditorBrowsableState.Never)]
        public override bool Equals(object? obj) { throw null; }
        public static Azure.Page<T> FromValues(System.Collections.Generic.IReadOnlyList<T> values, string? continuationToken, Azure.Response response) { throw null; }
        [System.ComponentModel.EditorBrowsableAttribute(System.ComponentModel.EditorBrowsableState.Never)]
        public override int GetHashCode() { throw null; }
        public abstract Azure.Response GetRawResponse();
        [System.ComponentModel.EditorBrowsableAttribute(System.ComponentModel.EditorBrowsableState.Never)]
        public override string? ToString() { throw null; }
    }
    public partial class RequestConditions : Azure.MatchConditions
    {
        public RequestConditions() { }
        public System.DateTimeOffset? IfModifiedSince { get { throw null; } set { } }
        public System.DateTimeOffset? IfUnmodifiedSince { get { throw null; } set { } }
    }
    public partial class RequestContext : System.Net.ClientModel.RequestOptions
    {
        public RequestContext() { }
        [System.ComponentModel.EditorBrowsableAttribute(System.ComponentModel.EditorBrowsableState.Never)]
        public Azure.ErrorOptions ErrorOptions { get { throw null; } set { } }
        public void AddClassifier(Azure.Core.ResponseClassificationHandler classifier) { }
        public void AddClassifier(int statusCode, bool isError) { }
        public void AddPolicy(Azure.Core.Pipeline.HttpPipelinePolicy policy, Azure.Core.HttpPipelinePosition position) { }
<<<<<<< HEAD
        protected override void Apply(System.Net.ClientModel.Core.ClientMessage message) { }
=======
        public void Apply(Azure.Core.HttpMessage message) { }
        public override void Apply(System.Net.ClientModel.Core.PipelineMessage message) { }
>>>>>>> 7afb0e7d
        public static implicit operator Azure.RequestContext (Azure.ErrorOptions options) { throw null; }
    }
    public partial class RequestFailedException : System.Net.ClientModel.ClientRequestException, System.Runtime.Serialization.ISerializable
    {
        public RequestFailedException(Azure.Response response) : base (default(System.Net.ClientModel.Core.MessageResponse)) { }
        public RequestFailedException(Azure.Response response, System.Exception? innerException) : base (default(System.Net.ClientModel.Core.MessageResponse)) { }
        public RequestFailedException(Azure.Response response, System.Exception? innerException, Azure.Core.RequestFailedDetailsParser? detailsParser) : base (default(System.Net.ClientModel.Core.MessageResponse)) { }
        [System.ComponentModel.EditorBrowsableAttribute(System.ComponentModel.EditorBrowsableState.Never)]
        public RequestFailedException(int status, string message) : base (default(System.Net.ClientModel.Core.MessageResponse)) { }
        [System.ComponentModel.EditorBrowsableAttribute(System.ComponentModel.EditorBrowsableState.Never)]
        public RequestFailedException(int status, string message, System.Exception? innerException) : base (default(System.Net.ClientModel.Core.MessageResponse)) { }
        [System.ComponentModel.EditorBrowsableAttribute(System.ComponentModel.EditorBrowsableState.Never)]
        public RequestFailedException(int status, string message, string? errorCode, System.Exception? innerException) : base (default(System.Net.ClientModel.Core.MessageResponse)) { }
        protected RequestFailedException(System.Runtime.Serialization.SerializationInfo info, System.Runtime.Serialization.StreamingContext context) : base (default(System.Net.ClientModel.Core.MessageResponse)) { }
        public RequestFailedException(string message) : base (default(System.Net.ClientModel.Core.MessageResponse)) { }
        public RequestFailedException(string message, System.Exception? innerException) : base (default(System.Net.ClientModel.Core.MessageResponse)) { }
        public string? ErrorCode { get { throw null; } }
        public override void GetObjectData(System.Runtime.Serialization.SerializationInfo info, System.Runtime.Serialization.StreamingContext context) { }
        public new Azure.Response? GetRawResponse() { throw null; }
    }
    public abstract partial class Response : System.IDisposable
    {
        protected Response() { }
        public abstract string ClientRequestId { get; set; }
        public virtual System.BinaryData Content { get { throw null; } }
        public abstract System.IO.Stream? ContentStream { get; set; }
        public virtual Azure.Core.ResponseHeaders Headers { get { throw null; } }
        public virtual bool IsError { get { throw null; } }
        public abstract string ReasonPhrase { get; }
        public abstract int Status { get; }
        protected internal abstract bool ContainsHeader(string name);
        public abstract void Dispose();
        protected internal abstract System.Collections.Generic.IEnumerable<Azure.Core.HttpHeader> EnumerateHeaders();
        public static Azure.Response<T> FromValue<T>(T value, Azure.Response response) { throw null; }
        public override string ToString() { throw null; }
        protected internal abstract bool TryGetHeader(string name, out string? value);
        protected internal abstract bool TryGetHeaderValues(string name, out System.Collections.Generic.IEnumerable<string>? values);
    }
    public sealed partial class ResponseError
    {
        public ResponseError(string? code, string? message) { }
        public string? Code { get { throw null; } }
        public string? Message { get { throw null; } }
        public override string ToString() { throw null; }
    }
    public abstract partial class Response<T> : Azure.NullableResponse<T>
    {
        protected Response() { }
        [System.ComponentModel.EditorBrowsableAttribute(System.ComponentModel.EditorBrowsableState.Never)]
        public override bool HasValue { get { throw null; } }
        public override T Value { get { throw null; } }
        [System.ComponentModel.EditorBrowsableAttribute(System.ComponentModel.EditorBrowsableState.Never)]
        public override bool Equals(object? obj) { throw null; }
        [System.ComponentModel.EditorBrowsableAttribute(System.ComponentModel.EditorBrowsableState.Never)]
        public override int GetHashCode() { throw null; }
        public static implicit operator T (Azure.Response<T> response) { throw null; }
    }
    public partial class SyncAsyncEventArgs : System.EventArgs
    {
        public SyncAsyncEventArgs(bool isRunningSynchronously, System.Threading.CancellationToken cancellationToken = default(System.Threading.CancellationToken)) { }
        public System.Threading.CancellationToken CancellationToken { get { throw null; } }
        public bool IsRunningSynchronously { get { throw null; } }
    }
    public enum WaitUntil
    {
        Completed = 0,
        Started = 1,
    }
}
namespace Azure.Core
{
    [System.Runtime.InteropServices.StructLayoutAttribute(System.Runtime.InteropServices.LayoutKind.Sequential)]
    public partial struct AccessToken
    {
        private object _dummy;
        private int _dummyPrimitive;
        public AccessToken(string accessToken, System.DateTimeOffset expiresOn) { throw null; }
        public System.DateTimeOffset ExpiresOn { get { throw null; } }
        public string Token { get { throw null; } }
        public override bool Equals(object? obj) { throw null; }
        public override int GetHashCode() { throw null; }
    }
    [System.Runtime.InteropServices.StructLayoutAttribute(System.Runtime.InteropServices.LayoutKind.Sequential)]
    public readonly partial struct AzureLocation : System.IEquatable<Azure.Core.AzureLocation>
    {
        private readonly object _dummy;
        private readonly int _dummyPrimitive;
        public AzureLocation(string location) { throw null; }
        public AzureLocation(string name, string displayName) { throw null; }
        public static Azure.Core.AzureLocation AustraliaCentral { get { throw null; } }
        public static Azure.Core.AzureLocation AustraliaCentral2 { get { throw null; } }
        public static Azure.Core.AzureLocation AustraliaEast { get { throw null; } }
        public static Azure.Core.AzureLocation AustraliaSoutheast { get { throw null; } }
        public static Azure.Core.AzureLocation BrazilSouth { get { throw null; } }
        public static Azure.Core.AzureLocation BrazilSoutheast { get { throw null; } }
        public static Azure.Core.AzureLocation CanadaCentral { get { throw null; } }
        public static Azure.Core.AzureLocation CanadaEast { get { throw null; } }
        public static Azure.Core.AzureLocation CentralIndia { get { throw null; } }
        public static Azure.Core.AzureLocation CentralUS { get { throw null; } }
        public static Azure.Core.AzureLocation ChinaEast { get { throw null; } }
        public static Azure.Core.AzureLocation ChinaEast2 { get { throw null; } }
        public static Azure.Core.AzureLocation ChinaNorth { get { throw null; } }
        public static Azure.Core.AzureLocation ChinaNorth2 { get { throw null; } }
        public string? DisplayName { get { throw null; } }
        public static Azure.Core.AzureLocation EastAsia { get { throw null; } }
        public static Azure.Core.AzureLocation EastUS { get { throw null; } }
        public static Azure.Core.AzureLocation EastUS2 { get { throw null; } }
        public static Azure.Core.AzureLocation FranceCentral { get { throw null; } }
        public static Azure.Core.AzureLocation FranceSouth { get { throw null; } }
        public static Azure.Core.AzureLocation GermanyCentral { get { throw null; } }
        public static Azure.Core.AzureLocation GermanyNorth { get { throw null; } }
        public static Azure.Core.AzureLocation GermanyNorthEast { get { throw null; } }
        public static Azure.Core.AzureLocation GermanyWestCentral { get { throw null; } }
        public static Azure.Core.AzureLocation JapanEast { get { throw null; } }
        public static Azure.Core.AzureLocation JapanWest { get { throw null; } }
        public static Azure.Core.AzureLocation KoreaCentral { get { throw null; } }
        public static Azure.Core.AzureLocation KoreaSouth { get { throw null; } }
        public string Name { get { throw null; } }
        public static Azure.Core.AzureLocation NorthCentralUS { get { throw null; } }
        public static Azure.Core.AzureLocation NorthEurope { get { throw null; } }
        public static Azure.Core.AzureLocation NorwayEast { get { throw null; } }
        public static Azure.Core.AzureLocation NorwayWest { get { throw null; } }
        public static Azure.Core.AzureLocation QatarCentral { get { throw null; } }
        public static Azure.Core.AzureLocation SouthAfricaNorth { get { throw null; } }
        public static Azure.Core.AzureLocation SouthAfricaWest { get { throw null; } }
        public static Azure.Core.AzureLocation SouthCentralUS { get { throw null; } }
        public static Azure.Core.AzureLocation SoutheastAsia { get { throw null; } }
        public static Azure.Core.AzureLocation SouthIndia { get { throw null; } }
        public static Azure.Core.AzureLocation SwedenCentral { get { throw null; } }
        public static Azure.Core.AzureLocation SwitzerlandNorth { get { throw null; } }
        public static Azure.Core.AzureLocation SwitzerlandWest { get { throw null; } }
        public static Azure.Core.AzureLocation UAECentral { get { throw null; } }
        public static Azure.Core.AzureLocation UAENorth { get { throw null; } }
        public static Azure.Core.AzureLocation UKSouth { get { throw null; } }
        public static Azure.Core.AzureLocation UKWest { get { throw null; } }
        public static Azure.Core.AzureLocation USDoDCentral { get { throw null; } }
        public static Azure.Core.AzureLocation USDoDEast { get { throw null; } }
        public static Azure.Core.AzureLocation USGovArizona { get { throw null; } }
        public static Azure.Core.AzureLocation USGovIowa { get { throw null; } }
        public static Azure.Core.AzureLocation USGovTexas { get { throw null; } }
        public static Azure.Core.AzureLocation USGovVirginia { get { throw null; } }
        public static Azure.Core.AzureLocation WestCentralUS { get { throw null; } }
        public static Azure.Core.AzureLocation WestEurope { get { throw null; } }
        public static Azure.Core.AzureLocation WestIndia { get { throw null; } }
        public static Azure.Core.AzureLocation WestUS { get { throw null; } }
        public static Azure.Core.AzureLocation WestUS2 { get { throw null; } }
        public static Azure.Core.AzureLocation WestUS3 { get { throw null; } }
        public bool Equals(Azure.Core.AzureLocation other) { throw null; }
        [System.ComponentModel.EditorBrowsableAttribute(System.ComponentModel.EditorBrowsableState.Never)]
        public override bool Equals(object? obj) { throw null; }
        [System.ComponentModel.EditorBrowsableAttribute(System.ComponentModel.EditorBrowsableState.Never)]
        public override int GetHashCode() { throw null; }
        public static bool operator ==(Azure.Core.AzureLocation left, Azure.Core.AzureLocation right) { throw null; }
        public static implicit operator string (Azure.Core.AzureLocation location) { throw null; }
        public static implicit operator Azure.Core.AzureLocation (string location) { throw null; }
        public static bool operator !=(Azure.Core.AzureLocation left, Azure.Core.AzureLocation right) { throw null; }
        public override string ToString() { throw null; }
    }
    public abstract partial class ClientOptions
    {
        protected ClientOptions() { }
        protected ClientOptions(Azure.Core.DiagnosticsOptions? diagnostics) { }
        public static Azure.Core.ClientOptions Default { get { throw null; } }
        public Azure.Core.DiagnosticsOptions Diagnostics { get { throw null; } }
        public Azure.Core.RetryOptions Retry { get { throw null; } }
        public Azure.Core.Pipeline.HttpPipelinePolicy? RetryPolicy { get { throw null; } set { } }
        public Azure.Core.Pipeline.HttpPipelineTransport Transport { get { throw null; } set { } }
        public void AddPolicy(Azure.Core.Pipeline.HttpPipelinePolicy policy, Azure.Core.HttpPipelinePosition position) { }
        [System.ComponentModel.EditorBrowsableAttribute(System.ComponentModel.EditorBrowsableState.Never)]
        public override bool Equals(object? obj) { throw null; }
        [System.ComponentModel.EditorBrowsableAttribute(System.ComponentModel.EditorBrowsableState.Never)]
        public override int GetHashCode() { throw null; }
        [System.ComponentModel.EditorBrowsableAttribute(System.ComponentModel.EditorBrowsableState.Never)]
        public override string? ToString() { throw null; }
    }
    [System.Runtime.InteropServices.StructLayoutAttribute(System.Runtime.InteropServices.LayoutKind.Sequential)]
    public readonly partial struct ContentType : System.IEquatable<Azure.Core.ContentType>, System.IEquatable<string>
    {
        private readonly object _dummy;
        private readonly int _dummyPrimitive;
        public ContentType(string contentType) { throw null; }
        public static Azure.Core.ContentType ApplicationJson { get { throw null; } }
        public static Azure.Core.ContentType ApplicationOctetStream { get { throw null; } }
        public static Azure.Core.ContentType TextPlain { get { throw null; } }
        public bool Equals(Azure.Core.ContentType other) { throw null; }
        public override bool Equals(object? obj) { throw null; }
        public bool Equals(string? other) { throw null; }
        public override int GetHashCode() { throw null; }
        public static bool operator ==(Azure.Core.ContentType left, Azure.Core.ContentType right) { throw null; }
        public static implicit operator Azure.Core.ContentType (string contentType) { throw null; }
        public static bool operator !=(Azure.Core.ContentType left, Azure.Core.ContentType right) { throw null; }
        public override string ToString() { throw null; }
    }
    public abstract partial class DelayStrategy
    {
        protected DelayStrategy(System.TimeSpan? maxDelay = default(System.TimeSpan?), double jitterFactor = 0.2) { }
        public static Azure.Core.DelayStrategy CreateExponentialDelayStrategy(System.TimeSpan? initialDelay = default(System.TimeSpan?), System.TimeSpan? maxDelay = default(System.TimeSpan?)) { throw null; }
        public static Azure.Core.DelayStrategy CreateFixedDelayStrategy(System.TimeSpan? delay = default(System.TimeSpan?)) { throw null; }
        public System.TimeSpan GetNextDelay(Azure.Response? response, int retryNumber) { throw null; }
        protected abstract System.TimeSpan GetNextDelayCore(Azure.Response? response, int retryNumber);
        protected static System.TimeSpan Max(System.TimeSpan val1, System.TimeSpan val2) { throw null; }
        protected static System.TimeSpan Min(System.TimeSpan val1, System.TimeSpan val2) { throw null; }
    }
    public static partial class DelegatedTokenCredential
    {
        public static Azure.Core.TokenCredential Create(System.Func<Azure.Core.TokenRequestContext, System.Threading.CancellationToken, Azure.Core.AccessToken> getToken) { throw null; }
        public static Azure.Core.TokenCredential Create(System.Func<Azure.Core.TokenRequestContext, System.Threading.CancellationToken, Azure.Core.AccessToken> getToken, System.Func<Azure.Core.TokenRequestContext, System.Threading.CancellationToken, System.Threading.Tasks.ValueTask<Azure.Core.AccessToken>> getTokenAsync) { throw null; }
    }
    public partial class DiagnosticsOptions
    {
        protected internal DiagnosticsOptions() { }
        public string? ApplicationId { get { throw null; } set { } }
        public static string? DefaultApplicationId { get { throw null; } set { } }
        public bool IsDistributedTracingEnabled { get { throw null; } set { } }
        public bool IsLoggingContentEnabled { get { throw null; } set { } }
        public bool IsLoggingEnabled { get { throw null; } set { } }
        public bool IsTelemetryEnabled { get { throw null; } set { } }
        public int LoggedContentSizeLimit { get { throw null; } set { } }
        public System.Collections.Generic.IList<string> LoggedHeaderNames { get { throw null; } }
        public System.Collections.Generic.IList<string> LoggedQueryParameters { get { throw null; } }
    }
    [System.Runtime.InteropServices.StructLayoutAttribute(System.Runtime.InteropServices.LayoutKind.Sequential)]
    public readonly partial struct HttpHeader : System.IEquatable<Azure.Core.HttpHeader>
    {
        private readonly object _dummy;
        private readonly int _dummyPrimitive;
        public HttpHeader(string name, string value) { throw null; }
        public string Name { get { throw null; } }
        public string Value { get { throw null; } }
        public bool Equals(Azure.Core.HttpHeader other) { throw null; }
        public override bool Equals(object? obj) { throw null; }
        public override int GetHashCode() { throw null; }
        public override string ToString() { throw null; }
        public static partial class Common
        {
            public static readonly Azure.Core.HttpHeader FormUrlEncodedContentType;
            public static readonly Azure.Core.HttpHeader JsonAccept;
            public static readonly Azure.Core.HttpHeader JsonContentType;
            public static readonly Azure.Core.HttpHeader OctetStreamContentType;
        }
        public static partial class Names
        {
            public static string Accept { get { throw null; } }
            public static string Authorization { get { throw null; } }
            public static string ContentDisposition { get { throw null; } }
            public static string ContentLength { get { throw null; } }
            public static string ContentType { get { throw null; } }
            public static string Date { get { throw null; } }
            public static string ETag { get { throw null; } }
            public static string Host { get { throw null; } }
            public static string IfMatch { get { throw null; } }
            public static string IfModifiedSince { get { throw null; } }
            public static string IfNoneMatch { get { throw null; } }
            public static string IfUnmodifiedSince { get { throw null; } }
            public static string Prefer { get { throw null; } }
            public static string Range { get { throw null; } }
            public static string Referer { get { throw null; } }
            public static string UserAgent { get { throw null; } }
            public static string WwwAuthenticate { get { throw null; } }
            public static string XMsDate { get { throw null; } }
            public static string XMsRange { get { throw null; } }
            public static string XMsRequestId { get { throw null; } }
        }
    }
    public sealed partial class HttpMessage : System.Net.ClientModel.Core.PipelineMessage
    {
        public HttpMessage(Azure.Core.Request request, Azure.Core.ResponseClassifier responseClassifier) : base (default(System.Net.ClientModel.Core.MessageRequest)) { }
        public bool BufferResponse { get { throw null; } set { } }
        public new bool HasResponse { get { throw null; } }
        [System.ComponentModel.EditorBrowsableAttribute(System.ComponentModel.EditorBrowsableState.Never)]
        public override System.Net.ClientModel.Core.MessageClassifier MessageClassifier { get { throw null; } set { } }
        public System.TimeSpan? NetworkTimeout { get { throw null; } set { } }
        public Azure.Core.MessageProcessingContext ProcessingContext { get { throw null; } }
        public new Azure.Core.Request Request { get { throw null; } }
        public new Azure.Response Response { get { throw null; } set { } }
        public Azure.Core.ResponseClassifier ResponseClassifier { get { throw null; } set { } }
        public override void Dispose() { }
        public System.IO.Stream? ExtractResponseContent() { throw null; }
        public void SetProperty(string name, object value) { }
        public bool TryGetProperty(string name, out object? value) { throw null; }
    }
    public enum HttpPipelinePosition
    {
        PerCall = 0,
        PerRetry = 1,
        BeforeTransport = 2,
    }
    [System.Runtime.InteropServices.StructLayoutAttribute(System.Runtime.InteropServices.LayoutKind.Sequential)]
    public readonly partial struct MessageProcessingContext
    {
        private readonly object _dummy;
        private readonly int _dummyPrimitive;
        public int RetryNumber { get { throw null; } set { } }
        public System.DateTimeOffset StartTime { get { throw null; } }
    }
    public static partial class MultipartResponse
    {
        public static Azure.Response[] Parse(Azure.Response response, bool expectCrLf, System.Threading.CancellationToken cancellationToken) { throw null; }
        public static System.Threading.Tasks.Task<Azure.Response[]> ParseAsync(Azure.Response response, bool expectCrLf, System.Threading.CancellationToken cancellationToken) { throw null; }
    }
    public abstract partial class Request : System.IDisposable
    {
        protected Request() { }
        public virtual string ClientRequestId { get { throw null; } set { } }
        public virtual Azure.Core.RequestContent? Content { get { throw null; } set { } }
        public Azure.Core.RequestHeaders Headers { get { throw null; } }
        public virtual Azure.Core.RequestMethod Method { get { throw null; } set { } }
        public virtual Azure.Core.RequestUriBuilder Uri { get { throw null; } set { } }
        protected internal abstract void AddHeader(string name, string value);
        protected internal abstract bool ContainsHeader(string name);
        public abstract void Dispose();
        protected internal abstract System.Collections.Generic.IEnumerable<Azure.Core.HttpHeader> EnumerateHeaders();
        protected internal abstract bool RemoveHeader(string name);
        protected internal virtual void SetHeader(string name, string value) { }
        protected internal abstract bool TryGetHeader(string name, out string? value);
        protected internal abstract bool TryGetHeaderValues(string name, out System.Collections.Generic.IEnumerable<string>? values);
    }
    public abstract partial class RequestContent : System.Net.ClientModel.Core.RequestBodyContent
    {
        protected RequestContent() { }
        public static Azure.Core.RequestContent Create(Azure.Core.Serialization.DynamicData content) { throw null; }
        public static new Azure.Core.RequestContent Create(System.BinaryData content) { throw null; }
        public static Azure.Core.RequestContent Create(System.Buffers.ReadOnlySequence<byte> bytes) { throw null; }
        public static Azure.Core.RequestContent Create(byte[] bytes) { throw null; }
        public static Azure.Core.RequestContent Create(byte[] bytes, int index, int length) { throw null; }
        public static Azure.Core.RequestContent Create(System.IO.Stream stream) { throw null; }
        public static new Azure.Core.RequestContent Create(System.Net.ClientModel.Core.IModel<object> model, System.Net.ClientModel.ModelReaderWriterOptions? options = null) { throw null; }
        public static Azure.Core.RequestContent Create(object serializable) { throw null; }
        public static Azure.Core.RequestContent Create(object serializable, Azure.Core.Serialization.JsonPropertyNames propertyNameFormat, string dateTimeFormat = "o") { throw null; }
        public static Azure.Core.RequestContent Create(object serializable, Azure.Core.Serialization.ObjectSerializer? serializer) { throw null; }
        public static Azure.Core.RequestContent Create(System.ReadOnlyMemory<byte> bytes) { throw null; }
        public static Azure.Core.RequestContent Create(string content) { throw null; }
        public static implicit operator Azure.Core.RequestContent (Azure.Core.Serialization.DynamicData content) { throw null; }
        public static implicit operator Azure.Core.RequestContent (System.BinaryData content) { throw null; }
        public static implicit operator Azure.Core.RequestContent (string content) { throw null; }
    }
    public abstract partial class RequestFailedDetailsParser
    {
        protected RequestFailedDetailsParser() { }
        public abstract bool TryParse(Azure.Response response, out Azure.ResponseError? error, out System.Collections.Generic.IDictionary<string, string>? data);
    }
    [System.Runtime.InteropServices.StructLayoutAttribute(System.Runtime.InteropServices.LayoutKind.Sequential)]
    public readonly partial struct RequestHeaders : System.Collections.Generic.IEnumerable<Azure.Core.HttpHeader>, System.Collections.IEnumerable
    {
        private readonly object _dummy;
        private readonly int _dummyPrimitive;
        public void Add(Azure.Core.HttpHeader header) { }
        public void Add(string name, string value) { }
        public bool Contains(string name) { throw null; }
        public System.Collections.Generic.IEnumerator<Azure.Core.HttpHeader> GetEnumerator() { throw null; }
        public bool Remove(string name) { throw null; }
        public void SetValue(string name, string value) { }
        System.Collections.IEnumerator System.Collections.IEnumerable.GetEnumerator() { throw null; }
        public bool TryGetValue(string name, out string? value) { throw null; }
        public bool TryGetValues(string name, out System.Collections.Generic.IEnumerable<string>? values) { throw null; }
    }
    [System.Runtime.InteropServices.StructLayoutAttribute(System.Runtime.InteropServices.LayoutKind.Sequential)]
    public readonly partial struct RequestMethod : System.IEquatable<Azure.Core.RequestMethod>
    {
        private readonly object _dummy;
        private readonly int _dummyPrimitive;
        public RequestMethod(string method) { throw null; }
        public static Azure.Core.RequestMethod Delete { get { throw null; } }
        public static Azure.Core.RequestMethod Get { get { throw null; } }
        public static Azure.Core.RequestMethod Head { get { throw null; } }
        public string Method { get { throw null; } }
        public static Azure.Core.RequestMethod Options { get { throw null; } }
        public static Azure.Core.RequestMethod Patch { get { throw null; } }
        public static Azure.Core.RequestMethod Post { get { throw null; } }
        public static Azure.Core.RequestMethod Put { get { throw null; } }
        public static Azure.Core.RequestMethod Trace { get { throw null; } }
        public bool Equals(Azure.Core.RequestMethod other) { throw null; }
        public override bool Equals(object? obj) { throw null; }
        public override int GetHashCode() { throw null; }
        public static bool operator ==(Azure.Core.RequestMethod left, Azure.Core.RequestMethod right) { throw null; }
        public static bool operator !=(Azure.Core.RequestMethod left, Azure.Core.RequestMethod right) { throw null; }
        public static Azure.Core.RequestMethod Parse(string method) { throw null; }
        public override string ToString() { throw null; }
    }
    public partial class RequestUriBuilder
    {
        public RequestUriBuilder() { }
        protected bool HasPath { get { throw null; } }
        protected bool HasQuery { get { throw null; } }
        public string? Host { get { throw null; } set { } }
        public string Path { get { throw null; } set { } }
        public string PathAndQuery { get { throw null; } }
        public int Port { get { throw null; } set { } }
        public string Query { get { throw null; } set { } }
        public string? Scheme { get { throw null; } set { } }
        public void AppendPath(System.ReadOnlySpan<char> value, bool escape) { }
        public void AppendPath(string value) { }
        public void AppendPath(string value, bool escape) { }
        public void AppendQuery(System.ReadOnlySpan<char> name, System.ReadOnlySpan<char> value, bool escapeValue) { }
        public void AppendQuery(string name, string value) { }
        public void AppendQuery(string name, string value, bool escapeValue) { }
        public void Reset(System.Uri value) { }
        public override string ToString() { throw null; }
        public System.Uri ToUri() { throw null; }
    }
    public sealed partial class ResourceIdentifier : System.IComparable<Azure.Core.ResourceIdentifier>, System.IEquatable<Azure.Core.ResourceIdentifier>
    {
        public static readonly Azure.Core.ResourceIdentifier Root;
        public ResourceIdentifier(string resourceId) { }
        public Azure.Core.AzureLocation? Location { get { throw null; } }
        public string Name { get { throw null; } }
        public Azure.Core.ResourceIdentifier? Parent { get { throw null; } }
        public string? Provider { get { throw null; } }
        public string? ResourceGroupName { get { throw null; } }
        public Azure.Core.ResourceType ResourceType { get { throw null; } }
        public string? SubscriptionId { get { throw null; } }
        [System.ComponentModel.EditorBrowsableAttribute(System.ComponentModel.EditorBrowsableState.Never)]
        public Azure.Core.ResourceIdentifier AppendChildResource(string childResourceType, string childResourceName) { throw null; }
        [System.ComponentModel.EditorBrowsableAttribute(System.ComponentModel.EditorBrowsableState.Never)]
        public Azure.Core.ResourceIdentifier AppendProviderResource(string providerNamespace, string resourceType, string resourceName) { throw null; }
        public int CompareTo(Azure.Core.ResourceIdentifier? other) { throw null; }
        public bool Equals(Azure.Core.ResourceIdentifier? other) { throw null; }
        [System.ComponentModel.EditorBrowsableAttribute(System.ComponentModel.EditorBrowsableState.Never)]
        public override bool Equals(object? obj) { throw null; }
        [System.ComponentModel.EditorBrowsableAttribute(System.ComponentModel.EditorBrowsableState.Never)]
        public override int GetHashCode() { throw null; }
        public static bool operator ==(Azure.Core.ResourceIdentifier left, Azure.Core.ResourceIdentifier right) { throw null; }
        public static bool operator >(Azure.Core.ResourceIdentifier left, Azure.Core.ResourceIdentifier right) { throw null; }
        public static bool operator >=(Azure.Core.ResourceIdentifier left, Azure.Core.ResourceIdentifier right) { throw null; }
        public static implicit operator string (Azure.Core.ResourceIdentifier id) { throw null; }
        public static bool operator !=(Azure.Core.ResourceIdentifier left, Azure.Core.ResourceIdentifier right) { throw null; }
        public static bool operator <(Azure.Core.ResourceIdentifier left, Azure.Core.ResourceIdentifier right) { throw null; }
        public static bool operator <=(Azure.Core.ResourceIdentifier left, Azure.Core.ResourceIdentifier right) { throw null; }
        public static Azure.Core.ResourceIdentifier Parse(string input) { throw null; }
        public override string ToString() { throw null; }
        public static bool TryParse(string? input, out Azure.Core.ResourceIdentifier? result) { throw null; }
    }
    [System.Runtime.InteropServices.StructLayoutAttribute(System.Runtime.InteropServices.LayoutKind.Sequential)]
    public readonly partial struct ResourceType : System.IEquatable<Azure.Core.ResourceType>
    {
        private readonly object _dummy;
        private readonly int _dummyPrimitive;
        public ResourceType(string resourceType) { throw null; }
        public string Namespace { get { throw null; } }
        public string Type { get { throw null; } }
        public bool Equals(Azure.Core.ResourceType other) { throw null; }
        [System.ComponentModel.EditorBrowsableAttribute(System.ComponentModel.EditorBrowsableState.Never)]
        public override bool Equals(object? other) { throw null; }
        [System.ComponentModel.EditorBrowsableAttribute(System.ComponentModel.EditorBrowsableState.Never)]
        public override int GetHashCode() { throw null; }
        [System.ComponentModel.EditorBrowsableAttribute(System.ComponentModel.EditorBrowsableState.Never)]
        public string GetLastType() { throw null; }
        public static bool operator ==(Azure.Core.ResourceType left, Azure.Core.ResourceType right) { throw null; }
        public static implicit operator string (Azure.Core.ResourceType resourceType) { throw null; }
        public static implicit operator Azure.Core.ResourceType (string resourceType) { throw null; }
        public static bool operator !=(Azure.Core.ResourceType left, Azure.Core.ResourceType right) { throw null; }
        public override string ToString() { throw null; }
    }
    public abstract partial class ResponseClassificationHandler
    {
        protected ResponseClassificationHandler() { }
        public abstract bool TryClassify(Azure.Core.HttpMessage message, out bool isError);
    }
    public partial class ResponseClassifier : System.Net.ClientModel.Core.MessageClassifier
    {
        public ResponseClassifier() { }
        [System.ComponentModel.EditorBrowsableAttribute(System.ComponentModel.EditorBrowsableState.Never)]
        public override bool IsError(System.Net.ClientModel.Core.PipelineMessage message) { throw null; }
        public virtual bool IsErrorResponse(Azure.Core.HttpMessage message) { throw null; }
        public virtual bool IsRetriable(Azure.Core.HttpMessage message, System.Exception exception) { throw null; }
        public virtual bool IsRetriableException(System.Exception exception) { throw null; }
        public virtual bool IsRetriableResponse(Azure.Core.HttpMessage message) { throw null; }
    }
    [System.Runtime.InteropServices.StructLayoutAttribute(System.Runtime.InteropServices.LayoutKind.Sequential)]
    public readonly partial struct ResponseHeaders : System.Collections.Generic.IEnumerable<Azure.Core.HttpHeader>, System.Collections.IEnumerable
    {
        private readonly object _dummy;
        private readonly int _dummyPrimitive;
        public int? ContentLength { get { throw null; } }
        public long? ContentLengthLong { get { throw null; } }
        public string? ContentType { get { throw null; } }
        public System.DateTimeOffset? Date { get { throw null; } }
        public Azure.ETag? ETag { get { throw null; } }
        public string? RequestId { get { throw null; } }
        public bool Contains(string name) { throw null; }
        public System.Collections.Generic.IEnumerator<Azure.Core.HttpHeader> GetEnumerator() { throw null; }
        System.Collections.IEnumerator System.Collections.IEnumerable.GetEnumerator() { throw null; }
        public bool TryGetValue(string name, out string? value) { throw null; }
        public bool TryGetValues(string name, out System.Collections.Generic.IEnumerable<string>? values) { throw null; }
    }
    public enum RetryMode
    {
        Fixed = 0,
        Exponential = 1,
    }
    public partial class RetryOptions
    {
        internal RetryOptions() { }
        public System.TimeSpan Delay { get { throw null; } set { } }
        public System.TimeSpan MaxDelay { get { throw null; } set { } }
        public int MaxRetries { get { throw null; } set { } }
        public Azure.Core.RetryMode Mode { get { throw null; } set { } }
        public System.TimeSpan NetworkTimeout { get { throw null; } set { } }
    }
    public partial class StatusCodeClassifier : Azure.Core.ResponseClassifier
    {
        public StatusCodeClassifier(System.ReadOnlySpan<ushort> successStatusCodes) { }
        public override bool IsErrorResponse(Azure.Core.HttpMessage message) { throw null; }
    }
    public delegate System.Threading.Tasks.Task SyncAsyncEventHandler<T>(T e) where T : Azure.SyncAsyncEventArgs;
    public partial class TelemetryDetails
    {
        public TelemetryDetails(System.Reflection.Assembly assembly, string? applicationId = null) { }
        public string? ApplicationId { get { throw null; } }
        public System.Reflection.Assembly Assembly { get { throw null; } }
        public void Apply(Azure.Core.HttpMessage message) { }
        public override string ToString() { throw null; }
    }
    public abstract partial class TokenCredential
    {
        protected TokenCredential() { }
        public abstract Azure.Core.AccessToken GetToken(Azure.Core.TokenRequestContext requestContext, System.Threading.CancellationToken cancellationToken);
        public abstract System.Threading.Tasks.ValueTask<Azure.Core.AccessToken> GetTokenAsync(Azure.Core.TokenRequestContext requestContext, System.Threading.CancellationToken cancellationToken);
    }
    [System.Runtime.InteropServices.StructLayoutAttribute(System.Runtime.InteropServices.LayoutKind.Sequential)]
    public readonly partial struct TokenRequestContext
    {
        private readonly object _dummy;
        private readonly int _dummyPrimitive;
        public TokenRequestContext(string[] scopes, string? parentRequestId) { throw null; }
        public TokenRequestContext(string[] scopes, string? parentRequestId, string? claims) { throw null; }
        public TokenRequestContext(string[] scopes, string? parentRequestId, string? claims, string? tenantId) { throw null; }
        public TokenRequestContext(string[] scopes, string? parentRequestId = null, string? claims = null, string? tenantId = null, bool isCaeEnabled = false) { throw null; }
        public string? Claims { get { throw null; } }
        public bool IsCaeEnabled { get { throw null; } }
        public string? ParentRequestId { get { throw null; } }
        public string[] Scopes { get { throw null; } }
        public string? TenantId { get { throw null; } }
    }
}
namespace Azure.Core.Cryptography
{
    public partial interface IKeyEncryptionKey
    {
        string KeyId { get; }
        byte[] UnwrapKey(string algorithm, System.ReadOnlyMemory<byte> encryptedKey, System.Threading.CancellationToken cancellationToken = default(System.Threading.CancellationToken));
        System.Threading.Tasks.Task<byte[]> UnwrapKeyAsync(string algorithm, System.ReadOnlyMemory<byte> encryptedKey, System.Threading.CancellationToken cancellationToken = default(System.Threading.CancellationToken));
        byte[] WrapKey(string algorithm, System.ReadOnlyMemory<byte> key, System.Threading.CancellationToken cancellationToken = default(System.Threading.CancellationToken));
        System.Threading.Tasks.Task<byte[]> WrapKeyAsync(string algorithm, System.ReadOnlyMemory<byte> key, System.Threading.CancellationToken cancellationToken = default(System.Threading.CancellationToken));
    }
    public partial interface IKeyEncryptionKeyResolver
    {
        Azure.Core.Cryptography.IKeyEncryptionKey Resolve(string keyId, System.Threading.CancellationToken cancellationToken = default(System.Threading.CancellationToken));
        System.Threading.Tasks.Task<Azure.Core.Cryptography.IKeyEncryptionKey> ResolveAsync(string keyId, System.Threading.CancellationToken cancellationToken = default(System.Threading.CancellationToken));
    }
}
namespace Azure.Core.Diagnostics
{
    public partial class AzureEventSourceListener : System.Diagnostics.Tracing.EventListener
    {
        public const string TraitName = "AzureEventSource";
        public const string TraitValue = "true";
        public AzureEventSourceListener(System.Action<System.Diagnostics.Tracing.EventWrittenEventArgs, string> log, System.Diagnostics.Tracing.EventLevel level) { }
        public static Azure.Core.Diagnostics.AzureEventSourceListener CreateConsoleLogger(System.Diagnostics.Tracing.EventLevel level = System.Diagnostics.Tracing.EventLevel.Informational) { throw null; }
        public static Azure.Core.Diagnostics.AzureEventSourceListener CreateTraceLogger(System.Diagnostics.Tracing.EventLevel level = System.Diagnostics.Tracing.EventLevel.Informational) { throw null; }
        protected sealed override void OnEventSourceCreated(System.Diagnostics.Tracing.EventSource eventSource) { }
        protected sealed override void OnEventWritten(System.Diagnostics.Tracing.EventWrittenEventArgs eventData) { }
    }
}
namespace Azure.Core.Extensions
{
    public partial interface IAzureClientBuilder<TClient, TOptions> where TOptions : class
    {
    }
    public partial interface IAzureClientFactoryBuilder
    {
        Azure.Core.Extensions.IAzureClientBuilder<TClient, TOptions> RegisterClientFactory<TClient, TOptions>(System.Func<TOptions, TClient> clientFactory) where TOptions : class;
    }
    public partial interface IAzureClientFactoryBuilderWithConfiguration<in TConfiguration> : Azure.Core.Extensions.IAzureClientFactoryBuilder
    {
        Azure.Core.Extensions.IAzureClientBuilder<TClient, TOptions> RegisterClientFactory<TClient, TOptions>(TConfiguration configuration) where TOptions : class;
    }
    public partial interface IAzureClientFactoryBuilderWithCredential
    {
        Azure.Core.Extensions.IAzureClientBuilder<TClient, TOptions> RegisterClientFactory<TClient, TOptions>(System.Func<TOptions, Azure.Core.TokenCredential, TClient> clientFactory, bool requiresCredential = true) where TOptions : class;
    }
}
namespace Azure.Core.GeoJson
{
    [System.Runtime.InteropServices.StructLayoutAttribute(System.Runtime.InteropServices.LayoutKind.Sequential)]
    public readonly partial struct GeoArray<T> : System.Collections.Generic.IEnumerable<T>, System.Collections.Generic.IReadOnlyCollection<T>, System.Collections.Generic.IReadOnlyList<T>, System.Collections.IEnumerable
    {
        private readonly object _dummy;
        private readonly int _dummyPrimitive;
        public int Count { get { throw null; } }
        public T this[int index] { get { throw null; } }
        public Azure.Core.GeoJson.GeoArray<T>.Enumerator GetEnumerator() { throw null; }
        System.Collections.Generic.IEnumerator<T> System.Collections.Generic.IEnumerable<T>.GetEnumerator() { throw null; }
        System.Collections.IEnumerator System.Collections.IEnumerable.GetEnumerator() { throw null; }
        [System.Runtime.InteropServices.StructLayoutAttribute(System.Runtime.InteropServices.LayoutKind.Sequential)]
        public partial struct Enumerator : System.Collections.Generic.IEnumerator<T>, System.Collections.IEnumerator, System.IDisposable
        {
            private object _dummy;
            private int _dummyPrimitive;
            public T Current { get { throw null; } }
            object System.Collections.IEnumerator.Current { get { throw null; } }
            public void Dispose() { }
            public bool MoveNext() { throw null; }
            public void Reset() { }
        }
    }
    public sealed partial class GeoBoundingBox : System.IEquatable<Azure.Core.GeoJson.GeoBoundingBox>
    {
        public GeoBoundingBox(double west, double south, double east, double north) { }
        public GeoBoundingBox(double west, double south, double east, double north, double? minAltitude, double? maxAltitude) { }
        public double East { get { throw null; } }
        public double this[int index] { get { throw null; } }
        public double? MaxAltitude { get { throw null; } }
        public double? MinAltitude { get { throw null; } }
        public double North { get { throw null; } }
        public double South { get { throw null; } }
        public double West { get { throw null; } }
        public bool Equals(Azure.Core.GeoJson.GeoBoundingBox? other) { throw null; }
        public override bool Equals(object? obj) { throw null; }
        public override int GetHashCode() { throw null; }
        public override string ToString() { throw null; }
    }
    public sealed partial class GeoCollection : Azure.Core.GeoJson.GeoObject, System.Collections.Generic.IEnumerable<Azure.Core.GeoJson.GeoObject>, System.Collections.Generic.IReadOnlyCollection<Azure.Core.GeoJson.GeoObject>, System.Collections.Generic.IReadOnlyList<Azure.Core.GeoJson.GeoObject>, System.Collections.IEnumerable
    {
        public GeoCollection(System.Collections.Generic.IEnumerable<Azure.Core.GeoJson.GeoObject> geometries) { }
        public GeoCollection(System.Collections.Generic.IEnumerable<Azure.Core.GeoJson.GeoObject> geometries, Azure.Core.GeoJson.GeoBoundingBox? boundingBox, System.Collections.Generic.IReadOnlyDictionary<string, object?> customProperties) { }
        public int Count { get { throw null; } }
        public Azure.Core.GeoJson.GeoObject this[int index] { get { throw null; } }
        public override Azure.Core.GeoJson.GeoObjectType Type { get { throw null; } }
        public System.Collections.Generic.IEnumerator<Azure.Core.GeoJson.GeoObject> GetEnumerator() { throw null; }
        System.Collections.IEnumerator System.Collections.IEnumerable.GetEnumerator() { throw null; }
    }
    public sealed partial class GeoLinearRing
    {
        public GeoLinearRing(System.Collections.Generic.IEnumerable<Azure.Core.GeoJson.GeoPosition> coordinates) { }
        public Azure.Core.GeoJson.GeoArray<Azure.Core.GeoJson.GeoPosition> Coordinates { get { throw null; } }
    }
    public sealed partial class GeoLineString : Azure.Core.GeoJson.GeoObject
    {
        public GeoLineString(System.Collections.Generic.IEnumerable<Azure.Core.GeoJson.GeoPosition> coordinates) { }
        public GeoLineString(System.Collections.Generic.IEnumerable<Azure.Core.GeoJson.GeoPosition> coordinates, Azure.Core.GeoJson.GeoBoundingBox? boundingBox, System.Collections.Generic.IReadOnlyDictionary<string, object?> customProperties) { }
        public Azure.Core.GeoJson.GeoArray<Azure.Core.GeoJson.GeoPosition> Coordinates { get { throw null; } }
        public override Azure.Core.GeoJson.GeoObjectType Type { get { throw null; } }
    }
    public sealed partial class GeoLineStringCollection : Azure.Core.GeoJson.GeoObject, System.Collections.Generic.IEnumerable<Azure.Core.GeoJson.GeoLineString>, System.Collections.Generic.IReadOnlyCollection<Azure.Core.GeoJson.GeoLineString>, System.Collections.Generic.IReadOnlyList<Azure.Core.GeoJson.GeoLineString>, System.Collections.IEnumerable
    {
        public GeoLineStringCollection(System.Collections.Generic.IEnumerable<Azure.Core.GeoJson.GeoLineString> lines) { }
        public GeoLineStringCollection(System.Collections.Generic.IEnumerable<Azure.Core.GeoJson.GeoLineString> lines, Azure.Core.GeoJson.GeoBoundingBox? boundingBox, System.Collections.Generic.IReadOnlyDictionary<string, object?> customProperties) { }
        public Azure.Core.GeoJson.GeoArray<Azure.Core.GeoJson.GeoArray<Azure.Core.GeoJson.GeoPosition>> Coordinates { get { throw null; } }
        public int Count { get { throw null; } }
        public Azure.Core.GeoJson.GeoLineString this[int index] { get { throw null; } }
        public override Azure.Core.GeoJson.GeoObjectType Type { get { throw null; } }
        public System.Collections.Generic.IEnumerator<Azure.Core.GeoJson.GeoLineString> GetEnumerator() { throw null; }
        System.Collections.IEnumerator System.Collections.IEnumerable.GetEnumerator() { throw null; }
    }
    public abstract partial class GeoObject
    {
        internal GeoObject() { }
        public Azure.Core.GeoJson.GeoBoundingBox? BoundingBox { get { throw null; } }
        public abstract Azure.Core.GeoJson.GeoObjectType Type { get; }
        public static Azure.Core.GeoJson.GeoObject Parse(string json) { throw null; }
        public override string ToString() { throw null; }
        public bool TryGetCustomProperty(string name, out object? value) { throw null; }
    }
    public enum GeoObjectType
    {
        Point = 0,
        MultiPoint = 1,
        Polygon = 2,
        MultiPolygon = 3,
        LineString = 4,
        MultiLineString = 5,
        GeometryCollection = 6,
    }
    public sealed partial class GeoPoint : Azure.Core.GeoJson.GeoObject
    {
        public GeoPoint(Azure.Core.GeoJson.GeoPosition position) { }
        public GeoPoint(Azure.Core.GeoJson.GeoPosition position, Azure.Core.GeoJson.GeoBoundingBox? boundingBox, System.Collections.Generic.IReadOnlyDictionary<string, object?> customProperties) { }
        public GeoPoint(double longitude, double latitude) { }
        public GeoPoint(double longitude, double latitude, double? altitude) { }
        public Azure.Core.GeoJson.GeoPosition Coordinates { get { throw null; } }
        public override Azure.Core.GeoJson.GeoObjectType Type { get { throw null; } }
    }
    public sealed partial class GeoPointCollection : Azure.Core.GeoJson.GeoObject, System.Collections.Generic.IEnumerable<Azure.Core.GeoJson.GeoPoint>, System.Collections.Generic.IReadOnlyCollection<Azure.Core.GeoJson.GeoPoint>, System.Collections.Generic.IReadOnlyList<Azure.Core.GeoJson.GeoPoint>, System.Collections.IEnumerable
    {
        public GeoPointCollection(System.Collections.Generic.IEnumerable<Azure.Core.GeoJson.GeoPoint> points) { }
        public GeoPointCollection(System.Collections.Generic.IEnumerable<Azure.Core.GeoJson.GeoPoint> points, Azure.Core.GeoJson.GeoBoundingBox? boundingBox, System.Collections.Generic.IReadOnlyDictionary<string, object?> customProperties) { }
        public Azure.Core.GeoJson.GeoArray<Azure.Core.GeoJson.GeoPosition> Coordinates { get { throw null; } }
        public int Count { get { throw null; } }
        public Azure.Core.GeoJson.GeoPoint this[int index] { get { throw null; } }
        public override Azure.Core.GeoJson.GeoObjectType Type { get { throw null; } }
        public System.Collections.Generic.IEnumerator<Azure.Core.GeoJson.GeoPoint> GetEnumerator() { throw null; }
        System.Collections.IEnumerator System.Collections.IEnumerable.GetEnumerator() { throw null; }
    }
    public sealed partial class GeoPolygon : Azure.Core.GeoJson.GeoObject
    {
        public GeoPolygon(System.Collections.Generic.IEnumerable<Azure.Core.GeoJson.GeoLinearRing> rings) { }
        public GeoPolygon(System.Collections.Generic.IEnumerable<Azure.Core.GeoJson.GeoLinearRing> rings, Azure.Core.GeoJson.GeoBoundingBox? boundingBox, System.Collections.Generic.IReadOnlyDictionary<string, object?> customProperties) { }
        public GeoPolygon(System.Collections.Generic.IEnumerable<Azure.Core.GeoJson.GeoPosition> positions) { }
        public Azure.Core.GeoJson.GeoArray<Azure.Core.GeoJson.GeoArray<Azure.Core.GeoJson.GeoPosition>> Coordinates { get { throw null; } }
        public Azure.Core.GeoJson.GeoLinearRing OuterRing { get { throw null; } }
        public System.Collections.Generic.IReadOnlyList<Azure.Core.GeoJson.GeoLinearRing> Rings { get { throw null; } }
        public override Azure.Core.GeoJson.GeoObjectType Type { get { throw null; } }
    }
    public sealed partial class GeoPolygonCollection : Azure.Core.GeoJson.GeoObject, System.Collections.Generic.IEnumerable<Azure.Core.GeoJson.GeoPolygon>, System.Collections.Generic.IReadOnlyCollection<Azure.Core.GeoJson.GeoPolygon>, System.Collections.Generic.IReadOnlyList<Azure.Core.GeoJson.GeoPolygon>, System.Collections.IEnumerable
    {
        public GeoPolygonCollection(System.Collections.Generic.IEnumerable<Azure.Core.GeoJson.GeoPolygon> polygons) { }
        public GeoPolygonCollection(System.Collections.Generic.IEnumerable<Azure.Core.GeoJson.GeoPolygon> polygons, Azure.Core.GeoJson.GeoBoundingBox? boundingBox, System.Collections.Generic.IReadOnlyDictionary<string, object?> customProperties) { }
        public Azure.Core.GeoJson.GeoArray<Azure.Core.GeoJson.GeoArray<Azure.Core.GeoJson.GeoArray<Azure.Core.GeoJson.GeoPosition>>> Coordinates { get { throw null; } }
        public int Count { get { throw null; } }
        public Azure.Core.GeoJson.GeoPolygon this[int index] { get { throw null; } }
        public override Azure.Core.GeoJson.GeoObjectType Type { get { throw null; } }
        public System.Collections.Generic.IEnumerator<Azure.Core.GeoJson.GeoPolygon> GetEnumerator() { throw null; }
        System.Collections.IEnumerator System.Collections.IEnumerable.GetEnumerator() { throw null; }
    }
    [System.Runtime.InteropServices.StructLayoutAttribute(System.Runtime.InteropServices.LayoutKind.Sequential)]
    public readonly partial struct GeoPosition : System.IEquatable<Azure.Core.GeoJson.GeoPosition>
    {
        private readonly int _dummyPrimitive;
        public GeoPosition(double longitude, double latitude) { throw null; }
        public GeoPosition(double longitude, double latitude, double? altitude) { throw null; }
        public double? Altitude { get { throw null; } }
        public int Count { get { throw null; } }
        public double this[int index] { get { throw null; } }
        public double Latitude { get { throw null; } }
        public double Longitude { get { throw null; } }
        public bool Equals(Azure.Core.GeoJson.GeoPosition other) { throw null; }
        public override bool Equals(object? obj) { throw null; }
        public override int GetHashCode() { throw null; }
        public static bool operator ==(Azure.Core.GeoJson.GeoPosition left, Azure.Core.GeoJson.GeoPosition right) { throw null; }
        public static bool operator !=(Azure.Core.GeoJson.GeoPosition left, Azure.Core.GeoJson.GeoPosition right) { throw null; }
        public override string ToString() { throw null; }
    }
}
namespace Azure.Core.Pipeline
{
    public partial class BearerTokenAuthenticationPolicy : Azure.Core.Pipeline.HttpPipelinePolicy
    {
        public BearerTokenAuthenticationPolicy(Azure.Core.TokenCredential credential, System.Collections.Generic.IEnumerable<string> scopes) { }
        public BearerTokenAuthenticationPolicy(Azure.Core.TokenCredential credential, string scope) { }
        protected void AuthenticateAndAuthorizeRequest(Azure.Core.HttpMessage message, Azure.Core.TokenRequestContext context) { }
        protected System.Threading.Tasks.ValueTask AuthenticateAndAuthorizeRequestAsync(Azure.Core.HttpMessage message, Azure.Core.TokenRequestContext context) { throw null; }
        protected virtual void AuthorizeRequest(Azure.Core.HttpMessage message) { }
        protected virtual System.Threading.Tasks.ValueTask AuthorizeRequestAsync(Azure.Core.HttpMessage message) { throw null; }
        protected virtual bool AuthorizeRequestOnChallenge(Azure.Core.HttpMessage message) { throw null; }
        protected virtual System.Threading.Tasks.ValueTask<bool> AuthorizeRequestOnChallengeAsync(Azure.Core.HttpMessage message) { throw null; }
        public override void Process(Azure.Core.HttpMessage message, System.ReadOnlyMemory<Azure.Core.Pipeline.HttpPipelinePolicy> pipeline) { }
        public override System.Threading.Tasks.ValueTask ProcessAsync(Azure.Core.HttpMessage message, System.ReadOnlyMemory<Azure.Core.Pipeline.HttpPipelinePolicy> pipeline) { throw null; }
    }
    public sealed partial class DisposableHttpPipeline : Azure.Core.Pipeline.HttpPipeline, System.IDisposable
    {
        internal DisposableHttpPipeline() : base (default(Azure.Core.Pipeline.HttpPipelineTransport), default(Azure.Core.Pipeline.HttpPipelinePolicy[]), default(Azure.Core.ResponseClassifier)) { }
        public void Dispose() { }
    }
    public partial class HttpClientTransport : Azure.Core.Pipeline.HttpPipelineTransport, System.IDisposable
    {
        public static readonly Azure.Core.Pipeline.HttpClientTransport Shared;
        public HttpClientTransport() { }
        public HttpClientTransport(System.Net.Http.HttpClient client) { }
        public HttpClientTransport(System.Net.Http.HttpMessageHandler messageHandler) { }
        public sealed override Azure.Core.Request CreateRequest() { throw null; }
        public void Dispose() { }
        public override void Process(Azure.Core.HttpMessage message) { }
        public override System.Threading.Tasks.ValueTask ProcessAsync(Azure.Core.HttpMessage message) { throw null; }
    }
    public partial class HttpPipeline
    {
        public HttpPipeline(Azure.Core.Pipeline.HttpPipelineTransport transport, Azure.Core.Pipeline.HttpPipelinePolicy[]? policies = null, Azure.Core.ResponseClassifier? responseClassifier = null) { }
        public Azure.Core.ResponseClassifier ResponseClassifier { get { throw null; } }
        public static System.IDisposable CreateClientRequestIdScope(string? clientRequestId) { throw null; }
        public static System.IDisposable CreateHttpMessagePropertiesScope(System.Collections.Generic.IDictionary<string, object?> messageProperties) { throw null; }
        public Azure.Core.HttpMessage CreateMessage() { throw null; }
        public Azure.Core.HttpMessage CreateMessage(Azure.RequestContext? context) { throw null; }
        public Azure.Core.HttpMessage CreateMessage(Azure.RequestContext? context, Azure.Core.ResponseClassifier? classifier = null) { throw null; }
        public Azure.Core.Request CreateRequest() { throw null; }
        public void Send(Azure.Core.HttpMessage message, System.Threading.CancellationToken cancellationToken) { }
        public System.Threading.Tasks.ValueTask SendAsync(Azure.Core.HttpMessage message, System.Threading.CancellationToken cancellationToken) { throw null; }
        public Azure.Response SendRequest(Azure.Core.Request request, System.Threading.CancellationToken cancellationToken) { throw null; }
        public System.Threading.Tasks.ValueTask<Azure.Response> SendRequestAsync(Azure.Core.Request request, System.Threading.CancellationToken cancellationToken) { throw null; }
    }
    public static partial class HttpPipelineBuilder
    {
        public static Azure.Core.Pipeline.HttpPipeline Build(Azure.Core.ClientOptions options, params Azure.Core.Pipeline.HttpPipelinePolicy[] perRetryPolicies) { throw null; }
        public static Azure.Core.Pipeline.DisposableHttpPipeline Build(Azure.Core.ClientOptions options, Azure.Core.Pipeline.HttpPipelinePolicy[] perCallPolicies, Azure.Core.Pipeline.HttpPipelinePolicy[] perRetryPolicies, Azure.Core.Pipeline.HttpPipelineTransportOptions transportOptions, Azure.Core.ResponseClassifier? responseClassifier) { throw null; }
        public static Azure.Core.Pipeline.HttpPipeline Build(Azure.Core.ClientOptions options, Azure.Core.Pipeline.HttpPipelinePolicy[] perCallPolicies, Azure.Core.Pipeline.HttpPipelinePolicy[] perRetryPolicies, Azure.Core.ResponseClassifier? responseClassifier) { throw null; }
        public static Azure.Core.Pipeline.HttpPipeline Build(Azure.Core.Pipeline.HttpPipelineOptions options) { throw null; }
        public static Azure.Core.Pipeline.DisposableHttpPipeline Build(Azure.Core.Pipeline.HttpPipelineOptions options, Azure.Core.Pipeline.HttpPipelineTransportOptions transportOptions) { throw null; }
    }
    public partial class HttpPipelineOptions
    {
        public HttpPipelineOptions(Azure.Core.ClientOptions options) { }
        public Azure.Core.ClientOptions ClientOptions { get { throw null; } }
        public System.Collections.Generic.IList<Azure.Core.Pipeline.HttpPipelinePolicy> PerCallPolicies { get { throw null; } }
        public System.Collections.Generic.IList<Azure.Core.Pipeline.HttpPipelinePolicy> PerRetryPolicies { get { throw null; } }
        public Azure.Core.RequestFailedDetailsParser RequestFailedDetailsParser { get { throw null; } set { } }
        public Azure.Core.ResponseClassifier? ResponseClassifier { get { throw null; } set { } }
    }
    public abstract partial class HttpPipelinePolicy
    {
        protected HttpPipelinePolicy() { }
        public abstract void Process(Azure.Core.HttpMessage message, System.ReadOnlyMemory<Azure.Core.Pipeline.HttpPipelinePolicy> pipeline);
        public abstract System.Threading.Tasks.ValueTask ProcessAsync(Azure.Core.HttpMessage message, System.ReadOnlyMemory<Azure.Core.Pipeline.HttpPipelinePolicy> pipeline);
        protected static void ProcessNext(Azure.Core.HttpMessage message, System.ReadOnlyMemory<Azure.Core.Pipeline.HttpPipelinePolicy> pipeline) { }
        protected static System.Threading.Tasks.ValueTask ProcessNextAsync(Azure.Core.HttpMessage message, System.ReadOnlyMemory<Azure.Core.Pipeline.HttpPipelinePolicy> pipeline) { throw null; }
    }
    public abstract partial class HttpPipelineSynchronousPolicy : Azure.Core.Pipeline.HttpPipelinePolicy
    {
        protected HttpPipelineSynchronousPolicy() { }
        public virtual void OnReceivedResponse(Azure.Core.HttpMessage message) { }
        public virtual void OnSendingRequest(Azure.Core.HttpMessage message) { }
        public override void Process(Azure.Core.HttpMessage message, System.ReadOnlyMemory<Azure.Core.Pipeline.HttpPipelinePolicy> pipeline) { }
        public override System.Threading.Tasks.ValueTask ProcessAsync(Azure.Core.HttpMessage message, System.ReadOnlyMemory<Azure.Core.Pipeline.HttpPipelinePolicy> pipeline) { throw null; }
    }
    public abstract partial class HttpPipelineTransport
    {
        protected HttpPipelineTransport() { }
        public abstract Azure.Core.Request CreateRequest();
        public abstract void Process(Azure.Core.HttpMessage message);
        public abstract System.Threading.Tasks.ValueTask ProcessAsync(Azure.Core.HttpMessage message);
    }
    public partial class HttpPipelineTransportOptions
    {
        public HttpPipelineTransportOptions() { }
        public System.Collections.Generic.IList<System.Security.Cryptography.X509Certificates.X509Certificate2> ClientCertificates { get { throw null; } }
        public bool IsClientRedirectEnabled { get { throw null; } set { } }
        public System.Func<Azure.Core.Pipeline.ServerCertificateCustomValidationArgs, bool>? ServerCertificateCustomValidationCallback { get { throw null; } set { } }
    }
    public sealed partial class RedirectPolicy : Azure.Core.Pipeline.HttpPipelinePolicy
    {
        internal RedirectPolicy() { }
        public override void Process(Azure.Core.HttpMessage message, System.ReadOnlyMemory<Azure.Core.Pipeline.HttpPipelinePolicy> pipeline) { }
        public override System.Threading.Tasks.ValueTask ProcessAsync(Azure.Core.HttpMessage message, System.ReadOnlyMemory<Azure.Core.Pipeline.HttpPipelinePolicy> pipeline) { throw null; }
        public static void SetAllowAutoRedirect(Azure.Core.HttpMessage message, bool allowAutoRedirect) { }
    }
    public partial class RetryPolicy : Azure.Core.Pipeline.HttpPipelinePolicy
    {
        public RetryPolicy(int maxRetries = 3, Azure.Core.DelayStrategy? delayStrategy = null) { }
        protected internal virtual void OnRequestSent(Azure.Core.HttpMessage message) { }
        protected internal virtual System.Threading.Tasks.ValueTask OnRequestSentAsync(Azure.Core.HttpMessage message) { throw null; }
        protected internal virtual void OnSendingRequest(Azure.Core.HttpMessage message) { }
        protected internal virtual System.Threading.Tasks.ValueTask OnSendingRequestAsync(Azure.Core.HttpMessage message) { throw null; }
        public override void Process(Azure.Core.HttpMessage message, System.ReadOnlyMemory<Azure.Core.Pipeline.HttpPipelinePolicy> pipeline) { }
        public override System.Threading.Tasks.ValueTask ProcessAsync(Azure.Core.HttpMessage message, System.ReadOnlyMemory<Azure.Core.Pipeline.HttpPipelinePolicy> pipeline) { throw null; }
        protected internal virtual bool ShouldRetry(Azure.Core.HttpMessage message, System.Exception? exception) { throw null; }
        protected internal virtual System.Threading.Tasks.ValueTask<bool> ShouldRetryAsync(Azure.Core.HttpMessage message, System.Exception? exception) { throw null; }
    }
    public partial class ServerCertificateCustomValidationArgs
    {
        public ServerCertificateCustomValidationArgs(System.Security.Cryptography.X509Certificates.X509Certificate2? certificate, System.Security.Cryptography.X509Certificates.X509Chain? certificateAuthorityChain, System.Net.Security.SslPolicyErrors sslPolicyErrors) { }
        public System.Security.Cryptography.X509Certificates.X509Certificate2? Certificate { get { throw null; } }
        public System.Security.Cryptography.X509Certificates.X509Chain? CertificateAuthorityChain { get { throw null; } }
        public System.Net.Security.SslPolicyErrors SslPolicyErrors { get { throw null; } }
    }
}
namespace Azure.Core.Serialization
{
    [System.Diagnostics.DebuggerDisplayAttribute("{DebuggerDisplay,nq}")]
    public sealed partial class DynamicData : System.Dynamic.IDynamicMetaObjectProvider, System.IDisposable
    {
        internal DynamicData() { }
        public void Dispose() { }
        [System.ComponentModel.EditorBrowsableAttribute(System.ComponentModel.EditorBrowsableState.Never)]
        public override bool Equals(object? obj) { throw null; }
        [System.ComponentModel.EditorBrowsableAttribute(System.ComponentModel.EditorBrowsableState.Never)]
        public override int GetHashCode() { throw null; }
        public static bool operator ==(Azure.Core.Serialization.DynamicData? left, object? right) { throw null; }
        public static explicit operator System.DateTime (Azure.Core.Serialization.DynamicData value) { throw null; }
        public static explicit operator System.DateTimeOffset (Azure.Core.Serialization.DynamicData value) { throw null; }
        public static explicit operator System.Guid (Azure.Core.Serialization.DynamicData value) { throw null; }
        public static implicit operator bool (Azure.Core.Serialization.DynamicData value) { throw null; }
        public static implicit operator byte (Azure.Core.Serialization.DynamicData value) { throw null; }
        public static implicit operator decimal (Azure.Core.Serialization.DynamicData value) { throw null; }
        public static implicit operator double (Azure.Core.Serialization.DynamicData value) { throw null; }
        public static implicit operator short (Azure.Core.Serialization.DynamicData value) { throw null; }
        public static implicit operator int (Azure.Core.Serialization.DynamicData value) { throw null; }
        public static implicit operator long (Azure.Core.Serialization.DynamicData value) { throw null; }
        public static implicit operator sbyte (Azure.Core.Serialization.DynamicData value) { throw null; }
        public static implicit operator float (Azure.Core.Serialization.DynamicData value) { throw null; }
        public static implicit operator string (Azure.Core.Serialization.DynamicData value) { throw null; }
        public static implicit operator ushort (Azure.Core.Serialization.DynamicData value) { throw null; }
        public static implicit operator uint (Azure.Core.Serialization.DynamicData value) { throw null; }
        public static implicit operator ulong (Azure.Core.Serialization.DynamicData value) { throw null; }
        public static bool operator !=(Azure.Core.Serialization.DynamicData? left, object? right) { throw null; }
        System.Dynamic.DynamicMetaObject System.Dynamic.IDynamicMetaObjectProvider.GetMetaObject(System.Linq.Expressions.Expression parameter) { throw null; }
        public override string ToString() { throw null; }
    }
    public partial interface IMemberNameConverter
    {
        string? ConvertMemberName(System.Reflection.MemberInfo member);
    }
    public partial class JsonObjectSerializer : Azure.Core.Serialization.ObjectSerializer, Azure.Core.Serialization.IMemberNameConverter
    {
        public JsonObjectSerializer() { }
        public JsonObjectSerializer(System.Text.Json.JsonSerializerOptions options) { }
        public static Azure.Core.Serialization.JsonObjectSerializer Default { get { throw null; } }
        string? Azure.Core.Serialization.IMemberNameConverter.ConvertMemberName(System.Reflection.MemberInfo member) { throw null; }
        public override object? Deserialize(System.IO.Stream stream, System.Type returnType, System.Threading.CancellationToken cancellationToken) { throw null; }
        public override System.Threading.Tasks.ValueTask<object?> DeserializeAsync(System.IO.Stream stream, System.Type returnType, System.Threading.CancellationToken cancellationToken) { throw null; }
        public override void Serialize(System.IO.Stream stream, object? value, System.Type inputType, System.Threading.CancellationToken cancellationToken) { }
        public override System.BinaryData Serialize(object? value, System.Type? inputType = null, System.Threading.CancellationToken cancellationToken = default(System.Threading.CancellationToken)) { throw null; }
        public override System.Threading.Tasks.ValueTask SerializeAsync(System.IO.Stream stream, object? value, System.Type inputType, System.Threading.CancellationToken cancellationToken) { throw null; }
        public override System.Threading.Tasks.ValueTask<System.BinaryData> SerializeAsync(object? value, System.Type? inputType = null, System.Threading.CancellationToken cancellationToken = default(System.Threading.CancellationToken)) { throw null; }
    }
    public enum JsonPropertyNames
    {
        UseExact = 0,
        CamelCase = 1,
    }
    public abstract partial class ObjectSerializer
    {
        protected ObjectSerializer() { }
        public abstract object? Deserialize(System.IO.Stream stream, System.Type returnType, System.Threading.CancellationToken cancellationToken);
        public abstract System.Threading.Tasks.ValueTask<object?> DeserializeAsync(System.IO.Stream stream, System.Type returnType, System.Threading.CancellationToken cancellationToken);
        public abstract void Serialize(System.IO.Stream stream, object? value, System.Type inputType, System.Threading.CancellationToken cancellationToken);
        public virtual System.BinaryData Serialize(object? value, System.Type? inputType = null, System.Threading.CancellationToken cancellationToken = default(System.Threading.CancellationToken)) { throw null; }
        public abstract System.Threading.Tasks.ValueTask SerializeAsync(System.IO.Stream stream, object? value, System.Type inputType, System.Threading.CancellationToken cancellationToken);
        public virtual System.Threading.Tasks.ValueTask<System.BinaryData> SerializeAsync(object? value, System.Type? inputType = null, System.Threading.CancellationToken cancellationToken = default(System.Threading.CancellationToken)) { throw null; }
    }
}
namespace Azure.Messaging
{
    public partial class CloudEvent
    {
        public CloudEvent(string source, string type, System.BinaryData? data, string? dataContentType, Azure.Messaging.CloudEventDataFormat dataFormat = Azure.Messaging.CloudEventDataFormat.Binary) { }
        public CloudEvent(string source, string type, object? jsonSerializableData, System.Type? dataSerializationType = null) { }
        public System.BinaryData? Data { get { throw null; } set { } }
        public string? DataContentType { get { throw null; } set { } }
        public string? DataSchema { get { throw null; } set { } }
        public System.Collections.Generic.IDictionary<string, object> ExtensionAttributes { get { throw null; } }
        public string Id { get { throw null; } set { } }
        public string Source { get { throw null; } set { } }
        public string? Subject { get { throw null; } set { } }
        public System.DateTimeOffset? Time { get { throw null; } set { } }
        public string Type { get { throw null; } set { } }
        public static Azure.Messaging.CloudEvent? Parse(System.BinaryData json, bool skipValidation = false) { throw null; }
        public static Azure.Messaging.CloudEvent[] ParseMany(System.BinaryData json, bool skipValidation = false) { throw null; }
    }
    public enum CloudEventDataFormat
    {
        Binary = 0,
        Json = 1,
    }
    public partial class MessageContent
    {
        public MessageContent() { }
        public virtual Azure.Core.ContentType? ContentType { get { throw null; } set { } }
        [System.ComponentModel.EditorBrowsableAttribute(System.ComponentModel.EditorBrowsableState.Never)]
        protected virtual Azure.Core.ContentType? ContentTypeCore { get { throw null; } set { } }
        public virtual System.BinaryData? Data { get { throw null; } set { } }
        public virtual bool IsReadOnly { get { throw null; } }
    }
}<|MERGE_RESOLUTION|>--- conflicted
+++ resolved
@@ -216,12 +216,8 @@
         public void AddClassifier(Azure.Core.ResponseClassificationHandler classifier) { }
         public void AddClassifier(int statusCode, bool isError) { }
         public void AddPolicy(Azure.Core.Pipeline.HttpPipelinePolicy policy, Azure.Core.HttpPipelinePosition position) { }
-<<<<<<< HEAD
-        protected override void Apply(System.Net.ClientModel.Core.ClientMessage message) { }
-=======
         public void Apply(Azure.Core.HttpMessage message) { }
         public override void Apply(System.Net.ClientModel.Core.PipelineMessage message) { }
->>>>>>> 7afb0e7d
         public static implicit operator Azure.RequestContext (Azure.ErrorOptions options) { throw null; }
     }
     public partial class RequestFailedException : System.Net.ClientModel.ClientRequestException, System.Runtime.Serialization.ISerializable
