namespace Azure
{
    public abstract partial class AsyncPageable<T> : System.Collections.Generic.IAsyncEnumerable<T> where T : notnull
    {
        protected AsyncPageable() { }
        protected AsyncPageable(System.Threading.CancellationToken cancellationToken) { }
        protected virtual System.Threading.CancellationToken CancellationToken { get { throw null; } }
        public abstract System.Collections.Generic.IAsyncEnumerable<Azure.Page<T>> AsPages(string? continuationToken = null, int? pageSizeHint = default(int?));
        [System.ComponentModel.EditorBrowsableAttribute(System.ComponentModel.EditorBrowsableState.Never)]
        public override bool Equals(object? obj) { throw null; }
        public static Azure.AsyncPageable<T> FromPages(System.Collections.Generic.IEnumerable<Azure.Page<T>> pages) { throw null; }
        public virtual System.Collections.Generic.IAsyncEnumerator<T> GetAsyncEnumerator(System.Threading.CancellationToken cancellationToken = default(System.Threading.CancellationToken)) { throw null; }
        [System.ComponentModel.EditorBrowsableAttribute(System.ComponentModel.EditorBrowsableState.Never)]
        public override int GetHashCode() { throw null; }
        [System.ComponentModel.EditorBrowsableAttribute(System.ComponentModel.EditorBrowsableState.Never)]
        public override string? ToString() { throw null; }
    }
    public static partial class AzureCoreExtensions
    {
        [System.Diagnostics.CodeAnalysis.RequiresDynamicCodeAttribute("This utilizes reflection-based JSON serialization and deserialization which is not compatible with trimming.")]
        public static dynamic ToDynamicFromJson(this System.BinaryData utf8Json) { throw null; }
        [System.Diagnostics.CodeAnalysis.RequiresDynamicCodeAttribute("This utilizes reflection-based JSON serialization and deserialization which is not compatible with trimming.")]
        public static dynamic ToDynamicFromJson(this System.BinaryData utf8Json, Azure.Core.Serialization.JsonPropertyNames propertyNameFormat, string dateTimeFormat = "o") { throw null; }
        public static System.Threading.Tasks.ValueTask<T?> ToObjectAsync<T>(this System.BinaryData data, Azure.Core.Serialization.ObjectSerializer serializer, System.Threading.CancellationToken cancellationToken = default(System.Threading.CancellationToken)) { throw null; }
        [System.Diagnostics.CodeAnalysis.RequiresDynamicCodeAttribute("This utilizes reflection-based JSON serialization and deserialization which is not compatible with trimming.")]
        public static object? ToObjectFromJson(this System.BinaryData data) { throw null; }
        public static T? ToObject<T>(this System.BinaryData data, Azure.Core.Serialization.ObjectSerializer serializer, System.Threading.CancellationToken cancellationToken = default(System.Threading.CancellationToken)) { throw null; }
    }
    public partial class AzureKeyCredential : System.ClientModel.ApiKeyCredential
    {
        public AzureKeyCredential(string key) : base (default(string)) { }
        [System.ComponentModel.EditorBrowsableAttribute(System.ComponentModel.EditorBrowsableState.Never)]
        public string Key { get { throw null; } }
    }
    public partial class AzureNamedKeyCredential
    {
        public AzureNamedKeyCredential(string name, string key) { }
        public string Name { get { throw null; } }
        [System.ComponentModel.EditorBrowsableAttribute(System.ComponentModel.EditorBrowsableState.Never)]
        public void Deconstruct(out string name, out string key) { throw null; }
        public void Update(string name, string key) { }
    }
    public partial class AzureSasCredential
    {
        public AzureSasCredential(string signature) { }
        [System.ComponentModel.EditorBrowsableAttribute(System.ComponentModel.EditorBrowsableState.Never)]
        public string Signature { get { throw null; } }
        public void Update(string signature) { }
    }
    [System.FlagsAttribute]
    public enum ErrorOptions
    {
        Default = 0,
        NoThrow = 1,
    }
    [System.Runtime.InteropServices.StructLayoutAttribute(System.Runtime.InteropServices.LayoutKind.Sequential)]
    public readonly partial struct ETag : System.IEquatable<Azure.ETag>
    {
        private readonly object _dummy;
        private readonly int _dummyPrimitive;
        public static readonly Azure.ETag All;
        public ETag(string etag) { throw null; }
        public bool Equals(Azure.ETag other) { throw null; }
        public override bool Equals(object? obj) { throw null; }
        public bool Equals(string? other) { throw null; }
        public override int GetHashCode() { throw null; }
        public static bool operator ==(Azure.ETag left, Azure.ETag right) { throw null; }
        public static bool operator !=(Azure.ETag left, Azure.ETag right) { throw null; }
        [System.ComponentModel.EditorBrowsableAttribute(System.ComponentModel.EditorBrowsableState.Never)]
        public override string ToString() { throw null; }
        public string ToString(string format) { throw null; }
    }
    public partial class HttpAuthorization
    {
        public HttpAuthorization(string scheme, string parameter) { }
        public string Parameter { get { throw null; } }
        public string Scheme { get { throw null; } }
        public override string ToString() { throw null; }
    }
    [System.Runtime.InteropServices.StructLayoutAttribute(System.Runtime.InteropServices.LayoutKind.Sequential)]
    public readonly partial struct HttpRange : System.IEquatable<Azure.HttpRange>
    {
        private readonly int _dummyPrimitive;
        public HttpRange(long offset = (long)0, long? length = default(long?)) { throw null; }
        public long? Length { get { throw null; } }
        public long Offset { get { throw null; } }
        public bool Equals(Azure.HttpRange other) { throw null; }
        [System.ComponentModel.EditorBrowsableAttribute(System.ComponentModel.EditorBrowsableState.Never)]
        public override bool Equals(object? obj) { throw null; }
        [System.ComponentModel.EditorBrowsableAttribute(System.ComponentModel.EditorBrowsableState.Never)]
        public override int GetHashCode() { throw null; }
        public static bool operator ==(Azure.HttpRange left, Azure.HttpRange right) { throw null; }
        public static bool operator !=(Azure.HttpRange left, Azure.HttpRange right) { throw null; }
        public override string ToString() { throw null; }
    }
    public partial class JsonPatchDocument
    {
        [System.Diagnostics.CodeAnalysis.RequiresDynamicCodeAttribute("JsonObjectSerializer uses reflection-based JSON serialization and deserialization that is not compatible with trimming.")]
        public JsonPatchDocument() { }
        public JsonPatchDocument(Azure.Core.Serialization.ObjectSerializer serializer) { }
        [System.Diagnostics.CodeAnalysis.RequiresDynamicCodeAttribute("JsonObjectSerializer uses reflection-based JSON serialization and deserialization that is not compatible with trimming.")]
        public JsonPatchDocument(System.ReadOnlyMemory<byte> rawDocument) { }
        public JsonPatchDocument(System.ReadOnlyMemory<byte> rawDocument, Azure.Core.Serialization.ObjectSerializer serializer) { }
        public void AppendAddRaw(string path, string rawJsonValue) { }
        public void AppendAdd<T>(string path, T value) { }
        public void AppendCopy(string from, string path) { }
        public void AppendMove(string from, string path) { }
        public void AppendRemove(string path) { }
        public void AppendReplaceRaw(string path, string rawJsonValue) { }
        public void AppendReplace<T>(string path, T value) { }
        public void AppendTestRaw(string path, string rawJsonValue) { }
        public void AppendTest<T>(string path, T value) { }
        public System.ReadOnlyMemory<byte> ToBytes() { throw null; }
        public override string ToString() { throw null; }
    }
    public partial class MatchConditions
    {
        public MatchConditions() { }
        public Azure.ETag? IfMatch { get { throw null; } set { } }
        public Azure.ETag? IfNoneMatch { get { throw null; } set { } }
    }
    public abstract partial class NullableResponse<T>
    {
        protected NullableResponse() { }
        public abstract bool HasValue { get; }
        public abstract T? Value { get; }
        [System.ComponentModel.EditorBrowsableAttribute(System.ComponentModel.EditorBrowsableState.Never)]
        public override bool Equals(object? obj) { throw null; }
        [System.ComponentModel.EditorBrowsableAttribute(System.ComponentModel.EditorBrowsableState.Never)]
        public override int GetHashCode() { throw null; }
        public abstract Azure.Response GetRawResponse();
        public override string ToString() { throw null; }
    }
    public abstract partial class Operation
    {
        protected Operation() { }
        public abstract bool HasCompleted { get; }
        public abstract string Id { get; }
        [System.ComponentModel.EditorBrowsableAttribute(System.ComponentModel.EditorBrowsableState.Never)]
        public override bool Equals(object? obj) { throw null; }
        [System.ComponentModel.EditorBrowsableAttribute(System.ComponentModel.EditorBrowsableState.Never)]
        public override int GetHashCode() { throw null; }
        public abstract Azure.Response GetRawResponse();
        public virtual Azure.Core.RehydrationToken? GetRehydrationToken() { throw null; }
        public static Azure.Operation Rehydrate(Azure.Core.Pipeline.HttpPipeline pipeline, Azure.Core.RehydrationToken rehydrationToken, Azure.Core.ClientOptions? options = null) { throw null; }
        public static System.Threading.Tasks.Task<Azure.Operation> RehydrateAsync(Azure.Core.Pipeline.HttpPipeline pipeline, Azure.Core.RehydrationToken rehydrationToken, Azure.Core.ClientOptions? options = null) { throw null; }
<<<<<<< HEAD
        [System.Diagnostics.CodeAnalysis.RequiresDynamicCodeAttribute("Rehydration requires dynamic code because it uses reflection to create instances of the operation's result type.")]
        public static System.Threading.Tasks.Task<Azure.Operation<T>> RehydrateAsync<T>(Azure.Core.Pipeline.HttpPipeline pipeline, Azure.Core.RehydrationToken rehydrationToken, Azure.Core.ClientOptions? options = null) where T : System.ClientModel.Primitives.IPersistableModel<T> { throw null; }
        [System.Diagnostics.CodeAnalysis.RequiresDynamicCodeAttribute("Rehydration requires dynamic code because it uses reflection to create instances of the operation's result type.")]
=======
        [System.Diagnostics.CodeAnalysis.RequiresDynamicCodeAttribute("This method uses reflection.")]
        public static System.Threading.Tasks.Task<Azure.Operation<T>> RehydrateAsync<T>(Azure.Core.Pipeline.HttpPipeline pipeline, Azure.Core.RehydrationToken rehydrationToken, Azure.Core.ClientOptions? options = null) where T : System.ClientModel.Primitives.IPersistableModel<T> { throw null; }
        [System.Diagnostics.CodeAnalysis.RequiresDynamicCodeAttribute("This method uses reflection.")]
>>>>>>> 724366b1
        public static Azure.Operation<T> Rehydrate<T>(Azure.Core.Pipeline.HttpPipeline pipeline, Azure.Core.RehydrationToken rehydrationToken, Azure.Core.ClientOptions? options = null) where T : System.ClientModel.Primitives.IPersistableModel<T> { throw null; }
        [System.ComponentModel.EditorBrowsableAttribute(System.ComponentModel.EditorBrowsableState.Never)]
        public override string? ToString() { throw null; }
        public abstract Azure.Response UpdateStatus(System.Threading.CancellationToken cancellationToken = default(System.Threading.CancellationToken));
        public abstract System.Threading.Tasks.ValueTask<Azure.Response> UpdateStatusAsync(System.Threading.CancellationToken cancellationToken = default(System.Threading.CancellationToken));
        public virtual Azure.Response WaitForCompletionResponse(Azure.Core.DelayStrategy delayStrategy, System.Threading.CancellationToken cancellationToken = default(System.Threading.CancellationToken)) { throw null; }
        public virtual Azure.Response WaitForCompletionResponse(System.Threading.CancellationToken cancellationToken = default(System.Threading.CancellationToken)) { throw null; }
        public virtual Azure.Response WaitForCompletionResponse(System.TimeSpan pollingInterval, System.Threading.CancellationToken cancellationToken = default(System.Threading.CancellationToken)) { throw null; }
        public virtual System.Threading.Tasks.ValueTask<Azure.Response> WaitForCompletionResponseAsync(Azure.Core.DelayStrategy delayStrategy, System.Threading.CancellationToken cancellationToken = default(System.Threading.CancellationToken)) { throw null; }
        public virtual System.Threading.Tasks.ValueTask<Azure.Response> WaitForCompletionResponseAsync(System.Threading.CancellationToken cancellationToken = default(System.Threading.CancellationToken)) { throw null; }
        public virtual System.Threading.Tasks.ValueTask<Azure.Response> WaitForCompletionResponseAsync(System.TimeSpan pollingInterval, System.Threading.CancellationToken cancellationToken = default(System.Threading.CancellationToken)) { throw null; }
    }
    public abstract partial class Operation<T> : Azure.Operation where T : notnull
    {
        protected Operation() { }
        public abstract bool HasValue { get; }
        public abstract T Value { get; }
        public virtual Azure.Response<T> WaitForCompletion(Azure.Core.DelayStrategy delayStrategy, System.Threading.CancellationToken cancellationToken) { throw null; }
        public virtual Azure.Response<T> WaitForCompletion(System.Threading.CancellationToken cancellationToken = default(System.Threading.CancellationToken)) { throw null; }
        public virtual Azure.Response<T> WaitForCompletion(System.TimeSpan pollingInterval, System.Threading.CancellationToken cancellationToken) { throw null; }
        public virtual System.Threading.Tasks.ValueTask<Azure.Response<T>> WaitForCompletionAsync(Azure.Core.DelayStrategy delayStrategy, System.Threading.CancellationToken cancellationToken) { throw null; }
        public virtual System.Threading.Tasks.ValueTask<Azure.Response<T>> WaitForCompletionAsync(System.Threading.CancellationToken cancellationToken = default(System.Threading.CancellationToken)) { throw null; }
        public virtual System.Threading.Tasks.ValueTask<Azure.Response<T>> WaitForCompletionAsync(System.TimeSpan pollingInterval, System.Threading.CancellationToken cancellationToken) { throw null; }
        [System.ComponentModel.EditorBrowsableAttribute(System.ComponentModel.EditorBrowsableState.Never)]
        public override System.Threading.Tasks.ValueTask<Azure.Response> WaitForCompletionResponseAsync(System.Threading.CancellationToken cancellationToken = default(System.Threading.CancellationToken)) { throw null; }
        [System.ComponentModel.EditorBrowsableAttribute(System.ComponentModel.EditorBrowsableState.Never)]
        public override System.Threading.Tasks.ValueTask<Azure.Response> WaitForCompletionResponseAsync(System.TimeSpan pollingInterval, System.Threading.CancellationToken cancellationToken = default(System.Threading.CancellationToken)) { throw null; }
    }
    public abstract partial class PageableOperation<T> : Azure.Operation<Azure.AsyncPageable<T>> where T : notnull
    {
        protected PageableOperation() { }
        [System.ComponentModel.EditorBrowsableAttribute(System.ComponentModel.EditorBrowsableState.Never)]
        public override Azure.AsyncPageable<T> Value { get { throw null; } }
        public abstract Azure.Pageable<T> GetValues(System.Threading.CancellationToken cancellationToken = default(System.Threading.CancellationToken));
        public abstract Azure.AsyncPageable<T> GetValuesAsync(System.Threading.CancellationToken cancellationToken = default(System.Threading.CancellationToken));
    }
    public abstract partial class Pageable<T> : System.Collections.Generic.IEnumerable<T>, System.Collections.IEnumerable where T : notnull
    {
        protected Pageable() { }
        protected Pageable(System.Threading.CancellationToken cancellationToken) { }
        protected virtual System.Threading.CancellationToken CancellationToken { get { throw null; } }
        public abstract System.Collections.Generic.IEnumerable<Azure.Page<T>> AsPages(string? continuationToken = null, int? pageSizeHint = default(int?));
        [System.ComponentModel.EditorBrowsableAttribute(System.ComponentModel.EditorBrowsableState.Never)]
        public override bool Equals(object? obj) { throw null; }
        public static Azure.Pageable<T> FromPages(System.Collections.Generic.IEnumerable<Azure.Page<T>> pages) { throw null; }
        public virtual System.Collections.Generic.IEnumerator<T> GetEnumerator() { throw null; }
        [System.ComponentModel.EditorBrowsableAttribute(System.ComponentModel.EditorBrowsableState.Never)]
        public override int GetHashCode() { throw null; }
        System.Collections.IEnumerator System.Collections.IEnumerable.GetEnumerator() { throw null; }
        [System.ComponentModel.EditorBrowsableAttribute(System.ComponentModel.EditorBrowsableState.Never)]
        public override string? ToString() { throw null; }
    }
    public abstract partial class Page<T>
    {
        protected Page() { }
        public abstract string? ContinuationToken { get; }
        public abstract System.Collections.Generic.IReadOnlyList<T> Values { get; }
        [System.ComponentModel.EditorBrowsableAttribute(System.ComponentModel.EditorBrowsableState.Never)]
        public override bool Equals(object? obj) { throw null; }
        public static Azure.Page<T> FromValues(System.Collections.Generic.IReadOnlyList<T> values, string? continuationToken, Azure.Response response) { throw null; }
        [System.ComponentModel.EditorBrowsableAttribute(System.ComponentModel.EditorBrowsableState.Never)]
        public override int GetHashCode() { throw null; }
        public abstract Azure.Response GetRawResponse();
        [System.ComponentModel.EditorBrowsableAttribute(System.ComponentModel.EditorBrowsableState.Never)]
        public override string? ToString() { throw null; }
    }
    public partial class RequestConditions : Azure.MatchConditions
    {
        public RequestConditions() { }
        public System.DateTimeOffset? IfModifiedSince { get { throw null; } set { } }
        public System.DateTimeOffset? IfUnmodifiedSince { get { throw null; } set { } }
    }
    public partial class RequestContext
    {
        public RequestContext() { }
        public System.Threading.CancellationToken CancellationToken { get { throw null; } set { } }
        public Azure.ErrorOptions ErrorOptions { get { throw null; } set { } }
        public void AddClassifier(Azure.Core.ResponseClassificationHandler classifier) { }
        public void AddClassifier(int statusCode, bool isError) { }
        public void AddPolicy(Azure.Core.Pipeline.HttpPipelinePolicy policy, Azure.Core.HttpPipelinePosition position) { }
        public static implicit operator Azure.RequestContext (Azure.ErrorOptions options) { throw null; }
    }
    public partial class RequestFailedException : System.Exception, System.Runtime.Serialization.ISerializable
    {
        public RequestFailedException(Azure.Response response) { }
        public RequestFailedException(Azure.Response response, System.Exception? innerException) { }
        public RequestFailedException(Azure.Response response, System.Exception? innerException, Azure.Core.RequestFailedDetailsParser? detailsParser) { }
        [System.ComponentModel.EditorBrowsableAttribute(System.ComponentModel.EditorBrowsableState.Never)]
        public RequestFailedException(int status, string message) { }
        [System.ComponentModel.EditorBrowsableAttribute(System.ComponentModel.EditorBrowsableState.Never)]
        public RequestFailedException(int status, string message, System.Exception? innerException) { }
        [System.ComponentModel.EditorBrowsableAttribute(System.ComponentModel.EditorBrowsableState.Never)]
        public RequestFailedException(int status, string message, string? errorCode, System.Exception? innerException) { }
        [System.ObsoleteAttribute(DiagnosticId="SYSLIB0051")]
        protected RequestFailedException(System.Runtime.Serialization.SerializationInfo info, System.Runtime.Serialization.StreamingContext context) { }
        public RequestFailedException(string message) { }
        public RequestFailedException(string message, System.Exception? innerException) { }
        public string? ErrorCode { get { throw null; } }
        public int Status { get { throw null; } }
        [System.ObsoleteAttribute(DiagnosticId="SYSLIB0051")]
        public override void GetObjectData(System.Runtime.Serialization.SerializationInfo info, System.Runtime.Serialization.StreamingContext context) { }
        public Azure.Response? GetRawResponse() { throw null; }
    }
    public abstract partial class Response : System.IDisposable
    {
        protected Response() { }
        public abstract string ClientRequestId { get; set; }
        public virtual System.BinaryData Content { get { throw null; } }
        public abstract System.IO.Stream? ContentStream { get; set; }
        public virtual Azure.Core.ResponseHeaders Headers { get { throw null; } }
        public virtual bool IsError { get { throw null; } }
        public abstract string ReasonPhrase { get; }
        public abstract int Status { get; }
        protected internal abstract bool ContainsHeader(string name);
        public abstract void Dispose();
        protected internal abstract System.Collections.Generic.IEnumerable<Azure.Core.HttpHeader> EnumerateHeaders();
        public static Azure.Response<T> FromValue<T>(T value, Azure.Response response) { throw null; }
        public override string ToString() { throw null; }
        protected internal abstract bool TryGetHeader(string name, [System.Diagnostics.CodeAnalysis.NotNullWhenAttribute(true)] out string? value);
        protected internal abstract bool TryGetHeaderValues(string name, [System.Diagnostics.CodeAnalysis.NotNullWhenAttribute(true)] out System.Collections.Generic.IEnumerable<string>? values);
    }
    public sealed partial class ResponseError : System.ClientModel.Primitives.IJsonModel<Azure.ResponseError>, System.ClientModel.Primitives.IPersistableModel<Azure.ResponseError>
    {
        public ResponseError() { }
        public ResponseError(string? code, string? message) { }
        public string? Code { get { throw null; } }
        public string? Message { get { throw null; } }
        Azure.ResponseError System.ClientModel.Primitives.IJsonModel<Azure.ResponseError>.Create(ref System.Text.Json.Utf8JsonReader reader, System.ClientModel.Primitives.ModelReaderWriterOptions options) { throw null; }
        void System.ClientModel.Primitives.IJsonModel<Azure.ResponseError>.Write(System.Text.Json.Utf8JsonWriter writer, System.ClientModel.Primitives.ModelReaderWriterOptions options) { }
        Azure.ResponseError System.ClientModel.Primitives.IPersistableModel<Azure.ResponseError>.Create(System.BinaryData data, System.ClientModel.Primitives.ModelReaderWriterOptions options) { throw null; }
        string System.ClientModel.Primitives.IPersistableModel<Azure.ResponseError>.GetFormatFromOptions(System.ClientModel.Primitives.ModelReaderWriterOptions options) { throw null; }
        System.BinaryData System.ClientModel.Primitives.IPersistableModel<Azure.ResponseError>.Write(System.ClientModel.Primitives.ModelReaderWriterOptions options) { throw null; }
        public override string ToString() { throw null; }
    }
    public abstract partial class Response<T> : Azure.NullableResponse<T>
    {
        protected Response() { }
        [System.ComponentModel.EditorBrowsableAttribute(System.ComponentModel.EditorBrowsableState.Never)]
        public override bool HasValue { get { throw null; } }
        public override T Value { get { throw null; } }
        [System.ComponentModel.EditorBrowsableAttribute(System.ComponentModel.EditorBrowsableState.Never)]
        public override bool Equals(object? obj) { throw null; }
        [System.ComponentModel.EditorBrowsableAttribute(System.ComponentModel.EditorBrowsableState.Never)]
        public override int GetHashCode() { throw null; }
        public static implicit operator T (Azure.Response<T> response) { throw null; }
    }
    public partial class SyncAsyncEventArgs : System.EventArgs
    {
        public SyncAsyncEventArgs(bool isRunningSynchronously, System.Threading.CancellationToken cancellationToken = default(System.Threading.CancellationToken)) { }
        public System.Threading.CancellationToken CancellationToken { get { throw null; } }
        public bool IsRunningSynchronously { get { throw null; } }
    }
    public enum WaitUntil
    {
        Completed = 0,
        Started = 1,
    }
}
namespace Azure.Core
{
    [System.Runtime.InteropServices.StructLayoutAttribute(System.Runtime.InteropServices.LayoutKind.Sequential)]
    public partial struct AccessToken
    {
        private object _dummy;
        private int _dummyPrimitive;
        public AccessToken(string accessToken, System.DateTimeOffset expiresOn) { throw null; }
        public AccessToken(string accessToken, System.DateTimeOffset expiresOn, System.DateTimeOffset? refreshOn) { throw null; }
        public AccessToken(string accessToken, System.DateTimeOffset expiresOn, System.DateTimeOffset? refreshOn, string tokenType) { throw null; }
        public System.DateTimeOffset ExpiresOn { get { throw null; } }
        public System.DateTimeOffset? RefreshOn { get { throw null; } }
        public string Token { get { throw null; } }
        public string TokenType { get { throw null; } }
        public override bool Equals(object? obj) { throw null; }
        public override int GetHashCode() { throw null; }
    }
    public partial class AzureCoreContext : System.ClientModel.Primitives.ModelReaderWriterContext
    {
        internal AzureCoreContext() { }
        public static Azure.Core.AzureCoreContext Default { get { throw null; } }
        protected override bool TryGetTypeBuilderCore(System.Type type, out System.ClientModel.Primitives.ModelReaderWriterTypeBuilder builder) { throw null; }
    }
    [System.Runtime.InteropServices.StructLayoutAttribute(System.Runtime.InteropServices.LayoutKind.Sequential)]
    public readonly partial struct AzureLocation : System.IEquatable<Azure.Core.AzureLocation>
    {
        private readonly object _dummy;
        private readonly int _dummyPrimitive;
        public AzureLocation(string location) { throw null; }
        public AzureLocation(string name, string displayName) { throw null; }
        public static Azure.Core.AzureLocation AustraliaCentral { get { throw null; } }
        public static Azure.Core.AzureLocation AustraliaCentral2 { get { throw null; } }
        public static Azure.Core.AzureLocation AustraliaEast { get { throw null; } }
        public static Azure.Core.AzureLocation AustraliaSoutheast { get { throw null; } }
        public static Azure.Core.AzureLocation BrazilSouth { get { throw null; } }
        public static Azure.Core.AzureLocation BrazilSoutheast { get { throw null; } }
        public static Azure.Core.AzureLocation CanadaCentral { get { throw null; } }
        public static Azure.Core.AzureLocation CanadaEast { get { throw null; } }
        public static Azure.Core.AzureLocation CentralIndia { get { throw null; } }
        public static Azure.Core.AzureLocation CentralUS { get { throw null; } }
        public static Azure.Core.AzureLocation ChinaEast { get { throw null; } }
        public static Azure.Core.AzureLocation ChinaEast2 { get { throw null; } }
        public static Azure.Core.AzureLocation ChinaEast3 { get { throw null; } }
        public static Azure.Core.AzureLocation ChinaNorth { get { throw null; } }
        public static Azure.Core.AzureLocation ChinaNorth2 { get { throw null; } }
        public static Azure.Core.AzureLocation ChinaNorth3 { get { throw null; } }
        public string? DisplayName { get { throw null; } }
        public static Azure.Core.AzureLocation EastAsia { get { throw null; } }
        public static Azure.Core.AzureLocation EastUS { get { throw null; } }
        public static Azure.Core.AzureLocation EastUS2 { get { throw null; } }
        public static Azure.Core.AzureLocation FranceCentral { get { throw null; } }
        public static Azure.Core.AzureLocation FranceSouth { get { throw null; } }
        public static Azure.Core.AzureLocation GermanyCentral { get { throw null; } }
        public static Azure.Core.AzureLocation GermanyNorth { get { throw null; } }
        public static Azure.Core.AzureLocation GermanyNorthEast { get { throw null; } }
        public static Azure.Core.AzureLocation GermanyWestCentral { get { throw null; } }
        public static Azure.Core.AzureLocation IsraelCentral { get { throw null; } }
        public static Azure.Core.AzureLocation ItalyNorth { get { throw null; } }
        public static Azure.Core.AzureLocation JapanEast { get { throw null; } }
        public static Azure.Core.AzureLocation JapanWest { get { throw null; } }
        public static Azure.Core.AzureLocation KoreaCentral { get { throw null; } }
        public static Azure.Core.AzureLocation KoreaSouth { get { throw null; } }
        public static Azure.Core.AzureLocation MexicoCentral { get { throw null; } }
        public string Name { get { throw null; } }
        public static Azure.Core.AzureLocation NorthCentralUS { get { throw null; } }
        public static Azure.Core.AzureLocation NorthEurope { get { throw null; } }
        public static Azure.Core.AzureLocation NorwayEast { get { throw null; } }
        public static Azure.Core.AzureLocation NorwayWest { get { throw null; } }
        public static Azure.Core.AzureLocation PolandCentral { get { throw null; } }
        public static Azure.Core.AzureLocation QatarCentral { get { throw null; } }
        public static Azure.Core.AzureLocation SouthAfricaNorth { get { throw null; } }
        public static Azure.Core.AzureLocation SouthAfricaWest { get { throw null; } }
        public static Azure.Core.AzureLocation SouthCentralUS { get { throw null; } }
        public static Azure.Core.AzureLocation SoutheastAsia { get { throw null; } }
        public static Azure.Core.AzureLocation SouthIndia { get { throw null; } }
        public static Azure.Core.AzureLocation SpainCentral { get { throw null; } }
        public static Azure.Core.AzureLocation SwedenCentral { get { throw null; } }
        public static Azure.Core.AzureLocation SwedenSouth { get { throw null; } }
        public static Azure.Core.AzureLocation SwitzerlandNorth { get { throw null; } }
        public static Azure.Core.AzureLocation SwitzerlandWest { get { throw null; } }
        public static Azure.Core.AzureLocation UAECentral { get { throw null; } }
        public static Azure.Core.AzureLocation UAENorth { get { throw null; } }
        public static Azure.Core.AzureLocation UKSouth { get { throw null; } }
        public static Azure.Core.AzureLocation UKWest { get { throw null; } }
        public static Azure.Core.AzureLocation USDoDCentral { get { throw null; } }
        public static Azure.Core.AzureLocation USDoDEast { get { throw null; } }
        public static Azure.Core.AzureLocation USGovArizona { get { throw null; } }
        public static Azure.Core.AzureLocation USGovIowa { get { throw null; } }
        public static Azure.Core.AzureLocation USGovTexas { get { throw null; } }
        public static Azure.Core.AzureLocation USGovVirginia { get { throw null; } }
        public static Azure.Core.AzureLocation WestCentralUS { get { throw null; } }
        public static Azure.Core.AzureLocation WestEurope { get { throw null; } }
        public static Azure.Core.AzureLocation WestIndia { get { throw null; } }
        public static Azure.Core.AzureLocation WestUS { get { throw null; } }
        public static Azure.Core.AzureLocation WestUS2 { get { throw null; } }
        public static Azure.Core.AzureLocation WestUS3 { get { throw null; } }
        public bool Equals(Azure.Core.AzureLocation other) { throw null; }
        [System.ComponentModel.EditorBrowsableAttribute(System.ComponentModel.EditorBrowsableState.Never)]
        public override bool Equals(object? obj) { throw null; }
        [System.ComponentModel.EditorBrowsableAttribute(System.ComponentModel.EditorBrowsableState.Never)]
        public override int GetHashCode() { throw null; }
        public static bool operator ==(Azure.Core.AzureLocation left, Azure.Core.AzureLocation right) { throw null; }
        public static implicit operator string (Azure.Core.AzureLocation location) { throw null; }
        public static implicit operator Azure.Core.AzureLocation (string location) { throw null; }
        public static bool operator !=(Azure.Core.AzureLocation left, Azure.Core.AzureLocation right) { throw null; }
        public override string ToString() { throw null; }
    }
    public abstract partial class ClientOptions
    {
        protected ClientOptions() { }
        protected ClientOptions(Azure.Core.DiagnosticsOptions? diagnostics) { }
        public static Azure.Core.ClientOptions Default { get { throw null; } }
        public Azure.Core.DiagnosticsOptions Diagnostics { get { throw null; } }
        public Azure.Core.RetryOptions Retry { get { throw null; } }
        public Azure.Core.Pipeline.HttpPipelinePolicy? RetryPolicy { get { throw null; } set { } }
        public Azure.Core.Pipeline.HttpPipelineTransport Transport { get { throw null; } set { } }
        public void AddPolicy(Azure.Core.Pipeline.HttpPipelinePolicy policy, Azure.Core.HttpPipelinePosition position) { }
        [System.ComponentModel.EditorBrowsableAttribute(System.ComponentModel.EditorBrowsableState.Never)]
        public override bool Equals(object? obj) { throw null; }
        [System.ComponentModel.EditorBrowsableAttribute(System.ComponentModel.EditorBrowsableState.Never)]
        public override int GetHashCode() { throw null; }
        [System.ComponentModel.EditorBrowsableAttribute(System.ComponentModel.EditorBrowsableState.Never)]
        public override string? ToString() { throw null; }
    }
    [System.Runtime.InteropServices.StructLayoutAttribute(System.Runtime.InteropServices.LayoutKind.Sequential)]
    public readonly partial struct ContentType : System.IEquatable<Azure.Core.ContentType>, System.IEquatable<string>
    {
        private readonly object _dummy;
        private readonly int _dummyPrimitive;
        public ContentType(string contentType) { throw null; }
        public static Azure.Core.ContentType ApplicationJson { get { throw null; } }
        public static Azure.Core.ContentType ApplicationOctetStream { get { throw null; } }
        public static Azure.Core.ContentType TextPlain { get { throw null; } }
        public bool Equals(Azure.Core.ContentType other) { throw null; }
        public override bool Equals(object? obj) { throw null; }
        public bool Equals(string? other) { throw null; }
        public override int GetHashCode() { throw null; }
        public static bool operator ==(Azure.Core.ContentType left, Azure.Core.ContentType right) { throw null; }
        public static implicit operator Azure.Core.ContentType (string contentType) { throw null; }
        public static bool operator !=(Azure.Core.ContentType left, Azure.Core.ContentType right) { throw null; }
        public override string ToString() { throw null; }
    }
    public abstract partial class DelayStrategy
    {
        protected DelayStrategy(System.TimeSpan? maxDelay = default(System.TimeSpan?), double jitterFactor = 0.2) { }
        public static Azure.Core.DelayStrategy CreateExponentialDelayStrategy(System.TimeSpan? initialDelay = default(System.TimeSpan?), System.TimeSpan? maxDelay = default(System.TimeSpan?)) { throw null; }
        public static Azure.Core.DelayStrategy CreateFixedDelayStrategy(System.TimeSpan? delay = default(System.TimeSpan?)) { throw null; }
        public System.TimeSpan GetNextDelay(Azure.Response? response, int retryNumber) { throw null; }
        protected abstract System.TimeSpan GetNextDelayCore(Azure.Response? response, int retryNumber);
        protected static System.TimeSpan Max(System.TimeSpan val1, System.TimeSpan val2) { throw null; }
        protected static System.TimeSpan Min(System.TimeSpan val1, System.TimeSpan val2) { throw null; }
    }
    public static partial class DelegatedTokenCredential
    {
        public static Azure.Core.TokenCredential Create(System.Func<Azure.Core.TokenRequestContext, System.Threading.CancellationToken, Azure.Core.AccessToken> getToken) { throw null; }
        public static Azure.Core.TokenCredential Create(System.Func<Azure.Core.TokenRequestContext, System.Threading.CancellationToken, Azure.Core.AccessToken> getToken, System.Func<Azure.Core.TokenRequestContext, System.Threading.CancellationToken, System.Threading.Tasks.ValueTask<Azure.Core.AccessToken>> getTokenAsync) { throw null; }
    }
    public partial class DiagnosticsOptions
    {
        protected internal DiagnosticsOptions() { }
        public string? ApplicationId { get { throw null; } set { } }
        public static string? DefaultApplicationId { get { throw null; } set { } }
        public bool IsDistributedTracingEnabled { get { throw null; } set { } }
        public bool IsLoggingContentEnabled { get { throw null; } set { } }
        public bool IsLoggingEnabled { get { throw null; } set { } }
        public bool IsTelemetryEnabled { get { throw null; } set { } }
        public int LoggedContentSizeLimit { get { throw null; } set { } }
        public System.Collections.Generic.IList<string> LoggedHeaderNames { get { throw null; } }
        public System.Collections.Generic.IList<string> LoggedQueryParameters { get { throw null; } }
    }
    [System.Runtime.InteropServices.StructLayoutAttribute(System.Runtime.InteropServices.LayoutKind.Sequential)]
    public readonly partial struct HttpHeader : System.IEquatable<Azure.Core.HttpHeader>
    {
        private readonly object _dummy;
        private readonly int _dummyPrimitive;
        public HttpHeader(string name, string value) { throw null; }
        public string Name { get { throw null; } }
        public string Value { get { throw null; } }
        public bool Equals(Azure.Core.HttpHeader other) { throw null; }
        public override bool Equals(object? obj) { throw null; }
        public override int GetHashCode() { throw null; }
        public override string ToString() { throw null; }
        public static partial class Common
        {
            public static readonly Azure.Core.HttpHeader FormUrlEncodedContentType;
            public static readonly Azure.Core.HttpHeader JsonAccept;
            public static readonly Azure.Core.HttpHeader JsonContentType;
            public static readonly Azure.Core.HttpHeader OctetStreamContentType;
        }
        public static partial class Names
        {
            public static string Accept { get { throw null; } }
            public static string Authorization { get { throw null; } }
            public static string ContentDisposition { get { throw null; } }
            public static string ContentLength { get { throw null; } }
            public static string ContentType { get { throw null; } }
            public static string Date { get { throw null; } }
            public static string ETag { get { throw null; } }
            public static string Host { get { throw null; } }
            public static string IfMatch { get { throw null; } }
            public static string IfModifiedSince { get { throw null; } }
            public static string IfNoneMatch { get { throw null; } }
            public static string IfUnmodifiedSince { get { throw null; } }
            public static string Prefer { get { throw null; } }
            public static string Range { get { throw null; } }
            public static string Referer { get { throw null; } }
            public static string UserAgent { get { throw null; } }
            public static string WwwAuthenticate { get { throw null; } }
            public static string XMsDate { get { throw null; } }
            public static string XMsRange { get { throw null; } }
            public static string XMsRequestId { get { throw null; } }
        }
    }
    public sealed partial class HttpMessage : System.IDisposable
    {
        public HttpMessage(Azure.Core.Request request, Azure.Core.ResponseClassifier responseClassifier) { }
        public bool BufferResponse { get { throw null; } set { } }
        public System.Threading.CancellationToken CancellationToken { get { throw null; } }
        public bool HasResponse { get { throw null; } }
        public System.TimeSpan? NetworkTimeout { get { throw null; } set { } }
        public Azure.Core.MessageProcessingContext ProcessingContext { get { throw null; } }
        public Azure.Core.Request Request { get { throw null; } }
        public Azure.Response Response { get { throw null; } set { } }
        public Azure.Core.ResponseClassifier ResponseClassifier { get { throw null; } set { } }
        public void Dispose() { }
        public System.IO.Stream? ExtractResponseContent() { throw null; }
        public void SetProperty(string name, object value) { }
        public void SetProperty(System.Type type, object value) { }
        public bool TryGetProperty(string name, out object? value) { throw null; }
        public bool TryGetProperty(System.Type type, out object? value) { throw null; }
    }
    public enum HttpPipelinePosition
    {
        PerCall = 0,
        PerRetry = 1,
        BeforeTransport = 2,
    }
    [System.Runtime.InteropServices.StructLayoutAttribute(System.Runtime.InteropServices.LayoutKind.Sequential)]
    public readonly partial struct MessageProcessingContext
    {
        private readonly object _dummy;
        private readonly int _dummyPrimitive;
        public int RetryNumber { get { throw null; } set { } }
        public System.DateTimeOffset StartTime { get { throw null; } }
    }
    public static partial class MultipartResponse
    {
        public static Azure.Response[] Parse(Azure.Response response, bool expectCrLf, System.Threading.CancellationToken cancellationToken) { throw null; }
        public static System.Threading.Tasks.Task<Azure.Response[]> ParseAsync(Azure.Response response, bool expectCrLf, System.Threading.CancellationToken cancellationToken) { throw null; }
    }
    [System.Runtime.InteropServices.StructLayoutAttribute(System.Runtime.InteropServices.LayoutKind.Sequential)]
    public readonly partial struct RehydrationToken : System.ClientModel.Primitives.IJsonModel<Azure.Core.RehydrationToken>, System.ClientModel.Primitives.IJsonModel<object>, System.ClientModel.Primitives.IPersistableModel<Azure.Core.RehydrationToken>, System.ClientModel.Primitives.IPersistableModel<object>
    {
        private readonly object _dummy;
        private readonly int _dummyPrimitive;
        public string Id { get { throw null; } }
        Azure.Core.RehydrationToken System.ClientModel.Primitives.IJsonModel<Azure.Core.RehydrationToken>.Create(ref System.Text.Json.Utf8JsonReader reader, System.ClientModel.Primitives.ModelReaderWriterOptions options) { throw null; }
        void System.ClientModel.Primitives.IJsonModel<Azure.Core.RehydrationToken>.Write(System.Text.Json.Utf8JsonWriter writer, System.ClientModel.Primitives.ModelReaderWriterOptions options) { }
        object System.ClientModel.Primitives.IJsonModel<object>.Create(ref System.Text.Json.Utf8JsonReader reader, System.ClientModel.Primitives.ModelReaderWriterOptions options) { throw null; }
        void System.ClientModel.Primitives.IJsonModel<object>.Write(System.Text.Json.Utf8JsonWriter writer, System.ClientModel.Primitives.ModelReaderWriterOptions options) { }
        Azure.Core.RehydrationToken System.ClientModel.Primitives.IPersistableModel<Azure.Core.RehydrationToken>.Create(System.BinaryData data, System.ClientModel.Primitives.ModelReaderWriterOptions options) { throw null; }
        string System.ClientModel.Primitives.IPersistableModel<Azure.Core.RehydrationToken>.GetFormatFromOptions(System.ClientModel.Primitives.ModelReaderWriterOptions options) { throw null; }
        System.BinaryData System.ClientModel.Primitives.IPersistableModel<Azure.Core.RehydrationToken>.Write(System.ClientModel.Primitives.ModelReaderWriterOptions options) { throw null; }
        object System.ClientModel.Primitives.IPersistableModel<object>.Create(System.BinaryData data, System.ClientModel.Primitives.ModelReaderWriterOptions options) { throw null; }
        string System.ClientModel.Primitives.IPersistableModel<object>.GetFormatFromOptions(System.ClientModel.Primitives.ModelReaderWriterOptions options) { throw null; }
        System.BinaryData System.ClientModel.Primitives.IPersistableModel<object>.Write(System.ClientModel.Primitives.ModelReaderWriterOptions options) { throw null; }
    }
    public abstract partial class Request : System.IDisposable
    {
        protected Request() { }
        public abstract string ClientRequestId { get; set; }
        public virtual Azure.Core.RequestContent? Content { get { throw null; } set { } }
        public Azure.Core.RequestHeaders Headers { get { throw null; } }
        public virtual Azure.Core.RequestMethod Method { get { throw null; } set { } }
        public virtual Azure.Core.RequestUriBuilder Uri { get { throw null; } set { } }
        protected internal abstract void AddHeader(string name, string value);
        protected internal abstract bool ContainsHeader(string name);
        public abstract void Dispose();
        protected internal abstract System.Collections.Generic.IEnumerable<Azure.Core.HttpHeader> EnumerateHeaders();
        protected internal abstract bool RemoveHeader(string name);
        protected internal virtual void SetHeader(string name, string value) { }
        protected internal abstract bool TryGetHeader(string name, [System.Diagnostics.CodeAnalysis.NotNullWhenAttribute(true)] out string? value);
        protected internal abstract bool TryGetHeaderValues(string name, [System.Diagnostics.CodeAnalysis.NotNullWhenAttribute(true)] out System.Collections.Generic.IEnumerable<string>? values);
    }
    public abstract partial class RequestContent : System.IDisposable
    {
        protected RequestContent() { }
        public static Azure.Core.RequestContent Create(Azure.Core.Serialization.DynamicData content) { throw null; }
        public static Azure.Core.RequestContent Create(System.BinaryData content) { throw null; }
        public static Azure.Core.RequestContent Create(System.Buffers.ReadOnlySequence<byte> bytes) { throw null; }
        public static Azure.Core.RequestContent Create(byte[] bytes) { throw null; }
        public static Azure.Core.RequestContent Create(byte[] bytes, int index, int length) { throw null; }
        public static Azure.Core.RequestContent Create(System.IO.Stream stream) { throw null; }
        [System.Diagnostics.CodeAnalysis.RequiresDynamicCodeAttribute("This method uses reflection-based serialization which is incompatible with trimming. Try using one of the 'Create' overloads that doesn't wrap a serialized version of an object.")]
        public static Azure.Core.RequestContent Create(object serializable) { throw null; }
        [System.Diagnostics.CodeAnalysis.RequiresDynamicCodeAttribute("This method uses reflection-based serialization which is incompatible with trimming. Try using one of the 'Create' overloads that doesn't wrap a serialized version of an object.")]
        public static Azure.Core.RequestContent Create(object serializable, Azure.Core.Serialization.JsonPropertyNames propertyNameFormat, string dateTimeFormat = "o") { throw null; }
        [System.Diagnostics.CodeAnalysis.RequiresDynamicCodeAttribute("This method uses reflection-based serialization which is incompatible with trimming. Try using one of the 'Create' overloads that doesn't wrap a serialized version of an object.")]
        public static Azure.Core.RequestContent Create(object serializable, Azure.Core.Serialization.ObjectSerializer? serializer) { throw null; }
        public static Azure.Core.RequestContent Create(System.ReadOnlyMemory<byte> bytes) { throw null; }
        public static Azure.Core.RequestContent Create(string content) { throw null; }
        public static Azure.Core.RequestContent Create<T>(T model, System.ClientModel.Primitives.ModelReaderWriterOptions? options = null) where T : System.ClientModel.Primitives.IPersistableModel<T> { throw null; }
        public abstract void Dispose();
        public static implicit operator Azure.Core.RequestContent (Azure.Core.Serialization.DynamicData content) { throw null; }
        public static implicit operator Azure.Core.RequestContent (System.BinaryData content) { throw null; }
        public static implicit operator Azure.Core.RequestContent (string content) { throw null; }
        public abstract bool TryComputeLength(out long length);
        public abstract void WriteTo(System.IO.Stream stream, System.Threading.CancellationToken cancellation);
        public abstract System.Threading.Tasks.Task WriteToAsync(System.IO.Stream stream, System.Threading.CancellationToken cancellation);
    }
    public abstract partial class RequestFailedDetailsParser
    {
        protected RequestFailedDetailsParser() { }
        public abstract bool TryParse(Azure.Response response, out Azure.ResponseError? error, out System.Collections.Generic.IDictionary<string, string>? data);
    }
    [System.Runtime.InteropServices.StructLayoutAttribute(System.Runtime.InteropServices.LayoutKind.Sequential)]
    public readonly partial struct RequestHeaders : System.Collections.Generic.IEnumerable<Azure.Core.HttpHeader>, System.Collections.IEnumerable
    {
        private readonly object _dummy;
        private readonly int _dummyPrimitive;
        public void Add(Azure.Core.HttpHeader header) { }
        public void Add(string name, string value) { }
        public bool Contains(string name) { throw null; }
        public System.Collections.Generic.IEnumerator<Azure.Core.HttpHeader> GetEnumerator() { throw null; }
        public bool Remove(string name) { throw null; }
        public void SetValue(string name, string value) { }
        System.Collections.IEnumerator System.Collections.IEnumerable.GetEnumerator() { throw null; }
        public bool TryGetValue(string name, [System.Diagnostics.CodeAnalysis.NotNullWhenAttribute(true)] out string? value) { throw null; }
        public bool TryGetValues(string name, [System.Diagnostics.CodeAnalysis.NotNullWhenAttribute(true)] out System.Collections.Generic.IEnumerable<string>? values) { throw null; }
    }
    [System.Runtime.InteropServices.StructLayoutAttribute(System.Runtime.InteropServices.LayoutKind.Sequential)]
    public readonly partial struct RequestMethod : System.IEquatable<Azure.Core.RequestMethod>
    {
        private readonly object _dummy;
        private readonly int _dummyPrimitive;
        public RequestMethod(string method) { throw null; }
        public static Azure.Core.RequestMethod Delete { get { throw null; } }
        public static Azure.Core.RequestMethod Get { get { throw null; } }
        public static Azure.Core.RequestMethod Head { get { throw null; } }
        public string Method { get { throw null; } }
        public static Azure.Core.RequestMethod Options { get { throw null; } }
        public static Azure.Core.RequestMethod Patch { get { throw null; } }
        public static Azure.Core.RequestMethod Post { get { throw null; } }
        public static Azure.Core.RequestMethod Put { get { throw null; } }
        public static Azure.Core.RequestMethod Trace { get { throw null; } }
        public bool Equals(Azure.Core.RequestMethod other) { throw null; }
        public override bool Equals(object? obj) { throw null; }
        public override int GetHashCode() { throw null; }
        public static bool operator ==(Azure.Core.RequestMethod left, Azure.Core.RequestMethod right) { throw null; }
        public static bool operator !=(Azure.Core.RequestMethod left, Azure.Core.RequestMethod right) { throw null; }
        public static Azure.Core.RequestMethod Parse(string method) { throw null; }
        public override string ToString() { throw null; }
    }
    public partial class RequestUriBuilder
    {
        public RequestUriBuilder() { }
        protected bool HasPath { get { throw null; } }
        protected bool HasQuery { get { throw null; } }
        public string? Host { get { throw null; } set { } }
        public string Path { get { throw null; } set { } }
        public string PathAndQuery { get { throw null; } }
        public int Port { get { throw null; } set { } }
        public string Query { get { throw null; } set { } }
        public string? Scheme { get { throw null; } set { } }
        public void AppendPath(System.ReadOnlySpan<char> value, bool escape) { }
        public void AppendPath(string value) { }
        public void AppendPath(string value, bool escape) { }
        public void AppendQuery(System.ReadOnlySpan<char> name, System.ReadOnlySpan<char> value, bool escapeValue) { }
        public void AppendQuery(string name, string value) { }
        public void AppendQuery(string name, string value, bool escapeValue) { }
        public void Reset(System.Uri value) { }
        public override string ToString() { throw null; }
        public System.Uri ToUri() { throw null; }
    }
    public sealed partial class ResourceIdentifier : System.IComparable<Azure.Core.ResourceIdentifier>, System.IEquatable<Azure.Core.ResourceIdentifier>
    {
        public static readonly Azure.Core.ResourceIdentifier Root;
        public ResourceIdentifier(string resourceId) { }
        public Azure.Core.AzureLocation? Location { get { throw null; } }
        public string Name { get { throw null; } }
        public Azure.Core.ResourceIdentifier? Parent { get { throw null; } }
        public string? Provider { get { throw null; } }
        public string? ResourceGroupName { get { throw null; } }
        public Azure.Core.ResourceType ResourceType { get { throw null; } }
        public string? SubscriptionId { get { throw null; } }
        [System.ComponentModel.EditorBrowsableAttribute(System.ComponentModel.EditorBrowsableState.Never)]
        public Azure.Core.ResourceIdentifier AppendChildResource(string childResourceType, string childResourceName) { throw null; }
        [System.ComponentModel.EditorBrowsableAttribute(System.ComponentModel.EditorBrowsableState.Never)]
        public Azure.Core.ResourceIdentifier AppendProviderResource(string providerNamespace, string resourceType, string resourceName) { throw null; }
        public int CompareTo(Azure.Core.ResourceIdentifier? other) { throw null; }
        public bool Equals(Azure.Core.ResourceIdentifier? other) { throw null; }
        [System.ComponentModel.EditorBrowsableAttribute(System.ComponentModel.EditorBrowsableState.Never)]
        public override bool Equals(object? obj) { throw null; }
        [System.ComponentModel.EditorBrowsableAttribute(System.ComponentModel.EditorBrowsableState.Never)]
        public override int GetHashCode() { throw null; }
        public static bool operator ==(Azure.Core.ResourceIdentifier left, Azure.Core.ResourceIdentifier right) { throw null; }
        public static bool operator >(Azure.Core.ResourceIdentifier left, Azure.Core.ResourceIdentifier right) { throw null; }
        public static bool operator >=(Azure.Core.ResourceIdentifier left, Azure.Core.ResourceIdentifier right) { throw null; }
        public static implicit operator string (Azure.Core.ResourceIdentifier id) { throw null; }
        public static bool operator !=(Azure.Core.ResourceIdentifier left, Azure.Core.ResourceIdentifier right) { throw null; }
        public static bool operator <(Azure.Core.ResourceIdentifier left, Azure.Core.ResourceIdentifier right) { throw null; }
        public static bool operator <=(Azure.Core.ResourceIdentifier left, Azure.Core.ResourceIdentifier right) { throw null; }
        public static Azure.Core.ResourceIdentifier Parse(string input) { throw null; }
        public override string ToString() { throw null; }
        public static bool TryParse(string? input, out Azure.Core.ResourceIdentifier? result) { throw null; }
    }
    [System.Runtime.InteropServices.StructLayoutAttribute(System.Runtime.InteropServices.LayoutKind.Sequential)]
    public readonly partial struct ResourceType : System.IComparable<Azure.Core.ResourceType>, System.IEquatable<Azure.Core.ResourceType>
    {
        private readonly object _dummy;
        private readonly int _dummyPrimitive;
        public ResourceType(string resourceType) { throw null; }
        public string Namespace { get { throw null; } }
        public string Type { get { throw null; } }
        public int CompareTo(Azure.Core.ResourceType other) { throw null; }
        public bool Equals(Azure.Core.ResourceType other) { throw null; }
        [System.ComponentModel.EditorBrowsableAttribute(System.ComponentModel.EditorBrowsableState.Never)]
        public override bool Equals(object? other) { throw null; }
        [System.ComponentModel.EditorBrowsableAttribute(System.ComponentModel.EditorBrowsableState.Never)]
        public override int GetHashCode() { throw null; }
        [System.ComponentModel.EditorBrowsableAttribute(System.ComponentModel.EditorBrowsableState.Never)]
        public string GetLastType() { throw null; }
        public static bool operator ==(Azure.Core.ResourceType left, Azure.Core.ResourceType right) { throw null; }
        public static implicit operator string (Azure.Core.ResourceType resourceType) { throw null; }
        public static implicit operator Azure.Core.ResourceType (string resourceType) { throw null; }
        public static bool operator !=(Azure.Core.ResourceType left, Azure.Core.ResourceType right) { throw null; }
        public override string ToString() { throw null; }
    }
    public abstract partial class ResponseClassificationHandler
    {
        protected ResponseClassificationHandler() { }
        public abstract bool TryClassify(Azure.Core.HttpMessage message, out bool isError);
    }
    public partial class ResponseClassifier
    {
        public ResponseClassifier() { }
        public virtual bool IsErrorResponse(Azure.Core.HttpMessage message) { throw null; }
        public virtual bool IsRetriable(Azure.Core.HttpMessage message, System.Exception exception) { throw null; }
        public virtual bool IsRetriableException(System.Exception exception) { throw null; }
        public virtual bool IsRetriableResponse(Azure.Core.HttpMessage message) { throw null; }
    }
    [System.Runtime.InteropServices.StructLayoutAttribute(System.Runtime.InteropServices.LayoutKind.Sequential)]
    public readonly partial struct ResponseHeaders : System.Collections.Generic.IEnumerable<Azure.Core.HttpHeader>, System.Collections.IEnumerable
    {
        private readonly object _dummy;
        private readonly int _dummyPrimitive;
        public int? ContentLength { get { throw null; } }
        public long? ContentLengthLong { get { throw null; } }
        public string? ContentType { get { throw null; } }
        public System.DateTimeOffset? Date { get { throw null; } }
        public Azure.ETag? ETag { get { throw null; } }
        public string? RequestId { get { throw null; } }
        public bool Contains(string name) { throw null; }
        public System.Collections.Generic.IEnumerator<Azure.Core.HttpHeader> GetEnumerator() { throw null; }
        System.Collections.IEnumerator System.Collections.IEnumerable.GetEnumerator() { throw null; }
        public bool TryGetValue(string name, [System.Diagnostics.CodeAnalysis.NotNullWhenAttribute(true)] out string? value) { throw null; }
        public bool TryGetValues(string name, [System.Diagnostics.CodeAnalysis.NotNullWhenAttribute(true)] out System.Collections.Generic.IEnumerable<string>? values) { throw null; }
    }
    public enum RetryMode
    {
        Fixed = 0,
        Exponential = 1,
    }
    public partial class RetryOptions
    {
        internal RetryOptions() { }
        public System.TimeSpan Delay { get { throw null; } set { } }
        public System.TimeSpan MaxDelay { get { throw null; } set { } }
        public int MaxRetries { get { throw null; } set { } }
        public Azure.Core.RetryMode Mode { get { throw null; } set { } }
        public System.TimeSpan NetworkTimeout { get { throw null; } set { } }
    }
    public partial class StatusCodeClassifier : Azure.Core.ResponseClassifier
    {
        public StatusCodeClassifier(System.ReadOnlySpan<ushort> successStatusCodes) { }
        public override bool IsErrorResponse(Azure.Core.HttpMessage message) { throw null; }
    }
    public delegate System.Threading.Tasks.Task SyncAsyncEventHandler<T>(T e) where T : Azure.SyncAsyncEventArgs;
    public partial class TelemetryDetails
    {
        public TelemetryDetails(System.Reflection.Assembly assembly, string? applicationId = null) { }
        public string? ApplicationId { get { throw null; } }
        public System.Reflection.Assembly Assembly { get { throw null; } }
        public void Apply(Azure.Core.HttpMessage message) { }
        public override string ToString() { throw null; }
    }
    public abstract partial class TokenCredential : System.ClientModel.AuthenticationTokenProvider
    {
        protected TokenCredential() { }
        public override System.ClientModel.Primitives.GetTokenOptions? CreateTokenOptions(System.Collections.Generic.IReadOnlyDictionary<string, object> properties) { throw null; }
        public abstract Azure.Core.AccessToken GetToken(Azure.Core.TokenRequestContext requestContext, System.Threading.CancellationToken cancellationToken);
        public override System.ClientModel.Primitives.AuthenticationToken GetToken(System.ClientModel.Primitives.GetTokenOptions properties, System.Threading.CancellationToken cancellationToken) { throw null; }
        public abstract System.Threading.Tasks.ValueTask<Azure.Core.AccessToken> GetTokenAsync(Azure.Core.TokenRequestContext requestContext, System.Threading.CancellationToken cancellationToken);
        public override System.Threading.Tasks.ValueTask<System.ClientModel.Primitives.AuthenticationToken> GetTokenAsync(System.ClientModel.Primitives.GetTokenOptions properties, System.Threading.CancellationToken cancellationToken) { throw null; }
    }
    [System.Runtime.InteropServices.StructLayoutAttribute(System.Runtime.InteropServices.LayoutKind.Sequential)]
    public readonly partial struct TokenRequestContext
    {
        private readonly object _dummy;
        private readonly int _dummyPrimitive;
        public TokenRequestContext(string[] scopes, string? parentRequestId) { throw null; }
        [System.ComponentModel.EditorBrowsableAttribute(System.ComponentModel.EditorBrowsableState.Never)]
        public TokenRequestContext(string[] scopes, string? parentRequestId, string? claims) { throw null; }
        [System.ComponentModel.EditorBrowsableAttribute(System.ComponentModel.EditorBrowsableState.Never)]
        public TokenRequestContext(string[] scopes, string? parentRequestId, string? claims, string? tenantId) { throw null; }
        [System.ComponentModel.EditorBrowsableAttribute(System.ComponentModel.EditorBrowsableState.Never)]
        public TokenRequestContext(string[] scopes, string? parentRequestId, string? claims, string? tenantId, bool isCaeEnabled) { throw null; }
        public TokenRequestContext(string[] scopes, string? parentRequestId = null, string? claims = null, string? tenantId = null, bool isCaeEnabled = false, bool isProofOfPossessionEnabled = false, string? proofOfPossessionNonce = null, System.Uri? requestUri = null, string? requestMethod = null) { throw null; }
        public string? Claims { get { throw null; } }
        public bool IsCaeEnabled { get { throw null; } }
        public bool IsProofOfPossessionEnabled { get { throw null; } }
        public string? ParentRequestId { get { throw null; } }
        public string? ProofOfPossessionNonce { get { throw null; } }
        public string? ResourceRequestMethod { get { throw null; } }
        public System.Uri? ResourceRequestUri { get { throw null; } }
        public string[] Scopes { get { throw null; } }
        public string? TenantId { get { throw null; } }
    }
}
namespace Azure.Core.Cryptography
{
    public partial interface IKeyEncryptionKey
    {
        string KeyId { get; }
        byte[] UnwrapKey(string algorithm, System.ReadOnlyMemory<byte> encryptedKey, System.Threading.CancellationToken cancellationToken = default(System.Threading.CancellationToken));
        System.Threading.Tasks.Task<byte[]> UnwrapKeyAsync(string algorithm, System.ReadOnlyMemory<byte> encryptedKey, System.Threading.CancellationToken cancellationToken = default(System.Threading.CancellationToken));
        byte[] WrapKey(string algorithm, System.ReadOnlyMemory<byte> key, System.Threading.CancellationToken cancellationToken = default(System.Threading.CancellationToken));
        System.Threading.Tasks.Task<byte[]> WrapKeyAsync(string algorithm, System.ReadOnlyMemory<byte> key, System.Threading.CancellationToken cancellationToken = default(System.Threading.CancellationToken));
    }
    public partial interface IKeyEncryptionKeyResolver
    {
        Azure.Core.Cryptography.IKeyEncryptionKey Resolve(string keyId, System.Threading.CancellationToken cancellationToken = default(System.Threading.CancellationToken));
        System.Threading.Tasks.Task<Azure.Core.Cryptography.IKeyEncryptionKey> ResolveAsync(string keyId, System.Threading.CancellationToken cancellationToken = default(System.Threading.CancellationToken));
    }
}
namespace Azure.Core.Diagnostics
{
    public partial class AzureEventSourceListener : System.Diagnostics.Tracing.EventListener
    {
        public const string TraitName = "AzureEventSource";
        public const string TraitValue = "true";
        public AzureEventSourceListener(System.Action<System.Diagnostics.Tracing.EventWrittenEventArgs, string> log, System.Diagnostics.Tracing.EventLevel level) { }
        public AzureEventSourceListener(System.Action<System.Diagnostics.Tracing.EventWrittenEventArgs> log, System.Diagnostics.Tracing.EventLevel level) { }
        public static Azure.Core.Diagnostics.AzureEventSourceListener CreateConsoleLogger(System.Diagnostics.Tracing.EventLevel level = System.Diagnostics.Tracing.EventLevel.Informational) { throw null; }
        public static Azure.Core.Diagnostics.AzureEventSourceListener CreateTraceLogger(System.Diagnostics.Tracing.EventLevel level = System.Diagnostics.Tracing.EventLevel.Informational) { throw null; }
        protected sealed override void OnEventSourceCreated(System.Diagnostics.Tracing.EventSource eventSource) { }
        protected sealed override void OnEventWritten(System.Diagnostics.Tracing.EventWrittenEventArgs eventData) { }
    }
}
namespace Azure.Core.Extensions
{
    public partial interface IAzureClientBuilder<TClient, TOptions> where TOptions : class
    {
    }
    public partial interface IAzureClientFactoryBuilder
    {
        Azure.Core.Extensions.IAzureClientBuilder<TClient, TOptions> RegisterClientFactory<TClient, TOptions>(System.Func<TOptions, TClient> clientFactory) where TOptions : class;
    }
    public partial interface IAzureClientFactoryBuilderWithConfiguration<in TConfiguration> : Azure.Core.Extensions.IAzureClientFactoryBuilder
    {
        [System.Diagnostics.CodeAnalysis.RequiresDynamicCodeAttribute("Binding strongly typed objects to configuration values requires generating dynamic code at runtime, for example instantiating generic types. Use the Configuration Binder Source Generator (EnableConfigurationBindingGenerator=true) instead.")]
        Azure.Core.Extensions.IAzureClientBuilder<TClient, TOptions> RegisterClientFactory<TClient, TOptions>(TConfiguration configuration) where TOptions : class;
    }
    public partial interface IAzureClientFactoryBuilderWithCredential
    {
        Azure.Core.Extensions.IAzureClientBuilder<TClient, TOptions> RegisterClientFactory<TClient, TOptions>(System.Func<TOptions, Azure.Core.TokenCredential, TClient> clientFactory, bool requiresCredential = true) where TOptions : class;
    }
}
namespace Azure.Core.GeoJson
{
    [System.Runtime.InteropServices.StructLayoutAttribute(System.Runtime.InteropServices.LayoutKind.Sequential)]
    public readonly partial struct GeoArray<T> : System.Collections.Generic.IEnumerable<T>, System.Collections.Generic.IReadOnlyCollection<T>, System.Collections.Generic.IReadOnlyList<T>, System.Collections.IEnumerable
    {
        private readonly object _dummy;
        private readonly int _dummyPrimitive;
        public int Count { get { throw null; } }
        public T this[int index] { get { throw null; } }
        public Azure.Core.GeoJson.GeoArray<T>.Enumerator GetEnumerator() { throw null; }
        System.Collections.Generic.IEnumerator<T> System.Collections.Generic.IEnumerable<T>.GetEnumerator() { throw null; }
        System.Collections.IEnumerator System.Collections.IEnumerable.GetEnumerator() { throw null; }
        [System.Runtime.InteropServices.StructLayoutAttribute(System.Runtime.InteropServices.LayoutKind.Sequential)]
        public partial struct Enumerator : System.Collections.Generic.IEnumerator<T>, System.Collections.IEnumerator, System.IDisposable
        {
            private object _dummy;
            private int _dummyPrimitive;
            public T Current { get { throw null; } }
            object System.Collections.IEnumerator.Current { get { throw null; } }
            public void Dispose() { }
            public bool MoveNext() { throw null; }
            public void Reset() { }
        }
    }
    public sealed partial class GeoBoundingBox : System.IEquatable<Azure.Core.GeoJson.GeoBoundingBox>
    {
        public GeoBoundingBox(double west, double south, double east, double north) { }
        public GeoBoundingBox(double west, double south, double east, double north, double? minAltitude, double? maxAltitude) { }
        public double East { get { throw null; } }
        public double this[int index] { get { throw null; } }
        public double? MaxAltitude { get { throw null; } }
        public double? MinAltitude { get { throw null; } }
        public double North { get { throw null; } }
        public double South { get { throw null; } }
        public double West { get { throw null; } }
        public bool Equals(Azure.Core.GeoJson.GeoBoundingBox? other) { throw null; }
        public override bool Equals(object? obj) { throw null; }
        public override int GetHashCode() { throw null; }
        public override string ToString() { throw null; }
    }
    public sealed partial class GeoCollection : Azure.Core.GeoJson.GeoObject, System.Collections.Generic.IEnumerable<Azure.Core.GeoJson.GeoObject>, System.Collections.Generic.IReadOnlyCollection<Azure.Core.GeoJson.GeoObject>, System.Collections.Generic.IReadOnlyList<Azure.Core.GeoJson.GeoObject>, System.Collections.IEnumerable
    {
        public GeoCollection(System.Collections.Generic.IEnumerable<Azure.Core.GeoJson.GeoObject> geometries) { }
        public GeoCollection(System.Collections.Generic.IEnumerable<Azure.Core.GeoJson.GeoObject> geometries, Azure.Core.GeoJson.GeoBoundingBox? boundingBox, System.Collections.Generic.IReadOnlyDictionary<string, object?> customProperties) { }
        public int Count { get { throw null; } }
        public Azure.Core.GeoJson.GeoObject this[int index] { get { throw null; } }
        public override Azure.Core.GeoJson.GeoObjectType Type { get { throw null; } }
        public System.Collections.Generic.IEnumerator<Azure.Core.GeoJson.GeoObject> GetEnumerator() { throw null; }
        System.Collections.IEnumerator System.Collections.IEnumerable.GetEnumerator() { throw null; }
    }
    public sealed partial class GeoLinearRing
    {
        public GeoLinearRing(System.Collections.Generic.IEnumerable<Azure.Core.GeoJson.GeoPosition> coordinates) { }
        public Azure.Core.GeoJson.GeoArray<Azure.Core.GeoJson.GeoPosition> Coordinates { get { throw null; } }
    }
    public sealed partial class GeoLineString : Azure.Core.GeoJson.GeoObject
    {
        public GeoLineString(System.Collections.Generic.IEnumerable<Azure.Core.GeoJson.GeoPosition> coordinates) { }
        public GeoLineString(System.Collections.Generic.IEnumerable<Azure.Core.GeoJson.GeoPosition> coordinates, Azure.Core.GeoJson.GeoBoundingBox? boundingBox, System.Collections.Generic.IReadOnlyDictionary<string, object?> customProperties) { }
        public Azure.Core.GeoJson.GeoArray<Azure.Core.GeoJson.GeoPosition> Coordinates { get { throw null; } }
        public override Azure.Core.GeoJson.GeoObjectType Type { get { throw null; } }
    }
    public sealed partial class GeoLineStringCollection : Azure.Core.GeoJson.GeoObject, System.Collections.Generic.IEnumerable<Azure.Core.GeoJson.GeoLineString>, System.Collections.Generic.IReadOnlyCollection<Azure.Core.GeoJson.GeoLineString>, System.Collections.Generic.IReadOnlyList<Azure.Core.GeoJson.GeoLineString>, System.Collections.IEnumerable
    {
        public GeoLineStringCollection(System.Collections.Generic.IEnumerable<Azure.Core.GeoJson.GeoLineString> lines) { }
        public GeoLineStringCollection(System.Collections.Generic.IEnumerable<Azure.Core.GeoJson.GeoLineString> lines, Azure.Core.GeoJson.GeoBoundingBox? boundingBox, System.Collections.Generic.IReadOnlyDictionary<string, object?> customProperties) { }
        public Azure.Core.GeoJson.GeoArray<Azure.Core.GeoJson.GeoArray<Azure.Core.GeoJson.GeoPosition>> Coordinates { get { throw null; } }
        public int Count { get { throw null; } }
        public Azure.Core.GeoJson.GeoLineString this[int index] { get { throw null; } }
        public override Azure.Core.GeoJson.GeoObjectType Type { get { throw null; } }
        public System.Collections.Generic.IEnumerator<Azure.Core.GeoJson.GeoLineString> GetEnumerator() { throw null; }
        System.Collections.IEnumerator System.Collections.IEnumerable.GetEnumerator() { throw null; }
    }
    public abstract partial class GeoObject
    {
        internal GeoObject() { }
        public Azure.Core.GeoJson.GeoBoundingBox? BoundingBox { get { throw null; } }
        public abstract Azure.Core.GeoJson.GeoObjectType Type { get; }
        public static Azure.Core.GeoJson.GeoObject Parse(string json) { throw null; }
        public override string ToString() { throw null; }
        public bool TryGetCustomProperty(string name, out object? value) { throw null; }
    }
    public enum GeoObjectType
    {
        Point = 0,
        MultiPoint = 1,
        Polygon = 2,
        MultiPolygon = 3,
        LineString = 4,
        MultiLineString = 5,
        GeometryCollection = 6,
    }
    public sealed partial class GeoPoint : Azure.Core.GeoJson.GeoObject, System.ClientModel.Primitives.IJsonModel<Azure.Core.GeoJson.GeoPoint>, System.ClientModel.Primitives.IPersistableModel<Azure.Core.GeoJson.GeoPoint>
    {
        public GeoPoint() { }
        public GeoPoint(Azure.Core.GeoJson.GeoPosition position) { }
        public GeoPoint(Azure.Core.GeoJson.GeoPosition position, Azure.Core.GeoJson.GeoBoundingBox? boundingBox, System.Collections.Generic.IReadOnlyDictionary<string, object?> customProperties) { }
        public GeoPoint(double longitude, double latitude) { }
        public GeoPoint(double longitude, double latitude, double? altitude) { }
        public Azure.Core.GeoJson.GeoPosition Coordinates { get { throw null; } }
        public override Azure.Core.GeoJson.GeoObjectType Type { get { throw null; } }
        Azure.Core.GeoJson.GeoPoint? System.ClientModel.Primitives.IJsonModel<Azure.Core.GeoJson.GeoPoint>.Create(ref System.Text.Json.Utf8JsonReader reader, System.ClientModel.Primitives.ModelReaderWriterOptions options) { throw null; }
        void System.ClientModel.Primitives.IJsonModel<Azure.Core.GeoJson.GeoPoint>.Write(System.Text.Json.Utf8JsonWriter writer, System.ClientModel.Primitives.ModelReaderWriterOptions options) { }
        Azure.Core.GeoJson.GeoPoint? System.ClientModel.Primitives.IPersistableModel<Azure.Core.GeoJson.GeoPoint>.Create(System.BinaryData data, System.ClientModel.Primitives.ModelReaderWriterOptions options) { throw null; }
        string System.ClientModel.Primitives.IPersistableModel<Azure.Core.GeoJson.GeoPoint>.GetFormatFromOptions(System.ClientModel.Primitives.ModelReaderWriterOptions options) { throw null; }
        System.BinaryData System.ClientModel.Primitives.IPersistableModel<Azure.Core.GeoJson.GeoPoint>.Write(System.ClientModel.Primitives.ModelReaderWriterOptions options) { throw null; }
    }
    public sealed partial class GeoPointCollection : Azure.Core.GeoJson.GeoObject, System.Collections.Generic.IEnumerable<Azure.Core.GeoJson.GeoPoint>, System.Collections.Generic.IReadOnlyCollection<Azure.Core.GeoJson.GeoPoint>, System.Collections.Generic.IReadOnlyList<Azure.Core.GeoJson.GeoPoint>, System.Collections.IEnumerable
    {
        public GeoPointCollection(System.Collections.Generic.IEnumerable<Azure.Core.GeoJson.GeoPoint> points) { }
        public GeoPointCollection(System.Collections.Generic.IEnumerable<Azure.Core.GeoJson.GeoPoint> points, Azure.Core.GeoJson.GeoBoundingBox? boundingBox, System.Collections.Generic.IReadOnlyDictionary<string, object?> customProperties) { }
        public Azure.Core.GeoJson.GeoArray<Azure.Core.GeoJson.GeoPosition> Coordinates { get { throw null; } }
        public int Count { get { throw null; } }
        public Azure.Core.GeoJson.GeoPoint this[int index] { get { throw null; } }
        public override Azure.Core.GeoJson.GeoObjectType Type { get { throw null; } }
        public System.Collections.Generic.IEnumerator<Azure.Core.GeoJson.GeoPoint> GetEnumerator() { throw null; }
        System.Collections.IEnumerator System.Collections.IEnumerable.GetEnumerator() { throw null; }
    }
    public sealed partial class GeoPolygon : Azure.Core.GeoJson.GeoObject
    {
        public GeoPolygon(System.Collections.Generic.IEnumerable<Azure.Core.GeoJson.GeoLinearRing> rings) { }
        public GeoPolygon(System.Collections.Generic.IEnumerable<Azure.Core.GeoJson.GeoLinearRing> rings, Azure.Core.GeoJson.GeoBoundingBox? boundingBox, System.Collections.Generic.IReadOnlyDictionary<string, object?> customProperties) { }
        public GeoPolygon(System.Collections.Generic.IEnumerable<Azure.Core.GeoJson.GeoPosition> positions) { }
        public Azure.Core.GeoJson.GeoArray<Azure.Core.GeoJson.GeoArray<Azure.Core.GeoJson.GeoPosition>> Coordinates { get { throw null; } }
        public Azure.Core.GeoJson.GeoLinearRing OuterRing { get { throw null; } }
        public System.Collections.Generic.IReadOnlyList<Azure.Core.GeoJson.GeoLinearRing> Rings { get { throw null; } }
        public override Azure.Core.GeoJson.GeoObjectType Type { get { throw null; } }
    }
    public sealed partial class GeoPolygonCollection : Azure.Core.GeoJson.GeoObject, System.Collections.Generic.IEnumerable<Azure.Core.GeoJson.GeoPolygon>, System.Collections.Generic.IReadOnlyCollection<Azure.Core.GeoJson.GeoPolygon>, System.Collections.Generic.IReadOnlyList<Azure.Core.GeoJson.GeoPolygon>, System.Collections.IEnumerable
    {
        public GeoPolygonCollection(System.Collections.Generic.IEnumerable<Azure.Core.GeoJson.GeoPolygon> polygons) { }
        public GeoPolygonCollection(System.Collections.Generic.IEnumerable<Azure.Core.GeoJson.GeoPolygon> polygons, Azure.Core.GeoJson.GeoBoundingBox? boundingBox, System.Collections.Generic.IReadOnlyDictionary<string, object?> customProperties) { }
        public Azure.Core.GeoJson.GeoArray<Azure.Core.GeoJson.GeoArray<Azure.Core.GeoJson.GeoArray<Azure.Core.GeoJson.GeoPosition>>> Coordinates { get { throw null; } }
        public int Count { get { throw null; } }
        public Azure.Core.GeoJson.GeoPolygon this[int index] { get { throw null; } }
        public override Azure.Core.GeoJson.GeoObjectType Type { get { throw null; } }
        public System.Collections.Generic.IEnumerator<Azure.Core.GeoJson.GeoPolygon> GetEnumerator() { throw null; }
        System.Collections.IEnumerator System.Collections.IEnumerable.GetEnumerator() { throw null; }
    }
    [System.Runtime.InteropServices.StructLayoutAttribute(System.Runtime.InteropServices.LayoutKind.Sequential)]
    public readonly partial struct GeoPosition : System.IEquatable<Azure.Core.GeoJson.GeoPosition>
    {
        private readonly int _dummyPrimitive;
        public GeoPosition(double longitude, double latitude) { throw null; }
        public GeoPosition(double longitude, double latitude, double? altitude) { throw null; }
        public double? Altitude { get { throw null; } }
        public int Count { get { throw null; } }
        public double this[int index] { get { throw null; } }
        public double Latitude { get { throw null; } }
        public double Longitude { get { throw null; } }
        public bool Equals(Azure.Core.GeoJson.GeoPosition other) { throw null; }
        public override bool Equals(object? obj) { throw null; }
        public override int GetHashCode() { throw null; }
        public static bool operator ==(Azure.Core.GeoJson.GeoPosition left, Azure.Core.GeoJson.GeoPosition right) { throw null; }
        public static bool operator !=(Azure.Core.GeoJson.GeoPosition left, Azure.Core.GeoJson.GeoPosition right) { throw null; }
        public override string ToString() { throw null; }
    }
}
namespace Azure.Core.Pipeline
{
    public partial class BearerTokenAuthenticationPolicy : Azure.Core.Pipeline.HttpPipelinePolicy
    {
        public BearerTokenAuthenticationPolicy(Azure.Core.TokenCredential credential, System.Collections.Generic.IEnumerable<string> scopes) { }
        public BearerTokenAuthenticationPolicy(Azure.Core.TokenCredential credential, string scope) { }
        protected void AuthenticateAndAuthorizeRequest(Azure.Core.HttpMessage message, Azure.Core.TokenRequestContext context) { }
        protected System.Threading.Tasks.ValueTask AuthenticateAndAuthorizeRequestAsync(Azure.Core.HttpMessage message, Azure.Core.TokenRequestContext context) { throw null; }
        protected virtual void AuthorizeRequest(Azure.Core.HttpMessage message) { }
        protected virtual System.Threading.Tasks.ValueTask AuthorizeRequestAsync(Azure.Core.HttpMessage message) { throw null; }
        protected virtual bool AuthorizeRequestOnChallenge(Azure.Core.HttpMessage message) { throw null; }
        protected virtual System.Threading.Tasks.ValueTask<bool> AuthorizeRequestOnChallengeAsync(Azure.Core.HttpMessage message) { throw null; }
        public override void Process(Azure.Core.HttpMessage message, System.ReadOnlyMemory<Azure.Core.Pipeline.HttpPipelinePolicy> pipeline) { }
        public override System.Threading.Tasks.ValueTask ProcessAsync(Azure.Core.HttpMessage message, System.ReadOnlyMemory<Azure.Core.Pipeline.HttpPipelinePolicy> pipeline) { throw null; }
    }
    public sealed partial class DisposableHttpPipeline : Azure.Core.Pipeline.HttpPipeline, System.IDisposable
    {
        internal DisposableHttpPipeline() : base (default(Azure.Core.Pipeline.HttpPipelineTransport), default(Azure.Core.Pipeline.HttpPipelinePolicy[]), default(Azure.Core.ResponseClassifier)) { }
        public void Dispose() { }
    }
    public partial class HttpClientTransport : Azure.Core.Pipeline.HttpPipelineTransport, System.IDisposable
    {
        public static readonly Azure.Core.Pipeline.HttpClientTransport Shared;
        public HttpClientTransport() { }
        public HttpClientTransport(System.Net.Http.HttpClient client) { }
        public HttpClientTransport(System.Net.Http.HttpMessageHandler messageHandler) { }
        public sealed override Azure.Core.Request CreateRequest() { throw null; }
        public void Dispose() { }
        public override void Process(Azure.Core.HttpMessage message) { }
        public override System.Threading.Tasks.ValueTask ProcessAsync(Azure.Core.HttpMessage message) { throw null; }
    }
    public partial class HttpPipeline
    {
        public HttpPipeline(Azure.Core.Pipeline.HttpPipelineTransport transport, Azure.Core.Pipeline.HttpPipelinePolicy[]? policies = null, Azure.Core.ResponseClassifier? responseClassifier = null) { }
        public Azure.Core.ResponseClassifier ResponseClassifier { get { throw null; } }
        public static System.IDisposable CreateClientRequestIdScope(string? clientRequestId) { throw null; }
        public static System.IDisposable CreateHttpMessagePropertiesScope(System.Collections.Generic.IDictionary<string, object?> messageProperties) { throw null; }
        public Azure.Core.HttpMessage CreateMessage() { throw null; }
        public Azure.Core.HttpMessage CreateMessage(Azure.RequestContext? context) { throw null; }
        public Azure.Core.HttpMessage CreateMessage(Azure.RequestContext? context, Azure.Core.ResponseClassifier? classifier = null) { throw null; }
        public Azure.Core.Request CreateRequest() { throw null; }
        public void Send(Azure.Core.HttpMessage message, System.Threading.CancellationToken cancellationToken) { }
        public System.Threading.Tasks.ValueTask SendAsync(Azure.Core.HttpMessage message, System.Threading.CancellationToken cancellationToken) { throw null; }
        public Azure.Response SendRequest(Azure.Core.Request request, System.Threading.CancellationToken cancellationToken) { throw null; }
        public System.Threading.Tasks.ValueTask<Azure.Response> SendRequestAsync(Azure.Core.Request request, System.Threading.CancellationToken cancellationToken) { throw null; }
    }
    public static partial class HttpPipelineBuilder
    {
        public static Azure.Core.Pipeline.HttpPipeline Build(Azure.Core.ClientOptions options, params Azure.Core.Pipeline.HttpPipelinePolicy[] perRetryPolicies) { throw null; }
        public static Azure.Core.Pipeline.DisposableHttpPipeline Build(Azure.Core.ClientOptions options, Azure.Core.Pipeline.HttpPipelinePolicy[] perCallPolicies, Azure.Core.Pipeline.HttpPipelinePolicy[] perRetryPolicies, Azure.Core.Pipeline.HttpPipelineTransportOptions transportOptions, Azure.Core.ResponseClassifier? responseClassifier) { throw null; }
        public static Azure.Core.Pipeline.HttpPipeline Build(Azure.Core.ClientOptions options, Azure.Core.Pipeline.HttpPipelinePolicy[] perCallPolicies, Azure.Core.Pipeline.HttpPipelinePolicy[] perRetryPolicies, Azure.Core.ResponseClassifier? responseClassifier) { throw null; }
        public static Azure.Core.Pipeline.HttpPipeline Build(Azure.Core.Pipeline.HttpPipelineOptions options) { throw null; }
        public static Azure.Core.Pipeline.DisposableHttpPipeline Build(Azure.Core.Pipeline.HttpPipelineOptions options, Azure.Core.Pipeline.HttpPipelineTransportOptions transportOptions) { throw null; }
    }
    public partial class HttpPipelineOptions
    {
        public HttpPipelineOptions(Azure.Core.ClientOptions options) { }
        public Azure.Core.ClientOptions ClientOptions { get { throw null; } }
        public System.Collections.Generic.IList<Azure.Core.Pipeline.HttpPipelinePolicy> PerCallPolicies { get { throw null; } }
        public System.Collections.Generic.IList<Azure.Core.Pipeline.HttpPipelinePolicy> PerRetryPolicies { get { throw null; } }
        public Azure.Core.RequestFailedDetailsParser RequestFailedDetailsParser { get { throw null; } set { } }
        public Azure.Core.ResponseClassifier? ResponseClassifier { get { throw null; } set { } }
    }
    public abstract partial class HttpPipelinePolicy
    {
        protected HttpPipelinePolicy() { }
        public abstract void Process(Azure.Core.HttpMessage message, System.ReadOnlyMemory<Azure.Core.Pipeline.HttpPipelinePolicy> pipeline);
        public abstract System.Threading.Tasks.ValueTask ProcessAsync(Azure.Core.HttpMessage message, System.ReadOnlyMemory<Azure.Core.Pipeline.HttpPipelinePolicy> pipeline);
        protected static void ProcessNext(Azure.Core.HttpMessage message, System.ReadOnlyMemory<Azure.Core.Pipeline.HttpPipelinePolicy> pipeline) { }
        protected static System.Threading.Tasks.ValueTask ProcessNextAsync(Azure.Core.HttpMessage message, System.ReadOnlyMemory<Azure.Core.Pipeline.HttpPipelinePolicy> pipeline) { throw null; }
    }
    [System.Diagnostics.CodeAnalysis.DynamicallyAccessedMembersAttribute(System.Diagnostics.CodeAnalysis.DynamicallyAccessedMemberTypes.PublicMethods)]
    public abstract partial class HttpPipelineSynchronousPolicy : Azure.Core.Pipeline.HttpPipelinePolicy
    {
        protected HttpPipelineSynchronousPolicy() { }
        public virtual void OnReceivedResponse(Azure.Core.HttpMessage message) { }
        public virtual void OnSendingRequest(Azure.Core.HttpMessage message) { }
        public override void Process(Azure.Core.HttpMessage message, System.ReadOnlyMemory<Azure.Core.Pipeline.HttpPipelinePolicy> pipeline) { }
        public override System.Threading.Tasks.ValueTask ProcessAsync(Azure.Core.HttpMessage message, System.ReadOnlyMemory<Azure.Core.Pipeline.HttpPipelinePolicy> pipeline) { throw null; }
    }
    public abstract partial class HttpPipelineTransport
    {
        protected HttpPipelineTransport() { }
        public abstract Azure.Core.Request CreateRequest();
        public abstract void Process(Azure.Core.HttpMessage message);
        public abstract System.Threading.Tasks.ValueTask ProcessAsync(Azure.Core.HttpMessage message);
    }
    public partial class HttpPipelineTransportOptions
    {
        public HttpPipelineTransportOptions() { }
        public System.Collections.Generic.IList<System.Security.Cryptography.X509Certificates.X509Certificate2> ClientCertificates { get { throw null; } }
        public bool IsClientRedirectEnabled { get { throw null; } set { } }
        public System.Func<Azure.Core.Pipeline.ServerCertificateCustomValidationArgs, bool>? ServerCertificateCustomValidationCallback { get { throw null; } set { } }
    }
    public sealed partial class RedirectPolicy : Azure.Core.Pipeline.HttpPipelinePolicy
    {
        internal RedirectPolicy() { }
        public override void Process(Azure.Core.HttpMessage message, System.ReadOnlyMemory<Azure.Core.Pipeline.HttpPipelinePolicy> pipeline) { }
        public override System.Threading.Tasks.ValueTask ProcessAsync(Azure.Core.HttpMessage message, System.ReadOnlyMemory<Azure.Core.Pipeline.HttpPipelinePolicy> pipeline) { throw null; }
        public static void SetAllowAutoRedirect(Azure.Core.HttpMessage message, bool allowAutoRedirect) { }
    }
    public partial class RetryPolicy : Azure.Core.Pipeline.HttpPipelinePolicy
    {
        public RetryPolicy(int maxRetries = 3, Azure.Core.DelayStrategy? delayStrategy = null) { }
        protected internal virtual void OnRequestSent(Azure.Core.HttpMessage message) { }
        protected internal virtual System.Threading.Tasks.ValueTask OnRequestSentAsync(Azure.Core.HttpMessage message) { throw null; }
        protected internal virtual void OnSendingRequest(Azure.Core.HttpMessage message) { }
        protected internal virtual System.Threading.Tasks.ValueTask OnSendingRequestAsync(Azure.Core.HttpMessage message) { throw null; }
        public override void Process(Azure.Core.HttpMessage message, System.ReadOnlyMemory<Azure.Core.Pipeline.HttpPipelinePolicy> pipeline) { }
        public override System.Threading.Tasks.ValueTask ProcessAsync(Azure.Core.HttpMessage message, System.ReadOnlyMemory<Azure.Core.Pipeline.HttpPipelinePolicy> pipeline) { throw null; }
        protected internal virtual bool ShouldRetry(Azure.Core.HttpMessage message, System.Exception? exception) { throw null; }
        protected internal virtual System.Threading.Tasks.ValueTask<bool> ShouldRetryAsync(Azure.Core.HttpMessage message, System.Exception? exception) { throw null; }
    }
    public partial class ServerCertificateCustomValidationArgs
    {
        public ServerCertificateCustomValidationArgs(System.Security.Cryptography.X509Certificates.X509Certificate2? certificate, System.Security.Cryptography.X509Certificates.X509Chain? certificateAuthorityChain, System.Net.Security.SslPolicyErrors sslPolicyErrors) { }
        public System.Security.Cryptography.X509Certificates.X509Certificate2? Certificate { get { throw null; } }
        public System.Security.Cryptography.X509Certificates.X509Chain? CertificateAuthorityChain { get { throw null; } }
        public System.Net.Security.SslPolicyErrors SslPolicyErrors { get { throw null; } }
    }
}
namespace Azure.Core.Serialization
{
    [System.Diagnostics.CodeAnalysis.RequiresDynamicCodeAttribute("This class utilizes reflection-based JSON serialization and deserialization which is not compatible with trimming.")]
    [System.Diagnostics.DebuggerDisplayAttribute("{DebuggerDisplay,nq}")]
    public sealed partial class DynamicData : System.Dynamic.IDynamicMetaObjectProvider, System.IDisposable
    {
        internal DynamicData() { }
        public void Dispose() { }
        [System.ComponentModel.EditorBrowsableAttribute(System.ComponentModel.EditorBrowsableState.Never)]
        public override bool Equals(object? obj) { throw null; }
        [System.ComponentModel.EditorBrowsableAttribute(System.ComponentModel.EditorBrowsableState.Never)]
        public override int GetHashCode() { throw null; }
        public static bool operator ==(Azure.Core.Serialization.DynamicData? left, object? right) { throw null; }
        public static explicit operator System.DateTime (Azure.Core.Serialization.DynamicData value) { throw null; }
        public static explicit operator System.DateTimeOffset (Azure.Core.Serialization.DynamicData value) { throw null; }
        public static explicit operator System.Guid (Azure.Core.Serialization.DynamicData value) { throw null; }
        public static implicit operator bool (Azure.Core.Serialization.DynamicData value) { throw null; }
        public static implicit operator byte (Azure.Core.Serialization.DynamicData value) { throw null; }
        public static implicit operator decimal (Azure.Core.Serialization.DynamicData value) { throw null; }
        public static implicit operator double (Azure.Core.Serialization.DynamicData value) { throw null; }
        public static implicit operator short (Azure.Core.Serialization.DynamicData value) { throw null; }
        public static implicit operator int (Azure.Core.Serialization.DynamicData value) { throw null; }
        public static implicit operator long (Azure.Core.Serialization.DynamicData value) { throw null; }
        public static implicit operator sbyte (Azure.Core.Serialization.DynamicData value) { throw null; }
        public static implicit operator float (Azure.Core.Serialization.DynamicData value) { throw null; }
        public static implicit operator string (Azure.Core.Serialization.DynamicData value) { throw null; }
        public static implicit operator ushort (Azure.Core.Serialization.DynamicData value) { throw null; }
        public static implicit operator uint (Azure.Core.Serialization.DynamicData value) { throw null; }
        public static implicit operator ulong (Azure.Core.Serialization.DynamicData value) { throw null; }
        public static bool operator !=(Azure.Core.Serialization.DynamicData? left, object? right) { throw null; }
        System.Dynamic.DynamicMetaObject System.Dynamic.IDynamicMetaObjectProvider.GetMetaObject(System.Linq.Expressions.Expression parameter) { throw null; }
        public override string ToString() { throw null; }
    }
    public partial interface IMemberNameConverter
    {
        string? ConvertMemberName(System.Reflection.MemberInfo member);
    }
    [System.Diagnostics.CodeAnalysis.RequiresDynamicCodeAttribute("This class uses reflection-based JSON serialization and deserialization that is not compatible with trimming.")]
    public partial class JsonObjectSerializer : Azure.Core.Serialization.ObjectSerializer, Azure.Core.Serialization.IMemberNameConverter
    {
        public JsonObjectSerializer() { }
        public JsonObjectSerializer(System.Text.Json.JsonSerializerOptions options) { }
        public static Azure.Core.Serialization.JsonObjectSerializer Default { get { throw null; } }
        string? Azure.Core.Serialization.IMemberNameConverter.ConvertMemberName(System.Reflection.MemberInfo member) { throw null; }
        public override object? Deserialize(System.IO.Stream stream, System.Type returnType, System.Threading.CancellationToken cancellationToken) { throw null; }
        public override System.Threading.Tasks.ValueTask<object?> DeserializeAsync(System.IO.Stream stream, System.Type returnType, System.Threading.CancellationToken cancellationToken) { throw null; }
        public override void Serialize(System.IO.Stream stream, object? value, System.Type inputType, System.Threading.CancellationToken cancellationToken) { }
        public override System.BinaryData Serialize(object? value, System.Type? inputType = null, System.Threading.CancellationToken cancellationToken = default(System.Threading.CancellationToken)) { throw null; }
        public override System.Threading.Tasks.ValueTask SerializeAsync(System.IO.Stream stream, object? value, System.Type inputType, System.Threading.CancellationToken cancellationToken) { throw null; }
        public override System.Threading.Tasks.ValueTask<System.BinaryData> SerializeAsync(object? value, System.Type? inputType = null, System.Threading.CancellationToken cancellationToken = default(System.Threading.CancellationToken)) { throw null; }
    }
    public enum JsonPropertyNames
    {
        UseExact = 0,
        CamelCase = 1,
    }
    public abstract partial class ObjectSerializer
    {
        protected ObjectSerializer() { }
        public abstract object? Deserialize(System.IO.Stream stream, System.Type returnType, System.Threading.CancellationToken cancellationToken);
        public abstract System.Threading.Tasks.ValueTask<object?> DeserializeAsync(System.IO.Stream stream, System.Type returnType, System.Threading.CancellationToken cancellationToken);
        public abstract void Serialize(System.IO.Stream stream, object? value, System.Type inputType, System.Threading.CancellationToken cancellationToken);
        public virtual System.BinaryData Serialize(object? value, System.Type? inputType = null, System.Threading.CancellationToken cancellationToken = default(System.Threading.CancellationToken)) { throw null; }
        public abstract System.Threading.Tasks.ValueTask SerializeAsync(System.IO.Stream stream, object? value, System.Type inputType, System.Threading.CancellationToken cancellationToken);
        public virtual System.Threading.Tasks.ValueTask<System.BinaryData> SerializeAsync(object? value, System.Type? inputType = null, System.Threading.CancellationToken cancellationToken = default(System.Threading.CancellationToken)) { throw null; }
    }
}
namespace Azure.Messaging
{
    [System.Diagnostics.CodeAnalysis.RequiresDynamicCodeAttribute("This utilizes reflection-based JSON serialization and deserialization which is not compatible with trimming.")]
    public partial class CloudEvent
    {
        public CloudEvent(string source, string type, System.BinaryData? data, string? dataContentType, Azure.Messaging.CloudEventDataFormat dataFormat = Azure.Messaging.CloudEventDataFormat.Binary) { }
        public CloudEvent(string source, string type, object? jsonSerializableData, System.Type? dataSerializationType = null) { }
        public System.BinaryData? Data { get { throw null; } set { } }
        public string? DataContentType { get { throw null; } set { } }
        public string? DataSchema { get { throw null; } set { } }
        public System.Collections.Generic.IDictionary<string, object> ExtensionAttributes { get { throw null; } }
        public string Id { get { throw null; } set { } }
        public string Source { get { throw null; } set { } }
        public string? Subject { get { throw null; } set { } }
        public System.DateTimeOffset? Time { get { throw null; } set { } }
        public string Type { get { throw null; } set { } }
        public static Azure.Messaging.CloudEvent? Parse(System.BinaryData json, bool skipValidation = false) { throw null; }
        public static Azure.Messaging.CloudEvent[] ParseMany(System.BinaryData json, bool skipValidation = false) { throw null; }
    }
    public enum CloudEventDataFormat
    {
        Binary = 0,
        Json = 1,
    }
    public partial class MessageContent
    {
        public MessageContent() { }
        public virtual Azure.Core.ContentType? ContentType { get { throw null; } set { } }
        [System.ComponentModel.EditorBrowsableAttribute(System.ComponentModel.EditorBrowsableState.Never)]
        protected virtual Azure.Core.ContentType? ContentTypeCore { get { throw null; } set { } }
        public virtual System.BinaryData? Data { get { throw null; } set { } }
        public virtual bool IsReadOnly { get { throw null; } }
    }
}<|MERGE_RESOLUTION|>--- conflicted
+++ resolved
@@ -144,15 +144,9 @@
         public virtual Azure.Core.RehydrationToken? GetRehydrationToken() { throw null; }
         public static Azure.Operation Rehydrate(Azure.Core.Pipeline.HttpPipeline pipeline, Azure.Core.RehydrationToken rehydrationToken, Azure.Core.ClientOptions? options = null) { throw null; }
         public static System.Threading.Tasks.Task<Azure.Operation> RehydrateAsync(Azure.Core.Pipeline.HttpPipeline pipeline, Azure.Core.RehydrationToken rehydrationToken, Azure.Core.ClientOptions? options = null) { throw null; }
-<<<<<<< HEAD
-        [System.Diagnostics.CodeAnalysis.RequiresDynamicCodeAttribute("Rehydration requires dynamic code because it uses reflection to create instances of the operation's result type.")]
-        public static System.Threading.Tasks.Task<Azure.Operation<T>> RehydrateAsync<T>(Azure.Core.Pipeline.HttpPipeline pipeline, Azure.Core.RehydrationToken rehydrationToken, Azure.Core.ClientOptions? options = null) where T : System.ClientModel.Primitives.IPersistableModel<T> { throw null; }
-        [System.Diagnostics.CodeAnalysis.RequiresDynamicCodeAttribute("Rehydration requires dynamic code because it uses reflection to create instances of the operation's result type.")]
-=======
         [System.Diagnostics.CodeAnalysis.RequiresDynamicCodeAttribute("This method uses reflection.")]
         public static System.Threading.Tasks.Task<Azure.Operation<T>> RehydrateAsync<T>(Azure.Core.Pipeline.HttpPipeline pipeline, Azure.Core.RehydrationToken rehydrationToken, Azure.Core.ClientOptions? options = null) where T : System.ClientModel.Primitives.IPersistableModel<T> { throw null; }
         [System.Diagnostics.CodeAnalysis.RequiresDynamicCodeAttribute("This method uses reflection.")]
->>>>>>> 724366b1
         public static Azure.Operation<T> Rehydrate<T>(Azure.Core.Pipeline.HttpPipeline pipeline, Azure.Core.RehydrationToken rehydrationToken, Azure.Core.ClientOptions? options = null) where T : System.ClientModel.Primitives.IPersistableModel<T> { throw null; }
         [System.ComponentModel.EditorBrowsableAttribute(System.ComponentModel.EditorBrowsableState.Never)]
         public override string? ToString() { throw null; }
