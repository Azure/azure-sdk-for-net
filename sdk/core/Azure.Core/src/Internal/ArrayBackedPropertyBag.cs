--- conflicted
+++ resolved
@@ -24,10 +24,6 @@
 #if DEBUG
         private bool _disposed;
 #endif
-<<<<<<< HEAD
-        private readonly object _lock = new();
-=======
->>>>>>> c61d44db
 
         public ArrayBackedPropertyBag()
         {
