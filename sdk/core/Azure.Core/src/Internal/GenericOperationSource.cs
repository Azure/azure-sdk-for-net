--- conflicted
+++ resolved
@@ -17,14 +17,8 @@
             => new ValueTask<T>(CreateResult(response));
 
         private T CreateResult(Response response)
-<<<<<<< HEAD
-#pragma warning disable AZC0150 // Use ModelReaderWriter overloads with ModelReaderWriterContext
-            // use this will never be a collection so with the annotation this is safe
-            // in the future we can consider how to pull in the right context for perf improvement
-=======
             // This call will never be invoked with a collection of models, so we can safely disable the warning
 #pragma warning disable AZC0150 // Use ModelReaderWriter overloads with ModelReaderWriterContext
->>>>>>> adbae4b2
             => ModelReaderWriter.Read<T>(response.Content)!;
 #pragma warning restore AZC0150 // Use ModelReaderWriter overloads with ModelReaderWriterContext
     }
