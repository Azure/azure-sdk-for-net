﻿// Copyright (c) Microsoft Corporation. All rights reserved.
// Licensed under the MIT License.

using System.ClientModel.Primitives;
using System.Diagnostics.CodeAnalysis;
using System.Threading;
using System.Threading.Tasks;

namespace Azure.Core
{
<<<<<<< HEAD
    [RequiresDynamicCode("Uses Non Aot overloads in ModelReaderWriter.")]
    [RequiresUnreferencedCode("Uses Non Aot overloads in ModelReaderWriter.")]
=======
    [RequiresDynamicCode("This method uses reflection.")]
    [RequiresUnreferencedCode("This method uses reflection.")]
>>>>>>> 724366b1
    internal class GenericOperationSource<[DynamicallyAccessedMembers(DynamicallyAccessedMemberTypes.PublicConstructors | DynamicallyAccessedMemberTypes.NonPublicConstructors)] T> : IOperationSource<T> where T : IPersistableModel<T>
    {
        T IOperationSource<T>.CreateResult(Response response, CancellationToken cancellationToken)
            => CreateResult(response);

        ValueTask<T> IOperationSource<T>.CreateResultAsync(Response response, CancellationToken cancellationToken)
            => new ValueTask<T>(CreateResult(response));

        private T CreateResult(Response response)
            // This call will never be invoked with a collection of models, so we can safely disable the warning
#pragma warning disable AZC0150 // Use ModelReaderWriter overloads with ModelReaderWriterContext
            => ModelReaderWriter.Read<T>(response.Content)!;
#pragma warning restore AZC0150 // Use ModelReaderWriter overloads with ModelReaderWriterContext
    }
}<|MERGE_RESOLUTION|>--- conflicted
+++ resolved
@@ -8,13 +8,8 @@
 
 namespace Azure.Core
 {
-<<<<<<< HEAD
-    [RequiresDynamicCode("Uses Non Aot overloads in ModelReaderWriter.")]
-    [RequiresUnreferencedCode("Uses Non Aot overloads in ModelReaderWriter.")]
-=======
     [RequiresDynamicCode("This method uses reflection.")]
     [RequiresUnreferencedCode("This method uses reflection.")]
->>>>>>> 724366b1
     internal class GenericOperationSource<[DynamicallyAccessedMembers(DynamicallyAccessedMemberTypes.PublicConstructors | DynamicallyAccessedMemberTypes.NonPublicConstructors)] T> : IOperationSource<T> where T : IPersistableModel<T>
     {
         T IOperationSource<T>.CreateResult(Response response, CancellationToken cancellationToken)
