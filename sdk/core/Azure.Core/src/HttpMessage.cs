﻿// Copyright (c) Microsoft Corporation. All rights reserved.
// Licensed under the MIT License.

using System;
using System.ClientModel.Primitives;
using System.Collections.Generic;
using System.IO;
using Azure.Core.Pipeline;

namespace Azure.Core
{
    /// <summary>
    /// Represents a context flowing through the <see cref="HttpPipeline"/>.
    /// </summary>
    public sealed class HttpMessage : PipelineMessage
    {
        /// <summary>
        /// Creates a new instance of <see cref="HttpMessage"/>.
        /// </summary>
        /// <param name="request">The request.</param>
        /// <param name="responseClassifier">The response classifier.</param>
        public HttpMessage(Request request, ResponseClassifier responseClassifier)
            : base(request)
        {
            Argument.AssertNotNull(request, nameof(request));

            ResponseClassifier = responseClassifier;
        }

        /// <summary>
        /// Gets the <see cref="Request"/> associated with this message.
        /// </summary>
        public new Request Request { get => (Request)base.Request; }

        /// <summary>
        /// Gets the <see cref="Response"/> associated with this message. Throws an exception if it wasn't set yet.
        /// To avoid the exception use <see cref="HasResponse"/> property to check.
        /// </summary>
        public new Response Response
        {
            get
            {
                if (base.Response is null)
                {
                    throw new InvalidOperationException("Response was not set, make sure SendAsync was called");
                }
<<<<<<< HEAD

                return _response;
=======
                return (Response)base.Response;
>>>>>>> 4b85d5a8
            }

            set => base.Response = value;
        }

        /// <summary>
        /// Gets the value indicating if the response is set on this message.
        /// </summary>
<<<<<<< HEAD
        public bool HasResponse => _response != null || TryGetResponse(out _);
=======
        public bool HasResponse => base.Response is not null;
>>>>>>> 4b85d5a8

        internal void ClearResponse() => Response = null!;

        /// <summary>
        /// The <see cref="ResponseClassifier"/> instance to use for response classification during pipeline invocation.
        /// </summary>
        public ResponseClassifier ResponseClassifier
        {
            get
            {
                if (MessageClassifier is not ResponseClassifier classifier)
                {
                    throw new InvalidOperationException($"Invalid ResponseClassifier set on message: '{base.MessageClassifier}'.");
                }

                return classifier;
            }

            set => MessageClassifier = value;
        }

        /// <summary>
        /// Gets or sets the value indicating if response would be buffered as part of the pipeline. Defaults to true.
        /// </summary>
        public bool BufferResponse
        {
            get => ResponseBufferingPolicy.TryGetBufferResponse(this, out bool bufferResponse) ? bufferResponse : true;
            set => ResponseBufferingPolicy.SetBufferResponse(this, value);
        }

        /// <summary>
        /// Gets or sets the network timeout value for this message. If <c>null</c> the value provided in <see cref="RetryOptions.NetworkTimeout"/> will be used instead.
        /// Defaults to <c>null</c>.
        /// </summary>
        public TimeSpan? NetworkTimeout
        {
            get => ResponseBufferingPolicy.TryGetNetworkTimeout(this, out TimeSpan timeout) ? timeout : null;
            set
            {
                if (value.HasValue)
                {
                    ResponseBufferingPolicy.SetNetworkTimeout(this, value.Value);
                }
            }
        }

        internal int RetryNumber { get; set; }

        internal DateTimeOffset ProcessingStartTime { get; set; }

        /// <summary>
        /// The processing context for the message.
        /// </summary>
        public MessageProcessingContext ProcessingContext => new(this);

        internal void ApplyRequestContext(RequestContext context, ResponseClassifier? classifier)
        {
            context.Freeze();

            // Azure-specific extensibility piece
            if (context.Policies?.Count > 0)
            {
                Policies ??= new(context.Policies.Count);
                Policies.AddRange(context.Policies);
            }

            if (classifier != null)
            {
                ResponseClassifier = context.Apply(classifier);
            }

            Apply(context);
        }

        internal List<(HttpPipelinePosition Position, HttpPipelinePolicy Policy)>? Policies { get; set; }

        #region Message Properties
        /// <summary>
        /// Gets a property that modifies the pipeline behavior. Please refer to individual policies documentation on what properties it supports.
        /// </summary>
        /// <param name="name">The property name.</param>
        /// <param name="value">The property value.</param>
        /// <returns><c>true</c> if property exists, otherwise. <c>false</c>.</returns>
        public bool TryGetProperty(string name, out object? value)
        {
            value = null;
            if (!TryGetProperty(typeof(MessagePropertyKey), out var rawValue))
            {
                return false;
            }
            var properties = (Dictionary<string, object>)rawValue!;
            return properties.TryGetValue(name, out value);
        }

        /// <summary>
        /// Sets a property that modifies the pipeline behavior. Please refer to individual policies documentation on what properties it supports.
        /// </summary>
        /// <param name="name">The property name.</param>
        /// <param name="value">The property value.</param>
        public void SetProperty(string name, object value)
        {
            Dictionary<string, object> properties;
            if (!TryGetProperty(typeof(MessagePropertyKey), out var rawValue))
            {
                properties = new Dictionary<string, object>();
                SetProperty(typeof(MessagePropertyKey), properties);
            }
            else
            {
                properties = (Dictionary<string, object>)rawValue!;
            }
            properties[name] = value;
        }

        /// <summary>
        /// Exists as a private key entry into the property bag for stashing string keyed entries in the Type keyed dictionary.
        /// </summary>
        private class MessagePropertyKey { }
        #endregion

        /// <summary>
        /// Returns the response content stream and releases it ownership to the caller.
        ///
        /// After calling this method, any attempt to use the
        /// <see cref="PipelineResponse.ContentStream"/> or <see cref="PipelineResponse.Content"/>
        /// properties on <see cref="Response"/> will result in an exception being thrown.
        /// </summary>
        /// <returns>The content stream, or <code>null</code> if <see cref="Response"/>
        /// did not have content set.</returns>
        public Stream? ExtractResponseContent()
        {
            if (!HasResponse)
            {
                return null;
            }

            switch (Response.ContentStream)
            {
                case ResponseShouldNotBeUsedStream responseContent:
                    return responseContent.Original;
                case Stream stream:
                    Response.ContentStream = new ResponseShouldNotBeUsedStream(Response.ContentStream);
                    return stream;
                default:
                    return null;
            }
        }

        private class ResponseShouldNotBeUsedStream : Stream
        {
            public Stream Original { get; }

            public ResponseShouldNotBeUsedStream(Stream original)
            {
                Original = original;
            }

            private static Exception CreateException()
            {
                return new InvalidOperationException("The operation has called ExtractResponseContent and will provide the stream as part of its response type.");
            }

            public override void Flush()
            {
                throw CreateException();
            }

            public override int Read(byte[] buffer, int offset, int count)
            {
                throw CreateException();
            }

            public override long Seek(long offset, SeekOrigin origin)
            {
                throw CreateException();
            }

            public override void SetLength(long value)
            {
                throw CreateException();
            }

            public override void Write(byte[] buffer, int offset, int count)
            {
                throw CreateException();
            }

            public override bool CanRead => throw CreateException();
            public override bool CanSeek => throw CreateException();
            public override bool CanWrite => throw CreateException();
            public override long Length => throw CreateException();

            public override long Position
            {
                get => throw CreateException();
                set => throw CreateException();
            }
        }
    }
}<|MERGE_RESOLUTION|>--- conflicted
+++ resolved
@@ -42,14 +42,11 @@
             {
                 if (base.Response is null)
                 {
+#pragma warning disable CA1065 // Do not raise exceptions in unexpected locations
                     throw new InvalidOperationException("Response was not set, make sure SendAsync was called");
+#pragma warning restore CA1065 // Do not raise exceptions in unexpected locations
                 }
-<<<<<<< HEAD
-
-                return _response;
-=======
                 return (Response)base.Response;
->>>>>>> 4b85d5a8
             }
 
             set => base.Response = value;
@@ -58,11 +55,7 @@
         /// <summary>
         /// Gets the value indicating if the response is set on this message.
         /// </summary>
-<<<<<<< HEAD
-        public bool HasResponse => _response != null || TryGetResponse(out _);
-=======
         public bool HasResponse => base.Response is not null;
->>>>>>> 4b85d5a8
 
         internal void ClearResponse() => Response = null!;
 
