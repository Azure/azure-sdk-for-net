--- conflicted
+++ resolved
@@ -80,19 +80,15 @@
         /// </summary>
         public TimeSpan? NetworkTimeout { get; set; }
 
-<<<<<<< HEAD
-        internal void AddPolicies(RequestOptions options)
-=======
         internal void AddPolicies(RequestContext? context)
->>>>>>> 2e1cdf41
         {
-            if (options == null || options.Policies == null || options.Policies.Count == 0)
+            if (context == null || context.Policies == null || context.Policies.Count == 0)
             {
                 return;
             }
 
-            Policies ??= new(options.Policies.Count);
-            Policies.AddRange(options.Policies);
+            Policies ??= new(context.Policies.Count);
+            Policies.AddRange(context.Policies);
         }
 
         internal List<(HttpPipelinePosition Position, HttpPipelinePolicy Policy)>? Policies { get; set; }
