--- conflicted
+++ resolved
@@ -82,21 +82,10 @@
                     throw new InvalidOperationException($"Invalid ResponseClassifier set on message: '{base.MessageClassifier}'.");
                 }
 
-<<<<<<< HEAD
                 return classifier;
             }
 
             set => MessageClassifier = value;
-=======
-        /// <summary>
-        /// TBD.
-        /// </summary>
-        [EditorBrowsable(EditorBrowsableState.Never)]
-        public override MessageClassifier MessageClassifier
-        {
-            get => base.MessageClassifier;
-            protected set => base.MessageClassifier = value;
->>>>>>> 5cf3945a
         }
 
         /// <summary>
