--- conflicted
+++ resolved
@@ -33,15 +33,6 @@
         /// <summary>
         /// Dictionary that holds all the serializers for the different model types.
         /// </summary>
-<<<<<<< HEAD
         public Dictionary<Type, ObjectSerializer> Serializers { get; internal set; } = new Dictionary<Type, ObjectSerializer>();
-
-        /// <summary>
-        /// NameHint for Xml Models
-        /// </summary>
-        public string? NameHint { get; set; }
-=======
-        public Dictionary<Type, ObjectSerializer> Serializers { get; } = new Dictionary<Type, ObjectSerializer>();
->>>>>>> 39cdcec7
     }
 }