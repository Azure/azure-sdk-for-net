﻿// Copyright (c) Microsoft Corporation. All rights reserved.
// Licensed under the MIT License.

using System;
using System.Collections.Generic;

namespace Azure.Core.Serialization
{
    /// <summary>
    /// Provides the client options for serializing models.
    /// </summary>
    public class ModelSerializerOptions
    {
        /// <summary>
        /// Enumerator representing format of the serialized model.
        /// </summary>
        public readonly partial struct Format
        {
            /// <summary>
            /// Specifies the data format where IgnoreReadOnly and IgnoreAdditionalProperties are false.
            /// </summary>
            public static readonly string Data = "Data";

            /// <summary>
            /// Specifies the wire format IgnoreReadOnly and IgnoreAdditionalProperties are true.
            /// </summary>
            public static readonly string Wire = "Wire";

            /// <summary>
            /// todo
            /// </summary>
            public Format()
            {
            }
        }

        /// <summary>
        /// Consructor for ModelSerializerOptions. Takes in a string that determines Format of serialized model. "Data" = data format which means IgnoreReadOnly and IgnoreAdditionalProperties are false, "Wire" = wire format which means both properties are true. Default is "Data".
        /// </summary>
        /// <param name="format"></param>
        public ModelSerializerOptions(string format = "Data")
        {
            //throw ArgumentException if not "Data" or "Wire"
            FormatType = ValidateFormat(format);
        }

        /// <summary>
        /// String that determines Format of serialized model. "Data" = data format which means IgnoreReadOnly and IgnoreAdditionalProperties are false, "Wire" = wire format which means both properties are true. Default is "Data".
        /// </summary>
        public string FormatType { get; }

        /// <summary>
        /// Dictionary that holds all the serializers for the different model types.
        /// </summary>
        public Dictionary<Type, ObjectSerializer> Serializers { get; } = new Dictionary<Type, ObjectSerializer>();
<<<<<<< HEAD

        /// <summary>
        /// NameHint for Xml Models
        /// </summary>
        public string? NameHint { get; set; }

        private string ValidateFormat(string x)
        {
            if (x != "Data" && x != "Wire")
            {
                throw new ArgumentException("Format must be either 'Data' or 'Wire'.");
            }
            return x;
        }
=======
>>>>>>> 39cdcec7
    }
}<|MERGE_RESOLUTION|>--- conflicted
+++ resolved
@@ -53,12 +53,6 @@
         /// Dictionary that holds all the serializers for the different model types.
         /// </summary>
         public Dictionary<Type, ObjectSerializer> Serializers { get; } = new Dictionary<Type, ObjectSerializer>();
-<<<<<<< HEAD
-
-        /// <summary>
-        /// NameHint for Xml Models
-        /// </summary>
-        public string? NameHint { get; set; }
 
         private string ValidateFormat(string x)
         {
@@ -68,7 +62,5 @@
             }
             return x;
         }
-=======
->>>>>>> 39cdcec7
     }
 }