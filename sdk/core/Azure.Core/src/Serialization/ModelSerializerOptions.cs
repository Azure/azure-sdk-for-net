﻿// Copyright (c) Microsoft Corporation. All rights reserved.
// Licensed under the MIT License.

using System;
using System.Collections.Generic;

namespace Azure.Core.Serialization
{
    /// <summary>
    /// Provides the client options for serializing models.
    /// </summary>
    public class ModelSerializerOptions
    {
        /// <summary>
<<<<<<< HEAD
        /// .
        /// </summary>
        public static readonly ModelSerializerOptions AzureServiceDefault = new ModelSerializerOptions()
        {
            IgnoreAdditionalProperties = true,
            IgnoreReadOnlyProperties = true,
        };

        /// <summary>
        /// Bool that determines if ReadOnlyProperties will be serialized. Default is false.
=======
        /// Initializes a new instance of the <see cref="ModelSerializerOptions" /> class. Takes in a string that determines Format of serialized model. "D" = data format which means IgnoreReadOnly and IgnoreAdditionalProperties are false, "W" = wire format which means both properties are true. Default is "D".
>>>>>>> 95f8795e
        /// </summary>
        /// <param name="format"></param>
        public ModelSerializerOptions(string format = "D")
        {
            //throw ArgumentException if not "D" or "W"
            Format = ValidateFormat(format);
        }

        /// <summary>
        /// ModelSerializerFormat that determines Format of serialized model. "D" = data format which means IgnoreReadOnly and IgnoreAdditionalProperties are false, "W" = wire format which means both properties are true. Default is "D".
        /// </summary>
        public ModelSerializerFormat Format;

        /// <summary>
        /// Dictionary that holds all the serializers for the different model types.
        /// </summary>
<<<<<<< HEAD
        public Dictionary<Type, ObjectSerializer> Serializers { get; internal set; } = new Dictionary<Type, ObjectSerializer>();
=======
        public Dictionary<Type, ObjectSerializer> Serializers { get; } = new Dictionary<Type, ObjectSerializer>();

        private string ValidateFormat(string x)
        {
            if (x != ModelSerializerFormat.Data && x != ModelSerializerFormat.Wire)
            {
                throw new ArgumentException($"Format must be either '{ModelSerializerFormat.Data}' or '{ModelSerializerFormat.Wire}'.");
            }
            return x;
        }
>>>>>>> 95f8795e
    }
}<|MERGE_RESOLUTION|>--- conflicted
+++ resolved
@@ -12,20 +12,12 @@
     public class ModelSerializerOptions
     {
         /// <summary>
-<<<<<<< HEAD
         /// .
         /// </summary>
-        public static readonly ModelSerializerOptions AzureServiceDefault = new ModelSerializerOptions()
-        {
-            IgnoreAdditionalProperties = true,
-            IgnoreReadOnlyProperties = true,
-        };
+        public static readonly ModelSerializerOptions AzureServiceDefault = new ModelSerializerOptions(ModelSerializerFormat.Wire);
 
         /// <summary>
-        /// Bool that determines if ReadOnlyProperties will be serialized. Default is false.
-=======
         /// Initializes a new instance of the <see cref="ModelSerializerOptions" /> class. Takes in a string that determines Format of serialized model. "D" = data format which means IgnoreReadOnly and IgnoreAdditionalProperties are false, "W" = wire format which means both properties are true. Default is "D".
->>>>>>> 95f8795e
         /// </summary>
         /// <param name="format"></param>
         public ModelSerializerOptions(string format = "D")
@@ -42,10 +34,7 @@
         /// <summary>
         /// Dictionary that holds all the serializers for the different model types.
         /// </summary>
-<<<<<<< HEAD
         public Dictionary<Type, ObjectSerializer> Serializers { get; internal set; } = new Dictionary<Type, ObjectSerializer>();
-=======
-        public Dictionary<Type, ObjectSerializer> Serializers { get; } = new Dictionary<Type, ObjectSerializer>();
 
         private string ValidateFormat(string x)
         {
@@ -55,6 +44,5 @@
             }
             return x;
         }
->>>>>>> 95f8795e
     }
 }