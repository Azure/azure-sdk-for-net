﻿// Copyright (c) Microsoft Corporation. All rights reserved.
// Licensed under the MIT License.

using System;
using System.Collections.Generic;
using System.Text.Json;
using System.Text.Json.Serialization;

namespace Azure.Core.Serialization
{
    /// <summary>
    /// Add
    /// </summary>
#pragma warning disable AZC0014 // Avoid using banned types in public API
    public class ModelJsonConverter : JsonConverter<IJsonModelSerializable>
#pragma warning restore AZC0014 // Avoid using banned types in public API
    {
        /// <summary>
        /// .
        /// </summary>
        public ModelSerializerOptions Options { get; }

        /// <summary>
        /// ModelSerializerFormat that determines Format of serialized model. ModelSerializerFormat.Data = data format which means both properties are false, ModelSerializerFormat.Wire = wire format which means both properties are true Default is ModelSerializerFormat.Data.
        /// </summary>
        public ModelSerializerFormat Format { get; }

        /// <summary>
<<<<<<< HEAD
        /// .
        /// </summary>
        public Dictionary<Type, ObjectSerializer> Serializers { get; set; } = new Dictionary<Type, ObjectSerializer>();

        /// <summary>
        /// String that determines Format of serialized model. "D" = data format which means both properties are false, "W" = wire format which means both properties are true Default is "D".
=======
        /// Initializes a new instance of <see cref="ModelJsonConverter"/> with a default format of <see cref="ModelSerializerFormat.Json"/>.
>>>>>>> 7794f4cc
        /// </summary>
        public ModelJsonConverter()
            : this(ModelSerializerFormat.Json) { }

        /// <summary>
        /// Initializes a new instance of <see cref="ModelJsonConverter"/>.
        /// </summary>
        /// <param name="format"> The format to serialize to and deserialize from. </param>
        public ModelJsonConverter(ModelSerializerFormat format)
        {
            Format = format;
            Options = new ModelSerializerOptions(Format)
            {
                Serializers = Serializers
            };
        }

        /// <summary>
        /// Check if a certain type can be converted to IModelSerializable
        /// </summary>
        /// <param name="typeToConvert"></param>
        /// <returns></returns>
        public override bool CanConvert(Type typeToConvert)
        {
            return !Attribute.IsDefined(typeToConvert, typeof(JsonConverterAttribute));
        }

        /// <summary>
        /// todo
        /// </summary>
        /// <param name="reader"></param>
        /// <param name="typeToConvert"></param>
        /// <param name="options"></param>
        /// <returns></returns>
        /// <exception cref="NotSupportedException"></exception>
#pragma warning disable AZC0014 // Avoid using banned types in public API
        public override IJsonModelSerializable Read(ref Utf8JsonReader reader, Type typeToConvert, JsonSerializerOptions options)
#pragma warning restore AZC0014 // Avoid using banned types in public API
        {
            return (IJsonModelSerializable)ModelSerializer.Deserialize(BinaryData.FromString(JsonDocument.ParseValue(ref reader).RootElement.GetRawText()), typeToConvert, Options);
        }

        /// <summary>
        /// todo
        /// </summary>
        /// <param name="writer"></param>
        /// <param name="value"></param>
        /// <param name="options"></param>
#pragma warning disable AZC0014 // Avoid using banned types in public API
        public override void Write(Utf8JsonWriter writer, IJsonModelSerializable value, JsonSerializerOptions options)
#pragma warning restore AZC0014 // Avoid using banned types in public API
        {
            value.Serialize(writer, Options);
        }
    }
}<|MERGE_RESOLUTION|>--- conflicted
+++ resolved
@@ -21,21 +21,7 @@
         public ModelSerializerOptions Options { get; }
 
         /// <summary>
-        /// ModelSerializerFormat that determines Format of serialized model. ModelSerializerFormat.Data = data format which means both properties are false, ModelSerializerFormat.Wire = wire format which means both properties are true Default is ModelSerializerFormat.Data.
-        /// </summary>
-        public ModelSerializerFormat Format { get; }
-
-        /// <summary>
-<<<<<<< HEAD
-        /// .
-        /// </summary>
-        public Dictionary<Type, ObjectSerializer> Serializers { get; set; } = new Dictionary<Type, ObjectSerializer>();
-
-        /// <summary>
-        /// String that determines Format of serialized model. "D" = data format which means both properties are false, "W" = wire format which means both properties are true Default is "D".
-=======
         /// Initializes a new instance of <see cref="ModelJsonConverter"/> with a default format of <see cref="ModelSerializerFormat.Json"/>.
->>>>>>> 7794f4cc
         /// </summary>
         public ModelJsonConverter()
             : this(ModelSerializerFormat.Json) { }
@@ -47,10 +33,7 @@
         public ModelJsonConverter(ModelSerializerFormat format)
         {
             Format = format;
-            Options = new ModelSerializerOptions(Format)
-            {
-                Serializers = Serializers
-            };
+            Options = new ModelSerializerOptions(Format);
         }
 
         /// <summary>
