﻿// Copyright (c) Microsoft Corporation. All rights reserved.
// Licensed under the MIT License.

using System;
using System.Diagnostics.CodeAnalysis;

namespace Azure.Core.Serialization
{
    /// <summary>
    /// Provides functionality to serialize and deserialize Azure models.
    /// </summary>
    public static class ModelSerializer
    {
        /// <summary>
        /// Converts the value of a model into a <see cref="BinaryData"/>.
        /// </summary>
        /// <typeparam name="T">The type of the value to serialize.</typeparam>
        /// <param name="model">The model to convert.</param>
        /// <param name="options">The <see cref="ModelSerializerOptions"/> to use.</param>
        /// <returns>A <see cref="BinaryData"/> representation of the model in the <see cref="ModelSerializerFormat"/> specified by the <paramref name="options"/>.</returns>
        /// <exception cref="FormatException">If the model does not support the requested <see cref="ModelSerializerOptions.Format"/>.</exception>
        /// <exception cref="ArgumentNullException">If <paramref name="model"/> is null.</exception>
        public static BinaryData Serialize<T>(T model, ModelSerializerOptions? options = default) where T : IModelSerializable<T>
        {
            Argument.AssertNotNull(model, nameof(model));

            options ??= ModelSerializerOptions.DefaultWireOptions;

            return model.Serialize(options);
        }

        /// <summary>
        /// Converts the value of a model into a <see cref="BinaryData"/>.
        /// </summary>
        /// <typeparam name="T">The type of the value to serialize.</typeparam>
        /// <param name="model">The model to convert.</param>
        /// <param name="format">The <see cref="ModelSerializerFormat"/> to use.</param>
        /// <returns>A <see cref="BinaryData"/> representation of the model in the <see cref="ModelSerializerFormat"/> specified by the <paramref name="format"/>.</returns>
        /// <exception cref="FormatException">If the model does not support the requested <see cref="ModelSerializerFormat"/>.</exception>
        /// <exception cref="ArgumentNullException">If <paramref name="model"/> is null.</exception>
        public static BinaryData Serialize<T>(T model, ModelSerializerFormat format)
            where T : IModelSerializable<T>
            => Serialize<T>(model, ModelSerializerOptions.GetOptions(format));

        /// <summary>
        /// Converts the value of a model into a <see cref="BinaryData"/>.
        /// </summary>
        /// <param name="model">The model to convert.</param>
        /// <param name="options">The <see cref="ModelSerializerOptions"/> to use.</param>
        /// <returns>A <see cref="BinaryData"/> representation of the model in the <see cref="ModelSerializerFormat"/> specified by the <paramref name="options"/>.</returns>
        /// <exception cref="InvalidOperationException">Throws if <paramref name="model"/> does not implement <see cref="IModelSerializable{T}"/>.</exception>
        /// <exception cref="FormatException">If the model does not support the requested <see cref="ModelSerializerOptions.Format"/>.</exception>
        /// <exception cref="ArgumentNullException">If <paramref name="model"/> is null.</exception>
        public static BinaryData Serialize(object model, ModelSerializerOptions? options = default)
        {
            Argument.AssertNotNull(model, nameof(model));

            options ??= ModelSerializerOptions.DefaultWireOptions;

            var iModel = model as IModelSerializable<object>;
            if (iModel is null)
            {
                throw new InvalidOperationException($"{model.GetType().Name} does not implement {nameof(IModelSerializable<object>)}");
            }

            return iModel.Serialize(options);
        }

        /// <summary>
        /// Converts the value of a model into a <see cref="BinaryData"/>.
        /// </summary>
        /// <param name="model">The model to convert.</param>
        /// <param name="format">The <see cref="ModelSerializerFormat"/> to use.</param>
        /// <returns>A <see cref="BinaryData"/> representation of the model in the <see cref="ModelSerializerFormat"/> specified by the <paramref name="format"/>.</returns>
        /// <exception cref="InvalidOperationException">Throws if <paramref name="model"/> does not implement <see cref="IModelSerializable{T}"/>.</exception>
        /// <exception cref="FormatException">If the model does not support the requested <see cref="ModelSerializerFormat"/>.</exception>
        /// <exception cref="ArgumentNullException">If <paramref name="model"/> is null.</exception>
        public static BinaryData Serialize(object model, ModelSerializerFormat format)
            => Serialize(model, ModelSerializerOptions.GetOptions(format));

        /// <summary>
        /// Converts the <see cref="BinaryData"/> into a <typeparamref name="T"/>.
        /// </summary>
        /// <param name="data">The <see cref="BinaryData"/> to convert.</param>
        /// <param name="options">The <see cref="ModelSerializerOptions"/> to use.</param>
        /// <returns>A <typeparamref name="T"/> representation of the <see cref="BinaryData"/>.</returns>
        /// <exception cref="InvalidOperationException">Throws if <typeparamref name="T"/> does not have a public or internal parameterless constructor.</exception>
        /// <exception cref="FormatException">If the model does not support the requested <see cref="ModelSerializerOptions.Format"/>.</exception>
        /// <exception cref="ArgumentNullException">If <paramref name="data"/> is null.</exception>
        public static T? Deserialize<[DynamicallyAccessedMembers(DynamicallyAccessedMemberTypes.PublicConstructors | DynamicallyAccessedMemberTypes.NonPublicConstructors)] T>(BinaryData data, ModelSerializerOptions? options = default) where T : IModelSerializable<T>
        {
            Argument.AssertNotNull(data, nameof(data));

            options ??= ModelSerializerOptions.DefaultWireOptions;

            return GetInstance<T>().Deserialize(data, options);
        }

        /// <summary>
        /// Converts the <see cref="BinaryData"/> into a <typeparamref name="T"/>.
        /// </summary>
        /// <param name="data">The <see cref="BinaryData"/> to convert.</param>
        /// <param name="format">The <see cref="ModelSerializerFormat"/> to use.</param>
        /// <returns>A <typeparamref name="T"/> representation of the <see cref="BinaryData"/>.</returns>
        /// <exception cref="InvalidOperationException">Throws if <typeparamref name="T"/> does not have a public or internal parameterless constructor.</exception>
        /// <exception cref="FormatException">If the model does not support the requested <see cref="ModelSerializerFormat"/>.</exception>
        /// <exception cref="ArgumentNullException">If <paramref name="data"/> is null.</exception>
        public static T? Deserialize<[DynamicallyAccessedMembers(DynamicallyAccessedMemberTypes.PublicConstructors | DynamicallyAccessedMemberTypes.NonPublicConstructors)] T>(BinaryData data, ModelSerializerFormat format)
            where T : IModelSerializable<T>
            => Deserialize<T>(data, ModelSerializerOptions.GetOptions(format));

        /// <summary>
        /// Converts the <see cref="BinaryData"/> into a <paramref name="returnType"/>.
        /// </summary>
        /// <param name="data">The <see cref="BinaryData"/> to convert.</param>
        /// <param name="returnType">The type of the objec to convert and return.</param>
        /// <param name="options">The <see cref="ModelSerializerOptions"/> to use.</param>
        /// <returns>A <paramref name="returnType"/> representation of the <see cref="BinaryData"/>.</returns>
        /// <exception cref="InvalidOperationException">Throws if <paramref name="returnType"/> does not implement <see cref="IModelSerializable{T}"/>.</exception>
        /// <exception cref="InvalidOperationException">Throws if <paramref name="returnType"/> does not have a public or internal parameterless constructor.</exception>
        /// <exception cref="FormatException">If the model does not support the requested <see cref="ModelSerializerOptions.Format"/>.</exception>
        /// <exception cref="ArgumentNullException">If <paramref name="data"/> or <paramref name="returnType"/> are null.</exception>
        public static object? Deserialize(BinaryData data, [DynamicallyAccessedMembers(DynamicallyAccessedMemberTypes.PublicConstructors | DynamicallyAccessedMemberTypes.NonPublicConstructors)] Type returnType, ModelSerializerOptions? options = default)
        {
            Argument.AssertNotNull(data, nameof(data));
            Argument.AssertNotNull(returnType, nameof(returnType));

            options ??= ModelSerializerOptions.DefaultWireOptions;

            return GetInstance(returnType).Deserialize(data, options);
        }

        /// <summary>
        /// Converts the <see cref="BinaryData"/> into a <paramref name="returnType"/>.
        /// </summary>
        /// <param name="data">The <see cref="BinaryData"/> to convert.</param>
        /// <param name="returnType">The type of the objec to convert and return.</param>
        /// <param name="format">The <see cref="ModelSerializerFormat"/> to use.</param>
        /// <returns>A <paramref name="returnType"/> representation of the <see cref="BinaryData"/>.</returns>
        /// <exception cref="InvalidOperationException">Throws if <paramref name="returnType"/> does not implement <see cref="IModelSerializable{T}"/>.</exception>
        /// <exception cref="InvalidOperationException">Throws if <paramref name="returnType"/> does not have a public or internal parameterless constructor.</exception>
        /// <exception cref="FormatException">If the model does not support the requested <see cref="ModelSerializerFormat"/>.</exception>
        /// <exception cref="ArgumentNullException">If <paramref name="data"/> or <paramref name="returnType"/> are null.</exception>
        public static object? Deserialize(BinaryData data, [DynamicallyAccessedMembers(DynamicallyAccessedMemberTypes.PublicConstructors | DynamicallyAccessedMemberTypes.NonPublicConstructors)] Type returnType, ModelSerializerFormat format)
            => Deserialize(data, returnType, ModelSerializerOptions.GetOptions(format));

        /// <summary>
        /// Converts the value of a model into a <see cref="BinaryData"/>.
        /// </summary>
        /// <param name="model">The model to convert.</param>
        /// <param name="options">The <see cref="ModelSerializerOptions"/> to use.</param>
        /// <returns>A <see cref="BinaryData"/> representation of the model in the <see cref="ModelSerializerFormat"/> specified by the <paramref name="options"/>.</returns>
        /// <exception cref="ArgumentNullException">If <paramref name="model"/> or <paramref name="options"/> are null.</exception>
        public static BinaryData SerializeCore(IModelJsonSerializable<object> model, ModelSerializerOptions options)
        {
            Argument.AssertNotNull(model, nameof(model));
            Argument.AssertNotNull(options, nameof(options));

            using ModelWriter writer = new ModelWriter(model, options);
            return writer.ToBinaryData();
        }

        private static IModelSerializable<object> GetInstance([DynamicallyAccessedMembers(DynamicallyAccessedMemberTypes.PublicConstructors | DynamicallyAccessedMemberTypes.NonPublicConstructors)] Type returnType)
        {
            var model = GetObjectInstance(returnType) as IModelSerializable<object>;
            if (model is null)
            {
                throw new InvalidOperationException($"{returnType.Name} does not implement {nameof(IModelSerializable<object>)}");
            }
            return model;
        }

        private static IModelSerializable<T> GetInstance<[DynamicallyAccessedMembers(DynamicallyAccessedMemberTypes.PublicConstructors | DynamicallyAccessedMemberTypes.NonPublicConstructors)] T>() where T : IModelSerializable<T>
        {
            var model = GetObjectInstance(typeof(T)) as IModelSerializable<T>;
            if (model is null)
            {
                throw new InvalidOperationException($"{typeof(T).Name} does not implement {nameof(IModelSerializable<T>)}");
            }
            return model;
        }

        private static object GetObjectInstance([DynamicallyAccessedMembers(DynamicallyAccessedMemberTypes.PublicConstructors | DynamicallyAccessedMemberTypes.NonPublicConstructors)] Type returnType)
        {
            Type typeToActivate = returnType;
            if (returnType.IsAbstract)
            {
                DeserializationProxyAttribute? attribute = Attribute.GetCustomAttribute(returnType, typeof(DeserializationProxyAttribute)) as DeserializationProxyAttribute;
                if (attribute is null)
                {
<<<<<<< HEAD
                    throw new InvalidOperationException($"{returnType.Name} must have {nameof(DeserializationProxyAttribute)} to be used with {nameof(ModelSerializer)}");
=======
                    throw new InvalidOperationException($"{returnType.Name} must be decorated with {nameof(AbstractTypeDeserializerAttribute)} to be used with {nameof(ModelSerializer)}");
>>>>>>> 7a8e3c16
                }
                typeToActivate = attribute.ProxyType;
            }

            var obj = Activator.CreateInstance(typeToActivate, true);
            if (obj is null)
            {
                throw new InvalidOperationException($"Unable to create instance of {typeToActivate.Name}.");
            }
            return obj;
        }
    }
}<|MERGE_RESOLUTION|>--- conflicted
+++ resolved
@@ -188,11 +188,7 @@
                 DeserializationProxyAttribute? attribute = Attribute.GetCustomAttribute(returnType, typeof(DeserializationProxyAttribute)) as DeserializationProxyAttribute;
                 if (attribute is null)
                 {
-<<<<<<< HEAD
-                    throw new InvalidOperationException($"{returnType.Name} must have {nameof(DeserializationProxyAttribute)} to be used with {nameof(ModelSerializer)}");
-=======
-                    throw new InvalidOperationException($"{returnType.Name} must be decorated with {nameof(AbstractTypeDeserializerAttribute)} to be used with {nameof(ModelSerializer)}");
->>>>>>> 7a8e3c16
+                    throw new InvalidOperationException($"{returnType.Name} must be decorated with {nameof(DeserializationProxyAttribute)} to be used with {nameof(ModelSerializer)}");
                 }
                 typeToActivate = attribute.ProxyType;
             }
