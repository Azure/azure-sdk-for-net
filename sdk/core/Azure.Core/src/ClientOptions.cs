--- conflicted
+++ resolved
@@ -79,10 +79,7 @@
 
         /// <inheritdoc />
         [EditorBrowsable(EditorBrowsableState.Never)]
-<<<<<<< HEAD
         public override string? ToString() => base.ToString();
-=======
-        public override string ToString() => base.ToString();
 
 
         private static HttpPipelineTransport GetDefaultTransport()
@@ -111,6 +108,5 @@
             return HttpClientTransport.Shared;
         }
 
->>>>>>> f1564f04
     }
 }