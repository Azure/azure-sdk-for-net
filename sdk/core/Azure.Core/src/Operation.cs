// Copyright (c) Microsoft Corporation. All rights reserved.
// Licensed under the MIT License.

using System;
using System.ClientModel.Primitives;
using System.ComponentModel;
using System.Threading;
using System.Threading.Tasks;
using Azure.Core;
using Azure.Core.Pipeline;

namespace Azure
{
    /// <summary>
    /// Represents a long-running operation.
    /// </summary>
#pragma warning disable AZC0012 // Avoid single word type names
    public abstract class Operation
#pragma warning restore AZC0012 // Avoid single word type names
    {
        /// <summary>
        /// Rehydrates an operation from a <see cref="RehydrationToken"/>.
        /// </summary>
        /// <param name="pipeline">The Http pipeline.</param>
        /// <param name="rehydrationToken">The rehydration token.</param>
        /// <param name="options">The client options.</param>
        /// <returns>The long-running operation.</returns>
<<<<<<< HEAD
        public static Operation<T> Rehydrate<T>(HttpPipeline pipeline, RehydrationToken? rehydrationToken, ClientOptions? options = null) where T : IPersistableModel<T>
            => new RehydrationOperation<T>(pipeline, rehydrationToken, options);
=======
        public static Operation<T> Rehydrate<T>(HttpPipeline pipeline, RehydrationToken rehydrationToken, ClientOptions? options = null) where T : IPersistableModel<T>
        {
            Argument.AssertNotNull(pipeline, nameof(pipeline));
            Argument.AssertNotNull(rehydrationToken, nameof(rehydrationToken));

            IOperationSource<T> source = new GenericOperationSource<T>();
            var nextLinkOperation = (NextLinkOperationImplementation)NextLinkOperationImplementation.Create(pipeline, rehydrationToken);
            var operation = NextLinkOperationImplementation.Create(source, nextLinkOperation);
            var operationState = operation.UpdateStateAsync(async: false, default).EnsureCompleted();
            return new RehydrationOperation<T>(nextLinkOperation, operationState, operation, options);
        }

        /// <summary>
        /// Rehydrates an operation from a <see cref="RehydrationToken"/>.
        /// </summary>
        /// <param name="pipeline">The Http pipeline.</param>
        /// <param name="rehydrationToken">The rehydration token.</param>
        /// <param name="options">The client options.</param>
        /// <returns>The long-running operation.</returns>
        public static Operation Rehydrate(HttpPipeline pipeline, RehydrationToken rehydrationToken, ClientOptions? options = null)
        {
            Argument.AssertNotNull(pipeline, nameof(pipeline));
            Argument.AssertNotNull(rehydrationToken, nameof(rehydrationToken));

            var nextLinkOperation = (NextLinkOperationImplementation)NextLinkOperationImplementation.Create(pipeline, rehydrationToken);
            var operationState = nextLinkOperation.UpdateStateAsync(async: false, default).EnsureCompleted();
            return new RehydrationOperation(nextLinkOperation, operationState);
        }
>>>>>>> 7d04683d

        /// <summary>
        /// Rehydrates an operation from a <see cref="RehydrationToken"/>.
        /// </summary>
        /// <param name="pipeline">The Http pipeline.</param>
        /// <param name="rehydrationToken">The rehydration token.</param>
        /// <param name="options">The client options.</param>
        /// <returns>The long-running operation.</returns>
<<<<<<< HEAD
        public static Operation Rehydrate(HttpPipeline pipeline, RehydrationToken? rehydrationToken, ClientOptions? options = null)
            => new RehydrationOperation(pipeline, rehydrationToken, options);
=======
        public static async Task<Operation<T>> RehydrateAsync<T>(HttpPipeline pipeline, RehydrationToken rehydrationToken, ClientOptions? options = null) where T : IPersistableModel<T>
        {
            Argument.AssertNotNull(pipeline, nameof(pipeline));
            Argument.AssertNotNull(rehydrationToken, nameof(rehydrationToken));

            IOperationSource<T> source = new GenericOperationSource<T>();
            var nextLinkOperation = (NextLinkOperationImplementation)NextLinkOperationImplementation.Create(pipeline, rehydrationToken);
            var operation = NextLinkOperationImplementation.Create(source, nextLinkOperation);
            var operationState = await operation.UpdateStateAsync(async: true, default).ConfigureAwait(false);
            return new RehydrationOperation<T>(nextLinkOperation, operationState, operation, options);
        }

        /// <summary>
        /// Rehydrates an operation from a <see cref="RehydrationToken"/>.
        /// </summary>
        /// <param name="pipeline">The Http pipeline.</param>
        /// <param name="rehydrationToken">The rehydration token.</param>
        /// <param name="options">The client options.</param>
        /// <returns>The long-running operation.</returns>
        public static async Task<Operation> RehydrateAsync(HttpPipeline pipeline, RehydrationToken rehydrationToken, ClientOptions? options = null)
        {
            Argument.AssertNotNull(pipeline, nameof(pipeline));
            Argument.AssertNotNull(rehydrationToken, nameof(rehydrationToken));

            var nextLinkOperation = (NextLinkOperationImplementation)NextLinkOperationImplementation.Create(pipeline, rehydrationToken);
            var operationState = await nextLinkOperation.UpdateStateAsync(async: true, default).ConfigureAwait(false);
            return new RehydrationOperation(nextLinkOperation, operationState);
        }
>>>>>>> 7d04683d

        /// <summary>
        /// Get a token that can be used to rehydrate the operation.
        /// </summary>
        public virtual RehydrationToken? GetRehydrationToken() => null;

        /// <summary>
        /// Gets an ID representing the operation that can be used to poll for
        /// the status of the long-running operation.
        /// There are cases that operation id is not available, we return "NOT_SET" for unavailable operation id.
        /// </summary>
        public abstract string Id { get; }

        /// <summary>
        /// The last HTTP response received from the server.
        /// </summary>
        /// <remarks>
        /// The last response returned from the server during the lifecycle of this instance.
        /// An instance of <see cref="Operation{T}"/> sends requests to a server in UpdateStatusAsync, UpdateStatus, and other methods.
        /// Responses from these requests can be accessed using GetRawResponse.
        /// </remarks>
        public abstract Response GetRawResponse();

        /// <summary>
        /// Returns true if the long-running operation completed.
        /// </summary>
        public abstract bool HasCompleted { get; }

        /// <summary>
        /// Calls the server to get updated status of the long-running operation.
        /// </summary>
        /// <param name="cancellationToken">A <see cref="CancellationToken"/> used for the service call.</param>
        /// <returns>The HTTP response received from the server.</returns>
        /// <remarks>
        /// This operation will update the value returned from GetRawResponse and might update HasCompleted.
        /// </remarks>
        public abstract ValueTask<Response> UpdateStatusAsync(CancellationToken cancellationToken = default);

        /// <summary>
        /// Calls the server to get updated status of the long-running operation.
        /// </summary>
        /// <param name="cancellationToken">A <see cref="CancellationToken"/> used for the service call.</param>
        /// <returns>The HTTP response received from the server.</returns>
        /// <remarks>
        /// This operation will update the value returned from GetRawResponse and might update HasCompleted.
        /// </remarks>
        public abstract Response UpdateStatus(CancellationToken cancellationToken = default);

        /// <summary>
        /// Periodically calls the server till the long-running operation completes.
        /// </summary>
        /// <param name="cancellationToken">A <see cref="CancellationToken"/> used for the periodical service calls.</param>
        /// <returns>The last HTTP response received from the server.</returns>
        /// <remarks>
        /// This method will periodically call UpdateStatusAsync till HasCompleted is true, then return the final response of the operation.
        /// </remarks>
        public virtual async ValueTask<Response> WaitForCompletionResponseAsync(CancellationToken cancellationToken = default)
        {
            OperationPoller poller = new OperationPoller();
            return await poller.WaitForCompletionResponseAsync(this, null, cancellationToken).ConfigureAwait(false);
        }

        /// <summary>
        /// Periodically calls the server till the long-running operation completes.
        /// </summary>
        /// <param name="pollingInterval">
        /// The interval between status requests to the server.
        /// The interval can change based on information returned from the server.
        /// For example, the server might communicate to the client that there is not reason to poll for status change sooner than some time.
        /// </param>
        /// <param name="cancellationToken">A <see cref="CancellationToken"/> used for the periodical service calls.</param>
        /// <returns>The last HTTP response received from the server.</returns>
        /// <remarks>
        /// This method will periodically call UpdateStatusAsync till HasCompleted is true, then return the final response of the operation.
        /// </remarks>
        public virtual async ValueTask<Response> WaitForCompletionResponseAsync(TimeSpan pollingInterval, CancellationToken cancellationToken = default)
        {
            OperationPoller poller = new OperationPoller();
            return await poller.WaitForCompletionResponseAsync(this, pollingInterval, cancellationToken).ConfigureAwait(false);
        }

        /// <summary>
        /// Periodically calls the server till the long-running operation completes.
        /// </summary>
        /// <param name="delayStrategy">
        /// The strategy to use to determine the delay between status requests to the server. If the server returns retry-after header,
        /// the delay used will be the maximum specified by the strategy and the header value.
        /// </param>
        /// <param name="cancellationToken">A <see cref="CancellationToken"/> used for the periodical service calls.</param>
        /// <returns>The last HTTP response received from the server.</returns>
        /// <remarks>
        /// This method will periodically call UpdateStatusAsync till HasCompleted is true, then return the final response of the operation.
        /// </remarks>
        public virtual async ValueTask<Response> WaitForCompletionResponseAsync(DelayStrategy delayStrategy, CancellationToken cancellationToken = default)
        {
            OperationPoller poller = new OperationPoller(delayStrategy);
            return await poller.WaitForCompletionResponseAsync(this, default, cancellationToken).ConfigureAwait(false);
        }

        /// <summary>
        /// Periodically calls the server till the long-running operation completes.
        /// </summary>
        /// <param name="cancellationToken">A <see cref="CancellationToken"/> used for the periodical service calls.</param>
        /// <returns>The last HTTP response received from the server.</returns>
        /// <remarks>
        /// This method will periodically call UpdateStatusAsync till HasCompleted is true, then return the final response of the operation.
        /// </remarks>
        public virtual Response WaitForCompletionResponse(CancellationToken cancellationToken = default)
        {
            OperationPoller poller = new OperationPoller();
            return poller.WaitForCompletionResponse(this, null, cancellationToken);
        }

        /// <summary>
        /// Periodically calls the server till the long-running operation completes.
        /// </summary>
        /// <param name="pollingInterval">
        /// The interval between status requests to the server.
        /// The interval can change based on information returned from the server.
        /// For example, the server might communicate to the client that there is not reason to poll for status change sooner than some time.
        /// </param>
        /// <param name="cancellationToken">A <see cref="CancellationToken"/> used for the periodical service calls.</param>
        /// <returns>The last HTTP response received from the server.</returns>
        /// <remarks>
        /// This method will periodically call UpdateStatusAsync till HasCompleted is true, then return the final response of the operation.
        /// </remarks>
        public virtual Response WaitForCompletionResponse(TimeSpan pollingInterval, CancellationToken cancellationToken = default)
        {
            OperationPoller poller = new OperationPoller();
            return poller.WaitForCompletionResponse(this, pollingInterval, cancellationToken);
        }

        /// <summary>
        /// Periodically calls the server till the long-running operation completes.
        /// </summary>
        /// <param name="delayStrategy">
        /// The strategy to use to determine the delay between status requests to the server. If the server returns retry-after header,
        /// the delay used will be the maximum specified by the strategy and the header value.
        /// </param>
        /// <param name="cancellationToken">A <see cref="CancellationToken"/> used for the periodical service calls.</param>
        /// <returns>The last HTTP response received from the server.</returns>
        /// <remarks>
        /// This method will periodically call UpdateStatusAsync till HasCompleted is true, then return the final response of the operation.
        /// </remarks>
        public virtual Response WaitForCompletionResponse(DelayStrategy delayStrategy, CancellationToken cancellationToken = default)
        {
            OperationPoller poller = new OperationPoller(delayStrategy);
            return poller.WaitForCompletionResponse(this, default, cancellationToken);
        }

        internal static T GetValue<T>(ref T? value) where T : class
        {
            if (value is null)
            {
                throw new InvalidOperationException("The operation has not completed yet.");
            }

            return value;
        }

        internal static T GetValue<T>(ref T? value) where T : struct
        {
            if (value == null)
            {
                throw new InvalidOperationException("The operation has not completed yet.");
            }

            return value.Value;
        }

        /// <inheritdoc />
        [EditorBrowsable(EditorBrowsableState.Never)]
        public override bool Equals(object? obj) => base.Equals(obj);

        /// <inheritdoc />
        [EditorBrowsable(EditorBrowsableState.Never)]
        public override int GetHashCode() => base.GetHashCode();

        /// <inheritdoc />
        [EditorBrowsable(EditorBrowsableState.Never)]
        public override string? ToString() => base.ToString();
    }
}<|MERGE_RESOLUTION|>--- conflicted
+++ resolved
@@ -25,10 +25,6 @@
         /// <param name="rehydrationToken">The rehydration token.</param>
         /// <param name="options">The client options.</param>
         /// <returns>The long-running operation.</returns>
-<<<<<<< HEAD
-        public static Operation<T> Rehydrate<T>(HttpPipeline pipeline, RehydrationToken? rehydrationToken, ClientOptions? options = null) where T : IPersistableModel<T>
-            => new RehydrationOperation<T>(pipeline, rehydrationToken, options);
-=======
         public static Operation<T> Rehydrate<T>(HttpPipeline pipeline, RehydrationToken rehydrationToken, ClientOptions? options = null) where T : IPersistableModel<T>
         {
             Argument.AssertNotNull(pipeline, nameof(pipeline));
@@ -57,19 +53,14 @@
             var operationState = nextLinkOperation.UpdateStateAsync(async: false, default).EnsureCompleted();
             return new RehydrationOperation(nextLinkOperation, operationState);
         }
->>>>>>> 7d04683d
-
-        /// <summary>
-        /// Rehydrates an operation from a <see cref="RehydrationToken"/>.
-        /// </summary>
-        /// <param name="pipeline">The Http pipeline.</param>
-        /// <param name="rehydrationToken">The rehydration token.</param>
-        /// <param name="options">The client options.</param>
-        /// <returns>The long-running operation.</returns>
-<<<<<<< HEAD
-        public static Operation Rehydrate(HttpPipeline pipeline, RehydrationToken? rehydrationToken, ClientOptions? options = null)
-            => new RehydrationOperation(pipeline, rehydrationToken, options);
-=======
+
+        /// <summary>
+        /// Rehydrates an operation from a <see cref="RehydrationToken"/>.
+        /// </summary>
+        /// <param name="pipeline">The Http pipeline.</param>
+        /// <param name="rehydrationToken">The rehydration token.</param>
+        /// <param name="options">The client options.</param>
+        /// <returns>The long-running operation.</returns>
         public static async Task<Operation<T>> RehydrateAsync<T>(HttpPipeline pipeline, RehydrationToken rehydrationToken, ClientOptions? options = null) where T : IPersistableModel<T>
         {
             Argument.AssertNotNull(pipeline, nameof(pipeline));
@@ -98,7 +89,6 @@
             var operationState = await nextLinkOperation.UpdateStateAsync(async: true, default).ConfigureAwait(false);
             return new RehydrationOperation(nextLinkOperation, operationState);
         }
->>>>>>> 7d04683d
 
         /// <summary>
         /// Get a token that can be used to rehydrate the operation.
