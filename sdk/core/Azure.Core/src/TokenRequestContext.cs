﻿// Copyright (c) Microsoft Corporation. All rights reserved.
// Licensed under the MIT License.

<<<<<<< HEAD
=======
using System.Net.ClientModel.Core;

>>>>>>> a8a8842a
namespace Azure.Core
{
    /// <summary>
    /// Contains the details of an authentication token request.
    /// </summary>
    public readonly struct TokenRequestContext
    {
        /// <summary>
        /// Creates a new TokenRequest with the specified scopes.
        /// </summary>
        /// <param name="scopes">The scopes required for the token.</param>
        /// <param name="parentRequestId">The <see cref="Request.ClientRequestId"/> of the request requiring a token for authentication, if applicable.</param>
        public TokenRequestContext(string[] scopes, string? parentRequestId)
        {
            Scopes = scopes;
            ParentRequestId = parentRequestId;
            Claims = default;
            TenantId = default;
        }

        /// <summary>
        /// Creates a new TokenRequest with the specified scopes.
        /// </summary>
        /// <param name="scopes">The scopes required for the token.</param>
        /// <param name="parentRequestId">The <see cref="Request.ClientRequestId"/> of the request requiring a token for authentication, if applicable.</param>
        /// <param name="claims">Additional claims to be included in the token.</param>
        public TokenRequestContext(string[] scopes, string? parentRequestId, string? claims)
        {
            Scopes = scopes;
            ParentRequestId = parentRequestId;
            Claims = claims;
            TenantId = default;
        }

        /// <summary>
        /// Creates a new TokenRequest with the specified scopes.
        /// </summary>
        /// <param name="scopes">The scopes required for the token.</param>
        /// <param name="parentRequestId">The <see cref="Request.ClientRequestId"/> of the request requiring a token for authentication, if applicable.</param>
        /// <param name="claims">Additional claims to be included in the token.</param>
        /// <param name="tenantId"> The tenantId to be included in the token request. </param>
        public TokenRequestContext(string[] scopes, string? parentRequestId, string? claims, string? tenantId)
        {
            Scopes = scopes;
            ParentRequestId = parentRequestId;
            Claims = claims;
            TenantId = tenantId;
        }

        /// <summary>
        /// Creates a new TokenRequest with the specified scopes.
        /// </summary>
        /// <param name="scopes">The scopes required for the token.</param>
        /// <param name="parentRequestId">The <see cref="Request.ClientRequestId"/> of the request requiring a token for authentication, if applicable.</param>
        /// <param name="claims">Additional claims to be included in the token.</param>
        /// <param name="tenantId"> The tenantId to be included in the token request.</param>
        /// <param name="isCaeEnabled">Indicates whether to enable Continuous Access Evaluation (CAE) for the requested token.</param>
        public TokenRequestContext(string[] scopes, string? parentRequestId = default, string? claims = default, string? tenantId = default, bool isCaeEnabled = false)
        {
            Scopes = scopes;
            ParentRequestId = parentRequestId;
            Claims = claims;
            TenantId = tenantId;
            IsCaeEnabled = isCaeEnabled;
        }

        /// <summary>
        /// The scopes required for the token.
        /// </summary>
        public string[] Scopes { get; }

        /// <summary>
        /// The <see cref="Request.ClientRequestId"/> of the request requiring a token for authentication, if applicable.
        /// </summary>
        public string? ParentRequestId { get; }

        /// <summary>
        /// Additional claims to be included in the token. See <see href="https://openid.net/specs/openid-connect-core-1_0-final.html#ClaimsParameter">https://openid.net/specs/openid-connect-core-1_0-final.html#ClaimsParameter</see> for more information on format and content.
        /// </summary>
        public string? Claims { get; }

        /// <summary>
        /// The tenantId to be included in the token request.
        /// </summary>
        public string? TenantId { get; }

        /// <summary>
        /// Indicates whether to enable Continuous Access Evaluation (CAE) for the requested token.
        /// </summary>
        /// <remarks>
        /// If a resource API implements CAE and your application declares it can handle CAE, your app receives CAE tokens for that resource.
        /// For this reason, if you declare your app CAE ready, your application must handle the CAE claim challenge for all resource APIs that accept Microsoft Identity access tokens.
        /// If you don't handle CAE responses in these API calls, your app could end up in a loop retrying an API call with a token that is still in the returned lifespan of the token but has been revoked due to CAE.
        /// </remarks>
        public bool IsCaeEnabled { get; }
    }
}<|MERGE_RESOLUTION|>--- conflicted
+++ resolved
@@ -1,11 +1,8 @@
 ﻿// Copyright (c) Microsoft Corporation. All rights reserved.
 // Licensed under the MIT License.
 
-<<<<<<< HEAD
-=======
 using System.Net.ClientModel.Core;
 
->>>>>>> a8a8842a
 namespace Azure.Core
 {
     /// <summary>
