--- conflicted
+++ resolved
@@ -1,15 +1,10 @@
 ﻿// Copyright (c) Microsoft Corporation. All rights reserved.
 // Licensed under the MIT License.
 
-<<<<<<< HEAD
 using System;
 using System.Text.Json;
 using System.Linq;
 using System.Collections.Generic;
-using System.Text.Json.Serialization;
-=======
-using Azure.Core.Serialization;
->>>>>>> 36929915
 
 namespace Azure.Core.Dynamic
 {
