--- conflicted
+++ resolved
@@ -297,13 +297,8 @@
         {
             public override DynamicData Read(ref Utf8JsonReader reader, Type typeToConvert, JsonSerializerOptions options)
             {
-<<<<<<< HEAD
-                using JsonDocument document = JsonDocument.ParseValue(ref reader);
-                return new DynamicData(new MutableJsonDocument(document, options).RootElement);
-=======
                 JsonDocument document = JsonDocument.ParseValue(ref reader);
                 return new DynamicData(new MutableJsonDocument(document).RootElement);
->>>>>>> 592b7ef0
             }
 
             public override void Write(Utf8JsonWriter writer, DynamicData value, JsonSerializerOptions options)
