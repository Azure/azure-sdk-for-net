﻿// Copyright (c) Microsoft Corporation. All rights reserved.
// Licensed under the MIT License.

using System;
using System.Buffers;
using System.Diagnostics.CodeAnalysis;
using System.IO;
using System.Text;
using System.Text.Json;
using System.Text.Json.Serialization;

namespace Azure.Core.Json
{
    /// <summary>
    /// A mutable representation of a JSON value.
    /// </summary>
#if !NET5_0
    [RequiresUnreferencedCode("This class utilizes reflection-based JSON serialization and deserialization which is not compatible with trimming.")]
#endif
    [JsonConverter(typeof(MutableJsonDocumentConverter))]
    internal sealed partial class MutableJsonDocument : IDisposable
    {
        private readonly ReadOnlyMemory<byte> _original;
        private readonly JsonDocument _originalDocument;

        private readonly JsonSerializerOptions _serializerOptions;
        internal JsonSerializerOptions SerializerOptions { get => _serializerOptions; }

        private ChangeTracker? _changeTracker;
        internal ChangeTracker Changes
        {
            get
            {
                _changeTracker ??= new ChangeTracker(SerializerOptions);
                return _changeTracker;
            }
        }

        /// <summary>
        /// Gets the root element of this JSON document.
        /// </summary>
        public MutableJsonElement RootElement
        {
            get => new(this, _originalDocument.RootElement, string.Empty);
        }

        /// <summary>
        /// Writes the document to the provided stream as a JSON value.
        /// </summary>
        /// <param name="stream">The stream to which to write the document.</param>
        /// <param name="format">A format string indicating the format to use when writing the document.</param>
        /// <exception cref="ArgumentNullException">The <paramref name="stream"/> parameter is <see langword="null"/>.</exception>
        /// <exception cref="FormatException">Thrown if an unsupported value is passed for format.</exception>
        /// <remarks>The value of <paramref name="format"/> can be default or "J" to write the document as JSON, or "P" to write the changes as JSON Merge Patch.</remarks>
        public void WriteTo(Stream stream, string? format = default)
        {
            Argument.AssertNotNull(stream, nameof(stream));

            switch (format)
            {
                case "J":
                case null:
                    WriteJson(stream);
                    break;
                case "P":
                    WritePatch(stream);
                    break;
                default:
                    AssertInvalidFormat(format);
                    break;
            }
        }

        internal void AssertInvalidFormat(string? format)
        {
            throw new FormatException($"Unsupported format {format}. Supported formats are: \"J\" - JSON, \"P\" - JSON Merge Patch.");
        }

        private void WriteJson(Stream stream)
        {
            if (!Changes.HasChanges)
            {
                WriteOriginal(stream);
                return;
            }

            using Utf8JsonWriter writer = new(stream);
            RootElement.WriteTo(writer);
        }

        private void WriteOriginal(Stream stream)
        {
            if (_original.Length == 0)
            {
                using Utf8JsonWriter writer = new(stream);
                _originalDocument.WriteTo(writer);
                return;
            }

            Write(stream, _original.Span);
        }

        private void WritePatch(Stream stream)
        {
            if (!Changes.HasChanges)
            {
                return;
            }

            using Utf8JsonWriter writer = new(stream);
            RootElement.WritePatch(writer);
        }

        /// <summary>
        /// Writes the document to the provided stream as a JSON value.
        /// </summary>
        /// <param name="writer">The writer to which to write the document.</param>
        /// <exception cref="ArgumentNullException">The <paramref name="writer"/> parameter is <see langword="null"/>.</exception>
#pragma warning disable AZC0014 // Avoid using banned types in public API
        public void WriteTo(Utf8JsonWriter writer)
#pragma warning restore AZC0014 // Avoid using banned types in public API
        {
            Argument.AssertNotNull(writer, nameof(writer));

            if (!Changes.HasChanges)
            {
                _originalDocument.RootElement.WriteTo(writer);
                return;
            }

            RootElement.WriteTo(writer);
        }

        private static void Write(Stream stream, ReadOnlySpan<byte> buffer)
        {
            byte[] sharedBuffer = ArrayPool<byte>.Shared.Rent(buffer.Length);
            try
            {
                buffer.CopyTo(sharedBuffer);
                stream.Write(sharedBuffer, 0, buffer.Length);
            }
            finally
            {
                ArrayPool<byte>.Shared.Return(sharedBuffer);
            }
        }

        /// <summary>
        /// Parses a UTF-8 encoded string representing a single JSON value into a <see cref="MutableJsonDocument"/>.
        /// </summary>
        /// <param name="utf8Json">A UTF-8 encoded string representing a JSON value.</param>
        /// <returns>A <see cref="MutableJsonDocument"/> representation of the value.</returns>
        /// <param name="serializerOptions">Serializer options used to serialize and deserialize any changes to the JSON.</param>
        /// <exception cref="JsonException"><paramref name="utf8Json"/> does not represent a valid single JSON value.</exception>
        public static MutableJsonDocument Parse(ReadOnlyMemory<byte> utf8Json, JsonSerializerOptions? serializerOptions = default)
        {
            JsonDocument doc = JsonDocument.Parse(utf8Json);
            return new MutableJsonDocument(doc, utf8Json, serializerOptions);
        }

        /// <summary>
        /// Parses JSON into a <see cref="MutableJsonDocument"/>.
        /// </summary>
        /// <param name="reader">Reader holding the JSON value.</param>
        /// <param name="serializerOptions">Serializer options used to serialize and deserialize any changes to the JSON.</param>
        /// <returns>A <see cref="MutableJsonDocument"/> representation of the value.</returns>
        public static MutableJsonDocument Parse(ref Utf8JsonReader reader, JsonSerializerOptions? serializerOptions = default)
        {
            JsonDocument doc = JsonDocument.ParseValue(ref reader);
            return new MutableJsonDocument(doc, default, serializerOptions);
        }

        /// <summary>
        /// Parses a UTF-8 encoded string representing a single JSON value into a <see cref="MutableJsonDocument"/>.
        /// </summary>
        /// <param name="utf8Json">A UTF-8 encoded string representing a JSON value.</param>
        /// <param name="serializerOptions">Serializer options used to serialize and deserialize any changes to the JSON.</param>
        /// <returns>A <see cref="MutableJsonDocument"/> representation of the value.</returns>
        /// <exception cref="JsonException"><paramref name="utf8Json"/> does not represent a valid single JSON value.</exception>
        public static MutableJsonDocument Parse(BinaryData utf8Json, JsonSerializerOptions? serializerOptions = default)
        {
            JsonDocument doc = JsonDocument.Parse(utf8Json);
            return new MutableJsonDocument(doc, utf8Json.ToMemory(), serializerOptions);
        }

        /// <summary>
        /// Parses test representing a single JSON value into a <see cref="MutableJsonDocument"/>.
        /// </summary>
        /// <param name="json">The JSON string.</param>
        /// <param name="serializerOptions">Serializer options used to serialize and deserialize any changes to the JSON.</param>
        /// <returns>A <see cref="MutableJsonDocument"/> representation of the value.</returns>
        /// <exception cref="JsonException"><paramref name="json"/> does not represent a valid single JSON value.</exception>
        public static MutableJsonDocument Parse(string json, JsonSerializerOptions? serializerOptions = default)
        {
            byte[] utf8 = Encoding.UTF8.GetBytes(json);
            Memory<byte> jsonMemory = utf8.AsMemory();
            return new MutableJsonDocument(JsonDocument.Parse(jsonMemory), jsonMemory, serializerOptions);
        }

        /// <inheritdoc/>
        public void Dispose()
        {
            _originalDocument.Dispose();
        }

        private MutableJsonDocument(JsonDocument document, ReadOnlyMemory<byte> utf8Json, JsonSerializerOptions? serializerOptions)
        {
            _originalDocument = document;
            _original = utf8Json;
            _serializerOptions = serializerOptions ?? new JsonSerializerOptions();
        }

<<<<<<< HEAD
        private static ReadOnlyMemory<byte> GetBytesFromDocument(JsonDocument document)
        {
            using MemoryStream stream = new();
            using (Utf8JsonWriter writer = new(stream))
            {
                document.WriteTo(writer);
            }

            return new ReadOnlyMemory<byte>(stream.GetBuffer(), 0, (int)stream.Position);
        }

#if !NET5_0
        [RequiresUnreferencedCode("This class utilizes reflection-based JSON serialization and deserialization which is not compatible with trimming.")]
#endif
=======
>>>>>>> 26153fb4
        private class MutableJsonDocumentConverter : JsonConverter<MutableJsonDocument>
        {
            public override MutableJsonDocument Read(ref Utf8JsonReader reader, Type typeToConvert, JsonSerializerOptions options)
            {
                return Parse(ref reader);
            }

            public override void Write(Utf8JsonWriter writer, MutableJsonDocument value, JsonSerializerOptions options)
            {
                value.WriteTo(writer);
            }
        }
    }
}<|MERGE_RESOLUTION|>--- conflicted
+++ resolved
@@ -210,23 +210,9 @@
             _serializerOptions = serializerOptions ?? new JsonSerializerOptions();
         }
 
-<<<<<<< HEAD
-        private static ReadOnlyMemory<byte> GetBytesFromDocument(JsonDocument document)
-        {
-            using MemoryStream stream = new();
-            using (Utf8JsonWriter writer = new(stream))
-            {
-                document.WriteTo(writer);
-            }
-
-            return new ReadOnlyMemory<byte>(stream.GetBuffer(), 0, (int)stream.Position);
-        }
-
 #if !NET5_0
         [RequiresUnreferencedCode("This class utilizes reflection-based JSON serialization and deserialization which is not compatible with trimming.")]
 #endif
-=======
->>>>>>> 26153fb4
         private class MutableJsonDocumentConverter : JsonConverter<MutableJsonDocument>
         {
             public override MutableJsonDocument Read(ref Utf8JsonReader reader, Type typeToConvert, JsonSerializerOptions options)
