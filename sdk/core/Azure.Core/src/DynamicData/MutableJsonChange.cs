--- conflicted
+++ resolved
@@ -42,16 +42,11 @@
 
             if (Value is JsonElement element)
             {
-<<<<<<< HEAD
-                byte[] bytes = JsonSerializer.SerializeToUtf8Bytes(Value, SerializerOptions);
-                _serializedValue = JsonDocument.Parse(bytes).RootElement;
-=======
                 _serializedValue = element;
                 return element;
->>>>>>> 4ca80934
             }
 
-            byte[] bytes = JsonSerializer.SerializeToUtf8Bytes(Value);
+            byte[] bytes = JsonSerializer.SerializeToUtf8Bytes(Value, SerializationOptions);
             _serializedValue = JsonDocument.Parse(bytes).RootElement;
             return _serializedValue.Value;
         }
