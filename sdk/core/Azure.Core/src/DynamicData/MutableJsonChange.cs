--- conflicted
+++ resolved
@@ -2,24 +2,15 @@
 // Licensed under the MIT License.
 
 using System;
-<<<<<<< HEAD
-using System.Buffers;
 using System.Diagnostics.CodeAnalysis;
-=======
->>>>>>> 2c1d884c
 using System.Text.Json;
 
 namespace Azure.Core.Json
 {
     internal struct MutableJsonChange
     {
-<<<<<<< HEAD
-        private JsonElement? _serializedValue;
-        private readonly JsonSerializerOptions _serializerOptions;
         internal const string SerializationRequiresUnreferencedCode = "This method utilizes reflection-based JSON serialization which is not compatible with trimming.";
 
-=======
->>>>>>> 2c1d884c
         public MutableJsonChange(string path,
             int index,
             object? value,
