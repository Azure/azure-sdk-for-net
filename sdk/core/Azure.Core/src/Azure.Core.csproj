﻿<Project Sdk="Microsoft.NET.Sdk">
  <PropertyGroup>
    <Description>This is the implementation of the Azure Client Pipeline</Description>
    <AssemblyTitle>Microsoft Azure Client Pipeline</AssemblyTitle>
    <Version>1.36.0-beta.1</Version>
    <!--The ApiCompatVersion is managed automatically and should not generally be modified manually.-->
    <ApiCompatVersion>1.35.0</ApiCompatVersion>
    <PackageTags>Microsoft Azure Client Pipeline</PackageTags>
    <Nullable>enable</Nullable>
    <DefineConstants>$(DefineConstants);AZURE_NULLABLE;HAS_INTERNALS_VISIBLE_CORE</DefineConstants>
<<<<<<< HEAD

=======
    
>>>>>>> dff2ec27
    <!-- TODO: is it really ok to drop support for netcoreapp2.1? -->
    <TargetFrameworks>$(RequiredTargetFrameworks);net461;net472;net5.0;net6.0</TargetFrameworks>
    <AllowUnsafeBlocks>true</AllowUnsafeBlocks>
    <EnableClientSdkAnalyzers>true</EnableClientSdkAnalyzers>
    <EnableBannedApiAnalyzers>false</EnableBannedApiAnalyzers>

    <!-- net5.0 is out of support -->
    <NoWarn>$(NoWarn);NETSDK1138</NoWarn>
    <ApiCompatBaselineTargetFramework Condition="'$(TargetFramework)' == 'net472'">net461</ApiCompatBaselineTargetFramework>
  </PropertyGroup>

  <ItemGroup>
    <SupportedPlatform Include="browser" />
  </ItemGroup>

  <ItemGroup>
    <PackageReference Include="Microsoft.Bcl.AsyncInterfaces" />
    <PackageReference Include="System.Numerics.Vectors" />
    <PackageReference Include="System.Diagnostics.DiagnosticSource" />
    <PackageReference Include="System.Threading.Tasks.Extensions" />
    <PackageReference Include="System.Text.Json" />
    <PackageReference Include="System.Text.Encodings.Web" />
    <PackageReference Include="System.Memory.Data" />
  </ItemGroup>

  <ItemGroup Condition="'$(TargetFramework)' == 'net461'">
    <PackageReference Include="System.Runtime.InteropServices.RuntimeInformation" />
    <PackageReference Include="System.Net.Http" />
  </ItemGroup>

  <ItemGroup Condition="'$(TargetFramework)' == 'net472'">
    <Reference Include="System.Net.Http" />
  </ItemGroup>

  <ItemGroup>
    <Compile Remove="Shared\**\*.cs" />
    <Compile Include="Shared\AppContextSwitchHelper.cs" />
    <Compile Include="Shared\AsyncLockWithValue.cs" />
    <Compile Include="Shared\Argument.cs" />
    <Compile Include="Shared\AuthorizationChallengeParser.cs" />
    <Compile Include="Shared\AzureEventSource.cs" />
    <Compile Include="Shared\AzureKeyCredentialPolicy.cs" />
    <Compile Include="Shared\AzureSasCredentialSynchronousPolicy.cs" />
    <Compile Include="Shared\Base64Url.cs" />
    <Compile Include="Shared\ClientDiagnostics.cs" />
    <Compile Include="Shared\ContentTypeUtilities.cs" />
    <Compile Include="Shared\DiagnosticScope.cs" />
    <Compile Include="Shared\DiagnosticScopeFactory.cs" />
    <Compile Include="Shared\DictionaryHeaders.cs" />
    <Compile Include="Shared\EventSourceEventFormatting.cs" />
    <Compile Include="Shared\FixedDelayWithNoJitterStrategy.cs" />
    <Compile Include="Shared\HashCodeBuilder.cs" />
    <Compile Include="Shared\HttpMessageSanitizer.cs" />
    <Compile Include="Shared\InitializationConstructorAttribute.cs" />
    <Compile Include="Shared\Multipart\MemoryResponse.cs" />
    <Compile Include="Shared\NullableAttributes.cs" />
    <Compile Include="Shared\OperationInternalBase.cs" />
    <Compile Include="Shared\TrimmingAttribute.cs" />
    <Compile Include="Shared\VoidValue.cs" />
    <Compile Include="Shared\OperationInternal.cs" />
    <Compile Include="Shared\OperationInternalOfT.cs" />
    <Compile Include="Shared\SequentialDelayStrategy.cs" />
    <Compile Include="Shared\SerializationConstructorAttribute.cs" />
    <Compile Include="Shared\TaskExtensions.cs" />
    <Compile Include="Shared\CancellationHelper.cs" />
    <Compile Include="Shared\OperationPoller.cs" />
    <Compile Include="Shared\TypeReferenceTypeAttribute.cs" />
  </ItemGroup>

  <ItemGroup>
    <ProjectReference Include="..\..\System.Net.ClientModel\src\System.Net.ClientModel.csproj" />
  </ItemGroup>

</Project><|MERGE_RESOLUTION|>--- conflicted
+++ resolved
@@ -8,11 +8,7 @@
     <PackageTags>Microsoft Azure Client Pipeline</PackageTags>
     <Nullable>enable</Nullable>
     <DefineConstants>$(DefineConstants);AZURE_NULLABLE;HAS_INTERNALS_VISIBLE_CORE</DefineConstants>
-<<<<<<< HEAD
-
-=======
     
->>>>>>> dff2ec27
     <!-- TODO: is it really ok to drop support for netcoreapp2.1? -->
     <TargetFrameworks>$(RequiredTargetFrameworks);net461;net472;net5.0;net6.0</TargetFrameworks>
     <AllowUnsafeBlocks>true</AllowUnsafeBlocks>
