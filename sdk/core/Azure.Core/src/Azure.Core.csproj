--- conflicted
+++ resolved
@@ -50,13 +50,8 @@
     <Compile Include="Shared\AzureKeyCredentialPolicy.cs" />
     <Compile Include="Shared\AzureSasCredentialSynchronousPolicy.cs" />
     <Compile Include="Shared\Base64Url.cs" />
-<<<<<<< HEAD
-	  <Compile Include="Shared\ChangeTrackingDictionary.cs" />
-	  <Compile Include="Shared\ChangeTrackingList.cs" />
-=======
     <Compile Include="Shared\ChangeTrackingList.cs" />
     <Compile Include="Shared\ChangeTrackingDictionary.cs" />
->>>>>>> ddc3f57d
     <Compile Include="Shared\ClientDiagnostics.cs" />
     <Compile Include="Shared\ContentTypeUtilities.cs" />
     <Compile Include="Shared\DiagnosticScope.cs" />
