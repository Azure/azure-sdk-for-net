﻿<Project Sdk="Microsoft.NET.Sdk">
  <PropertyGroup>
    <Description>This is the implementation of the Azure Client Pipeline</Description>
    <AssemblyTitle>Microsoft Azure Client Pipeline</AssemblyTitle>
    <Version>1.37.0-beta.1</Version>
    <!--The ApiCompatVersion is managed automatically and should not generally be modified manually.-->
    <ApiCompatVersion>1.36.0</ApiCompatVersion>
    <PackageTags>Microsoft Azure Client Pipeline</PackageTags>
    <Nullable>enable</Nullable>
    <DefineConstants>$(DefineConstants);AZURE_NULLABLE;HAS_INTERNALS_VISIBLE_CORE</DefineConstants>
<<<<<<< HEAD
    
    <!-- TODO: is it really ok to drop support for netcoreapp2.1? -->
    <TargetFrameworks>$(RequiredTargetFrameworks);net461;net472;net5.0;net6.0</TargetFrameworks>
    <AllowUnsafeBlocks>true</AllowUnsafeBlocks>
    <EnableClientSdkAnalyzers>true</EnableClientSdkAnalyzers>
    <EnableBannedApiAnalyzers>false</EnableBannedApiAnalyzers>

    <!-- net5.0 is out of support -->
    <NoWarn>$(NoWarn);NETSDK1138</NoWarn>
=======
    <TargetFrameworks>$(RequiredTargetFrameworks);net461;net472;net6.0</TargetFrameworks>
    <AllowUnsafeBlocks>true</AllowUnsafeBlocks>
    <EnableClientSdkAnalyzers>true</EnableClientSdkAnalyzers>
    <EnableBannedApiAnalyzers>false</EnableBannedApiAnalyzers>
>>>>>>> 80eec4eb
    <ApiCompatBaselineTargetFramework Condition="'$(TargetFramework)' == 'net472'">net461</ApiCompatBaselineTargetFramework>
  </PropertyGroup>

  <ItemGroup>
    <SupportedPlatform Include="browser" />
  </ItemGroup>

  <ItemGroup>
    <PackageReference Include="Microsoft.Bcl.AsyncInterfaces" />
    <PackageReference Include="System.Numerics.Vectors" />
    <PackageReference Include="System.Diagnostics.DiagnosticSource" />
    <PackageReference Include="System.Threading.Tasks.Extensions" />
    <PackageReference Include="System.Text.Json" />
    <PackageReference Include="System.Text.Encodings.Web" />
    <PackageReference Include="System.Memory.Data" />
  </ItemGroup>

  <ItemGroup Condition="'$(TargetFramework)' == 'net461'">
    <PackageReference Include="System.Runtime.InteropServices.RuntimeInformation" />
    <PackageReference Include="System.Net.Http" />
  </ItemGroup>

  <ItemGroup Condition="'$(TargetFramework)' == 'net472'">
    <Reference Include="System.Net.Http" />
  </ItemGroup>

  <ItemGroup>
    <Compile Remove="Shared\**\*.cs" />
    <Compile Include="Shared\AppContextSwitchHelper.cs" />
    <Compile Include="Shared\AsyncLockWithValue.cs" />
    <Compile Include="Shared\Argument.cs" />
    <Compile Include="Shared\AuthorizationChallengeParser.cs" />
    <Compile Include="Shared\AzureEventSource.cs" />
    <Compile Include="Shared\AzureKeyCredentialPolicy.cs" />
    <Compile Include="Shared\AzureSasCredentialSynchronousPolicy.cs" />
    <Compile Include="Shared\Base64Url.cs" />
    <Compile Include="Shared\ClientDiagnostics.cs" />
    <Compile Include="Shared\ContentTypeUtilities.cs" />
    <Compile Include="Shared\DiagnosticScope.cs" />
    <Compile Include="Shared\DiagnosticScopeFactory.cs" />
    <Compile Include="Shared\DictionaryHeaders.cs" />
    <Compile Include="Shared\EventSourceEventFormatting.cs" />
    <Compile Include="Shared\FixedDelayWithNoJitterStrategy.cs" />
    <Compile Include="Shared\HashCodeBuilder.cs" />
    <Compile Include="Shared\HttpMessageSanitizer.cs" />
    <Compile Include="Shared\InitializationConstructorAttribute.cs" />
    <Compile Include="Shared\Multipart\MemoryResponse.cs" />
    <Compile Include="Shared\NullableAttributes.cs" />
    <Compile Include="Shared\OperationInternalBase.cs" />
    <Compile Include="Shared\TrimmingAttribute.cs" />
    <Compile Include="Shared\VoidValue.cs" />
    <Compile Include="Shared\OperationInternal.cs" />
    <Compile Include="Shared\OperationInternalOfT.cs" />
    <Compile Include="Shared\SequentialDelayStrategy.cs" />
    <Compile Include="Shared\SerializationConstructorAttribute.cs" />
    <Compile Include="Shared\TaskExtensions.cs" />
    <Compile Include="Shared\CancellationHelper.cs" />
    <Compile Include="Shared\OperationPoller.cs" />
    <Compile Include="Shared\TypeReferenceTypeAttribute.cs" />
  </ItemGroup>

  <ItemGroup>
    <ProjectReference Include="..\..\System.ClientModel\src\System.ClientModel.csproj" />
  </ItemGroup>

</Project><|MERGE_RESOLUTION|>--- conflicted
+++ resolved
@@ -8,22 +8,10 @@
     <PackageTags>Microsoft Azure Client Pipeline</PackageTags>
     <Nullable>enable</Nullable>
     <DefineConstants>$(DefineConstants);AZURE_NULLABLE;HAS_INTERNALS_VISIBLE_CORE</DefineConstants>
-<<<<<<< HEAD
-    
-    <!-- TODO: is it really ok to drop support for netcoreapp2.1? -->
-    <TargetFrameworks>$(RequiredTargetFrameworks);net461;net472;net5.0;net6.0</TargetFrameworks>
-    <AllowUnsafeBlocks>true</AllowUnsafeBlocks>
-    <EnableClientSdkAnalyzers>true</EnableClientSdkAnalyzers>
-    <EnableBannedApiAnalyzers>false</EnableBannedApiAnalyzers>
-
-    <!-- net5.0 is out of support -->
-    <NoWarn>$(NoWarn);NETSDK1138</NoWarn>
-=======
     <TargetFrameworks>$(RequiredTargetFrameworks);net461;net472;net6.0</TargetFrameworks>
     <AllowUnsafeBlocks>true</AllowUnsafeBlocks>
     <EnableClientSdkAnalyzers>true</EnableClientSdkAnalyzers>
     <EnableBannedApiAnalyzers>false</EnableBannedApiAnalyzers>
->>>>>>> 80eec4eb
     <ApiCompatBaselineTargetFramework Condition="'$(TargetFramework)' == 'net472'">net461</ApiCompatBaselineTargetFramework>
   </PropertyGroup>
 
