--- conflicted
+++ resolved
@@ -2,13 +2,8 @@
   <PropertyGroup>
     <Description>This is the implementation of the Azure Client Pipeline</Description>
     <AssemblyTitle>Microsoft Azure Client Pipeline</AssemblyTitle>
-<<<<<<< HEAD
-    <Version>1.4.1</Version>
-    <ApiCompatVersion>1.3.0</ApiCompatVersion>
-=======
     <Version>1.5.0-preview.1</Version>
-    <ApiCompatVersion>1.4.0</ApiCompatVersion>
->>>>>>> c6b8cec4
+    <ApiCompatVersion>1.4.1</ApiCompatVersion>
     <PackageTags>Microsoft Azure Client Pipeline</PackageTags>
     <Nullable>enable</Nullable>
     <DefineConstants>$(DefineConstants);AZURE_NULLABLE</DefineConstants>
