--- conflicted
+++ resolved
@@ -50,7 +50,6 @@
     <Compile Include="Shared\ClientDiagnostics.cs" />
     <Compile Include="Shared\ConstantDelayStrategy.cs" />
     <Compile Include="Shared\ContentTypeUtilities.cs" />
-    <Compile Include="Shared\DelayStrategy.cs" />
     <Compile Include="Shared\DiagnosticScope.cs" />
     <Compile Include="Shared\DiagnosticScopeFactory.cs" />
     <Compile Include="Shared\DictionaryHeaders.cs" />
@@ -59,10 +58,6 @@
     <Compile Include="Shared\HashCodeBuilder.cs" />
     <Compile Include="Shared\HttpMessageSanitizer.cs" />
     <Compile Include="Shared\NullableAttributes.cs" />
-<<<<<<< HEAD
-=======
-    <Compile Include="Shared\OperationPoller.cs" />
->>>>>>> ed7d31ba
     <Compile Include="Shared\RetryAfterDelayStrategy.cs" />
     <Compile Include="Shared\TaskExtensions.cs" />
     <Compile Include="Shared\CancellationHelper.cs" />
