﻿// Copyright (c) Microsoft Corporation. All rights reserved.
// Licensed under the MIT License.

using System;
using System.Collections.Generic;
using System.Diagnostics;
using System.Diagnostics.Tracing;
using System.IO;
using System.Linq;
using System.Text;
using System.Threading;
using System.Threading.Tasks;
using Azure.Core.Diagnostics;
using Azure.Core.Http;

namespace Azure.Core.Pipeline
{
    internal class LoggingPolicy : HttpPipelinePolicy
    {
        public LoggingPolicy(bool logContent, int maxLength, string[] allowedHeader, string[] allowedQueryParameters)
        {
            _logContent = logContent;
            _maxLength = maxLength;
            _allowedHeader = allowedHeader;
            _allowedQueryParameters = allowedQueryParameters;
        }

        private const long DelayWarningThreshold = 3000; // 3000ms
        private static readonly long s_frequency = Stopwatch.Frequency;
        private static readonly AzureCoreEventSource s_eventSource = AzureCoreEventSource.Singleton;

        private readonly bool _logContent;
        private readonly int _maxLength;

        private readonly string[] _allowedHeader;
        private readonly string[] _allowedQueryParameters;

        public override async ValueTask ProcessAsync(HttpPipelineMessage message, ReadOnlyMemory<HttpPipelinePolicy> pipeline)
        {
            await ProcessAsync(message, pipeline, true).ConfigureAwait(false);
        }

        private async ValueTask ProcessAsync(HttpPipelineMessage message, ReadOnlyMemory<HttpPipelinePolicy> pipeline, bool async)
        {
            if (!s_eventSource.IsEnabled())
            {
                if (async)
                {
                    await ProcessNextAsync(message, pipeline).ConfigureAwait(false);
                }
                else
                {
                    ProcessNext(message, pipeline);
                }
                return;
            }

            Request request = message.Request;

            s_eventSource.Request(request.ClientRequestId, request.Method.ToString(), FormatUri(request.Uri), FormatHeaders(request.Headers));

            Encoding? requestTextEncoding = null;

            if (request.TryGetHeader(HttpHeader.Names.ContentType, out var contentType))
            {
                ContentTypeUtilities.TryGetTextEncoding(contentType, out requestTextEncoding);
            }

            var logWrapper = new ContentEventSourceWrapper(s_eventSource, _logContent, _maxLength, message.CancellationToken);

            await logWrapper.LogAsync(request.ClientRequestId, request.Content, requestTextEncoding, async).ConfigureAwait(false).EnsureCompleted(async);

            var before = Stopwatch.GetTimestamp();

            if (async)
            {
                await ProcessNextAsync(message, pipeline).ConfigureAwait(false);
            }
            else
            {
                ProcessNext(message, pipeline);
            }

            var after = Stopwatch.GetTimestamp();

            bool isError = message.ResponseClassifier.IsErrorResponse(message);

            Response response = message.Response;
            ContentTypeUtilities.TryGetTextEncoding(response.Headers.ContentType, out Encoding? responseTextEncoding);

            bool wrapResponseContent = response.ContentStream != null &&
                                       response.ContentStream?.CanSeek == false &&
                                       logWrapper.IsEnabled(isError);

            if (isError)
            {
                s_eventSource.ErrorResponse(response.ClientRequestId, response.Status, FormatHeaders(response.Headers));
            }
            else
            {
                s_eventSource.Response(response.ClientRequestId, response.Status, FormatHeaders(response.Headers));
            }

            if (wrapResponseContent)
            {
                response.ContentStream = new LoggingStream(response.ClientRequestId, logWrapper, _maxLength, response.ContentStream!, isError, responseTextEncoding);
            }
            else
            {
                await logWrapper.LogAsync(response.ClientRequestId, isError, response.ContentStream, responseTextEncoding, async).ConfigureAwait(false).EnsureCompleted(async);
            }

            var elapsedMilliseconds = (after - before) * 1000 / s_frequency;
            if (elapsedMilliseconds > DelayWarningThreshold)
            {
                s_eventSource.ResponseDelay(response.ClientRequestId, elapsedMilliseconds);
            }
        }

        private string FormatUri(RequestUriBuilder requestUri)
        {
            return requestUri.ToString(_allowedQueryParameters);
        }

        public override void Process(HttpPipelineMessage message, ReadOnlyMemory<HttpPipelinePolicy> pipeline)
        {
            ProcessAsync(message, pipeline, false).EnsureCompleted();
        }

        private string FormatHeaders(IEnumerable<HttpHeader> headers)
        {
            var stringBuilder = new StringBuilder();
            foreach (HttpHeader header in headers)
            {
                if (_allowedHeader.Contains(header.Name))
                {
                    stringBuilder.AppendLine(header.ToString());
                }
            }
            return stringBuilder.ToString();
        }

        private class LoggingStream : ReadOnlyStream
        {
            private readonly string _requestId;

            private readonly ContentEventSourceWrapper _eventSourceWrapper;

            private int _maxLoggedBytes;

            private readonly Stream _originalStream;

            private readonly bool _error;

            private readonly Encoding? _textEncoding;

            private int _blockNumber;

            public LoggingStream(string requestId, ContentEventSourceWrapper eventSourceWrapper, int maxLoggedBytes, Stream originalStream, bool error, Encoding? textEncoding)
            {
                // Should only wrap non-seekable streams
                Debug.Assert(!originalStream.CanSeek);
                _requestId = requestId;
                _eventSourceWrapper = eventSourceWrapper;
                _maxLoggedBytes = maxLoggedBytes;
                _originalStream = originalStream;
                _error = error;
                _textEncoding = textEncoding;
            }

            public override long Seek(long offset, SeekOrigin origin)
            {
                return _originalStream.Seek(offset, origin);
            }

            public override int Read(byte[] buffer, int offset, int count)
            {
                var result = _originalStream.Read(buffer, offset, count);

                var countToLog = result;
                DecrementLength(ref countToLog);
                LogBuffer(buffer, offset, countToLog);

                return result;
            }

            private void LogBuffer(byte[] buffer, int offset, int count)
            {
                if (count == 0)
                {
                    return;
                }

                _eventSourceWrapper.Log(_requestId, _error, buffer, offset, count, _textEncoding, _blockNumber);

                _blockNumber++;
            }

            public override async Task<int> ReadAsync(byte[] buffer, int offset, int count, CancellationToken cancellationToken)
            {
                var result = await _originalStream.ReadAsync(buffer, offset, count, cancellationToken).ConfigureAwait(false);

                var countToLog = result;
                DecrementLength(ref countToLog);
                LogBuffer(buffer, offset, countToLog);

                return result;
            }

            public override bool CanRead => _originalStream.CanRead;
            public override bool CanSeek => _originalStream.CanSeek;
            public override long Length => _originalStream.Length;
            public override long Position
            {
                get => _originalStream.Position;
                set => _originalStream.Position = value;
            }

            public override void Close()
            {
                _originalStream.Close();
            }

            protected override void Dispose(bool disposing)
            {
                base.Dispose(disposing);

                _originalStream.Dispose();
            }

            private void DecrementLength(ref int count)
            {
                var left = Math.Min(count, _maxLoggedBytes);
                count = left;
                _maxLoggedBytes -= count;
            }
        }

        private readonly struct ContentEventSourceWrapper
        {
            private const int CopyBufferSize = 8 * 1024;
            private readonly AzureCoreEventSource? _eventSource;

            private readonly int _maxLength;

            private readonly CancellationToken _cancellationToken;

            public ContentEventSourceWrapper(AzureCoreEventSource eventSource, bool logContent, int maxLength, CancellationToken cancellationToken)
            {
                _eventSource = logContent ? eventSource : null;
                _maxLength = maxLength;
                _cancellationToken = cancellationToken;
            }

            public async ValueTask LogAsync(string requestId, bool isError, Stream? stream, Encoding? textEncoding, bool async)
            {
                EventType eventType = ResponseOrError(isError);

                if (stream == null || !IsEnabled(eventType))
                {
                    return;
                }

                var bytes = await FormatAsync(stream, async).ConfigureAwait(false).EnsureCompleted(async);
                Log(requestId, eventType, bytes, textEncoding);

            }

            public async ValueTask LogAsync(string requestId, HttpPipelineRequestContent? content, Encoding? textEncoding, bool async)
            {
                EventType eventType = EventType.Request;

                if (content == null || !IsEnabled(eventType))
                {
                    return;
                }

                var bytes = await FormatAsync(content, async).ConfigureAwait(false).EnsureCompleted(async);
<<<<<<< HEAD

                Log(requestId, kind, bytes, textEncoding);
=======
                Log(requestId, eventType, bytes, textEncoding);
>>>>>>> 5ed02c0e
            }

            public void Log(string requestId, bool isError, byte[] buffer, int offset, int length, Encoding? textEncoding, int? block = null)
            {
                EventType eventType = ResponseOrError(isError);

                if (buffer == null || !IsEnabled(eventType))
                {
                    return;
                }

                var logLength = Math.Min(length, _maxLength);

                byte[] bytes;
                if (length == logLength && offset == 0)
                {
                    bytes = buffer;
                }
                else
                {
                    bytes = new byte[logLength];
                    Array.Copy(buffer, offset, bytes, 0, logLength);
                }

                Log(requestId, eventType, bytes, textEncoding, block);
            }

            public bool IsEnabled(bool isError)
            {
                return IsEnabled(ResponseOrError(isError));
            }

            private bool IsEnabled(EventType errorResponse)
            {
                return _eventSource != null &&
                       (_eventSource.IsEnabled(EventLevel.Informational, EventKeywords.All) ||
                       (errorResponse == EventType.ErrorResponse && _eventSource.IsEnabled(EventLevel.Warning, EventKeywords.All)));
            }

            private async ValueTask<byte[]> FormatAsync(HttpPipelineRequestContent requestContent, bool async)
            {
                using var memoryStream = new MaxLengthStream(_maxLength);

                if (async)
                {
                    await requestContent.WriteToAsync(memoryStream, _cancellationToken).ConfigureAwait(false);
                }
                else
                {
                    requestContent.WriteTo(memoryStream, _cancellationToken);
                }

                return memoryStream.ToArray();
            }

            private async ValueTask<byte[]> FormatAsync(Stream content, bool async)
            {
                using var memoryStream = new MaxLengthStream(_maxLength);

                if (async)
                {
                    await content.CopyToAsync(memoryStream, CopyBufferSize, _cancellationToken).ConfigureAwait(false);
                }
                else
                {
                    content.CopyTo(memoryStream);
                }

                content.Seek(0, SeekOrigin.Begin);

                return memoryStream.ToArray();
            }

            private void Log(string requestId, EventType eventType, byte[] bytes, Encoding? textEncoding, int? block = null)
            {
                string? stringValue = textEncoding?.GetString(bytes);

                // We checked IsEnabled before we got here
                Debug.Assert(_eventSource != null);
                AzureCoreEventSource azureCoreEventSource = _eventSource!;

                switch (eventType)
                {
                    case EventType.Request when stringValue != null:
                        azureCoreEventSource.RequestContentText(requestId, stringValue);
                        break;
                    case EventType.Request:
                        azureCoreEventSource.RequestContent(requestId, bytes);
                        break;

                    // Response
                    case EventType.Response when block != null && stringValue != null:
                        azureCoreEventSource.ResponseContentTextBlock(requestId, block.Value, stringValue);
                        break;
                    case EventType.Response when block != null:
                        azureCoreEventSource.ResponseContentBlock(requestId, block.Value, bytes);
                        break;
                    case EventType.Response when stringValue != null:
                        azureCoreEventSource.ResponseContentText(requestId, stringValue);
                        break;
                    case EventType.Response:
                        azureCoreEventSource.ResponseContent(requestId, bytes);
                        break;

                    // ResponseError
                    case EventType.ErrorResponse when block != null && stringValue != null:
                        azureCoreEventSource.ErrorResponseContentTextBlock(requestId, block.Value, stringValue);
                        break;
                    case EventType.ErrorResponse when block != null:
                        azureCoreEventSource.ErrorResponseContentBlock(requestId, block.Value, bytes);
                        break;
                    case EventType.ErrorResponse when stringValue != null:
                        azureCoreEventSource.ErrorResponseContentText(requestId, stringValue);
                        break;
                    case EventType.ErrorResponse:
                        azureCoreEventSource.ErrorResponseContent(requestId, bytes);
                        break;
                }
            }

            private static EventType ResponseOrError(bool isError)
            {
                return isError ? EventType.ErrorResponse : EventType.Response;
            }

            private enum EventType
            {
                Request,
                Response,
                ErrorResponse
            }

            private class MaxLengthStream : MemoryStream
            {
                private int _bytesLeft;

                public MaxLengthStream(int maxLength) : base()
                {
                    _bytesLeft = maxLength;
                }

                public override void Write(byte[] buffer, int offset, int count)
                {
                    DecrementLength(ref count);
                    if (count > 0)
                    {
                        base.Write(buffer, offset, count);
                    }
                }

                public override Task WriteAsync(byte[] buffer, int offset, int count, CancellationToken cancellationToken)
                {
                    return count > 0 ? base.WriteAsync(buffer, offset, count, cancellationToken) : Task.CompletedTask;
                }

                private void DecrementLength(ref int count)
                {
                    var left = Math.Min(count, _bytesLeft);
                    count = left;

                    _bytesLeft -= count;
                }
            }
        }
    }
}<|MERGE_RESOLUTION|>--- conflicted
+++ resolved
@@ -276,12 +276,8 @@
                 }
 
                 var bytes = await FormatAsync(content, async).ConfigureAwait(false).EnsureCompleted(async);
-<<<<<<< HEAD
-
-                Log(requestId, kind, bytes, textEncoding);
-=======
+
                 Log(requestId, eventType, bytes, textEncoding);
->>>>>>> 5ed02c0e
             }
 
             public void Log(string requestId, bool isError, byte[] buffer, int offset, int length, Encoding? textEncoding, int? block = null)
