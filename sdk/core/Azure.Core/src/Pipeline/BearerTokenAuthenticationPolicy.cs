--- conflicted
+++ resolved
@@ -197,7 +197,6 @@
                 bool getTokenFromCredential;
                 TaskCompletionSource<HeaderValueInfo> headerValueTcs;
                 TaskCompletionSource<HeaderValueInfo>? backgroundUpdateTcs;
-                HeaderValueInfo info;
                 int maxCancellationRetries = 3;
                 HeaderValueInfo info;
                 DateTimeOffset now = DateTimeOffset.UtcNow;
@@ -209,19 +208,9 @@
                     return info.HeaderValue;
                 }
 
-                if (_credential.SupportsCaching)
-                {
-                    info = await GetHeaderValueFromCredentialAsync(context, async, message.CancellationToken).ConfigureAwait(false);
-                    return info.HeaderValue;
-                }
-
                 while (true)
                 {
-<<<<<<< HEAD
-                    (headerValueTcs, backgroundUpdateTcs, getTokenFromCredential) = GetTaskCompletionSources(context);
-=======
                     (headerValueTcs, backgroundUpdateTcs, getTokenFromCredential) = GetTaskCompletionSources(context, now);
->>>>>>> 0440c00c
                     if (getTokenFromCredential)
                     {
                         if (backgroundUpdateTcs != null)
