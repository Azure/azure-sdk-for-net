﻿// Copyright (c) Microsoft Corporation. All rights reserved.
// Licensed under the MIT License.

using System;
using System.Collections.Generic;
using System.Linq;
using Azure.Core.Diagnostics;

namespace Azure.Core.Pipeline
{
    /// <summary>
    /// Factory for creating instances of <see cref="HttpPipeline"/> populated with default policies.
    /// </summary>
    public static class HttpPipelineBuilder
    {
        /// <summary>
        /// Creates an instance of <see cref="HttpPipeline"/> populated with default policies, customer provided policies from <paramref name="options"/> and client provided per call policies.
        /// </summary>
        /// <param name="options">The customer provided client options object.</param>
        /// <param name="perRetryPolicies">Client provided per-retry policies.</param>
        /// <returns>A new instance of <see cref="HttpPipeline"/></returns>
        public static HttpPipeline Build(ClientOptions options, params HttpPipelinePolicy[] perRetryPolicies)
        {
            return Build(options, Array.Empty<HttpPipelinePolicy>(), perRetryPolicies, ResponseClassifier.Shared);
        }

        /// <summary>
        /// Creates an instance of <see cref="HttpPipeline"/> populated with default policies, customer provided policies from <paramref name="options"/> and client provided per call policies.
        /// </summary>
        /// <param name="options">The customer provided client options object.</param>
        /// <param name="perCallPolicies">Client provided per-call policies.</param>
        /// <param name="perRetryPolicies">Client provided per-retry policies.</param>
        /// <param name="responseClassifier">The client provided response classifier.</param>
        /// <returns>A new instance of <see cref="HttpPipeline"/></returns>
        public static HttpPipeline Build(
            ClientOptions options,
            HttpPipelinePolicy[] perCallPolicies,
            HttpPipelinePolicy[] perRetryPolicies,
            ResponseClassifier? responseClassifier)
        {
            var pipelineOptions = new HttpPipelineOptions(options) { ResponseClassifier = responseClassifier };
            ((List<HttpPipelinePolicy>)pipelineOptions.PerCallPolicies).AddRange(perCallPolicies);
            ((List<HttpPipelinePolicy>)pipelineOptions.PerRetryPolicies).AddRange(perRetryPolicies);
            var result = BuildInternal(pipelineOptions, null);

            return new HttpPipeline(result.Transport, result.PerCallIndex, result.PerRetryIndex, result.Policies, result.Classifier);
        }

        /// <summary>
        /// Creates an instance of <see cref="DisposableHttpPipeline"/> populated with default policies, customer provided policies from <paramref name="options"/>, client provided per call policies, and the supplied <see cref="HttpPipelineTransportOptions"/>.
        /// </summary>
        /// <param name="options">The customer provided client options object.</param>
        /// <param name="perCallPolicies">Client provided per-call policies.</param>
        /// <param name="perRetryPolicies">Client provided per-retry policies.</param>
        /// <param name="transportOptions">The customer provided transport options which will be applied to the default transport. Note: If a custom transport has been supplied via the <paramref name="options"/>, these <paramref name="transportOptions"/> will be ignored.</param>
        /// <param name="responseClassifier">The client provided response classifier.</param>
        /// <returns>A new instance of <see cref="DisposableHttpPipeline"/></returns>
        public static DisposableHttpPipeline Build(ClientOptions options, HttpPipelinePolicy[] perCallPolicies, HttpPipelinePolicy[] perRetryPolicies, HttpPipelineTransportOptions transportOptions, ResponseClassifier? responseClassifier)
        {
            Argument.AssertNotNull(transportOptions, nameof(transportOptions));

            var pipelineOptions = new HttpPipelineOptions(options) { ResponseClassifier = responseClassifier };
            ((List<HttpPipelinePolicy>)pipelineOptions.PerCallPolicies).AddRange(perCallPolicies);
            ((List<HttpPipelinePolicy>)pipelineOptions.PerRetryPolicies).AddRange(perRetryPolicies);
            var result = BuildInternal(pipelineOptions, transportOptions);
            return new DisposableHttpPipeline(result.Transport, result.PerCallIndex, result.PerRetryIndex, result.Policies, result.Classifier, result.IsTransportOwned);
        }

        /// <summary>
        /// Creates an instance of <see cref="HttpPipeline"/> populated with default policies, customer provided policies from <paramref name="options"/> and client provided per call policies.
        /// </summary>
        /// <param name="options">The configuration options used to build the <see cref="HttpPipeline"/></param>
        /// <returns>A new instance of <see cref="HttpPipeline"/></returns>
        public static HttpPipeline Build(HttpPipelineOptions options)
        {
            var result = BuildInternal(options, null);
            return new HttpPipeline(result.Transport, result.PerCallIndex, result.PerRetryIndex, result.Policies, result.Classifier);
        }

        /// <summary>
        /// Creates an instance of <see cref="DisposableHttpPipeline"/> populated with default policies, customer provided policies from <paramref name="options"/>, client provided per call policies, and the supplied <see cref="HttpPipelineTransportOptions"/>.
        /// </summary>
        /// <param name="options">The configuration options used to build the <see cref="DisposableHttpPipeline"/></param>
        /// <param name="transportOptions">The customer provided transport options which will be applied to the default transport. Note: If a custom transport has been supplied via the <paramref name="options"/>, these <paramref name="transportOptions"/> will be ignored.</param>
        /// <returns>A new instance of <see cref="DisposableHttpPipeline"/></returns>
        public static DisposableHttpPipeline Build(HttpPipelineOptions options, HttpPipelineTransportOptions transportOptions)
        {
            Argument.AssertNotNull(transportOptions, nameof(transportOptions));
            var result = BuildInternal(options, transportOptions);
            return new DisposableHttpPipeline(result.Transport, result.PerCallIndex, result.PerRetryIndex, result.Policies, result.Classifier, result.IsTransportOwned);
        }

        internal static (ResponseClassifier Classifier, HttpPipelineTransport Transport, int PerCallIndex, int PerRetryIndex, HttpPipelinePolicy[] Policies, bool IsTransportOwned) BuildInternal(
            HttpPipelineOptions buildOptions,
            HttpPipelineTransportOptions? defaultTransportOptions)
        {
            Argument.AssertNotNull(buildOptions.PerCallPolicies, nameof(buildOptions.PerCallPolicies));
            Argument.AssertNotNull(buildOptions.PerRetryPolicies, nameof(buildOptions.PerRetryPolicies));

            var policies = new List<HttpPipelinePolicy>(8 +
                                                        (buildOptions.ClientOptions.Policies?.Count ?? 0) +
                                                        buildOptions.PerCallPolicies.Count +
                                                        buildOptions.PerRetryPolicies.Count);

            void AddCustomerPolicies(HttpPipelinePosition position)
            {
                if (buildOptions.ClientOptions.Policies != null)
                {
                    foreach (var policy in buildOptions.ClientOptions.Policies)
                    {
                        // skip null policies to ensure that calculations for perCallIndex and perRetryIndex are accurate
                        if (policy.Position == position && policy.Policy != null)
                        {
                            policies.Add(policy.Policy);
                        }
                    }
                }
            }

            // A helper to ensure that we only add non-null policies to the policies list
            // This ensures that calculations for perCallIndex and perRetryIndex are accurate
            void AddNonNullPolicies(HttpPipelinePolicy[] policiesToAdd)
            {
                for (int i = 0; i < policiesToAdd.Length; i++)
                {
                    var policy = policiesToAdd[i];
                    if (policy != null)
                    {
                        policies.Add(policy);
                    }
                }
            }

            DiagnosticsOptions diagnostics = buildOptions.ClientOptions.Diagnostics;

            var sanitizer = new HttpMessageSanitizer(diagnostics.LoggedQueryParameters.ToArray(), diagnostics.LoggedHeaderNames.ToArray());

            bool isDistributedTracingEnabled = buildOptions.ClientOptions.Diagnostics.IsDistributedTracingEnabled;

            policies.Add(ReadClientRequestIdPolicy.Shared);

            AddNonNullPolicies(buildOptions.PerCallPolicies.ToArray());

            AddCustomerPolicies(HttpPipelinePosition.PerCall);

            var perCallIndex = policies.Count;

            policies.Add(ClientRequestIdPolicy.Shared);

            if (diagnostics.IsTelemetryEnabled)
            {
                policies.Add(CreateTelemetryPolicy(buildOptions.ClientOptions));
            }

            var retryOptions = buildOptions.ClientOptions.Retry;
            policies.Add(
                buildOptions.ClientOptions.RetryPolicy ??
                new RetryPolicy(
                    retryOptions.MaxRetries,
                    retryOptions.Mode == RetryMode.Exponential ?
<<<<<<< HEAD
                        Delay.CreateExponentialDelay(retryOptions.Delay, retryOptions.MaxDelay) :
                        Delay.CreateFixedDelay(retryOptions.Delay)));
=======
                        DelayStrategy.CreateExponentialDelayStrategy(retryOptions.Delay, retryOptions.MaxDelay) :
                        DelayStrategy.CreateFixedDelayStrategy(retryOptions.Delay)));
>>>>>>> b773efd0

            policies.Add(RedirectPolicy.Shared);

            AddNonNullPolicies(buildOptions.PerRetryPolicies.ToArray());

            AddCustomerPolicies(HttpPipelinePosition.PerRetry);

            var perRetryIndex = policies.Count;

            if (diagnostics.IsLoggingEnabled)
            {
                string assemblyName = buildOptions.ClientOptions.GetType().Assembly!.GetName().Name!;

                policies.Add(new LoggingPolicy(diagnostics.IsLoggingContentEnabled, diagnostics.LoggedContentSizeLimit, sanitizer, assemblyName));
            }

            policies.Add(new ResponseBodyPolicy(buildOptions.ClientOptions.Retry.NetworkTimeout));

            policies.Add(new RequestActivityPolicy(isDistributedTracingEnabled, ClientDiagnostics.GetResourceProviderNamespace(buildOptions.ClientOptions.GetType().Assembly), sanitizer));

            AddCustomerPolicies(HttpPipelinePosition.BeforeTransport);

            // Override the provided Transport with the provided transport options if the transport has not been set after default construction and options are not null.
            HttpPipelineTransport transport = buildOptions.ClientOptions.Transport;
            bool isTransportInternallyCreated = false;

            if (defaultTransportOptions != null)
            {
                if (buildOptions.ClientOptions.IsCustomTransportSet)
                {
                    // Log that we were unable to override the custom transport
                    AzureCoreEventSource.Singleton.PipelineTransportOptionsNotApplied(buildOptions.ClientOptions.GetType());
                }
                else
                {
                    transport = HttpPipelineTransport.Create(defaultTransportOptions);
                    isTransportInternallyCreated = true;
                }
            }

            policies.Add(new HttpPipelineTransportPolicy(transport, sanitizer, buildOptions.RequestFailedDetailsParser));

            buildOptions.ResponseClassifier ??= ResponseClassifier.Shared;

            return (buildOptions.ResponseClassifier, transport, perCallIndex, perRetryIndex, policies.ToArray(), isTransportInternallyCreated);
        }

        // internal for testing
        internal static TelemetryPolicy CreateTelemetryPolicy(ClientOptions options)
        {
            var type = options.GetType();
            var userAgentValue = new TelemetryDetails(type.Assembly, options.Diagnostics.ApplicationId);
            return new TelemetryPolicy(userAgentValue);
        }
    }
}<|MERGE_RESOLUTION|>--- conflicted
+++ resolved
@@ -158,13 +158,8 @@
                 new RetryPolicy(
                     retryOptions.MaxRetries,
                     retryOptions.Mode == RetryMode.Exponential ?
-<<<<<<< HEAD
-                        Delay.CreateExponentialDelay(retryOptions.Delay, retryOptions.MaxDelay) :
-                        Delay.CreateFixedDelay(retryOptions.Delay)));
-=======
                         DelayStrategy.CreateExponentialDelayStrategy(retryOptions.Delay, retryOptions.MaxDelay) :
                         DelayStrategy.CreateFixedDelayStrategy(retryOptions.Delay)));
->>>>>>> b773efd0
 
             policies.Add(RedirectPolicy.Shared);
 
