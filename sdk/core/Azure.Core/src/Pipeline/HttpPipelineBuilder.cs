﻿// Copyright (c) Microsoft Corporation. All rights reserved.
// Licensed under the MIT License.

using System;
using System.Collections.Generic;
using System.Linq;
using System.Reflection;
using Azure.Core.Diagnostics;

namespace Azure.Core.Pipeline
{
    /// <summary>
    /// Factory for creating instances of <see cref="HttpPipeline"/> populated with default policies.
    /// </summary>
    public static class HttpPipelineBuilder
    {
        /// <summary>
        /// Creates an instance of <see cref="HttpPipeline"/> populated with default policies, customer provided policies from <paramref name="options"/> and client provided per call policies.
        /// </summary>
        /// <param name="options">The customer provided client options object.</param>
        /// <param name="perRetryPolicies">Client provided per-retry policies.</param>
        /// <returns>A new instance of <see cref="HttpPipeline"/></returns>
        public static HttpPipeline Build(ClientOptions options, params HttpPipelinePolicy[] perRetryPolicies)
        {
            return Build(options, Array.Empty<HttpPipelinePolicy>(), perRetryPolicies, new ResponseClassifier());
        }

        /// <summary>
        /// Creates an instance of <see cref="HttpPipeline"/> populated with default policies, customer provided policies from <paramref name="options"/> and client provided per call policies.
        /// </summary>
        /// <param name="options">The customer provided client options object.</param>
        /// <param name="perCallPolicies">Client provided per-call policies.</param>
        /// <param name="perRetryPolicies">Client provided per-retry policies.</param>
        /// <param name="responseClassifier">The client provided response classifier.</param>
        /// <returns>A new instance of <see cref="HttpPipeline"/></returns>
        public static HttpPipeline Build(
            ClientOptions options,
            HttpPipelinePolicy[] perCallPolicies,
            HttpPipelinePolicy[] perRetryPolicies,
            ResponseClassifier responseClassifier)
        {
            return Build(options, perCallPolicies, perRetryPolicies, responseClassifier, null);
        }

        /// <summary>
        /// Creates an instance of <see cref="HttpPipeline"/> populated with default policies, customer provided policies from <paramref name="options"/> and client provided per call policies.
        /// </summary>
        /// <param name="options">The customer provided client options object.</param>
        /// <param name="perCallPolicies">Client provided per-call policies.</param>
        /// <param name="perRetryPolicies">Client provided per-retry policies.</param>
        /// <param name="responseClassifier">The client provided response classifier.</param>
        /// <param name="defaultTransportOptions">The customer provided transport options which will be applied to the default transport.</param>
        /// <returns>A new instance of <see cref="HttpPipeline"/></returns>
        public static DisposableHttpPipeline Build(ClientOptions options, HttpPipelinePolicy[] perCallPolicies, HttpPipelinePolicy[] perRetryPolicies, ResponseClassifier responseClassifier, HttpPipelineTransportOptions? defaultTransportOptions)
        {
            int perCallIndex;
            int perRetryIndex;

            if (perCallPolicies == null)
            {
                throw new ArgumentNullException(nameof(perCallPolicies));
            }

            if (perRetryPolicies == null)
            {
                throw new ArgumentNullException(nameof(perRetryPolicies));
            }

            var policies = new List<HttpPipelinePolicy>(8 +
                                                        (options.Policies?.Count ?? 0) +
                                                        perCallPolicies.Length +
                                                        perRetryPolicies.Length);

            void AddCustomerPolicies(HttpPipelinePosition position)
            {
                if (options.Policies != null)
                {
                    foreach (var policy in options.Policies)
                    {
                        if (policy.Position == position)
                        {
                            policies.Add(policy.Policy);
                        }
                    }
                }
            }

            DiagnosticsOptions diagnostics = options.Diagnostics;

            var sanitizer = new HttpMessageSanitizer(diagnostics.LoggedHeaderNames.ToArray(), diagnostics.LoggedQueryParameters.ToArray());

            bool isDistributedTracingEnabled = options.Diagnostics.IsDistributedTracingEnabled;

            policies.Add(ReadClientRequestIdPolicy.Shared);

            policies.AddRange(perCallPolicies);

            AddCustomerPolicies(HttpPipelinePosition.PerCall);

            policies.RemoveAll(static policy => policy == null);
            perCallIndex = policies.Count;

            policies.Add(ClientRequestIdPolicy.Shared);

            if (diagnostics.IsTelemetryEnabled)
            {
                policies.Add(CreateTelemetryPolicy(options));
            }

            RetryOptions retryOptions = options.Retry;
            policies.Add(new RetryPolicy(retryOptions.Mode, retryOptions.Delay, retryOptions.MaxDelay, retryOptions.MaxRetries));

            policies.Add(RedirectPolicy.Shared);

            policies.AddRange(perRetryPolicies);

            AddCustomerPolicies(HttpPipelinePosition.PerRetry);

            policies.RemoveAll(static policy => policy == null);
            perRetryIndex = policies.Count;

            if (diagnostics.IsLoggingEnabled)
            {
                string assemblyName = options.GetType().Assembly!.GetName().Name!;

                policies.Add(new LoggingPolicy(diagnostics.IsLoggingContentEnabled, diagnostics.LoggedContentSizeLimit, sanitizer, assemblyName));
            }

            policies.Add(new ResponseBodyPolicy(options.Retry.NetworkTimeout));

            policies.Add(new RequestActivityPolicy(isDistributedTracingEnabled, ClientDiagnostics.GetResourceProviderNamespace(options.GetType().Assembly), sanitizer));

            AddCustomerPolicies(HttpPipelinePosition.BeforeTransport);

            policies.RemoveAll(static policy => policy == null);

<<<<<<< HEAD
            return new HttpPipeline(options.Transport,
                perCallIndex,
                perRetryIndex,
=======
            // Override the provided Transport with the provided transport options if the transport has not been set after default construction and options are not null.
            HttpPipelineTransport transport = options.Transport;
            if (defaultTransportOptions != null)
            {
                if (options.IsCustomTransportSet)
                {
                    if (AzureCoreEventSource.Singleton.IsEnabled())
                    {
                        // Log that we were unable to override the custom transport
                        AzureCoreEventSource.Singleton.PipelineTransportOptionsNotApplied(options?.GetType().FullName ?? String.Empty);
                    }
                }
                else
                {
                    transport = HttpPipelineTransport.Create(defaultTransportOptions);
                }
            }

            return new DisposableHttpPipeline(transport,
>>>>>>> 512c4440
                policies.ToArray(),
                responseClassifier);
        }

        // internal for testing
        internal static TelemetryPolicy CreateTelemetryPolicy(ClientOptions options)
        {
            const string PackagePrefix = "Azure.";

            Assembly clientAssembly = options.GetType().Assembly!;

            AssemblyInformationalVersionAttribute? versionAttribute = clientAssembly.GetCustomAttribute<AssemblyInformationalVersionAttribute>();
            if (versionAttribute == null)
            {
                throw new InvalidOperationException($"{nameof(AssemblyInformationalVersionAttribute)} is required on client SDK assembly '{clientAssembly.FullName}' (inferred from the use of options type '{options.GetType().FullName}').");
            }

            string version = versionAttribute.InformationalVersion;

            string assemblyName = clientAssembly.GetName().Name!;
            if (assemblyName.StartsWith(PackagePrefix, StringComparison.Ordinal))
            {
                assemblyName = assemblyName.Substring(PackagePrefix.Length);
            }

            int hashSeparator = version.IndexOfOrdinal('+');
            if (hashSeparator != -1)
            {
                version = version.Substring(0, hashSeparator);
            }

            return new TelemetryPolicy(assemblyName, version, options.Diagnostics.ApplicationId);
        }
    }
}<|MERGE_RESOLUTION|>--- conflicted
+++ resolved
@@ -53,9 +53,9 @@
         /// <returns>A new instance of <see cref="HttpPipeline"/></returns>
         public static DisposableHttpPipeline Build(ClientOptions options, HttpPipelinePolicy[] perCallPolicies, HttpPipelinePolicy[] perRetryPolicies, ResponseClassifier responseClassifier, HttpPipelineTransportOptions? defaultTransportOptions)
         {
+        
             int perCallIndex;
             int perRetryIndex;
-
             if (perCallPolicies == null)
             {
                 throw new ArgumentNullException(nameof(perCallPolicies));
@@ -134,11 +134,6 @@
 
             policies.RemoveAll(static policy => policy == null);
 
-<<<<<<< HEAD
-            return new HttpPipeline(options.Transport,
-                perCallIndex,
-                perRetryIndex,
-=======
             // Override the provided Transport with the provided transport options if the transport has not been set after default construction and options are not null.
             HttpPipelineTransport transport = options.Transport;
             if (defaultTransportOptions != null)
@@ -158,7 +153,8 @@
             }
 
             return new DisposableHttpPipeline(transport,
->>>>>>> 512c4440
+                perCallIndex,
+                perRetryIndex,
                 policies.ToArray(),
                 responseClassifier);
         }
