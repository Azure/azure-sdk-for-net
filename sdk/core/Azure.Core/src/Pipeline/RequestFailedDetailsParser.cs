// Copyright (c) Microsoft Corporation. All rights reserved.
// Licensed under the MIT License.

using System;
using System.ClientModel.Primitives;
using System.Collections.Generic;

namespace Azure.Core
{
    /// <summary>
    /// Controls how error response content should be parsed.
    /// </summary>
    public abstract class RequestFailedDetailsParser
    {
        /// <summary>
        /// Parses the error details from the provided <see cref="Response"/>.
        /// </summary>
<<<<<<< HEAD
        /// <param name="response">The <see cref="Response"/> to parse. The <see cref="PipelineResponse.ContentStream"/>
        /// will already be buffered.</param>
=======
        /// <remarks>
        /// In various scenarios, parsers may be called for successful responses. Implementations should not populate <paramref name="error"/> or <paramref name="data"/> with sensitive information, as these values may be logged as part of the exception.
        /// </remarks>
        /// <param name="response">The <see cref="Response"/> to parse. The <see cref="Response.ContentStream"/> will already be buffered.</param>
>>>>>>> 6d6d6b0f
        /// <param name="error">The <see cref="ResponseError"/> describing the parsed error details.</param>
        /// <param name="data">Data to be applied to the <see cref="Exception.Data"/> property.</param>
        /// <returns><c>true</c> if successful, otherwise <c>false</c>.</returns>
        public abstract bool TryParse(Response response, out ResponseError? error, out IDictionary<string, string>? data);
    }
}<|MERGE_RESOLUTION|>--- conflicted
+++ resolved
@@ -15,15 +15,11 @@
         /// <summary>
         /// Parses the error details from the provided <see cref="Response"/>.
         /// </summary>
-<<<<<<< HEAD
-        /// <param name="response">The <see cref="Response"/> to parse. The <see cref="PipelineResponse.ContentStream"/>
-        /// will already be buffered.</param>
-=======
         /// <remarks>
         /// In various scenarios, parsers may be called for successful responses. Implementations should not populate <paramref name="error"/> or <paramref name="data"/> with sensitive information, as these values may be logged as part of the exception.
         /// </remarks>
-        /// <param name="response">The <see cref="Response"/> to parse. The <see cref="Response.ContentStream"/> will already be buffered.</param>
->>>>>>> 6d6d6b0f
+        /// <param name="response">The <see cref="Response"/> to parse. The <see cref="PipelineResponse.ContentStream"/>
+        /// will already be buffered.</param>
         /// <param name="error">The <see cref="ResponseError"/> describing the parsed error details.</param>
         /// <param name="data">Data to be applied to the <see cref="Exception.Data"/> property.</param>
         /// <returns><c>true</c> if successful, otherwise <c>false</c>.</returns>
