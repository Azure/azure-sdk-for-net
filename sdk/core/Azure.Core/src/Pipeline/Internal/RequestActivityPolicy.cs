﻿// Copyright (c) Microsoft Corporation. All rights reserved.
// Licensed under the MIT License.

using System;
using System.Diagnostics;
using System.Globalization;
using System.Threading.Tasks;

namespace Azure.Core.Pipeline
{
    internal class RequestActivityPolicy : HttpPipelinePolicy
    {
        private readonly bool _isDistributedTracingEnabled;
        private readonly string? _resourceProviderNamespace;

        private const string TraceParentHeaderName = "traceparent";
        private const string TraceStateHeaderName = "tracestate";
        private const string RequestIdHeaderName = "Request-Id";

        private static readonly DiagnosticListener s_diagnosticSource = new DiagnosticListener("Azure.Core");
        private static readonly object? s_activitySource = ActivityExtensions.CreateActivitySource("Azure.Core.Http");

        public RequestActivityPolicy(bool isDistributedTracingEnabled, string? resourceProviderNamespace)
        {
            _isDistributedTracingEnabled = isDistributedTracingEnabled;
            _resourceProviderNamespace = resourceProviderNamespace;
        }

        public override ValueTask ProcessAsync(HttpMessage message, ReadOnlyMemory<HttpPipelinePolicy> pipeline)
        {
            if (!ShouldCreateActivity)
            {
                return ProcessNextAsync(message, pipeline, true);
            }

            return ProcessAsync(message, pipeline, true);
        }

        public override void Process(HttpMessage message, ReadOnlyMemory<HttpPipelinePolicy> pipeline)
        {
            if (!ShouldCreateActivity)
            {
                ProcessNextAsync(message, pipeline, false).EnsureCompleted();
                return;
            }

            ProcessAsync(message, pipeline, false).EnsureCompleted();
        }

        private async ValueTask ProcessAsync(HttpMessage message, ReadOnlyMemory<HttpPipelinePolicy> pipeline, bool async)
        {
            using var scope = new DiagnosticScope("Azure.Core.Http.Request", s_diagnosticSource, message, s_activitySource, DiagnosticScope.ActivityKind.Client);
            scope.AddAttribute("http.method", message.Request.Method.Method);
            scope.AddAttribute("http.url", message.Request.Uri.ToString());
            scope.AddAttribute("requestId", message.Request.ClientRequestId);

            if (_resourceProviderNamespace != null)
            {
                scope.AddAttribute("az.namespace", _resourceProviderNamespace);
            }

            if (message.Request.Headers.TryGetValue("User-Agent", out string? userAgent))
            {
                scope.AddAttribute("http.user_agent", userAgent);
            }

            scope.Start();

            if (async)
            {
                await ProcessNextAsync(message, pipeline, true).ConfigureAwait(false);
            }
            else
            {
                ProcessNextAsync(message, pipeline, false).EnsureCompleted();
            }

<<<<<<< HEAD
            scope.AddAttribute("http.status_code", message.Response.Status, static i => i.ToString(CultureInfo.InvariantCulture));
            if (message.Response.Headers.RequestId is string serviceRequestId)
=======
            try
            {
                if (async)
                {
                    await ProcessNextAsync(message, pipeline, true).ConfigureAwait(false);
                }
                else
                {
                    ProcessNextAsync(message, pipeline, false).EnsureCompleted();
                }

                activity.AddTag("http.status_code", message.Response.Status.ToString(CultureInfo.InvariantCulture));
                activity.AddTag("serviceRequestId", message.Response.Headers.RequestId);
                if (message.ResponseClassifier.IsErrorResponse(message))
                {
                    activity.AddTag("otel.status_code", "ERROR");
                }
            }
            finally
>>>>>>> 834a82f1
            {
                scope.AddAttribute("serviceRequestId", serviceRequestId);
            }
        }

        private static ValueTask ProcessNextAsync(HttpMessage message, ReadOnlyMemory<HttpPipelinePolicy> pipeline, bool async)
        {
            Activity? currentActivity = Activity.Current;

            if (currentActivity != null)
            {
                var currentActivityId = currentActivity.Id ?? string.Empty;

                if (currentActivity.IsW3CFormat())
                {
                    if (!message.Request.Headers.Contains(TraceParentHeaderName))
                    {
                        message.Request.Headers.Add(TraceParentHeaderName, currentActivityId);
                        if (currentActivity.GetTraceState() is string traceStateString)
                        {
                            message.Request.Headers.Add(TraceStateHeaderName, traceStateString);
                        }
                    }
                }
                else
                {
                    if (!message.Request.Headers.Contains(RequestIdHeaderName))
                    {
                        message.Request.Headers.Add(RequestIdHeaderName, currentActivityId);
                    }
                }
            }

            if (async)
            {
                return ProcessNextAsync(message, pipeline);
            }
            else
            {
                ProcessNext(message, pipeline);
                return default;
            }
        }

        private bool ShouldCreateActivity =>
            _isDistributedTracingEnabled &&
            (s_diagnosticSource.IsEnabled() || ActivityExtensions.ActivitySourceHasListeners(s_activitySource));
    }
}<|MERGE_RESOLUTION|>--- conflicted
+++ resolved
@@ -75,32 +75,14 @@
                 ProcessNextAsync(message, pipeline, false).EnsureCompleted();
             }
 
-<<<<<<< HEAD
             scope.AddAttribute("http.status_code", message.Response.Status, static i => i.ToString(CultureInfo.InvariantCulture));
             if (message.Response.Headers.RequestId is string serviceRequestId)
-=======
-            try
-            {
-                if (async)
-                {
-                    await ProcessNextAsync(message, pipeline, true).ConfigureAwait(false);
-                }
-                else
-                {
-                    ProcessNextAsync(message, pipeline, false).EnsureCompleted();
-                }
-
-                activity.AddTag("http.status_code", message.Response.Status.ToString(CultureInfo.InvariantCulture));
-                activity.AddTag("serviceRequestId", message.Response.Headers.RequestId);
-                if (message.ResponseClassifier.IsErrorResponse(message))
-                {
-                    activity.AddTag("otel.status_code", "ERROR");
-                }
-            }
-            finally
->>>>>>> 834a82f1
             {
                 scope.AddAttribute("serviceRequestId", serviceRequestId);
+            }
+			if (message.ResponseClassifier.IsErrorResponse(message))
+            {
+                scope.AddAttribute("otel.status_code", "ERROR");
             }
         }
 
