﻿// Copyright (c) Microsoft Corporation. All rights reserved.
// Licensed under the MIT License.

using System;
using System.ClientModel.Primitives;
using System.Threading;
using System.Threading.Tasks;

namespace Azure.Core.Pipeline
{
    /// <summary>
    /// Represents a policy that can be overriden to customize whether or not a request will be retried and how long to wait before retrying.
    /// </summary>
    public partial class RetryPolicy : HttpPipelinePolicy
    {
        private readonly int _maxRetries;
        private readonly DelayStrategy _delayStrategy;
        private readonly AzureCoreRetryPolicy _policy;

        /// <summary>
        /// Initializes a new instance of the <see cref="RetryPolicy"/> class.
        /// </summary>
        /// <param name="maxRetries">The maximum number of retries to attempt.</param>
        /// <param name="delayStrategy">The delay to use for computing the interval between retry attempts.</param>
        public RetryPolicy(int maxRetries = RetryOptions.DefaultMaxRetries, DelayStrategy? delayStrategy = default)
        {
            _maxRetries = maxRetries;
            _delayStrategy = delayStrategy ?? DelayStrategy.CreateExponentialDelayStrategy();

            _policy = new AzureCoreRetryPolicy(maxRetries, _delayStrategy, this);
        }

        /// <summary>
        /// This method can be overriden to take full control over the retry policy. If this is overriden and the base method isn't called,
        /// it is the implementer's responsibility to populate the <see cref="HttpMessage.ProcessingContext"/> property.
        /// This method will only be called for async methods.
        /// </summary>
        /// <param name="message">The <see cref="HttpMessage"/> this policy would be applied to.</param>
        /// <param name="pipeline">The set of <see cref="HttpPipelinePolicy"/> to execute after current one.</param>
        /// <returns>The <see cref="ValueTask"/> representing the asynchronous operation.</returns>
        public override async ValueTask ProcessAsync(HttpMessage message, ReadOnlyMemory<HttpPipelinePolicy> pipeline)
            => await ProcessSyncOrAsync(message, pipeline, async: true).ConfigureAwait(false);

        /// <summary>
        /// This method can be overriden to take full control over the retry policy. If this is overriden and the base method isn't called,
        /// it is the implementer's responsibility to populate the <see cref="HttpMessage.ProcessingContext"/> property.
        /// This method will only be called for sync methods.
        /// </summary>
        /// <param name="message">The <see cref="HttpMessage"/> this policy would be applied to.</param>
        /// <param name="pipeline">The set of <see cref="HttpPipelinePolicy"/> to execute after current one.</param>
        public override void Process(HttpMessage message, ReadOnlyMemory<HttpPipelinePolicy> pipeline)
            => ProcessSyncOrAsync(message, pipeline, async: false).EnsureCompleted();

        private async ValueTask ProcessSyncOrAsync(HttpMessage message, ReadOnlyMemory<HttpPipelinePolicy> pipeline, bool async)
        {
            AzureCorePipelineProcessor processor = new(pipeline);

            try
            {
                if (async)
                {
                    await _policy.ProcessAsync(message, processor, -1).ConfigureAwait(false);
                }
                else
                {
                    _policy.Process(message, processor, -1);
                }
            }
            catch (AggregateException e)
            {
                if (e.Message.StartsWith("Retry failed after"))
                {
                    string exceptionMessage = e.Message +
                        $"Retry settings can be adjusted in {nameof(ClientOptions)}.{nameof(ClientOptions.Retry)}" +
                        $" or by configuring a custom retry policy in {nameof(ClientOptions)}.{nameof(ClientOptions.RetryPolicy)}.";

                    // Create a new exception from the thrown exception to keep the
                    // collection of inner exceptions at the same level as the one
                    // thrown by the ClientModel policy.
                    throw new AggregateException(exceptionMessage, e.InnerExceptions);
                }

                throw e;
            }
        }

        /// <summary>
        /// This method can be overriden to control whether a request should be retried. It will be called for any response where
        /// <see cref="PipelineResponse.IsError"/> is true, or if an exception is thrown from any subsequent pipeline policies or the transport.
        /// This method will only be called for sync methods.
        /// </summary>
        /// <param name="message">The message containing the request and response.</param>
        /// <param name="exception">The exception that occurred, if any, which can be used to determine if a retry should occur.</param>
        /// <returns>Whether or not to retry.</returns>
        protected virtual bool ShouldRetry(HttpMessage message, Exception? exception)
        {
            if (message.RetryNumber >= _maxRetries)
            {
                // We've exceeded the maximum number of retries, so don't retry.
                return false;
            }

            return exception is null ?
                message.ResponseClassifier.IsRetriableResponse(message) :
                message.ResponseClassifier.IsRetriable(message, exception);
        }

        /// <summary>
        /// This method can be overriden to control whether a request should be retried.  It will be called for any response where
        /// <see cref="PipelineResponse.IsError"/> is true, or if an exception is thrown from any subsequent pipeline policies or the transport.
        /// This method will only be called for async methods.
        /// </summary>
        /// <param name="message">The message containing the request and response.</param>
        /// <param name="exception">The exception that occurred, if any, which can be used to determine if a retry should occur.</param>
        /// <returns>Whether or not to retry.</returns>
        protected virtual ValueTask<bool> ShouldRetryAsync(HttpMessage message, Exception? exception)
            => new(ShouldRetry(message, exception));

        /// <summary>
        /// This method can be overridden to introduce logic before each request attempt is sent. This will run even for the first attempt.
        /// This method will only be called for sync methods.
        /// </summary>
        /// <param name="message">The message containing the request and response.</param>
        protected virtual void OnSendingRequest(HttpMessage message) { }

        /// <summary>
        /// This method can be overriden to introduce logic that runs before the request is sent. This will run even for the first attempt.
        /// This method will only be called for async methods.
        /// </summary>
        /// <param name="message">The message containing the request and response.</param>
        protected virtual ValueTask OnSendingRequestAsync(HttpMessage message) => default;

        /// <summary>
        /// This method can be overridden to introduce logic that runs after the request is sent through the pipeline and control is returned to the retry
        /// policy. This method will only be called for sync methods.
        /// </summary>
        /// <param name="message">The message containing the request and response.</param>
        protected virtual void OnRequestSent(HttpMessage message) { }

        /// <summary>
        /// This method can be overridden to introduce logic that runs after the request is sent through the pipeline and control is returned to the retry
        /// policy. This method will only be called for async methods.
        /// </summary>
        /// <param name="message">The message containing the request and response.</param>
        protected virtual ValueTask OnRequestSentAsync(HttpMessage message) => default;

        internal void OnDelayComplete(PipelineMessage message)
            => _policy.OnDelayComplete(message);

        internal virtual async Task WaitAsync(TimeSpan time, CancellationToken cancellationToken)
        {
<<<<<<< HEAD
            await Task.Delay(time, cancellationToken).ConfigureAwait(false);
        }

        internal virtual void Wait(TimeSpan time, CancellationToken cancellationToken)
        {
            cancellationToken.WaitHandle.WaitOne(time);
=======
            return _delayStrategy.GetNextDelay(
                message.HasResponse ? message.Response : default,
                message.RetryNumber + 1);
>>>>>>> 5c9c4b9c
        }
    }
}<|MERGE_RESOLUTION|>--- conflicted
+++ resolved
@@ -149,18 +149,13 @@
 
         internal virtual async Task WaitAsync(TimeSpan time, CancellationToken cancellationToken)
         {
-<<<<<<< HEAD
             await Task.Delay(time, cancellationToken).ConfigureAwait(false);
         }
 
         internal virtual void Wait(TimeSpan time, CancellationToken cancellationToken)
         {
             cancellationToken.WaitHandle.WaitOne(time);
-=======
-            return _delayStrategy.GetNextDelay(
-                message.HasResponse ? message.Response : default,
-                message.RetryNumber + 1);
->>>>>>> 5c9c4b9c
         }
+                message.RetryNumber);
     }
 }