--- conflicted
+++ resolved
@@ -46,13 +46,9 @@
 
         public ResponseClassifier ResponseClassifier { get; set; }
 
-<<<<<<< HEAD
         public bool BufferResponse { get; set; }
 
-        public bool TryGetProperty(string name, out object value)
-=======
         public bool TryGetProperty(string name, out object? value)
->>>>>>> 0caab729
         {
             value = null;
             return _properties?.TryGetValue(name, out value) == true;
