﻿// Copyright (c) Microsoft Corporation. All rights reserved.
// Licensed under the MIT License.

using System;
using System.Threading;
using System.Threading.Tasks;
using Azure.Core.Diagnostics;

namespace Azure.Core.Pipeline
{
    public class HttpPipeline
    {
        private readonly HttpPipelineTransport _transport;

        private readonly ReadOnlyMemory<HttpPipelinePolicy> _pipeline;

        public HttpPipeline(HttpPipelineTransport transport, HttpPipelinePolicy[]? policies = null, ResponseClassifier? responseClassifier = null)
        {
            _transport = transport ?? throw new ArgumentNullException(nameof(transport));
            ResponseClassifier = responseClassifier ?? new ResponseClassifier();

            policies = policies ?? Array.Empty<HttpPipelinePolicy>();

            var all = new HttpPipelinePolicy[policies.Length + 1];
            all[policies.Length] = new HttpPipelineTransportPolicy(_transport);
            policies.CopyTo(all, 0);

            _pipeline = all;
        }

        public Request CreateRequest()
            => _transport.CreateRequest();

        public HttpMessage CreateMessage()
        {
            return new HttpMessage(CreateRequest(), ResponseClassifier);
        }

        public ResponseClassifier ResponseClassifier { get; }

<<<<<<< HEAD
        public ClientDiagnostics Diagnostics { get; }

        public ValueTask SendAsync(HttpMessage message, CancellationToken cancellationToken)
=======
        public ValueTask SendAsync(HttpPipelineMessage message, CancellationToken cancellationToken)
>>>>>>> 1404b499
        {
            message.CancellationToken = cancellationToken;
            return _pipeline.Span[0].ProcessAsync(message, _pipeline.Slice(1));
        }

        public void Send(HttpMessage message, CancellationToken cancellationToken)
        {
            message.CancellationToken = cancellationToken;
            _pipeline.Span[0].Process(message, _pipeline.Slice(1));
        }

        public async ValueTask<Response> SendRequestAsync(Request request, CancellationToken cancellationToken)
        {
            HttpMessage message = new HttpMessage(request, ResponseClassifier);
            await SendAsync(message, cancellationToken).ConfigureAwait(false);
            return message.Response;
        }

        public Response SendRequest(Request request, CancellationToken cancellationToken)
        {
            HttpMessage message = new HttpMessage(request, ResponseClassifier);
            Send(message, cancellationToken);
            return message.Response;
        }
    }
}<|MERGE_RESOLUTION|>--- conflicted
+++ resolved
@@ -38,13 +38,7 @@
 
         public ResponseClassifier ResponseClassifier { get; }
 
-<<<<<<< HEAD
-        public ClientDiagnostics Diagnostics { get; }
-
         public ValueTask SendAsync(HttpMessage message, CancellationToken cancellationToken)
-=======
-        public ValueTask SendAsync(HttpPipelineMessage message, CancellationToken cancellationToken)
->>>>>>> 1404b499
         {
             message.CancellationToken = cancellationToken;
             return _pipeline.Span[0].ProcessAsync(message, _pipeline.Slice(1));
