﻿// Copyright (c) Microsoft Corporation. All rights reserved.
// Licensed under the MIT License.

namespace Azure.Core
{
    /// <summary>
    /// Represents a token that can be used to rehydrate a long-running operation.
    /// </summary>
    public readonly partial struct RehydrationToken
    {
        /// <summary>
        /// Gets an ID representing the operation that can be used to poll for
        /// the status of the long-running operation.
        /// There are cases that operation id is not available, we return "NOT_SET" for unavailable operation id.
        /// </summary>
        public string Id { get; } = NextLinkOperationImplementation.NotSet;

        // Version for this contract itself since we might change the members in the future.
<<<<<<< HEAD
        internal string Version { get; } = NextLinkOperationImplementation.RehydartionTokenVersion;
=======
        internal string Version { get; } = NextLinkOperationImplementation.RehydrationTokenVersion;
>>>>>>> 7d04683d

        // The below members are used to re-construct <cref="NextLinkOperationImplemenation">.
        // Value of <cref="NextLinkOperationImplemenration.HeaderSrouce">.
        internal string HeaderSource { get; }

        // The polling Uri of the operation.
        internal string NextRequestUri { get; }

        // The initial Uri of the operation.
        internal string InitialUri { get; }

        // The Http request method of the operation.
        internal RequestMethod RequestMethod { get; }

        // The last known location of the operation.
        internal string? LastKnownLocation { get; }

        // The final state of the operation, could be azure-async-operation, location, original-uri or operation-location.
        internal string FinalStateVia { get; }

        internal RehydrationToken(string id, string? version, string headerSource, string nextRequestUri, string initialUri, RequestMethod requestMethod, string? lastKnownLocation, string finalStateVia)
        {
            Id = id;
            if (version is not null)
            {
                Version = version;
            }
            HeaderSource = headerSource;
            NextRequestUri = nextRequestUri;
            InitialUri = initialUri;
            RequestMethod = requestMethod;
            LastKnownLocation = lastKnownLocation;
            FinalStateVia = finalStateVia;
        }
    }
}<|MERGE_RESOLUTION|>--- conflicted
+++ resolved
@@ -16,11 +16,7 @@
         public string Id { get; } = NextLinkOperationImplementation.NotSet;
 
         // Version for this contract itself since we might change the members in the future.
-<<<<<<< HEAD
-        internal string Version { get; } = NextLinkOperationImplementation.RehydartionTokenVersion;
-=======
         internal string Version { get; } = NextLinkOperationImplementation.RehydrationTokenVersion;
->>>>>>> 7d04683d
 
         // The below members are used to re-construct <cref="NextLinkOperationImplemenation">.
         // Value of <cref="NextLinkOperationImplemenration.HeaderSrouce">.
