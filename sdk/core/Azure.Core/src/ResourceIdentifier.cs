--- conflicted
+++ resolved
@@ -63,7 +63,6 @@
         /// <param name="resourceId"> The id string to create the ResourceIdentifier from. </param>
         public ResourceIdentifier(string resourceId)
         {
-<<<<<<< HEAD
             Argument.AssertNotNullOrEmpty(resourceId, nameof(resourceId));
 
             if (resourceId.Length == 1 && resourceId[0] == Separator)
@@ -74,27 +73,6 @@
             else
             {
                 ReadOnlySpan<char> remaining = resourceId.AsSpan();
-=======
-            ResourceIdentifier id = Create(resourceId);
-            Init(id.Parent, id.ResourceType, id.Name);
-            _stringValue = resourceId;
-
-            //need to set init only properties in ctor
-            ResourceType = id.ResourceType;
-            Name = id.Name;
-            IsProviderResource = id.IsProviderResource;
-        }
-
-        private ResourceIdentifier(ResourceIdentifier? parent, ResourceType resourceType, string resourceName, bool idProviderResource)
-        {
-            Init(parent ?? Root, resourceType, resourceName);
-
-            //need to set init only properties in ctor
-            ResourceType = resourceType;
-            Name = resourceName;
-            IsProviderResource = idProviderResource;
-        }
->>>>>>> 2aec5165
 
                 if (!remaining.StartsWith(SubscriptionStart.AsSpan()) && !remaining.StartsWith(ProviderStart.AsSpan()))
                     throw new ArgumentOutOfRangeException(nameof(resourceId), $"The ResourceIdentifier must start with {SubscriptionStart} or {ProviderStart}.");
@@ -127,11 +105,7 @@
         }
 #pragma warning restore CS8618 // Non-nullable field must contain a non-null value when exiting constructor. Consider declaring as nullable.
 
-<<<<<<< HEAD
         private void Init(ResourceIdentifier? parent, ResourceType resourceType, string resourceName, bool isProviderResource, SpecialType? specialType)
-=======
-        private void Init(ResourceIdentifier? parent, ResourceType resourceType, string resourceName)
->>>>>>> 2aec5165
         {
             if (parent is not null)
             {
@@ -164,22 +138,7 @@
                 }
             }
 
-<<<<<<< HEAD
-            ResourceType = resourceType;
-            Name = resourceName;
-            IsProviderResource = isProviderResource;
-            Parent = parent;
-=======
-            if (resourceType.GetLastType() == LocationsKey)
-                Location = resourceName;
-
-            if (resourceType == ResourceGroupResourceType)
-                ResourceGroupName = resourceName;
-
-            if (resourceType == ProviderResourceType)
-                Provider = resourceName;
->>>>>>> 2aec5165
-
+            Parent = parent!;
             if (parent is null)
                 _stringValue = RootStringValue;
             Parent = parent;
