﻿// Copyright (c) Microsoft Corporation. All rights reserved.
// Licensed under the MIT License.

using System;
using System.ComponentModel;
using System.Linq;
using System.Text;

namespace Azure.Core
{
    /// <summary>
    /// An Azure Resource Manager resource identifier.
    /// </summary>
    public sealed class ResourceIdentifier : IEquatable<ResourceIdentifier>, IComparable<ResourceIdentifier>
    {
        private enum SpecialType
        {
            Subscription,
            ResourceGroup,
            Location,
            Provider,
            None
        }

        private readonly ref struct ResourceIdentifierParts
        {
<<<<<<< HEAD
            public ResourceIdentifierParts(ResourceIdentifier parent, ResourceType resourceType, string resourceName, bool isProviderResource, SpecialType specialType)
=======
            public ResourceIdentifierParts(ReadOnlySpan<char> resourceType, ReadOnlySpan<char> resourceName, bool isProviderResource, SpecialType? specialType)
>>>>>>> 9acbbbe9
            {
                ResourceType = resourceType;
                ResourceName = resourceName;
                IsProviderResource = isProviderResource;
                SpecialType = specialType;
            }

            public ReadOnlySpan<char> ResourceType { get; }
            public ReadOnlySpan<char> ResourceName { get; }
            public bool IsProviderResource { get; }
            public SpecialType SpecialType { get; }
        }

        internal const char Separator = '/';

        private const string RootStringValue = "/";
        private const string ProvidersKey = "providers";
        private const string SubscriptionsKey = "subscriptions";
        private const string LocationsKey = "locations";
        private const string ResourceGroupKey = "resourcegroups";

        private const string SubscriptionStart = "/subscriptions/";
        private const string ProviderStart = "/providers/";

        private string? _stringValue;

        /// <summary>
        /// The root of the resource hierarchy.
        /// </summary>
<<<<<<< HEAD
        public static readonly ResourceIdentifier Root = new ResourceIdentifier(null, ResourceType.Tenant, string.Empty, false, SpecialType.None);
=======
        public static readonly ResourceIdentifier Root = new(RootStringValue);

        private readonly int _parentIndex = -1;
>>>>>>> 9acbbbe9

        /// <summary>
        /// Initializes a new instance of the <see cref="ResourceIdentifier"/> class.
        /// </summary>
        /// <param name="resourceId"> The id string to create the ResourceIdentifier from. </param>
        public ResourceIdentifier(string resourceId)
        {
            Argument.AssertNotNullOrEmpty(resourceId, nameof(resourceId));
            _stringValue = resourceId;

            ReadOnlySpan<char> remaining = resourceId.AsSpan();

            if (resourceId == RootStringValue)
            {
<<<<<<< HEAD
                //this is the same as Root but can't return that since this is a ctor
                Init(null, ResourceType.Tenant, string.Empty, false, SpecialType.None);
            }
            else
            {
                ReadOnlySpan<char> remaining = resourceId.AsSpan();

                if (!remaining.StartsWith(SubscriptionStart.AsSpan()) && !remaining.StartsWith(ProviderStart.AsSpan()))
                    throw new ArgumentOutOfRangeException(nameof(resourceId), $"The ResourceIdentifier must start with {SubscriptionStart} or {ProviderStart}.");

                //trim trailing '/' off the end if it exists
                remaining = remaining[remaining.Length - 1] == Separator ? remaining.Slice(1, remaining.Length - 2) : remaining.Slice(1);

                ReadOnlySpan<char> nextWord = PopNextWord(ref remaining);

                //we know we at least have 1 ResourceIdentifier in the tree here
                ResourceIdentifierParts nextParts = GetNextParts(Root, ref remaining, ref nextWord);
                while (!nextWord.IsEmpty)
                {
                    //continue to get the next ResourceIdentifier in the tree until we reach the end which will be 'this'
                    ResourceIdentifier newParent = new ResourceIdentifier(nextParts.Parent, nextParts.ResourceType, nextParts.ResourceName, nextParts.IsProviderResource, nextParts.SpecialType);
                    nextParts = GetNextParts(newParent, ref remaining, ref nextWord);
                }
=======
                Name = String.Empty;
                ResourceType = new ResourceType(ResourceType.Tenant);
                return;
            }
>>>>>>> 9acbbbe9

            if (!remaining.StartsWith(SubscriptionStart.AsSpan()) && !remaining.StartsWith(ProviderStart.AsSpan()))
                throw new ArgumentOutOfRangeException(nameof(resourceId), $"The ResourceIdentifier must start with {SubscriptionStart} or {ProviderStart}.");

<<<<<<< HEAD
        private ResourceIdentifier(ResourceIdentifier? parent, ResourceType resourceType, string resourceName, bool isProviderResource, SpecialType specialType)
        {
            Init(parent, resourceType, resourceName, isProviderResource, specialType);
        }
#pragma warning restore CS8618 // Non-nullable field must contain a non-null value when exiting constructor. Consider declaring as nullable.

        private void Init(ResourceIdentifier? parent, ResourceType resourceType, string resourceName, bool isProviderResource, SpecialType specialType)
        {
            if (parent is not null)
=======
            remaining = remaining.Slice(1);

            //we know we at least have 1 ResourceIdentifier in the tree here
            ResourceIdentifierParts nextParts;
            ReadOnlySpan<char> parentResourceType = ResourceType.Tenant.AsSpan();
            do
>>>>>>> 9acbbbe9
            {
                _parentIndex = resourceId.Length - remaining.Length - 1;

                //continue to get the next ResourceIdentifier in the tree until we reach the end which will be 'this'
                nextParts = GetNextParts(parentResourceType, ref remaining);

<<<<<<< HEAD
            //check the 4 resource types so we can extract the common identifier values
            switch (specialType)
            {
                case SpecialType.ResourceGroup:
                    ResourceGroupName = resourceName;
                    break;
                case SpecialType.Subscription:
                    if (!Guid.TryParse(resourceName, out _))
                        throw new ArgumentOutOfRangeException(nameof(resourceName), $"The GUID for subscription is invalid {resourceName}.");
                    SubscriptionId = resourceName;
                    break;
                case SpecialType.Provider:
                    Provider = resourceName;
                    break;
                case SpecialType.Location:
                    Location = resourceName;
                    break;
            }
=======
                //check the 4 resource types so we can extract the common identifier values
                switch (nextParts.SpecialType)
                {
                    case SpecialType.ResourceGroup:
                        ResourceGroupName = nextParts.ResourceName.ToString();
                        break;
                    case SpecialType.Subscription:
                        if (!Guid.TryParse(nextParts.ResourceName.ToString(), out _))
                            throw new ArgumentOutOfRangeException(nameof(resourceId), $"The GUID for subscription is invalid {nextParts.ResourceName.ToString()}.");
                        SubscriptionId = nextParts.ResourceName.ToString();
                        break;
                    case SpecialType.Provider:
                        Provider = nextParts.ResourceName.ToString();
                        break;
                    case SpecialType.Location:
                        Location = nextParts.ResourceName.ToString();
                        break;
                }
>>>>>>> 9acbbbe9

                parentResourceType = nextParts.ResourceType;
            } while (!remaining.IsEmpty);

            Name = nextParts.ResourceName.ToString();
            ResourceType = new ResourceType(nextParts.ResourceType.ToString());
            IsProviderResource = nextParts.IsProviderResource;
        }

<<<<<<< HEAD
        private static ResourceType ChooseResourceType(ReadOnlySpan<char> resourceTypeName, ResourceIdentifier parent, out SpecialType specialType)
=======
#pragma warning disable CA2208 // Instantiate argument exceptions correctly
        private static ResourceIdentifierParts GetNextParts(ReadOnlySpan<char> parentResourceType, ref ReadOnlySpan<char> remaining)
>>>>>>> 9acbbbe9
        {
            static ReadOnlySpan<char> PopNextWord(ref ReadOnlySpan<char> remaining, bool onlyIfNotProviders = false)
            {
                int index = remaining.IndexOf(Separator);
                if (index < 0)
                {
                    ReadOnlySpan<char> result = remaining.Slice(0);
                    remaining = ReadOnlySpan<char>.Empty;
                    return result;
                }
                else
                {
                    ReadOnlySpan<char> result = remaining.Slice(0, index);
                    if (onlyIfNotProviders && result.SequenceEqual(ProvidersKey.AsSpan()))
                    {
                        return ReadOnlySpan<char>.Empty;
                    }
                    remaining = remaining.Slice(index + 1);
                    return result;
                }
            }

<<<<<<< HEAD
            specialType = resourceTypeName.Equals(LocationsKey.AsSpan(), StringComparison.OrdinalIgnoreCase) ? SpecialType.Location : SpecialType.None;
            return parent.ResourceType.AppendChild(resourceTypeName.ToString());
        }
=======
            bool Equals(ReadOnlySpan<char> a, string b) => a.CompareTo(b.AsSpan(), StringComparison.OrdinalIgnoreCase) == 0;
>>>>>>> 9acbbbe9

            ReadOnlySpan<char> firstWord = PopNextWord(ref remaining);

            // /resourcegroup/resourcegroupname
            if (firstWord.Equals(ResourceGroupKey.AsSpan(), StringComparison.OrdinalIgnoreCase))
            {
                ReadOnlySpan<char> secondWord = PopNextWord(ref remaining);

                if (secondWord.IsEmpty)
                {
                    throw new ArgumentOutOfRangeException("resourceId", $"The ResourceIdentifier is missing the key for {firstWord.ToString()}.");
                }

<<<<<<< HEAD
                nextWord = secondWord;
                SpecialType specialType = firstWord.Equals(LocationsKey.AsSpan(), StringComparison.OrdinalIgnoreCase) ? SpecialType.Location : SpecialType.None;
                return new ResourceIdentifierParts(parent, parent.ResourceType.AppendChild(firstWord.ToString()), string.Empty, false, specialType);
=======
                return new ResourceIdentifierParts(ResourceType.ResourceGroup.AsSpan(), secondWord, false, SpecialType.ResourceGroup);
>>>>>>> 9acbbbe9
            }
            // /subscription/subscriptionId
            else if (firstWord.Equals(SubscriptionsKey.AsSpan(), StringComparison.OrdinalIgnoreCase) &&
                    Equals(parentResourceType, ResourceType.Tenant))
            {
                ReadOnlySpan<char> subscriptionName = PopNextWord(ref remaining);

                if (subscriptionName.IsEmpty)
                {
                    throw new ArgumentOutOfRangeException("resourceId", $"The ResourceIdentifier is missing the key for {firstWord.ToString()}.");
                }

                return new ResourceIdentifierParts(ResourceType.Subscription.AsSpan(), subscriptionName, false, SpecialType.Subscription);
            }
            // /provider/Provider.Namespace
            // /provider/Provider.Namespace/resourceTypeName/resourceName
            else if (firstWord.Equals(ProvidersKey.AsSpan(), StringComparison.OrdinalIgnoreCase))
            {
                ReadOnlySpan<char> providerNamespace = PopNextWord(ref remaining);

                ReadOnlySpan<char> secondWord = PopNextWord(ref remaining, onlyIfNotProviders: true);
                if (secondWord.IsEmpty)
                {
                    if (!Equals(parentResourceType, ResourceType.Subscription) &&
                        !Equals(parentResourceType, ResourceType.Tenant))
                    {
                        throw new ArgumentOutOfRangeException("resourceId", $"Provider resource can only come after the root or {SubscriptionsKey}.");
                    }

                    return new ResourceIdentifierParts(ResourceType.Provider.AsSpan(), providerNamespace, true, SpecialType.Provider);
                }

                ReadOnlySpan<char> resourceName = PopNextWord(ref remaining, onlyIfNotProviders: true);
                if (!resourceName.IsEmpty)
                {
<<<<<<< HEAD
                    nextWord = PopNextWord(ref remaining);
                    SpecialType specialType = thirdWord.Equals(LocationsKey.AsSpan(), StringComparison.OrdinalIgnoreCase) ? SpecialType.Location : SpecialType.None;
                    return new ResourceIdentifierParts(parent, new ResourceType(secondWord.ToString(), thirdWord.ToString()), fourthWord.ToString(), true, specialType);
=======
                    SpecialType? specialType = secondWord.Equals(LocationsKey.AsSpan(), StringComparison.OrdinalIgnoreCase) ? SpecialType.Location : null;
                    return new ResourceIdentifierParts($"{providerNamespace.ToString()}/{secondWord.ToString()}".AsSpan(), resourceName, true, specialType);
>>>>>>> 9acbbbe9
                }
            }
            // /provider/Provider.Namespace/resourceTypeName/resourceName | /location/locationName/
            else if (firstWord.Equals(LocationsKey.AsSpan(), StringComparison.OrdinalIgnoreCase))
            {
                ReadOnlySpan<char> locationName = PopNextWord(ref remaining);
                return new ResourceIdentifierParts($"{parentResourceType.ToString()}/{firstWord.ToString()}".AsSpan(), locationName, false, SpecialType.Location);
            }
            // /subscription/subscriptionId | /resourceTypeName2/resourceName2
            // /resourcegroup/resourcegroupname | /resourceTypeName2/resourceName2
            // /provider/Provider.Namespace/resourceTypeName/resourceName | /resourceTypeName2/resourceName2
            else
            {
<<<<<<< HEAD
                nextWord = thirdWord;
                return new ResourceIdentifierParts(parent, ChooseResourceType(firstWord, parent, out SpecialType specialType), secondWord.ToString(), false, specialType);
=======
                ReadOnlySpan<char> resourceName2 = PopNextWord(ref remaining, onlyIfNotProviders: true);

                return new ResourceIdentifierParts($"{parentResourceType.ToString()}/{firstWord.ToString()}".AsSpan(), resourceName2, false, null);
>>>>>>> 9acbbbe9
            }

            throw new ArgumentOutOfRangeException("resourceId", "Invalid resource id.");
        }
#pragma warning restore CA2208 // Instantiate argument exceptions correctly

        /// <summary>
        /// Cache the string representation of this resource, so traversal only needs to occur once.
        /// </summary>
        private string StringValue => _stringValue ??= ToResourceString();

        /// <summary>
        /// The resource type of the resource.
        /// </summary>
        public ResourceType ResourceType { get; }

        /// <summary>
        /// The name of the resource.
        /// </summary>
        public string Name { get; }

        /// <summary>
        /// The immediate parent containing this resource.
        /// </summary>
        public ResourceIdentifier? Parent {
            get
            {
                if (_parentIndex > 0)
                {
                    return new ResourceIdentifier(_stringValue!.Substring(0, _parentIndex));
                }

                if (string.Equals(_stringValue, RootStringValue, StringComparison.Ordinal))
                {
                    return null;
                }

                return Root;
            }
        }

        /// <summary>
        /// Determines whether this resource is in the same namespace as its parent.
        /// </summary>
        internal bool IsProviderResource { get; }

        /// <summary>
        /// Gets the subscription id if it exists otherwise null.
        /// </summary>
        public string? SubscriptionId { get; private set; }

        /// <summary>
        /// Gets the provider namespace if it exists otherwise null.
        /// </summary>
        public string? Provider { get; private set; }

        /// <summary>
        /// Gets the location if it exists otherwise null.
        /// </summary>
        public AzureLocation? Location { get; private set; }

        /// <summary>
        /// The name of the resource group if it exists otherwise null.
        /// </summary>
        public string? ResourceGroupName { get; private set; }

        private string ToResourceString()
        {
            if (Parent is null)
                return string.Empty;

            string initial = Parent == Root ? string.Empty : Parent.StringValue;

            StringBuilder builder = new StringBuilder(initial);
            if (!IsProviderResource)
            {
                builder.Append($"/{ResourceType.GetLastType()}");
                if (!string.IsNullOrWhiteSpace(Name))
                    builder.Append($"/{Name}");
            }
            else
            {
                builder.Append($"/providers/{ResourceType}/{Name}");
            }

            return builder.ToString();
        }

        /// <summary>
        /// Return the string representation of the resource identifier.
        /// </summary>
        /// <returns> The string representation of this resource identifier. </returns>
        public override string ToString()
        {
            return StringValue;
        }

        /// <summary>
        /// Determine if this resource identifier is equivalent to the given resource identifier.
        /// </summary>
        /// <param name="other"> The resource identifier to compare to. </param>
        /// <returns>True if the resource identifiers are equivalent, otherwise false. </returns>
        public bool Equals(ResourceIdentifier? other)
        {
            if (other is null)
                return false;

            return StringValue.Equals(other.StringValue, StringComparison.OrdinalIgnoreCase);
        }

        /// <summary>
        /// Compre this resource identifier to the given resource identifier.
        /// </summary>
        /// <param name="other"> The resource identifier to compare to. </param>
        /// <returns> 0 if the resource identifiers are equivalent, -1 if this resource identifier
        /// should be ordered before the given resource identifier, 1 if this resource identifier
        /// should be ordered after the given resource identifier. </returns>
        public int CompareTo(ResourceIdentifier? other)
        {
            if (other is null)
                return 1;

            return string.Compare(StringValue, other.StringValue, StringComparison.OrdinalIgnoreCase);
        }

        /// <inheritdoc/>
        [EditorBrowsable(EditorBrowsableState.Never)]
        public override bool Equals(object? obj)
        {
            ResourceIdentifier? resourceObj = obj as ResourceIdentifier;
            if (resourceObj is not null)
                return resourceObj.Equals(this);

            string? stringObj = obj as string;
            if (stringObj is not null)
                return Equals(new ResourceIdentifier(stringObj));

            return false;
        }

        /// <inheritdoc/>
        [EditorBrowsable(EditorBrowsableState.Never)]
        public override int GetHashCode()
        {
            return StringComparer.OrdinalIgnoreCase.GetHashCode(StringValue);
        }

        /// <summary>
        /// Convert a resource identifier to a string.
        /// </summary>
        /// <param name="id"> The resource identifier. </param>
        public static implicit operator string?(ResourceIdentifier id) => id?.StringValue;

        /// <summary>
        /// Operator overloading for '=='.
        /// </summary>
        /// <param name="left"> Left ResourceIdentifier object to compare. </param>
        /// <param name="right"> Right ResourceIdentifier object to compare. </param>
        /// <returns></returns>
        public static bool operator ==(ResourceIdentifier left, ResourceIdentifier right)
        {
            if (left is null)
                return right is null;

            return left.Equals(right);
        }

        /// <summary>
        /// Operator overloading for '!='.
        /// </summary>
        /// <param name="left"> Left ResourceIdentifier object to compare. </param>
        /// <param name="right"> Right ResourceIdentifier object to compare. </param>
        /// <returns></returns>
        public static bool operator !=(ResourceIdentifier left, ResourceIdentifier right)
        {
            if (left is null)
                return right is not null;

            return !left.Equals(right);
        }

        /// <summary>
        /// Compares one <see cref="ResourceIdentifier"/> with another instance.
        /// </summary>
        /// <param name="left"> The object on the left side of the operator. </param>
        /// <param name="right"> The object on the right side of the operator. </param>
        /// <returns> True if the left object is less than the right. </returns>
        public static bool operator <(ResourceIdentifier left, ResourceIdentifier right)
        {
            return left is null ? right is not null : left.CompareTo(right) < 0;
        }

        /// <summary>
        /// Compares one <see cref="ResourceIdentifier"/> with another instance.
        /// </summary>
        /// <param name="left"> The object on the left side of the operator. </param>
        /// <param name="right"> The object on the right side of the operator. </param>
        /// <returns> True if the left object is less than or equal to the right. </returns>
        public static bool operator <=(ResourceIdentifier left, ResourceIdentifier right)
        {
            return left is null || left.CompareTo(right) <= 0;
        }

        /// <summary>
        /// Compares one <see cref="ResourceIdentifier"/> with another instance.
        /// </summary>
        /// <param name="left"> The object on the left side of the operator. </param>
        /// <param name="right"> The object on the right side of the operator. </param>
        /// <returns> True if the left object is greater than the right. </returns>
        public static bool operator >(ResourceIdentifier left, ResourceIdentifier right)
        {
            return left is not null && left.CompareTo(right) > 0;
        }

        /// <summary>
        /// Compares one <see cref="ResourceIdentifier"/> with another instance.
        /// </summary>
        /// <param name="left"> The object on the left side of the operator. </param>
        /// <param name="right"> The object on the right side of the operator. </param>
        /// <returns> True if the left object is greater than or equal to the right. </returns>
        public static bool operator >=(ResourceIdentifier left, ResourceIdentifier right)
        {
            return left is null ? right is null : left.CompareTo(right) >= 0;
        }

        /// <summary>
        /// Add a provider resource to an existing resource id.
        /// </summary>
        /// <param name="providerNamespace"> The provider namespace of the added resource. </param>
        /// <param name="resourceType"> The simple type of the added resource, without slashes (/),
        /// for example, 'virtualMachines'. </param>
        /// <param name="resourceName"> The name of the resource.</param>
        /// <returns> The combined resource id. </returns>
        [EditorBrowsable(EditorBrowsableState.Never)]
#pragma warning disable CA1822
        public ResourceIdentifier AppendProviderResource(string providerNamespace, string resourceType, string resourceName)
        {
            ValidateProviderResourceParameters(providerNamespace, resourceType, resourceName);
<<<<<<< HEAD
            SpecialType specialType = resourceType.Equals(LocationsKey, StringComparison.OrdinalIgnoreCase) ? SpecialType.Location : SpecialType.None;
            return new ResourceIdentifier(this, new ResourceType(providerNamespace, resourceType), resourceName, true, specialType);
=======
            return new ResourceIdentifier($"{_stringValue}/providers/{providerNamespace}/{resourceType}/{resourceName}");
>>>>>>> 9acbbbe9
        }

        /// <summary>
        /// Add a provider resource to an existing resource id.
        /// </summary>
        /// <param name="childResourceType"> The simple type of the child resource, without slashes (/),
        /// for example, 'subnets'. </param>
        /// <param name="childResourceName"> The name of the resource. </param>
        /// <returns> The combined resource id. </returns>
        [EditorBrowsable(EditorBrowsableState.Never)]
        public ResourceIdentifier AppendChildResource(string childResourceType, string childResourceName)
        {
            ValidateChildResourceParameters(childResourceType, childResourceName);
<<<<<<< HEAD
            return new ResourceIdentifier(this, ChooseResourceType(childResourceType.AsSpan(), this, out SpecialType specialType), childResourceName, false, specialType);
=======
            return new ResourceIdentifier($"{_stringValue}/{childResourceType}/{childResourceName}");
>>>>>>> 9acbbbe9
        }
#pragma warning restore CA1822

        private static void ValidateProviderResourceParameters(string providerNamespace, string resourceType, string resourceName)
        {
            ValidatePathSegment(providerNamespace, nameof(providerNamespace));
            ValidatePathSegment(resourceType, nameof(resourceType));
            ValidatePathSegment(resourceName, nameof(resourceName));
        }

        private static void ValidateChildResourceParameters(string childResourceType, string childResourceName)
        {
            ValidatePathSegment(childResourceType, nameof(childResourceType));
            ValidatePathSegment(childResourceName, nameof(childResourceName));
        }

        private static void ValidatePathSegment(string segment, string parameterName)
        {
            Argument.AssertNotNullOrWhiteSpace(segment, nameof(segment));
            if (segment.Contains(Separator))
                throw new ArgumentOutOfRangeException(parameterName, $"{parameterName} must be a single path segment");
        }
    }
}<|MERGE_RESOLUTION|>--- conflicted
+++ resolved
@@ -24,11 +24,7 @@
 
         private readonly ref struct ResourceIdentifierParts
         {
-<<<<<<< HEAD
-            public ResourceIdentifierParts(ResourceIdentifier parent, ResourceType resourceType, string resourceName, bool isProviderResource, SpecialType specialType)
-=======
-            public ResourceIdentifierParts(ReadOnlySpan<char> resourceType, ReadOnlySpan<char> resourceName, bool isProviderResource, SpecialType? specialType)
->>>>>>> 9acbbbe9
+            public ResourceIdentifierParts(ReadOnlySpan<char> resourceType, ReadOnlySpan<char> resourceName, bool isProviderResource, SpecialType specialType)
             {
                 ResourceType = resourceType;
                 ResourceName = resourceName;
@@ -58,13 +54,9 @@
         /// <summary>
         /// The root of the resource hierarchy.
         /// </summary>
-<<<<<<< HEAD
-        public static readonly ResourceIdentifier Root = new ResourceIdentifier(null, ResourceType.Tenant, string.Empty, false, SpecialType.None);
-=======
         public static readonly ResourceIdentifier Root = new(RootStringValue);
 
         private readonly int _parentIndex = -1;
->>>>>>> 9acbbbe9
 
         /// <summary>
         /// Initializes a new instance of the <see cref="ResourceIdentifier"/> class.
@@ -79,84 +71,26 @@
 
             if (resourceId == RootStringValue)
             {
-<<<<<<< HEAD
-                //this is the same as Root but can't return that since this is a ctor
-                Init(null, ResourceType.Tenant, string.Empty, false, SpecialType.None);
-            }
-            else
-            {
-                ReadOnlySpan<char> remaining = resourceId.AsSpan();
-
-                if (!remaining.StartsWith(SubscriptionStart.AsSpan()) && !remaining.StartsWith(ProviderStart.AsSpan()))
-                    throw new ArgumentOutOfRangeException(nameof(resourceId), $"The ResourceIdentifier must start with {SubscriptionStart} or {ProviderStart}.");
-
-                //trim trailing '/' off the end if it exists
-                remaining = remaining[remaining.Length - 1] == Separator ? remaining.Slice(1, remaining.Length - 2) : remaining.Slice(1);
-
-                ReadOnlySpan<char> nextWord = PopNextWord(ref remaining);
-
-                //we know we at least have 1 ResourceIdentifier in the tree here
-                ResourceIdentifierParts nextParts = GetNextParts(Root, ref remaining, ref nextWord);
-                while (!nextWord.IsEmpty)
-                {
-                    //continue to get the next ResourceIdentifier in the tree until we reach the end which will be 'this'
-                    ResourceIdentifier newParent = new ResourceIdentifier(nextParts.Parent, nextParts.ResourceType, nextParts.ResourceName, nextParts.IsProviderResource, nextParts.SpecialType);
-                    nextParts = GetNextParts(newParent, ref remaining, ref nextWord);
-                }
-=======
                 Name = String.Empty;
                 ResourceType = new ResourceType(ResourceType.Tenant);
                 return;
             }
->>>>>>> 9acbbbe9
 
             if (!remaining.StartsWith(SubscriptionStart.AsSpan()) && !remaining.StartsWith(ProviderStart.AsSpan()))
                 throw new ArgumentOutOfRangeException(nameof(resourceId), $"The ResourceIdentifier must start with {SubscriptionStart} or {ProviderStart}.");
 
-<<<<<<< HEAD
-        private ResourceIdentifier(ResourceIdentifier? parent, ResourceType resourceType, string resourceName, bool isProviderResource, SpecialType specialType)
-        {
-            Init(parent, resourceType, resourceName, isProviderResource, specialType);
-        }
-#pragma warning restore CS8618 // Non-nullable field must contain a non-null value when exiting constructor. Consider declaring as nullable.
-
-        private void Init(ResourceIdentifier? parent, ResourceType resourceType, string resourceName, bool isProviderResource, SpecialType specialType)
-        {
-            if (parent is not null)
-=======
             remaining = remaining.Slice(1);
 
             //we know we at least have 1 ResourceIdentifier in the tree here
             ResourceIdentifierParts nextParts;
             ReadOnlySpan<char> parentResourceType = ResourceType.Tenant.AsSpan();
             do
->>>>>>> 9acbbbe9
             {
                 _parentIndex = resourceId.Length - remaining.Length - 1;
 
                 //continue to get the next ResourceIdentifier in the tree until we reach the end which will be 'this'
                 nextParts = GetNextParts(parentResourceType, ref remaining);
 
-<<<<<<< HEAD
-            //check the 4 resource types so we can extract the common identifier values
-            switch (specialType)
-            {
-                case SpecialType.ResourceGroup:
-                    ResourceGroupName = resourceName;
-                    break;
-                case SpecialType.Subscription:
-                    if (!Guid.TryParse(resourceName, out _))
-                        throw new ArgumentOutOfRangeException(nameof(resourceName), $"The GUID for subscription is invalid {resourceName}.");
-                    SubscriptionId = resourceName;
-                    break;
-                case SpecialType.Provider:
-                    Provider = resourceName;
-                    break;
-                case SpecialType.Location:
-                    Location = resourceName;
-                    break;
-            }
-=======
                 //check the 4 resource types so we can extract the common identifier values
                 switch (nextParts.SpecialType)
                 {
@@ -175,7 +109,6 @@
                         Location = nextParts.ResourceName.ToString();
                         break;
                 }
->>>>>>> 9acbbbe9
 
                 parentResourceType = nextParts.ResourceType;
             } while (!remaining.IsEmpty);
@@ -185,12 +118,8 @@
             IsProviderResource = nextParts.IsProviderResource;
         }
 
-<<<<<<< HEAD
-        private static ResourceType ChooseResourceType(ReadOnlySpan<char> resourceTypeName, ResourceIdentifier parent, out SpecialType specialType)
-=======
 #pragma warning disable CA2208 // Instantiate argument exceptions correctly
         private static ResourceIdentifierParts GetNextParts(ReadOnlySpan<char> parentResourceType, ref ReadOnlySpan<char> remaining)
->>>>>>> 9acbbbe9
         {
             static ReadOnlySpan<char> PopNextWord(ref ReadOnlySpan<char> remaining, bool onlyIfNotProviders = false)
             {
@@ -213,13 +142,7 @@
                 }
             }
 
-<<<<<<< HEAD
-            specialType = resourceTypeName.Equals(LocationsKey.AsSpan(), StringComparison.OrdinalIgnoreCase) ? SpecialType.Location : SpecialType.None;
-            return parent.ResourceType.AppendChild(resourceTypeName.ToString());
-        }
-=======
             bool Equals(ReadOnlySpan<char> a, string b) => a.CompareTo(b.AsSpan(), StringComparison.OrdinalIgnoreCase) == 0;
->>>>>>> 9acbbbe9
 
             ReadOnlySpan<char> firstWord = PopNextWord(ref remaining);
 
@@ -233,13 +156,7 @@
                     throw new ArgumentOutOfRangeException("resourceId", $"The ResourceIdentifier is missing the key for {firstWord.ToString()}.");
                 }
 
-<<<<<<< HEAD
-                nextWord = secondWord;
-                SpecialType specialType = firstWord.Equals(LocationsKey.AsSpan(), StringComparison.OrdinalIgnoreCase) ? SpecialType.Location : SpecialType.None;
-                return new ResourceIdentifierParts(parent, parent.ResourceType.AppendChild(firstWord.ToString()), string.Empty, false, specialType);
-=======
                 return new ResourceIdentifierParts(ResourceType.ResourceGroup.AsSpan(), secondWord, false, SpecialType.ResourceGroup);
->>>>>>> 9acbbbe9
             }
             // /subscription/subscriptionId
             else if (firstWord.Equals(SubscriptionsKey.AsSpan(), StringComparison.OrdinalIgnoreCase) &&
@@ -275,14 +192,8 @@
                 ReadOnlySpan<char> resourceName = PopNextWord(ref remaining, onlyIfNotProviders: true);
                 if (!resourceName.IsEmpty)
                 {
-<<<<<<< HEAD
-                    nextWord = PopNextWord(ref remaining);
-                    SpecialType specialType = thirdWord.Equals(LocationsKey.AsSpan(), StringComparison.OrdinalIgnoreCase) ? SpecialType.Location : SpecialType.None;
-                    return new ResourceIdentifierParts(parent, new ResourceType(secondWord.ToString(), thirdWord.ToString()), fourthWord.ToString(), true, specialType);
-=======
                     SpecialType? specialType = secondWord.Equals(LocationsKey.AsSpan(), StringComparison.OrdinalIgnoreCase) ? SpecialType.Location : null;
                     return new ResourceIdentifierParts($"{providerNamespace.ToString()}/{secondWord.ToString()}".AsSpan(), resourceName, true, specialType);
->>>>>>> 9acbbbe9
                 }
             }
             // /provider/Provider.Namespace/resourceTypeName/resourceName | /location/locationName/
@@ -296,14 +207,9 @@
             // /provider/Provider.Namespace/resourceTypeName/resourceName | /resourceTypeName2/resourceName2
             else
             {
-<<<<<<< HEAD
-                nextWord = thirdWord;
-                return new ResourceIdentifierParts(parent, ChooseResourceType(firstWord, parent, out SpecialType specialType), secondWord.ToString(), false, specialType);
-=======
                 ReadOnlySpan<char> resourceName2 = PopNextWord(ref remaining, onlyIfNotProviders: true);
 
                 return new ResourceIdentifierParts($"{parentResourceType.ToString()}/{firstWord.ToString()}".AsSpan(), resourceName2, false, null);
->>>>>>> 9acbbbe9
             }
 
             throw new ArgumentOutOfRangeException("resourceId", "Invalid resource id.");
@@ -542,12 +448,7 @@
         public ResourceIdentifier AppendProviderResource(string providerNamespace, string resourceType, string resourceName)
         {
             ValidateProviderResourceParameters(providerNamespace, resourceType, resourceName);
-<<<<<<< HEAD
-            SpecialType specialType = resourceType.Equals(LocationsKey, StringComparison.OrdinalIgnoreCase) ? SpecialType.Location : SpecialType.None;
-            return new ResourceIdentifier(this, new ResourceType(providerNamespace, resourceType), resourceName, true, specialType);
-=======
             return new ResourceIdentifier($"{_stringValue}/providers/{providerNamespace}/{resourceType}/{resourceName}");
->>>>>>> 9acbbbe9
         }
 
         /// <summary>
@@ -561,11 +462,7 @@
         public ResourceIdentifier AppendChildResource(string childResourceType, string childResourceName)
         {
             ValidateChildResourceParameters(childResourceType, childResourceName);
-<<<<<<< HEAD
-            return new ResourceIdentifier(this, ChooseResourceType(childResourceType.AsSpan(), this, out SpecialType specialType), childResourceName, false, specialType);
-=======
             return new ResourceIdentifier($"{_stringValue}/{childResourceType}/{childResourceName}");
->>>>>>> 9acbbbe9
         }
 #pragma warning restore CA1822
 
