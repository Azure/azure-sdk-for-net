--- conflicted
+++ resolved
@@ -77,11 +77,6 @@
         /// parameter <paramref name="operation"/>.
         /// </param>
         /// <param name="scopeAttributes">The attributes to use during diagnostic scope creation.</param>
-<<<<<<< HEAD
-        /// <param name="pollingStrategy">Strategy for each iteration of polling.</param>
-        public OperationInternal(ClientDiagnostics clientDiagnostics, IOperation<T> operation, Response rawResponse, string? operationTypeName = null, IEnumerable<KeyValuePair<string, string>>? scopeAttributes = null, DelayStrategy? pollingStrategy = null)
-            : base(clientDiagnostics, rawResponse, operationTypeName ?? operation.GetType().Name, scopeAttributes, pollingStrategy)
-=======
         /// <param name="fallbackStrategy">The fallback delay strategy when retry after header is not present.  Default is <see cref="ConstantDelayStrategy"/>.</param>
         public OperationInternal(
             ClientDiagnostics clientDiagnostics,
@@ -91,7 +86,6 @@
             IEnumerable<KeyValuePair<string, string>>? scopeAttributes = null,
             DelayStrategy? fallbackStrategy = null)
             : base(clientDiagnostics, rawResponse, operationTypeName ?? operation.GetType().Name, scopeAttributes, fallbackStrategy)
->>>>>>> ed7d31ba
         {
             _operation = operation;
             RawResponse = rawResponse;
@@ -138,20 +132,11 @@
             }
         }
         /// <summary>
-<<<<<<< HEAD
-        /// Periodically calls <see cref="OperationInternalBase.UpdateStatusAsync(CancellationToken)"/> until the long-running operation completes. The interval
-        /// between calls is defined by the passed-in <see cref="DelayStrategy"/>, but it can change based on information returned
-        /// from the server. After each service call, a retry-after header may be returned to communicate that there is no reason to poll
-        /// for status change until the specified time has passed. In this case, the maximum value between the default polling interval
-        /// property and the retry-after header is chosen as the wait interval. Headers supported are: "Retry-After", "retry-after-ms",
-        /// and "x-ms-retry-after-ms".
-=======
         /// Periodically calls <see cref="OperationInternalBase.UpdateStatusAsync(CancellationToken)"/> until the long-running operation completes.
         /// After each service call, a retry-after header may be returned to communicate that there is no reason to poll
         /// for status change until the specified time has passed.  The maximum of the retry after value and the fallback <see cref="DelayStrategy"/>
         /// is then use as the wait interval.
         /// Headers supported are: "Retry-After", "retry-after-ms", and "x-ms-retry-after-ms".
->>>>>>> ed7d31ba
         /// <example>Usage example:
         /// <code>
         ///   public async ValueTask&lt;Response&lt;T&gt;&gt; WaitForCompletionAsync(CancellationToken cancellationToken) =>
