--- conflicted
+++ resolved
@@ -63,16 +63,14 @@
         /// </summary>
         /// <param name="rawResponse">The final value of <see cref="OperationInternalBase.RawResponse"/>.</param>
         /// <param name="value">The final result of the long-running operation.</param>
-        /// <param name="rehydrationToken">rehydration token</param>
-        public static OperationInternal<T> Succeeded(Response rawResponse, T value, RehydrationToken? rehydrationToken = null) => new(OperationState<T>.Success(rawResponse, value), rehydrationToken);
+        public static OperationInternal<T> Succeeded(Response rawResponse, T value) => new(OperationState<T>.Success(rawResponse, value));
 
         /// <summary>
         /// Initializes a new instance of the <see cref="OperationInternal"/> class in a final failed state.
         /// </summary>
         /// <param name="rawResponse">The final value of <see cref="OperationInternalBase.RawResponse"/>.</param>
         /// <param name="operationFailedException">The exception that will be thrown by <c>UpdateStatusAsync</c>.</param>
-        /// <param name="rehydrationToken">rehydration token</param>
-        public static OperationInternal<T> Failed(Response rawResponse, RequestFailedException operationFailedException, RehydrationToken? rehydrationToken = null) => new(OperationState<T>.Failure(rawResponse, operationFailedException), rehydrationToken);
+        public static OperationInternal<T> Failed(Response rawResponse, RequestFailedException operationFailedException) => new(OperationState<T>.Failure(rawResponse, operationFailedException));
 
         /// <summary>
         /// Initializes a new instance of the <see cref="OperationInternal{T}"/> class.
@@ -98,32 +96,23 @@
         /// <param name="scopeAttributes">The attributes to use during diagnostic scope creation.</param>
         /// <param name="fallbackStrategy">The delay strategy when Retry-After header is not present.  When it is present, the longer of the two delays will be used.
         ///     Default is <see cref="FixedDelayWithNoJitterStrategy"/>.</param>
-<<<<<<< HEAD
-        /// <param name="rehydrationToken">The rehydration token.</param>
-=======
         /// <param name="requetMethod">The Http request method.</param>
->>>>>>> 6ebbc5f8
         public OperationInternal(IOperation<T> operation,
             ClientDiagnostics clientDiagnostics,
             Response? rawResponse,
             string? operationTypeName = null,
             IEnumerable<KeyValuePair<string, string>>? scopeAttributes = null,
             DelayStrategy? fallbackStrategy = null,
-<<<<<<< HEAD
-            RehydrationToken? rehydrationToken = null)
-            : base(clientDiagnostics, operationTypeName ?? operation.GetType().Name, scopeAttributes, fallbackStrategy, rehydrationToken)
-=======
             RequestMethod? requetMethod = null)
             : base(clientDiagnostics, operationTypeName ?? operation.GetType().Name, scopeAttributes, fallbackStrategy, requetMethod)
->>>>>>> 6ebbc5f8
         {
             _operation = operation;
             _rawResponse = rawResponse;
             _stateLock = new AsyncLockWithValue<OperationState<T>>();
         }
 
-        private OperationInternal(OperationState<T> finalState, RehydrationToken? rehydrationToken)
-            : base(finalState.RawResponse, rehydrationToken)
+        private OperationInternal(OperationState<T> finalState)
+            : base(finalState.RawResponse)
         {
             // FinalOperation represents operation that is in final state and can't be updated.
             // It implements IOperation<T> and throws exception when UpdateStateAsync is called.
@@ -281,11 +270,7 @@
                 }
 
                 asyncLock.SetValue(state);
-<<<<<<< HEAD
-                return GetResponseFromState(state, GetRequestMethod(_rehydrationToken));
-=======
                 return GetResponseFromState(state, _requestMethod);
->>>>>>> 6ebbc5f8
             }
             catch (Exception e)
             {
@@ -294,19 +279,6 @@
             }
         }
 
-<<<<<<< HEAD
-        private RequestMethod? GetRequestMethod(RehydrationToken? rehydrationToken)
-        {
-            if (rehydrationToken is null)
-            {
-                return null;
-            }
-            var lroDetails = ((IPersistableModel<RehydrationToken>)rehydrationToken!).Write(new ModelReaderWriterOptions("J")).ToObjectFromJson<Dictionary<string, string>>();
-            return new RequestMethod(lroDetails["requestMethod"]);
-        }
-
-=======
->>>>>>> 6ebbc5f8
         private static Response GetResponseFromState(OperationState<T> state, RequestMethod? requestmethod = null)
         {
             if (state.HasSucceeded)
@@ -314,17 +286,10 @@
                 return state.RawResponse;
             }
 
-<<<<<<< HEAD
-            // if this is a fake delete lro with 404, just return empty response with 200
-            if (RequestMethod.Delete == requestmethod && state.RawResponse.Status == 404)
-            {
-                return new EmptyResponse(HttpStatusCode.OK);
-=======
             // if this is a fake delete lro with 404, just return empty response with 204
             if (RequestMethod.Delete == requestmethod && state.RawResponse.Status == 404)
             {
                 return new EmptyResponse(HttpStatusCode.NoContent);
->>>>>>> 6ebbc5f8
             }
 
             throw state.OperationFailedException!;
@@ -347,37 +312,19 @@
 
             public override void Dispose()
             {
-<<<<<<< HEAD
-                throw new System.NotImplementedException();
-=======
->>>>>>> 6ebbc5f8
             }
 
             /// <inheritdoc />
 #if HAS_INTERNALS_VISIBLE_CORE
             internal
 #endif
-<<<<<<< HEAD
-            protected override bool ContainsHeader(string name)
-            {
-                throw new System.NotImplementedException();
-            }
-=======
             protected override bool ContainsHeader(string name) => false;
->>>>>>> 6ebbc5f8
 
             /// <inheritdoc />
 #if HAS_INTERNALS_VISIBLE_CORE
             internal
 #endif
-<<<<<<< HEAD
-            protected override IEnumerable<HttpHeader> EnumerateHeaders()
-            {
-                throw new System.NotImplementedException();
-            }
-=======
             protected override IEnumerable<HttpHeader> EnumerateHeaders() => Array.Empty<HttpHeader>();
->>>>>>> 6ebbc5f8
 
             /// <inheritdoc />
 #if HAS_INTERNALS_VISIBLE_CORE
@@ -385,12 +332,8 @@
 #endif
             protected override bool TryGetHeader(string name, out string value)
             {
-<<<<<<< HEAD
-                throw new System.NotImplementedException();
-=======
                 value = string.Empty;
                 return false;
->>>>>>> 6ebbc5f8
             }
 
             /// <inheritdoc />
@@ -399,12 +342,8 @@
 #endif
             protected override bool TryGetHeaderValues(string name, out IEnumerable<string> values)
             {
-<<<<<<< HEAD
-                throw new System.NotImplementedException();
-=======
                 values = Array.Empty<string>();
                 return false;
->>>>>>> 6ebbc5f8
             }
         }
 
