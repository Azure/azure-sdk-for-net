--- conflicted
+++ resolved
@@ -11,9 +11,6 @@
     [AttributeUsage(AttributeTargets.Method, AllowMultiple = false, Inherited = true)]
     internal class ForwardsClientCallsAttribute : Attribute
     {
-<<<<<<< HEAD
-        public ForwardsClientCallsAttribute() { }
-=======
         /// <summary>
         /// Creates a new instance of <see cref="ForwardsClientCallsAttribute"/>.
         /// </summary>
@@ -26,15 +23,11 @@
         /// Creates a new instance of <see cref="ForwardsClientCallsAttribute"/>.
         /// </summary>
         /// <param name="skipChecks"> Sets whether or not diagnostic scope validation should happen. </param>
->>>>>>> 9c9c6601
         public ForwardsClientCallsAttribute(bool skipChecks)
         {
             SkipChecks = skipChecks;
         }
 
-<<<<<<< HEAD
-        public bool? SkipChecks { get; }
-=======
         /// <summary>
         /// Gets whether or not we should validate DiagnosticScope for this API.
         /// In the case where there is an internal API that makes the Azure API call and a public API that uses it we need ForwardsClientCalls.
@@ -42,6 +35,5 @@
         /// In this case we need to turn off this validation for this API only.
         /// </summary>
         public bool SkipChecks { get; }
->>>>>>> 9c9c6601
     }
 }