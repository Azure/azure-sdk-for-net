--- conflicted
+++ resolved
@@ -87,25 +87,5 @@
 
             return content;
         }
-<<<<<<< HEAD
-
-        public static RequestContent FromObject(object value)
-        {
-            var content = new Utf8JsonRequestContent();
-            content.JsonWriter.WriteObjectValue(value);
-            return content;
-        }
-        public static RequestContent FromObject(BinaryData value)
-        {
-            var content = new Utf8JsonRequestContent();
-#if NET6_0_OR_GREATER
-            content.JsonWriter.WriteRawValue(value);
-#else
-            JsonSerializer.Serialize(content.JsonWriter, JsonDocument.Parse(value).RootElement);
-#endif
-            return content;
-        }
-=======
->>>>>>> dff2ec27
     }
 }