--- conflicted
+++ resolved
@@ -79,19 +79,6 @@
         {
             Argument.AssertNotNull(rehydrationToken, nameof(rehydrationToken));
 
-<<<<<<< HEAD
-            var lroDetails = ModelReaderWriter.Write(rehydrationToken!).ToObjectFromJson<Dictionary<string, string>>();
-            if (!Uri.TryCreate(lroDetails["InitialUri"], UriKind.Absolute, out var startRequestUri))
-                throw new InvalidOperationException("Invalid initial URI");
-            if (!lroDetails.TryGetValue("NextRequestUri", out var nextRequestUri))
-                throw new InvalidOperationException("Invalid next request URI");
-            RequestMethod requestMethod = new RequestMethod(lroDetails["RequestMethod"]);
-            string lastKnownLocation = lroDetails["LastKnownLocation"];
-            if (!Enum.TryParse(lroDetails["FinalStateVia"], out OperationFinalStateVia finalStateVia))
-                finalStateVia = OperationFinalStateVia.Location;
-            string? apiVersionStr = apiVersionOverride ?? (TryGetApiVersion(startRequestUri, out ReadOnlySpan<char> apiVersion) ? apiVersion.ToString() : null);
-            if (!Enum.TryParse(lroDetails["HeaderSource"], out HeaderSource headerSource))
-=======
             var lroDetails = ((IPersistableModel<RehydrationToken>)rehydrationToken!).Write(new ModelReaderWriterOptions("J")).ToObjectFromJson<Dictionary<string, string>>();
             if (!Uri.TryCreate(lroDetails["initialUri"], UriKind.Absolute, out var startRequestUri))
                 throw new InvalidOperationException("Invalid initial URI");
@@ -103,7 +90,6 @@
                 finalStateVia = OperationFinalStateVia.Location;
             string? apiVersionStr = apiVersionOverride ?? (TryGetApiVersion(startRequestUri, out ReadOnlySpan<char> apiVersion) ? apiVersion.ToString() : null);
             if (!Enum.TryParse(lroDetails["headerSource"], out HeaderSource headerSource))
->>>>>>> be63fdc5
                 headerSource = HeaderSource.None;
 
             return new NextLinkOperationImplementation(pipeline, requestMethod, startRequestUri, nextRequestUri, headerSource, lastKnownLocation, finalStateVia, apiVersionStr);
@@ -139,26 +125,6 @@
             _apiVersion = apiVersion;
         }
 
-<<<<<<< HEAD
-        internal static RehydrationToken? GetRehydrationToken(
-            RequestMethod requestMethod,
-            Uri startRequestUri,
-            string nextRequestUri,
-            string headerSource,
-            bool originalResponseHasLocation,
-            string? lastKnownLocation,
-            OperationFinalStateVia finalStateVia)
-        {
-            var parameters = new object?[] { null, null, headerSource, nextRequestUri, startRequestUri.AbsoluteUri, requestMethod, originalResponseHasLocation, lastKnownLocation, finalStateVia };
-            var rehydrationToken = Activator.CreateInstance(typeof(RehydrationToken), BindingFlags.NonPublic | BindingFlags.Instance, parameters, null);
-            return rehydrationToken is null ? null : (RehydrationToken)rehydrationToken;
-        }
-
-        public RehydrationToken? GetRehydrationToken()
-        {
-            var parameters = new object?[] { null, null, _headerSource.ToString(), _nextRequestUri, _startRequestUri.AbsoluteUri, _requestMethod, _lastKnownLocation, _finalStateVia };
-            var rehydrationToken = Activator.CreateInstance(typeof(RehydrationToken), BindingFlags.NonPublic | BindingFlags.Instance, parameters, null);
-=======
         public static RehydrationToken? GetRehydrationToken(
             RequestMethod requestMethod,
             Uri startRequestUri,
@@ -191,7 +157,6 @@
         {
             var parameters = new object?[] { null, null, headerSource, nextRequestUri, startRequestUri.AbsoluteUri, requestMethod, lastKnownLocation, finalStateVia };
             var rehydrationToken = Activator.CreateInstance(typeof(RehydrationToken), BindingFlags.NonPublic | BindingFlags.Instance, null, parameters, null);
->>>>>>> be63fdc5
             return rehydrationToken is null ? null : (RehydrationToken)rehydrationToken;
         }
 
