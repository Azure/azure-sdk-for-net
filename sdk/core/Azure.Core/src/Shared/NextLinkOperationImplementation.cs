--- conflicted
+++ resolved
@@ -79,12 +79,6 @@
             IOperation operation)
             => new OperationToOperationOfT<T>(operationSource, operation);
 
-<<<<<<< HEAD
-        public string? OperationId { get; }
-        public RequestMethod RequestMethod { get; }
-
-=======
->>>>>>> e9e3c797
         public static IOperation Create(
             HttpPipeline pipeline,
             RehydrationToken? rehydrationToken,
