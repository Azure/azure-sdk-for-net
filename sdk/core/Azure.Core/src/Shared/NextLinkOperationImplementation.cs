﻿// Copyright (c) Microsoft Corporation. All rights reserved.
// Licensed under the MIT License.

#nullable enable

using System;
using System.ClientModel.Primitives;
using System.Collections.Generic;
using System.IO;
using System.Linq;
using System.Net;
using System.Text.Json;
using System.Threading;
using System.Threading.Tasks;
using Azure.Core.Pipeline;

namespace Azure.Core
{
    internal class NextLinkOperationImplementation : IOperation
    {
        internal const string NotSet = "NOT_SET";
        internal const string RehydrationTokenVersion = "1.0.0";
        private const string ApiVersionParam = "api-version";
        private static readonly string[] FailureStates = { "failed", "canceled" };
        private static readonly string[] SuccessStates = { "succeeded" };

        private readonly HeaderSource _headerSource;
        private readonly Uri _startRequestUri;
        private readonly OperationFinalStateVia _finalStateVia;
        private readonly HttpPipeline _pipeline;
        private readonly string? _apiVersion;

        private string? _lastKnownLocation;
        private string _nextRequestUri;

        // We can only get OperationId when
        // - The operation is still in progress and nextRequestUri contains it
        // - During rehydration, rehydrationToken.Id is the operation id
        public string OperationId { get; private set; } = NotSet;
        public RequestMethod RequestMethod { get; }

        public static IOperation Create(
            HttpPipeline pipeline,
            RequestMethod requestMethod,
            Uri startRequestUri,
            Response response,
            OperationFinalStateVia finalStateVia,
            bool skipApiVersionOverride = false,
            string? apiVersionOverrideValue = null)
        {
            string? apiVersionStr = null;
            if (apiVersionOverrideValue is not null)
            {
                apiVersionStr = apiVersionOverrideValue;
            }
            else
            {
                apiVersionStr = !skipApiVersionOverride && TryGetApiVersion(startRequestUri, out ReadOnlySpan<char> apiVersion) ? apiVersion.ToString() : null;
            }
            var headerSource = GetHeaderSource(requestMethod, startRequestUri, response, apiVersionStr, out string nextRequestUri, out bool isNextRequestPolling);
            if (headerSource == HeaderSource.None && IsFinalState(response, headerSource, out var failureState, out _))
            {
                return new CompletedOperation(failureState ?? GetOperationStateFromFinalResponse(requestMethod, response));
            }

            string? lastKnownLocation;
            if (!response.Headers.TryGetValue("Location", out lastKnownLocation))
            {
                lastKnownLocation = null;
            }
            return new NextLinkOperationImplementation(pipeline, requestMethod, startRequestUri, nextRequestUri, headerSource, lastKnownLocation, finalStateVia, apiVersionStr, isNextRequestPolling : isNextRequestPolling);
        }

        public static IOperation<T> Create<T>(
            IOperationSource<T> operationSource,
            HttpPipeline pipeline,
            RequestMethod requestMethod,
            Uri startRequestUri,
            Response response,
            OperationFinalStateVia finalStateVia,
            bool skipApiVersionOverride = false,
            string? apiVersionOverrideValue = null)
        {
            var operation = Create(pipeline, requestMethod, startRequestUri, response, finalStateVia, skipApiVersionOverride, apiVersionOverrideValue);
            return new OperationToOperationOfT<T>(operationSource, operation);
        }

        public static IOperation<T> Create<T>(
            IOperationSource<T> operationSource,
            IOperation operation)
            => new OperationToOperationOfT<T>(operationSource, operation);

        public static IOperation Create(
            HttpPipeline pipeline,
            RehydrationToken rehydrationToken)
        {
            AssertNotNull(rehydrationToken, nameof(rehydrationToken));
            AssertNotNull(pipeline, nameof(pipeline));

            // TODO: Once we remove NextLinkOperationImplementation from internal shared and make it internal to Azure.Core only in https://github.com/Azure/azure-sdk-for-net/issues/43260
            // We can access the internal members from RehydrationToken directly
<<<<<<< HEAD
#pragma warning disable AZC0150 // Use ModelReaderWriter overloads with ModelReaderWriterContext
            // can use the new overload after https://github.com/Azure/azure-sdk-for-net/issues/49556
            var data = ModelReaderWriter.Write(rehydrationToken!, ModelReaderWriterOptions.Json);
#pragma warning restore AZC0150 // Use ModelReaderWriter overloads with ModelReaderWriterContext
=======
            var data = ModelReaderWriter.Write(rehydrationToken!, ModelReaderWriterOptions.Json, AzureCoreContext.Default);
>>>>>>> adbae4b2
            using var document = JsonDocument.Parse(data);
            var lroDetails = document.RootElement;

            // We are sure that the following properties exists in the serialized rehydrationToken
            var initialUri = lroDetails.GetProperty("initialUri").GetString();
            if (!Uri.TryCreate(initialUri, UriKind.Absolute, out var startRequestUri))
            {
                throw new ArgumentException($"\"initialUri\" property on \"rehydrationToken\" is an invalid Uri", nameof(rehydrationToken));
            }

            // We are sure that the following properties(apart from nullable lastKnownLocation) are not null as they are required in the rehydrationToken
            string nextRequestUri = lroDetails.GetProperty("nextRequestUri").GetString()!;
            string requestMethodStr = lroDetails.GetProperty("requestMethod").GetString()!;
            RequestMethod requestMethod = new RequestMethod(requestMethodStr)!;
            string? lastKnownLocation = lroDetails.GetProperty("lastKnownLocation").GetString();

            string finalStateViaStr = lroDetails.GetProperty("finalStateVia").GetString()!;
            OperationFinalStateVia finalStateVia;
            if (Enum.IsDefined(typeof(OperationFinalStateVia), finalStateViaStr))
            {
                finalStateVia = (OperationFinalStateVia)Enum.Parse(typeof(OperationFinalStateVia), finalStateViaStr);
            }
            else
            {
                finalStateVia = OperationFinalStateVia.Location;
            }

            string headerSourceStr = lroDetails.GetProperty("headerSource").GetString()!;
            HeaderSource headerSource;
            if (Enum.IsDefined(typeof(HeaderSource), headerSourceStr))
            {
                headerSource = (HeaderSource)Enum.Parse(typeof(HeaderSource), headerSourceStr);
            }
            else
            {
                headerSource = HeaderSource.None;
            }

            return new NextLinkOperationImplementation(pipeline, requestMethod, startRequestUri, nextRequestUri, headerSource, lastKnownLocation, finalStateVia, null, rehydrationToken.Id);
        }

        private NextLinkOperationImplementation(
            HttpPipeline pipeline,
            RequestMethod requestMethod,
            Uri startRequestUri,
            string nextRequestUri,
            HeaderSource headerSource,
            string? lastKnownLocation,
            OperationFinalStateVia finalStateVia,
            string? apiVersion,
            string? operationId = null,
            bool isNextRequestPolling = false)
        {
            AssertNotNull(pipeline, nameof(pipeline));
            AssertNotNull(requestMethod, nameof(requestMethod));
            AssertNotNull(startRequestUri, nameof(startRequestUri));
            AssertNotNull(nextRequestUri, nameof(nextRequestUri));
            AssertNotNull(headerSource, nameof(headerSource));
            AssertNotNull(finalStateVia, nameof(finalStateVia));

            RequestMethod = requestMethod;
            _headerSource = headerSource;
            _startRequestUri = startRequestUri;
            _nextRequestUri = nextRequestUri;
            _lastKnownLocation = lastKnownLocation;
            _finalStateVia = finalStateVia;
            _pipeline = pipeline;
            _apiVersion = apiVersion;
            if (operationId is not null)
            {
                OperationId = operationId;
            }
            else if (isNextRequestPolling)
            {
                OperationId = ParseOperationId(startRequestUri, nextRequestUri);
            }
        }

        private static string ParseOperationId(Uri startRequestUri, string nextRequestUri)
        {
            if (Uri.TryCreate(nextRequestUri, UriKind.Absolute, out var nextLink) && nextLink.Scheme != "file")
            {
                return nextLink.Segments.Last();
            }
            else
            {
                return new Uri(startRequestUri, nextRequestUri).Segments.Last();
            }
        }

        public RehydrationToken GetRehydrationToken()
            => GetRehydrationToken(RequestMethod, _startRequestUri, _nextRequestUri, _headerSource.ToString(), _lastKnownLocation, _finalStateVia.ToString(), OperationId);

        public static RehydrationToken GetRehydrationToken(
            RequestMethod requestMethod,
            Uri startRequestUri,
            Response response,
            OperationFinalStateVia finalStateVia)
        {
            AssertNotNull(requestMethod, nameof(requestMethod));
            AssertNotNull(startRequestUri, nameof(startRequestUri));
            AssertNotNull(response, nameof(response));
            AssertNotNull(finalStateVia, nameof(finalStateVia));

            var headerSource = GetHeaderSource(requestMethod, startRequestUri, response, null, out string nextRequestUri, out bool isNextRequestPolling);
            string? lastKnownLocation;
            if (!response.Headers.TryGetValue("Location", out lastKnownLocation))
            {
                lastKnownLocation = null;
            }
            return GetRehydrationToken(requestMethod, startRequestUri, nextRequestUri, headerSource.ToString(), lastKnownLocation, finalStateVia.ToString(), isNextRequestPolling ? ParseOperationId(startRequestUri, nextRequestUri) : null);
        }

        public static RehydrationToken GetRehydrationToken(
            RequestMethod requestMethod,
            Uri startRequestUri,
            string nextRequestUri,
            string headerSource,
            string? lastKnownLocation,
            string finalStateVia,
            string? operationId = null)
        {
            // TODO: Once we remove NextLinkOperationImplementation from internal shared and make it internal to Azure.Core only in https://github.com/Azure/azure-sdk-for-net/issues/43260
            // We can access the internal members from RehydrationToken directly
            var json = $$"""
            {"version":"{{RehydrationTokenVersion}}","id":{{ConstructStringValue(operationId)}},"requestMethod":"{{requestMethod}}","initialUri":"{{startRequestUri.AbsoluteUri}}","nextRequestUri":"{{nextRequestUri}}","headerSource":"{{headerSource}}","finalStateVia":"{{finalStateVia}}","lastKnownLocation":{{ConstructStringValue(lastKnownLocation)}}}
            """;
            var data = new BinaryData(json);
<<<<<<< HEAD
#pragma warning disable AZC0150 // Use ModelReaderWriter overloads with ModelReaderWriterContext
            // can use the new overload after https://github.com/Azure/azure-sdk-for-net/issues/49556
            return ModelReaderWriter.Read<RehydrationToken>(data);
#pragma warning restore AZC0150 // Use ModelReaderWriter overloads with ModelReaderWriterContext
=======
            return ModelReaderWriter.Read<RehydrationToken>(data, ModelReaderWriterOptions.Json, AzureCoreContext.Default);
>>>>>>> adbae4b2
        }

        private static string? ConstructStringValue(string? value) => value is null ? "null" : $"\"{value}\"";

        public async ValueTask<OperationState> UpdateStateAsync(bool async, CancellationToken cancellationToken)
        {
            Response response = async
                ? await GetResponseAsync(_nextRequestUri, cancellationToken).ConfigureAwait(false)
                : GetResponse(_nextRequestUri, cancellationToken);

            var hasCompleted = IsFinalState(response, _headerSource, out var failureState, out var resourceLocation);
            if (failureState != null)
            {
                return failureState.Value;
            }

            if (hasCompleted)
            {
                string? finalUri = GetFinalUri(resourceLocation);
                Response finalResponse;
                if (finalUri != null)
                {
                    finalResponse = async
                        ? await GetResponseAsync(finalUri, cancellationToken).ConfigureAwait(false)
                        : GetResponse(finalUri, cancellationToken);
                }
                else
                {
                    finalResponse = response;
                }
                return GetOperationStateFromFinalResponse(RequestMethod, finalResponse);
            }

            UpdateNextRequestUri(response.Headers);
            return OperationState.Pending(response);
        }

        private static OperationState GetOperationStateFromFinalResponse(RequestMethod requestMethod, Response response)
        {
            switch (response.Status)
            {
                case 200:
                case 201 when requestMethod == RequestMethod.Put:
                case 204 when requestMethod != RequestMethod.Put && requestMethod != RequestMethod.Patch:
                    return OperationState.Success(response);
                default:
                    return OperationState.Failure(response);
            }
        }

        private void UpdateNextRequestUri(ResponseHeaders headers)
        {
            var hasLocation = headers.TryGetValue("Location", out string? location);
            if (hasLocation)
            {
                _lastKnownLocation = location;
            }

            switch (_headerSource)
            {
                case HeaderSource.OperationLocation when headers.TryGetValue("Operation-Location", out string? operationLocation):
                    _nextRequestUri = AppendOrReplaceApiVersion(operationLocation, _apiVersion);
                    OperationId = ParseOperationId(_startRequestUri, _nextRequestUri);
                    return;
                case HeaderSource.AzureAsyncOperation when headers.TryGetValue("Azure-AsyncOperation", out string? azureAsyncOperation):
                    _nextRequestUri = AppendOrReplaceApiVersion(azureAsyncOperation, _apiVersion);
                    OperationId = ParseOperationId(_startRequestUri, _nextRequestUri);
                    return;
                case HeaderSource.Location when hasLocation:
                    _nextRequestUri = AppendOrReplaceApiVersion(location!, _apiVersion);
                    OperationId = ParseOperationId(_startRequestUri, _nextRequestUri);
                    return;
            }
        }

        internal static string AppendOrReplaceApiVersion(string uri, string? apiVersion)
        {
            if (!string.IsNullOrEmpty(apiVersion))
            {
                var uriSpan = uri.AsSpan();
                var apiVersionParamSpan = ApiVersionParam.AsSpan();
                var apiVersionIndex = uriSpan.IndexOf(apiVersionParamSpan);
                if (apiVersionIndex == -1)
                {
                    var concatSymbol = uriSpan.IndexOf('?') > -1 ? "&" : "?";
                    return $"{uri}{concatSymbol}api-version={apiVersion}";
                }
                else
                {
                    var lengthToEndOfApiVersionParam = apiVersionIndex + ApiVersionParam.Length;
                    ReadOnlySpan<char> remaining = uriSpan.Slice(lengthToEndOfApiVersionParam);
                    bool apiVersionHasEqualSign = false;
                    if (remaining.IndexOf('=') == 0)
                    {
                        remaining = remaining.Slice(1);
                        lengthToEndOfApiVersionParam += 1;
                        apiVersionHasEqualSign = true;
                    }
                    var indexOfFirstSignAfterApiVersion = remaining.IndexOf('&');
                    ReadOnlySpan<char> uriBeforeApiVersion = uriSpan.Slice(0, lengthToEndOfApiVersionParam);
                    if (indexOfFirstSignAfterApiVersion == -1)
                    {
                        return string.Concat(uriBeforeApiVersion.ToString(), apiVersionHasEqualSign ? string.Empty : "=", apiVersion);
                    }
                    else
                    {
                        ReadOnlySpan<char> uriAfterApiVersion = uriSpan.Slice(indexOfFirstSignAfterApiVersion + lengthToEndOfApiVersionParam);
                        return string.Concat(uriBeforeApiVersion.ToString(), apiVersionHasEqualSign ? string.Empty : "=", apiVersion, uriAfterApiVersion.ToString());
                    }
                }
            }
            return uri;
        }

        internal static bool TryGetApiVersion(Uri startRequestUri, out ReadOnlySpan<char> apiVersion)
        {
            apiVersion = default;
            ReadOnlySpan<char> uriSpan = startRequestUri.Query.AsSpan();
            int startIndex = uriSpan.IndexOf(ApiVersionParam.AsSpan());
            if (startIndex == -1)
            {
                return false;
            }
            startIndex += ApiVersionParam.Length;
            ReadOnlySpan<char> remaining = uriSpan.Slice(startIndex);
            if (remaining.IndexOf('=') == 0)
            {
                remaining = remaining.Slice(1);
                startIndex += 1;
            }
            else
            {
                return false;
            }
            int endIndex = remaining.IndexOf('&');
            int length = endIndex == -1 ? uriSpan.Length - startIndex : endIndex;
            apiVersion = uriSpan.Slice(startIndex, length);
            return true;
        }

        /// <summary>
        /// This function is used to get the final request uri after the lro has completed.
        /// </summary>
        private string? GetFinalUri(string? resourceLocation)
        {
            // Set final uri as null if the response for initial request doesn't contain header "Operation-Location" or "Azure-AsyncOperation".
            if (_headerSource is not (HeaderSource.OperationLocation or HeaderSource.AzureAsyncOperation))
            {
                return null;
            }

            // Set final uri as null if initial request is a delete method.
            if (RequestMethod == RequestMethod.Delete)
            {
                return null;
            }

            // Handle final-state-via options: https://github.com/Azure/autorest/blob/main/docs/extensions/readme.md#x-ms-long-running-operation-options
            switch (_finalStateVia)
            {
                case OperationFinalStateVia.LocationOverride when !string.IsNullOrEmpty(_lastKnownLocation):
                    return _lastKnownLocation;
                case OperationFinalStateVia.OperationLocation or OperationFinalStateVia.AzureAsyncOperation when RequestMethod == RequestMethod.Post:
                    return null;
                case OperationFinalStateVia.OriginalUri:
                    return _startRequestUri.AbsoluteUri;
            }

            // If response body contains resourceLocation, use it: https://github.com/microsoft/api-guidelines/blob/vNext/Guidelines.md#target-resource-location
            if (resourceLocation != null)
            {
                return resourceLocation;
            }

            // If initial request is PUT or PATCH, return initial request Uri
            if (RequestMethod == RequestMethod.Put || RequestMethod == RequestMethod.Patch)
            {
                return _startRequestUri.AbsoluteUri;
            }

            // If response for initial request contains header "Location", return last known location
            if (!string.IsNullOrEmpty(_lastKnownLocation))
            {
                return _lastKnownLocation;
            }

            return null;
        }

        private Response GetResponse(string uri, CancellationToken cancellationToken)
        {
            using HttpMessage message = CreateRequest(uri);
            _pipeline.Send(message, cancellationToken);

            // If we are doing final get for a delete LRO with 404, just return empty response with 204
            if (message.Response.Status == 404 && RequestMethod == RequestMethod.Delete)
            {
                return new EmptyResponse(HttpStatusCode.NoContent, message.Response.ClientRequestId);
            }
            return message.Response;
        }

        private async ValueTask<Response> GetResponseAsync(string uri, CancellationToken cancellationToken)
        {
            using HttpMessage message = CreateRequest(uri);
            await _pipeline.SendAsync(message, cancellationToken).ConfigureAwait(false);

            // If we are doing final get for a delete LRO with 404, just return empty response with 204
            if (message.Response.Status == 404 && RequestMethod == RequestMethod.Delete)
            {
                return new EmptyResponse(HttpStatusCode.NoContent, message.Response.ClientRequestId);
            }
            return message.Response;
        }

        /// <summary>
        /// This is only used for final get of the delete LRO, we just want to return an empty response with 204 to the user for this case.
        /// </summary>
        private sealed class EmptyResponse : Response
        {
            public EmptyResponse(HttpStatusCode status, string clientRequestId)
            {
                Status = (int)status;
                ReasonPhrase = status.ToString();
                ClientRequestId = clientRequestId;
            }

            public override int Status { get; }

            public override string ReasonPhrase { get; }

            public override Stream? ContentStream { get => null; set => throw new InvalidOperationException("Should not set ContentStream for an empty response."); }
            public override string ClientRequestId { get; set; }

            public override void Dispose()
            {
            }

            /// <inheritdoc />
#if HAS_INTERNALS_VISIBLE_CORE
            internal
#endif
            protected override bool ContainsHeader(string name) => false;

            /// <inheritdoc />
#if HAS_INTERNALS_VISIBLE_CORE
            internal
#endif
            protected override IEnumerable<HttpHeader> EnumerateHeaders() => Array.Empty<HttpHeader>();

            /// <inheritdoc />
#if HAS_INTERNALS_VISIBLE_CORE
            internal
#endif
            protected override bool TryGetHeader(string name, out string value)
            {
                value = string.Empty;
                return false;
            }

            /// <inheritdoc />
#if HAS_INTERNALS_VISIBLE_CORE
            internal
#endif
            protected override bool TryGetHeaderValues(string name, out IEnumerable<string> values)
            {
                values = Array.Empty<string>();
                return false;
            }
        }

        private HttpMessage CreateRequest(string uri)
        {
            HttpMessage message = _pipeline.CreateMessage();
            Request request = message.Request;
            request.Method = RequestMethod.Get;

            if (Uri.TryCreate(uri, UriKind.Absolute, out var nextLink) && nextLink.Scheme != "file")
            {
                request.Uri.Reset(nextLink);
            }
            else
            {
                request.Uri.Reset(new Uri(_startRequestUri, uri));
            }

            return message;
        }

        private static bool IsFinalState(Response response, HeaderSource headerSource, out OperationState? failureState, out string? resourceLocation)
        {
            failureState = null;
            resourceLocation = null;

            if (headerSource == HeaderSource.Location)
            {
                return response.Status != 202;
            }

            if (response.Status is >= 200 and <= 204)
            {
                if (response.ContentStream is { Length: > 0 })
                {
                    try
                    {
                        using JsonDocument document = JsonDocument.Parse(response.ContentStream);
                        var root = document.RootElement;
                        switch (headerSource)
                        {
                            case HeaderSource.None when root.TryGetProperty("properties", out var properties) && properties.TryGetProperty("provisioningState", out JsonElement property):
                            case HeaderSource.OperationLocation when root.TryGetProperty("status", out property):
                            case HeaderSource.AzureAsyncOperation when root.TryGetProperty("status", out property):
                                var state = GetRequiredString(property).ToLowerInvariant();
                                if (FailureStates.Contains(state))
                                {
                                    failureState = OperationState.Failure(response);
                                    return true;
                                }
                                else if (!SuccessStates.Contains(state))
                                {
                                    return false;
                                }
                                else
                                {
                                    if (headerSource is HeaderSource.OperationLocation or HeaderSource.AzureAsyncOperation && root.TryGetProperty("resourceLocation", out var resourceLocationProperty))
                                    {
                                        resourceLocation = resourceLocationProperty.GetString();
                                    }
                                    return true;
                                }
                        }
                    }
                    finally
                    {
                        // It is required to reset the position of the content after reading as this response may be used for deserialization.
                        response.ContentStream.Position = 0;
                    }
                }

                // If headerSource is None and provisioningState was not found, it defaults to Succeeded.
                if (headerSource == HeaderSource.None)
                {
                    return true;
                }
            }

            failureState = OperationState.Failure(response);
            return true;
        }

        private static string GetRequiredString(in JsonElement element)
        {
            var value = element.GetString();
            if (value == null)
                throw new InvalidOperationException($"The requested operation requires an element of type 'String', but the target element has type '{element.ValueKind}'.");

            return value;
        }

        private static bool ShouldIgnoreHeader(RequestMethod method, Response response)
            => method.Method == RequestMethod.Patch.Method && response.Status == 200;

        // Since this method is static, we can't manipulate the instance property OperationId of the class. We need to return isRequestPolling to update the OperationId after creaing the instance.
        private static HeaderSource GetHeaderSource(RequestMethod requestMethod, Uri requestUri, Response response, string? apiVersion, out string nextRequestUri, out bool isNextRequestPolling)
        {
            isNextRequestPolling = false;
            if (ShouldIgnoreHeader(requestMethod, response))
            {
                nextRequestUri = requestUri.AbsoluteUri;
                return HeaderSource.None;
            }

            var headers = response.Headers;
            if (headers.TryGetValue("Operation-Location", out var operationLocationUri))
            {
                nextRequestUri = AppendOrReplaceApiVersion(operationLocationUri, apiVersion);
                isNextRequestPolling = true;
                return HeaderSource.OperationLocation;
            }

            if (headers.TryGetValue("Azure-AsyncOperation", out var azureAsyncOperationUri))
            {
                nextRequestUri = AppendOrReplaceApiVersion(azureAsyncOperationUri, apiVersion);
                isNextRequestPolling = true;
                return HeaderSource.AzureAsyncOperation;
            }

            if (headers.TryGetValue("Location", out var locationUri))
            {
                nextRequestUri = AppendOrReplaceApiVersion(locationUri, apiVersion);
                isNextRequestPolling = true;
                return HeaderSource.Location;
            }

            nextRequestUri = requestUri.AbsoluteUri;
            return HeaderSource.None;
        }

        private static void AssertNotNull<T>(T value, string name)
        {
            if (value is null)
            {
                throw new ArgumentNullException(name);
            }
        }

        private enum HeaderSource
        {
            None,
            OperationLocation,
            AzureAsyncOperation,
            Location
        }

        private class CompletedOperation : IOperation
        {
            private readonly OperationState _operationState;

            public CompletedOperation(OperationState operationState)
            {
                _operationState = operationState;
            }

            public ValueTask<OperationState> UpdateStateAsync(bool async, CancellationToken cancellationToken) => new(_operationState);
        }

        private sealed class OperationToOperationOfT<T> : IOperation<T>
        {
            private readonly IOperationSource<T> _operationSource;
            private readonly IOperation _operation;

            public OperationToOperationOfT(IOperationSource<T> operationSource, IOperation operation)
            {
                _operationSource = operationSource;
                _operation = operation;
            }

            public async ValueTask<OperationState<T>> UpdateStateAsync(bool async, CancellationToken cancellationToken)
            {
                var state = await _operation.UpdateStateAsync(async, cancellationToken).ConfigureAwait(false);
                if (state.HasSucceeded)
                {
                    var result = async
                        ? await _operationSource.CreateResultAsync(state.RawResponse, cancellationToken).ConfigureAwait(false)
                        : _operationSource.CreateResult(state.RawResponse, cancellationToken);

                    return OperationState<T>.Success(state.RawResponse, result);
                }

                if (state.HasCompleted)
                {
                    return OperationState<T>.Failure(state.RawResponse, state.OperationFailedException);
                }

                return OperationState<T>.Pending(state.RawResponse);
            }
        }
    }
}<|MERGE_RESOLUTION|>--- conflicted
+++ resolved
@@ -99,14 +99,7 @@
 
             // TODO: Once we remove NextLinkOperationImplementation from internal shared and make it internal to Azure.Core only in https://github.com/Azure/azure-sdk-for-net/issues/43260
             // We can access the internal members from RehydrationToken directly
-<<<<<<< HEAD
-#pragma warning disable AZC0150 // Use ModelReaderWriter overloads with ModelReaderWriterContext
-            // can use the new overload after https://github.com/Azure/azure-sdk-for-net/issues/49556
-            var data = ModelReaderWriter.Write(rehydrationToken!, ModelReaderWriterOptions.Json);
-#pragma warning restore AZC0150 // Use ModelReaderWriter overloads with ModelReaderWriterContext
-=======
             var data = ModelReaderWriter.Write(rehydrationToken!, ModelReaderWriterOptions.Json, AzureCoreContext.Default);
->>>>>>> adbae4b2
             using var document = JsonDocument.Parse(data);
             var lroDetails = document.RootElement;
 
@@ -235,14 +228,7 @@
             {"version":"{{RehydrationTokenVersion}}","id":{{ConstructStringValue(operationId)}},"requestMethod":"{{requestMethod}}","initialUri":"{{startRequestUri.AbsoluteUri}}","nextRequestUri":"{{nextRequestUri}}","headerSource":"{{headerSource}}","finalStateVia":"{{finalStateVia}}","lastKnownLocation":{{ConstructStringValue(lastKnownLocation)}}}
             """;
             var data = new BinaryData(json);
-<<<<<<< HEAD
-#pragma warning disable AZC0150 // Use ModelReaderWriter overloads with ModelReaderWriterContext
-            // can use the new overload after https://github.com/Azure/azure-sdk-for-net/issues/49556
-            return ModelReaderWriter.Read<RehydrationToken>(data);
-#pragma warning restore AZC0150 // Use ModelReaderWriter overloads with ModelReaderWriterContext
-=======
             return ModelReaderWriter.Read<RehydrationToken>(data, ModelReaderWriterOptions.Json, AzureCoreContext.Default);
->>>>>>> adbae4b2
         }
 
         private static string? ConstructStringValue(string? value) => value is null ? "null" : $"\"{value}\"";
