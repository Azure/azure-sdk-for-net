﻿// Copyright (c) Microsoft Corporation. All rights reserved.
// Licensed under the MIT License.

#nullable enable

using System;
using System.ClientModel.Primitives;
using System.Collections.Generic;
using System.IO;
using System.Linq;
using System.Net;
using System.Text.Json;
using System.Threading;
using System.Threading.Tasks;
using Azure.Core.Pipeline;

namespace Azure.Core
{
    internal class NextLinkOperationImplementation : IOperation
    {
        internal const string RehydartionTokenVersion = "1.0.0";
        private const string ApiVersionParam = "api-version";
        private static readonly string[] FailureStates = { "failed", "canceled" };
        private static readonly string[] SuccessStates = { "succeeded" };

        private readonly HeaderSource _headerSource;
        private readonly Uri _startRequestUri;
        private readonly OperationFinalStateVia _finalStateVia;
        private readonly HttpPipeline _pipeline;
        private readonly string? _apiVersion;

        private string? _lastKnownLocation;
        private string _nextRequestUri;

        public string? OperationId { get; }
        public RequestMethod RequestMethod { get; }

        public static IOperation Create(
            HttpPipeline pipeline,
            RequestMethod requestMethod,
            Uri startRequestUri,
            Response response,
            OperationFinalStateVia finalStateVia,
            bool skipApiVersionOverride = false,
            string? apiVersionOverrideValue = null)
        {
            string? apiVersionStr;
            if (apiVersionOverrideValue is not null)
            {
                apiVersionStr = apiVersionOverrideValue;
            }
            else
            {
                apiVersionStr = !skipApiVersionOverride && TryGetApiVersion(startRequestUri, out ReadOnlySpan<char> apiVersion) ? apiVersion.ToString() : null;
            }
            var headerSource = GetHeaderSource(requestMethod, startRequestUri, response, apiVersionStr, out var nextRequestUri);
            if (headerSource == HeaderSource.None && IsFinalState(response, headerSource, out var failureState, out _))
            {
                return new CompletedOperation(failureState ?? GetOperationStateFromFinalResponse(requestMethod, response));
            }
            response.Headers.TryGetValue("Location", out var lastKnownLocation);
            return new NextLinkOperationImplementation(pipeline, requestMethod, startRequestUri, nextRequestUri, headerSource, lastKnownLocation, finalStateVia, apiVersionStr);
        }

        public static IOperation<T> Create<T>(
            IOperationSource<T> operationSource,
            HttpPipeline pipeline,
            RequestMethod requestMethod,
            Uri startRequestUri,
            Response response,
            OperationFinalStateVia finalStateVia,
            bool skipApiVersionOverride = false,
            string? apiVersionOverrideValue = null)
        {
            var operation = Create(pipeline, requestMethod, startRequestUri, response, finalStateVia, skipApiVersionOverride, apiVersionOverrideValue);
            return new OperationToOperationOfT<T>(operationSource, operation);
        }

        public static IOperation<T> Create<T>(
            IOperationSource<T> operationSource,
            IOperation operation)
            => new OperationToOperationOfT<T>(operationSource, operation);

        public static IOperation Create(
            HttpPipeline pipeline,
            RehydrationToken? rehydrationToken,
            string? apiVersionOverride = null)
        {
            AssertNotNull(rehydrationToken, nameof(rehydrationToken));

            var lroDetails = ModelReaderWriter.Write(rehydrationToken!, ModelReaderWriterOptions.Json).ToObjectFromJson<Dictionary<string, string>>();
            if (!Uri.TryCreate(lroDetails["initialUri"], UriKind.Absolute, out var startRequestUri))
            {
                throw new ArgumentException("Invalid initial URI from rehydration token");
            }

            if (!lroDetails.TryGetValue("nextRequestUri", out var nextRequestUri))
            {
                throw new ArgumentException("Invalid next request URI from rehydration token");
            }

            RequestMethod requestMethod = new RequestMethod(lroDetails["requestMethod"]);
            string lastKnownLocation = lroDetails["lastKnownLocation"];

            OperationFinalStateVia finalStateVia;
            if (Enum.IsDefined(typeof(OperationFinalStateVia), lroDetails["finalStateVia"]))
            {
                finalStateVia = (OperationFinalStateVia)Enum.Parse(typeof(OperationFinalStateVia), lroDetails["finalStateVia"]);
            }
            else
            {
                finalStateVia = OperationFinalStateVia.Location;
            }

            HeaderSource headerSource;
            if (Enum.IsDefined(typeof(HeaderSource), lroDetails["headerSource"]))
            {
                headerSource = (HeaderSource)Enum.Parse(typeof(HeaderSource), lroDetails["headerSource"]);
            }
            else
            {
                headerSource = HeaderSource.None;
            }

            string? apiVersionStr = apiVersionOverride ?? (TryGetApiVersion(startRequestUri, out ReadOnlySpan<char> apiVersion) ? apiVersion.ToString() : null);

            return new NextLinkOperationImplementation(pipeline, requestMethod, startRequestUri, nextRequestUri, headerSource, lastKnownLocation, finalStateVia, apiVersionStr);
        }

        private NextLinkOperationImplementation(
            HttpPipeline pipeline,
            RequestMethod requestMethod,
            Uri startRequestUri,
            string nextRequestUri,
            HeaderSource headerSource,
            string? lastKnownLocation,
            OperationFinalStateVia finalStateVia,
            string? apiVersion)
        {
            AssertNotNull(pipeline, nameof(pipeline));
            AssertNotNull(requestMethod, nameof(requestMethod));
            AssertNotNull(startRequestUri, nameof(startRequestUri));
            AssertNotNull(nextRequestUri, nameof(nextRequestUri));
            AssertNotNull(headerSource, nameof(headerSource));
            AssertNotNull(finalStateVia, nameof(finalStateVia));

            RequestMethod = requestMethod;
            _headerSource = headerSource;
            _startRequestUri = startRequestUri;
            _nextRequestUri = nextRequestUri;
            _lastKnownLocation = lastKnownLocation;
            _finalStateVia = finalStateVia;
            _pipeline = pipeline;
            _apiVersion = apiVersion;
            OperationId = ParseOperationId(nextRequestUri);
        }

        private static string? ParseOperationId(string nextRequestUri)
        {
            if (Uri.TryCreate(nextRequestUri, UriKind.Absolute, out var uri))
            {
                return uri.Segments.LastOrDefault();
            }
            return null;
        }

        public RehydrationToken GetRehydrationToken()
            => GetRehydrationToken(RequestMethod, _startRequestUri, _nextRequestUri, _headerSource.ToString(), _lastKnownLocation, _finalStateVia.ToString(), OperationId);

        public static RehydrationToken GetRehydrationToken(
            RequestMethod requestMethod,
            Uri startRequestUri,
            Response response,
            OperationFinalStateVia finalStateVia,
            bool skipApiVersionOverride = false,
            string? apiVersionOverrideValue = null)
        {
            string? apiVersionStr;
            if (apiVersionOverrideValue is not null)
            {
                apiVersionStr = apiVersionOverrideValue;
            }
            else
            {
                apiVersionStr = !skipApiVersionOverride && TryGetApiVersion(startRequestUri, out ReadOnlySpan<char> apiVersion) ? apiVersion.ToString() : null;
            }
            var headerSource = GetHeaderSource(requestMethod, startRequestUri, response, apiVersionStr, out var nextRequestUri);
            response.Headers.TryGetValue("Location", out var lastKnownLocation);
            var operationId = ParseOperationId(nextRequestUri);
            return GetRehydrationToken(requestMethod, startRequestUri, nextRequestUri, headerSource.ToString(), lastKnownLocation, finalStateVia.ToString(), operationId);
        }

        public static RehydrationToken GetRehydrationToken(
            RequestMethod requestMethod,
            Uri startRequestUri,
            string nextRequestUri,
            string headerSource,
            string? lastKnownLocation,
            string finalStateVia,
            string? operationId = null)
        {
            var data = new BinaryData(new { version = RehydartionTokenVersion, id = operationId, requestMethod = requestMethod.ToString(), initialUri = startRequestUri.AbsoluteUri, nextRequestUri, headerSource, lastKnownLocation, finalStateVia });
            return ModelReaderWriter.Read<RehydrationToken>(data);
        }

        public async ValueTask<OperationState> UpdateStateAsync(bool async, CancellationToken cancellationToken)
        {
            Response response = async
                ? await GetResponseAsync(_nextRequestUri, cancellationToken).ConfigureAwait(false)
                : GetResponse(_nextRequestUri, cancellationToken);

            var hasCompleted = IsFinalState(response, _headerSource, out var failureState, out var resourceLocation);
            if (failureState != null)
            {
                return failureState.Value;
            }

            if (hasCompleted)
            {
                string? finalUri = GetFinalUri(resourceLocation);
<<<<<<< HEAD
                var finalResponse = finalUri != null
                    ? await GetResponseAsync(async, finalUri, cancellationToken).ConfigureAwait(false)
                    : response;

                return GetOperationStateFromFinalResponse(RequestMethod, finalResponse);
=======
                Response finalResponse;
                if (finalUri != null)
                {
                    finalResponse = async
                        ? await GetResponseAsync(finalUri, cancellationToken).ConfigureAwait(false)
                        : GetResponse(finalUri, cancellationToken);
                }
                else
                {
                    finalResponse = response;
                }
                return GetOperationStateFromFinalResponse(_requestMethod, finalResponse);
>>>>>>> 6e3e3e95
            }

            UpdateNextRequestUri(response.Headers);
            return OperationState.Pending(response);
        }

        private static OperationState GetOperationStateFromFinalResponse(RequestMethod requestMethod, Response response)
        {
            switch (response.Status)
            {
                case 200:
                case 201 when requestMethod == RequestMethod.Put:
                case 204 when requestMethod != RequestMethod.Put && requestMethod != RequestMethod.Patch:
                    return OperationState.Success(response);
                default:
                    return OperationState.Failure(response);
            }
        }

        private void UpdateNextRequestUri(ResponseHeaders headers)
        {
            var hasLocation = headers.TryGetValue("Location", out string? location);
            if (hasLocation)
            {
                _lastKnownLocation = location;
            }

            switch (_headerSource)
            {
                case HeaderSource.OperationLocation when headers.TryGetValue("Operation-Location", out string? operationLocation):
                    _nextRequestUri = AppendOrReplaceApiVersion(operationLocation, _apiVersion);
                    return;
                case HeaderSource.AzureAsyncOperation when headers.TryGetValue("Azure-AsyncOperation", out string? azureAsyncOperation):
                    _nextRequestUri = AppendOrReplaceApiVersion(azureAsyncOperation, _apiVersion);
                    return;
                case HeaderSource.Location when hasLocation:
                    _nextRequestUri = AppendOrReplaceApiVersion(location!, _apiVersion);
                    return;
            }
        }

        internal static string AppendOrReplaceApiVersion(string uri, string? apiVersion)
        {
            if (!string.IsNullOrEmpty(apiVersion))
            {
                var uriSpan = uri.AsSpan();
                var apiVersionParamSpan = ApiVersionParam.AsSpan();
                var apiVersionIndex = uriSpan.IndexOf(apiVersionParamSpan);
                if (apiVersionIndex == -1)
                {
                    var concatSymbol = uriSpan.IndexOf('?') > -1 ? "&" : "?";
                    return $"{uri}{concatSymbol}api-version={apiVersion}";
                }
                else
                {
                    var lengthToEndOfApiVersionParam = apiVersionIndex + ApiVersionParam.Length;
                    ReadOnlySpan<char> remaining = uriSpan.Slice(lengthToEndOfApiVersionParam);
                    bool apiVersionHasEqualSign = false;
                    if (remaining.IndexOf('=') == 0)
                    {
                        remaining = remaining.Slice(1);
                        lengthToEndOfApiVersionParam += 1;
                        apiVersionHasEqualSign = true;
                    }
                    var indexOfFirstSignAfterApiVersion = remaining.IndexOf('&');
                    ReadOnlySpan<char> uriBeforeApiVersion = uriSpan.Slice(0, lengthToEndOfApiVersionParam);
                    if (indexOfFirstSignAfterApiVersion == -1)
                    {
                        return string.Concat(uriBeforeApiVersion.ToString(), apiVersionHasEqualSign ? string.Empty : "=", apiVersion);
                    }
                    else
                    {
                        ReadOnlySpan<char> uriAfterApiVersion = uriSpan.Slice(indexOfFirstSignAfterApiVersion + lengthToEndOfApiVersionParam);
                        return string.Concat(uriBeforeApiVersion.ToString(), apiVersionHasEqualSign ? string.Empty : "=", apiVersion, uriAfterApiVersion.ToString());
                    }
                }
            }
            return uri;
        }

        internal static bool TryGetApiVersion(Uri startRequestUri, out ReadOnlySpan<char> apiVersion)
        {
            apiVersion = default;
            ReadOnlySpan<char> uriSpan = startRequestUri.Query.AsSpan();
            int startIndex = uriSpan.IndexOf(ApiVersionParam.AsSpan());
            if (startIndex == -1)
            {
                return false;
            }
            startIndex += ApiVersionParam.Length;
            ReadOnlySpan<char> remaining = uriSpan.Slice(startIndex);
            if (remaining.IndexOf('=') == 0)
            {
                remaining = remaining.Slice(1);
                startIndex += 1;
            }
            else
            {
                return false;
            }
            int endIndex = remaining.IndexOf('&');
            int length = endIndex == -1 ? uriSpan.Length - startIndex : endIndex;
            apiVersion = uriSpan.Slice(startIndex, length);
            return true;
        }

        /// <summary>
        /// This function is used to get the final request uri after the lro has completed.
        /// </summary>
        private string? GetFinalUri(string? resourceLocation)
        {
            // Set final uri as null if the response for initial request doesn't contain header "Operation-Location" or "Azure-AsyncOperation".
            if (_headerSource is not (HeaderSource.OperationLocation or HeaderSource.AzureAsyncOperation))
            {
                return null;
            }

            // Set final uri as null if initial request is a delete method.
            if (RequestMethod == RequestMethod.Delete)
            {
                return null;
            }

            // Handle final-state-via options: https://github.com/Azure/autorest/blob/main/docs/extensions/readme.md#x-ms-long-running-operation-options
            switch (_finalStateVia)
            {
                case OperationFinalStateVia.LocationOverride when !string.IsNullOrEmpty(_lastKnownLocation):
                    return _lastKnownLocation;
                case OperationFinalStateVia.OperationLocation or OperationFinalStateVia.AzureAsyncOperation when RequestMethod == RequestMethod.Post:
                    return null;
                case OperationFinalStateVia.OriginalUri:
                    return _startRequestUri.AbsoluteUri;
            }

            // If response body contains resourceLocation, use it: https://github.com/microsoft/api-guidelines/blob/vNext/Guidelines.md#target-resource-location
            if (resourceLocation != null)
            {
                return resourceLocation;
            }

            // If initial request is PUT or PATCH, return initial request Uri
            if (RequestMethod == RequestMethod.Put || RequestMethod == RequestMethod.Patch)
            {
                return _startRequestUri.AbsoluteUri;
            }

            // If response for initial request contains header "Location", return last known location
            if (!string.IsNullOrEmpty(_lastKnownLocation))
            {
                return _lastKnownLocation;
            }

            return null;
        }

        private Response GetResponse(string uri, CancellationToken cancellationToken)
        {
            using HttpMessage message = CreateRequest(uri);
<<<<<<< HEAD
            if (async)
            {
                await _pipeline.SendAsync(message, cancellationToken).ConfigureAwait(false);
            }
            else
            {
                _pipeline.Send(message, cancellationToken);
            }

            // If we get 404 from final get for a delete LRO, just return empty response with 204
            if (message.Response.Status == 404 && RequestMethod == RequestMethod.Delete)
            {
                return new EmptyResponse(HttpStatusCode.NoContent);
            }
=======
            _pipeline.Send(message, cancellationToken);
            return message.Response;
        }

        private async ValueTask<Response> GetResponseAsync(string uri, CancellationToken cancellationToken)
        {
            using HttpMessage message = CreateRequest(uri);
            await _pipeline.SendAsync(message, cancellationToken).ConfigureAwait(false);
>>>>>>> 6e3e3e95
            return message.Response;
        }

        /// <summary>
        /// This is only used for final get of the delete LRO, we just want to return an empty response with 204 to the user for this case.
        /// </summary>
        private sealed class EmptyResponse : Response
        {
            public EmptyResponse(HttpStatusCode status)
            {
                Status = (int)status;
                ReasonPhrase = status.ToString();
            }

            public override int Status { get; }

            public override string ReasonPhrase { get; }

            public override Stream? ContentStream { get => null; set => throw new System.NotImplementedException(); }
            public override string ClientRequestId { get => string.Empty; set => throw new System.NotImplementedException(); }

            public override void Dispose()
            {
            }

            /// <inheritdoc />
#if HAS_INTERNALS_VISIBLE_CORE
            internal
#endif
            protected override bool ContainsHeader(string name) => false;

            /// <inheritdoc />
#if HAS_INTERNALS_VISIBLE_CORE
            internal
#endif
            protected override IEnumerable<HttpHeader> EnumerateHeaders() => Array.Empty<HttpHeader>();

            /// <inheritdoc />
#if HAS_INTERNALS_VISIBLE_CORE
            internal
#endif
            protected override bool TryGetHeader(string name, out string value)
            {
                value = string.Empty;
                return false;
            }

            /// <inheritdoc />
#if HAS_INTERNALS_VISIBLE_CORE
            internal
#endif
            protected override bool TryGetHeaderValues(string name, out IEnumerable<string> values)
            {
                values = Array.Empty<string>();
                return false;
            }
        }

        private HttpMessage CreateRequest(string uri)
        {
            HttpMessage message = _pipeline.CreateMessage();
            Request request = message.Request;
            request.Method = RequestMethod.Get;

            if (Uri.TryCreate(uri, UriKind.Absolute, out var nextLink) && nextLink.Scheme != "file")
            {
                request.Uri.Reset(nextLink);
            }
            else
            {
                request.Uri.Reset(new Uri(_startRequestUri, uri));
            }

            return message;
        }

        private static bool IsFinalState(Response response, HeaderSource headerSource, out OperationState? failureState, out string? resourceLocation)
        {
            failureState = null;
            resourceLocation = null;

            if (headerSource == HeaderSource.Location)
            {
                return response.Status != 202;
            }

            if (response.Status is >= 200 and <= 204)
            {
                if (response.ContentStream is { Length: > 0 })
                {
                    try
                    {
                        using JsonDocument document = JsonDocument.Parse(response.ContentStream);
                        var root = document.RootElement;
                        switch (headerSource)
                        {
                            case HeaderSource.None when root.TryGetProperty("properties", out var properties) && properties.TryGetProperty("provisioningState", out JsonElement property):
                            case HeaderSource.OperationLocation when root.TryGetProperty("status", out property):
                            case HeaderSource.AzureAsyncOperation when root.TryGetProperty("status", out property):
                                var state = GetRequiredString(property).ToLowerInvariant();
                                if (FailureStates.Contains(state))
                                {
                                    failureState = OperationState.Failure(response);
                                    return true;
                                }
                                else if (!SuccessStates.Contains(state))
                                {
                                    return false;
                                }
                                else
                                {
                                    if (headerSource is HeaderSource.OperationLocation or HeaderSource.AzureAsyncOperation && root.TryGetProperty("resourceLocation", out var resourceLocationProperty))
                                    {
                                        resourceLocation = resourceLocationProperty.GetString();
                                    }
                                    return true;
                                }
                        }
                    }
                    finally
                    {
                        // It is required to reset the position of the content after reading as this response may be used for deserialization.
                        response.ContentStream.Position = 0;
                    }
                }

                // If headerSource is None and provisioningState was not found, it defaults to Succeeded.
                if (headerSource == HeaderSource.None)
                {
                    return true;
                }
            }

            failureState = OperationState.Failure(response);
            return true;
        }

        private static string GetRequiredString(in JsonElement element)
        {
            var value = element.GetString();
            if (value == null)
                throw new InvalidOperationException($"The requested operation requires an element of type 'String', but the target element has type '{element.ValueKind}'.");

            return value;
        }

        private static bool ShouldIgnoreHeader(RequestMethod method, Response response)
            => method.Method == RequestMethod.Patch.Method && response.Status == 200;

        private static HeaderSource GetHeaderSource(RequestMethod requestMethod, Uri requestUri, Response response, string? apiVersion, out string nextRequestUri)
        {
            if (ShouldIgnoreHeader(requestMethod, response))
            {
                nextRequestUri = requestUri.AbsoluteUri;
                return HeaderSource.None;
            }

            var headers = response.Headers;
            if (headers.TryGetValue("Operation-Location", out var operationLocationUri))
            {
                nextRequestUri = AppendOrReplaceApiVersion(operationLocationUri, apiVersion);
                return HeaderSource.OperationLocation;
            }

            if (headers.TryGetValue("Azure-AsyncOperation", out var azureAsyncOperationUri))
            {
                nextRequestUri = AppendOrReplaceApiVersion(azureAsyncOperationUri, apiVersion);
                return HeaderSource.AzureAsyncOperation;
            }

            if (headers.TryGetValue("Location", out var locationUri))
            {
                nextRequestUri = AppendOrReplaceApiVersion(locationUri, apiVersion);
                return HeaderSource.Location;
            }

            nextRequestUri = requestUri.AbsoluteUri;
            return HeaderSource.None;
        }

        private static void AssertNotNull<T>(T value, string name)
        {
            if (value is null)
            {
                throw new ArgumentNullException(name);
            }
        }

        private enum HeaderSource
        {
            None,
            OperationLocation,
            AzureAsyncOperation,
            Location
        }

        private class CompletedOperation : IOperation
        {
            private readonly OperationState _operationState;

            public CompletedOperation(OperationState operationState)
            {
                _operationState = operationState;
            }

            public ValueTask<OperationState> UpdateStateAsync(bool async, CancellationToken cancellationToken) => new(_operationState);
        }

        private sealed class OperationToOperationOfT<T> : IOperation<T>
        {
            private readonly IOperationSource<T> _operationSource;
            private readonly IOperation _operation;

            public OperationToOperationOfT(IOperationSource<T> operationSource, IOperation operation)
            {
                _operationSource = operationSource;
                _operation = operation;
            }

            public async ValueTask<OperationState<T>> UpdateStateAsync(bool async, CancellationToken cancellationToken)
            {
                var state = await _operation.UpdateStateAsync(async, cancellationToken).ConfigureAwait(false);
                if (state.HasSucceeded)
                {
                    var result = async
                        ? await _operationSource.CreateResultAsync(state.RawResponse, cancellationToken).ConfigureAwait(false)
                        : _operationSource.CreateResult(state.RawResponse, cancellationToken);

                    return OperationState<T>.Success(state.RawResponse, result);
                }

                if (state.HasCompleted)
                {
                    return OperationState<T>.Failure(state.RawResponse, state.OperationFailedException);
                }

                return OperationState<T>.Pending(state.RawResponse);
            }
        }
    }
}<|MERGE_RESOLUTION|>--- conflicted
+++ resolved
@@ -4,11 +4,8 @@
 #nullable enable
 
 using System;
-using System.ClientModel.Primitives;
-using System.Collections.Generic;
+using System.Linq;
 using System.IO;
-using System.Linq;
-using System.Net;
 using System.Text.Json;
 using System.Threading;
 using System.Threading.Tasks;
@@ -18,7 +15,6 @@
 {
     internal class NextLinkOperationImplementation : IOperation
     {
-        internal const string RehydartionTokenVersion = "1.0.0";
         private const string ApiVersionParam = "api-version";
         private static readonly string[] FailureStates = { "failed", "canceled" };
         private static readonly string[] SuccessStates = { "succeeded" };
@@ -26,14 +22,12 @@
         private readonly HeaderSource _headerSource;
         private readonly Uri _startRequestUri;
         private readonly OperationFinalStateVia _finalStateVia;
+        private readonly RequestMethod _requestMethod;
         private readonly HttpPipeline _pipeline;
         private readonly string? _apiVersion;
 
         private string? _lastKnownLocation;
         private string _nextRequestUri;
-
-        public string? OperationId { get; }
-        public RequestMethod RequestMethod { get; }
 
         public static IOperation Create(
             HttpPipeline pipeline,
@@ -44,7 +38,7 @@
             bool skipApiVersionOverride = false,
             string? apiVersionOverrideValue = null)
         {
-            string? apiVersionStr;
+            string? apiVersionStr = null;
             if (apiVersionOverrideValue is not null)
             {
                 apiVersionStr = apiVersionOverrideValue;
@@ -76,57 +70,6 @@
             return new OperationToOperationOfT<T>(operationSource, operation);
         }
 
-        public static IOperation<T> Create<T>(
-            IOperationSource<T> operationSource,
-            IOperation operation)
-            => new OperationToOperationOfT<T>(operationSource, operation);
-
-        public static IOperation Create(
-            HttpPipeline pipeline,
-            RehydrationToken? rehydrationToken,
-            string? apiVersionOverride = null)
-        {
-            AssertNotNull(rehydrationToken, nameof(rehydrationToken));
-
-            var lroDetails = ModelReaderWriter.Write(rehydrationToken!, ModelReaderWriterOptions.Json).ToObjectFromJson<Dictionary<string, string>>();
-            if (!Uri.TryCreate(lroDetails["initialUri"], UriKind.Absolute, out var startRequestUri))
-            {
-                throw new ArgumentException("Invalid initial URI from rehydration token");
-            }
-
-            if (!lroDetails.TryGetValue("nextRequestUri", out var nextRequestUri))
-            {
-                throw new ArgumentException("Invalid next request URI from rehydration token");
-            }
-
-            RequestMethod requestMethod = new RequestMethod(lroDetails["requestMethod"]);
-            string lastKnownLocation = lroDetails["lastKnownLocation"];
-
-            OperationFinalStateVia finalStateVia;
-            if (Enum.IsDefined(typeof(OperationFinalStateVia), lroDetails["finalStateVia"]))
-            {
-                finalStateVia = (OperationFinalStateVia)Enum.Parse(typeof(OperationFinalStateVia), lroDetails["finalStateVia"]);
-            }
-            else
-            {
-                finalStateVia = OperationFinalStateVia.Location;
-            }
-
-            HeaderSource headerSource;
-            if (Enum.IsDefined(typeof(HeaderSource), lroDetails["headerSource"]))
-            {
-                headerSource = (HeaderSource)Enum.Parse(typeof(HeaderSource), lroDetails["headerSource"]);
-            }
-            else
-            {
-                headerSource = HeaderSource.None;
-            }
-
-            string? apiVersionStr = apiVersionOverride ?? (TryGetApiVersion(startRequestUri, out ReadOnlySpan<char> apiVersion) ? apiVersion.ToString() : null);
-
-            return new NextLinkOperationImplementation(pipeline, requestMethod, startRequestUri, nextRequestUri, headerSource, lastKnownLocation, finalStateVia, apiVersionStr);
-        }
-
         private NextLinkOperationImplementation(
             HttpPipeline pipeline,
             RequestMethod requestMethod,
@@ -137,14 +80,7 @@
             OperationFinalStateVia finalStateVia,
             string? apiVersion)
         {
-            AssertNotNull(pipeline, nameof(pipeline));
-            AssertNotNull(requestMethod, nameof(requestMethod));
-            AssertNotNull(startRequestUri, nameof(startRequestUri));
-            AssertNotNull(nextRequestUri, nameof(nextRequestUri));
-            AssertNotNull(headerSource, nameof(headerSource));
-            AssertNotNull(finalStateVia, nameof(finalStateVia));
-
-            RequestMethod = requestMethod;
+            _requestMethod = requestMethod;
             _headerSource = headerSource;
             _startRequestUri = startRequestUri;
             _nextRequestUri = nextRequestUri;
@@ -152,55 +88,6 @@
             _finalStateVia = finalStateVia;
             _pipeline = pipeline;
             _apiVersion = apiVersion;
-            OperationId = ParseOperationId(nextRequestUri);
-        }
-
-        private static string? ParseOperationId(string nextRequestUri)
-        {
-            if (Uri.TryCreate(nextRequestUri, UriKind.Absolute, out var uri))
-            {
-                return uri.Segments.LastOrDefault();
-            }
-            return null;
-        }
-
-        public RehydrationToken GetRehydrationToken()
-            => GetRehydrationToken(RequestMethod, _startRequestUri, _nextRequestUri, _headerSource.ToString(), _lastKnownLocation, _finalStateVia.ToString(), OperationId);
-
-        public static RehydrationToken GetRehydrationToken(
-            RequestMethod requestMethod,
-            Uri startRequestUri,
-            Response response,
-            OperationFinalStateVia finalStateVia,
-            bool skipApiVersionOverride = false,
-            string? apiVersionOverrideValue = null)
-        {
-            string? apiVersionStr;
-            if (apiVersionOverrideValue is not null)
-            {
-                apiVersionStr = apiVersionOverrideValue;
-            }
-            else
-            {
-                apiVersionStr = !skipApiVersionOverride && TryGetApiVersion(startRequestUri, out ReadOnlySpan<char> apiVersion) ? apiVersion.ToString() : null;
-            }
-            var headerSource = GetHeaderSource(requestMethod, startRequestUri, response, apiVersionStr, out var nextRequestUri);
-            response.Headers.TryGetValue("Location", out var lastKnownLocation);
-            var operationId = ParseOperationId(nextRequestUri);
-            return GetRehydrationToken(requestMethod, startRequestUri, nextRequestUri, headerSource.ToString(), lastKnownLocation, finalStateVia.ToString(), operationId);
-        }
-
-        public static RehydrationToken GetRehydrationToken(
-            RequestMethod requestMethod,
-            Uri startRequestUri,
-            string nextRequestUri,
-            string headerSource,
-            string? lastKnownLocation,
-            string finalStateVia,
-            string? operationId = null)
-        {
-            var data = new BinaryData(new { version = RehydartionTokenVersion, id = operationId, requestMethod = requestMethod.ToString(), initialUri = startRequestUri.AbsoluteUri, nextRequestUri, headerSource, lastKnownLocation, finalStateVia });
-            return ModelReaderWriter.Read<RehydrationToken>(data);
         }
 
         public async ValueTask<OperationState> UpdateStateAsync(bool async, CancellationToken cancellationToken)
@@ -218,13 +105,6 @@
             if (hasCompleted)
             {
                 string? finalUri = GetFinalUri(resourceLocation);
-<<<<<<< HEAD
-                var finalResponse = finalUri != null
-                    ? await GetResponseAsync(async, finalUri, cancellationToken).ConfigureAwait(false)
-                    : response;
-
-                return GetOperationStateFromFinalResponse(RequestMethod, finalResponse);
-=======
                 Response finalResponse;
                 if (finalUri != null)
                 {
@@ -237,7 +117,6 @@
                     finalResponse = response;
                 }
                 return GetOperationStateFromFinalResponse(_requestMethod, finalResponse);
->>>>>>> 6e3e3e95
             }
 
             UpdateNextRequestUri(response.Headers);
@@ -356,7 +235,7 @@
             }
 
             // Set final uri as null if initial request is a delete method.
-            if (RequestMethod == RequestMethod.Delete)
+            if (_requestMethod == RequestMethod.Delete)
             {
                 return null;
             }
@@ -366,7 +245,7 @@
             {
                 case OperationFinalStateVia.LocationOverride when !string.IsNullOrEmpty(_lastKnownLocation):
                     return _lastKnownLocation;
-                case OperationFinalStateVia.OperationLocation or OperationFinalStateVia.AzureAsyncOperation when RequestMethod == RequestMethod.Post:
+                case OperationFinalStateVia.OperationLocation or OperationFinalStateVia.AzureAsyncOperation when _requestMethod == RequestMethod.Post:
                     return null;
                 case OperationFinalStateVia.OriginalUri:
                     return _startRequestUri.AbsoluteUri;
@@ -379,7 +258,7 @@
             }
 
             // If initial request is PUT or PATCH, return initial request Uri
-            if (RequestMethod == RequestMethod.Put || RequestMethod == RequestMethod.Patch)
+            if (_requestMethod == RequestMethod.Put || _requestMethod == RequestMethod.Patch)
             {
                 return _startRequestUri.AbsoluteUri;
             }
@@ -396,22 +275,6 @@
         private Response GetResponse(string uri, CancellationToken cancellationToken)
         {
             using HttpMessage message = CreateRequest(uri);
-<<<<<<< HEAD
-            if (async)
-            {
-                await _pipeline.SendAsync(message, cancellationToken).ConfigureAwait(false);
-            }
-            else
-            {
-                _pipeline.Send(message, cancellationToken);
-            }
-
-            // If we get 404 from final get for a delete LRO, just return empty response with 204
-            if (message.Response.Status == 404 && RequestMethod == RequestMethod.Delete)
-            {
-                return new EmptyResponse(HttpStatusCode.NoContent);
-            }
-=======
             _pipeline.Send(message, cancellationToken);
             return message.Response;
         }
@@ -420,63 +283,7 @@
         {
             using HttpMessage message = CreateRequest(uri);
             await _pipeline.SendAsync(message, cancellationToken).ConfigureAwait(false);
->>>>>>> 6e3e3e95
             return message.Response;
-        }
-
-        /// <summary>
-        /// This is only used for final get of the delete LRO, we just want to return an empty response with 204 to the user for this case.
-        /// </summary>
-        private sealed class EmptyResponse : Response
-        {
-            public EmptyResponse(HttpStatusCode status)
-            {
-                Status = (int)status;
-                ReasonPhrase = status.ToString();
-            }
-
-            public override int Status { get; }
-
-            public override string ReasonPhrase { get; }
-
-            public override Stream? ContentStream { get => null; set => throw new System.NotImplementedException(); }
-            public override string ClientRequestId { get => string.Empty; set => throw new System.NotImplementedException(); }
-
-            public override void Dispose()
-            {
-            }
-
-            /// <inheritdoc />
-#if HAS_INTERNALS_VISIBLE_CORE
-            internal
-#endif
-            protected override bool ContainsHeader(string name) => false;
-
-            /// <inheritdoc />
-#if HAS_INTERNALS_VISIBLE_CORE
-            internal
-#endif
-            protected override IEnumerable<HttpHeader> EnumerateHeaders() => Array.Empty<HttpHeader>();
-
-            /// <inheritdoc />
-#if HAS_INTERNALS_VISIBLE_CORE
-            internal
-#endif
-            protected override bool TryGetHeader(string name, out string value)
-            {
-                value = string.Empty;
-                return false;
-            }
-
-            /// <inheritdoc />
-#if HAS_INTERNALS_VISIBLE_CORE
-            internal
-#endif
-            protected override bool TryGetHeaderValues(string name, out IEnumerable<string> values)
-            {
-                values = Array.Empty<string>();
-                return false;
-            }
         }
 
         private HttpMessage CreateRequest(string uri)
@@ -509,7 +316,7 @@
 
             if (response.Status is >= 200 and <= 204)
             {
-                if (response.ContentStream is { Length: > 0 })
+                if (response.ContentStream is {Length: > 0})
                 {
                     try
                     {
@@ -601,14 +408,6 @@
             return HeaderSource.None;
         }
 
-        private static void AssertNotNull<T>(T value, string name)
-        {
-            if (value is null)
-            {
-                throw new ArgumentNullException(name);
-            }
-        }
-
         private enum HeaderSource
         {
             None,
