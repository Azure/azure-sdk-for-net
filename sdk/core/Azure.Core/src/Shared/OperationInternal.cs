// Copyright (c) Microsoft Corporation. All rights reserved.
// Licensed under the MIT License.

using System;
using System.Collections.Generic;
using System.Threading;
using System.Threading.Tasks;
using Azure.Core.Pipeline;

#nullable enable

namespace Azure.Core
{
    /// <summary>
    /// A helper class used to build long-running operation instances. In order to use this helper:
    /// <list type="number">
    ///   <item>Make sure your LRO implements the <see cref="IOperation"/> interface.</item>
    ///   <item>Add a private <see cref="OperationInternal"/> field to your LRO, and instantiate it during construction.</item>
    ///   <item>Delegate method calls to the <see cref="OperationInternal"/> implementations.</item>
    /// </list>
    /// Supported members:
    /// <list type="bullet">
    ///   <item>
    ///     <description><see cref="OperationInternalBase.HasCompleted"/></description>
    ///   </item>
    ///   <item>
    ///     <description><see cref="OperationInternalBase.RawResponse"/>, used for <see cref="Operation.GetRawResponse"/></description>
    ///   </item>
    ///   <item>
    ///     <description><see cref="OperationInternalBase.UpdateStatus"/></description>
    ///   </item>
    ///   <item>
    ///     <description><see cref="OperationInternalBase.UpdateStatusAsync(CancellationToken)"/></description>
    ///   </item>
    ///   <item>
    ///     <description><see cref="OperationInternalBase.WaitForCompletionResponseAsync(CancellationToken)"/></description>
    ///   </item>
    ///   <item>
    ///     <description><see cref="OperationInternalBase.WaitForCompletionResponseAsync(TimeSpan, CancellationToken)"/></description>
    ///   </item>
    /// </list>
    /// </summary>
    internal class OperationInternal : OperationInternalBase
    {
        // To minimize code duplication and avoid introduction of another type,
        // OperationInternal delegates implementation to the OperationInternal<VoidValue>.
        // VoidValue is a private empty struct which only purpose is to be used as generic parameter.
        private readonly OperationInternal<VoidValue> _internalOperation;

        /// <summary>
        /// Initializes a new instance of the <see cref="OperationInternal"/> class in a final successful state.
        /// </summary>
        /// <param name="rawResponse">The final value of <see cref="OperationInternalBase.RawResponse"/>.</param>
        /// <param name="rehydrationToken">The rehydration token.</param>
        public static OperationInternal Succeeded(Response rawResponse, RehydrationToken? rehydrationToken = null) => new(OperationState.Success(rawResponse), rehydrationToken);

        /// <summary>
        /// Initializes a new instance of the <see cref="OperationInternal"/> class in a final failed state.
        /// </summary>
        /// <param name="rawResponse">The final value of <see cref="OperationInternalBase.RawResponse"/>.</param>
        /// <param name="operationFailedException">The exception that will be thrown by <c>UpdateStatusAsync</c>.</param>
        /// <param name="rehydrationToken">rehydration token</param>
        public static OperationInternal Failed(Response rawResponse, RequestFailedException operationFailedException, RehydrationToken? rehydrationToken = null) => new(OperationState.Failure(rawResponse, operationFailedException), rehydrationToken);

        /// <summary>
        /// Initializes a new instance of the <see cref="OperationInternal"/> class.
        /// </summary>
        /// <param name="operation">The long-running operation making use of this class. Passing "<c>this</c>" is expected.</param>
        /// <param name="clientDiagnostics">Used for diagnostic scope and exception creation. This is expected to be the instance created during the construction of your main client.</param>
        /// <param name="rawResponse">
        ///     The initial value of <see cref="OperationInternalBase.RawResponse"/>. Usually, long-running operation objects can be instantiated in two ways:
        ///     <list type="bullet">
        ///         <item>
        ///             When calling a client's "<c>Start&lt;OperationName&gt;</c>" method, a service call is made to start the operation, and an <see cref="Operation"/> instance is returned.
        ///             In this case, the response received from this service call can be passed here.
        ///         </item>
        ///         <item>
        ///             When a user instantiates an <see cref="Operation"/> directly using a public constructor, there's no previous service call. In this case, passing <c>null</c> is expected.
        ///         </item>
        ///     </list>
        /// </param>
        /// <param name="operationTypeName">
        ///     The type name of the long-running operation making use of this class. Used when creating diagnostic scopes. If left <c>null</c>, the type name will be inferred based on the
        ///     parameter <paramref name="operation"/>.
        /// </param>
        /// <param name="scopeAttributes">The attributes to use during diagnostic scope creation.</param>
        /// <param name="fallbackStrategy"> The delay strategy to use. Default is <see cref="FixedDelayWithNoJitterStrategy"/>.</param>
<<<<<<< HEAD
        /// <param name="rehydrationToken">The rehydration token.</param>
=======
        /// <param name="requestMethod">The Http request method</param>
>>>>>>> 6ebbc5f8
        public OperationInternal(IOperation operation,
            ClientDiagnostics clientDiagnostics,
            Response? rawResponse,
            string? operationTypeName = null,
            IEnumerable<KeyValuePair<string, string>>? scopeAttributes = null,
            DelayStrategy? fallbackStrategy = null,
<<<<<<< HEAD
            RehydrationToken? rehydrationToken = null)
            : base(clientDiagnostics, operationTypeName ?? operation.GetType().Name, scopeAttributes, fallbackStrategy, rehydrationToken)
        {
            _internalOperation = new OperationInternal<VoidValue>(new OperationToOperationOfTProxy(operation), clientDiagnostics, rawResponse, operationTypeName ?? operation.GetType().Name, scopeAttributes, fallbackStrategy, rehydrationToken);
        }

        private OperationInternal(OperationState finalState, RehydrationToken? rehydrationToken)
            : base(finalState.RawResponse, rehydrationToken)
=======
            RequestMethod? requestMethod = null)
            : base(clientDiagnostics, operationTypeName ?? operation.GetType().Name, scopeAttributes, fallbackStrategy, requestMethod)
        {
            _internalOperation = new OperationInternal<VoidValue>(new OperationToOperationOfTProxy(operation), clientDiagnostics, rawResponse, operationTypeName ?? operation.GetType().Name, scopeAttributes, fallbackStrategy, requestMethod);
        }

        private OperationInternal(OperationState finalState)
            : base(finalState.RawResponse)
>>>>>>> 6ebbc5f8
        {
            _internalOperation = finalState.HasSucceeded
                ? OperationInternal<VoidValue>.Succeeded(finalState.RawResponse, default, rehydrationToken)
                : OperationInternal<VoidValue>.Failed(finalState.RawResponse, finalState.OperationFailedException!, rehydrationToken);
        }

        public override Response RawResponse => _internalOperation.RawResponse;

        public override bool HasCompleted => _internalOperation.HasCompleted;

        protected override async ValueTask<Response> UpdateStatusAsync(bool async, CancellationToken cancellationToken) =>
            async ? await _internalOperation.UpdateStatusAsync(cancellationToken).ConfigureAwait(false) : _internalOperation.UpdateStatus(cancellationToken);

        // Wrapper type that converts OperationState to OperationState<T> and can be passed to `OperationInternal<T>` constructor.
        private class OperationToOperationOfTProxy : IOperation<VoidValue>
        {
            private readonly IOperation _operation;

            public OperationToOperationOfTProxy(IOperation operation)
            {
                _operation = operation;
            }

            public async ValueTask<OperationState<VoidValue>> UpdateStateAsync(bool async, CancellationToken cancellationToken)
            {
                var state = await _operation.UpdateStateAsync(async, cancellationToken).ConfigureAwait(false);
                if (!state.HasCompleted)
                {
                    return OperationState<VoidValue>.Pending(state.RawResponse);
                }

                if (state.HasSucceeded)
                {
                    return OperationState<VoidValue>.Success(state.RawResponse, new VoidValue());
                }

                return OperationState<VoidValue>.Failure(state.RawResponse, state.OperationFailedException);
            }
        }
    }

    /// <summary>
    /// An interface used by <see cref="OperationInternal"/> for making service calls and updating state. It's expected that
    /// your long-running operation classes implement this interface.
    /// </summary>
    internal interface IOperation
    {
        /// <summary>
        /// Calls the service and updates the state of the long-running operation. Properties directly handled by the
        /// <see cref="OperationInternal"/> class, such as <see cref="OperationInternalBase.RawResponse"/>
        /// don't need to be updated. Operation-specific properties, such as "<c>CreateOn</c>" or "<c>LastModified</c>",
        /// must be manually updated by the operation implementing this method.
        /// <example>Usage example:
        /// <code>
        ///   async ValueTask&lt;OperationState&gt; IOperation.UpdateStateAsync(bool async, CancellationToken cancellationToken)<br/>
        ///   {<br/>
        ///     Response&lt;R&gt; response = async ? &lt;async service call&gt; : &lt;sync service call&gt;;<br/>
        ///     if (&lt;operation succeeded&gt;) return OperationState.Success(response.GetRawResponse(), &lt;parse response&gt;);<br/>
        ///     if (&lt;operation failed&gt;) return OperationState.Failure(response.GetRawResponse());<br/>
        ///     return OperationState.Pending(response.GetRawResponse());<br/>
        ///   }
        /// </code>
        /// </example>
        /// </summary>
        /// <param name="async"><c>true</c> if the call should be executed asynchronously. Otherwise, <c>false</c>.</param>
        /// <param name="cancellationToken">A <see cref="CancellationToken"/> controlling the request lifetime.</param>
        /// <returns>
        /// A structure indicating the current operation state. The <see cref="OperationState"/> structure must be instantiated by one of
        /// its static methods:
        /// <list type="bullet">
        ///   <item>Use <see cref="OperationState.Success"/> when the operation has completed successfully.</item>
        ///   <item>Use <see cref="OperationState.Failure"/> when the operation has completed with failures.</item>
        ///   <item>Use <see cref="OperationState.Pending"/> when the operation has not completed yet.</item>
        /// </list>
        /// </returns>
        ValueTask<OperationState> UpdateStateAsync(bool async, CancellationToken cancellationToken);
    }

    /// <summary>
    /// A helper structure passed to <see cref="OperationInternal"/> to indicate the current operation state. This structure must be
    /// instantiated by one of its static methods, depending on the operation state:
    /// <list type="bullet">
    ///   <item>Use <see cref="OperationState.Success"/> when the operation has completed successfully.</item>
    ///   <item>Use <see cref="OperationState.Failure"/> when the operation has completed with failures.</item>
    ///   <item>Use <see cref="OperationState.Pending"/> when the operation has not completed yet.</item>
    /// </list>
    /// </summary>
    internal readonly struct OperationState
    {
        private OperationState(Response rawResponse, bool hasCompleted, bool hasSucceeded, RequestFailedException? operationFailedException)
        {
            RawResponse = rawResponse;
            HasCompleted = hasCompleted;
            HasSucceeded = hasSucceeded;
            OperationFailedException = operationFailedException;
        }

        public Response RawResponse { get; }

        public bool HasCompleted { get; }

        public bool HasSucceeded { get; }

        public RequestFailedException? OperationFailedException { get; }

        /// <summary>
        /// Instantiates an <see cref="OperationState"/> indicating the operation has completed successfully.
        /// </summary>
        /// <param name="rawResponse">The HTTP response obtained during the status update.</param>
        /// <returns>A new <see cref="OperationState"/> instance.</returns>
        /// <exception cref="ArgumentNullException">Thrown if <paramref name="rawResponse"/> is <c>null</c>.</exception>
        public static OperationState Success(Response rawResponse)
        {
            if (rawResponse is null)
            {
                throw new ArgumentNullException(nameof(rawResponse));
            }

            return new OperationState(rawResponse, true, true, default);
        }

        /// <summary>
        /// Instantiates an <see cref="OperationState"/> indicating the operation has completed with failures.
        /// </summary>
        /// <param name="rawResponse">The HTTP response obtained during the status update.</param>
        /// <param name="operationFailedException">
        /// The exception to throw from <c>UpdateStatus</c> because of the operation failure. If left <c>null</c>,
        /// a default exception is created based on the <paramref name="rawResponse"/> parameter.
        /// </param>
        /// <returns>A new <see cref="OperationState"/> instance.</returns>
        /// <exception cref="ArgumentNullException">Thrown if <paramref name="rawResponse"/> is <c>null</c>.</exception>
        public static OperationState Failure(Response rawResponse, RequestFailedException? operationFailedException = null)
        {
            if (rawResponse is null)
            {
                throw new ArgumentNullException(nameof(rawResponse));
            }

            return new OperationState(rawResponse, true, false, operationFailedException);
        }

        /// <summary>
        /// Instantiates an <see cref="OperationState"/> indicating the operation has not completed yet.
        /// </summary>
        /// <param name="rawResponse">The HTTP response obtained during the status update.</param>
        /// <returns>A new <see cref="OperationState"/> instance.</returns>
        /// <exception cref="ArgumentNullException">Thrown if <paramref name="rawResponse"/> is <c>null</c>.</exception>
        public static OperationState Pending(Response rawResponse)
        {
            if (rawResponse is null)
            {
                throw new ArgumentNullException(nameof(rawResponse));
            }

            return new OperationState(rawResponse, false, default, default);
        }
    }
}<|MERGE_RESOLUTION|>--- conflicted
+++ resolved
@@ -51,16 +51,14 @@
         /// Initializes a new instance of the <see cref="OperationInternal"/> class in a final successful state.
         /// </summary>
         /// <param name="rawResponse">The final value of <see cref="OperationInternalBase.RawResponse"/>.</param>
-        /// <param name="rehydrationToken">The rehydration token.</param>
-        public static OperationInternal Succeeded(Response rawResponse, RehydrationToken? rehydrationToken = null) => new(OperationState.Success(rawResponse), rehydrationToken);
+        public static OperationInternal Succeeded(Response rawResponse) => new(OperationState.Success(rawResponse));
 
         /// <summary>
         /// Initializes a new instance of the <see cref="OperationInternal"/> class in a final failed state.
         /// </summary>
         /// <param name="rawResponse">The final value of <see cref="OperationInternalBase.RawResponse"/>.</param>
         /// <param name="operationFailedException">The exception that will be thrown by <c>UpdateStatusAsync</c>.</param>
-        /// <param name="rehydrationToken">rehydration token</param>
-        public static OperationInternal Failed(Response rawResponse, RequestFailedException operationFailedException, RehydrationToken? rehydrationToken = null) => new(OperationState.Failure(rawResponse, operationFailedException), rehydrationToken);
+        public static OperationInternal Failed(Response rawResponse, RequestFailedException operationFailedException) => new(OperationState.Failure(rawResponse, operationFailedException));
 
         /// <summary>
         /// Initializes a new instance of the <see cref="OperationInternal"/> class.
@@ -85,27 +83,13 @@
         /// </param>
         /// <param name="scopeAttributes">The attributes to use during diagnostic scope creation.</param>
         /// <param name="fallbackStrategy"> The delay strategy to use. Default is <see cref="FixedDelayWithNoJitterStrategy"/>.</param>
-<<<<<<< HEAD
-        /// <param name="rehydrationToken">The rehydration token.</param>
-=======
         /// <param name="requestMethod">The Http request method</param>
->>>>>>> 6ebbc5f8
         public OperationInternal(IOperation operation,
             ClientDiagnostics clientDiagnostics,
             Response? rawResponse,
             string? operationTypeName = null,
             IEnumerable<KeyValuePair<string, string>>? scopeAttributes = null,
             DelayStrategy? fallbackStrategy = null,
-<<<<<<< HEAD
-            RehydrationToken? rehydrationToken = null)
-            : base(clientDiagnostics, operationTypeName ?? operation.GetType().Name, scopeAttributes, fallbackStrategy, rehydrationToken)
-        {
-            _internalOperation = new OperationInternal<VoidValue>(new OperationToOperationOfTProxy(operation), clientDiagnostics, rawResponse, operationTypeName ?? operation.GetType().Name, scopeAttributes, fallbackStrategy, rehydrationToken);
-        }
-
-        private OperationInternal(OperationState finalState, RehydrationToken? rehydrationToken)
-            : base(finalState.RawResponse, rehydrationToken)
-=======
             RequestMethod? requestMethod = null)
             : base(clientDiagnostics, operationTypeName ?? operation.GetType().Name, scopeAttributes, fallbackStrategy, requestMethod)
         {
@@ -114,11 +98,10 @@
 
         private OperationInternal(OperationState finalState)
             : base(finalState.RawResponse)
->>>>>>> 6ebbc5f8
         {
             _internalOperation = finalState.HasSucceeded
-                ? OperationInternal<VoidValue>.Succeeded(finalState.RawResponse, default, rehydrationToken)
-                : OperationInternal<VoidValue>.Failed(finalState.RawResponse, finalState.OperationFailedException!, rehydrationToken);
+                ? OperationInternal<VoidValue>.Succeeded(finalState.RawResponse, default)
+                : OperationInternal<VoidValue>.Failed(finalState.RawResponse, finalState.OperationFailedException!);
         }
 
         public override Response RawResponse => _internalOperation.RawResponse;
