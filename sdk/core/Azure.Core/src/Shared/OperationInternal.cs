// Copyright (c) Microsoft Corporation. All rights reserved.
// Licensed under the MIT License.

using System;
using System.Collections.Generic;
using System.Threading;
using System.Threading.Tasks;
using Azure.Core.Pipeline;

#nullable enable

namespace Azure.Core
{
    /// <summary>
    /// A helper class used to build long-running operation instances. In order to use this helper:
    /// <list type="number">
    ///   <item>Make sure your LRO implements the <see cref="IOperation"/> interface.</item>
    ///   <item>Add a private <see cref="OperationInternal"/> field to your LRO, and instantiate it during construction.</item>
    ///   <item>Delegate method calls to the <see cref="OperationInternal"/> implementations.</item>
    /// </list>
    /// Supported members:
    /// <list type="bullet">
    ///   <item>
    ///     <description><see cref="OperationInternalBase.HasCompleted"/></description>
    ///   </item>
    ///   <item>
    ///     <description><see cref="OperationInternalBase.RawResponse"/>, used for <see cref="Operation.GetRawResponse"/></description>
    ///   </item>
    ///   <item>
    ///     <description><see cref="OperationInternalBase.UpdateStatus"/></description>
    ///   </item>
    ///   <item>
    ///     <description><see cref="OperationInternalBase.UpdateStatusAsync(CancellationToken)"/></description>
    ///   </item>
    ///   <item>
    ///     <description><see cref="OperationInternalBase.WaitForCompletionResponseAsync(CancellationToken)"/></description>
    ///   </item>
    ///   <item>
    ///     <description><see cref="OperationInternalBase.WaitForCompletionResponseAsync(TimeSpan, CancellationToken)"/></description>
    ///   </item>
    /// </list>
    /// </summary>
    internal class OperationInternal : OperationInternalBase
    {
        // To minimize code duplication and avoid introduction of another type,
        // OperationInternal delegates implementation to the OperationInternal<VoidValue>.
        // VoidValue is a private empty struct which only purpose is to be used as generic parameter.
        private readonly OperationInternal<VoidValue> _internalOperation;

        /// <summary>
        /// Initializes a new instance of the <see cref="OperationInternal"/> class in a final successful state.
        /// </summary>
        /// <param name="rawResponse">The final value of <see cref="OperationInternalBase.RawResponse"/>.</param>
        /// <param name="rehydrationToken">The rehydration token.</param>
        public static OperationInternal Succeeded(Response rawResponse, RehydrationToken? rehydrationToken = null) => new(OperationState.Success(rawResponse), rehydrationToken);

        /// <summary>
        /// Initializes a new instance of the <see cref="OperationInternal"/> class in a final failed state.
        /// </summary>
        /// <param name="rawResponse">The final value of <see cref="OperationInternalBase.RawResponse"/>.</param>
        /// <param name="operationFailedException">The exception that will be thrown by <c>UpdateStatusAsync</c>.</param>
        /// <param name="rehydrationToken">rehydration token</param>
        public static OperationInternal Failed(Response rawResponse, RequestFailedException operationFailedException, RehydrationToken? rehydrationToken = null) => new(OperationState.Failure(rawResponse, operationFailedException), rehydrationToken);

        /// <summary>
        /// Initializes a new instance of the <see cref="OperationInternal"/> class.
        /// </summary>
        /// <param name="operation">The long-running operation making use of this class. Passing "<c>this</c>" is expected.</param>
        /// <param name="clientDiagnostics">Used for diagnostic scope and exception creation. This is expected to be the instance created during the construction of your main client.</param>
        /// <param name="rawResponse">
        ///     The initial value of <see cref="OperationInternalBase.RawResponse"/>. Usually, long-running operation objects can be instantiated in two ways:
        ///     <list type="bullet">
        ///         <item>
        ///             When calling a client's "<c>Start&lt;OperationName&gt;</c>" method, a service call is made to start the operation, and an <see cref="Operation"/> instance is returned.
        ///             In this case, the response received from this service call can be passed here.
        ///         </item>
        ///         <item>
        ///             When a user instantiates an <see cref="Operation"/> directly using a public constructor, there's no previous service call. In this case, passing <c>null</c> is expected.
        ///         </item>
        ///     </list>
        /// </param>
        /// <param name="operationTypeName">
        ///     The type name of the long-running operation making use of this class. Used when creating diagnostic scopes. If left <c>null</c>, the type name will be inferred based on the
        ///     parameter <paramref name="operation"/>.
        /// </param>
        /// <param name="scopeAttributes">The attributes to use during diagnostic scope creation.</param>
        /// <param name="fallbackStrategy"> The delay strategy to use. Default is <see cref="FixedDelayWithNoJitterStrategy"/>.</param>
<<<<<<< HEAD
        /// <param name="rehydrationToken">The token used to rehydrate an operation.</param>
=======
        /// <param name="rehydrationToken">The rehydration token.</param>
>>>>>>> be63fdc5
        public OperationInternal(IOperation operation,
            ClientDiagnostics clientDiagnostics,
            Response? rawResponse,
            string? operationTypeName = null,
            IEnumerable<KeyValuePair<string, string>>? scopeAttributes = null,
            DelayStrategy? fallbackStrategy = null,
            RehydrationToken? rehydrationToken = null)
<<<<<<< HEAD
            : base(clientDiagnostics, operationTypeName ?? operation.GetType().Name, scopeAttributes, fallbackStrategy)
=======
            : base(clientDiagnostics, operationTypeName ?? operation.GetType().Name, scopeAttributes, fallbackStrategy, rehydrationToken)
>>>>>>> be63fdc5
        {
            _internalOperation = new OperationInternal<VoidValue>(new OperationToOperationOfTProxy(operation), clientDiagnostics, rawResponse, operationTypeName ?? operation.GetType().Name, scopeAttributes, fallbackStrategy, rehydrationToken);
        }

        private OperationInternal(OperationState finalState, RehydrationToken? rehydrationToken)
            : base(finalState.RawResponse, rehydrationToken)
        {
            _internalOperation = finalState.HasSucceeded
                ? OperationInternal<VoidValue>.Succeeded(finalState.RawResponse, default, rehydrationToken)
                : OperationInternal<VoidValue>.Failed(finalState.RawResponse, finalState.OperationFailedException!, rehydrationToken);
        }

        public override Response RawResponse => _internalOperation.RawResponse;

        public override bool HasCompleted => _internalOperation.HasCompleted;

        protected override async ValueTask<Response> UpdateStatusAsync(bool async, CancellationToken cancellationToken) =>
            async ? await _internalOperation.UpdateStatusAsync(cancellationToken).ConfigureAwait(false) : _internalOperation.UpdateStatus(cancellationToken);

        // Wrapper type that converts OperationState to OperationState<T> and can be passed to `OperationInternal<T>` constructor.
        private class OperationToOperationOfTProxy : IOperation<VoidValue>
        {
            private readonly IOperation _operation;

            public OperationToOperationOfTProxy(IOperation operation)
            {
                _operation = operation;
            }

            public async ValueTask<OperationState<VoidValue>> UpdateStateAsync(bool async, CancellationToken cancellationToken)
            {
                var state = await _operation.UpdateStateAsync(async, cancellationToken).ConfigureAwait(false);
                if (!state.HasCompleted)
                {
                    return OperationState<VoidValue>.Pending(state.RawResponse);
                }

                if (state.HasSucceeded)
                {
                    return OperationState<VoidValue>.Success(state.RawResponse, new VoidValue());
                }

                return OperationState<VoidValue>.Failure(state.RawResponse, state.OperationFailedException);
            }
        }
    }

    /// <summary>
    /// An interface used by <see cref="OperationInternal"/> for making service calls and updating state. It's expected that
    /// your long-running operation classes implement this interface.
    /// </summary>
    internal interface IOperation
    {
        /// <summary>
        /// Calls the service and updates the state of the long-running operation. Properties directly handled by the
        /// <see cref="OperationInternal"/> class, such as <see cref="OperationInternalBase.RawResponse"/>
        /// don't need to be updated. Operation-specific properties, such as "<c>CreateOn</c>" or "<c>LastModified</c>",
        /// must be manually updated by the operation implementing this method.
        /// <example>Usage example:
        /// <code>
        ///   async ValueTask&lt;OperationState&gt; IOperation.UpdateStateAsync(bool async, CancellationToken cancellationToken)<br/>
        ///   {<br/>
        ///     Response&lt;R&gt; response = async ? &lt;async service call&gt; : &lt;sync service call&gt;;<br/>
        ///     if (&lt;operation succeeded&gt;) return OperationState.Success(response.GetRawResponse(), &lt;parse response&gt;);<br/>
        ///     if (&lt;operation failed&gt;) return OperationState.Failure(response.GetRawResponse());<br/>
        ///     return OperationState.Pending(response.GetRawResponse());<br/>
        ///   }
        /// </code>
        /// </example>
        /// </summary>
        /// <param name="async"><c>true</c> if the call should be executed asynchronously. Otherwise, <c>false</c>.</param>
        /// <param name="cancellationToken">A <see cref="CancellationToken"/> controlling the request lifetime.</param>
        /// <returns>
        /// A structure indicating the current operation state. The <see cref="OperationState"/> structure must be instantiated by one of
        /// its static methods:
        /// <list type="bullet">
        ///   <item>Use <see cref="OperationState.Success"/> when the operation has completed successfully.</item>
        ///   <item>Use <see cref="OperationState.Failure"/> when the operation has completed with failures.</item>
        ///   <item>Use <see cref="OperationState.Pending"/> when the operation has not completed yet.</item>
        /// </list>
        /// </returns>
        ValueTask<OperationState> UpdateStateAsync(bool async, CancellationToken cancellationToken);
    }

    /// <summary>
    /// A helper structure passed to <see cref="OperationInternal"/> to indicate the current operation state. This structure must be
    /// instantiated by one of its static methods, depending on the operation state:
    /// <list type="bullet">
    ///   <item>Use <see cref="OperationState.Success"/> when the operation has completed successfully.</item>
    ///   <item>Use <see cref="OperationState.Failure"/> when the operation has completed with failures.</item>
    ///   <item>Use <see cref="OperationState.Pending"/> when the operation has not completed yet.</item>
    /// </list>
    /// </summary>
    internal readonly struct OperationState
    {
        private OperationState(Response rawResponse, bool hasCompleted, bool hasSucceeded, RequestFailedException? operationFailedException)
        {
            RawResponse = rawResponse;
            HasCompleted = hasCompleted;
            HasSucceeded = hasSucceeded;
            OperationFailedException = operationFailedException;
        }

        public Response RawResponse { get; }

        public bool HasCompleted { get; }

        public bool HasSucceeded { get; }

        public RequestFailedException? OperationFailedException { get; }

        /// <summary>
        /// Instantiates an <see cref="OperationState"/> indicating the operation has completed successfully.
        /// </summary>
        /// <param name="rawResponse">The HTTP response obtained during the status update.</param>
        /// <returns>A new <see cref="OperationState"/> instance.</returns>
        /// <exception cref="ArgumentNullException">Thrown if <paramref name="rawResponse"/> is <c>null</c>.</exception>
        public static OperationState Success(Response rawResponse)
        {
            Argument.AssertNotNull(rawResponse, nameof(rawResponse));
            return new OperationState(rawResponse, true, true, default);
        }

        /// <summary>
        /// Instantiates an <see cref="OperationState"/> indicating the operation has completed with failures.
        /// </summary>
        /// <param name="rawResponse">The HTTP response obtained during the status update.</param>
        /// <param name="operationFailedException">
        /// The exception to throw from <c>UpdateStatus</c> because of the operation failure. If left <c>null</c>,
        /// a default exception is created based on the <paramref name="rawResponse"/> parameter.
        /// </param>
        /// <returns>A new <see cref="OperationState"/> instance.</returns>
        /// <exception cref="ArgumentNullException">Thrown if <paramref name="rawResponse"/> is <c>null</c>.</exception>
        public static OperationState Failure(Response rawResponse, RequestFailedException? operationFailedException = null)
        {
            Argument.AssertNotNull(rawResponse, nameof(rawResponse));
            return new OperationState(rawResponse, true, false, operationFailedException);
        }

        /// <summary>
        /// Instantiates an <see cref="OperationState"/> indicating the operation has not completed yet.
        /// </summary>
        /// <param name="rawResponse">The HTTP response obtained during the status update.</param>
        /// <returns>A new <see cref="OperationState"/> instance.</returns>
        /// <exception cref="ArgumentNullException">Thrown if <paramref name="rawResponse"/> is <c>null</c>.</exception>
        public static OperationState Pending(Response rawResponse)
        {
            Argument.AssertNotNull(rawResponse, nameof(rawResponse));
            return new OperationState(rawResponse, false, default, default);
        }
    }
}<|MERGE_RESOLUTION|>--- conflicted
+++ resolved
@@ -85,11 +85,7 @@
         /// </param>
         /// <param name="scopeAttributes">The attributes to use during diagnostic scope creation.</param>
         /// <param name="fallbackStrategy"> The delay strategy to use. Default is <see cref="FixedDelayWithNoJitterStrategy"/>.</param>
-<<<<<<< HEAD
-        /// <param name="rehydrationToken">The token used to rehydrate an operation.</param>
-=======
         /// <param name="rehydrationToken">The rehydration token.</param>
->>>>>>> be63fdc5
         public OperationInternal(IOperation operation,
             ClientDiagnostics clientDiagnostics,
             Response? rawResponse,
@@ -97,11 +93,7 @@
             IEnumerable<KeyValuePair<string, string>>? scopeAttributes = null,
             DelayStrategy? fallbackStrategy = null,
             RehydrationToken? rehydrationToken = null)
-<<<<<<< HEAD
-            : base(clientDiagnostics, operationTypeName ?? operation.GetType().Name, scopeAttributes, fallbackStrategy)
-=======
             : base(clientDiagnostics, operationTypeName ?? operation.GetType().Name, scopeAttributes, fallbackStrategy, rehydrationToken)
->>>>>>> be63fdc5
         {
             _internalOperation = new OperationInternal<VoidValue>(new OperationToOperationOfTProxy(operation), clientDiagnostics, rawResponse, operationTypeName ?? operation.GetType().Name, scopeAttributes, fallbackStrategy, rehydrationToken);
         }
