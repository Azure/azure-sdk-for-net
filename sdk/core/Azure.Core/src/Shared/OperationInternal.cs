--- conflicted
+++ resolved
@@ -87,16 +87,11 @@
         /// <param name="fallbackStrategy"> The delay strategy to use. Default is <see cref="FixedDelayWithNoJitterStrategy"/>.</param>
         public OperationInternal(IOperation operation,
             ClientDiagnostics clientDiagnostics,
-<<<<<<< HEAD
-            IOperation operation,
-            Response? rawResponse,
-=======
             Response rawResponse,
->>>>>>> d72d72a1
             string? operationTypeName = null,
             IEnumerable<KeyValuePair<string, string>>? scopeAttributes = null,
             DelayStrategy? fallbackStrategy = null)
-            : base(clientDiagnostics, operationTypeName ?? operation.GetType().Name, scopeAttributes, fallbackStrategy)
+            :base(clientDiagnostics, operationTypeName ?? operation.GetType().Name, scopeAttributes, fallbackStrategy)
         {
             _internalOperation = new OperationInternal<VoidValue>(new OperationToOperationOfTProxy(operation), clientDiagnostics, rawResponse, operationTypeName ?? operation.GetType().Name, scopeAttributes, fallbackStrategy);
         }
@@ -105,7 +100,7 @@
         public OperationInternal(
             ClientDiagnostics clientDiagnostics,
             IOperation operation,
-            Response rawResponse,
+            Response? rawResponse,
             string? operationTypeName = null,
             IEnumerable<KeyValuePair<string, string>>? scopeAttributes = null,
             DelayStrategyInternal? fallbackStrategy = null)
