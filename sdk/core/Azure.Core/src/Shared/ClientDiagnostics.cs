--- conflicted
+++ resolved
@@ -25,16 +25,6 @@
         private readonly HttpMessageSanitizer _sanitizer;
 
         public ClientDiagnostics(ClientOptions options)
-<<<<<<< HEAD
-            : this(options.GetType().Namespace!,
-            GetResourceProviderNamespace(options.GetType().Assembly),
-            options.Diagnostics)
-        {
-        }
-
-        public ClientDiagnostics(string optionsNameSpace, string? providerNamespace, DiagnosticsOptions diagnosticsOptions)
-            : base(optionsNameSpace, providerNamespace, diagnosticsOptions.IsDistributedTracingEnabled)
-=======
                     : this(options.GetType().Namespace!,
                     GetResourceProviderNamespace(options.GetType().Assembly),
                     options.Diagnostics)
@@ -43,7 +33,6 @@
 
         public ClientDiagnostics(string optionsNamespace, string? providerNamespace, DiagnosticsOptions diagnosticsOptions)
             : base(optionsNamespace, providerNamespace, diagnosticsOptions.IsDistributedTracingEnabled)
->>>>>>> cb3c6193
         {
             _sanitizer = CreateMessageSanitizer(diagnosticsOptions);
         }
