--- conflicted
+++ resolved
@@ -24,11 +24,6 @@
     <None Update="TestData\JsonFormattedString.json">
       <CopyToOutputDirectory>Always</CopyToOutputDirectory>
     </None>
-<<<<<<< HEAD
-    <Compile Condition="'$(AzureCoreVersion)' != ''" Include="../src/Shared/AzureEventSource.cs " />
-    <Compile Condition="'$(AzureCoreVersion)' != ''" Include="../src/Shared/HttpMessageSanitizer.cs " />
-=======
->>>>>>> 3a69051d
   </ItemGroup>
 
 </Project>