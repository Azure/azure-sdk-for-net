--- conflicted
+++ resolved
@@ -1,20 +1,9 @@
 # Release History
 
 ## 1.21.0 (2021-11-03)
-<<<<<<< HEAD
 
 - Added `RequestContext` and `ErrorOptions` types to aid in configuring requests.
 - Added `ContentType` strongly-typed string to allow operation callers to specify the content type of a request.
-
-### Features Added
-
-### Breaking Changes
-
-### Bugs Fixed
-
-### Other Changes
-=======
->>>>>>> 620383e8
 
 ## 1.20.0 (2021-10-01)
 
