# Release History

## 1.11.0-beta.1 (Unreleased)

<<<<<<< HEAD
### Key Bug Fixes

- Check the `JsonIgnoreAttribute.Condition` property added in .NET 5 when discovering members with `JsonObjectSerializer`.
=======
- `ETag` now returns `string.Empty` if it is constructed with a null value.
>>>>>>> 404d9f97

## 1.10.0 (2021-03-09)

- Added `CloudEvent` type based on the [CloudEvent spec](https://github.com/cloudevents/spec/blob/master/spec.md).

## 1.9.0 (2021-02-09)

## Added
- Added Serialize overloads on `ObjectSerializer` that serialize to `BinaryData`.
- Added AzureCoreExtensions containing extensions methods for `BinaryData` that allow deserializing with an `ObjectSerializer`.

### Key Bug Fixes

- Avoid `ObjectDisposedException` when the request is cancelled during content upload over HTTPS.
- Fix exception while setting `If-Modified-Since` header on .NET Framework.

## 1.8.1 (2020-01-11)

### Key Bug Fixes

- Include `Microsoft.Bcl.AsyncInterfaces` dependency on .NET 5 to avoid build issues in applications targeting .NET 5.

## 1.8.0 (2020-01-06)

### Added
- `AzureSasCredential` and its respective policy.

### Key Bug Fixes
- Avoid a causing and ignoring an exception when setting network stream timeout on .NET Core 

## 1.7.0 (2020-12-14)

### New Features
- `System.Text.Json.JsonConverter` implementation for the `ETag`
- Synchronous `HttpClient` support on .NET 5.

### Key Bug Fixes
- System proxy settings are correctly applied on .NET Framework

## 1.6.0 (2020-10-28)

### Added
- The `HttpClientTransport(HttpMessageHandler)` constructor overload.
- The `JsonPatchDocument` type.

### Fixed
- The race condition in `AzureEventSourceListener` class that sometimes resulted in a `NullReferenceException` in the `EventSource`.
- The overflow exception when content length is larger than `int.MaxValue`.

## 1.5.1 (2020-10-01)

### Changed
- `ServicePointManager` Connection limit is automatically increased to `50` for Azure endpoints. 


## 1.5.0 (2020-09-03)

### Changed
- `ETag` now supports weak ETags and implements an overload for `ToString` that accepts a format string.

### Added
- HttpWebRequest-based transport implementation. Enabled by-default on .NET Framework. Can be disabled using `AZURE_CORE_DISABLE_HTTPWEBREQUESTTRANSPORT` environment variable or `Azure.Core.Pipeline.DisableHttpWebRequestTransport` AppContext switch. To use the app context switch add the following snippet to your `.csproj`:

```xml
 <ItemGroup>
    <RuntimeHostConfigurationOption Include="Azure.Core.Pipeline.DisableHttpWebRequestTransport" Value="true" />
  </ItemGroup> 
```

When the environment variable or the switch are set the `HttpClientTransport` would be used by default instead.

## 1.4.1 (2020-08-18)

### Fixed
- Bug in TaskExtensions.EnsureCompleted method that causes it to unconditionally throw an exception in the environments with synchronization context

## 1.4.0 (2020-08-06)

### Added
- Added `ObjectSerializer` base class for serialization.
- Added `IMemberNameConverter` for converting member names to serialized property names.
- Added `JsonObjectSerializer` that implements `ObjectSerializer` for `System.Text.Json`.

### Fixed
- Connection leak for retried non-buffered requests on .NET Framework.

## 1.3.0 (2020-07-02)

### Added
- `HttpPipeline.CreateClientRequestIdScope` method to allow setting client request id on outgoing requests.

## 1.2.2 (2020-06-04)

### Bugfix
- Retry server timeouts on .NET Framework.

## 1.2.1 (2020-04-30)

### Changed
- Read client request ID value used for logging and tracing off the initial request object if available.

### Bugfix
- Fixed a bug when using Azure.Core based libraries in Blazor WebAssembly apps.

## 1.2.0 (2020-04-03)

### Added
- `AzureKeyCredential` and its respective policy.

### Changed
- Response trace messages are properly identified.
- Content type "application/x-www-form-urlencoded" is decoded in trace messages.

## 1.1.0 (2020-03-05)

### Fixes and improvements
- Add OPTIONS and TRACE HTTP request methods.
- Add `NetworkTimeout` property to `RetryOptions` and apply it to network operations like sending request or reading from the response stream.
- Implement serialization for RequestFailedException.

## 1.0.2 (2020-01-10)

- Block bearer token authentication for non TLS protected endpoints.
- Add support for retrying on request timeouts.
- Add support for retrying on 408, 500, 502, 504 status codes.
- Remove commit hash from User-Agent telemetry.

## 1.0.1 

- Fix issues with log redaction where first query character was replaced with '?' character.
- Exclude EventCounter events from AzureEventSourceListener.
- Add `AZURE_TRACING_DISABLED` environment variable support.

## 1.0.0 

- Updating versioning and packaging for general availability.
- Make types and namespace names consistent.

## 1.0.0-preview.9 

- Added console and trace logger listener.
- Added additional content and header logging options.
- Moved commonly used types to Azure namespace.

## 1.0.0-preview.8 

- Minor improvements and bug fixes.

## 1.0.0-preview.7 

- Support for distributed tracing added.
- Support for TokenCredential in ASP.NET Core integration added.
Shared types for long running operations and async collections added.
- .NET Core dependencies updated to preview7.
- Bug fixes.<|MERGE_RESOLUTION|>--- conflicted
+++ resolved
@@ -2,13 +2,10 @@
 
 ## 1.11.0-beta.1 (Unreleased)
 
-<<<<<<< HEAD
 ### Key Bug Fixes
 
 - Check the `JsonIgnoreAttribute.Condition` property added in .NET 5 when discovering members with `JsonObjectSerializer`.
-=======
 - `ETag` now returns `string.Empty` if it is constructed with a null value.
->>>>>>> 404d9f97
 
 ## 1.10.0 (2021-03-09)
 
