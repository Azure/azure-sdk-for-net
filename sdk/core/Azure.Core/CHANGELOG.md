# Release History

## 1.33.0 (2023-06-05)

### Features Added

- Added `BinaryData.ToDynamicFromJson()` extension method to enable dynamic access to JSON.  See the [aka.ms/azsdk/net/dynamiccontent](https://aka.ms/azsdk/net/dynamiccontent) for further details.

<<<<<<< HEAD
=======
### Breaking Changes

### Bugs Fixed

### Other Changes

- Client redirects are now disabled by default and can be enabled by setting providing a custom transport in `ClientOptions'. Client Authors can also enable redirects by setting `HttpPipelineTransportOptions.IsClientRedirectEnabled` to `true` on the transport options passed to `HttpPipelineBuilder.Build`.

>>>>>>> a30ff1cb
## 1.32.0 (2023-05-09)

### Features Added

- Added the `GetRawResponse` method to `RequestFailedException`.
- Added overloads of `Operation<T>.WaitForCompletion` and `Operation.WaitForCompletionResponse` that take a `DelayStrategy`.

## 1.31.0 (2023-04-10)

### Features Added

- Added the `RetryPolicy` type which can be used to create a custom retry policy.
- Added the `DelayStrategy` type which can be used to customize delays.

### Bugs Fixed

- Set the Activity status to `Error` on failed activity source activities.
- Mark the `Azure.Core.Http.Request` span as failed if the request fails with an exception thrown in the pipeline.
- Fixed equality comparison when comparing a `string` to a `ContentType` instance.
- Jitter is added when using a `RetryMode` of `Fixed`.

## 1.30.0 (2023-03-09)

### Bugs Fixed

- Fixed the issue with empty header names and values, caused by `ArrayBackedPropertyBag` keeping reference to the array after returning it to array pool [in `Dispose` method](https://github.com/Azure/azure-sdk-for-net/pull/34800).

## 1.29.0 (2023-03-02)

### Features Added

- `ActivitySource` activities that are used when using the [experimental OpenTelemetry support](https://devblogs.microsoft.com/azure-sdk/introducing-experimental-opentelemetry-support-in-the-azure-sdk-for-net/) will include the `az.schema_url` tag indicating the OpenTelemetry schema version. They will also include the attribute names specified [here](https://github.com/Azure/azure-sdk/blob/main/docs/tracing/distributed-tracing-conventions.yml).
- "West US 3", "Sweden Central" and "Qatar Central" locations are added to `Azure.Core.AzureLocation`

### Improvements

- `Azure.Core.ArrayBackedPropertyBag` is used to store request headers before `HttpRequestMessage` is created instead of `System.Net.Http.Headers.HttpContentHeaders`
- `Azure.HttpRange.ToString` uses `string.Create` instead of `FormattableString.Invariant` in .NET 6.0+
- `Azure.Core.Diagnostics.AzureCoreEventSource` checks `EventLevel` before formatting data for the events
- `Azure.Core.Pipeline.HttpClientTransport.JoinHeaderValues` uses `System.Runtime.CompilerServices.DefaultInterpolatedStringHandler` to join header string values in .NET 6.0+

### Bugs Fixed

- `ActivitySource` activities will no longer be stamped with the `kind` attribute as this is redundant with the OpenTelemetry `SpanKind` attribute.
- The product information section of the UserAgent header is now validated for invalid parenthesis formatting and escaped, if necessary.

## 1.28.0 (2023-02-06)

### Bugs Fixed
- Fixed an issue with `AzureSasCredential` which resulted in messages to fail authentication if the SAS signature was updated while a message was in a retry cycle.

## 1.27.0 (2023-01-10)

### Features Added

- Made `RedirectPolicy` public to provide `SetAllowAutoRedirect()` method to library authors.
- Added `RetryPolicy` property to `ClientOptions` to allow library authors to set a custom retry policy.
- Added `MessageProcessingContext` type and `ProcessingContext` property to `HttpMessage` which contains information about the message as it traverses through the pipeline.
- Added `SetProperty` and `TryGetProperty` overloads to `HttpMessage` to allow setting property values using a `Type` as the key.

## 1.26.0 (2022-11-08)

### Features Added

- Introduced a new `NullableResponse<T>` type for scenarios where a service method may or may not return a value. One common example is `Get*IfExists` methods. `Response<T>` also now inherits from `NullableResponse<T>`.
- Added `TryParse` method to the `ResourceIdentifier` type.
- Added `AppendQuery` and `AppendPath` overloads to `RequestUriBuilder`.

### Bugs Fixed

- Fixed issue where fixed delay was applied when the `RetryMode` was set to `Exponential` when retrying a request that resulted in an exception.

### Other Changes

- Azure.Core now targets .NET 6 in addition to the existing targets.

## 1.25.0 (2022-06-23)

### Features Added
- Added `RequestFailedDetailsParser` abstract class, which client libraries can implement to control customization of exception messages for failed responses.
- Added `HttpPipelineOptions` type which is accepted in a new overload to `HttpPipelineBuilder.Build`.  This type contains all the properties from other overloads and adds a property to specify a `RequestFailedDetailsParser`.
- Added a property to `HttpPipelineTransportOptions` called `ClientCertificates` which is a collection of `X509Certificate2`. If populated, the certificates in the collection will be used by the client for TLS client certificate authentication.
- Added the `MultipartResponse` type, which can be used by clients to parse the sub-responses for multi-part responses.

## 1.24.0 (2022-04-04)

### Features Added

- Added the `MessageContent` type which represents a message containing a content type and data.
- Sub classes of `ClientOptions` are now able to create sub class implementations of `DiagnosticsOptions` and set it as the implementation for the `Diagnostics` property of `ClientOptions` via a new constructor overload.

## 1.23.0 (2022-03-21)

### Features Added

- Added the `TelemetryDetails` type which enables customization of UserAgent header values on a per-request basis based on a specified `Assembly` and an optional application Id string.
- Added `AddClassifier` methods to `RequestContext`. These methods allow callers to change the response classification behavior for a given method invocation.
- Added a new `StatusCodeClassifier` type that will be used as the default `ResponseClassifier` for some libraries.
- Added an extension method to `BinaryData` called `ToObjectFromJson` which converts the json value represented by `BinaryData` to an object of a specific type.
- Additional data center locations were added to `AzureLocation`.
- Added `WaitUntil` enum to allow callers to set whether a method invoking a long running operation should return when the operation starts or once it has completed.

### Breaking Changes

- Cookies are no longer set on requests by default. Cookies can be re-enabled for `HttpClientTransport` by either setting an AppContext switch named "Azure.Core.Pipeline.HttpClientTransport.EnableCookies" to true or by setting the environment variable, "AZURE_CORE_HTTPCLIENT_ENABLE_COOKIES" to "true". Note: AppContext switches can also be configured via configuration like below:
```xml
  <ItemGroup>
    <RuntimeHostConfigurationOption Include="Azure.Core.Pipeline.HttpClientTransport.EnableCookies" Value="true" />
  </ItemGroup>
```

## 1.22.0 (2022-01-11)

### Features Added

- Added `AddPolicies` method to `RequestContext`.  This allows policies to be added to the pipeline when calling protocol methods.
- Added `IsError` property to `Response`.  This will indicate whether the message's `ResponseClassifier` considers the response to be an error.
- Added `RequestFailedException` constructor that takes a `Response`.
- Added `AzureLocation`. This class gives static references to known Azure regions.
- Added `ResourceIdentifier`. This class allows users to load an Azure resource identifier string and parse out the pieces of that string such as which `SubscriptionId` does the resource belong to.
- Added `ResourceType`. This class represents the ARM provider information for a given resource and is used by the `ResourceIdentifier` class.
- Added `HttpPipelineTransportOptions` type.  This type contains a `ServerCertificateCustomValidationCallback` property that allows callers to set a `Func<ServerCertificateCustomValidationArgs, bool>` delegate.  If set, the delegate will be called to validate the server side TLS certificate.
- Added a new static overload for `HttpPipelineBuilder.Build` that takes an `HttpPipelineTransportOptions` instance.  This overload creates an `HttpPipeline` with the default transport configuration and the `HttpPipelineTransportOptions` applied. It returns a `DisposableHttpPipeline` that implements `IDisposable`. Note: The `HttpPipelineTransportOptions` will not be applied if a custom `Transport` has been set in the `ClientOptions`. In the case that transport options were provided but not applied, an event is logged `(PipelineTransportOptionsNotApplied`).

### Breaking Changes

- Added logging of `api-version` query parameter by default. In order to redact this, you can do the following:
```c#
options.Diagnostics.LoggedQueryParameters.Remove("api-version");
```

### Bugs Fixed

- Fixed a bug where requests were failing with `NotImplementedException` on Unity with .NET Framework scripting.


## 1.21.0 (2021-11-03)

### Features Added

- Added `RequestContext` and `ErrorOptions` types to aid in configuring requests.
- Added `ContentType` strongly-typed string to allow operation callers to specify the content type of a request.

## 1.20.0 (2021-10-01)

### Features Added

- Added the static `DelegatedTokenCredential` type with a `Create` method, which returns an instance of `TokenCredential` that uses the supplied delgates to produce an `AccessToken`. This would most typically be used when an token has previously been obtained from some other source and that token needs to be returned by a `TokenCredential` instance.
- Added `ResponseError` type to represent an Azure error type.
- Added an experimental `ActivitySource` support.

### Bugs Fixed

- Fixed an exception during EventSource creation on Xamarin.

## 1.19.0 (2021-09-07)

### Features Added

- Added `HttpAuthorization` to represent authentication information in Authorization, ProxyAuthorization, WWW-Authenticate, and Proxy-Authenticate header values.

## 1.18.0 (2021-08-18)

### Bugs Fixed

- Fixed a bug where a buffered error responses on .NET Framework were prematurely disposed
- Fixed relative redirect support.

## 1.17.0 (2021-08-10)

### Features Added

- Added `ClientOptions.Default` to configure defaults process-wide.
- Added `HttpPipelinePosition.BeforeTransport` to be able to add policies at the end of the pipeline before the transport.

### Fixed

- Fixed `NotSupportedException` when running in Unity.

## 1.16.0 (2021-06-30)

### Changed

- Added `TenantId` to the properties on `TokenRequestContext` to enable multi-tenant support in Azure.Identity.

## 1.15.0 (2021-06-08)

### Features Added

- Types to represent `GeoJson` primitives.

### Changed

- `Response.Content` no longer throws `InvalidOperationException` when the response is backed by a `MemoryStream` with a non publicly visible buffer.

## 1.14.0 (2021-05-11)

### Features Added

- Added additional methods to `BearerTokenAuthenticationPolicy`, which enables creation of authentication policies that can handle challenges.

## 1.13.0 (2021-04-07)

### Key Bug Fixes

- Fixed `NotSupportedException` when running using Blazor in the browser.
- Disable the response caching and enable the streaming when running using Blazor in the browser.

## 1.12.0 (2021-04-06)

### Features Added

- Added `HttpPipeline.CreateHttpMessagePropertiesScope` that can be used to inject scoped properties into `HttpMessage`.

## 1.11.0 (2021-03-22)

### Features Added

- `Operation` base class for operations that do not return a value.
- Added `Content` property to `Response` which returns the body of the response as a `BinaryData` if the body is buffered.
- `AzureNamedKeyCredential` has been implemented to cover scenarios where services require that a shared key name and the key value be used as a component of the algorithm to form the authorization token.

### Key Bug Fixes

- Check the `JsonIgnoreAttribute.Condition` property added in .NET 5 when discovering members with `JsonObjectSerializer`.
- `ETag` now returns `string.Empty` if it is constructed with a null value.
- Keep-Alive connections are recycled every 300 seconds to observe DNS changes.

## 1.10.0 (2021-03-09)

## Features Added

- Added `CloudEvent` type based on the [CloudEvent spec](https://github.com/cloudevents/spec/).

## 1.9.0 (2021-02-09)

## Features Added
- Added Serialize overloads on `ObjectSerializer` that serialize to `BinaryData`.
- Added AzureCoreExtensions containing extensions methods for `BinaryData` that allow deserializing with an `ObjectSerializer`.

### Key Bug Fixes

- Avoid `ObjectDisposedException` when the request is cancelled during content upload over HTTPS.
- Fix exception while setting `If-Modified-Since` header on .NET Framework.

## 1.8.1 (2021-01-11)

### Key Bug Fixes

- Include `Microsoft.Bcl.AsyncInterfaces` dependency on .NET 5 to avoid build issues in applications targeting .NET 5.

## 1.8.0 (2021-01-06)

### Features Added
- `AzureSasCredential` and its respective policy.

### Key Bug Fixes
- Avoid a causing and ignoring an exception when setting network stream timeout on .NET Core.

## 1.7.0 (2020-12-14)

### New Features
- `System.Text.Json.JsonConverter` implementation for the `ETag`
- Synchronous `HttpClient` support on .NET 5.

### Key Bug Fixes
- System proxy settings are correctly applied on .NET Framework

## 1.6.0 (2020-10-28)

### Features Added
- The `HttpClientTransport(HttpMessageHandler)` constructor overload.
- The `JsonPatchDocument` type.

### Key Bugs Fixed
- The race condition in `AzureEventSourceListener` class that sometimes resulted in a `NullReferenceException` in the `EventSource`.
- The overflow exception when content length is larger than `int.MaxValue`.

## 1.5.1 (2020-10-01)

### Changed
- `ServicePointManager` Connection limit is automatically increased to `50` for Azure endpoints.


## 1.5.0 (2020-09-03)

### Changed
- `ETag` now supports weak ETags and implements an overload for `ToString` that accepts a format string.

### Features Added
- HttpWebRequest-based transport implementation. Enabled by-default on .NET Framework. Can be disabled using `AZURE_CORE_DISABLE_HTTPWEBREQUESTTRANSPORT` environment variable or `Azure.Core.Pipeline.DisableHttpWebRequestTransport` AppContext switch. To use the app context switch add the following snippet to your `.csproj`:

```xml
 <ItemGroup>
    <RuntimeHostConfigurationOption Include="Azure.Core.Pipeline.DisableHttpWebRequestTransport" Value="true" />
  </ItemGroup>
```

When the environment variable or the switch are set the `HttpClientTransport` would be used by default instead.

## 1.4.1 (2020-08-18)

### Key Bugs Fixed
- Bug in TaskExtensions.EnsureCompleted method that causes it to unconditionally throw an exception in the environments with synchronization context

## 1.4.0 (2020-08-06)

### Features Added
- Added `ObjectSerializer` base class for serialization.
- Added `IMemberNameConverter` for converting member names to serialized property names.
- Added `JsonObjectSerializer` that implements `ObjectSerializer` for `System.Text.Json`.

### Key Bugs Fixed
- Connection leak for retried non-buffered requests on .NET Framework.

## 1.3.0 (2020-07-02)

### Features Added
- `HttpPipeline.CreateClientRequestIdScope` method to allow setting client request id on outgoing requests.

## 1.2.2 (2020-06-04)

### Key Bugs Fixed
- Retry server timeouts on .NET Framework.

## 1.2.1 (2020-04-30)

### Changed
- Read client request ID value used for logging and tracing off the initial request object if available.

### Key Bugs Fixed
- Fixed a bug when using Azure.Core based libraries in Blazor WebAssembly apps.

## 1.2.0 (2020-04-03)

### Features Added
- `AzureKeyCredential` and its respective policy.

### Changed
- Response trace messages are properly identified.
- Content type "application/x-www-form-urlencoded" is decoded in trace messages.

## 1.1.0 (2020-03-05)

### Fixes and improvements
- Add OPTIONS and TRACE HTTP request methods.
- Add `NetworkTimeout` property to `RetryOptions` and apply it to network operations like sending request or reading from the response stream.
- Implement serialization for RequestFailedException.

## 1.0.2 (2020-01-10)

- Block bearer token authentication for non TLS protected endpoints.
- Add support for retrying on request timeouts.
- Add support for retrying on 408, 500, 502, 504 status codes.
- Remove commit hash from User-Agent telemetry.

## 1.0.1

- Fix issues with log redaction where first query character was replaced with '?' character.
- Exclude EventCounter events from AzureEventSourceListener.
- Add `AZURE_TRACING_DISABLED` environment variable support.

## 1.0.0

- Updating versioning and packaging for general availability.
- Make types and namespace names consistent.

## 1.0.0-preview.9

- Added console and trace logger listener.
- Added additional content and header logging options.
- Moved commonly used types to Azure namespace.

## 1.0.0-preview.8

- Minor improvements and bug fixes.

## 1.0.0-preview.7

- Support for distributed tracing added.
- Support for TokenCredential in ASP.NET Core integration added.
Shared types for long running operations and async collections added.
- .NET Core dependencies updated to preview7.
- Bug fixes.<|MERGE_RESOLUTION|>--- conflicted
+++ resolved
@@ -6,17 +6,10 @@
 
 - Added `BinaryData.ToDynamicFromJson()` extension method to enable dynamic access to JSON.  See the [aka.ms/azsdk/net/dynamiccontent](https://aka.ms/azsdk/net/dynamiccontent) for further details.
 
-<<<<<<< HEAD
-=======
-### Breaking Changes
-
-### Bugs Fixed
-
 ### Other Changes
 
 - Client redirects are now disabled by default and can be enabled by setting providing a custom transport in `ClientOptions'. Client Authors can also enable redirects by setting `HttpPipelineTransportOptions.IsClientRedirectEnabled` to `true` on the transport options passed to `HttpPipelineBuilder.Build`.
 
->>>>>>> a30ff1cb
 ## 1.32.0 (2023-05-09)
 
 ### Features Added
