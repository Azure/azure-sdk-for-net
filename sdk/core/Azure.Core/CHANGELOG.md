--- conflicted
+++ resolved
@@ -1,27 +1,17 @@
 # Release History
 
-<<<<<<< HEAD
-
-## 1.18.0-beta.1 (Unreleased)
-
-### Features Added
+## 1.19.0-beta.1 (Unreleased)
 
 - Added `HttpAuthorization` to represent authentication information in Authorization, ProxyAuthorization, WWW-Authenticate, and Proxy-Authenticate header values.
 
+### Features Added
+
 ### Breaking Changes
 
-=======
-## 1.19.0-beta.1 (Unreleased)
-
-### Features Added
-
-### Breaking Changes
-
 ### Bugs Fixed
 
 ### Other Changes
 
->>>>>>> a17b3d3b
 ## 1.18.0 (2021-08-18)
 
 
