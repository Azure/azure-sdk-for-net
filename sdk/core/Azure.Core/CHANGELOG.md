--- conflicted
+++ resolved
@@ -2,7 +2,6 @@
 
 ## 1.5.0-preview.1 (Unreleased)
 
-<<<<<<< HEAD
 ### Added
 - HttpWebRequest-based transport implementation. Enabled by-default on .NET Framework. Can be disabled using `AZURE_CORE_DISABLE_HTTPWEBREQUESTTRANSPORT` environment variable or `Azure.Core.Pipeline.DisableHttpWebRequestTransport` AppContext switch. To use the app context switch add the following snippet to your `.csproj`:
 
@@ -13,12 +12,11 @@
 ```
 
 When the environment variable or the switch are set the `HttpClientTransport` would be used by default instead.
-=======
+
 ## 1.4.1 (2020-08-18)
 
 ### Fixed
 - Bug in TaskExtensions.EnsureCompleted method that causes it to unconditionally throw an exception in the environments with synchronization context
->>>>>>> 54b63827
 
 ## 1.4.0 (2020-08-06)
 
