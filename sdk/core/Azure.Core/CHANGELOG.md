# Release History

<<<<<<< HEAD
## 2.0.0-beta.1 (Unreleased)
=======
## 1.40.0-beta.1 (Unreleased)
>>>>>>> 6d6d6b0f

### Features Added

### Breaking Changes

### Bugs Fixed

### Other Changes

<<<<<<< HEAD
- Moved Azure.Core types to use functionality implemented in System.ClientModel library.
=======
## 1.39.0 (2024-04-18)

### Features Added

- Add `Operation.Rehydrate` and `Operation.Rehydrate<T>` static methods to rehydrate a long-running operation.

### Other Changes

- `RequestFailedException` will not include the response content or headers in the message when the `IsError` property of the response is `false`.
>>>>>>> 6d6d6b0f

## 1.38.0 (2024-02-26)

### Features Added

- Add `GetRehydrationToken` to `Operation` for rehydration purpose.

### Other Changes

- Additional Azure data centers are now included in `AzureLocation`.  The following were added:
  - China East 3
  - China North 3
  - Israel Central
  - Italy North
  - Poland Central
  - Sweden South

## 1.37.0 (2024-01-11)

### Bugs Fixed

- Fixed exponential retry behavior so that delay milliseconds greater than `Int32.MaxValue` do not trigger an exception.
- Fixed `DelayStrategy` behavior to no longer shift the delay to be used over by one attempt. Previously, the first delay would be what should have been used for the second, and the second was what should have been used for the third, etc. Note, this would only be observed when using `DelayStrategy` outside of a `RetryPolicy` or `RetryOptions`.
- Do not add the `error.type` attribute twice when tracing is enabled.
- Do not suppress nested activities when they occur in the context of Consumer/Server activities (e.g. `BlobClient.Download` is no longer suppressed under `EventHubs.Process`).

### Other Changes
- Remove targets for .NET Core 2.1 and .NET 5 since they are out of support. Azure.Core is no longer compatible with .NET Core 2.1 after removal of target. The remaining targets are unchanged.

## 1.36.0 (2023-11-10)

### Features Added

- Added `RequiresUnreferencedCode` attribute to `RequestContent.Create(object)` overloads that use reflection to serialize the input object.  This provides support for native AOT compilation when Azure.Core is used for diagnostics.
- Use System.Text.Json source generation to deserialize the error response in `RequestFailedException` on `net6.0` and above targets.

### Breaking Changes

- Updated tracing attributes names to conform to OpenTelemetry semantic conventions version 1.23.0.
- Suppress client activity creation by Azure clients if it happens in scope of another activity created by an Azure client.
- Changed how `ActivitySource` name is constructed for clients that use single-worded activity names (without dot).  We now append provided activity name as is to the client namespace name. Previously, the provided activity name was omitted and the `ActivitySource` name matched the provided client namespace.
- Distributed tracing with `ActivitySource` for HTTP and REST-based client libraries is declared stable. [Experimental feature-flag](https://github.com/Azure/azure-sdk-for-net/blob/main/sdk/core/Azure.Core/samples/Diagnostics.md) is no longer required for most of the newly released libraries. Tracing for messaging libraries remains experimental.
- Added nullable annotation to `ResourceIdentifier.TryParse` parameter `input`.

## 1.35.0 (2023-09-07)

### Features Added

- Expand the set of supported `DynamicData` property types to included heterogeneous arrays of allowed types.

### Breaking Changes

- Added the nullability annotation to `NullableResponse<T>.Value` to indicate that it is a nullable type.

## 1.34.0 (2023-07-11)

### Features Added

- Added `IsCaeEnabled` property to `TokenRequestContext` to enabled per-request support for Continuous Access Evaluation
- Updated dependency on System.Diagnostics.DiagnosticSource
- Added `ContentLengthLong` property to `ResponseHeaders`

## 1.33.0 (2023-06-16)

### Features Added

- Added `BinaryData.ToDynamicFromJson()` extension method to enable dynamic access to JSON.  See the [aka.ms/azsdk/net/dynamiccontent](https://aka.ms/azsdk/net/dynamiccontent) for further details.

### Other Changes

- Client redirects are now disabled by default and can be enabled by setting providing a custom transport in `ClientOptions'. Client Authors can also enable redirects by setting `HttpPipelineTransportOptions.IsClientRedirectEnabled` to `true` on the transport options passed to `HttpPipelineBuilder.Build`.

## 1.32.0 (2023-05-09)

### Features Added

- Added the `GetRawResponse` method to `RequestFailedException`.
- Added overloads of `Operation<T>.WaitForCompletion` and `Operation.WaitForCompletionResponse` that take a `DelayStrategy`.

## 1.31.0 (2023-04-10)

### Features Added

- Added the `RetryPolicy` type which can be used to create a custom retry policy.
- Added the `DelayStrategy` type which can be used to customize delays.

### Bugs Fixed

- Set the Activity status to `Error` on failed activity source activities.
- Mark the `Azure.Core.Http.Request` span as failed if the request fails with an exception thrown in the pipeline.
- Fixed equality comparison when comparing a `string` to a `ContentType` instance.
- Jitter is added when using a `RetryMode` of `Fixed`.

## 1.30.0 (2023-03-09)

### Bugs Fixed

- Fixed the issue with empty header names and values, caused by `ArrayBackedPropertyBag` keeping reference to the array after returning it to array pool [in `Dispose` method](https://github.com/Azure/azure-sdk-for-net/pull/34800).

## 1.29.0 (2023-03-02)

### Features Added

- `ActivitySource` activities that are used when using the [experimental OpenTelemetry support](https://devblogs.microsoft.com/azure-sdk/introducing-experimental-opentelemetry-support-in-the-azure-sdk-for-net/) will include the `az.schema_url` tag indicating the OpenTelemetry schema version. They will also include the attribute names specified [here](https://github.com/Azure/azure-sdk/blob/main/docs/tracing/distributed-tracing-conventions.yml).
- "West US 3", "Sweden Central" and "Qatar Central" locations are added to `Azure.Core.AzureLocation`

### Improvements

- `Azure.Core.ArrayBackedPropertyBag` is used to store request headers before `HttpRequestMessage` is created instead of `System.Net.Http.Headers.HttpContentHeaders`
- `Azure.HttpRange.ToString` uses `string.Create` instead of `FormattableString.Invariant` in .NET 6.0+
- `Azure.Core.Diagnostics.AzureCoreEventSource` checks `EventLevel` before formatting data for the events
- `Azure.Core.Pipeline.HttpClientTransport.JoinHeaderValues` uses `System.Runtime.CompilerServices.DefaultInterpolatedStringHandler` to join header string values in .NET 6.0+

### Bugs Fixed

- `ActivitySource` activities will no longer be stamped with the `kind` attribute as this is redundant with the OpenTelemetry `SpanKind` attribute.
- The product information section of the UserAgent header is now validated for invalid parenthesis formatting and escaped, if necessary.

## 1.28.0 (2023-02-06)

### Bugs Fixed
- Fixed an issue with `AzureSasCredential` which resulted in messages to fail authentication if the SAS signature was updated while a message was in a retry cycle.

## 1.27.0 (2023-01-10)

### Features Added

- Made `RedirectPolicy` public to provide `SetAllowAutoRedirect()` method to library authors.
- Added `RetryPolicy` property to `ClientOptions` to allow library authors to set a custom retry policy.
- Added `MessageProcessingContext` type and `ProcessingContext` property to `HttpMessage` which contains information about the message as it traverses through the pipeline.
- Added `SetProperty` and `TryGetProperty` overloads to `HttpMessage` to allow setting property values using a `Type` as the key.

## 1.26.0 (2022-11-08)

### Features Added

- Introduced a new `NullableResponse<T>` type for scenarios where a service method may or may not return a value. One common example is `Get*IfExists` methods. `Response<T>` also now inherits from `NullableResponse<T>`.
- Added `TryParse` method to the `ResourceIdentifier` type.
- Added `AppendQuery` and `AppendPath` overloads to `RequestUriBuilder`.

### Bugs Fixed

- Fixed issue where fixed delay was applied when the `RetryMode` was set to `Exponential` when retrying a request that resulted in an exception.

### Other Changes

- Azure.Core now targets .NET 6 in addition to the existing targets.

## 1.25.0 (2022-06-23)

### Features Added
- Added `RequestFailedDetailsParser` abstract class, which client libraries can implement to control customization of exception messages for failed responses.
- Added `HttpPipelineOptions` type which is accepted in a new overload to `HttpPipelineBuilder.Build`.  This type contains all the properties from other overloads and adds a property to specify a `RequestFailedDetailsParser`.
- Added a property to `HttpPipelineTransportOptions` called `ClientCertificates` which is a collection of `X509Certificate2`. If populated, the certificates in the collection will be used by the client for TLS client certificate authentication.
- Added the `MultipartResponse` type, which can be used by clients to parse the sub-responses for multi-part responses.

## 1.24.0 (2022-04-04)

### Features Added

- Added the `MessageContent` type which represents a message containing a content type and data.
- Sub classes of `ClientOptions` are now able to create sub class implementations of `DiagnosticsOptions` and set it as the implementation for the `Diagnostics` property of `ClientOptions` via a new constructor overload.

## 1.23.0 (2022-03-21)

### Features Added

- Added the `TelemetryDetails` type which enables customization of UserAgent header values on a per-request basis based on a specified `Assembly` and an optional application Id string.
- Added `AddClassifier` methods to `RequestContext`. These methods allow callers to change the response classification behavior for a given method invocation.
- Added a new `StatusCodeClassifier` type that will be used as the default `ResponseClassifier` for some libraries.
- Added an extension method to `BinaryData` called `ToObjectFromJson` which converts the json value represented by `BinaryData` to an object of a specific type.
- Additional data center locations were added to `AzureLocation`.
- Added `WaitUntil` enum to allow callers to set whether a method invoking a long running operation should return when the operation starts or once it has completed.

### Breaking Changes

- Cookies are no longer set on requests by default. Cookies can be re-enabled for `HttpClientTransport` by either setting an AppContext switch named "Azure.Core.Pipeline.HttpClientTransport.EnableCookies" to true or by setting the environment variable, "AZURE_CORE_HTTPCLIENT_ENABLE_COOKIES" to "true". Note: AppContext switches can also be configured via configuration like below:
```xml
  <ItemGroup>
    <RuntimeHostConfigurationOption Include="Azure.Core.Pipeline.HttpClientTransport.EnableCookies" Value="true" />
  </ItemGroup>
```

## 1.22.0 (2022-01-11)

### Features Added

- Added `AddPolicies` method to `RequestContext`.  This allows policies to be added to the pipeline when calling protocol methods.
- Added `IsError` property to `Response`.  This will indicate whether the message's `ResponseClassifier` considers the response to be an error.
- Added `RequestFailedException` constructor that takes a `Response`.
- Added `AzureLocation`. This class gives static references to known Azure regions.
- Added `ResourceIdentifier`. This class allows users to load an Azure resource identifier string and parse out the pieces of that string such as which `SubscriptionId` does the resource belong to.
- Added `ResourceType`. This class represents the ARM provider information for a given resource and is used by the `ResourceIdentifier` class.
- Added `HttpPipelineTransportOptions` type.  This type contains a `ServerCertificateCustomValidationCallback` property that allows callers to set a `Func<ServerCertificateCustomValidationArgs, bool>` delegate.  If set, the delegate will be called to validate the server side TLS certificate.
- Added a new static overload for `HttpPipelineBuilder.Build` that takes an `HttpPipelineTransportOptions` instance.  This overload creates an `HttpPipeline` with the default transport configuration and the `HttpPipelineTransportOptions` applied. It returns a `DisposableHttpPipeline` that implements `IDisposable`. Note: The `HttpPipelineTransportOptions` will not be applied if a custom `Transport` has been set in the `ClientOptions`. In the case that transport options were provided but not applied, an event is logged `(PipelineTransportOptionsNotApplied`).

### Breaking Changes

- Added logging of `api-version` query parameter by default. In order to redact this, you can do the following:
```c#
options.Diagnostics.LoggedQueryParameters.Remove("api-version");
```

### Bugs Fixed

- Fixed a bug where requests were failing with `NotImplementedException` on Unity with .NET Framework scripting.


## 1.21.0 (2021-11-03)

### Features Added

- Added `RequestContext` and `ErrorOptions` types to aid in configuring requests.
- Added `ContentType` strongly-typed string to allow operation callers to specify the content type of a request.

## 1.20.0 (2021-10-01)

### Features Added

- Added the static `DelegatedTokenCredential` type with a `Create` method, which returns an instance of `TokenCredential` that uses the supplied delgates to produce an `AccessToken`. This would most typically be used when an token has previously been obtained from some other source and that token needs to be returned by a `TokenCredential` instance.
- Added `ResponseError` type to represent an Azure error type.
- Added an experimental `ActivitySource` support.

### Bugs Fixed

- Fixed an exception during EventSource creation on Xamarin.

## 1.19.0 (2021-09-07)

### Features Added

- Added `HttpAuthorization` to represent authentication information in Authorization, ProxyAuthorization, WWW-Authenticate, and Proxy-Authenticate header values.

## 1.18.0 (2021-08-18)

### Bugs Fixed

- Fixed a bug where a buffered error responses on .NET Framework were prematurely disposed
- Fixed relative redirect support.

## 1.17.0 (2021-08-10)

### Features Added

- Added `ClientOptions.Default` to configure defaults process-wide.
- Added `HttpPipelinePosition.BeforeTransport` to be able to add policies at the end of the pipeline before the transport.

### Fixed

- Fixed `NotSupportedException` when running in Unity.

## 1.16.0 (2021-06-30)

### Changed

- Added `TenantId` to the properties on `TokenRequestContext` to enable multi-tenant support in Azure.Identity.

## 1.15.0 (2021-06-08)

### Features Added

- Types to represent `GeoJson` primitives.

### Changed

- `Response.Content` no longer throws `InvalidOperationException` when the response is backed by a `MemoryStream` with a non publicly visible buffer.

## 1.14.0 (2021-05-11)

### Features Added

- Added additional methods to `BearerTokenAuthenticationPolicy`, which enables creation of authentication policies that can handle challenges.

## 1.13.0 (2021-04-07)

### Key Bug Fixes

- Fixed `NotSupportedException` when running using Blazor in the browser.
- Disable the response caching and enable the streaming when running using Blazor in the browser.

## 1.12.0 (2021-04-06)

### Features Added

- Added `HttpPipeline.CreateHttpMessagePropertiesScope` that can be used to inject scoped properties into `HttpMessage`.

## 1.11.0 (2021-03-22)

### Features Added

- `Operation` base class for operations that do not return a value.
- Added `Content` property to `Response` which returns the body of the response as a `BinaryData` if the body is buffered.
- `AzureNamedKeyCredential` has been implemented to cover scenarios where services require that a shared key name and the key value be used as a component of the algorithm to form the authorization token.

### Key Bug Fixes

- Check the `JsonIgnoreAttribute.Condition` property added in .NET 5 when discovering members with `JsonObjectSerializer`.
- `ETag` now returns `string.Empty` if it is constructed with a null value.
- Keep-Alive connections are recycled every 300 seconds to observe DNS changes.

## 1.10.0 (2021-03-09)

## Features Added

- Added `CloudEvent` type based on the [CloudEvent spec](https://github.com/cloudevents/spec/).

## 1.9.0 (2021-02-09)

## Features Added
- Added Serialize overloads on `ObjectSerializer` that serialize to `BinaryData`.
- Added AzureCoreExtensions containing extensions methods for `BinaryData` that allow deserializing with an `ObjectSerializer`.

### Key Bug Fixes

- Avoid `ObjectDisposedException` when the request is cancelled during content upload over HTTPS.
- Fix exception while setting `If-Modified-Since` header on .NET Framework.

## 1.8.1 (2021-01-11)

### Key Bug Fixes

- Include `Microsoft.Bcl.AsyncInterfaces` dependency on .NET 5 to avoid build issues in applications targeting .NET 5.

## 1.8.0 (2021-01-06)

### Features Added
- `AzureSasCredential` and its respective policy.

### Key Bug Fixes
- Avoid a causing and ignoring an exception when setting network stream timeout on .NET Core.

## 1.7.0 (2020-12-14)

### New Features
- `System.Text.Json.JsonConverter` implementation for the `ETag`
- Synchronous `HttpClient` support on .NET 5.

### Key Bug Fixes
- System proxy settings are correctly applied on .NET Framework

## 1.6.0 (2020-10-28)

### Features Added
- The `HttpClientTransport(HttpMessageHandler)` constructor overload.
- The `JsonPatchDocument` type.

### Key Bugs Fixed
- The race condition in `AzureEventSourceListener` class that sometimes resulted in a `NullReferenceException` in the `EventSource`.
- The overflow exception when content length is larger than `int.MaxValue`.

## 1.5.1 (2020-10-01)

### Changed
- `ServicePointManager` Connection limit is automatically increased to `50` for Azure endpoints.


## 1.5.0 (2020-09-03)

### Changed
- `ETag` now supports weak ETags and implements an overload for `ToString` that accepts a format string.

### Features Added
- HttpWebRequest-based transport implementation. Enabled by-default on .NET Framework. Can be disabled using `AZURE_CORE_DISABLE_HTTPWEBREQUESTTRANSPORT` environment variable or `Azure.Core.Pipeline.DisableHttpWebRequestTransport` AppContext switch. To use the app context switch add the following snippet to your `.csproj`:

```xml
 <ItemGroup>
    <RuntimeHostConfigurationOption Include="Azure.Core.Pipeline.DisableHttpWebRequestTransport" Value="true" />
  </ItemGroup>
```

When the environment variable or the switch are set the `HttpClientTransport` would be used by default instead.

## 1.4.1 (2020-08-18)

### Key Bugs Fixed
- Bug in TaskExtensions.EnsureCompleted method that causes it to unconditionally throw an exception in the environments with synchronization context

## 1.4.0 (2020-08-06)

### Features Added
- Added `ObjectSerializer` base class for serialization.
- Added `IMemberNameConverter` for converting member names to serialized property names.
- Added `JsonObjectSerializer` that implements `ObjectSerializer` for `System.Text.Json`.

### Key Bugs Fixed
- Connection leak for retried non-buffered requests on .NET Framework.

## 1.3.0 (2020-07-02)

### Features Added
- `HttpPipeline.CreateClientRequestIdScope` method to allow setting client request id on outgoing requests.

## 1.2.2 (2020-06-04)

### Key Bugs Fixed
- Retry server timeouts on .NET Framework.

## 1.2.1 (2020-04-30)

### Changed
- Read client request ID value used for logging and tracing off the initial request object if available.

### Key Bugs Fixed
- Fixed a bug when using Azure.Core based libraries in Blazor WebAssembly apps.

## 1.2.0 (2020-04-03)

### Features Added
- `AzureKeyCredential` and its respective policy.

### Changed
- Response trace messages are properly identified.
- Content type "application/x-www-form-urlencoded" is decoded in trace messages.

## 1.1.0 (2020-03-05)

### Fixes and improvements
- Add OPTIONS and TRACE HTTP request methods.
- Add `NetworkTimeout` property to `RetryOptions` and apply it to network operations like sending request or reading from the response stream.
- Implement serialization for RequestFailedException.

## 1.0.2 (2020-01-10)

- Block bearer token authentication for non TLS protected endpoints.
- Add support for retrying on request timeouts.
- Add support for retrying on 408, 500, 502, 504 status codes.
- Remove commit hash from User-Agent telemetry.

## 1.0.1

- Fix issues with log redaction where first query character was replaced with '?' character.
- Exclude EventCounter events from AzureEventSourceListener.
- Add `AZURE_TRACING_DISABLED` environment variable support.

## 1.0.0

- Updating versioning and packaging for general availability.
- Make types and namespace names consistent.

## 1.0.0-preview.9

- Added console and trace logger listener.
- Added additional content and header logging options.
- Moved commonly used types to Azure namespace.

## 1.0.0-preview.8

- Minor improvements and bug fixes.

## 1.0.0-preview.7

- Support for distributed tracing added.
- Support for TokenCredential in ASP.NET Core integration added.
Shared types for long running operations and async collections added.
- .NET Core dependencies updated to preview7.
- Bug fixes.<|MERGE_RESOLUTION|>--- conflicted
+++ resolved
@@ -1,10 +1,6 @@
 # Release History
 
-<<<<<<< HEAD
 ## 2.0.0-beta.1 (Unreleased)
-=======
-## 1.40.0-beta.1 (Unreleased)
->>>>>>> 6d6d6b0f
 
 ### Features Added
 
@@ -14,9 +10,8 @@
 
 ### Other Changes
 
-<<<<<<< HEAD
 - Moved Azure.Core types to use functionality implemented in System.ClientModel library.
-=======
+
 ## 1.39.0 (2024-04-18)
 
 ### Features Added
@@ -26,7 +21,6 @@
 ### Other Changes
 
 - `RequestFailedException` will not include the response content or headers in the message when the `IsError` property of the response is `false`.
->>>>>>> 6d6d6b0f
 
 ## 1.38.0 (2024-02-26)
 
