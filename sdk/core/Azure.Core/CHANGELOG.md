# Release History

## 1.20.0 (2021-10-01)

### Features Added

<<<<<<< HEAD
- Added `TokenCredential.Create` static method, which returns an instance of `TokenCredential` that uses the supplied delgates to produce an `AccessToken`. This would most typically be used when an token has previously been obtained from some other source and that token needs to be returned by a `TokenCredential` instance.
- Added `ResponseError` type to represent an Azure error type.
- Added an experimental `ActivitySource` support.
=======
- Added the static `DelegatedTokenCredential` type with a `Create` method, which returns an instance of `TokenCredential` that uses the supplied delgates to produce an `AccessToken`. This would most typically be used when an token has previously been obtained from some other source and that token needs to be returned by a `TokenCredential` instance.

### Breaking Changes
>>>>>>> c13662bd

### Bugs Fixed

- Fixed an exception during EventSource creation on Xamarin.

## 1.19.0 (2021-09-07)

- Added `HttpAuthorization` to represent authentication information in Authorization, ProxyAuthorization, WWW-Authenticate, and Proxy-Authenticate header values.

## 1.18.0 (2021-08-18)


### Bugs Fixed

- Fixed a bug where a buffered error responses on .NET Framework were prematurely disposed
- Fixed relative redirect support.

## 1.17.0 (2021-08-10)

### Features Added

- Added `ClientOptions.Default` to configure defaults process-wide.
- Added `HttpPipelinePosition.BeforeTransport` to be able to add policies at the end of the pipeline before the transport.

### Fixed

- Fixed `NotSupportedException` when running in Unity.

## 1.16.0 (2021-06-30)

### Changed

- Added `TenantId` to the properties on `TokenRequestContext` to enable multi-tenant support in Azure.Identity.

## 1.15.0 (2021-06-08)

### Features Added

- Types to represent `GeoJson` primitives.

### Changed

- `Response.Content` no longer throws `InvalidOperationException` when the response is backed by a `MemoryStream` with a non publicly visible buffer.

## 1.14.0 (2021-05-11)

### Features Added

- Added additional methods to `BearerTokenAuthenticationPolicy`, which enables creation of authentication policies that can handle challenges.

## 1.13.0 (2021-04-07)

### Key Bug Fixes

- Fixed `NotSupportedException` when running using Blazor in the browser.
- Disable the response caching and enable the streaming when running using Blazor in the browser.

## 1.12.0 (2021-04-06)

### Features Added

- Added `HttpPipeline.CreateHttpMessagePropertiesScope` that can be used to inject scoped properties into `HttpMessage`.

## 1.11.0 (2021-03-22)

### Features Added

- `Operation` base class for operations that do not return a value.
- Added `Content` property to `Response` which returns the body of the response as a `BinaryData` if the body is buffered.
- `AzureNamedKeyCredential` has been implemented to cover scenarios where services require that a shared key name and the key value be used as a component of the algorithm to form the authorization token.

### Key Bug Fixes

- Check the `JsonIgnoreAttribute.Condition` property added in .NET 5 when discovering members with `JsonObjectSerializer`.
- `ETag` now returns `string.Empty` if it is constructed with a null value.
- Keep-Alive connections are recycled every 300 seconds to observe DNS changes.

## 1.10.0 (2021-03-09)

## Features Added

- Added `CloudEvent` type based on the [CloudEvent spec](https://github.com/cloudevents/spec/blob/master/spec.md).

## 1.9.0 (2021-02-09)

## Features Added
- Added Serialize overloads on `ObjectSerializer` that serialize to `BinaryData`.
- Added AzureCoreExtensions containing extensions methods for `BinaryData` that allow deserializing with an `ObjectSerializer`.

### Key Bug Fixes

- Avoid `ObjectDisposedException` when the request is cancelled during content upload over HTTPS.
- Fix exception while setting `If-Modified-Since` header on .NET Framework.

## 1.8.1 (2021-01-11)

### Key Bug Fixes

- Include `Microsoft.Bcl.AsyncInterfaces` dependency on .NET 5 to avoid build issues in applications targeting .NET 5.

## 1.8.0 (2021-01-06)

### Features Added
- `AzureSasCredential` and its respective policy.

### Key Bug Fixes
- Avoid a causing and ignoring an exception when setting network stream timeout on .NET Core 

## 1.7.0 (2020-12-14)

### New Features
- `System.Text.Json.JsonConverter` implementation for the `ETag`
- Synchronous `HttpClient` support on .NET 5.

### Key Bug Fixes
- System proxy settings are correctly applied on .NET Framework

## 1.6.0 (2020-10-28)

### Features Added
- The `HttpClientTransport(HttpMessageHandler)` constructor overload.
- The `JsonPatchDocument` type.

### Key Bugs Fixed
- The race condition in `AzureEventSourceListener` class that sometimes resulted in a `NullReferenceException` in the `EventSource`.
- The overflow exception when content length is larger than `int.MaxValue`.

## 1.5.1 (2020-10-01)

### Changed
- `ServicePointManager` Connection limit is automatically increased to `50` for Azure endpoints. 


## 1.5.0 (2020-09-03)

### Changed
- `ETag` now supports weak ETags and implements an overload for `ToString` that accepts a format string.

### Features Added
- HttpWebRequest-based transport implementation. Enabled by-default on .NET Framework. Can be disabled using `AZURE_CORE_DISABLE_HTTPWEBREQUESTTRANSPORT` environment variable or `Azure.Core.Pipeline.DisableHttpWebRequestTransport` AppContext switch. To use the app context switch add the following snippet to your `.csproj`:

```xml
 <ItemGroup>
    <RuntimeHostConfigurationOption Include="Azure.Core.Pipeline.DisableHttpWebRequestTransport" Value="true" />
  </ItemGroup> 
```

When the environment variable or the switch are set the `HttpClientTransport` would be used by default instead.

## 1.4.1 (2020-08-18)

### Key Bugs Fixed
- Bug in TaskExtensions.EnsureCompleted method that causes it to unconditionally throw an exception in the environments with synchronization context

## 1.4.0 (2020-08-06)

### Features Added
- Added `ObjectSerializer` base class for serialization.
- Added `IMemberNameConverter` for converting member names to serialized property names.
- Added `JsonObjectSerializer` that implements `ObjectSerializer` for `System.Text.Json`.

### Key Bugs Fixed
- Connection leak for retried non-buffered requests on .NET Framework.

## 1.3.0 (2020-07-02)

### Features Added
- `HttpPipeline.CreateClientRequestIdScope` method to allow setting client request id on outgoing requests.

## 1.2.2 (2020-06-04)

### Key Bugs Fixed
- Retry server timeouts on .NET Framework.

## 1.2.1 (2020-04-30)

### Changed
- Read client request ID value used for logging and tracing off the initial request object if available.

### Key Bugs Fixed
- Fixed a bug when using Azure.Core based libraries in Blazor WebAssembly apps.

## 1.2.0 (2020-04-03)

### Features Added
- `AzureKeyCredential` and its respective policy.

### Changed
- Response trace messages are properly identified.
- Content type "application/x-www-form-urlencoded" is decoded in trace messages.

## 1.1.0 (2020-03-05)

### Fixes and improvements
- Add OPTIONS and TRACE HTTP request methods.
- Add `NetworkTimeout` property to `RetryOptions` and apply it to network operations like sending request or reading from the response stream.
- Implement serialization for RequestFailedException.

## 1.0.2 (2020-01-10)

- Block bearer token authentication for non TLS protected endpoints.
- Add support for retrying on request timeouts.
- Add support for retrying on 408, 500, 502, 504 status codes.
- Remove commit hash from User-Agent telemetry.

## 1.0.1 

- Fix issues with log redaction where first query character was replaced with '?' character.
- Exclude EventCounter events from AzureEventSourceListener.
- Add `AZURE_TRACING_DISABLED` environment variable support.

## 1.0.0 

- Updating versioning and packaging for general availability.
- Make types and namespace names consistent.

## 1.0.0-preview.9 

- Added console and trace logger listener.
- Added additional content and header logging options.
- Moved commonly used types to Azure namespace.

## 1.0.0-preview.8 

- Minor improvements and bug fixes.

## 1.0.0-preview.7 

- Support for distributed tracing added.
- Support for TokenCredential in ASP.NET Core integration added.
Shared types for long running operations and async collections added.
- .NET Core dependencies updated to preview7.
- Bug fixes.<|MERGE_RESOLUTION|>--- conflicted
+++ resolved
@@ -4,15 +4,9 @@
 
 ### Features Added
 
-<<<<<<< HEAD
-- Added `TokenCredential.Create` static method, which returns an instance of `TokenCredential` that uses the supplied delgates to produce an `AccessToken`. This would most typically be used when an token has previously been obtained from some other source and that token needs to be returned by a `TokenCredential` instance.
+- Added the static `DelegatedTokenCredential` type with a `Create` method, which returns an instance of `TokenCredential` that uses the supplied delgates to produce an `AccessToken`. This would most typically be used when an token has previously been obtained from some other source and that token needs to be returned by a `TokenCredential` instance.
 - Added `ResponseError` type to represent an Azure error type.
 - Added an experimental `ActivitySource` support.
-=======
-- Added the static `DelegatedTokenCredential` type with a `Create` method, which returns an instance of `TokenCredential` that uses the supplied delgates to produce an `AccessToken`. This would most typically be used when an token has previously been obtained from some other source and that token needs to be returned by a `TokenCredential` instance.
-
-### Breaking Changes
->>>>>>> c13662bd
 
 ### Bugs Fixed
 
