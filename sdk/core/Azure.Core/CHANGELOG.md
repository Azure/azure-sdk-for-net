# Release History

## 2.0.0-beta.1 (Unreleased)

### Features Added

### Breaking Changes

### Bugs Fixed

### Other Changes

<<<<<<< HEAD
- Moved Azure.Core types to use functionality implemented in System.ClientModel library.
=======
- Added a new constructor on `AzureEventSourceListener` for callers that don't need the formatted message ([#45191](https://github.com/Azure/azure-sdk-for-net/pull/45191)).
>>>>>>> 478c0f12

## 1.42.0 (2024-08-01)

### Other Changes

- Improved memory performance for Event Source formatting [#43947](https://github.com/Azure/azure-sdk-for-net/pull/43947)
- Upgraded dependency on System.Text.Encodings.Web to 6.0.0
- Upgraded dependency on Microsoft.Bcl.AsyncInterfaces to 6.0.0

## 1.41.0 (2024-07-11)

### Bugs Fixed

- Fixed an issue that could result in `BearerTokenAuthenticationPolicy` fails to refresh a token, resulting in a `OperationCanceledException` ([#44882](https://github.com/Azure/azure-sdk-for-net/pull/44882)).
- Fixed case where a GeoJSON string could not be deserialized when the BoundingBox JSON value ("bbox") was set explicitly to null ([#44835](https://github.com/Azure/azure-sdk-for-net/pull/44835)).

## 1.40.0 (2024-06-06)

### Features Added

- Added `RefreshOn` property to `AccessToken` and updated `BearerTokenAuthenticationPolicy` to refresh long-lived credentials according to this value ([#43836](https://github.com/Azure/azure-sdk-for-net/issues/43836)).

### Bugs Fixed

- Fixed User-Agent telemetry so that it properly escapes operating system information if it contains non-ascii characters ([#44386](https://github.com/Azure/azure-sdk-for-net/pull/44386)).
- Fixed case where Operation.Id was not being set for incomplete long-running operations ([#44098](https://github.com/Azure/azure-sdk-for-net/pull/44098)).

### Other Changes

- Improved memory performance for HTTP message sanitization ([#43818](https://github.com/Azure/azure-sdk-for-net/pull/43818)).
- Added `DynamicallyAccessedMembers` attribute to type parameter in `Operation<T>.Rehydrate` method ([#44208](https://github.com/Azure/azure-sdk-for-net/pull/44208)).

## 1.39.0 (2024-04-18)

### Features Added

- Add `Operation.Rehydrate` and `Operation.Rehydrate<T>` static methods to rehydrate a long-running operation.

### Other Changes

- `RequestFailedException` will not include the response content or headers in the message when the `IsError` property of the response is `false`.

## 1.38.0 (2024-02-26)

### Features Added

- Add `GetRehydrationToken` to `Operation` for rehydration purpose.

### Other Changes

- Additional Azure data centers are now included in `AzureLocation`.  The following were added:
  - China East 3
  - China North 3
  - Israel Central
  - Italy North
  - Poland Central
  - Sweden South

## 1.37.0 (2024-01-11)

### Bugs Fixed

- Fixed exponential retry behavior so that delay milliseconds greater than `Int32.MaxValue` do not trigger an exception.
- Fixed `DelayStrategy` behavior to no longer shift the delay to be used over by one attempt. Previously, the first delay would be what should have been used for the second, and the second was what should have been used for the third, etc. Note, this would only be observed when using `DelayStrategy` outside of a `RetryPolicy` or `RetryOptions`.
- Do not add the `error.type` attribute twice when tracing is enabled.
- Do not suppress nested activities when they occur in the context of Consumer/Server activities (e.g. `BlobClient.Download` is no longer suppressed under `EventHubs.Process`).

### Other Changes
- Remove targets for .NET Core 2.1 and .NET 5 since they are out of support. Azure.Core is no longer compatible with .NET Core 2.1 after removal of target. The remaining targets are unchanged.

## 1.36.0 (2023-11-10)

### Features Added

- Added `RequiresUnreferencedCode` attribute to `RequestContent.Create(object)` overloads that use reflection to serialize the input object.  This provides support for native AOT compilation when Azure.Core is used for diagnostics.
- Use System.Text.Json source generation to deserialize the error response in `RequestFailedException` on `net6.0` and above targets.

### Breaking Changes

- Updated tracing attributes names to conform to OpenTelemetry semantic conventions version 1.23.0.
- Suppress client activity creation by Azure clients if it happens in scope of another activity created by an Azure client.
- Changed how `ActivitySource` name is constructed for clients that use single-worded activity names (without dot).  We now append provided activity name as is to the client namespace name. Previously, the provided activity name was omitted and the `ActivitySource` name matched the provided client namespace.
- Distributed tracing with `ActivitySource` for HTTP and REST-based client libraries is declared stable. [Experimental feature-flag](https://github.com/Azure/azure-sdk-for-net/blob/main/sdk/core/Azure.Core/samples/Diagnostics.md) is no longer required for most of the newly released libraries. Tracing for messaging libraries remains experimental.
- Added nullable annotation to `ResourceIdentifier.TryParse` parameter `input`.

## 1.35.0 (2023-09-07)

### Features Added

- Expand the set of supported `DynamicData` property types to included heterogeneous arrays of allowed types.

### Breaking Changes

- Added the nullability annotation to `NullableResponse<T>.Value` to indicate that it is a nullable type.

## 1.34.0 (2023-07-11)

### Features Added

- Added `IsCaeEnabled` property to `TokenRequestContext` to enabled per-request support for Continuous Access Evaluation
- Updated dependency on System.Diagnostics.DiagnosticSource
- Added `ContentLengthLong` property to `ResponseHeaders`

## 1.33.0 (2023-06-16)

### Features Added

- Added `BinaryData.ToDynamicFromJson()` extension method to enable dynamic access to JSON.  See the [aka.ms/azsdk/net/dynamiccontent](https://aka.ms/azsdk/net/dynamiccontent) for further details.

### Other Changes

- Client redirects are now disabled by default and can be enabled by setting providing a custom transport in `ClientOptions'. Client Authors can also enable redirects by setting `HttpPipelineTransportOptions.IsClientRedirectEnabled` to `true` on the transport options passed to `HttpPipelineBuilder.Build`.

## 1.32.0 (2023-05-09)

### Features Added

- Added the `GetRawResponse` method to `RequestFailedException`.
- Added overloads of `Operation<T>.WaitForCompletion` and `Operation.WaitForCompletionResponse` that take a `DelayStrategy`.

## 1.31.0 (2023-04-10)

### Features Added

- Added the `RetryPolicy` type which can be used to create a custom retry policy.
- Added the `DelayStrategy` type which can be used to customize delays.

### Bugs Fixed

- Set the Activity status to `Error` on failed activity source activities.
- Mark the `Azure.Core.Http.Request` span as failed if the request fails with an exception thrown in the pipeline.
- Fixed equality comparison when comparing a `string` to a `ContentType` instance.
- Jitter is added when using a `RetryMode` of `Fixed`.

## 1.30.0 (2023-03-09)

### Bugs Fixed

- Fixed the issue with empty header names and values, caused by `ArrayBackedPropertyBag` keeping reference to the array after returning it to array pool [in `Dispose` method](https://github.com/Azure/azure-sdk-for-net/pull/34800).

## 1.29.0 (2023-03-02)

### Features Added

- `ActivitySource` activities that are used when using the [experimental OpenTelemetry support](https://devblogs.microsoft.com/azure-sdk/introducing-experimental-opentelemetry-support-in-the-azure-sdk-for-net/) will include the `az.schema_url` tag indicating the OpenTelemetry schema version. They will also include the attribute names specified [here](https://github.com/Azure/azure-sdk/blob/main/docs/tracing/distributed-tracing-conventions.yml).
- "West US 3", "Sweden Central" and "Qatar Central" locations are added to `Azure.Core.AzureLocation`

### Improvements

- `Azure.Core.ArrayBackedPropertyBag` is used to store request headers before `HttpRequestMessage` is created instead of `System.Net.Http.Headers.HttpContentHeaders`
- `Azure.HttpRange.ToString` uses `string.Create` instead of `FormattableString.Invariant` in .NET 6.0+
- `Azure.Core.Diagnostics.AzureCoreEventSource` checks `EventLevel` before formatting data for the events
- `Azure.Core.Pipeline.HttpClientTransport.JoinHeaderValues` uses `System.Runtime.CompilerServices.DefaultInterpolatedStringHandler` to join header string values in .NET 6.0+

### Bugs Fixed

- `ActivitySource` activities will no longer be stamped with the `kind` attribute as this is redundant with the OpenTelemetry `SpanKind` attribute.
- The product information section of the UserAgent header is now validated for invalid parenthesis formatting and escaped, if necessary.

## 1.28.0 (2023-02-06)

### Bugs Fixed
- Fixed an issue with `AzureSasCredential` which resulted in messages to fail authentication if the SAS signature was updated while a message was in a retry cycle.

## 1.27.0 (2023-01-10)

### Features Added

- Made `RedirectPolicy` public to provide `SetAllowAutoRedirect()` method to library authors.
- Added `RetryPolicy` property to `ClientOptions` to allow library authors to set a custom retry policy.
- Added `MessageProcessingContext` type and `ProcessingContext` property to `HttpMessage` which contains information about the message as it traverses through the pipeline.
- Added `SetProperty` and `TryGetProperty` overloads to `HttpMessage` to allow setting property values using a `Type` as the key.

## 1.26.0 (2022-11-08)

### Features Added

- Introduced a new `NullableResponse<T>` type for scenarios where a service method may or may not return a value. One common example is `Get*IfExists` methods. `Response<T>` also now inherits from `NullableResponse<T>`.
- Added `TryParse` method to the `ResourceIdentifier` type.
- Added `AppendQuery` and `AppendPath` overloads to `RequestUriBuilder`.

### Bugs Fixed

- Fixed issue where fixed delay was applied when the `RetryMode` was set to `Exponential` when retrying a request that resulted in an exception.

### Other Changes

- Azure.Core now targets .NET 6 in addition to the existing targets.

## 1.25.0 (2022-06-23)

### Features Added
- Added `RequestFailedDetailsParser` abstract class, which client libraries can implement to control customization of exception messages for failed responses.
- Added `HttpPipelineOptions` type which is accepted in a new overload to `HttpPipelineBuilder.Build`.  This type contains all the properties from other overloads and adds a property to specify a `RequestFailedDetailsParser`.
- Added a property to `HttpPipelineTransportOptions` called `ClientCertificates` which is a collection of `X509Certificate2`. If populated, the certificates in the collection will be used by the client for TLS client certificate authentication.
- Added the `MultipartResponse` type, which can be used by clients to parse the sub-responses for multi-part responses.

## 1.24.0 (2022-04-04)

### Features Added

- Added the `MessageContent` type which represents a message containing a content type and data.
- Sub classes of `ClientOptions` are now able to create sub class implementations of `DiagnosticsOptions` and set it as the implementation for the `Diagnostics` property of `ClientOptions` via a new constructor overload.

## 1.23.0 (2022-03-21)

### Features Added

- Added the `TelemetryDetails` type which enables customization of UserAgent header values on a per-request basis based on a specified `Assembly` and an optional application Id string.
- Added `AddClassifier` methods to `RequestContext`. These methods allow callers to change the response classification behavior for a given method invocation.
- Added a new `StatusCodeClassifier` type that will be used as the default `ResponseClassifier` for some libraries.
- Added an extension method to `BinaryData` called `ToObjectFromJson` which converts the json value represented by `BinaryData` to an object of a specific type.
- Additional data center locations were added to `AzureLocation`.
- Added `WaitUntil` enum to allow callers to set whether a method invoking a long running operation should return when the operation starts or once it has completed.

### Breaking Changes

- Cookies are no longer set on requests by default. Cookies can be re-enabled for `HttpClientTransport` by either setting an AppContext switch named "Azure.Core.Pipeline.HttpClientTransport.EnableCookies" to true or by setting the environment variable, "AZURE_CORE_HTTPCLIENT_ENABLE_COOKIES" to "true". Note: AppContext switches can also be configured via configuration like below:
```xml
  <ItemGroup>
    <RuntimeHostConfigurationOption Include="Azure.Core.Pipeline.HttpClientTransport.EnableCookies" Value="true" />
  </ItemGroup>
```

## 1.22.0 (2022-01-11)

### Features Added

- Added `AddPolicies` method to `RequestContext`.  This allows policies to be added to the pipeline when calling protocol methods.
- Added `IsError` property to `Response`.  This will indicate whether the message's `ResponseClassifier` considers the response to be an error.
- Added `RequestFailedException` constructor that takes a `Response`.
- Added `AzureLocation`. This class gives static references to known Azure regions.
- Added `ResourceIdentifier`. This class allows users to load an Azure resource identifier string and parse out the pieces of that string such as which `SubscriptionId` does the resource belong to.
- Added `ResourceType`. This class represents the ARM provider information for a given resource and is used by the `ResourceIdentifier` class.
- Added `HttpPipelineTransportOptions` type.  This type contains a `ServerCertificateCustomValidationCallback` property that allows callers to set a `Func<ServerCertificateCustomValidationArgs, bool>` delegate.  If set, the delegate will be called to validate the server side TLS certificate.
- Added a new static overload for `HttpPipelineBuilder.Build` that takes an `HttpPipelineTransportOptions` instance.  This overload creates an `HttpPipeline` with the default transport configuration and the `HttpPipelineTransportOptions` applied. It returns a `DisposableHttpPipeline` that implements `IDisposable`. Note: The `HttpPipelineTransportOptions` will not be applied if a custom `Transport` has been set in the `ClientOptions`. In the case that transport options were provided but not applied, an event is logged `(PipelineTransportOptionsNotApplied`).

### Breaking Changes

- Added logging of `api-version` query parameter by default. In order to redact this, you can do the following:
```c#
options.Diagnostics.LoggedQueryParameters.Remove("api-version");
```

### Bugs Fixed

- Fixed a bug where requests were failing with `NotImplementedException` on Unity with .NET Framework scripting.


## 1.21.0 (2021-11-03)

### Features Added

- Added `RequestContext` and `ErrorOptions` types to aid in configuring requests.
- Added `ContentType` strongly-typed string to allow operation callers to specify the content type of a request.

## 1.20.0 (2021-10-01)

### Features Added

- Added the static `DelegatedTokenCredential` type with a `Create` method, which returns an instance of `TokenCredential` that uses the supplied delgates to produce an `AccessToken`. This would most typically be used when an token has previously been obtained from some other source and that token needs to be returned by a `TokenCredential` instance.
- Added `ResponseError` type to represent an Azure error type.
- Added an experimental `ActivitySource` support.

### Bugs Fixed

- Fixed an exception during EventSource creation on Xamarin.

## 1.19.0 (2021-09-07)

### Features Added

- Added `HttpAuthorization` to represent authentication information in Authorization, ProxyAuthorization, WWW-Authenticate, and Proxy-Authenticate header values.

## 1.18.0 (2021-08-18)

### Bugs Fixed

- Fixed a bug where a buffered error responses on .NET Framework were prematurely disposed
- Fixed relative redirect support.

## 1.17.0 (2021-08-10)

### Features Added

- Added `ClientOptions.Default` to configure defaults process-wide.
- Added `HttpPipelinePosition.BeforeTransport` to be able to add policies at the end of the pipeline before the transport.

### Fixed

- Fixed `NotSupportedException` when running in Unity.

## 1.16.0 (2021-06-30)

### Changed

- Added `TenantId` to the properties on `TokenRequestContext` to enable multi-tenant support in Azure.Identity.

## 1.15.0 (2021-06-08)

### Features Added

- Types to represent `GeoJson` primitives.

### Changed

- `Response.Content` no longer throws `InvalidOperationException` when the response is backed by a `MemoryStream` with a non publicly visible buffer.

## 1.14.0 (2021-05-11)

### Features Added

- Added additional methods to `BearerTokenAuthenticationPolicy`, which enables creation of authentication policies that can handle challenges.

## 1.13.0 (2021-04-07)

### Key Bug Fixes

- Fixed `NotSupportedException` when running using Blazor in the browser.
- Disable the response caching and enable the streaming when running using Blazor in the browser.

## 1.12.0 (2021-04-06)

### Features Added

- Added `HttpPipeline.CreateHttpMessagePropertiesScope` that can be used to inject scoped properties into `HttpMessage`.

## 1.11.0 (2021-03-22)

### Features Added

- `Operation` base class for operations that do not return a value.
- Added `Content` property to `Response` which returns the body of the response as a `BinaryData` if the body is buffered.
- `AzureNamedKeyCredential` has been implemented to cover scenarios where services require that a shared key name and the key value be used as a component of the algorithm to form the authorization token.

### Key Bug Fixes

- Check the `JsonIgnoreAttribute.Condition` property added in .NET 5 when discovering members with `JsonObjectSerializer`.
- `ETag` now returns `string.Empty` if it is constructed with a null value.
- Keep-Alive connections are recycled every 300 seconds to observe DNS changes.

## 1.10.0 (2021-03-09)

## Features Added

- Added `CloudEvent` type based on the [CloudEvent spec](https://github.com/cloudevents/spec/).

## 1.9.0 (2021-02-09)

## Features Added
- Added Serialize overloads on `ObjectSerializer` that serialize to `BinaryData`.
- Added AzureCoreExtensions containing extensions methods for `BinaryData` that allow deserializing with an `ObjectSerializer`.

### Key Bug Fixes

- Avoid `ObjectDisposedException` when the request is cancelled during content upload over HTTPS.
- Fix exception while setting `If-Modified-Since` header on .NET Framework.

## 1.8.1 (2021-01-11)

### Key Bug Fixes

- Include `Microsoft.Bcl.AsyncInterfaces` dependency on .NET 5 to avoid build issues in applications targeting .NET 5.

## 1.8.0 (2021-01-06)

### Features Added
- `AzureSasCredential` and its respective policy.

### Key Bug Fixes
- Avoid a causing and ignoring an exception when setting network stream timeout on .NET Core.

## 1.7.0 (2020-12-14)

### New Features
- `System.Text.Json.JsonConverter` implementation for the `ETag`
- Synchronous `HttpClient` support on .NET 5.

### Key Bug Fixes
- System proxy settings are correctly applied on .NET Framework

## 1.6.0 (2020-10-28)

### Features Added
- The `HttpClientTransport(HttpMessageHandler)` constructor overload.
- The `JsonPatchDocument` type.

### Key Bugs Fixed
- The race condition in `AzureEventSourceListener` class that sometimes resulted in a `NullReferenceException` in the `EventSource`.
- The overflow exception when content length is larger than `int.MaxValue`.

## 1.5.1 (2020-10-01)

### Changed
- `ServicePointManager` Connection limit is automatically increased to `50` for Azure endpoints.


## 1.5.0 (2020-09-03)

### Changed
- `ETag` now supports weak ETags and implements an overload for `ToString` that accepts a format string.

### Features Added
- HttpWebRequest-based transport implementation. Enabled by-default on .NET Framework. Can be disabled using `AZURE_CORE_DISABLE_HTTPWEBREQUESTTRANSPORT` environment variable or `Azure.Core.Pipeline.DisableHttpWebRequestTransport` AppContext switch. To use the app context switch add the following snippet to your `.csproj`:

```xml
 <ItemGroup>
    <RuntimeHostConfigurationOption Include="Azure.Core.Pipeline.DisableHttpWebRequestTransport" Value="true" />
  </ItemGroup>
```

When the environment variable or the switch are set the `HttpClientTransport` would be used by default instead.

## 1.4.1 (2020-08-18)

### Key Bugs Fixed
- Bug in TaskExtensions.EnsureCompleted method that causes it to unconditionally throw an exception in the environments with synchronization context

## 1.4.0 (2020-08-06)

### Features Added
- Added `ObjectSerializer` base class for serialization.
- Added `IMemberNameConverter` for converting member names to serialized property names.
- Added `JsonObjectSerializer` that implements `ObjectSerializer` for `System.Text.Json`.

### Key Bugs Fixed
- Connection leak for retried non-buffered requests on .NET Framework.

## 1.3.0 (2020-07-02)

### Features Added
- `HttpPipeline.CreateClientRequestIdScope` method to allow setting client request id on outgoing requests.

## 1.2.2 (2020-06-04)

### Key Bugs Fixed
- Retry server timeouts on .NET Framework.

## 1.2.1 (2020-04-30)

### Changed
- Read client request ID value used for logging and tracing off the initial request object if available.

### Key Bugs Fixed
- Fixed a bug when using Azure.Core based libraries in Blazor WebAssembly apps.

## 1.2.0 (2020-04-03)

### Features Added
- `AzureKeyCredential` and its respective policy.

### Changed
- Response trace messages are properly identified.
- Content type "application/x-www-form-urlencoded" is decoded in trace messages.

## 1.1.0 (2020-03-05)

### Fixes and improvements
- Add OPTIONS and TRACE HTTP request methods.
- Add `NetworkTimeout` property to `RetryOptions` and apply it to network operations like sending request or reading from the response stream.
- Implement serialization for RequestFailedException.

## 1.0.2 (2020-01-10)

- Block bearer token authentication for non TLS protected endpoints.
- Add support for retrying on request timeouts.
- Add support for retrying on 408, 500, 502, 504 status codes.
- Remove commit hash from User-Agent telemetry.

## 1.0.1

- Fix issues with log redaction where first query character was replaced with '?' character.
- Exclude EventCounter events from AzureEventSourceListener.
- Add `AZURE_TRACING_DISABLED` environment variable support.

## 1.0.0

- Updating versioning and packaging for general availability.
- Make types and namespace names consistent.

## 1.0.0-preview.9

- Added console and trace logger listener.
- Added additional content and header logging options.
- Moved commonly used types to Azure namespace.

## 1.0.0-preview.8

- Minor improvements and bug fixes.

## 1.0.0-preview.7

- Support for distributed tracing added.
- Support for TokenCredential in ASP.NET Core integration added.
Shared types for long running operations and async collections added.
- .NET Core dependencies updated to preview7.
- Bug fixes.<|MERGE_RESOLUTION|>--- conflicted
+++ resolved
@@ -10,11 +10,9 @@
 
 ### Other Changes
 
-<<<<<<< HEAD
 - Moved Azure.Core types to use functionality implemented in System.ClientModel library.
-=======
+
 - Added a new constructor on `AzureEventSourceListener` for callers that don't need the formatted message ([#45191](https://github.com/Azure/azure-sdk-for-net/pull/45191)).
->>>>>>> 478c0f12
 
 ## 1.42.0 (2024-08-01)
 
