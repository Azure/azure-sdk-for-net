--- conflicted
+++ resolved
@@ -2,10 +2,9 @@
 
 ## 1.5.0-preview.1 (Unreleased)
 
-<<<<<<< HEAD
 ### Changed
 - `ETag` now supports weak ETags and implements an overload for `ToString` that accepts a format string.
-=======
+
 ### Added
 - HttpWebRequest-based transport implementation. Enabled by-default on .NET Framework. Can be disabled using `AZURE_CORE_DISABLE_HTTPWEBREQUESTTRANSPORT` environment variable or `Azure.Core.Pipeline.DisableHttpWebRequestTransport` AppContext switch. To use the app context switch add the following snippet to your `.csproj`:
 
@@ -21,7 +20,6 @@
 
 ### Fixed
 - Bug in TaskExtensions.EnsureCompleted method that causes it to unconditionally throw an exception in the environments with synchronization context
->>>>>>> 31805008
 
 ## 1.4.0 (2020-08-06)
 
