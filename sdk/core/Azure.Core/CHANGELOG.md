--- conflicted
+++ resolved
@@ -1,10 +1,8 @@
 # Release History
 
-<<<<<<< HEAD
+## 1.5.0-preview.1 (Unreleased)
+
 ## 1.4.1 (2020-08-18)
-=======
-## 1.5.0-preview.1 (Unreleased)
->>>>>>> c6b8cec4
 
 ### Fixed
 - Bug in TaskExtensions.EnsureCompleted method that causes it to unconditionally throw an exception in the environments with synchronization context
