--- conflicted
+++ resolved
@@ -7,15 +7,10 @@
 - Added `AddPolicies` method to `RequestContext`.  This allows policies to be added to the pipeline when calling protocol methods.
 - Added `IsError` property to `Response`.  This will indicate whether the message's `ResponseClassifier` considers the response to be an error.
 - Added `RequestFailedException` constructor that takes a `Response`.
-<<<<<<< HEAD
 - Added `AzureLocation`. This class gives static references to known Azure regions.
 - Added `ResourceIdentifier`. This class allows users to load an Azure resource identifier string and parse out the pieces of that string such as which `SubscriptionId` does the resource belong to.
 - Added `ResourceType`. This class represents the ARM provider information for a given resource and is used by the `ResourceIdentifier` class.
-- Added `HttpPipelineTransportOptions` type.  This type contains a `ServerCertificateCustomValidationCallback` property that allows callers to set a `Func<ServerCertificateCustomValidationArgs, bool>` delegate.  If set, the delegate will be called when validating the server side TLS certificate.
-=======
-- Added types `AzureLocation`, `ResourceIdentifier`, and `ResourceType`.
 - Added `HttpPipelineTransportOptions` type.  This type contains a `ServerCertificateCustomValidationCallback` property that allows callers to set a `Func<ServerCertificateCustomValidationArgs, bool>` delegate.  If set, the delegate will be called to validate the server side TLS certificate.
->>>>>>> fe624e42
 - Added a new static overload for `HttpPipelineBuilder.Build` that takes an `HttpPipelineTransportOptions` instance.  This overload creates an `HttpPipeline` with the default transport configuration and the `HttpPipelineTransportOptions` applied. It returns a `DisposableHttpPipeline` that implements `IDisposable`. Note: The `HttpPipelineTransportOptions` will not be applied if a custom `Transport` has been set in the `ClientOptions`. In the case that transport options were provided but not applied, an event is logged `(PipelineTransportOptionsNotApplied`). 
 
 ### Breaking Changes
