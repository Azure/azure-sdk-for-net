--- conflicted
+++ resolved
@@ -1,10 +1,6 @@
 # Release History
 
-<<<<<<< HEAD
 ## 2.0.0-beta.1 (Unreleased)
-=======
-## 1.43.0-beta.1 (Unreleased)
->>>>>>> 230bb725
 
 ### Features Added
 
@@ -14,9 +10,8 @@
 
 ### Other Changes
 
-<<<<<<< HEAD
 - Moved Azure.Core types to use functionality implemented in System.ClientModel library.
-=======
+
 ## 1.42.0 (2024-08-01)
 
 ### Other Changes
@@ -47,7 +42,6 @@
 
 - Improved memory performance for HTTP message sanitization ([#43818](https://github.com/Azure/azure-sdk-for-net/pull/43818)).
 - Added `DynamicallyAccessedMembers` attribute to type parameter in `Operation<T>.Rehydrate` method ([#44208](https://github.com/Azure/azure-sdk-for-net/pull/44208)).
->>>>>>> 230bb725
 
 ## 1.39.0 (2024-04-18)
 
