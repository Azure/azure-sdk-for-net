--- conflicted
+++ resolved
@@ -10,11 +10,8 @@
 
 ### Other Changes
 
-<<<<<<< HEAD
 - Upgraded dependency on System.Text.Json to 6.0.9
-=======
 - Added a new constructor on `AzureEventSourceListener` for callers that don't need the formatted message ([#45191](https://github.com/Azure/azure-sdk-for-net/pull/45191)).
->>>>>>> cf860363
 
 ## 1.42.0 (2024-08-01)
 
