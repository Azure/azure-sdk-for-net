# Release History

## 1.36.0 (2023-11-10)

### Features Added

- Added `RequiresUnreferencedCode` attribute to `RequestContent.Create(object)` overloads that use reflection to serialize the input object.  This provides support for native AOT compilation when Azure.Core is used for diagnostics.
- Use System.Text.Json source generation to deserialize the error response in `RequestFailedException` on `net6.0` and above targets.

### Breaking Changes

- Updated tracing attributes names to conform to OpenTelemetry semantic conventions version 1.23.0.
- Suppress client activity creation by Azure clients if it happens in scope of another activity created by an Azure client.
<<<<<<< HEAD
- Changed how `ActivitySource` name is constructed for clients that use single-worded activity names (without dot).  We now append provided activity name as is to the client namespace name. Previously, the provided activity name was omitted and the `ActivitySource` name matched the provided client namespace.
- Added nullable annotation to `ResourceIdentifier.TryParse` parameter `input`.
=======
- Changed how `ActivitySource` name is constructed for clients that use single-worded activity names (without dot). Now we append provided activity name as is to the client namespace name.
  Previously, provided activity name was omitted and `ActivitySource` name matched provided client namespace.
- Distributed tracing with `ActivitySource` for HTTP and REST-based client libraries is declared stable. [Experimental feature-flag](https://github.com/Azure/azure-sdk-for-net/blob/main/sdk/core/Azure.Core/samples/Diagnostics.md) is no longer required for most of the newly released libraries. Tracing for messaging libraries remains experimental.

### Bugs Fixed

### Other Changes
>>>>>>> d9ba47f8

## 1.35.0 (2023-09-07)

### Features Added

- Expand the set of supported `DynamicData` property types to included heterogeneous arrays of allowed types.

### Breaking Changes

- Added the nullability annotation to `NullableResponse<T>.Value` to indicate that it is a nullable type.

## 1.34.0 (2023-07-11)

### Features Added

- Added `IsCaeEnabled` property to `TokenRequestContext` to enabled per-request support for Continuous Access Evaluation
- Updated dependency on System.Diagnostics.DiagnosticSource
- Added `ContentLengthLong` property to `ResponseHeaders`

## 1.33.0 (2023-06-16)

### Features Added

- Added `BinaryData.ToDynamicFromJson()` extension method to enable dynamic access to JSON.  See the [aka.ms/azsdk/net/dynamiccontent](https://aka.ms/azsdk/net/dynamiccontent) for further details.

### Other Changes

- Client redirects are now disabled by default and can be enabled by setting providing a custom transport in `ClientOptions'. Client Authors can also enable redirects by setting `HttpPipelineTransportOptions.IsClientRedirectEnabled` to `true` on the transport options passed to `HttpPipelineBuilder.Build`.

## 1.32.0 (2023-05-09)

### Features Added

- Added the `GetRawResponse` method to `RequestFailedException`.
- Added overloads of `Operation<T>.WaitForCompletion` and `Operation.WaitForCompletionResponse` that take a `DelayStrategy`.

## 1.31.0 (2023-04-10)

### Features Added

- Added the `RetryPolicy` type which can be used to create a custom retry policy.
- Added the `DelayStrategy` type which can be used to customize delays.

### Bugs Fixed

- Set the Activity status to `Error` on failed activity source activities.
- Mark the `Azure.Core.Http.Request` span as failed if the request fails with an exception thrown in the pipeline.
- Fixed equality comparison when comparing a `string` to a `ContentType` instance.
- Jitter is added when using a `RetryMode` of `Fixed`.

## 1.30.0 (2023-03-09)

### Bugs Fixed

- Fixed the issue with empty header names and values, caused by `ArrayBackedPropertyBag` keeping reference to the array after returning it to array pool [in `Dispose` method](https://github.com/Azure/azure-sdk-for-net/pull/34800).

## 1.29.0 (2023-03-02)

### Features Added

- `ActivitySource` activities that are used when using the [experimental OpenTelemetry support](https://devblogs.microsoft.com/azure-sdk/introducing-experimental-opentelemetry-support-in-the-azure-sdk-for-net/) will include the `az.schema_url` tag indicating the OpenTelemetry schema version. They will also include the attribute names specified [here](https://github.com/Azure/azure-sdk/blob/main/docs/tracing/distributed-tracing-conventions.yml).
- "West US 3", "Sweden Central" and "Qatar Central" locations are added to `Azure.Core.AzureLocation`

### Improvements

- `Azure.Core.ArrayBackedPropertyBag` is used to store request headers before `HttpRequestMessage` is created instead of `System.Net.Http.Headers.HttpContentHeaders`
- `Azure.HttpRange.ToString` uses `string.Create` instead of `FormattableString.Invariant` in .NET 6.0+
- `Azure.Core.Diagnostics.AzureCoreEventSource` checks `EventLevel` before formatting data for the events
- `Azure.Core.Pipeline.HttpClientTransport.JoinHeaderValues` uses `System.Runtime.CompilerServices.DefaultInterpolatedStringHandler` to join header string values in .NET 6.0+

### Bugs Fixed

- `ActivitySource` activities will no longer be stamped with the `kind` attribute as this is redundant with the OpenTelemetry `SpanKind` attribute.
- The product information section of the UserAgent header is now validated for invalid parenthesis formatting and escaped, if necessary.

## 1.28.0 (2023-02-06)

### Bugs Fixed
- Fixed an issue with `AzureSasCredential` which resulted in messages to fail authentication if the SAS signature was updated while a message was in a retry cycle.

## 1.27.0 (2023-01-10)

### Features Added

- Made `RedirectPolicy` public to provide `SetAllowAutoRedirect()` method to library authors.
- Added `RetryPolicy` property to `ClientOptions` to allow library authors to set a custom retry policy.
- Added `MessageProcessingContext` type and `ProcessingContext` property to `HttpMessage` which contains information about the message as it traverses through the pipeline.
- Added `SetProperty` and `TryGetProperty` overloads to `HttpMessage` to allow setting property values using a `Type` as the key.

## 1.26.0 (2022-11-08)

### Features Added

- Introduced a new `NullableResponse<T>` type for scenarios where a service method may or may not return a value. One common example is `Get*IfExists` methods. `Response<T>` also now inherits from `NullableResponse<T>`.
- Added `TryParse` method to the `ResourceIdentifier` type.
- Added `AppendQuery` and `AppendPath` overloads to `RequestUriBuilder`.

### Bugs Fixed

- Fixed issue where fixed delay was applied when the `RetryMode` was set to `Exponential` when retrying a request that resulted in an exception.

### Other Changes

- Azure.Core now targets .NET 6 in addition to the existing targets.

## 1.25.0 (2022-06-23)

### Features Added
- Added `RequestFailedDetailsParser` abstract class, which client libraries can implement to control customization of exception messages for failed responses.
- Added `HttpPipelineOptions` type which is accepted in a new overload to `HttpPipelineBuilder.Build`.  This type contains all the properties from other overloads and adds a property to specify a `RequestFailedDetailsParser`.
- Added a property to `HttpPipelineTransportOptions` called `ClientCertificates` which is a collection of `X509Certificate2`. If populated, the certificates in the collection will be used by the client for TLS client certificate authentication.
- Added the `MultipartResponse` type, which can be used by clients to parse the sub-responses for multi-part responses.

## 1.24.0 (2022-04-04)

### Features Added

- Added the `MessageContent` type which represents a message containing a content type and data.
- Sub classes of `ClientOptions` are now able to create sub class implementations of `DiagnosticsOptions` and set it as the implementation for the `Diagnostics` property of `ClientOptions` via a new constructor overload.

## 1.23.0 (2022-03-21)

### Features Added

- Added the `TelemetryDetails` type which enables customization of UserAgent header values on a per-request basis based on a specified `Assembly` and an optional application Id string.
- Added `AddClassifier` methods to `RequestContext`. These methods allow callers to change the response classification behavior for a given method invocation.
- Added a new `StatusCodeClassifier` type that will be used as the default `ResponseClassifier` for some libraries.
- Added an extension method to `BinaryData` called `ToObjectFromJson` which converts the json value represented by `BinaryData` to an object of a specific type.
- Additional data center locations were added to `AzureLocation`.
- Added `WaitUntil` enum to allow callers to set whether a method invoking a long running operation should return when the operation starts or once it has completed.

### Breaking Changes

- Cookies are no longer set on requests by default. Cookies can be re-enabled for `HttpClientTransport` by either setting an AppContext switch named "Azure.Core.Pipeline.HttpClientTransport.EnableCookies" to true or by setting the environment variable, "AZURE_CORE_HTTPCLIENT_ENABLE_COOKIES" to "true". Note: AppContext switches can also be configured via configuration like below:
```xml
  <ItemGroup>
    <RuntimeHostConfigurationOption Include="Azure.Core.Pipeline.HttpClientTransport.EnableCookies" Value="true" />
  </ItemGroup>
```

## 1.22.0 (2022-01-11)

### Features Added

- Added `AddPolicies` method to `RequestContext`.  This allows policies to be added to the pipeline when calling protocol methods.
- Added `IsError` property to `Response`.  This will indicate whether the message's `ResponseClassifier` considers the response to be an error.
- Added `RequestFailedException` constructor that takes a `Response`.
- Added `AzureLocation`. This class gives static references to known Azure regions.
- Added `ResourceIdentifier`. This class allows users to load an Azure resource identifier string and parse out the pieces of that string such as which `SubscriptionId` does the resource belong to.
- Added `ResourceType`. This class represents the ARM provider information for a given resource and is used by the `ResourceIdentifier` class.
- Added `HttpPipelineTransportOptions` type.  This type contains a `ServerCertificateCustomValidationCallback` property that allows callers to set a `Func<ServerCertificateCustomValidationArgs, bool>` delegate.  If set, the delegate will be called to validate the server side TLS certificate.
- Added a new static overload for `HttpPipelineBuilder.Build` that takes an `HttpPipelineTransportOptions` instance.  This overload creates an `HttpPipeline` with the default transport configuration and the `HttpPipelineTransportOptions` applied. It returns a `DisposableHttpPipeline` that implements `IDisposable`. Note: The `HttpPipelineTransportOptions` will not be applied if a custom `Transport` has been set in the `ClientOptions`. In the case that transport options were provided but not applied, an event is logged `(PipelineTransportOptionsNotApplied`).

### Breaking Changes

- Added logging of `api-version` query parameter by default. In order to redact this, you can do the following:
```c#
options.Diagnostics.LoggedQueryParameters.Remove("api-version");
```

### Bugs Fixed

- Fixed a bug where requests were failing with `NotImplementedException` on Unity with .NET Framework scripting.


## 1.21.0 (2021-11-03)

### Features Added

- Added `RequestContext` and `ErrorOptions` types to aid in configuring requests.
- Added `ContentType` strongly-typed string to allow operation callers to specify the content type of a request.

## 1.20.0 (2021-10-01)

### Features Added

- Added the static `DelegatedTokenCredential` type with a `Create` method, which returns an instance of `TokenCredential` that uses the supplied delgates to produce an `AccessToken`. This would most typically be used when an token has previously been obtained from some other source and that token needs to be returned by a `TokenCredential` instance.
- Added `ResponseError` type to represent an Azure error type.
- Added an experimental `ActivitySource` support.

### Bugs Fixed

- Fixed an exception during EventSource creation on Xamarin.

## 1.19.0 (2021-09-07)

### Features Added

- Added `HttpAuthorization` to represent authentication information in Authorization, ProxyAuthorization, WWW-Authenticate, and Proxy-Authenticate header values.

## 1.18.0 (2021-08-18)

### Bugs Fixed

- Fixed a bug where a buffered error responses on .NET Framework were prematurely disposed
- Fixed relative redirect support.

## 1.17.0 (2021-08-10)

### Features Added

- Added `ClientOptions.Default` to configure defaults process-wide.
- Added `HttpPipelinePosition.BeforeTransport` to be able to add policies at the end of the pipeline before the transport.

### Fixed

- Fixed `NotSupportedException` when running in Unity.

## 1.16.0 (2021-06-30)

### Changed

- Added `TenantId` to the properties on `TokenRequestContext` to enable multi-tenant support in Azure.Identity.

## 1.15.0 (2021-06-08)

### Features Added

- Types to represent `GeoJson` primitives.

### Changed

- `Response.Content` no longer throws `InvalidOperationException` when the response is backed by a `MemoryStream` with a non publicly visible buffer.

## 1.14.0 (2021-05-11)

### Features Added

- Added additional methods to `BearerTokenAuthenticationPolicy`, which enables creation of authentication policies that can handle challenges.

## 1.13.0 (2021-04-07)

### Key Bug Fixes

- Fixed `NotSupportedException` when running using Blazor in the browser.
- Disable the response caching and enable the streaming when running using Blazor in the browser.

## 1.12.0 (2021-04-06)

### Features Added

- Added `HttpPipeline.CreateHttpMessagePropertiesScope` that can be used to inject scoped properties into `HttpMessage`.

## 1.11.0 (2021-03-22)

### Features Added

- `Operation` base class for operations that do not return a value.
- Added `Content` property to `Response` which returns the body of the response as a `BinaryData` if the body is buffered.
- `AzureNamedKeyCredential` has been implemented to cover scenarios where services require that a shared key name and the key value be used as a component of the algorithm to form the authorization token.

### Key Bug Fixes

- Check the `JsonIgnoreAttribute.Condition` property added in .NET 5 when discovering members with `JsonObjectSerializer`.
- `ETag` now returns `string.Empty` if it is constructed with a null value.
- Keep-Alive connections are recycled every 300 seconds to observe DNS changes.

## 1.10.0 (2021-03-09)

## Features Added

- Added `CloudEvent` type based on the [CloudEvent spec](https://github.com/cloudevents/spec/).

## 1.9.0 (2021-02-09)

## Features Added
- Added Serialize overloads on `ObjectSerializer` that serialize to `BinaryData`.
- Added AzureCoreExtensions containing extensions methods for `BinaryData` that allow deserializing with an `ObjectSerializer`.

### Key Bug Fixes

- Avoid `ObjectDisposedException` when the request is cancelled during content upload over HTTPS.
- Fix exception while setting `If-Modified-Since` header on .NET Framework.

## 1.8.1 (2021-01-11)

### Key Bug Fixes

- Include `Microsoft.Bcl.AsyncInterfaces` dependency on .NET 5 to avoid build issues in applications targeting .NET 5.

## 1.8.0 (2021-01-06)

### Features Added
- `AzureSasCredential` and its respective policy.

### Key Bug Fixes
- Avoid a causing and ignoring an exception when setting network stream timeout on .NET Core.

## 1.7.0 (2020-12-14)

### New Features
- `System.Text.Json.JsonConverter` implementation for the `ETag`
- Synchronous `HttpClient` support on .NET 5.

### Key Bug Fixes
- System proxy settings are correctly applied on .NET Framework

## 1.6.0 (2020-10-28)

### Features Added
- The `HttpClientTransport(HttpMessageHandler)` constructor overload.
- The `JsonPatchDocument` type.

### Key Bugs Fixed
- The race condition in `AzureEventSourceListener` class that sometimes resulted in a `NullReferenceException` in the `EventSource`.
- The overflow exception when content length is larger than `int.MaxValue`.

## 1.5.1 (2020-10-01)

### Changed
- `ServicePointManager` Connection limit is automatically increased to `50` for Azure endpoints.


## 1.5.0 (2020-09-03)

### Changed
- `ETag` now supports weak ETags and implements an overload for `ToString` that accepts a format string.

### Features Added
- HttpWebRequest-based transport implementation. Enabled by-default on .NET Framework. Can be disabled using `AZURE_CORE_DISABLE_HTTPWEBREQUESTTRANSPORT` environment variable or `Azure.Core.Pipeline.DisableHttpWebRequestTransport` AppContext switch. To use the app context switch add the following snippet to your `.csproj`:

```xml
 <ItemGroup>
    <RuntimeHostConfigurationOption Include="Azure.Core.Pipeline.DisableHttpWebRequestTransport" Value="true" />
  </ItemGroup>
```

When the environment variable or the switch are set the `HttpClientTransport` would be used by default instead.

## 1.4.1 (2020-08-18)

### Key Bugs Fixed
- Bug in TaskExtensions.EnsureCompleted method that causes it to unconditionally throw an exception in the environments with synchronization context

## 1.4.0 (2020-08-06)

### Features Added
- Added `ObjectSerializer` base class for serialization.
- Added `IMemberNameConverter` for converting member names to serialized property names.
- Added `JsonObjectSerializer` that implements `ObjectSerializer` for `System.Text.Json`.

### Key Bugs Fixed
- Connection leak for retried non-buffered requests on .NET Framework.

## 1.3.0 (2020-07-02)

### Features Added
- `HttpPipeline.CreateClientRequestIdScope` method to allow setting client request id on outgoing requests.

## 1.2.2 (2020-06-04)

### Key Bugs Fixed
- Retry server timeouts on .NET Framework.

## 1.2.1 (2020-04-30)

### Changed
- Read client request ID value used for logging and tracing off the initial request object if available.

### Key Bugs Fixed
- Fixed a bug when using Azure.Core based libraries in Blazor WebAssembly apps.

## 1.2.0 (2020-04-03)

### Features Added
- `AzureKeyCredential` and its respective policy.

### Changed
- Response trace messages are properly identified.
- Content type "application/x-www-form-urlencoded" is decoded in trace messages.

## 1.1.0 (2020-03-05)

### Fixes and improvements
- Add OPTIONS and TRACE HTTP request methods.
- Add `NetworkTimeout` property to `RetryOptions` and apply it to network operations like sending request or reading from the response stream.
- Implement serialization for RequestFailedException.

## 1.0.2 (2020-01-10)

- Block bearer token authentication for non TLS protected endpoints.
- Add support for retrying on request timeouts.
- Add support for retrying on 408, 500, 502, 504 status codes.
- Remove commit hash from User-Agent telemetry.

## 1.0.1

- Fix issues with log redaction where first query character was replaced with '?' character.
- Exclude EventCounter events from AzureEventSourceListener.
- Add `AZURE_TRACING_DISABLED` environment variable support.

## 1.0.0

- Updating versioning and packaging for general availability.
- Make types and namespace names consistent.

## 1.0.0-preview.9

- Added console and trace logger listener.
- Added additional content and header logging options.
- Moved commonly used types to Azure namespace.

## 1.0.0-preview.8

- Minor improvements and bug fixes.

## 1.0.0-preview.7

- Support for distributed tracing added.
- Support for TokenCredential in ASP.NET Core integration added.
Shared types for long running operations and async collections added.
- .NET Core dependencies updated to preview7.
- Bug fixes.<|MERGE_RESOLUTION|>--- conflicted
+++ resolved
@@ -11,18 +11,9 @@
 
 - Updated tracing attributes names to conform to OpenTelemetry semantic conventions version 1.23.0.
 - Suppress client activity creation by Azure clients if it happens in scope of another activity created by an Azure client.
-<<<<<<< HEAD
 - Changed how `ActivitySource` name is constructed for clients that use single-worded activity names (without dot).  We now append provided activity name as is to the client namespace name. Previously, the provided activity name was omitted and the `ActivitySource` name matched the provided client namespace.
+- Distributed tracing with `ActivitySource` for HTTP and REST-based client libraries is declared stable. [Experimental feature-flag](https://github.com/Azure/azure-sdk-for-net/blob/main/sdk/core/Azure.Core/samples/Diagnostics.md) is no longer required for most of the newly released libraries. Tracing for messaging libraries remains experimental.
 - Added nullable annotation to `ResourceIdentifier.TryParse` parameter `input`.
-=======
-- Changed how `ActivitySource` name is constructed for clients that use single-worded activity names (without dot). Now we append provided activity name as is to the client namespace name.
-  Previously, provided activity name was omitted and `ActivitySource` name matched provided client namespace.
-- Distributed tracing with `ActivitySource` for HTTP and REST-based client libraries is declared stable. [Experimental feature-flag](https://github.com/Azure/azure-sdk-for-net/blob/main/sdk/core/Azure.Core/samples/Diagnostics.md) is no longer required for most of the newly released libraries. Tracing for messaging libraries remains experimental.
-
-### Bugs Fixed
-
-### Other Changes
->>>>>>> d9ba47f8
 
 ## 1.35.0 (2023-09-07)
 
