--- conflicted
+++ resolved
@@ -1,10 +1,18 @@
 # Release History
 
-<<<<<<< HEAD
 ## 2.0.0-beta.1 (Unreleased)
-=======
+
+### Features Added
+
+### Breaking Changes
+
+### Bugs Fixed
+
+### Other Changes
+
+- Moved Azure.Core types to use functionality implemented in System.ClientModel library.
+
 ## 1.38.0 (2024-02-26)
->>>>>>> dae9516a
 
 ### Features Added
 
