--- conflicted
+++ resolved
@@ -86,28 +86,6 @@
         }
 
         [Test]
-<<<<<<< HEAD
-        public static void DisablingLogging()
-        {
-            SecretClientOptions options = new SecretClientOptions()
-            {
-                Diagnostics =
-                {
-                    IsLoggingEnabled = false
-                }
-            };
-        }
-
-        [Test]
-        public void TraceLogging()
-        {
-            // Setup a listener to monitor logged events.
-            using AzureEventSourceListener listener = AzureEventSourceListener.CreateTraceLogger();
-        }
-
-        [Test]
-=======
->>>>>>> 72780aaf
         [Ignore("Only verifying that the sample builds")]
         public void ClientRequestId()
         {
