// Copyright (c) Microsoft Corporation. All rights reserved.
// Licensed under the MIT License.

using System;
using System.Collections.Generic;
using System.IO;
using System.Linq;
using System.Text;
using System.Text.Json;
using System.Threading.Tasks;
using Azure.Core.Experimental.Tests;
using Azure.Core.TestFramework;
using Azure.Core.Tests.ModelSerializationTests;
using Azure.Identity;
using Azure.Security.KeyVault.Secrets;
using NUnit.Framework;

namespace Azure.Core.Samples
{
    public class SerializationSamples
    {
        [Test]
        [Ignore("Only verifying that the sample builds")]
        public void TrySerialize()
        {
            #region Snippet:Try_Serialize
            SerializableOptions options = new SerializableOptions() { IgnoreReadOnlyProperties = true, IgnoreAdditionalProperties = true };
            using Stream stream = new MemoryStream();
            Animal model = new Animal();
            model.TrySerialize(stream, out long bytesWritten, options: options);
            stream.Position = 0;
            string json = new StreamReader(stream).ReadToEnd();
            #endregion
        }

        [Test]
        [Ignore("Only verifying that the sample builds")]
        public void TryDeserialize()
        {
            #region Snippet:Try_Deserialize
            using Stream stream = new MemoryStream();
            bool ignoreReadOnly = false;
            bool ignoreUnknown = false;
            string serviceResponse = "{\"latinName\":\"Canis lupus familiaris\",\"weight\":5.5,\"name\":\"Doggo\",\"numberOfLegs\":4}";
            SerializableOptions options = new SerializableOptions() { IgnoreReadOnlyProperties = ignoreReadOnly, IgnoreAdditionalProperties = ignoreUnknown };

            Animal model = new Animal();
            model.TryDeserialize(new MemoryStream(Encoding.UTF8.GetBytes(serviceResponse)), out long bytesConsumed, options: options);
            #endregion
        }

        [Test]
        [Ignore("Only verifying that the sample builds")]
        public void NonTrySerialize()
        {
            #region Snippet:NonTry_Serialize
            SerializableOptions options = new SerializableOptions() { IgnoreReadOnlyProperties = true, IgnoreAdditionalProperties = true };
            using Stream stream = new MemoryStream();
            Animal model = new Animal();
            model.Serialize(stream, options: options);
            stream.Position = 0;
            string roundTrip = new StreamReader(stream).ReadToEnd();
            #endregion
        }

        [Test]
        [Ignore("Only verifying that the sample builds")]
        public void NonTryDeserialize()
        {
            #region Snippet:NonTry_Deserialize
            using Stream stream = new MemoryStream();
            bool ignoreReadOnly = false;
            bool ignoreUnknown = false;
            string serviceResponse = "{\"latinName\":\"Canis lupus familiaris\",\"weight\":5.5,\"name\":\"Doggo\",\"numberOfLegs\":4}";
            SerializableOptions options = new SerializableOptions() { IgnoreReadOnlyProperties = ignoreReadOnly, IgnoreAdditionalProperties = ignoreUnknown };

            Animal model = new Animal();
            model.Deserialize(new MemoryStream(Encoding.UTF8.GetBytes(serviceResponse)), options: options);
            #endregion
        }

        [Test]
        [Ignore("Only verifying that the sample builds")]
        public void ExplicitCastSerialize()
        {
            #region Snippet:ExplicitCast_Serialize
            PetStoreClient client = new PetStoreClient(new Uri("http://somewhere.com"), new MockCredential());
            DogListProperty dog = new DogListProperty("myPet");
            Response response = client.CreatePet("myPet", (RequestContent)dog);
            #endregion
        }

        [Test]
        [Ignore("Only verifying that the sample builds")]
        public void ExplicitCastDeserialize()
        {
            #region Snippet:ExplicitCast_Deserialize
            PetStoreClient client = new PetStoreClient(new Uri("http://somewhere.com"), new MockCredential());
            Response response = client.GetPet("myPet");
            DogListProperty dog = (DogListProperty)response;
            Console.WriteLine(dog.IsHungry);
            #endregion
        }

        [Test]
        [Ignore("Only verifying that the sample builds")]
        public void StjSerialize()
        {
            #region Snippet:Stj_Serialize
            DogListProperty dog = new DogListProperty
            {
                Name = "Doggo",
                IsHungry = false,
                Weight = 1.1,
                FoodConsumed = { "kibble", "egg", "peanut butter" },
            };
<<<<<<< HEAD

            //stj example
            string json = JsonSerializer.Serialize(dog);

            //modelSerializer example
            Stream stream = ModelSerializer.Serialize(dog);
=======
            string json = JsonSerializer.Serialize(dog);
>>>>>>> 3ea55f75
            #endregion
        }

        [Test]
        [Ignore("Only verifying that the sample builds")]
        public void StjDeserialize()
        {
            #region Snippet:Stj_Deserialize
            string json = "{\"latinName\":\"Animalia\",\"weight\":1.1,\"name\":\"Doggo\",\"isHungry\":false,\"foodConsumed\":[\"kibble\",\"egg\",\"peanut butter\"],\"numberOfLegs\":4}";
<<<<<<< HEAD

            //stj example
            DogListProperty dog = JsonSerializer.Deserialize<DogListProperty>(json);

            //modelSerializer example
            DogListProperty dog2 = ModelSerializer.Deserialize<DogListProperty>(json);
            #endregion
        }

        [Test]
        [Ignore("Only verifying that the sample builds")]
        public void StaticSerialize()
        {
            #region Snippet:Static_Serialize
            //TODO
=======
            DogListProperty dog = JsonSerializer.Deserialize<DogListProperty>(json);
>>>>>>> 3ea55f75
            #endregion
        }

        [Test]
        [Ignore("Only verifying that the sample builds")]
        public void StaticDeserialize()
        {
            #region Snippet:Static_Deserialize
            SerializableOptions options = new SerializableOptions() { IgnoreReadOnlyProperties = false, IgnoreAdditionalProperties = false };
            string serviceResponse =
                "{\"latinName\":\"Animalia\",\"weight\":2.3,\"name\":\"Rabbit\",\"isHungry\":false,\"numberOfLegs\":4}";

            Animal model = Animal.StaticDeserialize(new MemoryStream(Encoding.UTF8.GetBytes(serviceResponse)), options: options);
            #endregion
        }
    }
}<|MERGE_RESOLUTION|>--- conflicted
+++ resolved
@@ -114,16 +114,12 @@
                 Weight = 1.1,
                 FoodConsumed = { "kibble", "egg", "peanut butter" },
             };
-<<<<<<< HEAD
 
             //stj example
             string json = JsonSerializer.Serialize(dog);
 
             //modelSerializer example
             Stream stream = ModelSerializer.Serialize(dog);
-=======
-            string json = JsonSerializer.Serialize(dog);
->>>>>>> 3ea55f75
             #endregion
         }
 
@@ -133,7 +129,6 @@
         {
             #region Snippet:Stj_Deserialize
             string json = "{\"latinName\":\"Animalia\",\"weight\":1.1,\"name\":\"Doggo\",\"isHungry\":false,\"foodConsumed\":[\"kibble\",\"egg\",\"peanut butter\"],\"numberOfLegs\":4}";
-<<<<<<< HEAD
 
             //stj example
             DogListProperty dog = JsonSerializer.Deserialize<DogListProperty>(json);
@@ -149,9 +144,6 @@
         {
             #region Snippet:Static_Serialize
             //TODO
-=======
-            DogListProperty dog = JsonSerializer.Deserialize<DogListProperty>(json);
->>>>>>> 3ea55f75
             #endregion
         }
 
