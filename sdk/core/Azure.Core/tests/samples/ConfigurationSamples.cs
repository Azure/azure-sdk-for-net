﻿// Copyright (c) Microsoft Corporation. All rights reserved.
// Licensed under the MIT License.

using System;
using System.Net;
using System.Net.Http;
using System.Threading.Tasks;
using Azure.Core.Pipeline;
using Azure.Identity;
using Azure.Security.KeyVault.Secrets;
using NUnit.Framework;

namespace Azure.Core.Samples
{
    public class ConfigurationSamples
    {
        [Test]
        public void ConfigurationHelloWorld()
        {
            #region Snippet:ConfigurationHelloWorld

            SecretClientOptions options = new SecretClientOptions()
            {
                Retry =
                {
                    Delay = TimeSpan.FromSeconds(2),
                    MaxRetries = 10,
                    Mode = RetryMode.Fixed
                },
                Diagnostics =
                {
                    IsLoggingContentEnabled = true,
                    ApplicationId = "myApplicationId"
                }
            };

            SecretClient client = new SecretClient(new Uri("http://example.com"), new DefaultAzureCredential(), options);
            #endregion
        }

        [Test]
        public void RetryOptions()
        {
            #region Snippet:RetryOptions

            SecretClientOptions options = new SecretClientOptions()
            {
                Retry =
                {
                    Delay = TimeSpan.FromSeconds(2),
                    MaxRetries = 10,
                    Mode = RetryMode.Fixed
                }
            };

            #endregion
        }

        [Test]
        public void SettingHttpClient()
        {
            #region Snippet:SettingHttpClient

            using HttpClient client = new HttpClient();

            SecretClientOptions options = new SecretClientOptions
            {
                Transport = new HttpClientTransport(client)
            };

            #endregion
        }

        [Test]
        public void HttpClientProxyConfiguration()
        {
            #region Snippet:HttpClientProxyConfiguration

            using HttpClientHandler handler = new HttpClientHandler()
            {
                Proxy = new WebProxy(new Uri("http://example.com"))
            };

            SecretClientOptions options = new SecretClientOptions
            {
                Transport = new HttpClientTransport(handler)
            };

            #endregion
        }

        [Test]
        public void SetPollyRetryPolicy()
        {
            #region Snippet:SetPollyRetryPolicy
            SecretClientOptions options = new SecretClientOptions()
            {
                RetryPolicy = new PollyPolicy()
            };
            #endregion
        }

        [Test]
        public void SetGlobalTimeoutRetryPolicy()
        {
            #region Snippet:SetGlobalTimeoutRetryPolicy

<<<<<<< HEAD
            var delay = Delay.CreateFixedDelay(TimeSpan.FromSeconds(2));
            SecretClientOptions options = new SecretClientOptions()
            {
                RetryPolicy = new GlobalTimeoutRetryPolicy(maxRetries: 4, delay: delay, timeout: TimeSpan.FromSeconds(30))
=======
            var delay = DelayStrategy.CreateFixedDelayStrategy(TimeSpan.FromSeconds(2));
            SecretClientOptions options = new SecretClientOptions()
            {
                RetryPolicy = new GlobalTimeoutRetryPolicy(maxRetries: 4, delayStrategy: delay, timeout: TimeSpan.FromSeconds(30))
>>>>>>> b773efd0
            };
            #endregion
        }

        [Test]
        public void CustomizedJitterExponentialDelay()
        {
            #region Snippet:CustomizeExponentialDelay
            SecretClientOptions options = new SecretClientOptions()
            {
<<<<<<< HEAD
                RetryPolicy = new RetryPolicy(delay: new MyCustomDelay())
=======
                RetryPolicy = new RetryPolicy(delayStrategy: new MyCustomDelayStrategy())
>>>>>>> b773efd0
            };
            #endregion
        }

<<<<<<< HEAD
        private class MyCustomDelay : Delay
=======
        private class MyCustomDelayStrategy : DelayStrategy
>>>>>>> b773efd0
        {
            protected override TimeSpan GetNextDelayCore(Response response, int retryNumber)
            {
                throw new NotImplementedException();
            }
        }
    }
}<|MERGE_RESOLUTION|>--- conflicted
+++ resolved
@@ -105,17 +105,10 @@
         {
             #region Snippet:SetGlobalTimeoutRetryPolicy
 
-<<<<<<< HEAD
-            var delay = Delay.CreateFixedDelay(TimeSpan.FromSeconds(2));
-            SecretClientOptions options = new SecretClientOptions()
-            {
-                RetryPolicy = new GlobalTimeoutRetryPolicy(maxRetries: 4, delay: delay, timeout: TimeSpan.FromSeconds(30))
-=======
             var delay = DelayStrategy.CreateFixedDelayStrategy(TimeSpan.FromSeconds(2));
             SecretClientOptions options = new SecretClientOptions()
             {
                 RetryPolicy = new GlobalTimeoutRetryPolicy(maxRetries: 4, delayStrategy: delay, timeout: TimeSpan.FromSeconds(30))
->>>>>>> b773efd0
             };
             #endregion
         }
@@ -126,20 +119,12 @@
             #region Snippet:CustomizeExponentialDelay
             SecretClientOptions options = new SecretClientOptions()
             {
-<<<<<<< HEAD
-                RetryPolicy = new RetryPolicy(delay: new MyCustomDelay())
-=======
                 RetryPolicy = new RetryPolicy(delayStrategy: new MyCustomDelayStrategy())
->>>>>>> b773efd0
             };
             #endregion
         }
 
-<<<<<<< HEAD
-        private class MyCustomDelay : Delay
-=======
         private class MyCustomDelayStrategy : DelayStrategy
->>>>>>> b773efd0
         {
             protected override TimeSpan GetNextDelayCore(Response response, int retryNumber)
             {
