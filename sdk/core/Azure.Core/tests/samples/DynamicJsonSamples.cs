--- conflicted
+++ resolved
@@ -65,14 +65,10 @@
 #endif
 
             // JSON is `{ "values" : [1, 2, 3] }`
-<<<<<<< HEAD
-            int value = widget.Values[0];
-=======
             if (widget.values.Length > 0)
             {
                 int value = widget.values[0];
             }
->>>>>>> 116ccaf0
             #endregion
 
             Assert.IsTrue(widget.values.Length > 0);
