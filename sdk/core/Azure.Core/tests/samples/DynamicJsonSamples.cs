--- conflicted
+++ resolved
@@ -2,12 +2,8 @@
 // Licensed under the MIT License.
 
 using System;
-<<<<<<< HEAD
-using Azure.Core.Serialization;
-=======
 using System.Collections.Generic;
 using Azure.Core.Dynamic;
->>>>>>> f854b267
 using Azure.Core.TestFramework;
 using NUnit.Framework;
 
@@ -49,7 +45,7 @@
 
             #region Snippet:AzureCoreGetDynamicJsonPropertyPascalCase
             Response response = client.GetWidget();
-            dynamic widget = response.Content.ToDynamicFromJson(NameConversion.CamelCase);
+            dynamic widget = response.Content.ToDynamicFromJson(DynamicCaseMapping.PascalToCamel);
             string name = widget.Name;
             #endregion
 
@@ -63,7 +59,7 @@
 
             #region Snippet:AzureCoreSetDynamicJsonProperty
             Response response = client.GetWidget();
-            dynamic widget = response.Content.ToDynamicFromJson(NameConversion.CamelCase);
+            dynamic widget = response.Content.ToDynamicFromJson(DynamicCaseMapping.PascalToCamel);
             widget.Name = "New Name";
             client.SetWidget(RequestContent.Create(widget));
             #endregion
@@ -78,7 +74,7 @@
 
             #region Snippet:AzureCoreGetDynamicJsonArrayValue
             Response response = client.GetWidget();
-            dynamic widget = response.Content.ToDynamicFromJson(NameConversion.CamelCase);
+            dynamic widget = response.Content.ToDynamicFromJson(DynamicCaseMapping.PascalToCamel);
 #if !SNIPPET
             widget.Values = new int[] { 1, 2, 3 };
 #endif
@@ -101,7 +97,7 @@
 
             #region Snippet:AzureCoreGetDynamicJsonOptionalProperty
             Response response = client.GetWidget();
-            dynamic widget = response.Content.ToDynamicFromJson(NameConversion.CamelCase);
+            dynamic widget = response.Content.ToDynamicFromJson(DynamicCaseMapping.PascalToCamel);
 
             // JSON is `{ "details" : { "color" : "blue", "size" : "small" } }`
 
@@ -150,7 +146,7 @@
 
             #region Snippet:AzureCoreEnumerateDynamicJsonObject
             Response response = client.GetWidget();
-            dynamic widget = response.Content.ToDynamicFromJson(NameConversion.CamelCase);
+            dynamic widget = response.Content.ToDynamicFromJson(DynamicCaseMapping.PascalToCamel);
 
             // JSON is `{ "details" : { "color" : "blue", "size" : "small" } }`
             foreach (dynamic property in widget.Details)
@@ -169,7 +165,7 @@
 
             #region Snippet:AzureCoreCastDynamicJsonToPOCO
             Response response = client.GetWidget();
-            dynamic content = response.Content.ToDynamicFromJson(NameConversion.CamelCase);
+            dynamic content = response.Content.ToDynamicFromJson(DynamicCaseMapping.PascalToCamel);
 
             // JSON is `{ "id" : "123", "name" : "Widget" }`
             Widget widget = (Widget)content;
@@ -213,11 +209,7 @@
 
             #region Snippet:AzureCoreSetPropertyWithoutCaseMapping
             Response response = client.GetWidget();
-<<<<<<< HEAD
-            dynamic widget = response.Content.ToDynamicFromJson(NameConversion.CamelCase);
-=======
-            dynamic widget = response.Content.ToDynamicFromJson(DynamicCaseMapping.PascalToCamel);
->>>>>>> f854b267
+            dynamic widget = response.Content.ToDynamicFromJson(DynamicCaseMapping.PascalToCamel);
 
             widget.details["IPAddress"] = "127.0.0.1";
             // JSON is `{ "details" : { "IPAddress" : "127.0.0.1" } }`
@@ -260,7 +252,7 @@
 
             #region Snippet:AzureCoreRoundTripDynamicJson
             Response response = client.GetWidget();
-            dynamic widget = response.Content.ToDynamicFromJson(NameConversion.CamelCase);
+            dynamic widget = response.Content.ToDynamicFromJson(DynamicCaseMapping.PascalToCamel);
             widget.Name = "New Name";
             client.SetWidget(RequestContent.Create(widget));
             #endregion
