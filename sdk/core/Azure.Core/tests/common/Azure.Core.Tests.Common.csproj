--- conflicted
+++ resolved
@@ -4,13 +4,9 @@
     <IncludeOperationsSharedSource>true</IncludeOperationsSharedSource>
     <IsTestSupportProject>true</IsTestSupportProject>
   </PropertyGroup>
-  
+
   <ItemGroup>
     <ProjectReference Include="..\..\..\Azure.Core.Experimental\src\Azure.Core.Experimental.csproj" />
-<<<<<<< HEAD
-=======
-    <ProjectReference Include="..\..\..\System.ClientModel\src\System.ClientModel.csproj" />
->>>>>>> bffe4bbf
     <ProjectReference Include="..\..\src\Azure.Core.csproj" />
   </ItemGroup>
 
