--- conflicted
+++ resolved
@@ -200,13 +200,8 @@
             return Mode switch
             {
                 RecordedTestMode.Live => currentTransport,
-<<<<<<< HEAD
                 RecordedTestMode.Record => new RecordTransport(_session, currentTransport, entry => _disableRecording.Value, Random),
-                RecordedTestMode.Playback => new PlaybackTransport(_session, _matcher, Random),
-=======
-                RecordedTestMode.Record => new RecordTransport(_session, currentTransport, entry => !_disableRecording.Value, Random),
                 RecordedTestMode.Playback => new PlaybackTransport(_session, _matcher, _sanitizer, Random),
->>>>>>> f2d6e04a
                 _ => throw new ArgumentOutOfRangeException(nameof(Mode), Mode, null),
             };
         }
