--- conflicted
+++ resolved
@@ -122,16 +122,12 @@
             }
         }
 
-<<<<<<< HEAD
         public void Dispose()
         {
             Dispose(true);
         }
 
-        public T InstrumentClientOptions<T>(T clientOptions) where T: HttpClientOptions
-=======
         public T InstrumentClientOptions<T>(T clientOptions) where T: ClientOptions
->>>>>>> bf1447d7
         {
             clientOptions.Transport = CreateTransport(clientOptions.Transport);
             return clientOptions;
