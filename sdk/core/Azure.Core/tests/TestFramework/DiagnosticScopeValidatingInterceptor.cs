﻿// Copyright (c) Microsoft Corporation. All rights reserved.
// Licensed under the MIT License.

using System;
using System.Collections.Generic;
using System.Diagnostics;
using System.Linq;
using System.Reflection;
using System.Threading.Tasks;
using Azure.Core.Tests;
using Castle.DynamicProxy;

namespace Azure.Core.Testing
{
    public class DiagnosticScopeValidatingInterceptor : IInterceptor
    {
        public void Intercept(IInvocation invocation)
        {
            var methodName = invocation.Method.Name;
            if (methodName.EndsWith("Async"))
            {
                Type declaringType = invocation.Method.DeclaringType;
                var ns = declaringType.Namespace;
<<<<<<< HEAD
                var expectedName = declaringType.FullName + "." + methodName.Substring(0, methodName.Length - 5);
                using ClientDiagnosticListener diagnosticListener = new ClientDiagnosticListener(s => s.StartsWith("Azure."));
=======
                var expectedEventPrefix = declaringType.Name + "." + methodName.Substring(0, methodName.Length - 5);
                var expectedEvents = new List<string>
                {
                    expectedEventPrefix + ".Start"
                };

                using TestDiagnosticListener diagnosticListener = new TestDiagnosticListener(s => s.Name.StartsWith("Azure."));
>>>>>>> 72ed4bfa
                invocation.Proceed();

                bool expectFailure = false;
                bool skipChecks = false;

                bool strict = !invocation.Method.GetCustomAttributes(true).Any(a => a.GetType().FullName == "Azure.Core.ForwardsClientCallsAttribute");
                if (invocation.Method.ReturnType.Name.Contains("Pageable") ||
                    invocation.Method.ReturnType.Name.Contains("IAsyncEnumerable"))
                {
                    return;
                }

                try
                {
                    object returnValue = invocation.ReturnValue;
                    if (returnValue is Task t)
                    {
                        t.GetAwaiter().GetResult();
                    }
                    else
                    {
                        // Await ValueTask
                        Type returnType = returnValue.GetType();
                        MethodInfo getAwaiterMethod = returnType.GetMethod("GetAwaiter", BindingFlags.Instance | BindingFlags.Public);
                        MethodInfo getResultMethod = getAwaiterMethod.ReturnType.GetMethod("GetResult", BindingFlags.Instance | BindingFlags.Public);

                        getResultMethod.Invoke(
                            getAwaiterMethod.Invoke(returnValue, Array.Empty<object>()),
                            Array.Empty<object>());
                    }
                }
                catch (Exception ex)
                {
                    expectFailure = true;

                    if (ex is ArgumentException)
                    {
                        // Don't expect scope for argument validation failures
                        skipChecks = true;
                    }
                }
                finally
                {
                    // Remove subscribers before enumerating events.
                    diagnosticListener.Dispose();
                    if (!skipChecks)
                    {
                        if (strict)
                        {
                            ClientDiagnosticListener.ProducedDiagnosticScope e = diagnosticListener.Scopes.FirstOrDefault(e => e.Name == expectedName);

                            if (e == default)
                            {
                                throw new InvalidOperationException($"Expected diagnostic scope not created {expectedName} {Environment.NewLine}    created scopes {string.Join(", ", diagnosticListener.Scopes)} {Environment.NewLine}    You may have forgotten to set your operationId to {expectedName} in {methodName} or applied the Azure.Core.ForwardsClientCallsAttribute to {methodName}.");
                            }

                            if (!e.Activity.Tags.Any(tag => tag.Key == "az.namespace"))
                            {
                                throw new InvalidOperationException($"All diagnostic scopes should have 'az.namespace' attribute, make sure the assembly containing **ClientOptions type is marked with AzureResourceProviderNamespaceAttribute");
                            }

                            if (expectFailure && !e.IsFailed)
                            {
                                throw new InvalidOperationException($"Expected scope {expectedName} to be marked as failed but it succeeded");
                            }
                        }
                        else
                        {
                            if (!diagnosticListener.Scopes.Any())
                            {
                                throw new InvalidOperationException($"Expected some diagnostic scopes to be created, found none");
                            }
                        }
                    }
                }
            }
            else
            {
                invocation.Proceed();
            }
        }
    }
}<|MERGE_RESOLUTION|>--- conflicted
+++ resolved
@@ -21,18 +21,8 @@
             {
                 Type declaringType = invocation.Method.DeclaringType;
                 var ns = declaringType.Namespace;
-<<<<<<< HEAD
-                var expectedName = declaringType.FullName + "." + methodName.Substring(0, methodName.Length - 5);
+                var expectedName = declaringType.Name + "." + methodName.Substring(0, methodName.Length - 5);
                 using ClientDiagnosticListener diagnosticListener = new ClientDiagnosticListener(s => s.StartsWith("Azure."));
-=======
-                var expectedEventPrefix = declaringType.Name + "." + methodName.Substring(0, methodName.Length - 5);
-                var expectedEvents = new List<string>
-                {
-                    expectedEventPrefix + ".Start"
-                };
-
-                using TestDiagnosticListener diagnosticListener = new TestDiagnosticListener(s => s.Name.StartsWith("Azure."));
->>>>>>> 72ed4bfa
                 invocation.Proceed();
 
                 bool expectFailure = false;
