// Copyright (c) Microsoft Corporation. All rights reserved.
// Licensed under the MIT License.

using System.Collections.Generic;
using System.Text.Json;
using Azure.Core.GeoJson;
using Azure.Core.Json;
using NUnit.Framework;

namespace Azure.Core.Tests
{
    public class JsonDataDynamicMutableTests
    {
        [Test]
        public void ArrayItemsCanBeAssigned()
        {
            dynamic json = DynamicJsonTests.GetDynamicJson("[0, 1, 2, 3]");

            json[1] = 2;
            json[2] = null;
            json[3] = "string";

            Assert.AreEqual("[0,2,null,\"string\"]", json.ToString());
        }

        [Test]
        public void ExistingObjectPropertiesCanBeAssigned()
        {
            dynamic json = DynamicJsonTests.GetDynamicJson("{\"a\":1}");

            json.a = "2";

            Assert.AreEqual("{\"a\":\"2\"}", json.ToString());
        }

        [TestCaseSource(nameof(PrimitiveValues))]
        public void NewObjectPropertiesCanBeAssignedWithPrimitive<T>(T value, string expected)
        {
            dynamic json = DynamicJsonTests.GetDynamicJson("{}");

            json.a = value;

            Assert.AreEqual("{\"a\":" + expected + "}", json.ToString());
        }

        [TestCaseSource(nameof(PrimitiveValues))]
        public void PrimitiveValuesCanBeParsedDirectly<T>(T value, string expected)
        {
            dynamic json = DynamicJsonTests.GetDynamicJson(expected);

            Assert.AreEqual(value, (T)json);
        }

        [Test]
        public void NewObjectPropertiesCanBeAssignedWithArrays()
        {
            dynamic json = DynamicJsonTests.GetDynamicJson("{}");

<<<<<<< HEAD
            json.a = new MutableJsonDocument(new object[] { 1, 2, null, "string" }, new JsonSerializerOptions());
=======
            json.a = new object[] { 1, 2, null, "string" };
>>>>>>> 592b7ef0

            Assert.AreEqual("{\"a\":[1,2,null,\"string\"]}", json.ToString());
        }

        [Test]
        public void NewObjectPropertiesCanBeAssignedWithObject()
        {
            dynamic json = DynamicJsonTests.GetDynamicJson("{}");

            json.a = DynamicJsonTests.GetDynamicJson("{}");
            json.a.b = 2;

            Assert.AreEqual("{\"a\":{\"b\":2}}", json.ToString());
        }

        [Test]
        public void NewObjectPropertiesCanBeAssignedWithObjectIndirectly()
        {
            dynamic json = DynamicJsonTests.GetDynamicJson("{}");
            dynamic anotherJson = DynamicJsonTests.GetDynamicJson("{}");

            json.a = anotherJson;
            anotherJson.b = 2;

            Assert.AreEqual("{\"a\":{\"b\":2}}", json.ToString());
        }

        [Test]
        public void NewObjectPropertiesCanBeAssignedWithSerializedObject()
        {
            dynamic json = DynamicJsonTests.GetDynamicJson("{}");

<<<<<<< HEAD
            json.a = new MutableJsonDocument(new GeoPoint(1, 2), new JsonSerializerOptions());
=======
            json.a = new GeoPoint(1, 2);
>>>>>>> 592b7ef0

            Assert.AreEqual("{\"a\":{\"type\":\"Point\",\"coordinates\":[1,2]}}", json.ToString());
        }

        [TestCaseSource(nameof(PrimitiveValues))]
        public void CanModifyNestedProperties<T>(T value, string expected)
        {
            dynamic json = DynamicJsonTests.GetDynamicJson("{\"a\":{\"b\":2}}");

            json.a.b = value;

            Assert.AreEqual("{\"a\":{\"b\":" + expected + "}}", json.ToString());
            Assert.AreEqual(value, (T)json.a.b);

            dynamic reparsedJson = DynamicJsonTests.GetDynamicJson(json.ToString());

            Assert.AreEqual(value, (T)reparsedJson.a.b);
        }

        public static IEnumerable<object[]> PrimitiveValues()
        {
            yield return new object[] { "string", "\"string\""};
            yield return new object[] {1L, "1"};
            yield return new object[] {1, "1"};
            yield return new object[] {1.0, "1"};
#if NETCOREAPP
            yield return new object[] {1.1D, "1.1"};
            yield return new object[] {1.1F, "1.1"};
#else
            yield return new object[] {1.1D, "1.1000000000000001"};
            yield return new object[] {1.1F, "1.10000002" };
#endif
            yield return new object[] {true, "true"};
            yield return new object[] {false, "false"};
        }
    }
}<|MERGE_RESOLUTION|>--- conflicted
+++ resolved
@@ -56,11 +56,7 @@
         {
             dynamic json = DynamicJsonTests.GetDynamicJson("{}");
 
-<<<<<<< HEAD
-            json.a = new MutableJsonDocument(new object[] { 1, 2, null, "string" }, new JsonSerializerOptions());
-=======
             json.a = new object[] { 1, 2, null, "string" };
->>>>>>> 592b7ef0
 
             Assert.AreEqual("{\"a\":[1,2,null,\"string\"]}", json.ToString());
         }
@@ -93,11 +89,7 @@
         {
             dynamic json = DynamicJsonTests.GetDynamicJson("{}");
 
-<<<<<<< HEAD
-            json.a = new MutableJsonDocument(new GeoPoint(1, 2), new JsonSerializerOptions());
-=======
             json.a = new GeoPoint(1, 2);
->>>>>>> 592b7ef0
 
             Assert.AreEqual("{\"a\":{\"type\":\"Point\",\"coordinates\":[1,2]}}", json.ToString());
         }
