--- conflicted
+++ resolved
@@ -877,11 +877,7 @@
 
             string actual = BinaryData.FromStream(stream).ToString();
 
-<<<<<<< HEAD
-            AreEqualJson("""{"a": {"bb": {"cc": 3},"b": {"c": 2}}, "d": {"e": {"f": 4}}}""", actual);
-=======
             AreEqualJson("""{"a": {"b": {"c": 2}, "bb": {"cc": 3}}, "d": {"e": {"f": 4}}}""", actual);
->>>>>>> dd0c911c
         }
 
         [Test]
