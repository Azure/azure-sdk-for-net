﻿// Copyright (c) Microsoft Corporation. All rights reserved.
// Licensed under the MIT License.

using System;
using System.Diagnostics.Tracing;
using System.IO;
using System.Linq;
using System.Text;
using System.Threading;
using System.Threading.Tasks;
using Azure.Core.Diagnostics;
using Azure.Core.Http;
using Azure.Core.Pipeline;
using Azure.Core.Testing;
using NUnit.Framework;

namespace Azure.Core.Tests
{
    // Avoid running these tests in parallel with anything else that's sharing the event source
    [NonParallelizable]
    public class EventSourceTests : SyncAsyncPolicyTestBase
    {
        private const int RequestEvent = 1;
        private const int RequestContentEvent = 2;
        private const int RequestContentTextEvent = 17;
        private const int ResponseEvent = 5;
        private const int ResponseContentEvent = 6;
        private const int ResponseContentBlockEvent = 11;
        private const int ErrorResponseEvent = 8;
        private const int ErrorResponseContentEvent = 9;
        private const int ErrorResponseContentBlockEvent = 12;
        private const int ResponseContentTextEvent = 13;
        private const int ResponseContentTextBlockEvent = 15;
        private const int ErrorResponseContentTextEvent = 14;
        private const int ErrorResponseContentTextBlockEvent = 16;

        private TestEventListener _listener;

        private string[] s_allowedHeaders = new[] { "Date", "Custom-Header", "Custom-Response-Header" };
        private string[] s_allowedQueryParameters = new[] { "api-version" };

        public EventSourceTests(bool isAsync) : base(isAsync)
        {
        }

        [SetUp]
        public void Setup()
        {
            _listener = new TestEventListener();
            _listener.EnableEvents(AzureCoreEventSource.Singleton, EventLevel.Verbose);
        }

        [TearDown]
        public void TearDown()
        {
            _listener.Dispose();
        }

        [Test]
        public void MatchesNameAndGuid()
        {
            // Arrange & Act
            Type eventSourceType = typeof(AzureCoreEventSource);

            // Assert
            Assert.NotNull(eventSourceType);
            Assert.AreEqual("Azure-Core", EventSource.GetName(eventSourceType));
            Assert.AreEqual(Guid.Parse("44cbc7c6-6776-5f3c-36c1-75cd3ef19ea9"), EventSource.GetGuid(eventSourceType));
            Assert.IsNotEmpty(EventSource.GenerateManifest(eventSourceType, "assemblyPathToIncludeInManifest"));
        }

        [Test]
        public async Task SendingRequestProducesEvents()
        {
            var response = new MockResponse(200);
            response.SetContent(new byte[] { 6, 7, 8, 9, 0 });
            response.AddHeader(new HttpHeader("Custom-Response-Header", "Improved value"));

            MockTransport mockTransport = CreateMockTransport(response);

<<<<<<< HEAD
            var pipeline = new HttpPipeline(mockTransport, new[] { new LoggingPolicy(logContent: true, int.MaxValue, s_allowedHeaders, s_allowedQueryParameters) });
=======
            var pipeline = new HttpPipeline(mockTransport, new[] { new LoggingPolicy(logContent: true, int.MaxValue) });
>>>>>>> 5f246715
            string requestId;

            using (Request request = pipeline.CreateRequest())
            {
                request.Method = RequestMethod.Get;
                request.Uri.Assign(new Uri("https://contoso.a.io/api-version=5"));
                request.Headers.Add("Date", "3/26/2019");
                request.Headers.Add("Custom-Header", "Value");
                request.Content = HttpPipelineRequestContent.Create(new byte[] { 1, 2, 3, 4, 5 });
                requestId = request.ClientRequestId;

                await SendRequestAsync(pipeline, request);
            }

            EventWrittenEventArgs e = _listener.SingleEventById(RequestEvent);
            Assert.AreEqual(EventLevel.Informational, e.Level);
            Assert.AreEqual("Request", e.EventName);
            Assert.AreEqual(requestId, e.GetProperty<string>("requestId"));
            Assert.AreEqual("https://contoso.a.io/api-version=5", e.GetProperty<string>("uri"));
            Assert.AreEqual("GET", e.GetProperty<string>("method"));
            StringAssert.Contains($"Date:3/26/2019{Environment.NewLine}", e.GetProperty<string>("headers"));
            StringAssert.Contains($"Custom-Header:Value{Environment.NewLine}", e.GetProperty<string>("headers"));

            e = _listener.SingleEventById(RequestContentEvent);
            Assert.AreEqual(EventLevel.Verbose, e.Level);
            Assert.AreEqual("RequestContent", e.EventName);
            Assert.AreEqual(requestId, e.GetProperty<string>("requestId"));
            CollectionAssert.AreEqual(new byte[] { 1, 2, 3, 4, 5 }, e.GetProperty<byte[]>("content"));

            e = _listener.SingleEventById(ResponseEvent);
            Assert.AreEqual(EventLevel.Informational, e.Level);
            Assert.AreEqual("Response", e.EventName);
            Assert.AreEqual(requestId, e.GetProperty<string>("requestId"));
            Assert.AreEqual(e.GetProperty<int>("status"), 200);
            StringAssert.Contains($"Custom-Response-Header:Improved value{Environment.NewLine}", e.GetProperty<string>("headers"));

            e = _listener.SingleEventById(ResponseContentEvent);
            Assert.AreEqual(EventLevel.Verbose, e.Level);
            Assert.AreEqual("ResponseContent", e.EventName);
            Assert.AreEqual(requestId, e.GetProperty<string>("requestId"));
            CollectionAssert.AreEqual(new byte[] { 6, 7, 8, 9, 0 }, e.GetProperty<byte[]>("content"));
        }

        [Test]
        public async Task GettingErrorRequestProducesEvents()
        {
            var response = new MockResponse(500);
            response.SetContent(new byte[] { 6, 7, 8, 9, 0 });
            response.AddHeader(new HttpHeader("Custom-Response-Header", "Improved value"));

            MockTransport mockTransport = CreateMockTransport(response);
<<<<<<< HEAD

            var pipeline = new HttpPipeline(mockTransport, new[] { new LoggingPolicy(logContent: true, int.MaxValue, s_allowedHeaders, s_allowedQueryParameters) });
            string requestId;

=======

            var pipeline = new HttpPipeline(mockTransport, new[] { new LoggingPolicy(logContent: true, int.MaxValue) });
            string requestId;

>>>>>>> 5f246715
            using (Request request = pipeline.CreateRequest())
            {
                request.Method = RequestMethod.Get;
                request.Uri.Assign(new Uri("https://contoso.a.io"));
                request.Headers.Add("Date", "3/26/2019");
                request.Headers.Add("Custom-Header", "Value");
                request.Content = HttpPipelineRequestContent.Create(new byte[] { 1, 2, 3, 4, 5 });
                requestId = request.ClientRequestId;

                await SendRequestAsync(pipeline, request);
            }

            EventWrittenEventArgs e = _listener.SingleEventById(ErrorResponseEvent);
            Assert.AreEqual(EventLevel.Error, e.Level);
            Assert.AreEqual("ErrorResponse", e.EventName);
            Assert.AreEqual(requestId, e.GetProperty<string>("requestId"));
            Assert.AreEqual(e.GetProperty<int>("status"), 500);
            StringAssert.Contains($"Custom-Response-Header:Improved value{Environment.NewLine}", e.GetProperty<string>("headers"));

            e = _listener.SingleEventById(ErrorResponseContentEvent);
            Assert.AreEqual(EventLevel.Informational, e.Level);
            Assert.AreEqual("ErrorResponseContent", e.EventName);
            Assert.AreEqual(requestId, e.GetProperty<string>("requestId"));
            CollectionAssert.AreEqual(new byte[] { 6, 7, 8, 9, 0 }, e.GetProperty<byte[]>("content"));
        }

        [Test]
        public async Task RequestContentIsLoggedAsText()
        {
            var response = new MockResponse(500);
            MockTransport mockTransport = CreateMockTransport(response);

<<<<<<< HEAD
            var pipeline = new HttpPipeline(mockTransport, new[] { new LoggingPolicy(logContent: true, int.MaxValue, s_allowedHeaders, s_allowedQueryParameters) });
=======
            var pipeline = new HttpPipeline(mockTransport, new[] { new LoggingPolicy(logContent: true, int.MaxValue) });
>>>>>>> 5f246715
            string requestId;

            using (Request request = pipeline.CreateRequest())
            {
                request.Method = RequestMethod.Get;
                request.Uri.Assign(new Uri("https://contoso.a.io"));
                request.Content = HttpPipelineRequestContent.Create(Encoding.UTF8.GetBytes("Hello world"));
                request.Headers.Add("Content-Type", "text/json");
                requestId = request.ClientRequestId;

                await SendRequestAsync(pipeline, request);
            }

            EventWrittenEventArgs e = _listener.SingleEventById(RequestContentTextEvent);
            Assert.AreEqual(EventLevel.Verbose, e.Level);
            Assert.AreEqual("RequestContentText", e.EventName);
            Assert.AreEqual(requestId, e.GetProperty<string>("requestId"));
            Assert.AreEqual("Hello world", e.GetProperty<string>("content"));

            CollectionAssert.IsEmpty(_listener.EventsById(ResponseContentEvent));
        }

        [Test]
        public async Task ContentIsNotLoggedAsTextWhenDisabled()
        {
            var response = new MockResponse(500);
            response.ContentStream = new MemoryStream(new byte[] {1, 2, 3});
            response.AddHeader(new HttpHeader("Content-Type", "text/json"));

            MockTransport mockTransport = CreateMockTransport(response);

<<<<<<< HEAD
            var pipeline = new HttpPipeline(mockTransport, new[] { new LoggingPolicy(logContent: false, int.MaxValue, s_allowedHeaders, s_allowedQueryParameters) });
=======
            var pipeline = new HttpPipeline(mockTransport, new[] { new LoggingPolicy(logContent: false, int.MaxValue) });
>>>>>>> 5f246715

            using (Request request = pipeline.CreateRequest())
            {
                request.Method = RequestMethod.Get;
                request.Uri.Assign(new Uri("https://contoso.a.io"));
                request.Content = HttpPipelineRequestContent.Create(Encoding.UTF8.GetBytes("Hello world"));
                request.Headers.Add("Content-Type", "text/json");

                await SendRequestAsync(pipeline, request);
            }

            AssertNoContentLogged();
        }

        [Test]
        public async Task ContentIsNotLoggedWhenDisabled()
        {
            var response = new MockResponse(500);
            response.ContentStream = new NonSeekableMemoryStream(new byte[] {1, 2, 3});

            MockTransport mockTransport = CreateMockTransport(response);

<<<<<<< HEAD
            var pipeline = new HttpPipeline(mockTransport, new[] { new LoggingPolicy(logContent: false, int.MaxValue, s_allowedHeaders, s_allowedQueryParameters) });
=======
            var pipeline = new HttpPipeline(mockTransport, new[] { new LoggingPolicy(logContent: false, int.MaxValue) });
>>>>>>> 5f246715

            using (Request request = pipeline.CreateRequest())
            {
                request.Method = RequestMethod.Get;
                request.Uri.Assign(new Uri("https://contoso.a.io"));
                request.Content = HttpPipelineRequestContent.Create(Encoding.UTF8.GetBytes("Hello world"));

                await SendRequestAsync(pipeline, request);
            }

            AssertNoContentLogged();
        }


        [Test]
        public async Task RequestContentIsNotLoggedWhenDisabled()
        {
            var response = new MockResponse(500);
            response.ContentStream = new MemoryStream(new byte[] {1, 2, 3});

            MockTransport mockTransport = CreateMockTransport(response);

<<<<<<< HEAD
            var pipeline = new HttpPipeline(mockTransport, new[] { new LoggingPolicy(logContent: false, int.MaxValue, s_allowedHeaders, s_allowedQueryParameters) });
=======
            var pipeline = new HttpPipeline(mockTransport, new[] { new LoggingPolicy(logContent: false, int.MaxValue) });
>>>>>>> 5f246715

            using (Request request = pipeline.CreateRequest())
            {
                request.Method = RequestMethod.Get;
                request.Uri.Assign(new Uri("https://contoso.a.io"));
                request.Content = HttpPipelineRequestContent.Create(Encoding.UTF8.GetBytes("Hello world"));

                await SendRequestAsync(pipeline, request);
            }

            AssertNoContentLogged();
        }

        private void AssertNoContentLogged()
        {
            CollectionAssert.IsEmpty(_listener.EventsById(RequestContentEvent));
            CollectionAssert.IsEmpty(_listener.EventsById(RequestContentTextEvent));

            CollectionAssert.IsEmpty(_listener.EventsById(ResponseContentEvent));
            CollectionAssert.IsEmpty(_listener.EventsById(ResponseContentBlockEvent));
            CollectionAssert.IsEmpty(_listener.EventsById(ResponseContentTextBlockEvent));

            CollectionAssert.IsEmpty(_listener.EventsById(ErrorResponseContentEvent));
            CollectionAssert.IsEmpty(_listener.EventsById(ErrorResponseContentTextEvent));
            CollectionAssert.IsEmpty(_listener.EventsById(ErrorResponseContentTextBlockEvent));
        }

        [Test]
        public async Task NonSeekableResponsesAreLoggedInBlocks()
        {
            Response response = await SendRequest(isSeekable: false, isError: false);

            EventWrittenEventArgs[] contentEvents = _listener.EventsById(ResponseContentBlockEvent).ToArray();

            Assert.AreEqual(2, contentEvents.Length);

            Assert.AreEqual(EventLevel.Verbose, contentEvents[0].Level);
            Assert.AreEqual("ResponseContentBlock", contentEvents[0].EventName);
            Assert.AreEqual(response.ClientRequestId, contentEvents[0].GetProperty<string>("requestId"));
            Assert.AreEqual(0, contentEvents[0].GetProperty<int>("blockNumber"));
            CollectionAssert.AreEqual(new byte[] { 72, 101, 108, 108, 111, 32 }, contentEvents[0].GetProperty<byte[]>("content"));

            Assert.AreEqual(EventLevel.Verbose, contentEvents[1].Level);
            Assert.AreEqual("ResponseContentBlock", contentEvents[1].EventName);
            Assert.AreEqual(response.ClientRequestId, contentEvents[1].GetProperty<string>("requestId"));
            Assert.AreEqual(1, contentEvents[1].GetProperty<int>("blockNumber"));
            CollectionAssert.AreEqual(new byte[] { 119, 111, 114, 108, 100 }, contentEvents[1].GetProperty<byte[]>("content"));

            CollectionAssert.IsEmpty(_listener.EventsById(ResponseContentEvent));
        }

        [Test]
        public async Task NonSeekableResponsesErrorsAreLoggedInBlocks()
        {
            Response response = await SendRequest(isSeekable: false, isError: true);

            EventWrittenEventArgs[] errorContentEvents = _listener.EventsById(ErrorResponseContentBlockEvent).ToArray();

            Assert.AreEqual(2, errorContentEvents.Length);

            Assert.AreEqual(EventLevel.Informational, errorContentEvents[0].Level);
            Assert.AreEqual("ErrorResponseContentBlock", errorContentEvents[0].EventName);
            Assert.AreEqual(response.ClientRequestId, errorContentEvents[0].GetProperty<string>("requestId"));
            Assert.AreEqual(0, errorContentEvents[0].GetProperty<int>("blockNumber"));
            CollectionAssert.AreEqual(new byte[] { 72, 101, 108, 108, 111, 32 }, errorContentEvents[0].GetProperty<byte[]>("content"));

            Assert.AreEqual(EventLevel.Informational, errorContentEvents[1].Level);
            Assert.AreEqual("ErrorResponseContentBlock", errorContentEvents[1].EventName);
            Assert.AreEqual(response.ClientRequestId, errorContentEvents[1].GetProperty<string>("requestId"));
            Assert.AreEqual(1, errorContentEvents[1].GetProperty<int>("blockNumber"));
            CollectionAssert.AreEqual(new byte[] { 119, 111, 114, 108, 100 }, errorContentEvents[1].GetProperty<byte[]>("content"));

            CollectionAssert.IsEmpty(_listener.EventsById(ErrorResponseContentEvent));
        }

        [Test]
        public async Task NonSeekableResponsesAreLoggedInTextBlocks()
        {
            Response response = await SendRequest(
                isSeekable: false,
                isError: false,
                mockResponse => mockResponse.AddHeader(new HttpHeader("Content-Type", "text/xml"))
            );

            EventWrittenEventArgs[] contentEvents = _listener.EventsById(ResponseContentTextBlockEvent).ToArray();

            Assert.AreEqual(2, contentEvents.Length);

            Assert.AreEqual(EventLevel.Verbose, contentEvents[0].Level);
            Assert.AreEqual("ResponseContentTextBlock", contentEvents[0].EventName);
            Assert.AreEqual(response.ClientRequestId, contentEvents[0].GetProperty<string>("requestId"));
            Assert.AreEqual(0, contentEvents[0].GetProperty<int>("blockNumber"));
            Assert.AreEqual("Hello ", contentEvents[0].GetProperty<string>("content"));

            Assert.AreEqual(EventLevel.Verbose, contentEvents[1].Level);
            Assert.AreEqual("ResponseContentTextBlock", contentEvents[1].EventName);
            Assert.AreEqual(response.ClientRequestId, contentEvents[1].GetProperty<string>("requestId"));
            Assert.AreEqual(1, contentEvents[1].GetProperty<int>("blockNumber"));
            Assert.AreEqual("world", contentEvents[1].GetProperty<string>("content"));

            CollectionAssert.IsEmpty(_listener.EventsById(ResponseContentEvent));
        }

        [Test]
        public async Task NonSeekableResponsesErrorsAreLoggedInTextBlocks()
        {
            Response response = await SendRequest(
                isSeekable: false,
                isError: true,
                mockResponse => mockResponse.AddHeader(new HttpHeader("Content-Type", "text/xml"))
            );

            EventWrittenEventArgs[] errorContentEvents = _listener.EventsById(ErrorResponseContentTextBlockEvent).ToArray();

            Assert.AreEqual(2, errorContentEvents.Length);

            Assert.AreEqual(EventLevel.Informational, errorContentEvents[0].Level);
            Assert.AreEqual("ErrorResponseContentTextBlock", errorContentEvents[0].EventName);
            Assert.AreEqual(response.ClientRequestId, errorContentEvents[0].GetProperty<string>("requestId"));
            Assert.AreEqual(0, errorContentEvents[0].GetProperty<int>("blockNumber"));
            Assert.AreEqual("Hello ", errorContentEvents[0].GetProperty<string>("content"));

            Assert.AreEqual(EventLevel.Informational, errorContentEvents[1].Level);
            Assert.AreEqual("ErrorResponseContentTextBlock", errorContentEvents[1].EventName);
            Assert.AreEqual(response.ClientRequestId, errorContentEvents[1].GetProperty<string>("requestId"));
            Assert.AreEqual(1, errorContentEvents[1].GetProperty<int>("blockNumber"));
            Assert.AreEqual("world", errorContentEvents[1].GetProperty<string>("content"));

            CollectionAssert.IsEmpty(_listener.EventsById(ErrorResponseContentEvent));
        }

        [Test]
        public async Task SeekableTextResponsesAreLoggedInText()
        {
            Response response = await SendRequest(
                isSeekable: true,
                isError: false,
                mockResponse => mockResponse.AddHeader(new HttpHeader("Content-Type", "text/xml"))
            );

            EventWrittenEventArgs contentEvent = _listener.SingleEventById(ResponseContentTextEvent);

            Assert.AreEqual(EventLevel.Verbose, contentEvent.Level);
            Assert.AreEqual("ResponseContentText", contentEvent.EventName);
            Assert.AreEqual(response.ClientRequestId, contentEvent.GetProperty<string>("requestId"));
            Assert.AreEqual("Hello world", contentEvent.GetProperty<string>("content"));
        }

        [Test]
        public async Task SeekableTextResponsesErrorsAreLoggedInText()
        {
            Response response = await SendRequest(
                isSeekable: true,
                isError: true,
                mockResponse => mockResponse.AddHeader(new HttpHeader("Content-Type", "text/xml")),
                maxLength: 5
            );

            EventWrittenEventArgs errorContentEvent = _listener.SingleEventById(ErrorResponseContentTextEvent);

            Assert.AreEqual(EventLevel.Informational, errorContentEvent.Level);
            Assert.AreEqual("ErrorResponseContentText", errorContentEvent.EventName);
            Assert.AreEqual(response.ClientRequestId, errorContentEvent.GetProperty<string>("requestId"));
            Assert.AreEqual("Hello", errorContentEvent.GetProperty<string>("content"));
        }

        [Test]
        public async Task SeekableTextResponsesAreLimitedInLength()
        {
            Response response = await SendRequest(
                isSeekable: true,
                isError: false,
                mockResponse => mockResponse.AddHeader(new HttpHeader("Content-Type", "text/xml")),
                maxLength: 5
            );

            EventWrittenEventArgs contentEvent = _listener.SingleEventById(ResponseContentTextEvent);

            Assert.AreEqual(EventLevel.Verbose, contentEvent.Level);
            Assert.AreEqual("ResponseContentText", contentEvent.EventName);
            Assert.AreEqual(response.ClientRequestId, contentEvent.GetProperty<string>("requestId"));
            Assert.AreEqual("Hello", contentEvent.GetProperty<string>("content"));
        }

        [Test]
        public async Task RequestContentLogsAreLimitedInLength()
        {
            var response = new MockResponse(500);
            MockTransport mockTransport = CreateMockTransport(response);

<<<<<<< HEAD
            var pipeline = new HttpPipeline(mockTransport, new[] { new LoggingPolicy(logContent: true, 5, s_allowedHeaders, s_allowedQueryParameters) });
=======
            var pipeline = new HttpPipeline(mockTransport, new[] { new LoggingPolicy(logContent: true, 5) });
>>>>>>> 5f246715
            string requestId;

            using (Request request = pipeline.CreateRequest())
            {
                request.Method = RequestMethod.Get;
                request.Uri.Assign(new Uri("https://contoso.a.io"));
                request.Content = HttpPipelineRequestContent.Create(Encoding.UTF8.GetBytes("Hello world"));
                request.Headers.Add("Content-Type", "text/json");
                requestId = request.ClientRequestId;

                await SendRequestAsync(pipeline, request);
            }

            EventWrittenEventArgs e = _listener.SingleEventById(RequestContentTextEvent);
            Assert.AreEqual(EventLevel.Verbose, e.Level);
            Assert.AreEqual("RequestContentText", e.EventName);
            Assert.AreEqual(requestId, e.GetProperty<string>("requestId"));
            Assert.AreEqual("Hello", e.GetProperty<string>("content"));

            CollectionAssert.IsEmpty(_listener.EventsById(ResponseContentEvent));
        }

        [Test]
        public async Task NonSeekableResponsesAreLimitedInLength()
        {
            Response response = await SendRequest(
                isSeekable: false,
                isError: false,
                mockResponse => mockResponse.AddHeader(new HttpHeader("Content-Type", "text/xml")),
                maxLength: 5
            );

            EventWrittenEventArgs[] contentEvents = _listener.EventsById(ResponseContentTextBlockEvent).ToArray();

            Assert.AreEqual(1, contentEvents.Length);

            Assert.AreEqual(EventLevel.Verbose, contentEvents[0].Level);
            Assert.AreEqual("ResponseContentTextBlock", contentEvents[0].EventName);
            Assert.AreEqual(response.ClientRequestId, contentEvents[0].GetProperty<string>("requestId"));
            Assert.AreEqual(0, contentEvents[0].GetProperty<int>("blockNumber"));
            Assert.AreEqual("Hello", contentEvents[0].GetProperty<string>("content"));

            CollectionAssert.IsEmpty(_listener.EventsById(ResponseContentEvent));
<<<<<<< HEAD
        }

        [Test]
        public async Task HeadersAndQueryParametersAreSanitized()
        {
            var response = new MockResponse(200);
            response.SetContent(new byte[] { 6, 7, 8, 9, 0 });
            response.AddHeader(new HttpHeader("Custom-Response-Header", "Improved value"));
            response.AddHeader(new HttpHeader("Secret-Response-Header", "Very secret"));

            MockTransport mockTransport = CreateMockTransport(response);

            var pipeline = new HttpPipeline(mockTransport, new[] { new LoggingPolicy(logContent: false, int.MaxValue, s_allowedHeaders, s_allowedQueryParameters) });
            string requestId;

            using (Request request = pipeline.CreateRequest())
            {
                request.Method = RequestMethod.Get;
                request.Uri.Assign(new Uri("https://contoso.a.io?api-version=5&secret=123"));
                request.Headers.Add("Date", "3/26/2019");
                request.Headers.Add("Custom-Header", "Value");
                request.Headers.Add("Secret-Custom-Header", "Value");
                request.Content = HttpPipelineRequestContent.Create(new byte[] { 1, 2, 3, 4, 5 });
                requestId = request.ClientRequestId;

                await SendRequestAsync(pipeline, request);
            }

            EventWrittenEventArgs e = _listener.SingleEventById(RequestEvent);
            Assert.AreEqual(EventLevel.Informational, e.Level);
            Assert.AreEqual("Request", e.EventName);
            Assert.AreEqual(requestId, e.GetProperty<string>("requestId"));
            Assert.AreEqual("https://contoso.a.io/?api-version=5&", e.GetProperty<string>("uri"));
            Assert.AreEqual("GET", e.GetProperty<string>("method"));
            StringAssert.Contains($"Date:3/26/2019{Environment.NewLine}", e.GetProperty<string>("headers"));
            StringAssert.Contains($"Custom-Header:Value{Environment.NewLine}", e.GetProperty<string>("headers"));

            e = _listener.SingleEventById(ResponseEvent);
            Assert.AreEqual(EventLevel.Informational, e.Level);
            Assert.AreEqual("Response", e.EventName);
            Assert.AreEqual(requestId, e.GetProperty<string>("requestId"));
            Assert.AreEqual(e.GetProperty<int>("status"), 200);
            StringAssert.Contains($"Custom-Response-Header:Improved value{Environment.NewLine}", e.GetProperty<string>("headers"));
=======
>>>>>>> 5f246715
        }

        private async Task<Response> SendRequest(bool isSeekable, bool isError, Action<MockResponse> setupRequest = null, int maxLength = int.MaxValue)
        {
            var mockResponse = new MockResponse(isError ? 500: 200);
            byte[] responseContent = Encoding.UTF8.GetBytes("Hello world");
            if (isSeekable)
            {
                mockResponse.ContentStream = new MemoryStream(responseContent);
            }
            else
            {
                mockResponse.ContentStream = new NonSeekableMemoryStream(responseContent);
            }
            setupRequest?.Invoke(mockResponse);

            MockTransport mockTransport = CreateMockTransport(mockResponse);
<<<<<<< HEAD
            var pipeline = new HttpPipeline(mockTransport, new[] { new LoggingPolicy(logContent: true, maxLength: maxLength, s_allowedHeaders, s_allowedQueryParameters) });
=======
            var pipeline = new HttpPipeline(mockTransport, new[] { new LoggingPolicy(logContent: true, maxLength: maxLength) });
>>>>>>> 5f246715

            using (Request request = pipeline.CreateRequest())
            {
                request.Method = RequestMethod.Get;
                request.Uri.Assign(new Uri("https://contoso.a.io"));

                Response response = await SendRequestAsync(pipeline, request);

                var buffer = new byte[11];

                if (IsAsync)
                {
                    Assert.AreEqual(6, await response.ContentStream.ReadAsync(buffer, 5, 6));
                    Assert.AreEqual(5, await response.ContentStream.ReadAsync(buffer, 6, 5));
                    Assert.AreEqual(0, await response.ContentStream.ReadAsync(buffer, 0, 5));
                }
                else
                {
                    Assert.AreEqual(6, response.ContentStream.Read(buffer, 5, 6));
                    Assert.AreEqual(5, response.ContentStream.Read(buffer, 6, 5));
                    Assert.AreEqual(0, response.ContentStream.Read(buffer, 0, 5));
                }

                return mockResponse;
            }
        }

    }
}<|MERGE_RESOLUTION|>--- conflicted
+++ resolved
@@ -78,11 +78,7 @@
 
             MockTransport mockTransport = CreateMockTransport(response);
 
-<<<<<<< HEAD
             var pipeline = new HttpPipeline(mockTransport, new[] { new LoggingPolicy(logContent: true, int.MaxValue, s_allowedHeaders, s_allowedQueryParameters) });
-=======
-            var pipeline = new HttpPipeline(mockTransport, new[] { new LoggingPolicy(logContent: true, int.MaxValue) });
->>>>>>> 5f246715
             string requestId;
 
             using (Request request = pipeline.CreateRequest())
@@ -134,17 +130,10 @@
             response.AddHeader(new HttpHeader("Custom-Response-Header", "Improved value"));
 
             MockTransport mockTransport = CreateMockTransport(response);
-<<<<<<< HEAD
 
             var pipeline = new HttpPipeline(mockTransport, new[] { new LoggingPolicy(logContent: true, int.MaxValue, s_allowedHeaders, s_allowedQueryParameters) });
             string requestId;
 
-=======
-
-            var pipeline = new HttpPipeline(mockTransport, new[] { new LoggingPolicy(logContent: true, int.MaxValue) });
-            string requestId;
-
->>>>>>> 5f246715
             using (Request request = pipeline.CreateRequest())
             {
                 request.Method = RequestMethod.Get;
@@ -177,11 +166,7 @@
             var response = new MockResponse(500);
             MockTransport mockTransport = CreateMockTransport(response);
 
-<<<<<<< HEAD
             var pipeline = new HttpPipeline(mockTransport, new[] { new LoggingPolicy(logContent: true, int.MaxValue, s_allowedHeaders, s_allowedQueryParameters) });
-=======
-            var pipeline = new HttpPipeline(mockTransport, new[] { new LoggingPolicy(logContent: true, int.MaxValue) });
->>>>>>> 5f246715
             string requestId;
 
             using (Request request = pipeline.CreateRequest())
@@ -213,11 +198,7 @@
 
             MockTransport mockTransport = CreateMockTransport(response);
 
-<<<<<<< HEAD
             var pipeline = new HttpPipeline(mockTransport, new[] { new LoggingPolicy(logContent: false, int.MaxValue, s_allowedHeaders, s_allowedQueryParameters) });
-=======
-            var pipeline = new HttpPipeline(mockTransport, new[] { new LoggingPolicy(logContent: false, int.MaxValue) });
->>>>>>> 5f246715
 
             using (Request request = pipeline.CreateRequest())
             {
@@ -240,11 +221,7 @@
 
             MockTransport mockTransport = CreateMockTransport(response);
 
-<<<<<<< HEAD
             var pipeline = new HttpPipeline(mockTransport, new[] { new LoggingPolicy(logContent: false, int.MaxValue, s_allowedHeaders, s_allowedQueryParameters) });
-=======
-            var pipeline = new HttpPipeline(mockTransport, new[] { new LoggingPolicy(logContent: false, int.MaxValue) });
->>>>>>> 5f246715
 
             using (Request request = pipeline.CreateRequest())
             {
@@ -267,11 +244,7 @@
 
             MockTransport mockTransport = CreateMockTransport(response);
 
-<<<<<<< HEAD
             var pipeline = new HttpPipeline(mockTransport, new[] { new LoggingPolicy(logContent: false, int.MaxValue, s_allowedHeaders, s_allowedQueryParameters) });
-=======
-            var pipeline = new HttpPipeline(mockTransport, new[] { new LoggingPolicy(logContent: false, int.MaxValue) });
->>>>>>> 5f246715
 
             using (Request request = pipeline.CreateRequest())
             {
@@ -462,11 +435,6 @@
             var response = new MockResponse(500);
             MockTransport mockTransport = CreateMockTransport(response);
 
-<<<<<<< HEAD
-            var pipeline = new HttpPipeline(mockTransport, new[] { new LoggingPolicy(logContent: true, 5, s_allowedHeaders, s_allowedQueryParameters) });
-=======
-            var pipeline = new HttpPipeline(mockTransport, new[] { new LoggingPolicy(logContent: true, 5) });
->>>>>>> 5f246715
             string requestId;
 
             using (Request request = pipeline.CreateRequest())
@@ -510,7 +478,6 @@
             Assert.AreEqual("Hello", contentEvents[0].GetProperty<string>("content"));
 
             CollectionAssert.IsEmpty(_listener.EventsById(ResponseContentEvent));
-<<<<<<< HEAD
         }
 
         [Test]
@@ -554,8 +521,6 @@
             Assert.AreEqual(requestId, e.GetProperty<string>("requestId"));
             Assert.AreEqual(e.GetProperty<int>("status"), 200);
             StringAssert.Contains($"Custom-Response-Header:Improved value{Environment.NewLine}", e.GetProperty<string>("headers"));
-=======
->>>>>>> 5f246715
         }
 
         private async Task<Response> SendRequest(bool isSeekable, bool isError, Action<MockResponse> setupRequest = null, int maxLength = int.MaxValue)
@@ -573,11 +538,7 @@
             setupRequest?.Invoke(mockResponse);
 
             MockTransport mockTransport = CreateMockTransport(mockResponse);
-<<<<<<< HEAD
-            var pipeline = new HttpPipeline(mockTransport, new[] { new LoggingPolicy(logContent: true, maxLength: maxLength, s_allowedHeaders, s_allowedQueryParameters) });
-=======
-            var pipeline = new HttpPipeline(mockTransport, new[] { new LoggingPolicy(logContent: true, maxLength: maxLength) });
->>>>>>> 5f246715
+            var pipeline = new HttpPipeline(mockTransport, new[] { new LoggingPolicy(logContent: true) });
 
             using (Request request = pipeline.CreateRequest())
             {
