--- conflicted
+++ resolved
@@ -33,11 +33,7 @@
                     "message": "Hi",
                     "number" : 5
                 }
-<<<<<<< HEAD
-                """).ToDynamicFromJson(DynamicCaseMapping.PascalToCamel);
-=======
                 """).ToDynamicFromJson(PropertyNamingConvention.CamelCase);
->>>>>>> 36929915
 
             Assert.AreEqual(new SampleModel("Hi", 5), (SampleModel)data);
         }
