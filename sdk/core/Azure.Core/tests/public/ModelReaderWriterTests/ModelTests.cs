﻿// Copyright (c) Microsoft Corporation. All rights reserved.
// Licensed under the MIT License.

using System;
<<<<<<< HEAD
using System.ClientModel;
=======
>>>>>>> 7c56fab7
using System.ClientModel.Primitives;
using System.Collections.Generic;
using System.IO;
using System.Text.Json;
using Azure.Core.Serialization;
using NUnit.Framework;

namespace Azure.Core.Tests.Public.ModelReaderWriterTests
{
    public abstract class ModelTests<T> where T : IPersistableModel<T>
    {
        private T _modelInstance;
        private T ModelInstance => _modelInstance ??= GetModelInstance();

        private bool IsXmlWireFormat => WirePayload.StartsWith("<", StringComparison.Ordinal);

        protected virtual T GetModelInstance()
        {
            return (T)Activator.CreateInstance(typeof(T), true);
        }

        protected abstract string GetExpectedResult(string format);
        protected abstract void VerifyModel(T model, string format);
        protected abstract void CompareModels(T model, T model2, string format);
        protected abstract string JsonPayload { get; }
        protected abstract string WirePayload { get; }

        protected virtual Func<Type, ObjectSerializer> GetObjectSerializerFactory(string format) => null;

        [TestCase("J")]
        [TestCase("W")]
        public void RoundTripWithModelReaderWriter(string format)
            => RoundTripTest(format, new ModelReaderWriterStrategy<T>());

        [TestCase("J")]
        [TestCase("W")]
        public void RoundTripWithModelReaderWriterNonGeneric(string format)
            => RoundTripTest(format, new ModelReaderWriterNonGenericStrategy<T>());

        [TestCase("J")]
        [TestCase("W")]
        public void RoundTripWithModelInterface(string format)
            => RoundTripTest(format, new ModelInterfaceStrategy<T>());

        [TestCase("J")]
        [TestCase("W")]
        public void RoundTripWithModelInterfaceNonGeneric(string format)
            => RoundTripTest(format, new ModelInterfaceAsObjectStrategy<T>());

        protected void RoundTripTest(string format, RoundTripStrategy<T> strategy)
        {
            string serviceResponse = format == "J" ? JsonPayload : WirePayload;

            ModelReaderWriterOptions options = new ModelReaderWriterOptions(format);
            //options.ObjectSerializerResolver = GetObjectSerializerFactory(format);

            var expectedSerializedString = GetExpectedResult(format);

            if (AssertFailures(strategy, format, serviceResponse, options))
                return;

            T model = (T)strategy.Read(serviceResponse, ModelInstance, options);

            VerifyModel(model, format);
            var data = strategy.Write(model, options);
            string roundTrip = data.ToString();

            Assert.That(roundTrip, Is.EqualTo(expectedSerializedString));

            T model2 = (T)strategy.Read(roundTrip, ModelInstance, options);
            CompareModels(model, model2, format);
        }

        private bool AssertFailures(RoundTripStrategy<T> strategy, string format, string serviceResponse, ModelReaderWriterOptions options)
        {
            bool result = false;
            if (IsXmlWireFormat && (strategy.IsExplicitJsonRead || strategy.IsExplicitJsonWrite) && format == "W")
            {
                if (strategy.IsExplicitJsonRead)
                {
                    if (strategy.GetType().Name.StartsWith("ModelJsonConverterStrategy"))
                    {
                        //we never get to the interface implementation because JsonSerializer errors before that
                        Assert.Throws<JsonException>(() => { T model = (T)strategy.Read(serviceResponse, ModelInstance, options); });
                        result = true;
                    }
                    else
                    {
                        Assert.Throws<InvalidOperationException>(() => { T model = (T)strategy.Read(serviceResponse, ModelInstance, options); });
                        result = true;
                    }
                }

                if (strategy.IsExplicitJsonWrite)
                {
                    Assert.Throws<InvalidOperationException>(() => { var data = strategy.Write(ModelInstance, options); });
                    result = true;
                }
            }
            else if (ModelInstance is not IJsonModel<T> && format == "J")
            {
                Assert.Throws<FormatException>(() => { T model = (T)strategy.Read(serviceResponse, ModelInstance, options); });
                Assert.Throws<FormatException>(() => { var data = strategy.Write(ModelInstance, options); });
                result = true;
            }
            return result;
        }

        internal static Dictionary<string, BinaryData> GetRawData(object model)
        {
            Type modelType = model.GetType();
            while (modelType.BaseType != typeof(object) && modelType.BaseType != typeof(ValueType))
            {
                modelType = modelType.BaseType;
            }
            var propertyInfo = modelType.GetField("_rawData", System.Reflection.BindingFlags.Instance | System.Reflection.BindingFlags.NonPublic);
            return propertyInfo.GetValue(model) as Dictionary<string, BinaryData>;
        }

        [Test]
        public void ThrowsIfUnknownFormat()
        {
            ModelReaderWriterOptions options = new ModelReaderWriterOptions("x");
            Assert.Throws<FormatException>(() => ModelReaderWriter.Write(ModelInstance, options));
            Assert.Throws<FormatException>(() => ModelReaderWriter.Read<T>(new BinaryData("x"), options));

            Assert.Throws<FormatException>(() => ModelReaderWriter.Write((IPersistableModel<object>)ModelInstance, options));
            Assert.Throws<FormatException>(() => ModelReaderWriter.Read(new BinaryData("x"), typeof(T), options));
            if (ModelInstance is IJsonModel<T> jsonModel)
            {
                Assert.Throws<FormatException>(() => jsonModel.Write(new Utf8JsonWriter(new MemoryStream()), options));
                Assert.Throws<FormatException>(() => ((IJsonModel<object>)jsonModel).Write(new Utf8JsonWriter(new MemoryStream()), options));
                bool gotException = false;
                try
                {
                    Utf8JsonReader reader = default;
                    jsonModel.Create(ref reader, options);
                }
                catch (FormatException)
                {
                    gotException = true;
                }
                finally
                {
                    Assert.IsTrue(gotException);
                }

                gotException = false;
                try
                {
                    Utf8JsonReader reader = default;
                    ((IJsonModel<object>)jsonModel).Create(ref reader, options);
                }
                catch (FormatException)
                {
                    gotException = true;
                }
                finally
                {
                    Assert.IsTrue(gotException);
                }
            }
        }

        [Test]
        public void ThrowsIfWireIsNotJson()
        {
            if (ModelInstance is IJsonModel<T> jsonModel && IsXmlWireFormat)
            {
                Assert.Throws<InvalidOperationException>(() => jsonModel.Write(new Utf8JsonWriter(new MemoryStream()), ModelReaderWriterHelper.WireOptions));
                Utf8JsonReader reader = new Utf8JsonReader(new byte[] { });
                bool exceptionCaught = false;
                try
                {
                    jsonModel.Create(ref reader, ModelReaderWriterHelper.WireOptions);
                }
                catch (InvalidOperationException)
                {
                    exceptionCaught = true;
                }
                Assert.IsTrue(exceptionCaught, "Expected InvalidOperationException to be thrown when deserializing wire format as json");
            }
        }
    }
}<|MERGE_RESOLUTION|>--- conflicted
+++ resolved
@@ -2,10 +2,6 @@
 // Licensed under the MIT License.
 
 using System;
-<<<<<<< HEAD
-using System.ClientModel;
-=======
->>>>>>> 7c56fab7
 using System.ClientModel.Primitives;
 using System.Collections.Generic;
 using System.IO;
