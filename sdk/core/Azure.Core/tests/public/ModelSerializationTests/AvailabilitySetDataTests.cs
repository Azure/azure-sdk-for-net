﻿// Copyright (c) Microsoft Corporation. All rights reserved.
// Licensed under the MIT License.

using System;
using System.Collections.Generic;
using System.IO;
using System.Reflection;
using System.Text;
using System.Text.Json;
using Azure.Core.Serialization;
using Azure.Core.Tests.Public.ResourceManager.Compute;
using Microsoft.Extensions.Options;
using NUnit.Framework;

namespace Azure.Core.Tests.Public.ModelSerializationTests
{
    internal class AvailabilitySetDataTests : ModelTests<AvailabilitySetData>
    {
        protected override string WirePayload => "{\"name\":\"testAS-3375\",\"id\":\"/subscriptions/e37510d7-33b6-4676-886f-ee75bcc01871/resourceGroups/testRG-6497/providers/Microsoft.Compute/availabilitySets/testAS-3375\",\"type\":\"Microsoft.Compute/availabilitySets\",\"location\":\"eastus\",\"tags\":{\"key\":\"value\"},\"properties\":{\"platformUpdateDomainCount\":5,\"platformFaultDomainCount\":3},\"sku\":{\"name\":\"Classic\",\"extraSku\":\"extraSku\"},\"extraRoot\":\"extraRoot\"}";

        protected override string JsonPayload => WirePayload;

        protected override Func<AvailabilitySetData, RequestContent> ToRequestContent => model => model;

        protected override Func<Response, AvailabilitySetData> FromResponse => response => (AvailabilitySetData)response;

        protected override string GetExpectedResult(ModelSerializerFormat format)
        {
<<<<<<< HEAD
            throw new Exception("testing failure");
        }

        private AvailabilitySetData DeserializeWithJsonReader(string json, ModelSerializerOptions options)
        {
            Utf8JsonReader reader = new Utf8JsonReader(Encoding.UTF8.GetBytes(json));
            var model = Activator.CreateInstance(typeof(AvailabilitySetData), true) as IJsonModelSerializable;
            return (AvailabilitySetData)model.Deserialize(ref reader, options);
        }

        private AvailabilitySetData DeserializeWithSequence(string json, ModelSerializerOptions options)
        {
            using SequenceWriter writer = WriteStringToBuffer(json);
            var sequence = writer.GetReadOnlySequence();
            using var doc = JsonDocument.Parse(writer.GetReadOnlySequence());
            return AvailabilitySetData.DeserializeAvailabilitySetData(doc.RootElement, options);
        }

        private AvailabilitySetData DeserializeWithModelSerializer(string json, ModelSerializerOptions options)
        {
            return ModelSerializer.Deserialize<AvailabilitySetData>(new BinaryData(Encoding.UTF8.GetBytes(json)), options);
        }
        private AvailabilitySetData DeserializeWithInternal(string json, ModelSerializerOptions options)
        {
            using JsonDocument doc = JsonDocument.Parse(json);
            return AvailabilitySetData.DeserializeAvailabilitySetData(doc.RootElement, options);
        }

        private AvailabilitySetData DeserializeWithModelSerializerNonGeneric(string json, ModelSerializerOptions options)
        {
            return (AvailabilitySetData)ModelSerializer.Deserialize(new BinaryData(Encoding.UTF8.GetBytes(json)), typeof(AvailabilitySetData), options);
        }

        private SequenceWriter WriteStringToBuffer(string json)
        {
            SequenceWriter writer = new SequenceWriter();
            var bytes = Encoding.UTF8.GetBytes(json);
            int fullBuffers = bytes.Length / 4096;
            for (int i = 0; i < fullBuffers; i++)
            {
                int index = i * 4096;
                bytes.AsSpan(index, 4096).CopyTo(writer.GetSpan(4096));
                writer.Advance(4096);
            }
            var remainder = bytes.Length % 4096;
            bytes.AsSpan(fullBuffers * 4096, remainder).CopyTo(writer.GetSpan(remainder));
            writer.Advance(remainder);
            return writer;
        }

        private string SerializeWithImplicitCast(AvailabilitySetData model, ModelSerializerOptions options)
        {
            RequestContent content = model;
            return GetStringFromContent(content);
        }

        private string SerializeWithModelSerializer(AvailabilitySetData model, ModelSerializerOptions options)
        {
            var data = ModelSerializer.Serialize(model, options);
            return data.ToString();
        }

        private string SerializeWithModelSerializerNonGeneric(object model, ModelSerializerOptions options)
        {
            var data = ModelSerializer.Serialize(model, options);
            return data.ToString();
=======
            var expectedSerializedString = "{";
            if (format == ModelSerializerFormat.Json)
                expectedSerializedString += "\"name\":\"testAS-3375\",\"id\":\"/subscriptions/e37510d7-33b6-4676-886f-ee75bcc01871/resourceGroups/testRG-6497/providers/Microsoft.Compute/availabilitySets/testAS-3375\",\"type\":\"Microsoft.Compute/availabilitySets\",";
            expectedSerializedString += "\"sku\":{\"name\":\"Classic\"";
            //if (!ignoreAdditionalProperties)
            //    expectedSerializedString += ",\"extraSku\":\"extraSku\"";
            expectedSerializedString += "},\"tags\":{\"key\":\"value\"},\"location\":\"eastus\",\"properties\":{\"platformUpdateDomainCount\":5,\"platformFaultDomainCount\":3}";
            //if (!ignoreAdditionalProperties)
            //    expectedSerializedString += ",\"extraRoot\":\"extraRoot\"";
            expectedSerializedString += "}";
            return expectedSerializedString; ;
>>>>>>> 1bd5ab1b
        }

        protected override void VerifyModel(AvailabilitySetData model, ModelSerializerFormat format)
        {
            Dictionary<string, string> expectedTags = new Dictionary<string, string>() { { "key", "value" } };

            Assert.AreEqual("/subscriptions/e37510d7-33b6-4676-886f-ee75bcc01871/resourceGroups/testRG-6497/providers/Microsoft.Compute/availabilitySets/testAS-3375", model.Id.ToString());
            CollectionAssert.AreEquivalent(expectedTags, model.Tags);
            Assert.AreEqual(AzureLocation.EastUS, model.Location);
            Assert.AreEqual("testAS-3375", model.Name);
            Assert.AreEqual("Microsoft.Compute/availabilitySets", model.ResourceType.ToString());
            Assert.AreEqual(5, model.PlatformUpdateDomainCount);
            Assert.AreEqual(3, model.PlatformFaultDomainCount);
            Assert.AreEqual("Classic", model.Sku.Name);
        }

        protected override void CompareModels(AvailabilitySetData model, AvailabilitySetData model2, ModelSerializerFormat format)
        {
            Assert.AreEqual(format == ModelSerializerFormat.Wire ? null : model.Id, model2.Id);
            Assert.AreEqual(model.Location, model2.Location);
            Assert.AreEqual(format == ModelSerializerFormat.Wire ? null : model.Name, model2.Name);
            Assert.AreEqual(model.PlatformFaultDomainCount, model2.PlatformFaultDomainCount);
            Assert.AreEqual(model.PlatformUpdateDomainCount, model2.PlatformUpdateDomainCount);
            if (format == ModelSerializerFormat.Json)
                Assert.AreEqual(model.ResourceType, model2.ResourceType);
            CollectionAssert.AreEquivalent(model.Tags, model2.Tags);
            Assert.AreEqual(model.Sku.Name, model2.Sku.Name);
        }
    }
}<|MERGE_RESOLUTION|>--- conflicted
+++ resolved
@@ -26,74 +26,6 @@
 
         protected override string GetExpectedResult(ModelSerializerFormat format)
         {
-<<<<<<< HEAD
-            throw new Exception("testing failure");
-        }
-
-        private AvailabilitySetData DeserializeWithJsonReader(string json, ModelSerializerOptions options)
-        {
-            Utf8JsonReader reader = new Utf8JsonReader(Encoding.UTF8.GetBytes(json));
-            var model = Activator.CreateInstance(typeof(AvailabilitySetData), true) as IJsonModelSerializable;
-            return (AvailabilitySetData)model.Deserialize(ref reader, options);
-        }
-
-        private AvailabilitySetData DeserializeWithSequence(string json, ModelSerializerOptions options)
-        {
-            using SequenceWriter writer = WriteStringToBuffer(json);
-            var sequence = writer.GetReadOnlySequence();
-            using var doc = JsonDocument.Parse(writer.GetReadOnlySequence());
-            return AvailabilitySetData.DeserializeAvailabilitySetData(doc.RootElement, options);
-        }
-
-        private AvailabilitySetData DeserializeWithModelSerializer(string json, ModelSerializerOptions options)
-        {
-            return ModelSerializer.Deserialize<AvailabilitySetData>(new BinaryData(Encoding.UTF8.GetBytes(json)), options);
-        }
-        private AvailabilitySetData DeserializeWithInternal(string json, ModelSerializerOptions options)
-        {
-            using JsonDocument doc = JsonDocument.Parse(json);
-            return AvailabilitySetData.DeserializeAvailabilitySetData(doc.RootElement, options);
-        }
-
-        private AvailabilitySetData DeserializeWithModelSerializerNonGeneric(string json, ModelSerializerOptions options)
-        {
-            return (AvailabilitySetData)ModelSerializer.Deserialize(new BinaryData(Encoding.UTF8.GetBytes(json)), typeof(AvailabilitySetData), options);
-        }
-
-        private SequenceWriter WriteStringToBuffer(string json)
-        {
-            SequenceWriter writer = new SequenceWriter();
-            var bytes = Encoding.UTF8.GetBytes(json);
-            int fullBuffers = bytes.Length / 4096;
-            for (int i = 0; i < fullBuffers; i++)
-            {
-                int index = i * 4096;
-                bytes.AsSpan(index, 4096).CopyTo(writer.GetSpan(4096));
-                writer.Advance(4096);
-            }
-            var remainder = bytes.Length % 4096;
-            bytes.AsSpan(fullBuffers * 4096, remainder).CopyTo(writer.GetSpan(remainder));
-            writer.Advance(remainder);
-            return writer;
-        }
-
-        private string SerializeWithImplicitCast(AvailabilitySetData model, ModelSerializerOptions options)
-        {
-            RequestContent content = model;
-            return GetStringFromContent(content);
-        }
-
-        private string SerializeWithModelSerializer(AvailabilitySetData model, ModelSerializerOptions options)
-        {
-            var data = ModelSerializer.Serialize(model, options);
-            return data.ToString();
-        }
-
-        private string SerializeWithModelSerializerNonGeneric(object model, ModelSerializerOptions options)
-        {
-            var data = ModelSerializer.Serialize(model, options);
-            return data.ToString();
-=======
             var expectedSerializedString = "{";
             if (format == ModelSerializerFormat.Json)
                 expectedSerializedString += "\"name\":\"testAS-3375\",\"id\":\"/subscriptions/e37510d7-33b6-4676-886f-ee75bcc01871/resourceGroups/testRG-6497/providers/Microsoft.Compute/availabilitySets/testAS-3375\",\"type\":\"Microsoft.Compute/availabilitySets\",";
@@ -105,7 +37,6 @@
             //    expectedSerializedString += ",\"extraRoot\":\"extraRoot\"";
             expectedSerializedString += "}";
             return expectedSerializedString; ;
->>>>>>> 1bd5ab1b
         }
 
         protected override void VerifyModel(AvailabilitySetData model, ModelSerializerFormat format)
