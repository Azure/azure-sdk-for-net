﻿// Copyright (c) Microsoft Corporation. All rights reserved.
// Licensed under the MIT License.

using System;
using System.Xml.Linq;
using System.Xml;
using Azure.Core.Serialization;
using NUnit.Framework;
using System.Xml.Serialization;
using System.Collections.Generic;
using System.IO;
using System.Text.Json;

namespace Azure.Core.Tests.Public.ModelSerializationTests.Models
{
    [XmlRoot("Tag")]
    internal class ModelXml : IXmlSerializable, IXmlModelSerializable
    {
        internal ModelXml() { }

        /// <summary> Initializes a new instance of ModelXml for testing. </summary>
        /// <param name="key"></param>
        /// <param name="value"></param>
        /// <exception cref="ArgumentNullException"> <paramref name="key"/> or <paramref name="value"/> is null. </exception>
        public ModelXml(string key, string value, string readonlyProperty, ChildModelXml childModel)
        {
            Argument.AssertNotNull(key, nameof(key));
            Argument.AssertNotNull(value, nameof(value));

            Key = key;
            Value = value;
            ReadOnlyProperty = readonlyProperty;
            RenamedChildModelXml = childModel;
        }

        /// <summary> Gets or sets the key. </summary>
        [XmlElement("Key")]
        public string Key { get; set; }
        /// <summary> Gets or sets the value. </summary>
        [XmlElement("Value")]
        public string Value { get; set; }
        /// <summary> Gets or sets the value. </summary>
        [XmlElement("ReadOnlyProperty")]
        public string ReadOnlyProperty { get; }
        [XmlElement("RenamedChildModelXml")]
        public ChildModelXml RenamedChildModelXml { get; set; }

        void IXmlSerializable.Write(XmlWriter writer, string nameHint) =>
            Serialize(writer, ModelSerializerOptions.AzureServiceDefault, nameHint);

        void IXmlModelSerializable.Serialize(XmlWriter writer, ModelSerializerOptions options)
            => Serialize(writer, options, null);

        private void Serialize(XmlWriter writer, ModelSerializerOptions options, string nameHint)
        {
            writer.WriteStartElement(nameHint ?? "Tag");
            writer.WriteStartElement("Key");
            writer.WriteValue(Key);
            writer.WriteEndElement();
            writer.WriteStartElement("Value");
            writer.WriteValue(Value);
            writer.WriteEndElement();
            if (options.Format == ModelSerializerFormat.Json)
            {
                writer.WriteStartElement("ReadOnlyProperty");
                writer.WriteValue(ReadOnlyProperty);
                writer.WriteEndElement();
            }
            writer.WriteObjectValue(RenamedChildModelXml, "RenamedChildModelXml");
            writer.WriteEndElement();
        }

        private void Serialize(Utf8JsonWriter writer, ModelSerializerOptions options)
        {
            writer.WriteStartObject();
            writer.WritePropertyName("key"u8);
            writer.WriteStringValue(Key);
            writer.WritePropertyName("value"u8);
            writer.WriteStringValue(Value);
            if (options.Format == ModelSerializerFormat.Json)
            {
                writer.WritePropertyName("readOnlyProperty"u8);
                writer.WriteStringValue(ReadOnlyProperty);
            }
            writer.WriteEndObject();
        }

        internal static ModelXml DeserializeModelXml(XElement element, ModelSerializerOptions options = default)
        {
            string key = default;
            string value = default;
            string readonlyProperty = default;
            ChildModelXml childModelXml = default;
            if (element.Element("Key") is XElement keyElement)
            {
                key = (string)keyElement;
            }
            if (element.Element("Value") is XElement valueElement)
            {
                value = (string)valueElement;
            }
            if (element.Element("ReadOnlyProperty") is XElement readonlyPropertyElement)
            {
                readonlyProperty = (string)readonlyPropertyElement;
            }
<<<<<<< HEAD
            if (element.Element("RenamedChildModelXml") is XElement renamedChildModelXmlElement)
            {
                childModelXml = ChildModelXml.DeserializeChildModelXml(renamedChildModelXmlElement, options);
            }
            return new ModelXml(key, value, readonlyProperty, childModelXml);
=======
            return new ModelXml(key, value, readonlyProperty);
        }

        BinaryData IModelSerializable.Serialize(ModelSerializerOptions options)
        {
            if (options.Format == ModelSerializerFormat.Json)
            {
                MemoryStream stream = new MemoryStream();
                using Utf8JsonWriter writer = new Utf8JsonWriter(stream);
                Serialize(writer, options);
                writer.Flush();
                return new BinaryData(stream.GetBuffer().AsMemory(0, (int)stream.Position));
            }
            if (options.Format == ModelSerializerFormat.Wire)
            {
                MemoryStream stream = new MemoryStream();
                using XmlWriter writer = XmlWriter.Create(stream);
                Serialize(writer, options);
                writer.Flush();
                return new BinaryData(stream.GetBuffer().AsMemory(0, (int)stream.Position));
            }
            throw new InvalidOperationException($"Unsupported format '{options.Format}' request for '{GetType().Name}'");
        }

        internal static ModelXml DeserializeModelXml(JsonElement element, ModelSerializerOptions options)
        {
            string key = default;
            string value = default;
            string readOnlyProperty = default;

            Dictionary<string, BinaryData> rawData = new Dictionary<string, BinaryData>();
            foreach (var property in element.EnumerateObject())
            {
                if (property.NameEquals("key"u8))
                {
                    key = property.Value.GetString();
                    continue;
                }
                if (property.NameEquals("value"u8))
                {
                    value = property.Value.GetString();
                    continue;
                }
                if (property.NameEquals("readOnlyProperty"u8))
                {
                    readOnlyProperty = property.Value.GetString();
                    continue;
                }
            }
            return new ModelXml(key, value, readOnlyProperty);
>>>>>>> 7794f4cc
        }

        object IModelSerializable.Deserialize(BinaryData data, ModelSerializerOptions options)
        {
            if (options.Format == ModelSerializerFormat.Json)
            {
                using var doc = JsonDocument.Parse(data);
                return DeserializeModelXml(doc.RootElement, options);
            }
            if (options.Format == ModelSerializerFormat.Wire)
            {
                return DeserializeModelXml(XElement.Load(data.ToStream()), options);
            }
            throw new InvalidOperationException($"Unsupported format '{options.Format}' request for '{GetType().Name}'");
        }
    }
}<|MERGE_RESOLUTION|>--- conflicted
+++ resolved
@@ -82,6 +82,8 @@
                 writer.WritePropertyName("readOnlyProperty"u8);
                 writer.WriteStringValue(ReadOnlyProperty);
             }
+            writer.WritePropertyName("renamedChildModelXml"u8);
+            writer.WriteObjectValue(RenamedChildModelXml);
             writer.WriteEndObject();
         }
 
@@ -103,14 +105,11 @@
             {
                 readonlyProperty = (string)readonlyPropertyElement;
             }
-<<<<<<< HEAD
             if (element.Element("RenamedChildModelXml") is XElement renamedChildModelXmlElement)
             {
                 childModelXml = ChildModelXml.DeserializeChildModelXml(renamedChildModelXmlElement, options);
             }
             return new ModelXml(key, value, readonlyProperty, childModelXml);
-=======
-            return new ModelXml(key, value, readonlyProperty);
         }
 
         BinaryData IModelSerializable.Serialize(ModelSerializerOptions options)
@@ -139,6 +138,7 @@
             string key = default;
             string value = default;
             string readOnlyProperty = default;
+            ChildModelXml childModelXml = default;
 
             Dictionary<string, BinaryData> rawData = new Dictionary<string, BinaryData>();
             foreach (var property in element.EnumerateObject())
@@ -158,9 +158,13 @@
                     readOnlyProperty = property.Value.GetString();
                     continue;
                 }
+                if (property.NameEquals("renamedChildModelXml"u8))
+                {
+                    childModelXml = ChildXmlModel.DeserializeChildModelXml(property.Value, options);
+                    continue;
+                }
             }
-            return new ModelXml(key, value, readOnlyProperty);
->>>>>>> 7794f4cc
+            return new ModelXml(key, value, readOnlyProperty, childModelXml);
         }
 
         object IModelSerializable.Deserialize(BinaryData data, ModelSerializerOptions options)
