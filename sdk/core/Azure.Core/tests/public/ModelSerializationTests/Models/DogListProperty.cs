﻿// Copyright (c) Microsoft Corporation. All rights reserved.
// Licensed under the MIT License.

using System;
using System.Collections.Generic;
using System.IO;
using System.Linq;
using System.Text.Json;
using System.Text.Json.Serialization;
using Azure.Core.Serialization;

namespace Azure.Core.Tests.Public.ModelSerializationTests
{
    [JsonConverter(typeof(DogListPropertyConverter))]
    public class DogListProperty : Animal, IJsonModelSerializable, IUtf8JsonSerializable
    {
        private Dictionary<string, BinaryData> RawData { get; set; } = new Dictionary<string, BinaryData>();
        public IList<string> FoodConsumed { get; private set; }

        public DogListProperty(string name) : base(name)
        {
            Name = name;
            FoodConsumed = new ChangeTrackingList<string>();
        }

        internal DogListProperty(double weight, string latinName, string name, bool isHungry, IList<string> foodConsumed, Dictionary<string, BinaryData> rawData) : base(weight, latinName, name, isHungry, rawData)
        {
            RawData = rawData;
            FoodConsumed = foodConsumed;
        }

        public DogListProperty()
        {
            FoodConsumed = new ChangeTrackingList<string>();
        }

        public static explicit operator DogListProperty(Response response)
        {
            using JsonDocument jsonDocument = JsonDocument.Parse(response.ContentStream);
<<<<<<< HEAD
            return DeserializeDogListProperty(jsonDocument.RootElement);
=======
            var serializationOptions = new ModelSerializerOptions(ModelSerializerFormat.Json);
            return DeserializeDogListProperty(jsonDocument.RootElement, serializationOptions);
>>>>>>> 7794f4cc
        }

        public static implicit operator RequestContent(DogListProperty dog)
        {
            return new Utf8JsonDelayedRequestContent(dog);
        }

        #region Serialization
        void IUtf8JsonSerializable.Write(Utf8JsonWriter writer) => ((IJsonModelSerializable)this).Serialize(writer, ModelSerializerOptions.AzureServiceDefault);

        void IJsonModelSerializable.Serialize(Utf8JsonWriter writer, ModelSerializerOptions options)
        {
            writer.WriteStartObject();
            if (options.Format == ModelSerializerFormat.Json)
            {
                writer.WritePropertyName("latinName"u8);
                writer.WriteStringValue(LatinName);
            }
            writer.WritePropertyName("name"u8);
            writer.WriteStringValue(Name);
            writer.WritePropertyName("isHungry"u8);
            writer.WriteBooleanValue(IsHungry);
            writer.WritePropertyName("weight"u8);
            writer.WriteNumberValue(Weight);

            if (Optional.IsCollectionDefined(FoodConsumed))
            {
                writer.WritePropertyName("foodConsumed"u8);
                writer.WriteStartArray();
                foreach (var item in FoodConsumed)
                {
                    writer.WriteStringValue($"{item}");
                }
                writer.WriteEndArray();
            }

            if (options.Format == ModelSerializerFormat.Json)
            {
                //write out the raw data
                foreach (var property in RawData)
                {
                    writer.WritePropertyName(property.Key);
#if NET6_0_OR_GREATER
				writer.WriteRawValue(property.Value);
#else
                    JsonSerializer.Serialize(writer, JsonDocument.Parse(property.Value.ToString()).RootElement);
#endif
                }
            }
            writer.WriteEndObject();
        }

        internal static DogListProperty DeserializeDogListProperty(JsonElement element, ModelSerializerOptions? options = default)
        {
            options ??= ModelSerializerOptions.AzureServiceDefault;

            double weight = default;
            string name = "";
            string latinName = "";
            bool isHungry = default;
            Dictionary<string, BinaryData> rawData = new Dictionary<string, BinaryData>();
            List<string> foodConsumed = new List<string>();

            foreach (var property in element.EnumerateObject())
            {
                if (property.NameEquals("weight"u8))
                {
                    weight = property.Value.GetDouble();
                    continue;
                }
                if (property.NameEquals("name"u8))
                {
                    name = property.Value.GetString();
                    continue;
                }
                if (property.NameEquals("latinName"u8))
                {
                    latinName = property.Value.GetString();
                    continue;
                }
                if (property.NameEquals("isHungry"u8))
                {
                    isHungry = property.Value.GetBoolean();
                    continue;
                }
                if (property.NameEquals("foodConsumed"u8))
                {
                    foreach (var item in property.Value.EnumerateArray())
                    {
                        foodConsumed.Add(item.GetString());
                    }
                    continue;
                }
<<<<<<< HEAD
                if (options.Value.Format == ModelSerializerFormat.Data)
=======
                if (options.Format == ModelSerializerFormat.Json)
>>>>>>> 7794f4cc
                {
                    //this means its an unknown property we got
                    rawData.Add(property.Name, BinaryData.FromString(property.Value.GetRawText()));
                }
            }
            return new DogListProperty(weight, latinName, name, isHungry, foodConsumed, rawData);
        }
        #endregion

        internal class DogListPropertyConverter : JsonConverter<DogListProperty>
        {
            public override DogListProperty Read(ref Utf8JsonReader reader, Type typeToConvert, JsonSerializerOptions options)
            {
                var model = DeserializeDogListProperty(JsonDocument.ParseValue(ref reader).RootElement, GetOptions(options));
                //marker used for testing to know if this converter fires
                model.RawData.Add("DogListPropertyConverterMarker", new BinaryData("true"));
                return model;
            }

            public override void Write(Utf8JsonWriter writer, DogListProperty value, JsonSerializerOptions options)
            {
                ((IJsonModelSerializable)value).Serialize(writer, GetOptions(options));
            }

            private ModelSerializerOptions GetOptions(JsonSerializerOptions options)
            {
                //pulls the additional properties setting from the ModelJsonConverter if it exists
                //if it does not exist it uses the default value of true for azure sdk use cases
                var modelConverter = options.Converters.FirstOrDefault(c => c.GetType() == typeof(ModelJsonConverter)) as ModelJsonConverter;
                return modelConverter is not null ? modelConverter.Options : ModelSerializerOptions.AzureServiceDefault;
            }
        }
        object IModelSerializable.Deserialize(BinaryData data, ModelSerializerOptions options)
        {
            return DeserializeDogListProperty(JsonDocument.Parse(data.ToString()).RootElement, options);
        }
    }
}<|MERGE_RESOLUTION|>--- conflicted
+++ resolved
@@ -37,12 +37,7 @@
         public static explicit operator DogListProperty(Response response)
         {
             using JsonDocument jsonDocument = JsonDocument.Parse(response.ContentStream);
-<<<<<<< HEAD
             return DeserializeDogListProperty(jsonDocument.RootElement);
-=======
-            var serializationOptions = new ModelSerializerOptions(ModelSerializerFormat.Json);
-            return DeserializeDogListProperty(jsonDocument.RootElement, serializationOptions);
->>>>>>> 7794f4cc
         }
 
         public static implicit operator RequestContent(DogListProperty dog)
@@ -136,11 +131,7 @@
                     }
                     continue;
                 }
-<<<<<<< HEAD
-                if (options.Value.Format == ModelSerializerFormat.Data)
-=======
-                if (options.Format == ModelSerializerFormat.Json)
->>>>>>> 7794f4cc
+                if (options.Value.Format == ModelSerializerFormat.Json)
                 {
                     //this means its an unknown property we got
                     rawData.Add(property.Name, BinaryData.FromString(property.Value.GetRawText()));
