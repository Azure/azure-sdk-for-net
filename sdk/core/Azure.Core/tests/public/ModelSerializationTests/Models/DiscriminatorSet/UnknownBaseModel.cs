--- conflicted
+++ resolved
@@ -67,10 +67,6 @@
             return DeserializeUnknownBaseModel(doc.RootElement, options);
         }
 
-<<<<<<< HEAD
-        BinaryData IModelSerializable<UnknownBaseModel>.Serialize(ModelSerializerOptions options) => ModelSerializer.ConvertToBinaryData(this, options);
-=======
-        BinaryData IModelSerializable<BaseModel>.Serialize(ModelSerializerOptions options) => this.ToBinaryData(options);
->>>>>>> e1db74a4
+        BinaryData IModelSerializable<BaseModel>.Serialize(ModelSerializerOptions options) => ModelSerializer.ConvertToBinaryData(this, options);
     }
 }