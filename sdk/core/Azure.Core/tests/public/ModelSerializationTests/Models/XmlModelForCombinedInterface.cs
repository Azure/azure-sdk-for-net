--- conflicted
+++ resolved
@@ -86,9 +86,6 @@
             writer.WriteEndElement();
         }
 
-<<<<<<< HEAD
-        object IModelSerializable.Deserialize(BinaryData data, ModelSerializerOptions options) => DeserializeXmlModelForCombinedInterface(XElement.Load(data.ToStream()), options);
-=======
         private void Serialize(Utf8JsonWriter writer, ModelSerializerOptions options)
         {
             writer.WriteStartObject();
@@ -167,6 +164,5 @@
             }
             throw new InvalidOperationException($"Unsupported format '{options.Format}' request for '{GetType().Name}'");
         }
->>>>>>> 7794f4cc
     }
 }