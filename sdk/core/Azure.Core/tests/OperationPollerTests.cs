--- conflicted
+++ resolved
@@ -58,11 +58,7 @@
         {
             public ValueTask<OperationState> UpdateStateAsync(bool async, CancellationToken cancellationToken) => new(OperationState.Pending(new MockResponse(200)));
 
-<<<<<<< HEAD
-            public string GetOperationId() => "testId";
-=======
             public string GetOperationId() => string.Empty;
->>>>>>> d0ef57bc
         }
 
         private class TestDelayStrategy : DelayStrategy
