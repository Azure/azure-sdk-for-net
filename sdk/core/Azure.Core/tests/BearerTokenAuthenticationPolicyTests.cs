﻿// Copyright (c) Microsoft Corporation. All rights reserved.
// Licensed under the MIT License.

using System;
using System.Collections.Concurrent;
using System.Collections.Generic;
using System.Linq;
using System.Threading;
using System.Threading.Tasks;
using Azure.Core.Diagnostics;
using Azure.Core.Pipeline;
using Azure.Core.TestFramework;
using NUnit.Framework;

namespace Azure.Core.Tests
{
    public class BearerTokenAuthenticationPolicyTests : SyncAsyncPolicyTestBase
    {
        public BearerTokenAuthenticationPolicyTests(bool isAsync) : base(isAsync) { }

        [Test]
        public async Task BearerTokenAuthenticationPolicy_UsesTokenProvidedByCredentials ()
        {
            var credential = new TokenCredentialStub(
                (r, c) => r.Scopes.SequenceEqual(new[] { "scope1", "scope2" }) ? new AccessToken("token", DateTimeOffset.MaxValue) : default,
                IsAsync);
            var policy = new BearerTokenAuthenticationPolicy(credential, new[] { "scope1", "scope2" });

            MockTransport transport = CreateMockTransport(new MockResponse(200));
            await SendGetRequest(transport, policy, uri: new Uri("https://example.com"));

            Assert.True(transport.SingleRequest.Headers.TryGetValue("Authorization", out string authValue));
            Assert.AreEqual("Bearer token", authValue);
        }

        [Test]
<<<<<<< HEAD
        public async Task BearerTokenAuthenticationPolicy_SupportsCaching_True()
        {
=======
        public async Task BearerTokenAuthenticationPolicy_RefreshOnSetToNow()
        {
            var now = DateTimeOffset.UtcNow;
>>>>>>> 0440c00c
            int expectedCalls = 3;
            int tokenCalls = 0;
            var credential = new TokenCredentialStub(
                (r, c) =>
                {
                    tokenCalls++;
<<<<<<< HEAD
                    return r.Scopes.SequenceEqual(new[] { "scope1", "scope2" }) ? new AccessToken("token", DateTimeOffset.MaxValue) : default;
                },
                IsAsync);
            credential.SetSupportsCaching(true);
=======
                    return r.Scopes.SequenceEqual(new[] { "scope1", "scope2" }) ? new AccessToken("token", DateTimeOffset.MaxValue, now) : default;
                }, IsAsync);
>>>>>>> 0440c00c
            var policy = new BearerTokenAuthenticationPolicy(credential, new[] { "scope1", "scope2" });

            MockTransport transport = CreateMockTransport(_ => new MockResponse(200));

            for (int i = 0; i < expectedCalls; i++)
            {
                await SendGetRequest(transport, policy, uri: new Uri("https://example.com"));
            }

            Assert.That(transport.Requests.Select(r => r.Headers.Single()), Has.All.Property("Name").EqualTo("Authorization"));
            Assert.AreEqual(expectedCalls, tokenCalls);
        }

        [Test]
        public async Task BearerTokenAuthenticationPolicy_RequestsTokenEveryRequest()
        {
            var accessTokens = new Queue<AccessToken>();
            accessTokens.Enqueue(new AccessToken("token1", DateTimeOffset.UtcNow));
            accessTokens.Enqueue(new AccessToken("token2", DateTimeOffset.UtcNow));

            var credential = new TokenCredentialStub(
                (r, c) => r.Scopes.SequenceEqual(new[] { "scope1", "scope2" }) ? accessTokens.Dequeue() : default,
                IsAsync);

            var policy = new BearerTokenAuthenticationPolicy(credential, new[] { "scope1", "scope2" });
            MockTransport transport = CreateMockTransport(new MockResponse(200), new MockResponse(200));

            await SendGetRequest(transport, policy, uri: new Uri("https://example.com"));
            await SendGetRequest(transport, policy, uri: new Uri("https://example.com"));

            Assert.True(transport.Requests[0].Headers.TryGetValue("Authorization", out string auth1Value));
            Assert.True(transport.Requests[1].Headers.TryGetValue("Authorization", out string auth2Value));

            Assert.AreEqual("Bearer token1", auth1Value);
            Assert.AreEqual("Bearer token2", auth2Value);
        }

        [Test]
        public async Task BearerTokenAuthenticationPolicy_CachesHeaderValue()
        {
            var credential = new TokenCredentialStub(
                (r, c) => r.Scopes.SequenceEqual(new[] { "scope" }) ? new AccessToken("token", DateTimeOffset.MaxValue) : default,
                IsAsync);

            var policy = new BearerTokenAuthenticationPolicy(credential, "scope");
            MockTransport transport = CreateMockTransport(new MockResponse(200), new MockResponse(200));

            await SendGetRequest(transport, policy, uri: new Uri("https://example.com"));
            await SendGetRequest(transport, policy, uri: new Uri("https://example.com"));

            Assert.True(transport.Requests[0].Headers.TryGetValue("Authorization", out string auth1Value));
            Assert.True(transport.Requests[1].Headers.TryGetValue("Authorization", out string auth2Value));

            Assert.AreSame(auth1Value, auth1Value);
            Assert.AreEqual("Bearer token", auth2Value);
        }

        [Test]
        public void BearerTokenAuthenticationPolicy_ThrowsForNonTlsEndpoint()
        {
            var credential = new TokenCredentialStub(
                (r, c) => r.Scopes.SequenceEqual(new[] { "scope" }) ? new AccessToken("token", DateTimeOffset.MaxValue) : default,
                IsAsync);

            var policy = new BearerTokenAuthenticationPolicy(credential, "scope");
            MockTransport transport = CreateMockTransport();

            Assert.ThrowsAsync<InvalidOperationException>(async () => await SendGetRequest(transport, policy, uri: new Uri("http://example.com")));
        }

        [Test]
        public void BearerTokenAuthenticationPolicy_ThrowsForEmptyToken()
        {
            var credential = new TokenCredentialStub((r, c) => new AccessToken(string.Empty, DateTimeOffset.MaxValue), IsAsync);

            var policy = new BearerTokenAuthenticationPolicy(credential, "scope");
            MockTransport transport = CreateMockTransport();

            Assert.ThrowsAsync<InvalidOperationException>(async () => await SendGetRequest(transport, policy, uri: new Uri("http://example.com")));
        }

        [Test]
        public async Task BearerTokenAuthenticationPolicy_OneHundredConcurrentCalls()
        {
            var credential = new TokenCredentialStub((r, c) =>
                {
                    Thread.Sleep(100);
                    return new AccessToken(Guid.NewGuid().ToString(), DateTimeOffset.UtcNow.AddMinutes(30));
                },
                IsAsync);

            var policy = new BearerTokenAuthenticationPolicy(credential, "scope");
            MockTransport transport = CreateMockTransport(r => new MockResponse(200));
            var requestTasks = new Task<Response>[100];

            for (int i = 0; i < requestTasks.Length; i++)
            {
                requestTasks[i] = SendGetRequest(transport, policy, uri: new Uri("https://example.com"));
            }

            await Task.WhenAll(requestTasks);
            Assert.True(transport.Requests[0].Headers.TryGetValue("Authorization", out string auth1Value));

            for (int i = 1; i < requestTasks.Length; i++)
            {
                Assert.True(transport.Requests[i].Headers.TryGetValue("Authorization", out string authValue));
                Assert.AreEqual(auth1Value, authValue);
            }
        }

        [Test]
        public async Task BearerTokenAuthenticationPolicy_GatedConcurrentCalls()
        {
            var requestMre = new ManualResetEventSlim(false);
            var responseMre = new ManualResetEventSlim(false);
            var credential = new TokenCredentialStub((r, c) =>
                {
                    requestMre.Set();
                    responseMre.Wait(c);
                    return new AccessToken(Guid.NewGuid().ToString(), DateTimeOffset.UtcNow.AddMinutes(30));
                },
                IsAsync);

            var policy = new BearerTokenAuthenticationPolicy(credential, "scope");
            MockTransport transport = CreateMockTransport(new MockResponse(200), new MockResponse(200));

            var firstRequestTask = SendGetRequest(transport, policy, uri: new Uri("https://example.com"));
            requestMre.Wait();

            var secondRequestTask = SendGetRequest(transport, policy, uri: new Uri("https://example.com"));
            responseMre.Set();

            await Task.WhenAll(firstRequestTask, secondRequestTask);

            Assert.True(transport.Requests[0].Headers.TryGetValue("Authorization", out string auth1Value));
            Assert.True(transport.Requests[1].Headers.TryGetValue("Authorization", out string auth2Value));

            Assert.AreEqual(auth1Value, auth2Value);
        }

        [Test]
        public async Task BearerTokenAuthenticationPolicy_SucceededFailedSucceeded()
        {
            var requestMre = new ManualResetEventSlim(false);
            var callCount = 0;
            var credential = new TokenCredentialStub((r, c) =>
                {
                    Interlocked.Increment(ref callCount);
                    var offsetTime = DateTimeOffset.UtcNow;
                    requestMre.Set();

                    return callCount == 2
                        ? throw new InvalidOperationException("Call Failed")
                        : new AccessToken(Guid.NewGuid().ToString(), offsetTime.AddMilliseconds(1000));
                },
                IsAsync);

            var policy = new BearerTokenAuthenticationPolicy(credential, new[] { "scope" }, TimeSpan.FromMilliseconds(100), TimeSpan.FromSeconds(30));
            MockTransport transport = CreateMockTransport(r => new MockResponse(200));

            var firstRequestTask = SendGetRequest(transport, policy, uri: new Uri("https://example.com/1"));
            var secondRequestTask = SendGetRequest(transport, policy, uri: new Uri("https://example.com/2"));

            requestMre.Wait();
            await Task.Delay(200);

            await Task.WhenAll(firstRequestTask, secondRequestTask);
            await Task.Delay(1000);

            Assert.AreEqual(1, callCount);
            requestMre.Reset();

            var failedTask = SendGetRequest(transport, policy, uri: new Uri("https://example.com/3/failed"));
            requestMre.Wait();

            Assert.AreEqual(2, callCount);
            Assert.ThrowsAsync<InvalidOperationException>(async () => await failedTask);

            requestMre.Reset();

            firstRequestTask = SendGetRequest(transport, policy, uri: new Uri("https://example.com/4"));
            secondRequestTask = SendGetRequest(transport, policy, uri: new Uri("https://example.com/5"));

            requestMre.Wait();

            await Task.WhenAll(firstRequestTask, secondRequestTask);

            Assert.True(transport.Requests[0].Headers.TryGetValue("Authorization", out string auth1Value));
            Assert.True(transport.Requests[1].Headers.TryGetValue("Authorization", out string auth2Value));
            Assert.True(transport.Requests[2].Headers.TryGetValue("Authorization", out string auth3Value));
            Assert.True(transport.Requests[3].Headers.TryGetValue("Authorization", out string auth4Value));

            Assert.AreEqual(3, callCount);
            Assert.AreEqual(auth1Value, auth2Value);
            Assert.AreNotEqual(auth2Value, auth3Value);
            Assert.AreEqual(auth3Value, auth4Value);
        }

        [Test]
        public async Task BearerTokenAuthenticationPolicy_TokenAlmostExpired()
        {
            var requestMre = new ManualResetEventSlim(true);
            var responseMre = new ManualResetEventSlim(true);
            var currentTime = DateTimeOffset.UtcNow;
            var expires = new Queue<DateTimeOffset>(new[] { currentTime.AddMinutes(2), currentTime.AddMinutes(30) });
            var callCount = 0;
            var credential = new TokenCredentialStub((r, c) =>
                {
                    requestMre.Set();
                    responseMre.Wait(c);
                    requestMre.Reset();
                    callCount++;

                    return new AccessToken(Guid.NewGuid().ToString(), expires.Dequeue());
                },
                IsAsync);

            var policy = new BearerTokenAuthenticationPolicy(credential, "scope");
            MockTransport transport = CreateMockTransport(new MockResponse(200), new MockResponse(200), new MockResponse(200), new MockResponse(200));

            await SendGetRequest(transport, policy, uri: new Uri("https://example.com/1/Original"));
            responseMre.Reset();

            Task requestTask = SendGetRequest(transport, policy, uri: new Uri("https://example.com/3/Refresh"));
            requestMre.Wait();

            await SendGetRequest(transport, policy, uri: new Uri("https://example.com/2/AlmostExpired"));
            await requestTask;
            responseMre.Set();
            await Task.Delay(1_000);

            await SendGetRequest(transport, policy, uri: new Uri("https://example.com/4/AfterRefresh"));

            Assert.AreEqual(2, callCount);

            Assert.True(transport.Requests[0].Headers.TryGetValue("Authorization", out string auth1Value));
            Assert.True(transport.Requests[1].Headers.TryGetValue("Authorization", out string auth2Value));
            Assert.True(transport.Requests[2].Headers.TryGetValue("Authorization", out string auth3Value));
            Assert.True(transport.Requests[3].Headers.TryGetValue("Authorization", out string auth4Value));

            Assert.AreEqual(auth1Value, auth2Value);
            Assert.AreEqual(auth2Value, auth3Value);
            Assert.AreNotEqual(auth3Value, auth4Value);
        }

        [Test]
        public async Task BearerTokenAuthenticationPolicy_TokenAlmostExpired_NoRefresh()
        {
            var requestMre = new ManualResetEventSlim(true);
            var responseMre = new ManualResetEventSlim(true);
            var currentTime = DateTimeOffset.UtcNow;
            var callCount = 0;

            var credential = new TokenCredentialStub((r, c) =>
                {
                    callCount++;
                    responseMre.Wait(c);
                    requestMre.Set();

                    return new AccessToken(Guid.NewGuid().ToString(), currentTime.AddMinutes(2));
                },
                IsAsync);

            var policy = new BearerTokenAuthenticationPolicy(credential, "scope");
            MockTransport transport = CreateMockTransport(new MockResponse(200), new MockResponse(200), new MockResponse(200), new MockResponse(200));

            await SendGetRequest(transport, policy, uri: new Uri("https://example.com/1/Original"));
            requestMre.Wait();
            responseMre.Reset();

            await SendGetRequest(transport, policy, uri: new Uri("https://example.com/2/AlmostExpired"));
            await SendGetRequest(transport, policy, uri: new Uri("https://example.com/3/AlmostExpired"));
            await SendGetRequest(transport, policy, uri: new Uri("https://example.com/4/AlmostExpired"));

            requestMre.Reset();
            responseMre.Set();
            requestMre.Wait();

            Assert.AreEqual(2, callCount);

            Assert.True(transport.Requests[0].Headers.TryGetValue("Authorization", out string auth1Value));
            Assert.True(transport.Requests[1].Headers.TryGetValue("Authorization", out string auth2Value));
            Assert.True(transport.Requests[2].Headers.TryGetValue("Authorization", out string auth3Value));
            Assert.True(transport.Requests[3].Headers.TryGetValue("Authorization", out string auth4Value));

            Assert.AreEqual(auth1Value, auth2Value);
            Assert.AreEqual(auth2Value, auth3Value);
            Assert.AreEqual(auth3Value, auth4Value);
        }

        [Test]
        public async Task BearerTokenAuthenticationPolicy_TokenExpired()
        {
            var requestMre = new ManualResetEventSlim(true);
            var responseMre = new ManualResetEventSlim(true);
            var currentTime = DateTimeOffset.UtcNow;
            var expires = new Queue<DateTimeOffset>(new[] { currentTime.AddSeconds(2), currentTime.AddMinutes(30) });
            var credential = new TokenCredentialStub((r, c) =>
                {
                    requestMre.Set();
                    responseMre.Wait(c);
                    return new AccessToken(Guid.NewGuid().ToString(), expires.Dequeue());
                },
                IsAsync);

            var policy = new BearerTokenAuthenticationPolicy(credential, new[] { "scope" }, TimeSpan.FromSeconds(2), TimeSpan.FromMilliseconds(50));
            MockTransport transport = CreateMockTransport(new MockResponse(200), new MockResponse(200), new MockResponse(200));

            await SendGetRequest(transport, policy, uri: new Uri("https://example.com/0"));
            Assert.True(transport.Requests[0].Headers.TryGetValue("Authorization", out string authValue));

            await Task.Delay(3_000);

            requestMre.Reset();
            responseMre.Reset();

            var firstRequestTask = SendGetRequest(transport, policy, uri: new Uri("https://example.com/1"));
            var secondRequestTask = SendGetRequest(transport, policy, uri: new Uri("https://example.com/2"));
            requestMre.Wait();
            await Task.Delay(1_000);
            responseMre.Set();

            await Task.WhenAll(firstRequestTask, secondRequestTask);

            Assert.True(transport.Requests[1].Headers.TryGetValue("Authorization", out string auth1Value));
            Assert.True(transport.Requests[2].Headers.TryGetValue("Authorization", out string auth2Value));

            Assert.AreNotEqual(authValue, auth1Value);
            Assert.AreEqual(auth1Value, auth2Value);
        }

        [Test]
        public void BearerTokenAuthenticationPolicy_OneHundredConcurrentCallsFailed()
        {
            var credential = new TokenCredentialStub((r, c) =>
                {
                    Thread.Sleep(100);
                    throw new InvalidOperationException("Error");
                },
                IsAsync);

            var policy = new BearerTokenAuthenticationPolicy(credential, "scope");
            MockTransport transport = CreateMockTransport(r => new MockResponse(200));
            var requestTasks = new Task<Response>[100];

            for (int i = 0; i < requestTasks.Length; i++)
            {
                requestTasks[i] = SendGetRequest(transport, policy, uri: new Uri("https://example.com"));
            }

            Assert.CatchAsync(async () => await Task.WhenAll(requestTasks));

            foreach (Task<Response> task in requestTasks)
            {
                Assert.IsTrue(task.IsFaulted);
            }
        }

        [Test]
        public void BearerTokenAuthenticationPolicy_GatedConcurrentCallsFailed()
        {
            var requestMre = new ManualResetEventSlim(false);
            var responseMre = new ManualResetEventSlim(false);
            var getTokenCallCount = 0;
            var credential = new TokenCredentialStub((r, c) =>
            {
                if (Interlocked.Increment(ref getTokenCallCount) == 1)
                {
                    requestMre.Set();
                    responseMre.Wait(c);
                }

                throw new InvalidOperationException($"Error");
            }, IsAsync);

            var policy = new BearerTokenAuthenticationPolicy(credential, "scope");
            MockTransport transport = CreateMockTransport(new MockResponse(200), new MockResponse(200));

            var firstRequestTask = SendGetRequest(transport, policy, uri: new Uri("https://example.com"));
            requestMre.Wait();

            var secondRequestTask = SendGetRequest(transport, policy, uri: new Uri("https://example.com"));
            responseMre.Set();

            Assert.CatchAsync(async () => await Task.WhenAll(firstRequestTask, secondRequestTask));

            Assert.IsTrue(firstRequestTask.IsFaulted);
            Assert.IsTrue(secondRequestTask.IsFaulted);

            if (getTokenCallCount == 1)
            {
                Assert.AreEqual(firstRequestTask.Exception.InnerException, secondRequestTask.Exception.InnerException);
            }
            else
            {
                Assert.AreEqual(getTokenCallCount, 2);
            }
        }

        [Test]
        public async Task BearerTokenAuthenticationPolicy_TokenExpiredThenFailed()
        {
            var requestMre = new ManualResetEventSlim(true);
            var responseMre = new ManualResetEventSlim(true);
            var fail = false;
            var credential = new TokenCredentialStub((r, c) =>
                {
                    requestMre.Set();
                    responseMre.Wait(c);
                    if (fail)
                    {
                        throw new InvalidOperationException("Error");
                    }

                    fail = true;
                    return new AccessToken(Guid.NewGuid().ToString(), DateTimeOffset.UtcNow.AddSeconds(2));
                },
                IsAsync);

            var policy = new BearerTokenAuthenticationPolicy(credential, new[] { "scope" }, TimeSpan.FromSeconds(2), TimeSpan.FromMilliseconds(50));
            MockTransport transport = CreateMockTransport(new MockResponse(200), new MockResponse(200), new MockResponse(200));

            await SendGetRequest(transport, policy, uri: new Uri("https://example.com/0"));
            Assert.True(transport.Requests[0].Headers.TryGetValue("Authorization", out string _));

            await Task.Delay(3_000);

            requestMre.Reset();
            responseMre.Reset();

            var firstRequestTask = SendGetRequest(transport, policy, uri: new Uri("https://example.com"));
            var secondRequestTask = SendGetRequest(transport, policy, uri: new Uri("https://example.com"));

            requestMre.Wait();
            await Task.Delay(1_000);
            responseMre.Set();

            Assert.CatchAsync(async () => await Task.WhenAll(firstRequestTask, secondRequestTask));

            Assert.IsTrue(firstRequestTask.IsFaulted);
            Assert.IsTrue(secondRequestTask.IsFaulted);
            Assert.AreEqual(firstRequestTask.Exception.InnerException, secondRequestTask.Exception.InnerException);
        }

        [Test]
        [Ignore("https://github.com/Azure/azure-sdk-for-net/issues/14612")]
        public async Task BearerTokenAuthenticationPolicy_TokenAlmostExpiredThenFailed()
        {
            var requestMre = new ManualResetEventSlim(true);
            var responseMre = new ManualResetEventSlim(true);
            var credentialMre = new ManualResetEventSlim(false);

            var getTokenRequestTimes = new ConcurrentQueue<DateTimeOffset>();
            var transportCallCount = 0;
            var credential = new TokenCredentialStub((r, c) =>
            {
                if (transportCallCount > 0)
                {
                    credentialMre.Set();
                    getTokenRequestTimes.Enqueue(DateTimeOffset.UtcNow);
                    throw new InvalidOperationException("Credential Error");
                }

                return new AccessToken(Guid.NewGuid().ToString(), DateTimeOffset.UtcNow.AddMinutes(1.5));
            }, IsAsync);

            var tokenRefreshRetryDelay = TimeSpan.FromSeconds(2);
            var policy = new BearerTokenAuthenticationPolicy(credential, new[] { "scope" }, TimeSpan.FromMinutes(2), tokenRefreshRetryDelay);
            MockTransport transport = CreateMockTransport(r =>
            {
                requestMre.Set();
                responseMre.Wait();
                if (Interlocked.Increment(ref transportCallCount) == 4)
                {
                    credentialMre.Wait();
                }
                return new MockResponse(200);
            });

            await SendGetRequest(transport, policy, uri: new Uri("https://example.com/1"));
            Assert.True(transport.Requests[0].Headers.TryGetValue("Authorization", out string auth1Value));

            requestMre.Reset();
            responseMre.Reset();

            Task requestTask1 = SendGetRequest(transport, policy, uri: new Uri("https://example.com/2/TokenFromCache/RefreshInBackground"));
            Task requestTask2 = SendGetRequest(transport, policy, uri: new Uri("https://example.com/3/TokenFromCache/"));

            requestMre.Wait();
            responseMre.Set();

            await Task.WhenAll(requestTask1, requestTask2);

            await SendGetRequest(transport, policy, uri: new Uri("https://example.com/4/TokenFromCache"));

            await Task.Delay((int)tokenRefreshRetryDelay.TotalMilliseconds + 1_000);
            credentialMre.Reset();

            await SendGetRequest(transport, policy, uri: new Uri("https://example.com/5/TokenFromCache/GetTokenFailed"));
            credentialMre.Wait();

            Assert.True(transport.Requests[1].Headers.TryGetValue("Authorization", out string auth2Value));
            Assert.True(transport.Requests[2].Headers.TryGetValue("Authorization", out string auth3Value));
            Assert.True(transport.Requests[3].Headers.TryGetValue("Authorization", out string auth4Value));
            Assert.True(transport.Requests[4].Headers.TryGetValue("Authorization", out string auth5Value));

            Assert.AreEqual(auth1Value, auth2Value);
            Assert.AreEqual(auth2Value, auth3Value);
            Assert.AreEqual(auth3Value, auth4Value);
            Assert.AreEqual(auth4Value, auth5Value);

            Assert.AreEqual(2, getTokenRequestTimes.Count);
            var getTokenRequestTimesList = getTokenRequestTimes.ToList();
            Assert.True(getTokenRequestTimesList[1] - getTokenRequestTimesList[0] > tokenRefreshRetryDelay);
        }

        [Test]
        public void BearerTokenAuthenticationPolicy_GatedConcurrentCallsCancelled()
        {
            var requestMre = new ManualResetEventSlim(false);
            var responseMre = new ManualResetEventSlim(false);
            var cts = new CancellationTokenSource();
            var credential = new TokenCredentialStub((r, c) =>
                {
                    requestMre.Set();
                    responseMre.Wait(c);
                    throw new InvalidOperationException("Error");
                },
                IsAsync);

            var policy = new BearerTokenAuthenticationPolicy(credential, "scope");
            MockTransport transport = CreateMockTransport(new MockResponse(200), new MockResponse(200));

            var firstRequestTask = SendGetRequest(transport, policy, uri: new Uri("https://example.com"), cancellationToken: default);
            requestMre.Wait();

            var secondRequestTask = SendGetRequest(transport, policy, uri: new Uri("https://example.com"), cancellationToken: cts.Token);
            cts.Cancel();

            Assert.CatchAsync<OperationCanceledException>(async () => await secondRequestTask);
            responseMre.Set();

            Assert.CatchAsync<InvalidOperationException>(async () => await firstRequestTask);
        }

        [Test]
        public async Task BearerTokenAuthenticationPolicy_CancelledFirstRequestDoesNotCancelPendingSecondRequest()
        {
            var currentTime = DateTime.UtcNow;
            var requestMre = new ManualResetEventSlim(false);
            var responseMre = new ManualResetEventSlim(false);
            var cts = new CancellationTokenSource();
            var credential = new TokenCredentialStub((r, c) =>
                {
                    requestMre.Set();
                    responseMre.Wait(c);
                    return new AccessToken(Guid.NewGuid().ToString(), currentTime.AddMinutes(2));
                },
                IsAsync);

            var policy = new BearerTokenAuthenticationPolicy(credential, "scope");
            MockTransport transport = CreateMockTransport((req) =>
            {
                return new MockResponse(200);
            });

            var firstRequestTask = SendGetRequest(transport, policy, uri: new Uri("https://example.com"), cancellationToken: cts.Token);
            requestMre.Wait();

            var secondRequestTask = SendGetRequest(transport, policy, uri: new Uri("https://example.com"), cancellationToken: default);
            cts.Cancel();

            Assert.CatchAsync<OperationCanceledException>(async () => await firstRequestTask);
            responseMre.Set();

            var response = await secondRequestTask;
            Assert.That(response.Status, Is.EqualTo(200));
        }

        [Test]
        public void BearerTokenAuthenticationPolicy_CancelledFirstRequestAndCancelledSecondRequest()
        {
            var currentTime = DateTime.UtcNow;
            var requestMre = new ManualResetEventSlim(false);
            var responseMre = new ManualResetEventSlim(false);
            var cts1 = new CancellationTokenSource();
            var cts2 = new CancellationTokenSource();
            var credential = new TokenCredentialStub((r, c) =>
                {
                    requestMre.Set();
                    responseMre.Wait(c);
                    return new AccessToken(Guid.NewGuid().ToString(), currentTime.AddMinutes(2));
                },
                IsAsync);

            var policy = new BearerTokenAuthenticationPolicy(credential, "scope");
            MockTransport transport = CreateMockTransport((req) =>
            {
                return new MockResponse(200);
            });

            var firstRequestTask = SendGetRequest(transport, policy, uri: new Uri("https://example1.com"), cancellationToken: cts1.Token);
            requestMre.Wait();

            var secondRequestTask = SendGetRequest(transport, policy, uri: new Uri("https://example2.com"), cancellationToken: cts2.Token);
            cts1.Cancel();
            cts2.Cancel();

            Assert.CatchAsync<OperationCanceledException>(async () => await firstRequestTask);
            responseMre.Set();

            Assert.CatchAsync<OperationCanceledException>(async () => await secondRequestTask);
        }

        [Test]
        [Repeat(10)]
        public void BearerTokenAuthenticationPolicy_UnobservedTaskException()
        {
            var unobservedTaskExceptionWasRaised = false;
            var expectedFailedException = new RequestFailedException("Communication Error");
            try
            {
                TaskScheduler.UnobservedTaskException += UnobservedTaskExceptionHandler;
                var credential =
                    new TokenCredentialStub((_, ct) => throw expectedFailedException,
                        IsAsync);

                var policy = new BearerTokenAuthenticationPolicy(credential, "scope");
                MockTransport transport = CreateMockTransport((_) => new MockResponse(500));

                Assert.ThrowsAsync<RequestFailedException>(async () =>
                    await SendRequestAsync(transport, request => { request.Uri.Scheme = "https"; }, policy));

                GC.Collect();
                GC.WaitForPendingFinalizers();
                GC.Collect();
            }
            finally
            {
                TaskScheduler.UnobservedTaskException -= UnobservedTaskExceptionHandler;
            }

            Assert.False(unobservedTaskExceptionWasRaised, "UnobservedTaskException should not be raised");

            void UnobservedTaskExceptionHandler(object sender, UnobservedTaskExceptionEventArgs args)
            {
                if (args.Exception.InnerException == null ||
                    args.Exception.InnerException.ToString() != expectedFailedException.ToString())
                    return;

                args.SetObserved();
                unobservedTaskExceptionWasRaised = true;
            }
        }

        [Test]
        [Retry(3)] //https://github.com/Azure/azure-sdk-for-net/issues/21005
        public async Task BearerTokenAuthenticationPolicy_BackgroundRefreshCancelledAndLogs()
        {
            var requestMre = new ManualResetEventSlim(true);
            var responseMre = new ManualResetEventSlim(true);
            var currentTime = DateTimeOffset.UtcNow;
            var expires = new ConcurrentQueue<DateTimeOffset>(new[] { currentTime.AddMinutes(2), currentTime.AddMinutes(30) });
            int requestCount = 0;
            var logged = false;
            string msg = "fail to refresh";
            var credential = new BearerTokenAuthenticationPolicyTests.TokenCredentialStub((r, c) =>
                {
                    TestContext.WriteLine($"Start TokenCredentialStub: requestCount: {requestCount}");
                    if (Interlocked.Increment(ref requestCount) > 1)
                    {
                        Task.Delay(100).GetAwaiter().GetResult();
                        throw new OperationCanceledException(msg);
                    }
                    requestMre.Set();
                    responseMre.Wait(c);
                    requestMre.Reset();

                    expires.TryDequeue(out var token);
                    TestContext.WriteLine($"End TokenCredentialStub: callCount: {requestCount}");
                    return new AccessToken(Guid.NewGuid().ToString(), token);
                },
                IsAsync);

            AzureEventSourceListener listener = new((args, text) =>
            {
                TestContext.WriteLine(text);
                if (args.EventName == "BackgroundRefreshFailed" && text.Contains(msg))
                {
                    logged = true;
                }
            }, System.Diagnostics.Tracing.EventLevel.Informational);

            var policy = new BearerTokenAuthenticationPolicy(credential, new[] { "scope" }, TimeSpan.FromMinutes(5), TimeSpan.FromMilliseconds(10));
            MockTransport transport = CreateMockTransport(new MockResponse(200), new MockResponse(200), new MockResponse(200), new MockResponse(200));

            await SendGetRequest(transport, policy, uri: new Uri("https://example.com/1/Original"));
            responseMre.Reset();

            Task requestTask = SendGetRequest(transport, policy, uri: new Uri("https://example.com/3/Refresh"));
            // requestMre.Wait();

            await SendGetRequest(transport, policy, uri: new Uri("https://example.com/2/AlmostExpired"));
            await requestTask;
            responseMre.Set();
            await Task.Delay(1_000);

            await SendGetRequest(transport, policy, uri: new Uri("https://example.com/4/AfterRefresh"));

            Assert.IsTrue(logged);
        }

        [Test]
        [Retry(3)] //https://github.com/Azure/azure-sdk-for-net/issues/21005
        public async Task BearerTokenAuthenticationPolicy_BackgroundRefreshFailsAndLogs()
        {
            var requestMre = new ManualResetEventSlim(true);
            var responseMre = new ManualResetEventSlim(true);
            var currentTime = DateTimeOffset.UtcNow;
            var expires = new Queue<DateTimeOffset>(new[] { currentTime.AddMinutes(2), currentTime.AddMinutes(30) });
            var callCount = 0;
            var logged = false;
            string msg = "fail to refresh";
            var credential = new BearerTokenAuthenticationPolicyTests.TokenCredentialStub((r, c) =>
                {
                    TestContext.WriteLine($"Start TokenCredentialStub: callCount: {callCount}");
                    if (callCount > 0)
                    {
                        throw new Exception(msg);
                    }
                    requestMre.Set();
                    responseMre.Wait(c);
                    requestMre.Reset();
                    callCount++;

                    TestContext.WriteLine($"End TokenCredentialStub: callCount: {callCount}");
                    return new AccessToken(Guid.NewGuid().ToString(), expires.Dequeue());
                },
                IsAsync);

            AzureEventSourceListener listener = new((args, text) =>
            {
                TestContext.WriteLine(text);
                if (args.EventName == "BackgroundRefreshFailed" && text.Contains(msg))
                {
                    logged = true;
                }
            }, System.Diagnostics.Tracing.EventLevel.Informational);

            var policy = new BearerTokenAuthenticationPolicy(credential, "scope");
            MockTransport transport = CreateMockTransport(new MockResponse(200), new MockResponse(200), new MockResponse(200), new MockResponse(200));

            await SendGetRequest(transport, policy, uri: new Uri("https://example.com/1/Original"));
            responseMre.Reset();

            Task requestTask = SendGetRequest(transport, policy, uri: new Uri("https://example.com/3/Refresh"));

            await SendGetRequest(transport, policy, uri: new Uri("https://example.com/2/AlmostExpired"));
            await requestTask;
            responseMre.Set();
            await Task.Delay(1_000);

            await SendGetRequest(transport, policy, uri: new Uri("https://example.com/4/AfterRefresh"));

            Assert.IsTrue(logged);
        }

        private class TokenCredentialStub : TokenCredential
        {
            public TokenCredentialStub(Func<TokenRequestContext, CancellationToken, AccessToken> handler, bool isAsync)
            {
                if (isAsync)
                {
#pragma warning disable 1998
                    _getTokenAsyncHandler = async (r, c) => handler(r, c);
#pragma warning restore 1998
                }
                else
                {
                    _getTokenHandler = handler;
                }
            }

            private readonly Func<TokenRequestContext, CancellationToken, ValueTask<AccessToken>> _getTokenAsyncHandler;
            private readonly Func<TokenRequestContext, CancellationToken, AccessToken> _getTokenHandler;

            public override ValueTask<AccessToken> GetTokenAsync(TokenRequestContext requestContext, CancellationToken cancellationToken)
                => _getTokenAsyncHandler(requestContext, cancellationToken);

            public override AccessToken GetToken(TokenRequestContext requestContext, CancellationToken cancellationToken)
                => _getTokenHandler(requestContext, cancellationToken);

            private bool _supportsCaching = false;
            public void SetSupportsCaching(bool supportsCaching) => _supportsCaching = supportsCaching;
            public override bool SupportsCaching => _supportsCaching;
        }
    }
}<|MERGE_RESOLUTION|>--- conflicted
+++ resolved
@@ -19,7 +19,7 @@
         public BearerTokenAuthenticationPolicyTests(bool isAsync) : base(isAsync) { }
 
         [Test]
-        public async Task BearerTokenAuthenticationPolicy_UsesTokenProvidedByCredentials ()
+        public async Task BearerTokenAuthenticationPolicy_UsesTokenProvidedByCredentials()
         {
             var credential = new TokenCredentialStub(
                 (r, c) => r.Scopes.SequenceEqual(new[] { "scope1", "scope2" }) ? new AccessToken("token", DateTimeOffset.MaxValue) : default,
@@ -34,29 +34,17 @@
         }
 
         [Test]
-<<<<<<< HEAD
-        public async Task BearerTokenAuthenticationPolicy_SupportsCaching_True()
-        {
-=======
         public async Task BearerTokenAuthenticationPolicy_RefreshOnSetToNow()
         {
             var now = DateTimeOffset.UtcNow;
->>>>>>> 0440c00c
             int expectedCalls = 3;
             int tokenCalls = 0;
             var credential = new TokenCredentialStub(
                 (r, c) =>
                 {
                     tokenCalls++;
-<<<<<<< HEAD
-                    return r.Scopes.SequenceEqual(new[] { "scope1", "scope2" }) ? new AccessToken("token", DateTimeOffset.MaxValue) : default;
-                },
-                IsAsync);
-            credential.SetSupportsCaching(true);
-=======
                     return r.Scopes.SequenceEqual(new[] { "scope1", "scope2" }) ? new AccessToken("token", DateTimeOffset.MaxValue, now) : default;
                 }, IsAsync);
->>>>>>> 0440c00c
             var policy = new BearerTokenAuthenticationPolicy(credential, new[] { "scope1", "scope2" });
 
             MockTransport transport = CreateMockTransport(_ => new MockResponse(200));
@@ -848,10 +836,6 @@
 
             public override AccessToken GetToken(TokenRequestContext requestContext, CancellationToken cancellationToken)
                 => _getTokenHandler(requestContext, cancellationToken);
-
-            private bool _supportsCaching = false;
-            public void SetSupportsCaching(bool supportsCaching) => _supportsCaching = supportsCaching;
-            public override bool SupportsCaching => _supportsCaching;
         }
     }
 }