﻿// Copyright (c) Microsoft Corporation. All rights reserved.
// Licensed under the MIT License.

using System;
using System.Collections.Generic;
using System.IO;
using System.Net.Http;
using System.Text;
using System.Threading;
using System.Threading.Tasks;
using Azure.Core.Pipeline;
using Microsoft.AspNetCore.Http;
using NUnit.Framework;

namespace Azure.Core.Tests
{

    [TestFixture(typeof(HttpClientTransport), true)]
    [TestFixture(typeof(HttpClientTransport), false)]
<<<<<<< HEAD
    // TODO: Uncomment after release
#if false && NETFRAMEWORK
=======
#if NETFRAMEWORK
>>>>>>> bed1bd91
    [TestFixture(typeof(HttpWebRequestTransport), true)]
    [TestFixture(typeof(HttpWebRequestTransport), false)]
#endif
    public class HttpPipelineFunctionalTests : PipelineTestBase
    {
        private readonly Type _transportType;

        public HttpPipelineFunctionalTests(Type transportType, bool isAsync) : base(isAsync)
        {
            _transportType = transportType;
        }

        private TestOptions GetOptions()
        {
            var options = new TestOptions();
            options.Transport = (HttpPipelineTransport)Activator.CreateInstance(_transportType);
            return options;
        }

        [Test]
        public async Task SendRequestBuffersResponse()
        {
            byte[] buffer = { 0 };

            HttpPipeline httpPipeline = HttpPipelineBuilder.Build(GetOptions());

            using TestServer testServer = new TestServer(
                async context =>
                {
                    for (int i = 0; i < 1000; i++)
                    {
                        await context.Response.Body.WriteAsync(buffer, 0, 1);
                    }
                });
            // Make sure we dispose things correctly and not exhaust the connection pool
            for (int i = 0; i < 100; i++)
            {
                using Request request = httpPipeline.CreateRequest();
                request.Uri.Reset(testServer.Address);

                using Response response = await ExecuteRequest(request, httpPipeline);

                Assert.AreEqual(response.ContentStream.Length, 1000);
            }
        }

        [Test]
        public async Task NonBufferedExtractedStreamReadableAfterMessageDisposed()
        {
            byte[] buffer = { 0 };

            HttpPipeline httpPipeline = HttpPipelineBuilder.Build(GetOptions());

            using TestServer testServer = new TestServer(
                async context =>
                {
                    for (int i = 0; i < 1000; i++)
                    {
                        await context.Response.Body.WriteAsync(buffer, 0, 1);
                    }
                });

            // Make sure we dispose things correctly and not exhaust the connection pool
            for (int i = 0; i < 100; i++)
            {
                Stream extractedStream;
                using (HttpMessage message = httpPipeline.CreateMessage())
                {
                    message.Request.Uri.Reset(testServer.Address);
                    message.BufferResponse = false;

                    await ExecuteRequest(message, httpPipeline);

                    Assert.AreEqual(message.Response.ContentStream.CanSeek, false);

                    extractedStream = message.ExtractResponseContent();
                }

                var memoryStream = new MemoryStream();
                await extractedStream.CopyToAsync(memoryStream);
                Assert.AreEqual(memoryStream.Length, 1000);
                extractedStream.Dispose();
            }
        }


        [Test]
        public async Task NonBufferedFailedResponsesAreDisposedOf()
        {
            byte[] buffer = { 0 };

            var clientOptions = new TestOptions();
            clientOptions.Retry.Delay = TimeSpan.FromMilliseconds(2);
            clientOptions.Retry.NetworkTimeout = TimeSpan.FromSeconds(5);

            HttpPipeline httpPipeline = HttpPipelineBuilder.Build(clientOptions);

            int bodySize = 1000;
            int reqNum = 0;

            using TestServer testServer = new TestServer(
                async context =>
                {
                    if (Interlocked.Increment(ref reqNum) % 2 == 0)
                    {
                        // Respond with 503 to every other request to force a retry
                        context.Response.StatusCode = 503;
                    }

                    for (int i = 0; i < bodySize; i++)
                    {
                        await context.Response.Body.WriteAsync(buffer, 0, 1);
                    }
                });

            // Make sure we dispose things correctly and not exhaust the connection pool
            var requestCount = 100;
            for (int i = 0; i < requestCount; i++)
            {
                Stream extractedStream;
                using (HttpMessage message = httpPipeline.CreateMessage())
                {
                    message.Request.Uri.Reset(testServer.Address);
                    message.BufferResponse = false;

                    await ExecuteRequest(message, httpPipeline);

                    Assert.AreEqual(message.Response.ContentStream.CanSeek, false);

                    extractedStream = message.ExtractResponseContent();
                }

                var memoryStream = new MemoryStream();
                await extractedStream.CopyToAsync(memoryStream);
                Assert.AreEqual(memoryStream.Length, bodySize);
                extractedStream.Dispose();
            }

            Assert.Greater(reqNum, requestCount);
        }

        [Test]
        public async Task BufferedResponsesReadableAfterMessageDisposed()
        {
            byte[] buffer = { 0 };

            HttpPipeline httpPipeline = HttpPipelineBuilder.Build(GetOptions());

            int bodySize = 1000;

            using TestServer testServer = new TestServer(
                async context =>
                {
                    for (int i = 0; i < bodySize; i++)
                    {
                        await context.Response.Body.WriteAsync(buffer, 0, 1);
                    }
                });

            // Make sure we dispose things correctly and not exhaust the connection pool
            var requestCount = 100;
            for (int i = 0; i < requestCount; i++)
            {
                Response response;
                using (HttpMessage message = httpPipeline.CreateMessage())
                {
                    message.Request.Uri.Reset(testServer.Address);
                    message.BufferResponse = false;

                    await ExecuteRequest(message, httpPipeline);

                    Assert.AreEqual(message.Response.ContentStream.CanSeek, false);

                    response = message.Response;
                }

                var memoryStream = new MemoryStream();
                await response.ContentStream.CopyToAsync(memoryStream);
                Assert.AreEqual(memoryStream.Length, bodySize);
            }
        }

        [Test]
        public async Task RetriesTransportFailures()
        {
            int i = 0;
            HttpPipeline httpPipeline = HttpPipelineBuilder.Build(GetOptions());

            using TestServer testServer = new TestServer(
                context =>
                {
                    if (Interlocked.Increment(ref i) == 1)
                    {
                        context.Abort();
                    }
                    else
                    {
                        context.Response.StatusCode = 201;
                    }
                    return Task.CompletedTask;
                });

            using HttpMessage message = httpPipeline.CreateMessage();
            message.Request.Uri.Reset(testServer.Address);
            message.BufferResponse = false;

            await ExecuteRequest(message, httpPipeline);

            Assert.AreEqual(message.Response.Status, 201);
            Assert.AreEqual(2, i);
        }

        [Test]
        public async Task RetriesTimeoutsServerTimeouts()
        {
            var testDoneTcs = new CancellationTokenSource();
            int i = 0;
            HttpPipeline httpPipeline = HttpPipelineBuilder.Build(new TestOptions
            {
                Retry =
                {
                    NetworkTimeout = TimeSpan.FromMilliseconds(500)
                }
            });

            using TestServer testServer = new TestServer(
                async context =>
                {
                    if (Interlocked.Increment(ref i) == 1)
                    {
                        await Task.Delay(Timeout.Infinite, testDoneTcs.Token);
                    }
                    else
                    {
                        context.Response.StatusCode = 201;
                    }
                });

            using HttpMessage message = httpPipeline.CreateMessage();
            message.Request.Uri.Reset(testServer.Address);
            message.BufferResponse = false;

            await ExecuteRequest(message, httpPipeline);

            Assert.AreEqual(message.Response.Status, 201);
            Assert.AreEqual(2, i);

            testDoneTcs.Cancel();
        }

        [Test]
        public async Task DoesntRetryClientCancellation()
        {
            var testDoneTcs = new CancellationTokenSource();
            int i = 0;
            HttpPipeline httpPipeline = HttpPipelineBuilder.Build(GetOptions());
            TaskCompletionSource<object> tcs = new TaskCompletionSource<object>(TaskCreationOptions.RunContinuationsAsynchronously);

            using TestServer testServer = new TestServer(
                async context =>
                {
                    Interlocked.Increment(ref i);
                    tcs.SetResult(null);
                    await Task.Delay(Timeout.Infinite, testDoneTcs.Token);
                });

            var cts = new CancellationTokenSource();
            using HttpMessage message = httpPipeline.CreateMessage();
            message.Request.Uri.Reset(testServer.Address);
            message.BufferResponse = false;

            var task = Task.Run(() => ExecuteRequest(message, httpPipeline, cts.Token));

            // Wait for server to receive a request
            await tcs.Task;

            cts.Cancel();

            Assert.ThrowsAsync(Is.InstanceOf<TaskCanceledException>(), async () => await task);
            Assert.AreEqual(1, i);

            testDoneTcs.Cancel();
        }

        [Test]
        public async Task RetriesBufferedBodyTimeout()
        {
            var testDoneTcs = new CancellationTokenSource();
            int i = 0;
            HttpPipeline httpPipeline = HttpPipelineBuilder.Build(new TestOptions
            {
                Retry =
                {
                    NetworkTimeout = TimeSpan.FromMilliseconds(500)
                }
            });

            using TestServer testServer = new TestServer(
                async context =>
                {
                    if (Interlocked.Increment(ref i) == 1)
                    {
                        context.Response.StatusCode = 200;
                        context.Response.Headers.ContentLength = 10;
                        await context.Response.WriteAsync("1");
                        await context.Response.Body.FlushAsync();

                        await Task.Delay(Timeout.Infinite, testDoneTcs.Token);
                    }
                    else
                    {
                        context.Response.StatusCode = 201;
                        await context.Response.WriteAsync("Hello world!");
                    }
                });

            using HttpMessage message = httpPipeline.CreateMessage();
            message.Request.Uri.Reset(testServer.Address);
            message.BufferResponse = true;

            await ExecuteRequest(message, httpPipeline);

            Assert.AreEqual(message.Response.Status, 201);
            Assert.AreEqual("Hello world!", await new StreamReader(message.Response.ContentStream).ReadToEndAsync());
            Assert.AreEqual(2, i);

            testDoneTcs.Cancel();
        }

        [Test]
        public async Task TimeoutsUnbufferedBodyReads()
        {
            var testDoneTcs = new CancellationTokenSource();

            HttpPipeline httpPipeline = HttpPipelineBuilder.Build(new TestOptions
            {
                Retry =
                {
                    NetworkTimeout = TimeSpan.FromMilliseconds(500)
                }
            });

            Console.WriteLine($"[{DateTime.Now.ToString("HH:mm:ss")}] Starting");
            using TestServer testServer = new TestServer(
                async context =>
                {
                    context.Response.StatusCode = 200;
                    context.Response.Headers.Add("Connection", "close");
                    await context.Response.WriteAsync("1");
                    await context.Response.Body.FlushAsync();

                    await Task.Delay(Timeout.Infinite, testDoneTcs.Token);
                });

            using HttpMessage message = httpPipeline.CreateMessage();
            message.Request.Uri.Reset(testServer.Address);
            message.BufferResponse = false;

            await ExecuteRequest(message, httpPipeline);

            Assert.AreEqual(message.Response.Status, 200);
            var responseContentStream = message.Response.ContentStream;
            var buffer = new byte[10];
            Assert.AreEqual(1, await responseContentStream.ReadAsync(buffer, 0, 1));
            Assert.That(async () => await responseContentStream.ReadAsync(buffer, 0, 10), Throws.InstanceOf<OperationCanceledException>());

            testDoneTcs.Cancel();
        }

        [Test]
        public async Task SendMultipartformData()
        {
            IFormCollection formCollection = null;

            HttpPipeline httpPipeline = HttpPipelineBuilder.Build(GetOptions());
            using TestServer testServer = new TestServer(
                context =>
                {
                    formCollection = context.Request.Form;
                    return Task.CompletedTask;
                });

            using Request request = httpPipeline.CreateRequest();
            request.Method = RequestMethod.Put;
            request.Uri.Reset(testServer.Address);

            var content = new MultipartFormDataContent("test_boundary");
            content.ApplyToRequest(request);
            content.Add(RequestContent.Create(Encoding.UTF8.GetBytes("John")), "FirstName", "file_name.txt", new Dictionary<string, string>
            {
                { "Content-Type", "text/plain; charset=utf-8" }
            });
            content.Add(RequestContent.Create(Encoding.UTF8.GetBytes("Doe")), "LastName", "file_name.txt", new Dictionary<string, string>
            {
                { "Content-Type", "text/plain; charset=utf-8" }
            });

            request.Content = content;

            using Response response = await ExecuteRequest(request, httpPipeline);
            Assert.AreEqual(response.Status, 200);
            Assert.AreEqual(formCollection.Files.Count, 2);

            var formData = formCollection.Files.GetEnumerator();
            formData.MoveNext();
            Assert.AreEqual(formData.Current.Name, "FirstName");
            Assert.AreEqual(formData.Current.FileName, "file_name.txt");
            Assert.AreEqual(formData.Current.Headers.Count, 2);
            Assert.AreEqual(formData.Current.ContentType, "text/plain; charset=utf-8");
            Assert.AreEqual(formData.Current.ContentDisposition, "form-data; name=FirstName; filename=file_name.txt");

            formData.MoveNext();
            Assert.AreEqual(formData.Current.Name, "LastName");
            Assert.AreEqual(formData.Current.FileName, "file_name.txt");
            Assert.AreEqual(formData.Current.Headers.Count, 2);
            Assert.AreEqual(formData.Current.ContentType, "text/plain; charset=utf-8");
            Assert.AreEqual(formData.Current.ContentDisposition, "form-data; name=LastName; filename=file_name.txt");
        }

        [Test]
        public async Task SendMultipartData()
        {
            const string ApplicationJson = "application/json";
            const string cteHeaderName = "Content-Transfer-Encoding";
            const string Binary = "binary";
            const string Mixed = "mixed";
            const string ApplicationJsonOdata = "application/json; odata=nometadata";
            const string DataServiceVersion = "DataServiceVersion";
            const string Three0 = "3.0";
            const string Host = "myaccount.table.core.windows.net";

            string requestBody = null;

            HttpPipeline httpPipeline = HttpPipelineBuilder.Build(GetOptions());
            using TestServer testServer = new TestServer(
                context =>
                {
                    using var sr = new StreamReader(context.Request.Body, Encoding.UTF8);
                    requestBody = sr.ReadToEnd();
                    return Task.CompletedTask;
                });

            using Request request = httpPipeline.CreateRequest();
            request.Method = RequestMethod.Put;
            request.Uri.Reset(testServer.Address);

            Guid batchGuid = Guid.NewGuid();
            var content = new MultipartContent(Mixed, $"batch_{batchGuid}");
            content.ApplyToRequest(request);

            Guid changesetGuid = Guid.NewGuid();
            var changeset = new MultipartContent(Mixed, $"changeset_{changesetGuid}");
            content.Add(changeset, changeset._headers);

            var postReq1 = httpPipeline.CreateMessage().Request;
            postReq1.Method = RequestMethod.Post;
            string postUri = $"https://{Host}/Blogs";
            postReq1.Uri.Reset(new Uri(postUri));
            postReq1.Headers.Add(HttpHeader.Names.ContentType, ApplicationJsonOdata);
            postReq1.Headers.Add(HttpHeader.Names.Accept, ApplicationJson);
            postReq1.Headers.Add(DataServiceVersion, Three0);
            const string post1Body = "{ \"PartitionKey\":\"Channel_19\", \"RowKey\":\"1\", \"Rating\":9, \"Text\":\"Azure...\"}";
            postReq1.Content = RequestContent.Create(Encoding.UTF8.GetBytes(post1Body));
            changeset.Add(new RequestRequestContent(postReq1), new Dictionary<string, string> { { HttpHeader.Names.ContentType, "application/http" }, { cteHeaderName, Binary } });

            var postReq2 = httpPipeline.CreateMessage().Request;
            postReq2.Method = RequestMethod.Post;
            postReq2.Uri.Reset(new Uri(postUri));
            postReq2.Headers.Add(HttpHeader.Names.ContentType, ApplicationJsonOdata);
            postReq2.Headers.Add(HttpHeader.Names.Accept, ApplicationJson);
            postReq2.Headers.Add(DataServiceVersion, Three0);
            const string post2Body = "{ \"PartitionKey\":\"Channel_17\", \"RowKey\":\"2\", \"Rating\":9, \"Text\":\"Azure...\"}";
            postReq2.Content = RequestContent.Create(Encoding.UTF8.GetBytes(post2Body));
            changeset.Add(new RequestRequestContent(postReq2), new Dictionary<string, string> { { HttpHeader.Names.ContentType, "application/http" }, { cteHeaderName, Binary } });

            var patchReq = httpPipeline.CreateMessage().Request;
            patchReq.Method = RequestMethod.Patch;
            string mergeUri = $"https://{Host}/Blogs(PartitionKey='Channel_17',%20RowKey='3')";
            patchReq.Uri.Reset(new Uri(mergeUri));
            patchReq.Headers.Add(HttpHeader.Names.ContentType, ApplicationJsonOdata);
            patchReq.Headers.Add(HttpHeader.Names.Accept, ApplicationJson);
            patchReq.Headers.Add(DataServiceVersion, Three0);
            const string patchBody = "{ \"PartitionKey\":\"Channel_19\", \"RowKey\":\"3\", \"Rating\":9, \"Text\":\"Azure Tables...\"}";
            patchReq.Content = RequestContent.Create(Encoding.UTF8.GetBytes(patchBody));
            changeset.Add(new RequestRequestContent(patchReq), new Dictionary<string, string> { { HttpHeader.Names.ContentType, "application/http" }, { cteHeaderName, Binary } });

            request.Content = content;
            using Response response = await ExecuteRequest(request, httpPipeline);
            Console.WriteLine(requestBody);

            Assert.That(requestBody, Is.EqualTo($"--batch_{batchGuid}\r\n" +
                $"{HttpHeader.Names.ContentType}: multipart/mixed; boundary=changeset_{changesetGuid}\r\n" +
                $"\r\n" +
                $"--changeset_{changesetGuid}\r\n" +
                $"{HttpHeader.Names.ContentType}: application/http\r\n" +
                $"{cteHeaderName}: {Binary}\r\n" +
                $"\r\n" +
                $"POST {postUri} HTTP/1.1\r\n" +
                $"{HttpHeader.Names.Host}: {Host}\r\n" +
                $"{HttpHeader.Names.Accept}: {ApplicationJson}\r\n" +
                $"{DataServiceVersion}: {Three0}\r\n" +
                $"{HttpHeader.Names.ContentType}: {ApplicationJsonOdata}\r\n" +
                $"\r\n" +
                $"{post1Body}\r\n" +
                $"--changeset_{changesetGuid}\r\n" +
                $"{HttpHeader.Names.ContentType}: application/http\r\n" +
                $"{cteHeaderName}: {Binary}\r\n" +
                $"\r\n" +
                $"POST {postUri} HTTP/1.1\r\n" +
                $"{HttpHeader.Names.Host}: {Host}\r\n" +
                $"{HttpHeader.Names.Accept}: {ApplicationJson}\r\n" +
                $"{DataServiceVersion}: {Three0}\r\n" +
                $"{HttpHeader.Names.ContentType}: {ApplicationJsonOdata}\r\n" +
                $"\r\n" +
                $"{post2Body}\r\n" +
                $"--changeset_{changesetGuid}\r\n" +
                $"{HttpHeader.Names.ContentType}: application/http\r\n" +
                $"{cteHeaderName}: {Binary}\r\n" +
                $"\r\n" +
                $"PATCH {mergeUri} HTTP/1.1\r\n" +
                $"{HttpHeader.Names.Host}: {Host}\r\n" +
                $"{HttpHeader.Names.Accept}: {ApplicationJson}\r\n" +
                $"{DataServiceVersion}: {Three0}\r\n" +
                $"{HttpHeader.Names.ContentType}: {ApplicationJsonOdata}\r\n" +
                $"\r\n" +
                $"{patchBody}\r\n" +
                $"--changeset_{changesetGuid}--\r\n" +
                $"\r\n" +
                $"--batch_{batchGuid}--\r\n" +
                $""));
        }

        private class TestOptions : ClientOptions
        {
        }
    }
}<|MERGE_RESOLUTION|>--- conflicted
+++ resolved
@@ -17,12 +17,7 @@
 
     [TestFixture(typeof(HttpClientTransport), true)]
     [TestFixture(typeof(HttpClientTransport), false)]
-<<<<<<< HEAD
-    // TODO: Uncomment after release
-#if false && NETFRAMEWORK
-=======
 #if NETFRAMEWORK
->>>>>>> bed1bd91
     [TestFixture(typeof(HttpWebRequestTransport), true)]
     [TestFixture(typeof(HttpWebRequestTransport), false)]
 #endif
@@ -513,46 +508,93 @@
             using Response response = await ExecuteRequest(request, httpPipeline);
             Console.WriteLine(requestBody);
 
-            Assert.That(requestBody, Is.EqualTo($"--batch_{batchGuid}\r\n" +
-                $"{HttpHeader.Names.ContentType}: multipart/mixed; boundary=changeset_{changesetGuid}\r\n" +
-                $"\r\n" +
-                $"--changeset_{changesetGuid}\r\n" +
-                $"{HttpHeader.Names.ContentType}: application/http\r\n" +
-                $"{cteHeaderName}: {Binary}\r\n" +
-                $"\r\n" +
-                $"POST {postUri} HTTP/1.1\r\n" +
-                $"{HttpHeader.Names.Host}: {Host}\r\n" +
-                $"{HttpHeader.Names.Accept}: {ApplicationJson}\r\n" +
-                $"{DataServiceVersion}: {Three0}\r\n" +
-                $"{HttpHeader.Names.ContentType}: {ApplicationJsonOdata}\r\n" +
-                $"\r\n" +
-                $"{post1Body}\r\n" +
-                $"--changeset_{changesetGuid}\r\n" +
-                $"{HttpHeader.Names.ContentType}: application/http\r\n" +
-                $"{cteHeaderName}: {Binary}\r\n" +
-                $"\r\n" +
-                $"POST {postUri} HTTP/1.1\r\n" +
-                $"{HttpHeader.Names.Host}: {Host}\r\n" +
-                $"{HttpHeader.Names.Accept}: {ApplicationJson}\r\n" +
-                $"{DataServiceVersion}: {Three0}\r\n" +
-                $"{HttpHeader.Names.ContentType}: {ApplicationJsonOdata}\r\n" +
-                $"\r\n" +
-                $"{post2Body}\r\n" +
-                $"--changeset_{changesetGuid}\r\n" +
-                $"{HttpHeader.Names.ContentType}: application/http\r\n" +
-                $"{cteHeaderName}: {Binary}\r\n" +
-                $"\r\n" +
-                $"PATCH {mergeUri} HTTP/1.1\r\n" +
-                $"{HttpHeader.Names.Host}: {Host}\r\n" +
-                $"{HttpHeader.Names.Accept}: {ApplicationJson}\r\n" +
-                $"{DataServiceVersion}: {Three0}\r\n" +
-                $"{HttpHeader.Names.ContentType}: {ApplicationJsonOdata}\r\n" +
-                $"\r\n" +
-                $"{patchBody}\r\n" +
-                $"--changeset_{changesetGuid}--\r\n" +
-                $"\r\n" +
-                $"--batch_{batchGuid}--\r\n" +
-                $""));
+            if (_transportType == typeof(HttpClientTransport))
+            {
+                Assert.That(requestBody, Is.EqualTo($"--batch_{batchGuid}\r\n" +
+                    $"{HttpHeader.Names.ContentType}: multipart/mixed; boundary=changeset_{changesetGuid}\r\n" +
+                    $"\r\n" +
+                    $"--changeset_{changesetGuid}\r\n" +
+                    $"{HttpHeader.Names.ContentType}: application/http\r\n" +
+                    $"{cteHeaderName}: {Binary}\r\n" +
+                    $"\r\n" +
+                    $"POST {postUri} HTTP/1.1\r\n" +
+                    $"{HttpHeader.Names.Host}: {Host}\r\n" +
+                    $"{HttpHeader.Names.Accept}: {ApplicationJson}\r\n" +
+                    $"{DataServiceVersion}: {Three0}\r\n" +
+                    $"{HttpHeader.Names.ContentType}: {ApplicationJsonOdata}\r\n" +
+                    $"\r\n" +
+                    $"{post1Body}\r\n" +
+                    $"--changeset_{changesetGuid}\r\n" +
+                    $"{HttpHeader.Names.ContentType}: application/http\r\n" +
+                    $"{cteHeaderName}: {Binary}\r\n" +
+                    $"\r\n" +
+                    $"POST {postUri} HTTP/1.1\r\n" +
+                    $"{HttpHeader.Names.Host}: {Host}\r\n" +
+                    $"{HttpHeader.Names.Accept}: {ApplicationJson}\r\n" +
+                    $"{DataServiceVersion}: {Three0}\r\n" +
+                    $"{HttpHeader.Names.ContentType}: {ApplicationJsonOdata}\r\n" +
+                    $"\r\n" +
+                    $"{post2Body}\r\n" +
+                    $"--changeset_{changesetGuid}\r\n" +
+                    $"{HttpHeader.Names.ContentType}: application/http\r\n" +
+                    $"{cteHeaderName}: {Binary}\r\n" +
+                    $"\r\n" +
+                    $"PATCH {mergeUri} HTTP/1.1\r\n" +
+                    $"{HttpHeader.Names.Host}: {Host}\r\n" +
+                    $"{HttpHeader.Names.Accept}: {ApplicationJson}\r\n" +
+                    $"{DataServiceVersion}: {Three0}\r\n" +
+                    $"{HttpHeader.Names.ContentType}: {ApplicationJsonOdata}\r\n" +
+                    $"\r\n" +
+                    $"{patchBody}\r\n" +
+                    $"--changeset_{changesetGuid}--\r\n" +
+                    $"\r\n" +
+                    $"--batch_{batchGuid}--\r\n" +
+                    $""));
+            }
+            else //header ordering is different for HttpWebRequestTransport
+            {
+                Assert.That(requestBody, Is.EqualTo($"--batch_{batchGuid}\r\n" +
+                   $"{HttpHeader.Names.ContentType}: multipart/mixed; boundary=changeset_{changesetGuid}\r\n" +
+                   $"\r\n" +
+                   $"--changeset_{changesetGuid}\r\n" +
+                   $"{HttpHeader.Names.ContentType}: application/http\r\n" +
+                   $"{cteHeaderName}: {Binary}\r\n" +
+                   $"\r\n" +
+                   $"POST {postUri} HTTP/1.1\r\n" +
+                   $"{HttpHeader.Names.Host}: {Host}\r\n" +
+                   $"{HttpHeader.Names.ContentType}: {ApplicationJsonOdata}\r\n" +
+                   $"{HttpHeader.Names.Accept}: {ApplicationJson}\r\n" +
+                   $"{DataServiceVersion}: {Three0}\r\n" +
+                   $"\r\n" +
+                   $"{post1Body}\r\n" +
+                   $"--changeset_{changesetGuid}\r\n" +
+                   $"{HttpHeader.Names.ContentType}: application/http\r\n" +
+                   $"{cteHeaderName}: {Binary}\r\n" +
+                   $"\r\n" +
+                   $"POST {postUri} HTTP/1.1\r\n" +
+                   $"{HttpHeader.Names.Host}: {Host}\r\n" +
+                   $"{HttpHeader.Names.ContentType}: {ApplicationJsonOdata}\r\n" +
+                   $"{HttpHeader.Names.Accept}: {ApplicationJson}\r\n" +
+                   $"{DataServiceVersion}: {Three0}\r\n" +
+                   $"\r\n" +
+                   $"{post2Body}\r\n" +
+                   $"--changeset_{changesetGuid}\r\n" +
+                   $"{HttpHeader.Names.ContentType}: application/http\r\n" +
+                   $"{cteHeaderName}: {Binary}\r\n" +
+                   $"\r\n" +
+                   $"PATCH {mergeUri} HTTP/1.1\r\n" +
+                   $"{HttpHeader.Names.Host}: {Host}\r\n" +
+                   $"{HttpHeader.Names.ContentType}: {ApplicationJsonOdata}\r\n" +
+                   $"{HttpHeader.Names.Accept}: {ApplicationJson}\r\n" +
+                   $"{DataServiceVersion}: {Three0}\r\n" +
+                   $"\r\n" +
+                   $"{patchBody}\r\n" +
+                   $"--changeset_{changesetGuid}--\r\n" +
+                   $"\r\n" +
+                   $"--batch_{batchGuid}--\r\n" +
+                   $""));
+            }
+
         }
 
         private class TestOptions : ClientOptions
