﻿// Copyright (c) Microsoft Corporation. All rights reserved.
// Licensed under the MIT License.

using System;
using System.Diagnostics;
using System.Threading.Tasks;
using Azure;
using Azure.Core.TestFramework;
using Azure.ResourceManager.TestFramework;
using NUnit.Framework;

namespace Azure.Core.Tests.Management
{
    [Parallelizable]
    [PlaybackOnly("These are fake clients that won't run live")]
    internal class ManagementRecordedTestBaseTests : ManagementRecordedTestBase<TestEnvironmentTests.MockTestEnvironment>
    {
        public ManagementRecordedTestBaseTests(bool isAsync)
            : base(isAsync)
        {
            TestDiagnostics = true;
        }

        [Test]
        [SyncOnly]
        public void ValidateInstrumentTopLevelClient()
        {
            ManagementTestClient client = InstrumentClient(new ManagementTestClient());
            var result = client.Method();

            Assert.AreEqual("ManagementTestClientProxy", client.GetType().Name);
            Assert.AreEqual("success", result);
        }

        [Test]
        [SyncOnly]
        public void ValidateInstrumentDefaultSubscription()
        {
            ManagementTestClient client = InstrumentClient(new ManagementTestClient());
            var sub = client.DefaultSubscription;
            var result = sub.Method();

            Assert.AreEqual("TestResourceProxy", sub.GetType().Name);
            Assert.AreEqual("success", result);
        }

        [Test]
        public async Task ValidateInstrumentArmOperation()
        {
            ManagementTestClient client = InstrumentClient(new ManagementTestClient());
            var sub = client.DefaultSubscription;
            var operation = (await sub.GetLroAsync(WaitUntil.Completed)).Value;
            var result = operation.Method();

            Assert.AreEqual("TestResourceProxy", operation.GetType().Name);
            Assert.AreEqual("success", result);
        }

        [Test]
        public async Task ValidateInstrumentArmResponse()
        {
            ManagementTestClient client = InstrumentClient(new ManagementTestClient());
            var sub = client.DefaultSubscription;
            var response = (await sub.GetLroAsync(WaitUntil.Completed)).Value;
            var result = response.Method();

            Assert.AreEqual("TestResourceProxy", response.GetType().Name);
            Assert.AreEqual("success", result);
        }

        [Test]
        [SyncOnly]
        public void ValidateInstrumentGetContainer()
        {
            ManagementTestClient client = InstrumentClient(new ManagementTestClient());
            var testResources = client.GetTestResourceCollection();

            Assert.AreEqual("TestResourceCollectionProxy", testResources.GetType().Name);
            Assert.AreEqual("success", testResources.Method());
        }

        [Test]
        [SyncOnly]
        public void ValidateInstrumentGetOperations()
        {
            ManagementTestClient client = InstrumentClient(new ManagementTestClient());
            var testResource = client.GetTestResource();

            Assert.AreEqual("TestResourceProxy", testResource.GetType().Name);
            Assert.AreEqual("success", testResource.Method());
        }

        [Test]
        public async Task ValidateInstrumentPageable()
        {
            ManagementTestClient client = InstrumentClient(new ManagementTestClient());
            var testResources = client.GetTestResourceCollection();
            await foreach (var item in testResources.GetAllAsync())
            {
                Assert.AreEqual("TestResourceProxy", item.GetType().Name);
                Assert.AreEqual("success", item.Method());
            }
        }

        [Test]
        public async Task ValidateInstrumentEnumerable()
        {
            ManagementTestClient client = InstrumentClient(new ManagementTestClient());
            var testResources = client.GetTestResourceCollection();
            await foreach (var item in testResources)
            {
                Assert.AreEqual("TestResourceProxy", item.GetType().Name);
                Assert.AreEqual("success", item.Method());
            }
        }

        [Test]
        public async Task ValidateWaitForCompletion()
        {
            ManagementTestClient client = InstrumentClient(new ManagementTestClient());
            TestResource rgOp = client.GetTestResource();
            var testResourceOp = await rgOp.GetLroAsync(WaitUntil.Completed);
            TestResource testResource = await testResourceOp.WaitForCompletionAsync();
            Assert.AreEqual("TestResourceProxy", testResource.GetType().Name);
            Assert.AreEqual("success", testResource.Method());
        }

        [Test]
        public void ValidateExceptionResponse()
        {
            ManagementTestClient client = InstrumentClient(new ManagementTestClient());
            TestResource rgOp = client.GetTestResource();
            Assert.ThrowsAsync(typeof(ArgumentException), async () => await rgOp.GetResponseExceptionAsync());
        }

        [Test]
        public void ValidateExceptionOperation()
        {
            ManagementTestClient client = InstrumentClient(new ManagementTestClient());
            TestResource rgOp = client.GetTestResource();
            Assert.ThrowsAsync(typeof(ArgumentException), async () => await rgOp.GetLroExceptionAsync(WaitUntil.Completed));
        }

        [Test]
        public async Task ValidateExceptionOperationWaitForCompletion()
        {
            ManagementTestClient client = InstrumentClient(new ManagementTestClient());
            TestResource rgOp = client.GetTestResource();
            var testResourceOp = await rgOp.GetLroAsync(WaitUntil.Started, true);
            Assert.ThrowsAsync(typeof(RequestFailedException), async () => await testResourceOp.WaitForCompletionAsync());
        }

        [Test]
        public async Task ValidateStartLroWrapper()
        {
            ManagementTestClient client = InstrumentClient(new ManagementTestClient());
            TestResource rgOp = client.GetTestResource();
            var testResourceOp = await rgOp.StartLroWrapperAsync(WaitUntil.Completed);
            TestResource testResource = await testResourceOp.WaitForCompletionAsync();
            Assert.AreEqual("TestResourceProxy", testResource.GetType().Name);
            Assert.AreEqual("success", testResource.Method());
        }

        [Test]
        public async Task ValidateStartSkipWait()
        {
            ManagementTestClient client = InstrumentClient(new ManagementTestClient());
            TestResource rgOp = client.GetTestResource();
            var testResourceOp = await rgOp.StartLroWrapperAsync(WaitUntil.Completed);
            Stopwatch timer = Stopwatch.StartNew();
            TestResource testResource = await testResourceOp.WaitForCompletionAsync();
            timer.Stop();
            //method waits for 10 seconds so timer should easily be less than half of that if we skip
            Assert.IsTrue(timer.ElapsedMilliseconds < 5000, $"WaitForCompletion took {timer.ElapsedMilliseconds}ms");
        }

        [Test]
        public void ValidateForwardClientCallTrue()
        {
            ManagementTestClient client = InstrumentClient(new ManagementTestClient());
            TestResource testResource = client.GetTestResource();
            Assert.AreEqual("TestResourceProxy", testResource.GetType().Name);
            Assert.DoesNotThrowAsync(async () => testResource = await testResource.GetForwardsCallTrueAsync());
            Assert.AreEqual("TestResourceProxy", testResource.GetType().Name);
        }

        [Test]
        public void ValidateForwardClientCallFalse()
        {
            ManagementTestClient client = InstrumentClient(new ManagementTestClient());
            TestResource testResource = client.GetTestResource();
            Assert.AreEqual("TestResourceProxy", testResource.GetType().Name);
            var ex = Assert.ThrowsAsync<InvalidOperationException>(async () => testResource = await testResource.GetForwardsCallFalseAsync());
            Assert.AreEqual(ex.Message, "Expected some diagnostic scopes to be created, found none");
        }

        [Test]
        public void ValidateForwardClientCallDefault()
        {
            ManagementTestClient client = InstrumentClient(new ManagementTestClient());
            TestResource testResource = client.GetTestResource();
            Assert.AreEqual("TestResourceProxy", testResource.GetType().Name);
            var ex = Assert.ThrowsAsync<InvalidOperationException>(async () => testResource = await testResource.GetForwardsCallDefaultAsync());
            Assert.AreEqual(ex.Message, "Expected some diagnostic scopes to be created, found none");
        }

        [TestCase(RecordedTestMode.Record)]
        [TestCase(RecordedTestMode.Playback)]
        [TestCase(RecordedTestMode.Live)]
        public async Task ValidateWaitOverride(RecordedTestMode mode)
        {
            // keep the curent test mode and restore it back when finished, otherwise it will invoke unnecessary clean-up
            var currentMode = Mode;

            Mode = mode;
            try
            {
<<<<<<< HEAD
                Assert.Less(sw.ElapsedMilliseconds, 1000);
=======
                ManagementTestClient testClient = InstrumentClient(new ManagementTestClient());
                TestResource testResource = testClient.GetTestResource();
                Stopwatch sw = Stopwatch.StartNew();
                testResource = (await testResource.GetLroAsync(WaitUntil.Completed)).Value;
                sw.Stop();
                Assert.AreEqual("TestResourceProxy", testResource.GetType().Name);
                if (mode == RecordedTestMode.Playback)
                {
                    Assert.LessOrEqual(sw.ElapsedMilliseconds, 1000);
                }
                else
                {
                    Assert.GreaterOrEqual(sw.ElapsedMilliseconds, 1000);
                }
>>>>>>> c06b3898
            }
            finally
            {
                Mode = currentMode;
            }
        }
    }
}<|MERGE_RESOLUTION|>--- conflicted
+++ resolved
@@ -215,9 +215,6 @@
             Mode = mode;
             try
             {
-<<<<<<< HEAD
-                Assert.Less(sw.ElapsedMilliseconds, 1000);
-=======
                 ManagementTestClient testClient = InstrumentClient(new ManagementTestClient());
                 TestResource testResource = testClient.GetTestResource();
                 Stopwatch sw = Stopwatch.StartNew();
@@ -226,13 +223,12 @@
                 Assert.AreEqual("TestResourceProxy", testResource.GetType().Name);
                 if (mode == RecordedTestMode.Playback)
                 {
-                    Assert.LessOrEqual(sw.ElapsedMilliseconds, 1000);
+                    Assert.Less(sw.ElapsedMilliseconds, 1000);
                 }
                 else
                 {
                     Assert.GreaterOrEqual(sw.ElapsedMilliseconds, 1000);
                 }
->>>>>>> c06b3898
             }
             finally
             {
