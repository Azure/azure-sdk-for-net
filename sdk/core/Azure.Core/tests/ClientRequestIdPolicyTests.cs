﻿// Copyright (c) Microsoft Corporation. All rights reserved.
// Licensed under the MIT License.

using System;
using System.Collections.Generic;
using System.Threading;
using System.Threading.Tasks;
using Azure.Core.Pipeline;
using Azure.Core.TestFramework;
using Moq;
using NUnit.Framework;

namespace Azure.Core.Tests
{
    public class ClientRequestIdPolicyTests : PolicyTestBase
    {
        [Test]
        public async Task SetsHeaders()
        {
            var mockTransport = new MockTransport();
            Task<Response> task = SendGetRequest(mockTransport, ClientRequestIdPolicy.Shared);
            MockRequest request = await mockTransport.RequestGate.Cycle(new MockResponse(200));
            await task;

            Assert.True(request.TryGetHeader("x-ms-client-request-id", out string requestId));
            Assert.True(request.TryGetHeader("x-ms-return-client-request-id", out string returnRequestId));
            Assert.AreEqual(request.ClientRequestId, requestId);
            Assert.AreEqual("true", returnRequestId);
        }

        [Test]
        public async Task ReadsRequestIdValueOfRequest()
        {
            var policy = new Mock<HttpPipelineSynchronousPolicy>();
            policy.CallBase = true;
            policy.Setup(p => p.OnReceivedResponse(It.IsAny<HttpMessage>()))
                .Callback<HttpMessage>(message =>
                {
                    Assert.AreEqual("ExternalClientId",message.Request.ClientRequestId);
                    Assert.True(message.Request.TryGetHeader("x-ms-client-request-id", out string requestId));
                    Assert.AreEqual("ExternalClientId", requestId);
                }).Verifiable();

            var transport = new MockTransport(new MockResponse(200));
            var pipeline = new HttpPipeline(transport, new[] { ReadClientRequestIdPolicy.Shared, policy.Object });

            using (Request request = pipeline.CreateRequest())
            {
                request.Method = RequestMethod.Get;
                request.Uri.Reset(new Uri("http://example.com"));
                request.Headers.Add("x-ms-client-request-id", "ExternalClientId");
                await pipeline.SendRequestAsync(request, CancellationToken.None);
            }

            policy.Verify();
        }

        [Test]
        public async Task ReadsRequestIdValueOfScope()
        {
            var transport = new MockTransport(r => new MockResponse(200));

            using (HttpPipeline.CreateClientRequestIdScope("custom-id"))
            {
                await SendGetRequest(transport, ReadClientRequestIdPolicy.Shared);
            }

            Assert.AreEqual(transport.SingleRequest.ClientRequestId, "custom-id");
        }

        [Test]
        public async Task ReadsRequestIdValueOfNestedScope()
        {
            var transport = new MockTransport(r => new MockResponse(200));

            using (HttpPipeline.CreateClientRequestIdScope("custom-id"))
            using (HttpPipeline.CreateClientRequestIdScope("nested-custom-id"))
            {
                await SendGetRequest(transport, ReadClientRequestIdPolicy.Shared);
            }

            Assert.AreEqual(transport.SingleRequest.ClientRequestId, "nested-custom-id");
        }

        [Test]
        public async Task CanResetRequestIdValueOfParentScope()
        {
            var transport = new MockTransport(r => new MockResponse(200));

            using (HttpPipeline.CreateClientRequestIdScope("custom-id"))
            using (HttpPipeline.CreateClientRequestIdScope(null))
            {
                await SendGetRequest(transport, ReadClientRequestIdPolicy.Shared);
            }

            Assert.IsNotEmpty(transport.SingleRequest.ClientRequestId);
            Assert.AreNotEqual("custom-id", transport.SingleRequest.ClientRequestId);
<<<<<<< HEAD
=======
        }

        [Test]
        public void ThrowsIfRequestIdPropertyIsNotAString()
        {
            var transport = new MockTransport(r => new MockResponse(200));

            using (HttpPipeline.CreateHttpMessagePropertiesScope(
                new Dictionary<string, object> { { ReadClientRequestIdPolicy.MessagePropertyKey, new List<string>() } }))
            {
                Assert.ThrowsAsync<ArgumentException>(async () => await SendGetRequest(transport, ReadClientRequestIdPolicy.Shared));
            }
>>>>>>> 2f0a23bc
        }
    }
}<|MERGE_RESOLUTION|>--- conflicted
+++ resolved
@@ -95,8 +95,6 @@
 
             Assert.IsNotEmpty(transport.SingleRequest.ClientRequestId);
             Assert.AreNotEqual("custom-id", transport.SingleRequest.ClientRequestId);
-<<<<<<< HEAD
-=======
         }
 
         [Test]
@@ -109,7 +107,6 @@
             {
                 Assert.ThrowsAsync<ArgumentException>(async () => await SendGetRequest(transport, ReadClientRequestIdPolicy.Shared));
             }
->>>>>>> 2f0a23bc
         }
     }
 }