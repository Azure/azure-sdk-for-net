--- conflicted
+++ resolved
@@ -207,61 +207,6 @@
         }
 
         [Test]
-<<<<<<< HEAD
-        public void GetExceptionWhenDisposedSingle()
-        {
-            SequenceWriter writer = new SequenceWriter(512);
-            WriteMemory(writer, 400, 0xFF);
-            var sequence = writer.GetReadOnlySequence();
-
-            writer.Dispose();
-
-            Assert.DoesNotThrow(() => { var x = sequence.Length; });
-            Assert.Throws<ArgumentOutOfRangeException>(() => { var x = sequence.First.Span[0]; });
-            Assert.Throws<ArgumentOutOfRangeException>(() => { var x = sequence.Slice(350).First.Span[0]; });
-        }
-
-        [Test]
-        public void ValidateUseOnMemoryRef()
-        {
-            SequenceWriter writer = new SequenceWriter(512);
-            WriteMemory(writer, 400, 0xFF);
-            var sequence = writer.GetReadOnlySequence();
-            var memory = sequence.First;
-
-            writer.Dispose();
-
-            Assert.DoesNotThrow(() => { var x = sequence.Length; });
-
-            //access through the sequence will fail since the segments are disposed
-            Assert.Throws<ArgumentOutOfRangeException>(() => { var x = sequence.First.Span[0]; });
-            Assert.Throws<ArgumentOutOfRangeException>(() => { var x = sequence.Slice(350).First.Span[0]; });
-
-            //can still read memory if the reference is kept
-            Assert.AreEqual(0xFF, memory.Span[0]);
-            Assert.AreEqual(0xFF, memory.Span[399]);
-        }
-
-        [Test]
-        public void GetExceptionWhenDisposedMultiSequence()
-        {
-            SequenceWriter writer = new SequenceWriter(512);
-            WriteMemory(writer, 400, 0xFF);
-            WriteMemory(writer, 400, 0xFF);
-            var sequence1 = writer.GetReadOnlySequence();
-            WriteMemory(writer, 400, 0xFF);
-            var sequence2 = writer.GetReadOnlySequence();
-
-            writer.Dispose();
-
-            Assert.DoesNotThrow(() => { var x = sequence1.Length; });
-            Assert.Throws<IndexOutOfRangeException>(() => { var x = sequence1.First.Span[0]; });
-            Assert.Throws<ArgumentOutOfRangeException>(() => { var x = sequence1.Slice(513).First.Span[0]; });
-
-            Assert.DoesNotThrow(() => { var x = sequence2.Length; });
-            Assert.Throws<IndexOutOfRangeException>(() => { var x = sequence2.First.Span[0]; });
-            Assert.Throws<ArgumentOutOfRangeException>(() => { var x = sequence2.Slice(513).First.Span[0]; });
-=======
         public void GetMultipleMemoryWithoutAdvance()
         {
             using SequenceWriter writer = new SequenceWriter(512);
@@ -361,7 +306,62 @@
 
             if (buffer2Array.Length < 1200) //sometimes the buffer will be big enough
                 Assert.Throws<ArgumentOutOfRangeException>(() => writer.Advance(400));
->>>>>>> f4cb51cd
+        }
+
+        [Test]
+        public void GetExceptionWhenDisposedSingle()
+        {
+            SequenceWriter writer = new SequenceWriter(512);
+            WriteMemory(writer, 400, 0xFF);
+            var sequence = writer.GetReadOnlySequence();
+
+            writer.Dispose();
+
+            Assert.DoesNotThrow(() => { var x = sequence.Length; });
+            Assert.Throws<ArgumentOutOfRangeException>(() => { var x = sequence.First.Span[0]; });
+            Assert.Throws<ArgumentOutOfRangeException>(() => { var x = sequence.Slice(350).First.Span[0]; });
+        }
+
+        [Test]
+        public void ValidateUseOnMemoryRef()
+        {
+            SequenceWriter writer = new SequenceWriter(512);
+            WriteMemory(writer, 400, 0xFF);
+            var sequence = writer.GetReadOnlySequence();
+            var memory = sequence.First;
+
+            writer.Dispose();
+
+            Assert.DoesNotThrow(() => { var x = sequence.Length; });
+
+            //access through the sequence will fail since the segments are disposed
+            Assert.Throws<ArgumentOutOfRangeException>(() => { var x = sequence.First.Span[0]; });
+            Assert.Throws<ArgumentOutOfRangeException>(() => { var x = sequence.Slice(350).First.Span[0]; });
+
+            //can still read memory if the reference is kept
+            Assert.AreEqual(0xFF, memory.Span[0]);
+            Assert.AreEqual(0xFF, memory.Span[399]);
+        }
+
+        [Test]
+        public void GetExceptionWhenDisposedMultiSequence()
+        {
+            SequenceWriter writer = new SequenceWriter(512);
+            WriteMemory(writer, 400, 0xFF);
+            WriteMemory(writer, 400, 0xFF);
+            var sequence1 = writer.GetReadOnlySequence();
+            WriteMemory(writer, 400, 0xFF);
+            var sequence2 = writer.GetReadOnlySequence();
+
+            writer.Dispose();
+
+            Assert.DoesNotThrow(() => { var x = sequence1.Length; });
+            Assert.Throws<IndexOutOfRangeException>(() => { var x = sequence1.First.Span[0]; });
+            Assert.Throws<ArgumentOutOfRangeException>(() => { var x = sequence1.Slice(513).First.Span[0]; });
+
+            Assert.DoesNotThrow(() => { var x = sequence2.Length; });
+            Assert.Throws<IndexOutOfRangeException>(() => { var x = sequence2.First.Span[0]; });
+            Assert.Throws<ArgumentOutOfRangeException>(() => { var x = sequence2.Slice(513).First.Span[0]; });
         }
     }
 }