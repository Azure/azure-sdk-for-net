--- conflicted
+++ resolved
@@ -162,53 +162,5 @@
                 }
             }
         }
-<<<<<<< HEAD
-
-        [TestCase("a")]
-        [TestCase(true)]
-        [TestCase(1)]
-        [TestCase(1.0)]
-        [TestCaseSource("GetOneDateTimeData")]
-        public void TestFromObject<T>(T value)
-        {
-            var content = RequestContentHelper.FromObject(value);
-            var stream = new MemoryStream();
-            content.WriteTo(stream, default);
-            stream.Position = 0;
-            var document = JsonDocument.Parse(stream);
-            switch (value)
-            {
-                case string:
-                    Assert.AreEqual(JsonValueKind.String, document.RootElement.ValueKind);
-                    Assert.AreEqual($"\"{value}\"", document.RootElement.GetRawText());
-                    break;
-                case bool:
-                    Assert.AreEqual(value, document.RootElement.GetBoolean());
-                    break;
-                case int:
-                    Assert.AreEqual(value, document.RootElement.GetInt32());
-                    break;
-                case double:
-                    Assert.AreEqual(value, document.RootElement.GetDouble());
-                    break;
-                case DateTimeOffset:
-                    Assert.AreEqual(JsonValueKind.String, document.RootElement.ValueKind);
-                    Assert.AreEqual(value, DateTimeOffset.Parse(document.RootElement.GetString()));
-                    break;
-            }
-        }
-
-        [TestCaseSource(nameof(BinaryDataCases))]
-        public void TestFromObjectForBinaryData(BinaryData value)
-        {
-            var content = RequestContentHelper.FromObject(value);
-            var stream = new MemoryStream();
-            content.WriteTo(stream, default);
-            stream.Position = 0;
-            var document = JsonDocument.Parse(stream);
-            Assert.AreEqual(value.ToObjectFromJson(), BinaryData.FromString(document.RootElement.GetRawText()).ToObjectFromJson());
-        }
-=======
->>>>>>> dff2ec27
     }
 }