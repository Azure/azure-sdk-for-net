--- conflicted
+++ resolved
@@ -519,11 +519,7 @@
 
             public ValueTask<OperationState<int>> UpdateStateAsync(bool async, CancellationToken cancellationToken) => _updateStateAsyncHandler(async, cancellationToken);
 
-<<<<<<< HEAD
-            public String GetOperationId() => "testId";
-=======
             public String GetOperationId() => string.Empty;
->>>>>>> d0ef57bc
         }
 
         private class CallCountStrategy : DelayStrategy
