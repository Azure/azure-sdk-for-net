--- conflicted
+++ resolved
@@ -43,13 +43,7 @@
     <Compile Include="..\src\Shared\LightweightPkcs8Decoder.cs" LinkBase="Shared" />
     <Compile Include="..\src\Shared\NextLinkOperationImplementation.cs" LinkBase="Shared" />
     <Compile Include="..\src\Shared\NoBodyResponseOfT.cs" LinkBase="Shared" />
-<<<<<<< HEAD
-
-    <Compile Include="..\src\Shared\ModelSerializerHelper.cs" LinkBase="Shared" />
-
-=======
     <Compile Include="..\src\Shared\NoValueResponseOfT.cs" LinkBase="Shared" />
->>>>>>> 4db78622
     <Compile Include="..\src\Shared\OperationFinalStateVia.cs" LinkBase="Shared" />
     <Compile Include="..\src\Shared\Optional.cs" LinkBase="Shared" />
     <Compile Include="..\src\Shared\Page.cs" LinkBase="Shared" />
