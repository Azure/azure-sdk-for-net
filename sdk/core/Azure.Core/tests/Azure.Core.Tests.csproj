--- conflicted
+++ resolved
@@ -43,12 +43,9 @@
     <Compile Include="..\src\Shared\LightweightPkcs8Decoder.cs" LinkBase="Shared" />
     <Compile Include="..\src\Shared\NextLinkOperationImplementation.cs" LinkBase="Shared" />
     <Compile Include="..\src\Shared\NoBodyResponseOfT.cs" LinkBase="Shared" />
-<<<<<<< HEAD
-=======
-    <Compile Include="..\src\Shared\NoValueResponseOfT.cs" LinkBase="Shared" />
+
     <Compile Include="..\src\Shared\ModelSerializerHelper.cs" LinkBase="Shared" />
-    <Compile Include="..\src\Shared\ObjectNotDisposedException.cs" LinkBase="Shared" />
->>>>>>> d62f58d9
+
     <Compile Include="..\src\Shared\OperationFinalStateVia.cs" LinkBase="Shared" />
     <Compile Include="..\src\Shared\Optional.cs" LinkBase="Shared" />
     <Compile Include="..\src\Shared\Page.cs" LinkBase="Shared" />
