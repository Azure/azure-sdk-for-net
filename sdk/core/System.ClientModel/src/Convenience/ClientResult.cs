﻿// Copyright (c) Microsoft Corporation. All rights reserved.
// Licensed under the MIT License.

using System.ClientModel.Internal;
using System.ClientModel.Primitives;

namespace System.ClientModel;

public class ClientResult
{
    private readonly PipelineResponse _response;

    protected ClientResult(PipelineResponse response)
    {
        Argument.AssertNotNull(response, nameof(response));

        _response = response;
    }

    /// <summary>
    /// Returns the HTTP response returned by the service.
    /// </summary>
    /// <returns>The HTTP response returned by the service.</returns>
    public PipelineResponse GetRawResponse() => _response;

    #region Factory methods for ClientResult and subtypes

    public static ClientResult FromResponse(PipelineResponse response)
        => new ClientResult(response);

    public static ClientResult<T> FromValue<T>(T value, PipelineResponse response)
    {
        if (value is null)
        {
            string message = "ClientResult<T> contract guarantees that ClientResult<T>.Value is non-null. " +
                "If you need to return a ClientResult where the Value is null, please use call ClientResult.FromOptionalValue instead.";

            throw new ArgumentNullException(nameof(value), message);
        }

        return new ClientResult<T>(value, response);
    }

    public static ClientResult<T?> FromOptionalValue<T>(T? value, PipelineResponse response)
<<<<<<< HEAD
    {
        return new ClientResult<T?>(value, response);
    }
=======
        => new ClientResult<T?>(value, response);
>>>>>>> 00d7d131

    #endregion
}<|MERGE_RESOLUTION|>--- conflicted
+++ resolved
@@ -42,13 +42,7 @@
     }
 
     public static ClientResult<T?> FromOptionalValue<T>(T? value, PipelineResponse response)
-<<<<<<< HEAD
-    {
-        return new ClientResult<T?>(value, response);
-    }
-=======
         => new ClientResult<T?>(value, response);
->>>>>>> 00d7d131
 
     #endregion
 }