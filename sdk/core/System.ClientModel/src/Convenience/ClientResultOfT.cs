--- conflicted
+++ resolved
@@ -28,11 +28,7 @@
     }
 
     /// <summary>
-<<<<<<< HEAD
-    /// TBD.  Needed for inheritdoc.
-=======
     /// Gets the value received from the service.
->>>>>>> b53f6a24
     /// </summary>
     public virtual T Value { get; }
 
