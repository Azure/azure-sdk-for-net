﻿// Copyright (c) Microsoft Corporation. All rights reserved.
// Licensed under the MIT License.

using System.ClientModel.Internal;
using System.Diagnostics.CodeAnalysis;
using System.Runtime.CompilerServices;

namespace System.ClientModel.Primitives;

/// <summary>
/// Provides functionality to read and write <see cref="IPersistableModel{T}"/> and <see cref="IJsonModel{T}"/>.
/// </summary>
public static class ModelReaderWriter
{
    /// <summary>
    /// Converts the value of a model into a <see cref="BinaryData"/>.
    /// </summary>
    /// <typeparam name="T">The type of the value to write.</typeparam>
    /// <param name="model">The model to convert.</param>
    /// <param name="options">The <see cref="ModelReaderWriterOptions"/> to use.</param>
    /// <returns>A <see cref="BinaryData"/> representation of the model in the <see cref="ModelReaderWriterOptions.Format"/> specified by the <paramref name="options"/>.</returns>
    /// <exception cref="FormatException">If the model does not support the requested <see cref="ModelReaderWriterOptions.Format"/>.</exception>
    /// <exception cref="ArgumentNullException">If <paramref name="model"/> is null.</exception>
    public static BinaryData Write<T>(T model, ModelReaderWriterOptions? options = default)
        where T : IPersistableModel<T>
    {
        if (model is null)
        {
            throw new ArgumentNullException(nameof(model));
        }

        options ??= ModelReaderWriterOptions.Json;

        if (ShouldWriteAsJson(model, options, out IJsonModel<T>? jsonModel))
        {
            using (ModelWriter<T> writer = new ModelWriter<T>(jsonModel, options))
            {
                return writer.ToBinaryData();
            }
        }
        else
        {
            return model.Write(options);
        }
    }

    /// <summary>
    /// Converts the value of a model into a <see cref="BinaryData"/>.
    /// </summary>
    /// <param name="model">The model to convert.</param>
    /// <param name="options">The <see cref="ModelReaderWriterOptions"/> to use.</param>
    /// <returns>A <see cref="BinaryData"/> representation of the model in the <see cref="ModelReaderWriterOptions.Format"/> specified by the <paramref name="options"/>.</returns>
    /// <exception cref="InvalidOperationException">Throws if <paramref name="model"/> does not implement <see cref="IPersistableModel{T}"/>.</exception>
    /// <exception cref="FormatException">If the model does not support the requested <see cref="ModelReaderWriterOptions.Format"/>.</exception>
    /// <exception cref="ArgumentNullException">If <paramref name="model"/> is null.</exception>
    public static BinaryData Write(object model, ModelReaderWriterOptions? options = default)
    {
        if (model is null)
        {
            throw new ArgumentNullException(nameof(model));
        }

        options ??= ModelReaderWriterOptions.Json;

        var iModel = model as IPersistableModel<object>;
        if (iModel is null)
        {
            throw new InvalidOperationException($"{model.GetType().Name} does not implement {nameof(IPersistableModel<object>)}");
        }

        if (ShouldWriteAsJson(iModel, options, out IJsonModel<object>? jsonModel))
        {
            using (ModelWriter<object> writer = new ModelWriter<object>(jsonModel, options))
            {
                return writer.ToBinaryData();
            }
        }
        else
        {
            return iModel.Write(options);
        }
    }

    /// <summary>
    /// Converts the <see cref="BinaryData"/> into a <typeparamref name="T"/>.
    /// </summary>
    /// <param name="data">The <see cref="BinaryData"/> to convert.</param>
    /// <param name="options">The <see cref="ModelReaderWriterOptions"/> to use.</param>
    /// <returns>A <typeparamref name="T"/> representation of the <see cref="BinaryData"/>.</returns>
    /// <exception cref="InvalidOperationException">Throws if <typeparamref name="T"/> does not have a public or internal parameterless constructor.</exception>
    /// <exception cref="FormatException">If the model does not support the requested <see cref="ModelReaderWriterOptions.Format"/>.</exception>
    /// <exception cref="ArgumentNullException">If <paramref name="data"/> is null.</exception>
    /// <exception cref="MissingMethodException">If <typeparamref name="T"/> does not have a public or non public empty constructor.</exception>
    public static T? Read<[DynamicallyAccessedMembers(DynamicallyAccessedMemberTypes.PublicConstructors | DynamicallyAccessedMemberTypes.NonPublicConstructors)] T>(BinaryData data, ModelReaderWriterOptions? options = default)
        where T : IPersistableModel<T>
    {
        if (data is null)
        {
            throw new ArgumentNullException(nameof(data));
        }

        options ??= ModelReaderWriterOptions.Json;

        return GetInstance<T>().Create(data, options);
    }

    /// <summary>
    /// Converts the <see cref="BinaryData"/> into a <paramref name="returnType"/>.
    /// </summary>
    /// <param name="data">The <see cref="BinaryData"/> to convert.</param>
    /// <param name="returnType">The type of the objec to convert and return.</param>
    /// <param name="options">The <see cref="ModelReaderWriterOptions"/> to use.</param>
    /// <returns>A <paramref name="returnType"/> representation of the <see cref="BinaryData"/>.</returns>
    /// <exception cref="InvalidOperationException">Throws if <paramref name="returnType"/> does not implement <see cref="IPersistableModel{T}"/>.</exception>
    /// <exception cref="InvalidOperationException">Throws if <paramref name="returnType"/> does not have a public or internal parameterless constructor.</exception>
    /// <exception cref="FormatException">If the model does not support the requested <see cref="ModelReaderWriterOptions.Format"/>.</exception>
    /// <exception cref="ArgumentNullException">If <paramref name="data"/> or <paramref name="returnType"/> are null.</exception>
    /// <exception cref="MissingMethodException">If <paramref name="returnType"/> does not have a public or non public empty constructor.</exception>
    public static object? Read(BinaryData data, [DynamicallyAccessedMembers(DynamicallyAccessedMemberTypes.PublicConstructors | DynamicallyAccessedMemberTypes.NonPublicConstructors)] Type returnType, ModelReaderWriterOptions? options = default)
    {
        if (data is null)
        {
            throw new ArgumentNullException(nameof(data));
        }

        if (returnType is null)
        {
            throw new ArgumentNullException(nameof(returnType));
        }

        options ??= ModelReaderWriterOptions.Json;

        return GetInstance(returnType).Create(data, options);
    }

    private static IPersistableModel<object> GetInstance([DynamicallyAccessedMembers(DynamicallyAccessedMemberTypes.PublicConstructors | DynamicallyAccessedMemberTypes.NonPublicConstructors)] Type returnType)
    {
        var model = GetObjectInstance(returnType) as IPersistableModel<object>;
        if (model is null)
        {
            throw new InvalidOperationException($"{returnType.Name} does not implement {nameof(IPersistableModel<object>)}");
        }
        return model;
    }

    private static IPersistableModel<T> GetInstance<[DynamicallyAccessedMembers(DynamicallyAccessedMemberTypes.PublicConstructors | DynamicallyAccessedMemberTypes.NonPublicConstructors)] T>()
        where T : IPersistableModel<T>
    {
        var model = GetObjectInstance(typeof(T)) as IPersistableModel<T>;
        if (model is null)
        {
            throw new InvalidOperationException($"{typeof(T).Name} does not implement {nameof(IPersistableModel<T>)}");
        }
        return model;
    }

    private static object GetObjectInstance([DynamicallyAccessedMembers(DynamicallyAccessedMemberTypes.PublicConstructors | DynamicallyAccessedMemberTypes.NonPublicConstructors)] Type returnType)
    {
        PersistableModelProxyAttribute? attribute = Attribute.GetCustomAttribute(returnType, typeof(PersistableModelProxyAttribute), false) as PersistableModelProxyAttribute;
        Type typeToActivate = attribute is null ? returnType : attribute.ProxyType;

        if (returnType.IsAbstract && attribute is null)
        {
            throw new InvalidOperationException($"{returnType.Name} must be decorated with {nameof(PersistableModelProxyAttribute)} to be used with {nameof(ModelReaderWriter)}");
        }

        var obj = Activator.CreateInstance(typeToActivate, true);
        if (obj is null)
        {
            throw new InvalidOperationException($"Unable to create instance of {typeToActivate.Name}.");
        }
        return obj;
    }

    [MethodImpl(MethodImplOptions.AggressiveInlining)]
    internal static bool ShouldWriteAsJson<T>(IPersistableModel<T> model, ModelReaderWriterOptions options)
        => ShouldWriteAsJson(model, options, out _);

    [MethodImpl(MethodImplOptions.AggressiveInlining)]
    internal static bool ShouldWriteAsJson<T>(IPersistableModel<T> model, ModelReaderWriterOptions options, [MaybeNullWhen(false)] out IJsonModel<T> jsonModel)
    {
        if (IsJsonFormatRequested(model, options) && model is IJsonModel<T> iJsonModel)
        {
            jsonModel = iJsonModel;
            return true;
        }

        jsonModel = default;
        return false;
    }

    [MethodImpl(MethodImplOptions.AggressiveInlining)]
<<<<<<< HEAD
=======
    internal static bool ShouldWriteAsJson(IPersistableModel<object> model, ModelReaderWriterOptions options, [MaybeNullWhen(false)] out IJsonModel<object> jsonModel)
        => ShouldWriteAsJson<object>(model, options, out jsonModel);

    [MethodImpl(MethodImplOptions.AggressiveInlining)]
>>>>>>> 324f62a2
    private static bool IsJsonFormatRequested<T>(IPersistableModel<T> model, ModelReaderWriterOptions options)
        => options.Format == "J" || (options.Format == "W" && model.GetFormatFromOptions(options) == "J");

    [MethodImpl(MethodImplOptions.AggressiveInlining)]
    private static bool IsJsonFormatRequested(IPersistableModel<object> model, ModelReaderWriterOptions options)
        => IsJsonFormatRequested<object>(model, options);
}<|MERGE_RESOLUTION|>--- conflicted
+++ resolved
@@ -190,13 +190,10 @@
     }
 
     [MethodImpl(MethodImplOptions.AggressiveInlining)]
-<<<<<<< HEAD
-=======
     internal static bool ShouldWriteAsJson(IPersistableModel<object> model, ModelReaderWriterOptions options, [MaybeNullWhen(false)] out IJsonModel<object> jsonModel)
         => ShouldWriteAsJson<object>(model, options, out jsonModel);
 
     [MethodImpl(MethodImplOptions.AggressiveInlining)]
->>>>>>> 324f62a2
     private static bool IsJsonFormatRequested<T>(IPersistableModel<T> model, ModelReaderWriterOptions options)
         => options.Format == "J" || (options.Format == "W" && model.GetFormatFromOptions(options) == "J");
 
