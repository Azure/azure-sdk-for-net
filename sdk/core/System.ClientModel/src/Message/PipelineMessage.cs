﻿// Copyright (c) Microsoft Corporation. All rights reserved.
// Licensed under the MIT License.

using System.ClientModel.Internal;
using System.Threading;

namespace System.ClientModel.Primitives;

public class PipelineMessage : IDisposable
{
    private PipelineResponse? _response;
    private ArrayBackedPropertyBag<ulong, object> _propertyBag;
    private bool _disposed;

    protected internal PipelineMessage(PipelineRequest request)
    {
        ClientUtilities.AssertNotNull(request, nameof(request));

        Request = request;
        _propertyBag = new ArrayBackedPropertyBag<ulong, object>();
    }

    public PipelineRequest Request { get; }

    public PipelineResponse? Response
    {
        get => _response;

        // This is set internally by the transport.
        protected internal set => _response = value;
    }

<<<<<<< HEAD
    public bool TryGetResponse(out PipelineResponse response)
    {
        response = _response!;
        return _response is not null;
    }

    internal int RetryCount { get; set; }

=======
>>>>>>> 4b85d5a8
    #region Pipeline invocation options

    public CancellationToken CancellationToken { get; set; }

    public PipelineMessageClassifier? MessageClassifier { get; protected internal set; }

    public void Apply(RequestOptions options, PipelineMessageClassifier? messageClassifier = default)
    {
        // This design moves the client-author API (options.Apply) off the
        // client-user type RequestOptions.
        options.Apply(this, messageClassifier);
    }

    public bool TryGetProperty(Type type, out object? value) =>
        _propertyBag.TryGetValue((ulong)type.TypeHandle.Value, out value);

    public void SetProperty(Type type, object value) =>
        _propertyBag.Set((ulong)type.TypeHandle.Value, value);

    #endregion

    #region Per-request pipeline

    internal bool CustomRequestPipeline =>
        PerCallPolicies is not null || PerTryPolicies is not null;

    internal PipelinePolicy[]? PerCallPolicies { get; set; }

    internal PipelinePolicy[]? PerTryPolicies { get; set; }

    internal PipelinePolicy[]? BeforeTransportPolicies { get; set; }

    #endregion

    #region IDisposable

    protected virtual void Dispose(bool disposing)
    {
        if (disposing && !_disposed)
        {
            var request = Request;
            request?.Dispose();

            _propertyBag.Dispose();

            // TODO: this means we return a disposed response to the end-user.
            // Would be nice to possibly introduce an OnMessageDiposed pattern
            // to notify the response that it needs to dispose network resources
            // without being officially disposed itself?
            var response = _response;
            if (response != null)
            {
                _response = null;
                response.Dispose();
            }

            _disposed = true;
        }
    }

    public void Dispose()
    {
        Dispose(true);
        GC.SuppressFinalize(this);
    }

    #endregion
}<|MERGE_RESOLUTION|>--- conflicted
+++ resolved
@@ -30,17 +30,6 @@
         protected internal set => _response = value;
     }
 
-<<<<<<< HEAD
-    public bool TryGetResponse(out PipelineResponse response)
-    {
-        response = _response!;
-        return _response is not null;
-    }
-
-    internal int RetryCount { get; set; }
-
-=======
->>>>>>> 4b85d5a8
     #region Pipeline invocation options
 
     public CancellationToken CancellationToken { get; set; }
