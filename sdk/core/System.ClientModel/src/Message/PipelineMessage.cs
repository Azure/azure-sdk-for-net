--- conflicted
+++ resolved
@@ -41,8 +41,6 @@
         protected internal set;
     }
 
-<<<<<<< HEAD
-=======
     /// <summary>
     /// Gets or sets the message classifier used by the client pipeline to
     /// determine whether the response from the service should be considered
@@ -66,7 +64,6 @@
     // the client-provided classifier or compose a chain of classification
     // handlers that preserve the functionality of the client-provided classifier
     // at the end of the chain.
->>>>>>> 68a0baaf
     public PipelineMessageClassifier? MessageClassifier { get; set; }
 
     public void Apply(RequestOptions options)
