﻿// Copyright (c) Microsoft Corporation. All rights reserved.
// Licensed under the MIT License.

using System.ClientModel.Internal;
using System.Threading;

namespace System.ClientModel.Primitives;

/// <summary>
/// Represents an HTTP message that can be sent from a
/// <see cref="ClientPipeline"/>.  <see cref="Request"/> holds the request sent
/// to the cloud service, and <see cref="Response"/> holds the response received
/// from the service.
/// </summary>
public class PipelineMessage : IDisposable
{
    private ArrayBackedPropertyBag<ulong, object> _propertyBag;
    private bool _disposed;

    /// <summary>
    /// Creates an instance of <see cref="PipelineMessage"/> with
    /// <see cref="Request"/> set to the provided <paramref name="request"/>.
    /// </summary>
    /// <param name="request">The <see cref="PipelineRequest"/> to set on this
    /// instance's <see cref="Request"/> property.</param>
    protected internal PipelineMessage(PipelineRequest request)
    {
        Argument.AssertNotNull(request, nameof(request));

        Request = request;
        _propertyBag = new ArrayBackedPropertyBag<ulong, object>();

        BufferResponse = true;
        ResponseClassifier = PipelineMessageClassifier.Default;
    }

    /// <summary>
    /// Gets the <see cref="PipelineRequest"/> to send to the service during
    /// the call to <see cref="ClientPipeline.Send(PipelineMessage)"/>.
    /// </summary>
    public PipelineRequest Request { get; }

    /// <summary>
    /// Gets the <see cref="PipelineResponse"/> received from the service during
    /// the call to <see cref="ClientPipeline.Send(PipelineMessage)"/>.
    /// </summary>
    public PipelineResponse? Response
    {
        get;

        // Set internally by the transport.
        protected internal set;
    }

    /// <summary>
    /// Returns the value of the <see cref="Response"/> property and transfers
    /// dispose ownership of the response to the caller. After calling this
    /// method, the <see cref="Response"/> property will be <code>null</code>
    /// and the caller will be responsible for disposing the returned value,
    /// which may hold a live network stream.
    /// </summary>
    public PipelineResponse? ExtractResponse()
    {
        PipelineResponse? response = Response;
        Response = null;
        return response;
    }

    internal void AssertResponse()
    {
        if (Response is null)
        {
            throw new InvalidOperationException($"'{nameof(Response)}' property is not set on message.");
        }
    }

    #region Pipeline invocation options

    /// <summary>
    /// Gets or sets the <see cref="CancellationToken"/> used for the duration
    /// of the call to <see cref="ClientPipeline.Send(PipelineMessage)"/>.
    /// </summary>
    public CancellationToken CancellationToken
    {
        get;

        // Set internally by RequestOptions.Apply
        protected internal set;
    }

    /// <summary>
    /// Gets or sets the <see cref="PipelineMessageClassifier"/> used by the
    /// <see cref="ClientPipeline"/> to determine whether the response received
    /// from the service is considered an error and populate the
    /// <see cref="PipelineResponse.IsError"/> on <see cref="Response"/>.
    ///
    /// This property is intended to be set in a client's service method to a
    /// a <see cref="PipelineMessageClassifier"/> that classifies responses as
    /// success responses based on the service API's published success codes.
    /// Setting this value outside the service method will override the
    /// client-specified classifier and may result in undesired behavior.
    /// </summary>
    public PipelineMessageClassifier ResponseClassifier { get; set; }

    /// <summary>
    /// Apply the options from the provided <see cref="RequestOptions"/> to
    /// this <see cref="PipelineMessage"/> instance.
    /// </summary>
    /// <param name="options">The <see cref="RequestOptions"/> to apply to this
<<<<<<< HEAD
    /// <see cref="PipelineMessage"/> instance.</param>
=======
    /// <see cref="PipelineMessage"/> instance.  If <c>null</c> is passed,
    /// no changes will be made to this message instance.</param>
>>>>>>> 9f3cd2ed
    /// <remarks> This method is intended to be called after the creation of
    /// the <see cref="PipelineMessage"/> and its <see cref="Request"/> is
    /// complete, and prior to the call to
    /// <see cref="ClientPipeline.Send(PipelineMessage)"/>.
    /// </remarks>
<<<<<<< HEAD
    public void Apply(RequestOptions options)
    {
        // This design moves the client-author API (options.Apply) off the
        // client-user type RequestOptions. Its only purpose is to call through to
        // the internal options.Apply method.
        options.Apply(this);
=======
    public void Apply(RequestOptions? options)
    {
        // This design moves the client-author API (options.Apply) off the
        // client-user type RequestOptions. Its only purpose is to call through to
        // the internal options.Apply method.  If null options are passed this
        // method is a no-op.
        options?.Apply(this);
>>>>>>> 9f3cd2ed
    }

    /// <summary>
    /// Attempts to get a property from the property bag for this
    /// <see cref="PipelineMessage"/> instance. Message properties are used to
    /// govern the behavior of specific policies in the
    /// <see cref="ClientPipeline"/>. Please refer to documentation for a
    /// specific <see cref="PipelinePolicy"/> to understand what properties it
    /// supports.
    /// </summary>
    /// <param name="key">The key for the property in the message's property
    /// bag.</param>
    /// <param name="value">The value of the property.</param>
    /// <returns><c>true</c> if property exists; otherwise <c>false</c>.</returns>
    public bool TryGetProperty(Type key, out object? value) =>
        _propertyBag.TryGetValue((ulong)key.TypeHandle.Value, out value);

    /// <summary>
    /// Set a property in the property bag for this <see cref="PipelineMessage"/>
    /// instance. Message properties are used to govern the behavior of specific
    /// policies in the <see cref="ClientPipeline"/>. Please refer to
    /// documentation for a specific <see cref="PipelinePolicy"/> to understand
    /// what properties it supports.
    /// </summary>
    /// <param name="key">The key for the property in the message's property
    /// bag.</param>
    /// <param name="value">The value of the property.</param>
    public void SetProperty(Type key, object? value) =>
        _propertyBag.Set((ulong)key.TypeHandle.Value, value);

    #endregion

    #region Meta-data for pipeline processing

    internal int RetryCount { get; set; }

    /// <summary>
    /// Gets or sets the value indicating whether the response should be buffered
    /// in-memory by the pipeline. Defaults to true.
    /// </summary>
    public bool BufferResponse { get; set; }

    /// <summary>
    /// Gets or sets the network timeout value for this message.
    /// If <c>null</c>, the value set on the client's options will be used.
    /// Defaults to <c>null</c>.
    /// </summary>
    public TimeSpan? NetworkTimeout { get; set; }

    #endregion

    #region Per-request pipeline

    internal bool UseCustomRequestPipeline =>
        PerCallPolicies is not null ||
        PerTryPolicies is not null ||
        BeforeTransportPolicies is not null;

    internal PipelinePolicy[]? PerCallPolicies { get; set; }

    internal PipelinePolicy[]? PerTryPolicies { get; set; }

    internal PipelinePolicy[]? BeforeTransportPolicies { get; set; }

    #endregion

    #region IDisposable

    /// <inheritdoc/>
    public void Dispose()
    {
        Dispose(true);
        GC.SuppressFinalize(this);
    }

    /// <summary>
    /// Releases the unmanaged resources used by the
    /// <see cref="PipelineMessage"/> and optionally disposes of the managed
    /// resources.
    /// </summary>
    /// <param name="disposing"><c>true</c> to release both managed and
    /// unmanaged resources; <c>false</c> to release only unmanaged resources.
    /// </param>
    protected virtual void Dispose(bool disposing)
    {
        if (disposing && !_disposed)
        {
            PipelineResponse? response = Response;
            response?.Dispose();
            Response = null;

            PipelineRequest request = Request;
            request?.Dispose();

            _propertyBag.Dispose();

            _disposed = true;
        }
    }

    #endregion
}<|MERGE_RESOLUTION|>--- conflicted
+++ resolved
@@ -107,25 +107,13 @@
     /// this <see cref="PipelineMessage"/> instance.
     /// </summary>
     /// <param name="options">The <see cref="RequestOptions"/> to apply to this
-<<<<<<< HEAD
-    /// <see cref="PipelineMessage"/> instance.</param>
-=======
     /// <see cref="PipelineMessage"/> instance.  If <c>null</c> is passed,
     /// no changes will be made to this message instance.</param>
->>>>>>> 9f3cd2ed
     /// <remarks> This method is intended to be called after the creation of
     /// the <see cref="PipelineMessage"/> and its <see cref="Request"/> is
     /// complete, and prior to the call to
     /// <see cref="ClientPipeline.Send(PipelineMessage)"/>.
     /// </remarks>
-<<<<<<< HEAD
-    public void Apply(RequestOptions options)
-    {
-        // This design moves the client-author API (options.Apply) off the
-        // client-user type RequestOptions. Its only purpose is to call through to
-        // the internal options.Apply method.
-        options.Apply(this);
-=======
     public void Apply(RequestOptions? options)
     {
         // This design moves the client-author API (options.Apply) off the
@@ -133,7 +121,6 @@
         // the internal options.Apply method.  If null options are passed this
         // method is a no-op.
         options?.Apply(this);
->>>>>>> 9f3cd2ed
     }
 
     /// <summary>
