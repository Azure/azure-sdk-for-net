--- conflicted
+++ resolved
@@ -8,18 +8,11 @@
     <Nullable>enable</Nullable>
 
     <TargetFrameworks>netstandard2.0;net6.0</TargetFrameworks>
-<<<<<<< HEAD
 
-    <!-- TODO: Remove warning suppression -->
-    <NoWarn>$(NoWarn);AZC0001;AZC0012;AZC0014;CS1591;NETSDK1138</NoWarn>
-		<PackageIcon>DotNetPackageIcon.png</PackageIcon>
-		<PackageIconPath>$(RepoEngPath)/images/$(PackageIcon)</PackageIconPath>
-=======
     <!-- TODO: Remove warning suppression prior to GA release -->
     <NoWarn>$(NoWarn);AZC0001;AZC0012;AZC0014;CS1591;NETSDK1138</NoWarn>
     <PackageIcon>DotNetPackageIcon.png</PackageIcon>
     <PackageIconPath>$(RepoEngPath)/images/$(PackageIcon)</PackageIconPath>
->>>>>>> 4ac282ff
   </PropertyGroup>
 
   <ItemGroup>
