--- conflicted
+++ resolved
@@ -12,14 +12,10 @@
   </PropertyGroup>
 
   <ItemGroup>
-<<<<<<< HEAD
-    <PackageReference Include="Microsoft.Extensions.Logging.Abstractions"/>
-=======
     <PackageReference Include="Microsoft.Extensions.Logging.Abstractions" />
     <PackageReference Include="Microsoft.Extensions.Logging" />
     <PackageReference Include="Microsoft.Extensions.Configuration.Abstractions" />
     <PackageReference Include="Microsoft.Extensions.Options.ConfigurationExtensions"/>
->>>>>>> e64108ae
     <PackageReference Include="System.Memory.Data" />
     <PackageReference Include="System.Text.Json" />
   </ItemGroup>
