# System.ClientModel library for .NET

`System.ClientModel` provides shared primitives, abstractions, and helpers for .NET service client libraries.

<<<<<<< HEAD
`System.ClientModel` allows client libraries built from its components to expose common functionality in a consistent fashion, so that once you learn how to use these APIs in one client library, you'll know how to use them in other client libraries as well.
=======
[Source code][source] | [Package (NuGet)][package]
>>>>>>> 4fb880ab

## Getting started

Typically, you will not need to install `System.ClientModel`.
it will be installed for you when you install one of the client libraries using it.

### Install the package

Install the client library for .NET with [NuGet](https://www.nuget.org/packages/System.ClientModel).

```dotnetcli
dotnet add package System.ClientModel
```

### Prerequisites

None needed for `System.ClientModel`.

### Authenticate the client

The `System.ClientModel` preview package provides a `KeyCredential` type for authentication.

## Key concepts

The main shared concepts of `System.ClientModel` include:

- Configuring service clients (`RequestOptions`).
- Accessing HTTP response details (`OutputMessage`, `OutputMessage<T>`).
- Exceptions for reporting errors from service requests in a consistent fashion (`ClientRequestException`).
- Providing APIs to read and write models in different formats.

## Examples

### Send a message using the MessagePipeline

A rudimentary client implementation is as follows:

```csharp
KeyCredential credential = new KeyCredential(key);
MessagePipeline pipeline = MessagePipeline.Create(options, new KeyCredentialAuthenticationPolicy(credential, "Authorization", "Bearer"));
ClientMessage message = pipeline.CreateMessage(options, new ResponseStatusClassifier(stackalloc ushort[] { 200 }));
MessageRequest request = message.Request;
request.SetMethod("POST");
var uri = new RequestUri();
uri.Reset(new Uri("https://www.example.com/"));
request.Uri = uri.ToUri();
pipeline.Send(message);
Console.WriteLine(message.Response.Status);
```

### Read and write persistable models

As a library author you can implement `IPersistableModel<T>` or `IJsonModel<T>` which will give library users the ability to read and write your models.

Example writing an instance of a model.

```C# Snippet:Readme_Write_Simple
InputModel model = new InputModel();
BinaryData data = ModelReaderWriter.Write(model);
```

Example reading a model from json

```C# Snippet:Readme_Read_Simple
string json = @"{
  ""x"": 1,
  ""y"": 2,
  ""z"": 3
}";
OutputModel? model = ModelReaderWriter.Read<OutputModel>(BinaryData.FromString(json));
```

## Troubleshooting

You can troubleshoot `System.ClientModel`-based clients by inspecting the result of any `ClientRequestException` thrown from a pipeline's `Send` method.

## Next steps

## Contributing

This project welcomes contributions and suggestions. Most contributions require you to agree to a Contributor License Agreement (CLA) declaring that you have the right to, and actually do, grant us the rights to use your contribution. For details, visit https://cla.microsoft.com.

When you submit a pull request, a CLA-bot will automatically determine whether you need to provide a CLA and decorate the PR appropriately (e.g., label, comment). Simply follow the instructions provided by the bot. You will only need to do this once across all repositories using our CLA.

This project has adopted the [Microsoft Open Source Code of Conduct][code_of_conduct]. For more information see the [Code of Conduct FAQ][code_of_conduct_faq] or contact opencode@microsoft.com with any additional questions or comments.

![Impressions](https://azure-sdk-impressions.azurewebsites.net/api/impressions/azure-sdk-for-net%2Fsdk%2Fcore%2FAzure.Core%2FREADME.png)

[source]: https://github.com/Azure/azure-sdk-for-net/tree/main/sdk/core/System.ClientModel/src
[package]: https://www.nuget.org/packages/System.ClientModel
[code_of_conduct]: https://opensource.microsoft.com/codeofconduct
[code_of_conduct_faq]: https://opensource.microsoft.com/codeofconduct/faq/<|MERGE_RESOLUTION|>--- conflicted
+++ resolved
@@ -1,12 +1,10 @@
 # System.ClientModel library for .NET
 
-`System.ClientModel` provides shared primitives, abstractions, and helpers for .NET service client libraries.
+`System.ClientModel` contains building blocks for communicating with cloud services.  It provides shared primitives, abstractions, and helpers for .NET service client libraries.
 
-<<<<<<< HEAD
 `System.ClientModel` allows client libraries built from its components to expose common functionality in a consistent fashion, so that once you learn how to use these APIs in one client library, you'll know how to use them in other client libraries as well.
-=======
+
 [Source code][source] | [Package (NuGet)][package]
->>>>>>> 4fb880ab
 
 ## Getting started
 
@@ -18,7 +16,7 @@
 Install the client library for .NET with [NuGet](https://www.nuget.org/packages/System.ClientModel).
 
 ```dotnetcli
-dotnet add package System.ClientModel
+dotnet add package System.ClientModel --prerelease
 ```
 
 ### Prerequisites
