--- conflicted
+++ resolved
@@ -1,15 +1,16 @@
 # Release History
 
-## 1.5.0 (2025-07-03)
-
-### Features Added
-
-<<<<<<< HEAD
+## 1.5.0 (2025-07-07)
+
+### Features Added
+
+- Added the following types for 3rd-party Authentication support: `AuthenticationTokenProvider`, `GetTokenOptions`, `AuthenticationToken`, `AuthenticationPolicy`, and `BearerTokenPolicy`.
+
 ### Breaking Changes
 
-- **Source Breaking Change**: Updated `IJsonModel<T>.Create` and `IPersistableModel<T>.Create` method return types from `T` to `T?` to allow returning `null` when deserialization fails. This change only affects code with nullable reference types enabled. 
+- **Source Breaking Change**: Updated `IJsonModel<T>.Create` and `IPersistableModel<T>.Create` method return types from `T` to `T?` to allow returning `null` when deserialization fails. This change only affects code with nullable reference types enabled.
   - **For consumers calling these methods**: To fix compilation errors, either:
-    - Use null-conditional operators (`?.`) when calling these methods, or  
+    - Use null-conditional operators (`?.`) when calling these methods, or
     - Add null-forgiving operators (`!`) if you're certain the result won't be null, or
     - Add explicit null checks before using the returned value
   - **For implementers of these interfaces**: Update method signatures in your models to return `T?` instead of `T`, and decide whether to return `null` or throw exceptions in error scenarios
@@ -17,9 +18,6 @@
 ### Bugs Fixed
 
 ### Other Changes
-=======
-- Added the following types for 3rd-party Authentication support: `AuthenticationTokenProvider`, `GetTokenOptions`, `AuthenticationToken`, `AuthenticationPolicy`, and `BearerTokenPolicy`.
->>>>>>> 8d40cdef
 
 ## 1.5.0-beta.1 (2025-06-13)
 
@@ -85,7 +83,7 @@
 ### Features Added
 
 - Added extensions to `System.Diagnostics.Activity` and `System.Diagnostics.ActivitySource` to simplify instrumentation of client libraries
-- Added new overloads to `System.ClientModel.ModelReaderWriter` which take in a new 
+- Added new overloads to `System.ClientModel.ModelReaderWriter` which take in a new
 [ModelReaderWriterContext](https://github.com/Azure/azure-sdk-for-net/blob/main/sdk/core/System.ClientModel/src/docs/ModelReaderWriterContext.md)
 which allows reading and writing of collections of `IPersistableModel<>`.  In addition any calls to the new overloads are AOT compatible.
 
