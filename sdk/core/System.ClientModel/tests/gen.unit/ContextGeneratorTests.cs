﻿// Copyright (c) Microsoft Corporation. All rights reserved.
// Licensed under the MIT License.

using System.ClientModel.SourceGeneration.Tests.Unit.InvocationTests;
using System.ClientModel.Tests.ModelReaderWriterTests;
using System.Collections.Generic;
using System.Linq;
using System.Reflection;
using Microsoft.CodeAnalysis;
using NUnit.Framework;
using static System.ClientModel.SourceGeneration.Tests.Unit.InvocationTests.InvocationTestBase;

namespace System.ClientModel.SourceGeneration.Tests.Unit
{
    public class ContextGeneratorTests
    {
        [Test]
        public void NonAbstractWithProxyAndNoCtorShouldWork()
        {
            string source =
$$"""
using System;
using System.ClientModel.Primitives;

namespace TestProject
{
    [ModelReaderWriterBuildable(typeof(JsonModel))]
    [ModelReaderWriterBuildable(typeof(UnknownJsonModel))]
    public partial class LocalContext : ModelReaderWriterContext { }

    public class Caller
    {
        public void Call()
        {
            ModelReaderWriter.Read(BinaryData.Empty, typeof(JsonModel), ModelReaderWriterOptions.Json, LocalContext.Default);
        }
    }

    [PersistableModelProxy(typeof(UnknownJsonModel))]
    public class JsonModel : IJsonModel<JsonModel>
    {
        protected JsonModel() { }
        public JsonModel Create(ref System.Text.Json.Utf8JsonReader reader, ModelReaderWriterOptions options) => new UnknownJsonModel();
        public JsonModel Create(BinaryData data, ModelReaderWriterOptions options) => new UnknownJsonModel();
        public string GetFormatFromOptions(ModelReaderWriterOptions options) => "J";
        public void Write(System.Text.Json.Utf8JsonWriter writer, ModelReaderWriterOptions options) { }
        public BinaryData Write(ModelReaderWriterOptions options) => BinaryData.Empty;
    }

    internal class UnknownJsonModel : JsonModel {}
}
""";

            Compilation compilation = CompilationHelper.CreateCompilation(source);
            var result = CompilationHelper.RunSourceGenerator(compilation);

            Assert.IsNotNull(result.GenerationSpec);
            Assert.AreEqual("LocalContext", result.GenerationSpec!.Type.Name);
            Assert.AreEqual("TestProject", result.GenerationSpec.Type.Namespace);
            Assert.AreEqual(0, result.Diagnostics.Length);
            Assert.AreEqual("public", result.GenerationSpec!.Modifier);
            Assert.AreEqual(2, result.GenerationSpec.TypeBuilders.Count);
            Assert.AreEqual(0, result.GenerationSpec.ReferencedContexts.Count);

            var jsonModel = result.GenerationSpec.TypeBuilders[0];
            Assert.AreEqual("internal", jsonModel.Modifier);
            AssertJsonModel(jsonModel.Type);
            Assert.AreEqual(TypeBuilderKind.IPersistableModel, jsonModel.Kind);
            Assert.AreEqual(s_modelExpectations[jsonModel.Type.Name].Context, jsonModel.ContextType);
            Assert.IsNotNull(jsonModel.PersistableModelProxy);
            var unknownJsonModel = jsonModel.PersistableModelProxy;
            Assert.AreEqual("UnknownJsonModel", unknownJsonModel!.Name);
            Assert.AreEqual("TestProject", unknownJsonModel.Namespace);

            Assert.AreEqual("UnknownJsonModel", result.GenerationSpec.TypeBuilders[1].Type.Name);
        }

        [TestCase("private", true)]
        [TestCase("protected", true)]
        [TestCase("public", false)]
        [TestCase("internal", false)]
        [TestCase("private protected", true)]
        [TestCase("protected internal", false)]
        public void PersistableModelHasNoEmptyCtor(string modifier, bool expectedDiag)
        {
            string source =
$$"""
using System;
using System.ClientModel.Primitives;

namespace TestProject
{
    [ModelReaderWriterBuildable(typeof(PersistableModel))]
    public partial class LocalContext : ModelReaderWriterContext
    {
    }

    public class PersistableModel : IPersistableModel<PersistableModel>
    {
        {{modifier}} PersistableModel() { }

        public string GetFormatFromOptions(ModelReaderWriterOptions options) => "J";

        public BinaryData Write(ModelReaderWriterOptions options) => BinaryData.Empty;

        PersistableModel IPersistableModel<PersistableModel>.Create(BinaryData data, ModelReaderWriterOptions options) => new PersistableModel();
    }
}
""";

            Compilation compilation = CompilationHelper.CreateCompilation(source);
            var result = CompilationHelper.RunSourceGenerator(compilation);

            Assert.IsNotNull(result.GenerationSpec);
            Assert.AreEqual("LocalContext", result.GenerationSpec!.Type.Name);
            Assert.AreEqual("TestProject", result.GenerationSpec.Type.Namespace);
            Assert.AreEqual("public", result.GenerationSpec!.Modifier);
            Assert.AreEqual(0, result.GenerationSpec.ReferencedContexts.Count);

            if (expectedDiag)
            {
                Assert.AreEqual(1, result.Diagnostics.Length);
                Assert.AreEqual(ModelReaderWriterContextGenerator.DiagnosticDescriptors.TypeMustHaveParameterlessConstructor.Id, result.Diagnostics[0].Id);

                Assert.AreEqual(0, result.GenerationSpec.TypeBuilders.Count);
            }
            else
            {
                Assert.AreEqual(0, result.Diagnostics.Length);

                Assert.AreEqual(1, result.GenerationSpec.TypeBuilders.Count);
                Assert.AreEqual("PersistableModel", result.GenerationSpec.TypeBuilders[0].Type.Name);
                Assert.AreEqual("internal", result.GenerationSpec.TypeBuilders[0].Modifier);
            }
        }

        [Test]
        public void TwoModelsSameNameDifferentNamespaces()
        {
            string source =
$$"""
using System;
using System.ClientModel.Primitives;
using System.Text.Json;

namespace TestProject
{
    [ModelReaderWriterBuildable(typeof(JsonModel))]
    [ModelReaderWriterBuildable(typeof(TestProject2.JsonModel))]
    public partial class LocalContext : ModelReaderWriterContext { }

    public class JsonModel : IJsonModel<JsonModel>
    {
        public JsonModel Create(ref System.Text.Json.Utf8JsonReader reader, ModelReaderWriterOptions options) => new JsonModel();
        public JsonModel Create(BinaryData data, ModelReaderWriterOptions options) => new JsonModel();
        public string GetFormatFromOptions(ModelReaderWriterOptions options) => "J";
        public void Write(System.Text.Json.Utf8JsonWriter writer, ModelReaderWriterOptions options) { }
        public BinaryData Write(ModelReaderWriterOptions options) => BinaryData.Empty;
    }
}

namespace TestProject2
{
    public class JsonModel : IJsonModel<JsonModel>
    {
        public JsonModel Create(ref System.Text.Json.Utf8JsonReader reader, ModelReaderWriterOptions options) => new JsonModel();
        public JsonModel Create(BinaryData data, ModelReaderWriterOptions options) => new JsonModel();
        public string GetFormatFromOptions(ModelReaderWriterOptions options) => "J";
        public void Write(System.Text.Json.Utf8JsonWriter writer, ModelReaderWriterOptions options) { }
        public BinaryData Write(ModelReaderWriterOptions options) => BinaryData.Empty;
    }
}
""";

            Compilation compilation = CompilationHelper.CreateCompilation(source);
            var result = CompilationHelper.RunSourceGenerator(compilation);

            Assert.IsNotNull(result.GenerationSpec);
            Assert.AreEqual("LocalContext", result.GenerationSpec!.Type.Name);
            Assert.AreEqual("TestProject", result.GenerationSpec.Type.Namespace);
            Assert.AreEqual(0, result.Diagnostics.Length);
            Assert.AreEqual("public", result.GenerationSpec!.Modifier);
            Assert.AreEqual(2, result.GenerationSpec.TypeBuilders.Count);
            Assert.AreEqual(0, result.GenerationSpec.ReferencedContexts.Count);

            var dict = result.GenerationSpec.TypeBuilders.ToDictionary(t => $"{t.Type.Namespace}.{t.Type.Name}", t => t);
            Assert.IsTrue(dict.ContainsKey("TestProject.JsonModel"));
            Assert.IsTrue(dict.ContainsKey("TestProject2.JsonModel"));
            var jsonModel = dict["TestProject.JsonModel"];
            InvocationTestBase.AssertJsonModel(jsonModel.Type);
            var jsonModel2 = dict["TestProject2.JsonModel"];
            InvocationTestBase.AssertJsonModel(jsonModel2.Type, "TestProject2");
        }

        [Test]
        public void AbstractWithNoAttributeIsSkipped()
        {
            string source =
$$"""
using System;
using System.ClientModel.Primitives;

namespace TestProject
{
    [ModelReaderWriterBuildable(typeof(JsonModel))]
    [ModelReaderWriterBuildable(typeof(UnknownJsonModel))]
    public partial class LocalContext : ModelReaderWriterContext { }

    public class Caller
    {
        public void Call()
        {
            ModelReaderWriter.Read(BinaryData.Empty, typeof(JsonModel), ModelReaderWriterOptions.Json, LocalContext.Default);
        }
    }

    public abstract class JsonModel : IJsonModel<JsonModel>
    {
        public JsonModel Create(ref System.Text.Json.Utf8JsonReader reader, ModelReaderWriterOptions options) => new UnknownJsonModel();
        public JsonModel Create(BinaryData data, ModelReaderWriterOptions options) => new UnknownJsonModel();
        public string GetFormatFromOptions(ModelReaderWriterOptions options) => "J";
        public void Write(System.Text.Json.Utf8JsonWriter writer, ModelReaderWriterOptions options) { }
        public BinaryData Write(ModelReaderWriterOptions options) => BinaryData.Empty;
    }

    internal class UnknownJsonModel : JsonModel {}
}
""";

            Compilation compilation = CompilationHelper.CreateCompilation(source);
            var result = CompilationHelper.RunSourceGenerator(compilation);

            Assert.IsNotNull(result.GenerationSpec);
            Assert.AreEqual("LocalContext", result.GenerationSpec!.Type.Name);
            Assert.AreEqual("TestProject", result.GenerationSpec.Type.Namespace);
            Assert.AreEqual(1, result.Diagnostics.Length);
            Assert.AreEqual(ModelReaderWriterContextGenerator.DiagnosticDescriptors.AbstractTypeWithoutProxy.Id, result.Diagnostics[0].Id);
            Assert.AreEqual("public", result.GenerationSpec!.Modifier);
            Assert.AreEqual(1, result.GenerationSpec.TypeBuilders.Count);
            Assert.AreEqual(0, result.GenerationSpec.ReferencedContexts.Count);
            Assert.AreEqual("UnknownJsonModel", result.GenerationSpec.TypeBuilders[0].Type.Name);
        }

        [Test]
        public void InvalidAssemblyName()
        {
            string source =
$$"""
using System;
using System.ClientModel.Primitives;

namespace _Type.Foo
{
    [ModelReaderWriterBuildable(typeof(JsonModel))]
    public partial class LocalContext : ModelReaderWriterContext { }

    public class Foo
    {
        public void Caller()
        {
            ModelReaderWriter.Read(BinaryData.Empty, typeof(JsonModel), ModelReaderWriterOptions.Json, LocalContext.Default);
        }
    }

    public class JsonModel : IJsonModel<JsonModel>
    {
        public JsonModel Create(ref System.Text.Json.Utf8JsonReader reader, ModelReaderWriterOptions options) => new JsonModel();
        public JsonModel Create(BinaryData data, ModelReaderWriterOptions options) => new JsonModel();
        public string GetFormatFromOptions(ModelReaderWriterOptions options) => "J";
        public void Write(System.Text.Json.Utf8JsonWriter writer, ModelReaderWriterOptions options) { }
        public BinaryData Write(ModelReaderWriterOptions options) => BinaryData.Empty;
    }
}
""";

            Compilation compilation = CompilationHelper.CreateCompilation(source, assemblyName: "Type.Foo");
            var result = CompilationHelper.RunSourceGenerator(compilation);

            Assert.IsNotNull(result.GenerationSpec);
            Assert.AreEqual("LocalContext", result.GenerationSpec!.Type.Name);
            Assert.AreEqual("_Type.Foo", result.GenerationSpec.Type.Namespace);
            Assert.AreEqual(0, result.Diagnostics.Length);
            Assert.AreEqual("public", result.GenerationSpec!.Modifier);
            Assert.AreEqual(1, result.GenerationSpec.TypeBuilders.Count);
            Assert.AreEqual(0, result.GenerationSpec.ReferencedContexts.Count);

            InvocationTestBase.AssertJsonModel(result.GenerationSpec.TypeBuilders[0].Type, "_Type.Foo");
        }

        [Test]
        public void ValidateRoslynVersion()
        {
            Assembly roslynAssembly = typeof(Compilation).Assembly;
            Version expectedVersion = new Version(4, 3, 0, 0);
            Version? actualVersion = roslynAssembly.GetName().Version;

            //This version is required for the source generator to work correctly.
            Assert.AreEqual(expectedVersion, actualVersion,
                $"Expected Roslyn version {expectedVersion}, but got {actualVersion}");
        }

        [Test]
        public void DepHasJsonModelButInternalContext()
        {
            string depSource =
$$"""
using System;
using System.ClientModel.Primitives;
using System.Text.Json;

namespace TestDependency
{
    [ModelReaderWriterBuildable(typeof(JsonModel))]
    internal partial class LocalContext : ModelReaderWriterContext { }

    public class JsonModel : IJsonModel<JsonModel>
    {
        public JsonModel Create(ref System.Text.Json.Utf8JsonReader reader, ModelReaderWriterOptions options) => new JsonModel();
        public JsonModel Create(BinaryData data, ModelReaderWriterOptions options) => new JsonModel();
        public string GetFormatFromOptions(ModelReaderWriterOptions options) => "J";
        public void Write(System.Text.Json.Utf8JsonWriter writer, ModelReaderWriterOptions options) { }
        public BinaryData Write(ModelReaderWriterOptions options) => BinaryData.Empty;
    }
}
""";

            Compilation depCompilation = CompilationHelper.CreateCompilation(depSource, assemblyName: "TestDependency");

            string source =
$$"""
using System;
using System.ClientModel.Primitives;
using TestDependency;

namespace TestProject
{
    [ModelReaderWriterBuildable(typeof(JsonModel))]
    public partial class MyLocalContext : ModelReaderWriterContext { }

    public class Caller
    {
        public void Call()
        {
            ModelReaderWriter.Read<JsonModel>(BinaryData.Empty, ModelReaderWriterOptions.Json, MyLocalContext.Default);
        }
    }
}
""";

            Compilation compilation = CompilationHelper.CreateCompilation(
                source,
                additionalReferences: [depCompilation.ToMetadataReference()],
                contextName: "MyLocalContext");

            var result = CompilationHelper.RunSourceGenerator(compilation);
            Assert.IsNotNull(result.GenerationSpec);
            Assert.AreEqual("MyLocalContext", result.GenerationSpec!.Type.Name);
            Assert.AreEqual("TestProject", result.GenerationSpec.Type.Namespace);
            Assert.AreEqual(0, result.Diagnostics.Length);
            Assert.AreEqual("public", result.GenerationSpec!.Modifier);
            Assert.AreEqual(0, result.GenerationSpec.TypeBuilders.Count);
            Assert.AreEqual(0, result.GenerationSpec.ReferencedContexts.Count);
        }

        [Test]
        public void DepHasJsonModelButNoContext()
        {
            string depSource =
$$"""
using System;
using System.ClientModel.Primitives;
using System.Text.Json;

namespace TestDependency
{
    public class JsonModel : IJsonModel<JsonModel>
    {
        public JsonModel Create(ref System.Text.Json.Utf8JsonReader reader, ModelReaderWriterOptions options) => new JsonModel();
        public JsonModel Create(BinaryData data, ModelReaderWriterOptions options) => new JsonModel();
        public string GetFormatFromOptions(ModelReaderWriterOptions options) => "J";
        public void Write(System.Text.Json.Utf8JsonWriter writer, ModelReaderWriterOptions options) { }
        public BinaryData Write(ModelReaderWriterOptions options) => BinaryData.Empty;
    }
}
""";

            Compilation depCompilation = CompilationHelper.CreateCompilation(depSource, assemblyName: "TestDependency");

            string source =
$$"""
using System;
using System.ClientModel.Primitives;
using TestDependency;

namespace TestProject
{
    [ModelReaderWriterBuildable(typeof(JsonModel))]
    public partial class LocalContext : ModelReaderWriterContext { }

    public class Caller
    {
        public void Call()
        {
            ModelReaderWriter.Read<JsonModel>(BinaryData.Empty, ModelReaderWriterOptions.Json, LocalContext.Default);
        }
    }
}
""";

            Compilation compilation = CompilationHelper.CreateCompilation(
                source,
                additionalReferences: [depCompilation.ToMetadataReference()]);

            var result = CompilationHelper.RunSourceGenerator(compilation);
            Assert.IsNotNull(result.GenerationSpec);
            Assert.AreEqual("LocalContext", result.GenerationSpec!.Type.Name);
            Assert.AreEqual("TestProject", result.GenerationSpec.Type.Namespace);
            Assert.AreEqual(0, result.Diagnostics.Length);
            Assert.AreEqual("public", result.GenerationSpec!.Modifier);
            Assert.AreEqual(0, result.GenerationSpec.TypeBuilders.Count);
            Assert.AreEqual(0, result.GenerationSpec.ReferencedContexts.Count);
        }

        [Test]
        public void UseMrwWithNonPersistable()
        {
            string source =
$$"""
using System;
using System.ClientModel.Primitives;

namespace TestProject
{
    [ModelReaderWriterBuildable(typeof(Foo))]
    public partial class LocalContext : ModelReaderWriterContext { }

    public class Foo
    {
        public void Caller()
        {
            ModelReaderWriter.Read(BinaryData.Empty, typeof(Foo));
        }
    }
}
""";

            Compilation compilation = CompilationHelper.CreateCompilation(source);
            var result = CompilationHelper.RunSourceGenerator(compilation);

            Assert.IsNotNull(result.GenerationSpec);
            Assert.AreEqual("LocalContext", result.GenerationSpec!.Type.Name);
            Assert.AreEqual("TestProject", result.GenerationSpec.Type.Namespace);
            Assert.AreEqual(0, result.Diagnostics.Length);
            Assert.AreEqual("public", result.GenerationSpec!.Modifier);
            Assert.AreEqual(0, result.GenerationSpec.TypeBuilders.Count);
            Assert.AreEqual(0, result.GenerationSpec.ReferencedContexts.Count);
        }

        [Test]
        public void NoBuilders()
        {
            string source =
$$"""
using System.ClientModel.Primitives;

namespace TestProject
{
    public partial class LocalContext : ModelReaderWriterContext { }

    public class Foo { }
}
""";

            Compilation compilation = CompilationHelper.CreateCompilation(source);
            var result = CompilationHelper.RunSourceGenerator(compilation);

            Assert.IsNull(result.GenerationSpec);
        }

        [Test]
        public void NoBuildersWithJsonModel()
        {
            string source =
$$"""
using System.ClientModel.Primitives;
using System;
using System.Text.Json;

namespace TestProject
{
    public partial class LocalContext : ModelReaderWriterContext { }

    public class JsonModel : IJsonModel<JsonModel>
    {
        public JsonModel Create(ref System.Text.Json.Utf8JsonReader reader, ModelReaderWriterOptions options) => new JsonModel();
        public JsonModel Create(BinaryData data, ModelReaderWriterOptions options) => new JsonModel();
        public string GetFormatFromOptions(ModelReaderWriterOptions options) => "J";
        public void Write(System.Text.Json.Utf8JsonWriter writer, ModelReaderWriterOptions options) { }
        public BinaryData Write(ModelReaderWriterOptions options) => BinaryData.Empty;
    }
}
""";

            Compilation compilation = CompilationHelper.CreateCompilation(source);
            var result = CompilationHelper.RunSourceGenerator(compilation);

            Assert.IsNull(result.GenerationSpec);
        }

        [TestCase("public")]
        [TestCase("internal")]
        public void SingleContext(string modifier)
        {
            string source =
$$"""
using System.ClientModel.Primitives;

namespace TestProject
{
    [ModelReaderWriterBuildable(typeof(int))]
    {{modifier}} partial class LocalContext : ModelReaderWriterContext { }
}
""";

            Compilation compilation = CompilationHelper.CreateCompilation(source);
            var result = CompilationHelper.RunSourceGenerator(compilation);

            Assert.IsNotNull(result.GenerationSpec);
            Assert.AreEqual("LocalContext", result.GenerationSpec!.Type.Name);
            Assert.AreEqual("TestProject", result.GenerationSpec.Type.Namespace);
            Assert.AreEqual(0, result.Diagnostics.Length);
            Assert.AreEqual(modifier, result.GenerationSpec!.Modifier);
            Assert.AreEqual(0, result.GenerationSpec.TypeBuilders.Count);
            Assert.AreEqual(0, result.GenerationSpec.ReferencedContexts.Count);
        }

        [TestCase("public")]
        [TestCase("internal")]
        public void SingleContextWithReference(string modifier)
        {
            string source =
$$"""
using System.ClientModel.Primitives;
using System;
using System.ClientModel.Tests.Client.Models.ResourceManager.Compute;

namespace TestProject
{
    [ModelReaderWriterBuildable(typeof(AvailabilitySetData))]
    {{modifier}} partial class LocalContext : ModelReaderWriterContext { }

    public class Caller
    {
        public void Call()
        {
            ModelReaderWriter.Read(BinaryData.Empty, typeof(AvailabilitySetData), ModelReaderWriterOptions.Json, LocalContext.Default);
        }
    }
}
""";

            Compilation compilation = CompilationHelper.CreateCompilation(
                source,
                additionalReferences:
                [
                    MetadataReference.CreateFromFile(typeof(TestClientModelReaderWriterContext).Assembly.Location)
                ]);
            var result = CompilationHelper.RunSourceGenerator(compilation, out var newCompilation);

            Assert.IsNotNull(result.GenerationSpec);
            Assert.AreEqual("LocalContext", result.GenerationSpec!.Type.Name);
            Assert.AreEqual("TestProject", result.GenerationSpec.Type.Namespace);
            Assert.AreEqual(0, result.Diagnostics.Length);
            Assert.AreEqual(modifier, result.GenerationSpec!.Modifier);
            Assert.AreEqual(1, result.GenerationSpec.TypeBuilders.Count);
            Assert.AreEqual("TestClientModelReaderWriterContext", result.GenerationSpec.TypeBuilders[0].ContextType.Name);
            Assert.AreEqual("AvailabilitySetData", result.GenerationSpec.TypeBuilders[0].Type.Name);
            Assert.AreEqual("System.ClientModel.Tests.Client.Models.ResourceManager.Compute", result.GenerationSpec.TypeBuilders[0].Type.Namespace);
            Assert.AreEqual(1, result.GenerationSpec.ReferencedContexts.Count);
            Assert.AreEqual("TestClientModelReaderWriterContext", result.GenerationSpec.ReferencedContexts[0].Name);
            Assert.AreEqual("System.ClientModel.Tests.ModelReaderWriterTests", result.GenerationSpec.ReferencedContexts[0].Namespace);

            //we shouldn't make a builder just add the reference to forward to TestClientModelReaderWriterContext
            Assert.IsNull(newCompilation.GetTypeByMetadataName($"{result.GenerationSpec.TypeBuilders[0].Type.TypeCaseName}Builder"));
        }

        [Test]
        public void MultipleContextsShouldFail()
        {
            string source =
$$"""
using System.ClientModel.Primitives;

namespace TestProject
{
    [ModelReaderWriterBuildable(typeof(int))]
    public partial class LocalContext1 : ModelReaderWriterContext { }
    [ModelReaderWriterBuildable(typeof(int))]
    public partial class LocalContext2 : ModelReaderWriterContext { }
}
""";

            Compilation compilation = CompilationHelper.CreateCompilation(source);
            var result = CompilationHelper.RunSourceGenerator(compilation);

            Assert.IsNull(result.GenerationSpec);
            Assert.AreEqual(1, result.Diagnostics.Length);
            Assert.AreEqual(ModelReaderWriterContextGenerator.DiagnosticDescriptors.MultipleContextsNotSupported.Id, result.Diagnostics[0].Id);
        }

        [Test]
        public void NoPartialShouldFail()
        {
            string source =
$$"""
using System.ClientModel.Primitives;

namespace TestProject
{
    [ModelReaderWriterBuildable(typeof(int))]
    public class LocalContext : ModelReaderWriterContext { }
}
""";

            Compilation compilation = CompilationHelper.CreateCompilation(source);
            var result = CompilationHelper.RunSourceGenerator(compilation);

            Assert.IsNull(result.GenerationSpec);
            Assert.AreEqual(1, result.Diagnostics.Length);
            Assert.AreEqual(ModelReaderWriterContextGenerator.DiagnosticDescriptors.ContextMustBePartial.Id, result.Diagnostics[0].Id);
        }

        [Test]
        [Ignore("Temporarily disabled for perf")]
        public void AttributeOnWrongClassTypeShouldFail()
        {
            string source =
$$"""
using System.ClientModel.Primitives;

namespace TestProject
{
    public partial class LocalContext : ModelReaderWriterContext { }

    [ModelReaderWriterBuildable(typeof(int))]
    public class WrongClass { }
}
""";

            Compilation compilation = CompilationHelper.CreateCompilation(source);
            var result = CompilationHelper.RunSourceGenerator(compilation);

            Assert.IsNotNull(result.GenerationSpec);
            Assert.AreEqual("LocalContext", result.GenerationSpec!.Type.Name);
            Assert.AreEqual("TestProject", result.GenerationSpec.Type.Namespace);
            Assert.AreEqual(0, result.GenerationSpec.ReferencedContexts.Count);
            Assert.AreEqual(0, result.GenerationSpec.TypeBuilders.Count);
            Assert.AreEqual(1, result.Diagnostics.Length);
            Assert.AreEqual(ModelReaderWriterContextGenerator.DiagnosticDescriptors.BuildableAttributeRequiresContext.Id, result.Diagnostics[0].Id);
        }

        [Test]
        [Ignore("Temporarily disabled for perf")]
        public void AttributeOnWrongClassWithOneOnCorrectClass()
        {
            string source =
$$"""
using System;
using System.ClientModel.Primitives;
using System.Collections.Generic;
using System.Text.Json;

namespace TestProject
{
    [ModelReaderWriterBuildable(typeof(int))]
    public class BadContext { }

    [ModelReaderWriterBuildable(typeof(List<JsonModel>))]
    public partial class LocalContext : ModelReaderWriterContext { }

    public class JsonModel : IJsonModel<JsonModel>
    {
        public JsonModel Create(ref Utf8JsonReader reader, ModelReaderWriterOptions options) => new JsonModel();

        public JsonModel Create(BinaryData data, ModelReaderWriterOptions options) => new JsonModel();

        public string GetFormatFromOptions(ModelReaderWriterOptions options) => "J";

        public void Write(Utf8JsonWriter writer, ModelReaderWriterOptions options)
        {
        }

        public BinaryData Write(ModelReaderWriterOptions options) => BinaryData.Empty;
    }
}
""";

            Compilation compilation = CompilationHelper.CreateCompilation(
                source,
                additionalReferences: [MetadataReference.CreateFromFile(typeof(List<>).Assembly.Location)]);
            var result = CompilationHelper.RunSourceGenerator(compilation);

            Assert.IsNotNull(result.GenerationSpec);
            Assert.AreEqual("LocalContext", result.GenerationSpec!.Type.Name);
            Assert.AreEqual("TestProject", result.GenerationSpec.Type.Namespace);
            Assert.AreEqual(0, result.GenerationSpec.ReferencedContexts.Count);
            Assert.AreEqual(2, result.GenerationSpec.TypeBuilders.Count);

            var dict = result.GenerationSpec.TypeBuilders.ToDictionary(t => $"{t.Type.GetInnerItemType().Namespace}.{t.Type.Name}", t => t);
            ListTests.AssertList(s_modelExpectations[JsonModel], false, dict);

            Assert.IsTrue(dict.TryGetValue($"TestProject.{JsonModel}", out var item));
            AssertJsonModel(item!.Type);

            Assert.AreEqual(1, result.Diagnostics.Length);
            Assert.AreEqual(ModelReaderWriterContextGenerator.DiagnosticDescriptors.BuildableAttributeRequiresContext.Id, result.Diagnostics[0].Id);
        }

        [Test]
        public void DepHasJsonModelAndContext()
        {
            string depSource =
$$"""
using System;
using System.ClientModel.Primitives;
using System.Text.Json;

namespace TestDependency
{
    [ModelReaderWriterBuildable(typeof(JsonModel))]
    public partial class LocalContext : ModelReaderWriterContext { }

    public class JsonModel : IJsonModel<JsonModel>
    {
        JsonModel IJsonModel<JsonModel>.Create(ref System.Text.Json.Utf8JsonReader reader, ModelReaderWriterOptions options) => new JsonModel();
        JsonModel IPersistableModel<JsonModel>.Create(BinaryData data, ModelReaderWriterOptions options) => new JsonModel();
        string IPersistableModel<JsonModel>.GetFormatFromOptions(ModelReaderWriterOptions options) => "J";
        void IJsonModel<JsonModel>.Write(System.Text.Json.Utf8JsonWriter writer, ModelReaderWriterOptions options) { }
        BinaryData IPersistableModel<JsonModel>.Write(ModelReaderWriterOptions options) => BinaryData.Empty;
    }
}
""";

            Compilation depCompilation = CompilationHelper.CreateCompilation(depSource, assemblyName: "TestDependency");
            var depResult = CompilationHelper.RunSourceGenerator(depCompilation, out var newDepCompilation);

            Assert.IsNotNull(depResult.GenerationSpec);
            Assert.AreEqual("LocalContext", depResult.GenerationSpec!.Type.Name);
            Assert.AreEqual("TestDependency", depResult.GenerationSpec.Type.Namespace);
            Assert.AreEqual(0, depResult.Diagnostics.Length);
            Assert.AreEqual("public", depResult.GenerationSpec!.Modifier);
            Assert.AreEqual(1, depResult.GenerationSpec.TypeBuilders.Count);

            string source =
$$"""
using System;
using System.ClientModel.Primitives;
using TestDependency;

namespace TestProject
{
    [ModelReaderWriterBuildable(typeof(JsonModel))]
    public partial class MyLocalContext : ModelReaderWriterContext { }

    public class Caller
    {
        public void Call()
        {
            ModelReaderWriter.Read<JsonModel>(BinaryData.Empty, ModelReaderWriterOptions.Json, MyLocalContext.Default);
        }
    }
}
""";

            Compilation compilation = CompilationHelper.CreateCompilation(
                source,
                additionalReferences: [newDepCompilation.ToMetadataReference()],
                contextName: "MyLocalContext");

            var result = CompilationHelper.RunSourceGenerator(compilation, out var newCompilation);

            Assert.IsNotNull(result.GenerationSpec);
            Assert.AreEqual("MyLocalContext", result.GenerationSpec!.Type.Name);
            Assert.AreEqual("TestProject", result.GenerationSpec.Type.Namespace);
            Assert.AreEqual(0, result.Diagnostics.Length);
            Assert.AreEqual("public", result.GenerationSpec!.Modifier);
            Assert.AreEqual(1, result.GenerationSpec.TypeBuilders.Count);
            Assert.AreEqual(1, result.GenerationSpec.ReferencedContexts.Count);

            var myLocalContext = newCompilation.GetTypeByMetadataName("TestProject.MyLocalContext");
            Assert.IsNotNull(myLocalContext, "MyLocalContext should not be null.");

            var referenceContextFiled = myLocalContext!.GetMembers("s_referenceContexts")
                .OfType<IFieldSymbol>()
                .FirstOrDefault(f => f.IsStatic);
            Assert.IsNotNull(referenceContextFiled, "s_referenceContexts field should not be null.");

            //verify it has TestDependency.LocalContext.Default in its initializer somewhere
            var foundInitializer = false;
            foreach (var syntaxReference in referenceContextFiled!.DeclaringSyntaxReferences)
            {
                var syntax = syntaxReference.GetSyntax();
                if (syntax.ToString().Contains("TestDependency.LocalContext.Default"))
                {
                    foundInitializer = true;
                    break;
                }
            }
            Assert.IsTrue(foundInitializer, "s_referenceContexts should be initialized with TestDependency.LocalContext.Default");
        }

        [TestCase(true)]
        [TestCase(false)]
        public void BuilderForObsoletePersistableHasSuppression(bool isError)
        {
            string source =
$$"""
using System;
using System.ClientModel.Primitives;
using System.Collections.Generic;
using System.Text.Json;

namespace TestProject
{
#pragma warning disable CS0618 // Type or member is obsolete
    [ModelReaderWriterBuildable(typeof(JsonModel))]
#pragma warning restore CS0618 // Type or member is obsolete
    public partial class LocalContext : ModelReaderWriterContext { }

    [Obsolete("This is obsolete", {{isError.ToString().ToCamelCase()}})]
    public class JsonModel : IJsonModel<JsonModel>
    {
        JsonModel IJsonModel<JsonModel>.Create(ref System.Text.Json.Utf8JsonReader reader, ModelReaderWriterOptions options) => new JsonModel();
        JsonModel IPersistableModel<JsonModel>.Create(BinaryData data, ModelReaderWriterOptions options) => new JsonModel();
        string IPersistableModel<JsonModel>.GetFormatFromOptions(ModelReaderWriterOptions options) => "J";
        void IJsonModel<JsonModel>.Write(System.Text.Json.Utf8JsonWriter writer, ModelReaderWriterOptions options) { }
        BinaryData IPersistableModel<JsonModel>.Write(ModelReaderWriterOptions options) => BinaryData.Empty;
    }
}
""";
            HashSet<string>? additionalSuppress = isError ? ["CS0619"] : null;
            Compilation compilation = CompilationHelper.CreateCompilation(source, additionalSuppress: additionalSuppress);
            var result = CompilationHelper.RunSourceGenerator(compilation, out var newCompilation, additionalSuppress: additionalSuppress);

            Assert.IsNotNull(result.GenerationSpec);
            Assert.AreEqual("LocalContext", result.GenerationSpec!.Type.Name);
            Assert.AreEqual("TestProject", result.GenerationSpec.Type.Namespace);
            Assert.AreEqual(0, result.Diagnostics.Length);
            Assert.AreEqual("public", result.GenerationSpec!.Modifier);
            Assert.AreEqual(isError ? 0 : 1, result.GenerationSpec.TypeBuilders.Count);
            Assert.AreEqual(0, result.GenerationSpec.ReferencedContexts.Count);

            if (!isError)
            {
                Assert.AreEqual("JsonModel", result.GenerationSpec.TypeBuilders[0].Type.Name);
                Assert.AreEqual("internal", result.GenerationSpec.TypeBuilders[0].Modifier);
                Assert.AreEqual(ObsoleteLevel.Warning, result.GenerationSpec.TypeBuilders[0].Type.ObsoleteLevel);
            }
        }

        [TestCase(true, "JsonModel[]")]
        [TestCase(false, "JsonModel[]")]
        [TestCase(true, "List<JsonModel>")]
        [TestCase(false, "List<JsonModel>")]
        [TestCase(true, "Dictionary<string, JsonModel>")]
        [TestCase(false, "Dictionary<string, JsonModel>")]
        [TestCase(true, "ReadOnlyMemory<JsonModel>")]
        [TestCase(false, "ReadOnlyMemory<JsonModel>")]
        [TestCase(true, "JsonModel[][]")]
        [TestCase(false, "JsonModel[][]")]
        [TestCase(true, "JsonModel[,]")]
        [TestCase(false, "JsonModel[,]")]
        public void BuilderForObsoleteCollectionHasSuppression(bool isError, string collectionType)
        {
            string source =
$$"""
using System;
using System.ClientModel.Primitives;
using System.Collections.Generic;
using System.Text.Json;

namespace TestProject
{
#pragma warning disable CS0618 // Type or member is obsolete
    [ModelReaderWriterBuildable(typeof({{collectionType}}))]
#pragma warning restore CS0618 // Type or member is obsolete
    public partial class LocalContext : ModelReaderWriterContext { }

    [Obsolete("This is obsolete", {{isError.ToString().ToCamelCase()}})]
    public class JsonModel : IJsonModel<JsonModel>
    {
        JsonModel IJsonModel<JsonModel>.Create(ref System.Text.Json.Utf8JsonReader reader, ModelReaderWriterOptions options) => new JsonModel();
        JsonModel IPersistableModel<JsonModel>.Create(BinaryData data, ModelReaderWriterOptions options) => new JsonModel();
        string IPersistableModel<JsonModel>.GetFormatFromOptions(ModelReaderWriterOptions options) => "J";
        void IJsonModel<JsonModel>.Write(System.Text.Json.Utf8JsonWriter writer, ModelReaderWriterOptions options) { }
        BinaryData IPersistableModel<JsonModel>.Write(ModelReaderWriterOptions options) => BinaryData.Empty;
    }

    public class Caller
    {
        public void Call()
        {
#pragma warning disable CS0618 // Type or member is obsolete
            ModelReaderWriter.Read<{{collectionType}}>(BinaryData.Empty, ModelReaderWriterOptions.Json, LocalContext.Default);
#pragma warning restore CS0618 // Type or member is obsolete
        }
    }
}
""";

            Compilation compilation = CompilationHelper.CreateCompilation(
                source,
                additionalSuppress: isError ? ["CS0619"] : null);

            var result = CompilationHelper.RunSourceGenerator(
                compilation,
                out var newCompilation,
                additionalSuppress: isError ? ["CS0619"] : null);

            Assert.IsNotNull(result.GenerationSpec);
            Assert.AreEqual("LocalContext", result.GenerationSpec!.Type.Name);
            Assert.AreEqual("TestProject", result.GenerationSpec.Type.Namespace);
            Assert.AreEqual(0, result.Diagnostics.Length);
            Assert.AreEqual("public", result.GenerationSpec!.Modifier);
            Assert.AreEqual(isError ? 0 : collectionType == "JsonModel[][]" ? 3 : 2, result.GenerationSpec.TypeBuilders.Count);
            Assert.AreEqual(0, result.GenerationSpec.ReferencedContexts.Count);

            if (!isError)
            {
                var dict = result.GenerationSpec.TypeBuilders.ToDictionary(t => t.Type.Name, t => t);

                Assert.IsTrue(dict.TryGetValue("JsonModel", out var jsonModelBuilder));
                Assert.AreEqual("JsonModel", jsonModelBuilder!.Type.Name);
                Assert.AreEqual("TestProject", jsonModelBuilder.Type.Namespace);
                Assert.AreEqual("internal", jsonModelBuilder.Modifier);
                Assert.AreEqual(ObsoleteLevel.Warning, jsonModelBuilder.Type.ObsoleteLevel);

                Assert.IsTrue(dict.TryGetValue(collectionType, out var collectionBuilder));
                Assert.AreEqual(collectionType, collectionBuilder!.Type.Name);
                if (collectionType == "JsonModel[]" || collectionType == "JsonModel[,]" || collectionType == "JsonModel[][]")
                {
                    Assert.AreEqual("TestProject", collectionBuilder.Type.Namespace);
                }
                else if (collectionType == "ReadOnlyMemory<JsonModel>")
                {
                    Assert.AreEqual("System", collectionBuilder.Type.Namespace);
                }
                else
                {
                    Assert.AreEqual("System.Collections.Generic", collectionBuilder.Type.Namespace);
                }
                Assert.AreEqual("internal", collectionBuilder.Modifier);
                Assert.AreEqual(ObsoleteLevel.Warning, collectionBuilder.Type.ObsoleteLevel);
                if (collectionType == "JsonModel[][]")
                {
                    Assert.AreEqual("JsonModel[]", collectionBuilder.Type.ItemType!.Name);
                    Assert.AreEqual("TestProject", collectionBuilder.Type.ItemType!.Namespace);

                    Assert.IsTrue(dict.TryGetValue("JsonModel[]", out var jsonModelArrayBuilder));
                    Assert.AreEqual("JsonModel[]", jsonModelArrayBuilder!.Type.Name);
                    Assert.AreEqual("TestProject", jsonModelArrayBuilder.Type.Namespace);
                    Assert.AreEqual("internal", jsonModelArrayBuilder.Modifier);
                    Assert.AreEqual(ObsoleteLevel.Warning, jsonModelArrayBuilder.Type.ObsoleteLevel);

                    Assert.AreEqual("JsonModel", jsonModelArrayBuilder.Type.ItemType!.Name);
                    Assert.AreEqual("TestProject", jsonModelArrayBuilder.Type.ItemType!.Namespace);
                    Assert.AreEqual(ObsoleteLevel.Warning, jsonModelArrayBuilder.Type.ItemType!.ObsoleteLevel);
                }
                else
                {
                    Assert.AreEqual("JsonModel", collectionBuilder.Type.ItemType!.Name);
                    Assert.AreEqual("TestProject", collectionBuilder.Type.ItemType!.Namespace);
                    Assert.AreEqual(ObsoleteLevel.Warning, collectionBuilder.Type.ItemType!.ObsoleteLevel);
                }
            }
        }

        [Test]
        public void ClassesWithOnlyCasingDifference()
        {
            string source =
$$"""
using System;
using System.ClientModel.Primitives;
using System.Collections.Generic;
using System.Text.Json;

namespace TestProject
{
    [ModelReaderWriterBuildable(typeof(JsonModel))]
    [ModelReaderWriterBuildable(typeof(Jsonmodel))]
    [ModelReaderWriterBuildable(typeof(JsonmodeL))]
    public partial class LocalContext : ModelReaderWriterContext { }

    public class JsonModel : IJsonModel<JsonModel>
    {
        JsonModel IJsonModel<JsonModel>.Create(ref System.Text.Json.Utf8JsonReader reader, ModelReaderWriterOptions options) => new JsonModel();
        JsonModel IPersistableModel<JsonModel>.Create(BinaryData data, ModelReaderWriterOptions options) => new JsonModel();
        string IPersistableModel<JsonModel>.GetFormatFromOptions(ModelReaderWriterOptions options) => "J";
        void IJsonModel<JsonModel>.Write(System.Text.Json.Utf8JsonWriter writer, ModelReaderWriterOptions options) { }
        BinaryData IPersistableModel<JsonModel>.Write(ModelReaderWriterOptions options) => BinaryData.Empty;
    }

    public class Jsonmodel : IJsonModel<Jsonmodel>
    {
        Jsonmodel IJsonModel<Jsonmodel>.Create(ref System.Text.Json.Utf8JsonReader reader, ModelReaderWriterOptions options) => new Jsonmodel();
        Jsonmodel IPersistableModel<Jsonmodel>.Create(BinaryData data, ModelReaderWriterOptions options) => new Jsonmodel();
        string IPersistableModel<Jsonmodel>.GetFormatFromOptions(ModelReaderWriterOptions options) => "J";
        void IJsonModel<Jsonmodel>.Write(System.Text.Json.Utf8JsonWriter writer, ModelReaderWriterOptions options) { }
        BinaryData IPersistableModel<Jsonmodel>.Write(ModelReaderWriterOptions options) => BinaryData.Empty;
    }

    public class JsonmodeL : IJsonModel<JsonmodeL>
    {
        JsonmodeL IJsonModel<JsonmodeL>.Create(ref System.Text.Json.Utf8JsonReader reader, ModelReaderWriterOptions options) => new JsonmodeL();
        JsonmodeL IPersistableModel<JsonmodeL>.Create(BinaryData data, ModelReaderWriterOptions options) => new JsonmodeL();
        string IPersistableModel<JsonmodeL>.GetFormatFromOptions(ModelReaderWriterOptions options) => "J";
        void IJsonModel<JsonmodeL>.Write(System.Text.Json.Utf8JsonWriter writer, ModelReaderWriterOptions options) { }
        BinaryData IPersistableModel<JsonmodeL>.Write(ModelReaderWriterOptions options) => BinaryData.Empty;
    }
}
""";

            Compilation compilation = CompilationHelper.CreateCompilation(source);

            var result = CompilationHelper.RunSourceGenerator(compilation, out var newCompilation, out var generatedSources);

            Assert.IsNotNull(result.GenerationSpec);
            Assert.AreEqual("LocalContext", result.GenerationSpec!.Type.Name);
            Assert.AreEqual("TestProject", result.GenerationSpec.Type.Namespace);
            Assert.AreEqual(0, result.Diagnostics.Length);
            Assert.AreEqual("public", result.GenerationSpec!.Modifier);
            Assert.AreEqual(3, result.GenerationSpec.TypeBuilders.Count);
            Assert.AreEqual(0, result.GenerationSpec.ReferencedContexts.Count);
            Assert.AreEqual("JsonModel", result.GenerationSpec.TypeBuilders[0].Type.Name);
            Assert.AreEqual("TestProject", result.GenerationSpec.TypeBuilders[0].Type.Namespace);
            Assert.AreEqual("Jsonmodel", result.GenerationSpec.TypeBuilders[1].Type.Name);
            Assert.AreEqual("TestProject", result.GenerationSpec.TypeBuilders[1].Type.Namespace);
            Assert.AreEqual("JsonmodeL", result.GenerationSpec.TypeBuilders[2].Type.Name);
            Assert.AreEqual("TestProject", result.GenerationSpec.TypeBuilders[2].Type.Namespace);

            Assert.AreEqual("TestProject_JsonModel_Builder.g.cs", generatedSources[1].HintName);
            Assert.AreEqual("TestProject_Jsonmodel_Builder_1.g.cs", generatedSources[2].HintName);
            Assert.AreEqual("TestProject_JsonmodeL_Builder_2.g.cs", generatedSources[3].HintName);
        }

        [Test]
        public void ClassWithProblematicNameInCompilation()
        {
            string source =
$$"""
using System;
using System.ClientModel.Primitives;
using System.Collections.Generic;
using System.Text.Json;

namespace TestProject
{
    [ModelReaderWriterBuildable(typeof(JsonModel))]
    public partial class LocalContext : ModelReaderWriterContext { }

    public class JsonModel : IJsonModel<JsonModel>
    {
        JsonModel IJsonModel<JsonModel>.Create(ref System.Text.Json.Utf8JsonReader reader, ModelReaderWriterOptions options) => new JsonModel();
        JsonModel IPersistableModel<JsonModel>.Create(BinaryData data, ModelReaderWriterOptions options) => new JsonModel();
        string IPersistableModel<JsonModel>.GetFormatFromOptions(ModelReaderWriterOptions options) => "J";
        void IJsonModel<JsonModel>.Write(System.Text.Json.Utf8JsonWriter writer, ModelReaderWriterOptions options) { }
        BinaryData IPersistableModel<JsonModel>.Write(ModelReaderWriterOptions options) => BinaryData.Empty;
    }

    public readonly struct Type {}
}
""";

            Compilation compilation = CompilationHelper.CreateCompilation(source);

            var result = CompilationHelper.RunSourceGenerator(compilation, out var newCompilation);

            Assert.IsNotNull(result.GenerationSpec);
            Assert.AreEqual("LocalContext", result.GenerationSpec!.Type.Name);
            Assert.AreEqual("TestProject", result.GenerationSpec.Type.Namespace);
            Assert.AreEqual(0, result.Diagnostics.Length);
            Assert.AreEqual("public", result.GenerationSpec!.Modifier);
            Assert.AreEqual(1, result.GenerationSpec.TypeBuilders.Count);
            Assert.AreEqual(0, result.GenerationSpec.ReferencedContexts.Count);
            Assert.AreEqual("JsonModel", result.GenerationSpec.TypeBuilders[0].Type.Name);
            Assert.AreEqual("TestProject", result.GenerationSpec.TypeBuilders[0].Type.Namespace);
        }

<<<<<<< HEAD
#if NET8_0_OR_GREATER
        [Test]
        public void BuilderForExperimentalPersistableHasSuppression()
        {
            string source =
                """
                  using System;
                  using System.ClientModel.Primitives;
                  using System.Diagnostics.CodeAnalysis;
                  using System.Text.Json;

                  namespace TestProject
                  {
                      [ModelReaderWriterBuildable(typeof(JsonModel))]
                      [ModelReaderWriterBuildable(typeof(OtherModel))]
                      public partial class LocalContext : ModelReaderWriterContext { }

                      [Experimental("TEST001")]
                      public class JsonModel : IJsonModel<JsonModel>
                      {
                          JsonModel IJsonModel<JsonModel>.Create(ref System.Text.Json.Utf8JsonReader reader, ModelReaderWriterOptions options) => new JsonModel();
                          JsonModel IPersistableModel<JsonModel>.Create(BinaryData data, ModelReaderWriterOptions options) => new JsonModel();
                          string IPersistableModel<JsonModel>.GetFormatFromOptions(ModelReaderWriterOptions options) => "J";
                          void IJsonModel<JsonModel>.Write(System.Text.Json.Utf8JsonWriter writer, ModelReaderWriterOptions options) { }
                          BinaryData IPersistableModel<JsonModel>.Write(ModelReaderWriterOptions options) => BinaryData.Empty;
                      }

                      [Experimental("TEST002")]
                      public class OtherModel : IJsonModel<OtherModel>
                      {
                          OtherModel IJsonModel<OtherModel>.Create(ref System.Text.Json.Utf8JsonReader reader, ModelReaderWriterOptions options) => new OtherModel();
                          OtherModel IPersistableModel<OtherModel>.Create(BinaryData data, ModelReaderWriterOptions options) => new OtherModel();
                          string IPersistableModel<OtherModel>.GetFormatFromOptions(ModelReaderWriterOptions options) => "J";
                          void IJsonModel<OtherModel>.Write(System.Text.Json.Utf8JsonWriter writer, ModelReaderWriterOptions options) { }
                          BinaryData IPersistableModel<OtherModel>.Write(ModelReaderWriterOptions options) => BinaryData.Empty;
                      }
                  }
                  """;

            Compilation compilation = CompilationHelper.CreateCompilation(source);
            var result = CompilationHelper.RunSourceGenerator(compilation, out var newCompilation, out var generatedSources);

            Assert.IsNotNull(result.GenerationSpec);

            var contextSource = generatedSources.First(s => s.HintName.Contains("JsonModel_Builder"));
            var text = contextSource.SourceText.ToString();
            StringAssert.Contains("#pragma warning disable TEST001", text);
            StringAssert.Contains("#pragma warning restore TEST001", text);

            contextSource = generatedSources.First(s => s.HintName.Contains("OtherModel_Builder"));
            text = contextSource.SourceText.ToString();
            StringAssert.Contains("#pragma warning disable TEST002", text);
            StringAssert.Contains("#pragma warning restore TEST002", text);

            Assert.AreEqual(2, result.GenerationSpec!.TypeBuilders.Count);
            Assert.AreEqual("TEST001", result.GenerationSpec.TypeBuilders[0].Type.ExperimentalDiagnosticId);
            Assert.AreEqual("TEST002", result.GenerationSpec.TypeBuilders[1].Type.ExperimentalDiagnosticId);
=======
        [Test]
        public void TwoPartialClassesShouldPass()
        {
            string source =
$$"""
using System;
using System.ClientModel.Primitives;
using System.Text.Json;

namespace TestProject
{
    [ModelReaderWriterBuildable(typeof(JsonModel))]
    public partial class LocalContext : ModelReaderWriterContext { }

    public class JsonModel : IJsonModel<JsonModel>
    {
        public JsonModel Create(ref Utf8JsonReader reader, ModelReaderWriterOptions options) => new JsonModel();
        public JsonModel Create(BinaryData data, ModelReaderWriterOptions options) => new JsonModel();
        public string GetFormatFromOptions(ModelReaderWriterOptions options) => "J";
        public void Write(Utf8JsonWriter writer, ModelReaderWriterOptions options) { }
        public BinaryData Write(ModelReaderWriterOptions options) => BinaryData.Empty;
    }

    [ModelReaderWriterBuildable(typeof(JsonModel2))]
    public partial class LocalContext : ModelReaderWriterContext { }

    public class JsonModel2 : IJsonModel<JsonModel2>
    {
        public JsonModel2 Create(ref Utf8JsonReader reader, ModelReaderWriterOptions options) => new JsonModel2();
        public JsonModel2 Create(BinaryData data, ModelReaderWriterOptions options) => new JsonModel2();
        public string GetFormatFromOptions(ModelReaderWriterOptions options) => "J";
        public void Write(Utf8JsonWriter writer, ModelReaderWriterOptions options) { }
        public BinaryData Write(ModelReaderWriterOptions options) => BinaryData.Empty;
    }
}
""";

            Compilation compilation = CompilationHelper.CreateCompilation(source);

            var result = CompilationHelper.RunSourceGenerator(compilation, out var newCompilation);

            Assert.IsNotNull(result.GenerationSpec);
            Assert.AreEqual("LocalContext", result.GenerationSpec!.Type.Name);
            Assert.AreEqual("TestProject", result.GenerationSpec.Type.Namespace);
            Assert.AreEqual(0, result.Diagnostics.Length);
            Assert.AreEqual("public", result.GenerationSpec!.Modifier);
            Assert.AreEqual(2, result.GenerationSpec.TypeBuilders.Count);
            Assert.AreEqual(0, result.GenerationSpec.ReferencedContexts.Count);
            Assert.AreEqual("JsonModel", result.GenerationSpec.TypeBuilders[0].Type.Name);
            Assert.AreEqual("TestProject", result.GenerationSpec.TypeBuilders[0].Type.Namespace);
            Assert.AreEqual("JsonModel2", result.GenerationSpec.TypeBuilders[1].Type.Name);
            Assert.AreEqual("TestProject", result.GenerationSpec.TypeBuilders[1].Type.Namespace);
>>>>>>> e22a3dbc
        }
    }
}
#endif<|MERGE_RESOLUTION|>--- conflicted
+++ resolved
@@ -1087,7 +1087,60 @@
             Assert.AreEqual("TestProject", result.GenerationSpec.TypeBuilders[0].Type.Namespace);
         }
 
-<<<<<<< HEAD
+        [Test]
+        public void TwoPartialClassesShouldPass()
+        {
+            string source =
+$$"""
+using System;
+using System.ClientModel.Primitives;
+using System.Text.Json;
+
+namespace TestProject
+{
+    [ModelReaderWriterBuildable(typeof(JsonModel))]
+    public partial class LocalContext : ModelReaderWriterContext { }
+
+    public class JsonModel : IJsonModel<JsonModel>
+    {
+        public JsonModel Create(ref Utf8JsonReader reader, ModelReaderWriterOptions options) => new JsonModel();
+        public JsonModel Create(BinaryData data, ModelReaderWriterOptions options) => new JsonModel();
+        public string GetFormatFromOptions(ModelReaderWriterOptions options) => "J";
+        public void Write(Utf8JsonWriter writer, ModelReaderWriterOptions options) { }
+        public BinaryData Write(ModelReaderWriterOptions options) => BinaryData.Empty;
+    }
+
+    [ModelReaderWriterBuildable(typeof(JsonModel2))]
+    public partial class LocalContext : ModelReaderWriterContext { }
+
+    public class JsonModel2 : IJsonModel<JsonModel2>
+    {
+        public JsonModel2 Create(ref Utf8JsonReader reader, ModelReaderWriterOptions options) => new JsonModel2();
+        public JsonModel2 Create(BinaryData data, ModelReaderWriterOptions options) => new JsonModel2();
+        public string GetFormatFromOptions(ModelReaderWriterOptions options) => "J";
+        public void Write(Utf8JsonWriter writer, ModelReaderWriterOptions options) { }
+        public BinaryData Write(ModelReaderWriterOptions options) => BinaryData.Empty;
+    }
+}
+""";
+
+            Compilation compilation = CompilationHelper.CreateCompilation(source);
+
+            var result = CompilationHelper.RunSourceGenerator(compilation, out var newCompilation);
+
+            Assert.IsNotNull(result.GenerationSpec);
+            Assert.AreEqual("LocalContext", result.GenerationSpec!.Type.Name);
+            Assert.AreEqual("TestProject", result.GenerationSpec.Type.Namespace);
+            Assert.AreEqual(0, result.Diagnostics.Length);
+            Assert.AreEqual("public", result.GenerationSpec!.Modifier);
+            Assert.AreEqual(2, result.GenerationSpec.TypeBuilders.Count);
+            Assert.AreEqual(0, result.GenerationSpec.ReferencedContexts.Count);
+            Assert.AreEqual("JsonModel", result.GenerationSpec.TypeBuilders[0].Type.Name);
+            Assert.AreEqual("TestProject", result.GenerationSpec.TypeBuilders[0].Type.Namespace);
+            Assert.AreEqual("JsonModel2", result.GenerationSpec.TypeBuilders[1].Type.Name);
+            Assert.AreEqual("TestProject", result.GenerationSpec.TypeBuilders[1].Type.Namespace);
+        }
+
 #if NET8_0_OR_GREATER
         [Test]
         public void BuilderForExperimentalPersistableHasSuppression()
@@ -1145,60 +1198,6 @@
             Assert.AreEqual(2, result.GenerationSpec!.TypeBuilders.Count);
             Assert.AreEqual("TEST001", result.GenerationSpec.TypeBuilders[0].Type.ExperimentalDiagnosticId);
             Assert.AreEqual("TEST002", result.GenerationSpec.TypeBuilders[1].Type.ExperimentalDiagnosticId);
-=======
-        [Test]
-        public void TwoPartialClassesShouldPass()
-        {
-            string source =
-$$"""
-using System;
-using System.ClientModel.Primitives;
-using System.Text.Json;
-
-namespace TestProject
-{
-    [ModelReaderWriterBuildable(typeof(JsonModel))]
-    public partial class LocalContext : ModelReaderWriterContext { }
-
-    public class JsonModel : IJsonModel<JsonModel>
-    {
-        public JsonModel Create(ref Utf8JsonReader reader, ModelReaderWriterOptions options) => new JsonModel();
-        public JsonModel Create(BinaryData data, ModelReaderWriterOptions options) => new JsonModel();
-        public string GetFormatFromOptions(ModelReaderWriterOptions options) => "J";
-        public void Write(Utf8JsonWriter writer, ModelReaderWriterOptions options) { }
-        public BinaryData Write(ModelReaderWriterOptions options) => BinaryData.Empty;
-    }
-
-    [ModelReaderWriterBuildable(typeof(JsonModel2))]
-    public partial class LocalContext : ModelReaderWriterContext { }
-
-    public class JsonModel2 : IJsonModel<JsonModel2>
-    {
-        public JsonModel2 Create(ref Utf8JsonReader reader, ModelReaderWriterOptions options) => new JsonModel2();
-        public JsonModel2 Create(BinaryData data, ModelReaderWriterOptions options) => new JsonModel2();
-        public string GetFormatFromOptions(ModelReaderWriterOptions options) => "J";
-        public void Write(Utf8JsonWriter writer, ModelReaderWriterOptions options) { }
-        public BinaryData Write(ModelReaderWriterOptions options) => BinaryData.Empty;
-    }
-}
-""";
-
-            Compilation compilation = CompilationHelper.CreateCompilation(source);
-
-            var result = CompilationHelper.RunSourceGenerator(compilation, out var newCompilation);
-
-            Assert.IsNotNull(result.GenerationSpec);
-            Assert.AreEqual("LocalContext", result.GenerationSpec!.Type.Name);
-            Assert.AreEqual("TestProject", result.GenerationSpec.Type.Namespace);
-            Assert.AreEqual(0, result.Diagnostics.Length);
-            Assert.AreEqual("public", result.GenerationSpec!.Modifier);
-            Assert.AreEqual(2, result.GenerationSpec.TypeBuilders.Count);
-            Assert.AreEqual(0, result.GenerationSpec.ReferencedContexts.Count);
-            Assert.AreEqual("JsonModel", result.GenerationSpec.TypeBuilders[0].Type.Name);
-            Assert.AreEqual("TestProject", result.GenerationSpec.TypeBuilders[0].Type.Namespace);
-            Assert.AreEqual("JsonModel2", result.GenerationSpec.TypeBuilders[1].Type.Name);
-            Assert.AreEqual("TestProject", result.GenerationSpec.TypeBuilders[1].Type.Namespace);
->>>>>>> e22a3dbc
         }
     }
 }
