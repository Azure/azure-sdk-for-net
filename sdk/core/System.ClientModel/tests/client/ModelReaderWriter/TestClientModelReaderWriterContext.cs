--- conflicted
+++ resolved
@@ -24,12 +24,9 @@
         private ResourceProviderData_Builder? _resourceProviderData_Builder;
         private UnknownBaseModel_Builder? _unknownBaseModel_Builder;
         private ModelY_Builder? _modelY_Builder;
-<<<<<<< HEAD
+        private ExperimentalModel_Builder? _experimentalModel_Builder;
         private ListOfAset_Builder? _listOfAset_Builder;
         private DictionaryOfAset_Builder? _dictionaryOfAset_Builder;
-=======
-        private ExperimentalModel_Builder? _experimentalModel_Builder;
->>>>>>> 36824c3c
 
         protected override bool TryGetTypeBuilderCore(Type type, out ModelReaderWriterTypeBuilder? builder)
         {
@@ -43,14 +40,11 @@
                 Type t when t == typeof(ResourceProviderData) => _resourceProviderData_Builder ??= new(),
                 Type t when t == typeof(UnknownBaseModel) => _unknownBaseModel_Builder ??= new(),
                 Type t when t == typeof(ModelY) => _modelY_Builder ??= new(),
-<<<<<<< HEAD
-                Type t when t == typeof(ListOfAset) => _listOfAset_Builder ??= new(),
-                Type t when t == typeof(DictionaryOfAset) => _dictionaryOfAset_Builder ??= new(),
-=======
                 #pragma warning disable TEST001
                 Type t when t == typeof(ExperimentalModel) => _experimentalModel_Builder ??= new ExperimentalModel_Builder(),
                 #pragma warning restore TEST001
->>>>>>> 36824c3c
+                Type t when t == typeof(ListOfAset) => _listOfAset_Builder ??= new(),
+                Type t when t == typeof(DictionaryOfAset) => _dictionaryOfAset_Builder ??= new(),
                 _ => null
             };
             return builder is not null;
