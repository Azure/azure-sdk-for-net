--- conflicted
+++ resolved
@@ -66,12 +66,8 @@
     private PipelineMessage CreateGetLocationRequest(string ipAddress, RequestOptions options)
     {
         PipelineMessage message = _pipeline.CreateMessage();
-<<<<<<< HEAD
-        message.Apply(options, PipelineMessageClassifier.Create(stackalloc ushort[] { 200 }));
-=======
         message.Apply(options);
-        message.MessageClassifier = PipelineMessageClassifier.Create(stackalloc ushort[] { 200 });
->>>>>>> 358fa565
+        message.Apply(options, new ResponseStatusClassifier(stackalloc ushort[] { 200 }));
 
         PipelineRequest request = message.Request;
         request.Method = "GET";
