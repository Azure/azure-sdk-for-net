namespace System.ClientModel
{
    public partial class ApiKeyCredential
    {
        public ApiKeyCredential(string key) { }
        public void Deconstruct(out string key) { throw null; }
        public static implicit operator System.ClientModel.ApiKeyCredential (string key) { throw null; }
        public void Update(string key) { }
    }
    public abstract partial class AsyncCollectionResult<T> : System.ClientModel.ClientResult, System.Collections.Generic.IAsyncEnumerable<T>
    {
        protected internal AsyncCollectionResult() { }
        protected internal AsyncCollectionResult(System.ClientModel.Primitives.PipelineResponse response) { }
        public abstract System.Collections.Generic.IAsyncEnumerator<T> GetAsyncEnumerator(System.Threading.CancellationToken cancellationToken = default(System.Threading.CancellationToken));
    }
    public abstract partial class AsyncPageCollection<T> : System.Collections.Generic.IAsyncEnumerable<System.ClientModel.PageResult<T>>
    {
        protected AsyncPageCollection() { }
        public System.Collections.Generic.IAsyncEnumerable<T> GetAllValuesAsync([System.Runtime.CompilerServices.EnumeratorCancellationAttribute] System.Threading.CancellationToken cancellationToken = default(System.Threading.CancellationToken)) { throw null; }
        protected abstract System.Collections.Generic.IAsyncEnumerator<System.ClientModel.PageResult<T>> GetAsyncEnumeratorCore(System.Threading.CancellationToken cancellationToken = default(System.Threading.CancellationToken));
        public System.Threading.Tasks.Task<System.ClientModel.PageResult<T>> GetCurrentPageAsync() { throw null; }
        protected abstract System.Threading.Tasks.Task<System.ClientModel.PageResult<T>> GetCurrentPageAsyncCore();
        System.Collections.Generic.IAsyncEnumerator<System.ClientModel.PageResult<T>> System.Collections.Generic.IAsyncEnumerable<System.ClientModel.PageResult<T>>.GetAsyncEnumerator(System.Threading.CancellationToken cancellationToken) { throw null; }
    }
    public abstract partial class BinaryContent : System.IDisposable
    {
        protected BinaryContent() { }
        public static System.ClientModel.BinaryContent Create(System.BinaryData value) { throw null; }
        public static System.ClientModel.BinaryContent Create(System.IO.Stream stream) { throw null; }
        public static System.ClientModel.BinaryContent Create<T>(T model, System.ClientModel.Primitives.ModelReaderWriterOptions? options = null) where T : System.ClientModel.Primitives.IPersistableModel<T> { throw null; }
        public abstract void Dispose();
        public abstract bool TryComputeLength(out long length);
        public abstract void WriteTo(System.IO.Stream stream, System.Threading.CancellationToken cancellationToken = default(System.Threading.CancellationToken));
        public abstract System.Threading.Tasks.Task WriteToAsync(System.IO.Stream stream, System.Threading.CancellationToken cancellationToken = default(System.Threading.CancellationToken));
    }
    public partial class ClientResult
    {
        protected ClientResult() { }
        protected ClientResult(System.ClientModel.Primitives.PipelineResponse response) { }
        public static System.ClientModel.ClientResult<T?> FromOptionalValue<T>(T? value, System.ClientModel.Primitives.PipelineResponse response) { throw null; }
        public static System.ClientModel.ClientResult FromResponse(System.ClientModel.Primitives.PipelineResponse response) { throw null; }
        public static System.ClientModel.ClientResult<T> FromValue<T>(T value, System.ClientModel.Primitives.PipelineResponse response) { throw null; }
        public System.ClientModel.Primitives.PipelineResponse GetRawResponse() { throw null; }
        protected void SetRawResponse(System.ClientModel.Primitives.PipelineResponse response) { }
    }
    public partial class ClientResultException : System.Exception
    {
        public ClientResultException(System.ClientModel.Primitives.PipelineResponse response, System.Exception? innerException = null) { }
        public ClientResultException(string message, System.ClientModel.Primitives.PipelineResponse? response = null, System.Exception? innerException = null) { }
        public int Status { get { throw null; } protected set { } }
        public static System.Threading.Tasks.Task<System.ClientModel.ClientResultException> CreateAsync(System.ClientModel.Primitives.PipelineResponse response, System.Exception? innerException = null) { throw null; }
        public System.ClientModel.Primitives.PipelineResponse? GetRawResponse() { throw null; }
    }
    public partial class ClientResult<T> : System.ClientModel.ClientResult
    {
        protected internal ClientResult(T value, System.ClientModel.Primitives.PipelineResponse response) { }
        public virtual T Value { get { throw null; } }
        public static implicit operator T (System.ClientModel.ClientResult<T> result) { throw null; }
    }
    public abstract partial class CollectionResult<T> : System.ClientModel.ClientResult, System.Collections.Generic.IEnumerable<T>, System.Collections.IEnumerable
    {
        protected internal CollectionResult() { }
        protected internal CollectionResult(System.ClientModel.Primitives.PipelineResponse response) { }
        public abstract System.Collections.Generic.IEnumerator<T> GetEnumerator();
        System.Collections.IEnumerator System.Collections.IEnumerable.GetEnumerator() { throw null; }
    }
    public partial class ContinuationToken
    {
        protected ContinuationToken() { }
        protected ContinuationToken(System.BinaryData bytes) { }
        public static System.ClientModel.ContinuationToken FromBytes(System.BinaryData bytes) { throw null; }
        public virtual System.BinaryData ToBytes() { throw null; }
    }
    public abstract partial class PageCollection<T> : System.Collections.Generic.IEnumerable<System.ClientModel.PageResult<T>>, System.Collections.IEnumerable
    {
        protected PageCollection() { }
        public System.Collections.Generic.IEnumerable<T> GetAllValues() { throw null; }
        public System.ClientModel.PageResult<T> GetCurrentPage() { throw null; }
        protected abstract System.ClientModel.PageResult<T> GetCurrentPageCore();
        protected abstract System.Collections.Generic.IEnumerator<System.ClientModel.PageResult<T>> GetEnumeratorCore();
        System.Collections.Generic.IEnumerator<System.ClientModel.PageResult<T>> System.Collections.Generic.IEnumerable<System.ClientModel.PageResult<T>>.GetEnumerator() { throw null; }
        System.Collections.IEnumerator System.Collections.IEnumerable.GetEnumerator() { throw null; }
    }
    public partial class PageResult<T> : System.ClientModel.ClientResult
    {
        internal PageResult() { }
        public System.ClientModel.ContinuationToken? NextPageToken { get { throw null; } }
        public System.ClientModel.ContinuationToken PageToken { get { throw null; } }
        public System.Collections.Generic.IReadOnlyList<T> Values { get { throw null; } }
        public static System.ClientModel.PageResult<T> Create(System.Collections.Generic.IReadOnlyList<T> values, System.ClientModel.ContinuationToken pageToken, System.ClientModel.ContinuationToken? nextPageToken, System.ClientModel.Primitives.PipelineResponse response) { throw null; }
    }
}
namespace System.ClientModel.Primitives
{
    public partial class ApiKeyAuthenticationPolicy : System.ClientModel.Primitives.PipelinePolicy
    {
        internal ApiKeyAuthenticationPolicy() { }
        public static System.ClientModel.Primitives.ApiKeyAuthenticationPolicy CreateBasicAuthorizationPolicy(System.ClientModel.ApiKeyCredential credential) { throw null; }
        public static System.ClientModel.Primitives.ApiKeyAuthenticationPolicy CreateBearerAuthorizationPolicy(System.ClientModel.ApiKeyCredential credential) { throw null; }
        public static System.ClientModel.Primitives.ApiKeyAuthenticationPolicy CreateHeaderApiKeyPolicy(System.ClientModel.ApiKeyCredential credential, string headerName, string? keyPrefix = null) { throw null; }
        public sealed override void Process(System.ClientModel.Primitives.PipelineMessage message, System.Collections.Generic.IReadOnlyList<System.ClientModel.Primitives.PipelinePolicy> pipeline, int currentIndex) { }
        public sealed override System.Threading.Tasks.ValueTask ProcessAsync(System.ClientModel.Primitives.PipelineMessage message, System.Collections.Generic.IReadOnlyList<System.ClientModel.Primitives.PipelinePolicy> pipeline, int currentIndex) { throw null; }
    }
    [System.FlagsAttribute]
    public enum ClientErrorBehaviors
    {
        Default = 0,
        NoThrow = 1,
    }
    public partial class ClientLoggingPolicy : System.ClientModel.Primitives.PipelinePolicy
    {
        public ClientLoggingPolicy(System.ClientModel.Primitives.LoggingOptions? options = null) { }
        protected ClientLoggingPolicy(string clientAssembly, System.ClientModel.Primitives.LoggingOptions? options = null) { }
        protected virtual void OnLogResponse(System.ClientModel.Primitives.PipelineMessage message, double elapsed) { }
        protected virtual System.Threading.Tasks.ValueTask OnLogResponseAsync(System.ClientModel.Primitives.PipelineMessage message, double elapsed) { throw null; }
        protected virtual void OnLogResponseContent(System.ClientModel.Primitives.PipelineMessage message, byte[] bytes, System.Text.Encoding? textEncoding, int? block) { }
        protected virtual System.Threading.Tasks.ValueTask OnLogResponseContentAsync(System.ClientModel.Primitives.PipelineMessage message, byte[] bytes, System.Text.Encoding? textEncoding, int? block) { throw null; }
        protected virtual void OnSendingRequest(System.ClientModel.Primitives.PipelineMessage message, byte[]? bytes, System.Text.Encoding? encoding) { }
        protected virtual System.Threading.Tasks.ValueTask OnSendingRequestAsync(System.ClientModel.Primitives.PipelineMessage message, byte[]? bytes, System.Text.Encoding? encoding) { throw null; }
        public override void Process(System.ClientModel.Primitives.PipelineMessage message, System.Collections.Generic.IReadOnlyList<System.ClientModel.Primitives.PipelinePolicy> pipeline, int currentIndex) { }
        public override System.Threading.Tasks.ValueTask ProcessAsync(System.ClientModel.Primitives.PipelineMessage message, System.Collections.Generic.IReadOnlyList<System.ClientModel.Primitives.PipelinePolicy> pipeline, int currentIndex) { throw null; }
    }
    public sealed partial class ClientPipeline
    {
        internal ClientPipeline() { }
        public static System.ClientModel.Primitives.ClientPipeline Create(System.ClientModel.Primitives.ClientPipelineOptions? options = null) { throw null; }
        public static System.ClientModel.Primitives.ClientPipeline Create(System.ClientModel.Primitives.ClientPipelineOptions options, System.ReadOnlySpan<System.ClientModel.Primitives.PipelinePolicy> perCallPolicies, System.ReadOnlySpan<System.ClientModel.Primitives.PipelinePolicy> perTryPolicies, System.ReadOnlySpan<System.ClientModel.Primitives.PipelinePolicy> beforeTransportPolicies) { throw null; }
        public System.ClientModel.Primitives.PipelineMessage CreateMessage() { throw null; }
        public void Send(System.ClientModel.Primitives.PipelineMessage message) { }
        public System.Threading.Tasks.ValueTask SendAsync(System.ClientModel.Primitives.PipelineMessage message) { throw null; }
    }
    public partial class ClientPipelineOptions
    {
        public ClientPipelineOptions() { }
        public System.ClientModel.Primitives.LoggingOptions LoggingOptions { get { throw null; } set { } }
        public System.ClientModel.Primitives.PipelinePolicy? LoggingPolicy { get { throw null; } set { } }
        public System.TimeSpan? NetworkTimeout { get { throw null; } set { } }
        public System.ClientModel.Primitives.PipelinePolicy? RetryPolicy { get { throw null; } set { } }
        public System.ClientModel.Primitives.PipelineTransport? Transport { get { throw null; } set { } }
        public void AddPolicy(System.ClientModel.Primitives.PipelinePolicy policy, System.ClientModel.Primitives.PipelinePosition position) { }
        protected void AssertNotFrozen() { }
        public virtual void Freeze() { }
    }
    public partial class ClientRetryPolicy : System.ClientModel.Primitives.PipelinePolicy
    {
        public ClientRetryPolicy(int maxRetries = 3) { }
        public static System.ClientModel.Primitives.ClientRetryPolicy Default { get { throw null; } }
        protected virtual System.TimeSpan GetNextDelay(System.ClientModel.Primitives.PipelineMessage message, int tryCount) { throw null; }
        protected virtual void OnRequestSent(System.ClientModel.Primitives.PipelineMessage message) { }
        protected virtual System.Threading.Tasks.ValueTask OnRequestSentAsync(System.ClientModel.Primitives.PipelineMessage message) { throw null; }
        protected virtual void OnSendingRequest(System.ClientModel.Primitives.PipelineMessage message) { }
        protected virtual System.Threading.Tasks.ValueTask OnSendingRequestAsync(System.ClientModel.Primitives.PipelineMessage message) { throw null; }
        protected virtual void OnTryComplete(System.ClientModel.Primitives.PipelineMessage message) { }
        public sealed override void Process(System.ClientModel.Primitives.PipelineMessage message, System.Collections.Generic.IReadOnlyList<System.ClientModel.Primitives.PipelinePolicy> pipeline, int currentIndex) { }
        public sealed override System.Threading.Tasks.ValueTask ProcessAsync(System.ClientModel.Primitives.PipelineMessage message, System.Collections.Generic.IReadOnlyList<System.ClientModel.Primitives.PipelinePolicy> pipeline, int currentIndex) { throw null; }
        protected virtual bool ShouldRetry(System.ClientModel.Primitives.PipelineMessage message, System.Exception? exception) { throw null; }
        protected virtual System.Threading.Tasks.ValueTask<bool> ShouldRetryAsync(System.ClientModel.Primitives.PipelineMessage message, System.Exception? exception) { throw null; }
        protected virtual void Wait(System.TimeSpan time, System.Threading.CancellationToken cancellationToken) { }
        protected virtual System.Threading.Tasks.Task WaitAsync(System.TimeSpan time, System.Threading.CancellationToken cancellationToken) { throw null; }
    }
    public partial class HttpClientPipelineTransport : System.ClientModel.Primitives.PipelineTransport, System.IDisposable
    {
        public HttpClientPipelineTransport() { }
        public HttpClientPipelineTransport(System.Net.Http.HttpClient client) { }
        public static System.ClientModel.Primitives.HttpClientPipelineTransport Shared { get { throw null; } }
        protected override System.ClientModel.Primitives.PipelineMessage CreateMessageCore() { throw null; }
        public void Dispose() { }
        protected virtual void Dispose(bool disposing) { }
        protected virtual void OnReceivedResponse(System.ClientModel.Primitives.PipelineMessage message, System.Net.Http.HttpResponseMessage httpResponse) { }
        protected virtual void OnSendingRequest(System.ClientModel.Primitives.PipelineMessage message, System.Net.Http.HttpRequestMessage httpRequest) { }
        protected sealed override void ProcessCore(System.ClientModel.Primitives.PipelineMessage message) { }
        protected sealed override System.Threading.Tasks.ValueTask ProcessCoreAsync(System.ClientModel.Primitives.PipelineMessage message) { throw null; }
    }
    public partial interface IJsonModel<out T> : System.ClientModel.Primitives.IPersistableModel<T>
    {
        T Create(ref System.Text.Json.Utf8JsonReader reader, System.ClientModel.Primitives.ModelReaderWriterOptions options);
        void Write(System.Text.Json.Utf8JsonWriter writer, System.ClientModel.Primitives.ModelReaderWriterOptions options);
    }
    public partial interface IPersistableModel<out T>
    {
        T Create(System.BinaryData data, System.ClientModel.Primitives.ModelReaderWriterOptions options);
        string GetFormatFromOptions(System.ClientModel.Primitives.ModelReaderWriterOptions options);
        System.BinaryData Write(System.ClientModel.Primitives.ModelReaderWriterOptions options);
    }
<<<<<<< HEAD
    public partial class LoggingOptions
    {
        public LoggingOptions() { }
        public System.Collections.Generic.IList<string> AllowedHeaderNames { get { throw null; } }
        public System.Collections.Generic.IList<string> AllowedQueryParameters { get { throw null; } }
        public string? CorrelationIdHeaderName { get { throw null; } set { } }
        public bool IsLoggingContentEnabled { get { throw null; } set { } }
        public int LoggedContentSizeLimit { get { throw null; } set { } }
        public Microsoft.Extensions.Logging.ILoggerFactory LoggerFactory { get { throw null; } set { } }
        protected void AssertNotFrozen() { }
        public virtual void Freeze() { }
=======
    [System.Diagnostics.CodeAnalysis.RequiresUnreferencedCodeAttribute("The constructors of the type being deserialized are dynamically accessed and may be trimmed.")]
    public partial class JsonModelConverter : System.Text.Json.Serialization.JsonConverter<System.ClientModel.Primitives.IJsonModel<object>>
    {
        public JsonModelConverter() { }
        public JsonModelConverter(System.ClientModel.Primitives.ModelReaderWriterOptions options) { }
        public override bool CanConvert(System.Type typeToConvert) { throw null; }
        public override System.ClientModel.Primitives.IJsonModel<object> Read(ref System.Text.Json.Utf8JsonReader reader, System.Type typeToConvert, System.Text.Json.JsonSerializerOptions options) { throw null; }
        public override void Write(System.Text.Json.Utf8JsonWriter writer, System.ClientModel.Primitives.IJsonModel<object> value, System.Text.Json.JsonSerializerOptions options) { }
>>>>>>> b7a548d1
    }
    public static partial class ModelReaderWriter
    {
        public static object? Read(System.BinaryData data, [System.Diagnostics.CodeAnalysis.DynamicallyAccessedMembersAttribute(System.Diagnostics.CodeAnalysis.DynamicallyAccessedMemberTypes.NonPublicConstructors | System.Diagnostics.CodeAnalysis.DynamicallyAccessedMemberTypes.PublicConstructors)] System.Type returnType, System.ClientModel.Primitives.ModelReaderWriterOptions? options = null) { throw null; }
        public static T? Read<T>(System.BinaryData data, System.ClientModel.Primitives.ModelReaderWriterOptions? options = null) where T : System.ClientModel.Primitives.IPersistableModel<T> { throw null; }
        public static System.BinaryData Write(object model, System.ClientModel.Primitives.ModelReaderWriterOptions? options = null) { throw null; }
        public static System.BinaryData Write<T>(T model, System.ClientModel.Primitives.ModelReaderWriterOptions? options = null) where T : System.ClientModel.Primitives.IPersistableModel<T> { throw null; }
    }
    public partial class ModelReaderWriterOptions
    {
        public ModelReaderWriterOptions(string format) { }
        public string Format { get { throw null; } }
        public static System.ClientModel.Primitives.ModelReaderWriterOptions Json { get { throw null; } }
        public static System.ClientModel.Primitives.ModelReaderWriterOptions Xml { get { throw null; } }
    }
    public abstract partial class OperationResult : System.ClientModel.ClientResult
    {
        protected OperationResult(System.ClientModel.Primitives.PipelineResponse response) { }
        public abstract bool IsCompleted { get; protected set; }
        public abstract System.ClientModel.ContinuationToken? RehydrationToken { get; protected set; }
        public abstract void WaitForCompletion(System.Threading.CancellationToken cancellationToken = default(System.Threading.CancellationToken));
        public abstract System.Threading.Tasks.Task WaitForCompletionAsync(System.Threading.CancellationToken cancellationToken = default(System.Threading.CancellationToken));
    }
    [System.AttributeUsageAttribute(System.AttributeTargets.Class)]
    public sealed partial class PersistableModelProxyAttribute : System.Attribute
    {
        public PersistableModelProxyAttribute([System.Diagnostics.CodeAnalysis.DynamicallyAccessedMembersAttribute(System.Diagnostics.CodeAnalysis.DynamicallyAccessedMemberTypes.NonPublicConstructors | System.Diagnostics.CodeAnalysis.DynamicallyAccessedMemberTypes.PublicConstructors)] System.Type proxyType) { }
        [System.Diagnostics.CodeAnalysis.DynamicallyAccessedMembersAttribute(System.Diagnostics.CodeAnalysis.DynamicallyAccessedMemberTypes.NonPublicConstructors | System.Diagnostics.CodeAnalysis.DynamicallyAccessedMemberTypes.PublicConstructors)]
        public System.Type ProxyType { get { throw null; } }
    }
    public partial class PipelineMessage : System.IDisposable
    {
        protected internal PipelineMessage(System.ClientModel.Primitives.PipelineRequest request) { }
        public bool BufferResponse { get { throw null; } set { } }
        public System.Threading.CancellationToken CancellationToken { get { throw null; } protected internal set { } }
        public System.TimeSpan? NetworkTimeout { get { throw null; } set { } }
        public System.ClientModel.Primitives.PipelineRequest Request { get { throw null; } }
        public System.ClientModel.Primitives.PipelineResponse? Response { get { throw null; } protected internal set { } }
        public System.ClientModel.Primitives.PipelineMessageClassifier ResponseClassifier { get { throw null; } set { } }
        public void Apply(System.ClientModel.Primitives.RequestOptions? options) { }
        public void Dispose() { }
        protected virtual void Dispose(bool disposing) { }
        public System.ClientModel.Primitives.PipelineResponse? ExtractResponse() { throw null; }
        public void SetProperty(System.Type key, object? value) { }
        public bool TryGetProperty(System.Type key, out object? value) { throw null; }
    }
    public abstract partial class PipelineMessageClassifier
    {
        protected PipelineMessageClassifier() { }
        public static System.ClientModel.Primitives.PipelineMessageClassifier Default { get { throw null; } }
        public static System.ClientModel.Primitives.PipelineMessageClassifier Create(System.ReadOnlySpan<ushort> successStatusCodes) { throw null; }
        public abstract bool TryClassify(System.ClientModel.Primitives.PipelineMessage message, out bool isError);
        public abstract bool TryClassify(System.ClientModel.Primitives.PipelineMessage message, System.Exception? exception, out bool isRetriable);
    }
    public abstract partial class PipelinePolicy
    {
        protected PipelinePolicy() { }
        public abstract void Process(System.ClientModel.Primitives.PipelineMessage message, System.Collections.Generic.IReadOnlyList<System.ClientModel.Primitives.PipelinePolicy> pipeline, int currentIndex);
        public abstract System.Threading.Tasks.ValueTask ProcessAsync(System.ClientModel.Primitives.PipelineMessage message, System.Collections.Generic.IReadOnlyList<System.ClientModel.Primitives.PipelinePolicy> pipeline, int currentIndex);
        protected static void ProcessNext(System.ClientModel.Primitives.PipelineMessage message, System.Collections.Generic.IReadOnlyList<System.ClientModel.Primitives.PipelinePolicy> pipeline, int currentIndex) { }
        protected static System.Threading.Tasks.ValueTask ProcessNextAsync(System.ClientModel.Primitives.PipelineMessage message, System.Collections.Generic.IReadOnlyList<System.ClientModel.Primitives.PipelinePolicy> pipeline, int currentIndex) { throw null; }
    }
    public enum PipelinePosition
    {
        PerCall = 0,
        PerTry = 1,
        BeforeTransport = 2,
    }
    public abstract partial class PipelineRequest : System.IDisposable
    {
        protected PipelineRequest() { }
        public System.ClientModel.BinaryContent? Content { get { throw null; } set { } }
        protected abstract System.ClientModel.BinaryContent? ContentCore { get; set; }
        public System.ClientModel.Primitives.PipelineRequestHeaders Headers { get { throw null; } }
        protected abstract System.ClientModel.Primitives.PipelineRequestHeaders HeadersCore { get; }
        public string Method { get { throw null; } set { } }
        protected abstract string MethodCore { get; set; }
        public System.Uri? Uri { get { throw null; } set { } }
        protected abstract System.Uri? UriCore { get; set; }
        public abstract void Dispose();
    }
    public abstract partial class PipelineRequestHeaders : System.Collections.Generic.IEnumerable<System.Collections.Generic.KeyValuePair<string, string>>, System.Collections.IEnumerable
    {
        protected PipelineRequestHeaders() { }
        public abstract void Add(string name, string value);
        public abstract System.Collections.Generic.IEnumerator<System.Collections.Generic.KeyValuePair<string, string>> GetEnumerator();
        public abstract bool Remove(string name);
        public abstract void Set(string name, string value);
        System.Collections.IEnumerator System.Collections.IEnumerable.GetEnumerator() { throw null; }
        public abstract bool TryGetValue(string name, out string? value);
        public abstract bool TryGetValues(string name, out System.Collections.Generic.IEnumerable<string>? values);
    }
    public abstract partial class PipelineResponse : System.IDisposable
    {
        protected PipelineResponse() { }
        public abstract System.BinaryData Content { get; }
        public abstract System.IO.Stream? ContentStream { get; set; }
        public System.ClientModel.Primitives.PipelineResponseHeaders Headers { get { throw null; } }
        protected abstract System.ClientModel.Primitives.PipelineResponseHeaders HeadersCore { get; }
        public virtual bool IsError { get { throw null; } }
        protected internal virtual bool IsErrorCore { get { throw null; } set { } }
        public abstract string ReasonPhrase { get; }
        public abstract int Status { get; }
        public abstract System.BinaryData BufferContent(System.Threading.CancellationToken cancellationToken = default(System.Threading.CancellationToken));
        public abstract System.Threading.Tasks.ValueTask<System.BinaryData> BufferContentAsync(System.Threading.CancellationToken cancellationToken = default(System.Threading.CancellationToken));
        public abstract void Dispose();
    }
    public abstract partial class PipelineResponseHeaders : System.Collections.Generic.IEnumerable<System.Collections.Generic.KeyValuePair<string, string>>, System.Collections.IEnumerable
    {
        protected PipelineResponseHeaders() { }
        public abstract System.Collections.Generic.IEnumerator<System.Collections.Generic.KeyValuePair<string, string>> GetEnumerator();
        System.Collections.IEnumerator System.Collections.IEnumerable.GetEnumerator() { throw null; }
        public abstract bool TryGetValue(string name, out string? value);
        public abstract bool TryGetValues(string name, out System.Collections.Generic.IEnumerable<string>? values);
    }
    public abstract partial class PipelineTransport : System.ClientModel.Primitives.PipelinePolicy
    {
        protected PipelineTransport() { }
        public System.ClientModel.Primitives.PipelineMessage CreateMessage() { throw null; }
        protected abstract System.ClientModel.Primitives.PipelineMessage CreateMessageCore();
        public void Process(System.ClientModel.Primitives.PipelineMessage message) { }
        public sealed override void Process(System.ClientModel.Primitives.PipelineMessage message, System.Collections.Generic.IReadOnlyList<System.ClientModel.Primitives.PipelinePolicy> pipeline, int currentIndex) { }
        public System.Threading.Tasks.ValueTask ProcessAsync(System.ClientModel.Primitives.PipelineMessage message) { throw null; }
        public sealed override System.Threading.Tasks.ValueTask ProcessAsync(System.ClientModel.Primitives.PipelineMessage message, System.Collections.Generic.IReadOnlyList<System.ClientModel.Primitives.PipelinePolicy> pipeline, int currentIndex) { throw null; }
        protected abstract void ProcessCore(System.ClientModel.Primitives.PipelineMessage message);
        protected abstract System.Threading.Tasks.ValueTask ProcessCoreAsync(System.ClientModel.Primitives.PipelineMessage message);
    }
    public partial class RequestOptions
    {
        public RequestOptions() { }
        public bool BufferResponse { get { throw null; } set { } }
        public System.Threading.CancellationToken CancellationToken { get { throw null; } set { } }
        public System.ClientModel.Primitives.ClientErrorBehaviors ErrorOptions { get { throw null; } set { } }
        public void AddHeader(string name, string value) { }
        public void AddPolicy(System.ClientModel.Primitives.PipelinePolicy policy, System.ClientModel.Primitives.PipelinePosition position) { }
        protected internal virtual void Apply(System.ClientModel.Primitives.PipelineMessage message) { }
        protected void AssertNotFrozen() { }
        public virtual void Freeze() { }
        public void SetHeader(string name, string value) { }
    }
}<|MERGE_RESOLUTION|>--- conflicted
+++ resolved
@@ -182,7 +182,6 @@
         string GetFormatFromOptions(System.ClientModel.Primitives.ModelReaderWriterOptions options);
         System.BinaryData Write(System.ClientModel.Primitives.ModelReaderWriterOptions options);
     }
-<<<<<<< HEAD
     public partial class LoggingOptions
     {
         public LoggingOptions() { }
@@ -194,7 +193,7 @@
         public Microsoft.Extensions.Logging.ILoggerFactory LoggerFactory { get { throw null; } set { } }
         protected void AssertNotFrozen() { }
         public virtual void Freeze() { }
-=======
+    }
     [System.Diagnostics.CodeAnalysis.RequiresUnreferencedCodeAttribute("The constructors of the type being deserialized are dynamically accessed and may be trimmed.")]
     public partial class JsonModelConverter : System.Text.Json.Serialization.JsonConverter<System.ClientModel.Primitives.IJsonModel<object>>
     {
@@ -203,7 +202,6 @@
         public override bool CanConvert(System.Type typeToConvert) { throw null; }
         public override System.ClientModel.Primitives.IJsonModel<object> Read(ref System.Text.Json.Utf8JsonReader reader, System.Type typeToConvert, System.Text.Json.JsonSerializerOptions options) { throw null; }
         public override void Write(System.Text.Json.Utf8JsonWriter writer, System.ClientModel.Primitives.IJsonModel<object> value, System.Text.Json.JsonSerializerOptions options) { }
->>>>>>> b7a548d1
     }
     public static partial class ModelReaderWriter
     {
