--- conflicted
+++ resolved
@@ -144,11 +144,7 @@
     {
         protected internal PipelineMessage(System.ClientModel.Primitives.PipelineRequest request) { }
         public bool BufferResponse { get { throw null; } set { } }
-<<<<<<< HEAD
-        public System.Threading.CancellationToken CancellationToken { get { throw null; } set { } }
-=======
         public System.Threading.CancellationToken CancellationToken { get { throw null; } protected internal set { } }
->>>>>>> 358fa565
         public System.ClientModel.Primitives.PipelineMessageClassifier? MessageClassifier { get { throw null; } set { } }
         public System.TimeSpan? NetworkTimeout { get { throw null; } set { } }
         public System.ClientModel.Primitives.PipelineRequest Request { get { throw null; } }
