--- conflicted
+++ resolved
@@ -1,11 +1,10 @@
-<<<<<<< HEAD
 namespace System.ClientModel
 {
     public abstract partial class BinaryContent : System.IDisposable
     {
         protected BinaryContent() { }
         public static System.ClientModel.BinaryContent Create(System.BinaryData value) { throw null; }
-        public static System.ClientModel.BinaryContent Create<T>(T model, System.ClientModel.ModelReaderWriterOptions? options = null) where T : System.ClientModel.Primitives.IPersistableModel<T> { throw null; }
+        public static System.ClientModel.BinaryContent Create<T>(T model, System.ClientModel.Primitives.ModelReaderWriterOptions? options = null) where T : System.ClientModel.Primitives.IPersistableModel<T> { throw null; }
         public abstract void Dispose();
         public abstract bool TryComputeLength(out long length);
         public abstract void WriteTo(System.IO.Stream stream, System.Threading.CancellationToken cancellationToken);
@@ -41,20 +40,6 @@
         public string GetValue() { throw null; }
         public void Update(string key) { }
     }
-    public static partial class ModelReaderWriter
-    {
-        public static object? Read(System.BinaryData data, System.Type returnType, System.ClientModel.ModelReaderWriterOptions? options = null) { throw null; }
-        public static T? Read<T>(System.BinaryData data, System.ClientModel.ModelReaderWriterOptions? options = null) where T : System.ClientModel.Primitives.IPersistableModel<T> { throw null; }
-        public static System.BinaryData Write(object model, System.ClientModel.ModelReaderWriterOptions? options = null) { throw null; }
-        public static System.BinaryData Write<T>(T model, System.ClientModel.ModelReaderWriterOptions? options = null) where T : System.ClientModel.Primitives.IPersistableModel<T> { throw null; }
-    }
-    public partial class ModelReaderWriterOptions
-    {
-        public ModelReaderWriterOptions(string format) { }
-        public string Format { get { throw null; } }
-        public static System.ClientModel.ModelReaderWriterOptions Json { get { throw null; } }
-        public static System.ClientModel.ModelReaderWriterOptions Xml { get { throw null; } }
-    }
     public abstract partial class OptionalClientResult<T> : System.ClientModel.ClientResult
     {
         protected OptionalClientResult(T? value, System.ClientModel.Primitives.PipelineResponse response) : base (default(System.ClientModel.Primitives.PipelineResponse)) { }
@@ -70,8 +55,6 @@
         public void AddPolicy(System.ClientModel.Primitives.PipelinePolicy policy, System.ClientModel.Primitives.PipelinePosition position) { }
     }
 }
-=======
->>>>>>> 7739c55d
 namespace System.ClientModel.Primitives
 {
     public sealed partial class ClientPipeline
@@ -113,7 +96,6 @@
         string GetFormatFromOptions(System.ClientModel.Primitives.ModelReaderWriterOptions options);
         System.BinaryData Write(System.ClientModel.Primitives.ModelReaderWriterOptions options);
     }
-<<<<<<< HEAD
     public partial class KeyCredentialAuthenticationPolicy : System.ClientModel.Primitives.PipelinePolicy
     {
         public KeyCredentialAuthenticationPolicy(System.ClientModel.KeyCredential credential, string headerName = "Authorization", string? keyPrefix = null) { }
@@ -143,10 +125,7 @@
         public abstract bool TryGetValue(string name, out string? value);
         public abstract bool TryGetValues(string name, out System.Collections.Generic.IEnumerable<string>? values);
     }
-    public partial class ModelJsonConverter : System.Text.Json.Serialization.JsonConverter<System.ClientModel.Primitives.IJsonModel<object>>
-=======
     public static partial class ModelReaderWriter
->>>>>>> 7739c55d
     {
         public static object? Read(System.BinaryData data, System.Type returnType, System.ClientModel.Primitives.ModelReaderWriterOptions? options = null) { throw null; }
         public static T? Read<T>(System.BinaryData data, System.ClientModel.Primitives.ModelReaderWriterOptions? options = null) where T : System.ClientModel.Primitives.IPersistableModel<T> { throw null; }
