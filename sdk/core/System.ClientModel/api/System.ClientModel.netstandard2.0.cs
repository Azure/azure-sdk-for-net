namespace System.ClientModel
{
    public partial class ApiKeyCredential
    {
        public ApiKeyCredential(string key) { }
        public void Deconstruct(out string key) { throw null; }
        public void Update(string key) { }
    }
    public abstract partial class BinaryContent : System.IDisposable
    {
        protected BinaryContent() { }
        public static System.ClientModel.BinaryContent Create(System.BinaryData value) { throw null; }
        public static System.ClientModel.BinaryContent Create<T>(T model, System.ClientModel.Primitives.ModelReaderWriterOptions? options = null) where T : System.ClientModel.Primitives.IPersistableModel<T> { throw null; }
        public abstract void Dispose();
        public abstract bool TryComputeLength(out long length);
        public abstract void WriteTo(System.IO.Stream stream, System.Threading.CancellationToken cancellationToken);
        public abstract System.Threading.Tasks.Task WriteToAsync(System.IO.Stream stream, System.Threading.CancellationToken cancellationToken);
    }
    public partial class ClientResult
    {
        protected ClientResult(System.ClientModel.Primitives.PipelineResponse response) { }
        public static System.ClientModel.OptionalClientResult<T> FromOptionalValue<T>(T? value, System.ClientModel.Primitives.PipelineResponse response) { throw null; }
        public static System.ClientModel.ClientResult FromResponse(System.ClientModel.Primitives.PipelineResponse response) { throw null; }
        public static System.ClientModel.ClientResult<T> FromValue<T>(T value, System.ClientModel.Primitives.PipelineResponse response) { throw null; }
        public System.ClientModel.Primitives.PipelineResponse GetRawResponse() { throw null; }
    }
    public partial class ClientResultException : System.Exception, System.Runtime.Serialization.ISerializable
    {
        public ClientResultException(System.ClientModel.Primitives.PipelineResponse response, System.Exception? innerException = null) { }
        protected ClientResultException(System.Runtime.Serialization.SerializationInfo info, System.Runtime.Serialization.StreamingContext context) { }
        public ClientResultException(string message, System.ClientModel.Primitives.PipelineResponse? response = null, System.Exception? innerException = null) { }
        public int Status { get { throw null; } protected set { } }
        public override void GetObjectData(System.Runtime.Serialization.SerializationInfo info, System.Runtime.Serialization.StreamingContext context) { }
        public System.ClientModel.Primitives.PipelineResponse? GetRawResponse() { throw null; }
    }
    public partial class ClientResult<T> : System.ClientModel.OptionalClientResult<T>
    {
        protected internal ClientResult(T value, System.ClientModel.Primitives.PipelineResponse response) : base (default(T), default(System.ClientModel.Primitives.PipelineResponse)) { }
        [System.ComponentModel.EditorBrowsableAttribute(System.ComponentModel.EditorBrowsableState.Never)]
        public sealed override bool HasValue { get { throw null; } }
        public sealed override T Value { get { throw null; } }
    }
    public partial class OptionalClientResult<T> : System.ClientModel.ClientResult
    {
        protected internal OptionalClientResult(T? value, System.ClientModel.Primitives.PipelineResponse response) : base (default(System.ClientModel.Primitives.PipelineResponse)) { }
        public virtual bool HasValue { get { throw null; } }
        public virtual T? Value { get { throw null; } }
    }
}
namespace System.ClientModel.Primitives
{
    public sealed partial class ClientPipeline
    {
        internal ClientPipeline() { }
        public static System.ClientModel.Primitives.ClientPipeline Create() { throw null; }
        public static System.ClientModel.Primitives.ClientPipeline Create(System.ClientModel.Primitives.ClientPipelineOptions options, params System.ClientModel.Primitives.PipelinePolicy[] perCallPolicies) { throw null; }
        public static System.ClientModel.Primitives.ClientPipeline Create(System.ClientModel.Primitives.ClientPipelineOptions options, System.ReadOnlySpan<System.ClientModel.Primitives.PipelinePolicy> perCallPolicies, System.ReadOnlySpan<System.ClientModel.Primitives.PipelinePolicy> perTryPolicies, System.ReadOnlySpan<System.ClientModel.Primitives.PipelinePolicy> beforeTransportPolicies) { throw null; }
        public System.ClientModel.Primitives.PipelineMessage CreateMessage() { throw null; }
        public void Send(System.ClientModel.Primitives.PipelineMessage message) { }
        public System.Threading.Tasks.ValueTask SendAsync(System.ClientModel.Primitives.PipelineMessage message) { throw null; }
    }
    public partial class ClientPipelineOptions
    {
        public ClientPipelineOptions() { }
        public System.TimeSpan? NetworkTimeout { get { throw null; } set { } }
        public System.ClientModel.Primitives.PipelinePolicy? RetryPolicy { get { throw null; } set { } }
        public System.ClientModel.Primitives.PipelineTransport? Transport { get { throw null; } set { } }
        public void AddPolicy(System.ClientModel.Primitives.PipelinePolicy policy, System.ClientModel.Primitives.PipelinePosition position) { }
    }
<<<<<<< HEAD
    public partial class HttpClientPipelineTransport : System.ClientModel.Primitives.PipelineTransport, System.IDisposable
    {
        public static readonly System.ClientModel.Primitives.HttpClientPipelineTransport Shared;
        public HttpClientPipelineTransport() { }
        public HttpClientPipelineTransport(System.Net.Http.HttpClient client) { }
        protected override System.ClientModel.Primitives.PipelineMessage CreateMessageCore() { throw null; }
        public void Dispose() { }
        protected virtual void Dispose(bool disposing) { }
        protected virtual void OnReceivedResponse(System.ClientModel.Primitives.PipelineMessage message, System.Net.Http.HttpResponseMessage httpResponse) { }
        protected virtual void OnSendingRequest(System.ClientModel.Primitives.PipelineMessage message, System.Net.Http.HttpRequestMessage httpRequest) { }
        protected sealed override void ProcessCore(System.ClientModel.Primitives.PipelineMessage message) { }
        protected sealed override System.Threading.Tasks.ValueTask ProcessCoreAsync(System.ClientModel.Primitives.PipelineMessage message) { throw null; }
    }
=======
>>>>>>> c61d44db
    public partial interface IJsonModel<out T> : System.ClientModel.Primitives.IPersistableModel<T>
    {
        T Create(ref System.Text.Json.Utf8JsonReader reader, System.ClientModel.Primitives.ModelReaderWriterOptions options);
        void Write(System.Text.Json.Utf8JsonWriter writer, System.ClientModel.Primitives.ModelReaderWriterOptions options);
    }
    public partial interface IPersistableModel<out T>
    {
        T Create(System.BinaryData data, System.ClientModel.Primitives.ModelReaderWriterOptions options);
        string GetFormatFromOptions(System.ClientModel.Primitives.ModelReaderWriterOptions options);
        System.BinaryData Write(System.ClientModel.Primitives.ModelReaderWriterOptions options);
    }
    public static partial class ModelReaderWriter
    {
        public static object? Read(System.BinaryData data, System.Type returnType, System.ClientModel.Primitives.ModelReaderWriterOptions? options = null) { throw null; }
        public static T? Read<T>(System.BinaryData data, System.ClientModel.Primitives.ModelReaderWriterOptions? options = null) where T : System.ClientModel.Primitives.IPersistableModel<T> { throw null; }
        public static System.BinaryData Write(object model, System.ClientModel.Primitives.ModelReaderWriterOptions? options = null) { throw null; }
        public static System.BinaryData Write<T>(T model, System.ClientModel.Primitives.ModelReaderWriterOptions? options = null) where T : System.ClientModel.Primitives.IPersistableModel<T> { throw null; }
    }
    public partial class ModelReaderWriterOptions
    {
        public ModelReaderWriterOptions(string format) { }
        public string Format { get { throw null; } }
        public static System.ClientModel.Primitives.ModelReaderWriterOptions Json { get { throw null; } }
        public static System.ClientModel.Primitives.ModelReaderWriterOptions Xml { get { throw null; } }
    }
    [System.AttributeUsageAttribute(System.AttributeTargets.Class)]
    public sealed partial class PersistableModelProxyAttribute : System.Attribute
    {
        public PersistableModelProxyAttribute(System.Type proxyType) { }
        public System.Type ProxyType { get { throw null; } }
    }
    public partial class PipelineMessage : System.IDisposable
    {
        protected internal PipelineMessage(System.ClientModel.Primitives.PipelineRequest request) { }
        public System.Threading.CancellationToken CancellationToken { get { throw null; } set { } }
        public System.ClientModel.Primitives.PipelineRequest Request { get { throw null; } }
        public System.ClientModel.Primitives.PipelineResponse? Response { get { throw null; } protected internal set { } }
        public void Dispose() { }
        protected virtual void Dispose(bool disposing) { }
        public void SetProperty(System.Type type, object value) { }
        public bool TryGetProperty(System.Type type, out object? value) { throw null; }
    }
    public abstract partial class PipelineMessageHeaders : System.Collections.Generic.IEnumerable<System.Collections.Generic.KeyValuePair<string, string>>, System.Collections.IEnumerable
    {
        protected PipelineMessageHeaders() { }
        public abstract void Add(string name, string value);
        public abstract System.Collections.Generic.IEnumerator<System.Collections.Generic.KeyValuePair<string, string>> GetEnumerator();
        public abstract bool Remove(string name);
        public abstract void Set(string name, string value);
        System.Collections.IEnumerator System.Collections.IEnumerable.GetEnumerator() { throw null; }
        public abstract bool TryGetValue(string name, out string? value);
        public abstract bool TryGetValues(string name, out System.Collections.Generic.IEnumerable<string>? values);
    }
    public abstract partial class PipelinePolicy
    {
        protected PipelinePolicy() { }
        public abstract void Process(System.ClientModel.Primitives.PipelineMessage message, System.Collections.Generic.IReadOnlyList<System.ClientModel.Primitives.PipelinePolicy> pipeline, int currentIndex);
        public abstract System.Threading.Tasks.ValueTask ProcessAsync(System.ClientModel.Primitives.PipelineMessage message, System.Collections.Generic.IReadOnlyList<System.ClientModel.Primitives.PipelinePolicy> pipeline, int currentIndex);
        protected static void ProcessNext(System.ClientModel.Primitives.PipelineMessage message, System.Collections.Generic.IReadOnlyList<System.ClientModel.Primitives.PipelinePolicy> pipeline, int currentIndex) { }
        protected static System.Threading.Tasks.ValueTask ProcessNextAsync(System.ClientModel.Primitives.PipelineMessage message, System.Collections.Generic.IReadOnlyList<System.ClientModel.Primitives.PipelinePolicy> pipeline, int currentIndex) { throw null; }
    }
    public enum PipelinePosition
    {
        PerCall = 0,
        PerTry = 1,
        BeforeTransport = 2,
    }
    public abstract partial class PipelineRequest : System.IDisposable
    {
        protected PipelineRequest() { }
        public System.ClientModel.BinaryContent? Content { get { throw null; } set { } }
        public System.ClientModel.Primitives.PipelineMessageHeaders Headers { get { throw null; } }
        public string Method { get { throw null; } set { } }
        public System.Uri Uri { get { throw null; } set { } }
        public abstract void Dispose();
        protected abstract System.ClientModel.BinaryContent? GetContentCore();
        protected abstract System.ClientModel.Primitives.PipelineMessageHeaders GetHeadersCore();
        protected abstract string GetMethodCore();
        protected abstract System.Uri GetUriCore();
        protected abstract void SetContentCore(System.ClientModel.BinaryContent? content);
        protected abstract void SetMethodCore(string method);
        protected abstract void SetUriCore(System.Uri uri);
    }
    public abstract partial class PipelineResponse : System.IDisposable
    {
        protected PipelineResponse() { }
        public virtual System.BinaryData Content { get { throw null; } }
        public abstract System.IO.Stream? ContentStream { get; set; }
        public System.ClientModel.Primitives.PipelineMessageHeaders Headers { get { throw null; } }
        public virtual bool IsError { get { throw null; } }
        public abstract string ReasonPhrase { get; }
        public abstract int Status { get; }
        public abstract void Dispose();
        protected abstract System.ClientModel.Primitives.PipelineMessageHeaders GetHeadersCore();
        protected virtual void SetIsErrorCore(bool isError) { }
    }
    public abstract partial class PipelineTransport : System.ClientModel.Primitives.PipelinePolicy
    {
        protected PipelineTransport() { }
        public System.ClientModel.Primitives.PipelineMessage CreateMessage() { throw null; }
        protected abstract System.ClientModel.Primitives.PipelineMessage CreateMessageCore();
        public void Process(System.ClientModel.Primitives.PipelineMessage message) { }
        public sealed override void Process(System.ClientModel.Primitives.PipelineMessage message, System.Collections.Generic.IReadOnlyList<System.ClientModel.Primitives.PipelinePolicy> pipeline, int currentIndex) { }
        public System.Threading.Tasks.ValueTask ProcessAsync(System.ClientModel.Primitives.PipelineMessage message) { throw null; }
        public sealed override System.Threading.Tasks.ValueTask ProcessAsync(System.ClientModel.Primitives.PipelineMessage message, System.Collections.Generic.IReadOnlyList<System.ClientModel.Primitives.PipelinePolicy> pipeline, int currentIndex) { throw null; }
        protected abstract void ProcessCore(System.ClientModel.Primitives.PipelineMessage message);
        protected abstract System.Threading.Tasks.ValueTask ProcessCoreAsync(System.ClientModel.Primitives.PipelineMessage message);
    }
<<<<<<< HEAD
    public partial class ResponseBufferingPolicy : System.ClientModel.Primitives.PipelinePolicy
    {
        public ResponseBufferingPolicy(System.TimeSpan networkTimeout) { }
        public static bool GetBufferingEnabled(System.ClientModel.Primitives.PipelineMessage message) { throw null; }
        public static System.TimeSpan? GetNetworkTimeout(System.ClientModel.Primitives.PipelineMessage message) { throw null; }
        public sealed override void Process(System.ClientModel.Primitives.PipelineMessage message, System.Collections.Generic.IReadOnlyList<System.ClientModel.Primitives.PipelinePolicy> pipeline, int currentIndex) { }
        public sealed override System.Threading.Tasks.ValueTask ProcessAsync(System.ClientModel.Primitives.PipelineMessage message, System.Collections.Generic.IReadOnlyList<System.ClientModel.Primitives.PipelinePolicy> pipeline, int currentIndex) { throw null; }
        public static void SetBufferingEnabled(System.ClientModel.Primitives.PipelineMessage message, bool bufferingEnabled) { }
        public static void SetNetworkTimeout(System.ClientModel.Primitives.PipelineMessage message, System.TimeSpan? networkTimeout) { }
    }
=======
>>>>>>> c61d44db
}<|MERGE_RESOLUTION|>--- conflicted
+++ resolved
@@ -67,22 +67,6 @@
         public System.ClientModel.Primitives.PipelineTransport? Transport { get { throw null; } set { } }
         public void AddPolicy(System.ClientModel.Primitives.PipelinePolicy policy, System.ClientModel.Primitives.PipelinePosition position) { }
     }
-<<<<<<< HEAD
-    public partial class HttpClientPipelineTransport : System.ClientModel.Primitives.PipelineTransport, System.IDisposable
-    {
-        public static readonly System.ClientModel.Primitives.HttpClientPipelineTransport Shared;
-        public HttpClientPipelineTransport() { }
-        public HttpClientPipelineTransport(System.Net.Http.HttpClient client) { }
-        protected override System.ClientModel.Primitives.PipelineMessage CreateMessageCore() { throw null; }
-        public void Dispose() { }
-        protected virtual void Dispose(bool disposing) { }
-        protected virtual void OnReceivedResponse(System.ClientModel.Primitives.PipelineMessage message, System.Net.Http.HttpResponseMessage httpResponse) { }
-        protected virtual void OnSendingRequest(System.ClientModel.Primitives.PipelineMessage message, System.Net.Http.HttpRequestMessage httpRequest) { }
-        protected sealed override void ProcessCore(System.ClientModel.Primitives.PipelineMessage message) { }
-        protected sealed override System.Threading.Tasks.ValueTask ProcessCoreAsync(System.ClientModel.Primitives.PipelineMessage message) { throw null; }
-    }
-=======
->>>>>>> c61d44db
     public partial interface IJsonModel<out T> : System.ClientModel.Primitives.IPersistableModel<T>
     {
         T Create(ref System.Text.Json.Utf8JsonReader reader, System.ClientModel.Primitives.ModelReaderWriterOptions options);
@@ -191,17 +175,4 @@
         protected abstract void ProcessCore(System.ClientModel.Primitives.PipelineMessage message);
         protected abstract System.Threading.Tasks.ValueTask ProcessCoreAsync(System.ClientModel.Primitives.PipelineMessage message);
     }
-<<<<<<< HEAD
-    public partial class ResponseBufferingPolicy : System.ClientModel.Primitives.PipelinePolicy
-    {
-        public ResponseBufferingPolicy(System.TimeSpan networkTimeout) { }
-        public static bool GetBufferingEnabled(System.ClientModel.Primitives.PipelineMessage message) { throw null; }
-        public static System.TimeSpan? GetNetworkTimeout(System.ClientModel.Primitives.PipelineMessage message) { throw null; }
-        public sealed override void Process(System.ClientModel.Primitives.PipelineMessage message, System.Collections.Generic.IReadOnlyList<System.ClientModel.Primitives.PipelinePolicy> pipeline, int currentIndex) { }
-        public sealed override System.Threading.Tasks.ValueTask ProcessAsync(System.ClientModel.Primitives.PipelineMessage message, System.Collections.Generic.IReadOnlyList<System.ClientModel.Primitives.PipelinePolicy> pipeline, int currentIndex) { throw null; }
-        public static void SetBufferingEnabled(System.ClientModel.Primitives.PipelineMessage message, bool bufferingEnabled) { }
-        public static void SetNetworkTimeout(System.ClientModel.Primitives.PipelineMessage message, System.TimeSpan? networkTimeout) { }
-    }
-=======
->>>>>>> c61d44db
 }