--- conflicted
+++ resolved
@@ -122,13 +122,12 @@
 }
 namespace Azure.Core
 {
-<<<<<<< HEAD
     [System.AttributeUsageAttribute(System.AttributeTargets.Assembly | System.AttributeTargets.Class, Inherited=false, AllowMultiple=true)]
     public partial class ProvisionableTemplateAttribute : System.Attribute
     {
         public ProvisionableTemplateAttribute(string resourceName) { }
         public string ResourceName { get { throw null; } }
-=======
+    }
     public partial class LruCache<TKey, TValue> : System.Collections.Generic.IEnumerable<System.Collections.Generic.KeyValuePair<TKey, TValue>>, System.Collections.IEnumerable where TKey : notnull
     {
         public LruCache(int capacity) { }
@@ -145,6 +144,5 @@
         public abstract string GenerateSchema(System.Type dataType);
         public abstract bool TryValidate(object data, System.Type dataType, string schemaDefinition, out System.Collections.Generic.IEnumerable<System.Exception> validationErrors);
         public virtual void Validate(object data, System.Type dataType, string schemaDefinition) { }
->>>>>>> 902abfb3
     }
 }