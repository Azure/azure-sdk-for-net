--- conflicted
+++ resolved
@@ -83,31 +83,6 @@
         public override string ToString() { throw null; }
         public void WriteTo(System.Text.Json.Utf8JsonWriter writer) { }
     }
-<<<<<<< HEAD
-    public partial interface ISerializedMemberNameProvider
-    {
-        string? GetSerializedMemberName(System.Reflection.MemberInfo memberInfo);
-    }
-    public partial class JsonObjectSerializer : Azure.Core.ObjectSerializer, Azure.Core.ISerializedMemberNameProvider
-    {
-        public JsonObjectSerializer() { }
-        public JsonObjectSerializer(System.Text.Json.JsonSerializerOptions options) { }
-        public override object Deserialize(System.IO.Stream stream, System.Type returnType, System.Threading.CancellationToken cancellationToken) { throw null; }
-        public override System.Threading.Tasks.ValueTask<object> DeserializeAsync(System.IO.Stream stream, System.Type returnType, System.Threading.CancellationToken cancellationToken) { throw null; }
-        public string? GetSerializedMemberName(System.Reflection.MemberInfo memberInfo) { throw null; }
-        public override void Serialize(System.IO.Stream stream, object? value, System.Type inputType, System.Threading.CancellationToken cancellationToken) { }
-        public override System.Threading.Tasks.ValueTask SerializeAsync(System.IO.Stream stream, object? value, System.Type inputType, System.Threading.CancellationToken cancellationToken) { throw null; }
-    }
-    public abstract partial class ObjectSerializer
-    {
-        protected ObjectSerializer() { }
-        public abstract object Deserialize(System.IO.Stream stream, System.Type returnType, System.Threading.CancellationToken cancellationToken);
-        public abstract System.Threading.Tasks.ValueTask<object> DeserializeAsync(System.IO.Stream stream, System.Type returnType, System.Threading.CancellationToken cancellationToken);
-        public abstract void Serialize(System.IO.Stream stream, object? value, System.Type inputType, System.Threading.CancellationToken cancellationToken);
-        public abstract System.Threading.Tasks.ValueTask SerializeAsync(System.IO.Stream stream, object? value, System.Type inputType, System.Threading.CancellationToken cancellationToken);
-    }
-=======
->>>>>>> 9372453e
 }
 namespace Azure.Core.GeoJson
 {
