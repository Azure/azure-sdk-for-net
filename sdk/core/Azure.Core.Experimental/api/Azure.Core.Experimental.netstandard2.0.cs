--- conflicted
+++ resolved
@@ -14,17 +14,8 @@
         [System.ComponentModel.EditorBrowsableAttribute(System.ComponentModel.EditorBrowsableState.Never)]
         public void Save(string filepath) { }
     }
-    public partial class PropertyBag : System.Collections.Generic.Dictionary<string, Azure.Value>, System.Dynamic.IDynamicMetaObjectProvider
-    {
-        public PropertyBag() { }
-        System.Dynamic.DynamicMetaObject System.Dynamic.IDynamicMetaObjectProvider.GetMetaObject(System.Linq.Expressions.Expression parameter) { throw null; }
-    }
     [System.Runtime.InteropServices.StructLayoutAttribute(System.Runtime.InteropServices.LayoutKind.Sequential)]
-<<<<<<< HEAD
-    public readonly partial struct Value : System.Dynamic.IDynamicMetaObjectProvider
-=======
     public readonly partial struct Variant
->>>>>>> e2b889b8
     {
         private readonly object _dummy;
         private readonly int _dummyPrimitive;
@@ -61,76 +52,6 @@
         public Variant(ulong value) { throw null; }
         public System.Type? Type { get { throw null; } }
         [System.Runtime.CompilerServices.MethodImpl(System.Runtime.CompilerServices.MethodImplOptions.AggressiveInlining)]public T As<T>() { throw null; }
-<<<<<<< HEAD
-        public static Azure.Value Create<T>(T value) { throw null; }
-        public static explicit operator System.ArraySegment<byte> (in Azure.Value value) { throw null; }
-        public static explicit operator System.ArraySegment<char> (in Azure.Value value) { throw null; }
-        public static explicit operator byte (in Azure.Value value) { throw null; }
-        public static explicit operator char (in Azure.Value value) { throw null; }
-        public static explicit operator System.DateTime (in Azure.Value value) { throw null; }
-        public static explicit operator System.DateTimeOffset (in Azure.Value value) { throw null; }
-        public static explicit operator decimal (in Azure.Value value) { throw null; }
-        public static explicit operator double (in Azure.Value value) { throw null; }
-        public static explicit operator short (in Azure.Value value) { throw null; }
-        public static explicit operator byte? (in Azure.Value value) { throw null; }
-        public static explicit operator char? (in Azure.Value value) { throw null; }
-        public static explicit operator System.DateTimeOffset? (in Azure.Value value) { throw null; }
-        public static explicit operator System.DateTime? (in Azure.Value value) { throw null; }
-        public static explicit operator decimal? (in Azure.Value value) { throw null; }
-        public static explicit operator double? (in Azure.Value value) { throw null; }
-        public static explicit operator short? (in Azure.Value value) { throw null; }
-        public static explicit operator sbyte? (in Azure.Value value) { throw null; }
-        public static explicit operator float? (in Azure.Value value) { throw null; }
-        public static explicit operator ushort? (in Azure.Value value) { throw null; }
-        public static explicit operator uint? (in Azure.Value value) { throw null; }
-        public static explicit operator ulong? (in Azure.Value value) { throw null; }
-        public static explicit operator sbyte (in Azure.Value value) { throw null; }
-        public static explicit operator float (in Azure.Value value) { throw null; }
-        public static explicit operator ushort (in Azure.Value value) { throw null; }
-        public static explicit operator uint (in Azure.Value value) { throw null; }
-        public static explicit operator ulong (in Azure.Value value) { throw null; }
-        public static implicit operator bool (in Azure.Value value) { throw null; }
-        public static implicit operator int (in Azure.Value value) { throw null; }
-        public static implicit operator long (in Azure.Value value) { throw null; }
-        public static implicit operator bool? (in Azure.Value value) { throw null; }
-        public static implicit operator int? (in Azure.Value value) { throw null; }
-        public static implicit operator long? (in Azure.Value value) { throw null; }
-        public static implicit operator string? (in Azure.Value value) { throw null; }
-        public static implicit operator Azure.Value (System.ArraySegment<byte> value) { throw null; }
-        public static implicit operator Azure.Value (System.ArraySegment<char> value) { throw null; }
-        public static implicit operator Azure.Value (bool value) { throw null; }
-        public static implicit operator Azure.Value (byte value) { throw null; }
-        public static implicit operator Azure.Value (char value) { throw null; }
-        public static implicit operator Azure.Value (System.DateTime value) { throw null; }
-        public static implicit operator Azure.Value (System.DateTimeOffset value) { throw null; }
-        public static implicit operator Azure.Value (decimal value) { throw null; }
-        public static implicit operator Azure.Value (double value) { throw null; }
-        public static implicit operator Azure.Value (short value) { throw null; }
-        public static implicit operator Azure.Value (int value) { throw null; }
-        public static implicit operator Azure.Value (long value) { throw null; }
-        public static implicit operator Azure.Value (bool? value) { throw null; }
-        public static implicit operator Azure.Value (byte? value) { throw null; }
-        public static implicit operator Azure.Value (char? value) { throw null; }
-        public static implicit operator Azure.Value (System.DateTimeOffset? value) { throw null; }
-        public static implicit operator Azure.Value (System.DateTime? value) { throw null; }
-        public static implicit operator Azure.Value (decimal? value) { throw null; }
-        public static implicit operator Azure.Value (double? value) { throw null; }
-        public static implicit operator Azure.Value (short? value) { throw null; }
-        public static implicit operator Azure.Value (int? value) { throw null; }
-        public static implicit operator Azure.Value (long? value) { throw null; }
-        public static implicit operator Azure.Value (sbyte? value) { throw null; }
-        public static implicit operator Azure.Value (float? value) { throw null; }
-        public static implicit operator Azure.Value (ushort? value) { throw null; }
-        public static implicit operator Azure.Value (uint? value) { throw null; }
-        public static implicit operator Azure.Value (ulong? value) { throw null; }
-        public static implicit operator Azure.Value (sbyte value) { throw null; }
-        public static implicit operator Azure.Value (float value) { throw null; }
-        public static implicit operator Azure.Value (string? value) { throw null; }
-        public static implicit operator Azure.Value (ushort value) { throw null; }
-        public static implicit operator Azure.Value (uint value) { throw null; }
-        public static implicit operator Azure.Value (ulong value) { throw null; }
-        System.Dynamic.DynamicMetaObject System.Dynamic.IDynamicMetaObjectProvider.GetMetaObject(System.Linq.Expressions.Expression parameter) { throw null; }
-=======
         public static Azure.Variant Create<T>(T value) { throw null; }
         public static explicit operator System.ArraySegment<byte> (in Azure.Variant value) { throw null; }
         public static explicit operator System.ArraySegment<char> (in Azure.Variant value) { throw null; }
@@ -196,7 +117,6 @@
         public static implicit operator Azure.Variant (ushort value) { throw null; }
         public static implicit operator Azure.Variant (uint value) { throw null; }
         public static implicit operator Azure.Variant (ulong value) { throw null; }
->>>>>>> e2b889b8
         [System.Runtime.CompilerServices.MethodImpl(System.Runtime.CompilerServices.MethodImplOptions.AggressiveInlining)]public bool TryGetValue<T>(out T value) { throw null; }
     }
 }
