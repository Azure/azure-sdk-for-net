namespace Azure
{
    [System.Runtime.InteropServices.StructLayoutAttribute(System.Runtime.InteropServices.LayoutKind.Sequential)]
    public readonly partial struct BinaryData
    {
        private readonly object _dummy;
        private readonly int _dummyPrimitive;
        public BinaryData(byte[] data) { throw null; }
        public BinaryData(object serializable, Azure.Core.Serialization.ObjectSerializer serializer, System.Type? type = null) { throw null; }
        public BinaryData(object jsonSerializable, System.Type? type = null) { throw null; }
        public BinaryData(System.ReadOnlyMemory<byte> data) { throw null; }
        public BinaryData(System.ReadOnlySpan<byte> data) { throw null; }
        public BinaryData(string data) { throw null; }
        [System.ComponentModel.EditorBrowsableAttribute(System.ComponentModel.EditorBrowsableState.Never)]
        public override bool Equals(object? obj) { throw null; }
        public static Azure.BinaryData FromBytes(byte[] data) { throw null; }
        public static Azure.BinaryData FromBytes(System.ReadOnlyMemory<byte> data) { throw null; }
        public static Azure.BinaryData FromBytes(System.ReadOnlySpan<byte> data) { throw null; }
        public static System.Threading.Tasks.Task<Azure.BinaryData> FromObjectAsync<T>(T serializable, Azure.Core.Serialization.ObjectSerializer serializer, System.Threading.CancellationToken cancellationToken = default(System.Threading.CancellationToken)) { throw null; }
        public static System.Threading.Tasks.Task<Azure.BinaryData> FromObjectAsync<T>(T jsonSerializable, System.Threading.CancellationToken cancellationToken = default(System.Threading.CancellationToken)) { throw null; }
        public static Azure.BinaryData FromObject<T>(T serializable, Azure.Core.Serialization.ObjectSerializer serializer, System.Threading.CancellationToken cancellationToken = default(System.Threading.CancellationToken)) { throw null; }
        public static Azure.BinaryData FromObject<T>(T jsonSerializable, System.Threading.CancellationToken cancellationToken = default(System.Threading.CancellationToken)) { throw null; }
        public static Azure.BinaryData FromStream(System.IO.Stream stream) { throw null; }
        public static System.Threading.Tasks.Task<Azure.BinaryData> FromStreamAsync(System.IO.Stream stream, System.Threading.CancellationToken cancellationToken = default(System.Threading.CancellationToken)) { throw null; }
        public static Azure.BinaryData FromString(string data) { throw null; }
        [System.ComponentModel.EditorBrowsableAttribute(System.ComponentModel.EditorBrowsableState.Never)]
        public override int GetHashCode() { throw null; }
        public static implicit operator System.ReadOnlyMemory<byte> (Azure.BinaryData data) { throw null; }
        public System.ReadOnlyMemory<byte> ToBytes() { throw null; }
        public System.Threading.Tasks.ValueTask<T> ToObjectAsync<T>(Azure.Core.Serialization.ObjectSerializer serializer, System.Threading.CancellationToken cancellationToken = default(System.Threading.CancellationToken)) { throw null; }
        public System.Threading.Tasks.ValueTask<T> ToObjectAsync<T>(System.Threading.CancellationToken cancellationToken = default(System.Threading.CancellationToken)) { throw null; }
        public T ToObject<T>(Azure.Core.Serialization.ObjectSerializer serializer, System.Threading.CancellationToken cancellationToken = default(System.Threading.CancellationToken)) { throw null; }
        public T ToObject<T>(System.Threading.CancellationToken cancellationToken = default(System.Threading.CancellationToken)) { throw null; }
        public System.IO.Stream ToStream() { throw null; }
        public override string ToString() { throw null; }
    }
}
namespace Azure.Core
{
    public partial class DynamicJson : System.Dynamic.IDynamicMetaObjectProvider
    {
        public DynamicJson(string json) { }
        public DynamicJson(System.Text.Json.JsonElement element) { }
        public Azure.Core.DynamicJson this[int arrayIndex] { get { throw null; } set { } }
        public Azure.Core.DynamicJson this[string propertyName] { get { throw null; } set { } }
        public static Azure.Core.DynamicJson Array() { throw null; }
        public static Azure.Core.DynamicJson Array(params Azure.Core.DynamicJson[] values) { throw null; }
        public static Azure.Core.DynamicJson Array(System.Collections.Generic.IEnumerable<Azure.Core.DynamicJson> values) { throw null; }
        public static Azure.Core.DynamicJson Create(System.Text.Json.JsonElement element) { throw null; }
        public System.Threading.Tasks.Task<T> DeserializeAsync<T>(Azure.Core.Serialization.ObjectSerializer serializer, System.Threading.CancellationToken cancellationToken = default(System.Threading.CancellationToken)) { throw null; }
        public T Deserialize<T>(Azure.Core.Serialization.ObjectSerializer serializer, System.Threading.CancellationToken cancellationToken = default(System.Threading.CancellationToken)) { throw null; }
        public T Deserialize<T>(System.Text.Json.JsonSerializerOptions? options = null) { throw null; }
        public System.Collections.Generic.IEnumerable<Azure.Core.DynamicJson> EnumerateArray() { throw null; }
        public System.Collections.Generic.IEnumerable<System.Collections.Generic.KeyValuePair<string, Azure.Core.DynamicJson>> EnumerateObject() { throw null; }
        public int GetArrayLength() { throw null; }
        public bool GetBoolean() { throw null; }
        public double GetDouble() { throw null; }
        public float GetFloat() { throw null; }
        public int GetIn32() { throw null; }
        public long GetLong() { throw null; }
        public Azure.Core.DynamicJson GetProperty(string name) { throw null; }
        public string? GetString() { throw null; }
        public static Azure.Core.DynamicJson Object() { throw null; }
        public static Azure.Core.DynamicJson Object(System.Collections.Generic.IEnumerable<System.Collections.Generic.KeyValuePair<string, Azure.Core.DynamicJson>> values) { throw null; }
        public static explicit operator bool (Azure.Core.DynamicJson json) { throw null; }
        public static explicit operator double (Azure.Core.DynamicJson json) { throw null; }
        public static explicit operator int (Azure.Core.DynamicJson json) { throw null; }
        public static explicit operator long (Azure.Core.DynamicJson json) { throw null; }
        public static explicit operator bool? (Azure.Core.DynamicJson json) { throw null; }
        public static explicit operator double? (Azure.Core.DynamicJson json) { throw null; }
        public static explicit operator int? (Azure.Core.DynamicJson json) { throw null; }
        public static explicit operator long? (Azure.Core.DynamicJson json) { throw null; }
        public static explicit operator float? (Azure.Core.DynamicJson json) { throw null; }
        public static explicit operator float (Azure.Core.DynamicJson json) { throw null; }
        public static explicit operator string (Azure.Core.DynamicJson json) { throw null; }
        public static implicit operator Azure.Core.DynamicJson (bool value) { throw null; }
        public static implicit operator Azure.Core.DynamicJson (double value) { throw null; }
        public static implicit operator Azure.Core.DynamicJson (int value) { throw null; }
        public static implicit operator Azure.Core.DynamicJson (long value) { throw null; }
        public static implicit operator Azure.Core.DynamicJson (bool? value) { throw null; }
        public static implicit operator Azure.Core.DynamicJson (double? value) { throw null; }
        public static implicit operator Azure.Core.DynamicJson (int? value) { throw null; }
        public static implicit operator Azure.Core.DynamicJson (long? value) { throw null; }
        public static implicit operator Azure.Core.DynamicJson (float? value) { throw null; }
        public static implicit operator Azure.Core.DynamicJson (float value) { throw null; }
        public static implicit operator Azure.Core.DynamicJson (string? value) { throw null; }
        public static Azure.Core.DynamicJson Parse(string json) { throw null; }
        public static System.Threading.Tasks.Task<Azure.Core.DynamicJson> SerializeAsync<T>(T value, Azure.Core.Serialization.ObjectSerializer serializer, System.Threading.CancellationToken cancellationToken = default(System.Threading.CancellationToken)) { throw null; }
        public static Azure.Core.DynamicJson Serialize<T>(T value, Azure.Core.Serialization.ObjectSerializer serializer, System.Threading.CancellationToken cancellationToken = default(System.Threading.CancellationToken)) { throw null; }
        public static Azure.Core.DynamicJson Serialize<T>(T value, System.Text.Json.JsonSerializerOptions? options = null) { throw null; }
        System.Dynamic.DynamicMetaObject System.Dynamic.IDynamicMetaObjectProvider.GetMetaObject(System.Linq.Expressions.Expression parameter) { throw null; }
        public System.Text.Json.JsonElement ToJsonElement() { throw null; }
        public override string ToString() { throw null; }
        public void WriteTo(System.Text.Json.Utf8JsonWriter writer) { }
    }
}
<<<<<<< HEAD
namespace Azure.Core.JsonPatch
{
    public partial class JsonPatchDocument
    {
        public JsonPatchDocument() { }
        public System.Collections.ObjectModel.Collection<Azure.Core.JsonPatch.JsonPatchOperation> Operations { get { throw null; } }
        public void AppendAdd(string path, string rawJsonValue) { }
        public void AppendCopy(string from, string path, string rawJsonValue) { }
        public void AppendMove(string from, string path, string rawJsonValue) { }
        public void AppendRemove(string path) { }
        public void AppendTest(string path, string rawJsonValue) { }
        public override string ToString() { throw null; }
    }
    public partial class JsonPatchOperation
    {
        public JsonPatchOperation(Azure.Core.JsonPatch.JsonPatchOperationKind kind, string path, string? from, string? rawJsonValue) { }
        public string? From { get { throw null; } }
        public Azure.Core.JsonPatch.JsonPatchOperationKind Kind { get { throw null; } }
        public string Path { get { throw null; } }
        public string? RawJsonValue { get { throw null; } }
    }
    [System.Runtime.InteropServices.StructLayoutAttribute(System.Runtime.InteropServices.LayoutKind.Sequential)]
    public readonly partial struct JsonPatchOperationKind
    {
        private readonly object _dummy;
        private readonly int _dummyPrimitive;
        public JsonPatchOperationKind(string operation) { throw null; }
        public static Azure.Core.JsonPatch.JsonPatchOperationKind Add { get { throw null; } }
        public static Azure.Core.JsonPatch.JsonPatchOperationKind Copy { get { throw null; } }
        public static Azure.Core.JsonPatch.JsonPatchOperationKind Move { get { throw null; } }
        public static Azure.Core.JsonPatch.JsonPatchOperationKind Remove { get { throw null; } }
        public static Azure.Core.JsonPatch.JsonPatchOperationKind Replace { get { throw null; } }
        public static Azure.Core.JsonPatch.JsonPatchOperationKind Test { get { throw null; } }
    }
}
namespace Azure.Core.Spatial
=======
namespace Azure.Core.GeoJson
>>>>>>> a031063a
{
    public sealed partial class GeoBoundingBox : System.IEquatable<Azure.Core.GeoJson.GeoBoundingBox>
    {
        public GeoBoundingBox(double west, double south, double east, double north) { }
        public GeoBoundingBox(double west, double south, double east, double north, double? minAltitude, double? maxAltitude) { }
        public double East { get { throw null; } }
        public double? MaxAltitude { get { throw null; } }
        public double? MinAltitude { get { throw null; } }
        public double North { get { throw null; } }
        public double South { get { throw null; } }
        public double West { get { throw null; } }
        public bool Equals(Azure.Core.GeoJson.GeoBoundingBox other) { throw null; }
        public override bool Equals(object? obj) { throw null; }
        public override int GetHashCode() { throw null; }
    }
    public sealed partial class GeoCollection : Azure.Core.GeoJson.GeoObject, System.Collections.Generic.IEnumerable<Azure.Core.GeoJson.GeoObject>, System.Collections.Generic.IReadOnlyCollection<Azure.Core.GeoJson.GeoObject>, System.Collections.Generic.IReadOnlyList<Azure.Core.GeoJson.GeoObject>, System.Collections.IEnumerable
    {
        public GeoCollection(System.Collections.Generic.IEnumerable<Azure.Core.GeoJson.GeoObject> geometries) : base (default(Azure.Core.GeoJson.GeoBoundingBox), default(System.Collections.Generic.IReadOnlyDictionary<string, object>)) { }
        public GeoCollection(System.Collections.Generic.IEnumerable<Azure.Core.GeoJson.GeoObject> geometries, Azure.Core.GeoJson.GeoBoundingBox? boundingBox, System.Collections.Generic.IReadOnlyDictionary<string, object?> additionalProperties) : base (default(Azure.Core.GeoJson.GeoBoundingBox), default(System.Collections.Generic.IReadOnlyDictionary<string, object>)) { }
        public int Count { get { throw null; } }
        public Azure.Core.GeoJson.GeoObject this[int index] { get { throw null; } }
        public System.Collections.Generic.IEnumerator<Azure.Core.GeoJson.GeoObject> GetEnumerator() { throw null; }
        System.Collections.IEnumerator System.Collections.IEnumerable.GetEnumerator() { throw null; }
    }
    public sealed partial class GeoJsonConverter : System.Text.Json.Serialization.JsonConverter<Azure.Core.GeoJson.GeoObject>
    {
        public GeoJsonConverter() { }
        public override bool CanConvert(System.Type typeToConvert) { throw null; }
        public override Azure.Core.GeoJson.GeoObject Read(ref System.Text.Json.Utf8JsonReader reader, System.Type typeToConvert, System.Text.Json.JsonSerializerOptions options) { throw null; }
        public override void Write(System.Text.Json.Utf8JsonWriter writer, Azure.Core.GeoJson.GeoObject value, System.Text.Json.JsonSerializerOptions options) { }
    }
    public sealed partial class GeoLine : Azure.Core.GeoJson.GeoObject
    {
        public GeoLine(System.Collections.Generic.IEnumerable<Azure.Core.GeoJson.GeoPosition> coordinates) : base (default(Azure.Core.GeoJson.GeoBoundingBox), default(System.Collections.Generic.IReadOnlyDictionary<string, object>)) { }
        public GeoLine(System.Collections.Generic.IEnumerable<Azure.Core.GeoJson.GeoPosition> coordinates, Azure.Core.GeoJson.GeoBoundingBox? boundingBox, System.Collections.Generic.IReadOnlyDictionary<string, object?> additionalProperties) : base (default(Azure.Core.GeoJson.GeoBoundingBox), default(System.Collections.Generic.IReadOnlyDictionary<string, object>)) { }
        public System.Collections.Generic.IReadOnlyList<Azure.Core.GeoJson.GeoPosition> Positions { get { throw null; } }
    }
    public sealed partial class GeoLineCollection : Azure.Core.GeoJson.GeoObject, System.Collections.Generic.IEnumerable<Azure.Core.GeoJson.GeoLine>, System.Collections.Generic.IReadOnlyCollection<Azure.Core.GeoJson.GeoLine>, System.Collections.Generic.IReadOnlyList<Azure.Core.GeoJson.GeoLine>, System.Collections.IEnumerable
    {
        public GeoLineCollection(System.Collections.Generic.IEnumerable<Azure.Core.GeoJson.GeoLine> lines) : base (default(Azure.Core.GeoJson.GeoBoundingBox), default(System.Collections.Generic.IReadOnlyDictionary<string, object>)) { }
        public GeoLineCollection(System.Collections.Generic.IEnumerable<Azure.Core.GeoJson.GeoLine> lines, Azure.Core.GeoJson.GeoBoundingBox? boundingBox, System.Collections.Generic.IReadOnlyDictionary<string, object?> additionalProperties) : base (default(Azure.Core.GeoJson.GeoBoundingBox), default(System.Collections.Generic.IReadOnlyDictionary<string, object>)) { }
        public int Count { get { throw null; } }
        public Azure.Core.GeoJson.GeoLine this[int index] { get { throw null; } }
        public System.Collections.Generic.IEnumerator<Azure.Core.GeoJson.GeoLine> GetEnumerator() { throw null; }
        System.Collections.IEnumerator System.Collections.IEnumerable.GetEnumerator() { throw null; }
    }
    public abstract partial class GeoObject
    {
        protected GeoObject(Azure.Core.GeoJson.GeoBoundingBox? boundingBox, System.Collections.Generic.IReadOnlyDictionary<string, object?> additionalProperties) { }
        public System.Collections.Generic.IReadOnlyDictionary<string, object?> AdditionalProperties { get { throw null; } }
        public Azure.Core.GeoJson.GeoBoundingBox? BoundingBox { get { throw null; } }
        public static Azure.Core.GeoJson.GeoObject Parse(string json) { throw null; }
        public override string ToString() { throw null; }
    }
    public sealed partial class GeoPoint : Azure.Core.GeoJson.GeoObject
    {
        public GeoPoint(Azure.Core.GeoJson.GeoPosition position) : base (default(Azure.Core.GeoJson.GeoBoundingBox), default(System.Collections.Generic.IReadOnlyDictionary<string, object>)) { }
        public GeoPoint(Azure.Core.GeoJson.GeoPosition position, Azure.Core.GeoJson.GeoBoundingBox? boundingBox, System.Collections.Generic.IReadOnlyDictionary<string, object?> additionalProperties) : base (default(Azure.Core.GeoJson.GeoBoundingBox), default(System.Collections.Generic.IReadOnlyDictionary<string, object>)) { }
        public GeoPoint(double longitude, double latitude) : base (default(Azure.Core.GeoJson.GeoBoundingBox), default(System.Collections.Generic.IReadOnlyDictionary<string, object>)) { }
        public GeoPoint(double longitude, double latitude, double? altitude) : base (default(Azure.Core.GeoJson.GeoBoundingBox), default(System.Collections.Generic.IReadOnlyDictionary<string, object>)) { }
        public Azure.Core.GeoJson.GeoPosition Position { get { throw null; } }
    }
    public sealed partial class GeoPointCollection : Azure.Core.GeoJson.GeoObject, System.Collections.Generic.IEnumerable<Azure.Core.GeoJson.GeoPoint>, System.Collections.Generic.IReadOnlyCollection<Azure.Core.GeoJson.GeoPoint>, System.Collections.Generic.IReadOnlyList<Azure.Core.GeoJson.GeoPoint>, System.Collections.IEnumerable
    {
        public GeoPointCollection(System.Collections.Generic.IEnumerable<Azure.Core.GeoJson.GeoPoint> points) : base (default(Azure.Core.GeoJson.GeoBoundingBox), default(System.Collections.Generic.IReadOnlyDictionary<string, object>)) { }
        public GeoPointCollection(System.Collections.Generic.IEnumerable<Azure.Core.GeoJson.GeoPoint> points, Azure.Core.GeoJson.GeoBoundingBox? boundingBox, System.Collections.Generic.IReadOnlyDictionary<string, object?> additionalProperties) : base (default(Azure.Core.GeoJson.GeoBoundingBox), default(System.Collections.Generic.IReadOnlyDictionary<string, object>)) { }
        public int Count { get { throw null; } }
        public Azure.Core.GeoJson.GeoPoint this[int index] { get { throw null; } }
        public System.Collections.Generic.IEnumerator<Azure.Core.GeoJson.GeoPoint> GetEnumerator() { throw null; }
        System.Collections.IEnumerator System.Collections.IEnumerable.GetEnumerator() { throw null; }
    }
    public sealed partial class GeoPolygon : Azure.Core.GeoJson.GeoObject
    {
        public GeoPolygon(System.Collections.Generic.IEnumerable<Azure.Core.GeoJson.GeoLine> rings) : base (default(Azure.Core.GeoJson.GeoBoundingBox), default(System.Collections.Generic.IReadOnlyDictionary<string, object>)) { }
        public GeoPolygon(System.Collections.Generic.IEnumerable<Azure.Core.GeoJson.GeoLine> rings, Azure.Core.GeoJson.GeoBoundingBox? boundingBox, System.Collections.Generic.IReadOnlyDictionary<string, object?> additionalProperties) : base (default(Azure.Core.GeoJson.GeoBoundingBox), default(System.Collections.Generic.IReadOnlyDictionary<string, object>)) { }
        public System.Collections.Generic.IReadOnlyList<Azure.Core.GeoJson.GeoLine> Rings { get { throw null; } }
    }
    public sealed partial class GeoPolygonCollection : Azure.Core.GeoJson.GeoObject, System.Collections.Generic.IEnumerable<Azure.Core.GeoJson.GeoPolygon>, System.Collections.Generic.IReadOnlyCollection<Azure.Core.GeoJson.GeoPolygon>, System.Collections.Generic.IReadOnlyList<Azure.Core.GeoJson.GeoPolygon>, System.Collections.IEnumerable
    {
        public GeoPolygonCollection(System.Collections.Generic.IEnumerable<Azure.Core.GeoJson.GeoPolygon> polygons) : base (default(Azure.Core.GeoJson.GeoBoundingBox), default(System.Collections.Generic.IReadOnlyDictionary<string, object>)) { }
        public GeoPolygonCollection(System.Collections.Generic.IEnumerable<Azure.Core.GeoJson.GeoPolygon> polygons, Azure.Core.GeoJson.GeoBoundingBox? boundingBox, System.Collections.Generic.IReadOnlyDictionary<string, object?> additionalProperties) : base (default(Azure.Core.GeoJson.GeoBoundingBox), default(System.Collections.Generic.IReadOnlyDictionary<string, object>)) { }
        public int Count { get { throw null; } }
        public Azure.Core.GeoJson.GeoPolygon this[int index] { get { throw null; } }
        public System.Collections.Generic.IEnumerator<Azure.Core.GeoJson.GeoPolygon> GetEnumerator() { throw null; }
        System.Collections.IEnumerator System.Collections.IEnumerable.GetEnumerator() { throw null; }
    }
    [System.Runtime.InteropServices.StructLayoutAttribute(System.Runtime.InteropServices.LayoutKind.Sequential)]
    public readonly partial struct GeoPosition
    {
        private readonly int _dummyPrimitive;
        public GeoPosition(double longitude, double latitude) { throw null; }
        public GeoPosition(double longitude, double latitude, double? altitude) { throw null; }
        public double? Altitude { get { throw null; } }
        public double Latitude { get { throw null; } }
        public double Longitude { get { throw null; } }
        public bool Equals(Azure.Core.GeoJson.GeoPosition other) { throw null; }
        public override bool Equals(object? obj) { throw null; }
        public override int GetHashCode() { throw null; }
        public static bool operator ==(Azure.Core.GeoJson.GeoPosition left, Azure.Core.GeoJson.GeoPosition right) { throw null; }
        public static bool operator !=(Azure.Core.GeoJson.GeoPosition left, Azure.Core.GeoJson.GeoPosition right) { throw null; }
        public override string ToString() { throw null; }
    }
}<|MERGE_RESOLUTION|>--- conflicted
+++ resolved
@@ -94,46 +94,7 @@
         public void WriteTo(System.Text.Json.Utf8JsonWriter writer) { }
     }
 }
-<<<<<<< HEAD
-namespace Azure.Core.JsonPatch
-{
-    public partial class JsonPatchDocument
-    {
-        public JsonPatchDocument() { }
-        public System.Collections.ObjectModel.Collection<Azure.Core.JsonPatch.JsonPatchOperation> Operations { get { throw null; } }
-        public void AppendAdd(string path, string rawJsonValue) { }
-        public void AppendCopy(string from, string path, string rawJsonValue) { }
-        public void AppendMove(string from, string path, string rawJsonValue) { }
-        public void AppendRemove(string path) { }
-        public void AppendTest(string path, string rawJsonValue) { }
-        public override string ToString() { throw null; }
-    }
-    public partial class JsonPatchOperation
-    {
-        public JsonPatchOperation(Azure.Core.JsonPatch.JsonPatchOperationKind kind, string path, string? from, string? rawJsonValue) { }
-        public string? From { get { throw null; } }
-        public Azure.Core.JsonPatch.JsonPatchOperationKind Kind { get { throw null; } }
-        public string Path { get { throw null; } }
-        public string? RawJsonValue { get { throw null; } }
-    }
-    [System.Runtime.InteropServices.StructLayoutAttribute(System.Runtime.InteropServices.LayoutKind.Sequential)]
-    public readonly partial struct JsonPatchOperationKind
-    {
-        private readonly object _dummy;
-        private readonly int _dummyPrimitive;
-        public JsonPatchOperationKind(string operation) { throw null; }
-        public static Azure.Core.JsonPatch.JsonPatchOperationKind Add { get { throw null; } }
-        public static Azure.Core.JsonPatch.JsonPatchOperationKind Copy { get { throw null; } }
-        public static Azure.Core.JsonPatch.JsonPatchOperationKind Move { get { throw null; } }
-        public static Azure.Core.JsonPatch.JsonPatchOperationKind Remove { get { throw null; } }
-        public static Azure.Core.JsonPatch.JsonPatchOperationKind Replace { get { throw null; } }
-        public static Azure.Core.JsonPatch.JsonPatchOperationKind Test { get { throw null; } }
-    }
-}
-namespace Azure.Core.Spatial
-=======
 namespace Azure.Core.GeoJson
->>>>>>> a031063a
 {
     public sealed partial class GeoBoundingBox : System.IEquatable<Azure.Core.GeoJson.GeoBoundingBox>
     {
