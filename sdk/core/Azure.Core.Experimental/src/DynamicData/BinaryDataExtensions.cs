﻿// Copyright (c) Microsoft Corporation. All rights reserved.
// Licensed under the MIT License.

using System;
using System.Text.Json;
using Azure.Core.Dynamic;
using Azure.Core.Json;

namespace Azure
{
    /// <summary>
    /// </summary>
    public static class BinaryDataExtensions
    {
        /// <summary>
        /// Return the content of the BinaryData as a dynamic type.
        /// </summary>
        public static dynamic ToDynamicFromJson(this BinaryData utf8Json)
        {
<<<<<<< HEAD
            return utf8Json.ToDynamicFromJson(DynamicCaseMapping.None);
=======
            return utf8Json.ToDynamicFromJson(DynamicDataOptions.Default);
>>>>>>> ee12d3e1
        }

        /// <summary>
        /// Return the content of the BinaryData as a dynamic type.
<<<<<<< HEAD
        /// <paramref name="caseMapping">The case mapping to use for reading and writing data members.</paramref>
        /// </summary>
        public static dynamic ToDynamicFromJson(this BinaryData utf8Json, DynamicCaseMapping caseMapping)
        {
            JsonSerializerOptions options = DynamicData.GetSerializerOptions(caseMapping);
            MutableJsonDocument mdoc = MutableJsonDocument.Parse(utf8Json, options);
            return new DynamicData(mdoc.RootElement, caseMapping);
=======
        /// </summary>
        public static dynamic ToDynamicFromJson(this BinaryData utf8Json, DynamicDataOptions options)
        {
            MutableJsonDocument mdoc = MutableJsonDocument.Parse(utf8Json, DynamicData.GetSerializerOptions(options));
            return new DynamicData(mdoc.RootElement, options);
>>>>>>> ee12d3e1
        }
    }
}<|MERGE_RESOLUTION|>--- conflicted
+++ resolved
@@ -2,9 +2,8 @@
 // Licensed under the MIT License.
 
 using System;
-using System.Text.Json;
+using Azure.Core.Json;
 using Azure.Core.Dynamic;
-using Azure.Core.Json;
 
 namespace Azure
 {
@@ -17,30 +16,16 @@
         /// </summary>
         public static dynamic ToDynamicFromJson(this BinaryData utf8Json)
         {
-<<<<<<< HEAD
-            return utf8Json.ToDynamicFromJson(DynamicCaseMapping.None);
-=======
             return utf8Json.ToDynamicFromJson(DynamicDataOptions.Default);
->>>>>>> ee12d3e1
         }
 
         /// <summary>
         /// Return the content of the BinaryData as a dynamic type.
-<<<<<<< HEAD
-        /// <paramref name="caseMapping">The case mapping to use for reading and writing data members.</paramref>
-        /// </summary>
-        public static dynamic ToDynamicFromJson(this BinaryData utf8Json, DynamicCaseMapping caseMapping)
-        {
-            JsonSerializerOptions options = DynamicData.GetSerializerOptions(caseMapping);
-            MutableJsonDocument mdoc = MutableJsonDocument.Parse(utf8Json, options);
-            return new DynamicData(mdoc.RootElement, caseMapping);
-=======
         /// </summary>
         public static dynamic ToDynamicFromJson(this BinaryData utf8Json, DynamicDataOptions options)
         {
             MutableJsonDocument mdoc = MutableJsonDocument.Parse(utf8Json, DynamicData.GetSerializerOptions(options));
             return new DynamicData(mdoc.RootElement, options);
->>>>>>> ee12d3e1
         }
     }
 }