--- conflicted
+++ resolved
@@ -17,21 +17,12 @@
         internal struct ObjectEnumerator : IEnumerable<DynamicDataProperty>, IEnumerator<DynamicDataProperty>
         {
             private MutableJsonElement.ObjectEnumerator _enumerator;
-<<<<<<< HEAD
-            private DynamicCaseMapping _nameMapping;
-
-            internal ObjectEnumerator(MutableJsonElement.ObjectEnumerator enumerator, DynamicCaseMapping nameMapping)
-            {
-                _enumerator = enumerator;
-                _nameMapping = nameMapping;
-=======
             private readonly DynamicDataOptions _options;
 
             internal ObjectEnumerator(MutableJsonElement.ObjectEnumerator enumerator, DynamicDataOptions options)
             {
                 _enumerator = enumerator;
                 _options = options;
->>>>>>> ee12d3e1
             }
 
             /// <summary>
@@ -47,17 +38,10 @@
             ///   property they will all individually be returned (each in the order
             ///   they appear in the content).
             /// </remarks>
-<<<<<<< HEAD
-            public ObjectEnumerator GetEnumerator() => new(_enumerator.GetEnumerator(), _nameMapping);
-
-            /// <inheritdoc />
-            public DynamicDataProperty Current => new(_enumerator.Current.Name, new(_enumerator.Current.Value, _nameMapping));
-=======
             public ObjectEnumerator GetEnumerator() => new(_enumerator.GetEnumerator(), _options);
 
             /// <inheritdoc />
             public DynamicDataProperty Current => new(_enumerator.Current.Name, new(_enumerator.Current.Value, _options));
->>>>>>> ee12d3e1
 
             /// <inheritdoc />
             IEnumerator IEnumerable.GetEnumerator() => GetEnumerator();
