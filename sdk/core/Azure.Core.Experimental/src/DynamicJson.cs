--- conflicted
+++ resolved
@@ -41,25 +41,24 @@
 
         private object? GetProperty(string name)
         {
-<<<<<<< HEAD
             if (!_options.AccessPropertyNamesPascalOrCamelCase)
             {
-                return new DynamicJson(_element.GetProperty(name));
+            if (_element.TryGetProperty(name, out MutableJsonElement element))
+            {
+                return new DynamicJson(element);
             }
 
-            if (_element.TryGetProperty(name, out MutableJsonElement property))
-            {
-                return new DynamicJson(property);
-            }
+            return null;
+			}
 
-            // Either PascalCase or camelCase lookup failed. Try the other.
+
             string otherCaseName = GetAsOtherCasing(name);
             if (_element.TryGetProperty(otherCaseName, out property))
             {
                 return new DynamicJson(property);
             }
 
-            return new InvalidOperationException($"JSON does not contain property called {name}");
+            return null;
         }
 
         private static string GetAsOtherCasing(string value)
@@ -75,14 +74,6 @@
             }
 
             return $"{char.ToUpperInvariant(value[0])}{value.Substring(1)}";
-=======
-            if (_element.TryGetProperty(name, out MutableJsonElement element))
-            {
-                return new DynamicJson(element);
-            }
-
-            return null;
->>>>>>> 87567e9b
         }
 
         private object? GetViaIndexer(object index)
