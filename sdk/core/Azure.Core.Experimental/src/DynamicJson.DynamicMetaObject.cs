﻿// Copyright (c) Microsoft Corporation. All rights reserved.
// Licensed under the MIT License.

using System;
using System.Collections.Generic;
using System.Dynamic;
using System.Linq.Expressions;
using System.Reflection;
using System.Text.Json;
using System.Linq;

namespace Azure.Core.Dynamic
{
    public partial class DynamicJson : IDynamicMetaObjectProvider
    {
        internal static readonly MethodInfo GetPropertyMethod = typeof(DynamicJson).GetMethod(nameof(GetProperty), BindingFlags.NonPublic | BindingFlags.Instance)!;
        internal static readonly MethodInfo GetViaIndexerMethod = typeof(DynamicJson).GetMethod(nameof(GetViaIndexer), BindingFlags.NonPublic | BindingFlags.Instance)!;
        internal static readonly MethodInfo SetMethod = typeof(DynamicJson).GetMethod(nameof(Set), BindingFlags.NonPublic | BindingFlags.Instance, null, new Type[] { typeof(object) }, null)!;

        internal object GetProperty(string name)
        {
            return new DynamicJson(_element.GetProperty(name));
        }

        private object GetViaIndexer(object index)
        {
            switch (index)
            {
                case string propertyName:
                    return GetProperty(propertyName);
                case int arrayIndex:
                    return new DynamicJson(_element.GetIndexElement(arrayIndex));
            }

            throw new InvalidOperationException($"Tried to access indexer with an unsupported index type: {index}");
        }

        internal object? Set(object value)
        {
            switch (value)
            {
                case int i:
                    _element.Set(i);
                    break;
                case double d:
                    _element.Set(d);
                    break;
                case string s:
                    _element.Set(s);
                    break;
                case bool b:
                    _element.Set(b);
                    break;
                case MutableJsonElement e:
                    _element.Set(e);
                    break;
                default:
                    _element.Set(value);
                    break;

                    // TODO: add support for other supported types
            }

            // Binding machinery expects the call site signature to return an object
            return null;
        }

        internal T ConvertTo<T>()
        {
            // TODO: Respect user-provided serialization options
            // TODO: Could we optimize this by serializing from the byte array instead?  We don't currently slice into this in WriteTo(), but could look at storing that.
<<<<<<< HEAD
            return JsonSerializer.Deserialize<T>(_element.ToString() , MutableJsonDocument.DefaultJsonSerializerOptions)!;
=======
            return JsonSerializer.Deserialize<T>(_element.ToString(), MutableJsonDocument.DefaultJsonSerializerOptions);

            /*
#if NET6_0_OR_GREATER
            // TODO: Could we optimize this by serializing from the byte array instead?  We don't currently slice into this in WriteTo(), but could look at storing that.
            //return JsonSerializer.Deserialize<T>(_element.GetJsonElement(), typeof(T), MutableJsonDocument.DefaultJsonSerializerOptions);
            return JsonSerializer.Deserialize<T>(_element.GetJsonElement(), MutableJsonDocument.DefaultJsonSerializerOptions);
#else
            return JsonSerializer.Deserialize<T>(_element.ToString(), MutableJsonDocument.DefaultJsonSerializerOptions);
#endif
            */
>>>>>>> 8d4e6abe
        }

        /// <inheritdoc />
        DynamicMetaObject IDynamicMetaObjectProvider.GetMetaObject(Expression parameter) => new MetaObject(parameter, this);

        private class MetaObject : DynamicMetaObject
        {
            // Operators that cast from DynamicJson to another type
            private static readonly Dictionary<Type, MethodInfo> CastFromOperators = GetCastFromOperators();

            internal MetaObject(Expression parameter, IDynamicMetaObjectProvider value) : base(parameter, BindingRestrictions.Empty, value)
            {
            }

            public override DynamicMetaObject BindGetMember(GetMemberBinder binder)
            {
                UnaryExpression this_ = Expression.Convert(Expression, LimitType);

                Expression[] getPropertyArgs = new Expression[] { Expression.Constant(binder.Name) };
                MethodCallExpression getPropertyCall = Expression.Call(this_, GetPropertyMethod, getPropertyArgs);

                BindingRestrictions restrictions = BindingRestrictions.GetTypeRestriction(Expression, LimitType);
                return new DynamicMetaObject(getPropertyCall, restrictions);
            }

            public override DynamicMetaObject BindGetIndex(GetIndexBinder binder, DynamicMetaObject[] indexes)
            {
                UnaryExpression this_ = Expression.Convert(Expression, LimitType);

                Expression[] arguments = new Expression[] { Expression.Convert(indexes[0].Expression, typeof(object)) };
                var getViaIndexerCall = Expression.Call(this_, GetViaIndexerMethod, arguments);

                var restrictions = BindingRestrictions.GetTypeRestriction(Expression, LimitType);
                return new DynamicMetaObject(getViaIndexerCall, restrictions);
            }

            public override DynamicMetaObject BindConvert(ConvertBinder binder)
            {
                Expression targetObject = Expression.Convert(Expression, LimitType);
                BindingRestrictions restrictions = BindingRestrictions.GetTypeRestriction(Expression, LimitType);

                Expression convertCall;

                //if (binder.Type == typeof(IEnumerable))
                //{
                //    convertCall = Expression.Call(targetObject, GetDynamicEnumerableMethod);
                //    return new DynamicMetaObject(convertCall, restrictions);
                //}

                if (CastFromOperators.TryGetValue(binder.Type, out MethodInfo? castOperator))
                {
                    convertCall = Expression.Call(castOperator, targetObject);
                    return new DynamicMetaObject(convertCall, restrictions);
                }

                convertCall = Expression.Call(targetObject, nameof(ConvertTo), new Type[] { binder.Type });
                return new DynamicMetaObject(convertCall, restrictions);
            }

            public override DynamicMetaObject BindSetMember(SetMemberBinder binder, DynamicMetaObject value)
            {
                UnaryExpression this_ = Expression.Convert(Expression, LimitType);

                Expression[] getPropertyArgs = new Expression[] { Expression.Constant(binder.Name) };
                MethodCallExpression getPropertyCall = Expression.Call(this_, GetPropertyMethod, getPropertyArgs);

                UnaryExpression property = Expression.Convert(getPropertyCall, typeof(DynamicJson));

                Expression[] setDynamicArgs = new Expression[] { Expression.Convert(value.Expression, typeof(object)) };
                MethodCallExpression setCall = Expression.Call(property, SetMethod, setDynamicArgs);

                BindingRestrictions restrictions = BindingRestrictions.GetTypeRestriction(Expression, LimitType);
                return new DynamicMetaObject(setCall, restrictions);
            }

            private static Dictionary<Type, MethodInfo> GetCastFromOperators()
            {
                return typeof(DynamicJson)
                    .GetMethods(BindingFlags.Public | BindingFlags.Static)
                    .Where(method => method.Name == "op_Explicit" || method.Name == "op_Implicit")
                    .ToDictionary(method => method.ReturnType);
            }
        }
    }
}<|MERGE_RESOLUTION|>--- conflicted
+++ resolved
@@ -69,10 +69,7 @@
         {
             // TODO: Respect user-provided serialization options
             // TODO: Could we optimize this by serializing from the byte array instead?  We don't currently slice into this in WriteTo(), but could look at storing that.
-<<<<<<< HEAD
-            return JsonSerializer.Deserialize<T>(_element.ToString() , MutableJsonDocument.DefaultJsonSerializerOptions)!;
-=======
-            return JsonSerializer.Deserialize<T>(_element.ToString(), MutableJsonDocument.DefaultJsonSerializerOptions);
+            return JsonSerializer.Deserialize<T>(_element.ToString(), MutableJsonDocument.DefaultJsonSerializerOptions)!;
 
             /*
 #if NET6_0_OR_GREATER
@@ -83,7 +80,6 @@
             return JsonSerializer.Deserialize<T>(_element.ToString(), MutableJsonDocument.DefaultJsonSerializerOptions);
 #endif
             */
->>>>>>> 8d4e6abe
         }
 
         /// <inheritdoc />
