--- conflicted
+++ resolved
@@ -417,11 +417,7 @@
                 return Length;
             }
 
-<<<<<<< HEAD
-            if (EnsureObject().TryGetValue(propertyName, out JsonData? element))
-=======
             if (_kind == JsonValueKind.Object)
->>>>>>> 3703e819
             {
                 return GetPropertyValue(propertyName);
             }
@@ -586,11 +582,7 @@
 
         private class MetaObject : DynamicMetaObject
         {
-<<<<<<< HEAD
-            private static readonly MethodInfo GetDynamicValueMethod = typeof(JsonData).GetMethod(nameof(GetDynamicProperty), BindingFlags.NonPublic | BindingFlags.Instance)!;
-=======
             private static readonly MethodInfo GetDynamicValueMethod = typeof(JsonData).GetMethod(nameof(GetDynamicPropertyValue), BindingFlags.NonPublic | BindingFlags.Instance);
->>>>>>> 3703e819
 
             private static readonly MethodInfo GetDynamicEnumerableMethod = typeof(JsonData).GetMethod(nameof(GetDynamicEnumerable), BindingFlags.NonPublic | BindingFlags.Instance)!;
 
