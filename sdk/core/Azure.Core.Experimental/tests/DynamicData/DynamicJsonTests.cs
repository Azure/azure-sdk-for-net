﻿// Copyright (c) Microsoft Corporation. All rights reserved.
// Licensed under the MIT License.

using System;
using System.Collections.Generic;
using System.IO;
using System.Text.Json;
using Azure.Core.Dynamic;
using NUnit.Framework;

namespace Azure.Core.Tests
{
    public class DynamicJsonTests
    {
        [Test]
        public void CanGetIntProperty()
        {
            dynamic jsonData = GetDynamicJson("""
                {
                  "foo" : 1
                }
            """);

            int value = jsonData.Foo;

            Assert.AreEqual(1, value);
        }

        [Test]
        public void CanGetNestedIntProperty()
        {
            dynamic jsonData = GetDynamicJson("""
                {
                  "foo" : {
                    "bar" : 1
                  }
                }
                """);

            int value = jsonData.Foo.Bar;

            Assert.AreEqual(1, value);
        }

        [Test]
        public void CanSetIntProperty()
        {
            dynamic jsonData = GetDynamicJson("""
                {
                  "foo" : 1
                }
                """);

            jsonData.Foo = 2;

            Assert.AreEqual(2, (int)jsonData.Foo);
        }

        [Test]
        public void CanSetNestedIntProperty()
        {
            dynamic jsonData = GetDynamicJson("""
                {
                  "foo" : {
                    "bar" : 1
                  }
                }
                """);

            jsonData.Foo.Bar = 2;

            Assert.AreEqual(2, (int)jsonData.Foo.Bar);
        }

        [Test]
        public void CanGetArrayValue()
        {
            dynamic jsonData = GetDynamicJson("""[0, 1, 2]""");

            Assert.AreEqual(0, (int)jsonData[0]);
            Assert.AreEqual(1, (int)jsonData[1]);
            Assert.AreEqual(2, (int)jsonData[2]);
        }

        [Test]
        public void CanGetNestedArrayValue()
        {
            dynamic jsonData = GetDynamicJson("""
                {
                  "foo": [0, 1, 2]
                }
                """);

            Assert.AreEqual(0, (int)jsonData.Foo[0]);
            Assert.AreEqual(1, (int)jsonData.Foo[1]);
            Assert.AreEqual(2, (int)jsonData.Foo[2]);
        }

        [Test]
        public void CanGetPropertyViaIndexer()
        {
            dynamic jsonData = GetDynamicJson("""
                {
                  "foo" : 1
                }
                """);

            Assert.AreEqual(1, (int)jsonData["foo"]);
        }

        [Test]
        public void CanGetNestedPropertyViaIndexer()
        {
            dynamic jsonData = GetDynamicJson("""
                {
                  "foo" : {
                    "bar" : 1
                  }
                }
                """);

            Assert.AreEqual(1, (int)jsonData.Foo["bar"]);
        }

        [Test]
        public void CanSetArrayValues()
        {
            dynamic jsonData = GetDynamicJson("""[0, 1, 2]""");

            jsonData[0] = 4;
            jsonData[1] = 5;
            jsonData[2] = 6;

            Assert.AreEqual(4, (int)jsonData[0]);
            Assert.AreEqual(5, (int)jsonData[1]);
            Assert.AreEqual(6, (int)jsonData[2]);
        }

        [Test]
        public void CanSetNestedArrayValues()
        {
            dynamic jsonData = GetDynamicJson("""
                {
                  "foo": [0, 1, 2]
                }
                """);

            jsonData.Foo[0] = 4;
            jsonData.Foo[1] = 5;
            jsonData.Foo[2] = 6;

            Assert.AreEqual(4, (int)jsonData.Foo[0]);
            Assert.AreEqual(5, (int)jsonData.Foo[1]);
            Assert.AreEqual(6, (int)jsonData.Foo[2]);
        }

        [Test]
        public void CanSetArrayValuesToDifferentTypes()
        {
            dynamic jsonData = GetDynamicJson("""[0, 1, 2, 3]""");

            jsonData[1] = 4;
            jsonData[2] = true;
            jsonData[3] = "string";

            Assert.AreEqual(0, (int)jsonData[0]);
            Assert.AreEqual(4, (int)jsonData[1]);
            Assert.AreEqual(true, (bool)jsonData[2]);
            Assert.AreEqual("string", (string)jsonData[3]);
        }

        [Test]
        public void CanSetNestedArrayValuesToDifferentTypes()
        {
            dynamic jsonData = GetDynamicJson("""
                {
                  "foo": [0, 1, 2, 3]
                }
                """);

            jsonData.Foo[1] = 4;
            jsonData.Foo[2] = true;
            jsonData.Foo[3] = "string";

            Assert.AreEqual(0, (int)jsonData.Foo[0]);
            Assert.AreEqual(4, (int)jsonData.Foo[1]);
            Assert.AreEqual(true, (bool)jsonData.Foo[2]);
            Assert.AreEqual("string", (string)jsonData.Foo[3]);
        }

        [Test]
        public void CanGetNullPropertyValue()
        {
            dynamic jsonData = GetDynamicJson("""{ "foo" : null }""");

            Assert.IsNull((CustomType)jsonData.Foo);
            Assert.IsNull((int?)jsonData.Foo);
        }

        [Test]
        public void CanGetNullArrayValue()
        {
            dynamic jsonData = GetDynamicJson("""[ null ]""");

            Assert.IsNull((CustomType)jsonData[0]);
            Assert.IsNull((int?)jsonData[0]);
        }

        [Test]
        public void CanSetPropertyValueToNull()
        {
            dynamic jsonData = GetDynamicJson("""{ "foo" : null }""");

            jsonData.Foo = null;

            Assert.IsNull((CustomType)jsonData.Foo);
            Assert.IsNull((int?)jsonData.Foo);
        }

        [Test]
        public void CanSetArrayValueToNull()
        {
            dynamic jsonData = GetDynamicJson("""[0]""");

            jsonData[0] = null;

            Assert.IsNull((CustomType)jsonData[0]);
            Assert.IsNull((int?)jsonData[0]);
        }

        [Test]
        public void CanSetPropertyViaIndexer()
        {
            dynamic jsonData = GetDynamicJson("""
                {
                  "foo" : 1
                }
                """);

            jsonData["Foo"] = 4;

            Assert.AreEqual(4, (int)jsonData["Foo"]);
        }

        [Test]
        public void CanSetNestedPropertyViaIndexer()
        {
            dynamic jsonData = GetDynamicJson("""
                {
                  "foo" : {
                    "bar" : 1
                  }
                }
                """);

            jsonData["foo"]["bar"] = 4;

            Assert.AreEqual(4, (int)jsonData.Foo["bar"]);
        }

        [Test]
        public void CanAddNewProperty()
        {
            dynamic jsonData = GetDynamicJson("""
                {
                  "foo" : 1
                }
                """);

            jsonData.Bar = 2;

            Assert.AreEqual(1, (int)jsonData.Foo);
            Assert.AreEqual(2, (int)jsonData.Bar);
        }

        [Test]
        public void CanMakeChangesAndAddNewProperty()
        {
            dynamic jsonData = BinaryData.FromString("""
                {
                  "foo" : 1
                }
                """).ToDynamicFromJson(DynamicCaseMapping.PascalToCamel);

            Assert.AreEqual(1, (int)jsonData.Foo);

            jsonData.Foo = "hi";

            Assert.AreEqual("hi", (string)jsonData.Foo);

            jsonData.Bar = 2;

            Assert.AreEqual("hi", (string)jsonData.Foo);
            Assert.AreEqual(2, (int)jsonData.Bar);
        }

        [Test]
        public void CanAddPocoProperty()
        {
            dynamic value = BinaryData.FromBytes("""
                {
                    "foo": 1
                }
                """u8.ToArray()).ToDynamicFromJson(DynamicCaseMapping.PascalToCamel);

            JsonDataTests.SampleModel model = new()
            {
                Message = "hi",
                Number = 2,
            };

            value.Model = model;

            Assert.IsTrue(value.Foo == 1);
            Assert.IsTrue(value.foo == 1);
            Assert.IsTrue(value.Model.Message == "hi");
            Assert.IsTrue(value.model.message == "hi");
            Assert.IsTrue(value.Model.Number == 2);
            Assert.IsTrue(value.model.number == 2);

            RequestContent content = RequestContent.Create((object)value);
            Stream stream = new MemoryStream();
            content.WriteTo(stream, default);
            stream.Flush();
            stream.Position = 0;

            BinaryData data = BinaryData.FromStream(stream);
            dynamic roundTripValue = data.ToDynamicFromJson(DynamicCaseMapping.PascalToCamel);

            Assert.IsTrue(roundTripValue.foo == value.Foo);
            Assert.IsTrue(roundTripValue.model.message == value.Model.Message);
            Assert.IsTrue(roundTripValue.model.number == value.Model.Number);

            Assert.AreEqual(model, (JsonDataTests.SampleModel)roundTripValue.model);
            Assert.AreEqual(model, (JsonDataTests.SampleModel)roundTripValue.Model);
            Assert.AreEqual(model, (JsonDataTests.SampleModel)value.model);
            Assert.AreEqual(model, (JsonDataTests.SampleModel)value.Model);
        }

        [Test]
        public void CanAddNestedPocoProperty()
        {
            dynamic value = BinaryData.FromBytes("""
                {
                    "foo": 1
                }
                """u8.ToArray()).ToDynamicFromJson(DynamicCaseMapping.PascalToCamel);

            ParentModel model = new ParentModel()
            {
                Name = "Parent",
                Value = new ChildModel()
                {
                    Message = "Child",
                    Number = 1
                }
            };

            value.Model = model;

            Assert.IsTrue(value.Foo == 1);
            Assert.IsTrue(value.foo == 1);
            Assert.IsTrue(value.Model.Name == "Parent");
            Assert.IsTrue(value.model.name == "Parent");
            Assert.IsTrue(value.Model.Value.Message == "Child");
            Assert.IsTrue(value.model.value.message == "Child");

            // Test serialization
            BinaryData jdocBuffer = MutableJsonDocumentTests.GetWriteToBuffer(JsonDocument.Parse(value.ToString()));
            BinaryData dataBuffer = GetWriteToBuffer(value);

            Assert.AreEqual(jdocBuffer.ToString(), dataBuffer.ToString());
            Assert.IsTrue(jdocBuffer.ToMemory().Span.SequenceEqual(dataBuffer.ToMemory().Span),
                "JsonDocument buffer does not match MutableJsonDocument buffer.");

            // Test deserialization
            BinaryData bd = BinaryData.FromString(value.ToString());
            dynamic roundTripValue = bd.ToDynamicFromJson(DynamicCaseMapping.PascalToCamel);
            Assert.AreEqual(model.Value, (ChildModel)roundTripValue.Model.Value);
            Assert.AreEqual(model, (ParentModel)roundTripValue.Model);
        }

        [Test]
        public void CanSetNestedPocoProperty()
        {
            dynamic value = BinaryData.FromBytes("""
                {
                    "foo": 1
                }
                """u8.ToArray()).ToDynamicFromJson(DynamicCaseMapping.PascalToCamel);

            ParentModel model = new ParentModel()
            {
                Name = "Parent",
                Value = new ChildModel()
                {
                    Message = "Child",
                    Number = 1
                }
            };

            value.Foo = model;

            Assert.IsTrue(value.Foo.Name == "Parent");
            Assert.IsTrue(value.foo.name == "Parent");
            Assert.IsTrue(value.Foo.Value.Message == "Child");
            Assert.IsTrue(value.foo.value.message == "Child");

            // Test serialization
            BinaryData jdocBuffer = MutableJsonDocumentTests.GetWriteToBuffer(JsonDocument.Parse(value.ToString()));
            BinaryData dataBuffer = GetWriteToBuffer(value);

            Assert.AreEqual(jdocBuffer.ToString(), dataBuffer.ToString());
            Assert.IsTrue(jdocBuffer.ToMemory().Span.SequenceEqual(dataBuffer.ToMemory().Span),
                "JsonDocument buffer does not match MutableJsonDocument buffer.");

            // Test deserialization
            BinaryData bd = BinaryData.FromString(value.ToString());
            dynamic roundTripValue = bd.ToDynamicFromJson(DynamicCaseMapping.PascalToCamel);
            Assert.AreEqual(model.Value, (ChildModel)roundTripValue.Foo.Value);
            Assert.AreEqual(model, (ParentModel)roundTripValue.Foo);
        }

        internal static BinaryData GetWriteToBuffer(dynamic data)
        {
            using MemoryStream stream = new();
            data.WriteTo(stream);
            stream.Position = 0;
            return BinaryData.FromStream(stream);
        }

        [Test]
        public void CanCheckOptionalProperty()
        {
            dynamic json = GetDynamicJson("""
                {
                  "foo" : "foo"
                }
                """);

            // Property is present
            Assert.IsFalse(json.Foo == null);

            // Property is absent
            Assert.IsTrue(json.Bar == null);
        }

        [Test]
        public void CanCheckOptionalPropertyWithChanges()
        {
            dynamic json = BinaryData.FromString("""
                {
                  "foo" : "foo",
                  "bar" : {
                    "a" : "a"
                  }
                }
            """).ToDynamicFromJson(DynamicCaseMapping.PascalToCamel);

            // Add property Baz
            json.Baz = "baz";

            // Remove property A
            json.Bar = new { B = "b" };

            // Properties are present
            Assert.IsFalse(json.Foo == null);
            Assert.IsFalse(json.Bar.B == null);
            Assert.IsFalse(json.Baz == null);

            // Properties are absent
            Assert.IsTrue(json.Bar.A == null);
        }

        [Test]
        public void CanSetOptionalProperty()
        {
            dynamic json = GetDynamicJson("""
                {
                  "foo" : "foo"
                }
                """);

            // Property is absent
            Assert.IsTrue(json.OptionalValue == null);

            json.OptionalValue = 5;

            // Property is present
            Assert.IsFalse(json.OptionalValue == null);
            Assert.AreEqual(5, (int)json.OptionalValue);
        }

        [Test]
        public void CanDispose()
        {
            dynamic json = GetDynamicJson("""
                {
                  "foo" : "Hello"
                }
                """);

            json.Dispose();

            Assert.Throws<ObjectDisposedException>(() => { var foo = json.Foo; });
        }

        [Test]
        public void CanDisposeViaUsing()
        {
            string json = """
                {
                  "foo" : "Hello"
                }
                """;

            dynamic outer = default;
            using (dynamic jsonData = GetDynamicJson(json))
            {
                Assert.IsTrue(jsonData.Foo == "Hello");
                outer = jsonData;

                Assert.IsTrue(outer.Foo == "Hello");
            }

            Assert.Throws<ObjectDisposedException>(() => { var foo = outer.Foo; });
        }

        [Test]
        public void DisposingAChildDisposesTheParent()
        {
            dynamic json = GetDynamicJson("""
                {
                  "foo" : {
                    "a": "Hello"
                  }
                }
                """);

            dynamic child = json.Foo.A;
            child.Dispose();

            Assert.Throws<ObjectDisposedException>(() => { var foo = json.Foo; });
        }

        [Test]
        public void ThrowsInvalidCastForOriginalJsonValue()
        {
            dynamic json = BinaryData.FromString(
                """
                {
                    "foo": 1
                }
                """
                ).ToDynamicFromJson(DynamicCaseMapping.PascalToCamel);

            Exception e = Assert.Throws<InvalidCastException>(() => { var value = (bool)json.Foo; });
            Assert.That(e.Message.Contains(JsonValueKind.Number.ToString()));
        }

        [Test]
        public void ThrowsInvalidCastForChangedJsonValue()
        {
            dynamic json = BinaryData.FromString(
                """
                {
                    "foo": 1
                }
                """
                ).ToDynamicFromJson();

            json.Foo = true;

            Exception e = Assert.Throws<InvalidCastException>(() => { var value = (int)json.Foo; });
            Assert.That(e.Message.Contains(JsonValueKind.True.ToString()));
        }

        [Test]
        public void CanCastToByte()
        {
            dynamic json = BinaryData.FromString("""
                {
                  "foo" : 42
                }
                """).ToDynamicFromJson(DynamicCaseMapping.PascalToCamel);

            // Get from parsed JSON
            Assert.AreEqual((byte)42, (byte)json.Foo);
            Assert.IsTrue(((byte)42) == json.Foo);

            // Get from assigned existing value
            json.Foo = (byte)43;
            Assert.AreEqual((byte)43, (byte)json.Foo);
            Assert.IsTrue(((byte)43) == json.Foo);

            // Get from added value
            json.Bar = (byte)44;
            Assert.AreEqual((byte)44, (byte)json.Bar);
            Assert.IsTrue(((byte)44) == json.Bar);

            // Doesn't work if number change is outside byte range
            json.Foo = 256;
            Assert.Throws<InvalidCastException>(() => { byte b = json.Foo; });

            // Doesn't work for non-number change
            json.Foo = "string";
            Assert.Throws<InvalidCastException>(() => { byte b = json.Foo; });
        }

        [TestCaseSource(nameof(NumberValues))]
        public void CanCastToNumber<T, U>(string serializedX, T x, T y, T z, U invalid)
        {
            dynamic json = BinaryData.FromString($"{{\"foo\" : {serializedX}}}").ToDynamicFromJson(DynamicCaseMapping.PascalToCamel);

            // Get from parsed JSON
            Assert.AreEqual(x, (T)json.Foo);
            Assert.IsTrue(x == json.Foo);
            Assert.IsTrue(json.Foo == x);

            // Get from assigned existing value
            json.Foo = y;
            Assert.AreEqual(y, (T)json.Foo);
            Assert.IsTrue(y == json.Foo);
            Assert.IsTrue(json.Foo == y);

            // Get from added value
            json.Bar = z;
            Assert.AreEqual(z, (T)json.Bar);
            Assert.IsTrue(z == json.Bar);
            Assert.IsTrue(json.Bar == z);

            // Doesn't work if number change is outside T range
            // https://learn.microsoft.com/en-us/dotnet/csharp/language-reference/builtin-types/integral-numeric-types
            if (invalid is bool testRange && testRange)
            {
                json.Foo = invalid;
                Assert.Throws<InvalidCastException>(() => { T b = json.Foo; });
            }

            // Doesn't work for non-number change
            json.Foo = "string";
            Assert.Throws<InvalidCastException>(() => { T b = json.Foo; });
        }

        [Test]
        public void CanExplicitCastToGuid()
        {
            Guid guid = Guid.NewGuid();
            dynamic json = BinaryData.FromString($"{{\"foo\" : \"{guid}\"}}").ToDynamicFromJson(DynamicCaseMapping.PascalToCamel);

            // Get from parsed JSON
            Assert.AreEqual(guid, (Guid)json.Foo);
            Assert.IsTrue(guid == (Guid)json.Foo);
            Assert.IsTrue((Guid)json.Foo == guid);

            // Get from assigned existing value
            Guid fooValue = Guid.NewGuid();
            json.Foo = fooValue;
            Assert.AreEqual(fooValue, (Guid)json.Foo);
            Assert.IsTrue(fooValue == (Guid)json.Foo);
            Assert.IsTrue((Guid)json.Foo == fooValue);

            // Get from added value
            Guid barValue = Guid.NewGuid();
            json.Bar = barValue;
            Assert.AreEqual(barValue, (Guid)json.Bar);
            Assert.IsTrue(barValue == (Guid)json.Bar);
            Assert.IsTrue((Guid)json.Bar == barValue);

            // Also works as a string
            Assert.AreEqual(fooValue.ToString(), (string)json.Foo);
            Assert.IsTrue(fooValue.ToString() == json.Foo);
            Assert.IsTrue(json.Foo == fooValue.ToString());

            Assert.AreEqual(barValue.ToString(), (string)json.Bar);
            Assert.IsTrue(barValue.ToString() == json.Bar);
            Assert.IsTrue(json.Bar == barValue.ToString());

            // Doesn't work for non-string change
            json.Foo = "false";
            Assert.Throws<InvalidCastException>(() => { Guid g = (Guid)json.Foo; });
        }

        [Test]
        public void CanExplicitCastToDateTime()
        {
<<<<<<< HEAD
            DateTime dateTime = DateTime.Now;
            string dateTimeString = MutableJsonElementTests.FormatDateTime(dateTime);
            dynamic json = BinaryData.FromString($"{{\"foo\" : \"{dateTimeString}\"}}").ToDynamicFromJson(DynamicCaseMapping.PascalToCamel);
=======
            DateTime dateTime = DateTime.UtcNow;
            string dateTimeString = FormatDateTime(dateTime);
            dynamic json = BinaryData.FromString($"{{\"foo\" : \"{dateTimeString}\"}}").ToDynamicFromJson();
>>>>>>> ee12d3e1

            // Get from parsed JSON
            Assert.AreEqual(dateTime, (DateTime)json.Foo);
            Assert.IsTrue(dateTime == (DateTime)json.Foo);
            Assert.IsTrue((DateTime)json.Foo == dateTime);

            // Get from assigned existing value
            DateTime fooValue = DateTime.UtcNow.AddDays(1);
            json.Foo = fooValue;
            Assert.AreEqual(fooValue, (DateTime)json.Foo);
            Assert.IsTrue(fooValue == (DateTime)json.Foo);
            Assert.IsTrue((DateTime)json.Foo == fooValue);

            // Get from added value
            DateTime barValue = DateTime.UtcNow.AddDays(2);
            json.Bar = barValue;
            Assert.AreEqual(barValue, (DateTime)json.Bar);
            Assert.IsTrue(barValue == (DateTime)json.Bar);
            Assert.IsTrue((DateTime)json.Bar == barValue);

            // Also works as a string
            string fooValueString = FormatDateTime(fooValue);
            Assert.AreEqual(fooValueString, (string)json.Foo);
            Assert.IsTrue(fooValueString == json.Foo);
            Assert.IsTrue(json.Foo == fooValueString);

            string barValueString = FormatDateTime(barValue);
            Assert.AreEqual(barValueString, (string)json.Bar);
            Assert.IsTrue(barValueString == json.Bar);
            Assert.IsTrue(json.Bar == barValueString);

            // Doesn't work for non-string change
            json.Foo = "false";
            Assert.Throws<InvalidCastException>(() => { DateTime g = (DateTime)json.Foo; });
        }

        [Test]
        public void CanExplicitCastToDateTimeOffset()
        {
<<<<<<< HEAD
            DateTimeOffset dateTime = DateTimeOffset.Now;
            string dateTimeString = MutableJsonElementTests.FormatDateTimeOffset(dateTime);
            dynamic json = BinaryData.FromString($"{{\"foo\" : \"{dateTimeString}\"}}").ToDynamicFromJson(DynamicCaseMapping.PascalToCamel);
=======
            DateTimeOffset dateTime = DateTimeOffset.UtcNow;
            string dateTimeString = FormatDateTimeOffset(dateTime);
            dynamic json = BinaryData.FromString($"{{\"foo\" : \"{dateTimeString}\"}}").ToDynamicFromJson();
>>>>>>> ee12d3e1

            // Get from parsed JSON
            Assert.AreEqual(dateTime, (DateTimeOffset)json.Foo);
            Assert.IsTrue(dateTime == (DateTimeOffset)json.Foo);
            Assert.IsTrue((DateTimeOffset)json.Foo == dateTime);

            // Get from assigned existing value
            DateTimeOffset fooValue = DateTimeOffset.UtcNow.AddDays(1);
            json.Foo = fooValue;
            Assert.AreEqual(fooValue, (DateTimeOffset)json.Foo);
            Assert.IsTrue(fooValue == (DateTimeOffset)json.Foo);
            Assert.IsTrue((DateTimeOffset)json.Foo == fooValue);

            // Get from added value
            DateTimeOffset barValue = DateTimeOffset.UtcNow.AddDays(2);
            json.Bar = barValue;
            Assert.AreEqual(barValue, (DateTimeOffset)json.Bar);
            Assert.IsTrue(barValue == (DateTimeOffset)json.Bar);
            Assert.IsTrue((DateTimeOffset)json.Bar == barValue);

            // Also works as a string
            string fooValueString = FormatDateTimeOffset(fooValue);
            Assert.AreEqual(fooValueString, (string)json.Foo);
            Assert.IsTrue(fooValueString == json.Foo);
            Assert.IsTrue(json.Foo == fooValueString);

            string barValueString = FormatDateTimeOffset(barValue);
            Assert.AreEqual(barValueString, (string)json.Bar);
            Assert.IsTrue(barValueString == json.Bar);
            Assert.IsTrue(json.Bar == barValueString);

            // Doesn't work for non-string change
            json.Foo = "false";
            Assert.Throws<InvalidCastException>(() => { DateTimeOffset d = (DateTimeOffset)json.Foo; });
        }

        internal static string FormatDateTime(DateTime d)
        {
            return d.ToUniversalTime().ToString("o");
        }

        internal static string FormatDateTimeOffset(DateTimeOffset d)
        {
            return d.ToUniversalTime().UtcDateTime.ToString("o");
        }

        [Test]
        public void CanRoundTripUnixDateTime()
        {
            DynamicDataOptions options = new DynamicDataOptions()
            {
                DateTimeHandling = DynamicDateTimeHandling.UnixTime
            };

            dynamic value = BinaryData.FromString("""{ "foo": 0 }""").ToDynamicFromJson(options);

            // Existing value
            value.Foo = DateTimeOffset.UtcNow;

            // New Value
            value.Bar = DateTimeOffset.UtcNow.AddDays(1);

            void validate(dynamic a, dynamic b)
            {
                Assert.AreEqual((long)a, (long)b);
                Assert.AreEqual((DateTime)a, (DateTime)b);
                Assert.AreEqual((DateTimeOffset)a, (DateTimeOffset)b);
            }

            string json = value.ToString();
            dynamic fromString = BinaryData.FromString(json).ToDynamicFromJson(options);
            validate(value.Foo, fromString.Foo);
            validate(value.Bar, fromString.Bar);

            BinaryData data = GetWriteToBuffer(value);
            dynamic fromWriteTo = data.ToDynamicFromJson(options);
            validate(value.Foo, fromWriteTo.Foo);
            validate(value.Bar, fromWriteTo.Bar);
        }

        [Test]
        public void ThrowsOnNonUtcDateTimeAssignment()
        {
            dynamic value = BinaryData.FromString("""{ "foo": 0 }""").ToDynamicFromJson();

            Assert.Throws<NotSupportedException>(() => value.Foo = DateTime.Now);
        }

        [Test]
        public void CanDifferentiateBetweenNullAndAbsent()
        {
            dynamic json = BinaryData.FromString("""{ "foo": null }""").ToDynamicFromJson();

            // GetMember binding mirrors Azure SDK models, so we allow a null check for an optional
            // property through the C#-style dynamic interface.
            Assert.IsTrue(json.foo == null);
            Assert.IsTrue(json.bar == null);

            // Indexer lookup mimics JsonNode behavior and so throws if a property is absent.
            Assert.IsTrue(json["foo"] == null);
            Assert.Throws<KeyNotFoundException>(() => _ = json["bar"]);
            Assert.Throws<KeyNotFoundException>(() => { if (json["bar"] == null) { ; } });
        }

        #region Helpers
        internal static dynamic GetDynamicJson(string json)
        {
            return new BinaryData(json).ToDynamicFromJson(DynamicCaseMapping.PascalToCamel);
        }

        public static IEnumerable<object[]> NumberValues()
        {
            // Valid ranges:
            // https://learn.microsoft.com/en-us/dotnet/csharp/language-reference/builtin-types/integral-numeric-types
            yield return new object[] { "42", (byte)42, (byte)43, (byte)44, 256 };
            yield return new object[] { "42", (sbyte)42, (sbyte)43, (sbyte)44, 128 };
            yield return new object[] { "42", (short)42, (short)43, (short)44, 32768 };
            yield return new object[] { "42", (ushort)42, (ushort)43, (ushort)44, 65536 };
            yield return new object[] { "42", 42, 43, 44, 2147483648 };
            yield return new object[] { "42", 42u, 43u, 44u, 4294967296 };
            yield return new object[] { "42", 42L, 43L, 44L, 9223372036854775808 };
            yield return new object[] { "42", 42ul, 43ul, 44ul, -1 };
            yield return new object[] { "42.1", 42.1f, 43.1f, 44.1f, false /* don't test range */ };
            yield return new object[] { "42.1", 42.1d, 43.1d, 44.1d, false /* don't test range */ };
            yield return new object[] { "42.1", 42.1m, 43.1m, 44.1m, false /* don't test range */ };
        }

        internal class CustomType
        {
        }

#pragma warning disable CS0659 // Type overrides Object.Equals(object o) but does not override Object.GetHashCode()
        internal class ParentModel : IEquatable<ParentModel>
#pragma warning disable CS0659 // Type overrides Object.Equals(object o) but does not override Object.GetHashCode()
        {
            public string Name { get; set; }
            public ChildModel Value { get; set; }

            public override bool Equals(object obj)
            {
                ParentModel other = obj as ParentModel;
                if (other == null)
                {
                    return false;
                }

                return Equals(other);
            }

            public bool Equals(ParentModel obj)
            {
                return Name == obj.Name && Value.Equals(obj.Value);
            }
        }

        internal class ChildModel : IEquatable<ChildModel>
        {
            public string Message { get; set; }
            public int Number { get; set; }

            public override bool Equals(object obj)
            {
                ChildModel other = obj as ChildModel;
                if (other == null)
                {
                    return false;
                }

                return Equals(other);
            }

            public bool Equals(ChildModel obj)
            {
                return Message == obj.Message && Number == obj.Number;
            }
        }
        #endregion
    }
}<|MERGE_RESOLUTION|>--- conflicted
+++ resolved
@@ -684,15 +684,9 @@
         [Test]
         public void CanExplicitCastToDateTime()
         {
-<<<<<<< HEAD
-            DateTime dateTime = DateTime.Now;
-            string dateTimeString = MutableJsonElementTests.FormatDateTime(dateTime);
-            dynamic json = BinaryData.FromString($"{{\"foo\" : \"{dateTimeString}\"}}").ToDynamicFromJson(DynamicCaseMapping.PascalToCamel);
-=======
             DateTime dateTime = DateTime.UtcNow;
             string dateTimeString = FormatDateTime(dateTime);
-            dynamic json = BinaryData.FromString($"{{\"foo\" : \"{dateTimeString}\"}}").ToDynamicFromJson();
->>>>>>> ee12d3e1
+            dynamic json = BinaryData.FromString($"{{\"foo\" : \"{dateTimeString}\"}}").ToDynamicFromJson(DynamicCaseMapping.PascalToCamel);
 
             // Get from parsed JSON
             Assert.AreEqual(dateTime, (DateTime)json.Foo);
@@ -732,15 +726,9 @@
         [Test]
         public void CanExplicitCastToDateTimeOffset()
         {
-<<<<<<< HEAD
-            DateTimeOffset dateTime = DateTimeOffset.Now;
-            string dateTimeString = MutableJsonElementTests.FormatDateTimeOffset(dateTime);
-            dynamic json = BinaryData.FromString($"{{\"foo\" : \"{dateTimeString}\"}}").ToDynamicFromJson(DynamicCaseMapping.PascalToCamel);
-=======
             DateTimeOffset dateTime = DateTimeOffset.UtcNow;
             string dateTimeString = FormatDateTimeOffset(dateTime);
-            dynamic json = BinaryData.FromString($"{{\"foo\" : \"{dateTimeString}\"}}").ToDynamicFromJson();
->>>>>>> ee12d3e1
+            dynamic json = BinaryData.FromString($"{{\"foo\" : \"{dateTimeString}\"}}").ToDynamicFromJson(DynamicCaseMapping.PascalToCamel);
 
             // Get from parsed JSON
             Assert.AreEqual(dateTime, (DateTimeOffset)json.Foo);
