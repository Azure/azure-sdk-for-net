--- conflicted
+++ resolved
@@ -83,23 +83,8 @@
         /// <exception cref="ArgumentNullException"> <paramref name="namespaceName"/> or <paramref name="data"/> is null. </exception>
         public virtual async Task<ArmOperation<NotificationHubNamespaceResource>> CreateOrUpdateAsync(WaitUntil waitUntil, string namespaceName, NotificationHubNamespaceData data, CancellationToken cancellationToken = default)
         {
-<<<<<<< HEAD
-            if (namespaceName == null)
-            {
-                throw new ArgumentNullException(nameof(namespaceName));
-            }
-            if (namespaceName.Length == 0)
-            {
-                throw new ArgumentException("Value cannot be an empty string.", nameof(namespaceName));
-            }
-            if (data == null)
-            {
-                throw new ArgumentNullException(nameof(data));
-            }
-=======
-            Argument.AssertNotNullOrEmpty(namespaceName, nameof(namespaceName));
-            Argument.AssertNotNull(content, nameof(content));
->>>>>>> abefab6f
+            Argument.AssertNotNullOrEmpty(namespaceName, nameof(namespaceName));
+            Argument.AssertNotNull(data, nameof(data));
 
             using var scope = _notificationHubNamespaceNamespacesClientDiagnostics.CreateScope("NotificationHubNamespaceCollection.CreateOrUpdate");
             scope.Start();
@@ -147,23 +132,8 @@
         /// <exception cref="ArgumentNullException"> <paramref name="namespaceName"/> or <paramref name="data"/> is null. </exception>
         public virtual ArmOperation<NotificationHubNamespaceResource> CreateOrUpdate(WaitUntil waitUntil, string namespaceName, NotificationHubNamespaceData data, CancellationToken cancellationToken = default)
         {
-<<<<<<< HEAD
-            if (namespaceName == null)
-            {
-                throw new ArgumentNullException(nameof(namespaceName));
-            }
-            if (namespaceName.Length == 0)
-            {
-                throw new ArgumentException("Value cannot be an empty string.", nameof(namespaceName));
-            }
-            if (data == null)
-            {
-                throw new ArgumentNullException(nameof(data));
-            }
-=======
-            Argument.AssertNotNullOrEmpty(namespaceName, nameof(namespaceName));
-            Argument.AssertNotNull(content, nameof(content));
->>>>>>> abefab6f
+            Argument.AssertNotNullOrEmpty(namespaceName, nameof(namespaceName));
+            Argument.AssertNotNull(data, nameof(data));
 
             using var scope = _notificationHubNamespaceNamespacesClientDiagnostics.CreateScope("NotificationHubNamespaceCollection.CreateOrUpdate");
             scope.Start();
