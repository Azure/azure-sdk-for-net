namespace Azure.ResourceManager.SecurityInsights
{
    public partial class OperationalInsightsWorkspaceSecurityInsightsResource : Azure.ResourceManager.ArmResource
    {
        public static readonly Azure.Core.ResourceType ResourceType;
        protected OperationalInsightsWorkspaceSecurityInsightsResource() { }
        public virtual Azure.Pageable<Azure.ResourceManager.SecurityInsights.Models.ThreatIntelligenceMetrics> GetAllThreatIntelligenceIndicatorMetrics(System.Threading.CancellationToken cancellationToken = default(System.Threading.CancellationToken)) { throw null; }
        public virtual Azure.AsyncPageable<Azure.ResourceManager.SecurityInsights.Models.ThreatIntelligenceMetrics> GetAllThreatIntelligenceIndicatorMetricsAsync(System.Threading.CancellationToken cancellationToken = default(System.Threading.CancellationToken)) { throw null; }
        public virtual Azure.Response<Azure.ResourceManager.SecurityInsights.SecurityInsightsAlertRuleResource> GetSecurityInsightsAlertRule(string ruleId, System.Threading.CancellationToken cancellationToken = default(System.Threading.CancellationToken)) { throw null; }
        public virtual System.Threading.Tasks.Task<Azure.Response<Azure.ResourceManager.SecurityInsights.SecurityInsightsAlertRuleResource>> GetSecurityInsightsAlertRuleAsync(string ruleId, System.Threading.CancellationToken cancellationToken = default(System.Threading.CancellationToken)) { throw null; }
        public virtual Azure.ResourceManager.SecurityInsights.SecurityInsightsAlertRuleCollection GetSecurityInsightsAlertRules() { throw null; }
        public virtual Azure.Response<Azure.ResourceManager.SecurityInsights.SecurityInsightsAlertRuleTemplateResource> GetSecurityInsightsAlertRuleTemplate(string alertRuleTemplateId, System.Threading.CancellationToken cancellationToken = default(System.Threading.CancellationToken)) { throw null; }
        public virtual System.Threading.Tasks.Task<Azure.Response<Azure.ResourceManager.SecurityInsights.SecurityInsightsAlertRuleTemplateResource>> GetSecurityInsightsAlertRuleTemplateAsync(string alertRuleTemplateId, System.Threading.CancellationToken cancellationToken = default(System.Threading.CancellationToken)) { throw null; }
        public virtual Azure.ResourceManager.SecurityInsights.SecurityInsightsAlertRuleTemplateCollection GetSecurityInsightsAlertRuleTemplates() { throw null; }
        public virtual Azure.Response<Azure.ResourceManager.SecurityInsights.SecurityInsightsAutomationRuleResource> GetSecurityInsightsAutomationRule(string automationRuleId, System.Threading.CancellationToken cancellationToken = default(System.Threading.CancellationToken)) { throw null; }
        public virtual System.Threading.Tasks.Task<Azure.Response<Azure.ResourceManager.SecurityInsights.SecurityInsightsAutomationRuleResource>> GetSecurityInsightsAutomationRuleAsync(string automationRuleId, System.Threading.CancellationToken cancellationToken = default(System.Threading.CancellationToken)) { throw null; }
        public virtual Azure.ResourceManager.SecurityInsights.SecurityInsightsAutomationRuleCollection GetSecurityInsightsAutomationRules() { throw null; }
        public virtual Azure.Response<Azure.ResourceManager.SecurityInsights.SecurityInsightsBookmarkResource> GetSecurityInsightsBookmark(string bookmarkId, System.Threading.CancellationToken cancellationToken = default(System.Threading.CancellationToken)) { throw null; }
        public virtual System.Threading.Tasks.Task<Azure.Response<Azure.ResourceManager.SecurityInsights.SecurityInsightsBookmarkResource>> GetSecurityInsightsBookmarkAsync(string bookmarkId, System.Threading.CancellationToken cancellationToken = default(System.Threading.CancellationToken)) { throw null; }
        public virtual Azure.ResourceManager.SecurityInsights.SecurityInsightsBookmarkCollection GetSecurityInsightsBookmarks() { throw null; }
        public virtual Azure.Response<Azure.ResourceManager.SecurityInsights.SecurityInsightsDataConnectorResource> GetSecurityInsightsDataConnector(string dataConnectorId, System.Threading.CancellationToken cancellationToken = default(System.Threading.CancellationToken)) { throw null; }
        public virtual System.Threading.Tasks.Task<Azure.Response<Azure.ResourceManager.SecurityInsights.SecurityInsightsDataConnectorResource>> GetSecurityInsightsDataConnectorAsync(string dataConnectorId, System.Threading.CancellationToken cancellationToken = default(System.Threading.CancellationToken)) { throw null; }
        public virtual Azure.ResourceManager.SecurityInsights.SecurityInsightsDataConnectorCollection GetSecurityInsightsDataConnectors() { throw null; }
        public virtual Azure.Response<Azure.ResourceManager.SecurityInsights.SecurityInsightsIncidentResource> GetSecurityInsightsIncident(string incidentId, System.Threading.CancellationToken cancellationToken = default(System.Threading.CancellationToken)) { throw null; }
        public virtual System.Threading.Tasks.Task<Azure.Response<Azure.ResourceManager.SecurityInsights.SecurityInsightsIncidentResource>> GetSecurityInsightsIncidentAsync(string incidentId, System.Threading.CancellationToken cancellationToken = default(System.Threading.CancellationToken)) { throw null; }
        public virtual Azure.ResourceManager.SecurityInsights.SecurityInsightsIncidentCollection GetSecurityInsightsIncidents() { throw null; }
        public virtual Azure.Response<Azure.ResourceManager.SecurityInsights.SecurityInsightsSentinelOnboardingStateResource> GetSecurityInsightsSentinelOnboardingState(string sentinelOnboardingStateName, System.Threading.CancellationToken cancellationToken = default(System.Threading.CancellationToken)) { throw null; }
        public virtual System.Threading.Tasks.Task<Azure.Response<Azure.ResourceManager.SecurityInsights.SecurityInsightsSentinelOnboardingStateResource>> GetSecurityInsightsSentinelOnboardingStateAsync(string sentinelOnboardingStateName, System.Threading.CancellationToken cancellationToken = default(System.Threading.CancellationToken)) { throw null; }
        public virtual Azure.ResourceManager.SecurityInsights.SecurityInsightsSentinelOnboardingStateCollection GetSecurityInsightsSentinelOnboardingStates() { throw null; }
        public virtual Azure.Response<Azure.ResourceManager.SecurityInsights.SecurityInsightsThreatIntelligenceIndicatorResource> GetSecurityInsightsThreatIntelligenceIndicator(string name, System.Threading.CancellationToken cancellationToken = default(System.Threading.CancellationToken)) { throw null; }
        public virtual System.Threading.Tasks.Task<Azure.Response<Azure.ResourceManager.SecurityInsights.SecurityInsightsThreatIntelligenceIndicatorResource>> GetSecurityInsightsThreatIntelligenceIndicatorAsync(string name, System.Threading.CancellationToken cancellationToken = default(System.Threading.CancellationToken)) { throw null; }
        public virtual Azure.ResourceManager.SecurityInsights.SecurityInsightsThreatIntelligenceIndicatorCollection GetSecurityInsightsThreatIntelligenceIndicators() { throw null; }
        public virtual Azure.Response<Azure.ResourceManager.SecurityInsights.SecurityInsightsWatchlistResource> GetSecurityInsightsWatchlist(string watchlistAlias, System.Threading.CancellationToken cancellationToken = default(System.Threading.CancellationToken)) { throw null; }
        public virtual System.Threading.Tasks.Task<Azure.Response<Azure.ResourceManager.SecurityInsights.SecurityInsightsWatchlistResource>> GetSecurityInsightsWatchlistAsync(string watchlistAlias, System.Threading.CancellationToken cancellationToken = default(System.Threading.CancellationToken)) { throw null; }
        public virtual Azure.ResourceManager.SecurityInsights.SecurityInsightsWatchlistCollection GetSecurityInsightsWatchlists() { throw null; }
        public virtual Azure.Response<Azure.ResourceManager.SecurityInsights.SecurityMLAnalyticsSettingResource> GetSecurityMLAnalyticsSetting(string settingsResourceName, System.Threading.CancellationToken cancellationToken = default(System.Threading.CancellationToken)) { throw null; }
        public virtual System.Threading.Tasks.Task<Azure.Response<Azure.ResourceManager.SecurityInsights.SecurityMLAnalyticsSettingResource>> GetSecurityMLAnalyticsSettingAsync(string settingsResourceName, System.Threading.CancellationToken cancellationToken = default(System.Threading.CancellationToken)) { throw null; }
        public virtual Azure.ResourceManager.SecurityInsights.SecurityMLAnalyticsSettingCollection GetSecurityMLAnalyticsSettings() { throw null; }
        public virtual Azure.Pageable<Azure.ResourceManager.SecurityInsights.SecurityInsightsThreatIntelligenceIndicatorResource> QueryThreatIntelligenceIndicators(Azure.ResourceManager.SecurityInsights.Models.ThreatIntelligenceFilteringCriteria threatIntelligenceFilteringCriteria, System.Threading.CancellationToken cancellationToken = default(System.Threading.CancellationToken)) { throw null; }
        public virtual Azure.AsyncPageable<Azure.ResourceManager.SecurityInsights.SecurityInsightsThreatIntelligenceIndicatorResource> QueryThreatIntelligenceIndicatorsAsync(Azure.ResourceManager.SecurityInsights.Models.ThreatIntelligenceFilteringCriteria threatIntelligenceFilteringCriteria, System.Threading.CancellationToken cancellationToken = default(System.Threading.CancellationToken)) { throw null; }
    }
    public partial class SecurityInsightsAlertRuleActionCollection : Azure.ResourceManager.ArmCollection, System.Collections.Generic.IAsyncEnumerable<Azure.ResourceManager.SecurityInsights.SecurityInsightsAlertRuleActionResource>, System.Collections.Generic.IEnumerable<Azure.ResourceManager.SecurityInsights.SecurityInsightsAlertRuleActionResource>, System.Collections.IEnumerable
    {
        protected SecurityInsightsAlertRuleActionCollection() { }
        public virtual Azure.ResourceManager.ArmOperation<Azure.ResourceManager.SecurityInsights.SecurityInsightsAlertRuleActionResource> CreateOrUpdate(Azure.WaitUntil waitUntil, string actionId, Azure.ResourceManager.SecurityInsights.Models.SecurityInsightsAlertRuleActionCreateOrUpdateContent content, System.Threading.CancellationToken cancellationToken = default(System.Threading.CancellationToken)) { throw null; }
        public virtual System.Threading.Tasks.Task<Azure.ResourceManager.ArmOperation<Azure.ResourceManager.SecurityInsights.SecurityInsightsAlertRuleActionResource>> CreateOrUpdateAsync(Azure.WaitUntil waitUntil, string actionId, Azure.ResourceManager.SecurityInsights.Models.SecurityInsightsAlertRuleActionCreateOrUpdateContent content, System.Threading.CancellationToken cancellationToken = default(System.Threading.CancellationToken)) { throw null; }
        public virtual Azure.Response<bool> Exists(string actionId, System.Threading.CancellationToken cancellationToken = default(System.Threading.CancellationToken)) { throw null; }
        public virtual System.Threading.Tasks.Task<Azure.Response<bool>> ExistsAsync(string actionId, System.Threading.CancellationToken cancellationToken = default(System.Threading.CancellationToken)) { throw null; }
        public virtual Azure.Response<Azure.ResourceManager.SecurityInsights.SecurityInsightsAlertRuleActionResource> Get(string actionId, System.Threading.CancellationToken cancellationToken = default(System.Threading.CancellationToken)) { throw null; }
        public virtual Azure.Pageable<Azure.ResourceManager.SecurityInsights.SecurityInsightsAlertRuleActionResource> GetAll(System.Threading.CancellationToken cancellationToken = default(System.Threading.CancellationToken)) { throw null; }
        public virtual Azure.AsyncPageable<Azure.ResourceManager.SecurityInsights.SecurityInsightsAlertRuleActionResource> GetAllAsync(System.Threading.CancellationToken cancellationToken = default(System.Threading.CancellationToken)) { throw null; }
        public virtual System.Threading.Tasks.Task<Azure.Response<Azure.ResourceManager.SecurityInsights.SecurityInsightsAlertRuleActionResource>> GetAsync(string actionId, System.Threading.CancellationToken cancellationToken = default(System.Threading.CancellationToken)) { throw null; }
        System.Collections.Generic.IAsyncEnumerator<Azure.ResourceManager.SecurityInsights.SecurityInsightsAlertRuleActionResource> System.Collections.Generic.IAsyncEnumerable<Azure.ResourceManager.SecurityInsights.SecurityInsightsAlertRuleActionResource>.GetAsyncEnumerator(System.Threading.CancellationToken cancellationToken) { throw null; }
        System.Collections.Generic.IEnumerator<Azure.ResourceManager.SecurityInsights.SecurityInsightsAlertRuleActionResource> System.Collections.Generic.IEnumerable<Azure.ResourceManager.SecurityInsights.SecurityInsightsAlertRuleActionResource>.GetEnumerator() { throw null; }
        System.Collections.IEnumerator System.Collections.IEnumerable.GetEnumerator() { throw null; }
    }
    public partial class SecurityInsightsAlertRuleActionData : Azure.ResourceManager.Models.ResourceData
    {
        public SecurityInsightsAlertRuleActionData() { }
        public Azure.ETag? ETag { get { throw null; } set { } }
        public Azure.Core.ResourceIdentifier LogicAppResourceId { get { throw null; } set { } }
        public string WorkflowId { get { throw null; } set { } }
    }
    public partial class SecurityInsightsAlertRuleActionResource : Azure.ResourceManager.ArmResource
    {
        public static readonly Azure.Core.ResourceType ResourceType;
        protected SecurityInsightsAlertRuleActionResource() { }
        public virtual Azure.ResourceManager.SecurityInsights.SecurityInsightsAlertRuleActionData Data { get { throw null; } }
        public virtual bool HasData { get { throw null; } }
        public static Azure.Core.ResourceIdentifier CreateResourceIdentifier(string subscriptionId, string resourceGroupName, string workspaceName, string ruleId, string actionId) { throw null; }
        public virtual Azure.ResourceManager.ArmOperation Delete(Azure.WaitUntil waitUntil, System.Threading.CancellationToken cancellationToken = default(System.Threading.CancellationToken)) { throw null; }
        public virtual System.Threading.Tasks.Task<Azure.ResourceManager.ArmOperation> DeleteAsync(Azure.WaitUntil waitUntil, System.Threading.CancellationToken cancellationToken = default(System.Threading.CancellationToken)) { throw null; }
        public virtual Azure.Response<Azure.ResourceManager.SecurityInsights.SecurityInsightsAlertRuleActionResource> Get(System.Threading.CancellationToken cancellationToken = default(System.Threading.CancellationToken)) { throw null; }
        public virtual System.Threading.Tasks.Task<Azure.Response<Azure.ResourceManager.SecurityInsights.SecurityInsightsAlertRuleActionResource>> GetAsync(System.Threading.CancellationToken cancellationToken = default(System.Threading.CancellationToken)) { throw null; }
        public virtual Azure.ResourceManager.ArmOperation<Azure.ResourceManager.SecurityInsights.SecurityInsightsAlertRuleActionResource> Update(Azure.WaitUntil waitUntil, Azure.ResourceManager.SecurityInsights.Models.SecurityInsightsAlertRuleActionCreateOrUpdateContent content, System.Threading.CancellationToken cancellationToken = default(System.Threading.CancellationToken)) { throw null; }
        public virtual System.Threading.Tasks.Task<Azure.ResourceManager.ArmOperation<Azure.ResourceManager.SecurityInsights.SecurityInsightsAlertRuleActionResource>> UpdateAsync(Azure.WaitUntil waitUntil, Azure.ResourceManager.SecurityInsights.Models.SecurityInsightsAlertRuleActionCreateOrUpdateContent content, System.Threading.CancellationToken cancellationToken = default(System.Threading.CancellationToken)) { throw null; }
    }
    public partial class SecurityInsightsAlertRuleCollection : Azure.ResourceManager.ArmCollection, System.Collections.Generic.IAsyncEnumerable<Azure.ResourceManager.SecurityInsights.SecurityInsightsAlertRuleResource>, System.Collections.Generic.IEnumerable<Azure.ResourceManager.SecurityInsights.SecurityInsightsAlertRuleResource>, System.Collections.IEnumerable
    {
        protected SecurityInsightsAlertRuleCollection() { }
        public virtual Azure.ResourceManager.ArmOperation<Azure.ResourceManager.SecurityInsights.SecurityInsightsAlertRuleResource> CreateOrUpdate(Azure.WaitUntil waitUntil, string ruleId, Azure.ResourceManager.SecurityInsights.SecurityInsightsAlertRuleData data, System.Threading.CancellationToken cancellationToken = default(System.Threading.CancellationToken)) { throw null; }
        public virtual System.Threading.Tasks.Task<Azure.ResourceManager.ArmOperation<Azure.ResourceManager.SecurityInsights.SecurityInsightsAlertRuleResource>> CreateOrUpdateAsync(Azure.WaitUntil waitUntil, string ruleId, Azure.ResourceManager.SecurityInsights.SecurityInsightsAlertRuleData data, System.Threading.CancellationToken cancellationToken = default(System.Threading.CancellationToken)) { throw null; }
        public virtual Azure.Response<bool> Exists(string ruleId, System.Threading.CancellationToken cancellationToken = default(System.Threading.CancellationToken)) { throw null; }
        public virtual System.Threading.Tasks.Task<Azure.Response<bool>> ExistsAsync(string ruleId, System.Threading.CancellationToken cancellationToken = default(System.Threading.CancellationToken)) { throw null; }
        public virtual Azure.Response<Azure.ResourceManager.SecurityInsights.SecurityInsightsAlertRuleResource> Get(string ruleId, System.Threading.CancellationToken cancellationToken = default(System.Threading.CancellationToken)) { throw null; }
        public virtual Azure.Pageable<Azure.ResourceManager.SecurityInsights.SecurityInsightsAlertRuleResource> GetAll(System.Threading.CancellationToken cancellationToken = default(System.Threading.CancellationToken)) { throw null; }
        public virtual Azure.AsyncPageable<Azure.ResourceManager.SecurityInsights.SecurityInsightsAlertRuleResource> GetAllAsync(System.Threading.CancellationToken cancellationToken = default(System.Threading.CancellationToken)) { throw null; }
        public virtual System.Threading.Tasks.Task<Azure.Response<Azure.ResourceManager.SecurityInsights.SecurityInsightsAlertRuleResource>> GetAsync(string ruleId, System.Threading.CancellationToken cancellationToken = default(System.Threading.CancellationToken)) { throw null; }
        System.Collections.Generic.IAsyncEnumerator<Azure.ResourceManager.SecurityInsights.SecurityInsightsAlertRuleResource> System.Collections.Generic.IAsyncEnumerable<Azure.ResourceManager.SecurityInsights.SecurityInsightsAlertRuleResource>.GetAsyncEnumerator(System.Threading.CancellationToken cancellationToken) { throw null; }
        System.Collections.Generic.IEnumerator<Azure.ResourceManager.SecurityInsights.SecurityInsightsAlertRuleResource> System.Collections.Generic.IEnumerable<Azure.ResourceManager.SecurityInsights.SecurityInsightsAlertRuleResource>.GetEnumerator() { throw null; }
        System.Collections.IEnumerator System.Collections.IEnumerable.GetEnumerator() { throw null; }
    }
    public partial class SecurityInsightsAlertRuleData : Azure.ResourceManager.Models.ResourceData
    {
        public SecurityInsightsAlertRuleData() { }
        public Azure.ETag? ETag { get { throw null; } set { } }
    }
    public partial class SecurityInsightsAlertRuleResource : Azure.ResourceManager.ArmResource
    {
        public static readonly Azure.Core.ResourceType ResourceType;
        protected SecurityInsightsAlertRuleResource() { }
        public virtual Azure.ResourceManager.SecurityInsights.SecurityInsightsAlertRuleData Data { get { throw null; } }
        public virtual bool HasData { get { throw null; } }
        public static Azure.Core.ResourceIdentifier CreateResourceIdentifier(string subscriptionId, string resourceGroupName, string workspaceName, string ruleId) { throw null; }
        public virtual Azure.ResourceManager.ArmOperation Delete(Azure.WaitUntil waitUntil, System.Threading.CancellationToken cancellationToken = default(System.Threading.CancellationToken)) { throw null; }
        public virtual System.Threading.Tasks.Task<Azure.ResourceManager.ArmOperation> DeleteAsync(Azure.WaitUntil waitUntil, System.Threading.CancellationToken cancellationToken = default(System.Threading.CancellationToken)) { throw null; }
        public virtual Azure.Response<Azure.ResourceManager.SecurityInsights.SecurityInsightsAlertRuleResource> Get(System.Threading.CancellationToken cancellationToken = default(System.Threading.CancellationToken)) { throw null; }
        public virtual System.Threading.Tasks.Task<Azure.Response<Azure.ResourceManager.SecurityInsights.SecurityInsightsAlertRuleResource>> GetAsync(System.Threading.CancellationToken cancellationToken = default(System.Threading.CancellationToken)) { throw null; }
        public virtual Azure.Response<Azure.ResourceManager.SecurityInsights.SecurityInsightsAlertRuleActionResource> GetSecurityInsightsAlertRuleAction(string actionId, System.Threading.CancellationToken cancellationToken = default(System.Threading.CancellationToken)) { throw null; }
        public virtual System.Threading.Tasks.Task<Azure.Response<Azure.ResourceManager.SecurityInsights.SecurityInsightsAlertRuleActionResource>> GetSecurityInsightsAlertRuleActionAsync(string actionId, System.Threading.CancellationToken cancellationToken = default(System.Threading.CancellationToken)) { throw null; }
        public virtual Azure.ResourceManager.SecurityInsights.SecurityInsightsAlertRuleActionCollection GetSecurityInsightsAlertRuleActions() { throw null; }
        public virtual Azure.ResourceManager.ArmOperation<Azure.ResourceManager.SecurityInsights.SecurityInsightsAlertRuleResource> Update(Azure.WaitUntil waitUntil, Azure.ResourceManager.SecurityInsights.SecurityInsightsAlertRuleData data, System.Threading.CancellationToken cancellationToken = default(System.Threading.CancellationToken)) { throw null; }
        public virtual System.Threading.Tasks.Task<Azure.ResourceManager.ArmOperation<Azure.ResourceManager.SecurityInsights.SecurityInsightsAlertRuleResource>> UpdateAsync(Azure.WaitUntil waitUntil, Azure.ResourceManager.SecurityInsights.SecurityInsightsAlertRuleData data, System.Threading.CancellationToken cancellationToken = default(System.Threading.CancellationToken)) { throw null; }
    }
    public partial class SecurityInsightsAlertRuleTemplateCollection : Azure.ResourceManager.ArmCollection, System.Collections.Generic.IAsyncEnumerable<Azure.ResourceManager.SecurityInsights.SecurityInsightsAlertRuleTemplateResource>, System.Collections.Generic.IEnumerable<Azure.ResourceManager.SecurityInsights.SecurityInsightsAlertRuleTemplateResource>, System.Collections.IEnumerable
    {
        protected SecurityInsightsAlertRuleTemplateCollection() { }
        public virtual Azure.Response<bool> Exists(string alertRuleTemplateId, System.Threading.CancellationToken cancellationToken = default(System.Threading.CancellationToken)) { throw null; }
        public virtual System.Threading.Tasks.Task<Azure.Response<bool>> ExistsAsync(string alertRuleTemplateId, System.Threading.CancellationToken cancellationToken = default(System.Threading.CancellationToken)) { throw null; }
        public virtual Azure.Response<Azure.ResourceManager.SecurityInsights.SecurityInsightsAlertRuleTemplateResource> Get(string alertRuleTemplateId, System.Threading.CancellationToken cancellationToken = default(System.Threading.CancellationToken)) { throw null; }
        public virtual Azure.Pageable<Azure.ResourceManager.SecurityInsights.SecurityInsightsAlertRuleTemplateResource> GetAll(System.Threading.CancellationToken cancellationToken = default(System.Threading.CancellationToken)) { throw null; }
        public virtual Azure.AsyncPageable<Azure.ResourceManager.SecurityInsights.SecurityInsightsAlertRuleTemplateResource> GetAllAsync(System.Threading.CancellationToken cancellationToken = default(System.Threading.CancellationToken)) { throw null; }
        public virtual System.Threading.Tasks.Task<Azure.Response<Azure.ResourceManager.SecurityInsights.SecurityInsightsAlertRuleTemplateResource>> GetAsync(string alertRuleTemplateId, System.Threading.CancellationToken cancellationToken = default(System.Threading.CancellationToken)) { throw null; }
        System.Collections.Generic.IAsyncEnumerator<Azure.ResourceManager.SecurityInsights.SecurityInsightsAlertRuleTemplateResource> System.Collections.Generic.IAsyncEnumerable<Azure.ResourceManager.SecurityInsights.SecurityInsightsAlertRuleTemplateResource>.GetAsyncEnumerator(System.Threading.CancellationToken cancellationToken) { throw null; }
        System.Collections.Generic.IEnumerator<Azure.ResourceManager.SecurityInsights.SecurityInsightsAlertRuleTemplateResource> System.Collections.Generic.IEnumerable<Azure.ResourceManager.SecurityInsights.SecurityInsightsAlertRuleTemplateResource>.GetEnumerator() { throw null; }
        System.Collections.IEnumerator System.Collections.IEnumerable.GetEnumerator() { throw null; }
    }
    public partial class SecurityInsightsAlertRuleTemplateData : Azure.ResourceManager.Models.ResourceData
    {
        public SecurityInsightsAlertRuleTemplateData() { }
    }
    public partial class SecurityInsightsAlertRuleTemplateResource : Azure.ResourceManager.ArmResource
    {
        public static readonly Azure.Core.ResourceType ResourceType;
        protected SecurityInsightsAlertRuleTemplateResource() { }
        public virtual Azure.ResourceManager.SecurityInsights.SecurityInsightsAlertRuleTemplateData Data { get { throw null; } }
        public virtual bool HasData { get { throw null; } }
        public static Azure.Core.ResourceIdentifier CreateResourceIdentifier(string subscriptionId, string resourceGroupName, string workspaceName, string alertRuleTemplateId) { throw null; }
        public virtual Azure.Response<Azure.ResourceManager.SecurityInsights.SecurityInsightsAlertRuleTemplateResource> Get(System.Threading.CancellationToken cancellationToken = default(System.Threading.CancellationToken)) { throw null; }
        public virtual System.Threading.Tasks.Task<Azure.Response<Azure.ResourceManager.SecurityInsights.SecurityInsightsAlertRuleTemplateResource>> GetAsync(System.Threading.CancellationToken cancellationToken = default(System.Threading.CancellationToken)) { throw null; }
    }
    public partial class SecurityInsightsAutomationRuleCollection : Azure.ResourceManager.ArmCollection, System.Collections.Generic.IAsyncEnumerable<Azure.ResourceManager.SecurityInsights.SecurityInsightsAutomationRuleResource>, System.Collections.Generic.IEnumerable<Azure.ResourceManager.SecurityInsights.SecurityInsightsAutomationRuleResource>, System.Collections.IEnumerable
    {
        protected SecurityInsightsAutomationRuleCollection() { }
        public virtual Azure.ResourceManager.ArmOperation<Azure.ResourceManager.SecurityInsights.SecurityInsightsAutomationRuleResource> CreateOrUpdate(Azure.WaitUntil waitUntil, string automationRuleId, Azure.ResourceManager.SecurityInsights.SecurityInsightsAutomationRuleData data, System.Threading.CancellationToken cancellationToken = default(System.Threading.CancellationToken)) { throw null; }
        public virtual System.Threading.Tasks.Task<Azure.ResourceManager.ArmOperation<Azure.ResourceManager.SecurityInsights.SecurityInsightsAutomationRuleResource>> CreateOrUpdateAsync(Azure.WaitUntil waitUntil, string automationRuleId, Azure.ResourceManager.SecurityInsights.SecurityInsightsAutomationRuleData data, System.Threading.CancellationToken cancellationToken = default(System.Threading.CancellationToken)) { throw null; }
        public virtual Azure.Response<bool> Exists(string automationRuleId, System.Threading.CancellationToken cancellationToken = default(System.Threading.CancellationToken)) { throw null; }
        public virtual System.Threading.Tasks.Task<Azure.Response<bool>> ExistsAsync(string automationRuleId, System.Threading.CancellationToken cancellationToken = default(System.Threading.CancellationToken)) { throw null; }
        public virtual Azure.Response<Azure.ResourceManager.SecurityInsights.SecurityInsightsAutomationRuleResource> Get(string automationRuleId, System.Threading.CancellationToken cancellationToken = default(System.Threading.CancellationToken)) { throw null; }
        public virtual Azure.Pageable<Azure.ResourceManager.SecurityInsights.SecurityInsightsAutomationRuleResource> GetAll(System.Threading.CancellationToken cancellationToken = default(System.Threading.CancellationToken)) { throw null; }
        public virtual Azure.AsyncPageable<Azure.ResourceManager.SecurityInsights.SecurityInsightsAutomationRuleResource> GetAllAsync(System.Threading.CancellationToken cancellationToken = default(System.Threading.CancellationToken)) { throw null; }
        public virtual System.Threading.Tasks.Task<Azure.Response<Azure.ResourceManager.SecurityInsights.SecurityInsightsAutomationRuleResource>> GetAsync(string automationRuleId, System.Threading.CancellationToken cancellationToken = default(System.Threading.CancellationToken)) { throw null; }
        System.Collections.Generic.IAsyncEnumerator<Azure.ResourceManager.SecurityInsights.SecurityInsightsAutomationRuleResource> System.Collections.Generic.IAsyncEnumerable<Azure.ResourceManager.SecurityInsights.SecurityInsightsAutomationRuleResource>.GetAsyncEnumerator(System.Threading.CancellationToken cancellationToken) { throw null; }
        System.Collections.Generic.IEnumerator<Azure.ResourceManager.SecurityInsights.SecurityInsightsAutomationRuleResource> System.Collections.Generic.IEnumerable<Azure.ResourceManager.SecurityInsights.SecurityInsightsAutomationRuleResource>.GetEnumerator() { throw null; }
        System.Collections.IEnumerator System.Collections.IEnumerable.GetEnumerator() { throw null; }
    }
    public partial class SecurityInsightsAutomationRuleData : Azure.ResourceManager.Models.ResourceData
    {
        public SecurityInsightsAutomationRuleData(string displayName, int order, Azure.ResourceManager.SecurityInsights.Models.SecurityInsightsAutomationRuleTriggeringLogic triggeringLogic, System.Collections.Generic.IEnumerable<Azure.ResourceManager.SecurityInsights.Models.SecurityInsightsAutomationRuleAction> actions) { }
        public System.Collections.Generic.IList<Azure.ResourceManager.SecurityInsights.Models.SecurityInsightsAutomationRuleAction> Actions { get { throw null; } }
        public Azure.ResourceManager.SecurityInsights.Models.SecurityInsightsClientInfo CreatedBy { get { throw null; } }
        public System.DateTimeOffset? CreatedOn { get { throw null; } }
        public string DisplayName { get { throw null; } set { } }
        public Azure.ETag? ETag { get { throw null; } set { } }
        public Azure.ResourceManager.SecurityInsights.Models.SecurityInsightsClientInfo LastModifiedBy { get { throw null; } }
        public System.DateTimeOffset? LastModifiedOn { get { throw null; } }
        public int Order { get { throw null; } set { } }
        public Azure.ResourceManager.SecurityInsights.Models.SecurityInsightsAutomationRuleTriggeringLogic TriggeringLogic { get { throw null; } set { } }
    }
    public partial class SecurityInsightsAutomationRuleResource : Azure.ResourceManager.ArmResource
    {
        public static readonly Azure.Core.ResourceType ResourceType;
        protected SecurityInsightsAutomationRuleResource() { }
        public virtual Azure.ResourceManager.SecurityInsights.SecurityInsightsAutomationRuleData Data { get { throw null; } }
        public virtual bool HasData { get { throw null; } }
        public static Azure.Core.ResourceIdentifier CreateResourceIdentifier(string subscriptionId, string resourceGroupName, string workspaceName, string automationRuleId) { throw null; }
        public virtual Azure.ResourceManager.ArmOperation<System.BinaryData> Delete(Azure.WaitUntil waitUntil, System.Threading.CancellationToken cancellationToken = default(System.Threading.CancellationToken)) { throw null; }
        public virtual System.Threading.Tasks.Task<Azure.ResourceManager.ArmOperation<System.BinaryData>> DeleteAsync(Azure.WaitUntil waitUntil, System.Threading.CancellationToken cancellationToken = default(System.Threading.CancellationToken)) { throw null; }
        public virtual Azure.Response<Azure.ResourceManager.SecurityInsights.SecurityInsightsAutomationRuleResource> Get(System.Threading.CancellationToken cancellationToken = default(System.Threading.CancellationToken)) { throw null; }
        public virtual System.Threading.Tasks.Task<Azure.Response<Azure.ResourceManager.SecurityInsights.SecurityInsightsAutomationRuleResource>> GetAsync(System.Threading.CancellationToken cancellationToken = default(System.Threading.CancellationToken)) { throw null; }
        public virtual Azure.ResourceManager.ArmOperation<Azure.ResourceManager.SecurityInsights.SecurityInsightsAutomationRuleResource> Update(Azure.WaitUntil waitUntil, Azure.ResourceManager.SecurityInsights.SecurityInsightsAutomationRuleData data, System.Threading.CancellationToken cancellationToken = default(System.Threading.CancellationToken)) { throw null; }
        public virtual System.Threading.Tasks.Task<Azure.ResourceManager.ArmOperation<Azure.ResourceManager.SecurityInsights.SecurityInsightsAutomationRuleResource>> UpdateAsync(Azure.WaitUntil waitUntil, Azure.ResourceManager.SecurityInsights.SecurityInsightsAutomationRuleData data, System.Threading.CancellationToken cancellationToken = default(System.Threading.CancellationToken)) { throw null; }
    }
    public partial class SecurityInsightsBookmarkCollection : Azure.ResourceManager.ArmCollection, System.Collections.Generic.IAsyncEnumerable<Azure.ResourceManager.SecurityInsights.SecurityInsightsBookmarkResource>, System.Collections.Generic.IEnumerable<Azure.ResourceManager.SecurityInsights.SecurityInsightsBookmarkResource>, System.Collections.IEnumerable
    {
        protected SecurityInsightsBookmarkCollection() { }
        public virtual Azure.ResourceManager.ArmOperation<Azure.ResourceManager.SecurityInsights.SecurityInsightsBookmarkResource> CreateOrUpdate(Azure.WaitUntil waitUntil, string bookmarkId, Azure.ResourceManager.SecurityInsights.SecurityInsightsBookmarkData data, System.Threading.CancellationToken cancellationToken = default(System.Threading.CancellationToken)) { throw null; }
        public virtual System.Threading.Tasks.Task<Azure.ResourceManager.ArmOperation<Azure.ResourceManager.SecurityInsights.SecurityInsightsBookmarkResource>> CreateOrUpdateAsync(Azure.WaitUntil waitUntil, string bookmarkId, Azure.ResourceManager.SecurityInsights.SecurityInsightsBookmarkData data, System.Threading.CancellationToken cancellationToken = default(System.Threading.CancellationToken)) { throw null; }
        public virtual Azure.Response<bool> Exists(string bookmarkId, System.Threading.CancellationToken cancellationToken = default(System.Threading.CancellationToken)) { throw null; }
        public virtual System.Threading.Tasks.Task<Azure.Response<bool>> ExistsAsync(string bookmarkId, System.Threading.CancellationToken cancellationToken = default(System.Threading.CancellationToken)) { throw null; }
        public virtual Azure.Response<Azure.ResourceManager.SecurityInsights.SecurityInsightsBookmarkResource> Get(string bookmarkId, System.Threading.CancellationToken cancellationToken = default(System.Threading.CancellationToken)) { throw null; }
        public virtual Azure.Pageable<Azure.ResourceManager.SecurityInsights.SecurityInsightsBookmarkResource> GetAll(System.Threading.CancellationToken cancellationToken = default(System.Threading.CancellationToken)) { throw null; }
        public virtual Azure.AsyncPageable<Azure.ResourceManager.SecurityInsights.SecurityInsightsBookmarkResource> GetAllAsync(System.Threading.CancellationToken cancellationToken = default(System.Threading.CancellationToken)) { throw null; }
        public virtual System.Threading.Tasks.Task<Azure.Response<Azure.ResourceManager.SecurityInsights.SecurityInsightsBookmarkResource>> GetAsync(string bookmarkId, System.Threading.CancellationToken cancellationToken = default(System.Threading.CancellationToken)) { throw null; }
        System.Collections.Generic.IAsyncEnumerator<Azure.ResourceManager.SecurityInsights.SecurityInsightsBookmarkResource> System.Collections.Generic.IAsyncEnumerable<Azure.ResourceManager.SecurityInsights.SecurityInsightsBookmarkResource>.GetAsyncEnumerator(System.Threading.CancellationToken cancellationToken) { throw null; }
        System.Collections.Generic.IEnumerator<Azure.ResourceManager.SecurityInsights.SecurityInsightsBookmarkResource> System.Collections.Generic.IEnumerable<Azure.ResourceManager.SecurityInsights.SecurityInsightsBookmarkResource>.GetEnumerator() { throw null; }
        System.Collections.IEnumerator System.Collections.IEnumerable.GetEnumerator() { throw null; }
    }
    public partial class SecurityInsightsBookmarkData : Azure.ResourceManager.Models.ResourceData
    {
        public SecurityInsightsBookmarkData() { }
        public Azure.ResourceManager.SecurityInsights.Models.SecurityInsightsUserInfo CreatedBy { get { throw null; } set { } }
        public System.DateTimeOffset? CreatedOn { get { throw null; } set { } }
        public string DisplayName { get { throw null; } set { } }
        public Azure.ETag? ETag { get { throw null; } set { } }
        public System.DateTimeOffset? EventOn { get { throw null; } set { } }
        public Azure.ResourceManager.SecurityInsights.Models.SecurityInsightsBookmarkIncidentInfo IncidentInfo { get { throw null; } set { } }
        public System.Collections.Generic.IList<string> Labels { get { throw null; } }
        public string Notes { get { throw null; } set { } }
        public string Query { get { throw null; } set { } }
        public System.DateTimeOffset? QueryEndOn { get { throw null; } set { } }
        public string QueryResult { get { throw null; } set { } }
        public System.DateTimeOffset? QueryStartOn { get { throw null; } set { } }
<<<<<<< HEAD
        public Azure.ResourceManager.SecurityInsights.Models.UserInfo UpdatedBy { get { throw null; } set { } }
        public System.DateTimeOffset? UpdatedOn { get { throw null; } set { } }
    }
    public partial class BookmarkResource : Azure.ResourceManager.ArmResource
    {
        public static readonly Azure.Core.ResourceType ResourceType;
        protected BookmarkResource() { }
        public virtual Azure.ResourceManager.SecurityInsights.BookmarkData Data { get { throw null; } }
        public virtual bool HasData { get { throw null; } }
        public static Azure.Core.ResourceIdentifier CreateResourceIdentifier(string subscriptionId, string resourceGroupName, string workspaceName, string bookmarkId) { throw null; }
        public virtual Azure.ResourceManager.ArmOperation Delete(Azure.WaitUntil waitUntil, System.Threading.CancellationToken cancellationToken = default(System.Threading.CancellationToken)) { throw null; }
        public virtual System.Threading.Tasks.Task<Azure.ResourceManager.ArmOperation> DeleteAsync(Azure.WaitUntil waitUntil, System.Threading.CancellationToken cancellationToken = default(System.Threading.CancellationToken)) { throw null; }
        public virtual Azure.Response<Azure.ResourceManager.SecurityInsights.BookmarkResource> Get(System.Threading.CancellationToken cancellationToken = default(System.Threading.CancellationToken)) { throw null; }
        public virtual System.Threading.Tasks.Task<Azure.Response<Azure.ResourceManager.SecurityInsights.BookmarkResource>> GetAsync(System.Threading.CancellationToken cancellationToken = default(System.Threading.CancellationToken)) { throw null; }
        public virtual Azure.ResourceManager.ArmOperation<Azure.ResourceManager.SecurityInsights.BookmarkResource> Update(Azure.WaitUntil waitUntil, Azure.ResourceManager.SecurityInsights.BookmarkData data, System.Threading.CancellationToken cancellationToken = default(System.Threading.CancellationToken)) { throw null; }
        public virtual System.Threading.Tasks.Task<Azure.ResourceManager.ArmOperation<Azure.ResourceManager.SecurityInsights.BookmarkResource>> UpdateAsync(Azure.WaitUntil waitUntil, Azure.ResourceManager.SecurityInsights.BookmarkData data, System.Threading.CancellationToken cancellationToken = default(System.Threading.CancellationToken)) { throw null; }
    }
    public partial class DataConnectorCollection : Azure.ResourceManager.ArmCollection, System.Collections.Generic.IAsyncEnumerable<Azure.ResourceManager.SecurityInsights.DataConnectorResource>, System.Collections.Generic.IEnumerable<Azure.ResourceManager.SecurityInsights.DataConnectorResource>, System.Collections.IEnumerable
    {
        protected DataConnectorCollection() { }
        public virtual Azure.ResourceManager.ArmOperation<Azure.ResourceManager.SecurityInsights.DataConnectorResource> CreateOrUpdate(Azure.WaitUntil waitUntil, string dataConnectorId, Azure.ResourceManager.SecurityInsights.DataConnectorData data, System.Threading.CancellationToken cancellationToken = default(System.Threading.CancellationToken)) { throw null; }
        public virtual System.Threading.Tasks.Task<Azure.ResourceManager.ArmOperation<Azure.ResourceManager.SecurityInsights.DataConnectorResource>> CreateOrUpdateAsync(Azure.WaitUntil waitUntil, string dataConnectorId, Azure.ResourceManager.SecurityInsights.DataConnectorData data, System.Threading.CancellationToken cancellationToken = default(System.Threading.CancellationToken)) { throw null; }
=======
        public Azure.ResourceManager.SecurityInsights.Models.SecurityInsightsUserInfo UpdatedBy { get { throw null; } set { } }
        public System.DateTimeOffset? UpdatedOn { get { throw null; } set { } }
    }
    public partial class SecurityInsightsBookmarkResource : Azure.ResourceManager.ArmResource
    {
        public static readonly Azure.Core.ResourceType ResourceType;
        protected SecurityInsightsBookmarkResource() { }
        public virtual Azure.ResourceManager.SecurityInsights.SecurityInsightsBookmarkData Data { get { throw null; } }
        public virtual bool HasData { get { throw null; } }
        public static Azure.Core.ResourceIdentifier CreateResourceIdentifier(string subscriptionId, string resourceGroupName, string workspaceName, string bookmarkId) { throw null; }
        public virtual Azure.ResourceManager.ArmOperation Delete(Azure.WaitUntil waitUntil, System.Threading.CancellationToken cancellationToken = default(System.Threading.CancellationToken)) { throw null; }
        public virtual System.Threading.Tasks.Task<Azure.ResourceManager.ArmOperation> DeleteAsync(Azure.WaitUntil waitUntil, System.Threading.CancellationToken cancellationToken = default(System.Threading.CancellationToken)) { throw null; }
        public virtual Azure.Response<Azure.ResourceManager.SecurityInsights.SecurityInsightsBookmarkResource> Get(System.Threading.CancellationToken cancellationToken = default(System.Threading.CancellationToken)) { throw null; }
        public virtual System.Threading.Tasks.Task<Azure.Response<Azure.ResourceManager.SecurityInsights.SecurityInsightsBookmarkResource>> GetAsync(System.Threading.CancellationToken cancellationToken = default(System.Threading.CancellationToken)) { throw null; }
        public virtual Azure.ResourceManager.ArmOperation<Azure.ResourceManager.SecurityInsights.SecurityInsightsBookmarkResource> Update(Azure.WaitUntil waitUntil, Azure.ResourceManager.SecurityInsights.SecurityInsightsBookmarkData data, System.Threading.CancellationToken cancellationToken = default(System.Threading.CancellationToken)) { throw null; }
        public virtual System.Threading.Tasks.Task<Azure.ResourceManager.ArmOperation<Azure.ResourceManager.SecurityInsights.SecurityInsightsBookmarkResource>> UpdateAsync(Azure.WaitUntil waitUntil, Azure.ResourceManager.SecurityInsights.SecurityInsightsBookmarkData data, System.Threading.CancellationToken cancellationToken = default(System.Threading.CancellationToken)) { throw null; }
    }
    public partial class SecurityInsightsDataConnectorCollection : Azure.ResourceManager.ArmCollection, System.Collections.Generic.IAsyncEnumerable<Azure.ResourceManager.SecurityInsights.SecurityInsightsDataConnectorResource>, System.Collections.Generic.IEnumerable<Azure.ResourceManager.SecurityInsights.SecurityInsightsDataConnectorResource>, System.Collections.IEnumerable
    {
        protected SecurityInsightsDataConnectorCollection() { }
        public virtual Azure.ResourceManager.ArmOperation<Azure.ResourceManager.SecurityInsights.SecurityInsightsDataConnectorResource> CreateOrUpdate(Azure.WaitUntil waitUntil, string dataConnectorId, Azure.ResourceManager.SecurityInsights.SecurityInsightsDataConnectorData data, System.Threading.CancellationToken cancellationToken = default(System.Threading.CancellationToken)) { throw null; }
        public virtual System.Threading.Tasks.Task<Azure.ResourceManager.ArmOperation<Azure.ResourceManager.SecurityInsights.SecurityInsightsDataConnectorResource>> CreateOrUpdateAsync(Azure.WaitUntil waitUntil, string dataConnectorId, Azure.ResourceManager.SecurityInsights.SecurityInsightsDataConnectorData data, System.Threading.CancellationToken cancellationToken = default(System.Threading.CancellationToken)) { throw null; }
>>>>>>> 16d06cc1
        public virtual Azure.Response<bool> Exists(string dataConnectorId, System.Threading.CancellationToken cancellationToken = default(System.Threading.CancellationToken)) { throw null; }
        public virtual System.Threading.Tasks.Task<Azure.Response<bool>> ExistsAsync(string dataConnectorId, System.Threading.CancellationToken cancellationToken = default(System.Threading.CancellationToken)) { throw null; }
        public virtual Azure.Response<Azure.ResourceManager.SecurityInsights.SecurityInsightsDataConnectorResource> Get(string dataConnectorId, System.Threading.CancellationToken cancellationToken = default(System.Threading.CancellationToken)) { throw null; }
        public virtual Azure.Pageable<Azure.ResourceManager.SecurityInsights.SecurityInsightsDataConnectorResource> GetAll(System.Threading.CancellationToken cancellationToken = default(System.Threading.CancellationToken)) { throw null; }
        public virtual Azure.AsyncPageable<Azure.ResourceManager.SecurityInsights.SecurityInsightsDataConnectorResource> GetAllAsync(System.Threading.CancellationToken cancellationToken = default(System.Threading.CancellationToken)) { throw null; }
        public virtual System.Threading.Tasks.Task<Azure.Response<Azure.ResourceManager.SecurityInsights.SecurityInsightsDataConnectorResource>> GetAsync(string dataConnectorId, System.Threading.CancellationToken cancellationToken = default(System.Threading.CancellationToken)) { throw null; }
        System.Collections.Generic.IAsyncEnumerator<Azure.ResourceManager.SecurityInsights.SecurityInsightsDataConnectorResource> System.Collections.Generic.IAsyncEnumerable<Azure.ResourceManager.SecurityInsights.SecurityInsightsDataConnectorResource>.GetAsyncEnumerator(System.Threading.CancellationToken cancellationToken) { throw null; }
        System.Collections.Generic.IEnumerator<Azure.ResourceManager.SecurityInsights.SecurityInsightsDataConnectorResource> System.Collections.Generic.IEnumerable<Azure.ResourceManager.SecurityInsights.SecurityInsightsDataConnectorResource>.GetEnumerator() { throw null; }
        System.Collections.IEnumerator System.Collections.IEnumerable.GetEnumerator() { throw null; }
    }
    public partial class SecurityInsightsDataConnectorData : Azure.ResourceManager.Models.ResourceData
    {
        public SecurityInsightsDataConnectorData() { }
        public Azure.ETag? ETag { get { throw null; } set { } }
    }
    public partial class SecurityInsightsDataConnectorResource : Azure.ResourceManager.ArmResource
    {
        public static readonly Azure.Core.ResourceType ResourceType;
        protected SecurityInsightsDataConnectorResource() { }
        public virtual Azure.ResourceManager.SecurityInsights.SecurityInsightsDataConnectorData Data { get { throw null; } }
        public virtual bool HasData { get { throw null; } }
        public static Azure.Core.ResourceIdentifier CreateResourceIdentifier(string subscriptionId, string resourceGroupName, string workspaceName, string dataConnectorId) { throw null; }
        public virtual Azure.ResourceManager.ArmOperation Delete(Azure.WaitUntil waitUntil, System.Threading.CancellationToken cancellationToken = default(System.Threading.CancellationToken)) { throw null; }
        public virtual System.Threading.Tasks.Task<Azure.ResourceManager.ArmOperation> DeleteAsync(Azure.WaitUntil waitUntil, System.Threading.CancellationToken cancellationToken = default(System.Threading.CancellationToken)) { throw null; }
<<<<<<< HEAD
        public virtual Azure.Response<Azure.ResourceManager.SecurityInsights.DataConnectorResource> Get(System.Threading.CancellationToken cancellationToken = default(System.Threading.CancellationToken)) { throw null; }
        public virtual System.Threading.Tasks.Task<Azure.Response<Azure.ResourceManager.SecurityInsights.DataConnectorResource>> GetAsync(System.Threading.CancellationToken cancellationToken = default(System.Threading.CancellationToken)) { throw null; }
        public virtual Azure.ResourceManager.ArmOperation<Azure.ResourceManager.SecurityInsights.DataConnectorResource> Update(Azure.WaitUntil waitUntil, Azure.ResourceManager.SecurityInsights.DataConnectorData data, System.Threading.CancellationToken cancellationToken = default(System.Threading.CancellationToken)) { throw null; }
        public virtual System.Threading.Tasks.Task<Azure.ResourceManager.ArmOperation<Azure.ResourceManager.SecurityInsights.DataConnectorResource>> UpdateAsync(Azure.WaitUntil waitUntil, Azure.ResourceManager.SecurityInsights.DataConnectorData data, System.Threading.CancellationToken cancellationToken = default(System.Threading.CancellationToken)) { throw null; }
    }
    public partial class EntityData : Azure.ResourceManager.Models.ResourceData
    {
        public EntityData() { }
    }
    public partial class IncidentCollection : Azure.ResourceManager.ArmCollection, System.Collections.Generic.IAsyncEnumerable<Azure.ResourceManager.SecurityInsights.IncidentResource>, System.Collections.Generic.IEnumerable<Azure.ResourceManager.SecurityInsights.IncidentResource>, System.Collections.IEnumerable
=======
        public virtual Azure.Response<Azure.ResourceManager.SecurityInsights.SecurityInsightsDataConnectorResource> Get(System.Threading.CancellationToken cancellationToken = default(System.Threading.CancellationToken)) { throw null; }
        public virtual System.Threading.Tasks.Task<Azure.Response<Azure.ResourceManager.SecurityInsights.SecurityInsightsDataConnectorResource>> GetAsync(System.Threading.CancellationToken cancellationToken = default(System.Threading.CancellationToken)) { throw null; }
        public virtual Azure.ResourceManager.ArmOperation<Azure.ResourceManager.SecurityInsights.SecurityInsightsDataConnectorResource> Update(Azure.WaitUntil waitUntil, Azure.ResourceManager.SecurityInsights.SecurityInsightsDataConnectorData data, System.Threading.CancellationToken cancellationToken = default(System.Threading.CancellationToken)) { throw null; }
        public virtual System.Threading.Tasks.Task<Azure.ResourceManager.ArmOperation<Azure.ResourceManager.SecurityInsights.SecurityInsightsDataConnectorResource>> UpdateAsync(Azure.WaitUntil waitUntil, Azure.ResourceManager.SecurityInsights.SecurityInsightsDataConnectorData data, System.Threading.CancellationToken cancellationToken = default(System.Threading.CancellationToken)) { throw null; }
    }
    public static partial class SecurityInsightsExtensions
    {
        public static Azure.ResourceManager.SecurityInsights.OperationalInsightsWorkspaceSecurityInsightsResource GetOperationalInsightsWorkspaceSecurityInsightsResource(this Azure.ResourceManager.ArmClient client, Azure.Core.ResourceIdentifier id) { throw null; }
        public static Azure.ResourceManager.SecurityInsights.SecurityInsightsAlertRuleActionResource GetSecurityInsightsAlertRuleActionResource(this Azure.ResourceManager.ArmClient client, Azure.Core.ResourceIdentifier id) { throw null; }
        public static Azure.ResourceManager.SecurityInsights.SecurityInsightsAlertRuleResource GetSecurityInsightsAlertRuleResource(this Azure.ResourceManager.ArmClient client, Azure.Core.ResourceIdentifier id) { throw null; }
        public static Azure.ResourceManager.SecurityInsights.SecurityInsightsAlertRuleTemplateResource GetSecurityInsightsAlertRuleTemplateResource(this Azure.ResourceManager.ArmClient client, Azure.Core.ResourceIdentifier id) { throw null; }
        public static Azure.ResourceManager.SecurityInsights.SecurityInsightsAutomationRuleResource GetSecurityInsightsAutomationRuleResource(this Azure.ResourceManager.ArmClient client, Azure.Core.ResourceIdentifier id) { throw null; }
        public static Azure.ResourceManager.SecurityInsights.SecurityInsightsBookmarkResource GetSecurityInsightsBookmarkResource(this Azure.ResourceManager.ArmClient client, Azure.Core.ResourceIdentifier id) { throw null; }
        public static Azure.ResourceManager.SecurityInsights.SecurityInsightsDataConnectorResource GetSecurityInsightsDataConnectorResource(this Azure.ResourceManager.ArmClient client, Azure.Core.ResourceIdentifier id) { throw null; }
        public static Azure.ResourceManager.SecurityInsights.SecurityInsightsIncidentCommentResource GetSecurityInsightsIncidentCommentResource(this Azure.ResourceManager.ArmClient client, Azure.Core.ResourceIdentifier id) { throw null; }
        public static Azure.ResourceManager.SecurityInsights.SecurityInsightsIncidentRelationResource GetSecurityInsightsIncidentRelationResource(this Azure.ResourceManager.ArmClient client, Azure.Core.ResourceIdentifier id) { throw null; }
        public static Azure.ResourceManager.SecurityInsights.SecurityInsightsIncidentResource GetSecurityInsightsIncidentResource(this Azure.ResourceManager.ArmClient client, Azure.Core.ResourceIdentifier id) { throw null; }
        public static Azure.ResourceManager.SecurityInsights.SecurityInsightsSentinelOnboardingStateResource GetSecurityInsightsSentinelOnboardingStateResource(this Azure.ResourceManager.ArmClient client, Azure.Core.ResourceIdentifier id) { throw null; }
        public static Azure.ResourceManager.SecurityInsights.SecurityInsightsThreatIntelligenceIndicatorResource GetSecurityInsightsThreatIntelligenceIndicatorResource(this Azure.ResourceManager.ArmClient client, Azure.Core.ResourceIdentifier id) { throw null; }
        public static Azure.ResourceManager.SecurityInsights.SecurityInsightsWatchlistItemResource GetSecurityInsightsWatchlistItemResource(this Azure.ResourceManager.ArmClient client, Azure.Core.ResourceIdentifier id) { throw null; }
        public static Azure.ResourceManager.SecurityInsights.SecurityInsightsWatchlistResource GetSecurityInsightsWatchlistResource(this Azure.ResourceManager.ArmClient client, Azure.Core.ResourceIdentifier id) { throw null; }
        public static Azure.ResourceManager.SecurityInsights.SecurityMLAnalyticsSettingResource GetSecurityMLAnalyticsSettingResource(this Azure.ResourceManager.ArmClient client, Azure.Core.ResourceIdentifier id) { throw null; }
    }
    public partial class SecurityInsightsIncidentCollection : Azure.ResourceManager.ArmCollection, System.Collections.Generic.IAsyncEnumerable<Azure.ResourceManager.SecurityInsights.SecurityInsightsIncidentResource>, System.Collections.Generic.IEnumerable<Azure.ResourceManager.SecurityInsights.SecurityInsightsIncidentResource>, System.Collections.IEnumerable
>>>>>>> 16d06cc1
    {
        protected SecurityInsightsIncidentCollection() { }
        public virtual Azure.ResourceManager.ArmOperation<Azure.ResourceManager.SecurityInsights.SecurityInsightsIncidentResource> CreateOrUpdate(Azure.WaitUntil waitUntil, string incidentId, Azure.ResourceManager.SecurityInsights.SecurityInsightsIncidentData data, System.Threading.CancellationToken cancellationToken = default(System.Threading.CancellationToken)) { throw null; }
        public virtual System.Threading.Tasks.Task<Azure.ResourceManager.ArmOperation<Azure.ResourceManager.SecurityInsights.SecurityInsightsIncidentResource>> CreateOrUpdateAsync(Azure.WaitUntil waitUntil, string incidentId, Azure.ResourceManager.SecurityInsights.SecurityInsightsIncidentData data, System.Threading.CancellationToken cancellationToken = default(System.Threading.CancellationToken)) { throw null; }
        public virtual Azure.Response<bool> Exists(string incidentId, System.Threading.CancellationToken cancellationToken = default(System.Threading.CancellationToken)) { throw null; }
        public virtual System.Threading.Tasks.Task<Azure.Response<bool>> ExistsAsync(string incidentId, System.Threading.CancellationToken cancellationToken = default(System.Threading.CancellationToken)) { throw null; }
        public virtual Azure.Response<Azure.ResourceManager.SecurityInsights.SecurityInsightsIncidentResource> Get(string incidentId, System.Threading.CancellationToken cancellationToken = default(System.Threading.CancellationToken)) { throw null; }
        public virtual Azure.Pageable<Azure.ResourceManager.SecurityInsights.SecurityInsightsIncidentResource> GetAll(string filter = null, string orderBy = null, int? top = default(int?), string skipToken = null, System.Threading.CancellationToken cancellationToken = default(System.Threading.CancellationToken)) { throw null; }
        public virtual Azure.AsyncPageable<Azure.ResourceManager.SecurityInsights.SecurityInsightsIncidentResource> GetAllAsync(string filter = null, string orderBy = null, int? top = default(int?), string skipToken = null, System.Threading.CancellationToken cancellationToken = default(System.Threading.CancellationToken)) { throw null; }
        public virtual System.Threading.Tasks.Task<Azure.Response<Azure.ResourceManager.SecurityInsights.SecurityInsightsIncidentResource>> GetAsync(string incidentId, System.Threading.CancellationToken cancellationToken = default(System.Threading.CancellationToken)) { throw null; }
        System.Collections.Generic.IAsyncEnumerator<Azure.ResourceManager.SecurityInsights.SecurityInsightsIncidentResource> System.Collections.Generic.IAsyncEnumerable<Azure.ResourceManager.SecurityInsights.SecurityInsightsIncidentResource>.GetAsyncEnumerator(System.Threading.CancellationToken cancellationToken) { throw null; }
        System.Collections.Generic.IEnumerator<Azure.ResourceManager.SecurityInsights.SecurityInsightsIncidentResource> System.Collections.Generic.IEnumerable<Azure.ResourceManager.SecurityInsights.SecurityInsightsIncidentResource>.GetEnumerator() { throw null; }
        System.Collections.IEnumerator System.Collections.IEnumerable.GetEnumerator() { throw null; }
    }
    public partial class SecurityInsightsIncidentCommentCollection : Azure.ResourceManager.ArmCollection, System.Collections.Generic.IAsyncEnumerable<Azure.ResourceManager.SecurityInsights.SecurityInsightsIncidentCommentResource>, System.Collections.Generic.IEnumerable<Azure.ResourceManager.SecurityInsights.SecurityInsightsIncidentCommentResource>, System.Collections.IEnumerable
    {
        protected SecurityInsightsIncidentCommentCollection() { }
        public virtual Azure.ResourceManager.ArmOperation<Azure.ResourceManager.SecurityInsights.SecurityInsightsIncidentCommentResource> CreateOrUpdate(Azure.WaitUntil waitUntil, string incidentCommentId, Azure.ResourceManager.SecurityInsights.SecurityInsightsIncidentCommentData data, System.Threading.CancellationToken cancellationToken = default(System.Threading.CancellationToken)) { throw null; }
        public virtual System.Threading.Tasks.Task<Azure.ResourceManager.ArmOperation<Azure.ResourceManager.SecurityInsights.SecurityInsightsIncidentCommentResource>> CreateOrUpdateAsync(Azure.WaitUntil waitUntil, string incidentCommentId, Azure.ResourceManager.SecurityInsights.SecurityInsightsIncidentCommentData data, System.Threading.CancellationToken cancellationToken = default(System.Threading.CancellationToken)) { throw null; }
        public virtual Azure.Response<bool> Exists(string incidentCommentId, System.Threading.CancellationToken cancellationToken = default(System.Threading.CancellationToken)) { throw null; }
        public virtual System.Threading.Tasks.Task<Azure.Response<bool>> ExistsAsync(string incidentCommentId, System.Threading.CancellationToken cancellationToken = default(System.Threading.CancellationToken)) { throw null; }
        public virtual Azure.Response<Azure.ResourceManager.SecurityInsights.SecurityInsightsIncidentCommentResource> Get(string incidentCommentId, System.Threading.CancellationToken cancellationToken = default(System.Threading.CancellationToken)) { throw null; }
        public virtual Azure.Pageable<Azure.ResourceManager.SecurityInsights.SecurityInsightsIncidentCommentResource> GetAll(string filter = null, string orderBy = null, int? top = default(int?), string skipToken = null, System.Threading.CancellationToken cancellationToken = default(System.Threading.CancellationToken)) { throw null; }
        public virtual Azure.AsyncPageable<Azure.ResourceManager.SecurityInsights.SecurityInsightsIncidentCommentResource> GetAllAsync(string filter = null, string orderBy = null, int? top = default(int?), string skipToken = null, System.Threading.CancellationToken cancellationToken = default(System.Threading.CancellationToken)) { throw null; }
        public virtual System.Threading.Tasks.Task<Azure.Response<Azure.ResourceManager.SecurityInsights.SecurityInsightsIncidentCommentResource>> GetAsync(string incidentCommentId, System.Threading.CancellationToken cancellationToken = default(System.Threading.CancellationToken)) { throw null; }
        System.Collections.Generic.IAsyncEnumerator<Azure.ResourceManager.SecurityInsights.SecurityInsightsIncidentCommentResource> System.Collections.Generic.IAsyncEnumerable<Azure.ResourceManager.SecurityInsights.SecurityInsightsIncidentCommentResource>.GetAsyncEnumerator(System.Threading.CancellationToken cancellationToken) { throw null; }
        System.Collections.Generic.IEnumerator<Azure.ResourceManager.SecurityInsights.SecurityInsightsIncidentCommentResource> System.Collections.Generic.IEnumerable<Azure.ResourceManager.SecurityInsights.SecurityInsightsIncidentCommentResource>.GetEnumerator() { throw null; }
        System.Collections.IEnumerator System.Collections.IEnumerable.GetEnumerator() { throw null; }
    }
    public partial class SecurityInsightsIncidentCommentData : Azure.ResourceManager.Models.ResourceData
    {
        public SecurityInsightsIncidentCommentData() { }
        public Azure.ResourceManager.SecurityInsights.Models.SecurityInsightsClientInfo Author { get { throw null; } }
        public System.DateTimeOffset? CreatedOn { get { throw null; } }
        public Azure.ETag? ETag { get { throw null; } set { } }
        public System.DateTimeOffset? LastModifiedOn { get { throw null; } }
        public string Message { get { throw null; } set { } }
    }
    public partial class SecurityInsightsIncidentCommentResource : Azure.ResourceManager.ArmResource
    {
        public static readonly Azure.Core.ResourceType ResourceType;
        protected SecurityInsightsIncidentCommentResource() { }
        public virtual Azure.ResourceManager.SecurityInsights.SecurityInsightsIncidentCommentData Data { get { throw null; } }
        public virtual bool HasData { get { throw null; } }
        public static Azure.Core.ResourceIdentifier CreateResourceIdentifier(string subscriptionId, string resourceGroupName, string workspaceName, string incidentId, string incidentCommentId) { throw null; }
        public virtual Azure.ResourceManager.ArmOperation Delete(Azure.WaitUntil waitUntil, System.Threading.CancellationToken cancellationToken = default(System.Threading.CancellationToken)) { throw null; }
        public virtual System.Threading.Tasks.Task<Azure.ResourceManager.ArmOperation> DeleteAsync(Azure.WaitUntil waitUntil, System.Threading.CancellationToken cancellationToken = default(System.Threading.CancellationToken)) { throw null; }
        public virtual Azure.Response<Azure.ResourceManager.SecurityInsights.SecurityInsightsIncidentCommentResource> Get(System.Threading.CancellationToken cancellationToken = default(System.Threading.CancellationToken)) { throw null; }
        public virtual System.Threading.Tasks.Task<Azure.Response<Azure.ResourceManager.SecurityInsights.SecurityInsightsIncidentCommentResource>> GetAsync(System.Threading.CancellationToken cancellationToken = default(System.Threading.CancellationToken)) { throw null; }
        public virtual Azure.ResourceManager.ArmOperation<Azure.ResourceManager.SecurityInsights.SecurityInsightsIncidentCommentResource> Update(Azure.WaitUntil waitUntil, Azure.ResourceManager.SecurityInsights.SecurityInsightsIncidentCommentData data, System.Threading.CancellationToken cancellationToken = default(System.Threading.CancellationToken)) { throw null; }
        public virtual System.Threading.Tasks.Task<Azure.ResourceManager.ArmOperation<Azure.ResourceManager.SecurityInsights.SecurityInsightsIncidentCommentResource>> UpdateAsync(Azure.WaitUntil waitUntil, Azure.ResourceManager.SecurityInsights.SecurityInsightsIncidentCommentData data, System.Threading.CancellationToken cancellationToken = default(System.Threading.CancellationToken)) { throw null; }
    }
    public partial class SecurityInsightsIncidentData : Azure.ResourceManager.Models.ResourceData
    {
        public SecurityInsightsIncidentData() { }
        public Azure.ResourceManager.SecurityInsights.Models.SecurityInsightsIncidentAdditionalInfo AdditionalInfo { get { throw null; } }
        public Azure.ResourceManager.SecurityInsights.Models.SecurityInsightsIncidentClassification? Classification { get { throw null; } set { } }
        public string ClassificationComment { get { throw null; } set { } }
        public Azure.ResourceManager.SecurityInsights.Models.SecurityInsightsIncidentClassificationReason? ClassificationReason { get { throw null; } set { } }
        public System.DateTimeOffset? CreatedOn { get { throw null; } }
        public string Description { get { throw null; } set { } }
        public Azure.ETag? ETag { get { throw null; } set { } }
        public System.DateTimeOffset? FirstActivityOn { get { throw null; } set { } }
        public int? IncidentNumber { get { throw null; } }
        public System.Uri IncidentUri { get { throw null; } }
<<<<<<< HEAD
        public System.Collections.Generic.IList<Azure.ResourceManager.SecurityInsights.Models.IncidentLabel> Labels { get { throw null; } }
        public System.DateTimeOffset? LastActivityTimeUtc { get { throw null; } set { } }
        public System.DateTimeOffset? LastModifiedTimeUtc { get { throw null; } }
        public Azure.ResourceManager.SecurityInsights.Models.IncidentOwnerInfo Owner { get { throw null; } set { } }
        public System.Collections.Generic.IReadOnlyList<string> RelatedAnalyticRuleIds { get { throw null; } }
        public Azure.ResourceManager.SecurityInsights.Models.IncidentSeverity? Severity { get { throw null; } set { } }
        public Azure.ResourceManager.SecurityInsights.Models.IncidentStatus? Status { get { throw null; } set { } }
=======
        public System.Collections.Generic.IList<Azure.ResourceManager.SecurityInsights.Models.SecurityInsightsIncidentLabel> Labels { get { throw null; } }
        public System.DateTimeOffset? LastActivityOn { get { throw null; } set { } }
        public System.DateTimeOffset? LastModifiedOn { get { throw null; } }
        public Azure.ResourceManager.SecurityInsights.Models.SecurityInsightsIncidentOwnerInfo Owner { get { throw null; } set { } }
        public System.Collections.Generic.IReadOnlyList<Azure.Core.ResourceIdentifier> RelatedAnalyticRuleIds { get { throw null; } }
        public Azure.ResourceManager.SecurityInsights.Models.SecurityInsightsIncidentSeverity? Severity { get { throw null; } set { } }
        public Azure.ResourceManager.SecurityInsights.Models.SecurityInsightsIncidentStatus? Status { get { throw null; } set { } }
>>>>>>> 16d06cc1
        public string Title { get { throw null; } set { } }
    }
    public partial class SecurityInsightsIncidentRelationCollection : Azure.ResourceManager.ArmCollection, System.Collections.Generic.IAsyncEnumerable<Azure.ResourceManager.SecurityInsights.SecurityInsightsIncidentRelationResource>, System.Collections.Generic.IEnumerable<Azure.ResourceManager.SecurityInsights.SecurityInsightsIncidentRelationResource>, System.Collections.IEnumerable
    {
<<<<<<< HEAD
        protected IncidentRelationCollection() { }
        public virtual Azure.ResourceManager.ArmOperation<Azure.ResourceManager.SecurityInsights.IncidentRelationResource> CreateOrUpdate(Azure.WaitUntil waitUntil, string relationName, Azure.ResourceManager.SecurityInsights.IncidentRelationData data, System.Threading.CancellationToken cancellationToken = default(System.Threading.CancellationToken)) { throw null; }
        public virtual System.Threading.Tasks.Task<Azure.ResourceManager.ArmOperation<Azure.ResourceManager.SecurityInsights.IncidentRelationResource>> CreateOrUpdateAsync(Azure.WaitUntil waitUntil, string relationName, Azure.ResourceManager.SecurityInsights.IncidentRelationData data, System.Threading.CancellationToken cancellationToken = default(System.Threading.CancellationToken)) { throw null; }
        public virtual Azure.Response<bool> Exists(string relationName, System.Threading.CancellationToken cancellationToken = default(System.Threading.CancellationToken)) { throw null; }
        public virtual System.Threading.Tasks.Task<Azure.Response<bool>> ExistsAsync(string relationName, System.Threading.CancellationToken cancellationToken = default(System.Threading.CancellationToken)) { throw null; }
        public virtual Azure.Response<Azure.ResourceManager.SecurityInsights.IncidentRelationResource> Get(string relationName, System.Threading.CancellationToken cancellationToken = default(System.Threading.CancellationToken)) { throw null; }
        public virtual Azure.Pageable<Azure.ResourceManager.SecurityInsights.IncidentRelationResource> GetAll(string filter = null, string orderby = null, int? top = default(int?), string skipToken = null, System.Threading.CancellationToken cancellationToken = default(System.Threading.CancellationToken)) { throw null; }
        public virtual Azure.AsyncPageable<Azure.ResourceManager.SecurityInsights.IncidentRelationResource> GetAllAsync(string filter = null, string orderby = null, int? top = default(int?), string skipToken = null, System.Threading.CancellationToken cancellationToken = default(System.Threading.CancellationToken)) { throw null; }
        public virtual System.Threading.Tasks.Task<Azure.Response<Azure.ResourceManager.SecurityInsights.IncidentRelationResource>> GetAsync(string relationName, System.Threading.CancellationToken cancellationToken = default(System.Threading.CancellationToken)) { throw null; }
        System.Collections.Generic.IAsyncEnumerator<Azure.ResourceManager.SecurityInsights.IncidentRelationResource> System.Collections.Generic.IAsyncEnumerable<Azure.ResourceManager.SecurityInsights.IncidentRelationResource>.GetAsyncEnumerator(System.Threading.CancellationToken cancellationToken) { throw null; }
        System.Collections.Generic.IEnumerator<Azure.ResourceManager.SecurityInsights.IncidentRelationResource> System.Collections.Generic.IEnumerable<Azure.ResourceManager.SecurityInsights.IncidentRelationResource>.GetEnumerator() { throw null; }
        System.Collections.IEnumerator System.Collections.IEnumerable.GetEnumerator() { throw null; }
    }
    public partial class IncidentRelationData : Azure.ResourceManager.Models.ResourceData
    {
        public IncidentRelationData() { }
        public Azure.ETag? ETag { get { throw null; } set { } }
        public string RelatedResourceId { get { throw null; } set { } }
        public string RelatedResourceKind { get { throw null; } }
        public string RelatedResourceName { get { throw null; } }
        public string RelatedResourceType { get { throw null; } }
    }
    public partial class IncidentRelationResource : Azure.ResourceManager.ArmResource
    {
        public static readonly Azure.Core.ResourceType ResourceType;
        protected IncidentRelationResource() { }
        public virtual Azure.ResourceManager.SecurityInsights.IncidentRelationData Data { get { throw null; } }
        public virtual bool HasData { get { throw null; } }
        public static Azure.Core.ResourceIdentifier CreateResourceIdentifier(string subscriptionId, string resourceGroupName, string workspaceName, string incidentId, string relationName) { throw null; }
        public virtual Azure.ResourceManager.ArmOperation Delete(Azure.WaitUntil waitUntil, System.Threading.CancellationToken cancellationToken = default(System.Threading.CancellationToken)) { throw null; }
        public virtual System.Threading.Tasks.Task<Azure.ResourceManager.ArmOperation> DeleteAsync(Azure.WaitUntil waitUntil, System.Threading.CancellationToken cancellationToken = default(System.Threading.CancellationToken)) { throw null; }
        public virtual Azure.Response<Azure.ResourceManager.SecurityInsights.IncidentRelationResource> Get(System.Threading.CancellationToken cancellationToken = default(System.Threading.CancellationToken)) { throw null; }
        public virtual System.Threading.Tasks.Task<Azure.Response<Azure.ResourceManager.SecurityInsights.IncidentRelationResource>> GetAsync(System.Threading.CancellationToken cancellationToken = default(System.Threading.CancellationToken)) { throw null; }
        public virtual Azure.ResourceManager.ArmOperation<Azure.ResourceManager.SecurityInsights.IncidentRelationResource> Update(Azure.WaitUntil waitUntil, Azure.ResourceManager.SecurityInsights.IncidentRelationData data, System.Threading.CancellationToken cancellationToken = default(System.Threading.CancellationToken)) { throw null; }
        public virtual System.Threading.Tasks.Task<Azure.ResourceManager.ArmOperation<Azure.ResourceManager.SecurityInsights.IncidentRelationResource>> UpdateAsync(Azure.WaitUntil waitUntil, Azure.ResourceManager.SecurityInsights.IncidentRelationData data, System.Threading.CancellationToken cancellationToken = default(System.Threading.CancellationToken)) { throw null; }
    }
    public partial class IncidentResource : Azure.ResourceManager.ArmResource
    {
        public static readonly Azure.Core.ResourceType ResourceType;
        protected IncidentResource() { }
        public virtual Azure.ResourceManager.SecurityInsights.IncidentData Data { get { throw null; } }
        public virtual bool HasData { get { throw null; } }
        public static Azure.Core.ResourceIdentifier CreateResourceIdentifier(string subscriptionId, string resourceGroupName, string workspaceName, string incidentId) { throw null; }
        public virtual Azure.ResourceManager.ArmOperation Delete(Azure.WaitUntil waitUntil, System.Threading.CancellationToken cancellationToken = default(System.Threading.CancellationToken)) { throw null; }
        public virtual System.Threading.Tasks.Task<Azure.ResourceManager.ArmOperation> DeleteAsync(Azure.WaitUntil waitUntil, System.Threading.CancellationToken cancellationToken = default(System.Threading.CancellationToken)) { throw null; }
        public virtual Azure.Response<Azure.ResourceManager.SecurityInsights.IncidentResource> Get(System.Threading.CancellationToken cancellationToken = default(System.Threading.CancellationToken)) { throw null; }
        public virtual Azure.Pageable<Azure.ResourceManager.SecurityInsights.Models.SecurityAlert> GetAlerts(System.Threading.CancellationToken cancellationToken = default(System.Threading.CancellationToken)) { throw null; }
        public virtual Azure.AsyncPageable<Azure.ResourceManager.SecurityInsights.Models.SecurityAlert> GetAlertsAsync(System.Threading.CancellationToken cancellationToken = default(System.Threading.CancellationToken)) { throw null; }
        public virtual System.Threading.Tasks.Task<Azure.Response<Azure.ResourceManager.SecurityInsights.IncidentResource>> GetAsync(System.Threading.CancellationToken cancellationToken = default(System.Threading.CancellationToken)) { throw null; }
        public virtual Azure.Pageable<Azure.ResourceManager.SecurityInsights.Models.HuntingBookmark> GetBookmarks(System.Threading.CancellationToken cancellationToken = default(System.Threading.CancellationToken)) { throw null; }
        public virtual Azure.AsyncPageable<Azure.ResourceManager.SecurityInsights.Models.HuntingBookmark> GetBookmarksAsync(System.Threading.CancellationToken cancellationToken = default(System.Threading.CancellationToken)) { throw null; }
        public virtual Azure.Response<Azure.ResourceManager.SecurityInsights.Models.IncidentEntitiesResponse> GetEntities(System.Threading.CancellationToken cancellationToken = default(System.Threading.CancellationToken)) { throw null; }
        public virtual System.Threading.Tasks.Task<Azure.Response<Azure.ResourceManager.SecurityInsights.Models.IncidentEntitiesResponse>> GetEntitiesAsync(System.Threading.CancellationToken cancellationToken = default(System.Threading.CancellationToken)) { throw null; }
        public virtual Azure.Response<Azure.ResourceManager.SecurityInsights.IncidentCommentResource> GetIncidentComment(string incidentCommentId, System.Threading.CancellationToken cancellationToken = default(System.Threading.CancellationToken)) { throw null; }
        public virtual System.Threading.Tasks.Task<Azure.Response<Azure.ResourceManager.SecurityInsights.IncidentCommentResource>> GetIncidentCommentAsync(string incidentCommentId, System.Threading.CancellationToken cancellationToken = default(System.Threading.CancellationToken)) { throw null; }
        public virtual Azure.ResourceManager.SecurityInsights.IncidentCommentCollection GetIncidentComments() { throw null; }
        public virtual Azure.Response<Azure.ResourceManager.SecurityInsights.IncidentRelationResource> GetIncidentRelation(string relationName, System.Threading.CancellationToken cancellationToken = default(System.Threading.CancellationToken)) { throw null; }
        public virtual System.Threading.Tasks.Task<Azure.Response<Azure.ResourceManager.SecurityInsights.IncidentRelationResource>> GetIncidentRelationAsync(string relationName, System.Threading.CancellationToken cancellationToken = default(System.Threading.CancellationToken)) { throw null; }
        public virtual Azure.ResourceManager.SecurityInsights.IncidentRelationCollection GetIncidentRelations() { throw null; }
        public virtual Azure.ResourceManager.ArmOperation<Azure.ResourceManager.SecurityInsights.IncidentResource> Update(Azure.WaitUntil waitUntil, Azure.ResourceManager.SecurityInsights.IncidentData data, System.Threading.CancellationToken cancellationToken = default(System.Threading.CancellationToken)) { throw null; }
        public virtual System.Threading.Tasks.Task<Azure.ResourceManager.ArmOperation<Azure.ResourceManager.SecurityInsights.IncidentResource>> UpdateAsync(Azure.WaitUntil waitUntil, Azure.ResourceManager.SecurityInsights.IncidentData data, System.Threading.CancellationToken cancellationToken = default(System.Threading.CancellationToken)) { throw null; }
    }
    public partial class SecurityInsightsAlertRuleCollection : Azure.ResourceManager.ArmCollection, System.Collections.Generic.IAsyncEnumerable<Azure.ResourceManager.SecurityInsights.SecurityInsightsAlertRuleResource>, System.Collections.Generic.IEnumerable<Azure.ResourceManager.SecurityInsights.SecurityInsightsAlertRuleResource>, System.Collections.IEnumerable
    {
        protected SecurityInsightsAlertRuleCollection() { }
        public virtual Azure.ResourceManager.ArmOperation<Azure.ResourceManager.SecurityInsights.SecurityInsightsAlertRuleResource> CreateOrUpdate(Azure.WaitUntil waitUntil, string ruleId, Azure.ResourceManager.SecurityInsights.SecurityInsightsAlertRuleData data, System.Threading.CancellationToken cancellationToken = default(System.Threading.CancellationToken)) { throw null; }
        public virtual System.Threading.Tasks.Task<Azure.ResourceManager.ArmOperation<Azure.ResourceManager.SecurityInsights.SecurityInsightsAlertRuleResource>> CreateOrUpdateAsync(Azure.WaitUntil waitUntil, string ruleId, Azure.ResourceManager.SecurityInsights.SecurityInsightsAlertRuleData data, System.Threading.CancellationToken cancellationToken = default(System.Threading.CancellationToken)) { throw null; }
        public virtual Azure.Response<bool> Exists(string ruleId, System.Threading.CancellationToken cancellationToken = default(System.Threading.CancellationToken)) { throw null; }
        public virtual System.Threading.Tasks.Task<Azure.Response<bool>> ExistsAsync(string ruleId, System.Threading.CancellationToken cancellationToken = default(System.Threading.CancellationToken)) { throw null; }
        public virtual Azure.Response<Azure.ResourceManager.SecurityInsights.SecurityInsightsAlertRuleResource> Get(string ruleId, System.Threading.CancellationToken cancellationToken = default(System.Threading.CancellationToken)) { throw null; }
        public virtual Azure.Pageable<Azure.ResourceManager.SecurityInsights.SecurityInsightsAlertRuleResource> GetAll(System.Threading.CancellationToken cancellationToken = default(System.Threading.CancellationToken)) { throw null; }
        public virtual Azure.AsyncPageable<Azure.ResourceManager.SecurityInsights.SecurityInsightsAlertRuleResource> GetAllAsync(System.Threading.CancellationToken cancellationToken = default(System.Threading.CancellationToken)) { throw null; }
        public virtual System.Threading.Tasks.Task<Azure.Response<Azure.ResourceManager.SecurityInsights.SecurityInsightsAlertRuleResource>> GetAsync(string ruleId, System.Threading.CancellationToken cancellationToken = default(System.Threading.CancellationToken)) { throw null; }
        System.Collections.Generic.IAsyncEnumerator<Azure.ResourceManager.SecurityInsights.SecurityInsightsAlertRuleResource> System.Collections.Generic.IAsyncEnumerable<Azure.ResourceManager.SecurityInsights.SecurityInsightsAlertRuleResource>.GetAsyncEnumerator(System.Threading.CancellationToken cancellationToken) { throw null; }
        System.Collections.Generic.IEnumerator<Azure.ResourceManager.SecurityInsights.SecurityInsightsAlertRuleResource> System.Collections.Generic.IEnumerable<Azure.ResourceManager.SecurityInsights.SecurityInsightsAlertRuleResource>.GetEnumerator() { throw null; }
        System.Collections.IEnumerator System.Collections.IEnumerable.GetEnumerator() { throw null; }
    }
    public partial class SecurityInsightsAlertRuleData : Azure.ResourceManager.Models.ResourceData
    {
        public SecurityInsightsAlertRuleData() { }
        public Azure.ETag? ETag { get { throw null; } set { } }
=======
        protected SecurityInsightsIncidentRelationCollection() { }
        public virtual Azure.ResourceManager.ArmOperation<Azure.ResourceManager.SecurityInsights.SecurityInsightsIncidentRelationResource> CreateOrUpdate(Azure.WaitUntil waitUntil, string relationName, Azure.ResourceManager.SecurityInsights.SecurityInsightsIncidentRelationData data, System.Threading.CancellationToken cancellationToken = default(System.Threading.CancellationToken)) { throw null; }
        public virtual System.Threading.Tasks.Task<Azure.ResourceManager.ArmOperation<Azure.ResourceManager.SecurityInsights.SecurityInsightsIncidentRelationResource>> CreateOrUpdateAsync(Azure.WaitUntil waitUntil, string relationName, Azure.ResourceManager.SecurityInsights.SecurityInsightsIncidentRelationData data, System.Threading.CancellationToken cancellationToken = default(System.Threading.CancellationToken)) { throw null; }
        public virtual Azure.Response<bool> Exists(string relationName, System.Threading.CancellationToken cancellationToken = default(System.Threading.CancellationToken)) { throw null; }
        public virtual System.Threading.Tasks.Task<Azure.Response<bool>> ExistsAsync(string relationName, System.Threading.CancellationToken cancellationToken = default(System.Threading.CancellationToken)) { throw null; }
        public virtual Azure.Response<Azure.ResourceManager.SecurityInsights.SecurityInsightsIncidentRelationResource> Get(string relationName, System.Threading.CancellationToken cancellationToken = default(System.Threading.CancellationToken)) { throw null; }
        public virtual Azure.Pageable<Azure.ResourceManager.SecurityInsights.SecurityInsightsIncidentRelationResource> GetAll(string filter = null, string orderBy = null, int? top = default(int?), string skipToken = null, System.Threading.CancellationToken cancellationToken = default(System.Threading.CancellationToken)) { throw null; }
        public virtual Azure.AsyncPageable<Azure.ResourceManager.SecurityInsights.SecurityInsightsIncidentRelationResource> GetAllAsync(string filter = null, string orderBy = null, int? top = default(int?), string skipToken = null, System.Threading.CancellationToken cancellationToken = default(System.Threading.CancellationToken)) { throw null; }
        public virtual System.Threading.Tasks.Task<Azure.Response<Azure.ResourceManager.SecurityInsights.SecurityInsightsIncidentRelationResource>> GetAsync(string relationName, System.Threading.CancellationToken cancellationToken = default(System.Threading.CancellationToken)) { throw null; }
        System.Collections.Generic.IAsyncEnumerator<Azure.ResourceManager.SecurityInsights.SecurityInsightsIncidentRelationResource> System.Collections.Generic.IAsyncEnumerable<Azure.ResourceManager.SecurityInsights.SecurityInsightsIncidentRelationResource>.GetAsyncEnumerator(System.Threading.CancellationToken cancellationToken) { throw null; }
        System.Collections.Generic.IEnumerator<Azure.ResourceManager.SecurityInsights.SecurityInsightsIncidentRelationResource> System.Collections.Generic.IEnumerable<Azure.ResourceManager.SecurityInsights.SecurityInsightsIncidentRelationResource>.GetEnumerator() { throw null; }
        System.Collections.IEnumerator System.Collections.IEnumerable.GetEnumerator() { throw null; }
    }
    public partial class SecurityInsightsIncidentRelationData : Azure.ResourceManager.Models.ResourceData
    {
        public SecurityInsightsIncidentRelationData() { }
        public Azure.ETag? ETag { get { throw null; } set { } }
        public Azure.Core.ResourceIdentifier RelatedResourceId { get { throw null; } set { } }
        public string RelatedResourceKind { get { throw null; } }
        public string RelatedResourceName { get { throw null; } }
        public Azure.Core.ResourceType? RelatedResourceType { get { throw null; } }
>>>>>>> 16d06cc1
    }
    public partial class SecurityInsightsIncidentRelationResource : Azure.ResourceManager.ArmResource
    {
        public static readonly Azure.Core.ResourceType ResourceType;
        protected SecurityInsightsIncidentRelationResource() { }
        public virtual Azure.ResourceManager.SecurityInsights.SecurityInsightsIncidentRelationData Data { get { throw null; } }
        public virtual bool HasData { get { throw null; } }
        public static Azure.Core.ResourceIdentifier CreateResourceIdentifier(string subscriptionId, string resourceGroupName, string workspaceName, string incidentId, string relationName) { throw null; }
        public virtual Azure.ResourceManager.ArmOperation Delete(Azure.WaitUntil waitUntil, System.Threading.CancellationToken cancellationToken = default(System.Threading.CancellationToken)) { throw null; }
        public virtual System.Threading.Tasks.Task<Azure.ResourceManager.ArmOperation> DeleteAsync(Azure.WaitUntil waitUntil, System.Threading.CancellationToken cancellationToken = default(System.Threading.CancellationToken)) { throw null; }
<<<<<<< HEAD
        public virtual Azure.Response<Azure.ResourceManager.SecurityInsights.SecurityInsightsAlertRuleResource> Get(System.Threading.CancellationToken cancellationToken = default(System.Threading.CancellationToken)) { throw null; }
        public virtual Azure.Response<Azure.ResourceManager.SecurityInsights.ActionResponseResource> GetActionResponse(string actionId, System.Threading.CancellationToken cancellationToken = default(System.Threading.CancellationToken)) { throw null; }
        public virtual System.Threading.Tasks.Task<Azure.Response<Azure.ResourceManager.SecurityInsights.ActionResponseResource>> GetActionResponseAsync(string actionId, System.Threading.CancellationToken cancellationToken = default(System.Threading.CancellationToken)) { throw null; }
        public virtual Azure.ResourceManager.SecurityInsights.ActionResponseCollection GetActionResponses() { throw null; }
        public virtual System.Threading.Tasks.Task<Azure.Response<Azure.ResourceManager.SecurityInsights.SecurityInsightsAlertRuleResource>> GetAsync(System.Threading.CancellationToken cancellationToken = default(System.Threading.CancellationToken)) { throw null; }
        public virtual Azure.ResourceManager.ArmOperation<Azure.ResourceManager.SecurityInsights.SecurityInsightsAlertRuleResource> Update(Azure.WaitUntil waitUntil, Azure.ResourceManager.SecurityInsights.SecurityInsightsAlertRuleData data, System.Threading.CancellationToken cancellationToken = default(System.Threading.CancellationToken)) { throw null; }
        public virtual System.Threading.Tasks.Task<Azure.ResourceManager.ArmOperation<Azure.ResourceManager.SecurityInsights.SecurityInsightsAlertRuleResource>> UpdateAsync(Azure.WaitUntil waitUntil, Azure.ResourceManager.SecurityInsights.SecurityInsightsAlertRuleData data, System.Threading.CancellationToken cancellationToken = default(System.Threading.CancellationToken)) { throw null; }
    }
    public static partial class SecurityInsightsExtensions
    {
        public static Azure.Response<Azure.ResourceManager.SecurityInsights.Models.ThreatIntelligenceInformation> CreateThreatIntelligenceIndicator(this Azure.ResourceManager.Resources.ResourceGroupResource resourceGroupResource, string workspaceName, Azure.ResourceManager.SecurityInsights.ThreatIntelligenceIndicatorData data, System.Threading.CancellationToken cancellationToken = default(System.Threading.CancellationToken)) { throw null; }
        public static System.Threading.Tasks.Task<Azure.Response<Azure.ResourceManager.SecurityInsights.Models.ThreatIntelligenceInformation>> CreateThreatIntelligenceIndicatorAsync(this Azure.ResourceManager.Resources.ResourceGroupResource resourceGroupResource, string workspaceName, Azure.ResourceManager.SecurityInsights.ThreatIntelligenceIndicatorData data, System.Threading.CancellationToken cancellationToken = default(System.Threading.CancellationToken)) { throw null; }
        public static Azure.ResourceManager.SecurityInsights.ActionResponseResource GetActionResponseResource(this Azure.ResourceManager.ArmClient client, Azure.Core.ResourceIdentifier id) { throw null; }
        public static Azure.Response<Azure.ResourceManager.SecurityInsights.AlertRuleTemplateResource> GetAlertRuleTemplate(this Azure.ResourceManager.Resources.ResourceGroupResource resourceGroupResource, string workspaceName, string alertRuleTemplateId, System.Threading.CancellationToken cancellationToken = default(System.Threading.CancellationToken)) { throw null; }
        public static System.Threading.Tasks.Task<Azure.Response<Azure.ResourceManager.SecurityInsights.AlertRuleTemplateResource>> GetAlertRuleTemplateAsync(this Azure.ResourceManager.Resources.ResourceGroupResource resourceGroupResource, string workspaceName, string alertRuleTemplateId, System.Threading.CancellationToken cancellationToken = default(System.Threading.CancellationToken)) { throw null; }
        public static Azure.ResourceManager.SecurityInsights.AlertRuleTemplateResource GetAlertRuleTemplateResource(this Azure.ResourceManager.ArmClient client, Azure.Core.ResourceIdentifier id) { throw null; }
        public static Azure.ResourceManager.SecurityInsights.AlertRuleTemplateCollection GetAlertRuleTemplates(this Azure.ResourceManager.Resources.ResourceGroupResource resourceGroupResource, string workspaceName) { throw null; }
        public static Azure.Response<Azure.ResourceManager.SecurityInsights.AutomationRuleResource> GetAutomationRule(this Azure.ResourceManager.Resources.ResourceGroupResource resourceGroupResource, string workspaceName, string automationRuleId, System.Threading.CancellationToken cancellationToken = default(System.Threading.CancellationToken)) { throw null; }
        public static System.Threading.Tasks.Task<Azure.Response<Azure.ResourceManager.SecurityInsights.AutomationRuleResource>> GetAutomationRuleAsync(this Azure.ResourceManager.Resources.ResourceGroupResource resourceGroupResource, string workspaceName, string automationRuleId, System.Threading.CancellationToken cancellationToken = default(System.Threading.CancellationToken)) { throw null; }
        public static Azure.ResourceManager.SecurityInsights.AutomationRuleResource GetAutomationRuleResource(this Azure.ResourceManager.ArmClient client, Azure.Core.ResourceIdentifier id) { throw null; }
        public static Azure.ResourceManager.SecurityInsights.AutomationRuleCollection GetAutomationRules(this Azure.ResourceManager.Resources.ResourceGroupResource resourceGroupResource, string workspaceName) { throw null; }
        public static Azure.Response<Azure.ResourceManager.SecurityInsights.BookmarkResource> GetBookmark(this Azure.ResourceManager.Resources.ResourceGroupResource resourceGroupResource, string workspaceName, string bookmarkId, System.Threading.CancellationToken cancellationToken = default(System.Threading.CancellationToken)) { throw null; }
        public static System.Threading.Tasks.Task<Azure.Response<Azure.ResourceManager.SecurityInsights.BookmarkResource>> GetBookmarkAsync(this Azure.ResourceManager.Resources.ResourceGroupResource resourceGroupResource, string workspaceName, string bookmarkId, System.Threading.CancellationToken cancellationToken = default(System.Threading.CancellationToken)) { throw null; }
        public static Azure.ResourceManager.SecurityInsights.BookmarkResource GetBookmarkResource(this Azure.ResourceManager.ArmClient client, Azure.Core.ResourceIdentifier id) { throw null; }
        public static Azure.ResourceManager.SecurityInsights.BookmarkCollection GetBookmarks(this Azure.ResourceManager.Resources.ResourceGroupResource resourceGroupResource, string workspaceName) { throw null; }
        public static Azure.Response<Azure.ResourceManager.SecurityInsights.DataConnectorResource> GetDataConnector(this Azure.ResourceManager.Resources.ResourceGroupResource resourceGroupResource, string workspaceName, string dataConnectorId, System.Threading.CancellationToken cancellationToken = default(System.Threading.CancellationToken)) { throw null; }
        public static System.Threading.Tasks.Task<Azure.Response<Azure.ResourceManager.SecurityInsights.DataConnectorResource>> GetDataConnectorAsync(this Azure.ResourceManager.Resources.ResourceGroupResource resourceGroupResource, string workspaceName, string dataConnectorId, System.Threading.CancellationToken cancellationToken = default(System.Threading.CancellationToken)) { throw null; }
        public static Azure.ResourceManager.SecurityInsights.DataConnectorResource GetDataConnectorResource(this Azure.ResourceManager.ArmClient client, Azure.Core.ResourceIdentifier id) { throw null; }
        public static Azure.ResourceManager.SecurityInsights.DataConnectorCollection GetDataConnectors(this Azure.ResourceManager.Resources.ResourceGroupResource resourceGroupResource, string workspaceName) { throw null; }
        public static Azure.Response<Azure.ResourceManager.SecurityInsights.IncidentResource> GetIncident(this Azure.ResourceManager.Resources.ResourceGroupResource resourceGroupResource, string workspaceName, string incidentId, System.Threading.CancellationToken cancellationToken = default(System.Threading.CancellationToken)) { throw null; }
        public static System.Threading.Tasks.Task<Azure.Response<Azure.ResourceManager.SecurityInsights.IncidentResource>> GetIncidentAsync(this Azure.ResourceManager.Resources.ResourceGroupResource resourceGroupResource, string workspaceName, string incidentId, System.Threading.CancellationToken cancellationToken = default(System.Threading.CancellationToken)) { throw null; }
        public static Azure.ResourceManager.SecurityInsights.IncidentCommentResource GetIncidentCommentResource(this Azure.ResourceManager.ArmClient client, Azure.Core.ResourceIdentifier id) { throw null; }
        public static Azure.ResourceManager.SecurityInsights.IncidentRelationResource GetIncidentRelationResource(this Azure.ResourceManager.ArmClient client, Azure.Core.ResourceIdentifier id) { throw null; }
        public static Azure.ResourceManager.SecurityInsights.IncidentResource GetIncidentResource(this Azure.ResourceManager.ArmClient client, Azure.Core.ResourceIdentifier id) { throw null; }
        public static Azure.ResourceManager.SecurityInsights.IncidentCollection GetIncidents(this Azure.ResourceManager.Resources.ResourceGroupResource resourceGroupResource, string workspaceName) { throw null; }
        public static Azure.Pageable<Azure.ResourceManager.SecurityInsights.Models.ThreatIntelligenceMetrics> GetMetricsThreatIntelligenceIndicators(this Azure.ResourceManager.Resources.ResourceGroupResource resourceGroupResource, string workspaceName, System.Threading.CancellationToken cancellationToken = default(System.Threading.CancellationToken)) { throw null; }
        public static Azure.AsyncPageable<Azure.ResourceManager.SecurityInsights.Models.ThreatIntelligenceMetrics> GetMetricsThreatIntelligenceIndicatorsAsync(this Azure.ResourceManager.Resources.ResourceGroupResource resourceGroupResource, string workspaceName, System.Threading.CancellationToken cancellationToken = default(System.Threading.CancellationToken)) { throw null; }
        public static Azure.Response<Azure.ResourceManager.SecurityInsights.SecurityInsightsAlertRuleResource> GetSecurityInsightsAlertRule(this Azure.ResourceManager.Resources.ResourceGroupResource resourceGroupResource, string workspaceName, string ruleId, System.Threading.CancellationToken cancellationToken = default(System.Threading.CancellationToken)) { throw null; }
        public static System.Threading.Tasks.Task<Azure.Response<Azure.ResourceManager.SecurityInsights.SecurityInsightsAlertRuleResource>> GetSecurityInsightsAlertRuleAsync(this Azure.ResourceManager.Resources.ResourceGroupResource resourceGroupResource, string workspaceName, string ruleId, System.Threading.CancellationToken cancellationToken = default(System.Threading.CancellationToken)) { throw null; }
        public static Azure.ResourceManager.SecurityInsights.SecurityInsightsAlertRuleResource GetSecurityInsightsAlertRuleResource(this Azure.ResourceManager.ArmClient client, Azure.Core.ResourceIdentifier id) { throw null; }
        public static Azure.ResourceManager.SecurityInsights.SecurityInsightsAlertRuleCollection GetSecurityInsightsAlertRules(this Azure.ResourceManager.Resources.ResourceGroupResource resourceGroupResource, string workspaceName) { throw null; }
        public static Azure.Response<Azure.ResourceManager.SecurityInsights.SentinelOnboardingStateResource> GetSentinelOnboardingState(this Azure.ResourceManager.Resources.ResourceGroupResource resourceGroupResource, string workspaceName, string sentinelOnboardingStateName, System.Threading.CancellationToken cancellationToken = default(System.Threading.CancellationToken)) { throw null; }
        public static System.Threading.Tasks.Task<Azure.Response<Azure.ResourceManager.SecurityInsights.SentinelOnboardingStateResource>> GetSentinelOnboardingStateAsync(this Azure.ResourceManager.Resources.ResourceGroupResource resourceGroupResource, string workspaceName, string sentinelOnboardingStateName, System.Threading.CancellationToken cancellationToken = default(System.Threading.CancellationToken)) { throw null; }
        public static Azure.ResourceManager.SecurityInsights.SentinelOnboardingStateResource GetSentinelOnboardingStateResource(this Azure.ResourceManager.ArmClient client, Azure.Core.ResourceIdentifier id) { throw null; }
        public static Azure.ResourceManager.SecurityInsights.SentinelOnboardingStateCollection GetSentinelOnboardingStates(this Azure.ResourceManager.Resources.ResourceGroupResource resourceGroupResource, string workspaceName) { throw null; }
        public static Azure.Response<Azure.ResourceManager.SecurityInsights.Models.ThreatIntelligenceInformation> GetThreatIntelligenceIndicator(this Azure.ResourceManager.Resources.ResourceGroupResource resourceGroupResource, string workspaceName, string name, System.Threading.CancellationToken cancellationToken = default(System.Threading.CancellationToken)) { throw null; }
        public static System.Threading.Tasks.Task<Azure.Response<Azure.ResourceManager.SecurityInsights.Models.ThreatIntelligenceInformation>> GetThreatIntelligenceIndicatorAsync(this Azure.ResourceManager.Resources.ResourceGroupResource resourceGroupResource, string workspaceName, string name, System.Threading.CancellationToken cancellationToken = default(System.Threading.CancellationToken)) { throw null; }
        public static Azure.ResourceManager.SecurityInsights.ThreatIntelligenceIndicatorResource GetThreatIntelligenceIndicatorResource(this Azure.ResourceManager.ArmClient client, Azure.Core.ResourceIdentifier id) { throw null; }
        public static Azure.ResourceManager.SecurityInsights.ThreatIntelligenceIndicatorCollection GetThreatIntelligenceIndicators(this Azure.ResourceManager.Resources.ResourceGroupResource resourceGroupResource) { throw null; }
        public static Azure.Response<Azure.ResourceManager.SecurityInsights.WatchlistResource> GetWatchlist(this Azure.ResourceManager.Resources.ResourceGroupResource resourceGroupResource, string workspaceName, string watchlistAlias, System.Threading.CancellationToken cancellationToken = default(System.Threading.CancellationToken)) { throw null; }
        public static System.Threading.Tasks.Task<Azure.Response<Azure.ResourceManager.SecurityInsights.WatchlistResource>> GetWatchlistAsync(this Azure.ResourceManager.Resources.ResourceGroupResource resourceGroupResource, string workspaceName, string watchlistAlias, System.Threading.CancellationToken cancellationToken = default(System.Threading.CancellationToken)) { throw null; }
        public static Azure.ResourceManager.SecurityInsights.WatchlistItemResource GetWatchlistItemResource(this Azure.ResourceManager.ArmClient client, Azure.Core.ResourceIdentifier id) { throw null; }
        public static Azure.ResourceManager.SecurityInsights.WatchlistResource GetWatchlistResource(this Azure.ResourceManager.ArmClient client, Azure.Core.ResourceIdentifier id) { throw null; }
        public static Azure.ResourceManager.SecurityInsights.WatchlistCollection GetWatchlists(this Azure.ResourceManager.Resources.ResourceGroupResource resourceGroupResource, string workspaceName) { throw null; }
        public static Azure.Pageable<Azure.ResourceManager.SecurityInsights.Models.ThreatIntelligenceInformation> QueryThreatIntelligenceIndicators(this Azure.ResourceManager.Resources.ResourceGroupResource resourceGroupResource, string workspaceName, Azure.ResourceManager.SecurityInsights.Models.ThreatIntelligenceFilteringCriteria threatIntelligenceFilteringCriteria, System.Threading.CancellationToken cancellationToken = default(System.Threading.CancellationToken)) { throw null; }
        public static Azure.AsyncPageable<Azure.ResourceManager.SecurityInsights.Models.ThreatIntelligenceInformation> QueryThreatIntelligenceIndicatorsAsync(this Azure.ResourceManager.Resources.ResourceGroupResource resourceGroupResource, string workspaceName, Azure.ResourceManager.SecurityInsights.Models.ThreatIntelligenceFilteringCriteria threatIntelligenceFilteringCriteria, System.Threading.CancellationToken cancellationToken = default(System.Threading.CancellationToken)) { throw null; }
    }
    public partial class SentinelOnboardingStateCollection : Azure.ResourceManager.ArmCollection, System.Collections.Generic.IAsyncEnumerable<Azure.ResourceManager.SecurityInsights.SentinelOnboardingStateResource>, System.Collections.Generic.IEnumerable<Azure.ResourceManager.SecurityInsights.SentinelOnboardingStateResource>, System.Collections.IEnumerable
    {
        protected SentinelOnboardingStateCollection() { }
        public virtual Azure.ResourceManager.ArmOperation<Azure.ResourceManager.SecurityInsights.SentinelOnboardingStateResource> CreateOrUpdate(Azure.WaitUntil waitUntil, string sentinelOnboardingStateName, Azure.ResourceManager.SecurityInsights.SentinelOnboardingStateData data, System.Threading.CancellationToken cancellationToken = default(System.Threading.CancellationToken)) { throw null; }
        public virtual System.Threading.Tasks.Task<Azure.ResourceManager.ArmOperation<Azure.ResourceManager.SecurityInsights.SentinelOnboardingStateResource>> CreateOrUpdateAsync(Azure.WaitUntil waitUntil, string sentinelOnboardingStateName, Azure.ResourceManager.SecurityInsights.SentinelOnboardingStateData data, System.Threading.CancellationToken cancellationToken = default(System.Threading.CancellationToken)) { throw null; }
=======
        public virtual Azure.Response<Azure.ResourceManager.SecurityInsights.SecurityInsightsIncidentRelationResource> Get(System.Threading.CancellationToken cancellationToken = default(System.Threading.CancellationToken)) { throw null; }
        public virtual System.Threading.Tasks.Task<Azure.Response<Azure.ResourceManager.SecurityInsights.SecurityInsightsIncidentRelationResource>> GetAsync(System.Threading.CancellationToken cancellationToken = default(System.Threading.CancellationToken)) { throw null; }
        public virtual Azure.ResourceManager.ArmOperation<Azure.ResourceManager.SecurityInsights.SecurityInsightsIncidentRelationResource> Update(Azure.WaitUntil waitUntil, Azure.ResourceManager.SecurityInsights.SecurityInsightsIncidentRelationData data, System.Threading.CancellationToken cancellationToken = default(System.Threading.CancellationToken)) { throw null; }
        public virtual System.Threading.Tasks.Task<Azure.ResourceManager.ArmOperation<Azure.ResourceManager.SecurityInsights.SecurityInsightsIncidentRelationResource>> UpdateAsync(Azure.WaitUntil waitUntil, Azure.ResourceManager.SecurityInsights.SecurityInsightsIncidentRelationData data, System.Threading.CancellationToken cancellationToken = default(System.Threading.CancellationToken)) { throw null; }
    }
    public partial class SecurityInsightsIncidentResource : Azure.ResourceManager.ArmResource
    {
        public static readonly Azure.Core.ResourceType ResourceType;
        protected SecurityInsightsIncidentResource() { }
        public virtual Azure.ResourceManager.SecurityInsights.SecurityInsightsIncidentData Data { get { throw null; } }
        public virtual bool HasData { get { throw null; } }
        public static Azure.Core.ResourceIdentifier CreateResourceIdentifier(string subscriptionId, string resourceGroupName, string workspaceName, string incidentId) { throw null; }
        public virtual Azure.ResourceManager.ArmOperation Delete(Azure.WaitUntil waitUntil, System.Threading.CancellationToken cancellationToken = default(System.Threading.CancellationToken)) { throw null; }
        public virtual System.Threading.Tasks.Task<Azure.ResourceManager.ArmOperation> DeleteAsync(Azure.WaitUntil waitUntil, System.Threading.CancellationToken cancellationToken = default(System.Threading.CancellationToken)) { throw null; }
        public virtual Azure.Response<Azure.ResourceManager.SecurityInsights.SecurityInsightsIncidentResource> Get(System.Threading.CancellationToken cancellationToken = default(System.Threading.CancellationToken)) { throw null; }
        public virtual Azure.Pageable<Azure.ResourceManager.SecurityInsights.Models.SecurityInsightsAlert> GetAlerts(System.Threading.CancellationToken cancellationToken = default(System.Threading.CancellationToken)) { throw null; }
        public virtual Azure.AsyncPageable<Azure.ResourceManager.SecurityInsights.Models.SecurityInsightsAlert> GetAlertsAsync(System.Threading.CancellationToken cancellationToken = default(System.Threading.CancellationToken)) { throw null; }
        public virtual System.Threading.Tasks.Task<Azure.Response<Azure.ResourceManager.SecurityInsights.SecurityInsightsIncidentResource>> GetAsync(System.Threading.CancellationToken cancellationToken = default(System.Threading.CancellationToken)) { throw null; }
        public virtual Azure.Pageable<Azure.ResourceManager.SecurityInsights.Models.SecurityInsightsHuntingBookmark> GetBookmarks(System.Threading.CancellationToken cancellationToken = default(System.Threading.CancellationToken)) { throw null; }
        public virtual Azure.AsyncPageable<Azure.ResourceManager.SecurityInsights.Models.SecurityInsightsHuntingBookmark> GetBookmarksAsync(System.Threading.CancellationToken cancellationToken = default(System.Threading.CancellationToken)) { throw null; }
        public virtual Azure.Response<Azure.ResourceManager.SecurityInsights.Models.SecurityInsightsIncidentEntitiesResult> GetEntitiesResult(System.Threading.CancellationToken cancellationToken = default(System.Threading.CancellationToken)) { throw null; }
        public virtual System.Threading.Tasks.Task<Azure.Response<Azure.ResourceManager.SecurityInsights.Models.SecurityInsightsIncidentEntitiesResult>> GetEntitiesResultAsync(System.Threading.CancellationToken cancellationToken = default(System.Threading.CancellationToken)) { throw null; }
        public virtual Azure.Response<Azure.ResourceManager.SecurityInsights.SecurityInsightsIncidentCommentResource> GetSecurityInsightsIncidentComment(string incidentCommentId, System.Threading.CancellationToken cancellationToken = default(System.Threading.CancellationToken)) { throw null; }
        public virtual System.Threading.Tasks.Task<Azure.Response<Azure.ResourceManager.SecurityInsights.SecurityInsightsIncidentCommentResource>> GetSecurityInsightsIncidentCommentAsync(string incidentCommentId, System.Threading.CancellationToken cancellationToken = default(System.Threading.CancellationToken)) { throw null; }
        public virtual Azure.ResourceManager.SecurityInsights.SecurityInsightsIncidentCommentCollection GetSecurityInsightsIncidentComments() { throw null; }
        public virtual Azure.Response<Azure.ResourceManager.SecurityInsights.SecurityInsightsIncidentRelationResource> GetSecurityInsightsIncidentRelation(string relationName, System.Threading.CancellationToken cancellationToken = default(System.Threading.CancellationToken)) { throw null; }
        public virtual System.Threading.Tasks.Task<Azure.Response<Azure.ResourceManager.SecurityInsights.SecurityInsightsIncidentRelationResource>> GetSecurityInsightsIncidentRelationAsync(string relationName, System.Threading.CancellationToken cancellationToken = default(System.Threading.CancellationToken)) { throw null; }
        public virtual Azure.ResourceManager.SecurityInsights.SecurityInsightsIncidentRelationCollection GetSecurityInsightsIncidentRelations() { throw null; }
        public virtual Azure.ResourceManager.ArmOperation<Azure.ResourceManager.SecurityInsights.SecurityInsightsIncidentResource> Update(Azure.WaitUntil waitUntil, Azure.ResourceManager.SecurityInsights.SecurityInsightsIncidentData data, System.Threading.CancellationToken cancellationToken = default(System.Threading.CancellationToken)) { throw null; }
        public virtual System.Threading.Tasks.Task<Azure.ResourceManager.ArmOperation<Azure.ResourceManager.SecurityInsights.SecurityInsightsIncidentResource>> UpdateAsync(Azure.WaitUntil waitUntil, Azure.ResourceManager.SecurityInsights.SecurityInsightsIncidentData data, System.Threading.CancellationToken cancellationToken = default(System.Threading.CancellationToken)) { throw null; }
    }
    public partial class SecurityInsightsSentinelOnboardingStateCollection : Azure.ResourceManager.ArmCollection, System.Collections.Generic.IAsyncEnumerable<Azure.ResourceManager.SecurityInsights.SecurityInsightsSentinelOnboardingStateResource>, System.Collections.Generic.IEnumerable<Azure.ResourceManager.SecurityInsights.SecurityInsightsSentinelOnboardingStateResource>, System.Collections.IEnumerable
    {
        protected SecurityInsightsSentinelOnboardingStateCollection() { }
        public virtual Azure.ResourceManager.ArmOperation<Azure.ResourceManager.SecurityInsights.SecurityInsightsSentinelOnboardingStateResource> CreateOrUpdate(Azure.WaitUntil waitUntil, string sentinelOnboardingStateName, Azure.ResourceManager.SecurityInsights.SecurityInsightsSentinelOnboardingStateData data, System.Threading.CancellationToken cancellationToken = default(System.Threading.CancellationToken)) { throw null; }
        public virtual System.Threading.Tasks.Task<Azure.ResourceManager.ArmOperation<Azure.ResourceManager.SecurityInsights.SecurityInsightsSentinelOnboardingStateResource>> CreateOrUpdateAsync(Azure.WaitUntil waitUntil, string sentinelOnboardingStateName, Azure.ResourceManager.SecurityInsights.SecurityInsightsSentinelOnboardingStateData data, System.Threading.CancellationToken cancellationToken = default(System.Threading.CancellationToken)) { throw null; }
>>>>>>> 16d06cc1
        public virtual Azure.Response<bool> Exists(string sentinelOnboardingStateName, System.Threading.CancellationToken cancellationToken = default(System.Threading.CancellationToken)) { throw null; }
        public virtual System.Threading.Tasks.Task<Azure.Response<bool>> ExistsAsync(string sentinelOnboardingStateName, System.Threading.CancellationToken cancellationToken = default(System.Threading.CancellationToken)) { throw null; }
        public virtual Azure.Response<Azure.ResourceManager.SecurityInsights.SecurityInsightsSentinelOnboardingStateResource> Get(string sentinelOnboardingStateName, System.Threading.CancellationToken cancellationToken = default(System.Threading.CancellationToken)) { throw null; }
        public virtual Azure.Pageable<Azure.ResourceManager.SecurityInsights.SecurityInsightsSentinelOnboardingStateResource> GetAll(System.Threading.CancellationToken cancellationToken = default(System.Threading.CancellationToken)) { throw null; }
        public virtual Azure.AsyncPageable<Azure.ResourceManager.SecurityInsights.SecurityInsightsSentinelOnboardingStateResource> GetAllAsync(System.Threading.CancellationToken cancellationToken = default(System.Threading.CancellationToken)) { throw null; }
        public virtual System.Threading.Tasks.Task<Azure.Response<Azure.ResourceManager.SecurityInsights.SecurityInsightsSentinelOnboardingStateResource>> GetAsync(string sentinelOnboardingStateName, System.Threading.CancellationToken cancellationToken = default(System.Threading.CancellationToken)) { throw null; }
        System.Collections.Generic.IAsyncEnumerator<Azure.ResourceManager.SecurityInsights.SecurityInsightsSentinelOnboardingStateResource> System.Collections.Generic.IAsyncEnumerable<Azure.ResourceManager.SecurityInsights.SecurityInsightsSentinelOnboardingStateResource>.GetAsyncEnumerator(System.Threading.CancellationToken cancellationToken) { throw null; }
        System.Collections.Generic.IEnumerator<Azure.ResourceManager.SecurityInsights.SecurityInsightsSentinelOnboardingStateResource> System.Collections.Generic.IEnumerable<Azure.ResourceManager.SecurityInsights.SecurityInsightsSentinelOnboardingStateResource>.GetEnumerator() { throw null; }
        System.Collections.IEnumerator System.Collections.IEnumerable.GetEnumerator() { throw null; }
    }
    public partial class SecurityInsightsSentinelOnboardingStateData : Azure.ResourceManager.Models.ResourceData
    {
        public SecurityInsightsSentinelOnboardingStateData() { }
        public Azure.ETag? ETag { get { throw null; } set { } }
        public bool? IsCustomerManagedKeySet { get { throw null; } set { } }
    }
    public partial class SecurityInsightsSentinelOnboardingStateResource : Azure.ResourceManager.ArmResource
    {
        public static readonly Azure.Core.ResourceType ResourceType;
        protected SecurityInsightsSentinelOnboardingStateResource() { }
        public virtual Azure.ResourceManager.SecurityInsights.SecurityInsightsSentinelOnboardingStateData Data { get { throw null; } }
        public virtual bool HasData { get { throw null; } }
        public static Azure.Core.ResourceIdentifier CreateResourceIdentifier(string subscriptionId, string resourceGroupName, string workspaceName, string sentinelOnboardingStateName) { throw null; }
        public virtual Azure.ResourceManager.ArmOperation Delete(Azure.WaitUntil waitUntil, System.Threading.CancellationToken cancellationToken = default(System.Threading.CancellationToken)) { throw null; }
        public virtual System.Threading.Tasks.Task<Azure.ResourceManager.ArmOperation> DeleteAsync(Azure.WaitUntil waitUntil, System.Threading.CancellationToken cancellationToken = default(System.Threading.CancellationToken)) { throw null; }
<<<<<<< HEAD
        public virtual Azure.Response<Azure.ResourceManager.SecurityInsights.SentinelOnboardingStateResource> Get(System.Threading.CancellationToken cancellationToken = default(System.Threading.CancellationToken)) { throw null; }
        public virtual System.Threading.Tasks.Task<Azure.Response<Azure.ResourceManager.SecurityInsights.SentinelOnboardingStateResource>> GetAsync(System.Threading.CancellationToken cancellationToken = default(System.Threading.CancellationToken)) { throw null; }
        public virtual Azure.ResourceManager.ArmOperation<Azure.ResourceManager.SecurityInsights.SentinelOnboardingStateResource> Update(Azure.WaitUntil waitUntil, Azure.ResourceManager.SecurityInsights.SentinelOnboardingStateData data, System.Threading.CancellationToken cancellationToken = default(System.Threading.CancellationToken)) { throw null; }
        public virtual System.Threading.Tasks.Task<Azure.ResourceManager.ArmOperation<Azure.ResourceManager.SecurityInsights.SentinelOnboardingStateResource>> UpdateAsync(Azure.WaitUntil waitUntil, Azure.ResourceManager.SecurityInsights.SentinelOnboardingStateData data, System.Threading.CancellationToken cancellationToken = default(System.Threading.CancellationToken)) { throw null; }
    }
    public partial class ThreatIntelligenceIndicatorCollection : Azure.ResourceManager.ArmCollection
    {
        protected ThreatIntelligenceIndicatorCollection() { }
        public virtual Azure.ResourceManager.ArmOperation<Azure.ResourceManager.SecurityInsights.Models.ThreatIntelligenceInformation> CreateOrUpdate(Azure.WaitUntil waitUntil, string workspaceName, string name, Azure.ResourceManager.SecurityInsights.ThreatIntelligenceIndicatorData data, System.Threading.CancellationToken cancellationToken = default(System.Threading.CancellationToken)) { throw null; }
        public virtual System.Threading.Tasks.Task<Azure.ResourceManager.ArmOperation<Azure.ResourceManager.SecurityInsights.Models.ThreatIntelligenceInformation>> CreateOrUpdateAsync(Azure.WaitUntil waitUntil, string workspaceName, string name, Azure.ResourceManager.SecurityInsights.ThreatIntelligenceIndicatorData data, System.Threading.CancellationToken cancellationToken = default(System.Threading.CancellationToken)) { throw null; }
        public virtual Azure.Response<bool> Exists(string workspaceName, string name, System.Threading.CancellationToken cancellationToken = default(System.Threading.CancellationToken)) { throw null; }
        public virtual System.Threading.Tasks.Task<Azure.Response<bool>> ExistsAsync(string workspaceName, string name, System.Threading.CancellationToken cancellationToken = default(System.Threading.CancellationToken)) { throw null; }
        public virtual Azure.Response<Azure.ResourceManager.SecurityInsights.Models.ThreatIntelligenceInformation> Get(string workspaceName, string name, System.Threading.CancellationToken cancellationToken = default(System.Threading.CancellationToken)) { throw null; }
        public virtual Azure.Pageable<Azure.ResourceManager.SecurityInsights.Models.ThreatIntelligenceInformation> GetAll(string workspaceName, string filter = null, int? top = default(int?), string skipToken = null, string orderby = null, System.Threading.CancellationToken cancellationToken = default(System.Threading.CancellationToken)) { throw null; }
        public virtual Azure.AsyncPageable<Azure.ResourceManager.SecurityInsights.Models.ThreatIntelligenceInformation> GetAllAsync(string workspaceName, string filter = null, int? top = default(int?), string skipToken = null, string orderby = null, System.Threading.CancellationToken cancellationToken = default(System.Threading.CancellationToken)) { throw null; }
        public virtual System.Threading.Tasks.Task<Azure.Response<Azure.ResourceManager.SecurityInsights.Models.ThreatIntelligenceInformation>> GetAsync(string workspaceName, string name, System.Threading.CancellationToken cancellationToken = default(System.Threading.CancellationToken)) { throw null; }
    }
    public partial class ThreatIntelligenceIndicatorData : Azure.ResourceManager.SecurityInsights.Models.ThreatIntelligenceInformation
    {
        public ThreatIntelligenceIndicatorData() { }
        public System.Collections.Generic.IReadOnlyDictionary<string, System.BinaryData> AdditionalData { get { throw null; } }
        public int? Confidence { get { throw null; } set { } }
        public string Created { get { throw null; } set { } }
        public string CreatedByRef { get { throw null; } set { } }
        public bool? Defanged { get { throw null; } set { } }
        public string Description { get { throw null; } set { } }
        public string DisplayName { get { throw null; } set { } }
        public System.Collections.Generic.IDictionary<string, System.BinaryData> Extensions { get { throw null; } }
        public string ExternalId { get { throw null; } set { } }
        public string ExternalLastUpdatedTimeUtc { get { throw null; } set { } }
        public System.Collections.Generic.IList<Azure.ResourceManager.SecurityInsights.Models.ThreatIntelligenceExternalReference> ExternalReferences { get { throw null; } }
        public string FriendlyName { get { throw null; } }
        public System.Collections.Generic.IList<Azure.ResourceManager.SecurityInsights.Models.ThreatIntelligenceGranularMarkingModel> GranularMarkings { get { throw null; } }
        public System.Collections.Generic.IList<string> IndicatorTypes { get { throw null; } }
        public System.Collections.Generic.IList<Azure.ResourceManager.SecurityInsights.Models.ThreatIntelligenceKillChainPhase> KillChainPhases { get { throw null; } }
        public System.Collections.Generic.IList<string> Labels { get { throw null; } }
        public string Language { get { throw null; } set { } }
        public string LastUpdatedTimeUtc { get { throw null; } set { } }
        public string Modified { get { throw null; } set { } }
        public System.Collections.Generic.IList<string> ObjectMarkingRefs { get { throw null; } }
        public System.Collections.Generic.IList<Azure.ResourceManager.SecurityInsights.Models.ThreatIntelligenceParsedPattern> ParsedPattern { get { throw null; } }
        public string Pattern { get { throw null; } set { } }
        public string PatternType { get { throw null; } set { } }
        public string PatternVersion { get { throw null; } set { } }
        public bool? Revoked { get { throw null; } set { } }
        public string Source { get { throw null; } set { } }
        public System.Collections.Generic.IList<string> ThreatIntelligenceTags { get { throw null; } }
        public System.Collections.Generic.IList<string> ThreatTypes { get { throw null; } }
        public string ValidFrom { get { throw null; } set { } }
        public string ValidUntil { get { throw null; } set { } }
    }
    public partial class ThreatIntelligenceIndicatorResource : Azure.ResourceManager.ArmResource
=======
        public virtual Azure.Response<Azure.ResourceManager.SecurityInsights.SecurityInsightsSentinelOnboardingStateResource> Get(System.Threading.CancellationToken cancellationToken = default(System.Threading.CancellationToken)) { throw null; }
        public virtual System.Threading.Tasks.Task<Azure.Response<Azure.ResourceManager.SecurityInsights.SecurityInsightsSentinelOnboardingStateResource>> GetAsync(System.Threading.CancellationToken cancellationToken = default(System.Threading.CancellationToken)) { throw null; }
        public virtual Azure.ResourceManager.ArmOperation<Azure.ResourceManager.SecurityInsights.SecurityInsightsSentinelOnboardingStateResource> Update(Azure.WaitUntil waitUntil, Azure.ResourceManager.SecurityInsights.SecurityInsightsSentinelOnboardingStateData data, System.Threading.CancellationToken cancellationToken = default(System.Threading.CancellationToken)) { throw null; }
        public virtual System.Threading.Tasks.Task<Azure.ResourceManager.ArmOperation<Azure.ResourceManager.SecurityInsights.SecurityInsightsSentinelOnboardingStateResource>> UpdateAsync(Azure.WaitUntil waitUntil, Azure.ResourceManager.SecurityInsights.SecurityInsightsSentinelOnboardingStateData data, System.Threading.CancellationToken cancellationToken = default(System.Threading.CancellationToken)) { throw null; }
    }
    public partial class SecurityInsightsThreatIntelligenceIndicatorBaseData : Azure.ResourceManager.Models.ResourceData
    {
        public SecurityInsightsThreatIntelligenceIndicatorBaseData() { }
        public Azure.ETag? ETag { get { throw null; } set { } }
    }
    public partial class SecurityInsightsThreatIntelligenceIndicatorCollection : Azure.ResourceManager.ArmCollection, System.Collections.Generic.IAsyncEnumerable<Azure.ResourceManager.SecurityInsights.SecurityInsightsThreatIntelligenceIndicatorResource>, System.Collections.Generic.IEnumerable<Azure.ResourceManager.SecurityInsights.SecurityInsightsThreatIntelligenceIndicatorResource>, System.Collections.IEnumerable
    {
        protected SecurityInsightsThreatIntelligenceIndicatorCollection() { }
        public virtual Azure.ResourceManager.ArmOperation<Azure.ResourceManager.SecurityInsights.SecurityInsightsThreatIntelligenceIndicatorResource> CreateOrUpdate(Azure.WaitUntil waitUntil, string name, Azure.ResourceManager.SecurityInsights.Models.SecurityInsightsThreatIntelligenceIndicatorData data, System.Threading.CancellationToken cancellationToken = default(System.Threading.CancellationToken)) { throw null; }
        public virtual System.Threading.Tasks.Task<Azure.ResourceManager.ArmOperation<Azure.ResourceManager.SecurityInsights.SecurityInsightsThreatIntelligenceIndicatorResource>> CreateOrUpdateAsync(Azure.WaitUntil waitUntil, string name, Azure.ResourceManager.SecurityInsights.Models.SecurityInsightsThreatIntelligenceIndicatorData data, System.Threading.CancellationToken cancellationToken = default(System.Threading.CancellationToken)) { throw null; }
        public virtual Azure.Response<bool> Exists(string name, System.Threading.CancellationToken cancellationToken = default(System.Threading.CancellationToken)) { throw null; }
        public virtual System.Threading.Tasks.Task<Azure.Response<bool>> ExistsAsync(string name, System.Threading.CancellationToken cancellationToken = default(System.Threading.CancellationToken)) { throw null; }
        public virtual Azure.Response<Azure.ResourceManager.SecurityInsights.SecurityInsightsThreatIntelligenceIndicatorResource> Get(string name, System.Threading.CancellationToken cancellationToken = default(System.Threading.CancellationToken)) { throw null; }
        public virtual Azure.Pageable<Azure.ResourceManager.SecurityInsights.SecurityInsightsThreatIntelligenceIndicatorResource> GetAll(string filter = null, int? top = default(int?), string skipToken = null, string orderBy = null, System.Threading.CancellationToken cancellationToken = default(System.Threading.CancellationToken)) { throw null; }
        public virtual Azure.AsyncPageable<Azure.ResourceManager.SecurityInsights.SecurityInsightsThreatIntelligenceIndicatorResource> GetAllAsync(string filter = null, int? top = default(int?), string skipToken = null, string orderBy = null, System.Threading.CancellationToken cancellationToken = default(System.Threading.CancellationToken)) { throw null; }
        public virtual System.Threading.Tasks.Task<Azure.Response<Azure.ResourceManager.SecurityInsights.SecurityInsightsThreatIntelligenceIndicatorResource>> GetAsync(string name, System.Threading.CancellationToken cancellationToken = default(System.Threading.CancellationToken)) { throw null; }
        System.Collections.Generic.IAsyncEnumerator<Azure.ResourceManager.SecurityInsights.SecurityInsightsThreatIntelligenceIndicatorResource> System.Collections.Generic.IAsyncEnumerable<Azure.ResourceManager.SecurityInsights.SecurityInsightsThreatIntelligenceIndicatorResource>.GetAsyncEnumerator(System.Threading.CancellationToken cancellationToken) { throw null; }
        System.Collections.Generic.IEnumerator<Azure.ResourceManager.SecurityInsights.SecurityInsightsThreatIntelligenceIndicatorResource> System.Collections.Generic.IEnumerable<Azure.ResourceManager.SecurityInsights.SecurityInsightsThreatIntelligenceIndicatorResource>.GetEnumerator() { throw null; }
        System.Collections.IEnumerator System.Collections.IEnumerable.GetEnumerator() { throw null; }
    }
    public partial class SecurityInsightsThreatIntelligenceIndicatorResource : Azure.ResourceManager.ArmResource
>>>>>>> 16d06cc1
    {
        public static readonly Azure.Core.ResourceType ResourceType;
        protected SecurityInsightsThreatIntelligenceIndicatorResource() { }
        public virtual Azure.ResourceManager.SecurityInsights.SecurityInsightsThreatIntelligenceIndicatorBaseData Data { get { throw null; } }
        public virtual bool HasData { get { throw null; } }
        public virtual Azure.Response AppendTags(Azure.ResourceManager.SecurityInsights.Models.ThreatIntelligenceAppendTags threatIntelligenceAppendTags, System.Threading.CancellationToken cancellationToken = default(System.Threading.CancellationToken)) { throw null; }
        public virtual System.Threading.Tasks.Task<Azure.Response> AppendTagsAsync(Azure.ResourceManager.SecurityInsights.Models.ThreatIntelligenceAppendTags threatIntelligenceAppendTags, System.Threading.CancellationToken cancellationToken = default(System.Threading.CancellationToken)) { throw null; }
        public static Azure.Core.ResourceIdentifier CreateResourceIdentifier(string subscriptionId, string resourceGroupName, string workspaceName, string name) { throw null; }
        public virtual Azure.ResourceManager.ArmOperation Delete(Azure.WaitUntil waitUntil, System.Threading.CancellationToken cancellationToken = default(System.Threading.CancellationToken)) { throw null; }
        public virtual System.Threading.Tasks.Task<Azure.ResourceManager.ArmOperation> DeleteAsync(Azure.WaitUntil waitUntil, System.Threading.CancellationToken cancellationToken = default(System.Threading.CancellationToken)) { throw null; }
        public virtual Azure.Response<Azure.ResourceManager.SecurityInsights.SecurityInsightsThreatIntelligenceIndicatorResource> Get(System.Threading.CancellationToken cancellationToken = default(System.Threading.CancellationToken)) { throw null; }
        public virtual System.Threading.Tasks.Task<Azure.Response<Azure.ResourceManager.SecurityInsights.SecurityInsightsThreatIntelligenceIndicatorResource>> GetAsync(System.Threading.CancellationToken cancellationToken = default(System.Threading.CancellationToken)) { throw null; }
        public virtual Azure.ResourceManager.ArmOperation<Azure.ResourceManager.SecurityInsights.SecurityInsightsThreatIntelligenceIndicatorResource> Update(Azure.WaitUntil waitUntil, Azure.ResourceManager.SecurityInsights.Models.SecurityInsightsThreatIntelligenceIndicatorData data, System.Threading.CancellationToken cancellationToken = default(System.Threading.CancellationToken)) { throw null; }
        public virtual System.Threading.Tasks.Task<Azure.ResourceManager.ArmOperation<Azure.ResourceManager.SecurityInsights.SecurityInsightsThreatIntelligenceIndicatorResource>> UpdateAsync(Azure.WaitUntil waitUntil, Azure.ResourceManager.SecurityInsights.Models.SecurityInsightsThreatIntelligenceIndicatorData data, System.Threading.CancellationToken cancellationToken = default(System.Threading.CancellationToken)) { throw null; }
    }
    public partial class SecurityInsightsWatchlistCollection : Azure.ResourceManager.ArmCollection, System.Collections.Generic.IAsyncEnumerable<Azure.ResourceManager.SecurityInsights.SecurityInsightsWatchlistResource>, System.Collections.Generic.IEnumerable<Azure.ResourceManager.SecurityInsights.SecurityInsightsWatchlistResource>, System.Collections.IEnumerable
    {
        protected SecurityInsightsWatchlistCollection() { }
        public virtual Azure.ResourceManager.ArmOperation<Azure.ResourceManager.SecurityInsights.SecurityInsightsWatchlistResource> CreateOrUpdate(Azure.WaitUntil waitUntil, string watchlistAlias, Azure.ResourceManager.SecurityInsights.SecurityInsightsWatchlistData data, System.Threading.CancellationToken cancellationToken = default(System.Threading.CancellationToken)) { throw null; }
        public virtual System.Threading.Tasks.Task<Azure.ResourceManager.ArmOperation<Azure.ResourceManager.SecurityInsights.SecurityInsightsWatchlistResource>> CreateOrUpdateAsync(Azure.WaitUntil waitUntil, string watchlistAlias, Azure.ResourceManager.SecurityInsights.SecurityInsightsWatchlistData data, System.Threading.CancellationToken cancellationToken = default(System.Threading.CancellationToken)) { throw null; }
        public virtual Azure.Response<bool> Exists(string watchlistAlias, System.Threading.CancellationToken cancellationToken = default(System.Threading.CancellationToken)) { throw null; }
        public virtual System.Threading.Tasks.Task<Azure.Response<bool>> ExistsAsync(string watchlistAlias, System.Threading.CancellationToken cancellationToken = default(System.Threading.CancellationToken)) { throw null; }
        public virtual Azure.Response<Azure.ResourceManager.SecurityInsights.SecurityInsightsWatchlistResource> Get(string watchlistAlias, System.Threading.CancellationToken cancellationToken = default(System.Threading.CancellationToken)) { throw null; }
        public virtual Azure.Pageable<Azure.ResourceManager.SecurityInsights.SecurityInsightsWatchlistResource> GetAll(string skipToken = null, System.Threading.CancellationToken cancellationToken = default(System.Threading.CancellationToken)) { throw null; }
        public virtual Azure.AsyncPageable<Azure.ResourceManager.SecurityInsights.SecurityInsightsWatchlistResource> GetAllAsync(string skipToken = null, System.Threading.CancellationToken cancellationToken = default(System.Threading.CancellationToken)) { throw null; }
        public virtual System.Threading.Tasks.Task<Azure.Response<Azure.ResourceManager.SecurityInsights.SecurityInsightsWatchlistResource>> GetAsync(string watchlistAlias, System.Threading.CancellationToken cancellationToken = default(System.Threading.CancellationToken)) { throw null; }
        System.Collections.Generic.IAsyncEnumerator<Azure.ResourceManager.SecurityInsights.SecurityInsightsWatchlistResource> System.Collections.Generic.IAsyncEnumerable<Azure.ResourceManager.SecurityInsights.SecurityInsightsWatchlistResource>.GetAsyncEnumerator(System.Threading.CancellationToken cancellationToken) { throw null; }
        System.Collections.Generic.IEnumerator<Azure.ResourceManager.SecurityInsights.SecurityInsightsWatchlistResource> System.Collections.Generic.IEnumerable<Azure.ResourceManager.SecurityInsights.SecurityInsightsWatchlistResource>.GetEnumerator() { throw null; }
        System.Collections.IEnumerator System.Collections.IEnumerable.GetEnumerator() { throw null; }
    }
    public partial class SecurityInsightsWatchlistData : Azure.ResourceManager.Models.ResourceData
    {
        public SecurityInsightsWatchlistData() { }
        public string ContentType { get { throw null; } set { } }
        public Azure.ResourceManager.SecurityInsights.Models.SecurityInsightsUserInfo CreatedBy { get { throw null; } set { } }
        public System.DateTimeOffset? CreatedOn { get { throw null; } set { } }
        public System.TimeSpan? DefaultDuration { get { throw null; } set { } }
        public string Description { get { throw null; } set { } }
        public string DisplayName { get { throw null; } set { } }
        public Azure.ETag? ETag { get { throw null; } set { } }
        public bool? IsDeleted { get { throw null; } set { } }
        public string ItemsSearchKey { get { throw null; } set { } }
        public System.Collections.Generic.IList<string> Labels { get { throw null; } }
        public int? NumberOfLinesToSkip { get { throw null; } set { } }
        public string Provider { get { throw null; } set { } }
        public string RawContent { get { throw null; } set { } }
        public Azure.ResourceManager.SecurityInsights.Models.Source? Source { get { throw null; } set { } }
        public System.Guid? TenantId { get { throw null; } set { } }
        public Azure.ResourceManager.SecurityInsights.Models.SecurityInsightsUserInfo UpdatedBy { get { throw null; } set { } }
        public System.DateTimeOffset? UpdatedOn { get { throw null; } set { } }
        public string UploadStatus { get { throw null; } set { } }
        public string WatchlistAlias { get { throw null; } set { } }
        public System.Guid? WatchlistId { get { throw null; } set { } }
        public string WatchlistType { get { throw null; } set { } }
    }
    public partial class SecurityInsightsWatchlistItemCollection : Azure.ResourceManager.ArmCollection, System.Collections.Generic.IAsyncEnumerable<Azure.ResourceManager.SecurityInsights.SecurityInsightsWatchlistItemResource>, System.Collections.Generic.IEnumerable<Azure.ResourceManager.SecurityInsights.SecurityInsightsWatchlistItemResource>, System.Collections.IEnumerable
    {
        protected SecurityInsightsWatchlistItemCollection() { }
        public virtual Azure.ResourceManager.ArmOperation<Azure.ResourceManager.SecurityInsights.SecurityInsightsWatchlistItemResource> CreateOrUpdate(Azure.WaitUntil waitUntil, string watchlistItemId, Azure.ResourceManager.SecurityInsights.SecurityInsightsWatchlistItemData data, System.Threading.CancellationToken cancellationToken = default(System.Threading.CancellationToken)) { throw null; }
        public virtual System.Threading.Tasks.Task<Azure.ResourceManager.ArmOperation<Azure.ResourceManager.SecurityInsights.SecurityInsightsWatchlistItemResource>> CreateOrUpdateAsync(Azure.WaitUntil waitUntil, string watchlistItemId, Azure.ResourceManager.SecurityInsights.SecurityInsightsWatchlistItemData data, System.Threading.CancellationToken cancellationToken = default(System.Threading.CancellationToken)) { throw null; }
        public virtual Azure.Response<bool> Exists(string watchlistItemId, System.Threading.CancellationToken cancellationToken = default(System.Threading.CancellationToken)) { throw null; }
        public virtual System.Threading.Tasks.Task<Azure.Response<bool>> ExistsAsync(string watchlistItemId, System.Threading.CancellationToken cancellationToken = default(System.Threading.CancellationToken)) { throw null; }
        public virtual Azure.Response<Azure.ResourceManager.SecurityInsights.SecurityInsightsWatchlistItemResource> Get(string watchlistItemId, System.Threading.CancellationToken cancellationToken = default(System.Threading.CancellationToken)) { throw null; }
        public virtual Azure.Pageable<Azure.ResourceManager.SecurityInsights.SecurityInsightsWatchlistItemResource> GetAll(string skipToken = null, System.Threading.CancellationToken cancellationToken = default(System.Threading.CancellationToken)) { throw null; }
        public virtual Azure.AsyncPageable<Azure.ResourceManager.SecurityInsights.SecurityInsightsWatchlistItemResource> GetAllAsync(string skipToken = null, System.Threading.CancellationToken cancellationToken = default(System.Threading.CancellationToken)) { throw null; }
        public virtual System.Threading.Tasks.Task<Azure.Response<Azure.ResourceManager.SecurityInsights.SecurityInsightsWatchlistItemResource>> GetAsync(string watchlistItemId, System.Threading.CancellationToken cancellationToken = default(System.Threading.CancellationToken)) { throw null; }
        System.Collections.Generic.IAsyncEnumerator<Azure.ResourceManager.SecurityInsights.SecurityInsightsWatchlistItemResource> System.Collections.Generic.IAsyncEnumerable<Azure.ResourceManager.SecurityInsights.SecurityInsightsWatchlistItemResource>.GetAsyncEnumerator(System.Threading.CancellationToken cancellationToken) { throw null; }
        System.Collections.Generic.IEnumerator<Azure.ResourceManager.SecurityInsights.SecurityInsightsWatchlistItemResource> System.Collections.Generic.IEnumerable<Azure.ResourceManager.SecurityInsights.SecurityInsightsWatchlistItemResource>.GetEnumerator() { throw null; }
        System.Collections.IEnumerator System.Collections.IEnumerable.GetEnumerator() { throw null; }
    }
    public partial class SecurityInsightsWatchlistItemData : Azure.ResourceManager.Models.ResourceData
    {
<<<<<<< HEAD
        public WatchlistItemData() { }
        public System.DateTimeOffset? Created { get { throw null; } set { } }
        public Azure.ResourceManager.SecurityInsights.Models.UserInfo CreatedBy { get { throw null; } set { } }
=======
        public SecurityInsightsWatchlistItemData() { }
        public Azure.ResourceManager.SecurityInsights.Models.SecurityInsightsUserInfo CreatedBy { get { throw null; } set { } }
        public System.DateTimeOffset? CreatedOn { get { throw null; } set { } }
>>>>>>> 16d06cc1
        public System.BinaryData EntityMapping { get { throw null; } set { } }
        public Azure.ETag? ETag { get { throw null; } set { } }
        public bool? IsDeleted { get { throw null; } set { } }
        public System.BinaryData ItemsKeyValue { get { throw null; } set { } }
        public System.Guid? TenantId { get { throw null; } set { } }
        public Azure.ResourceManager.SecurityInsights.Models.SecurityInsightsUserInfo UpdatedBy { get { throw null; } set { } }
        public System.DateTimeOffset? UpdatedOn { get { throw null; } set { } }
        public string WatchlistItemId { get { throw null; } set { } }
        public string WatchlistItemType { get { throw null; } set { } }
    }
    public partial class SecurityInsightsWatchlistItemResource : Azure.ResourceManager.ArmResource
    {
        public static readonly Azure.Core.ResourceType ResourceType;
        protected SecurityInsightsWatchlistItemResource() { }
        public virtual Azure.ResourceManager.SecurityInsights.SecurityInsightsWatchlistItemData Data { get { throw null; } }
        public virtual bool HasData { get { throw null; } }
        public static Azure.Core.ResourceIdentifier CreateResourceIdentifier(string subscriptionId, string resourceGroupName, string workspaceName, string watchlistAlias, string watchlistItemId) { throw null; }
        public virtual Azure.ResourceManager.ArmOperation Delete(Azure.WaitUntil waitUntil, System.Threading.CancellationToken cancellationToken = default(System.Threading.CancellationToken)) { throw null; }
        public virtual System.Threading.Tasks.Task<Azure.ResourceManager.ArmOperation> DeleteAsync(Azure.WaitUntil waitUntil, System.Threading.CancellationToken cancellationToken = default(System.Threading.CancellationToken)) { throw null; }
        public virtual Azure.Response<Azure.ResourceManager.SecurityInsights.SecurityInsightsWatchlistItemResource> Get(System.Threading.CancellationToken cancellationToken = default(System.Threading.CancellationToken)) { throw null; }
        public virtual System.Threading.Tasks.Task<Azure.Response<Azure.ResourceManager.SecurityInsights.SecurityInsightsWatchlistItemResource>> GetAsync(System.Threading.CancellationToken cancellationToken = default(System.Threading.CancellationToken)) { throw null; }
        public virtual Azure.ResourceManager.ArmOperation<Azure.ResourceManager.SecurityInsights.SecurityInsightsWatchlistItemResource> Update(Azure.WaitUntil waitUntil, Azure.ResourceManager.SecurityInsights.SecurityInsightsWatchlistItemData data, System.Threading.CancellationToken cancellationToken = default(System.Threading.CancellationToken)) { throw null; }
        public virtual System.Threading.Tasks.Task<Azure.ResourceManager.ArmOperation<Azure.ResourceManager.SecurityInsights.SecurityInsightsWatchlistItemResource>> UpdateAsync(Azure.WaitUntil waitUntil, Azure.ResourceManager.SecurityInsights.SecurityInsightsWatchlistItemData data, System.Threading.CancellationToken cancellationToken = default(System.Threading.CancellationToken)) { throw null; }
    }
    public partial class SecurityInsightsWatchlistResource : Azure.ResourceManager.ArmResource
    {
        public static readonly Azure.Core.ResourceType ResourceType;
        protected SecurityInsightsWatchlistResource() { }
        public virtual Azure.ResourceManager.SecurityInsights.SecurityInsightsWatchlistData Data { get { throw null; } }
        public virtual bool HasData { get { throw null; } }
        public static Azure.Core.ResourceIdentifier CreateResourceIdentifier(string subscriptionId, string resourceGroupName, string workspaceName, string watchlistAlias) { throw null; }
        public virtual Azure.ResourceManager.ArmOperation Delete(Azure.WaitUntil waitUntil, System.Threading.CancellationToken cancellationToken = default(System.Threading.CancellationToken)) { throw null; }
        public virtual System.Threading.Tasks.Task<Azure.ResourceManager.ArmOperation> DeleteAsync(Azure.WaitUntil waitUntil, System.Threading.CancellationToken cancellationToken = default(System.Threading.CancellationToken)) { throw null; }
        public virtual Azure.Response<Azure.ResourceManager.SecurityInsights.SecurityInsightsWatchlistResource> Get(System.Threading.CancellationToken cancellationToken = default(System.Threading.CancellationToken)) { throw null; }
        public virtual System.Threading.Tasks.Task<Azure.Response<Azure.ResourceManager.SecurityInsights.SecurityInsightsWatchlistResource>> GetAsync(System.Threading.CancellationToken cancellationToken = default(System.Threading.CancellationToken)) { throw null; }
        public virtual Azure.Response<Azure.ResourceManager.SecurityInsights.SecurityInsightsWatchlistItemResource> GetSecurityInsightsWatchlistItem(string watchlistItemId, System.Threading.CancellationToken cancellationToken = default(System.Threading.CancellationToken)) { throw null; }
        public virtual System.Threading.Tasks.Task<Azure.Response<Azure.ResourceManager.SecurityInsights.SecurityInsightsWatchlistItemResource>> GetSecurityInsightsWatchlistItemAsync(string watchlistItemId, System.Threading.CancellationToken cancellationToken = default(System.Threading.CancellationToken)) { throw null; }
        public virtual Azure.ResourceManager.SecurityInsights.SecurityInsightsWatchlistItemCollection GetSecurityInsightsWatchlistItems() { throw null; }
        public virtual Azure.ResourceManager.ArmOperation<Azure.ResourceManager.SecurityInsights.SecurityInsightsWatchlistResource> Update(Azure.WaitUntil waitUntil, Azure.ResourceManager.SecurityInsights.SecurityInsightsWatchlistData data, System.Threading.CancellationToken cancellationToken = default(System.Threading.CancellationToken)) { throw null; }
        public virtual System.Threading.Tasks.Task<Azure.ResourceManager.ArmOperation<Azure.ResourceManager.SecurityInsights.SecurityInsightsWatchlistResource>> UpdateAsync(Azure.WaitUntil waitUntil, Azure.ResourceManager.SecurityInsights.SecurityInsightsWatchlistData data, System.Threading.CancellationToken cancellationToken = default(System.Threading.CancellationToken)) { throw null; }
    }
<<<<<<< HEAD
}
namespace Azure.ResourceManager.SecurityInsights.Models
{
    public partial class AADDataConnector : Azure.ResourceManager.SecurityInsights.DataConnectorData
=======
    public partial class SecurityMLAnalyticsSettingCollection : Azure.ResourceManager.ArmCollection, System.Collections.Generic.IAsyncEnumerable<Azure.ResourceManager.SecurityInsights.SecurityMLAnalyticsSettingResource>, System.Collections.Generic.IEnumerable<Azure.ResourceManager.SecurityInsights.SecurityMLAnalyticsSettingResource>, System.Collections.IEnumerable
    {
        protected SecurityMLAnalyticsSettingCollection() { }
        public virtual Azure.ResourceManager.ArmOperation<Azure.ResourceManager.SecurityInsights.SecurityMLAnalyticsSettingResource> CreateOrUpdate(Azure.WaitUntil waitUntil, string settingsResourceName, Azure.ResourceManager.SecurityInsights.SecurityMLAnalyticsSettingData data, System.Threading.CancellationToken cancellationToken = default(System.Threading.CancellationToken)) { throw null; }
        public virtual System.Threading.Tasks.Task<Azure.ResourceManager.ArmOperation<Azure.ResourceManager.SecurityInsights.SecurityMLAnalyticsSettingResource>> CreateOrUpdateAsync(Azure.WaitUntil waitUntil, string settingsResourceName, Azure.ResourceManager.SecurityInsights.SecurityMLAnalyticsSettingData data, System.Threading.CancellationToken cancellationToken = default(System.Threading.CancellationToken)) { throw null; }
        public virtual Azure.Response<bool> Exists(string settingsResourceName, System.Threading.CancellationToken cancellationToken = default(System.Threading.CancellationToken)) { throw null; }
        public virtual System.Threading.Tasks.Task<Azure.Response<bool>> ExistsAsync(string settingsResourceName, System.Threading.CancellationToken cancellationToken = default(System.Threading.CancellationToken)) { throw null; }
        public virtual Azure.Response<Azure.ResourceManager.SecurityInsights.SecurityMLAnalyticsSettingResource> Get(string settingsResourceName, System.Threading.CancellationToken cancellationToken = default(System.Threading.CancellationToken)) { throw null; }
        public virtual Azure.Pageable<Azure.ResourceManager.SecurityInsights.SecurityMLAnalyticsSettingResource> GetAll(System.Threading.CancellationToken cancellationToken = default(System.Threading.CancellationToken)) { throw null; }
        public virtual Azure.AsyncPageable<Azure.ResourceManager.SecurityInsights.SecurityMLAnalyticsSettingResource> GetAllAsync(System.Threading.CancellationToken cancellationToken = default(System.Threading.CancellationToken)) { throw null; }
        public virtual System.Threading.Tasks.Task<Azure.Response<Azure.ResourceManager.SecurityInsights.SecurityMLAnalyticsSettingResource>> GetAsync(string settingsResourceName, System.Threading.CancellationToken cancellationToken = default(System.Threading.CancellationToken)) { throw null; }
        System.Collections.Generic.IAsyncEnumerator<Azure.ResourceManager.SecurityInsights.SecurityMLAnalyticsSettingResource> System.Collections.Generic.IAsyncEnumerable<Azure.ResourceManager.SecurityInsights.SecurityMLAnalyticsSettingResource>.GetAsyncEnumerator(System.Threading.CancellationToken cancellationToken) { throw null; }
        System.Collections.Generic.IEnumerator<Azure.ResourceManager.SecurityInsights.SecurityMLAnalyticsSettingResource> System.Collections.Generic.IEnumerable<Azure.ResourceManager.SecurityInsights.SecurityMLAnalyticsSettingResource>.GetEnumerator() { throw null; }
        System.Collections.IEnumerator System.Collections.IEnumerable.GetEnumerator() { throw null; }
    }
    public partial class SecurityMLAnalyticsSettingData : Azure.ResourceManager.Models.ResourceData
>>>>>>> 16d06cc1
    {
        public SecurityMLAnalyticsSettingData() { }
        public Azure.ETag? ETag { get { throw null; } set { } }
    }
<<<<<<< HEAD
    public partial class AatpDataConnector : Azure.ResourceManager.SecurityInsights.DataConnectorData
    {
        public AatpDataConnector() { }
        public Azure.ResourceManager.SecurityInsights.Models.DataTypeState? AlertsState { get { throw null; } set { } }
        public System.Guid? TenantId { get { throw null; } set { } }
    }
    public partial class AccountEntity : Azure.ResourceManager.SecurityInsights.EntityData
    {
        public AccountEntity() { }
        public string AadTenantId { get { throw null; } }
        public string AadUserId { get { throw null; } }
        public string AccountName { get { throw null; } }
        public System.Collections.Generic.IReadOnlyDictionary<string, System.BinaryData> AdditionalData { get { throw null; } }
        public string DisplayName { get { throw null; } }
        public string DnsDomain { get { throw null; } }
        public string FriendlyName { get { throw null; } }
        public string HostEntityId { get { throw null; } }
        public bool? IsDomainJoined { get { throw null; } }
        public string NtDomain { get { throw null; } }
        public System.Guid? ObjectGuid { get { throw null; } }
        public string Puid { get { throw null; } }
        public string Sid { get { throw null; } }
        public string UpnSuffix { get { throw null; } }
    }
    public partial class ActionResponseCreateOrUpdateContent : Azure.ResourceManager.Models.ResourceData
    {
        public ActionResponseCreateOrUpdateContent() { }
        public Azure.ETag? ETag { get { throw null; } set { } }
        public string LogicAppResourceId { get { throw null; } set { } }
        public System.Uri TriggerUri { get { throw null; } set { } }
    }
    [System.Runtime.InteropServices.StructLayoutAttribute(System.Runtime.InteropServices.LayoutKind.Sequential)]
    public readonly partial struct AlertDetail : System.IEquatable<Azure.ResourceManager.SecurityInsights.Models.AlertDetail>
    {
        private readonly object _dummy;
        private readonly int _dummyPrimitive;
        public AlertDetail(string value) { throw null; }
        public static Azure.ResourceManager.SecurityInsights.Models.AlertDetail DisplayName { get { throw null; } }
        public static Azure.ResourceManager.SecurityInsights.Models.AlertDetail Severity { get { throw null; } }
        public bool Equals(Azure.ResourceManager.SecurityInsights.Models.AlertDetail other) { throw null; }
        [System.ComponentModel.EditorBrowsableAttribute(System.ComponentModel.EditorBrowsableState.Never)]
        public override bool Equals(object obj) { throw null; }
        [System.ComponentModel.EditorBrowsableAttribute(System.ComponentModel.EditorBrowsableState.Never)]
        public override int GetHashCode() { throw null; }
        public static bool operator ==(Azure.ResourceManager.SecurityInsights.Models.AlertDetail left, Azure.ResourceManager.SecurityInsights.Models.AlertDetail right) { throw null; }
        public static implicit operator Azure.ResourceManager.SecurityInsights.Models.AlertDetail (string value) { throw null; }
        public static bool operator !=(Azure.ResourceManager.SecurityInsights.Models.AlertDetail left, Azure.ResourceManager.SecurityInsights.Models.AlertDetail right) { throw null; }
        public override string ToString() { throw null; }
    }
    public partial class AlertDetailsOverride
    {
        public AlertDetailsOverride() { }
        public string AlertDescriptionFormat { get { throw null; } set { } }
        public string AlertDisplayNameFormat { get { throw null; } set { } }
        public string AlertSeverityColumnName { get { throw null; } set { } }
        public string AlertTacticsColumnName { get { throw null; } set { } }
=======
    public partial class SecurityMLAnalyticsSettingResource : Azure.ResourceManager.ArmResource
    {
        public static readonly Azure.Core.ResourceType ResourceType;
        protected SecurityMLAnalyticsSettingResource() { }
        public virtual Azure.ResourceManager.SecurityInsights.SecurityMLAnalyticsSettingData Data { get { throw null; } }
        public virtual bool HasData { get { throw null; } }
        public static Azure.Core.ResourceIdentifier CreateResourceIdentifier(string subscriptionId, string resourceGroupName, string workspaceName, string settingsResourceName) { throw null; }
        public virtual Azure.ResourceManager.ArmOperation Delete(Azure.WaitUntil waitUntil, System.Threading.CancellationToken cancellationToken = default(System.Threading.CancellationToken)) { throw null; }
        public virtual System.Threading.Tasks.Task<Azure.ResourceManager.ArmOperation> DeleteAsync(Azure.WaitUntil waitUntil, System.Threading.CancellationToken cancellationToken = default(System.Threading.CancellationToken)) { throw null; }
        public virtual Azure.Response<Azure.ResourceManager.SecurityInsights.SecurityMLAnalyticsSettingResource> Get(System.Threading.CancellationToken cancellationToken = default(System.Threading.CancellationToken)) { throw null; }
        public virtual System.Threading.Tasks.Task<Azure.Response<Azure.ResourceManager.SecurityInsights.SecurityMLAnalyticsSettingResource>> GetAsync(System.Threading.CancellationToken cancellationToken = default(System.Threading.CancellationToken)) { throw null; }
        public virtual Azure.ResourceManager.ArmOperation<Azure.ResourceManager.SecurityInsights.SecurityMLAnalyticsSettingResource> Update(Azure.WaitUntil waitUntil, Azure.ResourceManager.SecurityInsights.SecurityMLAnalyticsSettingData data, System.Threading.CancellationToken cancellationToken = default(System.Threading.CancellationToken)) { throw null; }
        public virtual System.Threading.Tasks.Task<Azure.ResourceManager.ArmOperation<Azure.ResourceManager.SecurityInsights.SecurityMLAnalyticsSettingResource>> UpdateAsync(Azure.WaitUntil waitUntil, Azure.ResourceManager.SecurityInsights.SecurityMLAnalyticsSettingData data, System.Threading.CancellationToken cancellationToken = default(System.Threading.CancellationToken)) { throw null; }
>>>>>>> 16d06cc1
    }
}
namespace Azure.ResourceManager.SecurityInsights.Models
{
    public partial class AlertRuleTemplateDataSource
    {
        public AlertRuleTemplateDataSource() { }
        public string ConnectorId { get { throw null; } set { } }
        public System.Collections.Generic.IList<string> DataTypes { get { throw null; } }
    }
<<<<<<< HEAD
    public partial class AlertsDataTypeOfDataConnector
    {
        public AlertsDataTypeOfDataConnector() { }
        public Azure.ResourceManager.SecurityInsights.Models.DataTypeState? AlertsState { get { throw null; } set { } }
    }
    [System.Runtime.InteropServices.StructLayoutAttribute(System.Runtime.InteropServices.LayoutKind.Sequential)]
    public readonly partial struct AlertSeverity : System.IEquatable<Azure.ResourceManager.SecurityInsights.Models.AlertSeverity>
    {
        private readonly object _dummy;
        private readonly int _dummyPrimitive;
        public AlertSeverity(string value) { throw null; }
        public static Azure.ResourceManager.SecurityInsights.Models.AlertSeverity High { get { throw null; } }
        public static Azure.ResourceManager.SecurityInsights.Models.AlertSeverity Informational { get { throw null; } }
        public static Azure.ResourceManager.SecurityInsights.Models.AlertSeverity Low { get { throw null; } }
        public static Azure.ResourceManager.SecurityInsights.Models.AlertSeverity Medium { get { throw null; } }
        public bool Equals(Azure.ResourceManager.SecurityInsights.Models.AlertSeverity other) { throw null; }
=======
    public partial class AnomalySecurityMLAnalyticsSettings : Azure.ResourceManager.SecurityInsights.SecurityMLAnalyticsSettingData
    {
        public AnomalySecurityMLAnalyticsSettings() { }
        public int? AnomalySettingsVersion { get { throw null; } set { } }
        public string AnomalyVersion { get { throw null; } set { } }
        public System.BinaryData CustomizableObservations { get { throw null; } set { } }
        public string Description { get { throw null; } set { } }
        public string DisplayName { get { throw null; } set { } }
        public System.TimeSpan? Frequency { get { throw null; } set { } }
        public bool? IsDefaultSettings { get { throw null; } set { } }
        public bool? IsEnabled { get { throw null; } set { } }
        public System.DateTimeOffset? LastModifiedOn { get { throw null; } }
        public System.Collections.Generic.IList<Azure.ResourceManager.SecurityInsights.Models.SecurityMLAnalyticsSettingsDataSource> RequiredDataConnectors { get { throw null; } }
        public System.Guid? SettingsDefinitionId { get { throw null; } set { } }
        public Azure.ResourceManager.SecurityInsights.Models.AnomalySecurityMLAnalyticsSettingsStatus? SettingsStatus { get { throw null; } set { } }
        public System.Collections.Generic.IList<Azure.ResourceManager.SecurityInsights.Models.SecurityInsightsAttackTactic> Tactics { get { throw null; } }
        public System.Collections.Generic.IList<string> Techniques { get { throw null; } }
    }
    [System.Runtime.InteropServices.StructLayoutAttribute(System.Runtime.InteropServices.LayoutKind.Sequential)]
    public readonly partial struct AnomalySecurityMLAnalyticsSettingsStatus : System.IEquatable<Azure.ResourceManager.SecurityInsights.Models.AnomalySecurityMLAnalyticsSettingsStatus>
    {
        private readonly object _dummy;
        private readonly int _dummyPrimitive;
        public AnomalySecurityMLAnalyticsSettingsStatus(string value) { throw null; }
        public static Azure.ResourceManager.SecurityInsights.Models.AnomalySecurityMLAnalyticsSettingsStatus Flighting { get { throw null; } }
        public static Azure.ResourceManager.SecurityInsights.Models.AnomalySecurityMLAnalyticsSettingsStatus Production { get { throw null; } }
        public bool Equals(Azure.ResourceManager.SecurityInsights.Models.AnomalySecurityMLAnalyticsSettingsStatus other) { throw null; }
>>>>>>> 16d06cc1
        [System.ComponentModel.EditorBrowsableAttribute(System.ComponentModel.EditorBrowsableState.Never)]
        public override bool Equals(object obj) { throw null; }
        [System.ComponentModel.EditorBrowsableAttribute(System.ComponentModel.EditorBrowsableState.Never)]
        public override int GetHashCode() { throw null; }
<<<<<<< HEAD
        public static bool operator ==(Azure.ResourceManager.SecurityInsights.Models.AlertSeverity left, Azure.ResourceManager.SecurityInsights.Models.AlertSeverity right) { throw null; }
        public static implicit operator Azure.ResourceManager.SecurityInsights.Models.AlertSeverity (string value) { throw null; }
        public static bool operator !=(Azure.ResourceManager.SecurityInsights.Models.AlertSeverity left, Azure.ResourceManager.SecurityInsights.Models.AlertSeverity right) { throw null; }
        public override string ToString() { throw null; }
    }
    [System.Runtime.InteropServices.StructLayoutAttribute(System.Runtime.InteropServices.LayoutKind.Sequential)]
    public readonly partial struct AlertStatus : System.IEquatable<Azure.ResourceManager.SecurityInsights.Models.AlertStatus>
    {
        private readonly object _dummy;
        private readonly int _dummyPrimitive;
        public AlertStatus(string value) { throw null; }
        public static Azure.ResourceManager.SecurityInsights.Models.AlertStatus Dismissed { get { throw null; } }
        public static Azure.ResourceManager.SecurityInsights.Models.AlertStatus InProgress { get { throw null; } }
        public static Azure.ResourceManager.SecurityInsights.Models.AlertStatus New { get { throw null; } }
        public static Azure.ResourceManager.SecurityInsights.Models.AlertStatus Resolved { get { throw null; } }
        public static Azure.ResourceManager.SecurityInsights.Models.AlertStatus Unknown { get { throw null; } }
        public bool Equals(Azure.ResourceManager.SecurityInsights.Models.AlertStatus other) { throw null; }
        [System.ComponentModel.EditorBrowsableAttribute(System.ComponentModel.EditorBrowsableState.Never)]
        public override bool Equals(object obj) { throw null; }
        [System.ComponentModel.EditorBrowsableAttribute(System.ComponentModel.EditorBrowsableState.Never)]
        public override int GetHashCode() { throw null; }
        public static bool operator ==(Azure.ResourceManager.SecurityInsights.Models.AlertStatus left, Azure.ResourceManager.SecurityInsights.Models.AlertStatus right) { throw null; }
        public static implicit operator Azure.ResourceManager.SecurityInsights.Models.AlertStatus (string value) { throw null; }
        public static bool operator !=(Azure.ResourceManager.SecurityInsights.Models.AlertStatus left, Azure.ResourceManager.SecurityInsights.Models.AlertStatus right) { throw null; }
=======
        public static bool operator ==(Azure.ResourceManager.SecurityInsights.Models.AnomalySecurityMLAnalyticsSettingsStatus left, Azure.ResourceManager.SecurityInsights.Models.AnomalySecurityMLAnalyticsSettingsStatus right) { throw null; }
        public static implicit operator Azure.ResourceManager.SecurityInsights.Models.AnomalySecurityMLAnalyticsSettingsStatus (string value) { throw null; }
        public static bool operator !=(Azure.ResourceManager.SecurityInsights.Models.AnomalySecurityMLAnalyticsSettingsStatus left, Azure.ResourceManager.SecurityInsights.Models.AnomalySecurityMLAnalyticsSettingsStatus right) { throw null; }
>>>>>>> 16d06cc1
        public override string ToString() { throw null; }
    }
    [System.Runtime.InteropServices.StructLayoutAttribute(System.Runtime.InteropServices.LayoutKind.Sequential)]
    public readonly partial struct AntispamMailDirection : System.IEquatable<Azure.ResourceManager.SecurityInsights.Models.AntispamMailDirection>
    {
        private readonly object _dummy;
        private readonly int _dummyPrimitive;
        public AntispamMailDirection(string value) { throw null; }
        public static Azure.ResourceManager.SecurityInsights.Models.AntispamMailDirection Inbound { get { throw null; } }
        public static Azure.ResourceManager.SecurityInsights.Models.AntispamMailDirection Intraorg { get { throw null; } }
        public static Azure.ResourceManager.SecurityInsights.Models.AntispamMailDirection Outbound { get { throw null; } }
        public static Azure.ResourceManager.SecurityInsights.Models.AntispamMailDirection Unknown { get { throw null; } }
        public bool Equals(Azure.ResourceManager.SecurityInsights.Models.AntispamMailDirection other) { throw null; }
        [System.ComponentModel.EditorBrowsableAttribute(System.ComponentModel.EditorBrowsableState.Never)]
        public override bool Equals(object obj) { throw null; }
        [System.ComponentModel.EditorBrowsableAttribute(System.ComponentModel.EditorBrowsableState.Never)]
        public override int GetHashCode() { throw null; }
        public static bool operator ==(Azure.ResourceManager.SecurityInsights.Models.AntispamMailDirection left, Azure.ResourceManager.SecurityInsights.Models.AntispamMailDirection right) { throw null; }
        public static implicit operator Azure.ResourceManager.SecurityInsights.Models.AntispamMailDirection (string value) { throw null; }
        public static bool operator !=(Azure.ResourceManager.SecurityInsights.Models.AntispamMailDirection left, Azure.ResourceManager.SecurityInsights.Models.AntispamMailDirection right) { throw null; }
        public override string ToString() { throw null; }
    }
<<<<<<< HEAD
    public partial class ASCDataConnector : Azure.ResourceManager.SecurityInsights.DataConnectorData
    {
        public ASCDataConnector() { }
        public Azure.ResourceManager.SecurityInsights.Models.DataTypeState? AlertsState { get { throw null; } set { } }
        public string SubscriptionId { get { throw null; } set { } }
    }
    [System.Runtime.InteropServices.StructLayoutAttribute(System.Runtime.InteropServices.LayoutKind.Sequential)]
    public readonly partial struct AttackTactic : System.IEquatable<Azure.ResourceManager.SecurityInsights.Models.AttackTactic>
    {
        private readonly object _dummy;
        private readonly int _dummyPrimitive;
        public AttackTactic(string value) { throw null; }
        public static Azure.ResourceManager.SecurityInsights.Models.AttackTactic Collection { get { throw null; } }
        public static Azure.ResourceManager.SecurityInsights.Models.AttackTactic CommandAndControl { get { throw null; } }
        public static Azure.ResourceManager.SecurityInsights.Models.AttackTactic CredentialAccess { get { throw null; } }
        public static Azure.ResourceManager.SecurityInsights.Models.AttackTactic DefenseEvasion { get { throw null; } }
        public static Azure.ResourceManager.SecurityInsights.Models.AttackTactic Discovery { get { throw null; } }
        public static Azure.ResourceManager.SecurityInsights.Models.AttackTactic Execution { get { throw null; } }
        public static Azure.ResourceManager.SecurityInsights.Models.AttackTactic Exfiltration { get { throw null; } }
        public static Azure.ResourceManager.SecurityInsights.Models.AttackTactic Impact { get { throw null; } }
        public static Azure.ResourceManager.SecurityInsights.Models.AttackTactic ImpairProcessControl { get { throw null; } }
        public static Azure.ResourceManager.SecurityInsights.Models.AttackTactic InhibitResponseFunction { get { throw null; } }
        public static Azure.ResourceManager.SecurityInsights.Models.AttackTactic InitialAccess { get { throw null; } }
        public static Azure.ResourceManager.SecurityInsights.Models.AttackTactic LateralMovement { get { throw null; } }
        public static Azure.ResourceManager.SecurityInsights.Models.AttackTactic Persistence { get { throw null; } }
        public static Azure.ResourceManager.SecurityInsights.Models.AttackTactic PreAttack { get { throw null; } }
        public static Azure.ResourceManager.SecurityInsights.Models.AttackTactic PrivilegeEscalation { get { throw null; } }
        public static Azure.ResourceManager.SecurityInsights.Models.AttackTactic Reconnaissance { get { throw null; } }
        public static Azure.ResourceManager.SecurityInsights.Models.AttackTactic ResourceDevelopment { get { throw null; } }
        public bool Equals(Azure.ResourceManager.SecurityInsights.Models.AttackTactic other) { throw null; }
        [System.ComponentModel.EditorBrowsableAttribute(System.ComponentModel.EditorBrowsableState.Never)]
        public override bool Equals(object obj) { throw null; }
        [System.ComponentModel.EditorBrowsableAttribute(System.ComponentModel.EditorBrowsableState.Never)]
        public override int GetHashCode() { throw null; }
        public static bool operator ==(Azure.ResourceManager.SecurityInsights.Models.AttackTactic left, Azure.ResourceManager.SecurityInsights.Models.AttackTactic right) { throw null; }
        public static implicit operator Azure.ResourceManager.SecurityInsights.Models.AttackTactic (string value) { throw null; }
        public static bool operator !=(Azure.ResourceManager.SecurityInsights.Models.AttackTactic left, Azure.ResourceManager.SecurityInsights.Models.AttackTactic right) { throw null; }
        public override string ToString() { throw null; }
    }
    public abstract partial class AutomationRuleAction
    {
        protected AutomationRuleAction(int order) { }
        public int Order { get { throw null; } set { } }
    }
    public abstract partial class AutomationRuleCondition
    {
        protected AutomationRuleCondition() { }
    }
    public partial class AutomationRuleModifyPropertiesAction : Azure.ResourceManager.SecurityInsights.Models.AutomationRuleAction
=======
    public partial class AutomationRuleModifyPropertiesAction : Azure.ResourceManager.SecurityInsights.Models.SecurityInsightsAutomationRuleAction
>>>>>>> 16d06cc1
    {
        public AutomationRuleModifyPropertiesAction(int order) : base (default(int)) { }
        public Azure.ResourceManager.SecurityInsights.Models.SecurityInsightsIncidentActionConfiguration ActionConfiguration { get { throw null; } set { } }
    }
    [System.Runtime.InteropServices.StructLayoutAttribute(System.Runtime.InteropServices.LayoutKind.Sequential)]
    public readonly partial struct AutomationRulePropertyConditionSupportedOperator : System.IEquatable<Azure.ResourceManager.SecurityInsights.Models.AutomationRulePropertyConditionSupportedOperator>
    {
        private readonly object _dummy;
        private readonly int _dummyPrimitive;
        public AutomationRulePropertyConditionSupportedOperator(string value) { throw null; }
        public static Azure.ResourceManager.SecurityInsights.Models.AutomationRulePropertyConditionSupportedOperator Contains { get { throw null; } }
        public static Azure.ResourceManager.SecurityInsights.Models.AutomationRulePropertyConditionSupportedOperator EndsWith { get { throw null; } }
        public static Azure.ResourceManager.SecurityInsights.Models.AutomationRulePropertyConditionSupportedOperator EqualsValue { get { throw null; } }
        public static Azure.ResourceManager.SecurityInsights.Models.AutomationRulePropertyConditionSupportedOperator NotContains { get { throw null; } }
        public static Azure.ResourceManager.SecurityInsights.Models.AutomationRulePropertyConditionSupportedOperator NotEndsWith { get { throw null; } }
        public static Azure.ResourceManager.SecurityInsights.Models.AutomationRulePropertyConditionSupportedOperator NotEquals { get { throw null; } }
        public static Azure.ResourceManager.SecurityInsights.Models.AutomationRulePropertyConditionSupportedOperator NotStartsWith { get { throw null; } }
        public static Azure.ResourceManager.SecurityInsights.Models.AutomationRulePropertyConditionSupportedOperator StartsWith { get { throw null; } }
        public bool Equals(Azure.ResourceManager.SecurityInsights.Models.AutomationRulePropertyConditionSupportedOperator other) { throw null; }
        [System.ComponentModel.EditorBrowsableAttribute(System.ComponentModel.EditorBrowsableState.Never)]
        public override bool Equals(object obj) { throw null; }
        [System.ComponentModel.EditorBrowsableAttribute(System.ComponentModel.EditorBrowsableState.Never)]
        public override int GetHashCode() { throw null; }
        public static bool operator ==(Azure.ResourceManager.SecurityInsights.Models.AutomationRulePropertyConditionSupportedOperator left, Azure.ResourceManager.SecurityInsights.Models.AutomationRulePropertyConditionSupportedOperator right) { throw null; }
        public static implicit operator Azure.ResourceManager.SecurityInsights.Models.AutomationRulePropertyConditionSupportedOperator (string value) { throw null; }
        public static bool operator !=(Azure.ResourceManager.SecurityInsights.Models.AutomationRulePropertyConditionSupportedOperator left, Azure.ResourceManager.SecurityInsights.Models.AutomationRulePropertyConditionSupportedOperator right) { throw null; }
        public override string ToString() { throw null; }
    }
    [System.Runtime.InteropServices.StructLayoutAttribute(System.Runtime.InteropServices.LayoutKind.Sequential)]
    public readonly partial struct AutomationRulePropertyConditionSupportedProperty : System.IEquatable<Azure.ResourceManager.SecurityInsights.Models.AutomationRulePropertyConditionSupportedProperty>
    {
        private readonly object _dummy;
        private readonly int _dummyPrimitive;
        public AutomationRulePropertyConditionSupportedProperty(string value) { throw null; }
        public static Azure.ResourceManager.SecurityInsights.Models.AutomationRulePropertyConditionSupportedProperty AccountAadTenantId { get { throw null; } }
        public static Azure.ResourceManager.SecurityInsights.Models.AutomationRulePropertyConditionSupportedProperty AccountAadUserId { get { throw null; } }
        public static Azure.ResourceManager.SecurityInsights.Models.AutomationRulePropertyConditionSupportedProperty AccountName { get { throw null; } }
        public static Azure.ResourceManager.SecurityInsights.Models.AutomationRulePropertyConditionSupportedProperty AccountNTDomain { get { throw null; } }
        public static Azure.ResourceManager.SecurityInsights.Models.AutomationRulePropertyConditionSupportedProperty AccountObjectGuid { get { throw null; } }
        public static Azure.ResourceManager.SecurityInsights.Models.AutomationRulePropertyConditionSupportedProperty AccountPuid { get { throw null; } }
        public static Azure.ResourceManager.SecurityInsights.Models.AutomationRulePropertyConditionSupportedProperty AccountSid { get { throw null; } }
<<<<<<< HEAD
        public static Azure.ResourceManager.SecurityInsights.Models.AutomationRulePropertyConditionSupportedProperty AccountUPNSuffix { get { throw null; } }
=======
        public static Azure.ResourceManager.SecurityInsights.Models.AutomationRulePropertyConditionSupportedProperty AccountUpnSuffix { get { throw null; } }
        public static Azure.ResourceManager.SecurityInsights.Models.AutomationRulePropertyConditionSupportedProperty AlertAnalyticRuleIds { get { throw null; } }
>>>>>>> 16d06cc1
        public static Azure.ResourceManager.SecurityInsights.Models.AutomationRulePropertyConditionSupportedProperty AlertProductNames { get { throw null; } }
        public static Azure.ResourceManager.SecurityInsights.Models.AutomationRulePropertyConditionSupportedProperty AzureResourceResourceId { get { throw null; } }
        public static Azure.ResourceManager.SecurityInsights.Models.AutomationRulePropertyConditionSupportedProperty AzureResourceSubscriptionId { get { throw null; } }
        public static Azure.ResourceManager.SecurityInsights.Models.AutomationRulePropertyConditionSupportedProperty CloudApplicationAppId { get { throw null; } }
        public static Azure.ResourceManager.SecurityInsights.Models.AutomationRulePropertyConditionSupportedProperty CloudApplicationAppName { get { throw null; } }
        public static Azure.ResourceManager.SecurityInsights.Models.AutomationRulePropertyConditionSupportedProperty DnsDomainName { get { throw null; } }
        public static Azure.ResourceManager.SecurityInsights.Models.AutomationRulePropertyConditionSupportedProperty FileDirectory { get { throw null; } }
        public static Azure.ResourceManager.SecurityInsights.Models.AutomationRulePropertyConditionSupportedProperty FileHashValue { get { throw null; } }
        public static Azure.ResourceManager.SecurityInsights.Models.AutomationRulePropertyConditionSupportedProperty FileName { get { throw null; } }
        public static Azure.ResourceManager.SecurityInsights.Models.AutomationRulePropertyConditionSupportedProperty HostAzureId { get { throw null; } }
        public static Azure.ResourceManager.SecurityInsights.Models.AutomationRulePropertyConditionSupportedProperty HostName { get { throw null; } }
        public static Azure.ResourceManager.SecurityInsights.Models.AutomationRulePropertyConditionSupportedProperty HostNetBiosName { get { throw null; } }
        public static Azure.ResourceManager.SecurityInsights.Models.AutomationRulePropertyConditionSupportedProperty HostNTDomain { get { throw null; } }
        public static Azure.ResourceManager.SecurityInsights.Models.AutomationRulePropertyConditionSupportedProperty HostOSVersion { get { throw null; } }
        public static Azure.ResourceManager.SecurityInsights.Models.AutomationRulePropertyConditionSupportedProperty IncidentDescription { get { throw null; } }
        public static Azure.ResourceManager.SecurityInsights.Models.AutomationRulePropertyConditionSupportedProperty IncidentLabel { get { throw null; } }
        public static Azure.ResourceManager.SecurityInsights.Models.AutomationRulePropertyConditionSupportedProperty IncidentProviderName { get { throw null; } }
        public static Azure.ResourceManager.SecurityInsights.Models.AutomationRulePropertyConditionSupportedProperty IncidentRelatedAnalyticRuleIds { get { throw null; } }
        public static Azure.ResourceManager.SecurityInsights.Models.AutomationRulePropertyConditionSupportedProperty IncidentSeverity { get { throw null; } }
        public static Azure.ResourceManager.SecurityInsights.Models.AutomationRulePropertyConditionSupportedProperty IncidentStatus { get { throw null; } }
        public static Azure.ResourceManager.SecurityInsights.Models.AutomationRulePropertyConditionSupportedProperty IncidentTactics { get { throw null; } }
        public static Azure.ResourceManager.SecurityInsights.Models.AutomationRulePropertyConditionSupportedProperty IncidentTitle { get { throw null; } }
        public static Azure.ResourceManager.SecurityInsights.Models.AutomationRulePropertyConditionSupportedProperty IncidentUpdatedBySource { get { throw null; } }
        public static Azure.ResourceManager.SecurityInsights.Models.AutomationRulePropertyConditionSupportedProperty IotDeviceId { get { throw null; } }
        public static Azure.ResourceManager.SecurityInsights.Models.AutomationRulePropertyConditionSupportedProperty IotDeviceModel { get { throw null; } }
        public static Azure.ResourceManager.SecurityInsights.Models.AutomationRulePropertyConditionSupportedProperty IotDeviceName { get { throw null; } }
        public static Azure.ResourceManager.SecurityInsights.Models.AutomationRulePropertyConditionSupportedProperty IotDeviceOperatingSystem { get { throw null; } }
        public static Azure.ResourceManager.SecurityInsights.Models.AutomationRulePropertyConditionSupportedProperty IotDeviceType { get { throw null; } }
        public static Azure.ResourceManager.SecurityInsights.Models.AutomationRulePropertyConditionSupportedProperty IotDeviceVendor { get { throw null; } }
        public static Azure.ResourceManager.SecurityInsights.Models.AutomationRulePropertyConditionSupportedProperty IPAddress { get { throw null; } }
        public static Azure.ResourceManager.SecurityInsights.Models.AutomationRulePropertyConditionSupportedProperty MailboxDisplayName { get { throw null; } }
        public static Azure.ResourceManager.SecurityInsights.Models.AutomationRulePropertyConditionSupportedProperty MailboxPrimaryAddress { get { throw null; } }
        public static Azure.ResourceManager.SecurityInsights.Models.AutomationRulePropertyConditionSupportedProperty MailboxUpn { get { throw null; } }
        public static Azure.ResourceManager.SecurityInsights.Models.AutomationRulePropertyConditionSupportedProperty MailMessageDeliveryAction { get { throw null; } }
        public static Azure.ResourceManager.SecurityInsights.Models.AutomationRulePropertyConditionSupportedProperty MailMessageDeliveryLocation { get { throw null; } }
        public static Azure.ResourceManager.SecurityInsights.Models.AutomationRulePropertyConditionSupportedProperty MailMessageP1Sender { get { throw null; } }
        public static Azure.ResourceManager.SecurityInsights.Models.AutomationRulePropertyConditionSupportedProperty MailMessageP2Sender { get { throw null; } }
        public static Azure.ResourceManager.SecurityInsights.Models.AutomationRulePropertyConditionSupportedProperty MailMessageRecipient { get { throw null; } }
        public static Azure.ResourceManager.SecurityInsights.Models.AutomationRulePropertyConditionSupportedProperty MailMessageSenderIP { get { throw null; } }
        public static Azure.ResourceManager.SecurityInsights.Models.AutomationRulePropertyConditionSupportedProperty MailMessageSubject { get { throw null; } }
        public static Azure.ResourceManager.SecurityInsights.Models.AutomationRulePropertyConditionSupportedProperty MalwareCategory { get { throw null; } }
        public static Azure.ResourceManager.SecurityInsights.Models.AutomationRulePropertyConditionSupportedProperty MalwareName { get { throw null; } }
        public static Azure.ResourceManager.SecurityInsights.Models.AutomationRulePropertyConditionSupportedProperty ProcessCommandLine { get { throw null; } }
        public static Azure.ResourceManager.SecurityInsights.Models.AutomationRulePropertyConditionSupportedProperty ProcessId { get { throw null; } }
        public static Azure.ResourceManager.SecurityInsights.Models.AutomationRulePropertyConditionSupportedProperty RegistryKey { get { throw null; } }
        public static Azure.ResourceManager.SecurityInsights.Models.AutomationRulePropertyConditionSupportedProperty RegistryValueData { get { throw null; } }
        public static Azure.ResourceManager.SecurityInsights.Models.AutomationRulePropertyConditionSupportedProperty Uri { get { throw null; } }
        public bool Equals(Azure.ResourceManager.SecurityInsights.Models.AutomationRulePropertyConditionSupportedProperty other) { throw null; }
        [System.ComponentModel.EditorBrowsableAttribute(System.ComponentModel.EditorBrowsableState.Never)]
        public override bool Equals(object obj) { throw null; }
        [System.ComponentModel.EditorBrowsableAttribute(System.ComponentModel.EditorBrowsableState.Never)]
        public override int GetHashCode() { throw null; }
        public static bool operator ==(Azure.ResourceManager.SecurityInsights.Models.AutomationRulePropertyConditionSupportedProperty left, Azure.ResourceManager.SecurityInsights.Models.AutomationRulePropertyConditionSupportedProperty right) { throw null; }
        public static implicit operator Azure.ResourceManager.SecurityInsights.Models.AutomationRulePropertyConditionSupportedProperty (string value) { throw null; }
        public static bool operator !=(Azure.ResourceManager.SecurityInsights.Models.AutomationRulePropertyConditionSupportedProperty left, Azure.ResourceManager.SecurityInsights.Models.AutomationRulePropertyConditionSupportedProperty right) { throw null; }
        public override string ToString() { throw null; }
    }
    public partial class AutomationRulePropertyValuesCondition
    {
        public AutomationRulePropertyValuesCondition() { }
        public Azure.ResourceManager.SecurityInsights.Models.AutomationRulePropertyConditionSupportedOperator? Operator { get { throw null; } set { } }
        public Azure.ResourceManager.SecurityInsights.Models.AutomationRulePropertyConditionSupportedProperty? PropertyName { get { throw null; } set { } }
        public System.Collections.Generic.IList<string> PropertyValues { get { throw null; } }
    }
    public partial class AutomationRuleRunPlaybookAction : Azure.ResourceManager.SecurityInsights.Models.SecurityInsightsAutomationRuleAction
    {
        public AutomationRuleRunPlaybookAction(int order) : base (default(int)) { }
        public Azure.ResourceManager.SecurityInsights.Models.AutomationRuleRunPlaybookActionProperties ActionConfiguration { get { throw null; } set { } }
    }
<<<<<<< HEAD
    public partial class AwsCloudTrailDataConnector : Azure.ResourceManager.SecurityInsights.DataConnectorData
    {
        public AwsCloudTrailDataConnector() { }
        public string AwsRoleArn { get { throw null; } set { } }
        public Azure.ResourceManager.SecurityInsights.Models.DataTypeState? LogsState { get { throw null; } set { } }
    }
    public partial class AzureResourceEntity : Azure.ResourceManager.SecurityInsights.EntityData
=======
    public partial class AutomationRuleRunPlaybookActionProperties
    {
        public AutomationRuleRunPlaybookActionProperties(Azure.Core.ResourceIdentifier logicAppResourceId) { }
        public Azure.Core.ResourceIdentifier LogicAppResourceId { get { throw null; } set { } }
        public System.Guid? TenantId { get { throw null; } set { } }
    }
    [System.Runtime.InteropServices.StructLayoutAttribute(System.Runtime.InteropServices.LayoutKind.Sequential)]
    public readonly partial struct EventGroupingAggregationKind : System.IEquatable<Azure.ResourceManager.SecurityInsights.Models.EventGroupingAggregationKind>
    {
        private readonly object _dummy;
        private readonly int _dummyPrimitive;
        public EventGroupingAggregationKind(string value) { throw null; }
        public static Azure.ResourceManager.SecurityInsights.Models.EventGroupingAggregationKind AlertPerResult { get { throw null; } }
        public static Azure.ResourceManager.SecurityInsights.Models.EventGroupingAggregationKind SingleAlert { get { throw null; } }
        public bool Equals(Azure.ResourceManager.SecurityInsights.Models.EventGroupingAggregationKind other) { throw null; }
        [System.ComponentModel.EditorBrowsableAttribute(System.ComponentModel.EditorBrowsableState.Never)]
        public override bool Equals(object obj) { throw null; }
        [System.ComponentModel.EditorBrowsableAttribute(System.ComponentModel.EditorBrowsableState.Never)]
        public override int GetHashCode() { throw null; }
        public static bool operator ==(Azure.ResourceManager.SecurityInsights.Models.EventGroupingAggregationKind left, Azure.ResourceManager.SecurityInsights.Models.EventGroupingAggregationKind right) { throw null; }
        public static implicit operator Azure.ResourceManager.SecurityInsights.Models.EventGroupingAggregationKind (string value) { throw null; }
        public static bool operator !=(Azure.ResourceManager.SecurityInsights.Models.EventGroupingAggregationKind left, Azure.ResourceManager.SecurityInsights.Models.EventGroupingAggregationKind right) { throw null; }
        public override string ToString() { throw null; }
    }
    public partial class McasDataConnector : Azure.ResourceManager.SecurityInsights.SecurityInsightsDataConnectorData
    {
        public McasDataConnector() { }
        public Azure.ResourceManager.SecurityInsights.Models.McasDataConnectorDataTypes DataTypes { get { throw null; } set { } }
        public System.Guid? TenantId { get { throw null; } set { } }
    }
    public partial class McasDataConnectorDataTypes : Azure.ResourceManager.SecurityInsights.Models.SecurityInsightsAlertsDataTypeOfDataConnector
    {
        public McasDataConnectorDataTypes() { }
        public Azure.ResourceManager.SecurityInsights.Models.SecurityInsightsDataTypeConnectionState? DiscoveryLogsState { get { throw null; } set { } }
    }
    public partial class MdatpDataConnector : Azure.ResourceManager.SecurityInsights.SecurityInsightsDataConnectorData
    {
        public MdatpDataConnector() { }
        public Azure.ResourceManager.SecurityInsights.Models.SecurityInsightsDataTypeConnectionState? AlertsState { get { throw null; } set { } }
        public System.Guid? TenantId { get { throw null; } set { } }
    }
    public partial class MicrosoftSecurityIncidentCreationAlertRule : Azure.ResourceManager.SecurityInsights.SecurityInsightsAlertRuleData
    {
        public MicrosoftSecurityIncidentCreationAlertRule() { }
        public string AlertRuleTemplateName { get { throw null; } set { } }
        public string Description { get { throw null; } set { } }
        public string DisplayName { get { throw null; } set { } }
        public System.Collections.Generic.IList<string> DisplayNamesExcludeFilter { get { throw null; } }
        public System.Collections.Generic.IList<string> DisplayNamesFilter { get { throw null; } }
        public bool? IsEnabled { get { throw null; } set { } }
        public System.DateTimeOffset? LastModifiedOn { get { throw null; } }
        public Azure.ResourceManager.SecurityInsights.Models.MicrosoftSecurityProductName? ProductFilter { get { throw null; } set { } }
        public System.Collections.Generic.IList<Azure.ResourceManager.SecurityInsights.Models.SecurityInsightsAlertSeverity> SeveritiesFilter { get { throw null; } }
    }
    public partial class MicrosoftSecurityIncidentCreationAlertRuleTemplate : Azure.ResourceManager.SecurityInsights.SecurityInsightsAlertRuleTemplateData
>>>>>>> 16d06cc1
    {
        public MicrosoftSecurityIncidentCreationAlertRuleTemplate() { }
        public int? AlertRulesCreatedByTemplateCount { get { throw null; } set { } }
        public System.DateTimeOffset? CreatedOn { get { throw null; } }
        public string Description { get { throw null; } set { } }
        public string DisplayName { get { throw null; } set { } }
        public System.Collections.Generic.IList<string> DisplayNamesExcludeFilter { get { throw null; } }
        public System.Collections.Generic.IList<string> DisplayNamesFilter { get { throw null; } }
        public System.DateTimeOffset? LastUpdatedOn { get { throw null; } }
        public Azure.ResourceManager.SecurityInsights.Models.MicrosoftSecurityProductName? ProductFilter { get { throw null; } set { } }
        public System.Collections.Generic.IList<Azure.ResourceManager.SecurityInsights.Models.AlertRuleTemplateDataSource> RequiredDataConnectors { get { throw null; } }
        public System.Collections.Generic.IList<Azure.ResourceManager.SecurityInsights.Models.SecurityInsightsAlertSeverity> SeveritiesFilter { get { throw null; } }
        public Azure.ResourceManager.SecurityInsights.Models.SecurityInsightsAlertRuleTemplateStatus? Status { get { throw null; } set { } }
    }
<<<<<<< HEAD
    public partial class ClientInfo
    {
        internal ClientInfo() { }
        public string Email { get { throw null; } }
        public string Name { get { throw null; } }
        public System.Guid? ObjectId { get { throw null; } }
        public string UserPrincipalName { get { throw null; } }
    }
    public partial class CloudApplicationEntity : Azure.ResourceManager.SecurityInsights.EntityData
=======
    [System.Runtime.InteropServices.StructLayoutAttribute(System.Runtime.InteropServices.LayoutKind.Sequential)]
    public readonly partial struct MicrosoftSecurityProductName : System.IEquatable<Azure.ResourceManager.SecurityInsights.Models.MicrosoftSecurityProductName>
    {
        private readonly object _dummy;
        private readonly int _dummyPrimitive;
        public MicrosoftSecurityProductName(string value) { throw null; }
        public static Azure.ResourceManager.SecurityInsights.Models.MicrosoftSecurityProductName AzureActiveDirectoryIdentityProtection { get { throw null; } }
        public static Azure.ResourceManager.SecurityInsights.Models.MicrosoftSecurityProductName AzureAdvancedThreatProtection { get { throw null; } }
        public static Azure.ResourceManager.SecurityInsights.Models.MicrosoftSecurityProductName AzureSecurityCenter { get { throw null; } }
        public static Azure.ResourceManager.SecurityInsights.Models.MicrosoftSecurityProductName AzureSecurityCenterForIot { get { throw null; } }
        public static Azure.ResourceManager.SecurityInsights.Models.MicrosoftSecurityProductName MicrosoftCloudAppSecurity { get { throw null; } }
        public bool Equals(Azure.ResourceManager.SecurityInsights.Models.MicrosoftSecurityProductName other) { throw null; }
        [System.ComponentModel.EditorBrowsableAttribute(System.ComponentModel.EditorBrowsableState.Never)]
        public override bool Equals(object obj) { throw null; }
        [System.ComponentModel.EditorBrowsableAttribute(System.ComponentModel.EditorBrowsableState.Never)]
        public override int GetHashCode() { throw null; }
        public static bool operator ==(Azure.ResourceManager.SecurityInsights.Models.MicrosoftSecurityProductName left, Azure.ResourceManager.SecurityInsights.Models.MicrosoftSecurityProductName right) { throw null; }
        public static implicit operator Azure.ResourceManager.SecurityInsights.Models.MicrosoftSecurityProductName (string value) { throw null; }
        public static bool operator !=(Azure.ResourceManager.SecurityInsights.Models.MicrosoftSecurityProductName left, Azure.ResourceManager.SecurityInsights.Models.MicrosoftSecurityProductName right) { throw null; }
        public override string ToString() { throw null; }
    }
    public partial class ScheduledAlertRuleTemplate : Azure.ResourceManager.SecurityInsights.SecurityInsightsAlertRuleTemplateData
    {
        public ScheduledAlertRuleTemplate() { }
        public Azure.ResourceManager.SecurityInsights.Models.SecurityInsightsAlertDetailsOverride AlertDetailsOverride { get { throw null; } set { } }
        public int? AlertRulesCreatedByTemplateCount { get { throw null; } set { } }
        public System.DateTimeOffset? CreatedDateUTC { get { throw null; } }
        public System.Collections.Generic.IDictionary<string, string> CustomDetails { get { throw null; } }
        public string Description { get { throw null; } set { } }
        public string DisplayName { get { throw null; } set { } }
        public System.Collections.Generic.IList<Azure.ResourceManager.SecurityInsights.Models.SecurityInsightsAlertRuleEntityMapping> EntityMappings { get { throw null; } }
        public Azure.ResourceManager.SecurityInsights.Models.EventGroupingAggregationKind? EventGroupingAggregationKind { get { throw null; } set { } }
        public System.DateTimeOffset? LastUpdatedDateUTC { get { throw null; } }
        public string Query { get { throw null; } set { } }
        public System.TimeSpan? QueryFrequency { get { throw null; } set { } }
        public System.TimeSpan? QueryPeriod { get { throw null; } set { } }
        public System.Collections.Generic.IList<Azure.ResourceManager.SecurityInsights.Models.AlertRuleTemplateDataSource> RequiredDataConnectors { get { throw null; } }
        public Azure.ResourceManager.SecurityInsights.Models.SecurityInsightsAlertSeverity? Severity { get { throw null; } set { } }
        public Azure.ResourceManager.SecurityInsights.Models.SecurityInsightsAlertRuleTemplateStatus? Status { get { throw null; } set { } }
        public System.Collections.Generic.IList<Azure.ResourceManager.SecurityInsights.Models.SecurityInsightsAttackTactic> Tactics { get { throw null; } }
        public System.Collections.Generic.IList<string> Techniques { get { throw null; } }
        public Azure.ResourceManager.SecurityInsights.Models.SecurityInsightsAlertRuleTriggerOperator? TriggerOperator { get { throw null; } set { } }
        public int? TriggerThreshold { get { throw null; } set { } }
        public string Version { get { throw null; } set { } }
    }
    public partial class SecurityInsightsAadDataConnector : Azure.ResourceManager.SecurityInsights.SecurityInsightsDataConnectorData
    {
        public SecurityInsightsAadDataConnector() { }
        public Azure.ResourceManager.SecurityInsights.Models.SecurityInsightsDataTypeConnectionState? AlertsState { get { throw null; } set { } }
        public System.Guid? TenantId { get { throw null; } set { } }
    }
    public partial class SecurityInsightsAatpDataConnector : Azure.ResourceManager.SecurityInsights.SecurityInsightsDataConnectorData
    {
        public SecurityInsightsAatpDataConnector() { }
        public Azure.ResourceManager.SecurityInsights.Models.SecurityInsightsDataTypeConnectionState? AlertsState { get { throw null; } set { } }
        public System.Guid? TenantId { get { throw null; } set { } }
    }
    public partial class SecurityInsightsAccountEntity : Azure.ResourceManager.SecurityInsights.Models.SecurityInsightsEntity
    {
        public SecurityInsightsAccountEntity() { }
        public string AadTenantId { get { throw null; } }
        public string AadUserId { get { throw null; } }
        public string AccountName { get { throw null; } }
        public System.Collections.Generic.IReadOnlyDictionary<string, System.BinaryData> AdditionalData { get { throw null; } }
        public string DisplayName { get { throw null; } }
        public string DnsDomain { get { throw null; } }
        public string FriendlyName { get { throw null; } }
        public string HostEntityId { get { throw null; } }
        public bool? IsDomainJoined { get { throw null; } }
        public string NtDomain { get { throw null; } }
        public System.Guid? ObjectGuid { get { throw null; } }
        public string Puid { get { throw null; } }
        public string Sid { get { throw null; } }
        public string UpnSuffix { get { throw null; } }
    }
    public partial class SecurityInsightsAlert : Azure.ResourceManager.SecurityInsights.Models.SecurityInsightsEntity
>>>>>>> 16d06cc1
    {
        public SecurityInsightsAlert() { }
        public System.Collections.Generic.IReadOnlyDictionary<string, System.BinaryData> AdditionalData { get { throw null; } }
        public string AlertDisplayName { get { throw null; } }
        public System.DateTimeOffset? AlertGeneratedOn { get { throw null; } }
        public string AlertLink { get { throw null; } }
        public string AlertType { get { throw null; } }
        public string CompromisedEntity { get { throw null; } }
        public Azure.ResourceManager.SecurityInsights.Models.SecurityInsightsAlertConfidenceLevel? ConfidenceLevel { get { throw null; } }
        public System.Collections.Generic.IReadOnlyList<Azure.ResourceManager.SecurityInsights.Models.SecurityInsightsAlertConfidenceReason> ConfidenceReasons { get { throw null; } }
        public double? ConfidenceScore { get { throw null; } }
        public Azure.ResourceManager.SecurityInsights.Models.SecurityInsightsAlertConfidenceScoreStatus? ConfidenceScoreStatus { get { throw null; } }
        public string Description { get { throw null; } }
        public System.DateTimeOffset? EndOn { get { throw null; } }
        public string FriendlyName { get { throw null; } }
<<<<<<< HEAD
        public string InstanceName { get { throw null; } }
=======
        public Azure.ResourceManager.SecurityInsights.Models.SecurityInsightsKillChainIntent? Intent { get { throw null; } }
        public System.DateTimeOffset? ProcessingEndOn { get { throw null; } }
        public string ProductComponentName { get { throw null; } }
        public string ProductName { get { throw null; } }
        public string ProductVersion { get { throw null; } }
        public string ProviderAlertId { get { throw null; } }
        public System.Collections.Generic.IReadOnlyList<string> RemediationSteps { get { throw null; } }
        public System.Collections.Generic.IReadOnlyList<System.BinaryData> ResourceIdentifiers { get { throw null; } }
        public Azure.ResourceManager.SecurityInsights.Models.SecurityInsightsAlertSeverity? Severity { get { throw null; } set { } }
        public System.DateTimeOffset? StartOn { get { throw null; } }
        public Azure.ResourceManager.SecurityInsights.Models.SecurityInsightsAlertStatus? Status { get { throw null; } }
        public string SystemAlertId { get { throw null; } }
        public System.Collections.Generic.IReadOnlyList<Azure.ResourceManager.SecurityInsights.Models.SecurityInsightsAttackTactic> Tactics { get { throw null; } }
        public string VendorName { get { throw null; } }
    }
    [System.Runtime.InteropServices.StructLayoutAttribute(System.Runtime.InteropServices.LayoutKind.Sequential)]
    public readonly partial struct SecurityInsightsAlertConfidenceLevel : System.IEquatable<Azure.ResourceManager.SecurityInsights.Models.SecurityInsightsAlertConfidenceLevel>
    {
        private readonly object _dummy;
        private readonly int _dummyPrimitive;
        public SecurityInsightsAlertConfidenceLevel(string value) { throw null; }
        public static Azure.ResourceManager.SecurityInsights.Models.SecurityInsightsAlertConfidenceLevel High { get { throw null; } }
        public static Azure.ResourceManager.SecurityInsights.Models.SecurityInsightsAlertConfidenceLevel Low { get { throw null; } }
        public static Azure.ResourceManager.SecurityInsights.Models.SecurityInsightsAlertConfidenceLevel Unknown { get { throw null; } }
        public bool Equals(Azure.ResourceManager.SecurityInsights.Models.SecurityInsightsAlertConfidenceLevel other) { throw null; }
        [System.ComponentModel.EditorBrowsableAttribute(System.ComponentModel.EditorBrowsableState.Never)]
        public override bool Equals(object obj) { throw null; }
        [System.ComponentModel.EditorBrowsableAttribute(System.ComponentModel.EditorBrowsableState.Never)]
        public override int GetHashCode() { throw null; }
        public static bool operator ==(Azure.ResourceManager.SecurityInsights.Models.SecurityInsightsAlertConfidenceLevel left, Azure.ResourceManager.SecurityInsights.Models.SecurityInsightsAlertConfidenceLevel right) { throw null; }
        public static implicit operator Azure.ResourceManager.SecurityInsights.Models.SecurityInsightsAlertConfidenceLevel (string value) { throw null; }
        public static bool operator !=(Azure.ResourceManager.SecurityInsights.Models.SecurityInsightsAlertConfidenceLevel left, Azure.ResourceManager.SecurityInsights.Models.SecurityInsightsAlertConfidenceLevel right) { throw null; }
        public override string ToString() { throw null; }
    }
    public partial class SecurityInsightsAlertConfidenceReason
    {
        internal SecurityInsightsAlertConfidenceReason() { }
        public string Reason { get { throw null; } }
        public string ReasonType { get { throw null; } }
>>>>>>> 16d06cc1
    }
    [System.Runtime.InteropServices.StructLayoutAttribute(System.Runtime.InteropServices.LayoutKind.Sequential)]
    public readonly partial struct SecurityInsightsAlertConfidenceScoreStatus : System.IEquatable<Azure.ResourceManager.SecurityInsights.Models.SecurityInsightsAlertConfidenceScoreStatus>
    {
        private readonly object _dummy;
        private readonly int _dummyPrimitive;
        public SecurityInsightsAlertConfidenceScoreStatus(string value) { throw null; }
        public static Azure.ResourceManager.SecurityInsights.Models.SecurityInsightsAlertConfidenceScoreStatus Final { get { throw null; } }
        public static Azure.ResourceManager.SecurityInsights.Models.SecurityInsightsAlertConfidenceScoreStatus InProcess { get { throw null; } }
        public static Azure.ResourceManager.SecurityInsights.Models.SecurityInsightsAlertConfidenceScoreStatus NotApplicable { get { throw null; } }
        public static Azure.ResourceManager.SecurityInsights.Models.SecurityInsightsAlertConfidenceScoreStatus NotFinal { get { throw null; } }
        public bool Equals(Azure.ResourceManager.SecurityInsights.Models.SecurityInsightsAlertConfidenceScoreStatus other) { throw null; }
        [System.ComponentModel.EditorBrowsableAttribute(System.ComponentModel.EditorBrowsableState.Never)]
        public override bool Equals(object obj) { throw null; }
        [System.ComponentModel.EditorBrowsableAttribute(System.ComponentModel.EditorBrowsableState.Never)]
        public override int GetHashCode() { throw null; }
        public static bool operator ==(Azure.ResourceManager.SecurityInsights.Models.SecurityInsightsAlertConfidenceScoreStatus left, Azure.ResourceManager.SecurityInsights.Models.SecurityInsightsAlertConfidenceScoreStatus right) { throw null; }
        public static implicit operator Azure.ResourceManager.SecurityInsights.Models.SecurityInsightsAlertConfidenceScoreStatus (string value) { throw null; }
        public static bool operator !=(Azure.ResourceManager.SecurityInsights.Models.SecurityInsightsAlertConfidenceScoreStatus left, Azure.ResourceManager.SecurityInsights.Models.SecurityInsightsAlertConfidenceScoreStatus right) { throw null; }
        public override string ToString() { throw null; }
    }
    [System.Runtime.InteropServices.StructLayoutAttribute(System.Runtime.InteropServices.LayoutKind.Sequential)]
    public readonly partial struct SecurityInsightsAlertDetail : System.IEquatable<Azure.ResourceManager.SecurityInsights.Models.SecurityInsightsAlertDetail>
    {
        private readonly object _dummy;
        private readonly int _dummyPrimitive;
        public SecurityInsightsAlertDetail(string value) { throw null; }
        public static Azure.ResourceManager.SecurityInsights.Models.SecurityInsightsAlertDetail DisplayName { get { throw null; } }
        public static Azure.ResourceManager.SecurityInsights.Models.SecurityInsightsAlertDetail Severity { get { throw null; } }
        public bool Equals(Azure.ResourceManager.SecurityInsights.Models.SecurityInsightsAlertDetail other) { throw null; }
        [System.ComponentModel.EditorBrowsableAttribute(System.ComponentModel.EditorBrowsableState.Never)]
        public override bool Equals(object obj) { throw null; }
        [System.ComponentModel.EditorBrowsableAttribute(System.ComponentModel.EditorBrowsableState.Never)]
        public override int GetHashCode() { throw null; }
        public static bool operator ==(Azure.ResourceManager.SecurityInsights.Models.SecurityInsightsAlertDetail left, Azure.ResourceManager.SecurityInsights.Models.SecurityInsightsAlertDetail right) { throw null; }
        public static implicit operator Azure.ResourceManager.SecurityInsights.Models.SecurityInsightsAlertDetail (string value) { throw null; }
        public static bool operator !=(Azure.ResourceManager.SecurityInsights.Models.SecurityInsightsAlertDetail left, Azure.ResourceManager.SecurityInsights.Models.SecurityInsightsAlertDetail right) { throw null; }
        public override string ToString() { throw null; }
    }
    public partial class SecurityInsightsAlertDetailsOverride
    {
        public SecurityInsightsAlertDetailsOverride() { }
        public string AlertDescriptionFormat { get { throw null; } set { } }
        public string AlertDisplayNameFormat { get { throw null; } set { } }
        public string AlertSeverityColumnName { get { throw null; } set { } }
        public string AlertTacticsColumnName { get { throw null; } set { } }
    }
    public partial class SecurityInsightsAlertRuleActionCreateOrUpdateContent : Azure.ResourceManager.Models.ResourceData
    {
        public SecurityInsightsAlertRuleActionCreateOrUpdateContent() { }
        public Azure.ETag? ETag { get { throw null; } set { } }
        public Azure.Core.ResourceIdentifier LogicAppResourceId { get { throw null; } set { } }
        public System.Uri TriggerUri { get { throw null; } set { } }
    }
    public partial class SecurityInsightsAlertRuleEntityMapping
    {
        public SecurityInsightsAlertRuleEntityMapping() { }
        public Azure.ResourceManager.SecurityInsights.Models.SecurityInsightsAlertRuleEntityMappingType? EntityType { get { throw null; } set { } }
        public System.Collections.Generic.IList<Azure.ResourceManager.SecurityInsights.Models.SecurityInsightsFieldMapping> FieldMappings { get { throw null; } }
    }
    [System.Runtime.InteropServices.StructLayoutAttribute(System.Runtime.InteropServices.LayoutKind.Sequential)]
<<<<<<< HEAD
    public readonly partial struct DataTypeState : System.IEquatable<Azure.ResourceManager.SecurityInsights.Models.DataTypeState>
=======
    public readonly partial struct SecurityInsightsAlertRuleEntityMappingType : System.IEquatable<Azure.ResourceManager.SecurityInsights.Models.SecurityInsightsAlertRuleEntityMappingType>
    {
        private readonly object _dummy;
        private readonly int _dummyPrimitive;
        public SecurityInsightsAlertRuleEntityMappingType(string value) { throw null; }
        public static Azure.ResourceManager.SecurityInsights.Models.SecurityInsightsAlertRuleEntityMappingType Account { get { throw null; } }
        public static Azure.ResourceManager.SecurityInsights.Models.SecurityInsightsAlertRuleEntityMappingType AzureResource { get { throw null; } }
        public static Azure.ResourceManager.SecurityInsights.Models.SecurityInsightsAlertRuleEntityMappingType CloudApplication { get { throw null; } }
        public static Azure.ResourceManager.SecurityInsights.Models.SecurityInsightsAlertRuleEntityMappingType Dns { get { throw null; } }
        public static Azure.ResourceManager.SecurityInsights.Models.SecurityInsightsAlertRuleEntityMappingType File { get { throw null; } }
        public static Azure.ResourceManager.SecurityInsights.Models.SecurityInsightsAlertRuleEntityMappingType FileHash { get { throw null; } }
        public static Azure.ResourceManager.SecurityInsights.Models.SecurityInsightsAlertRuleEntityMappingType Host { get { throw null; } }
        public static Azure.ResourceManager.SecurityInsights.Models.SecurityInsightsAlertRuleEntityMappingType IP { get { throw null; } }
        public static Azure.ResourceManager.SecurityInsights.Models.SecurityInsightsAlertRuleEntityMappingType Mailbox { get { throw null; } }
        public static Azure.ResourceManager.SecurityInsights.Models.SecurityInsightsAlertRuleEntityMappingType MailCluster { get { throw null; } }
        public static Azure.ResourceManager.SecurityInsights.Models.SecurityInsightsAlertRuleEntityMappingType MailMessage { get { throw null; } }
        public static Azure.ResourceManager.SecurityInsights.Models.SecurityInsightsAlertRuleEntityMappingType Malware { get { throw null; } }
        public static Azure.ResourceManager.SecurityInsights.Models.SecurityInsightsAlertRuleEntityMappingType Process { get { throw null; } }
        public static Azure.ResourceManager.SecurityInsights.Models.SecurityInsightsAlertRuleEntityMappingType RegistryKey { get { throw null; } }
        public static Azure.ResourceManager.SecurityInsights.Models.SecurityInsightsAlertRuleEntityMappingType RegistryValue { get { throw null; } }
        public static Azure.ResourceManager.SecurityInsights.Models.SecurityInsightsAlertRuleEntityMappingType SecurityGroup { get { throw null; } }
        public static Azure.ResourceManager.SecurityInsights.Models.SecurityInsightsAlertRuleEntityMappingType SubmissionMail { get { throw null; } }
        public static Azure.ResourceManager.SecurityInsights.Models.SecurityInsightsAlertRuleEntityMappingType Uri { get { throw null; } }
        public bool Equals(Azure.ResourceManager.SecurityInsights.Models.SecurityInsightsAlertRuleEntityMappingType other) { throw null; }
        [System.ComponentModel.EditorBrowsableAttribute(System.ComponentModel.EditorBrowsableState.Never)]
        public override bool Equals(object obj) { throw null; }
        [System.ComponentModel.EditorBrowsableAttribute(System.ComponentModel.EditorBrowsableState.Never)]
        public override int GetHashCode() { throw null; }
        public static bool operator ==(Azure.ResourceManager.SecurityInsights.Models.SecurityInsightsAlertRuleEntityMappingType left, Azure.ResourceManager.SecurityInsights.Models.SecurityInsightsAlertRuleEntityMappingType right) { throw null; }
        public static implicit operator Azure.ResourceManager.SecurityInsights.Models.SecurityInsightsAlertRuleEntityMappingType (string value) { throw null; }
        public static bool operator !=(Azure.ResourceManager.SecurityInsights.Models.SecurityInsightsAlertRuleEntityMappingType left, Azure.ResourceManager.SecurityInsights.Models.SecurityInsightsAlertRuleEntityMappingType right) { throw null; }
        public override string ToString() { throw null; }
    }
    [System.Runtime.InteropServices.StructLayoutAttribute(System.Runtime.InteropServices.LayoutKind.Sequential)]
    public readonly partial struct SecurityInsightsAlertRuleTemplateStatus : System.IEquatable<Azure.ResourceManager.SecurityInsights.Models.SecurityInsightsAlertRuleTemplateStatus>
    {
        private readonly object _dummy;
        private readonly int _dummyPrimitive;
        public SecurityInsightsAlertRuleTemplateStatus(string value) { throw null; }
        public static Azure.ResourceManager.SecurityInsights.Models.SecurityInsightsAlertRuleTemplateStatus Available { get { throw null; } }
        public static Azure.ResourceManager.SecurityInsights.Models.SecurityInsightsAlertRuleTemplateStatus Installed { get { throw null; } }
        public static Azure.ResourceManager.SecurityInsights.Models.SecurityInsightsAlertRuleTemplateStatus NotAvailable { get { throw null; } }
        public bool Equals(Azure.ResourceManager.SecurityInsights.Models.SecurityInsightsAlertRuleTemplateStatus other) { throw null; }
        [System.ComponentModel.EditorBrowsableAttribute(System.ComponentModel.EditorBrowsableState.Never)]
        public override bool Equals(object obj) { throw null; }
        [System.ComponentModel.EditorBrowsableAttribute(System.ComponentModel.EditorBrowsableState.Never)]
        public override int GetHashCode() { throw null; }
        public static bool operator ==(Azure.ResourceManager.SecurityInsights.Models.SecurityInsightsAlertRuleTemplateStatus left, Azure.ResourceManager.SecurityInsights.Models.SecurityInsightsAlertRuleTemplateStatus right) { throw null; }
        public static implicit operator Azure.ResourceManager.SecurityInsights.Models.SecurityInsightsAlertRuleTemplateStatus (string value) { throw null; }
        public static bool operator !=(Azure.ResourceManager.SecurityInsights.Models.SecurityInsightsAlertRuleTemplateStatus left, Azure.ResourceManager.SecurityInsights.Models.SecurityInsightsAlertRuleTemplateStatus right) { throw null; }
        public override string ToString() { throw null; }
    }
    public enum SecurityInsightsAlertRuleTriggerOperator
    {
        GreaterThan = 0,
        LessThan = 1,
        Equal = 2,
        NotEqual = 3,
    }
    public partial class SecurityInsightsAlertsDataTypeOfDataConnector
    {
        public SecurityInsightsAlertsDataTypeOfDataConnector() { }
        public Azure.ResourceManager.SecurityInsights.Models.SecurityInsightsDataTypeConnectionState? AlertsState { get { throw null; } set { } }
    }
    [System.Runtime.InteropServices.StructLayoutAttribute(System.Runtime.InteropServices.LayoutKind.Sequential)]
    public readonly partial struct SecurityInsightsAlertSeverity : System.IEquatable<Azure.ResourceManager.SecurityInsights.Models.SecurityInsightsAlertSeverity>
    {
        private readonly object _dummy;
        private readonly int _dummyPrimitive;
        public SecurityInsightsAlertSeverity(string value) { throw null; }
        public static Azure.ResourceManager.SecurityInsights.Models.SecurityInsightsAlertSeverity High { get { throw null; } }
        public static Azure.ResourceManager.SecurityInsights.Models.SecurityInsightsAlertSeverity Informational { get { throw null; } }
        public static Azure.ResourceManager.SecurityInsights.Models.SecurityInsightsAlertSeverity Low { get { throw null; } }
        public static Azure.ResourceManager.SecurityInsights.Models.SecurityInsightsAlertSeverity Medium { get { throw null; } }
        public bool Equals(Azure.ResourceManager.SecurityInsights.Models.SecurityInsightsAlertSeverity other) { throw null; }
        [System.ComponentModel.EditorBrowsableAttribute(System.ComponentModel.EditorBrowsableState.Never)]
        public override bool Equals(object obj) { throw null; }
        [System.ComponentModel.EditorBrowsableAttribute(System.ComponentModel.EditorBrowsableState.Never)]
        public override int GetHashCode() { throw null; }
        public static bool operator ==(Azure.ResourceManager.SecurityInsights.Models.SecurityInsightsAlertSeverity left, Azure.ResourceManager.SecurityInsights.Models.SecurityInsightsAlertSeverity right) { throw null; }
        public static implicit operator Azure.ResourceManager.SecurityInsights.Models.SecurityInsightsAlertSeverity (string value) { throw null; }
        public static bool operator !=(Azure.ResourceManager.SecurityInsights.Models.SecurityInsightsAlertSeverity left, Azure.ResourceManager.SecurityInsights.Models.SecurityInsightsAlertSeverity right) { throw null; }
        public override string ToString() { throw null; }
    }
    [System.Runtime.InteropServices.StructLayoutAttribute(System.Runtime.InteropServices.LayoutKind.Sequential)]
    public readonly partial struct SecurityInsightsAlertStatus : System.IEquatable<Azure.ResourceManager.SecurityInsights.Models.SecurityInsightsAlertStatus>
    {
        private readonly object _dummy;
        private readonly int _dummyPrimitive;
        public SecurityInsightsAlertStatus(string value) { throw null; }
        public static Azure.ResourceManager.SecurityInsights.Models.SecurityInsightsAlertStatus Dismissed { get { throw null; } }
        public static Azure.ResourceManager.SecurityInsights.Models.SecurityInsightsAlertStatus InProgress { get { throw null; } }
        public static Azure.ResourceManager.SecurityInsights.Models.SecurityInsightsAlertStatus New { get { throw null; } }
        public static Azure.ResourceManager.SecurityInsights.Models.SecurityInsightsAlertStatus Resolved { get { throw null; } }
        public static Azure.ResourceManager.SecurityInsights.Models.SecurityInsightsAlertStatus Unknown { get { throw null; } }
        public bool Equals(Azure.ResourceManager.SecurityInsights.Models.SecurityInsightsAlertStatus other) { throw null; }
        [System.ComponentModel.EditorBrowsableAttribute(System.ComponentModel.EditorBrowsableState.Never)]
        public override bool Equals(object obj) { throw null; }
        [System.ComponentModel.EditorBrowsableAttribute(System.ComponentModel.EditorBrowsableState.Never)]
        public override int GetHashCode() { throw null; }
        public static bool operator ==(Azure.ResourceManager.SecurityInsights.Models.SecurityInsightsAlertStatus left, Azure.ResourceManager.SecurityInsights.Models.SecurityInsightsAlertStatus right) { throw null; }
        public static implicit operator Azure.ResourceManager.SecurityInsights.Models.SecurityInsightsAlertStatus (string value) { throw null; }
        public static bool operator !=(Azure.ResourceManager.SecurityInsights.Models.SecurityInsightsAlertStatus left, Azure.ResourceManager.SecurityInsights.Models.SecurityInsightsAlertStatus right) { throw null; }
        public override string ToString() { throw null; }
    }
    public partial class SecurityInsightsAscDataConnector : Azure.ResourceManager.SecurityInsights.SecurityInsightsDataConnectorData
    {
        public SecurityInsightsAscDataConnector() { }
        public Azure.ResourceManager.SecurityInsights.Models.SecurityInsightsDataTypeConnectionState? AlertsState { get { throw null; } set { } }
        public string SubscriptionId { get { throw null; } set { } }
    }
    [System.Runtime.InteropServices.StructLayoutAttribute(System.Runtime.InteropServices.LayoutKind.Sequential)]
    public readonly partial struct SecurityInsightsAttackTactic : System.IEquatable<Azure.ResourceManager.SecurityInsights.Models.SecurityInsightsAttackTactic>
    {
        private readonly object _dummy;
        private readonly int _dummyPrimitive;
        public SecurityInsightsAttackTactic(string value) { throw null; }
        public static Azure.ResourceManager.SecurityInsights.Models.SecurityInsightsAttackTactic Collection { get { throw null; } }
        public static Azure.ResourceManager.SecurityInsights.Models.SecurityInsightsAttackTactic CommandAndControl { get { throw null; } }
        public static Azure.ResourceManager.SecurityInsights.Models.SecurityInsightsAttackTactic CredentialAccess { get { throw null; } }
        public static Azure.ResourceManager.SecurityInsights.Models.SecurityInsightsAttackTactic DefenseEvasion { get { throw null; } }
        public static Azure.ResourceManager.SecurityInsights.Models.SecurityInsightsAttackTactic Discovery { get { throw null; } }
        public static Azure.ResourceManager.SecurityInsights.Models.SecurityInsightsAttackTactic Execution { get { throw null; } }
        public static Azure.ResourceManager.SecurityInsights.Models.SecurityInsightsAttackTactic Exfiltration { get { throw null; } }
        public static Azure.ResourceManager.SecurityInsights.Models.SecurityInsightsAttackTactic Impact { get { throw null; } }
        public static Azure.ResourceManager.SecurityInsights.Models.SecurityInsightsAttackTactic ImpairProcessControl { get { throw null; } }
        public static Azure.ResourceManager.SecurityInsights.Models.SecurityInsightsAttackTactic InhibitResponseFunction { get { throw null; } }
        public static Azure.ResourceManager.SecurityInsights.Models.SecurityInsightsAttackTactic InitialAccess { get { throw null; } }
        public static Azure.ResourceManager.SecurityInsights.Models.SecurityInsightsAttackTactic LateralMovement { get { throw null; } }
        public static Azure.ResourceManager.SecurityInsights.Models.SecurityInsightsAttackTactic Persistence { get { throw null; } }
        public static Azure.ResourceManager.SecurityInsights.Models.SecurityInsightsAttackTactic PreAttack { get { throw null; } }
        public static Azure.ResourceManager.SecurityInsights.Models.SecurityInsightsAttackTactic PrivilegeEscalation { get { throw null; } }
        public static Azure.ResourceManager.SecurityInsights.Models.SecurityInsightsAttackTactic Reconnaissance { get { throw null; } }
        public static Azure.ResourceManager.SecurityInsights.Models.SecurityInsightsAttackTactic ResourceDevelopment { get { throw null; } }
        public bool Equals(Azure.ResourceManager.SecurityInsights.Models.SecurityInsightsAttackTactic other) { throw null; }
        [System.ComponentModel.EditorBrowsableAttribute(System.ComponentModel.EditorBrowsableState.Never)]
        public override bool Equals(object obj) { throw null; }
        [System.ComponentModel.EditorBrowsableAttribute(System.ComponentModel.EditorBrowsableState.Never)]
        public override int GetHashCode() { throw null; }
        public static bool operator ==(Azure.ResourceManager.SecurityInsights.Models.SecurityInsightsAttackTactic left, Azure.ResourceManager.SecurityInsights.Models.SecurityInsightsAttackTactic right) { throw null; }
        public static implicit operator Azure.ResourceManager.SecurityInsights.Models.SecurityInsightsAttackTactic (string value) { throw null; }
        public static bool operator !=(Azure.ResourceManager.SecurityInsights.Models.SecurityInsightsAttackTactic left, Azure.ResourceManager.SecurityInsights.Models.SecurityInsightsAttackTactic right) { throw null; }
        public override string ToString() { throw null; }
    }
    public abstract partial class SecurityInsightsAutomationRuleAction
    {
        protected SecurityInsightsAutomationRuleAction(int order) { }
        public int Order { get { throw null; } set { } }
    }
    public abstract partial class SecurityInsightsAutomationRuleCondition
    {
        protected SecurityInsightsAutomationRuleCondition() { }
    }
    public partial class SecurityInsightsAutomationRuleTriggeringLogic
    {
        public SecurityInsightsAutomationRuleTriggeringLogic(bool isEnabled, Azure.ResourceManager.SecurityInsights.Models.TriggersOn triggersOn, Azure.ResourceManager.SecurityInsights.Models.TriggersWhen triggersWhen) { }
        public System.Collections.Generic.IList<Azure.ResourceManager.SecurityInsights.Models.SecurityInsightsAutomationRuleCondition> Conditions { get { throw null; } }
        public System.DateTimeOffset? ExpireOn { get { throw null; } set { } }
        public bool IsEnabled { get { throw null; } set { } }
        public Azure.ResourceManager.SecurityInsights.Models.TriggersOn TriggersOn { get { throw null; } set { } }
        public Azure.ResourceManager.SecurityInsights.Models.TriggersWhen TriggersWhen { get { throw null; } set { } }
    }
    public partial class SecurityInsightsAwsCloudTrailDataConnector : Azure.ResourceManager.SecurityInsights.SecurityInsightsDataConnectorData
>>>>>>> 16d06cc1
    {
        public SecurityInsightsAwsCloudTrailDataConnector() { }
        public string AwsRoleArn { get { throw null; } set { } }
        public Azure.ResourceManager.SecurityInsights.Models.SecurityInsightsDataTypeConnectionState? LogsState { get { throw null; } set { } }
    }
<<<<<<< HEAD
    public enum DeliveryAction
=======
    public partial class SecurityInsightsAzureResourceEntity : Azure.ResourceManager.SecurityInsights.Models.SecurityInsightsEntity
    {
        public SecurityInsightsAzureResourceEntity() { }
        public System.Collections.Generic.IReadOnlyDictionary<string, System.BinaryData> AdditionalData { get { throw null; } }
        public string FriendlyName { get { throw null; } }
        public string ResourceId { get { throw null; } }
        public string SubscriptionId { get { throw null; } }
    }
    public partial class SecurityInsightsBookmarkIncidentInfo
>>>>>>> 16d06cc1
    {
        public SecurityInsightsBookmarkIncidentInfo() { }
        public System.Guid? IncidentId { get { throw null; } set { } }
        public string RelationName { get { throw null; } set { } }
        public Azure.ResourceManager.SecurityInsights.Models.SecurityInsightsIncidentSeverity? Severity { get { throw null; } set { } }
        public string Title { get { throw null; } set { } }
    }
    public partial class SecurityInsightsClientInfo
    {
        internal SecurityInsightsClientInfo() { }
        public string Email { get { throw null; } }
        public string Name { get { throw null; } }
        public System.Guid? ObjectId { get { throw null; } }
        public string UserPrincipalName { get { throw null; } }
    }
<<<<<<< HEAD
    public partial class DnsEntity : Azure.ResourceManager.SecurityInsights.EntityData
=======
    public partial class SecurityInsightsCloudApplicationEntity : Azure.ResourceManager.SecurityInsights.Models.SecurityInsightsEntity
    {
        public SecurityInsightsCloudApplicationEntity() { }
        public System.Collections.Generic.IReadOnlyDictionary<string, System.BinaryData> AdditionalData { get { throw null; } }
        public int? AppId { get { throw null; } }
        public string AppName { get { throw null; } }
        public string FriendlyName { get { throw null; } }
        public string InstanceName { get { throw null; } }
    }
    [System.Runtime.InteropServices.StructLayoutAttribute(System.Runtime.InteropServices.LayoutKind.Sequential)]
    public readonly partial struct SecurityInsightsDataTypeConnectionState : System.IEquatable<Azure.ResourceManager.SecurityInsights.Models.SecurityInsightsDataTypeConnectionState>
    {
        private readonly object _dummy;
        private readonly int _dummyPrimitive;
        public SecurityInsightsDataTypeConnectionState(string value) { throw null; }
        public static Azure.ResourceManager.SecurityInsights.Models.SecurityInsightsDataTypeConnectionState Disabled { get { throw null; } }
        public static Azure.ResourceManager.SecurityInsights.Models.SecurityInsightsDataTypeConnectionState Enabled { get { throw null; } }
        public bool Equals(Azure.ResourceManager.SecurityInsights.Models.SecurityInsightsDataTypeConnectionState other) { throw null; }
        [System.ComponentModel.EditorBrowsableAttribute(System.ComponentModel.EditorBrowsableState.Never)]
        public override bool Equals(object obj) { throw null; }
        [System.ComponentModel.EditorBrowsableAttribute(System.ComponentModel.EditorBrowsableState.Never)]
        public override int GetHashCode() { throw null; }
        public static bool operator ==(Azure.ResourceManager.SecurityInsights.Models.SecurityInsightsDataTypeConnectionState left, Azure.ResourceManager.SecurityInsights.Models.SecurityInsightsDataTypeConnectionState right) { throw null; }
        public static implicit operator Azure.ResourceManager.SecurityInsights.Models.SecurityInsightsDataTypeConnectionState (string value) { throw null; }
        public static bool operator !=(Azure.ResourceManager.SecurityInsights.Models.SecurityInsightsDataTypeConnectionState left, Azure.ResourceManager.SecurityInsights.Models.SecurityInsightsDataTypeConnectionState right) { throw null; }
        public override string ToString() { throw null; }
    }
    public partial class SecurityInsightsDnsEntity : Azure.ResourceManager.SecurityInsights.Models.SecurityInsightsEntity
    {
        public SecurityInsightsDnsEntity() { }
        public System.Collections.Generic.IReadOnlyDictionary<string, System.BinaryData> AdditionalData { get { throw null; } }
        public string DnsServerIPEntityId { get { throw null; } }
        public string DomainName { get { throw null; } }
        public string FriendlyName { get { throw null; } }
        public string HostIPAddressEntityId { get { throw null; } }
        public System.Collections.Generic.IReadOnlyList<string> IPAddressEntityIds { get { throw null; } }
    }
    public partial class SecurityInsightsEntity : Azure.ResourceManager.Models.ResourceData
    {
        public SecurityInsightsEntity() { }
    }
    [System.Runtime.InteropServices.StructLayoutAttribute(System.Runtime.InteropServices.LayoutKind.Sequential)]
    public readonly partial struct SecurityInsightsEntityKind : System.IEquatable<Azure.ResourceManager.SecurityInsights.Models.SecurityInsightsEntityKind>
    {
        private readonly object _dummy;
        private readonly int _dummyPrimitive;
        public SecurityInsightsEntityKind(string value) { throw null; }
        public static Azure.ResourceManager.SecurityInsights.Models.SecurityInsightsEntityKind Account { get { throw null; } }
        public static Azure.ResourceManager.SecurityInsights.Models.SecurityInsightsEntityKind AzureResource { get { throw null; } }
        public static Azure.ResourceManager.SecurityInsights.Models.SecurityInsightsEntityKind Bookmark { get { throw null; } }
        public static Azure.ResourceManager.SecurityInsights.Models.SecurityInsightsEntityKind CloudApplication { get { throw null; } }
        public static Azure.ResourceManager.SecurityInsights.Models.SecurityInsightsEntityKind DnsResolution { get { throw null; } }
        public static Azure.ResourceManager.SecurityInsights.Models.SecurityInsightsEntityKind File { get { throw null; } }
        public static Azure.ResourceManager.SecurityInsights.Models.SecurityInsightsEntityKind FileHash { get { throw null; } }
        public static Azure.ResourceManager.SecurityInsights.Models.SecurityInsightsEntityKind Host { get { throw null; } }
        public static Azure.ResourceManager.SecurityInsights.Models.SecurityInsightsEntityKind IotDevice { get { throw null; } }
        public static Azure.ResourceManager.SecurityInsights.Models.SecurityInsightsEntityKind IP { get { throw null; } }
        public static Azure.ResourceManager.SecurityInsights.Models.SecurityInsightsEntityKind Mailbox { get { throw null; } }
        public static Azure.ResourceManager.SecurityInsights.Models.SecurityInsightsEntityKind MailCluster { get { throw null; } }
        public static Azure.ResourceManager.SecurityInsights.Models.SecurityInsightsEntityKind MailMessage { get { throw null; } }
        public static Azure.ResourceManager.SecurityInsights.Models.SecurityInsightsEntityKind Malware { get { throw null; } }
        public static Azure.ResourceManager.SecurityInsights.Models.SecurityInsightsEntityKind Process { get { throw null; } }
        public static Azure.ResourceManager.SecurityInsights.Models.SecurityInsightsEntityKind RegistryKey { get { throw null; } }
        public static Azure.ResourceManager.SecurityInsights.Models.SecurityInsightsEntityKind RegistryValue { get { throw null; } }
        public static Azure.ResourceManager.SecurityInsights.Models.SecurityInsightsEntityKind SecurityAlert { get { throw null; } }
        public static Azure.ResourceManager.SecurityInsights.Models.SecurityInsightsEntityKind SecurityGroup { get { throw null; } }
        public static Azure.ResourceManager.SecurityInsights.Models.SecurityInsightsEntityKind SubmissionMail { get { throw null; } }
        public static Azure.ResourceManager.SecurityInsights.Models.SecurityInsightsEntityKind Uri { get { throw null; } }
        public bool Equals(Azure.ResourceManager.SecurityInsights.Models.SecurityInsightsEntityKind other) { throw null; }
        [System.ComponentModel.EditorBrowsableAttribute(System.ComponentModel.EditorBrowsableState.Never)]
        public override bool Equals(object obj) { throw null; }
        [System.ComponentModel.EditorBrowsableAttribute(System.ComponentModel.EditorBrowsableState.Never)]
        public override int GetHashCode() { throw null; }
        public static bool operator ==(Azure.ResourceManager.SecurityInsights.Models.SecurityInsightsEntityKind left, Azure.ResourceManager.SecurityInsights.Models.SecurityInsightsEntityKind right) { throw null; }
        public static implicit operator Azure.ResourceManager.SecurityInsights.Models.SecurityInsightsEntityKind (string value) { throw null; }
        public static bool operator !=(Azure.ResourceManager.SecurityInsights.Models.SecurityInsightsEntityKind left, Azure.ResourceManager.SecurityInsights.Models.SecurityInsightsEntityKind right) { throw null; }
        public override string ToString() { throw null; }
    }
    public partial class SecurityInsightsFieldMapping
    {
        public SecurityInsightsFieldMapping() { }
        public string ColumnName { get { throw null; } set { } }
        public string Identifier { get { throw null; } set { } }
    }
    public partial class SecurityInsightsFileEntity : Azure.ResourceManager.SecurityInsights.Models.SecurityInsightsEntity
    {
        public SecurityInsightsFileEntity() { }
        public System.Collections.Generic.IReadOnlyDictionary<string, System.BinaryData> AdditionalData { get { throw null; } }
        public string Directory { get { throw null; } }
        public System.Collections.Generic.IReadOnlyList<string> FileHashEntityIds { get { throw null; } }
        public string FileName { get { throw null; } }
        public string FriendlyName { get { throw null; } }
        public string HostEntityId { get { throw null; } }
    }
    [System.Runtime.InteropServices.StructLayoutAttribute(System.Runtime.InteropServices.LayoutKind.Sequential)]
    public readonly partial struct SecurityInsightsFileHashAlgorithm : System.IEquatable<Azure.ResourceManager.SecurityInsights.Models.SecurityInsightsFileHashAlgorithm>
    {
        private readonly object _dummy;
        private readonly int _dummyPrimitive;
        public SecurityInsightsFileHashAlgorithm(string value) { throw null; }
        public static Azure.ResourceManager.SecurityInsights.Models.SecurityInsightsFileHashAlgorithm MD5 { get { throw null; } }
        public static Azure.ResourceManager.SecurityInsights.Models.SecurityInsightsFileHashAlgorithm Sha1 { get { throw null; } }
        public static Azure.ResourceManager.SecurityInsights.Models.SecurityInsightsFileHashAlgorithm Sha256 { get { throw null; } }
        public static Azure.ResourceManager.SecurityInsights.Models.SecurityInsightsFileHashAlgorithm Sha256AC { get { throw null; } }
        public static Azure.ResourceManager.SecurityInsights.Models.SecurityInsightsFileHashAlgorithm Unknown { get { throw null; } }
        public bool Equals(Azure.ResourceManager.SecurityInsights.Models.SecurityInsightsFileHashAlgorithm other) { throw null; }
        [System.ComponentModel.EditorBrowsableAttribute(System.ComponentModel.EditorBrowsableState.Never)]
        public override bool Equals(object obj) { throw null; }
        [System.ComponentModel.EditorBrowsableAttribute(System.ComponentModel.EditorBrowsableState.Never)]
        public override int GetHashCode() { throw null; }
        public static bool operator ==(Azure.ResourceManager.SecurityInsights.Models.SecurityInsightsFileHashAlgorithm left, Azure.ResourceManager.SecurityInsights.Models.SecurityInsightsFileHashAlgorithm right) { throw null; }
        public static implicit operator Azure.ResourceManager.SecurityInsights.Models.SecurityInsightsFileHashAlgorithm (string value) { throw null; }
        public static bool operator !=(Azure.ResourceManager.SecurityInsights.Models.SecurityInsightsFileHashAlgorithm left, Azure.ResourceManager.SecurityInsights.Models.SecurityInsightsFileHashAlgorithm right) { throw null; }
        public override string ToString() { throw null; }
    }
    public partial class SecurityInsightsFileHashEntity : Azure.ResourceManager.SecurityInsights.Models.SecurityInsightsEntity
>>>>>>> 16d06cc1
    {
        public SecurityInsightsFileHashEntity() { }
        public System.Collections.Generic.IReadOnlyDictionary<string, System.BinaryData> AdditionalData { get { throw null; } }
        public Azure.ResourceManager.SecurityInsights.Models.SecurityInsightsFileHashAlgorithm? Algorithm { get { throw null; } }
        public string FriendlyName { get { throw null; } }
<<<<<<< HEAD
        public string HostIPAddressEntityId { get { throw null; } }
        public System.Collections.Generic.IReadOnlyList<string> IPAddressEntityIds { get { throw null; } }
    }
    public enum ElevationToken
    {
        Default = 0,
        Full = 1,
        Limited = 2,
    }
    [System.Runtime.InteropServices.StructLayoutAttribute(System.Runtime.InteropServices.LayoutKind.Sequential)]
    public readonly partial struct EntityKind : System.IEquatable<Azure.ResourceManager.SecurityInsights.Models.EntityKind>
    {
        private readonly object _dummy;
        private readonly int _dummyPrimitive;
        public EntityKind(string value) { throw null; }
        public static Azure.ResourceManager.SecurityInsights.Models.EntityKind Account { get { throw null; } }
        public static Azure.ResourceManager.SecurityInsights.Models.EntityKind AzureResource { get { throw null; } }
        public static Azure.ResourceManager.SecurityInsights.Models.EntityKind Bookmark { get { throw null; } }
        public static Azure.ResourceManager.SecurityInsights.Models.EntityKind CloudApplication { get { throw null; } }
        public static Azure.ResourceManager.SecurityInsights.Models.EntityKind DnsResolution { get { throw null; } }
        public static Azure.ResourceManager.SecurityInsights.Models.EntityKind File { get { throw null; } }
        public static Azure.ResourceManager.SecurityInsights.Models.EntityKind FileHash { get { throw null; } }
        public static Azure.ResourceManager.SecurityInsights.Models.EntityKind Host { get { throw null; } }
        public static Azure.ResourceManager.SecurityInsights.Models.EntityKind IoTDevice { get { throw null; } }
        public static Azure.ResourceManager.SecurityInsights.Models.EntityKind IP { get { throw null; } }
        public static Azure.ResourceManager.SecurityInsights.Models.EntityKind Mailbox { get { throw null; } }
        public static Azure.ResourceManager.SecurityInsights.Models.EntityKind MailCluster { get { throw null; } }
        public static Azure.ResourceManager.SecurityInsights.Models.EntityKind MailMessage { get { throw null; } }
        public static Azure.ResourceManager.SecurityInsights.Models.EntityKind Malware { get { throw null; } }
        public static Azure.ResourceManager.SecurityInsights.Models.EntityKind Process { get { throw null; } }
        public static Azure.ResourceManager.SecurityInsights.Models.EntityKind RegistryKey { get { throw null; } }
        public static Azure.ResourceManager.SecurityInsights.Models.EntityKind RegistryValue { get { throw null; } }
        public static Azure.ResourceManager.SecurityInsights.Models.EntityKind SecurityAlert { get { throw null; } }
        public static Azure.ResourceManager.SecurityInsights.Models.EntityKind SecurityGroup { get { throw null; } }
        public static Azure.ResourceManager.SecurityInsights.Models.EntityKind SubmissionMail { get { throw null; } }
        public static Azure.ResourceManager.SecurityInsights.Models.EntityKind Url { get { throw null; } }
        public bool Equals(Azure.ResourceManager.SecurityInsights.Models.EntityKind other) { throw null; }
        [System.ComponentModel.EditorBrowsableAttribute(System.ComponentModel.EditorBrowsableState.Never)]
        public override bool Equals(object obj) { throw null; }
        [System.ComponentModel.EditorBrowsableAttribute(System.ComponentModel.EditorBrowsableState.Never)]
        public override int GetHashCode() { throw null; }
        public static bool operator ==(Azure.ResourceManager.SecurityInsights.Models.EntityKind left, Azure.ResourceManager.SecurityInsights.Models.EntityKind right) { throw null; }
        public static implicit operator Azure.ResourceManager.SecurityInsights.Models.EntityKind (string value) { throw null; }
        public static bool operator !=(Azure.ResourceManager.SecurityInsights.Models.EntityKind left, Azure.ResourceManager.SecurityInsights.Models.EntityKind right) { throw null; }
        public override string ToString() { throw null; }
=======
        public string HashValue { get { throw null; } }
    }
    public partial class SecurityInsightsFusionAlertRule : Azure.ResourceManager.SecurityInsights.SecurityInsightsAlertRuleData
    {
        public SecurityInsightsFusionAlertRule() { }
        public string AlertRuleTemplateName { get { throw null; } set { } }
        public string Description { get { throw null; } }
        public string DisplayName { get { throw null; } }
        public bool? IsEnabled { get { throw null; } set { } }
        public System.DateTimeOffset? LastModifiedOn { get { throw null; } }
        public Azure.ResourceManager.SecurityInsights.Models.SecurityInsightsAlertSeverity? Severity { get { throw null; } }
        public System.Collections.Generic.IReadOnlyList<Azure.ResourceManager.SecurityInsights.Models.SecurityInsightsAttackTactic> Tactics { get { throw null; } }
        public System.Collections.Generic.IReadOnlyList<string> Techniques { get { throw null; } }
    }
    public partial class SecurityInsightsFusionAlertRuleTemplate : Azure.ResourceManager.SecurityInsights.SecurityInsightsAlertRuleTemplateData
    {
        public SecurityInsightsFusionAlertRuleTemplate() { }
        public int? AlertRulesCreatedByTemplateCount { get { throw null; } set { } }
        public System.DateTimeOffset? CreatedOn { get { throw null; } }
        public string Description { get { throw null; } set { } }
        public string DisplayName { get { throw null; } set { } }
        public System.DateTimeOffset? LastUpdatedOn { get { throw null; } }
        public System.Collections.Generic.IList<Azure.ResourceManager.SecurityInsights.Models.AlertRuleTemplateDataSource> RequiredDataConnectors { get { throw null; } }
        public Azure.ResourceManager.SecurityInsights.Models.SecurityInsightsAlertSeverity? Severity { get { throw null; } set { } }
        public Azure.ResourceManager.SecurityInsights.Models.SecurityInsightsAlertRuleTemplateStatus? Status { get { throw null; } set { } }
        public System.Collections.Generic.IList<Azure.ResourceManager.SecurityInsights.Models.SecurityInsightsAttackTactic> Tactics { get { throw null; } }
        public System.Collections.Generic.IList<string> Techniques { get { throw null; } }
    }
    public partial class SecurityInsightsGroupEntity : Azure.ResourceManager.SecurityInsights.Models.SecurityInsightsEntity
    {
        public SecurityInsightsGroupEntity() { }
        public System.Collections.Generic.IReadOnlyDictionary<string, System.BinaryData> AdditionalData { get { throw null; } }
        public string DistinguishedName { get { throw null; } }
        public string FriendlyName { get { throw null; } }
        public System.Guid? ObjectGuid { get { throw null; } }
        public string Sid { get { throw null; } }
    }
    public partial class SecurityInsightsGroupingConfiguration
    {
        public SecurityInsightsGroupingConfiguration(bool isEnabled, bool isClosedIncidentReopened, System.TimeSpan lookbackDuration, Azure.ResourceManager.SecurityInsights.Models.SecurityInsightsGroupingMatchingMethod matchingMethod) { }
        public System.Collections.Generic.IList<Azure.ResourceManager.SecurityInsights.Models.SecurityInsightsAlertDetail> GroupByAlertDetails { get { throw null; } }
        public System.Collections.Generic.IList<string> GroupByCustomDetails { get { throw null; } }
        public System.Collections.Generic.IList<Azure.ResourceManager.SecurityInsights.Models.SecurityInsightsAlertRuleEntityMappingType> GroupByEntities { get { throw null; } }
        public bool IsClosedIncidentReopened { get { throw null; } set { } }
        public bool IsEnabled { get { throw null; } set { } }
        public System.TimeSpan LookbackDuration { get { throw null; } set { } }
        public Azure.ResourceManager.SecurityInsights.Models.SecurityInsightsGroupingMatchingMethod MatchingMethod { get { throw null; } set { } }
    }
    [System.Runtime.InteropServices.StructLayoutAttribute(System.Runtime.InteropServices.LayoutKind.Sequential)]
    public readonly partial struct SecurityInsightsGroupingMatchingMethod : System.IEquatable<Azure.ResourceManager.SecurityInsights.Models.SecurityInsightsGroupingMatchingMethod>
    {
        private readonly object _dummy;
        private readonly int _dummyPrimitive;
        public SecurityInsightsGroupingMatchingMethod(string value) { throw null; }
        public static Azure.ResourceManager.SecurityInsights.Models.SecurityInsightsGroupingMatchingMethod AllEntities { get { throw null; } }
        public static Azure.ResourceManager.SecurityInsights.Models.SecurityInsightsGroupingMatchingMethod AnyAlert { get { throw null; } }
        public static Azure.ResourceManager.SecurityInsights.Models.SecurityInsightsGroupingMatchingMethod Selected { get { throw null; } }
        public bool Equals(Azure.ResourceManager.SecurityInsights.Models.SecurityInsightsGroupingMatchingMethod other) { throw null; }
        [System.ComponentModel.EditorBrowsableAttribute(System.ComponentModel.EditorBrowsableState.Never)]
        public override bool Equals(object obj) { throw null; }
        [System.ComponentModel.EditorBrowsableAttribute(System.ComponentModel.EditorBrowsableState.Never)]
        public override int GetHashCode() { throw null; }
        public static bool operator ==(Azure.ResourceManager.SecurityInsights.Models.SecurityInsightsGroupingMatchingMethod left, Azure.ResourceManager.SecurityInsights.Models.SecurityInsightsGroupingMatchingMethod right) { throw null; }
        public static implicit operator Azure.ResourceManager.SecurityInsights.Models.SecurityInsightsGroupingMatchingMethod (string value) { throw null; }
        public static bool operator !=(Azure.ResourceManager.SecurityInsights.Models.SecurityInsightsGroupingMatchingMethod left, Azure.ResourceManager.SecurityInsights.Models.SecurityInsightsGroupingMatchingMethod right) { throw null; }
        public override string ToString() { throw null; }
    }
    public partial class SecurityInsightsHostEntity : Azure.ResourceManager.SecurityInsights.Models.SecurityInsightsEntity
    {
        public SecurityInsightsHostEntity() { }
        public System.Collections.Generic.IReadOnlyDictionary<string, System.BinaryData> AdditionalData { get { throw null; } }
        public Azure.Core.ResourceIdentifier AzureId { get { throw null; } }
        public string DnsDomain { get { throw null; } }
        public string FriendlyName { get { throw null; } }
        public string HostName { get { throw null; } }
        public bool? IsDomainJoined { get { throw null; } }
        public string NetBiosName { get { throw null; } }
        public string NtDomain { get { throw null; } }
        public string OmsAgentId { get { throw null; } }
        public Azure.ResourceManager.SecurityInsights.Models.SecurityInsightsHostOSFamily? OSFamily { get { throw null; } set { } }
        public string OSVersion { get { throw null; } }
    }
    public enum SecurityInsightsHostOSFamily
    {
        Unknown = 0,
        Linux = 1,
        Windows = 2,
        Android = 3,
        Ios = 4,
    }
    public partial class SecurityInsightsHuntingBookmark : Azure.ResourceManager.SecurityInsights.Models.SecurityInsightsEntity
    {
        public SecurityInsightsHuntingBookmark() { }
        public System.Collections.Generic.IReadOnlyDictionary<string, System.BinaryData> AdditionalData { get { throw null; } }
        public Azure.ResourceManager.SecurityInsights.Models.SecurityInsightsUserInfo CreatedBy { get { throw null; } set { } }
        public System.DateTimeOffset? CreatedOn { get { throw null; } set { } }
        public string DisplayName { get { throw null; } set { } }
        public System.DateTimeOffset? EventOn { get { throw null; } set { } }
        public string FriendlyName { get { throw null; } }
        public Azure.ResourceManager.SecurityInsights.Models.SecurityInsightsBookmarkIncidentInfo IncidentInfo { get { throw null; } set { } }
        public System.Collections.Generic.IList<string> Labels { get { throw null; } }
        public string Notes { get { throw null; } set { } }
        public string Query { get { throw null; } set { } }
        public string QueryResult { get { throw null; } set { } }
        public Azure.ResourceManager.SecurityInsights.Models.SecurityInsightsUserInfo UpdatedBy { get { throw null; } set { } }
        public System.DateTimeOffset? UpdatedOn { get { throw null; } set { } }
    }
    public partial class SecurityInsightsIncidentActionConfiguration
    {
        public SecurityInsightsIncidentActionConfiguration() { }
        public Azure.ResourceManager.SecurityInsights.Models.SecurityInsightsIncidentClassification? Classification { get { throw null; } set { } }
        public string ClassificationComment { get { throw null; } set { } }
        public Azure.ResourceManager.SecurityInsights.Models.SecurityInsightsIncidentClassificationReason? ClassificationReason { get { throw null; } set { } }
        public System.Collections.Generic.IList<Azure.ResourceManager.SecurityInsights.Models.SecurityInsightsIncidentLabel> Labels { get { throw null; } }
        public Azure.ResourceManager.SecurityInsights.Models.SecurityInsightsIncidentOwnerInfo Owner { get { throw null; } set { } }
        public Azure.ResourceManager.SecurityInsights.Models.SecurityInsightsIncidentSeverity? Severity { get { throw null; } set { } }
        public Azure.ResourceManager.SecurityInsights.Models.SecurityInsightsIncidentStatus? Status { get { throw null; } set { } }
>>>>>>> 16d06cc1
    }
    public partial class SecurityInsightsIncidentAdditionalInfo
    {
        internal SecurityInsightsIncidentAdditionalInfo() { }
        public System.Collections.Generic.IReadOnlyList<string> AlertProductNames { get { throw null; } }
        public int? AlertsCount { get { throw null; } }
        public int? BookmarksCount { get { throw null; } }
        public int? CommentsCount { get { throw null; } }
        public System.Collections.Generic.IReadOnlyList<Azure.ResourceManager.SecurityInsights.Models.SecurityInsightsAttackTactic> Tactics { get { throw null; } }
    }
    [System.Runtime.InteropServices.StructLayoutAttribute(System.Runtime.InteropServices.LayoutKind.Sequential)]
    public readonly partial struct SecurityInsightsIncidentClassification : System.IEquatable<Azure.ResourceManager.SecurityInsights.Models.SecurityInsightsIncidentClassification>
    {
        private readonly object _dummy;
        private readonly int _dummyPrimitive;
        public SecurityInsightsIncidentClassification(string value) { throw null; }
        public static Azure.ResourceManager.SecurityInsights.Models.SecurityInsightsIncidentClassification BenignPositive { get { throw null; } }
        public static Azure.ResourceManager.SecurityInsights.Models.SecurityInsightsIncidentClassification FalsePositive { get { throw null; } }
        public static Azure.ResourceManager.SecurityInsights.Models.SecurityInsightsIncidentClassification TruePositive { get { throw null; } }
        public static Azure.ResourceManager.SecurityInsights.Models.SecurityInsightsIncidentClassification Undetermined { get { throw null; } }
        public bool Equals(Azure.ResourceManager.SecurityInsights.Models.SecurityInsightsIncidentClassification other) { throw null; }
        [System.ComponentModel.EditorBrowsableAttribute(System.ComponentModel.EditorBrowsableState.Never)]
        public override bool Equals(object obj) { throw null; }
        [System.ComponentModel.EditorBrowsableAttribute(System.ComponentModel.EditorBrowsableState.Never)]
        public override int GetHashCode() { throw null; }
        public static bool operator ==(Azure.ResourceManager.SecurityInsights.Models.SecurityInsightsIncidentClassification left, Azure.ResourceManager.SecurityInsights.Models.SecurityInsightsIncidentClassification right) { throw null; }
        public static implicit operator Azure.ResourceManager.SecurityInsights.Models.SecurityInsightsIncidentClassification (string value) { throw null; }
        public static bool operator !=(Azure.ResourceManager.SecurityInsights.Models.SecurityInsightsIncidentClassification left, Azure.ResourceManager.SecurityInsights.Models.SecurityInsightsIncidentClassification right) { throw null; }
        public override string ToString() { throw null; }
    }
    [System.Runtime.InteropServices.StructLayoutAttribute(System.Runtime.InteropServices.LayoutKind.Sequential)]
<<<<<<< HEAD
    public readonly partial struct EventGroupingAggregationKind : System.IEquatable<Azure.ResourceManager.SecurityInsights.Models.EventGroupingAggregationKind>
=======
    public readonly partial struct SecurityInsightsIncidentClassificationReason : System.IEquatable<Azure.ResourceManager.SecurityInsights.Models.SecurityInsightsIncidentClassificationReason>
    {
        private readonly object _dummy;
        private readonly int _dummyPrimitive;
        public SecurityInsightsIncidentClassificationReason(string value) { throw null; }
        public static Azure.ResourceManager.SecurityInsights.Models.SecurityInsightsIncidentClassificationReason InaccurateData { get { throw null; } }
        public static Azure.ResourceManager.SecurityInsights.Models.SecurityInsightsIncidentClassificationReason IncorrectAlertLogic { get { throw null; } }
        public static Azure.ResourceManager.SecurityInsights.Models.SecurityInsightsIncidentClassificationReason SuspiciousActivity { get { throw null; } }
        public static Azure.ResourceManager.SecurityInsights.Models.SecurityInsightsIncidentClassificationReason SuspiciousButExpected { get { throw null; } }
        public bool Equals(Azure.ResourceManager.SecurityInsights.Models.SecurityInsightsIncidentClassificationReason other) { throw null; }
        [System.ComponentModel.EditorBrowsableAttribute(System.ComponentModel.EditorBrowsableState.Never)]
        public override bool Equals(object obj) { throw null; }
        [System.ComponentModel.EditorBrowsableAttribute(System.ComponentModel.EditorBrowsableState.Never)]
        public override int GetHashCode() { throw null; }
        public static bool operator ==(Azure.ResourceManager.SecurityInsights.Models.SecurityInsightsIncidentClassificationReason left, Azure.ResourceManager.SecurityInsights.Models.SecurityInsightsIncidentClassificationReason right) { throw null; }
        public static implicit operator Azure.ResourceManager.SecurityInsights.Models.SecurityInsightsIncidentClassificationReason (string value) { throw null; }
        public static bool operator !=(Azure.ResourceManager.SecurityInsights.Models.SecurityInsightsIncidentClassificationReason left, Azure.ResourceManager.SecurityInsights.Models.SecurityInsightsIncidentClassificationReason right) { throw null; }
        public override string ToString() { throw null; }
    }
    public partial class SecurityInsightsIncidentConfiguration
    {
        public SecurityInsightsIncidentConfiguration(bool isIncidentCreated) { }
        public Azure.ResourceManager.SecurityInsights.Models.SecurityInsightsGroupingConfiguration GroupingConfiguration { get { throw null; } set { } }
        public bool IsIncidentCreated { get { throw null; } set { } }
    }
    public partial class SecurityInsightsIncidentEntitiesMetadata
    {
        internal SecurityInsightsIncidentEntitiesMetadata() { }
        public int Count { get { throw null; } }
        public Azure.ResourceManager.SecurityInsights.Models.SecurityInsightsEntityKind EntityKind { get { throw null; } }
    }
    public partial class SecurityInsightsIncidentEntitiesResult
    {
        internal SecurityInsightsIncidentEntitiesResult() { }
        public System.Collections.Generic.IReadOnlyList<Azure.ResourceManager.SecurityInsights.Models.SecurityInsightsEntity> Entities { get { throw null; } }
        public System.Collections.Generic.IReadOnlyList<Azure.ResourceManager.SecurityInsights.Models.SecurityInsightsIncidentEntitiesMetadata> MetaData { get { throw null; } }
    }
    public partial class SecurityInsightsIncidentLabel
    {
        public SecurityInsightsIncidentLabel(string labelName) { }
        public string LabelName { get { throw null; } set { } }
        public Azure.ResourceManager.SecurityInsights.Models.SecurityInsightsIncidentLabelType? LabelType { get { throw null; } }
    }
    [System.Runtime.InteropServices.StructLayoutAttribute(System.Runtime.InteropServices.LayoutKind.Sequential)]
    public readonly partial struct SecurityInsightsIncidentLabelType : System.IEquatable<Azure.ResourceManager.SecurityInsights.Models.SecurityInsightsIncidentLabelType>
    {
        private readonly object _dummy;
        private readonly int _dummyPrimitive;
        public SecurityInsightsIncidentLabelType(string value) { throw null; }
        public static Azure.ResourceManager.SecurityInsights.Models.SecurityInsightsIncidentLabelType AutoAssigned { get { throw null; } }
        public static Azure.ResourceManager.SecurityInsights.Models.SecurityInsightsIncidentLabelType User { get { throw null; } }
        public bool Equals(Azure.ResourceManager.SecurityInsights.Models.SecurityInsightsIncidentLabelType other) { throw null; }
        [System.ComponentModel.EditorBrowsableAttribute(System.ComponentModel.EditorBrowsableState.Never)]
        public override bool Equals(object obj) { throw null; }
        [System.ComponentModel.EditorBrowsableAttribute(System.ComponentModel.EditorBrowsableState.Never)]
        public override int GetHashCode() { throw null; }
        public static bool operator ==(Azure.ResourceManager.SecurityInsights.Models.SecurityInsightsIncidentLabelType left, Azure.ResourceManager.SecurityInsights.Models.SecurityInsightsIncidentLabelType right) { throw null; }
        public static implicit operator Azure.ResourceManager.SecurityInsights.Models.SecurityInsightsIncidentLabelType (string value) { throw null; }
        public static bool operator !=(Azure.ResourceManager.SecurityInsights.Models.SecurityInsightsIncidentLabelType left, Azure.ResourceManager.SecurityInsights.Models.SecurityInsightsIncidentLabelType right) { throw null; }
        public override string ToString() { throw null; }
    }
    public partial class SecurityInsightsIncidentOwnerInfo
    {
        public SecurityInsightsIncidentOwnerInfo() { }
        public string AssignedTo { get { throw null; } set { } }
        public string Email { get { throw null; } set { } }
        public System.Guid? ObjectId { get { throw null; } set { } }
        public Azure.ResourceManager.SecurityInsights.Models.SecurityInsightsIncidentOwnerType? OwnerType { get { throw null; } set { } }
        public string UserPrincipalName { get { throw null; } set { } }
    }
    [System.Runtime.InteropServices.StructLayoutAttribute(System.Runtime.InteropServices.LayoutKind.Sequential)]
    public readonly partial struct SecurityInsightsIncidentOwnerType : System.IEquatable<Azure.ResourceManager.SecurityInsights.Models.SecurityInsightsIncidentOwnerType>
    {
        private readonly object _dummy;
        private readonly int _dummyPrimitive;
        public SecurityInsightsIncidentOwnerType(string value) { throw null; }
        public static Azure.ResourceManager.SecurityInsights.Models.SecurityInsightsIncidentOwnerType Group { get { throw null; } }
        public static Azure.ResourceManager.SecurityInsights.Models.SecurityInsightsIncidentOwnerType Unknown { get { throw null; } }
        public static Azure.ResourceManager.SecurityInsights.Models.SecurityInsightsIncidentOwnerType User { get { throw null; } }
        public bool Equals(Azure.ResourceManager.SecurityInsights.Models.SecurityInsightsIncidentOwnerType other) { throw null; }
        [System.ComponentModel.EditorBrowsableAttribute(System.ComponentModel.EditorBrowsableState.Never)]
        public override bool Equals(object obj) { throw null; }
        [System.ComponentModel.EditorBrowsableAttribute(System.ComponentModel.EditorBrowsableState.Never)]
        public override int GetHashCode() { throw null; }
        public static bool operator ==(Azure.ResourceManager.SecurityInsights.Models.SecurityInsightsIncidentOwnerType left, Azure.ResourceManager.SecurityInsights.Models.SecurityInsightsIncidentOwnerType right) { throw null; }
        public static implicit operator Azure.ResourceManager.SecurityInsights.Models.SecurityInsightsIncidentOwnerType (string value) { throw null; }
        public static bool operator !=(Azure.ResourceManager.SecurityInsights.Models.SecurityInsightsIncidentOwnerType left, Azure.ResourceManager.SecurityInsights.Models.SecurityInsightsIncidentOwnerType right) { throw null; }
        public override string ToString() { throw null; }
    }
    [System.Runtime.InteropServices.StructLayoutAttribute(System.Runtime.InteropServices.LayoutKind.Sequential)]
    public readonly partial struct SecurityInsightsIncidentSeverity : System.IEquatable<Azure.ResourceManager.SecurityInsights.Models.SecurityInsightsIncidentSeverity>
    {
        private readonly object _dummy;
        private readonly int _dummyPrimitive;
        public SecurityInsightsIncidentSeverity(string value) { throw null; }
        public static Azure.ResourceManager.SecurityInsights.Models.SecurityInsightsIncidentSeverity High { get { throw null; } }
        public static Azure.ResourceManager.SecurityInsights.Models.SecurityInsightsIncidentSeverity Informational { get { throw null; } }
        public static Azure.ResourceManager.SecurityInsights.Models.SecurityInsightsIncidentSeverity Low { get { throw null; } }
        public static Azure.ResourceManager.SecurityInsights.Models.SecurityInsightsIncidentSeverity Medium { get { throw null; } }
        public bool Equals(Azure.ResourceManager.SecurityInsights.Models.SecurityInsightsIncidentSeverity other) { throw null; }
        [System.ComponentModel.EditorBrowsableAttribute(System.ComponentModel.EditorBrowsableState.Never)]
        public override bool Equals(object obj) { throw null; }
        [System.ComponentModel.EditorBrowsableAttribute(System.ComponentModel.EditorBrowsableState.Never)]
        public override int GetHashCode() { throw null; }
        public static bool operator ==(Azure.ResourceManager.SecurityInsights.Models.SecurityInsightsIncidentSeverity left, Azure.ResourceManager.SecurityInsights.Models.SecurityInsightsIncidentSeverity right) { throw null; }
        public static implicit operator Azure.ResourceManager.SecurityInsights.Models.SecurityInsightsIncidentSeverity (string value) { throw null; }
        public static bool operator !=(Azure.ResourceManager.SecurityInsights.Models.SecurityInsightsIncidentSeverity left, Azure.ResourceManager.SecurityInsights.Models.SecurityInsightsIncidentSeverity right) { throw null; }
        public override string ToString() { throw null; }
    }
    [System.Runtime.InteropServices.StructLayoutAttribute(System.Runtime.InteropServices.LayoutKind.Sequential)]
    public readonly partial struct SecurityInsightsIncidentStatus : System.IEquatable<Azure.ResourceManager.SecurityInsights.Models.SecurityInsightsIncidentStatus>
>>>>>>> 16d06cc1
    {
        private readonly object _dummy;
        private readonly int _dummyPrimitive;
        public SecurityInsightsIncidentStatus(string value) { throw null; }
        public static Azure.ResourceManager.SecurityInsights.Models.SecurityInsightsIncidentStatus Active { get { throw null; } }
        public static Azure.ResourceManager.SecurityInsights.Models.SecurityInsightsIncidentStatus Closed { get { throw null; } }
        public static Azure.ResourceManager.SecurityInsights.Models.SecurityInsightsIncidentStatus New { get { throw null; } }
        public bool Equals(Azure.ResourceManager.SecurityInsights.Models.SecurityInsightsIncidentStatus other) { throw null; }
        [System.ComponentModel.EditorBrowsableAttribute(System.ComponentModel.EditorBrowsableState.Never)]
        public override bool Equals(object obj) { throw null; }
        [System.ComponentModel.EditorBrowsableAttribute(System.ComponentModel.EditorBrowsableState.Never)]
        public override int GetHashCode() { throw null; }
        public static bool operator ==(Azure.ResourceManager.SecurityInsights.Models.SecurityInsightsIncidentStatus left, Azure.ResourceManager.SecurityInsights.Models.SecurityInsightsIncidentStatus right) { throw null; }
        public static implicit operator Azure.ResourceManager.SecurityInsights.Models.SecurityInsightsIncidentStatus (string value) { throw null; }
        public static bool operator !=(Azure.ResourceManager.SecurityInsights.Models.SecurityInsightsIncidentStatus left, Azure.ResourceManager.SecurityInsights.Models.SecurityInsightsIncidentStatus right) { throw null; }
        public override string ToString() { throw null; }
    }
<<<<<<< HEAD
    public partial class FieldMapping
    {
        public FieldMapping() { }
        public string ColumnName { get { throw null; } set { } }
        public string Identifier { get { throw null; } set { } }
    }
    public partial class FileEntity : Azure.ResourceManager.SecurityInsights.EntityData
    {
        public FileEntity() { }
=======
    public partial class SecurityInsightsIotDeviceEntity : Azure.ResourceManager.SecurityInsights.Models.SecurityInsightsEntity
    {
        public SecurityInsightsIotDeviceEntity() { }
>>>>>>> 16d06cc1
        public System.Collections.Generic.IReadOnlyDictionary<string, System.BinaryData> AdditionalData { get { throw null; } }
        public string DeviceId { get { throw null; } }
        public string DeviceName { get { throw null; } }
        public string DeviceType { get { throw null; } }
        public string EdgeId { get { throw null; } }
        public string FirmwareVersion { get { throw null; } }
        public string FriendlyName { get { throw null; } }
        public string HostEntityId { get { throw null; } }
        public string IotHubEntityId { get { throw null; } }
        public System.Guid? IotSecurityAgentId { get { throw null; } }
        public string IPAddressEntityId { get { throw null; } }
        public string MacAddress { get { throw null; } }
        public string Model { get { throw null; } }
        public string OperatingSystem { get { throw null; } }
        public System.Collections.Generic.IReadOnlyList<string> Protocols { get { throw null; } }
        public string SerialNumber { get { throw null; } }
        public string Source { get { throw null; } }
        public System.Collections.Generic.IReadOnlyList<Azure.ResourceManager.SecurityInsights.Models.SecurityInsightsThreatIntelligence> ThreatIntelligence { get { throw null; } }
        public string Vendor { get { throw null; } }
    }
<<<<<<< HEAD
    [System.Runtime.InteropServices.StructLayoutAttribute(System.Runtime.InteropServices.LayoutKind.Sequential)]
    public readonly partial struct FileHashAlgorithm : System.IEquatable<Azure.ResourceManager.SecurityInsights.Models.FileHashAlgorithm>
    {
        private readonly object _dummy;
        private readonly int _dummyPrimitive;
        public FileHashAlgorithm(string value) { throw null; }
        public static Azure.ResourceManager.SecurityInsights.Models.FileHashAlgorithm MD5 { get { throw null; } }
        public static Azure.ResourceManager.SecurityInsights.Models.FileHashAlgorithm SHA1 { get { throw null; } }
        public static Azure.ResourceManager.SecurityInsights.Models.FileHashAlgorithm SHA256 { get { throw null; } }
        public static Azure.ResourceManager.SecurityInsights.Models.FileHashAlgorithm SHA256AC { get { throw null; } }
        public static Azure.ResourceManager.SecurityInsights.Models.FileHashAlgorithm Unknown { get { throw null; } }
        public bool Equals(Azure.ResourceManager.SecurityInsights.Models.FileHashAlgorithm other) { throw null; }
        [System.ComponentModel.EditorBrowsableAttribute(System.ComponentModel.EditorBrowsableState.Never)]
        public override bool Equals(object obj) { throw null; }
        [System.ComponentModel.EditorBrowsableAttribute(System.ComponentModel.EditorBrowsableState.Never)]
        public override int GetHashCode() { throw null; }
        public static bool operator ==(Azure.ResourceManager.SecurityInsights.Models.FileHashAlgorithm left, Azure.ResourceManager.SecurityInsights.Models.FileHashAlgorithm right) { throw null; }
        public static implicit operator Azure.ResourceManager.SecurityInsights.Models.FileHashAlgorithm (string value) { throw null; }
        public static bool operator !=(Azure.ResourceManager.SecurityInsights.Models.FileHashAlgorithm left, Azure.ResourceManager.SecurityInsights.Models.FileHashAlgorithm right) { throw null; }
        public override string ToString() { throw null; }
    }
    public partial class FileHashEntity : Azure.ResourceManager.SecurityInsights.EntityData
=======
    public partial class SecurityInsightsIPEntity : Azure.ResourceManager.SecurityInsights.Models.SecurityInsightsEntity
>>>>>>> 16d06cc1
    {
        public SecurityInsightsIPEntity() { }
        public System.Collections.Generic.IReadOnlyDictionary<string, System.BinaryData> AdditionalData { get { throw null; } }
        public System.Net.IPAddress Address { get { throw null; } }
        public string FriendlyName { get { throw null; } }
<<<<<<< HEAD
        public string HashValue { get { throw null; } }
    }
    public partial class FusionAlertRule : Azure.ResourceManager.SecurityInsights.SecurityInsightsAlertRuleData
    {
        public FusionAlertRule() { }
        public string AlertRuleTemplateName { get { throw null; } set { } }
        public string Description { get { throw null; } }
        public string DisplayName { get { throw null; } }
        public bool? Enabled { get { throw null; } set { } }
        public System.DateTimeOffset? LastModifiedUtc { get { throw null; } }
        public Azure.ResourceManager.SecurityInsights.Models.AlertSeverity? Severity { get { throw null; } }
        public System.Collections.Generic.IReadOnlyList<Azure.ResourceManager.SecurityInsights.Models.AttackTactic> Tactics { get { throw null; } }
        public System.Collections.Generic.IReadOnlyList<string> Techniques { get { throw null; } }
    }
    public partial class FusionAlertRuleTemplate : Azure.ResourceManager.SecurityInsights.AlertRuleTemplateData
    {
        public FusionAlertRuleTemplate() { }
        public int? AlertRulesCreatedByTemplateCount { get { throw null; } set { } }
        public System.DateTimeOffset? CreatedDateUTC { get { throw null; } }
        public string Description { get { throw null; } set { } }
        public string DisplayName { get { throw null; } set { } }
        public System.DateTimeOffset? LastUpdatedDateUTC { get { throw null; } }
        public System.Collections.Generic.IList<Azure.ResourceManager.SecurityInsights.Models.AlertRuleTemplateDataSource> RequiredDataConnectors { get { throw null; } }
        public Azure.ResourceManager.SecurityInsights.Models.AlertSeverity? Severity { get { throw null; } set { } }
        public Azure.ResourceManager.SecurityInsights.Models.TemplateStatus? Status { get { throw null; } set { } }
        public System.Collections.Generic.IList<Azure.ResourceManager.SecurityInsights.Models.AttackTactic> Tactics { get { throw null; } }
        public System.Collections.Generic.IList<string> Techniques { get { throw null; } }
    }
    public partial class GeoLocation
    {
        internal GeoLocation() { }
=======
        public Azure.ResourceManager.SecurityInsights.Models.SecurityInsightsIPEntityGeoLocation Location { get { throw null; } }
        public System.Collections.Generic.IReadOnlyList<Azure.ResourceManager.SecurityInsights.Models.SecurityInsightsThreatIntelligence> ThreatIntelligence { get { throw null; } }
    }
    public partial class SecurityInsightsIPEntityGeoLocation
    {
        internal SecurityInsightsIPEntityGeoLocation() { }
>>>>>>> 16d06cc1
        public int? Asn { get { throw null; } }
        public string City { get { throw null; } }
        public string CountryCode { get { throw null; } }
        public string CountryName { get { throw null; } }
        public double? Latitude { get { throw null; } }
        public double? Longitude { get { throw null; } }
        public string State { get { throw null; } }
    }
<<<<<<< HEAD
    public partial class GroupingConfiguration
    {
        public GroupingConfiguration(bool enabled, bool reopenClosedIncident, System.TimeSpan lookbackDuration, Azure.ResourceManager.SecurityInsights.Models.MatchingMethod matchingMethod) { }
        public bool Enabled { get { throw null; } set { } }
        public System.Collections.Generic.IList<Azure.ResourceManager.SecurityInsights.Models.AlertDetail> GroupByAlertDetails { get { throw null; } }
        public System.Collections.Generic.IList<string> GroupByCustomDetails { get { throw null; } }
        public System.Collections.Generic.IList<Azure.ResourceManager.SecurityInsights.Models.EntityMappingType> GroupByEntities { get { throw null; } }
        public System.TimeSpan LookbackDuration { get { throw null; } set { } }
        public Azure.ResourceManager.SecurityInsights.Models.MatchingMethod MatchingMethod { get { throw null; } set { } }
        public bool ReopenClosedIncident { get { throw null; } set { } }
    }
    public partial class HostEntity : Azure.ResourceManager.SecurityInsights.EntityData
    {
        public HostEntity() { }
        public System.Collections.Generic.IReadOnlyDictionary<string, System.BinaryData> AdditionalData { get { throw null; } }
        public string AzureId { get { throw null; } }
        public string DnsDomain { get { throw null; } }
        public string FriendlyName { get { throw null; } }
        public string HostName { get { throw null; } }
        public bool? IsDomainJoined { get { throw null; } }
        public string NetBiosName { get { throw null; } }
        public string NtDomain { get { throw null; } }
        public string OmsAgentId { get { throw null; } }
        public Azure.ResourceManager.SecurityInsights.Models.OSFamily? OSFamily { get { throw null; } set { } }
        public string OSVersion { get { throw null; } }
    }
    public partial class HuntingBookmark : Azure.ResourceManager.SecurityInsights.EntityData
    {
        public HuntingBookmark() { }
        public System.Collections.Generic.IReadOnlyDictionary<string, System.BinaryData> AdditionalData { get { throw null; } }
        public System.DateTimeOffset? Created { get { throw null; } set { } }
        public Azure.ResourceManager.SecurityInsights.Models.UserInfo CreatedBy { get { throw null; } set { } }
        public string DisplayName { get { throw null; } set { } }
        public System.DateTimeOffset? EventOn { get { throw null; } set { } }
        public string FriendlyName { get { throw null; } }
        public Azure.ResourceManager.SecurityInsights.Models.IncidentInfo IncidentInfo { get { throw null; } set { } }
        public System.Collections.Generic.IList<string> Labels { get { throw null; } }
        public string Notes { get { throw null; } set { } }
        public string Query { get { throw null; } set { } }
        public string QueryResult { get { throw null; } set { } }
        public Azure.ResourceManager.SecurityInsights.Models.UserInfo UpdatedBy { get { throw null; } set { } }
        public System.DateTimeOffset? UpdatedOn { get { throw null; } set { } }
    }
    public partial class IncidentAdditionalData
    {
        internal IncidentAdditionalData() { }
        public System.Collections.Generic.IReadOnlyList<string> AlertProductNames { get { throw null; } }
        public int? AlertsCount { get { throw null; } }
        public int? BookmarksCount { get { throw null; } }
        public int? CommentsCount { get { throw null; } }
        public System.Collections.Generic.IReadOnlyList<Azure.ResourceManager.SecurityInsights.Models.AttackTactic> Tactics { get { throw null; } }
    }
    [System.Runtime.InteropServices.StructLayoutAttribute(System.Runtime.InteropServices.LayoutKind.Sequential)]
    public readonly partial struct IncidentClassification : System.IEquatable<Azure.ResourceManager.SecurityInsights.Models.IncidentClassification>
    {
        private readonly object _dummy;
        private readonly int _dummyPrimitive;
        public IncidentClassification(string value) { throw null; }
        public static Azure.ResourceManager.SecurityInsights.Models.IncidentClassification BenignPositive { get { throw null; } }
        public static Azure.ResourceManager.SecurityInsights.Models.IncidentClassification FalsePositive { get { throw null; } }
        public static Azure.ResourceManager.SecurityInsights.Models.IncidentClassification TruePositive { get { throw null; } }
        public static Azure.ResourceManager.SecurityInsights.Models.IncidentClassification Undetermined { get { throw null; } }
        public bool Equals(Azure.ResourceManager.SecurityInsights.Models.IncidentClassification other) { throw null; }
=======
    [System.Runtime.InteropServices.StructLayoutAttribute(System.Runtime.InteropServices.LayoutKind.Sequential)]
    public readonly partial struct SecurityInsightsKillChainIntent : System.IEquatable<Azure.ResourceManager.SecurityInsights.Models.SecurityInsightsKillChainIntent>
    {
        private readonly object _dummy;
        private readonly int _dummyPrimitive;
        public SecurityInsightsKillChainIntent(string value) { throw null; }
        public static Azure.ResourceManager.SecurityInsights.Models.SecurityInsightsKillChainIntent Collection { get { throw null; } }
        public static Azure.ResourceManager.SecurityInsights.Models.SecurityInsightsKillChainIntent CommandAndControl { get { throw null; } }
        public static Azure.ResourceManager.SecurityInsights.Models.SecurityInsightsKillChainIntent CredentialAccess { get { throw null; } }
        public static Azure.ResourceManager.SecurityInsights.Models.SecurityInsightsKillChainIntent DefenseEvasion { get { throw null; } }
        public static Azure.ResourceManager.SecurityInsights.Models.SecurityInsightsKillChainIntent Discovery { get { throw null; } }
        public static Azure.ResourceManager.SecurityInsights.Models.SecurityInsightsKillChainIntent Execution { get { throw null; } }
        public static Azure.ResourceManager.SecurityInsights.Models.SecurityInsightsKillChainIntent Exfiltration { get { throw null; } }
        public static Azure.ResourceManager.SecurityInsights.Models.SecurityInsightsKillChainIntent Exploitation { get { throw null; } }
        public static Azure.ResourceManager.SecurityInsights.Models.SecurityInsightsKillChainIntent Impact { get { throw null; } }
        public static Azure.ResourceManager.SecurityInsights.Models.SecurityInsightsKillChainIntent LateralMovement { get { throw null; } }
        public static Azure.ResourceManager.SecurityInsights.Models.SecurityInsightsKillChainIntent Persistence { get { throw null; } }
        public static Azure.ResourceManager.SecurityInsights.Models.SecurityInsightsKillChainIntent PrivilegeEscalation { get { throw null; } }
        public static Azure.ResourceManager.SecurityInsights.Models.SecurityInsightsKillChainIntent Probing { get { throw null; } }
        public static Azure.ResourceManager.SecurityInsights.Models.SecurityInsightsKillChainIntent Unknown { get { throw null; } }
        public bool Equals(Azure.ResourceManager.SecurityInsights.Models.SecurityInsightsKillChainIntent other) { throw null; }
>>>>>>> 16d06cc1
        [System.ComponentModel.EditorBrowsableAttribute(System.ComponentModel.EditorBrowsableState.Never)]
        public override bool Equals(object obj) { throw null; }
        [System.ComponentModel.EditorBrowsableAttribute(System.ComponentModel.EditorBrowsableState.Never)]
        public override int GetHashCode() { throw null; }
<<<<<<< HEAD
        public static bool operator ==(Azure.ResourceManager.SecurityInsights.Models.IncidentClassification left, Azure.ResourceManager.SecurityInsights.Models.IncidentClassification right) { throw null; }
        public static implicit operator Azure.ResourceManager.SecurityInsights.Models.IncidentClassification (string value) { throw null; }
        public static bool operator !=(Azure.ResourceManager.SecurityInsights.Models.IncidentClassification left, Azure.ResourceManager.SecurityInsights.Models.IncidentClassification right) { throw null; }
        public override string ToString() { throw null; }
    }
    [System.Runtime.InteropServices.StructLayoutAttribute(System.Runtime.InteropServices.LayoutKind.Sequential)]
    public readonly partial struct IncidentClassificationReason : System.IEquatable<Azure.ResourceManager.SecurityInsights.Models.IncidentClassificationReason>
    {
        private readonly object _dummy;
        private readonly int _dummyPrimitive;
        public IncidentClassificationReason(string value) { throw null; }
        public static Azure.ResourceManager.SecurityInsights.Models.IncidentClassificationReason InaccurateData { get { throw null; } }
        public static Azure.ResourceManager.SecurityInsights.Models.IncidentClassificationReason IncorrectAlertLogic { get { throw null; } }
        public static Azure.ResourceManager.SecurityInsights.Models.IncidentClassificationReason SuspiciousActivity { get { throw null; } }
        public static Azure.ResourceManager.SecurityInsights.Models.IncidentClassificationReason SuspiciousButExpected { get { throw null; } }
        public bool Equals(Azure.ResourceManager.SecurityInsights.Models.IncidentClassificationReason other) { throw null; }
        [System.ComponentModel.EditorBrowsableAttribute(System.ComponentModel.EditorBrowsableState.Never)]
        public override bool Equals(object obj) { throw null; }
        [System.ComponentModel.EditorBrowsableAttribute(System.ComponentModel.EditorBrowsableState.Never)]
        public override int GetHashCode() { throw null; }
        public static bool operator ==(Azure.ResourceManager.SecurityInsights.Models.IncidentClassificationReason left, Azure.ResourceManager.SecurityInsights.Models.IncidentClassificationReason right) { throw null; }
        public static implicit operator Azure.ResourceManager.SecurityInsights.Models.IncidentClassificationReason (string value) { throw null; }
        public static bool operator !=(Azure.ResourceManager.SecurityInsights.Models.IncidentClassificationReason left, Azure.ResourceManager.SecurityInsights.Models.IncidentClassificationReason right) { throw null; }
        public override string ToString() { throw null; }
    }
    public partial class IncidentConfiguration
    {
        public IncidentConfiguration(bool createIncident) { }
        public bool CreateIncident { get { throw null; } set { } }
        public Azure.ResourceManager.SecurityInsights.Models.GroupingConfiguration GroupingConfiguration { get { throw null; } set { } }
    }
    public partial class IncidentEntitiesResponse
    {
        internal IncidentEntitiesResponse() { }
        public System.Collections.Generic.IReadOnlyList<Azure.ResourceManager.SecurityInsights.EntityData> Entities { get { throw null; } }
        public System.Collections.Generic.IReadOnlyList<Azure.ResourceManager.SecurityInsights.Models.IncidentEntitiesResultsMetadata> MetaData { get { throw null; } }
    }
    public partial class IncidentEntitiesResultsMetadata
    {
        internal IncidentEntitiesResultsMetadata() { }
        public int Count { get { throw null; } }
        public Azure.ResourceManager.SecurityInsights.Models.EntityKind EntityKind { get { throw null; } }
    }
    public partial class IncidentInfo
    {
        public IncidentInfo() { }
        public string IncidentId { get { throw null; } set { } }
        public string RelationName { get { throw null; } set { } }
        public Azure.ResourceManager.SecurityInsights.Models.IncidentSeverity? Severity { get { throw null; } set { } }
        public string Title { get { throw null; } set { } }
    }
    public partial class IncidentLabel
    {
        public IncidentLabel(string labelName) { }
        public string LabelName { get { throw null; } set { } }
        public Azure.ResourceManager.SecurityInsights.Models.IncidentLabelType? LabelType { get { throw null; } }
    }
    [System.Runtime.InteropServices.StructLayoutAttribute(System.Runtime.InteropServices.LayoutKind.Sequential)]
    public readonly partial struct IncidentLabelType : System.IEquatable<Azure.ResourceManager.SecurityInsights.Models.IncidentLabelType>
    {
        private readonly object _dummy;
        private readonly int _dummyPrimitive;
        public IncidentLabelType(string value) { throw null; }
        public static Azure.ResourceManager.SecurityInsights.Models.IncidentLabelType AutoAssigned { get { throw null; } }
        public static Azure.ResourceManager.SecurityInsights.Models.IncidentLabelType User { get { throw null; } }
        public bool Equals(Azure.ResourceManager.SecurityInsights.Models.IncidentLabelType other) { throw null; }
        [System.ComponentModel.EditorBrowsableAttribute(System.ComponentModel.EditorBrowsableState.Never)]
        public override bool Equals(object obj) { throw null; }
        [System.ComponentModel.EditorBrowsableAttribute(System.ComponentModel.EditorBrowsableState.Never)]
        public override int GetHashCode() { throw null; }
        public static bool operator ==(Azure.ResourceManager.SecurityInsights.Models.IncidentLabelType left, Azure.ResourceManager.SecurityInsights.Models.IncidentLabelType right) { throw null; }
        public static implicit operator Azure.ResourceManager.SecurityInsights.Models.IncidentLabelType (string value) { throw null; }
        public static bool operator !=(Azure.ResourceManager.SecurityInsights.Models.IncidentLabelType left, Azure.ResourceManager.SecurityInsights.Models.IncidentLabelType right) { throw null; }
        public override string ToString() { throw null; }
    }
    public partial class IncidentOwnerInfo
    {
        public IncidentOwnerInfo() { }
        public string AssignedTo { get { throw null; } set { } }
        public string Email { get { throw null; } set { } }
        public System.Guid? ObjectId { get { throw null; } set { } }
        public Azure.ResourceManager.SecurityInsights.Models.OwnerType? OwnerType { get { throw null; } set { } }
        public string UserPrincipalName { get { throw null; } set { } }
    }
    public partial class IncidentPropertiesAction
    {
        public IncidentPropertiesAction() { }
        public Azure.ResourceManager.SecurityInsights.Models.IncidentClassification? Classification { get { throw null; } set { } }
        public string ClassificationComment { get { throw null; } set { } }
        public Azure.ResourceManager.SecurityInsights.Models.IncidentClassificationReason? ClassificationReason { get { throw null; } set { } }
        public System.Collections.Generic.IList<Azure.ResourceManager.SecurityInsights.Models.IncidentLabel> Labels { get { throw null; } }
        public Azure.ResourceManager.SecurityInsights.Models.IncidentOwnerInfo Owner { get { throw null; } set { } }
        public Azure.ResourceManager.SecurityInsights.Models.IncidentSeverity? Severity { get { throw null; } set { } }
        public Azure.ResourceManager.SecurityInsights.Models.IncidentStatus? Status { get { throw null; } set { } }
    }
    [System.Runtime.InteropServices.StructLayoutAttribute(System.Runtime.InteropServices.LayoutKind.Sequential)]
    public readonly partial struct IncidentSeverity : System.IEquatable<Azure.ResourceManager.SecurityInsights.Models.IncidentSeverity>
    {
        private readonly object _dummy;
        private readonly int _dummyPrimitive;
        public IncidentSeverity(string value) { throw null; }
        public static Azure.ResourceManager.SecurityInsights.Models.IncidentSeverity High { get { throw null; } }
        public static Azure.ResourceManager.SecurityInsights.Models.IncidentSeverity Informational { get { throw null; } }
        public static Azure.ResourceManager.SecurityInsights.Models.IncidentSeverity Low { get { throw null; } }
        public static Azure.ResourceManager.SecurityInsights.Models.IncidentSeverity Medium { get { throw null; } }
        public bool Equals(Azure.ResourceManager.SecurityInsights.Models.IncidentSeverity other) { throw null; }
        [System.ComponentModel.EditorBrowsableAttribute(System.ComponentModel.EditorBrowsableState.Never)]
        public override bool Equals(object obj) { throw null; }
        [System.ComponentModel.EditorBrowsableAttribute(System.ComponentModel.EditorBrowsableState.Never)]
        public override int GetHashCode() { throw null; }
        public static bool operator ==(Azure.ResourceManager.SecurityInsights.Models.IncidentSeverity left, Azure.ResourceManager.SecurityInsights.Models.IncidentSeverity right) { throw null; }
        public static implicit operator Azure.ResourceManager.SecurityInsights.Models.IncidentSeverity (string value) { throw null; }
        public static bool operator !=(Azure.ResourceManager.SecurityInsights.Models.IncidentSeverity left, Azure.ResourceManager.SecurityInsights.Models.IncidentSeverity right) { throw null; }
        public override string ToString() { throw null; }
    }
    [System.Runtime.InteropServices.StructLayoutAttribute(System.Runtime.InteropServices.LayoutKind.Sequential)]
    public readonly partial struct IncidentStatus : System.IEquatable<Azure.ResourceManager.SecurityInsights.Models.IncidentStatus>
    {
        private readonly object _dummy;
        private readonly int _dummyPrimitive;
        public IncidentStatus(string value) { throw null; }
        public static Azure.ResourceManager.SecurityInsights.Models.IncidentStatus Active { get { throw null; } }
        public static Azure.ResourceManager.SecurityInsights.Models.IncidentStatus Closed { get { throw null; } }
        public static Azure.ResourceManager.SecurityInsights.Models.IncidentStatus New { get { throw null; } }
        public bool Equals(Azure.ResourceManager.SecurityInsights.Models.IncidentStatus other) { throw null; }
        [System.ComponentModel.EditorBrowsableAttribute(System.ComponentModel.EditorBrowsableState.Never)]
        public override bool Equals(object obj) { throw null; }
        [System.ComponentModel.EditorBrowsableAttribute(System.ComponentModel.EditorBrowsableState.Never)]
        public override int GetHashCode() { throw null; }
        public static bool operator ==(Azure.ResourceManager.SecurityInsights.Models.IncidentStatus left, Azure.ResourceManager.SecurityInsights.Models.IncidentStatus right) { throw null; }
        public static implicit operator Azure.ResourceManager.SecurityInsights.Models.IncidentStatus (string value) { throw null; }
        public static bool operator !=(Azure.ResourceManager.SecurityInsights.Models.IncidentStatus left, Azure.ResourceManager.SecurityInsights.Models.IncidentStatus right) { throw null; }
        public override string ToString() { throw null; }
    }
    public partial class IoTDeviceEntity : Azure.ResourceManager.SecurityInsights.EntityData
    {
        public IoTDeviceEntity() { }
        public System.Collections.Generic.IReadOnlyDictionary<string, System.BinaryData> AdditionalData { get { throw null; } }
        public string DeviceId { get { throw null; } }
        public string DeviceName { get { throw null; } }
        public string DeviceType { get { throw null; } }
        public string EdgeId { get { throw null; } }
        public string FirmwareVersion { get { throw null; } }
        public string FriendlyName { get { throw null; } }
        public string HostEntityId { get { throw null; } }
        public string IotHubEntityId { get { throw null; } }
        public System.Guid? IotSecurityAgentId { get { throw null; } }
        public string IPAddressEntityId { get { throw null; } }
        public string MacAddress { get { throw null; } }
        public string Model { get { throw null; } }
        public string OperatingSystem { get { throw null; } }
        public System.Collections.Generic.IReadOnlyList<string> Protocols { get { throw null; } }
        public string SerialNumber { get { throw null; } }
        public string Source { get { throw null; } }
        public System.Collections.Generic.IReadOnlyList<Azure.ResourceManager.SecurityInsights.Models.ThreatIntelligence> ThreatIntelligence { get { throw null; } }
        public string Vendor { get { throw null; } }
    }
    public partial class IPEntity : Azure.ResourceManager.SecurityInsights.EntityData
    {
        public IPEntity() { }
        public System.Collections.Generic.IReadOnlyDictionary<string, System.BinaryData> AdditionalData { get { throw null; } }
        public string Address { get { throw null; } }
        public string FriendlyName { get { throw null; } }
        public Azure.ResourceManager.SecurityInsights.Models.GeoLocation Location { get { throw null; } }
        public System.Collections.Generic.IReadOnlyList<Azure.ResourceManager.SecurityInsights.Models.ThreatIntelligence> ThreatIntelligence { get { throw null; } }
    }
    [System.Runtime.InteropServices.StructLayoutAttribute(System.Runtime.InteropServices.LayoutKind.Sequential)]
    public readonly partial struct KillChainIntent : System.IEquatable<Azure.ResourceManager.SecurityInsights.Models.KillChainIntent>
    {
        private readonly object _dummy;
        private readonly int _dummyPrimitive;
        public KillChainIntent(string value) { throw null; }
        public static Azure.ResourceManager.SecurityInsights.Models.KillChainIntent Collection { get { throw null; } }
        public static Azure.ResourceManager.SecurityInsights.Models.KillChainIntent CommandAndControl { get { throw null; } }
        public static Azure.ResourceManager.SecurityInsights.Models.KillChainIntent CredentialAccess { get { throw null; } }
        public static Azure.ResourceManager.SecurityInsights.Models.KillChainIntent DefenseEvasion { get { throw null; } }
        public static Azure.ResourceManager.SecurityInsights.Models.KillChainIntent Discovery { get { throw null; } }
        public static Azure.ResourceManager.SecurityInsights.Models.KillChainIntent Execution { get { throw null; } }
        public static Azure.ResourceManager.SecurityInsights.Models.KillChainIntent Exfiltration { get { throw null; } }
        public static Azure.ResourceManager.SecurityInsights.Models.KillChainIntent Exploitation { get { throw null; } }
        public static Azure.ResourceManager.SecurityInsights.Models.KillChainIntent Impact { get { throw null; } }
        public static Azure.ResourceManager.SecurityInsights.Models.KillChainIntent LateralMovement { get { throw null; } }
        public static Azure.ResourceManager.SecurityInsights.Models.KillChainIntent Persistence { get { throw null; } }
        public static Azure.ResourceManager.SecurityInsights.Models.KillChainIntent PrivilegeEscalation { get { throw null; } }
        public static Azure.ResourceManager.SecurityInsights.Models.KillChainIntent Probing { get { throw null; } }
        public static Azure.ResourceManager.SecurityInsights.Models.KillChainIntent Unknown { get { throw null; } }
        public bool Equals(Azure.ResourceManager.SecurityInsights.Models.KillChainIntent other) { throw null; }
        [System.ComponentModel.EditorBrowsableAttribute(System.ComponentModel.EditorBrowsableState.Never)]
        public override bool Equals(object obj) { throw null; }
        [System.ComponentModel.EditorBrowsableAttribute(System.ComponentModel.EditorBrowsableState.Never)]
        public override int GetHashCode() { throw null; }
        public static bool operator ==(Azure.ResourceManager.SecurityInsights.Models.KillChainIntent left, Azure.ResourceManager.SecurityInsights.Models.KillChainIntent right) { throw null; }
        public static implicit operator Azure.ResourceManager.SecurityInsights.Models.KillChainIntent (string value) { throw null; }
        public static bool operator !=(Azure.ResourceManager.SecurityInsights.Models.KillChainIntent left, Azure.ResourceManager.SecurityInsights.Models.KillChainIntent right) { throw null; }
        public override string ToString() { throw null; }
    }
    public partial class MailboxEntity : Azure.ResourceManager.SecurityInsights.EntityData
    {
        public MailboxEntity() { }
=======
        public static bool operator ==(Azure.ResourceManager.SecurityInsights.Models.SecurityInsightsKillChainIntent left, Azure.ResourceManager.SecurityInsights.Models.SecurityInsightsKillChainIntent right) { throw null; }
        public static implicit operator Azure.ResourceManager.SecurityInsights.Models.SecurityInsightsKillChainIntent (string value) { throw null; }
        public static bool operator !=(Azure.ResourceManager.SecurityInsights.Models.SecurityInsightsKillChainIntent left, Azure.ResourceManager.SecurityInsights.Models.SecurityInsightsKillChainIntent right) { throw null; }
        public override string ToString() { throw null; }
    }
    public partial class SecurityInsightsMailboxEntity : Azure.ResourceManager.SecurityInsights.Models.SecurityInsightsEntity
    {
        public SecurityInsightsMailboxEntity() { }
>>>>>>> 16d06cc1
        public System.Collections.Generic.IReadOnlyDictionary<string, System.BinaryData> AdditionalData { get { throw null; } }
        public string DisplayName { get { throw null; } }
        public System.Guid? ExternalDirectoryObjectId { get { throw null; } }
        public string FriendlyName { get { throw null; } }
        public string MailboxPrimaryAddress { get { throw null; } }
        public string Upn { get { throw null; } }
    }
<<<<<<< HEAD
    public partial class MailClusterEntity : Azure.ResourceManager.SecurityInsights.EntityData
    {
        public MailClusterEntity() { }
=======
    public partial class SecurityInsightsMailClusterEntity : Azure.ResourceManager.SecurityInsights.Models.SecurityInsightsEntity
    {
        public SecurityInsightsMailClusterEntity() { }
>>>>>>> 16d06cc1
        public System.Collections.Generic.IReadOnlyDictionary<string, System.BinaryData> AdditionalData { get { throw null; } }
        public string ClusterGroup { get { throw null; } }
        public System.DateTimeOffset? ClusterQueryEndOn { get { throw null; } }
        public System.DateTimeOffset? ClusterQueryStartOn { get { throw null; } }
        public string ClusterSourceIdentifier { get { throw null; } }
        public string ClusterSourceType { get { throw null; } }
        public System.BinaryData CountByDeliveryStatus { get { throw null; } }
        public System.BinaryData CountByProtectionStatus { get { throw null; } }
        public System.BinaryData CountByThreatType { get { throw null; } }
        public string FriendlyName { get { throw null; } }
        public bool? IsVolumeAnomaly { get { throw null; } }
        public int? MailCount { get { throw null; } }
        public System.Collections.Generic.IReadOnlyList<string> NetworkMessageIds { get { throw null; } }
        public string Query { get { throw null; } }
        public System.DateTimeOffset? QueryOn { get { throw null; } }
        public string Source { get { throw null; } }
        public System.Collections.Generic.IReadOnlyList<string> Threats { get { throw null; } }
    }
<<<<<<< HEAD
    public partial class MailMessageEntity : Azure.ResourceManager.SecurityInsights.EntityData
    {
        public MailMessageEntity() { }
=======
    public enum SecurityInsightsMailMessageDeliveryAction
    {
        Unknown = 0,
        DeliveredAsSpam = 1,
        Delivered = 2,
        Blocked = 3,
        Replaced = 4,
    }
    public enum SecurityInsightsMailMessageDeliveryLocation
    {
        Unknown = 0,
        Inbox = 1,
        JunkFolder = 2,
        DeletedFolder = 3,
        Quarantine = 4,
        External = 5,
        Failed = 6,
        Dropped = 7,
        Forwarded = 8,
    }
    public partial class SecurityInsightsMailMessageEntity : Azure.ResourceManager.SecurityInsights.Models.SecurityInsightsEntity
    {
        public SecurityInsightsMailMessageEntity() { }
>>>>>>> 16d06cc1
        public System.Collections.Generic.IReadOnlyDictionary<string, System.BinaryData> AdditionalData { get { throw null; } }
        public Azure.ResourceManager.SecurityInsights.Models.AntispamMailDirection? AntispamDirection { get { throw null; } set { } }
        public int? BodyFingerprintBin1 { get { throw null; } set { } }
        public int? BodyFingerprintBin2 { get { throw null; } set { } }
        public int? BodyFingerprintBin3 { get { throw null; } set { } }
        public int? BodyFingerprintBin4 { get { throw null; } set { } }
        public int? BodyFingerprintBin5 { get { throw null; } set { } }
        public Azure.ResourceManager.SecurityInsights.Models.SecurityInsightsMailMessageDeliveryAction? DeliveryAction { get { throw null; } set { } }
        public Azure.ResourceManager.SecurityInsights.Models.SecurityInsightsMailMessageDeliveryLocation? DeliveryLocation { get { throw null; } set { } }
        public System.Collections.Generic.IReadOnlyList<string> FileEntityIds { get { throw null; } }
        public string FriendlyName { get { throw null; } }
        public string InternetMessageId { get { throw null; } }
        public string Language { get { throw null; } }
        public System.Guid? NetworkMessageId { get { throw null; } }
        public string P1Sender { get { throw null; } }
        public string P1SenderDisplayName { get { throw null; } }
        public string P1SenderDomain { get { throw null; } }
        public string P2Sender { get { throw null; } }
        public string P2SenderDisplayName { get { throw null; } }
        public string P2SenderDomain { get { throw null; } }
        public System.DateTimeOffset? ReceiveOn { get { throw null; } }
        public string Recipient { get { throw null; } }
        public System.Net.IPAddress SenderIP { get { throw null; } }
        public string Subject { get { throw null; } }
        public System.Collections.Generic.IReadOnlyList<string> ThreatDetectionMethods { get { throw null; } }
        public System.Collections.Generic.IReadOnlyList<string> Threats { get { throw null; } }
        public System.Collections.Generic.IReadOnlyList<System.Uri> Uris { get { throw null; } }
    }
    public partial class SecurityInsightsMalwareEntity : Azure.ResourceManager.SecurityInsights.Models.SecurityInsightsEntity
    {
        public SecurityInsightsMalwareEntity() { }
        public System.Collections.Generic.IReadOnlyDictionary<string, System.BinaryData> AdditionalData { get { throw null; } }
        public string Category { get { throw null; } }
        public System.Collections.Generic.IReadOnlyList<string> FileEntityIds { get { throw null; } }
        public string FriendlyName { get { throw null; } }
        public string MalwareName { get { throw null; } }
        public System.Collections.Generic.IReadOnlyList<string> ProcessEntityIds { get { throw null; } }
    }
<<<<<<< HEAD
    [System.Runtime.InteropServices.StructLayoutAttribute(System.Runtime.InteropServices.LayoutKind.Sequential)]
    public readonly partial struct MatchingMethod : System.IEquatable<Azure.ResourceManager.SecurityInsights.Models.MatchingMethod>
    {
        private readonly object _dummy;
        private readonly int _dummyPrimitive;
        public MatchingMethod(string value) { throw null; }
        public static Azure.ResourceManager.SecurityInsights.Models.MatchingMethod AllEntities { get { throw null; } }
        public static Azure.ResourceManager.SecurityInsights.Models.MatchingMethod AnyAlert { get { throw null; } }
        public static Azure.ResourceManager.SecurityInsights.Models.MatchingMethod Selected { get { throw null; } }
        public bool Equals(Azure.ResourceManager.SecurityInsights.Models.MatchingMethod other) { throw null; }
        [System.ComponentModel.EditorBrowsableAttribute(System.ComponentModel.EditorBrowsableState.Never)]
        public override bool Equals(object obj) { throw null; }
        [System.ComponentModel.EditorBrowsableAttribute(System.ComponentModel.EditorBrowsableState.Never)]
        public override int GetHashCode() { throw null; }
        public static bool operator ==(Azure.ResourceManager.SecurityInsights.Models.MatchingMethod left, Azure.ResourceManager.SecurityInsights.Models.MatchingMethod right) { throw null; }
        public static implicit operator Azure.ResourceManager.SecurityInsights.Models.MatchingMethod (string value) { throw null; }
        public static bool operator !=(Azure.ResourceManager.SecurityInsights.Models.MatchingMethod left, Azure.ResourceManager.SecurityInsights.Models.MatchingMethod right) { throw null; }
        public override string ToString() { throw null; }
    }
    public partial class McasDataConnector : Azure.ResourceManager.SecurityInsights.DataConnectorData
    {
        public McasDataConnector() { }
        public Azure.ResourceManager.SecurityInsights.Models.McasDataConnectorDataTypes DataTypes { get { throw null; } set { } }
        public System.Guid? TenantId { get { throw null; } set { } }
    }
    public partial class McasDataConnectorDataTypes : Azure.ResourceManager.SecurityInsights.Models.AlertsDataTypeOfDataConnector
    {
        public McasDataConnectorDataTypes() { }
        public Azure.ResourceManager.SecurityInsights.Models.DataTypeState? DiscoveryLogsState { get { throw null; } set { } }
    }
    public partial class MdatpDataConnector : Azure.ResourceManager.SecurityInsights.DataConnectorData
    {
        public MdatpDataConnector() { }
        public Azure.ResourceManager.SecurityInsights.Models.DataTypeState? AlertsState { get { throw null; } set { } }
        public System.Guid? TenantId { get { throw null; } set { } }
    }
    public partial class MicrosoftSecurityIncidentCreationAlertRule : Azure.ResourceManager.SecurityInsights.SecurityInsightsAlertRuleData
    {
        public MicrosoftSecurityIncidentCreationAlertRule() { }
        public string AlertRuleTemplateName { get { throw null; } set { } }
        public string Description { get { throw null; } set { } }
        public string DisplayName { get { throw null; } set { } }
        public System.Collections.Generic.IList<string> DisplayNamesExcludeFilter { get { throw null; } }
        public System.Collections.Generic.IList<string> DisplayNamesFilter { get { throw null; } }
        public bool? Enabled { get { throw null; } set { } }
        public System.DateTimeOffset? LastModifiedUtc { get { throw null; } }
        public Azure.ResourceManager.SecurityInsights.Models.MicrosoftSecurityProductName? ProductFilter { get { throw null; } set { } }
        public System.Collections.Generic.IList<Azure.ResourceManager.SecurityInsights.Models.AlertSeverity> SeveritiesFilter { get { throw null; } }
    }
    public partial class MicrosoftSecurityIncidentCreationAlertRuleTemplate : Azure.ResourceManager.SecurityInsights.AlertRuleTemplateData
    {
        public MicrosoftSecurityIncidentCreationAlertRuleTemplate() { }
        public int? AlertRulesCreatedByTemplateCount { get { throw null; } set { } }
        public System.DateTimeOffset? CreatedDateUTC { get { throw null; } }
        public string Description { get { throw null; } set { } }
        public string DisplayName { get { throw null; } set { } }
        public System.Collections.Generic.IList<string> DisplayNamesExcludeFilter { get { throw null; } }
        public System.Collections.Generic.IList<string> DisplayNamesFilter { get { throw null; } }
        public System.DateTimeOffset? LastUpdatedDateUTC { get { throw null; } }
        public Azure.ResourceManager.SecurityInsights.Models.MicrosoftSecurityProductName? ProductFilter { get { throw null; } set { } }
        public System.Collections.Generic.IList<Azure.ResourceManager.SecurityInsights.Models.AlertRuleTemplateDataSource> RequiredDataConnectors { get { throw null; } }
        public System.Collections.Generic.IList<Azure.ResourceManager.SecurityInsights.Models.AlertSeverity> SeveritiesFilter { get { throw null; } }
        public Azure.ResourceManager.SecurityInsights.Models.TemplateStatus? Status { get { throw null; } set { } }
    }
    [System.Runtime.InteropServices.StructLayoutAttribute(System.Runtime.InteropServices.LayoutKind.Sequential)]
    public readonly partial struct MicrosoftSecurityProductName : System.IEquatable<Azure.ResourceManager.SecurityInsights.Models.MicrosoftSecurityProductName>
    {
        private readonly object _dummy;
        private readonly int _dummyPrimitive;
        public MicrosoftSecurityProductName(string value) { throw null; }
        public static Azure.ResourceManager.SecurityInsights.Models.MicrosoftSecurityProductName AzureActiveDirectoryIdentityProtection { get { throw null; } }
        public static Azure.ResourceManager.SecurityInsights.Models.MicrosoftSecurityProductName AzureAdvancedThreatProtection { get { throw null; } }
        public static Azure.ResourceManager.SecurityInsights.Models.MicrosoftSecurityProductName AzureSecurityCenter { get { throw null; } }
        public static Azure.ResourceManager.SecurityInsights.Models.MicrosoftSecurityProductName AzureSecurityCenterForIoT { get { throw null; } }
        public static Azure.ResourceManager.SecurityInsights.Models.MicrosoftSecurityProductName MicrosoftCloudAppSecurity { get { throw null; } }
        public bool Equals(Azure.ResourceManager.SecurityInsights.Models.MicrosoftSecurityProductName other) { throw null; }
        [System.ComponentModel.EditorBrowsableAttribute(System.ComponentModel.EditorBrowsableState.Never)]
        public override bool Equals(object obj) { throw null; }
        [System.ComponentModel.EditorBrowsableAttribute(System.ComponentModel.EditorBrowsableState.Never)]
        public override int GetHashCode() { throw null; }
        public static bool operator ==(Azure.ResourceManager.SecurityInsights.Models.MicrosoftSecurityProductName left, Azure.ResourceManager.SecurityInsights.Models.MicrosoftSecurityProductName right) { throw null; }
        public static implicit operator Azure.ResourceManager.SecurityInsights.Models.MicrosoftSecurityProductName (string value) { throw null; }
        public static bool operator !=(Azure.ResourceManager.SecurityInsights.Models.MicrosoftSecurityProductName left, Azure.ResourceManager.SecurityInsights.Models.MicrosoftSecurityProductName right) { throw null; }
        public override string ToString() { throw null; }
    }
    public partial class OfficeDataConnector : Azure.ResourceManager.SecurityInsights.DataConnectorData
    {
        public OfficeDataConnector() { }
        public Azure.ResourceManager.SecurityInsights.Models.OfficeDataConnectorDataTypes DataTypes { get { throw null; } set { } }
        public System.Guid? TenantId { get { throw null; } set { } }
    }
    public partial class OfficeDataConnectorDataTypes
    {
        public OfficeDataConnectorDataTypes() { }
        public Azure.ResourceManager.SecurityInsights.Models.DataTypeState? ExchangeState { get { throw null; } set { } }
        public Azure.ResourceManager.SecurityInsights.Models.DataTypeState? SharePointState { get { throw null; } set { } }
        public Azure.ResourceManager.SecurityInsights.Models.DataTypeState? TeamsState { get { throw null; } set { } }
    }
    public enum OSFamily
    {
        Unknown = 0,
        Linux = 1,
        Windows = 2,
        Android = 3,
        IOS = 4,
    }
    [System.Runtime.InteropServices.StructLayoutAttribute(System.Runtime.InteropServices.LayoutKind.Sequential)]
    public readonly partial struct OwnerType : System.IEquatable<Azure.ResourceManager.SecurityInsights.Models.OwnerType>
    {
        private readonly object _dummy;
        private readonly int _dummyPrimitive;
        public OwnerType(string value) { throw null; }
        public static Azure.ResourceManager.SecurityInsights.Models.OwnerType Group { get { throw null; } }
        public static Azure.ResourceManager.SecurityInsights.Models.OwnerType Unknown { get { throw null; } }
        public static Azure.ResourceManager.SecurityInsights.Models.OwnerType User { get { throw null; } }
        public bool Equals(Azure.ResourceManager.SecurityInsights.Models.OwnerType other) { throw null; }
        [System.ComponentModel.EditorBrowsableAttribute(System.ComponentModel.EditorBrowsableState.Never)]
        public override bool Equals(object obj) { throw null; }
        [System.ComponentModel.EditorBrowsableAttribute(System.ComponentModel.EditorBrowsableState.Never)]
        public override int GetHashCode() { throw null; }
        public static bool operator ==(Azure.ResourceManager.SecurityInsights.Models.OwnerType left, Azure.ResourceManager.SecurityInsights.Models.OwnerType right) { throw null; }
        public static implicit operator Azure.ResourceManager.SecurityInsights.Models.OwnerType (string value) { throw null; }
        public static bool operator !=(Azure.ResourceManager.SecurityInsights.Models.OwnerType left, Azure.ResourceManager.SecurityInsights.Models.OwnerType right) { throw null; }
        public override string ToString() { throw null; }
    }
    public partial class PlaybookActionProperties
    {
        public PlaybookActionProperties(string logicAppResourceId) { }
        public string LogicAppResourceId { get { throw null; } set { } }
        public System.Guid? TenantId { get { throw null; } set { } }
    }
    public partial class ProcessEntity : Azure.ResourceManager.SecurityInsights.EntityData
    {
        public ProcessEntity() { }
        public string AccountEntityId { get { throw null; } }
        public System.Collections.Generic.IReadOnlyDictionary<string, System.BinaryData> AdditionalData { get { throw null; } }
        public string CommandLine { get { throw null; } }
        public System.DateTimeOffset? CreationTimeUtc { get { throw null; } }
        public Azure.ResourceManager.SecurityInsights.Models.ElevationToken? ElevationToken { get { throw null; } set { } }
        public string FriendlyName { get { throw null; } }
        public string HostEntityId { get { throw null; } }
        public string HostLogonSessionEntityId { get { throw null; } }
        public string ImageFileEntityId { get { throw null; } }
        public string ParentProcessEntityId { get { throw null; } }
        public string ProcessId { get { throw null; } }
    }
    public partial class PropertyConditionProperties : Azure.ResourceManager.SecurityInsights.Models.AutomationRuleCondition
    {
        public PropertyConditionProperties() { }
        public Azure.ResourceManager.SecurityInsights.Models.AutomationRulePropertyValuesCondition ConditionProperties { get { throw null; } set { } }
    }
    [System.Runtime.InteropServices.StructLayoutAttribute(System.Runtime.InteropServices.LayoutKind.Sequential)]
    public readonly partial struct RegistryHive : System.IEquatable<Azure.ResourceManager.SecurityInsights.Models.RegistryHive>
    {
        private readonly object _dummy;
        private readonly int _dummyPrimitive;
        public RegistryHive(string value) { throw null; }
        public static Azure.ResourceManager.SecurityInsights.Models.RegistryHive HkeyA { get { throw null; } }
        public static Azure.ResourceManager.SecurityInsights.Models.RegistryHive HkeyClassesRoot { get { throw null; } }
        public static Azure.ResourceManager.SecurityInsights.Models.RegistryHive HkeyCurrentConfig { get { throw null; } }
        public static Azure.ResourceManager.SecurityInsights.Models.RegistryHive HkeyCurrentUser { get { throw null; } }
        public static Azure.ResourceManager.SecurityInsights.Models.RegistryHive HkeyCurrentUserLocalSettings { get { throw null; } }
        public static Azure.ResourceManager.SecurityInsights.Models.RegistryHive HkeyLocalMachine { get { throw null; } }
        public static Azure.ResourceManager.SecurityInsights.Models.RegistryHive HkeyPerformanceData { get { throw null; } }
        public static Azure.ResourceManager.SecurityInsights.Models.RegistryHive HkeyPerformanceNlstext { get { throw null; } }
        public static Azure.ResourceManager.SecurityInsights.Models.RegistryHive HkeyPerformanceText { get { throw null; } }
        public static Azure.ResourceManager.SecurityInsights.Models.RegistryHive HkeyUsers { get { throw null; } }
        public bool Equals(Azure.ResourceManager.SecurityInsights.Models.RegistryHive other) { throw null; }
        [System.ComponentModel.EditorBrowsableAttribute(System.ComponentModel.EditorBrowsableState.Never)]
        public override bool Equals(object obj) { throw null; }
        [System.ComponentModel.EditorBrowsableAttribute(System.ComponentModel.EditorBrowsableState.Never)]
        public override int GetHashCode() { throw null; }
        public static bool operator ==(Azure.ResourceManager.SecurityInsights.Models.RegistryHive left, Azure.ResourceManager.SecurityInsights.Models.RegistryHive right) { throw null; }
        public static implicit operator Azure.ResourceManager.SecurityInsights.Models.RegistryHive (string value) { throw null; }
        public static bool operator !=(Azure.ResourceManager.SecurityInsights.Models.RegistryHive left, Azure.ResourceManager.SecurityInsights.Models.RegistryHive right) { throw null; }
        public override string ToString() { throw null; }
    }
    public partial class RegistryKeyEntity : Azure.ResourceManager.SecurityInsights.EntityData
    {
        public RegistryKeyEntity() { }
        public System.Collections.Generic.IReadOnlyDictionary<string, System.BinaryData> AdditionalData { get { throw null; } }
        public string FriendlyName { get { throw null; } }
        public Azure.ResourceManager.SecurityInsights.Models.RegistryHive? Hive { get { throw null; } }
        public string Key { get { throw null; } }
    }
    public partial class RegistryValueEntity : Azure.ResourceManager.SecurityInsights.EntityData
    {
        public RegistryValueEntity() { }
        public System.Collections.Generic.IReadOnlyDictionary<string, System.BinaryData> AdditionalData { get { throw null; } }
        public string FriendlyName { get { throw null; } }
        public string KeyEntityId { get { throw null; } }
        public string ValueData { get { throw null; } }
        public string ValueName { get { throw null; } }
        public Azure.ResourceManager.SecurityInsights.Models.RegistryValueKind? ValueType { get { throw null; } }
    }
    [System.Runtime.InteropServices.StructLayoutAttribute(System.Runtime.InteropServices.LayoutKind.Sequential)]
    public readonly partial struct RegistryValueKind : System.IEquatable<Azure.ResourceManager.SecurityInsights.Models.RegistryValueKind>
    {
        private readonly object _dummy;
        private readonly int _dummyPrimitive;
        public RegistryValueKind(string value) { throw null; }
        public static Azure.ResourceManager.SecurityInsights.Models.RegistryValueKind Binary { get { throw null; } }
        public static Azure.ResourceManager.SecurityInsights.Models.RegistryValueKind DWord { get { throw null; } }
        public static Azure.ResourceManager.SecurityInsights.Models.RegistryValueKind ExpandString { get { throw null; } }
        public static Azure.ResourceManager.SecurityInsights.Models.RegistryValueKind MultiString { get { throw null; } }
        public static Azure.ResourceManager.SecurityInsights.Models.RegistryValueKind None { get { throw null; } }
        public static Azure.ResourceManager.SecurityInsights.Models.RegistryValueKind QWord { get { throw null; } }
        public static Azure.ResourceManager.SecurityInsights.Models.RegistryValueKind String { get { throw null; } }
        public static Azure.ResourceManager.SecurityInsights.Models.RegistryValueKind Unknown { get { throw null; } }
        public bool Equals(Azure.ResourceManager.SecurityInsights.Models.RegistryValueKind other) { throw null; }
        [System.ComponentModel.EditorBrowsableAttribute(System.ComponentModel.EditorBrowsableState.Never)]
        public override bool Equals(object obj) { throw null; }
        [System.ComponentModel.EditorBrowsableAttribute(System.ComponentModel.EditorBrowsableState.Never)]
        public override int GetHashCode() { throw null; }
        public static bool operator ==(Azure.ResourceManager.SecurityInsights.Models.RegistryValueKind left, Azure.ResourceManager.SecurityInsights.Models.RegistryValueKind right) { throw null; }
        public static implicit operator Azure.ResourceManager.SecurityInsights.Models.RegistryValueKind (string value) { throw null; }
        public static bool operator !=(Azure.ResourceManager.SecurityInsights.Models.RegistryValueKind left, Azure.ResourceManager.SecurityInsights.Models.RegistryValueKind right) { throw null; }
        public override string ToString() { throw null; }
    }
    public partial class ScheduledAlertRule : Azure.ResourceManager.SecurityInsights.SecurityInsightsAlertRuleData
=======
    public partial class SecurityInsightsOfficeDataConnector : Azure.ResourceManager.SecurityInsights.SecurityInsightsDataConnectorData
    {
        public SecurityInsightsOfficeDataConnector() { }
        public Azure.ResourceManager.SecurityInsights.Models.SecurityInsightsOfficeDataConnectorDataTypes DataTypes { get { throw null; } set { } }
        public System.Guid? TenantId { get { throw null; } set { } }
    }
    public partial class SecurityInsightsOfficeDataConnectorDataTypes
>>>>>>> 16d06cc1
    {
        public SecurityInsightsOfficeDataConnectorDataTypes() { }
        public Azure.ResourceManager.SecurityInsights.Models.SecurityInsightsDataTypeConnectionState? ExchangeState { get { throw null; } set { } }
        public Azure.ResourceManager.SecurityInsights.Models.SecurityInsightsDataTypeConnectionState? SharePointState { get { throw null; } set { } }
        public Azure.ResourceManager.SecurityInsights.Models.SecurityInsightsDataTypeConnectionState? TeamsState { get { throw null; } set { } }
    }
    public enum SecurityInsightsProcessElevationToken
    {
        Default = 0,
        Full = 1,
        Limited = 2,
    }
    public partial class SecurityInsightsProcessEntity : Azure.ResourceManager.SecurityInsights.Models.SecurityInsightsEntity
    {
        public SecurityInsightsProcessEntity() { }
        public string AccountEntityId { get { throw null; } }
        public System.Collections.Generic.IReadOnlyDictionary<string, System.BinaryData> AdditionalData { get { throw null; } }
        public string CommandLine { get { throw null; } }
        public System.DateTimeOffset? CreatedOn { get { throw null; } }
        public Azure.ResourceManager.SecurityInsights.Models.SecurityInsightsProcessElevationToken? ElevationToken { get { throw null; } set { } }
        public string FriendlyName { get { throw null; } }
        public string HostEntityId { get { throw null; } }
        public string HostLogonSessionEntityId { get { throw null; } }
        public string ImageFileEntityId { get { throw null; } }
        public string ParentProcessEntityId { get { throw null; } }
        public string ProcessId { get { throw null; } }
    }
    public partial class SecurityInsightsPropertyArrayChangedConditionProperties : Azure.ResourceManager.SecurityInsights.Models.SecurityInsightsAutomationRuleCondition
    {
        public SecurityInsightsPropertyArrayChangedConditionProperties() { }
        public Azure.ResourceManager.SecurityInsights.Models.AutomationRulePropertyArrayChangedValuesCondition ConditionProperties { get { throw null; } set { } }
    }
<<<<<<< HEAD
    public partial class SecurityGroupEntity : Azure.ResourceManager.SecurityInsights.EntityData
=======
    public partial class SecurityInsightsPropertyChangedConditionProperties : Azure.ResourceManager.SecurityInsights.Models.SecurityInsightsAutomationRuleCondition
    {
        public SecurityInsightsPropertyChangedConditionProperties() { }
        public Azure.ResourceManager.SecurityInsights.Models.AutomationRulePropertyValuesChangedCondition ConditionProperties { get { throw null; } set { } }
    }
    public partial class SecurityInsightsPropertyConditionProperties : Azure.ResourceManager.SecurityInsights.Models.SecurityInsightsAutomationRuleCondition
>>>>>>> 16d06cc1
    {
        public SecurityInsightsPropertyConditionProperties() { }
        public Azure.ResourceManager.SecurityInsights.Models.AutomationRulePropertyValuesCondition ConditionProperties { get { throw null; } set { } }
    }
    [System.Runtime.InteropServices.StructLayoutAttribute(System.Runtime.InteropServices.LayoutKind.Sequential)]
<<<<<<< HEAD
    public readonly partial struct Source : System.IEquatable<Azure.ResourceManager.SecurityInsights.Models.Source>
    {
        private readonly object _dummy;
        private readonly int _dummyPrimitive;
        public Source(string value) { throw null; }
        public static Azure.ResourceManager.SecurityInsights.Models.Source LocalFile { get { throw null; } }
        public static Azure.ResourceManager.SecurityInsights.Models.Source RemoteStorage { get { throw null; } }
        public bool Equals(Azure.ResourceManager.SecurityInsights.Models.Source other) { throw null; }
        [System.ComponentModel.EditorBrowsableAttribute(System.ComponentModel.EditorBrowsableState.Never)]
        public override bool Equals(object obj) { throw null; }
        [System.ComponentModel.EditorBrowsableAttribute(System.ComponentModel.EditorBrowsableState.Never)]
        public override int GetHashCode() { throw null; }
        public static bool operator ==(Azure.ResourceManager.SecurityInsights.Models.Source left, Azure.ResourceManager.SecurityInsights.Models.Source right) { throw null; }
        public static implicit operator Azure.ResourceManager.SecurityInsights.Models.Source (string value) { throw null; }
        public static bool operator !=(Azure.ResourceManager.SecurityInsights.Models.Source left, Azure.ResourceManager.SecurityInsights.Models.Source right) { throw null; }
        public override string ToString() { throw null; }
=======
    public readonly partial struct SecurityInsightsRegistryHive : System.IEquatable<Azure.ResourceManager.SecurityInsights.Models.SecurityInsightsRegistryHive>
    {
        private readonly object _dummy;
        private readonly int _dummyPrimitive;
        public SecurityInsightsRegistryHive(string value) { throw null; }
        public static Azure.ResourceManager.SecurityInsights.Models.SecurityInsightsRegistryHive HkeyA { get { throw null; } }
        public static Azure.ResourceManager.SecurityInsights.Models.SecurityInsightsRegistryHive HkeyClassesRoot { get { throw null; } }
        public static Azure.ResourceManager.SecurityInsights.Models.SecurityInsightsRegistryHive HkeyCurrentConfig { get { throw null; } }
        public static Azure.ResourceManager.SecurityInsights.Models.SecurityInsightsRegistryHive HkeyCurrentUser { get { throw null; } }
        public static Azure.ResourceManager.SecurityInsights.Models.SecurityInsightsRegistryHive HkeyCurrentUserLocalSettings { get { throw null; } }
        public static Azure.ResourceManager.SecurityInsights.Models.SecurityInsightsRegistryHive HkeyLocalMachine { get { throw null; } }
        public static Azure.ResourceManager.SecurityInsights.Models.SecurityInsightsRegistryHive HkeyPerformanceData { get { throw null; } }
        public static Azure.ResourceManager.SecurityInsights.Models.SecurityInsightsRegistryHive HkeyPerformanceNlstext { get { throw null; } }
        public static Azure.ResourceManager.SecurityInsights.Models.SecurityInsightsRegistryHive HkeyPerformanceText { get { throw null; } }
        public static Azure.ResourceManager.SecurityInsights.Models.SecurityInsightsRegistryHive HkeyUsers { get { throw null; } }
        public bool Equals(Azure.ResourceManager.SecurityInsights.Models.SecurityInsightsRegistryHive other) { throw null; }
        [System.ComponentModel.EditorBrowsableAttribute(System.ComponentModel.EditorBrowsableState.Never)]
        public override bool Equals(object obj) { throw null; }
        [System.ComponentModel.EditorBrowsableAttribute(System.ComponentModel.EditorBrowsableState.Never)]
        public override int GetHashCode() { throw null; }
        public static bool operator ==(Azure.ResourceManager.SecurityInsights.Models.SecurityInsightsRegistryHive left, Azure.ResourceManager.SecurityInsights.Models.SecurityInsightsRegistryHive right) { throw null; }
        public static implicit operator Azure.ResourceManager.SecurityInsights.Models.SecurityInsightsRegistryHive (string value) { throw null; }
        public static bool operator !=(Azure.ResourceManager.SecurityInsights.Models.SecurityInsightsRegistryHive left, Azure.ResourceManager.SecurityInsights.Models.SecurityInsightsRegistryHive right) { throw null; }
        public override string ToString() { throw null; }
    }
    public partial class SecurityInsightsRegistryKeyEntity : Azure.ResourceManager.SecurityInsights.Models.SecurityInsightsEntity
    {
        public SecurityInsightsRegistryKeyEntity() { }
        public System.Collections.Generic.IReadOnlyDictionary<string, System.BinaryData> AdditionalData { get { throw null; } }
        public string FriendlyName { get { throw null; } }
        public Azure.ResourceManager.SecurityInsights.Models.SecurityInsightsRegistryHive? Hive { get { throw null; } }
        public string Key { get { throw null; } }
    }
    public partial class SecurityInsightsRegistryValueEntity : Azure.ResourceManager.SecurityInsights.Models.SecurityInsightsEntity
    {
        public SecurityInsightsRegistryValueEntity() { }
        public System.Collections.Generic.IReadOnlyDictionary<string, System.BinaryData> AdditionalData { get { throw null; } }
        public string FriendlyName { get { throw null; } }
        public string KeyEntityId { get { throw null; } }
        public string ValueData { get { throw null; } }
        public string ValueName { get { throw null; } }
        public Azure.ResourceManager.SecurityInsights.Models.SecurityInsightsRegistryValueKind? ValueType { get { throw null; } }
    }
    [System.Runtime.InteropServices.StructLayoutAttribute(System.Runtime.InteropServices.LayoutKind.Sequential)]
    public readonly partial struct SecurityInsightsRegistryValueKind : System.IEquatable<Azure.ResourceManager.SecurityInsights.Models.SecurityInsightsRegistryValueKind>
    {
        private readonly object _dummy;
        private readonly int _dummyPrimitive;
        public SecurityInsightsRegistryValueKind(string value) { throw null; }
        public static Azure.ResourceManager.SecurityInsights.Models.SecurityInsightsRegistryValueKind Binary { get { throw null; } }
        public static Azure.ResourceManager.SecurityInsights.Models.SecurityInsightsRegistryValueKind DWord { get { throw null; } }
        public static Azure.ResourceManager.SecurityInsights.Models.SecurityInsightsRegistryValueKind ExpandString { get { throw null; } }
        public static Azure.ResourceManager.SecurityInsights.Models.SecurityInsightsRegistryValueKind MultiString { get { throw null; } }
        public static Azure.ResourceManager.SecurityInsights.Models.SecurityInsightsRegistryValueKind None { get { throw null; } }
        public static Azure.ResourceManager.SecurityInsights.Models.SecurityInsightsRegistryValueKind QWord { get { throw null; } }
        public static Azure.ResourceManager.SecurityInsights.Models.SecurityInsightsRegistryValueKind String { get { throw null; } }
        public static Azure.ResourceManager.SecurityInsights.Models.SecurityInsightsRegistryValueKind Unknown { get { throw null; } }
        public bool Equals(Azure.ResourceManager.SecurityInsights.Models.SecurityInsightsRegistryValueKind other) { throw null; }
        [System.ComponentModel.EditorBrowsableAttribute(System.ComponentModel.EditorBrowsableState.Never)]
        public override bool Equals(object obj) { throw null; }
        [System.ComponentModel.EditorBrowsableAttribute(System.ComponentModel.EditorBrowsableState.Never)]
        public override int GetHashCode() { throw null; }
        public static bool operator ==(Azure.ResourceManager.SecurityInsights.Models.SecurityInsightsRegistryValueKind left, Azure.ResourceManager.SecurityInsights.Models.SecurityInsightsRegistryValueKind right) { throw null; }
        public static implicit operator Azure.ResourceManager.SecurityInsights.Models.SecurityInsightsRegistryValueKind (string value) { throw null; }
        public static bool operator !=(Azure.ResourceManager.SecurityInsights.Models.SecurityInsightsRegistryValueKind left, Azure.ResourceManager.SecurityInsights.Models.SecurityInsightsRegistryValueKind right) { throw null; }
        public override string ToString() { throw null; }
    }
    public partial class SecurityInsightsScheduledAlertRule : Azure.ResourceManager.SecurityInsights.SecurityInsightsAlertRuleData
    {
        public SecurityInsightsScheduledAlertRule() { }
        public Azure.ResourceManager.SecurityInsights.Models.SecurityInsightsAlertDetailsOverride AlertDetailsOverride { get { throw null; } set { } }
        public string AlertRuleTemplateName { get { throw null; } set { } }
        public System.Collections.Generic.IDictionary<string, string> CustomDetails { get { throw null; } }
        public string Description { get { throw null; } set { } }
        public string DisplayName { get { throw null; } set { } }
        public System.Collections.Generic.IList<Azure.ResourceManager.SecurityInsights.Models.SecurityInsightsAlertRuleEntityMapping> EntityMappings { get { throw null; } }
        public Azure.ResourceManager.SecurityInsights.Models.EventGroupingAggregationKind? EventGroupingAggregationKind { get { throw null; } set { } }
        public Azure.ResourceManager.SecurityInsights.Models.SecurityInsightsIncidentConfiguration IncidentConfiguration { get { throw null; } set { } }
        public bool? IsEnabled { get { throw null; } set { } }
        public bool? IsSuppressionEnabled { get { throw null; } set { } }
        public System.DateTimeOffset? LastModifiedOn { get { throw null; } }
        public string Query { get { throw null; } set { } }
        public System.TimeSpan? QueryFrequency { get { throw null; } set { } }
        public System.TimeSpan? QueryPeriod { get { throw null; } set { } }
        public Azure.ResourceManager.SecurityInsights.Models.SecurityInsightsAlertSeverity? Severity { get { throw null; } set { } }
        public System.TimeSpan? SuppressionDuration { get { throw null; } set { } }
        public System.Collections.Generic.IList<Azure.ResourceManager.SecurityInsights.Models.SecurityInsightsAttackTactic> Tactics { get { throw null; } }
        public System.Collections.Generic.IList<string> Techniques { get { throw null; } }
        public string TemplateVersion { get { throw null; } set { } }
        public Azure.ResourceManager.SecurityInsights.Models.SecurityInsightsAlertRuleTriggerOperator? TriggerOperator { get { throw null; } set { } }
        public int? TriggerThreshold { get { throw null; } set { } }
>>>>>>> 16d06cc1
    }
    public partial class SecurityInsightsSubmissionMailEntity : Azure.ResourceManager.SecurityInsights.Models.SecurityInsightsEntity
    {
        public SecurityInsightsSubmissionMailEntity() { }
        public System.Collections.Generic.IReadOnlyDictionary<string, System.BinaryData> AdditionalData { get { throw null; } }
        public string FriendlyName { get { throw null; } }
        public System.DateTimeOffset? MessageReceivedOn { get { throw null; } }
        public System.Guid? NetworkMessageId { get { throw null; } }
        public string Recipient { get { throw null; } }
        public string ReportType { get { throw null; } }
        public string Sender { get { throw null; } }
        public System.Net.IPAddress SenderIP { get { throw null; } }
        public string Subject { get { throw null; } }
        public System.Guid? SubmissionId { get { throw null; } }
        public System.DateTimeOffset? SubmitOn { get { throw null; } }
        public string Submitter { get { throw null; } }
    }
<<<<<<< HEAD
    [System.Runtime.InteropServices.StructLayoutAttribute(System.Runtime.InteropServices.LayoutKind.Sequential)]
    public readonly partial struct TemplateStatus : System.IEquatable<Azure.ResourceManager.SecurityInsights.Models.TemplateStatus>
=======
    public partial class SecurityInsightsThreatIntelligence
    {
        internal SecurityInsightsThreatIntelligence() { }
        public double? Confidence { get { throw null; } }
        public string ProviderName { get { throw null; } }
        public string ReportLink { get { throw null; } }
        public string ThreatDescription { get { throw null; } }
        public string ThreatName { get { throw null; } }
        public string ThreatType { get { throw null; } }
    }
    public partial class SecurityInsightsThreatIntelligenceIndicatorData : Azure.ResourceManager.SecurityInsights.SecurityInsightsThreatIntelligenceIndicatorBaseData
    {
        public SecurityInsightsThreatIntelligenceIndicatorData() { }
        public System.Collections.Generic.IReadOnlyDictionary<string, System.BinaryData> AdditionalData { get { throw null; } }
        public int? Confidence { get { throw null; } set { } }
        public string CreatedByRef { get { throw null; } set { } }
        public System.DateTimeOffset? CreatedOn { get { throw null; } set { } }
        public string Description { get { throw null; } set { } }
        public string DisplayName { get { throw null; } set { } }
        public System.Collections.Generic.IDictionary<string, System.BinaryData> Extensions { get { throw null; } }
        public string ExternalId { get { throw null; } set { } }
        public System.DateTimeOffset? ExternalLastUpdatedOn { get { throw null; } set { } }
        public System.Collections.Generic.IList<Azure.ResourceManager.SecurityInsights.Models.ThreatIntelligenceExternalReference> ExternalReferences { get { throw null; } }
        public string FriendlyName { get { throw null; } }
        public System.Collections.Generic.IList<Azure.ResourceManager.SecurityInsights.Models.ThreatIntelligenceGranularMarkingEntity> GranularMarkings { get { throw null; } }
        public System.Collections.Generic.IList<string> IndicatorTypes { get { throw null; } }
        public bool? IsDefanged { get { throw null; } set { } }
        public bool? IsRevoked { get { throw null; } set { } }
        public System.Collections.Generic.IList<Azure.ResourceManager.SecurityInsights.Models.ThreatIntelligenceKillChainPhase> KillChainPhases { get { throw null; } }
        public System.Collections.Generic.IList<string> Labels { get { throw null; } }
        public string Language { get { throw null; } set { } }
        public System.DateTimeOffset? LastUpdatedOn { get { throw null; } set { } }
        public string Modified { get { throw null; } set { } }
        public System.Collections.Generic.IList<string> ObjectMarkingRefs { get { throw null; } }
        public System.Collections.Generic.IList<Azure.ResourceManager.SecurityInsights.Models.ThreatIntelligenceParsedPattern> ParsedPattern { get { throw null; } }
        public string Pattern { get { throw null; } set { } }
        public string PatternType { get { throw null; } set { } }
        public string PatternVersion { get { throw null; } set { } }
        public string Source { get { throw null; } set { } }
        public System.Collections.Generic.IList<string> ThreatIntelligenceTags { get { throw null; } }
        public System.Collections.Generic.IList<string> ThreatTypes { get { throw null; } }
        public System.DateTimeOffset? ValidFrom { get { throw null; } set { } }
        public System.DateTimeOffset? ValidUntil { get { throw null; } set { } }
    }
    public partial class SecurityInsightsTIDataConnector : Azure.ResourceManager.SecurityInsights.SecurityInsightsDataConnectorData
    {
        public SecurityInsightsTIDataConnector() { }
        public Azure.ResourceManager.SecurityInsights.Models.SecurityInsightsDataTypeConnectionState? IndicatorsState { get { throw null; } set { } }
        public System.Guid? TenantId { get { throw null; } set { } }
        public System.DateTimeOffset? TipLookbackOn { get { throw null; } set { } }
    }
    public partial class SecurityInsightsUriEntity : Azure.ResourceManager.SecurityInsights.Models.SecurityInsightsEntity
    {
        public SecurityInsightsUriEntity() { }
        public System.Collections.Generic.IReadOnlyDictionary<string, System.BinaryData> AdditionalData { get { throw null; } }
        public string FriendlyName { get { throw null; } }
        public System.Uri Uri { get { throw null; } }
    }
    public partial class SecurityInsightsUserInfo
    {
        public SecurityInsightsUserInfo() { }
        public string Email { get { throw null; } }
        public string Name { get { throw null; } }
        public System.Guid? ObjectId { get { throw null; } set { } }
    }
    public partial class SecurityMLAnalyticsSettingsDataSource
    {
        public SecurityMLAnalyticsSettingsDataSource() { }
        public string ConnectorId { get { throw null; } set { } }
        public System.Collections.Generic.IList<string> DataTypes { get { throw null; } }
    }
    [System.Runtime.InteropServices.StructLayoutAttribute(System.Runtime.InteropServices.LayoutKind.Sequential)]
    public readonly partial struct Source : System.IEquatable<Azure.ResourceManager.SecurityInsights.Models.Source>
>>>>>>> 16d06cc1
    {
        private readonly object _dummy;
        private readonly int _dummyPrimitive;
        public Source(string value) { throw null; }
        public static Azure.ResourceManager.SecurityInsights.Models.Source LocalFile { get { throw null; } }
        public static Azure.ResourceManager.SecurityInsights.Models.Source RemoteStorage { get { throw null; } }
        public bool Equals(Azure.ResourceManager.SecurityInsights.Models.Source other) { throw null; }
        [System.ComponentModel.EditorBrowsableAttribute(System.ComponentModel.EditorBrowsableState.Never)]
        public override bool Equals(object obj) { throw null; }
        [System.ComponentModel.EditorBrowsableAttribute(System.ComponentModel.EditorBrowsableState.Never)]
        public override int GetHashCode() { throw null; }
        public static bool operator ==(Azure.ResourceManager.SecurityInsights.Models.Source left, Azure.ResourceManager.SecurityInsights.Models.Source right) { throw null; }
        public static implicit operator Azure.ResourceManager.SecurityInsights.Models.Source (string value) { throw null; }
        public static bool operator !=(Azure.ResourceManager.SecurityInsights.Models.Source left, Azure.ResourceManager.SecurityInsights.Models.Source right) { throw null; }
        public override string ToString() { throw null; }
    }
<<<<<<< HEAD
    public partial class ThreatIntelligence
    {
        internal ThreatIntelligence() { }
        public double? Confidence { get { throw null; } }
        public string ProviderName { get { throw null; } }
        public string ReportLink { get { throw null; } }
        public string ThreatDescription { get { throw null; } }
        public string ThreatName { get { throw null; } }
        public string ThreatType { get { throw null; } }
    }
=======
>>>>>>> 16d06cc1
    public partial class ThreatIntelligenceAppendTags
    {
        public ThreatIntelligenceAppendTags() { }
        public System.Collections.Generic.IList<string> ThreatIntelligenceTags { get { throw null; } }
    }
    public partial class ThreatIntelligenceExternalReference
    {
        public ThreatIntelligenceExternalReference() { }
        public string Description { get { throw null; } set { } }
        public string ExternalId { get { throw null; } set { } }
        public System.Collections.Generic.IDictionary<string, string> Hashes { get { throw null; } }
        public string SourceName { get { throw null; } set { } }
        public System.Uri Uri { get { throw null; } set { } }
    }
    public partial class ThreatIntelligenceFilteringCriteria
    {
        public ThreatIntelligenceFilteringCriteria() { }
        public System.Collections.Generic.IList<string> Ids { get { throw null; } }
        public bool? IsIncludeDisabled { get { throw null; } set { } }
        public System.Collections.Generic.IList<string> Keywords { get { throw null; } }
        public int? MaxConfidence { get { throw null; } set { } }
        public System.DateTimeOffset? MaxValidUntil { get { throw null; } set { } }
        public int? MinConfidence { get { throw null; } set { } }
        public System.DateTimeOffset? MinValidUntil { get { throw null; } set { } }
        public int? PageSize { get { throw null; } set { } }
        public System.Collections.Generic.IList<string> PatternTypes { get { throw null; } }
        public string SkipToken { get { throw null; } set { } }
        public System.Collections.Generic.IList<Azure.ResourceManager.SecurityInsights.Models.ThreatIntelligenceSortingCriteria> SortBy { get { throw null; } }
        public System.Collections.Generic.IList<string> Sources { get { throw null; } }
        public System.Collections.Generic.IList<string> ThreatTypes { get { throw null; } }
    }
    public partial class ThreatIntelligenceGranularMarkingEntity
    {
        public ThreatIntelligenceGranularMarkingEntity() { }
        public string Language { get { throw null; } set { } }
        public int? MarkingRef { get { throw null; } set { } }
        public System.Collections.Generic.IList<string> Selectors { get { throw null; } }
    }
    public partial class ThreatIntelligenceKillChainPhase
    {
        public ThreatIntelligenceKillChainPhase() { }
        public string KillChainName { get { throw null; } set { } }
        public string PhaseName { get { throw null; } set { } }
    }
    public partial class ThreatIntelligenceMetric
    {
        internal ThreatIntelligenceMetric() { }
        public string LastUpdatedOn { get { throw null; } }
        public System.Collections.Generic.IReadOnlyList<Azure.ResourceManager.SecurityInsights.Models.ThreatIntelligenceMetricEntity> PatternTypeMetrics { get { throw null; } }
        public System.Collections.Generic.IReadOnlyList<Azure.ResourceManager.SecurityInsights.Models.ThreatIntelligenceMetricEntity> SourceMetrics { get { throw null; } }
        public System.Collections.Generic.IReadOnlyList<Azure.ResourceManager.SecurityInsights.Models.ThreatIntelligenceMetricEntity> ThreatTypeMetrics { get { throw null; } }
    }
    public partial class ThreatIntelligenceMetricEntity
    {
        internal ThreatIntelligenceMetricEntity() { }
        public string MetricName { get { throw null; } }
        public int? MetricValue { get { throw null; } }
    }
    public partial class ThreatIntelligenceMetrics
    {
        internal ThreatIntelligenceMetrics() { }
        public Azure.ResourceManager.SecurityInsights.Models.ThreatIntelligenceMetric Properties { get { throw null; } }
    }
    public partial class ThreatIntelligenceParsedPattern
    {
        public ThreatIntelligenceParsedPattern() { }
        public string PatternTypeKey { get { throw null; } set { } }
        public System.Collections.Generic.IList<Azure.ResourceManager.SecurityInsights.Models.ThreatIntelligenceParsedPatternTypeValue> PatternTypeValues { get { throw null; } }
    }
    public partial class ThreatIntelligenceParsedPatternTypeValue
    {
        public ThreatIntelligenceParsedPatternTypeValue() { }
        public string Value { get { throw null; } set { } }
        public string ValueType { get { throw null; } set { } }
    }
    public partial class ThreatIntelligenceSortingCriteria
    {
        public ThreatIntelligenceSortingCriteria() { }
        public string ItemKey { get { throw null; } set { } }
        public Azure.ResourceManager.SecurityInsights.Models.ThreatIntelligenceSortingOrder? SortOrder { get { throw null; } set { } }
    }
    [System.Runtime.InteropServices.StructLayoutAttribute(System.Runtime.InteropServices.LayoutKind.Sequential)]
    public readonly partial struct ThreatIntelligenceSortingOrder : System.IEquatable<Azure.ResourceManager.SecurityInsights.Models.ThreatIntelligenceSortingOrder>
    {
        private readonly object _dummy;
        private readonly int _dummyPrimitive;
        public ThreatIntelligenceSortingOrder(string value) { throw null; }
        public static Azure.ResourceManager.SecurityInsights.Models.ThreatIntelligenceSortingOrder Ascending { get { throw null; } }
        public static Azure.ResourceManager.SecurityInsights.Models.ThreatIntelligenceSortingOrder Descending { get { throw null; } }
        public static Azure.ResourceManager.SecurityInsights.Models.ThreatIntelligenceSortingOrder Unsorted { get { throw null; } }
        public bool Equals(Azure.ResourceManager.SecurityInsights.Models.ThreatIntelligenceSortingOrder other) { throw null; }
        [System.ComponentModel.EditorBrowsableAttribute(System.ComponentModel.EditorBrowsableState.Never)]
        public override bool Equals(object obj) { throw null; }
        [System.ComponentModel.EditorBrowsableAttribute(System.ComponentModel.EditorBrowsableState.Never)]
        public override int GetHashCode() { throw null; }
        public static bool operator ==(Azure.ResourceManager.SecurityInsights.Models.ThreatIntelligenceSortingOrder left, Azure.ResourceManager.SecurityInsights.Models.ThreatIntelligenceSortingOrder right) { throw null; }
        public static implicit operator Azure.ResourceManager.SecurityInsights.Models.ThreatIntelligenceSortingOrder (string value) { throw null; }
        public static bool operator !=(Azure.ResourceManager.SecurityInsights.Models.ThreatIntelligenceSortingOrder left, Azure.ResourceManager.SecurityInsights.Models.ThreatIntelligenceSortingOrder right) { throw null; }
        public override string ToString() { throw null; }
    }
<<<<<<< HEAD
    public partial class TIDataConnector : Azure.ResourceManager.SecurityInsights.DataConnectorData
    {
        public TIDataConnector() { }
        public Azure.ResourceManager.SecurityInsights.Models.DataTypeState? IndicatorsState { get { throw null; } set { } }
        public System.Guid? TenantId { get { throw null; } set { } }
        public System.DateTimeOffset? TipLookbackPeriod { get { throw null; } set { } }
    }
    public enum TriggerOperator
    {
        GreaterThan = 0,
        LessThan = 1,
        Equal = 2,
        NotEqual = 3,
    }
=======
>>>>>>> 16d06cc1
    [System.Runtime.InteropServices.StructLayoutAttribute(System.Runtime.InteropServices.LayoutKind.Sequential)]
    public readonly partial struct TriggersOn : System.IEquatable<Azure.ResourceManager.SecurityInsights.Models.TriggersOn>
    {
        private readonly object _dummy;
        private readonly int _dummyPrimitive;
        public TriggersOn(string value) { throw null; }
        public static Azure.ResourceManager.SecurityInsights.Models.TriggersOn Incidents { get { throw null; } }
        public bool Equals(Azure.ResourceManager.SecurityInsights.Models.TriggersOn other) { throw null; }
        [System.ComponentModel.EditorBrowsableAttribute(System.ComponentModel.EditorBrowsableState.Never)]
        public override bool Equals(object obj) { throw null; }
        [System.ComponentModel.EditorBrowsableAttribute(System.ComponentModel.EditorBrowsableState.Never)]
        public override int GetHashCode() { throw null; }
        public static bool operator ==(Azure.ResourceManager.SecurityInsights.Models.TriggersOn left, Azure.ResourceManager.SecurityInsights.Models.TriggersOn right) { throw null; }
        public static implicit operator Azure.ResourceManager.SecurityInsights.Models.TriggersOn (string value) { throw null; }
        public static bool operator !=(Azure.ResourceManager.SecurityInsights.Models.TriggersOn left, Azure.ResourceManager.SecurityInsights.Models.TriggersOn right) { throw null; }
        public override string ToString() { throw null; }
    }
    [System.Runtime.InteropServices.StructLayoutAttribute(System.Runtime.InteropServices.LayoutKind.Sequential)]
    public readonly partial struct TriggersWhen : System.IEquatable<Azure.ResourceManager.SecurityInsights.Models.TriggersWhen>
    {
        private readonly object _dummy;
        private readonly int _dummyPrimitive;
        public TriggersWhen(string value) { throw null; }
        public static Azure.ResourceManager.SecurityInsights.Models.TriggersWhen Created { get { throw null; } }
        public bool Equals(Azure.ResourceManager.SecurityInsights.Models.TriggersWhen other) { throw null; }
        [System.ComponentModel.EditorBrowsableAttribute(System.ComponentModel.EditorBrowsableState.Never)]
        public override bool Equals(object obj) { throw null; }
        [System.ComponentModel.EditorBrowsableAttribute(System.ComponentModel.EditorBrowsableState.Never)]
        public override int GetHashCode() { throw null; }
        public static bool operator ==(Azure.ResourceManager.SecurityInsights.Models.TriggersWhen left, Azure.ResourceManager.SecurityInsights.Models.TriggersWhen right) { throw null; }
        public static implicit operator Azure.ResourceManager.SecurityInsights.Models.TriggersWhen (string value) { throw null; }
        public static bool operator !=(Azure.ResourceManager.SecurityInsights.Models.TriggersWhen left, Azure.ResourceManager.SecurityInsights.Models.TriggersWhen right) { throw null; }
        public override string ToString() { throw null; }
    }
<<<<<<< HEAD
    public partial class UrlEntity : Azure.ResourceManager.SecurityInsights.EntityData
    {
        public UrlEntity() { }
        public System.Collections.Generic.IReadOnlyDictionary<string, System.BinaryData> AdditionalData { get { throw null; } }
        public string FriendlyName { get { throw null; } }
        public System.Uri Uri { get { throw null; } }
    }
    public partial class UserInfo
    {
        public UserInfo() { }
        public string Email { get { throw null; } }
        public string Name { get { throw null; } }
        public System.Guid? ObjectId { get { throw null; } set { } }
    }
=======
>>>>>>> 16d06cc1
}<|MERGE_RESOLUTION|>--- conflicted
+++ resolved
@@ -211,30 +211,6 @@
         public System.DateTimeOffset? QueryEndOn { get { throw null; } set { } }
         public string QueryResult { get { throw null; } set { } }
         public System.DateTimeOffset? QueryStartOn { get { throw null; } set { } }
-<<<<<<< HEAD
-        public Azure.ResourceManager.SecurityInsights.Models.UserInfo UpdatedBy { get { throw null; } set { } }
-        public System.DateTimeOffset? UpdatedOn { get { throw null; } set { } }
-    }
-    public partial class BookmarkResource : Azure.ResourceManager.ArmResource
-    {
-        public static readonly Azure.Core.ResourceType ResourceType;
-        protected BookmarkResource() { }
-        public virtual Azure.ResourceManager.SecurityInsights.BookmarkData Data { get { throw null; } }
-        public virtual bool HasData { get { throw null; } }
-        public static Azure.Core.ResourceIdentifier CreateResourceIdentifier(string subscriptionId, string resourceGroupName, string workspaceName, string bookmarkId) { throw null; }
-        public virtual Azure.ResourceManager.ArmOperation Delete(Azure.WaitUntil waitUntil, System.Threading.CancellationToken cancellationToken = default(System.Threading.CancellationToken)) { throw null; }
-        public virtual System.Threading.Tasks.Task<Azure.ResourceManager.ArmOperation> DeleteAsync(Azure.WaitUntil waitUntil, System.Threading.CancellationToken cancellationToken = default(System.Threading.CancellationToken)) { throw null; }
-        public virtual Azure.Response<Azure.ResourceManager.SecurityInsights.BookmarkResource> Get(System.Threading.CancellationToken cancellationToken = default(System.Threading.CancellationToken)) { throw null; }
-        public virtual System.Threading.Tasks.Task<Azure.Response<Azure.ResourceManager.SecurityInsights.BookmarkResource>> GetAsync(System.Threading.CancellationToken cancellationToken = default(System.Threading.CancellationToken)) { throw null; }
-        public virtual Azure.ResourceManager.ArmOperation<Azure.ResourceManager.SecurityInsights.BookmarkResource> Update(Azure.WaitUntil waitUntil, Azure.ResourceManager.SecurityInsights.BookmarkData data, System.Threading.CancellationToken cancellationToken = default(System.Threading.CancellationToken)) { throw null; }
-        public virtual System.Threading.Tasks.Task<Azure.ResourceManager.ArmOperation<Azure.ResourceManager.SecurityInsights.BookmarkResource>> UpdateAsync(Azure.WaitUntil waitUntil, Azure.ResourceManager.SecurityInsights.BookmarkData data, System.Threading.CancellationToken cancellationToken = default(System.Threading.CancellationToken)) { throw null; }
-    }
-    public partial class DataConnectorCollection : Azure.ResourceManager.ArmCollection, System.Collections.Generic.IAsyncEnumerable<Azure.ResourceManager.SecurityInsights.DataConnectorResource>, System.Collections.Generic.IEnumerable<Azure.ResourceManager.SecurityInsights.DataConnectorResource>, System.Collections.IEnumerable
-    {
-        protected DataConnectorCollection() { }
-        public virtual Azure.ResourceManager.ArmOperation<Azure.ResourceManager.SecurityInsights.DataConnectorResource> CreateOrUpdate(Azure.WaitUntil waitUntil, string dataConnectorId, Azure.ResourceManager.SecurityInsights.DataConnectorData data, System.Threading.CancellationToken cancellationToken = default(System.Threading.CancellationToken)) { throw null; }
-        public virtual System.Threading.Tasks.Task<Azure.ResourceManager.ArmOperation<Azure.ResourceManager.SecurityInsights.DataConnectorResource>> CreateOrUpdateAsync(Azure.WaitUntil waitUntil, string dataConnectorId, Azure.ResourceManager.SecurityInsights.DataConnectorData data, System.Threading.CancellationToken cancellationToken = default(System.Threading.CancellationToken)) { throw null; }
-=======
         public Azure.ResourceManager.SecurityInsights.Models.SecurityInsightsUserInfo UpdatedBy { get { throw null; } set { } }
         public System.DateTimeOffset? UpdatedOn { get { throw null; } set { } }
     }
@@ -257,7 +233,6 @@
         protected SecurityInsightsDataConnectorCollection() { }
         public virtual Azure.ResourceManager.ArmOperation<Azure.ResourceManager.SecurityInsights.SecurityInsightsDataConnectorResource> CreateOrUpdate(Azure.WaitUntil waitUntil, string dataConnectorId, Azure.ResourceManager.SecurityInsights.SecurityInsightsDataConnectorData data, System.Threading.CancellationToken cancellationToken = default(System.Threading.CancellationToken)) { throw null; }
         public virtual System.Threading.Tasks.Task<Azure.ResourceManager.ArmOperation<Azure.ResourceManager.SecurityInsights.SecurityInsightsDataConnectorResource>> CreateOrUpdateAsync(Azure.WaitUntil waitUntil, string dataConnectorId, Azure.ResourceManager.SecurityInsights.SecurityInsightsDataConnectorData data, System.Threading.CancellationToken cancellationToken = default(System.Threading.CancellationToken)) { throw null; }
->>>>>>> 16d06cc1
         public virtual Azure.Response<bool> Exists(string dataConnectorId, System.Threading.CancellationToken cancellationToken = default(System.Threading.CancellationToken)) { throw null; }
         public virtual System.Threading.Tasks.Task<Azure.Response<bool>> ExistsAsync(string dataConnectorId, System.Threading.CancellationToken cancellationToken = default(System.Threading.CancellationToken)) { throw null; }
         public virtual Azure.Response<Azure.ResourceManager.SecurityInsights.SecurityInsightsDataConnectorResource> Get(string dataConnectorId, System.Threading.CancellationToken cancellationToken = default(System.Threading.CancellationToken)) { throw null; }
@@ -282,18 +257,6 @@
         public static Azure.Core.ResourceIdentifier CreateResourceIdentifier(string subscriptionId, string resourceGroupName, string workspaceName, string dataConnectorId) { throw null; }
         public virtual Azure.ResourceManager.ArmOperation Delete(Azure.WaitUntil waitUntil, System.Threading.CancellationToken cancellationToken = default(System.Threading.CancellationToken)) { throw null; }
         public virtual System.Threading.Tasks.Task<Azure.ResourceManager.ArmOperation> DeleteAsync(Azure.WaitUntil waitUntil, System.Threading.CancellationToken cancellationToken = default(System.Threading.CancellationToken)) { throw null; }
-<<<<<<< HEAD
-        public virtual Azure.Response<Azure.ResourceManager.SecurityInsights.DataConnectorResource> Get(System.Threading.CancellationToken cancellationToken = default(System.Threading.CancellationToken)) { throw null; }
-        public virtual System.Threading.Tasks.Task<Azure.Response<Azure.ResourceManager.SecurityInsights.DataConnectorResource>> GetAsync(System.Threading.CancellationToken cancellationToken = default(System.Threading.CancellationToken)) { throw null; }
-        public virtual Azure.ResourceManager.ArmOperation<Azure.ResourceManager.SecurityInsights.DataConnectorResource> Update(Azure.WaitUntil waitUntil, Azure.ResourceManager.SecurityInsights.DataConnectorData data, System.Threading.CancellationToken cancellationToken = default(System.Threading.CancellationToken)) { throw null; }
-        public virtual System.Threading.Tasks.Task<Azure.ResourceManager.ArmOperation<Azure.ResourceManager.SecurityInsights.DataConnectorResource>> UpdateAsync(Azure.WaitUntil waitUntil, Azure.ResourceManager.SecurityInsights.DataConnectorData data, System.Threading.CancellationToken cancellationToken = default(System.Threading.CancellationToken)) { throw null; }
-    }
-    public partial class EntityData : Azure.ResourceManager.Models.ResourceData
-    {
-        public EntityData() { }
-    }
-    public partial class IncidentCollection : Azure.ResourceManager.ArmCollection, System.Collections.Generic.IAsyncEnumerable<Azure.ResourceManager.SecurityInsights.IncidentResource>, System.Collections.Generic.IEnumerable<Azure.ResourceManager.SecurityInsights.IncidentResource>, System.Collections.IEnumerable
-=======
         public virtual Azure.Response<Azure.ResourceManager.SecurityInsights.SecurityInsightsDataConnectorResource> Get(System.Threading.CancellationToken cancellationToken = default(System.Threading.CancellationToken)) { throw null; }
         public virtual System.Threading.Tasks.Task<Azure.Response<Azure.ResourceManager.SecurityInsights.SecurityInsightsDataConnectorResource>> GetAsync(System.Threading.CancellationToken cancellationToken = default(System.Threading.CancellationToken)) { throw null; }
         public virtual Azure.ResourceManager.ArmOperation<Azure.ResourceManager.SecurityInsights.SecurityInsightsDataConnectorResource> Update(Azure.WaitUntil waitUntil, Azure.ResourceManager.SecurityInsights.SecurityInsightsDataConnectorData data, System.Threading.CancellationToken cancellationToken = default(System.Threading.CancellationToken)) { throw null; }
@@ -318,7 +281,6 @@
         public static Azure.ResourceManager.SecurityInsights.SecurityMLAnalyticsSettingResource GetSecurityMLAnalyticsSettingResource(this Azure.ResourceManager.ArmClient client, Azure.Core.ResourceIdentifier id) { throw null; }
     }
     public partial class SecurityInsightsIncidentCollection : Azure.ResourceManager.ArmCollection, System.Collections.Generic.IAsyncEnumerable<Azure.ResourceManager.SecurityInsights.SecurityInsightsIncidentResource>, System.Collections.Generic.IEnumerable<Azure.ResourceManager.SecurityInsights.SecurityInsightsIncidentResource>, System.Collections.IEnumerable
->>>>>>> 16d06cc1
     {
         protected SecurityInsightsIncidentCollection() { }
         public virtual Azure.ResourceManager.ArmOperation<Azure.ResourceManager.SecurityInsights.SecurityInsightsIncidentResource> CreateOrUpdate(Azure.WaitUntil waitUntil, string incidentId, Azure.ResourceManager.SecurityInsights.SecurityInsightsIncidentData data, System.Threading.CancellationToken cancellationToken = default(System.Threading.CancellationToken)) { throw null; }
@@ -384,15 +346,6 @@
         public System.DateTimeOffset? FirstActivityOn { get { throw null; } set { } }
         public int? IncidentNumber { get { throw null; } }
         public System.Uri IncidentUri { get { throw null; } }
-<<<<<<< HEAD
-        public System.Collections.Generic.IList<Azure.ResourceManager.SecurityInsights.Models.IncidentLabel> Labels { get { throw null; } }
-        public System.DateTimeOffset? LastActivityTimeUtc { get { throw null; } set { } }
-        public System.DateTimeOffset? LastModifiedTimeUtc { get { throw null; } }
-        public Azure.ResourceManager.SecurityInsights.Models.IncidentOwnerInfo Owner { get { throw null; } set { } }
-        public System.Collections.Generic.IReadOnlyList<string> RelatedAnalyticRuleIds { get { throw null; } }
-        public Azure.ResourceManager.SecurityInsights.Models.IncidentSeverity? Severity { get { throw null; } set { } }
-        public Azure.ResourceManager.SecurityInsights.Models.IncidentStatus? Status { get { throw null; } set { } }
-=======
         public System.Collections.Generic.IList<Azure.ResourceManager.SecurityInsights.Models.SecurityInsightsIncidentLabel> Labels { get { throw null; } }
         public System.DateTimeOffset? LastActivityOn { get { throw null; } set { } }
         public System.DateTimeOffset? LastModifiedOn { get { throw null; } }
@@ -400,94 +353,10 @@
         public System.Collections.Generic.IReadOnlyList<Azure.Core.ResourceIdentifier> RelatedAnalyticRuleIds { get { throw null; } }
         public Azure.ResourceManager.SecurityInsights.Models.SecurityInsightsIncidentSeverity? Severity { get { throw null; } set { } }
         public Azure.ResourceManager.SecurityInsights.Models.SecurityInsightsIncidentStatus? Status { get { throw null; } set { } }
->>>>>>> 16d06cc1
         public string Title { get { throw null; } set { } }
     }
     public partial class SecurityInsightsIncidentRelationCollection : Azure.ResourceManager.ArmCollection, System.Collections.Generic.IAsyncEnumerable<Azure.ResourceManager.SecurityInsights.SecurityInsightsIncidentRelationResource>, System.Collections.Generic.IEnumerable<Azure.ResourceManager.SecurityInsights.SecurityInsightsIncidentRelationResource>, System.Collections.IEnumerable
     {
-<<<<<<< HEAD
-        protected IncidentRelationCollection() { }
-        public virtual Azure.ResourceManager.ArmOperation<Azure.ResourceManager.SecurityInsights.IncidentRelationResource> CreateOrUpdate(Azure.WaitUntil waitUntil, string relationName, Azure.ResourceManager.SecurityInsights.IncidentRelationData data, System.Threading.CancellationToken cancellationToken = default(System.Threading.CancellationToken)) { throw null; }
-        public virtual System.Threading.Tasks.Task<Azure.ResourceManager.ArmOperation<Azure.ResourceManager.SecurityInsights.IncidentRelationResource>> CreateOrUpdateAsync(Azure.WaitUntil waitUntil, string relationName, Azure.ResourceManager.SecurityInsights.IncidentRelationData data, System.Threading.CancellationToken cancellationToken = default(System.Threading.CancellationToken)) { throw null; }
-        public virtual Azure.Response<bool> Exists(string relationName, System.Threading.CancellationToken cancellationToken = default(System.Threading.CancellationToken)) { throw null; }
-        public virtual System.Threading.Tasks.Task<Azure.Response<bool>> ExistsAsync(string relationName, System.Threading.CancellationToken cancellationToken = default(System.Threading.CancellationToken)) { throw null; }
-        public virtual Azure.Response<Azure.ResourceManager.SecurityInsights.IncidentRelationResource> Get(string relationName, System.Threading.CancellationToken cancellationToken = default(System.Threading.CancellationToken)) { throw null; }
-        public virtual Azure.Pageable<Azure.ResourceManager.SecurityInsights.IncidentRelationResource> GetAll(string filter = null, string orderby = null, int? top = default(int?), string skipToken = null, System.Threading.CancellationToken cancellationToken = default(System.Threading.CancellationToken)) { throw null; }
-        public virtual Azure.AsyncPageable<Azure.ResourceManager.SecurityInsights.IncidentRelationResource> GetAllAsync(string filter = null, string orderby = null, int? top = default(int?), string skipToken = null, System.Threading.CancellationToken cancellationToken = default(System.Threading.CancellationToken)) { throw null; }
-        public virtual System.Threading.Tasks.Task<Azure.Response<Azure.ResourceManager.SecurityInsights.IncidentRelationResource>> GetAsync(string relationName, System.Threading.CancellationToken cancellationToken = default(System.Threading.CancellationToken)) { throw null; }
-        System.Collections.Generic.IAsyncEnumerator<Azure.ResourceManager.SecurityInsights.IncidentRelationResource> System.Collections.Generic.IAsyncEnumerable<Azure.ResourceManager.SecurityInsights.IncidentRelationResource>.GetAsyncEnumerator(System.Threading.CancellationToken cancellationToken) { throw null; }
-        System.Collections.Generic.IEnumerator<Azure.ResourceManager.SecurityInsights.IncidentRelationResource> System.Collections.Generic.IEnumerable<Azure.ResourceManager.SecurityInsights.IncidentRelationResource>.GetEnumerator() { throw null; }
-        System.Collections.IEnumerator System.Collections.IEnumerable.GetEnumerator() { throw null; }
-    }
-    public partial class IncidentRelationData : Azure.ResourceManager.Models.ResourceData
-    {
-        public IncidentRelationData() { }
-        public Azure.ETag? ETag { get { throw null; } set { } }
-        public string RelatedResourceId { get { throw null; } set { } }
-        public string RelatedResourceKind { get { throw null; } }
-        public string RelatedResourceName { get { throw null; } }
-        public string RelatedResourceType { get { throw null; } }
-    }
-    public partial class IncidentRelationResource : Azure.ResourceManager.ArmResource
-    {
-        public static readonly Azure.Core.ResourceType ResourceType;
-        protected IncidentRelationResource() { }
-        public virtual Azure.ResourceManager.SecurityInsights.IncidentRelationData Data { get { throw null; } }
-        public virtual bool HasData { get { throw null; } }
-        public static Azure.Core.ResourceIdentifier CreateResourceIdentifier(string subscriptionId, string resourceGroupName, string workspaceName, string incidentId, string relationName) { throw null; }
-        public virtual Azure.ResourceManager.ArmOperation Delete(Azure.WaitUntil waitUntil, System.Threading.CancellationToken cancellationToken = default(System.Threading.CancellationToken)) { throw null; }
-        public virtual System.Threading.Tasks.Task<Azure.ResourceManager.ArmOperation> DeleteAsync(Azure.WaitUntil waitUntil, System.Threading.CancellationToken cancellationToken = default(System.Threading.CancellationToken)) { throw null; }
-        public virtual Azure.Response<Azure.ResourceManager.SecurityInsights.IncidentRelationResource> Get(System.Threading.CancellationToken cancellationToken = default(System.Threading.CancellationToken)) { throw null; }
-        public virtual System.Threading.Tasks.Task<Azure.Response<Azure.ResourceManager.SecurityInsights.IncidentRelationResource>> GetAsync(System.Threading.CancellationToken cancellationToken = default(System.Threading.CancellationToken)) { throw null; }
-        public virtual Azure.ResourceManager.ArmOperation<Azure.ResourceManager.SecurityInsights.IncidentRelationResource> Update(Azure.WaitUntil waitUntil, Azure.ResourceManager.SecurityInsights.IncidentRelationData data, System.Threading.CancellationToken cancellationToken = default(System.Threading.CancellationToken)) { throw null; }
-        public virtual System.Threading.Tasks.Task<Azure.ResourceManager.ArmOperation<Azure.ResourceManager.SecurityInsights.IncidentRelationResource>> UpdateAsync(Azure.WaitUntil waitUntil, Azure.ResourceManager.SecurityInsights.IncidentRelationData data, System.Threading.CancellationToken cancellationToken = default(System.Threading.CancellationToken)) { throw null; }
-    }
-    public partial class IncidentResource : Azure.ResourceManager.ArmResource
-    {
-        public static readonly Azure.Core.ResourceType ResourceType;
-        protected IncidentResource() { }
-        public virtual Azure.ResourceManager.SecurityInsights.IncidentData Data { get { throw null; } }
-        public virtual bool HasData { get { throw null; } }
-        public static Azure.Core.ResourceIdentifier CreateResourceIdentifier(string subscriptionId, string resourceGroupName, string workspaceName, string incidentId) { throw null; }
-        public virtual Azure.ResourceManager.ArmOperation Delete(Azure.WaitUntil waitUntil, System.Threading.CancellationToken cancellationToken = default(System.Threading.CancellationToken)) { throw null; }
-        public virtual System.Threading.Tasks.Task<Azure.ResourceManager.ArmOperation> DeleteAsync(Azure.WaitUntil waitUntil, System.Threading.CancellationToken cancellationToken = default(System.Threading.CancellationToken)) { throw null; }
-        public virtual Azure.Response<Azure.ResourceManager.SecurityInsights.IncidentResource> Get(System.Threading.CancellationToken cancellationToken = default(System.Threading.CancellationToken)) { throw null; }
-        public virtual Azure.Pageable<Azure.ResourceManager.SecurityInsights.Models.SecurityAlert> GetAlerts(System.Threading.CancellationToken cancellationToken = default(System.Threading.CancellationToken)) { throw null; }
-        public virtual Azure.AsyncPageable<Azure.ResourceManager.SecurityInsights.Models.SecurityAlert> GetAlertsAsync(System.Threading.CancellationToken cancellationToken = default(System.Threading.CancellationToken)) { throw null; }
-        public virtual System.Threading.Tasks.Task<Azure.Response<Azure.ResourceManager.SecurityInsights.IncidentResource>> GetAsync(System.Threading.CancellationToken cancellationToken = default(System.Threading.CancellationToken)) { throw null; }
-        public virtual Azure.Pageable<Azure.ResourceManager.SecurityInsights.Models.HuntingBookmark> GetBookmarks(System.Threading.CancellationToken cancellationToken = default(System.Threading.CancellationToken)) { throw null; }
-        public virtual Azure.AsyncPageable<Azure.ResourceManager.SecurityInsights.Models.HuntingBookmark> GetBookmarksAsync(System.Threading.CancellationToken cancellationToken = default(System.Threading.CancellationToken)) { throw null; }
-        public virtual Azure.Response<Azure.ResourceManager.SecurityInsights.Models.IncidentEntitiesResponse> GetEntities(System.Threading.CancellationToken cancellationToken = default(System.Threading.CancellationToken)) { throw null; }
-        public virtual System.Threading.Tasks.Task<Azure.Response<Azure.ResourceManager.SecurityInsights.Models.IncidentEntitiesResponse>> GetEntitiesAsync(System.Threading.CancellationToken cancellationToken = default(System.Threading.CancellationToken)) { throw null; }
-        public virtual Azure.Response<Azure.ResourceManager.SecurityInsights.IncidentCommentResource> GetIncidentComment(string incidentCommentId, System.Threading.CancellationToken cancellationToken = default(System.Threading.CancellationToken)) { throw null; }
-        public virtual System.Threading.Tasks.Task<Azure.Response<Azure.ResourceManager.SecurityInsights.IncidentCommentResource>> GetIncidentCommentAsync(string incidentCommentId, System.Threading.CancellationToken cancellationToken = default(System.Threading.CancellationToken)) { throw null; }
-        public virtual Azure.ResourceManager.SecurityInsights.IncidentCommentCollection GetIncidentComments() { throw null; }
-        public virtual Azure.Response<Azure.ResourceManager.SecurityInsights.IncidentRelationResource> GetIncidentRelation(string relationName, System.Threading.CancellationToken cancellationToken = default(System.Threading.CancellationToken)) { throw null; }
-        public virtual System.Threading.Tasks.Task<Azure.Response<Azure.ResourceManager.SecurityInsights.IncidentRelationResource>> GetIncidentRelationAsync(string relationName, System.Threading.CancellationToken cancellationToken = default(System.Threading.CancellationToken)) { throw null; }
-        public virtual Azure.ResourceManager.SecurityInsights.IncidentRelationCollection GetIncidentRelations() { throw null; }
-        public virtual Azure.ResourceManager.ArmOperation<Azure.ResourceManager.SecurityInsights.IncidentResource> Update(Azure.WaitUntil waitUntil, Azure.ResourceManager.SecurityInsights.IncidentData data, System.Threading.CancellationToken cancellationToken = default(System.Threading.CancellationToken)) { throw null; }
-        public virtual System.Threading.Tasks.Task<Azure.ResourceManager.ArmOperation<Azure.ResourceManager.SecurityInsights.IncidentResource>> UpdateAsync(Azure.WaitUntil waitUntil, Azure.ResourceManager.SecurityInsights.IncidentData data, System.Threading.CancellationToken cancellationToken = default(System.Threading.CancellationToken)) { throw null; }
-    }
-    public partial class SecurityInsightsAlertRuleCollection : Azure.ResourceManager.ArmCollection, System.Collections.Generic.IAsyncEnumerable<Azure.ResourceManager.SecurityInsights.SecurityInsightsAlertRuleResource>, System.Collections.Generic.IEnumerable<Azure.ResourceManager.SecurityInsights.SecurityInsightsAlertRuleResource>, System.Collections.IEnumerable
-    {
-        protected SecurityInsightsAlertRuleCollection() { }
-        public virtual Azure.ResourceManager.ArmOperation<Azure.ResourceManager.SecurityInsights.SecurityInsightsAlertRuleResource> CreateOrUpdate(Azure.WaitUntil waitUntil, string ruleId, Azure.ResourceManager.SecurityInsights.SecurityInsightsAlertRuleData data, System.Threading.CancellationToken cancellationToken = default(System.Threading.CancellationToken)) { throw null; }
-        public virtual System.Threading.Tasks.Task<Azure.ResourceManager.ArmOperation<Azure.ResourceManager.SecurityInsights.SecurityInsightsAlertRuleResource>> CreateOrUpdateAsync(Azure.WaitUntil waitUntil, string ruleId, Azure.ResourceManager.SecurityInsights.SecurityInsightsAlertRuleData data, System.Threading.CancellationToken cancellationToken = default(System.Threading.CancellationToken)) { throw null; }
-        public virtual Azure.Response<bool> Exists(string ruleId, System.Threading.CancellationToken cancellationToken = default(System.Threading.CancellationToken)) { throw null; }
-        public virtual System.Threading.Tasks.Task<Azure.Response<bool>> ExistsAsync(string ruleId, System.Threading.CancellationToken cancellationToken = default(System.Threading.CancellationToken)) { throw null; }
-        public virtual Azure.Response<Azure.ResourceManager.SecurityInsights.SecurityInsightsAlertRuleResource> Get(string ruleId, System.Threading.CancellationToken cancellationToken = default(System.Threading.CancellationToken)) { throw null; }
-        public virtual Azure.Pageable<Azure.ResourceManager.SecurityInsights.SecurityInsightsAlertRuleResource> GetAll(System.Threading.CancellationToken cancellationToken = default(System.Threading.CancellationToken)) { throw null; }
-        public virtual Azure.AsyncPageable<Azure.ResourceManager.SecurityInsights.SecurityInsightsAlertRuleResource> GetAllAsync(System.Threading.CancellationToken cancellationToken = default(System.Threading.CancellationToken)) { throw null; }
-        public virtual System.Threading.Tasks.Task<Azure.Response<Azure.ResourceManager.SecurityInsights.SecurityInsightsAlertRuleResource>> GetAsync(string ruleId, System.Threading.CancellationToken cancellationToken = default(System.Threading.CancellationToken)) { throw null; }
-        System.Collections.Generic.IAsyncEnumerator<Azure.ResourceManager.SecurityInsights.SecurityInsightsAlertRuleResource> System.Collections.Generic.IAsyncEnumerable<Azure.ResourceManager.SecurityInsights.SecurityInsightsAlertRuleResource>.GetAsyncEnumerator(System.Threading.CancellationToken cancellationToken) { throw null; }
-        System.Collections.Generic.IEnumerator<Azure.ResourceManager.SecurityInsights.SecurityInsightsAlertRuleResource> System.Collections.Generic.IEnumerable<Azure.ResourceManager.SecurityInsights.SecurityInsightsAlertRuleResource>.GetEnumerator() { throw null; }
-        System.Collections.IEnumerator System.Collections.IEnumerable.GetEnumerator() { throw null; }
-    }
-    public partial class SecurityInsightsAlertRuleData : Azure.ResourceManager.Models.ResourceData
-    {
-        public SecurityInsightsAlertRuleData() { }
-        public Azure.ETag? ETag { get { throw null; } set { } }
-=======
         protected SecurityInsightsIncidentRelationCollection() { }
         public virtual Azure.ResourceManager.ArmOperation<Azure.ResourceManager.SecurityInsights.SecurityInsightsIncidentRelationResource> CreateOrUpdate(Azure.WaitUntil waitUntil, string relationName, Azure.ResourceManager.SecurityInsights.SecurityInsightsIncidentRelationData data, System.Threading.CancellationToken cancellationToken = default(System.Threading.CancellationToken)) { throw null; }
         public virtual System.Threading.Tasks.Task<Azure.ResourceManager.ArmOperation<Azure.ResourceManager.SecurityInsights.SecurityInsightsIncidentRelationResource>> CreateOrUpdateAsync(Azure.WaitUntil waitUntil, string relationName, Azure.ResourceManager.SecurityInsights.SecurityInsightsIncidentRelationData data, System.Threading.CancellationToken cancellationToken = default(System.Threading.CancellationToken)) { throw null; }
@@ -509,7 +378,6 @@
         public string RelatedResourceKind { get { throw null; } }
         public string RelatedResourceName { get { throw null; } }
         public Azure.Core.ResourceType? RelatedResourceType { get { throw null; } }
->>>>>>> 16d06cc1
     }
     public partial class SecurityInsightsIncidentRelationResource : Azure.ResourceManager.ArmResource
     {
@@ -520,70 +388,6 @@
         public static Azure.Core.ResourceIdentifier CreateResourceIdentifier(string subscriptionId, string resourceGroupName, string workspaceName, string incidentId, string relationName) { throw null; }
         public virtual Azure.ResourceManager.ArmOperation Delete(Azure.WaitUntil waitUntil, System.Threading.CancellationToken cancellationToken = default(System.Threading.CancellationToken)) { throw null; }
         public virtual System.Threading.Tasks.Task<Azure.ResourceManager.ArmOperation> DeleteAsync(Azure.WaitUntil waitUntil, System.Threading.CancellationToken cancellationToken = default(System.Threading.CancellationToken)) { throw null; }
-<<<<<<< HEAD
-        public virtual Azure.Response<Azure.ResourceManager.SecurityInsights.SecurityInsightsAlertRuleResource> Get(System.Threading.CancellationToken cancellationToken = default(System.Threading.CancellationToken)) { throw null; }
-        public virtual Azure.Response<Azure.ResourceManager.SecurityInsights.ActionResponseResource> GetActionResponse(string actionId, System.Threading.CancellationToken cancellationToken = default(System.Threading.CancellationToken)) { throw null; }
-        public virtual System.Threading.Tasks.Task<Azure.Response<Azure.ResourceManager.SecurityInsights.ActionResponseResource>> GetActionResponseAsync(string actionId, System.Threading.CancellationToken cancellationToken = default(System.Threading.CancellationToken)) { throw null; }
-        public virtual Azure.ResourceManager.SecurityInsights.ActionResponseCollection GetActionResponses() { throw null; }
-        public virtual System.Threading.Tasks.Task<Azure.Response<Azure.ResourceManager.SecurityInsights.SecurityInsightsAlertRuleResource>> GetAsync(System.Threading.CancellationToken cancellationToken = default(System.Threading.CancellationToken)) { throw null; }
-        public virtual Azure.ResourceManager.ArmOperation<Azure.ResourceManager.SecurityInsights.SecurityInsightsAlertRuleResource> Update(Azure.WaitUntil waitUntil, Azure.ResourceManager.SecurityInsights.SecurityInsightsAlertRuleData data, System.Threading.CancellationToken cancellationToken = default(System.Threading.CancellationToken)) { throw null; }
-        public virtual System.Threading.Tasks.Task<Azure.ResourceManager.ArmOperation<Azure.ResourceManager.SecurityInsights.SecurityInsightsAlertRuleResource>> UpdateAsync(Azure.WaitUntil waitUntil, Azure.ResourceManager.SecurityInsights.SecurityInsightsAlertRuleData data, System.Threading.CancellationToken cancellationToken = default(System.Threading.CancellationToken)) { throw null; }
-    }
-    public static partial class SecurityInsightsExtensions
-    {
-        public static Azure.Response<Azure.ResourceManager.SecurityInsights.Models.ThreatIntelligenceInformation> CreateThreatIntelligenceIndicator(this Azure.ResourceManager.Resources.ResourceGroupResource resourceGroupResource, string workspaceName, Azure.ResourceManager.SecurityInsights.ThreatIntelligenceIndicatorData data, System.Threading.CancellationToken cancellationToken = default(System.Threading.CancellationToken)) { throw null; }
-        public static System.Threading.Tasks.Task<Azure.Response<Azure.ResourceManager.SecurityInsights.Models.ThreatIntelligenceInformation>> CreateThreatIntelligenceIndicatorAsync(this Azure.ResourceManager.Resources.ResourceGroupResource resourceGroupResource, string workspaceName, Azure.ResourceManager.SecurityInsights.ThreatIntelligenceIndicatorData data, System.Threading.CancellationToken cancellationToken = default(System.Threading.CancellationToken)) { throw null; }
-        public static Azure.ResourceManager.SecurityInsights.ActionResponseResource GetActionResponseResource(this Azure.ResourceManager.ArmClient client, Azure.Core.ResourceIdentifier id) { throw null; }
-        public static Azure.Response<Azure.ResourceManager.SecurityInsights.AlertRuleTemplateResource> GetAlertRuleTemplate(this Azure.ResourceManager.Resources.ResourceGroupResource resourceGroupResource, string workspaceName, string alertRuleTemplateId, System.Threading.CancellationToken cancellationToken = default(System.Threading.CancellationToken)) { throw null; }
-        public static System.Threading.Tasks.Task<Azure.Response<Azure.ResourceManager.SecurityInsights.AlertRuleTemplateResource>> GetAlertRuleTemplateAsync(this Azure.ResourceManager.Resources.ResourceGroupResource resourceGroupResource, string workspaceName, string alertRuleTemplateId, System.Threading.CancellationToken cancellationToken = default(System.Threading.CancellationToken)) { throw null; }
-        public static Azure.ResourceManager.SecurityInsights.AlertRuleTemplateResource GetAlertRuleTemplateResource(this Azure.ResourceManager.ArmClient client, Azure.Core.ResourceIdentifier id) { throw null; }
-        public static Azure.ResourceManager.SecurityInsights.AlertRuleTemplateCollection GetAlertRuleTemplates(this Azure.ResourceManager.Resources.ResourceGroupResource resourceGroupResource, string workspaceName) { throw null; }
-        public static Azure.Response<Azure.ResourceManager.SecurityInsights.AutomationRuleResource> GetAutomationRule(this Azure.ResourceManager.Resources.ResourceGroupResource resourceGroupResource, string workspaceName, string automationRuleId, System.Threading.CancellationToken cancellationToken = default(System.Threading.CancellationToken)) { throw null; }
-        public static System.Threading.Tasks.Task<Azure.Response<Azure.ResourceManager.SecurityInsights.AutomationRuleResource>> GetAutomationRuleAsync(this Azure.ResourceManager.Resources.ResourceGroupResource resourceGroupResource, string workspaceName, string automationRuleId, System.Threading.CancellationToken cancellationToken = default(System.Threading.CancellationToken)) { throw null; }
-        public static Azure.ResourceManager.SecurityInsights.AutomationRuleResource GetAutomationRuleResource(this Azure.ResourceManager.ArmClient client, Azure.Core.ResourceIdentifier id) { throw null; }
-        public static Azure.ResourceManager.SecurityInsights.AutomationRuleCollection GetAutomationRules(this Azure.ResourceManager.Resources.ResourceGroupResource resourceGroupResource, string workspaceName) { throw null; }
-        public static Azure.Response<Azure.ResourceManager.SecurityInsights.BookmarkResource> GetBookmark(this Azure.ResourceManager.Resources.ResourceGroupResource resourceGroupResource, string workspaceName, string bookmarkId, System.Threading.CancellationToken cancellationToken = default(System.Threading.CancellationToken)) { throw null; }
-        public static System.Threading.Tasks.Task<Azure.Response<Azure.ResourceManager.SecurityInsights.BookmarkResource>> GetBookmarkAsync(this Azure.ResourceManager.Resources.ResourceGroupResource resourceGroupResource, string workspaceName, string bookmarkId, System.Threading.CancellationToken cancellationToken = default(System.Threading.CancellationToken)) { throw null; }
-        public static Azure.ResourceManager.SecurityInsights.BookmarkResource GetBookmarkResource(this Azure.ResourceManager.ArmClient client, Azure.Core.ResourceIdentifier id) { throw null; }
-        public static Azure.ResourceManager.SecurityInsights.BookmarkCollection GetBookmarks(this Azure.ResourceManager.Resources.ResourceGroupResource resourceGroupResource, string workspaceName) { throw null; }
-        public static Azure.Response<Azure.ResourceManager.SecurityInsights.DataConnectorResource> GetDataConnector(this Azure.ResourceManager.Resources.ResourceGroupResource resourceGroupResource, string workspaceName, string dataConnectorId, System.Threading.CancellationToken cancellationToken = default(System.Threading.CancellationToken)) { throw null; }
-        public static System.Threading.Tasks.Task<Azure.Response<Azure.ResourceManager.SecurityInsights.DataConnectorResource>> GetDataConnectorAsync(this Azure.ResourceManager.Resources.ResourceGroupResource resourceGroupResource, string workspaceName, string dataConnectorId, System.Threading.CancellationToken cancellationToken = default(System.Threading.CancellationToken)) { throw null; }
-        public static Azure.ResourceManager.SecurityInsights.DataConnectorResource GetDataConnectorResource(this Azure.ResourceManager.ArmClient client, Azure.Core.ResourceIdentifier id) { throw null; }
-        public static Azure.ResourceManager.SecurityInsights.DataConnectorCollection GetDataConnectors(this Azure.ResourceManager.Resources.ResourceGroupResource resourceGroupResource, string workspaceName) { throw null; }
-        public static Azure.Response<Azure.ResourceManager.SecurityInsights.IncidentResource> GetIncident(this Azure.ResourceManager.Resources.ResourceGroupResource resourceGroupResource, string workspaceName, string incidentId, System.Threading.CancellationToken cancellationToken = default(System.Threading.CancellationToken)) { throw null; }
-        public static System.Threading.Tasks.Task<Azure.Response<Azure.ResourceManager.SecurityInsights.IncidentResource>> GetIncidentAsync(this Azure.ResourceManager.Resources.ResourceGroupResource resourceGroupResource, string workspaceName, string incidentId, System.Threading.CancellationToken cancellationToken = default(System.Threading.CancellationToken)) { throw null; }
-        public static Azure.ResourceManager.SecurityInsights.IncidentCommentResource GetIncidentCommentResource(this Azure.ResourceManager.ArmClient client, Azure.Core.ResourceIdentifier id) { throw null; }
-        public static Azure.ResourceManager.SecurityInsights.IncidentRelationResource GetIncidentRelationResource(this Azure.ResourceManager.ArmClient client, Azure.Core.ResourceIdentifier id) { throw null; }
-        public static Azure.ResourceManager.SecurityInsights.IncidentResource GetIncidentResource(this Azure.ResourceManager.ArmClient client, Azure.Core.ResourceIdentifier id) { throw null; }
-        public static Azure.ResourceManager.SecurityInsights.IncidentCollection GetIncidents(this Azure.ResourceManager.Resources.ResourceGroupResource resourceGroupResource, string workspaceName) { throw null; }
-        public static Azure.Pageable<Azure.ResourceManager.SecurityInsights.Models.ThreatIntelligenceMetrics> GetMetricsThreatIntelligenceIndicators(this Azure.ResourceManager.Resources.ResourceGroupResource resourceGroupResource, string workspaceName, System.Threading.CancellationToken cancellationToken = default(System.Threading.CancellationToken)) { throw null; }
-        public static Azure.AsyncPageable<Azure.ResourceManager.SecurityInsights.Models.ThreatIntelligenceMetrics> GetMetricsThreatIntelligenceIndicatorsAsync(this Azure.ResourceManager.Resources.ResourceGroupResource resourceGroupResource, string workspaceName, System.Threading.CancellationToken cancellationToken = default(System.Threading.CancellationToken)) { throw null; }
-        public static Azure.Response<Azure.ResourceManager.SecurityInsights.SecurityInsightsAlertRuleResource> GetSecurityInsightsAlertRule(this Azure.ResourceManager.Resources.ResourceGroupResource resourceGroupResource, string workspaceName, string ruleId, System.Threading.CancellationToken cancellationToken = default(System.Threading.CancellationToken)) { throw null; }
-        public static System.Threading.Tasks.Task<Azure.Response<Azure.ResourceManager.SecurityInsights.SecurityInsightsAlertRuleResource>> GetSecurityInsightsAlertRuleAsync(this Azure.ResourceManager.Resources.ResourceGroupResource resourceGroupResource, string workspaceName, string ruleId, System.Threading.CancellationToken cancellationToken = default(System.Threading.CancellationToken)) { throw null; }
-        public static Azure.ResourceManager.SecurityInsights.SecurityInsightsAlertRuleResource GetSecurityInsightsAlertRuleResource(this Azure.ResourceManager.ArmClient client, Azure.Core.ResourceIdentifier id) { throw null; }
-        public static Azure.ResourceManager.SecurityInsights.SecurityInsightsAlertRuleCollection GetSecurityInsightsAlertRules(this Azure.ResourceManager.Resources.ResourceGroupResource resourceGroupResource, string workspaceName) { throw null; }
-        public static Azure.Response<Azure.ResourceManager.SecurityInsights.SentinelOnboardingStateResource> GetSentinelOnboardingState(this Azure.ResourceManager.Resources.ResourceGroupResource resourceGroupResource, string workspaceName, string sentinelOnboardingStateName, System.Threading.CancellationToken cancellationToken = default(System.Threading.CancellationToken)) { throw null; }
-        public static System.Threading.Tasks.Task<Azure.Response<Azure.ResourceManager.SecurityInsights.SentinelOnboardingStateResource>> GetSentinelOnboardingStateAsync(this Azure.ResourceManager.Resources.ResourceGroupResource resourceGroupResource, string workspaceName, string sentinelOnboardingStateName, System.Threading.CancellationToken cancellationToken = default(System.Threading.CancellationToken)) { throw null; }
-        public static Azure.ResourceManager.SecurityInsights.SentinelOnboardingStateResource GetSentinelOnboardingStateResource(this Azure.ResourceManager.ArmClient client, Azure.Core.ResourceIdentifier id) { throw null; }
-        public static Azure.ResourceManager.SecurityInsights.SentinelOnboardingStateCollection GetSentinelOnboardingStates(this Azure.ResourceManager.Resources.ResourceGroupResource resourceGroupResource, string workspaceName) { throw null; }
-        public static Azure.Response<Azure.ResourceManager.SecurityInsights.Models.ThreatIntelligenceInformation> GetThreatIntelligenceIndicator(this Azure.ResourceManager.Resources.ResourceGroupResource resourceGroupResource, string workspaceName, string name, System.Threading.CancellationToken cancellationToken = default(System.Threading.CancellationToken)) { throw null; }
-        public static System.Threading.Tasks.Task<Azure.Response<Azure.ResourceManager.SecurityInsights.Models.ThreatIntelligenceInformation>> GetThreatIntelligenceIndicatorAsync(this Azure.ResourceManager.Resources.ResourceGroupResource resourceGroupResource, string workspaceName, string name, System.Threading.CancellationToken cancellationToken = default(System.Threading.CancellationToken)) { throw null; }
-        public static Azure.ResourceManager.SecurityInsights.ThreatIntelligenceIndicatorResource GetThreatIntelligenceIndicatorResource(this Azure.ResourceManager.ArmClient client, Azure.Core.ResourceIdentifier id) { throw null; }
-        public static Azure.ResourceManager.SecurityInsights.ThreatIntelligenceIndicatorCollection GetThreatIntelligenceIndicators(this Azure.ResourceManager.Resources.ResourceGroupResource resourceGroupResource) { throw null; }
-        public static Azure.Response<Azure.ResourceManager.SecurityInsights.WatchlistResource> GetWatchlist(this Azure.ResourceManager.Resources.ResourceGroupResource resourceGroupResource, string workspaceName, string watchlistAlias, System.Threading.CancellationToken cancellationToken = default(System.Threading.CancellationToken)) { throw null; }
-        public static System.Threading.Tasks.Task<Azure.Response<Azure.ResourceManager.SecurityInsights.WatchlistResource>> GetWatchlistAsync(this Azure.ResourceManager.Resources.ResourceGroupResource resourceGroupResource, string workspaceName, string watchlistAlias, System.Threading.CancellationToken cancellationToken = default(System.Threading.CancellationToken)) { throw null; }
-        public static Azure.ResourceManager.SecurityInsights.WatchlistItemResource GetWatchlistItemResource(this Azure.ResourceManager.ArmClient client, Azure.Core.ResourceIdentifier id) { throw null; }
-        public static Azure.ResourceManager.SecurityInsights.WatchlistResource GetWatchlistResource(this Azure.ResourceManager.ArmClient client, Azure.Core.ResourceIdentifier id) { throw null; }
-        public static Azure.ResourceManager.SecurityInsights.WatchlistCollection GetWatchlists(this Azure.ResourceManager.Resources.ResourceGroupResource resourceGroupResource, string workspaceName) { throw null; }
-        public static Azure.Pageable<Azure.ResourceManager.SecurityInsights.Models.ThreatIntelligenceInformation> QueryThreatIntelligenceIndicators(this Azure.ResourceManager.Resources.ResourceGroupResource resourceGroupResource, string workspaceName, Azure.ResourceManager.SecurityInsights.Models.ThreatIntelligenceFilteringCriteria threatIntelligenceFilteringCriteria, System.Threading.CancellationToken cancellationToken = default(System.Threading.CancellationToken)) { throw null; }
-        public static Azure.AsyncPageable<Azure.ResourceManager.SecurityInsights.Models.ThreatIntelligenceInformation> QueryThreatIntelligenceIndicatorsAsync(this Azure.ResourceManager.Resources.ResourceGroupResource resourceGroupResource, string workspaceName, Azure.ResourceManager.SecurityInsights.Models.ThreatIntelligenceFilteringCriteria threatIntelligenceFilteringCriteria, System.Threading.CancellationToken cancellationToken = default(System.Threading.CancellationToken)) { throw null; }
-    }
-    public partial class SentinelOnboardingStateCollection : Azure.ResourceManager.ArmCollection, System.Collections.Generic.IAsyncEnumerable<Azure.ResourceManager.SecurityInsights.SentinelOnboardingStateResource>, System.Collections.Generic.IEnumerable<Azure.ResourceManager.SecurityInsights.SentinelOnboardingStateResource>, System.Collections.IEnumerable
-    {
-        protected SentinelOnboardingStateCollection() { }
-        public virtual Azure.ResourceManager.ArmOperation<Azure.ResourceManager.SecurityInsights.SentinelOnboardingStateResource> CreateOrUpdate(Azure.WaitUntil waitUntil, string sentinelOnboardingStateName, Azure.ResourceManager.SecurityInsights.SentinelOnboardingStateData data, System.Threading.CancellationToken cancellationToken = default(System.Threading.CancellationToken)) { throw null; }
-        public virtual System.Threading.Tasks.Task<Azure.ResourceManager.ArmOperation<Azure.ResourceManager.SecurityInsights.SentinelOnboardingStateResource>> CreateOrUpdateAsync(Azure.WaitUntil waitUntil, string sentinelOnboardingStateName, Azure.ResourceManager.SecurityInsights.SentinelOnboardingStateData data, System.Threading.CancellationToken cancellationToken = default(System.Threading.CancellationToken)) { throw null; }
-=======
         public virtual Azure.Response<Azure.ResourceManager.SecurityInsights.SecurityInsightsIncidentRelationResource> Get(System.Threading.CancellationToken cancellationToken = default(System.Threading.CancellationToken)) { throw null; }
         public virtual System.Threading.Tasks.Task<Azure.Response<Azure.ResourceManager.SecurityInsights.SecurityInsightsIncidentRelationResource>> GetAsync(System.Threading.CancellationToken cancellationToken = default(System.Threading.CancellationToken)) { throw null; }
         public virtual Azure.ResourceManager.ArmOperation<Azure.ResourceManager.SecurityInsights.SecurityInsightsIncidentRelationResource> Update(Azure.WaitUntil waitUntil, Azure.ResourceManager.SecurityInsights.SecurityInsightsIncidentRelationData data, System.Threading.CancellationToken cancellationToken = default(System.Threading.CancellationToken)) { throw null; }
@@ -620,7 +424,6 @@
         protected SecurityInsightsSentinelOnboardingStateCollection() { }
         public virtual Azure.ResourceManager.ArmOperation<Azure.ResourceManager.SecurityInsights.SecurityInsightsSentinelOnboardingStateResource> CreateOrUpdate(Azure.WaitUntil waitUntil, string sentinelOnboardingStateName, Azure.ResourceManager.SecurityInsights.SecurityInsightsSentinelOnboardingStateData data, System.Threading.CancellationToken cancellationToken = default(System.Threading.CancellationToken)) { throw null; }
         public virtual System.Threading.Tasks.Task<Azure.ResourceManager.ArmOperation<Azure.ResourceManager.SecurityInsights.SecurityInsightsSentinelOnboardingStateResource>> CreateOrUpdateAsync(Azure.WaitUntil waitUntil, string sentinelOnboardingStateName, Azure.ResourceManager.SecurityInsights.SecurityInsightsSentinelOnboardingStateData data, System.Threading.CancellationToken cancellationToken = default(System.Threading.CancellationToken)) { throw null; }
->>>>>>> 16d06cc1
         public virtual Azure.Response<bool> Exists(string sentinelOnboardingStateName, System.Threading.CancellationToken cancellationToken = default(System.Threading.CancellationToken)) { throw null; }
         public virtual System.Threading.Tasks.Task<Azure.Response<bool>> ExistsAsync(string sentinelOnboardingStateName, System.Threading.CancellationToken cancellationToken = default(System.Threading.CancellationToken)) { throw null; }
         public virtual Azure.Response<Azure.ResourceManager.SecurityInsights.SecurityInsightsSentinelOnboardingStateResource> Get(string sentinelOnboardingStateName, System.Threading.CancellationToken cancellationToken = default(System.Threading.CancellationToken)) { throw null; }
@@ -646,60 +449,6 @@
         public static Azure.Core.ResourceIdentifier CreateResourceIdentifier(string subscriptionId, string resourceGroupName, string workspaceName, string sentinelOnboardingStateName) { throw null; }
         public virtual Azure.ResourceManager.ArmOperation Delete(Azure.WaitUntil waitUntil, System.Threading.CancellationToken cancellationToken = default(System.Threading.CancellationToken)) { throw null; }
         public virtual System.Threading.Tasks.Task<Azure.ResourceManager.ArmOperation> DeleteAsync(Azure.WaitUntil waitUntil, System.Threading.CancellationToken cancellationToken = default(System.Threading.CancellationToken)) { throw null; }
-<<<<<<< HEAD
-        public virtual Azure.Response<Azure.ResourceManager.SecurityInsights.SentinelOnboardingStateResource> Get(System.Threading.CancellationToken cancellationToken = default(System.Threading.CancellationToken)) { throw null; }
-        public virtual System.Threading.Tasks.Task<Azure.Response<Azure.ResourceManager.SecurityInsights.SentinelOnboardingStateResource>> GetAsync(System.Threading.CancellationToken cancellationToken = default(System.Threading.CancellationToken)) { throw null; }
-        public virtual Azure.ResourceManager.ArmOperation<Azure.ResourceManager.SecurityInsights.SentinelOnboardingStateResource> Update(Azure.WaitUntil waitUntil, Azure.ResourceManager.SecurityInsights.SentinelOnboardingStateData data, System.Threading.CancellationToken cancellationToken = default(System.Threading.CancellationToken)) { throw null; }
-        public virtual System.Threading.Tasks.Task<Azure.ResourceManager.ArmOperation<Azure.ResourceManager.SecurityInsights.SentinelOnboardingStateResource>> UpdateAsync(Azure.WaitUntil waitUntil, Azure.ResourceManager.SecurityInsights.SentinelOnboardingStateData data, System.Threading.CancellationToken cancellationToken = default(System.Threading.CancellationToken)) { throw null; }
-    }
-    public partial class ThreatIntelligenceIndicatorCollection : Azure.ResourceManager.ArmCollection
-    {
-        protected ThreatIntelligenceIndicatorCollection() { }
-        public virtual Azure.ResourceManager.ArmOperation<Azure.ResourceManager.SecurityInsights.Models.ThreatIntelligenceInformation> CreateOrUpdate(Azure.WaitUntil waitUntil, string workspaceName, string name, Azure.ResourceManager.SecurityInsights.ThreatIntelligenceIndicatorData data, System.Threading.CancellationToken cancellationToken = default(System.Threading.CancellationToken)) { throw null; }
-        public virtual System.Threading.Tasks.Task<Azure.ResourceManager.ArmOperation<Azure.ResourceManager.SecurityInsights.Models.ThreatIntelligenceInformation>> CreateOrUpdateAsync(Azure.WaitUntil waitUntil, string workspaceName, string name, Azure.ResourceManager.SecurityInsights.ThreatIntelligenceIndicatorData data, System.Threading.CancellationToken cancellationToken = default(System.Threading.CancellationToken)) { throw null; }
-        public virtual Azure.Response<bool> Exists(string workspaceName, string name, System.Threading.CancellationToken cancellationToken = default(System.Threading.CancellationToken)) { throw null; }
-        public virtual System.Threading.Tasks.Task<Azure.Response<bool>> ExistsAsync(string workspaceName, string name, System.Threading.CancellationToken cancellationToken = default(System.Threading.CancellationToken)) { throw null; }
-        public virtual Azure.Response<Azure.ResourceManager.SecurityInsights.Models.ThreatIntelligenceInformation> Get(string workspaceName, string name, System.Threading.CancellationToken cancellationToken = default(System.Threading.CancellationToken)) { throw null; }
-        public virtual Azure.Pageable<Azure.ResourceManager.SecurityInsights.Models.ThreatIntelligenceInformation> GetAll(string workspaceName, string filter = null, int? top = default(int?), string skipToken = null, string orderby = null, System.Threading.CancellationToken cancellationToken = default(System.Threading.CancellationToken)) { throw null; }
-        public virtual Azure.AsyncPageable<Azure.ResourceManager.SecurityInsights.Models.ThreatIntelligenceInformation> GetAllAsync(string workspaceName, string filter = null, int? top = default(int?), string skipToken = null, string orderby = null, System.Threading.CancellationToken cancellationToken = default(System.Threading.CancellationToken)) { throw null; }
-        public virtual System.Threading.Tasks.Task<Azure.Response<Azure.ResourceManager.SecurityInsights.Models.ThreatIntelligenceInformation>> GetAsync(string workspaceName, string name, System.Threading.CancellationToken cancellationToken = default(System.Threading.CancellationToken)) { throw null; }
-    }
-    public partial class ThreatIntelligenceIndicatorData : Azure.ResourceManager.SecurityInsights.Models.ThreatIntelligenceInformation
-    {
-        public ThreatIntelligenceIndicatorData() { }
-        public System.Collections.Generic.IReadOnlyDictionary<string, System.BinaryData> AdditionalData { get { throw null; } }
-        public int? Confidence { get { throw null; } set { } }
-        public string Created { get { throw null; } set { } }
-        public string CreatedByRef { get { throw null; } set { } }
-        public bool? Defanged { get { throw null; } set { } }
-        public string Description { get { throw null; } set { } }
-        public string DisplayName { get { throw null; } set { } }
-        public System.Collections.Generic.IDictionary<string, System.BinaryData> Extensions { get { throw null; } }
-        public string ExternalId { get { throw null; } set { } }
-        public string ExternalLastUpdatedTimeUtc { get { throw null; } set { } }
-        public System.Collections.Generic.IList<Azure.ResourceManager.SecurityInsights.Models.ThreatIntelligenceExternalReference> ExternalReferences { get { throw null; } }
-        public string FriendlyName { get { throw null; } }
-        public System.Collections.Generic.IList<Azure.ResourceManager.SecurityInsights.Models.ThreatIntelligenceGranularMarkingModel> GranularMarkings { get { throw null; } }
-        public System.Collections.Generic.IList<string> IndicatorTypes { get { throw null; } }
-        public System.Collections.Generic.IList<Azure.ResourceManager.SecurityInsights.Models.ThreatIntelligenceKillChainPhase> KillChainPhases { get { throw null; } }
-        public System.Collections.Generic.IList<string> Labels { get { throw null; } }
-        public string Language { get { throw null; } set { } }
-        public string LastUpdatedTimeUtc { get { throw null; } set { } }
-        public string Modified { get { throw null; } set { } }
-        public System.Collections.Generic.IList<string> ObjectMarkingRefs { get { throw null; } }
-        public System.Collections.Generic.IList<Azure.ResourceManager.SecurityInsights.Models.ThreatIntelligenceParsedPattern> ParsedPattern { get { throw null; } }
-        public string Pattern { get { throw null; } set { } }
-        public string PatternType { get { throw null; } set { } }
-        public string PatternVersion { get { throw null; } set { } }
-        public bool? Revoked { get { throw null; } set { } }
-        public string Source { get { throw null; } set { } }
-        public System.Collections.Generic.IList<string> ThreatIntelligenceTags { get { throw null; } }
-        public System.Collections.Generic.IList<string> ThreatTypes { get { throw null; } }
-        public string ValidFrom { get { throw null; } set { } }
-        public string ValidUntil { get { throw null; } set { } }
-    }
-    public partial class ThreatIntelligenceIndicatorResource : Azure.ResourceManager.ArmResource
-=======
         public virtual Azure.Response<Azure.ResourceManager.SecurityInsights.SecurityInsightsSentinelOnboardingStateResource> Get(System.Threading.CancellationToken cancellationToken = default(System.Threading.CancellationToken)) { throw null; }
         public virtual System.Threading.Tasks.Task<Azure.Response<Azure.ResourceManager.SecurityInsights.SecurityInsightsSentinelOnboardingStateResource>> GetAsync(System.Threading.CancellationToken cancellationToken = default(System.Threading.CancellationToken)) { throw null; }
         public virtual Azure.ResourceManager.ArmOperation<Azure.ResourceManager.SecurityInsights.SecurityInsightsSentinelOnboardingStateResource> Update(Azure.WaitUntil waitUntil, Azure.ResourceManager.SecurityInsights.SecurityInsightsSentinelOnboardingStateData data, System.Threading.CancellationToken cancellationToken = default(System.Threading.CancellationToken)) { throw null; }
@@ -726,7 +475,6 @@
         System.Collections.IEnumerator System.Collections.IEnumerable.GetEnumerator() { throw null; }
     }
     public partial class SecurityInsightsThreatIntelligenceIndicatorResource : Azure.ResourceManager.ArmResource
->>>>>>> 16d06cc1
     {
         public static readonly Azure.Core.ResourceType ResourceType;
         protected SecurityInsightsThreatIntelligenceIndicatorResource() { }
@@ -799,15 +547,9 @@
     }
     public partial class SecurityInsightsWatchlistItemData : Azure.ResourceManager.Models.ResourceData
     {
-<<<<<<< HEAD
-        public WatchlistItemData() { }
-        public System.DateTimeOffset? Created { get { throw null; } set { } }
-        public Azure.ResourceManager.SecurityInsights.Models.UserInfo CreatedBy { get { throw null; } set { } }
-=======
         public SecurityInsightsWatchlistItemData() { }
         public Azure.ResourceManager.SecurityInsights.Models.SecurityInsightsUserInfo CreatedBy { get { throw null; } set { } }
         public System.DateTimeOffset? CreatedOn { get { throw null; } set { } }
->>>>>>> 16d06cc1
         public System.BinaryData EntityMapping { get { throw null; } set { } }
         public Azure.ETag? ETag { get { throw null; } set { } }
         public bool? IsDeleted { get { throw null; } set { } }
@@ -849,12 +591,6 @@
         public virtual Azure.ResourceManager.ArmOperation<Azure.ResourceManager.SecurityInsights.SecurityInsightsWatchlistResource> Update(Azure.WaitUntil waitUntil, Azure.ResourceManager.SecurityInsights.SecurityInsightsWatchlistData data, System.Threading.CancellationToken cancellationToken = default(System.Threading.CancellationToken)) { throw null; }
         public virtual System.Threading.Tasks.Task<Azure.ResourceManager.ArmOperation<Azure.ResourceManager.SecurityInsights.SecurityInsightsWatchlistResource>> UpdateAsync(Azure.WaitUntil waitUntil, Azure.ResourceManager.SecurityInsights.SecurityInsightsWatchlistData data, System.Threading.CancellationToken cancellationToken = default(System.Threading.CancellationToken)) { throw null; }
     }
-<<<<<<< HEAD
-}
-namespace Azure.ResourceManager.SecurityInsights.Models
-{
-    public partial class AADDataConnector : Azure.ResourceManager.SecurityInsights.DataConnectorData
-=======
     public partial class SecurityMLAnalyticsSettingCollection : Azure.ResourceManager.ArmCollection, System.Collections.Generic.IAsyncEnumerable<Azure.ResourceManager.SecurityInsights.SecurityMLAnalyticsSettingResource>, System.Collections.Generic.IEnumerable<Azure.ResourceManager.SecurityInsights.SecurityMLAnalyticsSettingResource>, System.Collections.IEnumerable
     {
         protected SecurityMLAnalyticsSettingCollection() { }
@@ -871,69 +607,10 @@
         System.Collections.IEnumerator System.Collections.IEnumerable.GetEnumerator() { throw null; }
     }
     public partial class SecurityMLAnalyticsSettingData : Azure.ResourceManager.Models.ResourceData
->>>>>>> 16d06cc1
     {
         public SecurityMLAnalyticsSettingData() { }
         public Azure.ETag? ETag { get { throw null; } set { } }
     }
-<<<<<<< HEAD
-    public partial class AatpDataConnector : Azure.ResourceManager.SecurityInsights.DataConnectorData
-    {
-        public AatpDataConnector() { }
-        public Azure.ResourceManager.SecurityInsights.Models.DataTypeState? AlertsState { get { throw null; } set { } }
-        public System.Guid? TenantId { get { throw null; } set { } }
-    }
-    public partial class AccountEntity : Azure.ResourceManager.SecurityInsights.EntityData
-    {
-        public AccountEntity() { }
-        public string AadTenantId { get { throw null; } }
-        public string AadUserId { get { throw null; } }
-        public string AccountName { get { throw null; } }
-        public System.Collections.Generic.IReadOnlyDictionary<string, System.BinaryData> AdditionalData { get { throw null; } }
-        public string DisplayName { get { throw null; } }
-        public string DnsDomain { get { throw null; } }
-        public string FriendlyName { get { throw null; } }
-        public string HostEntityId { get { throw null; } }
-        public bool? IsDomainJoined { get { throw null; } }
-        public string NtDomain { get { throw null; } }
-        public System.Guid? ObjectGuid { get { throw null; } }
-        public string Puid { get { throw null; } }
-        public string Sid { get { throw null; } }
-        public string UpnSuffix { get { throw null; } }
-    }
-    public partial class ActionResponseCreateOrUpdateContent : Azure.ResourceManager.Models.ResourceData
-    {
-        public ActionResponseCreateOrUpdateContent() { }
-        public Azure.ETag? ETag { get { throw null; } set { } }
-        public string LogicAppResourceId { get { throw null; } set { } }
-        public System.Uri TriggerUri { get { throw null; } set { } }
-    }
-    [System.Runtime.InteropServices.StructLayoutAttribute(System.Runtime.InteropServices.LayoutKind.Sequential)]
-    public readonly partial struct AlertDetail : System.IEquatable<Azure.ResourceManager.SecurityInsights.Models.AlertDetail>
-    {
-        private readonly object _dummy;
-        private readonly int _dummyPrimitive;
-        public AlertDetail(string value) { throw null; }
-        public static Azure.ResourceManager.SecurityInsights.Models.AlertDetail DisplayName { get { throw null; } }
-        public static Azure.ResourceManager.SecurityInsights.Models.AlertDetail Severity { get { throw null; } }
-        public bool Equals(Azure.ResourceManager.SecurityInsights.Models.AlertDetail other) { throw null; }
-        [System.ComponentModel.EditorBrowsableAttribute(System.ComponentModel.EditorBrowsableState.Never)]
-        public override bool Equals(object obj) { throw null; }
-        [System.ComponentModel.EditorBrowsableAttribute(System.ComponentModel.EditorBrowsableState.Never)]
-        public override int GetHashCode() { throw null; }
-        public static bool operator ==(Azure.ResourceManager.SecurityInsights.Models.AlertDetail left, Azure.ResourceManager.SecurityInsights.Models.AlertDetail right) { throw null; }
-        public static implicit operator Azure.ResourceManager.SecurityInsights.Models.AlertDetail (string value) { throw null; }
-        public static bool operator !=(Azure.ResourceManager.SecurityInsights.Models.AlertDetail left, Azure.ResourceManager.SecurityInsights.Models.AlertDetail right) { throw null; }
-        public override string ToString() { throw null; }
-    }
-    public partial class AlertDetailsOverride
-    {
-        public AlertDetailsOverride() { }
-        public string AlertDescriptionFormat { get { throw null; } set { } }
-        public string AlertDisplayNameFormat { get { throw null; } set { } }
-        public string AlertSeverityColumnName { get { throw null; } set { } }
-        public string AlertTacticsColumnName { get { throw null; } set { } }
-=======
     public partial class SecurityMLAnalyticsSettingResource : Azure.ResourceManager.ArmResource
     {
         public static readonly Azure.Core.ResourceType ResourceType;
@@ -947,7 +624,6 @@
         public virtual System.Threading.Tasks.Task<Azure.Response<Azure.ResourceManager.SecurityInsights.SecurityMLAnalyticsSettingResource>> GetAsync(System.Threading.CancellationToken cancellationToken = default(System.Threading.CancellationToken)) { throw null; }
         public virtual Azure.ResourceManager.ArmOperation<Azure.ResourceManager.SecurityInsights.SecurityMLAnalyticsSettingResource> Update(Azure.WaitUntil waitUntil, Azure.ResourceManager.SecurityInsights.SecurityMLAnalyticsSettingData data, System.Threading.CancellationToken cancellationToken = default(System.Threading.CancellationToken)) { throw null; }
         public virtual System.Threading.Tasks.Task<Azure.ResourceManager.ArmOperation<Azure.ResourceManager.SecurityInsights.SecurityMLAnalyticsSettingResource>> UpdateAsync(Azure.WaitUntil waitUntil, Azure.ResourceManager.SecurityInsights.SecurityMLAnalyticsSettingData data, System.Threading.CancellationToken cancellationToken = default(System.Threading.CancellationToken)) { throw null; }
->>>>>>> 16d06cc1
     }
 }
 namespace Azure.ResourceManager.SecurityInsights.Models
@@ -958,24 +634,6 @@
         public string ConnectorId { get { throw null; } set { } }
         public System.Collections.Generic.IList<string> DataTypes { get { throw null; } }
     }
-<<<<<<< HEAD
-    public partial class AlertsDataTypeOfDataConnector
-    {
-        public AlertsDataTypeOfDataConnector() { }
-        public Azure.ResourceManager.SecurityInsights.Models.DataTypeState? AlertsState { get { throw null; } set { } }
-    }
-    [System.Runtime.InteropServices.StructLayoutAttribute(System.Runtime.InteropServices.LayoutKind.Sequential)]
-    public readonly partial struct AlertSeverity : System.IEquatable<Azure.ResourceManager.SecurityInsights.Models.AlertSeverity>
-    {
-        private readonly object _dummy;
-        private readonly int _dummyPrimitive;
-        public AlertSeverity(string value) { throw null; }
-        public static Azure.ResourceManager.SecurityInsights.Models.AlertSeverity High { get { throw null; } }
-        public static Azure.ResourceManager.SecurityInsights.Models.AlertSeverity Informational { get { throw null; } }
-        public static Azure.ResourceManager.SecurityInsights.Models.AlertSeverity Low { get { throw null; } }
-        public static Azure.ResourceManager.SecurityInsights.Models.AlertSeverity Medium { get { throw null; } }
-        public bool Equals(Azure.ResourceManager.SecurityInsights.Models.AlertSeverity other) { throw null; }
-=======
     public partial class AnomalySecurityMLAnalyticsSettings : Azure.ResourceManager.SecurityInsights.SecurityMLAnalyticsSettingData
     {
         public AnomalySecurityMLAnalyticsSettings() { }
@@ -1003,41 +661,13 @@
         public static Azure.ResourceManager.SecurityInsights.Models.AnomalySecurityMLAnalyticsSettingsStatus Flighting { get { throw null; } }
         public static Azure.ResourceManager.SecurityInsights.Models.AnomalySecurityMLAnalyticsSettingsStatus Production { get { throw null; } }
         public bool Equals(Azure.ResourceManager.SecurityInsights.Models.AnomalySecurityMLAnalyticsSettingsStatus other) { throw null; }
->>>>>>> 16d06cc1
-        [System.ComponentModel.EditorBrowsableAttribute(System.ComponentModel.EditorBrowsableState.Never)]
-        public override bool Equals(object obj) { throw null; }
-        [System.ComponentModel.EditorBrowsableAttribute(System.ComponentModel.EditorBrowsableState.Never)]
-        public override int GetHashCode() { throw null; }
-<<<<<<< HEAD
-        public static bool operator ==(Azure.ResourceManager.SecurityInsights.Models.AlertSeverity left, Azure.ResourceManager.SecurityInsights.Models.AlertSeverity right) { throw null; }
-        public static implicit operator Azure.ResourceManager.SecurityInsights.Models.AlertSeverity (string value) { throw null; }
-        public static bool operator !=(Azure.ResourceManager.SecurityInsights.Models.AlertSeverity left, Azure.ResourceManager.SecurityInsights.Models.AlertSeverity right) { throw null; }
-        public override string ToString() { throw null; }
-    }
-    [System.Runtime.InteropServices.StructLayoutAttribute(System.Runtime.InteropServices.LayoutKind.Sequential)]
-    public readonly partial struct AlertStatus : System.IEquatable<Azure.ResourceManager.SecurityInsights.Models.AlertStatus>
-    {
-        private readonly object _dummy;
-        private readonly int _dummyPrimitive;
-        public AlertStatus(string value) { throw null; }
-        public static Azure.ResourceManager.SecurityInsights.Models.AlertStatus Dismissed { get { throw null; } }
-        public static Azure.ResourceManager.SecurityInsights.Models.AlertStatus InProgress { get { throw null; } }
-        public static Azure.ResourceManager.SecurityInsights.Models.AlertStatus New { get { throw null; } }
-        public static Azure.ResourceManager.SecurityInsights.Models.AlertStatus Resolved { get { throw null; } }
-        public static Azure.ResourceManager.SecurityInsights.Models.AlertStatus Unknown { get { throw null; } }
-        public bool Equals(Azure.ResourceManager.SecurityInsights.Models.AlertStatus other) { throw null; }
-        [System.ComponentModel.EditorBrowsableAttribute(System.ComponentModel.EditorBrowsableState.Never)]
-        public override bool Equals(object obj) { throw null; }
-        [System.ComponentModel.EditorBrowsableAttribute(System.ComponentModel.EditorBrowsableState.Never)]
-        public override int GetHashCode() { throw null; }
-        public static bool operator ==(Azure.ResourceManager.SecurityInsights.Models.AlertStatus left, Azure.ResourceManager.SecurityInsights.Models.AlertStatus right) { throw null; }
-        public static implicit operator Azure.ResourceManager.SecurityInsights.Models.AlertStatus (string value) { throw null; }
-        public static bool operator !=(Azure.ResourceManager.SecurityInsights.Models.AlertStatus left, Azure.ResourceManager.SecurityInsights.Models.AlertStatus right) { throw null; }
-=======
+        [System.ComponentModel.EditorBrowsableAttribute(System.ComponentModel.EditorBrowsableState.Never)]
+        public override bool Equals(object obj) { throw null; }
+        [System.ComponentModel.EditorBrowsableAttribute(System.ComponentModel.EditorBrowsableState.Never)]
+        public override int GetHashCode() { throw null; }
         public static bool operator ==(Azure.ResourceManager.SecurityInsights.Models.AnomalySecurityMLAnalyticsSettingsStatus left, Azure.ResourceManager.SecurityInsights.Models.AnomalySecurityMLAnalyticsSettingsStatus right) { throw null; }
         public static implicit operator Azure.ResourceManager.SecurityInsights.Models.AnomalySecurityMLAnalyticsSettingsStatus (string value) { throw null; }
         public static bool operator !=(Azure.ResourceManager.SecurityInsights.Models.AnomalySecurityMLAnalyticsSettingsStatus left, Azure.ResourceManager.SecurityInsights.Models.AnomalySecurityMLAnalyticsSettingsStatus right) { throw null; }
->>>>>>> 16d06cc1
         public override string ToString() { throw null; }
     }
     [System.Runtime.InteropServices.StructLayoutAttribute(System.Runtime.InteropServices.LayoutKind.Sequential)]
@@ -1060,59 +690,7 @@
         public static bool operator !=(Azure.ResourceManager.SecurityInsights.Models.AntispamMailDirection left, Azure.ResourceManager.SecurityInsights.Models.AntispamMailDirection right) { throw null; }
         public override string ToString() { throw null; }
     }
-<<<<<<< HEAD
-    public partial class ASCDataConnector : Azure.ResourceManager.SecurityInsights.DataConnectorData
-    {
-        public ASCDataConnector() { }
-        public Azure.ResourceManager.SecurityInsights.Models.DataTypeState? AlertsState { get { throw null; } set { } }
-        public string SubscriptionId { get { throw null; } set { } }
-    }
-    [System.Runtime.InteropServices.StructLayoutAttribute(System.Runtime.InteropServices.LayoutKind.Sequential)]
-    public readonly partial struct AttackTactic : System.IEquatable<Azure.ResourceManager.SecurityInsights.Models.AttackTactic>
-    {
-        private readonly object _dummy;
-        private readonly int _dummyPrimitive;
-        public AttackTactic(string value) { throw null; }
-        public static Azure.ResourceManager.SecurityInsights.Models.AttackTactic Collection { get { throw null; } }
-        public static Azure.ResourceManager.SecurityInsights.Models.AttackTactic CommandAndControl { get { throw null; } }
-        public static Azure.ResourceManager.SecurityInsights.Models.AttackTactic CredentialAccess { get { throw null; } }
-        public static Azure.ResourceManager.SecurityInsights.Models.AttackTactic DefenseEvasion { get { throw null; } }
-        public static Azure.ResourceManager.SecurityInsights.Models.AttackTactic Discovery { get { throw null; } }
-        public static Azure.ResourceManager.SecurityInsights.Models.AttackTactic Execution { get { throw null; } }
-        public static Azure.ResourceManager.SecurityInsights.Models.AttackTactic Exfiltration { get { throw null; } }
-        public static Azure.ResourceManager.SecurityInsights.Models.AttackTactic Impact { get { throw null; } }
-        public static Azure.ResourceManager.SecurityInsights.Models.AttackTactic ImpairProcessControl { get { throw null; } }
-        public static Azure.ResourceManager.SecurityInsights.Models.AttackTactic InhibitResponseFunction { get { throw null; } }
-        public static Azure.ResourceManager.SecurityInsights.Models.AttackTactic InitialAccess { get { throw null; } }
-        public static Azure.ResourceManager.SecurityInsights.Models.AttackTactic LateralMovement { get { throw null; } }
-        public static Azure.ResourceManager.SecurityInsights.Models.AttackTactic Persistence { get { throw null; } }
-        public static Azure.ResourceManager.SecurityInsights.Models.AttackTactic PreAttack { get { throw null; } }
-        public static Azure.ResourceManager.SecurityInsights.Models.AttackTactic PrivilegeEscalation { get { throw null; } }
-        public static Azure.ResourceManager.SecurityInsights.Models.AttackTactic Reconnaissance { get { throw null; } }
-        public static Azure.ResourceManager.SecurityInsights.Models.AttackTactic ResourceDevelopment { get { throw null; } }
-        public bool Equals(Azure.ResourceManager.SecurityInsights.Models.AttackTactic other) { throw null; }
-        [System.ComponentModel.EditorBrowsableAttribute(System.ComponentModel.EditorBrowsableState.Never)]
-        public override bool Equals(object obj) { throw null; }
-        [System.ComponentModel.EditorBrowsableAttribute(System.ComponentModel.EditorBrowsableState.Never)]
-        public override int GetHashCode() { throw null; }
-        public static bool operator ==(Azure.ResourceManager.SecurityInsights.Models.AttackTactic left, Azure.ResourceManager.SecurityInsights.Models.AttackTactic right) { throw null; }
-        public static implicit operator Azure.ResourceManager.SecurityInsights.Models.AttackTactic (string value) { throw null; }
-        public static bool operator !=(Azure.ResourceManager.SecurityInsights.Models.AttackTactic left, Azure.ResourceManager.SecurityInsights.Models.AttackTactic right) { throw null; }
-        public override string ToString() { throw null; }
-    }
-    public abstract partial class AutomationRuleAction
-    {
-        protected AutomationRuleAction(int order) { }
-        public int Order { get { throw null; } set { } }
-    }
-    public abstract partial class AutomationRuleCondition
-    {
-        protected AutomationRuleCondition() { }
-    }
-    public partial class AutomationRuleModifyPropertiesAction : Azure.ResourceManager.SecurityInsights.Models.AutomationRuleAction
-=======
     public partial class AutomationRuleModifyPropertiesAction : Azure.ResourceManager.SecurityInsights.Models.SecurityInsightsAutomationRuleAction
->>>>>>> 16d06cc1
     {
         public AutomationRuleModifyPropertiesAction(int order) : base (default(int)) { }
         public Azure.ResourceManager.SecurityInsights.Models.SecurityInsightsIncidentActionConfiguration ActionConfiguration { get { throw null; } set { } }
@@ -1154,12 +732,8 @@
         public static Azure.ResourceManager.SecurityInsights.Models.AutomationRulePropertyConditionSupportedProperty AccountObjectGuid { get { throw null; } }
         public static Azure.ResourceManager.SecurityInsights.Models.AutomationRulePropertyConditionSupportedProperty AccountPuid { get { throw null; } }
         public static Azure.ResourceManager.SecurityInsights.Models.AutomationRulePropertyConditionSupportedProperty AccountSid { get { throw null; } }
-<<<<<<< HEAD
-        public static Azure.ResourceManager.SecurityInsights.Models.AutomationRulePropertyConditionSupportedProperty AccountUPNSuffix { get { throw null; } }
-=======
         public static Azure.ResourceManager.SecurityInsights.Models.AutomationRulePropertyConditionSupportedProperty AccountUpnSuffix { get { throw null; } }
         public static Azure.ResourceManager.SecurityInsights.Models.AutomationRulePropertyConditionSupportedProperty AlertAnalyticRuleIds { get { throw null; } }
->>>>>>> 16d06cc1
         public static Azure.ResourceManager.SecurityInsights.Models.AutomationRulePropertyConditionSupportedProperty AlertProductNames { get { throw null; } }
         public static Azure.ResourceManager.SecurityInsights.Models.AutomationRulePropertyConditionSupportedProperty AzureResourceResourceId { get { throw null; } }
         public static Azure.ResourceManager.SecurityInsights.Models.AutomationRulePropertyConditionSupportedProperty AzureResourceSubscriptionId { get { throw null; } }
@@ -1229,15 +803,6 @@
         public AutomationRuleRunPlaybookAction(int order) : base (default(int)) { }
         public Azure.ResourceManager.SecurityInsights.Models.AutomationRuleRunPlaybookActionProperties ActionConfiguration { get { throw null; } set { } }
     }
-<<<<<<< HEAD
-    public partial class AwsCloudTrailDataConnector : Azure.ResourceManager.SecurityInsights.DataConnectorData
-    {
-        public AwsCloudTrailDataConnector() { }
-        public string AwsRoleArn { get { throw null; } set { } }
-        public Azure.ResourceManager.SecurityInsights.Models.DataTypeState? LogsState { get { throw null; } set { } }
-    }
-    public partial class AzureResourceEntity : Azure.ResourceManager.SecurityInsights.EntityData
-=======
     public partial class AutomationRuleRunPlaybookActionProperties
     {
         public AutomationRuleRunPlaybookActionProperties(Azure.Core.ResourceIdentifier logicAppResourceId) { }
@@ -1293,7 +858,6 @@
         public System.Collections.Generic.IList<Azure.ResourceManager.SecurityInsights.Models.SecurityInsightsAlertSeverity> SeveritiesFilter { get { throw null; } }
     }
     public partial class MicrosoftSecurityIncidentCreationAlertRuleTemplate : Azure.ResourceManager.SecurityInsights.SecurityInsightsAlertRuleTemplateData
->>>>>>> 16d06cc1
     {
         public MicrosoftSecurityIncidentCreationAlertRuleTemplate() { }
         public int? AlertRulesCreatedByTemplateCount { get { throw null; } set { } }
@@ -1308,17 +872,6 @@
         public System.Collections.Generic.IList<Azure.ResourceManager.SecurityInsights.Models.SecurityInsightsAlertSeverity> SeveritiesFilter { get { throw null; } }
         public Azure.ResourceManager.SecurityInsights.Models.SecurityInsightsAlertRuleTemplateStatus? Status { get { throw null; } set { } }
     }
-<<<<<<< HEAD
-    public partial class ClientInfo
-    {
-        internal ClientInfo() { }
-        public string Email { get { throw null; } }
-        public string Name { get { throw null; } }
-        public System.Guid? ObjectId { get { throw null; } }
-        public string UserPrincipalName { get { throw null; } }
-    }
-    public partial class CloudApplicationEntity : Azure.ResourceManager.SecurityInsights.EntityData
-=======
     [System.Runtime.InteropServices.StructLayoutAttribute(System.Runtime.InteropServices.LayoutKind.Sequential)]
     public readonly partial struct MicrosoftSecurityProductName : System.IEquatable<Azure.ResourceManager.SecurityInsights.Models.MicrosoftSecurityProductName>
     {
@@ -1395,7 +948,6 @@
         public string UpnSuffix { get { throw null; } }
     }
     public partial class SecurityInsightsAlert : Azure.ResourceManager.SecurityInsights.Models.SecurityInsightsEntity
->>>>>>> 16d06cc1
     {
         public SecurityInsightsAlert() { }
         public System.Collections.Generic.IReadOnlyDictionary<string, System.BinaryData> AdditionalData { get { throw null; } }
@@ -1411,9 +963,6 @@
         public string Description { get { throw null; } }
         public System.DateTimeOffset? EndOn { get { throw null; } }
         public string FriendlyName { get { throw null; } }
-<<<<<<< HEAD
-        public string InstanceName { get { throw null; } }
-=======
         public Azure.ResourceManager.SecurityInsights.Models.SecurityInsightsKillChainIntent? Intent { get { throw null; } }
         public System.DateTimeOffset? ProcessingEndOn { get { throw null; } }
         public string ProductComponentName { get { throw null; } }
@@ -1453,7 +1002,6 @@
         internal SecurityInsightsAlertConfidenceReason() { }
         public string Reason { get { throw null; } }
         public string ReasonType { get { throw null; } }
->>>>>>> 16d06cc1
     }
     [System.Runtime.InteropServices.StructLayoutAttribute(System.Runtime.InteropServices.LayoutKind.Sequential)]
     public readonly partial struct SecurityInsightsAlertConfidenceScoreStatus : System.IEquatable<Azure.ResourceManager.SecurityInsights.Models.SecurityInsightsAlertConfidenceScoreStatus>
@@ -1515,9 +1063,6 @@
         public System.Collections.Generic.IList<Azure.ResourceManager.SecurityInsights.Models.SecurityInsightsFieldMapping> FieldMappings { get { throw null; } }
     }
     [System.Runtime.InteropServices.StructLayoutAttribute(System.Runtime.InteropServices.LayoutKind.Sequential)]
-<<<<<<< HEAD
-    public readonly partial struct DataTypeState : System.IEquatable<Azure.ResourceManager.SecurityInsights.Models.DataTypeState>
-=======
     public readonly partial struct SecurityInsightsAlertRuleEntityMappingType : System.IEquatable<Azure.ResourceManager.SecurityInsights.Models.SecurityInsightsAlertRuleEntityMappingType>
     {
         private readonly object _dummy;
@@ -1681,15 +1226,11 @@
         public Azure.ResourceManager.SecurityInsights.Models.TriggersWhen TriggersWhen { get { throw null; } set { } }
     }
     public partial class SecurityInsightsAwsCloudTrailDataConnector : Azure.ResourceManager.SecurityInsights.SecurityInsightsDataConnectorData
->>>>>>> 16d06cc1
     {
         public SecurityInsightsAwsCloudTrailDataConnector() { }
         public string AwsRoleArn { get { throw null; } set { } }
         public Azure.ResourceManager.SecurityInsights.Models.SecurityInsightsDataTypeConnectionState? LogsState { get { throw null; } set { } }
     }
-<<<<<<< HEAD
-    public enum DeliveryAction
-=======
     public partial class SecurityInsightsAzureResourceEntity : Azure.ResourceManager.SecurityInsights.Models.SecurityInsightsEntity
     {
         public SecurityInsightsAzureResourceEntity() { }
@@ -1699,7 +1240,6 @@
         public string SubscriptionId { get { throw null; } }
     }
     public partial class SecurityInsightsBookmarkIncidentInfo
->>>>>>> 16d06cc1
     {
         public SecurityInsightsBookmarkIncidentInfo() { }
         public System.Guid? IncidentId { get { throw null; } set { } }
@@ -1715,9 +1255,6 @@
         public System.Guid? ObjectId { get { throw null; } }
         public string UserPrincipalName { get { throw null; } }
     }
-<<<<<<< HEAD
-    public partial class DnsEntity : Azure.ResourceManager.SecurityInsights.EntityData
-=======
     public partial class SecurityInsightsCloudApplicationEntity : Azure.ResourceManager.SecurityInsights.Models.SecurityInsightsEntity
     {
         public SecurityInsightsCloudApplicationEntity() { }
@@ -1834,59 +1371,11 @@
         public override string ToString() { throw null; }
     }
     public partial class SecurityInsightsFileHashEntity : Azure.ResourceManager.SecurityInsights.Models.SecurityInsightsEntity
->>>>>>> 16d06cc1
     {
         public SecurityInsightsFileHashEntity() { }
         public System.Collections.Generic.IReadOnlyDictionary<string, System.BinaryData> AdditionalData { get { throw null; } }
         public Azure.ResourceManager.SecurityInsights.Models.SecurityInsightsFileHashAlgorithm? Algorithm { get { throw null; } }
         public string FriendlyName { get { throw null; } }
-<<<<<<< HEAD
-        public string HostIPAddressEntityId { get { throw null; } }
-        public System.Collections.Generic.IReadOnlyList<string> IPAddressEntityIds { get { throw null; } }
-    }
-    public enum ElevationToken
-    {
-        Default = 0,
-        Full = 1,
-        Limited = 2,
-    }
-    [System.Runtime.InteropServices.StructLayoutAttribute(System.Runtime.InteropServices.LayoutKind.Sequential)]
-    public readonly partial struct EntityKind : System.IEquatable<Azure.ResourceManager.SecurityInsights.Models.EntityKind>
-    {
-        private readonly object _dummy;
-        private readonly int _dummyPrimitive;
-        public EntityKind(string value) { throw null; }
-        public static Azure.ResourceManager.SecurityInsights.Models.EntityKind Account { get { throw null; } }
-        public static Azure.ResourceManager.SecurityInsights.Models.EntityKind AzureResource { get { throw null; } }
-        public static Azure.ResourceManager.SecurityInsights.Models.EntityKind Bookmark { get { throw null; } }
-        public static Azure.ResourceManager.SecurityInsights.Models.EntityKind CloudApplication { get { throw null; } }
-        public static Azure.ResourceManager.SecurityInsights.Models.EntityKind DnsResolution { get { throw null; } }
-        public static Azure.ResourceManager.SecurityInsights.Models.EntityKind File { get { throw null; } }
-        public static Azure.ResourceManager.SecurityInsights.Models.EntityKind FileHash { get { throw null; } }
-        public static Azure.ResourceManager.SecurityInsights.Models.EntityKind Host { get { throw null; } }
-        public static Azure.ResourceManager.SecurityInsights.Models.EntityKind IoTDevice { get { throw null; } }
-        public static Azure.ResourceManager.SecurityInsights.Models.EntityKind IP { get { throw null; } }
-        public static Azure.ResourceManager.SecurityInsights.Models.EntityKind Mailbox { get { throw null; } }
-        public static Azure.ResourceManager.SecurityInsights.Models.EntityKind MailCluster { get { throw null; } }
-        public static Azure.ResourceManager.SecurityInsights.Models.EntityKind MailMessage { get { throw null; } }
-        public static Azure.ResourceManager.SecurityInsights.Models.EntityKind Malware { get { throw null; } }
-        public static Azure.ResourceManager.SecurityInsights.Models.EntityKind Process { get { throw null; } }
-        public static Azure.ResourceManager.SecurityInsights.Models.EntityKind RegistryKey { get { throw null; } }
-        public static Azure.ResourceManager.SecurityInsights.Models.EntityKind RegistryValue { get { throw null; } }
-        public static Azure.ResourceManager.SecurityInsights.Models.EntityKind SecurityAlert { get { throw null; } }
-        public static Azure.ResourceManager.SecurityInsights.Models.EntityKind SecurityGroup { get { throw null; } }
-        public static Azure.ResourceManager.SecurityInsights.Models.EntityKind SubmissionMail { get { throw null; } }
-        public static Azure.ResourceManager.SecurityInsights.Models.EntityKind Url { get { throw null; } }
-        public bool Equals(Azure.ResourceManager.SecurityInsights.Models.EntityKind other) { throw null; }
-        [System.ComponentModel.EditorBrowsableAttribute(System.ComponentModel.EditorBrowsableState.Never)]
-        public override bool Equals(object obj) { throw null; }
-        [System.ComponentModel.EditorBrowsableAttribute(System.ComponentModel.EditorBrowsableState.Never)]
-        public override int GetHashCode() { throw null; }
-        public static bool operator ==(Azure.ResourceManager.SecurityInsights.Models.EntityKind left, Azure.ResourceManager.SecurityInsights.Models.EntityKind right) { throw null; }
-        public static implicit operator Azure.ResourceManager.SecurityInsights.Models.EntityKind (string value) { throw null; }
-        public static bool operator !=(Azure.ResourceManager.SecurityInsights.Models.EntityKind left, Azure.ResourceManager.SecurityInsights.Models.EntityKind right) { throw null; }
-        public override string ToString() { throw null; }
-=======
         public string HashValue { get { throw null; } }
     }
     public partial class SecurityInsightsFusionAlertRule : Azure.ResourceManager.SecurityInsights.SecurityInsightsAlertRuleData
@@ -2004,7 +1493,6 @@
         public Azure.ResourceManager.SecurityInsights.Models.SecurityInsightsIncidentOwnerInfo Owner { get { throw null; } set { } }
         public Azure.ResourceManager.SecurityInsights.Models.SecurityInsightsIncidentSeverity? Severity { get { throw null; } set { } }
         public Azure.ResourceManager.SecurityInsights.Models.SecurityInsightsIncidentStatus? Status { get { throw null; } set { } }
->>>>>>> 16d06cc1
     }
     public partial class SecurityInsightsIncidentAdditionalInfo
     {
@@ -2036,9 +1524,6 @@
         public override string ToString() { throw null; }
     }
     [System.Runtime.InteropServices.StructLayoutAttribute(System.Runtime.InteropServices.LayoutKind.Sequential)]
-<<<<<<< HEAD
-    public readonly partial struct EventGroupingAggregationKind : System.IEquatable<Azure.ResourceManager.SecurityInsights.Models.EventGroupingAggregationKind>
-=======
     public readonly partial struct SecurityInsightsIncidentClassificationReason : System.IEquatable<Azure.ResourceManager.SecurityInsights.Models.SecurityInsightsIncidentClassificationReason>
     {
         private readonly object _dummy;
@@ -2150,7 +1635,6 @@
     }
     [System.Runtime.InteropServices.StructLayoutAttribute(System.Runtime.InteropServices.LayoutKind.Sequential)]
     public readonly partial struct SecurityInsightsIncidentStatus : System.IEquatable<Azure.ResourceManager.SecurityInsights.Models.SecurityInsightsIncidentStatus>
->>>>>>> 16d06cc1
     {
         private readonly object _dummy;
         private readonly int _dummyPrimitive;
@@ -2168,21 +1652,9 @@
         public static bool operator !=(Azure.ResourceManager.SecurityInsights.Models.SecurityInsightsIncidentStatus left, Azure.ResourceManager.SecurityInsights.Models.SecurityInsightsIncidentStatus right) { throw null; }
         public override string ToString() { throw null; }
     }
-<<<<<<< HEAD
-    public partial class FieldMapping
-    {
-        public FieldMapping() { }
-        public string ColumnName { get { throw null; } set { } }
-        public string Identifier { get { throw null; } set { } }
-    }
-    public partial class FileEntity : Azure.ResourceManager.SecurityInsights.EntityData
-    {
-        public FileEntity() { }
-=======
     public partial class SecurityInsightsIotDeviceEntity : Azure.ResourceManager.SecurityInsights.Models.SecurityInsightsEntity
     {
         public SecurityInsightsIotDeviceEntity() { }
->>>>>>> 16d06cc1
         public System.Collections.Generic.IReadOnlyDictionary<string, System.BinaryData> AdditionalData { get { throw null; } }
         public string DeviceId { get { throw null; } }
         public string DeviceName { get { throw null; } }
@@ -2203,77 +1675,18 @@
         public System.Collections.Generic.IReadOnlyList<Azure.ResourceManager.SecurityInsights.Models.SecurityInsightsThreatIntelligence> ThreatIntelligence { get { throw null; } }
         public string Vendor { get { throw null; } }
     }
-<<<<<<< HEAD
-    [System.Runtime.InteropServices.StructLayoutAttribute(System.Runtime.InteropServices.LayoutKind.Sequential)]
-    public readonly partial struct FileHashAlgorithm : System.IEquatable<Azure.ResourceManager.SecurityInsights.Models.FileHashAlgorithm>
-    {
-        private readonly object _dummy;
-        private readonly int _dummyPrimitive;
-        public FileHashAlgorithm(string value) { throw null; }
-        public static Azure.ResourceManager.SecurityInsights.Models.FileHashAlgorithm MD5 { get { throw null; } }
-        public static Azure.ResourceManager.SecurityInsights.Models.FileHashAlgorithm SHA1 { get { throw null; } }
-        public static Azure.ResourceManager.SecurityInsights.Models.FileHashAlgorithm SHA256 { get { throw null; } }
-        public static Azure.ResourceManager.SecurityInsights.Models.FileHashAlgorithm SHA256AC { get { throw null; } }
-        public static Azure.ResourceManager.SecurityInsights.Models.FileHashAlgorithm Unknown { get { throw null; } }
-        public bool Equals(Azure.ResourceManager.SecurityInsights.Models.FileHashAlgorithm other) { throw null; }
-        [System.ComponentModel.EditorBrowsableAttribute(System.ComponentModel.EditorBrowsableState.Never)]
-        public override bool Equals(object obj) { throw null; }
-        [System.ComponentModel.EditorBrowsableAttribute(System.ComponentModel.EditorBrowsableState.Never)]
-        public override int GetHashCode() { throw null; }
-        public static bool operator ==(Azure.ResourceManager.SecurityInsights.Models.FileHashAlgorithm left, Azure.ResourceManager.SecurityInsights.Models.FileHashAlgorithm right) { throw null; }
-        public static implicit operator Azure.ResourceManager.SecurityInsights.Models.FileHashAlgorithm (string value) { throw null; }
-        public static bool operator !=(Azure.ResourceManager.SecurityInsights.Models.FileHashAlgorithm left, Azure.ResourceManager.SecurityInsights.Models.FileHashAlgorithm right) { throw null; }
-        public override string ToString() { throw null; }
-    }
-    public partial class FileHashEntity : Azure.ResourceManager.SecurityInsights.EntityData
-=======
     public partial class SecurityInsightsIPEntity : Azure.ResourceManager.SecurityInsights.Models.SecurityInsightsEntity
->>>>>>> 16d06cc1
     {
         public SecurityInsightsIPEntity() { }
         public System.Collections.Generic.IReadOnlyDictionary<string, System.BinaryData> AdditionalData { get { throw null; } }
         public System.Net.IPAddress Address { get { throw null; } }
         public string FriendlyName { get { throw null; } }
-<<<<<<< HEAD
-        public string HashValue { get { throw null; } }
-    }
-    public partial class FusionAlertRule : Azure.ResourceManager.SecurityInsights.SecurityInsightsAlertRuleData
-    {
-        public FusionAlertRule() { }
-        public string AlertRuleTemplateName { get { throw null; } set { } }
-        public string Description { get { throw null; } }
-        public string DisplayName { get { throw null; } }
-        public bool? Enabled { get { throw null; } set { } }
-        public System.DateTimeOffset? LastModifiedUtc { get { throw null; } }
-        public Azure.ResourceManager.SecurityInsights.Models.AlertSeverity? Severity { get { throw null; } }
-        public System.Collections.Generic.IReadOnlyList<Azure.ResourceManager.SecurityInsights.Models.AttackTactic> Tactics { get { throw null; } }
-        public System.Collections.Generic.IReadOnlyList<string> Techniques { get { throw null; } }
-    }
-    public partial class FusionAlertRuleTemplate : Azure.ResourceManager.SecurityInsights.AlertRuleTemplateData
-    {
-        public FusionAlertRuleTemplate() { }
-        public int? AlertRulesCreatedByTemplateCount { get { throw null; } set { } }
-        public System.DateTimeOffset? CreatedDateUTC { get { throw null; } }
-        public string Description { get { throw null; } set { } }
-        public string DisplayName { get { throw null; } set { } }
-        public System.DateTimeOffset? LastUpdatedDateUTC { get { throw null; } }
-        public System.Collections.Generic.IList<Azure.ResourceManager.SecurityInsights.Models.AlertRuleTemplateDataSource> RequiredDataConnectors { get { throw null; } }
-        public Azure.ResourceManager.SecurityInsights.Models.AlertSeverity? Severity { get { throw null; } set { } }
-        public Azure.ResourceManager.SecurityInsights.Models.TemplateStatus? Status { get { throw null; } set { } }
-        public System.Collections.Generic.IList<Azure.ResourceManager.SecurityInsights.Models.AttackTactic> Tactics { get { throw null; } }
-        public System.Collections.Generic.IList<string> Techniques { get { throw null; } }
-    }
-    public partial class GeoLocation
-    {
-        internal GeoLocation() { }
-=======
         public Azure.ResourceManager.SecurityInsights.Models.SecurityInsightsIPEntityGeoLocation Location { get { throw null; } }
         public System.Collections.Generic.IReadOnlyList<Azure.ResourceManager.SecurityInsights.Models.SecurityInsightsThreatIntelligence> ThreatIntelligence { get { throw null; } }
     }
     public partial class SecurityInsightsIPEntityGeoLocation
     {
         internal SecurityInsightsIPEntityGeoLocation() { }
->>>>>>> 16d06cc1
         public int? Asn { get { throw null; } }
         public string City { get { throw null; } }
         public string CountryCode { get { throw null; } }
@@ -2282,71 +1695,6 @@
         public double? Longitude { get { throw null; } }
         public string State { get { throw null; } }
     }
-<<<<<<< HEAD
-    public partial class GroupingConfiguration
-    {
-        public GroupingConfiguration(bool enabled, bool reopenClosedIncident, System.TimeSpan lookbackDuration, Azure.ResourceManager.SecurityInsights.Models.MatchingMethod matchingMethod) { }
-        public bool Enabled { get { throw null; } set { } }
-        public System.Collections.Generic.IList<Azure.ResourceManager.SecurityInsights.Models.AlertDetail> GroupByAlertDetails { get { throw null; } }
-        public System.Collections.Generic.IList<string> GroupByCustomDetails { get { throw null; } }
-        public System.Collections.Generic.IList<Azure.ResourceManager.SecurityInsights.Models.EntityMappingType> GroupByEntities { get { throw null; } }
-        public System.TimeSpan LookbackDuration { get { throw null; } set { } }
-        public Azure.ResourceManager.SecurityInsights.Models.MatchingMethod MatchingMethod { get { throw null; } set { } }
-        public bool ReopenClosedIncident { get { throw null; } set { } }
-    }
-    public partial class HostEntity : Azure.ResourceManager.SecurityInsights.EntityData
-    {
-        public HostEntity() { }
-        public System.Collections.Generic.IReadOnlyDictionary<string, System.BinaryData> AdditionalData { get { throw null; } }
-        public string AzureId { get { throw null; } }
-        public string DnsDomain { get { throw null; } }
-        public string FriendlyName { get { throw null; } }
-        public string HostName { get { throw null; } }
-        public bool? IsDomainJoined { get { throw null; } }
-        public string NetBiosName { get { throw null; } }
-        public string NtDomain { get { throw null; } }
-        public string OmsAgentId { get { throw null; } }
-        public Azure.ResourceManager.SecurityInsights.Models.OSFamily? OSFamily { get { throw null; } set { } }
-        public string OSVersion { get { throw null; } }
-    }
-    public partial class HuntingBookmark : Azure.ResourceManager.SecurityInsights.EntityData
-    {
-        public HuntingBookmark() { }
-        public System.Collections.Generic.IReadOnlyDictionary<string, System.BinaryData> AdditionalData { get { throw null; } }
-        public System.DateTimeOffset? Created { get { throw null; } set { } }
-        public Azure.ResourceManager.SecurityInsights.Models.UserInfo CreatedBy { get { throw null; } set { } }
-        public string DisplayName { get { throw null; } set { } }
-        public System.DateTimeOffset? EventOn { get { throw null; } set { } }
-        public string FriendlyName { get { throw null; } }
-        public Azure.ResourceManager.SecurityInsights.Models.IncidentInfo IncidentInfo { get { throw null; } set { } }
-        public System.Collections.Generic.IList<string> Labels { get { throw null; } }
-        public string Notes { get { throw null; } set { } }
-        public string Query { get { throw null; } set { } }
-        public string QueryResult { get { throw null; } set { } }
-        public Azure.ResourceManager.SecurityInsights.Models.UserInfo UpdatedBy { get { throw null; } set { } }
-        public System.DateTimeOffset? UpdatedOn { get { throw null; } set { } }
-    }
-    public partial class IncidentAdditionalData
-    {
-        internal IncidentAdditionalData() { }
-        public System.Collections.Generic.IReadOnlyList<string> AlertProductNames { get { throw null; } }
-        public int? AlertsCount { get { throw null; } }
-        public int? BookmarksCount { get { throw null; } }
-        public int? CommentsCount { get { throw null; } }
-        public System.Collections.Generic.IReadOnlyList<Azure.ResourceManager.SecurityInsights.Models.AttackTactic> Tactics { get { throw null; } }
-    }
-    [System.Runtime.InteropServices.StructLayoutAttribute(System.Runtime.InteropServices.LayoutKind.Sequential)]
-    public readonly partial struct IncidentClassification : System.IEquatable<Azure.ResourceManager.SecurityInsights.Models.IncidentClassification>
-    {
-        private readonly object _dummy;
-        private readonly int _dummyPrimitive;
-        public IncidentClassification(string value) { throw null; }
-        public static Azure.ResourceManager.SecurityInsights.Models.IncidentClassification BenignPositive { get { throw null; } }
-        public static Azure.ResourceManager.SecurityInsights.Models.IncidentClassification FalsePositive { get { throw null; } }
-        public static Azure.ResourceManager.SecurityInsights.Models.IncidentClassification TruePositive { get { throw null; } }
-        public static Azure.ResourceManager.SecurityInsights.Models.IncidentClassification Undetermined { get { throw null; } }
-        public bool Equals(Azure.ResourceManager.SecurityInsights.Models.IncidentClassification other) { throw null; }
-=======
     [System.Runtime.InteropServices.StructLayoutAttribute(System.Runtime.InteropServices.LayoutKind.Sequential)]
     public readonly partial struct SecurityInsightsKillChainIntent : System.IEquatable<Azure.ResourceManager.SecurityInsights.Models.SecurityInsightsKillChainIntent>
     {
@@ -2368,212 +1716,10 @@
         public static Azure.ResourceManager.SecurityInsights.Models.SecurityInsightsKillChainIntent Probing { get { throw null; } }
         public static Azure.ResourceManager.SecurityInsights.Models.SecurityInsightsKillChainIntent Unknown { get { throw null; } }
         public bool Equals(Azure.ResourceManager.SecurityInsights.Models.SecurityInsightsKillChainIntent other) { throw null; }
->>>>>>> 16d06cc1
-        [System.ComponentModel.EditorBrowsableAttribute(System.ComponentModel.EditorBrowsableState.Never)]
-        public override bool Equals(object obj) { throw null; }
-        [System.ComponentModel.EditorBrowsableAttribute(System.ComponentModel.EditorBrowsableState.Never)]
-        public override int GetHashCode() { throw null; }
-<<<<<<< HEAD
-        public static bool operator ==(Azure.ResourceManager.SecurityInsights.Models.IncidentClassification left, Azure.ResourceManager.SecurityInsights.Models.IncidentClassification right) { throw null; }
-        public static implicit operator Azure.ResourceManager.SecurityInsights.Models.IncidentClassification (string value) { throw null; }
-        public static bool operator !=(Azure.ResourceManager.SecurityInsights.Models.IncidentClassification left, Azure.ResourceManager.SecurityInsights.Models.IncidentClassification right) { throw null; }
-        public override string ToString() { throw null; }
-    }
-    [System.Runtime.InteropServices.StructLayoutAttribute(System.Runtime.InteropServices.LayoutKind.Sequential)]
-    public readonly partial struct IncidentClassificationReason : System.IEquatable<Azure.ResourceManager.SecurityInsights.Models.IncidentClassificationReason>
-    {
-        private readonly object _dummy;
-        private readonly int _dummyPrimitive;
-        public IncidentClassificationReason(string value) { throw null; }
-        public static Azure.ResourceManager.SecurityInsights.Models.IncidentClassificationReason InaccurateData { get { throw null; } }
-        public static Azure.ResourceManager.SecurityInsights.Models.IncidentClassificationReason IncorrectAlertLogic { get { throw null; } }
-        public static Azure.ResourceManager.SecurityInsights.Models.IncidentClassificationReason SuspiciousActivity { get { throw null; } }
-        public static Azure.ResourceManager.SecurityInsights.Models.IncidentClassificationReason SuspiciousButExpected { get { throw null; } }
-        public bool Equals(Azure.ResourceManager.SecurityInsights.Models.IncidentClassificationReason other) { throw null; }
-        [System.ComponentModel.EditorBrowsableAttribute(System.ComponentModel.EditorBrowsableState.Never)]
-        public override bool Equals(object obj) { throw null; }
-        [System.ComponentModel.EditorBrowsableAttribute(System.ComponentModel.EditorBrowsableState.Never)]
-        public override int GetHashCode() { throw null; }
-        public static bool operator ==(Azure.ResourceManager.SecurityInsights.Models.IncidentClassificationReason left, Azure.ResourceManager.SecurityInsights.Models.IncidentClassificationReason right) { throw null; }
-        public static implicit operator Azure.ResourceManager.SecurityInsights.Models.IncidentClassificationReason (string value) { throw null; }
-        public static bool operator !=(Azure.ResourceManager.SecurityInsights.Models.IncidentClassificationReason left, Azure.ResourceManager.SecurityInsights.Models.IncidentClassificationReason right) { throw null; }
-        public override string ToString() { throw null; }
-    }
-    public partial class IncidentConfiguration
-    {
-        public IncidentConfiguration(bool createIncident) { }
-        public bool CreateIncident { get { throw null; } set { } }
-        public Azure.ResourceManager.SecurityInsights.Models.GroupingConfiguration GroupingConfiguration { get { throw null; } set { } }
-    }
-    public partial class IncidentEntitiesResponse
-    {
-        internal IncidentEntitiesResponse() { }
-        public System.Collections.Generic.IReadOnlyList<Azure.ResourceManager.SecurityInsights.EntityData> Entities { get { throw null; } }
-        public System.Collections.Generic.IReadOnlyList<Azure.ResourceManager.SecurityInsights.Models.IncidentEntitiesResultsMetadata> MetaData { get { throw null; } }
-    }
-    public partial class IncidentEntitiesResultsMetadata
-    {
-        internal IncidentEntitiesResultsMetadata() { }
-        public int Count { get { throw null; } }
-        public Azure.ResourceManager.SecurityInsights.Models.EntityKind EntityKind { get { throw null; } }
-    }
-    public partial class IncidentInfo
-    {
-        public IncidentInfo() { }
-        public string IncidentId { get { throw null; } set { } }
-        public string RelationName { get { throw null; } set { } }
-        public Azure.ResourceManager.SecurityInsights.Models.IncidentSeverity? Severity { get { throw null; } set { } }
-        public string Title { get { throw null; } set { } }
-    }
-    public partial class IncidentLabel
-    {
-        public IncidentLabel(string labelName) { }
-        public string LabelName { get { throw null; } set { } }
-        public Azure.ResourceManager.SecurityInsights.Models.IncidentLabelType? LabelType { get { throw null; } }
-    }
-    [System.Runtime.InteropServices.StructLayoutAttribute(System.Runtime.InteropServices.LayoutKind.Sequential)]
-    public readonly partial struct IncidentLabelType : System.IEquatable<Azure.ResourceManager.SecurityInsights.Models.IncidentLabelType>
-    {
-        private readonly object _dummy;
-        private readonly int _dummyPrimitive;
-        public IncidentLabelType(string value) { throw null; }
-        public static Azure.ResourceManager.SecurityInsights.Models.IncidentLabelType AutoAssigned { get { throw null; } }
-        public static Azure.ResourceManager.SecurityInsights.Models.IncidentLabelType User { get { throw null; } }
-        public bool Equals(Azure.ResourceManager.SecurityInsights.Models.IncidentLabelType other) { throw null; }
-        [System.ComponentModel.EditorBrowsableAttribute(System.ComponentModel.EditorBrowsableState.Never)]
-        public override bool Equals(object obj) { throw null; }
-        [System.ComponentModel.EditorBrowsableAttribute(System.ComponentModel.EditorBrowsableState.Never)]
-        public override int GetHashCode() { throw null; }
-        public static bool operator ==(Azure.ResourceManager.SecurityInsights.Models.IncidentLabelType left, Azure.ResourceManager.SecurityInsights.Models.IncidentLabelType right) { throw null; }
-        public static implicit operator Azure.ResourceManager.SecurityInsights.Models.IncidentLabelType (string value) { throw null; }
-        public static bool operator !=(Azure.ResourceManager.SecurityInsights.Models.IncidentLabelType left, Azure.ResourceManager.SecurityInsights.Models.IncidentLabelType right) { throw null; }
-        public override string ToString() { throw null; }
-    }
-    public partial class IncidentOwnerInfo
-    {
-        public IncidentOwnerInfo() { }
-        public string AssignedTo { get { throw null; } set { } }
-        public string Email { get { throw null; } set { } }
-        public System.Guid? ObjectId { get { throw null; } set { } }
-        public Azure.ResourceManager.SecurityInsights.Models.OwnerType? OwnerType { get { throw null; } set { } }
-        public string UserPrincipalName { get { throw null; } set { } }
-    }
-    public partial class IncidentPropertiesAction
-    {
-        public IncidentPropertiesAction() { }
-        public Azure.ResourceManager.SecurityInsights.Models.IncidentClassification? Classification { get { throw null; } set { } }
-        public string ClassificationComment { get { throw null; } set { } }
-        public Azure.ResourceManager.SecurityInsights.Models.IncidentClassificationReason? ClassificationReason { get { throw null; } set { } }
-        public System.Collections.Generic.IList<Azure.ResourceManager.SecurityInsights.Models.IncidentLabel> Labels { get { throw null; } }
-        public Azure.ResourceManager.SecurityInsights.Models.IncidentOwnerInfo Owner { get { throw null; } set { } }
-        public Azure.ResourceManager.SecurityInsights.Models.IncidentSeverity? Severity { get { throw null; } set { } }
-        public Azure.ResourceManager.SecurityInsights.Models.IncidentStatus? Status { get { throw null; } set { } }
-    }
-    [System.Runtime.InteropServices.StructLayoutAttribute(System.Runtime.InteropServices.LayoutKind.Sequential)]
-    public readonly partial struct IncidentSeverity : System.IEquatable<Azure.ResourceManager.SecurityInsights.Models.IncidentSeverity>
-    {
-        private readonly object _dummy;
-        private readonly int _dummyPrimitive;
-        public IncidentSeverity(string value) { throw null; }
-        public static Azure.ResourceManager.SecurityInsights.Models.IncidentSeverity High { get { throw null; } }
-        public static Azure.ResourceManager.SecurityInsights.Models.IncidentSeverity Informational { get { throw null; } }
-        public static Azure.ResourceManager.SecurityInsights.Models.IncidentSeverity Low { get { throw null; } }
-        public static Azure.ResourceManager.SecurityInsights.Models.IncidentSeverity Medium { get { throw null; } }
-        public bool Equals(Azure.ResourceManager.SecurityInsights.Models.IncidentSeverity other) { throw null; }
-        [System.ComponentModel.EditorBrowsableAttribute(System.ComponentModel.EditorBrowsableState.Never)]
-        public override bool Equals(object obj) { throw null; }
-        [System.ComponentModel.EditorBrowsableAttribute(System.ComponentModel.EditorBrowsableState.Never)]
-        public override int GetHashCode() { throw null; }
-        public static bool operator ==(Azure.ResourceManager.SecurityInsights.Models.IncidentSeverity left, Azure.ResourceManager.SecurityInsights.Models.IncidentSeverity right) { throw null; }
-        public static implicit operator Azure.ResourceManager.SecurityInsights.Models.IncidentSeverity (string value) { throw null; }
-        public static bool operator !=(Azure.ResourceManager.SecurityInsights.Models.IncidentSeverity left, Azure.ResourceManager.SecurityInsights.Models.IncidentSeverity right) { throw null; }
-        public override string ToString() { throw null; }
-    }
-    [System.Runtime.InteropServices.StructLayoutAttribute(System.Runtime.InteropServices.LayoutKind.Sequential)]
-    public readonly partial struct IncidentStatus : System.IEquatable<Azure.ResourceManager.SecurityInsights.Models.IncidentStatus>
-    {
-        private readonly object _dummy;
-        private readonly int _dummyPrimitive;
-        public IncidentStatus(string value) { throw null; }
-        public static Azure.ResourceManager.SecurityInsights.Models.IncidentStatus Active { get { throw null; } }
-        public static Azure.ResourceManager.SecurityInsights.Models.IncidentStatus Closed { get { throw null; } }
-        public static Azure.ResourceManager.SecurityInsights.Models.IncidentStatus New { get { throw null; } }
-        public bool Equals(Azure.ResourceManager.SecurityInsights.Models.IncidentStatus other) { throw null; }
-        [System.ComponentModel.EditorBrowsableAttribute(System.ComponentModel.EditorBrowsableState.Never)]
-        public override bool Equals(object obj) { throw null; }
-        [System.ComponentModel.EditorBrowsableAttribute(System.ComponentModel.EditorBrowsableState.Never)]
-        public override int GetHashCode() { throw null; }
-        public static bool operator ==(Azure.ResourceManager.SecurityInsights.Models.IncidentStatus left, Azure.ResourceManager.SecurityInsights.Models.IncidentStatus right) { throw null; }
-        public static implicit operator Azure.ResourceManager.SecurityInsights.Models.IncidentStatus (string value) { throw null; }
-        public static bool operator !=(Azure.ResourceManager.SecurityInsights.Models.IncidentStatus left, Azure.ResourceManager.SecurityInsights.Models.IncidentStatus right) { throw null; }
-        public override string ToString() { throw null; }
-    }
-    public partial class IoTDeviceEntity : Azure.ResourceManager.SecurityInsights.EntityData
-    {
-        public IoTDeviceEntity() { }
-        public System.Collections.Generic.IReadOnlyDictionary<string, System.BinaryData> AdditionalData { get { throw null; } }
-        public string DeviceId { get { throw null; } }
-        public string DeviceName { get { throw null; } }
-        public string DeviceType { get { throw null; } }
-        public string EdgeId { get { throw null; } }
-        public string FirmwareVersion { get { throw null; } }
-        public string FriendlyName { get { throw null; } }
-        public string HostEntityId { get { throw null; } }
-        public string IotHubEntityId { get { throw null; } }
-        public System.Guid? IotSecurityAgentId { get { throw null; } }
-        public string IPAddressEntityId { get { throw null; } }
-        public string MacAddress { get { throw null; } }
-        public string Model { get { throw null; } }
-        public string OperatingSystem { get { throw null; } }
-        public System.Collections.Generic.IReadOnlyList<string> Protocols { get { throw null; } }
-        public string SerialNumber { get { throw null; } }
-        public string Source { get { throw null; } }
-        public System.Collections.Generic.IReadOnlyList<Azure.ResourceManager.SecurityInsights.Models.ThreatIntelligence> ThreatIntelligence { get { throw null; } }
-        public string Vendor { get { throw null; } }
-    }
-    public partial class IPEntity : Azure.ResourceManager.SecurityInsights.EntityData
-    {
-        public IPEntity() { }
-        public System.Collections.Generic.IReadOnlyDictionary<string, System.BinaryData> AdditionalData { get { throw null; } }
-        public string Address { get { throw null; } }
-        public string FriendlyName { get { throw null; } }
-        public Azure.ResourceManager.SecurityInsights.Models.GeoLocation Location { get { throw null; } }
-        public System.Collections.Generic.IReadOnlyList<Azure.ResourceManager.SecurityInsights.Models.ThreatIntelligence> ThreatIntelligence { get { throw null; } }
-    }
-    [System.Runtime.InteropServices.StructLayoutAttribute(System.Runtime.InteropServices.LayoutKind.Sequential)]
-    public readonly partial struct KillChainIntent : System.IEquatable<Azure.ResourceManager.SecurityInsights.Models.KillChainIntent>
-    {
-        private readonly object _dummy;
-        private readonly int _dummyPrimitive;
-        public KillChainIntent(string value) { throw null; }
-        public static Azure.ResourceManager.SecurityInsights.Models.KillChainIntent Collection { get { throw null; } }
-        public static Azure.ResourceManager.SecurityInsights.Models.KillChainIntent CommandAndControl { get { throw null; } }
-        public static Azure.ResourceManager.SecurityInsights.Models.KillChainIntent CredentialAccess { get { throw null; } }
-        public static Azure.ResourceManager.SecurityInsights.Models.KillChainIntent DefenseEvasion { get { throw null; } }
-        public static Azure.ResourceManager.SecurityInsights.Models.KillChainIntent Discovery { get { throw null; } }
-        public static Azure.ResourceManager.SecurityInsights.Models.KillChainIntent Execution { get { throw null; } }
-        public static Azure.ResourceManager.SecurityInsights.Models.KillChainIntent Exfiltration { get { throw null; } }
-        public static Azure.ResourceManager.SecurityInsights.Models.KillChainIntent Exploitation { get { throw null; } }
-        public static Azure.ResourceManager.SecurityInsights.Models.KillChainIntent Impact { get { throw null; } }
-        public static Azure.ResourceManager.SecurityInsights.Models.KillChainIntent LateralMovement { get { throw null; } }
-        public static Azure.ResourceManager.SecurityInsights.Models.KillChainIntent Persistence { get { throw null; } }
-        public static Azure.ResourceManager.SecurityInsights.Models.KillChainIntent PrivilegeEscalation { get { throw null; } }
-        public static Azure.ResourceManager.SecurityInsights.Models.KillChainIntent Probing { get { throw null; } }
-        public static Azure.ResourceManager.SecurityInsights.Models.KillChainIntent Unknown { get { throw null; } }
-        public bool Equals(Azure.ResourceManager.SecurityInsights.Models.KillChainIntent other) { throw null; }
-        [System.ComponentModel.EditorBrowsableAttribute(System.ComponentModel.EditorBrowsableState.Never)]
-        public override bool Equals(object obj) { throw null; }
-        [System.ComponentModel.EditorBrowsableAttribute(System.ComponentModel.EditorBrowsableState.Never)]
-        public override int GetHashCode() { throw null; }
-        public static bool operator ==(Azure.ResourceManager.SecurityInsights.Models.KillChainIntent left, Azure.ResourceManager.SecurityInsights.Models.KillChainIntent right) { throw null; }
-        public static implicit operator Azure.ResourceManager.SecurityInsights.Models.KillChainIntent (string value) { throw null; }
-        public static bool operator !=(Azure.ResourceManager.SecurityInsights.Models.KillChainIntent left, Azure.ResourceManager.SecurityInsights.Models.KillChainIntent right) { throw null; }
-        public override string ToString() { throw null; }
-    }
-    public partial class MailboxEntity : Azure.ResourceManager.SecurityInsights.EntityData
-    {
-        public MailboxEntity() { }
-=======
+        [System.ComponentModel.EditorBrowsableAttribute(System.ComponentModel.EditorBrowsableState.Never)]
+        public override bool Equals(object obj) { throw null; }
+        [System.ComponentModel.EditorBrowsableAttribute(System.ComponentModel.EditorBrowsableState.Never)]
+        public override int GetHashCode() { throw null; }
         public static bool operator ==(Azure.ResourceManager.SecurityInsights.Models.SecurityInsightsKillChainIntent left, Azure.ResourceManager.SecurityInsights.Models.SecurityInsightsKillChainIntent right) { throw null; }
         public static implicit operator Azure.ResourceManager.SecurityInsights.Models.SecurityInsightsKillChainIntent (string value) { throw null; }
         public static bool operator !=(Azure.ResourceManager.SecurityInsights.Models.SecurityInsightsKillChainIntent left, Azure.ResourceManager.SecurityInsights.Models.SecurityInsightsKillChainIntent right) { throw null; }
@@ -2582,7 +1728,6 @@
     public partial class SecurityInsightsMailboxEntity : Azure.ResourceManager.SecurityInsights.Models.SecurityInsightsEntity
     {
         public SecurityInsightsMailboxEntity() { }
->>>>>>> 16d06cc1
         public System.Collections.Generic.IReadOnlyDictionary<string, System.BinaryData> AdditionalData { get { throw null; } }
         public string DisplayName { get { throw null; } }
         public System.Guid? ExternalDirectoryObjectId { get { throw null; } }
@@ -2590,15 +1735,9 @@
         public string MailboxPrimaryAddress { get { throw null; } }
         public string Upn { get { throw null; } }
     }
-<<<<<<< HEAD
-    public partial class MailClusterEntity : Azure.ResourceManager.SecurityInsights.EntityData
-    {
-        public MailClusterEntity() { }
-=======
     public partial class SecurityInsightsMailClusterEntity : Azure.ResourceManager.SecurityInsights.Models.SecurityInsightsEntity
     {
         public SecurityInsightsMailClusterEntity() { }
->>>>>>> 16d06cc1
         public System.Collections.Generic.IReadOnlyDictionary<string, System.BinaryData> AdditionalData { get { throw null; } }
         public string ClusterGroup { get { throw null; } }
         public System.DateTimeOffset? ClusterQueryEndOn { get { throw null; } }
@@ -2617,11 +1756,6 @@
         public string Source { get { throw null; } }
         public System.Collections.Generic.IReadOnlyList<string> Threats { get { throw null; } }
     }
-<<<<<<< HEAD
-    public partial class MailMessageEntity : Azure.ResourceManager.SecurityInsights.EntityData
-    {
-        public MailMessageEntity() { }
-=======
     public enum SecurityInsightsMailMessageDeliveryAction
     {
         Unknown = 0,
@@ -2645,7 +1779,6 @@
     public partial class SecurityInsightsMailMessageEntity : Azure.ResourceManager.SecurityInsights.Models.SecurityInsightsEntity
     {
         public SecurityInsightsMailMessageEntity() { }
->>>>>>> 16d06cc1
         public System.Collections.Generic.IReadOnlyDictionary<string, System.BinaryData> AdditionalData { get { throw null; } }
         public Azure.ResourceManager.SecurityInsights.Models.AntispamMailDirection? AntispamDirection { get { throw null; } set { } }
         public int? BodyFingerprintBin1 { get { throw null; } set { } }
@@ -2684,228 +1817,6 @@
         public string MalwareName { get { throw null; } }
         public System.Collections.Generic.IReadOnlyList<string> ProcessEntityIds { get { throw null; } }
     }
-<<<<<<< HEAD
-    [System.Runtime.InteropServices.StructLayoutAttribute(System.Runtime.InteropServices.LayoutKind.Sequential)]
-    public readonly partial struct MatchingMethod : System.IEquatable<Azure.ResourceManager.SecurityInsights.Models.MatchingMethod>
-    {
-        private readonly object _dummy;
-        private readonly int _dummyPrimitive;
-        public MatchingMethod(string value) { throw null; }
-        public static Azure.ResourceManager.SecurityInsights.Models.MatchingMethod AllEntities { get { throw null; } }
-        public static Azure.ResourceManager.SecurityInsights.Models.MatchingMethod AnyAlert { get { throw null; } }
-        public static Azure.ResourceManager.SecurityInsights.Models.MatchingMethod Selected { get { throw null; } }
-        public bool Equals(Azure.ResourceManager.SecurityInsights.Models.MatchingMethod other) { throw null; }
-        [System.ComponentModel.EditorBrowsableAttribute(System.ComponentModel.EditorBrowsableState.Never)]
-        public override bool Equals(object obj) { throw null; }
-        [System.ComponentModel.EditorBrowsableAttribute(System.ComponentModel.EditorBrowsableState.Never)]
-        public override int GetHashCode() { throw null; }
-        public static bool operator ==(Azure.ResourceManager.SecurityInsights.Models.MatchingMethod left, Azure.ResourceManager.SecurityInsights.Models.MatchingMethod right) { throw null; }
-        public static implicit operator Azure.ResourceManager.SecurityInsights.Models.MatchingMethod (string value) { throw null; }
-        public static bool operator !=(Azure.ResourceManager.SecurityInsights.Models.MatchingMethod left, Azure.ResourceManager.SecurityInsights.Models.MatchingMethod right) { throw null; }
-        public override string ToString() { throw null; }
-    }
-    public partial class McasDataConnector : Azure.ResourceManager.SecurityInsights.DataConnectorData
-    {
-        public McasDataConnector() { }
-        public Azure.ResourceManager.SecurityInsights.Models.McasDataConnectorDataTypes DataTypes { get { throw null; } set { } }
-        public System.Guid? TenantId { get { throw null; } set { } }
-    }
-    public partial class McasDataConnectorDataTypes : Azure.ResourceManager.SecurityInsights.Models.AlertsDataTypeOfDataConnector
-    {
-        public McasDataConnectorDataTypes() { }
-        public Azure.ResourceManager.SecurityInsights.Models.DataTypeState? DiscoveryLogsState { get { throw null; } set { } }
-    }
-    public partial class MdatpDataConnector : Azure.ResourceManager.SecurityInsights.DataConnectorData
-    {
-        public MdatpDataConnector() { }
-        public Azure.ResourceManager.SecurityInsights.Models.DataTypeState? AlertsState { get { throw null; } set { } }
-        public System.Guid? TenantId { get { throw null; } set { } }
-    }
-    public partial class MicrosoftSecurityIncidentCreationAlertRule : Azure.ResourceManager.SecurityInsights.SecurityInsightsAlertRuleData
-    {
-        public MicrosoftSecurityIncidentCreationAlertRule() { }
-        public string AlertRuleTemplateName { get { throw null; } set { } }
-        public string Description { get { throw null; } set { } }
-        public string DisplayName { get { throw null; } set { } }
-        public System.Collections.Generic.IList<string> DisplayNamesExcludeFilter { get { throw null; } }
-        public System.Collections.Generic.IList<string> DisplayNamesFilter { get { throw null; } }
-        public bool? Enabled { get { throw null; } set { } }
-        public System.DateTimeOffset? LastModifiedUtc { get { throw null; } }
-        public Azure.ResourceManager.SecurityInsights.Models.MicrosoftSecurityProductName? ProductFilter { get { throw null; } set { } }
-        public System.Collections.Generic.IList<Azure.ResourceManager.SecurityInsights.Models.AlertSeverity> SeveritiesFilter { get { throw null; } }
-    }
-    public partial class MicrosoftSecurityIncidentCreationAlertRuleTemplate : Azure.ResourceManager.SecurityInsights.AlertRuleTemplateData
-    {
-        public MicrosoftSecurityIncidentCreationAlertRuleTemplate() { }
-        public int? AlertRulesCreatedByTemplateCount { get { throw null; } set { } }
-        public System.DateTimeOffset? CreatedDateUTC { get { throw null; } }
-        public string Description { get { throw null; } set { } }
-        public string DisplayName { get { throw null; } set { } }
-        public System.Collections.Generic.IList<string> DisplayNamesExcludeFilter { get { throw null; } }
-        public System.Collections.Generic.IList<string> DisplayNamesFilter { get { throw null; } }
-        public System.DateTimeOffset? LastUpdatedDateUTC { get { throw null; } }
-        public Azure.ResourceManager.SecurityInsights.Models.MicrosoftSecurityProductName? ProductFilter { get { throw null; } set { } }
-        public System.Collections.Generic.IList<Azure.ResourceManager.SecurityInsights.Models.AlertRuleTemplateDataSource> RequiredDataConnectors { get { throw null; } }
-        public System.Collections.Generic.IList<Azure.ResourceManager.SecurityInsights.Models.AlertSeverity> SeveritiesFilter { get { throw null; } }
-        public Azure.ResourceManager.SecurityInsights.Models.TemplateStatus? Status { get { throw null; } set { } }
-    }
-    [System.Runtime.InteropServices.StructLayoutAttribute(System.Runtime.InteropServices.LayoutKind.Sequential)]
-    public readonly partial struct MicrosoftSecurityProductName : System.IEquatable<Azure.ResourceManager.SecurityInsights.Models.MicrosoftSecurityProductName>
-    {
-        private readonly object _dummy;
-        private readonly int _dummyPrimitive;
-        public MicrosoftSecurityProductName(string value) { throw null; }
-        public static Azure.ResourceManager.SecurityInsights.Models.MicrosoftSecurityProductName AzureActiveDirectoryIdentityProtection { get { throw null; } }
-        public static Azure.ResourceManager.SecurityInsights.Models.MicrosoftSecurityProductName AzureAdvancedThreatProtection { get { throw null; } }
-        public static Azure.ResourceManager.SecurityInsights.Models.MicrosoftSecurityProductName AzureSecurityCenter { get { throw null; } }
-        public static Azure.ResourceManager.SecurityInsights.Models.MicrosoftSecurityProductName AzureSecurityCenterForIoT { get { throw null; } }
-        public static Azure.ResourceManager.SecurityInsights.Models.MicrosoftSecurityProductName MicrosoftCloudAppSecurity { get { throw null; } }
-        public bool Equals(Azure.ResourceManager.SecurityInsights.Models.MicrosoftSecurityProductName other) { throw null; }
-        [System.ComponentModel.EditorBrowsableAttribute(System.ComponentModel.EditorBrowsableState.Never)]
-        public override bool Equals(object obj) { throw null; }
-        [System.ComponentModel.EditorBrowsableAttribute(System.ComponentModel.EditorBrowsableState.Never)]
-        public override int GetHashCode() { throw null; }
-        public static bool operator ==(Azure.ResourceManager.SecurityInsights.Models.MicrosoftSecurityProductName left, Azure.ResourceManager.SecurityInsights.Models.MicrosoftSecurityProductName right) { throw null; }
-        public static implicit operator Azure.ResourceManager.SecurityInsights.Models.MicrosoftSecurityProductName (string value) { throw null; }
-        public static bool operator !=(Azure.ResourceManager.SecurityInsights.Models.MicrosoftSecurityProductName left, Azure.ResourceManager.SecurityInsights.Models.MicrosoftSecurityProductName right) { throw null; }
-        public override string ToString() { throw null; }
-    }
-    public partial class OfficeDataConnector : Azure.ResourceManager.SecurityInsights.DataConnectorData
-    {
-        public OfficeDataConnector() { }
-        public Azure.ResourceManager.SecurityInsights.Models.OfficeDataConnectorDataTypes DataTypes { get { throw null; } set { } }
-        public System.Guid? TenantId { get { throw null; } set { } }
-    }
-    public partial class OfficeDataConnectorDataTypes
-    {
-        public OfficeDataConnectorDataTypes() { }
-        public Azure.ResourceManager.SecurityInsights.Models.DataTypeState? ExchangeState { get { throw null; } set { } }
-        public Azure.ResourceManager.SecurityInsights.Models.DataTypeState? SharePointState { get { throw null; } set { } }
-        public Azure.ResourceManager.SecurityInsights.Models.DataTypeState? TeamsState { get { throw null; } set { } }
-    }
-    public enum OSFamily
-    {
-        Unknown = 0,
-        Linux = 1,
-        Windows = 2,
-        Android = 3,
-        IOS = 4,
-    }
-    [System.Runtime.InteropServices.StructLayoutAttribute(System.Runtime.InteropServices.LayoutKind.Sequential)]
-    public readonly partial struct OwnerType : System.IEquatable<Azure.ResourceManager.SecurityInsights.Models.OwnerType>
-    {
-        private readonly object _dummy;
-        private readonly int _dummyPrimitive;
-        public OwnerType(string value) { throw null; }
-        public static Azure.ResourceManager.SecurityInsights.Models.OwnerType Group { get { throw null; } }
-        public static Azure.ResourceManager.SecurityInsights.Models.OwnerType Unknown { get { throw null; } }
-        public static Azure.ResourceManager.SecurityInsights.Models.OwnerType User { get { throw null; } }
-        public bool Equals(Azure.ResourceManager.SecurityInsights.Models.OwnerType other) { throw null; }
-        [System.ComponentModel.EditorBrowsableAttribute(System.ComponentModel.EditorBrowsableState.Never)]
-        public override bool Equals(object obj) { throw null; }
-        [System.ComponentModel.EditorBrowsableAttribute(System.ComponentModel.EditorBrowsableState.Never)]
-        public override int GetHashCode() { throw null; }
-        public static bool operator ==(Azure.ResourceManager.SecurityInsights.Models.OwnerType left, Azure.ResourceManager.SecurityInsights.Models.OwnerType right) { throw null; }
-        public static implicit operator Azure.ResourceManager.SecurityInsights.Models.OwnerType (string value) { throw null; }
-        public static bool operator !=(Azure.ResourceManager.SecurityInsights.Models.OwnerType left, Azure.ResourceManager.SecurityInsights.Models.OwnerType right) { throw null; }
-        public override string ToString() { throw null; }
-    }
-    public partial class PlaybookActionProperties
-    {
-        public PlaybookActionProperties(string logicAppResourceId) { }
-        public string LogicAppResourceId { get { throw null; } set { } }
-        public System.Guid? TenantId { get { throw null; } set { } }
-    }
-    public partial class ProcessEntity : Azure.ResourceManager.SecurityInsights.EntityData
-    {
-        public ProcessEntity() { }
-        public string AccountEntityId { get { throw null; } }
-        public System.Collections.Generic.IReadOnlyDictionary<string, System.BinaryData> AdditionalData { get { throw null; } }
-        public string CommandLine { get { throw null; } }
-        public System.DateTimeOffset? CreationTimeUtc { get { throw null; } }
-        public Azure.ResourceManager.SecurityInsights.Models.ElevationToken? ElevationToken { get { throw null; } set { } }
-        public string FriendlyName { get { throw null; } }
-        public string HostEntityId { get { throw null; } }
-        public string HostLogonSessionEntityId { get { throw null; } }
-        public string ImageFileEntityId { get { throw null; } }
-        public string ParentProcessEntityId { get { throw null; } }
-        public string ProcessId { get { throw null; } }
-    }
-    public partial class PropertyConditionProperties : Azure.ResourceManager.SecurityInsights.Models.AutomationRuleCondition
-    {
-        public PropertyConditionProperties() { }
-        public Azure.ResourceManager.SecurityInsights.Models.AutomationRulePropertyValuesCondition ConditionProperties { get { throw null; } set { } }
-    }
-    [System.Runtime.InteropServices.StructLayoutAttribute(System.Runtime.InteropServices.LayoutKind.Sequential)]
-    public readonly partial struct RegistryHive : System.IEquatable<Azure.ResourceManager.SecurityInsights.Models.RegistryHive>
-    {
-        private readonly object _dummy;
-        private readonly int _dummyPrimitive;
-        public RegistryHive(string value) { throw null; }
-        public static Azure.ResourceManager.SecurityInsights.Models.RegistryHive HkeyA { get { throw null; } }
-        public static Azure.ResourceManager.SecurityInsights.Models.RegistryHive HkeyClassesRoot { get { throw null; } }
-        public static Azure.ResourceManager.SecurityInsights.Models.RegistryHive HkeyCurrentConfig { get { throw null; } }
-        public static Azure.ResourceManager.SecurityInsights.Models.RegistryHive HkeyCurrentUser { get { throw null; } }
-        public static Azure.ResourceManager.SecurityInsights.Models.RegistryHive HkeyCurrentUserLocalSettings { get { throw null; } }
-        public static Azure.ResourceManager.SecurityInsights.Models.RegistryHive HkeyLocalMachine { get { throw null; } }
-        public static Azure.ResourceManager.SecurityInsights.Models.RegistryHive HkeyPerformanceData { get { throw null; } }
-        public static Azure.ResourceManager.SecurityInsights.Models.RegistryHive HkeyPerformanceNlstext { get { throw null; } }
-        public static Azure.ResourceManager.SecurityInsights.Models.RegistryHive HkeyPerformanceText { get { throw null; } }
-        public static Azure.ResourceManager.SecurityInsights.Models.RegistryHive HkeyUsers { get { throw null; } }
-        public bool Equals(Azure.ResourceManager.SecurityInsights.Models.RegistryHive other) { throw null; }
-        [System.ComponentModel.EditorBrowsableAttribute(System.ComponentModel.EditorBrowsableState.Never)]
-        public override bool Equals(object obj) { throw null; }
-        [System.ComponentModel.EditorBrowsableAttribute(System.ComponentModel.EditorBrowsableState.Never)]
-        public override int GetHashCode() { throw null; }
-        public static bool operator ==(Azure.ResourceManager.SecurityInsights.Models.RegistryHive left, Azure.ResourceManager.SecurityInsights.Models.RegistryHive right) { throw null; }
-        public static implicit operator Azure.ResourceManager.SecurityInsights.Models.RegistryHive (string value) { throw null; }
-        public static bool operator !=(Azure.ResourceManager.SecurityInsights.Models.RegistryHive left, Azure.ResourceManager.SecurityInsights.Models.RegistryHive right) { throw null; }
-        public override string ToString() { throw null; }
-    }
-    public partial class RegistryKeyEntity : Azure.ResourceManager.SecurityInsights.EntityData
-    {
-        public RegistryKeyEntity() { }
-        public System.Collections.Generic.IReadOnlyDictionary<string, System.BinaryData> AdditionalData { get { throw null; } }
-        public string FriendlyName { get { throw null; } }
-        public Azure.ResourceManager.SecurityInsights.Models.RegistryHive? Hive { get { throw null; } }
-        public string Key { get { throw null; } }
-    }
-    public partial class RegistryValueEntity : Azure.ResourceManager.SecurityInsights.EntityData
-    {
-        public RegistryValueEntity() { }
-        public System.Collections.Generic.IReadOnlyDictionary<string, System.BinaryData> AdditionalData { get { throw null; } }
-        public string FriendlyName { get { throw null; } }
-        public string KeyEntityId { get { throw null; } }
-        public string ValueData { get { throw null; } }
-        public string ValueName { get { throw null; } }
-        public Azure.ResourceManager.SecurityInsights.Models.RegistryValueKind? ValueType { get { throw null; } }
-    }
-    [System.Runtime.InteropServices.StructLayoutAttribute(System.Runtime.InteropServices.LayoutKind.Sequential)]
-    public readonly partial struct RegistryValueKind : System.IEquatable<Azure.ResourceManager.SecurityInsights.Models.RegistryValueKind>
-    {
-        private readonly object _dummy;
-        private readonly int _dummyPrimitive;
-        public RegistryValueKind(string value) { throw null; }
-        public static Azure.ResourceManager.SecurityInsights.Models.RegistryValueKind Binary { get { throw null; } }
-        public static Azure.ResourceManager.SecurityInsights.Models.RegistryValueKind DWord { get { throw null; } }
-        public static Azure.ResourceManager.SecurityInsights.Models.RegistryValueKind ExpandString { get { throw null; } }
-        public static Azure.ResourceManager.SecurityInsights.Models.RegistryValueKind MultiString { get { throw null; } }
-        public static Azure.ResourceManager.SecurityInsights.Models.RegistryValueKind None { get { throw null; } }
-        public static Azure.ResourceManager.SecurityInsights.Models.RegistryValueKind QWord { get { throw null; } }
-        public static Azure.ResourceManager.SecurityInsights.Models.RegistryValueKind String { get { throw null; } }
-        public static Azure.ResourceManager.SecurityInsights.Models.RegistryValueKind Unknown { get { throw null; } }
-        public bool Equals(Azure.ResourceManager.SecurityInsights.Models.RegistryValueKind other) { throw null; }
-        [System.ComponentModel.EditorBrowsableAttribute(System.ComponentModel.EditorBrowsableState.Never)]
-        public override bool Equals(object obj) { throw null; }
-        [System.ComponentModel.EditorBrowsableAttribute(System.ComponentModel.EditorBrowsableState.Never)]
-        public override int GetHashCode() { throw null; }
-        public static bool operator ==(Azure.ResourceManager.SecurityInsights.Models.RegistryValueKind left, Azure.ResourceManager.SecurityInsights.Models.RegistryValueKind right) { throw null; }
-        public static implicit operator Azure.ResourceManager.SecurityInsights.Models.RegistryValueKind (string value) { throw null; }
-        public static bool operator !=(Azure.ResourceManager.SecurityInsights.Models.RegistryValueKind left, Azure.ResourceManager.SecurityInsights.Models.RegistryValueKind right) { throw null; }
-        public override string ToString() { throw null; }
-    }
-    public partial class ScheduledAlertRule : Azure.ResourceManager.SecurityInsights.SecurityInsightsAlertRuleData
-=======
     public partial class SecurityInsightsOfficeDataConnector : Azure.ResourceManager.SecurityInsights.SecurityInsightsDataConnectorData
     {
         public SecurityInsightsOfficeDataConnector() { }
@@ -2913,7 +1824,6 @@
         public System.Guid? TenantId { get { throw null; } set { } }
     }
     public partial class SecurityInsightsOfficeDataConnectorDataTypes
->>>>>>> 16d06cc1
     {
         public SecurityInsightsOfficeDataConnectorDataTypes() { }
         public Azure.ResourceManager.SecurityInsights.Models.SecurityInsightsDataTypeConnectionState? ExchangeState { get { throw null; } set { } }
@@ -2946,39 +1856,17 @@
         public SecurityInsightsPropertyArrayChangedConditionProperties() { }
         public Azure.ResourceManager.SecurityInsights.Models.AutomationRulePropertyArrayChangedValuesCondition ConditionProperties { get { throw null; } set { } }
     }
-<<<<<<< HEAD
-    public partial class SecurityGroupEntity : Azure.ResourceManager.SecurityInsights.EntityData
-=======
     public partial class SecurityInsightsPropertyChangedConditionProperties : Azure.ResourceManager.SecurityInsights.Models.SecurityInsightsAutomationRuleCondition
     {
         public SecurityInsightsPropertyChangedConditionProperties() { }
         public Azure.ResourceManager.SecurityInsights.Models.AutomationRulePropertyValuesChangedCondition ConditionProperties { get { throw null; } set { } }
     }
     public partial class SecurityInsightsPropertyConditionProperties : Azure.ResourceManager.SecurityInsights.Models.SecurityInsightsAutomationRuleCondition
->>>>>>> 16d06cc1
     {
         public SecurityInsightsPropertyConditionProperties() { }
         public Azure.ResourceManager.SecurityInsights.Models.AutomationRulePropertyValuesCondition ConditionProperties { get { throw null; } set { } }
     }
     [System.Runtime.InteropServices.StructLayoutAttribute(System.Runtime.InteropServices.LayoutKind.Sequential)]
-<<<<<<< HEAD
-    public readonly partial struct Source : System.IEquatable<Azure.ResourceManager.SecurityInsights.Models.Source>
-    {
-        private readonly object _dummy;
-        private readonly int _dummyPrimitive;
-        public Source(string value) { throw null; }
-        public static Azure.ResourceManager.SecurityInsights.Models.Source LocalFile { get { throw null; } }
-        public static Azure.ResourceManager.SecurityInsights.Models.Source RemoteStorage { get { throw null; } }
-        public bool Equals(Azure.ResourceManager.SecurityInsights.Models.Source other) { throw null; }
-        [System.ComponentModel.EditorBrowsableAttribute(System.ComponentModel.EditorBrowsableState.Never)]
-        public override bool Equals(object obj) { throw null; }
-        [System.ComponentModel.EditorBrowsableAttribute(System.ComponentModel.EditorBrowsableState.Never)]
-        public override int GetHashCode() { throw null; }
-        public static bool operator ==(Azure.ResourceManager.SecurityInsights.Models.Source left, Azure.ResourceManager.SecurityInsights.Models.Source right) { throw null; }
-        public static implicit operator Azure.ResourceManager.SecurityInsights.Models.Source (string value) { throw null; }
-        public static bool operator !=(Azure.ResourceManager.SecurityInsights.Models.Source left, Azure.ResourceManager.SecurityInsights.Models.Source right) { throw null; }
-        public override string ToString() { throw null; }
-=======
     public readonly partial struct SecurityInsightsRegistryHive : System.IEquatable<Azure.ResourceManager.SecurityInsights.Models.SecurityInsightsRegistryHive>
     {
         private readonly object _dummy;
@@ -3070,7 +1958,6 @@
         public string TemplateVersion { get { throw null; } set { } }
         public Azure.ResourceManager.SecurityInsights.Models.SecurityInsightsAlertRuleTriggerOperator? TriggerOperator { get { throw null; } set { } }
         public int? TriggerThreshold { get { throw null; } set { } }
->>>>>>> 16d06cc1
     }
     public partial class SecurityInsightsSubmissionMailEntity : Azure.ResourceManager.SecurityInsights.Models.SecurityInsightsEntity
     {
@@ -3088,10 +1975,6 @@
         public System.DateTimeOffset? SubmitOn { get { throw null; } }
         public string Submitter { get { throw null; } }
     }
-<<<<<<< HEAD
-    [System.Runtime.InteropServices.StructLayoutAttribute(System.Runtime.InteropServices.LayoutKind.Sequential)]
-    public readonly partial struct TemplateStatus : System.IEquatable<Azure.ResourceManager.SecurityInsights.Models.TemplateStatus>
-=======
     public partial class SecurityInsightsThreatIntelligence
     {
         internal SecurityInsightsThreatIntelligence() { }
@@ -3165,7 +2048,6 @@
     }
     [System.Runtime.InteropServices.StructLayoutAttribute(System.Runtime.InteropServices.LayoutKind.Sequential)]
     public readonly partial struct Source : System.IEquatable<Azure.ResourceManager.SecurityInsights.Models.Source>
->>>>>>> 16d06cc1
     {
         private readonly object _dummy;
         private readonly int _dummyPrimitive;
@@ -3182,19 +2064,6 @@
         public static bool operator !=(Azure.ResourceManager.SecurityInsights.Models.Source left, Azure.ResourceManager.SecurityInsights.Models.Source right) { throw null; }
         public override string ToString() { throw null; }
     }
-<<<<<<< HEAD
-    public partial class ThreatIntelligence
-    {
-        internal ThreatIntelligence() { }
-        public double? Confidence { get { throw null; } }
-        public string ProviderName { get { throw null; } }
-        public string ReportLink { get { throw null; } }
-        public string ThreatDescription { get { throw null; } }
-        public string ThreatName { get { throw null; } }
-        public string ThreatType { get { throw null; } }
-    }
-=======
->>>>>>> 16d06cc1
     public partial class ThreatIntelligenceAppendTags
     {
         public ThreatIntelligenceAppendTags() { }
@@ -3295,23 +2164,6 @@
         public static bool operator !=(Azure.ResourceManager.SecurityInsights.Models.ThreatIntelligenceSortingOrder left, Azure.ResourceManager.SecurityInsights.Models.ThreatIntelligenceSortingOrder right) { throw null; }
         public override string ToString() { throw null; }
     }
-<<<<<<< HEAD
-    public partial class TIDataConnector : Azure.ResourceManager.SecurityInsights.DataConnectorData
-    {
-        public TIDataConnector() { }
-        public Azure.ResourceManager.SecurityInsights.Models.DataTypeState? IndicatorsState { get { throw null; } set { } }
-        public System.Guid? TenantId { get { throw null; } set { } }
-        public System.DateTimeOffset? TipLookbackPeriod { get { throw null; } set { } }
-    }
-    public enum TriggerOperator
-    {
-        GreaterThan = 0,
-        LessThan = 1,
-        Equal = 2,
-        NotEqual = 3,
-    }
-=======
->>>>>>> 16d06cc1
     [System.Runtime.InteropServices.StructLayoutAttribute(System.Runtime.InteropServices.LayoutKind.Sequential)]
     public readonly partial struct TriggersOn : System.IEquatable<Azure.ResourceManager.SecurityInsights.Models.TriggersOn>
     {
@@ -3346,21 +2198,4 @@
         public static bool operator !=(Azure.ResourceManager.SecurityInsights.Models.TriggersWhen left, Azure.ResourceManager.SecurityInsights.Models.TriggersWhen right) { throw null; }
         public override string ToString() { throw null; }
     }
-<<<<<<< HEAD
-    public partial class UrlEntity : Azure.ResourceManager.SecurityInsights.EntityData
-    {
-        public UrlEntity() { }
-        public System.Collections.Generic.IReadOnlyDictionary<string, System.BinaryData> AdditionalData { get { throw null; } }
-        public string FriendlyName { get { throw null; } }
-        public System.Uri Uri { get { throw null; } }
-    }
-    public partial class UserInfo
-    {
-        public UserInfo() { }
-        public string Email { get { throw null; } }
-        public string Name { get { throw null; } }
-        public System.Guid? ObjectId { get { throw null; } set { } }
-    }
-=======
->>>>>>> 16d06cc1
 }