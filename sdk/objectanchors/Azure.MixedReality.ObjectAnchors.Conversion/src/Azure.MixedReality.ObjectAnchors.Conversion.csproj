<Project Sdk="Microsoft.NET.Sdk">
  <PropertyGroup>
    <AssemblyTitle>Microsoft Azure Mixed Reality Object Anchors Client</AssemblyTitle>
    <Version>0.3.0-beta.7</Version>
    <PackageTags>Azure MixedReality Object Anchors</PackageTags>
    <Copyright>© Microsoft Corporation. All rights reserved.</Copyright>
    <Authors>Microsoft</Authors>
    <PackageProjectUrl>https://azure.microsoft.com/topic/mixed-reality/</PackageProjectUrl>
    <TargetFrameworks>$(RequiredTargetFrameworks)</TargetFrameworks>
    <IncludeOperationsSharedSource>true</IncludeOperationsSharedSource>
  </PropertyGroup>

  <ItemGroup>
    <PackageReference Include="Azure.Core" />
<<<<<<< HEAD
    <PackageReference Include="Azure.MixedReality.Authentication" VersionOverride="1.0.1" />
  </ItemGroup>

  <!-- These packages are included as part net6.0; the external references are not needed. -->
  <ItemGroup Condition="'$(TargetFramework)' != 'net6.0'">
=======
    <PackageReference Include="Azure.MixedReality.Authentication" VersionOverride="1.2.0" />
>>>>>>> acad8cf4
    <PackageReference Include="System.Text.Json" />
  </ItemGroup>

  <!-- Shared source from Azure.Core -->
  <ItemGroup>
    <Compile Include="$(AzureCoreSharedSources)ArrayBufferWriter.cs" LinkBase="Shared" />
    <Compile Include="$(AzureCoreSharedSources)AzureResourceProviderNamespaceAttribute.cs" LinkBase="Shared" />
    <Compile Include="$(AzureMixedRealityAuthenticationSharedSources)*.cs" LinkBase="Shared" />
  </ItemGroup>

</Project><|MERGE_RESOLUTION|>--- conflicted
+++ resolved
@@ -12,15 +12,11 @@
 
   <ItemGroup>
     <PackageReference Include="Azure.Core" />
-<<<<<<< HEAD
-    <PackageReference Include="Azure.MixedReality.Authentication" VersionOverride="1.0.1" />
+    <PackageReference Include="Azure.MixedReality.Authentication" VersionOverride="1.2.0" />
   </ItemGroup>
 
   <!-- These packages are included as part net6.0; the external references are not needed. -->
   <ItemGroup Condition="'$(TargetFramework)' != 'net6.0'">
-=======
-    <PackageReference Include="Azure.MixedReality.Authentication" VersionOverride="1.2.0" />
->>>>>>> acad8cf4
     <PackageReference Include="System.Text.Json" />
   </ItemGroup>
 
