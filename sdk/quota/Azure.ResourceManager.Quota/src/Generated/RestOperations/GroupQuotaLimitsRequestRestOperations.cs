// Copyright (c) Microsoft Corporation. All rights reserved.
// Licensed under the MIT License.

// <auto-generated/>

#nullable disable

using System;
using System.Text.Json;
using System.Threading;
using System.Threading.Tasks;
using Azure.Core;
using Azure.Core.Pipeline;
using Azure.ResourceManager.Quota.Models;

namespace Azure.ResourceManager.Quota
{
    internal partial class GroupQuotaLimitsRequestRestOperations
    {
        private readonly TelemetryDetails _userAgent;
        private readonly HttpPipeline _pipeline;
        private readonly Uri _endpoint;
        private readonly string _apiVersion;

        /// <summary> Initializes a new instance of GroupQuotaLimitsRequestRestOperations. </summary>
        /// <param name="pipeline"> The HTTP pipeline for sending and receiving REST requests and responses. </param>
        /// <param name="applicationId"> The application id to use for user agent. </param>
        /// <param name="endpoint"> server parameter. </param>
        /// <param name="apiVersion"> Api Version. </param>
        /// <exception cref="ArgumentNullException"> <paramref name="pipeline"/> or <paramref name="apiVersion"/> is null. </exception>
        public GroupQuotaLimitsRequestRestOperations(HttpPipeline pipeline, string applicationId, Uri endpoint = null, string apiVersion = default)
        {
            _pipeline = pipeline ?? throw new ArgumentNullException(nameof(pipeline));
            _endpoint = endpoint ?? new Uri("https://management.azure.com");
<<<<<<< HEAD
            _apiVersion = apiVersion ?? "2024-12-18-preview";
=======
            _apiVersion = apiVersion ?? "2025-03-01";
>>>>>>> e0b8da94
            _userAgent = new TelemetryDetails(GetType().Assembly, applicationId);
        }

        internal RequestUriBuilder CreateUpdateRequestUri(string managementGroupId, string groupQuotaName, string resourceProviderName, AzureLocation location, GroupQuotaLimitListData data)
        {
            var uri = new RawRequestUriBuilder();
            uri.Reset(_endpoint);
            uri.AppendPath("/providers/Microsoft.Management/managementGroups/", false);
            uri.AppendPath(managementGroupId, true);
            uri.AppendPath("/providers/Microsoft.Quota/groupQuotas/", false);
            uri.AppendPath(groupQuotaName, true);
            uri.AppendPath("/resourceProviders/", false);
            uri.AppendPath(resourceProviderName, true);
            uri.AppendPath("/groupQuotaLimits/", false);
            uri.AppendPath(location, true);
            uri.AppendQuery("api-version", _apiVersion, true);
            return uri;
        }

        internal HttpMessage CreateUpdateRequest(string managementGroupId, string groupQuotaName, string resourceProviderName, AzureLocation location, GroupQuotaLimitListData data)
        {
            var message = _pipeline.CreateMessage();
            var request = message.Request;
            request.Method = RequestMethod.Patch;
            var uri = new RawRequestUriBuilder();
            uri.Reset(_endpoint);
            uri.AppendPath("/providers/Microsoft.Management/managementGroups/", false);
            uri.AppendPath(managementGroupId, true);
            uri.AppendPath("/providers/Microsoft.Quota/groupQuotas/", false);
            uri.AppendPath(groupQuotaName, true);
            uri.AppendPath("/resourceProviders/", false);
            uri.AppendPath(resourceProviderName, true);
            uri.AppendPath("/groupQuotaLimits/", false);
            uri.AppendPath(location, true);
            uri.AppendQuery("api-version", _apiVersion, true);
            request.Uri = uri;
            request.Headers.Add("Accept", "application/json");
            request.Headers.Add("Content-Type", "application/json");
            var content = new Utf8JsonRequestContent();
            content.JsonWriter.WriteObjectValue(data, ModelSerializationExtensions.WireOptions);
            request.Content = content;
            _userAgent.Apply(message);
            return message;
        }

        /// <summary>
        /// Create the GroupQuota requests for a specific ResourceProvider/Location/Resource. The resourceName properties are specified in the request body. Only 1 resource quota can be requested. Please note that patch request creates a new groupQuota request.
        /// Use the polling API - OperationsStatus URI specified in Azure-AsyncOperation header field, with retry-after duration in seconds to check the intermediate status. This API provides the finals status with the request details and status.
        /// </summary>
        /// <param name="managementGroupId"> Management Group Id. </param>
        /// <param name="groupQuotaName"> The GroupQuota name. The name should be unique for the provided context tenantId/MgId. </param>
        /// <param name="resourceProviderName"> The resource provider name, such as - Microsoft.Compute. Currently only Microsoft.Compute resource provider supports this API. </param>
        /// <param name="location"> The name of the Azure region. </param>
        /// <param name="data"> The GroupQuotaRequest body details for specific resourceProvider/location/resources. </param>
        /// <param name="cancellationToken"> The cancellation token to use. </param>
        /// <exception cref="ArgumentNullException"> <paramref name="managementGroupId"/>, <paramref name="groupQuotaName"/>, <paramref name="resourceProviderName"/> or <paramref name="data"/> is null. </exception>
        /// <exception cref="ArgumentException"> <paramref name="managementGroupId"/>, <paramref name="groupQuotaName"/> or <paramref name="resourceProviderName"/> is an empty string, and was expected to be non-empty. </exception>
        public async Task<Response> UpdateAsync(string managementGroupId, string groupQuotaName, string resourceProviderName, AzureLocation location, GroupQuotaLimitListData data, CancellationToken cancellationToken = default)
        {
            Argument.AssertNotNullOrEmpty(managementGroupId, nameof(managementGroupId));
            Argument.AssertNotNullOrEmpty(groupQuotaName, nameof(groupQuotaName));
            Argument.AssertNotNullOrEmpty(resourceProviderName, nameof(resourceProviderName));
            Argument.AssertNotNull(data, nameof(data));

            using var message = CreateUpdateRequest(managementGroupId, groupQuotaName, resourceProviderName, location, data);
            await _pipeline.SendAsync(message, cancellationToken).ConfigureAwait(false);
            switch (message.Response.Status)
            {
                case 200:
                case 202:
                    return message.Response;
                default:
                    throw new RequestFailedException(message.Response);
            }
        }

        /// <summary>
        /// Create the GroupQuota requests for a specific ResourceProvider/Location/Resource. The resourceName properties are specified in the request body. Only 1 resource quota can be requested. Please note that patch request creates a new groupQuota request.
        /// Use the polling API - OperationsStatus URI specified in Azure-AsyncOperation header field, with retry-after duration in seconds to check the intermediate status. This API provides the finals status with the request details and status.
        /// </summary>
        /// <param name="managementGroupId"> Management Group Id. </param>
        /// <param name="groupQuotaName"> The GroupQuota name. The name should be unique for the provided context tenantId/MgId. </param>
        /// <param name="resourceProviderName"> The resource provider name, such as - Microsoft.Compute. Currently only Microsoft.Compute resource provider supports this API. </param>
        /// <param name="location"> The name of the Azure region. </param>
        /// <param name="data"> The GroupQuotaRequest body details for specific resourceProvider/location/resources. </param>
        /// <param name="cancellationToken"> The cancellation token to use. </param>
        /// <exception cref="ArgumentNullException"> <paramref name="managementGroupId"/>, <paramref name="groupQuotaName"/>, <paramref name="resourceProviderName"/> or <paramref name="data"/> is null. </exception>
        /// <exception cref="ArgumentException"> <paramref name="managementGroupId"/>, <paramref name="groupQuotaName"/> or <paramref name="resourceProviderName"/> is an empty string, and was expected to be non-empty. </exception>
        public Response Update(string managementGroupId, string groupQuotaName, string resourceProviderName, AzureLocation location, GroupQuotaLimitListData data, CancellationToken cancellationToken = default)
        {
            Argument.AssertNotNullOrEmpty(managementGroupId, nameof(managementGroupId));
            Argument.AssertNotNullOrEmpty(groupQuotaName, nameof(groupQuotaName));
            Argument.AssertNotNullOrEmpty(resourceProviderName, nameof(resourceProviderName));
            Argument.AssertNotNull(data, nameof(data));

            using var message = CreateUpdateRequest(managementGroupId, groupQuotaName, resourceProviderName, location, data);
            _pipeline.Send(message, cancellationToken);
            switch (message.Response.Status)
            {
                case 200:
                case 202:
                    return message.Response;
                default:
                    throw new RequestFailedException(message.Response);
            }
        }

        internal RequestUriBuilder CreateGetRequestUri(string managementGroupId, string groupQuotaName, string requestId)
        {
            var uri = new RawRequestUriBuilder();
            uri.Reset(_endpoint);
            uri.AppendPath("/providers/Microsoft.Management/managementGroups/", false);
            uri.AppendPath(managementGroupId, true);
            uri.AppendPath("/providers/Microsoft.Quota/groupQuotas/", false);
            uri.AppendPath(groupQuotaName, true);
            uri.AppendPath("/groupQuotaRequests/", false);
            uri.AppendPath(requestId, true);
            uri.AppendQuery("api-version", _apiVersion, true);
            return uri;
        }

        internal HttpMessage CreateGetRequest(string managementGroupId, string groupQuotaName, string requestId)
        {
            var message = _pipeline.CreateMessage();
            var request = message.Request;
            request.Method = RequestMethod.Get;
            var uri = new RawRequestUriBuilder();
            uri.Reset(_endpoint);
            uri.AppendPath("/providers/Microsoft.Management/managementGroups/", false);
            uri.AppendPath(managementGroupId, true);
            uri.AppendPath("/providers/Microsoft.Quota/groupQuotas/", false);
            uri.AppendPath(groupQuotaName, true);
            uri.AppendPath("/groupQuotaRequests/", false);
            uri.AppendPath(requestId, true);
            uri.AppendQuery("api-version", _apiVersion, true);
            request.Uri = uri;
            request.Headers.Add("Accept", "application/json");
            _userAgent.Apply(message);
            return message;
        }

        /// <summary> Get API to check the status of a GroupQuota request by requestId. </summary>
        /// <param name="managementGroupId"> Management Group Id. </param>
        /// <param name="groupQuotaName"> The GroupQuota name. The name should be unique for the provided context tenantId/MgId. </param>
        /// <param name="requestId"> Request Id. </param>
        /// <param name="cancellationToken"> The cancellation token to use. </param>
        /// <exception cref="ArgumentNullException"> <paramref name="managementGroupId"/>, <paramref name="groupQuotaName"/> or <paramref name="requestId"/> is null. </exception>
        /// <exception cref="ArgumentException"> <paramref name="managementGroupId"/>, <paramref name="groupQuotaName"/> or <paramref name="requestId"/> is an empty string, and was expected to be non-empty. </exception>
        public async Task<Response<GroupQuotaRequestStatusData>> GetAsync(string managementGroupId, string groupQuotaName, string requestId, CancellationToken cancellationToken = default)
        {
            Argument.AssertNotNullOrEmpty(managementGroupId, nameof(managementGroupId));
            Argument.AssertNotNullOrEmpty(groupQuotaName, nameof(groupQuotaName));
            Argument.AssertNotNullOrEmpty(requestId, nameof(requestId));

            using var message = CreateGetRequest(managementGroupId, groupQuotaName, requestId);
            await _pipeline.SendAsync(message, cancellationToken).ConfigureAwait(false);
            switch (message.Response.Status)
            {
                case 200:
                    {
                        GroupQuotaRequestStatusData value = default;
                        using var document = await JsonDocument.ParseAsync(message.Response.ContentStream, ModelSerializationExtensions.JsonDocumentOptions, cancellationToken).ConfigureAwait(false);
                        value = GroupQuotaRequestStatusData.DeserializeGroupQuotaRequestStatusData(document.RootElement);
                        return Response.FromValue(value, message.Response);
                    }
                case 404:
                    return Response.FromValue((GroupQuotaRequestStatusData)null, message.Response);
                default:
                    throw new RequestFailedException(message.Response);
            }
        }

        /// <summary> Get API to check the status of a GroupQuota request by requestId. </summary>
        /// <param name="managementGroupId"> Management Group Id. </param>
        /// <param name="groupQuotaName"> The GroupQuota name. The name should be unique for the provided context tenantId/MgId. </param>
        /// <param name="requestId"> Request Id. </param>
        /// <param name="cancellationToken"> The cancellation token to use. </param>
        /// <exception cref="ArgumentNullException"> <paramref name="managementGroupId"/>, <paramref name="groupQuotaName"/> or <paramref name="requestId"/> is null. </exception>
        /// <exception cref="ArgumentException"> <paramref name="managementGroupId"/>, <paramref name="groupQuotaName"/> or <paramref name="requestId"/> is an empty string, and was expected to be non-empty. </exception>
        public Response<GroupQuotaRequestStatusData> Get(string managementGroupId, string groupQuotaName, string requestId, CancellationToken cancellationToken = default)
        {
            Argument.AssertNotNullOrEmpty(managementGroupId, nameof(managementGroupId));
            Argument.AssertNotNullOrEmpty(groupQuotaName, nameof(groupQuotaName));
            Argument.AssertNotNullOrEmpty(requestId, nameof(requestId));

            using var message = CreateGetRequest(managementGroupId, groupQuotaName, requestId);
            _pipeline.Send(message, cancellationToken);
            switch (message.Response.Status)
            {
                case 200:
                    {
                        GroupQuotaRequestStatusData value = default;
                        using var document = JsonDocument.Parse(message.Response.ContentStream, ModelSerializationExtensions.JsonDocumentOptions);
                        value = GroupQuotaRequestStatusData.DeserializeGroupQuotaRequestStatusData(document.RootElement);
                        return Response.FromValue(value, message.Response);
                    }
                case 404:
                    return Response.FromValue((GroupQuotaRequestStatusData)null, message.Response);
                default:
                    throw new RequestFailedException(message.Response);
            }
        }

        internal RequestUriBuilder CreateListRequestUri(string managementGroupId, string groupQuotaName, string resourceProviderName, string filter)
        {
            var uri = new RawRequestUriBuilder();
            uri.Reset(_endpoint);
            uri.AppendPath("/providers/Microsoft.Management/managementGroups/", false);
            uri.AppendPath(managementGroupId, true);
            uri.AppendPath("/providers/Microsoft.Quota/groupQuotas/", false);
            uri.AppendPath(groupQuotaName, true);
            uri.AppendPath("/resourceProviders/", false);
            uri.AppendPath(resourceProviderName, true);
            uri.AppendPath("/groupQuotaRequests", false);
            uri.AppendQuery("api-version", _apiVersion, true);
            uri.AppendQuery("$filter", filter, true);
            return uri;
        }

        internal HttpMessage CreateListRequest(string managementGroupId, string groupQuotaName, string resourceProviderName, string filter)
        {
            var message = _pipeline.CreateMessage();
            var request = message.Request;
            request.Method = RequestMethod.Get;
            var uri = new RawRequestUriBuilder();
            uri.Reset(_endpoint);
            uri.AppendPath("/providers/Microsoft.Management/managementGroups/", false);
            uri.AppendPath(managementGroupId, true);
            uri.AppendPath("/providers/Microsoft.Quota/groupQuotas/", false);
            uri.AppendPath(groupQuotaName, true);
            uri.AppendPath("/resourceProviders/", false);
            uri.AppendPath(resourceProviderName, true);
            uri.AppendPath("/groupQuotaRequests", false);
            uri.AppendQuery("api-version", _apiVersion, true);
            uri.AppendQuery("$filter", filter, true);
            request.Uri = uri;
            request.Headers.Add("Accept", "application/json");
            _userAgent.Apply(message);
            return message;
        }

        /// <summary> Get API to check the status of a GroupQuota request by requestId. </summary>
        /// <param name="managementGroupId"> Management Group Id. </param>
        /// <param name="groupQuotaName"> The GroupQuota name. The name should be unique for the provided context tenantId/MgId. </param>
        /// <param name="resourceProviderName"> The resource provider name, such as - Microsoft.Compute. Currently only Microsoft.Compute resource provider supports this API. </param>
        /// <param name="filter">
        /// | Field | Supported operators
        /// |---------------------|------------------------
        ///
        ///  location eq {location} and resource eq {resourceName}
        ///  Example: $filter=location eq eastus and resourceName eq cores
        /// </param>
        /// <param name="cancellationToken"> The cancellation token to use. </param>
        /// <exception cref="ArgumentNullException"> <paramref name="managementGroupId"/>, <paramref name="groupQuotaName"/>, <paramref name="resourceProviderName"/> or <paramref name="filter"/> is null. </exception>
        /// <exception cref="ArgumentException"> <paramref name="managementGroupId"/>, <paramref name="groupQuotaName"/> or <paramref name="resourceProviderName"/> is an empty string, and was expected to be non-empty. </exception>
        public async Task<Response<SubmittedResourceRequestStatusList>> ListAsync(string managementGroupId, string groupQuotaName, string resourceProviderName, string filter, CancellationToken cancellationToken = default)
        {
            Argument.AssertNotNullOrEmpty(managementGroupId, nameof(managementGroupId));
            Argument.AssertNotNullOrEmpty(groupQuotaName, nameof(groupQuotaName));
            Argument.AssertNotNullOrEmpty(resourceProviderName, nameof(resourceProviderName));
            Argument.AssertNotNull(filter, nameof(filter));

            using var message = CreateListRequest(managementGroupId, groupQuotaName, resourceProviderName, filter);
            await _pipeline.SendAsync(message, cancellationToken).ConfigureAwait(false);
            switch (message.Response.Status)
            {
                case 200:
                    {
                        SubmittedResourceRequestStatusList value = default;
                        using var document = await JsonDocument.ParseAsync(message.Response.ContentStream, ModelSerializationExtensions.JsonDocumentOptions, cancellationToken).ConfigureAwait(false);
                        value = SubmittedResourceRequestStatusList.DeserializeSubmittedResourceRequestStatusList(document.RootElement);
                        return Response.FromValue(value, message.Response);
                    }
                default:
                    throw new RequestFailedException(message.Response);
            }
        }

        /// <summary> Get API to check the status of a GroupQuota request by requestId. </summary>
        /// <param name="managementGroupId"> Management Group Id. </param>
        /// <param name="groupQuotaName"> The GroupQuota name. The name should be unique for the provided context tenantId/MgId. </param>
        /// <param name="resourceProviderName"> The resource provider name, such as - Microsoft.Compute. Currently only Microsoft.Compute resource provider supports this API. </param>
        /// <param name="filter">
        /// | Field | Supported operators
        /// |---------------------|------------------------
        ///
        ///  location eq {location} and resource eq {resourceName}
        ///  Example: $filter=location eq eastus and resourceName eq cores
        /// </param>
        /// <param name="cancellationToken"> The cancellation token to use. </param>
        /// <exception cref="ArgumentNullException"> <paramref name="managementGroupId"/>, <paramref name="groupQuotaName"/>, <paramref name="resourceProviderName"/> or <paramref name="filter"/> is null. </exception>
        /// <exception cref="ArgumentException"> <paramref name="managementGroupId"/>, <paramref name="groupQuotaName"/> or <paramref name="resourceProviderName"/> is an empty string, and was expected to be non-empty. </exception>
        public Response<SubmittedResourceRequestStatusList> List(string managementGroupId, string groupQuotaName, string resourceProviderName, string filter, CancellationToken cancellationToken = default)
        {
            Argument.AssertNotNullOrEmpty(managementGroupId, nameof(managementGroupId));
            Argument.AssertNotNullOrEmpty(groupQuotaName, nameof(groupQuotaName));
            Argument.AssertNotNullOrEmpty(resourceProviderName, nameof(resourceProviderName));
            Argument.AssertNotNull(filter, nameof(filter));

            using var message = CreateListRequest(managementGroupId, groupQuotaName, resourceProviderName, filter);
            _pipeline.Send(message, cancellationToken);
            switch (message.Response.Status)
            {
                case 200:
                    {
                        SubmittedResourceRequestStatusList value = default;
                        using var document = JsonDocument.Parse(message.Response.ContentStream, ModelSerializationExtensions.JsonDocumentOptions);
                        value = SubmittedResourceRequestStatusList.DeserializeSubmittedResourceRequestStatusList(document.RootElement);
                        return Response.FromValue(value, message.Response);
                    }
                default:
                    throw new RequestFailedException(message.Response);
            }
        }

        internal RequestUriBuilder CreateListNextPageRequestUri(string nextLink, string managementGroupId, string groupQuotaName, string resourceProviderName, string filter)
        {
            var uri = new RawRequestUriBuilder();
            uri.Reset(_endpoint);
            uri.AppendRawNextLink(nextLink, false);
            return uri;
        }

        internal HttpMessage CreateListNextPageRequest(string nextLink, string managementGroupId, string groupQuotaName, string resourceProviderName, string filter)
        {
            var message = _pipeline.CreateMessage();
            var request = message.Request;
            request.Method = RequestMethod.Get;
            var uri = new RawRequestUriBuilder();
            uri.Reset(_endpoint);
            uri.AppendRawNextLink(nextLink, false);
            request.Uri = uri;
            request.Headers.Add("Accept", "application/json");
            _userAgent.Apply(message);
            return message;
        }

        /// <summary> Get API to check the status of a GroupQuota request by requestId. </summary>
        /// <param name="nextLink"> The URL to the next page of results. </param>
        /// <param name="managementGroupId"> Management Group Id. </param>
        /// <param name="groupQuotaName"> The GroupQuota name. The name should be unique for the provided context tenantId/MgId. </param>
        /// <param name="resourceProviderName"> The resource provider name, such as - Microsoft.Compute. Currently only Microsoft.Compute resource provider supports this API. </param>
        /// <param name="filter">
        /// | Field | Supported operators
        /// |---------------------|------------------------
        ///
        ///  location eq {location} and resource eq {resourceName}
        ///  Example: $filter=location eq eastus and resourceName eq cores
        /// </param>
        /// <param name="cancellationToken"> The cancellation token to use. </param>
        /// <exception cref="ArgumentNullException"> <paramref name="nextLink"/>, <paramref name="managementGroupId"/>, <paramref name="groupQuotaName"/>, <paramref name="resourceProviderName"/> or <paramref name="filter"/> is null. </exception>
        /// <exception cref="ArgumentException"> <paramref name="managementGroupId"/>, <paramref name="groupQuotaName"/> or <paramref name="resourceProviderName"/> is an empty string, and was expected to be non-empty. </exception>
        public async Task<Response<SubmittedResourceRequestStatusList>> ListNextPageAsync(string nextLink, string managementGroupId, string groupQuotaName, string resourceProviderName, string filter, CancellationToken cancellationToken = default)
        {
            Argument.AssertNotNull(nextLink, nameof(nextLink));
            Argument.AssertNotNullOrEmpty(managementGroupId, nameof(managementGroupId));
            Argument.AssertNotNullOrEmpty(groupQuotaName, nameof(groupQuotaName));
            Argument.AssertNotNullOrEmpty(resourceProviderName, nameof(resourceProviderName));
            Argument.AssertNotNull(filter, nameof(filter));

            using var message = CreateListNextPageRequest(nextLink, managementGroupId, groupQuotaName, resourceProviderName, filter);
            await _pipeline.SendAsync(message, cancellationToken).ConfigureAwait(false);
            switch (message.Response.Status)
            {
                case 200:
                    {
                        SubmittedResourceRequestStatusList value = default;
                        using var document = await JsonDocument.ParseAsync(message.Response.ContentStream, ModelSerializationExtensions.JsonDocumentOptions, cancellationToken).ConfigureAwait(false);
                        value = SubmittedResourceRequestStatusList.DeserializeSubmittedResourceRequestStatusList(document.RootElement);
                        return Response.FromValue(value, message.Response);
                    }
                default:
                    throw new RequestFailedException(message.Response);
            }
        }

        /// <summary> Get API to check the status of a GroupQuota request by requestId. </summary>
        /// <param name="nextLink"> The URL to the next page of results. </param>
        /// <param name="managementGroupId"> Management Group Id. </param>
        /// <param name="groupQuotaName"> The GroupQuota name. The name should be unique for the provided context tenantId/MgId. </param>
        /// <param name="resourceProviderName"> The resource provider name, such as - Microsoft.Compute. Currently only Microsoft.Compute resource provider supports this API. </param>
        /// <param name="filter">
        /// | Field | Supported operators
        /// |---------------------|------------------------
        ///
        ///  location eq {location} and resource eq {resourceName}
        ///  Example: $filter=location eq eastus and resourceName eq cores
        /// </param>
        /// <param name="cancellationToken"> The cancellation token to use. </param>
        /// <exception cref="ArgumentNullException"> <paramref name="nextLink"/>, <paramref name="managementGroupId"/>, <paramref name="groupQuotaName"/>, <paramref name="resourceProviderName"/> or <paramref name="filter"/> is null. </exception>
        /// <exception cref="ArgumentException"> <paramref name="managementGroupId"/>, <paramref name="groupQuotaName"/> or <paramref name="resourceProviderName"/> is an empty string, and was expected to be non-empty. </exception>
        public Response<SubmittedResourceRequestStatusList> ListNextPage(string nextLink, string managementGroupId, string groupQuotaName, string resourceProviderName, string filter, CancellationToken cancellationToken = default)
        {
            Argument.AssertNotNull(nextLink, nameof(nextLink));
            Argument.AssertNotNullOrEmpty(managementGroupId, nameof(managementGroupId));
            Argument.AssertNotNullOrEmpty(groupQuotaName, nameof(groupQuotaName));
            Argument.AssertNotNullOrEmpty(resourceProviderName, nameof(resourceProviderName));
            Argument.AssertNotNull(filter, nameof(filter));

            using var message = CreateListNextPageRequest(nextLink, managementGroupId, groupQuotaName, resourceProviderName, filter);
            _pipeline.Send(message, cancellationToken);
            switch (message.Response.Status)
            {
                case 200:
                    {
                        SubmittedResourceRequestStatusList value = default;
                        using var document = JsonDocument.Parse(message.Response.ContentStream, ModelSerializationExtensions.JsonDocumentOptions);
                        value = SubmittedResourceRequestStatusList.DeserializeSubmittedResourceRequestStatusList(document.RootElement);
                        return Response.FromValue(value, message.Response);
                    }
                default:
                    throw new RequestFailedException(message.Response);
            }
        }
    }
}<|MERGE_RESOLUTION|>--- conflicted
+++ resolved
@@ -32,11 +32,7 @@
         {
             _pipeline = pipeline ?? throw new ArgumentNullException(nameof(pipeline));
             _endpoint = endpoint ?? new Uri("https://management.azure.com");
-<<<<<<< HEAD
-            _apiVersion = apiVersion ?? "2024-12-18-preview";
-=======
             _apiVersion = apiVersion ?? "2025-03-01";
->>>>>>> e0b8da94
             _userAgent = new TelemetryDetails(GetType().Assembly, applicationId);
         }
 
