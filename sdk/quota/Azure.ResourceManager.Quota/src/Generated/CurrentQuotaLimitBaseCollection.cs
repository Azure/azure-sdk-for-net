--- conflicted
+++ resolved
@@ -56,11 +56,7 @@
         /// </item>
         /// <item>
         /// <term>Default Api Version</term>
-<<<<<<< HEAD
-        /// <description>2024-12-18-preview</description>
-=======
-        /// <description>2025-03-01</description>
->>>>>>> e0b8da94
+        /// <description>2025-03-01</description>
         /// </item>
         /// <item>
         /// <term>Resource</term>
@@ -116,11 +112,7 @@
         /// </item>
         /// <item>
         /// <term>Default Api Version</term>
-<<<<<<< HEAD
-        /// <description>2024-12-18-preview</description>
-=======
-        /// <description>2025-03-01</description>
->>>>>>> e0b8da94
+        /// <description>2025-03-01</description>
         /// </item>
         /// <item>
         /// <term>Resource</term>
@@ -174,11 +166,7 @@
         /// </item>
         /// <item>
         /// <term>Default Api Version</term>
-<<<<<<< HEAD
-        /// <description>2024-12-18-preview</description>
-=======
-        /// <description>2025-03-01</description>
->>>>>>> e0b8da94
+        /// <description>2025-03-01</description>
         /// </item>
         /// <item>
         /// <term>Resource</term>
@@ -228,11 +216,7 @@
         /// </item>
         /// <item>
         /// <term>Default Api Version</term>
-<<<<<<< HEAD
-        /// <description>2024-12-18-preview</description>
-=======
-        /// <description>2025-03-01</description>
->>>>>>> e0b8da94
+        /// <description>2025-03-01</description>
         /// </item>
         /// <item>
         /// <term>Resource</term>
@@ -282,11 +266,7 @@
         /// </item>
         /// <item>
         /// <term>Default Api Version</term>
-<<<<<<< HEAD
-        /// <description>2024-12-18-preview</description>
-=======
-        /// <description>2025-03-01</description>
->>>>>>> e0b8da94
+        /// <description>2025-03-01</description>
         /// </item>
         /// <item>
         /// <term>Resource</term>
@@ -316,11 +296,7 @@
         /// </item>
         /// <item>
         /// <term>Default Api Version</term>
-<<<<<<< HEAD
-        /// <description>2024-12-18-preview</description>
-=======
-        /// <description>2025-03-01</description>
->>>>>>> e0b8da94
+        /// <description>2025-03-01</description>
         /// </item>
         /// <item>
         /// <term>Resource</term>
@@ -350,11 +326,7 @@
         /// </item>
         /// <item>
         /// <term>Default Api Version</term>
-<<<<<<< HEAD
-        /// <description>2024-12-18-preview</description>
-=======
-        /// <description>2025-03-01</description>
->>>>>>> e0b8da94
+        /// <description>2025-03-01</description>
         /// </item>
         /// <item>
         /// <term>Resource</term>
@@ -402,11 +374,7 @@
         /// </item>
         /// <item>
         /// <term>Default Api Version</term>
-<<<<<<< HEAD
-        /// <description>2024-12-18-preview</description>
-=======
-        /// <description>2025-03-01</description>
->>>>>>> e0b8da94
+        /// <description>2025-03-01</description>
         /// </item>
         /// <item>
         /// <term>Resource</term>
@@ -454,11 +422,7 @@
         /// </item>
         /// <item>
         /// <term>Default Api Version</term>
-<<<<<<< HEAD
-        /// <description>2024-12-18-preview</description>
-=======
-        /// <description>2025-03-01</description>
->>>>>>> e0b8da94
+        /// <description>2025-03-01</description>
         /// </item>
         /// <item>
         /// <term>Resource</term>
@@ -508,11 +472,7 @@
         /// </item>
         /// <item>
         /// <term>Default Api Version</term>
-<<<<<<< HEAD
-        /// <description>2024-12-18-preview</description>
-=======
-        /// <description>2025-03-01</description>
->>>>>>> e0b8da94
+        /// <description>2025-03-01</description>
         /// </item>
         /// <item>
         /// <term>Resource</term>
