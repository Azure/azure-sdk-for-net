--- conflicted
+++ resolved
@@ -1,10 +1,6 @@
 # Release History
 
-<<<<<<< HEAD
-## 1.1.0-beta.4 (Unreleased)
-=======
 ## 1.2.0-beta.1 (Unreleased)
->>>>>>> e0b8da94
 
 ### Features Added
 
@@ -14,8 +10,6 @@
 
 ### Other Changes
 
-<<<<<<< HEAD
-=======
 ## 1.1.0 (2025-02-28)
 
 ### Features Added
@@ -26,7 +20,6 @@
 
 - Fixed an issue where the GroupQuotaLimits and SubscriptionQuotaAllocations operations were erroring out even though the action completed successfully.
 
->>>>>>> e0b8da94
 ## 1.1.0-beta.3 (2025-01-20)
 
 ### Features Added
