// Copyright (c) Microsoft Corporation. All rights reserved.
// Licensed under the MIT License.

// <auto-generated/>

#nullable disable

using System;
using System.Threading.Tasks;
using Azure.Core;
using Azure.Identity;
using NUnit.Framework;

namespace Azure.ResourceManager.Quota.Samples
{
    public partial class Sample_GroupQuotaSubscriptionRequestStatusCollection
    {
        [Test]
        [Ignore("Only validating compilation of examples")]
        public async Task Get_GroupQuotaSubscriptionRequestsGet()
        {
<<<<<<< HEAD
            // Generated from example definition: specification/quota/resource-manager/Microsoft.Quota/preview/2023-06-01-preview/examples/SubscriptionRequests/SubscriptionRequests_Get.json
=======
            // Generated from example definition: specification/quota/resource-manager/Microsoft.Quota/preview/2024-12-18-preview/examples/SubscriptionRequests/SubscriptionRequests_Get.json
>>>>>>> f2036db0
            // this example is just showing the usage of "GroupQuotaSubscriptionRequests_Get" operation, for the dependent resources, they will have to be created separately.

            // get your azure access token, for more details of how Azure SDK get your access token, please refer to https://learn.microsoft.com/en-us/dotnet/azure/sdk/authentication?tabs=command-line
            TokenCredential cred = new DefaultAzureCredential();
            // authenticate your client
            ArmClient client = new ArmClient(cred);

            // this example assumes you already have this GroupQuotaEntityResource created on azure
            // for more information of creating GroupQuotaEntityResource, please refer to the document of GroupQuotaEntityResource
            string managementGroupId = "E7EC67B3-7657-4966-BFFC-41EFD36BAA09";
            string groupQuotaName = "groupquota1";
            ResourceIdentifier groupQuotaEntityResourceId = GroupQuotaEntityResource.CreateResourceIdentifier(managementGroupId, groupQuotaName);
            GroupQuotaEntityResource groupQuotaEntity = client.GetGroupQuotaEntityResource(groupQuotaEntityResourceId);

            // get the collection of this GroupQuotaSubscriptionRequestStatusResource
            GroupQuotaSubscriptionRequestStatusCollection collection = groupQuotaEntity.GetGroupQuotaSubscriptionRequestStatuses();

            // invoke the operation
            string requestId = "00000000-0000-0000-0000-000000000000";
            GroupQuotaSubscriptionRequestStatusResource result = await collection.GetAsync(requestId);

            // the variable result is a resource, you could call other operations on this instance as well
            // but just for demo, we get its data from this resource instance
            GroupQuotaSubscriptionRequestStatusData resourceData = result.Data;
            // for demo we just print out the id
            Console.WriteLine($"Succeeded on id: {resourceData.Id}");
        }

        [Test]
        [Ignore("Only validating compilation of examples")]
        public async Task GetAll_GroupQuotaSubscriptionRequestsList()
        {
<<<<<<< HEAD
            // Generated from example definition: specification/quota/resource-manager/Microsoft.Quota/preview/2023-06-01-preview/examples/SubscriptionRequests/SubscriptionRequests_List.json
=======
            // Generated from example definition: specification/quota/resource-manager/Microsoft.Quota/preview/2024-12-18-preview/examples/SubscriptionRequests/SubscriptionRequests_List.json
>>>>>>> f2036db0
            // this example is just showing the usage of "GroupQuotaSubscriptionRequests_List" operation, for the dependent resources, they will have to be created separately.

            // get your azure access token, for more details of how Azure SDK get your access token, please refer to https://learn.microsoft.com/en-us/dotnet/azure/sdk/authentication?tabs=command-line
            TokenCredential cred = new DefaultAzureCredential();
            // authenticate your client
            ArmClient client = new ArmClient(cred);

            // this example assumes you already have this GroupQuotaEntityResource created on azure
            // for more information of creating GroupQuotaEntityResource, please refer to the document of GroupQuotaEntityResource
            string managementGroupId = "E7EC67B3-7657-4966-BFFC-41EFD36BAA09";
            string groupQuotaName = "groupquota1";
            ResourceIdentifier groupQuotaEntityResourceId = GroupQuotaEntityResource.CreateResourceIdentifier(managementGroupId, groupQuotaName);
            GroupQuotaEntityResource groupQuotaEntity = client.GetGroupQuotaEntityResource(groupQuotaEntityResourceId);

            // get the collection of this GroupQuotaSubscriptionRequestStatusResource
            GroupQuotaSubscriptionRequestStatusCollection collection = groupQuotaEntity.GetGroupQuotaSubscriptionRequestStatuses();

            // invoke the operation and iterate over the result
            await foreach (GroupQuotaSubscriptionRequestStatusResource item in collection.GetAllAsync())
            {
                // the variable item is a resource, you could call other operations on this instance as well
                // but just for demo, we get its data from this resource instance
                GroupQuotaSubscriptionRequestStatusData resourceData = item.Data;
                // for demo we just print out the id
                Console.WriteLine($"Succeeded on id: {resourceData.Id}");
            }

            Console.WriteLine("Succeeded");
        }

        [Test]
        [Ignore("Only validating compilation of examples")]
        public async Task Exists_GroupQuotaSubscriptionRequestsGet()
        {
            // Generated from example definition: specification/quota/resource-manager/Microsoft.Quota/preview/2024-12-18-preview/examples/SubscriptionRequests/SubscriptionRequests_Get.json
            // this example is just showing the usage of "GroupQuotaSubscriptionRequests_Get" operation, for the dependent resources, they will have to be created separately.

            // get your azure access token, for more details of how Azure SDK get your access token, please refer to https://learn.microsoft.com/en-us/dotnet/azure/sdk/authentication?tabs=command-line
            TokenCredential cred = new DefaultAzureCredential();
            // authenticate your client
            ArmClient client = new ArmClient(cred);

            // this example assumes you already have this GroupQuotaEntityResource created on azure
            // for more information of creating GroupQuotaEntityResource, please refer to the document of GroupQuotaEntityResource
            string managementGroupId = "E7EC67B3-7657-4966-BFFC-41EFD36BAA09";
            string groupQuotaName = "groupquota1";
            ResourceIdentifier groupQuotaEntityResourceId = GroupQuotaEntityResource.CreateResourceIdentifier(managementGroupId, groupQuotaName);
            GroupQuotaEntityResource groupQuotaEntity = client.GetGroupQuotaEntityResource(groupQuotaEntityResourceId);

            // get the collection of this GroupQuotaSubscriptionRequestStatusResource
            GroupQuotaSubscriptionRequestStatusCollection collection = groupQuotaEntity.GetGroupQuotaSubscriptionRequestStatuses();

            // invoke the operation
            string requestId = "00000000-0000-0000-0000-000000000000";
            bool result = await collection.ExistsAsync(requestId);

            Console.WriteLine($"Succeeded: {result}");
        }

        [Test]
        [Ignore("Only validating compilation of examples")]
        public async Task GetIfExists_GroupQuotaSubscriptionRequestsGet()
        {
            // Generated from example definition: specification/quota/resource-manager/Microsoft.Quota/preview/2024-12-18-preview/examples/SubscriptionRequests/SubscriptionRequests_Get.json
            // this example is just showing the usage of "GroupQuotaSubscriptionRequests_Get" operation, for the dependent resources, they will have to be created separately.

            // get your azure access token, for more details of how Azure SDK get your access token, please refer to https://learn.microsoft.com/en-us/dotnet/azure/sdk/authentication?tabs=command-line
            TokenCredential cred = new DefaultAzureCredential();
            // authenticate your client
            ArmClient client = new ArmClient(cred);

            // this example assumes you already have this GroupQuotaEntityResource created on azure
            // for more information of creating GroupQuotaEntityResource, please refer to the document of GroupQuotaEntityResource
            string managementGroupId = "E7EC67B3-7657-4966-BFFC-41EFD36BAA09";
            string groupQuotaName = "groupquota1";
            ResourceIdentifier groupQuotaEntityResourceId = GroupQuotaEntityResource.CreateResourceIdentifier(managementGroupId, groupQuotaName);
            GroupQuotaEntityResource groupQuotaEntity = client.GetGroupQuotaEntityResource(groupQuotaEntityResourceId);

            // get the collection of this GroupQuotaSubscriptionRequestStatusResource
            GroupQuotaSubscriptionRequestStatusCollection collection = groupQuotaEntity.GetGroupQuotaSubscriptionRequestStatuses();

            // invoke the operation
            string requestId = "00000000-0000-0000-0000-000000000000";
            NullableResponse<GroupQuotaSubscriptionRequestStatusResource> response = await collection.GetIfExistsAsync(requestId);
            GroupQuotaSubscriptionRequestStatusResource result = response.HasValue ? response.Value : null;

            if (result == null)
            {
                Console.WriteLine("Succeeded with null as result");
            }
            else
            {
                // the variable result is a resource, you could call other operations on this instance as well
                // but just for demo, we get its data from this resource instance
                GroupQuotaSubscriptionRequestStatusData resourceData = result.Data;
                // for demo we just print out the id
                Console.WriteLine($"Succeeded on id: {resourceData.Id}");
            }
        }
    }
}<|MERGE_RESOLUTION|>--- conflicted
+++ resolved
@@ -19,11 +19,7 @@
         [Ignore("Only validating compilation of examples")]
         public async Task Get_GroupQuotaSubscriptionRequestsGet()
         {
-<<<<<<< HEAD
-            // Generated from example definition: specification/quota/resource-manager/Microsoft.Quota/preview/2023-06-01-preview/examples/SubscriptionRequests/SubscriptionRequests_Get.json
-=======
             // Generated from example definition: specification/quota/resource-manager/Microsoft.Quota/preview/2024-12-18-preview/examples/SubscriptionRequests/SubscriptionRequests_Get.json
->>>>>>> f2036db0
             // this example is just showing the usage of "GroupQuotaSubscriptionRequests_Get" operation, for the dependent resources, they will have to be created separately.
 
             // get your azure access token, for more details of how Azure SDK get your access token, please refer to https://learn.microsoft.com/en-us/dotnet/azure/sdk/authentication?tabs=command-line
@@ -56,11 +52,7 @@
         [Ignore("Only validating compilation of examples")]
         public async Task GetAll_GroupQuotaSubscriptionRequestsList()
         {
-<<<<<<< HEAD
-            // Generated from example definition: specification/quota/resource-manager/Microsoft.Quota/preview/2023-06-01-preview/examples/SubscriptionRequests/SubscriptionRequests_List.json
-=======
             // Generated from example definition: specification/quota/resource-manager/Microsoft.Quota/preview/2024-12-18-preview/examples/SubscriptionRequests/SubscriptionRequests_List.json
->>>>>>> f2036db0
             // this example is just showing the usage of "GroupQuotaSubscriptionRequests_List" operation, for the dependent resources, they will have to be created separately.
 
             // get your azure access token, for more details of how Azure SDK get your access token, please refer to https://learn.microsoft.com/en-us/dotnet/azure/sdk/authentication?tabs=command-line
