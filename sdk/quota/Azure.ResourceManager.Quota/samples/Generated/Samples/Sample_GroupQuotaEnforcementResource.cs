--- conflicted
+++ resolved
@@ -20,13 +20,8 @@
         [Ignore("Only validating compilation of examples")]
         public async Task Get_GroupQuotasEnforcementGet()
         {
-<<<<<<< HEAD
             // Generated from example definition: specification/quota/resource-manager/Microsoft.Quota/preview/2024-10-15-preview/examples/GroupQuotasEnforcement/PatchGroupQuotaEnforcement.json
             // this example is just showing the usage of "GroupQuotaLocationSettings_Update" operation, for the dependent resources, they will have to be created separately.
-=======
-            // Generated from example definition: specification/quota/resource-manager/Microsoft.Quota/preview/2023-06-01-preview/examples/GroupQuotasEnforcement/GetGroupQuotaEnforcement.json
-            // this example is just showing the usage of "GroupQuotaLocationSettings_Get" operation, for the dependent resources, they will have to be created separately.
->>>>>>> c93bc3c4
 
             // get your azure access token, for more details of how Azure SDK get your access token, please refer to https://learn.microsoft.com/en-us/dotnet/azure/sdk/authentication?tabs=command-line
             TokenCredential cred = new DefaultAzureCredential();
@@ -56,13 +51,8 @@
         [Ignore("Only validating compilation of examples")]
         public async Task Update_GroupQuotaLocationSettingsPatch()
         {
-<<<<<<< HEAD
             // Generated from example definition: specification/quota/resource-manager/Microsoft.Quota/preview/2024-10-15-preview/examples/GroupQuotasEnforcement/GetGroupQuotaEnforcement.json
             // this example is just showing the usage of "GroupQuotaLocationSettings_Get" operation, for the dependent resources, they will have to be created separately.
-=======
-            // Generated from example definition: specification/quota/resource-manager/Microsoft.Quota/preview/2023-06-01-preview/examples/GroupQuotasEnforcement/PatchGroupQuotaEnforcement.json
-            // this example is just showing the usage of "GroupQuotaLocationSettings_Update" operation, for the dependent resources, they will have to be created separately.
->>>>>>> c93bc3c4
 
             // get your azure access token, for more details of how Azure SDK get your access token, please refer to https://learn.microsoft.com/en-us/dotnet/azure/sdk/authentication?tabs=command-line
             TokenCredential cred = new DefaultAzureCredential();
