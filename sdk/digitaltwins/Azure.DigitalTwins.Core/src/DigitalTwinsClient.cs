--- conflicted
+++ resolved
@@ -547,11 +547,7 @@
         /// }
         /// </code>
         /// </example>
-<<<<<<< HEAD
-        public virtual AsyncPageable<T> GetRelationshipsAsync<T>(string digitalTwinId, string relationshipName = null, GetRelationshipsOptions options = null, CancellationToken cancellationToken = default)
-=======
-        public virtual AsyncPageable<string> GetRelationshipsAsync(string digitalTwinId, string relationshipName = null, CancellationToken cancellationToken = default)
->>>>>>> 8f54482e
+        public virtual AsyncPageable<T> GetRelationshipsAsync<T>(string digitalTwinId, string relationshipName = null, CancellationToken cancellationToken = default)
         {
             if (digitalTwinId == null)
             {
@@ -564,13 +560,9 @@
                 scope.Start();
                 try
                 {
-<<<<<<< HEAD
                     Response<RelationshipCollection<T>> response = await _dtRestClient
-                        .ListRelationshipsAsync<T>(digitalTwinId, relationshipName, options, _objectSerializer, cancellationToken)
+                        .ListRelationshipsAsync<T>(digitalTwinId, relationshipName, null, _objectSerializer, cancellationToken)
                         .ConfigureAwait(false);
-=======
-                    Response<RelationshipCollection> response = await _dtRestClient.ListRelationshipsAsync(digitalTwinId, relationshipName, null, cancellationToken).ConfigureAwait(false);
->>>>>>> 8f54482e
                     return Page.FromValues(response.Value.Value, response.Value.NextLink, response.GetRawResponse());
                 }
                 catch (Exception ex)
@@ -586,13 +578,9 @@
                 scope.Start();
                 try
                 {
-<<<<<<< HEAD
                     Response<RelationshipCollection<T>> response = await _dtRestClient
-                        .ListRelationshipsNextPageAsync<T>(nextLink, digitalTwinId, relationshipName, options, _objectSerializer, cancellationToken)
+                        .ListRelationshipsNextPageAsync<T>(nextLink, digitalTwinId, relationshipName, null, _objectSerializer, cancellationToken)
                         .ConfigureAwait(false);
-=======
-                    Response<RelationshipCollection> response = await _dtRestClient.ListRelationshipsNextPageAsync(nextLink, digitalTwinId, relationshipName, null, cancellationToken).ConfigureAwait(false);
->>>>>>> 8f54482e
                     return Page.FromValues(response.Value.Value, response.Value.NextLink, response.GetRawResponse());
                 }
                 catch (Exception ex)
@@ -625,11 +613,7 @@
         /// <seealso cref="GetRelationshipsAsync(string, string, CancellationToken)">
         /// See the asynchronous version of this method for examples.
         /// </seealso>
-<<<<<<< HEAD
-        public virtual Pageable<T> GetRelationships<T>(string digitalTwinId, string relationshipName = null, GetRelationshipsOptions options = null, CancellationToken cancellationToken = default)
-=======
-        public virtual Pageable<string> GetRelationships(string digitalTwinId, string relationshipName = null, CancellationToken cancellationToken = default)
->>>>>>> 8f54482e
+        public virtual Pageable<T> GetRelationships<T>(string digitalTwinId, string relationshipName = null, CancellationToken cancellationToken = default)
         {
             if (digitalTwinId == null)
             {
@@ -642,12 +626,8 @@
                 scope.Start();
                 try
                 {
-<<<<<<< HEAD
                     Response<RelationshipCollection<T>> response = _dtRestClient
-                        .ListRelationships<T>(digitalTwinId, relationshipName, options, _objectSerializer, cancellationToken);
-=======
-                    Response<RelationshipCollection> response = _dtRestClient.ListRelationships(digitalTwinId, relationshipName, null, cancellationToken);
->>>>>>> 8f54482e
+                        .ListRelationships<T>(digitalTwinId, relationshipName, null, _objectSerializer, cancellationToken);
                     return Page.FromValues(response.Value.Value, response.Value.NextLink, response.GetRawResponse());
                 }
                 catch (Exception ex)
@@ -663,12 +643,8 @@
                 scope.Start();
                 try
                 {
-<<<<<<< HEAD
                     Response<RelationshipCollection<T>> response = _dtRestClient
-                        .ListRelationshipsNextPage<T>(nextLink, digitalTwinId, relationshipName, options, _objectSerializer, cancellationToken);
-=======
-                    Response<RelationshipCollection> response = _dtRestClient.ListRelationshipsNextPage(nextLink, digitalTwinId, relationshipName, null, cancellationToken);
->>>>>>> 8f54482e
+                        .ListRelationshipsNextPage<T>(nextLink, digitalTwinId, relationshipName, null, _objectSerializer, cancellationToken);
                     return Page.FromValues(response.Value.Value, response.Value.NextLink, response.GetRawResponse());
                 }
                 catch (Exception ex)
