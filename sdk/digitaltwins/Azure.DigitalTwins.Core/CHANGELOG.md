--- conflicted
+++ resolved
@@ -1,11 +1,13 @@
 # Release History
 
-<<<<<<< HEAD
 ## 1.1.0-beta.1 (Unreleased)
 
+### New Features
 
-=======
->>>>>>> 67318b06
+### Breaking changes
+
+### Fixes and improvements
+
 ## 1.0.1 (2020-11-04)
 
 ### Fixes and improvements
@@ -22,7 +24,7 @@
 
 ### Breaking changes
 
-Note that these breaking changes are only breaking changes from the preview version of this library.
+Note that these breaking changes are only breaking changes from the **preview** version of this library.
 
 - Replaced all `Response<string>` and `Pageable<string>` APIs with `Response<T>` and `Pageable<T>` respectively.
 - Renamed `CreateDigitalTwin`, `CreateRelationship` and `CreateEventRoute` APIs to `CreateOrReplaceDigitalTwin`, `CreateOrReplaceRelationship` and `CreateOrReplaceEventRoute` respectively.
