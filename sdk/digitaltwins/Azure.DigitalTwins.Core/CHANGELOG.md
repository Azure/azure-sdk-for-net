# Release History

<<<<<<< HEAD
## 1.5.0-beta.1 (Unreleased)

### New Features
=======
## Unreleased

### Breaking changes

- Renamed tags reported on `DigitalTwinsClient` activities to follow OpenTelemetry attribute naming conventions:
  - `digitalTwinId` to `az.digitaltwins.twin.id`
  - `componentName` to `az.digitaltwins.component.name`
  - `relationshipName` to `az.digitaltwins.relationship.name`
  - `modelId` to `az.digitaltwins.model.id`
  - `jobId` to `az.digitaltwins.job.id`
  - `query` to `az.digitaltwins.query`
  - `eventRouteId` to `az.digitaltwins.event_route.id`
  - `messageId` to `az.digitaltwins.message.id`
>>>>>>> 732cf1c0

## 1.5.0 (2023-09-07)

### New Features
- Updated service API version to use API version 2023-06-30 by default.
- Added support for the new import job. You can now use a blob file in your storage account to import multiple models, twins and relationships at once.

## 1.4.0 (2022-06-30)

### New Features

- Updated service API version to use API version 2022-05-31 by default.
- Added support for the new, writeable property metadata `SourceTime` to `DigitalTwinPropertyMetadata`.
- Added support for `LastUpdatedOn` for digital twins and components.

### Fixes and improvements

- Updated samples to illustrate usage of `SourceTime`, `LastUpdatedOn` at digital twin and component metadata level, and use of `DigitalTwinComponentMetadata`.

## 1.2.2 (2021-04-12)

### Fixes and improvements

- Updated core dependencies to bring in security vulnerability fixes that are addressed in `Azure.Core v1.13.0` and `System.Memory.Data v1.0.2`

## 1.2.1 (2021-02-03)

### Fixes and improvements

- Fixed an issue with Query APIs when `DigitalTwinsClient` has been initialized with a non-default `ObjectSerializer`.

## 1.2.0 (2020-11-16)

### New Features

- Added `DigitalTwinsModelFactory` to allow for the creation of certain model objects to enable mocking them for unit tests.

### Breaking changes

- None

### Fixes and improvements

- None

## 1.0.1 (2020-11-04)

### Fixes and improvements

- Improved deserialization and error reporting for `BasicDigitalTwin` for `DigitalTwinMetadata`.
- Removed logic to determine authorization scope based on digital twins instance URI.

## 1.0.0 (2020-10-30)

### New Features

- Regenerated protocol layer from service API version 2020-10-31.
- Updated service API version to use service API version 2020-10-31 by default.

### Breaking changes

Note that these breaking changes are only breaking changes from the **preview** version of this library.

- Replaced all `Response<string>` and `Pageable<string>` APIs with `Response<T>` and `Pageable<T>` respectively.
- Renamed `CreateDigitalTwin`, `CreateRelationship` and `CreateEventRoute` APIs to `CreateOrReplaceDigitalTwin`, `CreateOrReplaceRelationship` and `CreateOrReplaceEventRoute` respectively.
- Renamed model type `ModelData` to `DigitalTwinsModelData` to make type less generic, and less likely to conflict with other libraries.
- Renamed model type `EventRoute` to `DigitalTwinsEventRoute` to make type less generic, and less likely to conflict with other libraries.
- `EventRoute` (now `DigitalTwinsEventRoute`) object ctor now requires filter.
- Removed `UpdateOperationsUtility` and replace it with a direct dependency on [JsonPatchDocument](https://github.com/Azure/azure-sdk-for-net/blob/main/sdk/core/Azure.Core/src/JsonPatchDocument.cs) from Azure.Core.
- Removed `WritableProperty` since service no longer returns that type.
- Removed `MaxItemCount` parameter as an option for `GetEventRoutes` APIs since users are expected to provide page size in pageable type's .AsPages() method instead.
- Removed Serialization namespace, moving its contents to the base Azure.DigitalTwins.Core namespace.
- Renamed `DigitalTwinsModelData` field `DisplayName` to `LanguageDisplayNames` for clarity.
- Renamed `DigitalTwinsModelData` field `Description` to `LanguageDescriptions` for clarity.
- Renamed `DigitalTwinsModelData` field `model` to `dtdlModel`.
- Flattened `DigitalTwinsRequestOptions` so that each API takes in `ifMatch` and `ifNoneMatch` header directly.
- Reworked `BasicDigitalTwin` and other helper classes to better match the service definitions. This includes renaming `CustomProperties` to `Contents`.
- Added `messageId` as mandatory parameter for telemetry APIs. Service API version 2020-10-31 requires this parameter.
- Renamed `CreateModels` API parameter `models` to `dtdtlModels` for clarity.
- Reworked `GetModels` APIs to take options bundle rather than take individual options.

### Fixes and improvements

- Fixed bug where `CreateDigitalTwin` and `CreateRelationship` APIs always sent ifNoneMatch header with value "*" making it impossible to replace an existing entity.
- Fixed authentication scope for ADT instances that don't match the public cloud domain name pattern.

## 1.0.0-preview.3 (2020-07-13)

### Breaking changes

- Type definitions in Azure.DigitalTwins.Core.Models namespace moved to Azure.DigitalTwins.Core.
- `CreateModelsAsync` and `CreateModels` APIs now return `Response<ModelData[]>` instead of `Response<IReadOnlyList<ModelData>>`.

## 1.0.0-preview.2 

### New features

- Official public preview of [Azure.DigitalTwins.Core SDK](https://www.nuget.org/packages/Azure.DigitalTwins.Core)
- [Azure Digital Twins Public Repo](https://github.com/Azure/azure-sdk-for-net/tree/main/sdk/digitaltwins/Azure.DigitalTwins.Core)
- [Azure Digital Twins Samples](https://github.com/Azure/azure-sdk-for-net/tree/main/sdk/digitaltwins/Azure.DigitalTwins.Core/samples)
<|MERGE_RESOLUTION|>--- conflicted
+++ resolved
@@ -1,11 +1,6 @@
 # Release History
 
-<<<<<<< HEAD
 ## 1.5.0-beta.1 (Unreleased)
-
-### New Features
-=======
-## Unreleased
 
 ### Breaking changes
 
@@ -18,7 +13,6 @@
   - `query` to `az.digitaltwins.query`
   - `eventRouteId` to `az.digitaltwins.event_route.id`
   - `messageId` to `az.digitaltwins.message.id`
->>>>>>> 732cf1c0
 
 ## 1.5.0 (2023-09-07)
 
