{
  "Entries": [
    {
      "RequestUri": "https://https://fakeHost.api.wus2.digitaltwins.azure.net/models/dtmi%3Aexample%3Awifi%3B120276595?includeModelDefinition=true\u0026api-version=2020-05-31-preview",
      "RequestMethod": "GET",
      "RequestHeaders": {
        "Accept": "application/json",
        "Authorization": "Sanitized",
        "User-Agent": [
<<<<<<< HEAD
          "azsdk-net-DigitalTwins.Core/1.0.0-dev.20200820.5",
          "(.NET Core 4.6.27514.02; Microsoft Windows 10.0.17763 )"
=======
          "azsdk-net-DigitalTwins.Core/1.0.0-dev.20200820.1",
          "(.NET Core 4.6.29130.01; Microsoft Windows 10.0.18363 )"
>>>>>>> 3a7f5f16
        ],
        "x-ms-client-request-id": "07851d7da6749ffa0f4483e261689466",
        "x-ms-return-client-request-id": "true"
      },
      "RequestBody": null,
      "StatusCode": 404,
      "ResponseHeaders": {
        "Content-Length": "212",
        "Content-Type": "application/json; charset=utf-8",
<<<<<<< HEAD
        "Date": "Thu, 20 Aug 2020 22:01:14 GMT",
=======
        "Date": "Thu, 20 Aug 2020 22:33:03 GMT",
>>>>>>> 3a7f5f16
        "Strict-Transport-Security": "max-age=2592000"
      },
      "ResponseBody": {
        "error": {
          "code": "ModelNotFound",
          "message": "There is no Model(s) available that matches the provided id(s) dtmi:example:wifi;120276595. Check that the Model ID provided is valid by doing a Model_List API call."
        }
      }
    },
    {
      "RequestUri": "https://https://fakeHost.api.wus2.digitaltwins.azure.net/models/dtmi%3Aexample%3Awifiroom%3B11118?includeModelDefinition=true\u0026api-version=2020-05-31-preview",
      "RequestMethod": "GET",
      "RequestHeaders": {
        "Accept": "application/json",
        "Authorization": "Sanitized",
        "User-Agent": [
<<<<<<< HEAD
          "azsdk-net-DigitalTwins.Core/1.0.0-dev.20200820.5",
          "(.NET Core 4.6.27514.02; Microsoft Windows 10.0.17763 )"
=======
          "azsdk-net-DigitalTwins.Core/1.0.0-dev.20200820.1",
          "(.NET Core 4.6.29130.01; Microsoft Windows 10.0.18363 )"
>>>>>>> 3a7f5f16
        ],
        "x-ms-client-request-id": "805cd1a5276719e27ca9d862f63cf8e1",
        "x-ms-return-client-request-id": "true"
      },
      "RequestBody": null,
      "StatusCode": 404,
      "ResponseHeaders": {
        "Content-Length": "212",
        "Content-Type": "application/json; charset=utf-8",
<<<<<<< HEAD
        "Date": "Thu, 20 Aug 2020 22:01:14 GMT",
=======
        "Date": "Thu, 20 Aug 2020 22:33:03 GMT",
>>>>>>> 3a7f5f16
        "Strict-Transport-Security": "max-age=2592000"
      },
      "ResponseBody": {
        "error": {
          "code": "ModelNotFound",
          "message": "There is no Model(s) available that matches the provided id(s) dtmi:example:wifiroom;11118. Check that the Model ID provided is valid by doing a Model_List API call."
        }
      }
    },
    {
      "RequestUri": "https://https://fakeHost.api.wus2.digitaltwins.azure.net/digitaltwins/roomWithWifiTwin975739354?api-version=2020-05-31-preview",
      "RequestMethod": "GET",
      "RequestHeaders": {
        "Accept": "application/json",
        "Authorization": "Sanitized",
        "User-Agent": [
<<<<<<< HEAD
          "azsdk-net-DigitalTwins.Core/1.0.0-dev.20200820.5",
          "(.NET Core 4.6.27514.02; Microsoft Windows 10.0.17763 )"
=======
          "azsdk-net-DigitalTwins.Core/1.0.0-dev.20200820.1",
          "(.NET Core 4.6.29130.01; Microsoft Windows 10.0.18363 )"
>>>>>>> 3a7f5f16
        ],
        "x-ms-client-request-id": "d5745734aba48b92afe010ed3d76cba4",
        "x-ms-return-client-request-id": "true"
      },
      "RequestBody": null,
      "StatusCode": 404,
      "ResponseHeaders": {
        "Content-Length": "278",
        "Content-Type": "application/json; charset=utf-8",
<<<<<<< HEAD
        "Date": "Thu, 20 Aug 2020 22:01:15 GMT",
=======
        "Date": "Thu, 20 Aug 2020 22:33:03 GMT",
>>>>>>> 3a7f5f16
        "Strict-Transport-Security": "max-age=2592000"
      },
      "ResponseBody": {
        "error": {
          "code": "DigitalTwinNotFound",
          "message": "There is no digital twin instance that exists with the ID roomWithWifiTwin975739354. Please verify that the twin id is valid and ensure that the twin is not deleted. See section on querying the twins http://aka.ms/adtv2query."
        }
      }
    },
    {
      "RequestUri": "https://https://fakeHost.api.wus2.digitaltwins.azure.net/models?api-version=2020-05-31-preview",
      "RequestMethod": "POST",
      "RequestHeaders": {
        "Accept": "application/json",
        "Authorization": "Sanitized",
        "Content-Length": "1139",
        "Content-Type": "application/json; charset=utf-8",
        "User-Agent": [
<<<<<<< HEAD
          "azsdk-net-DigitalTwins.Core/1.0.0-dev.20200820.5",
          "(.NET Core 4.6.27514.02; Microsoft Windows 10.0.17763 )"
=======
          "azsdk-net-DigitalTwins.Core/1.0.0-dev.20200820.1",
          "(.NET Core 4.6.29130.01; Microsoft Windows 10.0.18363 )"
>>>>>>> 3a7f5f16
        ],
        "x-ms-client-request-id": "ddc17cdf158ea3f5eef7fc223c19078b",
        "x-ms-return-client-request-id": "true"
      },
      "RequestBody": "[{    \u0022@id\u0022: \u0022dtmi:example:wifiroom;11118\u0022,    \u0022@type\u0022: \u0022Interface\u0022,    \u0022displayName\u0022: \u0022RoomWithWifi\u0022,    \u0022contents\u0022: [        {            \u0022@type\u0022: \u0022Property\u0022,            \u0022name\u0022: \u0022Temperature\u0022,            \u0022schema\u0022: \u0022double\u0022        },        {            \u0022@type\u0022: \u0022Property\u0022,            \u0022name\u0022: \u0022Humidity\u0022,            \u0022schema\u0022: \u0022double\u0022        },        {            \u0022@type\u0022: \u0022Property\u0022,            \u0022name\u0022: \u0022IsOccupied\u0022,            \u0022schema\u0022: \u0022boolean\u0022        },        {            \u0022@type\u0022: \u0022Property\u0022,            \u0022name\u0022: \u0022EmployeeId\u0022,            \u0022schema\u0022: \u0022string\u0022        },        {            \u0022@type\u0022: \u0022Component\u0022,            \u0022name\u0022: \u0022wifiAccessPoint\u0022,            \u0022schema\u0022: \u0022dtmi:example:wifi;120276595\u0022        }    ],    \u0022@context\u0022: \u0022dtmi:dtdl:context;2\u0022},{    \u0022@id\u0022: \u0022dtmi:example:wifi;120276595\u0022,    \u0022@type\u0022: \u0022Interface\u0022,    \u0022@context\u0022: \u0022dtmi:dtdl:context;2\u0022,    \u0022displayName\u0022: \u0022Wifi\u0022,    \u0022contents\u0022: [        {            \u0022@type\u0022: \u0022Property\u0022,            \u0022name\u0022: \u0022RouterName\u0022,            \u0022schema\u0022: \u0022string\u0022        },        {            \u0022@type\u0022: \u0022Property\u0022,            \u0022name\u0022: \u0022Network\u0022,            \u0022schema\u0022: \u0022string\u0022        }    ]}]",
      "StatusCode": 201,
      "ResponseHeaders": {
        "Content-Length": "316",
        "Content-Type": "application/json; charset=utf-8",
<<<<<<< HEAD
        "Date": "Thu, 20 Aug 2020 22:01:15 GMT",
        "Strict-Transport-Security": "max-age=2592000"
      },
      "ResponseBody": "[{\u0022id\u0022:\u0022dtmi:example:wifiroom;11118\u0022,\u0022description\u0022:{},\u0022displayName\u0022:{\u0022en\u0022:\u0022RoomWithWifi\u0022},\u0022decommissioned\u0022:false,\u0022uploadTime\u0022:\u00222020-08-20T22:01:16.0775778\u002B00:00\u0022},{\u0022id\u0022:\u0022dtmi:example:wifi;120276595\u0022,\u0022description\u0022:{},\u0022displayName\u0022:{\u0022en\u0022:\u0022Wifi\u0022},\u0022decommissioned\u0022:false,\u0022uploadTime\u0022:\u00222020-08-20T22:01:16.077738\u002B00:00\u0022}]"
=======
        "Date": "Thu, 20 Aug 2020 22:33:03 GMT",
        "Strict-Transport-Security": "max-age=2592000"
      },
      "ResponseBody": "[{\u0022id\u0022:\u0022dtmi:example:wifiroom;11118\u0022,\u0022description\u0022:{},\u0022displayName\u0022:{\u0022en\u0022:\u0022RoomWithWifi\u0022},\u0022decommissioned\u0022:false,\u0022uploadTime\u0022:\u00222020-08-20T22:33:04.0588087\u002B00:00\u0022},{\u0022id\u0022:\u0022dtmi:example:wifi;120276595\u0022,\u0022description\u0022:{},\u0022displayName\u0022:{\u0022en\u0022:\u0022Wifi\u0022},\u0022decommissioned\u0022:false,\u0022uploadTime\u0022:\u00222020-08-20T22:33:04.0589799\u002B00:00\u0022}]"
>>>>>>> 3a7f5f16
    },
    {
      "RequestUri": "https://https://fakeHost.api.wus2.digitaltwins.azure.net/digitaltwins/roomWithWifiTwin975739354?api-version=2020-05-31-preview",
      "RequestMethod": "PUT",
      "RequestHeaders": {
        "Authorization": "Sanitized",
        "Content-Length": "267",
        "Content-Type": "application/json; charset=utf-8",
        "User-Agent": [
<<<<<<< HEAD
          "azsdk-net-DigitalTwins.Core/1.0.0-dev.20200820.5",
          "(.NET Core 4.6.27514.02; Microsoft Windows 10.0.17763 )"
=======
          "azsdk-net-DigitalTwins.Core/1.0.0-dev.20200820.1",
          "(.NET Core 4.6.29130.01; Microsoft Windows 10.0.18363 )"
>>>>>>> 3a7f5f16
        ],
        "x-ms-client-request-id": "3d338701aff12600caf4b747d12b3f32",
        "x-ms-return-client-request-id": "true"
      },
      "RequestBody": "{  \u0022$metadata\u0022: {    \u0022$model\u0022: \u0022dtmi:example:wifiroom;11118\u0022  },  \u0022Temperature\u0022: 80,  \u0022Humidity\u0022: 25,  \u0022IsOccupied\u0022: true,  \u0022EmployeeId\u0022: \u0022Employee1\u0022,  \u0022wifiAccessPoint\u0022: {        \u0022$metadata\u0022: {        },        \u0022RouterName\u0022: \u0022Cisco1\u0022,        \u0022Network\u0022: \u0022Room1\u0022    }}",
      "StatusCode": 200,
      "ResponseHeaders": {
        "Content-Length": "969",
        "Content-Type": "application/json; charset=utf-8",
<<<<<<< HEAD
        "Date": "Thu, 20 Aug 2020 22:01:15 GMT",
        "ETag": "W/\u002240c82a8d-2872-464c-9d86-8ba217f74c9a\u0022",
=======
        "Date": "Thu, 20 Aug 2020 22:33:03 GMT",
        "ETag": "W/\u002244ad3ca4-9c6c-4b2f-8d16-5082e47c3fb0\u0022",
>>>>>>> 3a7f5f16
        "Strict-Transport-Security": "max-age=2592000"
      },
      "ResponseBody": {
        "$dtId": "roomWithWifiTwin975739354",
<<<<<<< HEAD
        "$etag": "W/\u002240c82a8d-2872-464c-9d86-8ba217f74c9a\u0022",
=======
        "$etag": "W/\u002244ad3ca4-9c6c-4b2f-8d16-5082e47c3fb0\u0022",
>>>>>>> 3a7f5f16
        "Temperature": 80,
        "Humidity": 25,
        "IsOccupied": true,
        "EmployeeId": "Employee1",
        "wifiAccessPoint": {
          "RouterName": "Cisco1",
          "Network": "Room1",
          "$metadata": {
            "RouterName": {
              "desiredValue": "Cisco1",
              "desiredVersion": 1,
              "ackVersion": 1,
              "ackCode": 200,
              "ackDescription": "Auto-Sync"
            },
            "Network": {
              "desiredValue": "Room1",
              "desiredVersion": 1,
              "ackVersion": 1,
              "ackCode": 200,
              "ackDescription": "Auto-Sync"
            }
          }
        },
        "$metadata": {
          "$model": "dtmi:example:wifiroom;11118",
          "Temperature": {
            "desiredValue": 80,
            "desiredVersion": 1,
            "ackVersion": 1,
            "ackCode": 200,
            "ackDescription": "Auto-Sync"
          },
          "Humidity": {
            "desiredValue": 25,
            "desiredVersion": 1,
            "ackVersion": 1,
            "ackCode": 200,
            "ackDescription": "Auto-Sync"
          },
          "IsOccupied": {
            "desiredValue": true,
            "desiredVersion": 1,
            "ackVersion": 1,
            "ackCode": 200,
            "ackDescription": "Auto-Sync"
          },
          "EmployeeId": {
            "desiredValue": "Employee1",
            "desiredVersion": 1,
            "ackVersion": 1,
            "ackCode": 200,
            "ackDescription": "Auto-Sync"
          }
        }
      }
    },
    {
      "RequestUri": "https://https://fakeHost.api.wus2.digitaltwins.azure.net/digitaltwins/roomWithWifiTwin975739354/components/wifiAccessPoint?api-version=2020-05-31-preview",
      "RequestMethod": "GET",
      "RequestHeaders": {
        "Accept": "application/json",
        "Authorization": "Sanitized",
        "User-Agent": [
<<<<<<< HEAD
          "azsdk-net-DigitalTwins.Core/1.0.0-dev.20200820.5",
          "(.NET Core 4.6.27514.02; Microsoft Windows 10.0.17763 )"
=======
          "azsdk-net-DigitalTwins.Core/1.0.0-dev.20200820.1",
          "(.NET Core 4.6.29130.01; Microsoft Windows 10.0.18363 )"
>>>>>>> 3a7f5f16
        ],
        "x-ms-client-request-id": "c016bd0c04361e4b61d1e7acae704e96",
        "x-ms-return-client-request-id": "true"
      },
      "RequestBody": null,
      "StatusCode": 200,
      "ResponseHeaders": {
        "Content-Length": "283",
        "Content-Type": "application/json; charset=utf-8",
<<<<<<< HEAD
        "Date": "Thu, 20 Aug 2020 22:01:16 GMT",
        "ETag": "W/\u002240c82a8d-2872-464c-9d86-8ba217f74c9a\u0022",
=======
        "Date": "Thu, 20 Aug 2020 22:33:03 GMT",
        "ETag": "W/\u002244ad3ca4-9c6c-4b2f-8d16-5082e47c3fb0\u0022",
>>>>>>> 3a7f5f16
        "Strict-Transport-Security": "max-age=2592000"
      },
      "ResponseBody": {
        "RouterName": "Cisco1",
        "Network": "Room1",
        "$metadata": {
          "RouterName": {
            "desiredValue": "Cisco1",
            "desiredVersion": 1,
            "ackVersion": 1,
            "ackCode": 200,
            "ackDescription": "Auto-Sync"
          },
          "Network": {
            "desiredValue": "Room1",
            "desiredVersion": 1,
            "ackVersion": 1,
            "ackCode": 200,
            "ackDescription": "Auto-Sync"
          }
        }
      }
    },
    {
      "RequestUri": "https://https://fakeHost.api.wus2.digitaltwins.azure.net/digitaltwins/roomWithWifiTwin975739354/components/wifiAccessPoint?api-version=2020-05-31-preview",
      "RequestMethod": "PATCH",
      "RequestHeaders": {
        "Accept": "application/json",
        "Authorization": "Sanitized",
        "Content-Length": "58",
        "Content-Type": "application/json-patch\u002Bjson; charset=utf-8",
        "User-Agent": [
<<<<<<< HEAD
          "azsdk-net-DigitalTwins.Core/1.0.0-dev.20200820.5",
          "(.NET Core 4.6.27514.02; Microsoft Windows 10.0.17763 )"
=======
          "azsdk-net-DigitalTwins.Core/1.0.0-dev.20200820.1",
          "(.NET Core 4.6.29130.01; Microsoft Windows 10.0.18363 )"
>>>>>>> 3a7f5f16
        ],
        "x-ms-client-request-id": "b6ec85d88e4230b37c9b12995eaed1c3",
        "x-ms-return-client-request-id": "true"
      },
      "RequestBody": "[{\u0022op\u0022:\u0022replace\u0022,\u0022path\u0022:\u0022/Network\u0022,\u0022value\u0022:\u0022New Network\u0022}]",
      "StatusCode": 204,
      "ResponseHeaders": {
        "Content-Length": "0",
<<<<<<< HEAD
        "Date": "Thu, 20 Aug 2020 22:01:16 GMT",
        "ETag": "W/\u00228ff64d8f-8243-461f-8744-f4696035d447\u0022",
=======
        "Date": "Thu, 20 Aug 2020 22:33:03 GMT",
        "ETag": "W/\u0022eef677f8-d490-4c53-91a8-a18a73609b70\u0022",
>>>>>>> 3a7f5f16
        "Strict-Transport-Security": "max-age=2592000"
      },
      "ResponseBody": []
    },
    {
      "RequestUri": "https://https://fakeHost.api.wus2.digitaltwins.azure.net/digitaltwins/roomWithWifiTwin975739354?api-version=2020-05-31-preview",
      "RequestMethod": "DELETE",
      "RequestHeaders": {
        "Accept": "application/json",
        "Authorization": "Sanitized",
        "User-Agent": [
<<<<<<< HEAD
          "azsdk-net-DigitalTwins.Core/1.0.0-dev.20200820.5",
          "(.NET Core 4.6.27514.02; Microsoft Windows 10.0.17763 )"
=======
          "azsdk-net-DigitalTwins.Core/1.0.0-dev.20200820.1",
          "(.NET Core 4.6.29130.01; Microsoft Windows 10.0.18363 )"
>>>>>>> 3a7f5f16
        ],
        "x-ms-client-request-id": "7e15c9b84703fc553b15db1fc8537759",
        "x-ms-return-client-request-id": "true"
      },
      "RequestBody": null,
      "StatusCode": 204,
      "ResponseHeaders": {
        "Content-Length": "0",
<<<<<<< HEAD
        "Date": "Thu, 20 Aug 2020 22:01:17 GMT",
=======
        "Date": "Thu, 20 Aug 2020 22:33:04 GMT",
>>>>>>> 3a7f5f16
        "Strict-Transport-Security": "max-age=2592000"
      },
      "ResponseBody": []
    },
    {
      "RequestUri": "https://https://fakeHost.api.wus2.digitaltwins.azure.net/models/dtmi%3Aexample%3Awifiroom%3B11118?api-version=2020-05-31-preview",
      "RequestMethod": "DELETE",
      "RequestHeaders": {
        "Accept": "application/json",
        "Authorization": "Sanitized",
        "User-Agent": [
<<<<<<< HEAD
          "azsdk-net-DigitalTwins.Core/1.0.0-dev.20200820.5",
          "(.NET Core 4.6.27514.02; Microsoft Windows 10.0.17763 )"
=======
          "azsdk-net-DigitalTwins.Core/1.0.0-dev.20200820.1",
          "(.NET Core 4.6.29130.01; Microsoft Windows 10.0.18363 )"
>>>>>>> 3a7f5f16
        ],
        "x-ms-client-request-id": "4c6e21a5883e7eef0ae6449bf1b2bfb3",
        "x-ms-return-client-request-id": "true"
      },
      "RequestBody": null,
      "StatusCode": 204,
      "ResponseHeaders": {
        "Content-Length": "0",
<<<<<<< HEAD
        "Date": "Thu, 20 Aug 2020 22:01:17 GMT",
=======
        "Date": "Thu, 20 Aug 2020 22:33:04 GMT",
>>>>>>> 3a7f5f16
        "Strict-Transport-Security": "max-age=2592000"
      },
      "ResponseBody": []
    },
    {
      "RequestUri": "https://https://fakeHost.api.wus2.digitaltwins.azure.net/models/dtmi%3Aexample%3Awifi%3B120276595?api-version=2020-05-31-preview",
      "RequestMethod": "DELETE",
      "RequestHeaders": {
        "Accept": "application/json",
        "Authorization": "Sanitized",
        "User-Agent": [
<<<<<<< HEAD
          "azsdk-net-DigitalTwins.Core/1.0.0-dev.20200820.5",
          "(.NET Core 4.6.27514.02; Microsoft Windows 10.0.17763 )"
=======
          "azsdk-net-DigitalTwins.Core/1.0.0-dev.20200820.1",
          "(.NET Core 4.6.29130.01; Microsoft Windows 10.0.18363 )"
>>>>>>> 3a7f5f16
        ],
        "x-ms-client-request-id": "e4f424ffcf5b91932fef7a2db3936728",
        "x-ms-return-client-request-id": "true"
      },
      "RequestBody": null,
      "StatusCode": 204,
      "ResponseHeaders": {
        "Content-Length": "0",
<<<<<<< HEAD
        "Date": "Thu, 20 Aug 2020 22:01:17 GMT",
=======
        "Date": "Thu, 20 Aug 2020 22:33:04 GMT",
>>>>>>> 3a7f5f16
        "Strict-Transport-Security": "max-age=2592000"
      },
      "ResponseBody": []
    }
  ],
  "Variables": {
    "DIGITALTWINS_URL": "fakeHost.api.wus2.digitaltwins.azure.net",
    "RandomSeed": "907256663"
  }
}<|MERGE_RESOLUTION|>--- conflicted
+++ resolved
@@ -7,13 +7,8 @@
         "Accept": "application/json",
         "Authorization": "Sanitized",
         "User-Agent": [
-<<<<<<< HEAD
-          "azsdk-net-DigitalTwins.Core/1.0.0-dev.20200820.5",
-          "(.NET Core 4.6.27514.02; Microsoft Windows 10.0.17763 )"
-=======
-          "azsdk-net-DigitalTwins.Core/1.0.0-dev.20200820.1",
-          "(.NET Core 4.6.29130.01; Microsoft Windows 10.0.18363 )"
->>>>>>> 3a7f5f16
+          "azsdk-net-DigitalTwins.Core/1.0.0-dev.20200820.1",
+          "(.NET Core 4.6.29130.01; Microsoft Windows 10.0.18363 )"
         ],
         "x-ms-client-request-id": "07851d7da6749ffa0f4483e261689466",
         "x-ms-return-client-request-id": "true"
@@ -23,11 +18,7 @@
       "ResponseHeaders": {
         "Content-Length": "212",
         "Content-Type": "application/json; charset=utf-8",
-<<<<<<< HEAD
-        "Date": "Thu, 20 Aug 2020 22:01:14 GMT",
-=======
-        "Date": "Thu, 20 Aug 2020 22:33:03 GMT",
->>>>>>> 3a7f5f16
+        "Date": "Thu, 20 Aug 2020 22:33:03 GMT",
         "Strict-Transport-Security": "max-age=2592000"
       },
       "ResponseBody": {
@@ -44,13 +35,8 @@
         "Accept": "application/json",
         "Authorization": "Sanitized",
         "User-Agent": [
-<<<<<<< HEAD
-          "azsdk-net-DigitalTwins.Core/1.0.0-dev.20200820.5",
-          "(.NET Core 4.6.27514.02; Microsoft Windows 10.0.17763 )"
-=======
-          "azsdk-net-DigitalTwins.Core/1.0.0-dev.20200820.1",
-          "(.NET Core 4.6.29130.01; Microsoft Windows 10.0.18363 )"
->>>>>>> 3a7f5f16
+          "azsdk-net-DigitalTwins.Core/1.0.0-dev.20200820.1",
+          "(.NET Core 4.6.29130.01; Microsoft Windows 10.0.18363 )"
         ],
         "x-ms-client-request-id": "805cd1a5276719e27ca9d862f63cf8e1",
         "x-ms-return-client-request-id": "true"
@@ -60,11 +46,7 @@
       "ResponseHeaders": {
         "Content-Length": "212",
         "Content-Type": "application/json; charset=utf-8",
-<<<<<<< HEAD
-        "Date": "Thu, 20 Aug 2020 22:01:14 GMT",
-=======
-        "Date": "Thu, 20 Aug 2020 22:33:03 GMT",
->>>>>>> 3a7f5f16
+        "Date": "Thu, 20 Aug 2020 22:33:03 GMT",
         "Strict-Transport-Security": "max-age=2592000"
       },
       "ResponseBody": {
@@ -81,13 +63,8 @@
         "Accept": "application/json",
         "Authorization": "Sanitized",
         "User-Agent": [
-<<<<<<< HEAD
-          "azsdk-net-DigitalTwins.Core/1.0.0-dev.20200820.5",
-          "(.NET Core 4.6.27514.02; Microsoft Windows 10.0.17763 )"
-=======
-          "azsdk-net-DigitalTwins.Core/1.0.0-dev.20200820.1",
-          "(.NET Core 4.6.29130.01; Microsoft Windows 10.0.18363 )"
->>>>>>> 3a7f5f16
+          "azsdk-net-DigitalTwins.Core/1.0.0-dev.20200820.1",
+          "(.NET Core 4.6.29130.01; Microsoft Windows 10.0.18363 )"
         ],
         "x-ms-client-request-id": "d5745734aba48b92afe010ed3d76cba4",
         "x-ms-return-client-request-id": "true"
@@ -97,11 +74,7 @@
       "ResponseHeaders": {
         "Content-Length": "278",
         "Content-Type": "application/json; charset=utf-8",
-<<<<<<< HEAD
-        "Date": "Thu, 20 Aug 2020 22:01:15 GMT",
-=======
-        "Date": "Thu, 20 Aug 2020 22:33:03 GMT",
->>>>>>> 3a7f5f16
+        "Date": "Thu, 20 Aug 2020 22:33:03 GMT",
         "Strict-Transport-Security": "max-age=2592000"
       },
       "ResponseBody": {
@@ -120,13 +93,8 @@
         "Content-Length": "1139",
         "Content-Type": "application/json; charset=utf-8",
         "User-Agent": [
-<<<<<<< HEAD
-          "azsdk-net-DigitalTwins.Core/1.0.0-dev.20200820.5",
-          "(.NET Core 4.6.27514.02; Microsoft Windows 10.0.17763 )"
-=======
-          "azsdk-net-DigitalTwins.Core/1.0.0-dev.20200820.1",
-          "(.NET Core 4.6.29130.01; Microsoft Windows 10.0.18363 )"
->>>>>>> 3a7f5f16
+          "azsdk-net-DigitalTwins.Core/1.0.0-dev.20200820.1",
+          "(.NET Core 4.6.29130.01; Microsoft Windows 10.0.18363 )"
         ],
         "x-ms-client-request-id": "ddc17cdf158ea3f5eef7fc223c19078b",
         "x-ms-return-client-request-id": "true"
@@ -136,17 +104,10 @@
       "ResponseHeaders": {
         "Content-Length": "316",
         "Content-Type": "application/json; charset=utf-8",
-<<<<<<< HEAD
-        "Date": "Thu, 20 Aug 2020 22:01:15 GMT",
-        "Strict-Transport-Security": "max-age=2592000"
-      },
-      "ResponseBody": "[{\u0022id\u0022:\u0022dtmi:example:wifiroom;11118\u0022,\u0022description\u0022:{},\u0022displayName\u0022:{\u0022en\u0022:\u0022RoomWithWifi\u0022},\u0022decommissioned\u0022:false,\u0022uploadTime\u0022:\u00222020-08-20T22:01:16.0775778\u002B00:00\u0022},{\u0022id\u0022:\u0022dtmi:example:wifi;120276595\u0022,\u0022description\u0022:{},\u0022displayName\u0022:{\u0022en\u0022:\u0022Wifi\u0022},\u0022decommissioned\u0022:false,\u0022uploadTime\u0022:\u00222020-08-20T22:01:16.077738\u002B00:00\u0022}]"
-=======
         "Date": "Thu, 20 Aug 2020 22:33:03 GMT",
         "Strict-Transport-Security": "max-age=2592000"
       },
       "ResponseBody": "[{\u0022id\u0022:\u0022dtmi:example:wifiroom;11118\u0022,\u0022description\u0022:{},\u0022displayName\u0022:{\u0022en\u0022:\u0022RoomWithWifi\u0022},\u0022decommissioned\u0022:false,\u0022uploadTime\u0022:\u00222020-08-20T22:33:04.0588087\u002B00:00\u0022},{\u0022id\u0022:\u0022dtmi:example:wifi;120276595\u0022,\u0022description\u0022:{},\u0022displayName\u0022:{\u0022en\u0022:\u0022Wifi\u0022},\u0022decommissioned\u0022:false,\u0022uploadTime\u0022:\u00222020-08-20T22:33:04.0589799\u002B00:00\u0022}]"
->>>>>>> 3a7f5f16
     },
     {
       "RequestUri": "https://https://fakeHost.api.wus2.digitaltwins.azure.net/digitaltwins/roomWithWifiTwin975739354?api-version=2020-05-31-preview",
@@ -156,13 +117,8 @@
         "Content-Length": "267",
         "Content-Type": "application/json; charset=utf-8",
         "User-Agent": [
-<<<<<<< HEAD
-          "azsdk-net-DigitalTwins.Core/1.0.0-dev.20200820.5",
-          "(.NET Core 4.6.27514.02; Microsoft Windows 10.0.17763 )"
-=======
-          "azsdk-net-DigitalTwins.Core/1.0.0-dev.20200820.1",
-          "(.NET Core 4.6.29130.01; Microsoft Windows 10.0.18363 )"
->>>>>>> 3a7f5f16
+          "azsdk-net-DigitalTwins.Core/1.0.0-dev.20200820.1",
+          "(.NET Core 4.6.29130.01; Microsoft Windows 10.0.18363 )"
         ],
         "x-ms-client-request-id": "3d338701aff12600caf4b747d12b3f32",
         "x-ms-return-client-request-id": "true"
@@ -172,22 +128,13 @@
       "ResponseHeaders": {
         "Content-Length": "969",
         "Content-Type": "application/json; charset=utf-8",
-<<<<<<< HEAD
-        "Date": "Thu, 20 Aug 2020 22:01:15 GMT",
-        "ETag": "W/\u002240c82a8d-2872-464c-9d86-8ba217f74c9a\u0022",
-=======
         "Date": "Thu, 20 Aug 2020 22:33:03 GMT",
         "ETag": "W/\u002244ad3ca4-9c6c-4b2f-8d16-5082e47c3fb0\u0022",
->>>>>>> 3a7f5f16
         "Strict-Transport-Security": "max-age=2592000"
       },
       "ResponseBody": {
         "$dtId": "roomWithWifiTwin975739354",
-<<<<<<< HEAD
-        "$etag": "W/\u002240c82a8d-2872-464c-9d86-8ba217f74c9a\u0022",
-=======
         "$etag": "W/\u002244ad3ca4-9c6c-4b2f-8d16-5082e47c3fb0\u0022",
->>>>>>> 3a7f5f16
         "Temperature": 80,
         "Humidity": 25,
         "IsOccupied": true,
@@ -252,13 +199,8 @@
         "Accept": "application/json",
         "Authorization": "Sanitized",
         "User-Agent": [
-<<<<<<< HEAD
-          "azsdk-net-DigitalTwins.Core/1.0.0-dev.20200820.5",
-          "(.NET Core 4.6.27514.02; Microsoft Windows 10.0.17763 )"
-=======
-          "azsdk-net-DigitalTwins.Core/1.0.0-dev.20200820.1",
-          "(.NET Core 4.6.29130.01; Microsoft Windows 10.0.18363 )"
->>>>>>> 3a7f5f16
+          "azsdk-net-DigitalTwins.Core/1.0.0-dev.20200820.1",
+          "(.NET Core 4.6.29130.01; Microsoft Windows 10.0.18363 )"
         ],
         "x-ms-client-request-id": "c016bd0c04361e4b61d1e7acae704e96",
         "x-ms-return-client-request-id": "true"
@@ -268,13 +210,8 @@
       "ResponseHeaders": {
         "Content-Length": "283",
         "Content-Type": "application/json; charset=utf-8",
-<<<<<<< HEAD
-        "Date": "Thu, 20 Aug 2020 22:01:16 GMT",
-        "ETag": "W/\u002240c82a8d-2872-464c-9d86-8ba217f74c9a\u0022",
-=======
         "Date": "Thu, 20 Aug 2020 22:33:03 GMT",
         "ETag": "W/\u002244ad3ca4-9c6c-4b2f-8d16-5082e47c3fb0\u0022",
->>>>>>> 3a7f5f16
         "Strict-Transport-Security": "max-age=2592000"
       },
       "ResponseBody": {
@@ -307,13 +244,8 @@
         "Content-Length": "58",
         "Content-Type": "application/json-patch\u002Bjson; charset=utf-8",
         "User-Agent": [
-<<<<<<< HEAD
-          "azsdk-net-DigitalTwins.Core/1.0.0-dev.20200820.5",
-          "(.NET Core 4.6.27514.02; Microsoft Windows 10.0.17763 )"
-=======
-          "azsdk-net-DigitalTwins.Core/1.0.0-dev.20200820.1",
-          "(.NET Core 4.6.29130.01; Microsoft Windows 10.0.18363 )"
->>>>>>> 3a7f5f16
+          "azsdk-net-DigitalTwins.Core/1.0.0-dev.20200820.1",
+          "(.NET Core 4.6.29130.01; Microsoft Windows 10.0.18363 )"
         ],
         "x-ms-client-request-id": "b6ec85d88e4230b37c9b12995eaed1c3",
         "x-ms-return-client-request-id": "true"
@@ -322,13 +254,8 @@
       "StatusCode": 204,
       "ResponseHeaders": {
         "Content-Length": "0",
-<<<<<<< HEAD
-        "Date": "Thu, 20 Aug 2020 22:01:16 GMT",
-        "ETag": "W/\u00228ff64d8f-8243-461f-8744-f4696035d447\u0022",
-=======
         "Date": "Thu, 20 Aug 2020 22:33:03 GMT",
         "ETag": "W/\u0022eef677f8-d490-4c53-91a8-a18a73609b70\u0022",
->>>>>>> 3a7f5f16
         "Strict-Transport-Security": "max-age=2592000"
       },
       "ResponseBody": []
@@ -340,13 +267,8 @@
         "Accept": "application/json",
         "Authorization": "Sanitized",
         "User-Agent": [
-<<<<<<< HEAD
-          "azsdk-net-DigitalTwins.Core/1.0.0-dev.20200820.5",
-          "(.NET Core 4.6.27514.02; Microsoft Windows 10.0.17763 )"
-=======
-          "azsdk-net-DigitalTwins.Core/1.0.0-dev.20200820.1",
-          "(.NET Core 4.6.29130.01; Microsoft Windows 10.0.18363 )"
->>>>>>> 3a7f5f16
+          "azsdk-net-DigitalTwins.Core/1.0.0-dev.20200820.1",
+          "(.NET Core 4.6.29130.01; Microsoft Windows 10.0.18363 )"
         ],
         "x-ms-client-request-id": "7e15c9b84703fc553b15db1fc8537759",
         "x-ms-return-client-request-id": "true"
@@ -355,11 +277,7 @@
       "StatusCode": 204,
       "ResponseHeaders": {
         "Content-Length": "0",
-<<<<<<< HEAD
-        "Date": "Thu, 20 Aug 2020 22:01:17 GMT",
-=======
         "Date": "Thu, 20 Aug 2020 22:33:04 GMT",
->>>>>>> 3a7f5f16
         "Strict-Transport-Security": "max-age=2592000"
       },
       "ResponseBody": []
@@ -371,13 +289,8 @@
         "Accept": "application/json",
         "Authorization": "Sanitized",
         "User-Agent": [
-<<<<<<< HEAD
-          "azsdk-net-DigitalTwins.Core/1.0.0-dev.20200820.5",
-          "(.NET Core 4.6.27514.02; Microsoft Windows 10.0.17763 )"
-=======
-          "azsdk-net-DigitalTwins.Core/1.0.0-dev.20200820.1",
-          "(.NET Core 4.6.29130.01; Microsoft Windows 10.0.18363 )"
->>>>>>> 3a7f5f16
+          "azsdk-net-DigitalTwins.Core/1.0.0-dev.20200820.1",
+          "(.NET Core 4.6.29130.01; Microsoft Windows 10.0.18363 )"
         ],
         "x-ms-client-request-id": "4c6e21a5883e7eef0ae6449bf1b2bfb3",
         "x-ms-return-client-request-id": "true"
@@ -386,11 +299,7 @@
       "StatusCode": 204,
       "ResponseHeaders": {
         "Content-Length": "0",
-<<<<<<< HEAD
-        "Date": "Thu, 20 Aug 2020 22:01:17 GMT",
-=======
         "Date": "Thu, 20 Aug 2020 22:33:04 GMT",
->>>>>>> 3a7f5f16
         "Strict-Transport-Security": "max-age=2592000"
       },
       "ResponseBody": []
@@ -402,13 +311,8 @@
         "Accept": "application/json",
         "Authorization": "Sanitized",
         "User-Agent": [
-<<<<<<< HEAD
-          "azsdk-net-DigitalTwins.Core/1.0.0-dev.20200820.5",
-          "(.NET Core 4.6.27514.02; Microsoft Windows 10.0.17763 )"
-=======
-          "azsdk-net-DigitalTwins.Core/1.0.0-dev.20200820.1",
-          "(.NET Core 4.6.29130.01; Microsoft Windows 10.0.18363 )"
->>>>>>> 3a7f5f16
+          "azsdk-net-DigitalTwins.Core/1.0.0-dev.20200820.1",
+          "(.NET Core 4.6.29130.01; Microsoft Windows 10.0.18363 )"
         ],
         "x-ms-client-request-id": "e4f424ffcf5b91932fef7a2db3936728",
         "x-ms-return-client-request-id": "true"
@@ -417,11 +321,7 @@
       "StatusCode": 204,
       "ResponseHeaders": {
         "Content-Length": "0",
-<<<<<<< HEAD
-        "Date": "Thu, 20 Aug 2020 22:01:17 GMT",
-=======
         "Date": "Thu, 20 Aug 2020 22:33:04 GMT",
->>>>>>> 3a7f5f16
         "Strict-Transport-Security": "max-age=2592000"
       },
       "ResponseBody": []
