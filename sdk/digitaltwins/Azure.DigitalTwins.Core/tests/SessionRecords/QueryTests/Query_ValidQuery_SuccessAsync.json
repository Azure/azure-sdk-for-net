{
  "Entries": [
    {
      "RequestUri": "https://https://fakeHost.api.wus2.digitaltwins.azure.net/models/dtmi%3Aexample%3Afloor%3B12337958?includeModelDefinition=true\u0026api-version=2020-05-31-preview",
      "RequestMethod": "GET",
      "RequestHeaders": {
        "Accept": "application/json",
        "Authorization": "Sanitized",
        "User-Agent": [
<<<<<<< HEAD
          "azsdk-net-DigitalTwins.Core/1.0.0-dev.20200820.5",
          "(.NET Core 4.6.27514.02; Microsoft Windows 10.0.17763 )"
=======
          "azsdk-net-DigitalTwins.Core/1.0.0-dev.20200820.1",
          "(.NET Core 4.6.29130.01; Microsoft Windows 10.0.18363 )"
>>>>>>> 3a7f5f16
        ],
        "x-ms-client-request-id": "fa97b3e673c1795cb4d508fd78961ec8",
        "x-ms-return-client-request-id": "true"
      },
      "RequestBody": null,
      "StatusCode": 404,
      "ResponseHeaders": {
        "Content-Length": "212",
        "Content-Type": "application/json; charset=utf-8",
<<<<<<< HEAD
        "Date": "Thu, 20 Aug 2020 22:01:32 GMT",
=======
        "Date": "Thu, 20 Aug 2020 22:33:05 GMT",
>>>>>>> 3a7f5f16
        "Strict-Transport-Security": "max-age=2592000"
      },
      "ResponseBody": {
        "error": {
          "code": "ModelNotFound",
          "message": "There is no Model(s) available that matches the provided id(s) dtmi:example:floor;12337958. Check that the Model ID provided is valid by doing a Model_List API call."
        }
      }
    },
    {
      "RequestUri": "https://https://fakeHost.api.wus2.digitaltwins.azure.net/models/dtmi%3Aexample%3Aroom%3B123439021?includeModelDefinition=true\u0026api-version=2020-05-31-preview",
      "RequestMethod": "GET",
      "RequestHeaders": {
        "Accept": "application/json",
        "Authorization": "Sanitized",
        "User-Agent": [
<<<<<<< HEAD
          "azsdk-net-DigitalTwins.Core/1.0.0-dev.20200820.5",
          "(.NET Core 4.6.27514.02; Microsoft Windows 10.0.17763 )"
=======
          "azsdk-net-DigitalTwins.Core/1.0.0-dev.20200820.1",
          "(.NET Core 4.6.29130.01; Microsoft Windows 10.0.18363 )"
>>>>>>> 3a7f5f16
        ],
        "x-ms-client-request-id": "4a164ce3e3b36b015cbff77b83d297fd",
        "x-ms-return-client-request-id": "true"
      },
      "RequestBody": null,
      "StatusCode": 404,
      "ResponseHeaders": {
        "Content-Length": "212",
        "Content-Type": "application/json; charset=utf-8",
<<<<<<< HEAD
        "Date": "Thu, 20 Aug 2020 22:01:32 GMT",
=======
        "Date": "Thu, 20 Aug 2020 22:33:05 GMT",
>>>>>>> 3a7f5f16
        "Strict-Transport-Security": "max-age=2592000"
      },
      "ResponseBody": {
        "error": {
          "code": "ModelNotFound",
          "message": "There is no Model(s) available that matches the provided id(s) dtmi:example:room;123439021. Check that the Model ID provided is valid by doing a Model_List API call."
        }
      }
    },
    {
      "RequestUri": "https://https://fakeHost.api.wus2.digitaltwins.azure.net/models?api-version=2020-05-31-preview",
      "RequestMethod": "POST",
      "RequestHeaders": {
        "Accept": "application/json",
        "Authorization": "Sanitized",
        "Content-Length": "804",
        "Content-Type": "application/json; charset=utf-8",
        "User-Agent": [
<<<<<<< HEAD
          "azsdk-net-DigitalTwins.Core/1.0.0-dev.20200820.5",
          "(.NET Core 4.6.27514.02; Microsoft Windows 10.0.17763 )"
=======
          "azsdk-net-DigitalTwins.Core/1.0.0-dev.20200820.1",
          "(.NET Core 4.6.29130.01; Microsoft Windows 10.0.18363 )"
>>>>>>> 3a7f5f16
        ],
        "x-ms-client-request-id": "d5f4d0f8f700f2d06348c4fd82796841",
        "x-ms-return-client-request-id": "true"
      },
      "RequestBody": "[{    \u0022@id\u0022: \u0022dtmi:example:room;123439021\u0022,    \u0022@type\u0022: \u0022Interface\u0022,    \u0022displayName\u0022: \u0022Room\u0022,    \u0022description\u0022: \u0022An enclosure inside a building.\u0022,    \u0022contents\u0022: [        {            \u0022@type\u0022: \u0022Relationship\u0022,            \u0022name\u0022: \u0022containedIn\u0022,            \u0022target\u0022: \u0022dtmi:example:floor;12337958\u0022        },        {            \u0022@type\u0022: \u0022Property\u0022,            \u0022name\u0022: \u0022Temperature\u0022,            \u0022schema\u0022: \u0022double\u0022        },        {            \u0022@type\u0022: \u0022Property\u0022,            \u0022name\u0022: \u0022Humidity\u0022,            \u0022schema\u0022: \u0022double\u0022        },        {            \u0022@type\u0022: \u0022Property\u0022,            \u0022name\u0022: \u0022IsOccupied\u0022,            \u0022schema\u0022: \u0022boolean\u0022        },        {            \u0022@type\u0022: \u0022Property\u0022,            \u0022name\u0022: \u0022EmployeeId\u0022,            \u0022schema\u0022: \u0022string\u0022        }    ],    \u0022@context\u0022: \u0022dtmi:dtdl:context;2\u0022}]",
      "StatusCode": 201,
      "ResponseHeaders": {
        "Content-Length": "193",
        "Content-Type": "application/json; charset=utf-8",
<<<<<<< HEAD
        "Date": "Thu, 20 Aug 2020 22:01:32 GMT",
        "Strict-Transport-Security": "max-age=2592000"
      },
      "ResponseBody": "[{\u0022id\u0022:\u0022dtmi:example:room;123439021\u0022,\u0022description\u0022:{\u0022en\u0022:\u0022An enclosure inside a building.\u0022},\u0022displayName\u0022:{\u0022en\u0022:\u0022Room\u0022},\u0022decommissioned\u0022:false,\u0022uploadTime\u0022:\u00222020-08-20T22:01:32.9380866\u002B00:00\u0022}]"
=======
        "Date": "Thu, 20 Aug 2020 22:33:05 GMT",
        "Strict-Transport-Security": "max-age=2592000"
      },
      "ResponseBody": "[{\u0022id\u0022:\u0022dtmi:example:room;123439021\u0022,\u0022description\u0022:{\u0022en\u0022:\u0022An enclosure inside a building.\u0022},\u0022displayName\u0022:{\u0022en\u0022:\u0022Room\u0022},\u0022decommissioned\u0022:false,\u0022uploadTime\u0022:\u00222020-08-20T22:33:05.8452729\u002B00:00\u0022}]"
>>>>>>> 3a7f5f16
    },
    {
      "RequestUri": "https://https://fakeHost.api.wus2.digitaltwins.azure.net/digitaltwins/roomTwin1982570493?api-version=2020-05-31-preview",
      "RequestMethod": "GET",
      "RequestHeaders": {
        "Accept": "application/json",
        "Authorization": "Sanitized",
        "User-Agent": [
<<<<<<< HEAD
          "azsdk-net-DigitalTwins.Core/1.0.0-dev.20200820.5",
          "(.NET Core 4.6.27514.02; Microsoft Windows 10.0.17763 )"
=======
          "azsdk-net-DigitalTwins.Core/1.0.0-dev.20200820.1",
          "(.NET Core 4.6.29130.01; Microsoft Windows 10.0.18363 )"
>>>>>>> 3a7f5f16
        ],
        "x-ms-client-request-id": "33de3ee132da95cf8e65b364fd310370",
        "x-ms-return-client-request-id": "true"
      },
      "RequestBody": null,
<<<<<<< HEAD
=======
      "StatusCode": 200,
      "ResponseHeaders": {
        "Content-Length": "660",
        "Content-Type": "application/json; charset=utf-8",
        "Date": "Thu, 20 Aug 2020 22:33:05 GMT",
        "ETag": "W/\u00225d6edc2d-7c5f-4c15-bb43-3217725e0060\u0022",
        "Strict-Transport-Security": "max-age=2592000"
      },
      "ResponseBody": {
        "$dtId": "roomTwin1982570493",
        "$etag": "W/\u00225d6edc2d-7c5f-4c15-bb43-3217725e0060\u0022",
        "Temperature": 80,
        "Humidity": 25,
        "IsOccupied": true,
        "EmployeeId": "Employee1",
        "$metadata": {
          "$model": "dtmi:example:room;123439021",
          "Temperature": {
            "desiredValue": 80,
            "desiredVersion": 1,
            "ackVersion": 1,
            "ackCode": 200,
            "ackDescription": "Auto-Sync"
          },
          "Humidity": {
            "desiredValue": 25,
            "desiredVersion": 1,
            "ackVersion": 1,
            "ackCode": 200,
            "ackDescription": "Auto-Sync"
          },
          "IsOccupied": {
            "desiredValue": true,
            "desiredVersion": 1,
            "ackVersion": 1,
            "ackCode": 200,
            "ackDescription": "Auto-Sync"
          },
          "EmployeeId": {
            "desiredValue": "Employee1",
            "desiredVersion": 1,
            "ackVersion": 1,
            "ackCode": 200,
            "ackDescription": "Auto-Sync"
          }
        }
      }
    },
    {
      "RequestUri": "https://https://fakeHost.api.wus2.digitaltwins.azure.net/digitaltwins/roomTwin1266490367?api-version=2020-05-31-preview",
      "RequestMethod": "GET",
      "RequestHeaders": {
        "Authorization": "Sanitized",
        "User-Agent": [
          "azsdk-net-DigitalTwins.Core/1.0.0-dev.20200820.1",
          "(.NET Core 4.6.29130.01; Microsoft Windows 10.0.18363 )"
        ],
        "x-ms-client-request-id": "f32ac67fecc5237ce76b1f04e9e256b5",
        "x-ms-return-client-request-id": "true"
      },
      "RequestBody": null,
      "StatusCode": 200,
      "ResponseHeaders": {
        "Content-Length": "660",
        "Content-Type": "application/json; charset=utf-8",
        "Date": "Thu, 20 Aug 2020 22:33:05 GMT",
        "ETag": "W/\u00227cd5e83f-d6a1-416f-9100-4e0df74bf1b9\u0022",
        "Strict-Transport-Security": "max-age=2592000"
      },
      "ResponseBody": {
        "$dtId": "roomTwin1266490367",
        "$etag": "W/\u00227cd5e83f-d6a1-416f-9100-4e0df74bf1b9\u0022",
        "Temperature": 80,
        "Humidity": 25,
        "IsOccupied": true,
        "EmployeeId": "Employee1",
        "$metadata": {
          "$model": "dtmi:example:room;123439021",
          "Temperature": {
            "desiredValue": 80,
            "desiredVersion": 1,
            "ackVersion": 1,
            "ackCode": 200,
            "ackDescription": "Auto-Sync"
          },
          "Humidity": {
            "desiredValue": 25,
            "desiredVersion": 1,
            "ackVersion": 1,
            "ackCode": 200,
            "ackDescription": "Auto-Sync"
          },
          "IsOccupied": {
            "desiredValue": true,
            "desiredVersion": 1,
            "ackVersion": 1,
            "ackCode": 200,
            "ackDescription": "Auto-Sync"
          },
          "EmployeeId": {
            "desiredValue": "Employee1",
            "desiredVersion": 1,
            "ackVersion": 1,
            "ackCode": 200,
            "ackDescription": "Auto-Sync"
          }
        }
      }
    },
    {
      "RequestUri": "https://https://fakeHost.api.wus2.digitaltwins.azure.net/digitaltwins/roomTwin1904515709?api-version=2020-05-31-preview",
      "RequestMethod": "GET",
      "RequestHeaders": {
        "Authorization": "Sanitized",
        "User-Agent": [
          "azsdk-net-DigitalTwins.Core/1.0.0-dev.20200820.1",
          "(.NET Core 4.6.29130.01; Microsoft Windows 10.0.18363 )"
        ],
        "x-ms-client-request-id": "c9b893a29d1e402471921c8d6517c18c",
        "x-ms-return-client-request-id": "true"
      },
      "RequestBody": null,
      "StatusCode": 200,
      "ResponseHeaders": {
        "Content-Length": "660",
        "Content-Type": "application/json; charset=utf-8",
        "Date": "Thu, 20 Aug 2020 22:33:05 GMT",
        "ETag": "W/\u0022416110e3-6966-44b0-83da-af958a973554\u0022",
        "Strict-Transport-Security": "max-age=2592000"
      },
      "ResponseBody": {
        "$dtId": "roomTwin1904515709",
        "$etag": "W/\u0022416110e3-6966-44b0-83da-af958a973554\u0022",
        "Temperature": 80,
        "Humidity": 25,
        "IsOccupied": true,
        "EmployeeId": "Employee1",
        "$metadata": {
          "$model": "dtmi:example:room;123439021",
          "Temperature": {
            "desiredValue": 80,
            "desiredVersion": 1,
            "ackVersion": 1,
            "ackCode": 200,
            "ackDescription": "Auto-Sync"
          },
          "Humidity": {
            "desiredValue": 25,
            "desiredVersion": 1,
            "ackVersion": 1,
            "ackCode": 200,
            "ackDescription": "Auto-Sync"
          },
          "IsOccupied": {
            "desiredValue": true,
            "desiredVersion": 1,
            "ackVersion": 1,
            "ackCode": 200,
            "ackDescription": "Auto-Sync"
          },
          "EmployeeId": {
            "desiredValue": "Employee1",
            "desiredVersion": 1,
            "ackVersion": 1,
            "ackCode": 200,
            "ackDescription": "Auto-Sync"
          }
        }
      }
    },
    {
      "RequestUri": "https://https://fakeHost.api.wus2.digitaltwins.azure.net/digitaltwins/roomTwin1410570626?api-version=2020-05-31-preview",
      "RequestMethod": "GET",
      "RequestHeaders": {
        "Authorization": "Sanitized",
        "User-Agent": [
          "azsdk-net-DigitalTwins.Core/1.0.0-dev.20200820.1",
          "(.NET Core 4.6.29130.01; Microsoft Windows 10.0.18363 )"
        ],
        "x-ms-client-request-id": "0a17a2fa521b0f62f2c7b091a4835dae",
        "x-ms-return-client-request-id": "true"
      },
      "RequestBody": null,
      "StatusCode": 200,
      "ResponseHeaders": {
        "Content-Length": "660",
        "Content-Type": "application/json; charset=utf-8",
        "Date": "Thu, 20 Aug 2020 22:33:05 GMT",
        "ETag": "W/\u0022b09d050b-c688-46d0-888a-a5f0b5fabacd\u0022",
        "Strict-Transport-Security": "max-age=2592000"
      },
      "ResponseBody": {
        "$dtId": "roomTwin1410570626",
        "$etag": "W/\u0022b09d050b-c688-46d0-888a-a5f0b5fabacd\u0022",
        "Temperature": 80,
        "Humidity": 25,
        "IsOccupied": true,
        "EmployeeId": "Employee1",
        "$metadata": {
          "$model": "dtmi:example:room;123439021",
          "Temperature": {
            "desiredValue": 80,
            "desiredVersion": 1,
            "ackVersion": 1,
            "ackCode": 200,
            "ackDescription": "Auto-Sync"
          },
          "Humidity": {
            "desiredValue": 25,
            "desiredVersion": 1,
            "ackVersion": 1,
            "ackCode": 200,
            "ackDescription": "Auto-Sync"
          },
          "IsOccupied": {
            "desiredValue": true,
            "desiredVersion": 1,
            "ackVersion": 1,
            "ackCode": 200,
            "ackDescription": "Auto-Sync"
          },
          "EmployeeId": {
            "desiredValue": "Employee1",
            "desiredVersion": 1,
            "ackVersion": 1,
            "ackCode": 200,
            "ackDescription": "Auto-Sync"
          }
        }
      }
    },
    {
      "RequestUri": "https://https://fakeHost.api.wus2.digitaltwins.azure.net/digitaltwins/roomTwin59174272?api-version=2020-05-31-preview",
      "RequestMethod": "GET",
      "RequestHeaders": {
        "Authorization": "Sanitized",
        "User-Agent": [
          "azsdk-net-DigitalTwins.Core/1.0.0-dev.20200820.1",
          "(.NET Core 4.6.29130.01; Microsoft Windows 10.0.18363 )"
        ],
        "x-ms-client-request-id": "35b86f8e2861b305535a609681535e77",
        "x-ms-return-client-request-id": "true"
      },
      "RequestBody": null,
      "StatusCode": 200,
      "ResponseHeaders": {
        "Content-Length": "658",
        "Content-Type": "application/json; charset=utf-8",
        "Date": "Thu, 20 Aug 2020 22:33:05 GMT",
        "ETag": "W/\u00227780c9c1-3207-4183-892d-a85a3f78526c\u0022",
        "Strict-Transport-Security": "max-age=2592000"
      },
      "ResponseBody": {
        "$dtId": "roomTwin59174272",
        "$etag": "W/\u00227780c9c1-3207-4183-892d-a85a3f78526c\u0022",
        "Temperature": 80,
        "Humidity": 25,
        "IsOccupied": true,
        "EmployeeId": "Employee1",
        "$metadata": {
          "$model": "dtmi:example:room;123439021",
          "Temperature": {
            "desiredValue": 80,
            "desiredVersion": 1,
            "ackVersion": 1,
            "ackCode": 200,
            "ackDescription": "Auto-Sync"
          },
          "Humidity": {
            "desiredValue": 25,
            "desiredVersion": 1,
            "ackVersion": 1,
            "ackCode": 200,
            "ackDescription": "Auto-Sync"
          },
          "IsOccupied": {
            "desiredValue": true,
            "desiredVersion": 1,
            "ackVersion": 1,
            "ackCode": 200,
            "ackDescription": "Auto-Sync"
          },
          "EmployeeId": {
            "desiredValue": "Employee1",
            "desiredVersion": 1,
            "ackVersion": 1,
            "ackCode": 200,
            "ackDescription": "Auto-Sync"
          }
        }
      }
    },
    {
      "RequestUri": "https://https://fakeHost.api.wus2.digitaltwins.azure.net/digitaltwins/roomTwin151639911?api-version=2020-05-31-preview",
      "RequestMethod": "GET",
      "RequestHeaders": {
        "Authorization": "Sanitized",
        "User-Agent": [
          "azsdk-net-DigitalTwins.Core/1.0.0-dev.20200820.1",
          "(.NET Core 4.6.29130.01; Microsoft Windows 10.0.18363 )"
        ],
        "x-ms-client-request-id": "739eb3e84186b9562bd674aecd0fbede",
        "x-ms-return-client-request-id": "true"
      },
      "RequestBody": null,
>>>>>>> 3a7f5f16
      "StatusCode": 404,
      "ResponseHeaders": {
        "Content-Length": "270",
        "Content-Type": "application/json; charset=utf-8",
<<<<<<< HEAD
        "Date": "Thu, 20 Aug 2020 22:01:33 GMT",
=======
        "Date": "Thu, 20 Aug 2020 22:33:05 GMT",
>>>>>>> 3a7f5f16
        "Strict-Transport-Security": "max-age=2592000"
      },
      "ResponseBody": {
        "error": {
          "code": "DigitalTwinNotFound",
<<<<<<< HEAD
          "message": "There is no digital twin instance that exists with the ID roomTwin1982570493. Please verify that the twin id is valid and ensure that the twin is not deleted. See section on querying the twins http://aka.ms/adtv2query."
        }
      }
    },
    {
      "RequestUri": "https://fakeHost.api.wus2.digitaltwins.azure.net/digitaltwins/roomTwin1982570493?api-version=2020-05-31-preview",
=======
          "message": "There is no digital twin instance that exists with the ID roomTwin151639911. Please verify that the twin id is valid and ensure that the twin is not deleted. See section on querying the twins http://aka.ms/adtv2query."
        }
      }
    },
    {
      "RequestUri": "https://https://fakeHost.api.wus2.digitaltwins.azure.net/digitaltwins/roomTwin151639911?api-version=2020-05-31-preview",
>>>>>>> 3a7f5f16
      "RequestMethod": "PUT",
      "RequestHeaders": {
        "Authorization": "Sanitized",
        "Content-Length": "150",
        "Content-Type": "application/json; charset=utf-8",
        "User-Agent": [
<<<<<<< HEAD
          "azsdk-net-DigitalTwins.Core/1.0.0-dev.20200820.5",
          "(.NET Core 4.6.27514.02; Microsoft Windows 10.0.17763 )"
        ],
        "x-ms-client-request-id": "2ac67fffc5f37cec23e76b1f04e9e256",
=======
          "azsdk-net-DigitalTwins.Core/1.0.0-dev.20200820.1",
          "(.NET Core 4.6.29130.01; Microsoft Windows 10.0.18363 )"
        ],
        "x-ms-client-request-id": "d45188e5994c117a57c8f70179707352",
>>>>>>> 3a7f5f16
        "x-ms-return-client-request-id": "true"
      },
      "RequestBody": "{  \u0022$metadata\u0022: {    \u0022$model\u0022: \u0022dtmi:example:room;123439021\u0022  },  \u0022Temperature\u0022: 80,  \u0022Humidity\u0022: 25,  \u0022IsOccupied\u0022: true,  \u0022EmployeeId\u0022: \u0022Employee1\u0022}",
      "StatusCode": 200,
      "ResponseHeaders": {
        "Content-Length": "659",
        "Content-Type": "application/json; charset=utf-8",
<<<<<<< HEAD
        "Date": "Thu, 20 Aug 2020 22:01:33 GMT",
        "ETag": "W/\u00229f4b5ea4-7a3d-44f3-a6e8-705cf23e2937\u0022",
        "Strict-Transport-Security": "max-age=2592000"
      },
      "ResponseBody": {
        "$dtId": "roomTwin1982570493",
        "$etag": "W/\u00229f4b5ea4-7a3d-44f3-a6e8-705cf23e2937\u0022",
=======
        "Date": "Thu, 20 Aug 2020 22:33:06 GMT",
        "ETag": "W/\u00223a324136-a39f-493a-a3c0-a066240fa1ca\u0022",
        "Strict-Transport-Security": "max-age=2592000"
      },
      "ResponseBody": {
        "$dtId": "roomTwin151639911",
        "$etag": "W/\u00223a324136-a39f-493a-a3c0-a066240fa1ca\u0022",
>>>>>>> 3a7f5f16
        "Temperature": 80,
        "Humidity": 25,
        "IsOccupied": true,
        "EmployeeId": "Employee1",
        "$metadata": {
          "$model": "dtmi:example:room;123439021",
          "Temperature": {
            "desiredValue": 80,
            "desiredVersion": 1,
            "ackVersion": 1,
            "ackCode": 200,
            "ackDescription": "Auto-Sync"
          },
          "Humidity": {
            "desiredValue": 25,
            "desiredVersion": 1,
            "ackVersion": 1,
            "ackCode": 200,
            "ackDescription": "Auto-Sync"
          },
          "IsOccupied": {
            "desiredValue": true,
            "desiredVersion": 1,
            "ackVersion": 1,
            "ackCode": 200,
            "ackDescription": "Auto-Sync"
          },
          "EmployeeId": {
            "desiredValue": "Employee1",
            "desiredVersion": 1,
            "ackVersion": 1,
            "ackCode": 200,
            "ackDescription": "Auto-Sync"
          }
        }
      }
    },
    {
      "RequestUri": "https://https://fakeHost.api.wus2.digitaltwins.azure.net/query?api-version=2020-05-31-preview",
      "RequestMethod": "POST",
      "RequestHeaders": {
        "Accept": "application/json",
        "Authorization": "Sanitized",
        "Content-Length": "62",
        "Content-Type": "application/json",
        "User-Agent": [
<<<<<<< HEAD
          "azsdk-net-DigitalTwins.Core/1.0.0-dev.20200820.5",
          "(.NET Core 4.6.27514.02; Microsoft Windows 10.0.17763 )"
        ],
        "x-ms-client-request-id": "93a27db5c9b89d1e244071921c8d6517",
=======
          "azsdk-net-DigitalTwins.Core/1.0.0-dev.20200820.1",
          "(.NET Core 4.6.29130.01; Microsoft Windows 10.0.18363 )"
        ],
        "x-ms-client-request-id": "a99a3d190c102e07627c35529104864b",
>>>>>>> 3a7f5f16
        "x-ms-return-client-request-id": "true"
      },
      "RequestBody": {
        "query": "SELECT * FROM digitaltwins where IsOccupied = true"
      },
      "StatusCode": 200,
      "ResponseHeaders": {
<<<<<<< HEAD
        "Content-Length": "37",
        "Content-Type": "application/json; charset=utf-8",
        "Date": "Thu, 20 Aug 2020 22:01:33 GMT",
        "query-charge": "2.79",
        "Strict-Transport-Security": "max-age=2592000"
      },
      "ResponseBody": {
        "items": [],
=======
        "Content-Length": "19183",
        "Content-Type": "application/json; charset=utf-8",
        "Date": "Thu, 20 Aug 2020 22:33:06 GMT",
        "query-charge": "9.879999999999999",
        "Strict-Transport-Security": "max-age=2592000"
      },
      "ResponseBody": {
        "items": [
          {
            "$dtId": "roomTwin373988889",
            "$etag": "W/\u0022fa4430b3-663e-4c99-a03d-5c1a27a60b32\u0022",
            "Temperature": 80,
            "Humidity": 25,
            "IsOccupied": true,
            "EmployeeId": "Employee1",
            "$metadata": {
              "$model": "dtmi:example:room;112588394",
              "Temperature": {
                "desiredValue": 80,
                "desiredVersion": 1,
                "ackVersion": 1,
                "ackCode": 200,
                "ackDescription": "Auto-Sync"
              },
              "Humidity": {
                "desiredValue": 25,
                "desiredVersion": 1,
                "ackVersion": 1,
                "ackCode": 200,
                "ackDescription": "Auto-Sync"
              },
              "IsOccupied": {
                "desiredValue": true,
                "desiredVersion": 1,
                "ackVersion": 1,
                "ackCode": 200,
                "ackDescription": "Auto-Sync"
              },
              "EmployeeId": {
                "desiredValue": "Employee1",
                "desiredVersion": 1,
                "ackVersion": 1,
                "ackCode": 200,
                "ackDescription": "Auto-Sync"
              }
            }
          },
          {
            "$dtId": "roomTwin2014141077",
            "$etag": "W/\u0022fef7557e-f71a-44d6-9dea-78669c0a08d5\u0022",
            "Temperature": 80,
            "Humidity": 25,
            "IsOccupied": true,
            "EmployeeId": "Employee1",
            "$metadata": {
              "$model": "dtmi:example:room;115321947",
              "Temperature": {
                "desiredValue": 80,
                "desiredVersion": 1,
                "ackVersion": 1,
                "ackCode": 200,
                "ackDescription": "Auto-Sync"
              },
              "Humidity": {
                "desiredValue": 25,
                "desiredVersion": 1,
                "ackVersion": 1,
                "ackCode": 200,
                "ackDescription": "Auto-Sync"
              },
              "IsOccupied": {
                "desiredValue": true,
                "desiredVersion": 1,
                "ackVersion": 1,
                "ackCode": 200,
                "ackDescription": "Auto-Sync"
              },
              "EmployeeId": {
                "desiredValue": "Employee1",
                "desiredVersion": 1,
                "ackVersion": 1,
                "ackCode": 200,
                "ackDescription": "Auto-Sync"
              }
            }
          },
          {
            "$dtId": "roomTwin1488938032",
            "$etag": "W/\u002257680da3-7620-4498-8312-ce9c76969a54\u0022",
            "Temperature": 80,
            "Humidity": 25,
            "IsOccupied": true,
            "EmployeeId": "Employee1",
            "$metadata": {
              "$model": "dtmi:example:room;111973841",
              "Temperature": {
                "desiredValue": 80,
                "desiredVersion": 1,
                "ackVersion": 1,
                "ackCode": 200,
                "ackDescription": "Auto-Sync"
              },
              "Humidity": {
                "desiredValue": 25,
                "desiredVersion": 1,
                "ackVersion": 1,
                "ackCode": 200,
                "ackDescription": "Auto-Sync"
              },
              "IsOccupied": {
                "desiredValue": true,
                "desiredVersion": 1,
                "ackVersion": 1,
                "ackCode": 200,
                "ackDescription": "Auto-Sync"
              },
              "EmployeeId": {
                "desiredValue": "Employee1",
                "desiredVersion": 1,
                "ackVersion": 1,
                "ackCode": 200,
                "ackDescription": "Auto-Sync"
              }
            }
          },
          {
            "$dtId": "roomTwin92667249",
            "$etag": "W/\u0022270dca42-12b2-4637-8b01-2c5f7c5921f5\u0022",
            "Temperature": 80,
            "Humidity": 25,
            "IsOccupied": true,
            "EmployeeId": "Employee1",
            "$metadata": {
              "$model": "dtmi:example:room;127119440",
              "Temperature": {
                "desiredValue": 80,
                "desiredVersion": 1,
                "ackVersion": 1,
                "ackCode": 200,
                "ackDescription": "Auto-Sync"
              },
              "Humidity": {
                "desiredValue": 25,
                "desiredVersion": 1,
                "ackVersion": 1,
                "ackCode": 200,
                "ackDescription": "Auto-Sync"
              },
              "IsOccupied": {
                "desiredValue": true,
                "desiredVersion": 1,
                "ackVersion": 1,
                "ackCode": 200,
                "ackDescription": "Auto-Sync"
              },
              "EmployeeId": {
                "desiredValue": "Employee1",
                "desiredVersion": 1,
                "ackVersion": 1,
                "ackCode": 200,
                "ackDescription": "Auto-Sync"
              }
            }
          },
          {
            "$dtId": "roomTwin374350737",
            "$etag": "W/\u0022ab1705ac-69b9-44c4-869e-5dcfa5786120\u0022",
            "Temperature": 80,
            "Humidity": 25,
            "IsOccupied": true,
            "EmployeeId": "Employee1",
            "$metadata": {
              "$model": "dtmi:example:room;119206496",
              "Temperature": {
                "desiredValue": 80,
                "desiredVersion": 1,
                "ackVersion": 1,
                "ackCode": 200,
                "ackDescription": "Auto-Sync"
              },
              "Humidity": {
                "desiredValue": 25,
                "desiredVersion": 1,
                "ackVersion": 1,
                "ackCode": 200,
                "ackDescription": "Auto-Sync"
              },
              "IsOccupied": {
                "desiredValue": true,
                "desiredVersion": 1,
                "ackVersion": 1,
                "ackCode": 200,
                "ackDescription": "Auto-Sync"
              },
              "EmployeeId": {
                "desiredValue": "Employee1",
                "desiredVersion": 1,
                "ackVersion": 1,
                "ackCode": 200,
                "ackDescription": "Auto-Sync"
              }
            }
          },
          {
            "$dtId": "roomTwin472745837",
            "$etag": "W/\u0022754f1393-ea23-4d4f-b7d0-e230c381b73f\u0022",
            "Temperature": 80,
            "Humidity": 25,
            "IsOccupied": true,
            "EmployeeId": "Employee1",
            "$metadata": {
              "$model": "dtmi:example:room;193860797",
              "Temperature": {
                "desiredValue": 80,
                "desiredVersion": 1,
                "ackVersion": 1,
                "ackCode": 200,
                "ackDescription": "Auto-Sync"
              },
              "Humidity": {
                "desiredValue": 25,
                "desiredVersion": 1,
                "ackVersion": 1,
                "ackCode": 200,
                "ackDescription": "Auto-Sync"
              },
              "IsOccupied": {
                "desiredValue": true,
                "desiredVersion": 1,
                "ackVersion": 1,
                "ackCode": 200,
                "ackDescription": "Auto-Sync"
              },
              "EmployeeId": {
                "desiredValue": "Employee1",
                "desiredVersion": 1,
                "ackVersion": 1,
                "ackCode": 200,
                "ackDescription": "Auto-Sync"
              }
            }
          },
          {
            "$dtId": "roomTwin951136243",
            "$etag": "W/\u0022726f64df-1be0-4f75-8323-a3d204d45503\u0022",
            "Temperature": 80,
            "Humidity": 25,
            "IsOccupied": true,
            "EmployeeId": "Employee1",
            "$metadata": {
              "$model": "dtmi:example:room;117836778",
              "Temperature": {
                "desiredValue": 80,
                "desiredVersion": 1,
                "ackVersion": 1,
                "ackCode": 200,
                "ackDescription": "Auto-Sync"
              },
              "Humidity": {
                "desiredValue": 25,
                "desiredVersion": 1,
                "ackVersion": 1,
                "ackCode": 200,
                "ackDescription": "Auto-Sync"
              },
              "IsOccupied": {
                "desiredValue": true,
                "desiredVersion": 1,
                "ackVersion": 1,
                "ackCode": 200,
                "ackDescription": "Auto-Sync"
              },
              "EmployeeId": {
                "desiredValue": "Employee1",
                "desiredVersion": 1,
                "ackVersion": 1,
                "ackCode": 200,
                "ackDescription": "Auto-Sync"
              }
            }
          },
          {
            "$dtId": "roomTwin658785081",
            "$etag": "W/\u0022d60910da-cf88-4e18-9cb5-cf733c103e50\u0022",
            "Temperature": 80,
            "Humidity": 25,
            "IsOccupied": true,
            "EmployeeId": "Employee1",
            "$metadata": {
              "$model": "dtmi:example:room;118398593",
              "Temperature": {
                "desiredValue": 80,
                "desiredVersion": 1,
                "ackVersion": 1,
                "ackCode": 200,
                "ackDescription": "Auto-Sync"
              },
              "Humidity": {
                "desiredValue": 25,
                "desiredVersion": 1,
                "ackVersion": 1,
                "ackCode": 200,
                "ackDescription": "Auto-Sync"
              },
              "IsOccupied": {
                "desiredValue": true,
                "desiredVersion": 1,
                "ackVersion": 1,
                "ackCode": 200,
                "ackDescription": "Auto-Sync"
              },
              "EmployeeId": {
                "desiredValue": "Employee1",
                "desiredVersion": 1,
                "ackVersion": 1,
                "ackCode": 200,
                "ackDescription": "Auto-Sync"
              }
            }
          },
          {
            "$dtId": "roomTwin800339550",
            "$etag": "W/\u0022c69e4dbb-1df3-4607-a58b-f919fdfc9e0a\u0022",
            "Temperature": 80,
            "Humidity": 25,
            "IsOccupied": true,
            "EmployeeId": "Employee1",
            "$metadata": {
              "$model": "dtmi:example:room;119153940",
              "Temperature": {
                "desiredValue": 80,
                "desiredVersion": 1,
                "ackVersion": 1,
                "ackCode": 200,
                "ackDescription": "Auto-Sync"
              },
              "Humidity": {
                "desiredValue": 25,
                "desiredVersion": 1,
                "ackVersion": 1,
                "ackCode": 200,
                "ackDescription": "Auto-Sync"
              },
              "IsOccupied": {
                "desiredValue": true,
                "desiredVersion": 1,
                "ackVersion": 1,
                "ackCode": 200,
                "ackDescription": "Auto-Sync"
              },
              "EmployeeId": {
                "desiredValue": "Employee1",
                "desiredVersion": 1,
                "ackVersion": 1,
                "ackCode": 200,
                "ackDescription": "Auto-Sync"
              }
            }
          },
          {
            "$dtId": "roomTwin432737694",
            "$etag": "W/\u002290915a59-4d6c-44ee-bce1-ec997992842c\u0022",
            "Temperature": 80,
            "Humidity": 25,
            "IsOccupied": true,
            "EmployeeId": "Employee1",
            "$metadata": {
              "$model": "dtmi:example:room;150442675",
              "Temperature": {
                "desiredValue": 80,
                "desiredVersion": 1,
                "ackVersion": 1,
                "ackCode": 200,
                "ackDescription": "Auto-Sync"
              },
              "Humidity": {
                "desiredValue": 25,
                "desiredVersion": 1,
                "ackVersion": 1,
                "ackCode": 200,
                "ackDescription": "Auto-Sync"
              },
              "IsOccupied": {
                "desiredValue": true,
                "desiredVersion": 1,
                "ackVersion": 1,
                "ackCode": 200,
                "ackDescription": "Auto-Sync"
              },
              "EmployeeId": {
                "desiredValue": "Employee1",
                "desiredVersion": 1,
                "ackVersion": 1,
                "ackCode": 200,
                "ackDescription": "Auto-Sync"
              }
            }
          },
          {
            "$dtId": "roomTwin2096404069",
            "$etag": "W/\u00223489840b-bcaa-4e03-8190-147a348dd3ad\u0022",
            "Temperature": 80,
            "Humidity": 25,
            "IsOccupied": true,
            "EmployeeId": "Employee1",
            "$metadata": {
              "$model": "dtmi:example:room;114305552",
              "Temperature": {
                "desiredValue": 80,
                "desiredVersion": 1,
                "ackVersion": 1,
                "ackCode": 200,
                "ackDescription": "Auto-Sync"
              },
              "Humidity": {
                "desiredValue": 25,
                "desiredVersion": 1,
                "ackVersion": 1,
                "ackCode": 200,
                "ackDescription": "Auto-Sync"
              },
              "IsOccupied": {
                "desiredValue": true,
                "desiredVersion": 1,
                "ackVersion": 1,
                "ackCode": 200,
                "ackDescription": "Auto-Sync"
              },
              "EmployeeId": {
                "desiredValue": "Employee1",
                "desiredVersion": 1,
                "ackVersion": 1,
                "ackCode": 200,
                "ackDescription": "Auto-Sync"
              }
            }
          },
          {
            "$dtId": "roomTwin2082059577",
            "$etag": "W/\u0022c95af2a7-3879-483d-b6fc-a7b0037edd48\u0022",
            "Temperature": 80,
            "Humidity": 25,
            "IsOccupied": true,
            "EmployeeId": "Employee1",
            "$metadata": {
              "$model": "dtmi:example:room;134306663",
              "Temperature": {
                "desiredValue": 80,
                "desiredVersion": 1,
                "ackVersion": 1,
                "ackCode": 200,
                "ackDescription": "Auto-Sync"
              },
              "Humidity": {
                "desiredValue": 25,
                "desiredVersion": 1,
                "ackVersion": 1,
                "ackCode": 200,
                "ackDescription": "Auto-Sync"
              },
              "IsOccupied": {
                "desiredValue": true,
                "desiredVersion": 1,
                "ackVersion": 1,
                "ackCode": 200,
                "ackDescription": "Auto-Sync"
              },
              "EmployeeId": {
                "desiredValue": "Employee1",
                "desiredVersion": 1,
                "ackVersion": 1,
                "ackCode": 200,
                "ackDescription": "Auto-Sync"
              }
            }
          },
          {
            "$dtId": "roomTwin136815294",
            "$etag": "W/\u0022be98ee42-e793-459e-8c10-4f2982ac4e0f\u0022",
            "Temperature": 80,
            "Humidity": 25,
            "IsOccupied": true,
            "EmployeeId": "Employee1",
            "$metadata": {
              "$model": "dtmi:example:room;119905532",
              "Temperature": {
                "desiredValue": 80,
                "desiredVersion": 1,
                "ackVersion": 1,
                "ackCode": 200,
                "ackDescription": "Auto-Sync"
              },
              "Humidity": {
                "desiredValue": 25,
                "desiredVersion": 1,
                "ackVersion": 1,
                "ackCode": 200,
                "ackDescription": "Auto-Sync"
              },
              "IsOccupied": {
                "desiredValue": true,
                "desiredVersion": 1,
                "ackVersion": 1,
                "ackCode": 200,
                "ackDescription": "Auto-Sync"
              },
              "EmployeeId": {
                "desiredValue": "Employee1",
                "desiredVersion": 1,
                "ackVersion": 1,
                "ackCode": 200,
                "ackDescription": "Auto-Sync"
              }
            }
          },
          {
            "$dtId": "roomTwin90427194",
            "$etag": "W/\u002297a440f0-f568-4c43-87fb-b100626ef7b7\u0022",
            "Temperature": 80,
            "Humidity": 25,
            "IsOccupied": true,
            "EmployeeId": "Employee1",
            "$metadata": {
              "$model": "dtmi:example:room;110677385",
              "Temperature": {
                "desiredValue": 80,
                "desiredVersion": 1,
                "ackVersion": 1,
                "ackCode": 200,
                "ackDescription": "Auto-Sync"
              },
              "Humidity": {
                "desiredValue": 25,
                "desiredVersion": 1,
                "ackVersion": 1,
                "ackCode": 200,
                "ackDescription": "Auto-Sync"
              },
              "IsOccupied": {
                "desiredValue": true,
                "desiredVersion": 1,
                "ackVersion": 1,
                "ackCode": 200,
                "ackDescription": "Auto-Sync"
              },
              "EmployeeId": {
                "desiredValue": "Employee1",
                "desiredVersion": 1,
                "ackVersion": 1,
                "ackCode": 200,
                "ackDescription": "Auto-Sync"
              }
            }
          },
          {
            "$dtId": "roomTwin286731784",
            "$etag": "W/\u00220a4e337d-720b-4c33-b48a-9a1a84659acc\u0022",
            "Temperature": 80,
            "Humidity": 25,
            "IsOccupied": true,
            "EmployeeId": "Employee1",
            "$metadata": {
              "$model": "dtmi:example:room;139671657",
              "Temperature": {
                "desiredValue": 80,
                "desiredVersion": 1,
                "ackVersion": 1,
                "ackCode": 200,
                "ackDescription": "Auto-Sync"
              },
              "Humidity": {
                "desiredValue": 25,
                "desiredVersion": 1,
                "ackVersion": 1,
                "ackCode": 200,
                "ackDescription": "Auto-Sync"
              },
              "IsOccupied": {
                "desiredValue": true,
                "desiredVersion": 1,
                "ackVersion": 1,
                "ackCode": 200,
                "ackDescription": "Auto-Sync"
              },
              "EmployeeId": {
                "desiredValue": "Employee1",
                "desiredVersion": 1,
                "ackVersion": 1,
                "ackCode": 200,
                "ackDescription": "Auto-Sync"
              }
            }
          },
          {
            "$dtId": "roomTwin500249711",
            "$etag": "W/\u002219f3321e-39df-457e-bd0c-fbcd6fb3a1b5\u0022",
            "Temperature": 80,
            "Humidity": 25,
            "IsOccupied": true,
            "EmployeeId": "Employee1",
            "$metadata": {
              "$model": "dtmi:example:room;134610851",
              "Temperature": {
                "desiredValue": 80,
                "desiredVersion": 1,
                "ackVersion": 1,
                "ackCode": 200,
                "ackDescription": "Auto-Sync"
              },
              "Humidity": {
                "desiredValue": 25,
                "desiredVersion": 1,
                "ackVersion": 1,
                "ackCode": 200,
                "ackDescription": "Auto-Sync"
              },
              "IsOccupied": {
                "desiredValue": true,
                "desiredVersion": 1,
                "ackVersion": 1,
                "ackCode": 200,
                "ackDescription": "Auto-Sync"
              },
              "EmployeeId": {
                "desiredValue": "Employee1",
                "desiredVersion": 1,
                "ackVersion": 1,
                "ackCode": 200,
                "ackDescription": "Auto-Sync"
              }
            }
          },
          {
            "$dtId": "roomTwin802379790",
            "$etag": "W/\u00220fd01950-d0bb-4d77-9c7c-264b384dd9c4\u0022",
            "Temperature": 80,
            "Humidity": 25,
            "IsOccupied": true,
            "EmployeeId": "Employee1",
            "$metadata": {
              "$model": "dtmi:example:room;113427499",
              "Temperature": {
                "desiredValue": 80,
                "desiredVersion": 1,
                "ackVersion": 1,
                "ackCode": 200,
                "ackDescription": "Auto-Sync"
              },
              "Humidity": {
                "desiredValue": 25,
                "desiredVersion": 1,
                "ackVersion": 1,
                "ackCode": 200,
                "ackDescription": "Auto-Sync"
              },
              "IsOccupied": {
                "desiredValue": true,
                "desiredVersion": 1,
                "ackVersion": 1,
                "ackCode": 200,
                "ackDescription": "Auto-Sync"
              },
              "EmployeeId": {
                "desiredValue": "Employee1",
                "desiredVersion": 1,
                "ackVersion": 1,
                "ackCode": 200,
                "ackDescription": "Auto-Sync"
              }
            }
          },
          {
            "$dtId": "roomTwin1373790844",
            "$etag": "W/\u002238bab43d-082a-4b09-8581-0b3f54da0bc3\u0022",
            "Temperature": 80,
            "Humidity": 25,
            "IsOccupied": true,
            "EmployeeId": "Employee1",
            "$metadata": {
              "$model": "dtmi:example:room;143511460",
              "Temperature": {
                "desiredValue": 80,
                "desiredVersion": 1,
                "ackVersion": 1,
                "ackCode": 200,
                "ackDescription": "Auto-Sync"
              },
              "Humidity": {
                "desiredValue": 25,
                "desiredVersion": 1,
                "ackVersion": 1,
                "ackCode": 200,
                "ackDescription": "Auto-Sync"
              },
              "IsOccupied": {
                "desiredValue": true,
                "desiredVersion": 1,
                "ackVersion": 1,
                "ackCode": 200,
                "ackDescription": "Auto-Sync"
              },
              "EmployeeId": {
                "desiredValue": "Employee1",
                "desiredVersion": 1,
                "ackVersion": 1,
                "ackCode": 200,
                "ackDescription": "Auto-Sync"
              }
            }
          },
          {
            "$dtId": "roomTwin307653707",
            "$etag": "W/\u00226f0b32a5-fece-461d-8932-4b94a71cedb3\u0022",
            "Temperature": 80,
            "Humidity": 25,
            "IsOccupied": true,
            "EmployeeId": "Employee1",
            "$metadata": {
              "$model": "dtmi:example:room;113386583",
              "Temperature": {
                "desiredValue": 80,
                "desiredVersion": 1,
                "ackVersion": 1,
                "ackCode": 200,
                "ackDescription": "Auto-Sync"
              },
              "Humidity": {
                "desiredValue": 25,
                "desiredVersion": 1,
                "ackVersion": 1,
                "ackCode": 200,
                "ackDescription": "Auto-Sync"
              },
              "IsOccupied": {
                "desiredValue": true,
                "desiredVersion": 1,
                "ackVersion": 1,
                "ackCode": 200,
                "ackDescription": "Auto-Sync"
              },
              "EmployeeId": {
                "desiredValue": "Employee1",
                "desiredVersion": 1,
                "ackVersion": 1,
                "ackCode": 200,
                "ackDescription": "Auto-Sync"
              }
            }
          },
          {
            "$dtId": "roomTwin77902172",
            "$etag": "W/\u0022832870eb-d550-479f-88f6-7d8a8a1001df\u0022",
            "Temperature": 80,
            "Humidity": 25,
            "IsOccupied": true,
            "EmployeeId": "Employee1",
            "$metadata": {
              "$model": "dtmi:example:room;180130729",
              "Temperature": {
                "desiredValue": 80,
                "desiredVersion": 1,
                "ackVersion": 1,
                "ackCode": 200,
                "ackDescription": "Auto-Sync"
              },
              "Humidity": {
                "desiredValue": 25,
                "desiredVersion": 1,
                "ackVersion": 1,
                "ackCode": 200,
                "ackDescription": "Auto-Sync"
              },
              "IsOccupied": {
                "desiredValue": true,
                "desiredVersion": 1,
                "ackVersion": 1,
                "ackCode": 200,
                "ackDescription": "Auto-Sync"
              },
              "EmployeeId": {
                "desiredValue": "Employee1",
                "desiredVersion": 1,
                "ackVersion": 1,
                "ackCode": 200,
                "ackDescription": "Auto-Sync"
              }
            }
          },
          {
            "$dtId": "roomTwin1982570493",
            "$etag": "W/\u00225d6edc2d-7c5f-4c15-bb43-3217725e0060\u0022",
            "Temperature": 80,
            "Humidity": 25,
            "IsOccupied": true,
            "EmployeeId": "Employee1",
            "$metadata": {
              "$model": "dtmi:example:room;123439021",
              "Temperature": {
                "desiredValue": 80,
                "desiredVersion": 1,
                "ackVersion": 1,
                "ackCode": 200,
                "ackDescription": "Auto-Sync"
              },
              "Humidity": {
                "desiredValue": 25,
                "desiredVersion": 1,
                "ackVersion": 1,
                "ackCode": 200,
                "ackDescription": "Auto-Sync"
              },
              "IsOccupied": {
                "desiredValue": true,
                "desiredVersion": 1,
                "ackVersion": 1,
                "ackCode": 200,
                "ackDescription": "Auto-Sync"
              },
              "EmployeeId": {
                "desiredValue": "Employee1",
                "desiredVersion": 1,
                "ackVersion": 1,
                "ackCode": 200,
                "ackDescription": "Auto-Sync"
              }
            }
          },
          {
            "$dtId": "roomTwin1837133952",
            "$etag": "W/\u00222878c0c7-9d90-404b-8778-98313bb2505f\u0022",
            "Temperature": 80,
            "Humidity": 25,
            "IsOccupied": true,
            "EmployeeId": "Employee1",
            "$metadata": {
              "$model": "dtmi:example:room;180130729",
              "Temperature": {
                "desiredValue": 80,
                "desiredVersion": 1,
                "ackVersion": 1,
                "ackCode": 200,
                "ackDescription": "Auto-Sync"
              },
              "Humidity": {
                "desiredValue": 25,
                "desiredVersion": 1,
                "ackVersion": 1,
                "ackCode": 200,
                "ackDescription": "Auto-Sync"
              },
              "IsOccupied": {
                "desiredValue": true,
                "desiredVersion": 1,
                "ackVersion": 1,
                "ackCode": 200,
                "ackDescription": "Auto-Sync"
              },
              "EmployeeId": {
                "desiredValue": "Employee1",
                "desiredVersion": 1,
                "ackVersion": 1,
                "ackCode": 200,
                "ackDescription": "Auto-Sync"
              }
            }
          },
          {
            "$dtId": "roomTwin1266490367",
            "$etag": "W/\u00227cd5e83f-d6a1-416f-9100-4e0df74bf1b9\u0022",
            "Temperature": 80,
            "Humidity": 25,
            "IsOccupied": true,
            "EmployeeId": "Employee1",
            "$metadata": {
              "$model": "dtmi:example:room;123439021",
              "Temperature": {
                "desiredValue": 80,
                "desiredVersion": 1,
                "ackVersion": 1,
                "ackCode": 200,
                "ackDescription": "Auto-Sync"
              },
              "Humidity": {
                "desiredValue": 25,
                "desiredVersion": 1,
                "ackVersion": 1,
                "ackCode": 200,
                "ackDescription": "Auto-Sync"
              },
              "IsOccupied": {
                "desiredValue": true,
                "desiredVersion": 1,
                "ackVersion": 1,
                "ackCode": 200,
                "ackDescription": "Auto-Sync"
              },
              "EmployeeId": {
                "desiredValue": "Employee1",
                "desiredVersion": 1,
                "ackVersion": 1,
                "ackCode": 200,
                "ackDescription": "Auto-Sync"
              }
            }
          },
          {
            "$dtId": "roomTwin363377363",
            "$etag": "W/\u0022e272042c-ea2e-46bb-a7cc-d6668eb50f92\u0022",
            "Temperature": 80,
            "Humidity": 25,
            "IsOccupied": true,
            "EmployeeId": "Employee1",
            "$metadata": {
              "$model": "dtmi:example:room;180130729",
              "Temperature": {
                "desiredValue": 80,
                "desiredVersion": 1,
                "ackVersion": 1,
                "ackCode": 200,
                "ackDescription": "Auto-Sync"
              },
              "Humidity": {
                "desiredValue": 25,
                "desiredVersion": 1,
                "ackVersion": 1,
                "ackCode": 200,
                "ackDescription": "Auto-Sync"
              },
              "IsOccupied": {
                "desiredValue": true,
                "desiredVersion": 1,
                "ackVersion": 1,
                "ackCode": 200,
                "ackDescription": "Auto-Sync"
              },
              "EmployeeId": {
                "desiredValue": "Employee1",
                "desiredVersion": 1,
                "ackVersion": 1,
                "ackCode": 200,
                "ackDescription": "Auto-Sync"
              }
            }
          },
          {
            "$dtId": "roomTwin1904515709",
            "$etag": "W/\u0022416110e3-6966-44b0-83da-af958a973554\u0022",
            "Temperature": 80,
            "Humidity": 25,
            "IsOccupied": true,
            "EmployeeId": "Employee1",
            "$metadata": {
              "$model": "dtmi:example:room;123439021",
              "Temperature": {
                "desiredValue": 80,
                "desiredVersion": 1,
                "ackVersion": 1,
                "ackCode": 200,
                "ackDescription": "Auto-Sync"
              },
              "Humidity": {
                "desiredValue": 25,
                "desiredVersion": 1,
                "ackVersion": 1,
                "ackCode": 200,
                "ackDescription": "Auto-Sync"
              },
              "IsOccupied": {
                "desiredValue": true,
                "desiredVersion": 1,
                "ackVersion": 1,
                "ackCode": 200,
                "ackDescription": "Auto-Sync"
              },
              "EmployeeId": {
                "desiredValue": "Employee1",
                "desiredVersion": 1,
                "ackVersion": 1,
                "ackCode": 200,
                "ackDescription": "Auto-Sync"
              }
            }
          },
          {
            "$dtId": "roomTwin619913832",
            "$etag": "W/\u0022d9976d10-5ebc-48ba-a324-18108080583d\u0022",
            "Temperature": 80,
            "Humidity": 25,
            "IsOccupied": true,
            "EmployeeId": "Employee1",
            "$metadata": {
              "$model": "dtmi:example:room;180130729",
              "Temperature": {
                "desiredValue": 80,
                "desiredVersion": 1,
                "ackVersion": 1,
                "ackCode": 200,
                "ackDescription": "Auto-Sync"
              },
              "Humidity": {
                "desiredValue": 25,
                "desiredVersion": 1,
                "ackVersion": 1,
                "ackCode": 200,
                "ackDescription": "Auto-Sync"
              },
              "IsOccupied": {
                "desiredValue": true,
                "desiredVersion": 1,
                "ackVersion": 1,
                "ackCode": 200,
                "ackDescription": "Auto-Sync"
              },
              "EmployeeId": {
                "desiredValue": "Employee1",
                "desiredVersion": 1,
                "ackVersion": 1,
                "ackCode": 200,
                "ackDescription": "Auto-Sync"
              }
            }
          },
          {
            "$dtId": "roomTwin1410570626",
            "$etag": "W/\u0022b09d050b-c688-46d0-888a-a5f0b5fabacd\u0022",
            "Temperature": 80,
            "Humidity": 25,
            "IsOccupied": true,
            "EmployeeId": "Employee1",
            "$metadata": {
              "$model": "dtmi:example:room;123439021",
              "Temperature": {
                "desiredValue": 80,
                "desiredVersion": 1,
                "ackVersion": 1,
                "ackCode": 200,
                "ackDescription": "Auto-Sync"
              },
              "Humidity": {
                "desiredValue": 25,
                "desiredVersion": 1,
                "ackVersion": 1,
                "ackCode": 200,
                "ackDescription": "Auto-Sync"
              },
              "IsOccupied": {
                "desiredValue": true,
                "desiredVersion": 1,
                "ackVersion": 1,
                "ackCode": 200,
                "ackDescription": "Auto-Sync"
              },
              "EmployeeId": {
                "desiredValue": "Employee1",
                "desiredVersion": 1,
                "ackVersion": 1,
                "ackCode": 200,
                "ackDescription": "Auto-Sync"
              }
            }
          },
          {
            "$dtId": "roomTwin1357107878",
            "$etag": "W/\u0022c320b6e4-9824-42ae-a44c-80ed2f321684\u0022",
            "Temperature": 80,
            "Humidity": 25,
            "IsOccupied": true,
            "EmployeeId": "Employee1",
            "$metadata": {
              "$model": "dtmi:example:room;180130729",
              "Temperature": {
                "desiredValue": 80,
                "desiredVersion": 1,
                "ackVersion": 1,
                "ackCode": 200,
                "ackDescription": "Auto-Sync"
              },
              "Humidity": {
                "desiredValue": 25,
                "desiredVersion": 1,
                "ackVersion": 1,
                "ackCode": 200,
                "ackDescription": "Auto-Sync"
              },
              "IsOccupied": {
                "desiredValue": true,
                "desiredVersion": 1,
                "ackVersion": 1,
                "ackCode": 200,
                "ackDescription": "Auto-Sync"
              },
              "EmployeeId": {
                "desiredValue": "Employee1",
                "desiredVersion": 1,
                "ackVersion": 1,
                "ackCode": 200,
                "ackDescription": "Auto-Sync"
              }
            }
          },
          {
            "$dtId": "roomTwin59174272",
            "$etag": "W/\u00227780c9c1-3207-4183-892d-a85a3f78526c\u0022",
            "Temperature": 80,
            "Humidity": 25,
            "IsOccupied": true,
            "EmployeeId": "Employee1",
            "$metadata": {
              "$model": "dtmi:example:room;123439021",
              "Temperature": {
                "desiredValue": 80,
                "desiredVersion": 1,
                "ackVersion": 1,
                "ackCode": 200,
                "ackDescription": "Auto-Sync"
              },
              "Humidity": {
                "desiredValue": 25,
                "desiredVersion": 1,
                "ackVersion": 1,
                "ackCode": 200,
                "ackDescription": "Auto-Sync"
              },
              "IsOccupied": {
                "desiredValue": true,
                "desiredVersion": 1,
                "ackVersion": 1,
                "ackCode": 200,
                "ackDescription": "Auto-Sync"
              },
              "EmployeeId": {
                "desiredValue": "Employee1",
                "desiredVersion": 1,
                "ackVersion": 1,
                "ackCode": 200,
                "ackDescription": "Auto-Sync"
              }
            }
          }
        ],
>>>>>>> 3a7f5f16
        "continuationToken": null
      }
    },
    {
      "RequestUri": "https://https://fakeHost.api.wus2.digitaltwins.azure.net/models/dtmi%3Aexample%3Aroom%3B123439021?api-version=2020-05-31-preview",
      "RequestMethod": "DELETE",
      "RequestHeaders": {
        "Accept": "application/json",
        "Authorization": "Sanitized",
        "User-Agent": [
<<<<<<< HEAD
          "azsdk-net-DigitalTwins.Core/1.0.0-dev.20200820.5",
          "(.NET Core 4.6.27514.02; Microsoft Windows 10.0.17763 )"
        ],
        "x-ms-client-request-id": "fa828cc117a21b0a52620ff2c7b091a4",
=======
          "azsdk-net-DigitalTwins.Core/1.0.0-dev.20200820.1",
          "(.NET Core 4.6.29130.01; Microsoft Windows 10.0.18363 )"
        ],
        "x-ms-client-request-id": "ca9cb7a1a30c4f1a398c1bbd495440ba",
>>>>>>> 3a7f5f16
        "x-ms-return-client-request-id": "true"
      },
      "RequestBody": null,
      "StatusCode": 204,
      "ResponseHeaders": {
        "Content-Length": "0",
<<<<<<< HEAD
        "Date": "Thu, 20 Aug 2020 22:01:33 GMT",
=======
        "Date": "Thu, 20 Aug 2020 22:33:06 GMT",
>>>>>>> 3a7f5f16
        "Strict-Transport-Security": "max-age=2592000"
      },
      "ResponseBody": []
    }
  ],
  "Variables": {
    "DIGITALTWINS_URL": "fakeHost.api.wus2.digitaltwins.azure.net",
    "RandomSeed": "1950567627"
  }
}<|MERGE_RESOLUTION|>--- conflicted
+++ resolved
@@ -7,13 +7,8 @@
         "Accept": "application/json",
         "Authorization": "Sanitized",
         "User-Agent": [
-<<<<<<< HEAD
-          "azsdk-net-DigitalTwins.Core/1.0.0-dev.20200820.5",
-          "(.NET Core 4.6.27514.02; Microsoft Windows 10.0.17763 )"
-=======
           "azsdk-net-DigitalTwins.Core/1.0.0-dev.20200820.1",
           "(.NET Core 4.6.29130.01; Microsoft Windows 10.0.18363 )"
->>>>>>> 3a7f5f16
         ],
         "x-ms-client-request-id": "fa97b3e673c1795cb4d508fd78961ec8",
         "x-ms-return-client-request-id": "true"
@@ -23,11 +18,7 @@
       "ResponseHeaders": {
         "Content-Length": "212",
         "Content-Type": "application/json; charset=utf-8",
-<<<<<<< HEAD
-        "Date": "Thu, 20 Aug 2020 22:01:32 GMT",
-=======
         "Date": "Thu, 20 Aug 2020 22:33:05 GMT",
->>>>>>> 3a7f5f16
         "Strict-Transport-Security": "max-age=2592000"
       },
       "ResponseBody": {
@@ -44,13 +35,8 @@
         "Accept": "application/json",
         "Authorization": "Sanitized",
         "User-Agent": [
-<<<<<<< HEAD
-          "azsdk-net-DigitalTwins.Core/1.0.0-dev.20200820.5",
-          "(.NET Core 4.6.27514.02; Microsoft Windows 10.0.17763 )"
-=======
           "azsdk-net-DigitalTwins.Core/1.0.0-dev.20200820.1",
           "(.NET Core 4.6.29130.01; Microsoft Windows 10.0.18363 )"
->>>>>>> 3a7f5f16
         ],
         "x-ms-client-request-id": "4a164ce3e3b36b015cbff77b83d297fd",
         "x-ms-return-client-request-id": "true"
@@ -60,11 +46,7 @@
       "ResponseHeaders": {
         "Content-Length": "212",
         "Content-Type": "application/json; charset=utf-8",
-<<<<<<< HEAD
-        "Date": "Thu, 20 Aug 2020 22:01:32 GMT",
-=======
         "Date": "Thu, 20 Aug 2020 22:33:05 GMT",
->>>>>>> 3a7f5f16
         "Strict-Transport-Security": "max-age=2592000"
       },
       "ResponseBody": {
@@ -83,13 +65,8 @@
         "Content-Length": "804",
         "Content-Type": "application/json; charset=utf-8",
         "User-Agent": [
-<<<<<<< HEAD
-          "azsdk-net-DigitalTwins.Core/1.0.0-dev.20200820.5",
-          "(.NET Core 4.6.27514.02; Microsoft Windows 10.0.17763 )"
-=======
           "azsdk-net-DigitalTwins.Core/1.0.0-dev.20200820.1",
           "(.NET Core 4.6.29130.01; Microsoft Windows 10.0.18363 )"
->>>>>>> 3a7f5f16
         ],
         "x-ms-client-request-id": "d5f4d0f8f700f2d06348c4fd82796841",
         "x-ms-return-client-request-id": "true"
@@ -99,17 +76,10 @@
       "ResponseHeaders": {
         "Content-Length": "193",
         "Content-Type": "application/json; charset=utf-8",
-<<<<<<< HEAD
-        "Date": "Thu, 20 Aug 2020 22:01:32 GMT",
-        "Strict-Transport-Security": "max-age=2592000"
-      },
-      "ResponseBody": "[{\u0022id\u0022:\u0022dtmi:example:room;123439021\u0022,\u0022description\u0022:{\u0022en\u0022:\u0022An enclosure inside a building.\u0022},\u0022displayName\u0022:{\u0022en\u0022:\u0022Room\u0022},\u0022decommissioned\u0022:false,\u0022uploadTime\u0022:\u00222020-08-20T22:01:32.9380866\u002B00:00\u0022}]"
-=======
         "Date": "Thu, 20 Aug 2020 22:33:05 GMT",
         "Strict-Transport-Security": "max-age=2592000"
       },
       "ResponseBody": "[{\u0022id\u0022:\u0022dtmi:example:room;123439021\u0022,\u0022description\u0022:{\u0022en\u0022:\u0022An enclosure inside a building.\u0022},\u0022displayName\u0022:{\u0022en\u0022:\u0022Room\u0022},\u0022decommissioned\u0022:false,\u0022uploadTime\u0022:\u00222020-08-20T22:33:05.8452729\u002B00:00\u0022}]"
->>>>>>> 3a7f5f16
     },
     {
       "RequestUri": "https://https://fakeHost.api.wus2.digitaltwins.azure.net/digitaltwins/roomTwin1982570493?api-version=2020-05-31-preview",
@@ -118,20 +88,13 @@
         "Accept": "application/json",
         "Authorization": "Sanitized",
         "User-Agent": [
-<<<<<<< HEAD
-          "azsdk-net-DigitalTwins.Core/1.0.0-dev.20200820.5",
-          "(.NET Core 4.6.27514.02; Microsoft Windows 10.0.17763 )"
-=======
           "azsdk-net-DigitalTwins.Core/1.0.0-dev.20200820.1",
           "(.NET Core 4.6.29130.01; Microsoft Windows 10.0.18363 )"
->>>>>>> 3a7f5f16
         ],
         "x-ms-client-request-id": "33de3ee132da95cf8e65b364fd310370",
         "x-ms-return-client-request-id": "true"
       },
       "RequestBody": null,
-<<<<<<< HEAD
-=======
       "StatusCode": 200,
       "ResponseHeaders": {
         "Content-Length": "660",
@@ -437,53 +400,32 @@
         "x-ms-return-client-request-id": "true"
       },
       "RequestBody": null,
->>>>>>> 3a7f5f16
       "StatusCode": 404,
       "ResponseHeaders": {
         "Content-Length": "270",
         "Content-Type": "application/json; charset=utf-8",
-<<<<<<< HEAD
-        "Date": "Thu, 20 Aug 2020 22:01:33 GMT",
-=======
         "Date": "Thu, 20 Aug 2020 22:33:05 GMT",
->>>>>>> 3a7f5f16
         "Strict-Transport-Security": "max-age=2592000"
       },
       "ResponseBody": {
         "error": {
           "code": "DigitalTwinNotFound",
-<<<<<<< HEAD
-          "message": "There is no digital twin instance that exists with the ID roomTwin1982570493. Please verify that the twin id is valid and ensure that the twin is not deleted. See section on querying the twins http://aka.ms/adtv2query."
-        }
-      }
-    },
-    {
-      "RequestUri": "https://fakeHost.api.wus2.digitaltwins.azure.net/digitaltwins/roomTwin1982570493?api-version=2020-05-31-preview",
-=======
           "message": "There is no digital twin instance that exists with the ID roomTwin151639911. Please verify that the twin id is valid and ensure that the twin is not deleted. See section on querying the twins http://aka.ms/adtv2query."
         }
       }
     },
     {
       "RequestUri": "https://https://fakeHost.api.wus2.digitaltwins.azure.net/digitaltwins/roomTwin151639911?api-version=2020-05-31-preview",
->>>>>>> 3a7f5f16
       "RequestMethod": "PUT",
       "RequestHeaders": {
         "Authorization": "Sanitized",
         "Content-Length": "150",
         "Content-Type": "application/json; charset=utf-8",
         "User-Agent": [
-<<<<<<< HEAD
-          "azsdk-net-DigitalTwins.Core/1.0.0-dev.20200820.5",
-          "(.NET Core 4.6.27514.02; Microsoft Windows 10.0.17763 )"
-        ],
-        "x-ms-client-request-id": "2ac67fffc5f37cec23e76b1f04e9e256",
-=======
           "azsdk-net-DigitalTwins.Core/1.0.0-dev.20200820.1",
           "(.NET Core 4.6.29130.01; Microsoft Windows 10.0.18363 )"
         ],
         "x-ms-client-request-id": "d45188e5994c117a57c8f70179707352",
->>>>>>> 3a7f5f16
         "x-ms-return-client-request-id": "true"
       },
       "RequestBody": "{  \u0022$metadata\u0022: {    \u0022$model\u0022: \u0022dtmi:example:room;123439021\u0022  },  \u0022Temperature\u0022: 80,  \u0022Humidity\u0022: 25,  \u0022IsOccupied\u0022: true,  \u0022EmployeeId\u0022: \u0022Employee1\u0022}",
@@ -491,15 +433,6 @@
       "ResponseHeaders": {
         "Content-Length": "659",
         "Content-Type": "application/json; charset=utf-8",
-<<<<<<< HEAD
-        "Date": "Thu, 20 Aug 2020 22:01:33 GMT",
-        "ETag": "W/\u00229f4b5ea4-7a3d-44f3-a6e8-705cf23e2937\u0022",
-        "Strict-Transport-Security": "max-age=2592000"
-      },
-      "ResponseBody": {
-        "$dtId": "roomTwin1982570493",
-        "$etag": "W/\u00229f4b5ea4-7a3d-44f3-a6e8-705cf23e2937\u0022",
-=======
         "Date": "Thu, 20 Aug 2020 22:33:06 GMT",
         "ETag": "W/\u00223a324136-a39f-493a-a3c0-a066240fa1ca\u0022",
         "Strict-Transport-Security": "max-age=2592000"
@@ -507,7 +440,6 @@
       "ResponseBody": {
         "$dtId": "roomTwin151639911",
         "$etag": "W/\u00223a324136-a39f-493a-a3c0-a066240fa1ca\u0022",
->>>>>>> 3a7f5f16
         "Temperature": 80,
         "Humidity": 25,
         "IsOccupied": true,
@@ -554,17 +486,10 @@
         "Content-Length": "62",
         "Content-Type": "application/json",
         "User-Agent": [
-<<<<<<< HEAD
-          "azsdk-net-DigitalTwins.Core/1.0.0-dev.20200820.5",
-          "(.NET Core 4.6.27514.02; Microsoft Windows 10.0.17763 )"
-        ],
-        "x-ms-client-request-id": "93a27db5c9b89d1e244071921c8d6517",
-=======
           "azsdk-net-DigitalTwins.Core/1.0.0-dev.20200820.1",
           "(.NET Core 4.6.29130.01; Microsoft Windows 10.0.18363 )"
         ],
         "x-ms-client-request-id": "a99a3d190c102e07627c35529104864b",
->>>>>>> 3a7f5f16
         "x-ms-return-client-request-id": "true"
       },
       "RequestBody": {
@@ -572,16 +497,6 @@
       },
       "StatusCode": 200,
       "ResponseHeaders": {
-<<<<<<< HEAD
-        "Content-Length": "37",
-        "Content-Type": "application/json; charset=utf-8",
-        "Date": "Thu, 20 Aug 2020 22:01:33 GMT",
-        "query-charge": "2.79",
-        "Strict-Transport-Security": "max-age=2592000"
-      },
-      "ResponseBody": {
-        "items": [],
-=======
         "Content-Length": "19183",
         "Content-Type": "application/json; charset=utf-8",
         "Date": "Thu, 20 Aug 2020 22:33:06 GMT",
@@ -1722,7 +1637,6 @@
             }
           }
         ],
->>>>>>> 3a7f5f16
         "continuationToken": null
       }
     },
@@ -1733,28 +1647,17 @@
         "Accept": "application/json",
         "Authorization": "Sanitized",
         "User-Agent": [
-<<<<<<< HEAD
-          "azsdk-net-DigitalTwins.Core/1.0.0-dev.20200820.5",
-          "(.NET Core 4.6.27514.02; Microsoft Windows 10.0.17763 )"
-        ],
-        "x-ms-client-request-id": "fa828cc117a21b0a52620ff2c7b091a4",
-=======
           "azsdk-net-DigitalTwins.Core/1.0.0-dev.20200820.1",
           "(.NET Core 4.6.29130.01; Microsoft Windows 10.0.18363 )"
         ],
         "x-ms-client-request-id": "ca9cb7a1a30c4f1a398c1bbd495440ba",
->>>>>>> 3a7f5f16
         "x-ms-return-client-request-id": "true"
       },
       "RequestBody": null,
       "StatusCode": 204,
       "ResponseHeaders": {
         "Content-Length": "0",
-<<<<<<< HEAD
-        "Date": "Thu, 20 Aug 2020 22:01:33 GMT",
-=======
         "Date": "Thu, 20 Aug 2020 22:33:06 GMT",
->>>>>>> 3a7f5f16
         "Strict-Transport-Security": "max-age=2592000"
       },
       "ResponseBody": []
