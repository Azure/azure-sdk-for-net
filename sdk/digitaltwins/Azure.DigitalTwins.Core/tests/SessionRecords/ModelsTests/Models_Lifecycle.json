--- conflicted
+++ resolved
@@ -7,13 +7,8 @@
         "Accept": "application/json",
         "Authorization": "Sanitized",
         "User-Agent": [
-<<<<<<< HEAD
-          "azsdk-net-DigitalTwins.Core/1.0.0-dev.20200820.5",
-          "(.NET Core 4.6.27514.02; Microsoft Windows 10.0.17763 )"
-=======
           "azsdk-net-DigitalTwins.Core/1.0.0-dev.20200820.1",
           "(.NET Core 4.6.29130.01; Microsoft Windows 10.0.18363 )"
->>>>>>> 3a7f5f16
         ],
         "x-ms-client-request-id": "5248405ff1dd213f48817b0ccb69f4e5",
         "x-ms-return-client-request-id": "true"
@@ -23,11 +18,7 @@
       "ResponseHeaders": {
         "Content-Length": "212",
         "Content-Type": "application/json; charset=utf-8",
-<<<<<<< HEAD
-        "Date": "Thu, 20 Aug 2020 22:01:25 GMT",
-=======
         "Date": "Thu, 20 Aug 2020 22:33:05 GMT",
->>>>>>> 3a7f5f16
         "Strict-Transport-Security": "max-age=2592000"
       },
       "ResponseBody": {
@@ -44,13 +35,8 @@
         "Accept": "application/json",
         "Authorization": "Sanitized",
         "User-Agent": [
-<<<<<<< HEAD
-          "azsdk-net-DigitalTwins.Core/1.0.0-dev.20200820.5",
-          "(.NET Core 4.6.27514.02; Microsoft Windows 10.0.17763 )"
-=======
           "azsdk-net-DigitalTwins.Core/1.0.0-dev.20200820.1",
           "(.NET Core 4.6.29130.01; Microsoft Windows 10.0.18363 )"
->>>>>>> 3a7f5f16
         ],
         "x-ms-client-request-id": "c1a5487dcdba995d2fbb6b4bf8929f69",
         "x-ms-return-client-request-id": "true"
@@ -60,11 +46,7 @@
       "ResponseHeaders": {
         "Content-Length": "212",
         "Content-Type": "application/json; charset=utf-8",
-<<<<<<< HEAD
-        "Date": "Thu, 20 Aug 2020 22:01:25 GMT",
-=======
         "Date": "Thu, 20 Aug 2020 22:33:05 GMT",
->>>>>>> 3a7f5f16
         "Strict-Transport-Security": "max-age=2592000"
       },
       "ResponseBody": {
@@ -81,13 +63,8 @@
         "Accept": "application/json",
         "Authorization": "Sanitized",
         "User-Agent": [
-<<<<<<< HEAD
-          "azsdk-net-DigitalTwins.Core/1.0.0-dev.20200820.5",
-          "(.NET Core 4.6.27514.02; Microsoft Windows 10.0.17763 )"
-=======
           "azsdk-net-DigitalTwins.Core/1.0.0-dev.20200820.1",
           "(.NET Core 4.6.29130.01; Microsoft Windows 10.0.18363 )"
->>>>>>> 3a7f5f16
         ],
         "x-ms-client-request-id": "03ac214f6c5798c01ae8941cad97c92f",
         "x-ms-return-client-request-id": "true"
@@ -97,11 +74,7 @@
       "ResponseHeaders": {
         "Content-Length": "212",
         "Content-Type": "application/json; charset=utf-8",
-<<<<<<< HEAD
-        "Date": "Thu, 20 Aug 2020 22:01:25 GMT",
-=======
         "Date": "Thu, 20 Aug 2020 22:33:05 GMT",
->>>>>>> 3a7f5f16
         "Strict-Transport-Security": "max-age=2592000"
       },
       "ResponseBody": {
@@ -118,13 +91,8 @@
         "Accept": "application/json",
         "Authorization": "Sanitized",
         "User-Agent": [
-<<<<<<< HEAD
-          "azsdk-net-DigitalTwins.Core/1.0.0-dev.20200820.5",
-          "(.NET Core 4.6.27514.02; Microsoft Windows 10.0.17763 )"
-=======
           "azsdk-net-DigitalTwins.Core/1.0.0-dev.20200820.1",
           "(.NET Core 4.6.29130.01; Microsoft Windows 10.0.18363 )"
->>>>>>> 3a7f5f16
         ],
         "x-ms-client-request-id": "6599997c73a4b9ebad36d4d54feedba3",
         "x-ms-return-client-request-id": "true"
@@ -134,11 +102,7 @@
       "ResponseHeaders": {
         "Content-Length": "212",
         "Content-Type": "application/json; charset=utf-8",
-<<<<<<< HEAD
-        "Date": "Thu, 20 Aug 2020 22:01:25 GMT",
-=======
         "Date": "Thu, 20 Aug 2020 22:33:05 GMT",
->>>>>>> 3a7f5f16
         "Strict-Transport-Security": "max-age=2592000"
       },
       "ResponseBody": {
@@ -157,13 +121,8 @@
         "Content-Length": "1883",
         "Content-Type": "application/json; charset=utf-8",
         "User-Agent": [
-<<<<<<< HEAD
-          "azsdk-net-DigitalTwins.Core/1.0.0-dev.20200820.5",
-          "(.NET Core 4.6.27514.02; Microsoft Windows 10.0.17763 )"
-=======
           "azsdk-net-DigitalTwins.Core/1.0.0-dev.20200820.1",
           "(.NET Core 4.6.29130.01; Microsoft Windows 10.0.18363 )"
->>>>>>> 3a7f5f16
         ],
         "x-ms-client-request-id": "39d21aac25e4e4dc28a0e5c87c8224a2",
         "x-ms-return-client-request-id": "true"
@@ -173,17 +132,10 @@
       "ResponseHeaders": {
         "Content-Length": "627",
         "Content-Type": "application/json; charset=utf-8",
-<<<<<<< HEAD
-        "Date": "Thu, 20 Aug 2020 22:01:27 GMT",
-        "Strict-Transport-Security": "max-age=2592000"
-      },
-      "ResponseBody": "[{\u0022id\u0022:\u0022dtmi:example:Building;11357\u0022,\u0022description\u0022:{\u0022en\u0022:\u0022A free-standing structure.\u0022},\u0022displayName\u0022:{\u0022en\u0022:\u0022Building\u0022},\u0022decommissioned\u0022:false,\u0022uploadTime\u0022:\u00222020-08-20T22:01:27.0384714\u002B00:00\u0022},{\u0022id\u0022:\u0022dtmi:example:Hvac;124597763\u0022,\u0022description\u0022:{\u0022en\u0022:\u0022A heating, ventilation, and air conditioning unit.\u0022},\u0022displayName\u0022:{\u0022en\u0022:\u0022HVAC\u0022},\u0022decommissioned\u0022:false,\u0022uploadTime\u0022:\u00222020-08-20T22:01:27.0386197\u002B00:00\u0022},{\u0022id\u0022:\u0022dtmi:example:Ward;110485359\u0022,\u0022description\u0022:{\u0022en\u0022:\u0022A separate partition in a building, made of rooms and hallways.\u0022},\u0022displayName\u0022:{\u0022en\u0022:\u0022Ward\u0022},\u0022decommissioned\u0022:false,\u0022uploadTime\u0022:\u00222020-08-20T22:01:27.0387176\u002B00:00\u0022}]"
-=======
         "Date": "Thu, 20 Aug 2020 22:33:06 GMT",
         "Strict-Transport-Security": "max-age=2592000"
       },
       "ResponseBody": "[{\u0022id\u0022:\u0022dtmi:example:Building;11357\u0022,\u0022description\u0022:{\u0022en\u0022:\u0022A free-standing structure.\u0022},\u0022displayName\u0022:{\u0022en\u0022:\u0022Building\u0022},\u0022decommissioned\u0022:false,\u0022uploadTime\u0022:\u00222020-08-20T22:33:06.1043215\u002B00:00\u0022},{\u0022id\u0022:\u0022dtmi:example:Hvac;124597763\u0022,\u0022description\u0022:{\u0022en\u0022:\u0022A heating, ventilation, and air conditioning unit.\u0022},\u0022displayName\u0022:{\u0022en\u0022:\u0022HVAC\u0022},\u0022decommissioned\u0022:false,\u0022uploadTime\u0022:\u00222020-08-20T22:33:06.1044379\u002B00:00\u0022},{\u0022id\u0022:\u0022dtmi:example:Ward;110485359\u0022,\u0022description\u0022:{\u0022en\u0022:\u0022A separate partition in a building, made of rooms and hallways.\u0022},\u0022displayName\u0022:{\u0022en\u0022:\u0022Ward\u0022},\u0022decommissioned\u0022:false,\u0022uploadTime\u0022:\u00222020-08-20T22:33:06.1045437\u002B00:00\u0022}]"
->>>>>>> 3a7f5f16
     },
     {
       "RequestUri": "https://https://fakeHost.api.wus2.digitaltwins.azure.net/models/dtmi%3Aexample%3ABuilding%3B11357?includeModelDefinition=true\u0026api-version=2020-05-31-preview",
@@ -192,13 +144,8 @@
         "Accept": "application/json",
         "Authorization": "Sanitized",
         "User-Agent": [
-<<<<<<< HEAD
-          "azsdk-net-DigitalTwins.Core/1.0.0-dev.20200820.5",
-          "(.NET Core 4.6.27514.02; Microsoft Windows 10.0.17763 )"
-=======
           "azsdk-net-DigitalTwins.Core/1.0.0-dev.20200820.1",
           "(.NET Core 4.6.29130.01; Microsoft Windows 10.0.18363 )"
->>>>>>> 3a7f5f16
         ],
         "x-ms-client-request-id": "0615641bb9cfadaac04aaa36ecc3cbf9",
         "x-ms-return-client-request-id": "true"
@@ -208,11 +155,7 @@
       "ResponseHeaders": {
         "Content-Length": "604",
         "Content-Type": "application/json; charset=utf-8",
-<<<<<<< HEAD
-        "Date": "Thu, 20 Aug 2020 22:01:27 GMT",
-=======
         "Date": "Thu, 20 Aug 2020 22:33:06 GMT",
->>>>>>> 3a7f5f16
         "Strict-Transport-Security": "max-age=2592000"
       },
       "ResponseBody": {
@@ -224,11 +167,7 @@
           "en": "Building"
         },
         "decommissioned": false,
-<<<<<<< HEAD
-        "uploadTime": "2020-08-20T22:01:27.0384714\u002B00:00",
-=======
         "uploadTime": "2020-08-20T22:33:06.1043215\u002B00:00",
->>>>>>> 3a7f5f16
         "model": {
           "@id": "dtmi:example:Building;11357",
           "@type": "Interface",
@@ -264,13 +203,8 @@
         "Accept": "application/json",
         "Authorization": "Sanitized",
         "User-Agent": [
-<<<<<<< HEAD
-          "azsdk-net-DigitalTwins.Core/1.0.0-dev.20200820.5",
-          "(.NET Core 4.6.27514.02; Microsoft Windows 10.0.17763 )"
-=======
           "azsdk-net-DigitalTwins.Core/1.0.0-dev.20200820.1",
           "(.NET Core 4.6.29130.01; Microsoft Windows 10.0.18363 )"
->>>>>>> 3a7f5f16
         ],
         "x-ms-client-request-id": "7c0078b9f6f657afbdb53c048d233c2b",
         "x-ms-return-client-request-id": "true"
@@ -278,22 +212,14 @@
       "RequestBody": null,
       "StatusCode": 200,
       "ResponseHeaders": {
-<<<<<<< HEAD
-        "Content-Length": "1101",
-        "Content-Type": "application/json; charset=utf-8",
-        "Date": "Thu, 20 Aug 2020 22:01:27 GMT",
-=======
         "Content-Length": "15172",
         "Content-Type": "application/json; charset=utf-8",
         "Date": "Thu, 20 Aug 2020 22:33:06 GMT",
->>>>>>> 3a7f5f16
         "Strict-Transport-Security": "max-age=2592000"
       },
       "ResponseBody": {
         "value": [
           {
-<<<<<<< HEAD
-=======
             "id": "dtmi:example:Ward;186934853",
             "description": {
               "en": "A separate partition in a building, made of rooms and hallways."
@@ -734,7 +660,6 @@
             "uploadTime": "2020-08-20T22:07:47.4756317\u002B00:00"
           },
           {
->>>>>>> 3a7f5f16
             "id": "dtmi:example:Ward;128072960",
             "description": {
               "en": "A separate partition in a building, made of rooms and hallways."
@@ -743,11 +668,7 @@
               "en": "Ward"
             },
             "decommissioned": false,
-<<<<<<< HEAD
-            "uploadTime": "2020-08-20T22:01:25.8608237\u002B00:00"
-=======
             "uploadTime": "2020-08-20T22:15:38.4964222\u002B00:00"
->>>>>>> 3a7f5f16
           },
           {
             "id": "dtmi:example:Ward;110184439",
@@ -758,9 +679,6 @@
               "en": "Ward"
             },
             "decommissioned": false,
-<<<<<<< HEAD
-            "uploadTime": "2020-08-20T22:01:26.0625251\u002B00:00"
-=======
             "uploadTime": "2020-08-20T22:15:38.6501835\u002B00:00"
           },
           {
@@ -1015,7 +933,6 @@
             },
             "decommissioned": false,
             "uploadTime": "2020-08-20T22:33:05.8452729\u002B00:00"
->>>>>>> 3a7f5f16
           },
           {
             "id": "dtmi:example:Building;11357",
@@ -1026,11 +943,7 @@
               "en": "Building"
             },
             "decommissioned": false,
-<<<<<<< HEAD
-            "uploadTime": "2020-08-20T22:01:27.0384714\u002B00:00"
-=======
             "uploadTime": "2020-08-20T22:33:06.1043215\u002B00:00"
->>>>>>> 3a7f5f16
           },
           {
             "id": "dtmi:example:Hvac;124597763",
@@ -1041,11 +954,7 @@
               "en": "HVAC"
             },
             "decommissioned": false,
-<<<<<<< HEAD
-            "uploadTime": "2020-08-20T22:01:27.0386197\u002B00:00"
-=======
             "uploadTime": "2020-08-20T22:33:06.1044379\u002B00:00"
->>>>>>> 3a7f5f16
           },
           {
             "id": "dtmi:example:Ward;110485359",
@@ -1056,11 +965,7 @@
               "en": "Ward"
             },
             "decommissioned": false,
-<<<<<<< HEAD
-            "uploadTime": "2020-08-20T22:01:27.0387176\u002B00:00"
-=======
             "uploadTime": "2020-08-20T22:33:06.1045437\u002B00:00"
->>>>>>> 3a7f5f16
           }
         ],
         "nextLink": null
@@ -1075,13 +980,8 @@
         "Content-Length": "63",
         "Content-Type": "application/json; charset=utf-8",
         "User-Agent": [
-<<<<<<< HEAD
-          "azsdk-net-DigitalTwins.Core/1.0.0-dev.20200820.5",
-          "(.NET Core 4.6.27514.02; Microsoft Windows 10.0.17763 )"
-=======
           "azsdk-net-DigitalTwins.Core/1.0.0-dev.20200820.1",
           "(.NET Core 4.6.29130.01; Microsoft Windows 10.0.18363 )"
->>>>>>> 3a7f5f16
         ],
         "x-ms-client-request-id": "ebb93111d5d8f3d46f25789a7aa6f764",
         "x-ms-return-client-request-id": "true"
@@ -1090,11 +990,7 @@
       "StatusCode": 204,
       "ResponseHeaders": {
         "Content-Length": "0",
-<<<<<<< HEAD
-        "Date": "Thu, 20 Aug 2020 22:01:27 GMT",
-=======
         "Date": "Thu, 20 Aug 2020 22:33:06 GMT",
->>>>>>> 3a7f5f16
         "Strict-Transport-Security": "max-age=2592000"
       },
       "ResponseBody": []
@@ -1106,13 +1002,8 @@
         "Accept": "application/json",
         "Authorization": "Sanitized",
         "User-Agent": [
-<<<<<<< HEAD
-          "azsdk-net-DigitalTwins.Core/1.0.0-dev.20200820.5",
-          "(.NET Core 4.6.27514.02; Microsoft Windows 10.0.17763 )"
-=======
           "azsdk-net-DigitalTwins.Core/1.0.0-dev.20200820.1",
           "(.NET Core 4.6.29130.01; Microsoft Windows 10.0.18363 )"
->>>>>>> 3a7f5f16
         ],
         "x-ms-client-request-id": "040eebd4a78125abb4be481a7ca61f9d",
         "x-ms-return-client-request-id": "true"
@@ -1121,11 +1012,7 @@
       "StatusCode": 204,
       "ResponseHeaders": {
         "Content-Length": "0",
-<<<<<<< HEAD
-        "Date": "Thu, 20 Aug 2020 22:01:27 GMT",
-=======
         "Date": "Thu, 20 Aug 2020 22:33:06 GMT",
->>>>>>> 3a7f5f16
         "Strict-Transport-Security": "max-age=2592000"
       },
       "ResponseBody": []
@@ -1137,13 +1024,8 @@
         "Accept": "application/json",
         "Authorization": "Sanitized",
         "User-Agent": [
-<<<<<<< HEAD
-          "azsdk-net-DigitalTwins.Core/1.0.0-dev.20200820.5",
-          "(.NET Core 4.6.27514.02; Microsoft Windows 10.0.17763 )"
-=======
           "azsdk-net-DigitalTwins.Core/1.0.0-dev.20200820.1",
           "(.NET Core 4.6.29130.01; Microsoft Windows 10.0.18363 )"
->>>>>>> 3a7f5f16
         ],
         "x-ms-client-request-id": "ba247f0de00ae420a40d0dd17d15dc17",
         "x-ms-return-client-request-id": "true"
@@ -1152,11 +1034,7 @@
       "StatusCode": 204,
       "ResponseHeaders": {
         "Content-Length": "0",
-<<<<<<< HEAD
-        "Date": "Thu, 20 Aug 2020 22:01:27 GMT",
-=======
         "Date": "Thu, 20 Aug 2020 22:33:06 GMT",
->>>>>>> 3a7f5f16
         "Strict-Transport-Security": "max-age=2592000"
       },
       "ResponseBody": []
@@ -1168,13 +1046,8 @@
         "Accept": "application/json",
         "Authorization": "Sanitized",
         "User-Agent": [
-<<<<<<< HEAD
-          "azsdk-net-DigitalTwins.Core/1.0.0-dev.20200820.5",
-          "(.NET Core 4.6.27514.02; Microsoft Windows 10.0.17763 )"
-=======
           "azsdk-net-DigitalTwins.Core/1.0.0-dev.20200820.1",
           "(.NET Core 4.6.29130.01; Microsoft Windows 10.0.18363 )"
->>>>>>> 3a7f5f16
         ],
         "x-ms-client-request-id": "a12fd8bd38146aa98693361a8cba76c9",
         "x-ms-return-client-request-id": "true"
@@ -1183,11 +1056,7 @@
       "StatusCode": 204,
       "ResponseHeaders": {
         "Content-Length": "0",
-<<<<<<< HEAD
-        "Date": "Thu, 20 Aug 2020 22:01:27 GMT",
-=======
         "Date": "Thu, 20 Aug 2020 22:33:06 GMT",
->>>>>>> 3a7f5f16
         "Strict-Transport-Security": "max-age=2592000"
       },
       "ResponseBody": []
