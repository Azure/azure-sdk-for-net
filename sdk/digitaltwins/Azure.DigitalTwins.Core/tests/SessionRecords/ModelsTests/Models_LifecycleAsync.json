{
  "Entries": [
    {
      "RequestUri": "https://https://fakeHost.api.wus2.digitaltwins.azure.net/models/dtmi%3Aexample%3ABuilding%3B16685?includeModelDefinition=true\u0026api-version=2020-05-31-preview",
      "RequestMethod": "GET",
      "RequestHeaders": {
        "Accept": "application/json",
        "Authorization": "Sanitized",
        "User-Agent": [
<<<<<<< HEAD
          "azsdk-net-DigitalTwins.Core/1.0.0-dev.20200820.5",
          "(.NET Core 4.6.27514.02; Microsoft Windows 10.0.17763 )"
=======
          "azsdk-net-DigitalTwins.Core/1.0.0-dev.20200820.1",
          "(.NET Core 4.6.29130.01; Microsoft Windows 10.0.18363 )"
>>>>>>> 3a7f5f16
        ],
        "x-ms-client-request-id": "f13af91b2e0e955b43a1d94ec94ed8d3",
        "x-ms-return-client-request-id": "true"
      },
      "RequestBody": null,
      "StatusCode": 404,
      "ResponseHeaders": {
        "Content-Length": "212",
        "Content-Type": "application/json; charset=utf-8",
<<<<<<< HEAD
        "Date": "Thu, 20 Aug 2020 22:01:25 GMT",
=======
        "Date": "Thu, 20 Aug 2020 22:33:05 GMT",
>>>>>>> 3a7f5f16
        "Strict-Transport-Security": "max-age=2592000"
      },
      "ResponseBody": {
        "error": {
          "code": "ModelNotFound",
          "message": "There is no Model(s) available that matches the provided id(s) dtmi:example:Building;16685. Check that the Model ID provided is valid by doing a Model_List API call."
        }
      }
    },
    {
      "RequestUri": "https://https://fakeHost.api.wus2.digitaltwins.azure.net/models/dtmi%3Aexample%3AFloor%3B11005960?includeModelDefinition=true\u0026api-version=2020-05-31-preview",
      "RequestMethod": "GET",
      "RequestHeaders": {
        "Accept": "application/json",
        "Authorization": "Sanitized",
        "User-Agent": [
<<<<<<< HEAD
          "azsdk-net-DigitalTwins.Core/1.0.0-dev.20200820.5",
          "(.NET Core 4.6.27514.02; Microsoft Windows 10.0.17763 )"
=======
          "azsdk-net-DigitalTwins.Core/1.0.0-dev.20200820.1",
          "(.NET Core 4.6.29130.01; Microsoft Windows 10.0.18363 )"
>>>>>>> 3a7f5f16
        ],
        "x-ms-client-request-id": "f39927acea9602d863df90cb3ad5840a",
        "x-ms-return-client-request-id": "true"
      },
      "RequestBody": null,
      "StatusCode": 404,
      "ResponseHeaders": {
        "Content-Length": "212",
        "Content-Type": "application/json; charset=utf-8",
<<<<<<< HEAD
        "Date": "Thu, 20 Aug 2020 22:01:25 GMT",
=======
        "Date": "Thu, 20 Aug 2020 22:33:05 GMT",
>>>>>>> 3a7f5f16
        "Strict-Transport-Security": "max-age=2592000"
      },
      "ResponseBody": {
        "error": {
          "code": "ModelNotFound",
          "message": "There is no Model(s) available that matches the provided id(s) dtmi:example:Floor;11005960. Check that the Model ID provided is valid by doing a Model_List API call."
        }
      }
    },
    {
      "RequestUri": "https://https://fakeHost.api.wus2.digitaltwins.azure.net/models/dtmi%3Aexample%3AHvac%3B119998209?includeModelDefinition=true\u0026api-version=2020-05-31-preview",
      "RequestMethod": "GET",
      "RequestHeaders": {
        "Accept": "application/json",
        "Authorization": "Sanitized",
        "User-Agent": [
<<<<<<< HEAD
          "azsdk-net-DigitalTwins.Core/1.0.0-dev.20200820.5",
          "(.NET Core 4.6.27514.02; Microsoft Windows 10.0.17763 )"
=======
          "azsdk-net-DigitalTwins.Core/1.0.0-dev.20200820.1",
          "(.NET Core 4.6.29130.01; Microsoft Windows 10.0.18363 )"
>>>>>>> 3a7f5f16
        ],
        "x-ms-client-request-id": "170e8a49710b737458f9dbeaa0893681",
        "x-ms-return-client-request-id": "true"
      },
      "RequestBody": null,
      "StatusCode": 404,
      "ResponseHeaders": {
        "Content-Length": "212",
        "Content-Type": "application/json; charset=utf-8",
<<<<<<< HEAD
        "Date": "Thu, 20 Aug 2020 22:01:25 GMT",
=======
        "Date": "Thu, 20 Aug 2020 22:33:05 GMT",
>>>>>>> 3a7f5f16
        "Strict-Transport-Security": "max-age=2592000"
      },
      "ResponseBody": {
        "error": {
          "code": "ModelNotFound",
          "message": "There is no Model(s) available that matches the provided id(s) dtmi:example:Hvac;119998209. Check that the Model ID provided is valid by doing a Model_List API call."
        }
      }
    },
    {
      "RequestUri": "https://https://fakeHost.api.wus2.digitaltwins.azure.net/models/dtmi%3Aexample%3AWard%3B116791127?includeModelDefinition=true\u0026api-version=2020-05-31-preview",
      "RequestMethod": "GET",
      "RequestHeaders": {
        "Accept": "application/json",
        "Authorization": "Sanitized",
        "User-Agent": [
<<<<<<< HEAD
          "azsdk-net-DigitalTwins.Core/1.0.0-dev.20200820.5",
          "(.NET Core 4.6.27514.02; Microsoft Windows 10.0.17763 )"
=======
          "azsdk-net-DigitalTwins.Core/1.0.0-dev.20200820.1",
          "(.NET Core 4.6.29130.01; Microsoft Windows 10.0.18363 )"
>>>>>>> 3a7f5f16
        ],
        "x-ms-client-request-id": "67e4d7a00f84ef61ab4ecbc908cc5443",
        "x-ms-return-client-request-id": "true"
      },
      "RequestBody": null,
      "StatusCode": 404,
      "ResponseHeaders": {
        "Content-Length": "212",
        "Content-Type": "application/json; charset=utf-8",
<<<<<<< HEAD
        "Date": "Thu, 20 Aug 2020 22:01:25 GMT",
=======
        "Date": "Thu, 20 Aug 2020 22:33:05 GMT",
>>>>>>> 3a7f5f16
        "Strict-Transport-Security": "max-age=2592000"
      },
      "ResponseBody": {
        "error": {
          "code": "ModelNotFound",
          "message": "There is no Model(s) available that matches the provided id(s) dtmi:example:Ward;116791127. Check that the Model ID provided is valid by doing a Model_List API call."
        }
      }
    },
    {
      "RequestUri": "https://https://fakeHost.api.wus2.digitaltwins.azure.net/models?api-version=2020-05-31-preview",
      "RequestMethod": "POST",
      "RequestHeaders": {
        "Accept": "application/json",
        "Authorization": "Sanitized",
        "Content-Length": "1883",
        "Content-Type": "application/json; charset=utf-8",
        "User-Agent": [
<<<<<<< HEAD
          "azsdk-net-DigitalTwins.Core/1.0.0-dev.20200820.5",
          "(.NET Core 4.6.27514.02; Microsoft Windows 10.0.17763 )"
=======
          "azsdk-net-DigitalTwins.Core/1.0.0-dev.20200820.1",
          "(.NET Core 4.6.29130.01; Microsoft Windows 10.0.18363 )"
>>>>>>> 3a7f5f16
        ],
        "x-ms-client-request-id": "c44e050ea04025b67f3ef0fd18c2565a",
        "x-ms-return-client-request-id": "true"
      },
      "RequestBody": "[{    \u0022@id\u0022: \u0022dtmi:example:Building;16685\u0022,    \u0022@type\u0022: \u0022Interface\u0022,    \u0022displayName\u0022: \u0022Building\u0022,    \u0022description\u0022: \u0022A free-standing structure.\u0022,    \u0022contents\u0022: [        {            \u0022@type\u0022: \u0022Relationship\u0022,            \u0022name\u0022: \u0022has\u0022,            \u0022target\u0022: \u0022dtmi:example:Floor;11005960\u0022        },        {            \u0022@type\u0022: \u0022Relationship\u0022,            \u0022name\u0022: \u0022isEquippedWith\u0022,            \u0022target\u0022: \u0022dtmi:example:Hvac;119998209\u0022        },        {            \u0022@type\u0022: \u0022Property\u0022,            \u0022name\u0022: \u0022AverageTemperature\u0022,            \u0022schema\u0022: \u0022double\u0022        }    ],    \u0022@context\u0022: \u0022dtmi:dtdl:context;2\u0022},{    \u0022@id\u0022: \u0022dtmi:example:Hvac;119998209\u0022,    \u0022@type\u0022: \u0022Interface\u0022,    \u0022displayName\u0022: \u0022HVAC\u0022,    \u0022description\u0022: \u0022A heating, ventilation, and air conditioning unit.\u0022,    \u0022contents\u0022: [        {            \u0022@type\u0022: \u0022Property\u0022,            \u0022name\u0022: \u0022Efficiency\u0022,            \u0022schema\u0022: \u0022double\u0022        },        {            \u0022@type\u0022: \u0022Property\u0022,            \u0022name\u0022: \u0022TargetTemperature\u0022,            \u0022schema\u0022: \u0022double\u0022        },        {            \u0022@type\u0022: \u0022Property\u0022,            \u0022name\u0022: \u0022TargetHumidity\u0022,            \u0022schema\u0022: \u0022double\u0022        },        {            \u0022@type\u0022: \u0022Relationship\u0022,            \u0022name\u0022: \u0022cools\u0022,            \u0022target\u0022: \u0022dtmi:example:Floor;11005960\u0022        }    ],    \u0022@context\u0022: \u0022dtmi:dtdl:context;2\u0022},{    \u0022@id\u0022: \u0022dtmi:example:Ward;116791127\u0022,    \u0022@type\u0022: \u0022Interface\u0022,    \u0022displayName\u0022: \u0022Ward\u0022,    \u0022description\u0022: \u0022A separate partition in a building, made of rooms and hallways.\u0022,    \u0022contents\u0022: [        {            \u0022@type\u0022: \u0022Property\u0022,            \u0022name\u0022: \u0022VisitorCount\u0022,            \u0022schema\u0022: \u0022double\u0022        },        {            \u0022@type\u0022: \u0022Property\u0022,            \u0022name\u0022: \u0022HandWashPercentage\u0022,            \u0022schema\u0022: \u0022double\u0022        },        {            \u0022@type\u0022: \u0022Relationship\u0022,            \u0022name\u0022: \u0022managedRooms\u0022        }    ],    \u0022@context\u0022: \u0022dtmi:dtdl:context;2\u0022}]",
      "StatusCode": 201,
      "ResponseHeaders": {
        "Content-Length": "627",
        "Content-Type": "application/json; charset=utf-8",
<<<<<<< HEAD
        "Date": "Thu, 20 Aug 2020 22:01:27 GMT",
        "Strict-Transport-Security": "max-age=2592000"
      },
      "ResponseBody": "[{\u0022id\u0022:\u0022dtmi:example:Building;16685\u0022,\u0022description\u0022:{\u0022en\u0022:\u0022A free-standing structure.\u0022},\u0022displayName\u0022:{\u0022en\u0022:\u0022Building\u0022},\u0022decommissioned\u0022:false,\u0022uploadTime\u0022:\u00222020-08-20T22:01:27.4447123\u002B00:00\u0022},{\u0022id\u0022:\u0022dtmi:example:Hvac;119998209\u0022,\u0022description\u0022:{\u0022en\u0022:\u0022A heating, ventilation, and air conditioning unit.\u0022},\u0022displayName\u0022:{\u0022en\u0022:\u0022HVAC\u0022},\u0022decommissioned\u0022:false,\u0022uploadTime\u0022:\u00222020-08-20T22:01:27.4448308\u002B00:00\u0022},{\u0022id\u0022:\u0022dtmi:example:Ward;116791127\u0022,\u0022description\u0022:{\u0022en\u0022:\u0022A separate partition in a building, made of rooms and hallways.\u0022},\u0022displayName\u0022:{\u0022en\u0022:\u0022Ward\u0022},\u0022decommissioned\u0022:false,\u0022uploadTime\u0022:\u00222020-08-20T22:01:27.4449331\u002B00:00\u0022}]"
=======
        "Date": "Thu, 20 Aug 2020 22:33:06 GMT",
        "Strict-Transport-Security": "max-age=2592000"
      },
      "ResponseBody": "[{\u0022id\u0022:\u0022dtmi:example:Building;16685\u0022,\u0022description\u0022:{\u0022en\u0022:\u0022A free-standing structure.\u0022},\u0022displayName\u0022:{\u0022en\u0022:\u0022Building\u0022},\u0022decommissioned\u0022:false,\u0022uploadTime\u0022:\u00222020-08-20T22:33:06.4308328\u002B00:00\u0022},{\u0022id\u0022:\u0022dtmi:example:Hvac;119998209\u0022,\u0022description\u0022:{\u0022en\u0022:\u0022A heating, ventilation, and air conditioning unit.\u0022},\u0022displayName\u0022:{\u0022en\u0022:\u0022HVAC\u0022},\u0022decommissioned\u0022:false,\u0022uploadTime\u0022:\u00222020-08-20T22:33:06.4310001\u002B00:00\u0022},{\u0022id\u0022:\u0022dtmi:example:Ward;116791127\u0022,\u0022description\u0022:{\u0022en\u0022:\u0022A separate partition in a building, made of rooms and hallways.\u0022},\u0022displayName\u0022:{\u0022en\u0022:\u0022Ward\u0022},\u0022decommissioned\u0022:false,\u0022uploadTime\u0022:\u00222020-08-20T22:33:06.4311023\u002B00:00\u0022}]"
>>>>>>> 3a7f5f16
    },
    {
      "RequestUri": "https://https://fakeHost.api.wus2.digitaltwins.azure.net/models/dtmi%3Aexample%3ABuilding%3B16685?includeModelDefinition=true\u0026api-version=2020-05-31-preview",
      "RequestMethod": "GET",
      "RequestHeaders": {
        "Accept": "application/json",
        "Authorization": "Sanitized",
        "User-Agent": [
<<<<<<< HEAD
          "azsdk-net-DigitalTwins.Core/1.0.0-dev.20200820.5",
          "(.NET Core 4.6.27514.02; Microsoft Windows 10.0.17763 )"
=======
          "azsdk-net-DigitalTwins.Core/1.0.0-dev.20200820.1",
          "(.NET Core 4.6.29130.01; Microsoft Windows 10.0.18363 )"
>>>>>>> 3a7f5f16
        ],
        "x-ms-client-request-id": "ad35374a53267ac4ac276022a9aa4f2d",
        "x-ms-return-client-request-id": "true"
      },
      "RequestBody": null,
      "StatusCode": 200,
      "ResponseHeaders": {
        "Content-Length": "604",
        "Content-Type": "application/json; charset=utf-8",
<<<<<<< HEAD
        "Date": "Thu, 20 Aug 2020 22:01:27 GMT",
=======
        "Date": "Thu, 20 Aug 2020 22:33:06 GMT",
>>>>>>> 3a7f5f16
        "Strict-Transport-Security": "max-age=2592000"
      },
      "ResponseBody": {
        "id": "dtmi:example:Building;16685",
        "description": {
          "en": "A free-standing structure."
        },
        "displayName": {
          "en": "Building"
        },
        "decommissioned": false,
<<<<<<< HEAD
        "uploadTime": "2020-08-20T22:01:27.4447123\u002B00:00",
=======
        "uploadTime": "2020-08-20T22:33:06.4308328\u002B00:00",
>>>>>>> 3a7f5f16
        "model": {
          "@id": "dtmi:example:Building;16685",
          "@type": "Interface",
          "displayName": "Building",
          "description": "A free-standing structure.",
          "contents": [
            {
              "@type": "Relationship",
              "name": "has",
              "target": "dtmi:example:Floor;11005960"
            },
            {
              "@type": "Relationship",
              "name": "isEquippedWith",
              "target": "dtmi:example:Hvac;119998209"
            },
            {
              "@type": "Property",
              "name": "AverageTemperature",
              "schema": "double"
            }
          ],
          "@context": [
            "dtmi:dtdl:context;2"
          ]
        }
      }
    },
    {
      "RequestUri": "https://https://fakeHost.api.wus2.digitaltwins.azure.net/models?includeModelDefinition=false\u0026api-version=2020-05-31-preview",
      "RequestMethod": "GET",
      "RequestHeaders": {
        "Accept": "application/json",
        "Authorization": "Sanitized",
        "User-Agent": [
<<<<<<< HEAD
          "azsdk-net-DigitalTwins.Core/1.0.0-dev.20200820.5",
          "(.NET Core 4.6.27514.02; Microsoft Windows 10.0.17763 )"
=======
          "azsdk-net-DigitalTwins.Core/1.0.0-dev.20200820.1",
          "(.NET Core 4.6.29130.01; Microsoft Windows 10.0.18363 )"
>>>>>>> 3a7f5f16
        ],
        "x-ms-client-request-id": "8392a686bce7ffc120bfe7451e64d6e8",
        "x-ms-return-client-request-id": "true"
      },
      "RequestBody": null,
      "StatusCode": 200,
      "ResponseHeaders": {
<<<<<<< HEAD
        "Content-Length": "1101",
        "Content-Type": "application/json; charset=utf-8",
        "Date": "Thu, 20 Aug 2020 22:01:27 GMT",
=======
        "Content-Length": "14980",
        "Content-Type": "application/json; charset=utf-8",
        "Date": "Thu, 20 Aug 2020 22:33:06 GMT",
>>>>>>> 3a7f5f16
        "Strict-Transport-Security": "max-age=2592000"
      },
      "ResponseBody": {
        "value": [
          {
<<<<<<< HEAD
=======
            "id": "dtmi:example:Ward;186934853",
            "description": {
              "en": "A separate partition in a building, made of rooms and hallways."
            },
            "displayName": {
              "en": "Ward"
            },
            "decommissioned": false,
            "uploadTime": "2020-08-20T21:13:08.5428123\u002B00:00"
          },
          {
            "id": "dtmi:example:Ward;117544674",
            "description": {
              "en": "A separate partition in a building, made of rooms and hallways."
            },
            "displayName": {
              "en": "Ward"
            },
            "decommissioned": false,
            "uploadTime": "2020-08-20T21:13:09.0967161\u002B00:00"
          },
          {
            "id": "dtmi:example:Ward;112644282",
            "description": {
              "en": "A separate partition in a building, made of rooms and hallways."
            },
            "displayName": {
              "en": "Ward"
            },
            "decommissioned": false,
            "uploadTime": "2020-08-20T21:13:11.5231099\u002B00:00"
          },
          {
            "id": "dtmi:example:Ward;118876471",
            "description": {
              "en": "A separate partition in a building, made of rooms and hallways."
            },
            "displayName": {
              "en": "Ward"
            },
            "decommissioned": false,
            "uploadTime": "2020-08-20T21:13:49.629933\u002B00:00"
          },
          {
            "id": "dtmi:example:Ward;112308030",
            "description": {
              "en": "A separate partition in a building, made of rooms and hallways."
            },
            "displayName": {
              "en": "Ward"
            },
            "decommissioned": false,
            "uploadTime": "2020-08-20T21:13:49.7643176\u002B00:00"
          },
          {
            "id": "dtmi:example:Ward;173935832",
            "description": {
              "en": "A separate partition in a building, made of rooms and hallways."
            },
            "displayName": {
              "en": "Ward"
            },
            "decommissioned": false,
            "uploadTime": "2020-08-20T21:13:51.9166783\u002B00:00"
          },
          {
            "id": "dtmi:example:Ward;116859990",
            "description": {
              "en": "A separate partition in a building, made of rooms and hallways."
            },
            "displayName": {
              "en": "Ward"
            },
            "decommissioned": false,
            "uploadTime": "2020-08-20T21:13:52.2639852\u002B00:00"
          },
          {
            "id": "dtmi:example:Ward;175199759",
            "description": {
              "en": "A separate partition in a building, made of rooms and hallways."
            },
            "displayName": {
              "en": "Ward"
            },
            "decommissioned": false,
            "uploadTime": "2020-08-20T21:14:22.260344\u002B00:00"
          },
          {
            "id": "dtmi:example:Ward;154847073",
            "description": {
              "en": "A separate partition in a building, made of rooms and hallways."
            },
            "displayName": {
              "en": "Ward"
            },
            "decommissioned": false,
            "uploadTime": "2020-08-20T21:14:22.7290683\u002B00:00"
          },
          {
            "id": "dtmi:example:Ward;114158234",
            "description": {
              "en": "A separate partition in a building, made of rooms and hallways."
            },
            "displayName": {
              "en": "Ward"
            },
            "decommissioned": false,
            "uploadTime": "2020-08-20T21:14:28.5321056\u002B00:00"
          },
          {
            "id": "dtmi:example:Ward;114522840",
            "description": {
              "en": "A separate partition in a building, made of rooms and hallways."
            },
            "displayName": {
              "en": "Ward"
            },
            "decommissioned": false,
            "uploadTime": "2020-08-20T21:21:52.212026\u002B00:00"
          },
          {
            "id": "dtmi:example:Ward;118455651",
            "description": {
              "en": "A separate partition in a building, made of rooms and hallways."
            },
            "displayName": {
              "en": "Ward"
            },
            "decommissioned": false,
            "uploadTime": "2020-08-20T21:21:52.3452531\u002B00:00"
          },
          {
            "id": "dtmi:example:Ward;164076289",
            "description": {
              "en": "A separate partition in a building, made of rooms and hallways."
            },
            "displayName": {
              "en": "Ward"
            },
            "decommissioned": false,
            "uploadTime": "2020-08-20T21:21:53.7455617\u002B00:00"
          },
          {
            "id": "dtmi:example:Ward;112572133",
            "description": {
              "en": "A separate partition in a building, made of rooms and hallways."
            },
            "displayName": {
              "en": "Ward"
            },
            "decommissioned": false,
            "uploadTime": "2020-08-20T21:21:54.5945373\u002B00:00"
          },
          {
            "id": "dtmi:example:Ward;167172083",
            "description": {
              "en": "A separate partition in a building, made of rooms and hallways."
            },
            "displayName": {
              "en": "Ward"
            },
            "decommissioned": false,
            "uploadTime": "2020-08-20T21:24:38.4146429\u002B00:00"
          },
          {
            "id": "dtmi:example:Ward;111048014",
            "description": {
              "en": "A separate partition in a building, made of rooms and hallways."
            },
            "displayName": {
              "en": "Ward"
            },
            "decommissioned": false,
            "uploadTime": "2020-08-20T21:24:40.7756173\u002B00:00"
          },
          {
            "id": "dtmi:example:Ward;197901358",
            "description": {
              "en": "A separate partition in a building, made of rooms and hallways."
            },
            "displayName": {
              "en": "Ward"
            },
            "decommissioned": false,
            "uploadTime": "2020-08-20T21:36:30.5618028\u002B00:00"
          },
          {
            "id": "dtmi:example:Ward;111495314",
            "description": {
              "en": "A separate partition in a building, made of rooms and hallways."
            },
            "displayName": {
              "en": "Ward"
            },
            "decommissioned": false,
            "uploadTime": "2020-08-20T21:36:30.5640818\u002B00:00"
          },
          {
            "id": "dtmi:example:Ward;133833897",
            "description": {
              "en": "A separate partition in a building, made of rooms and hallways."
            },
            "displayName": {
              "en": "Ward"
            },
            "decommissioned": false,
            "uploadTime": "2020-08-20T21:36:32.941296\u002B00:00"
          },
          {
            "id": "dtmi:example:Ward;120955791",
            "description": {
              "en": "A separate partition in a building, made of rooms and hallways."
            },
            "displayName": {
              "en": "Ward"
            },
            "decommissioned": false,
            "uploadTime": "2020-08-20T21:36:33.140726\u002B00:00"
          },
          {
            "id": "dtmi:example:Ward;120476396",
            "description": {
              "en": "A separate partition in a building, made of rooms and hallways."
            },
            "displayName": {
              "en": "Ward"
            },
            "decommissioned": false,
            "uploadTime": "2020-08-20T21:41:32.0663263\u002B00:00"
          },
          {
            "id": "dtmi:example:Ward;170665299",
            "description": {
              "en": "A separate partition in a building, made of rooms and hallways."
            },
            "displayName": {
              "en": "Ward"
            },
            "decommissioned": false,
            "uploadTime": "2020-08-20T21:41:32.1005654\u002B00:00"
          },
          {
            "id": "dtmi:example:Ward;111316018",
            "description": {
              "en": "A separate partition in a building, made of rooms and hallways."
            },
            "displayName": {
              "en": "Ward"
            },
            "decommissioned": false,
            "uploadTime": "2020-08-20T21:41:34.342829\u002B00:00"
          },
          {
            "id": "dtmi:example:Ward;113336356",
            "description": {
              "en": "A separate partition in a building, made of rooms and hallways."
            },
            "displayName": {
              "en": "Ward"
            },
            "decommissioned": false,
            "uploadTime": "2020-08-20T21:41:34.5495015\u002B00:00"
          },
          {
            "id": "dtmi:example:Ward;110370511",
            "description": {
              "en": "A separate partition in a building, made of rooms and hallways."
            },
            "displayName": {
              "en": "Ward"
            },
            "decommissioned": false,
            "uploadTime": "2020-08-20T21:41:59.8362905\u002B00:00"
          },
          {
            "id": "dtmi:example:Ward;118944092",
            "description": {
              "en": "A separate partition in a building, made of rooms and hallways."
            },
            "displayName": {
              "en": "Ward"
            },
            "decommissioned": false,
            "uploadTime": "2020-08-20T21:42:00.9489996\u002B00:00"
          },
          {
            "id": "dtmi:example:Ward;131841057",
            "description": {
              "en": "A separate partition in a building, made of rooms and hallways."
            },
            "displayName": {
              "en": "Ward"
            },
            "decommissioned": false,
            "uploadTime": "2020-08-20T21:42:06.0226126\u002B00:00"
          },
          {
            "id": "dtmi:example:Ward;179548051",
            "description": {
              "en": "A separate partition in a building, made of rooms and hallways."
            },
            "displayName": {
              "en": "Ward"
            },
            "decommissioned": false,
            "uploadTime": "2020-08-20T21:42:06.3215783\u002B00:00"
          },
          {
            "id": "dtmi:example:Ward;120389216",
            "description": {
              "en": "A separate partition in a building, made of rooms and hallways."
            },
            "displayName": {
              "en": "Ward"
            },
            "decommissioned": false,
            "uploadTime": "2020-08-20T21:57:45.9700527\u002B00:00"
          },
          {
            "id": "dtmi:example:Ward;120513177",
            "description": {
              "en": "A separate partition in a building, made of rooms and hallways."
            },
            "displayName": {
              "en": "Ward"
            },
            "decommissioned": false,
            "uploadTime": "2020-08-20T21:57:46.0475717\u002B00:00"
          },
          {
            "id": "dtmi:example:Ward;173023383",
            "description": {
              "en": "A separate partition in a building, made of rooms and hallways."
            },
            "displayName": {
              "en": "Ward"
            },
            "decommissioned": false,
            "uploadTime": "2020-08-20T21:57:48.305964\u002B00:00"
          },
          {
            "id": "dtmi:example:Ward;113782909",
            "description": {
              "en": "A separate partition in a building, made of rooms and hallways."
            },
            "displayName": {
              "en": "Ward"
            },
            "decommissioned": false,
            "uploadTime": "2020-08-20T21:57:48.5214303\u002B00:00"
          },
          {
            "id": "dtmi:example:Ward;124536773",
            "description": {
              "en": "A separate partition in a building, made of rooms and hallways."
            },
            "displayName": {
              "en": "Ward"
            },
            "decommissioned": false,
            "uploadTime": "2020-08-20T21:58:04.4419888\u002B00:00"
          },
          {
            "id": "dtmi:example:Ward;185968630",
            "description": {
              "en": "A separate partition in a building, made of rooms and hallways."
            },
            "displayName": {
              "en": "Ward"
            },
            "decommissioned": false,
            "uploadTime": "2020-08-20T21:58:07.7616069\u002B00:00"
          },
          {
            "id": "dtmi:example:Ward;132812541",
            "description": {
              "en": "A separate partition in a building, made of rooms and hallways."
            },
            "displayName": {
              "en": "Ward"
            },
            "decommissioned": false,
            "uploadTime": "2020-08-20T21:58:10.2705829\u002B00:00"
          },
          {
            "id": "dtmi:example:Ward;166425852",
            "description": {
              "en": "A separate partition in a building, made of rooms and hallways."
            },
            "displayName": {
              "en": "Ward"
            },
            "decommissioned": false,
            "uploadTime": "2020-08-20T21:58:13.2938818\u002B00:00"
          },
          {
            "id": "dtmi:example:Ward;154511149",
            "description": {
              "en": "A separate partition in a building, made of rooms and hallways."
            },
            "displayName": {
              "en": "Ward"
            },
            "decommissioned": false,
            "uploadTime": "2020-08-20T22:07:40.883012\u002B00:00"
          },
          {
            "id": "dtmi:example:Ward;129450592",
            "description": {
              "en": "A separate partition in a building, made of rooms and hallways."
            },
            "displayName": {
              "en": "Ward"
            },
            "decommissioned": false,
            "uploadTime": "2020-08-20T22:07:40.9731154\u002B00:00"
          },
          {
            "id": "dtmi:example:Ward;131504507",
            "description": {
              "en": "A separate partition in a building, made of rooms and hallways."
            },
            "displayName": {
              "en": "Ward"
            },
            "decommissioned": false,
            "uploadTime": "2020-08-20T22:07:46.9795185\u002B00:00"
          },
          {
            "id": "dtmi:example:Ward;113681991",
            "description": {
              "en": "A separate partition in a building, made of rooms and hallways."
            },
            "displayName": {
              "en": "Ward"
            },
            "decommissioned": false,
            "uploadTime": "2020-08-20T22:07:47.4756317\u002B00:00"
          },
          {
>>>>>>> 3a7f5f16
            "id": "dtmi:example:Ward;128072960",
            "description": {
              "en": "A separate partition in a building, made of rooms and hallways."
            },
            "displayName": {
              "en": "Ward"
            },
            "decommissioned": false,
<<<<<<< HEAD
            "uploadTime": "2020-08-20T22:01:25.8608237\u002B00:00"
=======
            "uploadTime": "2020-08-20T22:15:38.4964222\u002B00:00"
>>>>>>> 3a7f5f16
          },
          {
            "id": "dtmi:example:Ward;110184439",
            "description": {
              "en": "A separate partition in a building, made of rooms and hallways."
            },
            "displayName": {
              "en": "Ward"
            },
            "decommissioned": false,
<<<<<<< HEAD
            "uploadTime": "2020-08-20T22:01:26.0625251\u002B00:00"
=======
            "uploadTime": "2020-08-20T22:15:38.6501835\u002B00:00"
          },
          {
            "id": "dtmi:example:Ward;116847374",
            "description": {
              "en": "A separate partition in a building, made of rooms and hallways."
            },
            "displayName": {
              "en": "Ward"
            },
            "decommissioned": false,
            "uploadTime": "2020-08-20T22:15:40.6025014\u002B00:00"
          },
          {
            "id": "dtmi:example:Ward;155773321",
            "description": {
              "en": "A separate partition in a building, made of rooms and hallways."
            },
            "displayName": {
              "en": "Ward"
            },
            "decommissioned": false,
            "uploadTime": "2020-08-20T22:15:40.9055635\u002B00:00"
          },
          {
            "id": "dtmi:example:Ward;145075813",
            "description": {
              "en": "A separate partition in a building, made of rooms and hallways."
            },
            "displayName": {
              "en": "Ward"
            },
            "decommissioned": false,
            "uploadTime": "2020-08-20T22:15:54.258225\u002B00:00"
          },
          {
            "id": "dtmi:example:Ward;186622131",
            "description": {
              "en": "A separate partition in a building, made of rooms and hallways."
            },
            "displayName": {
              "en": "Ward"
            },
            "decommissioned": false,
            "uploadTime": "2020-08-20T22:15:54.7718338\u002B00:00"
          },
          {
            "id": "dtmi:example:Ward;116421010",
            "description": {
              "en": "A separate partition in a building, made of rooms and hallways."
            },
            "displayName": {
              "en": "Ward"
            },
            "decommissioned": false,
            "uploadTime": "2020-08-20T22:15:58.9797926\u002B00:00"
          },
          {
            "id": "dtmi:example:Ward;145121366",
            "description": {
              "en": "A separate partition in a building, made of rooms and hallways."
            },
            "displayName": {
              "en": "Ward"
            },
            "decommissioned": false,
            "uploadTime": "2020-08-20T22:16:00.0953669\u002B00:00"
          },
          {
            "id": "dtmi:example:Ward;115429255",
            "description": {
              "en": "A separate partition in a building, made of rooms and hallways."
            },
            "displayName": {
              "en": "Ward"
            },
            "decommissioned": false,
            "uploadTime": "2020-08-20T22:20:21.8394901\u002B00:00"
          },
          {
            "id": "dtmi:example:Ward;189540703",
            "description": {
              "en": "A separate partition in a building, made of rooms and hallways."
            },
            "displayName": {
              "en": "Ward"
            },
            "decommissioned": false,
            "uploadTime": "2020-08-20T22:20:21.9112751\u002B00:00"
>>>>>>> 3a7f5f16
          },
          {
            "id": "dtmi:example:Ward;118728284",
            "description": {
              "en": "A separate partition in a building, made of rooms and hallways."
            },
            "displayName": {
              "en": "Ward"
            },
            "decommissioned": false,
<<<<<<< HEAD
            "uploadTime": "2020-08-20T22:01:27.4447123\u002B00:00"
=======
            "uploadTime": "2020-08-20T22:20:23.9350705\u002B00:00"
>>>>>>> 3a7f5f16
          },
          {
            "id": "dtmi:example:Ward;113005607",
            "description": {
              "en": "A separate partition in a building, made of rooms and hallways."
            },
            "displayName": {
              "en": "Ward"
            },
            "decommissioned": false,
<<<<<<< HEAD
            "uploadTime": "2020-08-20T22:01:27.4448308\u002B00:00"
=======
            "uploadTime": "2020-08-20T22:20:24.3285847\u002B00:00"
>>>>>>> 3a7f5f16
          },
          {
            "id": "dtmi:example:Ward;144568920",
            "description": {
              "en": "A separate partition in a building, made of rooms and hallways."
            },
            "displayName": {
              "en": "Ward"
            },
            "decommissioned": false,
            "uploadTime": "2020-08-20T22:20:34.2652395\u002B00:00"
          },
          {
            "id": "dtmi:example:Ward;110855032",
            "description": {
              "en": "A separate partition in a building, made of rooms and hallways."
            },
            "displayName": {
              "en": "Ward"
            },
            "decommissioned": false,
            "uploadTime": "2020-08-20T22:20:35.4321365\u002B00:00"
          },
          {
            "id": "dtmi:example:Ward;168945250",
            "description": {
              "en": "A separate partition in a building, made of rooms and hallways."
            },
            "displayName": {
              "en": "Ward"
            },
            "decommissioned": false,
            "uploadTime": "2020-08-20T22:20:40.6973041\u002B00:00"
          },
          {
            "id": "dtmi:example:Ward;181743108",
            "description": {
              "en": "A separate partition in a building, made of rooms and hallways."
            },
            "displayName": {
              "en": "Ward"
            },
            "decommissioned": false,
            "uploadTime": "2020-08-20T22:20:41.5341247\u002B00:00"
          },
          {
            "id": "dtmi:example:Ward;114216032",
            "description": {
              "en": "A separate partition in a building, made of rooms and hallways."
            },
            "displayName": {
              "en": "Ward"
            },
            "decommissioned": false,
            "uploadTime": "2020-08-20T22:30:20.5989684\u002B00:00"
          },
          {
            "id": "dtmi:example:Ward;194770428",
            "description": {
              "en": "A separate partition in a building, made of rooms and hallways."
            },
            "displayName": {
              "en": "Ward"
            },
            "decommissioned": false,
            "uploadTime": "2020-08-20T22:30:20.6687807\u002B00:00"
          },
          {
            "id": "dtmi:example:Ward;117942929",
            "description": {
              "en": "A separate partition in a building, made of rooms and hallways."
            },
            "displayName": {
              "en": "Ward"
            },
            "decommissioned": false,
            "uploadTime": "2020-08-20T22:30:22.8014207\u002B00:00"
          },
          {
            "id": "dtmi:example:Ward;113886965",
            "description": {
              "en": "A separate partition in a building, made of rooms and hallways."
            },
            "displayName": {
              "en": "Ward"
            },
            "decommissioned": false,
            "uploadTime": "2020-08-20T22:30:22.9339216\u002B00:00"
          },
          {
            "id": "dtmi:example:Ward;120630867",
            "description": {
              "en": "A separate partition in a building, made of rooms and hallways."
            },
            "displayName": {
              "en": "Ward"
            },
            "decommissioned": false,
<<<<<<< HEAD
            "uploadTime": "2020-08-20T22:01:27.4449331\u002B00:00"
=======
            "uploadTime": "2020-08-20T22:30:51.5665256\u002B00:00"
          },
          {
            "id": "dtmi:example:Ward;111018409",
            "description": {
              "en": "A separate partition in a building, made of rooms and hallways."
            },
            "displayName": {
              "en": "Ward"
            },
            "decommissioned": false,
            "uploadTime": "2020-08-20T22:30:54.0916002\u002B00:00"
          },
          {
            "id": "dtmi:example:Ward;119139761",
            "description": {
              "en": "A separate partition in a building, made of rooms and hallways."
            },
            "displayName": {
              "en": "Ward"
            },
            "decommissioned": false,
            "uploadTime": "2020-08-20T22:33:05.0643375\u002B00:00"
          },
          {
            "id": "dtmi:example:Ward;117640165",
            "description": {
              "en": "A separate partition in a building, made of rooms and hallways."
            },
            "displayName": {
              "en": "Ward"
            },
            "decommissioned": false,
            "uploadTime": "2020-08-20T22:33:05.2418007\u002B00:00"
          },
          {
            "id": "dtmi:example:Building;16685",
            "description": {
              "en": "A free-standing structure."
            },
            "displayName": {
              "en": "Building"
            },
            "decommissioned": false,
            "uploadTime": "2020-08-20T22:33:06.4308328\u002B00:00"
          },
          {
            "id": "dtmi:example:Hvac;119998209",
            "description": {
              "en": "A heating, ventilation, and air conditioning unit."
            },
            "displayName": {
              "en": "HVAC"
            },
            "decommissioned": false,
            "uploadTime": "2020-08-20T22:33:06.4310001\u002B00:00"
          },
          {
            "id": "dtmi:example:Ward;116791127",
            "description": {
              "en": "A separate partition in a building, made of rooms and hallways."
            },
            "displayName": {
              "en": "Ward"
            },
            "decommissioned": false,
            "uploadTime": "2020-08-20T22:33:06.4311023\u002B00:00"
>>>>>>> 3a7f5f16
          }
        ],
        "nextLink": null
      }
    },
    {
      "RequestUri": "https://https://fakeHost.api.wus2.digitaltwins.azure.net/models/dtmi%3Aexample%3ABuilding%3B16685?api-version=2020-05-31-preview",
      "RequestMethod": "PATCH",
      "RequestHeaders": {
        "Accept": "application/json",
        "Authorization": "Sanitized",
        "Content-Length": "63",
        "Content-Type": "application/json; charset=utf-8",
        "User-Agent": [
<<<<<<< HEAD
          "azsdk-net-DigitalTwins.Core/1.0.0-dev.20200820.5",
          "(.NET Core 4.6.27514.02; Microsoft Windows 10.0.17763 )"
=======
          "azsdk-net-DigitalTwins.Core/1.0.0-dev.20200820.1",
          "(.NET Core 4.6.29130.01; Microsoft Windows 10.0.18363 )"
>>>>>>> 3a7f5f16
        ],
        "x-ms-client-request-id": "d07f70f8a796ba1d40d3171940947bd4",
        "x-ms-return-client-request-id": "true"
      },
      "RequestBody": "[{ \u0022op\u0022: \u0022replace\u0022, \u0022path\u0022: \u0022/decommissioned\u0022, \u0022value\u0022: true }]",
      "StatusCode": 204,
      "ResponseHeaders": {
        "Content-Length": "0",
<<<<<<< HEAD
        "Date": "Thu, 20 Aug 2020 22:01:27 GMT",
=======
        "Date": "Thu, 20 Aug 2020 22:33:06 GMT",
>>>>>>> 3a7f5f16
        "Strict-Transport-Security": "max-age=2592000"
      },
      "ResponseBody": []
    },
    {
      "RequestUri": "https://https://fakeHost.api.wus2.digitaltwins.azure.net/models/dtmi%3Aexample%3ABuilding%3B16685?api-version=2020-05-31-preview",
      "RequestMethod": "DELETE",
      "RequestHeaders": {
        "Accept": "application/json",
        "Authorization": "Sanitized",
        "User-Agent": [
<<<<<<< HEAD
          "azsdk-net-DigitalTwins.Core/1.0.0-dev.20200820.5",
          "(.NET Core 4.6.27514.02; Microsoft Windows 10.0.17763 )"
=======
          "azsdk-net-DigitalTwins.Core/1.0.0-dev.20200820.1",
          "(.NET Core 4.6.29130.01; Microsoft Windows 10.0.18363 )"
>>>>>>> 3a7f5f16
        ],
        "x-ms-client-request-id": "7177c3efd2308e7276358d666b7f5c48",
        "x-ms-return-client-request-id": "true"
      },
      "RequestBody": null,
      "StatusCode": 204,
      "ResponseHeaders": {
        "Content-Length": "0",
<<<<<<< HEAD
        "Date": "Thu, 20 Aug 2020 22:01:27 GMT",
=======
        "Date": "Thu, 20 Aug 2020 22:33:06 GMT",
>>>>>>> 3a7f5f16
        "Strict-Transport-Security": "max-age=2592000"
      },
      "ResponseBody": []
    },
    {
      "RequestUri": "https://https://fakeHost.api.wus2.digitaltwins.azure.net/models/dtmi%3Aexample%3AHvac%3B119998209?api-version=2020-05-31-preview",
      "RequestMethod": "DELETE",
      "RequestHeaders": {
        "Accept": "application/json",
        "Authorization": "Sanitized",
        "User-Agent": [
<<<<<<< HEAD
          "azsdk-net-DigitalTwins.Core/1.0.0-dev.20200820.5",
          "(.NET Core 4.6.27514.02; Microsoft Windows 10.0.17763 )"
=======
          "azsdk-net-DigitalTwins.Core/1.0.0-dev.20200820.1",
          "(.NET Core 4.6.29130.01; Microsoft Windows 10.0.18363 )"
>>>>>>> 3a7f5f16
        ],
        "x-ms-client-request-id": "382a78507f2bde9689d74314a4a8bf8c",
        "x-ms-return-client-request-id": "true"
      },
      "RequestBody": null,
      "StatusCode": 204,
      "ResponseHeaders": {
        "Content-Length": "0",
<<<<<<< HEAD
        "Date": "Thu, 20 Aug 2020 22:01:27 GMT",
=======
        "Date": "Thu, 20 Aug 2020 22:33:06 GMT",
>>>>>>> 3a7f5f16
        "Strict-Transport-Security": "max-age=2592000"
      },
      "ResponseBody": []
    },
    {
      "RequestUri": "https://https://fakeHost.api.wus2.digitaltwins.azure.net/models/dtmi%3Aexample%3AWard%3B116791127?api-version=2020-05-31-preview",
      "RequestMethod": "DELETE",
      "RequestHeaders": {
        "Accept": "application/json",
        "Authorization": "Sanitized",
        "User-Agent": [
<<<<<<< HEAD
          "azsdk-net-DigitalTwins.Core/1.0.0-dev.20200820.5",
          "(.NET Core 4.6.27514.02; Microsoft Windows 10.0.17763 )"
=======
          "azsdk-net-DigitalTwins.Core/1.0.0-dev.20200820.1",
          "(.NET Core 4.6.29130.01; Microsoft Windows 10.0.18363 )"
>>>>>>> 3a7f5f16
        ],
        "x-ms-client-request-id": "5b56134465ec25b7fdf15a601ab64ec1",
        "x-ms-return-client-request-id": "true"
      },
      "RequestBody": null,
      "StatusCode": 204,
      "ResponseHeaders": {
        "Content-Length": "0",
<<<<<<< HEAD
        "Date": "Thu, 20 Aug 2020 22:01:27 GMT",
=======
        "Date": "Thu, 20 Aug 2020 22:33:06 GMT",
>>>>>>> 3a7f5f16
        "Strict-Transport-Security": "max-age=2592000"
      },
      "ResponseBody": []
    }
  ],
  "Variables": {
    "DIGITALTWINS_URL": "fakeHost.api.wus2.digitaltwins.azure.net",
    "RandomSeed": "861065933"
  }
}<|MERGE_RESOLUTION|>--- conflicted
+++ resolved
@@ -7,13 +7,8 @@
         "Accept": "application/json",
         "Authorization": "Sanitized",
         "User-Agent": [
-<<<<<<< HEAD
-          "azsdk-net-DigitalTwins.Core/1.0.0-dev.20200820.5",
-          "(.NET Core 4.6.27514.02; Microsoft Windows 10.0.17763 )"
-=======
           "azsdk-net-DigitalTwins.Core/1.0.0-dev.20200820.1",
           "(.NET Core 4.6.29130.01; Microsoft Windows 10.0.18363 )"
->>>>>>> 3a7f5f16
         ],
         "x-ms-client-request-id": "f13af91b2e0e955b43a1d94ec94ed8d3",
         "x-ms-return-client-request-id": "true"
@@ -23,11 +18,7 @@
       "ResponseHeaders": {
         "Content-Length": "212",
         "Content-Type": "application/json; charset=utf-8",
-<<<<<<< HEAD
-        "Date": "Thu, 20 Aug 2020 22:01:25 GMT",
-=======
         "Date": "Thu, 20 Aug 2020 22:33:05 GMT",
->>>>>>> 3a7f5f16
         "Strict-Transport-Security": "max-age=2592000"
       },
       "ResponseBody": {
@@ -44,13 +35,8 @@
         "Accept": "application/json",
         "Authorization": "Sanitized",
         "User-Agent": [
-<<<<<<< HEAD
-          "azsdk-net-DigitalTwins.Core/1.0.0-dev.20200820.5",
-          "(.NET Core 4.6.27514.02; Microsoft Windows 10.0.17763 )"
-=======
           "azsdk-net-DigitalTwins.Core/1.0.0-dev.20200820.1",
           "(.NET Core 4.6.29130.01; Microsoft Windows 10.0.18363 )"
->>>>>>> 3a7f5f16
         ],
         "x-ms-client-request-id": "f39927acea9602d863df90cb3ad5840a",
         "x-ms-return-client-request-id": "true"
@@ -60,11 +46,7 @@
       "ResponseHeaders": {
         "Content-Length": "212",
         "Content-Type": "application/json; charset=utf-8",
-<<<<<<< HEAD
-        "Date": "Thu, 20 Aug 2020 22:01:25 GMT",
-=======
         "Date": "Thu, 20 Aug 2020 22:33:05 GMT",
->>>>>>> 3a7f5f16
         "Strict-Transport-Security": "max-age=2592000"
       },
       "ResponseBody": {
@@ -81,13 +63,8 @@
         "Accept": "application/json",
         "Authorization": "Sanitized",
         "User-Agent": [
-<<<<<<< HEAD
-          "azsdk-net-DigitalTwins.Core/1.0.0-dev.20200820.5",
-          "(.NET Core 4.6.27514.02; Microsoft Windows 10.0.17763 )"
-=======
           "azsdk-net-DigitalTwins.Core/1.0.0-dev.20200820.1",
           "(.NET Core 4.6.29130.01; Microsoft Windows 10.0.18363 )"
->>>>>>> 3a7f5f16
         ],
         "x-ms-client-request-id": "170e8a49710b737458f9dbeaa0893681",
         "x-ms-return-client-request-id": "true"
@@ -97,11 +74,7 @@
       "ResponseHeaders": {
         "Content-Length": "212",
         "Content-Type": "application/json; charset=utf-8",
-<<<<<<< HEAD
-        "Date": "Thu, 20 Aug 2020 22:01:25 GMT",
-=======
         "Date": "Thu, 20 Aug 2020 22:33:05 GMT",
->>>>>>> 3a7f5f16
         "Strict-Transport-Security": "max-age=2592000"
       },
       "ResponseBody": {
@@ -118,13 +91,8 @@
         "Accept": "application/json",
         "Authorization": "Sanitized",
         "User-Agent": [
-<<<<<<< HEAD
-          "azsdk-net-DigitalTwins.Core/1.0.0-dev.20200820.5",
-          "(.NET Core 4.6.27514.02; Microsoft Windows 10.0.17763 )"
-=======
           "azsdk-net-DigitalTwins.Core/1.0.0-dev.20200820.1",
           "(.NET Core 4.6.29130.01; Microsoft Windows 10.0.18363 )"
->>>>>>> 3a7f5f16
         ],
         "x-ms-client-request-id": "67e4d7a00f84ef61ab4ecbc908cc5443",
         "x-ms-return-client-request-id": "true"
@@ -134,11 +102,7 @@
       "ResponseHeaders": {
         "Content-Length": "212",
         "Content-Type": "application/json; charset=utf-8",
-<<<<<<< HEAD
-        "Date": "Thu, 20 Aug 2020 22:01:25 GMT",
-=======
         "Date": "Thu, 20 Aug 2020 22:33:05 GMT",
->>>>>>> 3a7f5f16
         "Strict-Transport-Security": "max-age=2592000"
       },
       "ResponseBody": {
@@ -157,13 +121,8 @@
         "Content-Length": "1883",
         "Content-Type": "application/json; charset=utf-8",
         "User-Agent": [
-<<<<<<< HEAD
-          "azsdk-net-DigitalTwins.Core/1.0.0-dev.20200820.5",
-          "(.NET Core 4.6.27514.02; Microsoft Windows 10.0.17763 )"
-=======
           "azsdk-net-DigitalTwins.Core/1.0.0-dev.20200820.1",
           "(.NET Core 4.6.29130.01; Microsoft Windows 10.0.18363 )"
->>>>>>> 3a7f5f16
         ],
         "x-ms-client-request-id": "c44e050ea04025b67f3ef0fd18c2565a",
         "x-ms-return-client-request-id": "true"
@@ -173,17 +132,10 @@
       "ResponseHeaders": {
         "Content-Length": "627",
         "Content-Type": "application/json; charset=utf-8",
-<<<<<<< HEAD
-        "Date": "Thu, 20 Aug 2020 22:01:27 GMT",
-        "Strict-Transport-Security": "max-age=2592000"
-      },
-      "ResponseBody": "[{\u0022id\u0022:\u0022dtmi:example:Building;16685\u0022,\u0022description\u0022:{\u0022en\u0022:\u0022A free-standing structure.\u0022},\u0022displayName\u0022:{\u0022en\u0022:\u0022Building\u0022},\u0022decommissioned\u0022:false,\u0022uploadTime\u0022:\u00222020-08-20T22:01:27.4447123\u002B00:00\u0022},{\u0022id\u0022:\u0022dtmi:example:Hvac;119998209\u0022,\u0022description\u0022:{\u0022en\u0022:\u0022A heating, ventilation, and air conditioning unit.\u0022},\u0022displayName\u0022:{\u0022en\u0022:\u0022HVAC\u0022},\u0022decommissioned\u0022:false,\u0022uploadTime\u0022:\u00222020-08-20T22:01:27.4448308\u002B00:00\u0022},{\u0022id\u0022:\u0022dtmi:example:Ward;116791127\u0022,\u0022description\u0022:{\u0022en\u0022:\u0022A separate partition in a building, made of rooms and hallways.\u0022},\u0022displayName\u0022:{\u0022en\u0022:\u0022Ward\u0022},\u0022decommissioned\u0022:false,\u0022uploadTime\u0022:\u00222020-08-20T22:01:27.4449331\u002B00:00\u0022}]"
-=======
         "Date": "Thu, 20 Aug 2020 22:33:06 GMT",
         "Strict-Transport-Security": "max-age=2592000"
       },
       "ResponseBody": "[{\u0022id\u0022:\u0022dtmi:example:Building;16685\u0022,\u0022description\u0022:{\u0022en\u0022:\u0022A free-standing structure.\u0022},\u0022displayName\u0022:{\u0022en\u0022:\u0022Building\u0022},\u0022decommissioned\u0022:false,\u0022uploadTime\u0022:\u00222020-08-20T22:33:06.4308328\u002B00:00\u0022},{\u0022id\u0022:\u0022dtmi:example:Hvac;119998209\u0022,\u0022description\u0022:{\u0022en\u0022:\u0022A heating, ventilation, and air conditioning unit.\u0022},\u0022displayName\u0022:{\u0022en\u0022:\u0022HVAC\u0022},\u0022decommissioned\u0022:false,\u0022uploadTime\u0022:\u00222020-08-20T22:33:06.4310001\u002B00:00\u0022},{\u0022id\u0022:\u0022dtmi:example:Ward;116791127\u0022,\u0022description\u0022:{\u0022en\u0022:\u0022A separate partition in a building, made of rooms and hallways.\u0022},\u0022displayName\u0022:{\u0022en\u0022:\u0022Ward\u0022},\u0022decommissioned\u0022:false,\u0022uploadTime\u0022:\u00222020-08-20T22:33:06.4311023\u002B00:00\u0022}]"
->>>>>>> 3a7f5f16
     },
     {
       "RequestUri": "https://https://fakeHost.api.wus2.digitaltwins.azure.net/models/dtmi%3Aexample%3ABuilding%3B16685?includeModelDefinition=true\u0026api-version=2020-05-31-preview",
@@ -192,13 +144,8 @@
         "Accept": "application/json",
         "Authorization": "Sanitized",
         "User-Agent": [
-<<<<<<< HEAD
-          "azsdk-net-DigitalTwins.Core/1.0.0-dev.20200820.5",
-          "(.NET Core 4.6.27514.02; Microsoft Windows 10.0.17763 )"
-=======
           "azsdk-net-DigitalTwins.Core/1.0.0-dev.20200820.1",
           "(.NET Core 4.6.29130.01; Microsoft Windows 10.0.18363 )"
->>>>>>> 3a7f5f16
         ],
         "x-ms-client-request-id": "ad35374a53267ac4ac276022a9aa4f2d",
         "x-ms-return-client-request-id": "true"
@@ -208,11 +155,7 @@
       "ResponseHeaders": {
         "Content-Length": "604",
         "Content-Type": "application/json; charset=utf-8",
-<<<<<<< HEAD
-        "Date": "Thu, 20 Aug 2020 22:01:27 GMT",
-=======
         "Date": "Thu, 20 Aug 2020 22:33:06 GMT",
->>>>>>> 3a7f5f16
         "Strict-Transport-Security": "max-age=2592000"
       },
       "ResponseBody": {
@@ -224,11 +167,7 @@
           "en": "Building"
         },
         "decommissioned": false,
-<<<<<<< HEAD
-        "uploadTime": "2020-08-20T22:01:27.4447123\u002B00:00",
-=======
         "uploadTime": "2020-08-20T22:33:06.4308328\u002B00:00",
->>>>>>> 3a7f5f16
         "model": {
           "@id": "dtmi:example:Building;16685",
           "@type": "Interface",
@@ -264,13 +203,8 @@
         "Accept": "application/json",
         "Authorization": "Sanitized",
         "User-Agent": [
-<<<<<<< HEAD
-          "azsdk-net-DigitalTwins.Core/1.0.0-dev.20200820.5",
-          "(.NET Core 4.6.27514.02; Microsoft Windows 10.0.17763 )"
-=======
           "azsdk-net-DigitalTwins.Core/1.0.0-dev.20200820.1",
           "(.NET Core 4.6.29130.01; Microsoft Windows 10.0.18363 )"
->>>>>>> 3a7f5f16
         ],
         "x-ms-client-request-id": "8392a686bce7ffc120bfe7451e64d6e8",
         "x-ms-return-client-request-id": "true"
@@ -278,22 +212,14 @@
       "RequestBody": null,
       "StatusCode": 200,
       "ResponseHeaders": {
-<<<<<<< HEAD
-        "Content-Length": "1101",
-        "Content-Type": "application/json; charset=utf-8",
-        "Date": "Thu, 20 Aug 2020 22:01:27 GMT",
-=======
         "Content-Length": "14980",
         "Content-Type": "application/json; charset=utf-8",
         "Date": "Thu, 20 Aug 2020 22:33:06 GMT",
->>>>>>> 3a7f5f16
         "Strict-Transport-Security": "max-age=2592000"
       },
       "ResponseBody": {
         "value": [
           {
-<<<<<<< HEAD
-=======
             "id": "dtmi:example:Ward;186934853",
             "description": {
               "en": "A separate partition in a building, made of rooms and hallways."
@@ -734,7 +660,6 @@
             "uploadTime": "2020-08-20T22:07:47.4756317\u002B00:00"
           },
           {
->>>>>>> 3a7f5f16
             "id": "dtmi:example:Ward;128072960",
             "description": {
               "en": "A separate partition in a building, made of rooms and hallways."
@@ -743,11 +668,7 @@
               "en": "Ward"
             },
             "decommissioned": false,
-<<<<<<< HEAD
-            "uploadTime": "2020-08-20T22:01:25.8608237\u002B00:00"
-=======
             "uploadTime": "2020-08-20T22:15:38.4964222\u002B00:00"
->>>>>>> 3a7f5f16
           },
           {
             "id": "dtmi:example:Ward;110184439",
@@ -758,9 +679,6 @@
               "en": "Ward"
             },
             "decommissioned": false,
-<<<<<<< HEAD
-            "uploadTime": "2020-08-20T22:01:26.0625251\u002B00:00"
-=======
             "uploadTime": "2020-08-20T22:15:38.6501835\u002B00:00"
           },
           {
@@ -850,7 +768,6 @@
             },
             "decommissioned": false,
             "uploadTime": "2020-08-20T22:20:21.9112751\u002B00:00"
->>>>>>> 3a7f5f16
           },
           {
             "id": "dtmi:example:Ward;118728284",
@@ -861,11 +778,7 @@
               "en": "Ward"
             },
             "decommissioned": false,
-<<<<<<< HEAD
-            "uploadTime": "2020-08-20T22:01:27.4447123\u002B00:00"
-=======
             "uploadTime": "2020-08-20T22:20:23.9350705\u002B00:00"
->>>>>>> 3a7f5f16
           },
           {
             "id": "dtmi:example:Ward;113005607",
@@ -876,11 +789,7 @@
               "en": "Ward"
             },
             "decommissioned": false,
-<<<<<<< HEAD
-            "uploadTime": "2020-08-20T22:01:27.4448308\u002B00:00"
-=======
             "uploadTime": "2020-08-20T22:20:24.3285847\u002B00:00"
->>>>>>> 3a7f5f16
           },
           {
             "id": "dtmi:example:Ward;144568920",
@@ -979,9 +888,6 @@
               "en": "Ward"
             },
             "decommissioned": false,
-<<<<<<< HEAD
-            "uploadTime": "2020-08-20T22:01:27.4449331\u002B00:00"
-=======
             "uploadTime": "2020-08-20T22:30:51.5665256\u002B00:00"
           },
           {
@@ -1049,7 +955,6 @@
             },
             "decommissioned": false,
             "uploadTime": "2020-08-20T22:33:06.4311023\u002B00:00"
->>>>>>> 3a7f5f16
           }
         ],
         "nextLink": null
@@ -1064,13 +969,8 @@
         "Content-Length": "63",
         "Content-Type": "application/json; charset=utf-8",
         "User-Agent": [
-<<<<<<< HEAD
-          "azsdk-net-DigitalTwins.Core/1.0.0-dev.20200820.5",
-          "(.NET Core 4.6.27514.02; Microsoft Windows 10.0.17763 )"
-=======
           "azsdk-net-DigitalTwins.Core/1.0.0-dev.20200820.1",
           "(.NET Core 4.6.29130.01; Microsoft Windows 10.0.18363 )"
->>>>>>> 3a7f5f16
         ],
         "x-ms-client-request-id": "d07f70f8a796ba1d40d3171940947bd4",
         "x-ms-return-client-request-id": "true"
@@ -1079,11 +979,7 @@
       "StatusCode": 204,
       "ResponseHeaders": {
         "Content-Length": "0",
-<<<<<<< HEAD
-        "Date": "Thu, 20 Aug 2020 22:01:27 GMT",
-=======
         "Date": "Thu, 20 Aug 2020 22:33:06 GMT",
->>>>>>> 3a7f5f16
         "Strict-Transport-Security": "max-age=2592000"
       },
       "ResponseBody": []
@@ -1095,13 +991,8 @@
         "Accept": "application/json",
         "Authorization": "Sanitized",
         "User-Agent": [
-<<<<<<< HEAD
-          "azsdk-net-DigitalTwins.Core/1.0.0-dev.20200820.5",
-          "(.NET Core 4.6.27514.02; Microsoft Windows 10.0.17763 )"
-=======
           "azsdk-net-DigitalTwins.Core/1.0.0-dev.20200820.1",
           "(.NET Core 4.6.29130.01; Microsoft Windows 10.0.18363 )"
->>>>>>> 3a7f5f16
         ],
         "x-ms-client-request-id": "7177c3efd2308e7276358d666b7f5c48",
         "x-ms-return-client-request-id": "true"
@@ -1110,11 +1001,7 @@
       "StatusCode": 204,
       "ResponseHeaders": {
         "Content-Length": "0",
-<<<<<<< HEAD
-        "Date": "Thu, 20 Aug 2020 22:01:27 GMT",
-=======
         "Date": "Thu, 20 Aug 2020 22:33:06 GMT",
->>>>>>> 3a7f5f16
         "Strict-Transport-Security": "max-age=2592000"
       },
       "ResponseBody": []
@@ -1126,13 +1013,8 @@
         "Accept": "application/json",
         "Authorization": "Sanitized",
         "User-Agent": [
-<<<<<<< HEAD
-          "azsdk-net-DigitalTwins.Core/1.0.0-dev.20200820.5",
-          "(.NET Core 4.6.27514.02; Microsoft Windows 10.0.17763 )"
-=======
           "azsdk-net-DigitalTwins.Core/1.0.0-dev.20200820.1",
           "(.NET Core 4.6.29130.01; Microsoft Windows 10.0.18363 )"
->>>>>>> 3a7f5f16
         ],
         "x-ms-client-request-id": "382a78507f2bde9689d74314a4a8bf8c",
         "x-ms-return-client-request-id": "true"
@@ -1141,11 +1023,7 @@
       "StatusCode": 204,
       "ResponseHeaders": {
         "Content-Length": "0",
-<<<<<<< HEAD
-        "Date": "Thu, 20 Aug 2020 22:01:27 GMT",
-=======
         "Date": "Thu, 20 Aug 2020 22:33:06 GMT",
->>>>>>> 3a7f5f16
         "Strict-Transport-Security": "max-age=2592000"
       },
       "ResponseBody": []
@@ -1157,13 +1035,8 @@
         "Accept": "application/json",
         "Authorization": "Sanitized",
         "User-Agent": [
-<<<<<<< HEAD
-          "azsdk-net-DigitalTwins.Core/1.0.0-dev.20200820.5",
-          "(.NET Core 4.6.27514.02; Microsoft Windows 10.0.17763 )"
-=======
           "azsdk-net-DigitalTwins.Core/1.0.0-dev.20200820.1",
           "(.NET Core 4.6.29130.01; Microsoft Windows 10.0.18363 )"
->>>>>>> 3a7f5f16
         ],
         "x-ms-client-request-id": "5b56134465ec25b7fdf15a601ab64ec1",
         "x-ms-return-client-request-id": "true"
@@ -1172,11 +1045,7 @@
       "StatusCode": 204,
       "ResponseHeaders": {
         "Content-Length": "0",
-<<<<<<< HEAD
-        "Date": "Thu, 20 Aug 2020 22:01:27 GMT",
-=======
         "Date": "Thu, 20 Aug 2020 22:33:06 GMT",
->>>>>>> 3a7f5f16
         "Strict-Transport-Security": "max-age=2592000"
       },
       "ResponseBody": []
