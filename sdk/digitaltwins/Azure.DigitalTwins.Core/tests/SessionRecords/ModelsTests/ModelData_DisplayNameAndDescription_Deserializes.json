{
  "Entries": [
    {
      "RequestUri": "https://https://fakeHost.api.wus2.digitaltwins.azure.net/models/dtmi%3Aexample%3AWard%3B128072960?includeModelDefinition=true\u0026api-version=2020-05-31-preview",
      "RequestMethod": "GET",
      "RequestHeaders": {
        "Accept": "application/json",
        "Authorization": "Sanitized",
        "User-Agent": [
<<<<<<< HEAD
          "azsdk-net-DigitalTwins.Core/1.0.0-dev.20200820.5",
          "(.NET Core 4.6.27514.02; Microsoft Windows 10.0.17763 )"
=======
          "azsdk-net-DigitalTwins.Core/1.0.0-dev.20200820.1",
          "(.NET Core 4.6.29130.01; Microsoft Windows 10.0.18363 )"
>>>>>>> 3a7f5f16
        ],
        "x-ms-client-request-id": "9cca0e3f3e22af61924455f9bb7d8f8a",
        "x-ms-return-client-request-id": "true"
      },
      "RequestBody": null,
<<<<<<< HEAD
=======
      "StatusCode": 200,
      "ResponseHeaders": {
        "Content-Length": "613",
        "Content-Type": "application/json; charset=utf-8",
        "Date": "Thu, 20 Aug 2020 22:33:03 GMT",
        "Strict-Transport-Security": "max-age=2592000"
      },
      "ResponseBody": {
        "id": "dtmi:example:Ward;128072960",
        "description": {
          "en": "A separate partition in a building, made of rooms and hallways."
        },
        "displayName": {
          "en": "Ward"
        },
        "decommissioned": false,
        "uploadTime": "2020-08-20T22:15:38.4964222\u002B00:00",
        "model": {
          "@id": "dtmi:example:Ward;128072960",
          "@type": "Interface",
          "displayName": "Ward",
          "description": "A separate partition in a building, made of rooms and hallways.",
          "contents": [
            {
              "@type": "Property",
              "name": "VisitorCount",
              "schema": "double"
            },
            {
              "@type": "Property",
              "name": "HandWashPercentage",
              "schema": "double"
            },
            {
              "@type": "Relationship",
              "name": "managedRooms"
            }
          ],
          "@context": [
            "dtmi:dtdl:context;2"
          ]
        }
      }
    },
    {
      "RequestUri": "https://https://fakeHost.api.wus2.digitaltwins.azure.net/models/dtmi%3Aexample%3AWard%3B145075813?includeModelDefinition=true\u0026api-version=2020-05-31-preview",
      "RequestMethod": "GET",
      "RequestHeaders": {
        "Authorization": "Sanitized",
        "User-Agent": [
          "azsdk-net-DigitalTwins.Core/1.0.0-dev.20200820.1",
          "(.NET Core 4.6.29130.01; Microsoft Windows 10.0.18363 )"
        ],
        "x-ms-client-request-id": "045d34bbc7d414d40498d7a1eba9651a",
        "x-ms-return-client-request-id": "true"
      },
      "RequestBody": null,
      "StatusCode": 200,
      "ResponseHeaders": {
        "Content-Length": "612",
        "Content-Type": "application/json; charset=utf-8",
        "Date": "Thu, 20 Aug 2020 22:33:03 GMT",
        "Strict-Transport-Security": "max-age=2592000"
      },
      "ResponseBody": {
        "id": "dtmi:example:Ward;145075813",
        "description": {
          "en": "A separate partition in a building, made of rooms and hallways."
        },
        "displayName": {
          "en": "Ward"
        },
        "decommissioned": false,
        "uploadTime": "2020-08-20T22:15:54.258225\u002B00:00",
        "model": {
          "@id": "dtmi:example:Ward;145075813",
          "@type": "Interface",
          "displayName": "Ward",
          "description": "A separate partition in a building, made of rooms and hallways.",
          "contents": [
            {
              "@type": "Property",
              "name": "VisitorCount",
              "schema": "double"
            },
            {
              "@type": "Property",
              "name": "HandWashPercentage",
              "schema": "double"
            },
            {
              "@type": "Relationship",
              "name": "managedRooms"
            }
          ],
          "@context": [
            "dtmi:dtdl:context;2"
          ]
        }
      }
    },
    {
      "RequestUri": "https://https://fakeHost.api.wus2.digitaltwins.azure.net/models/dtmi%3Aexample%3AWard%3B115429255?includeModelDefinition=true\u0026api-version=2020-05-31-preview",
      "RequestMethod": "GET",
      "RequestHeaders": {
        "Authorization": "Sanitized",
        "User-Agent": [
          "azsdk-net-DigitalTwins.Core/1.0.0-dev.20200820.1",
          "(.NET Core 4.6.29130.01; Microsoft Windows 10.0.18363 )"
        ],
        "x-ms-client-request-id": "ee935396907332eb262a83d82b7dc6d6",
        "x-ms-return-client-request-id": "true"
      },
      "RequestBody": null,
      "StatusCode": 200,
      "ResponseHeaders": {
        "Content-Length": "613",
        "Content-Type": "application/json; charset=utf-8",
        "Date": "Thu, 20 Aug 2020 22:33:03 GMT",
        "Strict-Transport-Security": "max-age=2592000"
      },
      "ResponseBody": {
        "id": "dtmi:example:Ward;115429255",
        "description": {
          "en": "A separate partition in a building, made of rooms and hallways."
        },
        "displayName": {
          "en": "Ward"
        },
        "decommissioned": false,
        "uploadTime": "2020-08-20T22:20:21.8394901\u002B00:00",
        "model": {
          "@id": "dtmi:example:Ward;115429255",
          "@type": "Interface",
          "displayName": "Ward",
          "description": "A separate partition in a building, made of rooms and hallways.",
          "contents": [
            {
              "@type": "Property",
              "name": "VisitorCount",
              "schema": "double"
            },
            {
              "@type": "Property",
              "name": "HandWashPercentage",
              "schema": "double"
            },
            {
              "@type": "Relationship",
              "name": "managedRooms"
            }
          ],
          "@context": [
            "dtmi:dtdl:context;2"
          ]
        }
      }
    },
    {
      "RequestUri": "https://https://fakeHost.api.wus2.digitaltwins.azure.net/models/dtmi%3Aexample%3AWard%3B144568920?includeModelDefinition=true\u0026api-version=2020-05-31-preview",
      "RequestMethod": "GET",
      "RequestHeaders": {
        "Authorization": "Sanitized",
        "User-Agent": [
          "azsdk-net-DigitalTwins.Core/1.0.0-dev.20200820.1",
          "(.NET Core 4.6.29130.01; Microsoft Windows 10.0.18363 )"
        ],
        "x-ms-client-request-id": "fcb209cb476a87f51ea68a0da79bf0df",
        "x-ms-return-client-request-id": "true"
      },
      "RequestBody": null,
      "StatusCode": 200,
      "ResponseHeaders": {
        "Content-Length": "613",
        "Content-Type": "application/json; charset=utf-8",
        "Date": "Thu, 20 Aug 2020 22:33:03 GMT",
        "Strict-Transport-Security": "max-age=2592000"
      },
      "ResponseBody": {
        "id": "dtmi:example:Ward;144568920",
        "description": {
          "en": "A separate partition in a building, made of rooms and hallways."
        },
        "displayName": {
          "en": "Ward"
        },
        "decommissioned": false,
        "uploadTime": "2020-08-20T22:20:34.2652395\u002B00:00",
        "model": {
          "@id": "dtmi:example:Ward;144568920",
          "@type": "Interface",
          "displayName": "Ward",
          "description": "A separate partition in a building, made of rooms and hallways.",
          "contents": [
            {
              "@type": "Property",
              "name": "VisitorCount",
              "schema": "double"
            },
            {
              "@type": "Property",
              "name": "HandWashPercentage",
              "schema": "double"
            },
            {
              "@type": "Relationship",
              "name": "managedRooms"
            }
          ],
          "@context": [
            "dtmi:dtdl:context;2"
          ]
        }
      }
    },
    {
      "RequestUri": "https://https://fakeHost.api.wus2.digitaltwins.azure.net/models/dtmi%3Aexample%3AWard%3B114216032?includeModelDefinition=true\u0026api-version=2020-05-31-preview",
      "RequestMethod": "GET",
      "RequestHeaders": {
        "Authorization": "Sanitized",
        "User-Agent": [
          "azsdk-net-DigitalTwins.Core/1.0.0-dev.20200820.1",
          "(.NET Core 4.6.29130.01; Microsoft Windows 10.0.18363 )"
        ],
        "x-ms-client-request-id": "0af63be7a347d171ae9d513cd91a10cb",
        "x-ms-return-client-request-id": "true"
      },
      "RequestBody": null,
      "StatusCode": 200,
      "ResponseHeaders": {
        "Content-Length": "613",
        "Content-Type": "application/json; charset=utf-8",
        "Date": "Thu, 20 Aug 2020 22:33:03 GMT",
        "Strict-Transport-Security": "max-age=2592000"
      },
      "ResponseBody": {
        "id": "dtmi:example:Ward;114216032",
        "description": {
          "en": "A separate partition in a building, made of rooms and hallways."
        },
        "displayName": {
          "en": "Ward"
        },
        "decommissioned": false,
        "uploadTime": "2020-08-20T22:30:20.5989684\u002B00:00",
        "model": {
          "@id": "dtmi:example:Ward;114216032",
          "@type": "Interface",
          "displayName": "Ward",
          "description": "A separate partition in a building, made of rooms and hallways.",
          "contents": [
            {
              "@type": "Property",
              "name": "VisitorCount",
              "schema": "double"
            },
            {
              "@type": "Property",
              "name": "HandWashPercentage",
              "schema": "double"
            },
            {
              "@type": "Relationship",
              "name": "managedRooms"
            }
          ],
          "@context": [
            "dtmi:dtdl:context;2"
          ]
        }
      }
    },
    {
      "RequestUri": "https://https://fakeHost.api.wus2.digitaltwins.azure.net/models/dtmi%3Aexample%3AWard%3B120630867?includeModelDefinition=true\u0026api-version=2020-05-31-preview",
      "RequestMethod": "GET",
      "RequestHeaders": {
        "Authorization": "Sanitized",
        "User-Agent": [
          "azsdk-net-DigitalTwins.Core/1.0.0-dev.20200820.1",
          "(.NET Core 4.6.29130.01; Microsoft Windows 10.0.18363 )"
        ],
        "x-ms-client-request-id": "f3685bdd0c2b669e54ea61247e8e92f8",
        "x-ms-return-client-request-id": "true"
      },
      "RequestBody": null,
      "StatusCode": 200,
      "ResponseHeaders": {
        "Content-Length": "613",
        "Content-Type": "application/json; charset=utf-8",
        "Date": "Thu, 20 Aug 2020 22:33:03 GMT",
        "Strict-Transport-Security": "max-age=2592000"
      },
      "ResponseBody": {
        "id": "dtmi:example:Ward;120630867",
        "description": {
          "en": "A separate partition in a building, made of rooms and hallways."
        },
        "displayName": {
          "en": "Ward"
        },
        "decommissioned": false,
        "uploadTime": "2020-08-20T22:30:51.5665256\u002B00:00",
        "model": {
          "@id": "dtmi:example:Ward;120630867",
          "@type": "Interface",
          "displayName": "Ward",
          "description": "A separate partition in a building, made of rooms and hallways.",
          "contents": [
            {
              "@type": "Property",
              "name": "VisitorCount",
              "schema": "double"
            },
            {
              "@type": "Property",
              "name": "HandWashPercentage",
              "schema": "double"
            },
            {
              "@type": "Relationship",
              "name": "managedRooms"
            }
          ],
          "@context": [
            "dtmi:dtdl:context;2"
          ]
        }
      }
    },
    {
      "RequestUri": "https://https://fakeHost.api.wus2.digitaltwins.azure.net/models/dtmi%3Aexample%3AWard%3B119139761?includeModelDefinition=true\u0026api-version=2020-05-31-preview",
      "RequestMethod": "GET",
      "RequestHeaders": {
        "Authorization": "Sanitized",
        "User-Agent": [
          "azsdk-net-DigitalTwins.Core/1.0.0-dev.20200820.1",
          "(.NET Core 4.6.29130.01; Microsoft Windows 10.0.18363 )"
        ],
        "x-ms-client-request-id": "68df8a9665832a40bcaaa44b458b7941",
        "x-ms-return-client-request-id": "true"
      },
      "RequestBody": null,
>>>>>>> 3a7f5f16
      "StatusCode": 404,
      "ResponseHeaders": {
        "Content-Length": "212",
        "Content-Type": "application/json; charset=utf-8",
<<<<<<< HEAD
        "Date": "Thu, 20 Aug 2020 22:01:24 GMT",
=======
        "Date": "Thu, 20 Aug 2020 22:33:03 GMT",
>>>>>>> 3a7f5f16
        "Strict-Transport-Security": "max-age=2592000"
      },
      "ResponseBody": {
        "error": {
          "code": "ModelNotFound",
<<<<<<< HEAD
          "message": "There is no Model(s) available that matches the provided id(s) dtmi:example:Ward;128072960. Check that the Model ID provided is valid by doing a Model_List API call."
=======
          "message": "There is no Model(s) available that matches the provided id(s) dtmi:example:Ward;119139761. Check that the Model ID provided is valid by doing a Model_List API call."
>>>>>>> 3a7f5f16
        }
      }
    },
    {
      "RequestUri": "https://https://fakeHost.api.wus2.digitaltwins.azure.net/models?api-version=2020-05-31-preview",
      "RequestMethod": "POST",
      "RequestHeaders": {
        "Accept": "application/json",
        "Authorization": "Sanitized",
        "Content-Length": "567",
        "Content-Type": "application/json; charset=utf-8",
        "User-Agent": [
<<<<<<< HEAD
          "azsdk-net-DigitalTwins.Core/1.0.0-dev.20200820.5",
          "(.NET Core 4.6.27514.02; Microsoft Windows 10.0.17763 )"
        ],
        "x-ms-client-request-id": "5d34bbf9d404d4c7140498d7a1eba965",
        "x-ms-return-client-request-id": "true"
      },
      "RequestBody": "[{    \u0022@id\u0022: \u0022dtmi:example:Ward;128072960\u0022,    \u0022@type\u0022: \u0022Interface\u0022,    \u0022displayName\u0022: \u0022Ward\u0022,    \u0022description\u0022: \u0022A separate partition in a building, made of rooms and hallways.\u0022,    \u0022contents\u0022: [        {            \u0022@type\u0022: \u0022Property\u0022,            \u0022name\u0022: \u0022VisitorCount\u0022,            \u0022schema\u0022: \u0022double\u0022        },        {            \u0022@type\u0022: \u0022Property\u0022,            \u0022name\u0022: \u0022HandWashPercentage\u0022,            \u0022schema\u0022: \u0022double\u0022        },        {            \u0022@type\u0022: \u0022Relationship\u0022,            \u0022name\u0022: \u0022managedRooms\u0022        }    ],    \u0022@context\u0022: \u0022dtmi:dtdl:context;2\u0022}]",
=======
          "azsdk-net-DigitalTwins.Core/1.0.0-dev.20200820.1",
          "(.NET Core 4.6.29130.01; Microsoft Windows 10.0.18363 )"
        ],
        "x-ms-client-request-id": "7694bd2fbbd8582fa4f2b810ad2f0ebe",
        "x-ms-return-client-request-id": "true"
      },
      "RequestBody": "[{    \u0022@id\u0022: \u0022dtmi:example:Ward;119139761\u0022,    \u0022@type\u0022: \u0022Interface\u0022,    \u0022displayName\u0022: \u0022Ward\u0022,    \u0022description\u0022: \u0022A separate partition in a building, made of rooms and hallways.\u0022,    \u0022contents\u0022: [        {            \u0022@type\u0022: \u0022Property\u0022,            \u0022name\u0022: \u0022VisitorCount\u0022,            \u0022schema\u0022: \u0022double\u0022        },        {            \u0022@type\u0022: \u0022Property\u0022,            \u0022name\u0022: \u0022HandWashPercentage\u0022,            \u0022schema\u0022: \u0022double\u0022        },        {            \u0022@type\u0022: \u0022Relationship\u0022,            \u0022name\u0022: \u0022managedRooms\u0022        }    ],    \u0022@context\u0022: \u0022dtmi:dtdl:context;2\u0022}]",
>>>>>>> 3a7f5f16
      "StatusCode": 201,
      "ResponseHeaders": {
        "Content-Length": "225",
        "Content-Type": "application/json; charset=utf-8",
<<<<<<< HEAD
        "Date": "Thu, 20 Aug 2020 22:01:25 GMT",
        "Strict-Transport-Security": "max-age=2592000"
      },
      "ResponseBody": "[{\u0022id\u0022:\u0022dtmi:example:Ward;128072960\u0022,\u0022description\u0022:{\u0022en\u0022:\u0022A separate partition in a building, made of rooms and hallways.\u0022},\u0022displayName\u0022:{\u0022en\u0022:\u0022Ward\u0022},\u0022decommissioned\u0022:false,\u0022uploadTime\u0022:\u00222020-08-20T22:01:25.8608237\u002B00:00\u0022}]"
    },
    {
      "RequestUri": "https://fakeHost.api.wus2.digitaltwins.azure.net/models/dtmi%3Aexample%3AWard%3B128072960?includeModelDefinition=true\u0026api-version=2020-05-31-preview",
=======
        "Date": "Thu, 20 Aug 2020 22:33:05 GMT",
        "Strict-Transport-Security": "max-age=2592000"
      },
      "ResponseBody": "[{\u0022id\u0022:\u0022dtmi:example:Ward;119139761\u0022,\u0022description\u0022:{\u0022en\u0022:\u0022A separate partition in a building, made of rooms and hallways.\u0022},\u0022displayName\u0022:{\u0022en\u0022:\u0022Ward\u0022},\u0022decommissioned\u0022:false,\u0022uploadTime\u0022:\u00222020-08-20T22:33:05.0643375\u002B00:00\u0022}]"
    },
    {
      "RequestUri": "https://https://fakeHost.api.wus2.digitaltwins.azure.net/models/dtmi%3Aexample%3AWard%3B119139761?includeModelDefinition=true\u0026api-version=2020-05-31-preview",
>>>>>>> 3a7f5f16
      "RequestMethod": "GET",
      "RequestHeaders": {
        "Accept": "application/json",
        "Authorization": "Sanitized",
        "User-Agent": [
<<<<<<< HEAD
          "azsdk-net-DigitalTwins.Core/1.0.0-dev.20200820.5",
          "(.NET Core 4.6.27514.02; Microsoft Windows 10.0.17763 )"
        ],
        "x-ms-client-request-id": "5396ef1aee939073eb32262a83d82b7d",
=======
          "azsdk-net-DigitalTwins.Core/1.0.0-dev.20200820.1",
          "(.NET Core 4.6.29130.01; Microsoft Windows 10.0.18363 )"
        ],
        "x-ms-client-request-id": "868479430febf65928c96f62f91a0f5f",
>>>>>>> 3a7f5f16
        "x-ms-return-client-request-id": "true"
      },
      "RequestBody": null,
      "StatusCode": 200,
      "ResponseHeaders": {
        "Content-Length": "613",
        "Content-Type": "application/json; charset=utf-8",
<<<<<<< HEAD
        "Date": "Thu, 20 Aug 2020 22:01:25 GMT",
        "Strict-Transport-Security": "max-age=2592000"
      },
      "ResponseBody": {
        "id": "dtmi:example:Ward;128072960",
=======
        "Date": "Thu, 20 Aug 2020 22:33:05 GMT",
        "Strict-Transport-Security": "max-age=2592000"
      },
      "ResponseBody": {
        "id": "dtmi:example:Ward;119139761",
>>>>>>> 3a7f5f16
        "description": {
          "en": "A separate partition in a building, made of rooms and hallways."
        },
        "displayName": {
          "en": "Ward"
        },
        "decommissioned": false,
<<<<<<< HEAD
        "uploadTime": "2020-08-20T22:01:25.8608237\u002B00:00",
        "model": {
          "@id": "dtmi:example:Ward;128072960",
=======
        "uploadTime": "2020-08-20T22:33:05.0643375\u002B00:00",
        "model": {
          "@id": "dtmi:example:Ward;119139761",
>>>>>>> 3a7f5f16
          "@type": "Interface",
          "displayName": "Ward",
          "description": "A separate partition in a building, made of rooms and hallways.",
          "contents": [
            {
              "@type": "Property",
              "name": "VisitorCount",
              "schema": "double"
            },
            {
              "@type": "Property",
              "name": "HandWashPercentage",
              "schema": "double"
            },
            {
              "@type": "Relationship",
              "name": "managedRooms"
            }
          ],
          "@context": [
            "dtmi:dtdl:context;2"
          ]
        }
      }
    }
  ],
  "Variables": {
    "DIGITALTWINS_URL": "fakeHost.api.wus2.digitaltwins.azure.net",
    "RandomSeed": "941242951"
  }
}<|MERGE_RESOLUTION|>--- conflicted
+++ resolved
@@ -7,20 +7,13 @@
         "Accept": "application/json",
         "Authorization": "Sanitized",
         "User-Agent": [
-<<<<<<< HEAD
-          "azsdk-net-DigitalTwins.Core/1.0.0-dev.20200820.5",
-          "(.NET Core 4.6.27514.02; Microsoft Windows 10.0.17763 )"
-=======
-          "azsdk-net-DigitalTwins.Core/1.0.0-dev.20200820.1",
-          "(.NET Core 4.6.29130.01; Microsoft Windows 10.0.18363 )"
->>>>>>> 3a7f5f16
+          "azsdk-net-DigitalTwins.Core/1.0.0-dev.20200820.1",
+          "(.NET Core 4.6.29130.01; Microsoft Windows 10.0.18363 )"
         ],
         "x-ms-client-request-id": "9cca0e3f3e22af61924455f9bb7d8f8a",
         "x-ms-return-client-request-id": "true"
       },
       "RequestBody": null,
-<<<<<<< HEAD
-=======
       "StatusCode": 200,
       "ResponseHeaders": {
         "Content-Length": "613",
@@ -363,26 +356,17 @@
         "x-ms-return-client-request-id": "true"
       },
       "RequestBody": null,
->>>>>>> 3a7f5f16
       "StatusCode": 404,
       "ResponseHeaders": {
         "Content-Length": "212",
         "Content-Type": "application/json; charset=utf-8",
-<<<<<<< HEAD
-        "Date": "Thu, 20 Aug 2020 22:01:24 GMT",
-=======
-        "Date": "Thu, 20 Aug 2020 22:33:03 GMT",
->>>>>>> 3a7f5f16
+        "Date": "Thu, 20 Aug 2020 22:33:03 GMT",
         "Strict-Transport-Security": "max-age=2592000"
       },
       "ResponseBody": {
         "error": {
           "code": "ModelNotFound",
-<<<<<<< HEAD
-          "message": "There is no Model(s) available that matches the provided id(s) dtmi:example:Ward;128072960. Check that the Model ID provided is valid by doing a Model_List API call."
-=======
           "message": "There is no Model(s) available that matches the provided id(s) dtmi:example:Ward;119139761. Check that the Model ID provided is valid by doing a Model_List API call."
->>>>>>> 3a7f5f16
         }
       }
     },
@@ -395,15 +379,6 @@
         "Content-Length": "567",
         "Content-Type": "application/json; charset=utf-8",
         "User-Agent": [
-<<<<<<< HEAD
-          "azsdk-net-DigitalTwins.Core/1.0.0-dev.20200820.5",
-          "(.NET Core 4.6.27514.02; Microsoft Windows 10.0.17763 )"
-        ],
-        "x-ms-client-request-id": "5d34bbf9d404d4c7140498d7a1eba965",
-        "x-ms-return-client-request-id": "true"
-      },
-      "RequestBody": "[{    \u0022@id\u0022: \u0022dtmi:example:Ward;128072960\u0022,    \u0022@type\u0022: \u0022Interface\u0022,    \u0022displayName\u0022: \u0022Ward\u0022,    \u0022description\u0022: \u0022A separate partition in a building, made of rooms and hallways.\u0022,    \u0022contents\u0022: [        {            \u0022@type\u0022: \u0022Property\u0022,            \u0022name\u0022: \u0022VisitorCount\u0022,            \u0022schema\u0022: \u0022double\u0022        },        {            \u0022@type\u0022: \u0022Property\u0022,            \u0022name\u0022: \u0022HandWashPercentage\u0022,            \u0022schema\u0022: \u0022double\u0022        },        {            \u0022@type\u0022: \u0022Relationship\u0022,            \u0022name\u0022: \u0022managedRooms\u0022        }    ],    \u0022@context\u0022: \u0022dtmi:dtdl:context;2\u0022}]",
-=======
           "azsdk-net-DigitalTwins.Core/1.0.0-dev.20200820.1",
           "(.NET Core 4.6.29130.01; Microsoft Windows 10.0.18363 )"
         ],
@@ -411,20 +386,10 @@
         "x-ms-return-client-request-id": "true"
       },
       "RequestBody": "[{    \u0022@id\u0022: \u0022dtmi:example:Ward;119139761\u0022,    \u0022@type\u0022: \u0022Interface\u0022,    \u0022displayName\u0022: \u0022Ward\u0022,    \u0022description\u0022: \u0022A separate partition in a building, made of rooms and hallways.\u0022,    \u0022contents\u0022: [        {            \u0022@type\u0022: \u0022Property\u0022,            \u0022name\u0022: \u0022VisitorCount\u0022,            \u0022schema\u0022: \u0022double\u0022        },        {            \u0022@type\u0022: \u0022Property\u0022,            \u0022name\u0022: \u0022HandWashPercentage\u0022,            \u0022schema\u0022: \u0022double\u0022        },        {            \u0022@type\u0022: \u0022Relationship\u0022,            \u0022name\u0022: \u0022managedRooms\u0022        }    ],    \u0022@context\u0022: \u0022dtmi:dtdl:context;2\u0022}]",
->>>>>>> 3a7f5f16
       "StatusCode": 201,
       "ResponseHeaders": {
         "Content-Length": "225",
         "Content-Type": "application/json; charset=utf-8",
-<<<<<<< HEAD
-        "Date": "Thu, 20 Aug 2020 22:01:25 GMT",
-        "Strict-Transport-Security": "max-age=2592000"
-      },
-      "ResponseBody": "[{\u0022id\u0022:\u0022dtmi:example:Ward;128072960\u0022,\u0022description\u0022:{\u0022en\u0022:\u0022A separate partition in a building, made of rooms and hallways.\u0022},\u0022displayName\u0022:{\u0022en\u0022:\u0022Ward\u0022},\u0022decommissioned\u0022:false,\u0022uploadTime\u0022:\u00222020-08-20T22:01:25.8608237\u002B00:00\u0022}]"
-    },
-    {
-      "RequestUri": "https://fakeHost.api.wus2.digitaltwins.azure.net/models/dtmi%3Aexample%3AWard%3B128072960?includeModelDefinition=true\u0026api-version=2020-05-31-preview",
-=======
         "Date": "Thu, 20 Aug 2020 22:33:05 GMT",
         "Strict-Transport-Security": "max-age=2592000"
       },
@@ -432,59 +397,37 @@
     },
     {
       "RequestUri": "https://https://fakeHost.api.wus2.digitaltwins.azure.net/models/dtmi%3Aexample%3AWard%3B119139761?includeModelDefinition=true\u0026api-version=2020-05-31-preview",
->>>>>>> 3a7f5f16
       "RequestMethod": "GET",
       "RequestHeaders": {
         "Accept": "application/json",
         "Authorization": "Sanitized",
         "User-Agent": [
-<<<<<<< HEAD
-          "azsdk-net-DigitalTwins.Core/1.0.0-dev.20200820.5",
-          "(.NET Core 4.6.27514.02; Microsoft Windows 10.0.17763 )"
-        ],
-        "x-ms-client-request-id": "5396ef1aee939073eb32262a83d82b7d",
-=======
           "azsdk-net-DigitalTwins.Core/1.0.0-dev.20200820.1",
           "(.NET Core 4.6.29130.01; Microsoft Windows 10.0.18363 )"
         ],
         "x-ms-client-request-id": "868479430febf65928c96f62f91a0f5f",
->>>>>>> 3a7f5f16
-        "x-ms-return-client-request-id": "true"
-      },
-      "RequestBody": null,
-      "StatusCode": 200,
-      "ResponseHeaders": {
-        "Content-Length": "613",
-        "Content-Type": "application/json; charset=utf-8",
-<<<<<<< HEAD
-        "Date": "Thu, 20 Aug 2020 22:01:25 GMT",
-        "Strict-Transport-Security": "max-age=2592000"
-      },
-      "ResponseBody": {
-        "id": "dtmi:example:Ward;128072960",
-=======
+        "x-ms-return-client-request-id": "true"
+      },
+      "RequestBody": null,
+      "StatusCode": 200,
+      "ResponseHeaders": {
+        "Content-Length": "613",
+        "Content-Type": "application/json; charset=utf-8",
         "Date": "Thu, 20 Aug 2020 22:33:05 GMT",
         "Strict-Transport-Security": "max-age=2592000"
       },
       "ResponseBody": {
         "id": "dtmi:example:Ward;119139761",
->>>>>>> 3a7f5f16
-        "description": {
-          "en": "A separate partition in a building, made of rooms and hallways."
-        },
-        "displayName": {
-          "en": "Ward"
-        },
-        "decommissioned": false,
-<<<<<<< HEAD
-        "uploadTime": "2020-08-20T22:01:25.8608237\u002B00:00",
-        "model": {
-          "@id": "dtmi:example:Ward;128072960",
-=======
+        "description": {
+          "en": "A separate partition in a building, made of rooms and hallways."
+        },
+        "displayName": {
+          "en": "Ward"
+        },
+        "decommissioned": false,
         "uploadTime": "2020-08-20T22:33:05.0643375\u002B00:00",
         "model": {
           "@id": "dtmi:example:Ward;119139761",
->>>>>>> 3a7f5f16
           "@type": "Interface",
           "displayName": "Ward",
           "description": "A separate partition in a building, made of rooms and hallways.",
