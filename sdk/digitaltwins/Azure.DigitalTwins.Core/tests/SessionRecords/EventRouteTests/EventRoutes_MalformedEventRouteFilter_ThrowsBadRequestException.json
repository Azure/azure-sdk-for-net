{
  "Entries": [
    {
      "RequestUri": "https://https://fakeHost.api.wus2.digitaltwins.azure.net/eventroutes/someEventRouteId-1708949791?api-version=2020-05-31-preview",
      "RequestMethod": "PUT",
      "RequestHeaders": {
        "Accept": "application/json",
        "Authorization": "Sanitized",
        "Content-Length": "84",
        "Content-Type": "application/json",
        "User-Agent": [
<<<<<<< HEAD
          "azsdk-net-DigitalTwins.Core/1.0.0-dev.20200820.5",
          "(.NET Core 4.6.27514.02; Microsoft Windows 10.0.17763 )"
=======
          "azsdk-net-DigitalTwins.Core/1.0.0-dev.20200820.1",
          "(.NET Core 4.6.29130.01; Microsoft Windows 10.0.18363 )"
>>>>>>> 3a7f5f16
        ],
        "x-ms-client-request-id": "11700fea52173a68d6cace9b874c6dbb",
        "x-ms-return-client-request-id": "true"
      },
      "RequestBody": {
        "endpointName": "someEventHubEndpoint",
        "filter": "this is not a valid filter string"
      },
      "StatusCode": 400,
      "ResponseHeaders": {
        "Content-Length": "248",
        "Content-Type": "application/json; charset=utf-8",
<<<<<<< HEAD
        "Date": "Thu, 20 Aug 2020 22:01:24 GMT",
=======
        "Date": "Thu, 20 Aug 2020 22:30:19 GMT",
>>>>>>> 3a7f5f16
        "Strict-Transport-Security": "max-age=2592000"
      },
      "ResponseBody": {
        "error": {
          "code": "EventRouteFilterInvalid",
          "message": "The provided filter is invalid. Parsing error, Line=1, Position=6, Message=Unexpected input \u0027is\u0027. See event route documentation for supported values and structure (http://aka.ms/ADTv2Routes)."
        }
      }
    }
  ],
  "Variables": {
    "DIGITALTWINS_URL": "fakeHost.api.wus2.digitaltwins.azure.net",
    "RandomSeed": "1674291194"
  }
}<|MERGE_RESOLUTION|>--- conflicted
+++ resolved
@@ -9,13 +9,8 @@
         "Content-Length": "84",
         "Content-Type": "application/json",
         "User-Agent": [
-<<<<<<< HEAD
-          "azsdk-net-DigitalTwins.Core/1.0.0-dev.20200820.5",
-          "(.NET Core 4.6.27514.02; Microsoft Windows 10.0.17763 )"
-=======
           "azsdk-net-DigitalTwins.Core/1.0.0-dev.20200820.1",
           "(.NET Core 4.6.29130.01; Microsoft Windows 10.0.18363 )"
->>>>>>> 3a7f5f16
         ],
         "x-ms-client-request-id": "11700fea52173a68d6cace9b874c6dbb",
         "x-ms-return-client-request-id": "true"
@@ -28,11 +23,7 @@
       "ResponseHeaders": {
         "Content-Length": "248",
         "Content-Type": "application/json; charset=utf-8",
-<<<<<<< HEAD
-        "Date": "Thu, 20 Aug 2020 22:01:24 GMT",
-=======
         "Date": "Thu, 20 Aug 2020 22:30:19 GMT",
->>>>>>> 3a7f5f16
         "Strict-Transport-Security": "max-age=2592000"
       },
       "ResponseBody": {
