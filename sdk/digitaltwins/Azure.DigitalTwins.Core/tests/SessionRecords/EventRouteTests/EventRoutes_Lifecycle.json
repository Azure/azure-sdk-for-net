--- conflicted
+++ resolved
@@ -9,13 +9,8 @@
         "Content-Length": "165",
         "Content-Type": "application/json",
         "User-Agent": [
-<<<<<<< HEAD
-          "azsdk-net-DigitalTwins.Core/1.0.0-dev.20200820.5",
-          "(.NET Core 4.6.27514.02; Microsoft Windows 10.0.17763 )"
-=======
           "azsdk-net-DigitalTwins.Core/1.0.0-dev.20200820.1",
           "(.NET Core 4.6.29130.01; Microsoft Windows 10.0.18363 )"
->>>>>>> 3a7f5f16
         ],
         "x-ms-client-request-id": "a0db731f3e2efef81a26f02f26c2a1cd",
         "x-ms-return-client-request-id": "true"
@@ -27,11 +22,7 @@
       "StatusCode": 204,
       "ResponseHeaders": {
         "Content-Length": "0",
-<<<<<<< HEAD
-        "Date": "Thu, 20 Aug 2020 22:01:24 GMT",
-=======
         "Date": "Thu, 20 Aug 2020 22:33:02 GMT",
->>>>>>> 3a7f5f16
         "Strict-Transport-Security": "max-age=2592000"
       },
       "ResponseBody": []
@@ -43,13 +34,8 @@
         "Accept": "application/json",
         "Authorization": "Sanitized",
         "User-Agent": [
-<<<<<<< HEAD
-          "azsdk-net-DigitalTwins.Core/1.0.0-dev.20200820.5",
-          "(.NET Core 4.6.27514.02; Microsoft Windows 10.0.17763 )"
-=======
           "azsdk-net-DigitalTwins.Core/1.0.0-dev.20200820.1",
           "(.NET Core 4.6.29130.01; Microsoft Windows 10.0.18363 )"
->>>>>>> 3a7f5f16
         ],
         "x-ms-client-request-id": "83fefb58d596ab9d0c0ecaf831417947",
         "x-ms-return-client-request-id": "true"
@@ -59,11 +45,7 @@
       "ResponseHeaders": {
         "Content-Length": "179",
         "Content-Type": "application/json; charset=utf-8",
-<<<<<<< HEAD
-        "Date": "Thu, 20 Aug 2020 22:01:24 GMT",
-=======
         "Date": "Thu, 20 Aug 2020 22:33:02 GMT",
->>>>>>> 3a7f5f16
         "Strict-Transport-Security": "max-age=2592000"
       },
       "ResponseBody": {
@@ -79,13 +61,8 @@
         "Accept": "application/json",
         "Authorization": "Sanitized",
         "User-Agent": [
-<<<<<<< HEAD
-          "azsdk-net-DigitalTwins.Core/1.0.0-dev.20200820.5",
-          "(.NET Core 4.6.27514.02; Microsoft Windows 10.0.17763 )"
-=======
           "azsdk-net-DigitalTwins.Core/1.0.0-dev.20200820.1",
           "(.NET Core 4.6.29130.01; Microsoft Windows 10.0.18363 )"
->>>>>>> 3a7f5f16
         ],
         "x-ms-client-request-id": "de354ff4334e73fc4311d77c9ab5d19e",
         "x-ms-return-client-request-id": "true"
@@ -95,11 +72,7 @@
       "ResponseHeaders": {
         "Content-Length": "207",
         "Content-Type": "application/json; charset=utf-8",
-<<<<<<< HEAD
-        "Date": "Thu, 20 Aug 2020 22:01:24 GMT",
-=======
         "Date": "Thu, 20 Aug 2020 22:33:03 GMT",
->>>>>>> 3a7f5f16
         "Strict-Transport-Security": "max-age=2592000"
       },
       "ResponseBody": {
@@ -120,13 +93,8 @@
         "Accept": "application/json",
         "Authorization": "Sanitized",
         "User-Agent": [
-<<<<<<< HEAD
-          "azsdk-net-DigitalTwins.Core/1.0.0-dev.20200820.5",
-          "(.NET Core 4.6.27514.02; Microsoft Windows 10.0.17763 )"
-=======
           "azsdk-net-DigitalTwins.Core/1.0.0-dev.20200820.1",
           "(.NET Core 4.6.29130.01; Microsoft Windows 10.0.18363 )"
->>>>>>> 3a7f5f16
         ],
         "x-ms-client-request-id": "6b725ae96df14a54d62f931f7300ccd8",
         "x-ms-return-client-request-id": "true"
@@ -135,11 +103,7 @@
       "StatusCode": 204,
       "ResponseHeaders": {
         "Content-Length": "0",
-<<<<<<< HEAD
-        "Date": "Thu, 20 Aug 2020 22:01:24 GMT",
-=======
         "Date": "Thu, 20 Aug 2020 22:33:03 GMT",
->>>>>>> 3a7f5f16
         "Strict-Transport-Security": "max-age=2592000"
       },
       "ResponseBody": []
@@ -151,13 +115,8 @@
         "Accept": "application/json",
         "Authorization": "Sanitized",
         "User-Agent": [
-<<<<<<< HEAD
-          "azsdk-net-DigitalTwins.Core/1.0.0-dev.20200820.5",
-          "(.NET Core 4.6.27514.02; Microsoft Windows 10.0.17763 )"
-=======
           "azsdk-net-DigitalTwins.Core/1.0.0-dev.20200820.1",
           "(.NET Core 4.6.29130.01; Microsoft Windows 10.0.18363 )"
->>>>>>> 3a7f5f16
         ],
         "x-ms-client-request-id": "d63aa8adc28d247eff8a4084fd211156",
         "x-ms-return-client-request-id": "true"
@@ -167,11 +126,7 @@
       "ResponseHeaders": {
         "Content-Length": "222",
         "Content-Type": "application/json; charset=utf-8",
-<<<<<<< HEAD
-        "Date": "Thu, 20 Aug 2020 22:01:24 GMT",
-=======
         "Date": "Thu, 20 Aug 2020 22:33:03 GMT",
->>>>>>> 3a7f5f16
         "Strict-Transport-Security": "max-age=2592000"
       },
       "ResponseBody": {
