--- conflicted
+++ resolved
@@ -8,12 +8,7 @@
 {
     internal class TestUrlSanitizer : RecordedTestSanitizer
     {
-<<<<<<< HEAD
-        internal const string FAKE_URL = "https://fakeHost.api.wus2.digitaltwins.azure.net";
-        internal const string FAKE_HOST = "fakeHost.api.wus2.digitaltwins.azure.net";
-=======
         internal const string FAKE_HOST = "https://fakeHost.api.wus2.digitaltwins.azure.net";
->>>>>>> 3a7f5f16
 
         public override string SanitizeUri(string uri)
         {
