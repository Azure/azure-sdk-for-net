--- conflicted
+++ resolved
@@ -13,11 +13,7 @@
 
 ### Install Bicep
 
-<<<<<<< HEAD
-- Install using the instructions in [bicep](https://docs.microsoft.com/en-us/azure/azure-resource-manager/bicep/install#install-manually)
-=======
 - Install using the instructions in [bicep](https://docs.microsoft.com/azure/azure-resource-manager/bicep/install#install-manually)
->>>>>>> fc12a131
 - Note that to deploy Bicep files, use Bicep CLI version 0.4.1124 or later. To check your Bicep CLI version, run:
 
 ```bash
