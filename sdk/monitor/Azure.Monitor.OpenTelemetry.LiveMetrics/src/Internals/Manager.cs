﻿// Copyright (c) Microsoft Corporation. All rights reserved.
// Licensed under the MIT License.

using System;
using Azure.Core.Pipeline;
using Azure.Monitor.OpenTelemetry.Exporter.Internals.ConnectionString;
using Azure.Monitor.OpenTelemetry.Exporter.Internals.Platform;
using Azure.Monitor.OpenTelemetry.LiveMetrics.Internals.Diagnostics;

namespace Azure.Monitor.OpenTelemetry.LiveMetrics.Internals
{
    internal sealed partial class Manager : IDisposable
    {
        private readonly QuickPulseSDKClientAPIsRestClient _quickPulseSDKClientAPIsRestClient;
        private readonly ConnectionVars _connectionVars;
        private readonly bool _isAadEnabled;
<<<<<<< HEAD

        private readonly string _streamId = Guid.NewGuid().ToString(); // StreamId should be unique per application instance.
=======
        private readonly string _streamId = Guid.NewGuid().ToString();
        private bool _disposedValue;
>>>>>>> f0d1a30f

        public Manager(LiveMetricsExporterOptions options, IPlatform platform)
        {
            options.Retry.MaxRetries = 0; // prevent Azure.Core from automatically retrying.

            _connectionVars = InitializeConnectionVars(options, platform);
            _quickPulseSDKClientAPIsRestClient = InitializeRestClient(options, _connectionVars, out _isAadEnabled);

            if (options.EnableLiveMetrics)
            {
                InitializeState();
            }
        }

        public LiveMetricsResource? LiveMetricsResource { get; set; }

        internal static ConnectionVars InitializeConnectionVars(LiveMetricsExporterOptions options, IPlatform platform)
        {
            if (options.ConnectionString == null)
            {
                var connectionString = platform.GetEnvironmentVariable(EnvironmentVariableConstants.APPLICATIONINSIGHTS_CONNECTION_STRING);

                if (!string.IsNullOrWhiteSpace(connectionString))
                {
                    return ConnectionStringParser.GetValues(connectionString!);
                }
            }
            else
            {
                return ConnectionStringParser.GetValues(options.ConnectionString);
            }

            throw new InvalidOperationException("A connection string was not found. Please set your connection string.");
        }

        private static QuickPulseSDKClientAPIsRestClient InitializeRestClient(LiveMetricsExporterOptions options, ConnectionVars connectionVars, out bool isAadEnabled)
        {
            HttpPipeline pipeline;

            if (options.Credential != null)
            {
                var scope = AadHelper.GetScope(connectionVars.AadAudience);
                var httpPipelinePolicy = new HttpPipelinePolicy[]
                {
                    new BearerTokenAuthenticationPolicy(options.Credential, scope),
                };

                isAadEnabled = true;
                pipeline = HttpPipelineBuilder.Build(options, httpPipelinePolicy);
                LiveMetricsExporterEventSource.Log.SetAADCredentialsToPipeline(options.Credential.GetType().Name, scope);
            }
            else
            {
                isAadEnabled = false;
                pipeline = HttpPipelineBuilder.Build(options);
            }

            return new QuickPulseSDKClientAPIsRestClient(new ClientDiagnostics(options), pipeline, host: connectionVars.LiveEndpoint);
        }

        public void Dispose()
        {
            if (!_disposedValue)
            {
                ShutdownState();
                _disposedValue = true;
            }
        }
    }
}<|MERGE_RESOLUTION|>--- conflicted
+++ resolved
@@ -14,13 +14,9 @@
         private readonly QuickPulseSDKClientAPIsRestClient _quickPulseSDKClientAPIsRestClient;
         private readonly ConnectionVars _connectionVars;
         private readonly bool _isAadEnabled;
-<<<<<<< HEAD
 
         private readonly string _streamId = Guid.NewGuid().ToString(); // StreamId should be unique per application instance.
-=======
-        private readonly string _streamId = Guid.NewGuid().ToString();
         private bool _disposedValue;
->>>>>>> f0d1a30f
 
         public Manager(LiveMetricsExporterOptions options, IPlatform platform)
         {
