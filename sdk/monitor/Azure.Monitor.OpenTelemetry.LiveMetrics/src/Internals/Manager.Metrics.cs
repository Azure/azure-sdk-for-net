--- conflicted
+++ resolved
@@ -97,16 +97,12 @@
                 dataPoint.Metrics.Add(metricPoint);
             }
 
-<<<<<<< HEAD
             foreach (var metricPoint in CreateCalculatedMetrics(metricAccumulators))
             {
                 dataPoint.Metrics.Add(metricPoint);
             }
 
-            foreach (var metricPoint in CollectPerfCounters())
-=======
             foreach (var metricPoint in CollectProcessMetrics())
->>>>>>> c42894e4
             {
                 dataPoint.Metrics.Add(metricPoint);
             }
