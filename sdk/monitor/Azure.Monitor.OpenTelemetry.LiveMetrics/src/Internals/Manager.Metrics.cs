﻿// Copyright (c) Microsoft Corporation. All rights reserved.
// Licensed under the MIT License.

using System;
using System.Collections.Generic;
using System.Diagnostics;
using Azure.Monitor.OpenTelemetry.Exporter.Internals;
using Azure.Monitor.OpenTelemetry.LiveMetrics.Internals.Diagnostics;
using Azure.Monitor.OpenTelemetry.LiveMetrics.Models;

namespace Azure.Monitor.OpenTelemetry.LiveMetrics.Internals
{
    /// <summary>
    /// This partial class encapsulates all the metrics that are tracked and reported to the Live Metrics service.
    /// </summary>
    internal partial class Manager
    {
        internal readonly DoubleBuffer _documentBuffer = new();
        internal static bool? s_isAzureWebApp = null;

        private readonly PerformanceCounter _performanceCounter_ProcessorTime = new(categoryName: "Processor", counterName: "% Processor Time", instanceName: "_Total");
        private readonly PerformanceCounter _performanceCounter_CommittedBytes = new(categoryName: "Memory", counterName: "Committed Bytes");

        public MonitoringDataPoint GetDataPoint()
        {
            var dataPoint = new MonitoringDataPoint
            {
                Version = SdkVersionUtils.s_sdkVersion.Truncate(SchemaConstants.Tags_AiInternalSdkVersion_MaxLength),
                InvariantVersion = 5,
                Instance = LiveMetricsResource?.RoleInstance ?? "UNKNOWN_INSTANCE",
                RoleName = LiveMetricsResource?.RoleName,
                MachineName = Environment.MachineName, // TODO: MOVE TO PLATFORM
                StreamId = _streamId,
                Timestamp = DateTime.UtcNow, // Represents timestamp sample was created
                TransmissionTime = DateTime.UtcNow, // represents timestamp transmission was sent
                IsWebApp = IsWebAppRunningInAzure(),
                PerformanceCollectionSupported = true,
                // AI SDK relies on PerformanceCounter to collect CPU and Memory metrics.
                // Follow up with service team to get this removed for OTEL based live metrics.
                // TopCpuProcesses = null,
                // TODO: Configuration errors are thrown when filter is applied.
                // CollectionConfigurationErrors = null,
            };

            LiveMetricsBuffer liveMetricsBuffer = new();
            DocumentBuffer filledBuffer = _documentBuffer.FlipDocumentBuffers();
            foreach (var item in filledBuffer.ReadAllAndClear())
            {
<<<<<<< HEAD
                //TODO: Apply filters
                //foreach (CalculatedMetric<TTelemetry> metric in metrics)
                //    if (metric.CheckFilters(telemetry, out filteringErrors))
=======
                // TODO: Filtering would be taken into account here before adding a document to the dataPoint.
                // TODO: item.DocumentStreamIds = new List<string> { "" }; - Will add the identifier for the specific filtering rules (if applicable). See also "matchingDocumentStreamIds" in AI SDK.
>>>>>>> 16ab9b23

                dataPoint.Documents.Add(item);

                if (item.DocumentType == DocumentIngressDocumentType.Request)
                {
                    if (item.Extension_IsSuccess)
                    {
                        liveMetricsBuffer.RecordRequestSucceeded(item.Extension_Duration);
                    }
                    else
                    {
                        liveMetricsBuffer.RecordRequestFailed(item.Extension_Duration);
                    }
                }
                else if (item.DocumentType == DocumentIngressDocumentType.RemoteDependency)
                {
                    if (item.Extension_IsSuccess)
                    {
                        liveMetricsBuffer.RecordDependencySucceeded(item.Extension_Duration);
                    }
                    else
                    {
                        liveMetricsBuffer.RecordDependencyFailed(item.Extension_Duration);
                    }
                }
                else if (item.DocumentType == DocumentIngressDocumentType.Exception)
                {
                    liveMetricsBuffer.RecordException();
                }
                else
                {
                    Debug.WriteLine($"Unknown DocumentType: {item.DocumentType}");
                }
            }

            foreach (var metricPoint in liveMetricsBuffer.GetMetricPoints())
            {
                dataPoint.Metrics.Add(metricPoint);
            }

            foreach (var metricPoint in CollectPerfCounters())
            {
                dataPoint.Metrics.Add(metricPoint);
            }

            return dataPoint;
        }

        public IEnumerable<Models.MetricPoint> CollectPerfCounters()
        {
            // PERFORMANCE COUNTERS
            yield return new Models.MetricPoint
            {
                Name = LiveMetricConstants.MetricId.MemoryCommittedBytesMetricIdValue,
                Value = _performanceCounter_CommittedBytes.NextValue(),
                Weight = 1
            };

            yield return new Models.MetricPoint
            {
                Name = LiveMetricConstants.MetricId.ProcessorTimeMetricIdValue,
                Value = _performanceCounter_ProcessorTime.NextValue(),
                Weight = 1
            };
        }

        /// <summary>
        /// Searches for the environment variable specific to Azure Web App.
        /// </summary>
        /// <returns>Boolean, which is true if the current application is an Azure Web App.</returns>
        internal static bool? IsWebAppRunningInAzure()
        {
            const string WebSiteEnvironmentVariable = "WEBSITE_SITE_NAME";
            const string WebSiteIsolationEnvironmentVariable = "WEBSITE_ISOLATION";
            const string WebSiteIsolationHyperV = "hyperv";

            if (!s_isAzureWebApp.HasValue)
            {
                try
                {
                    // Presence of "WEBSITE_SITE_NAME" indicate web apps.
                    // "WEBSITE_ISOLATION"!="hyperv" indicate premium containers. In this case, perf counters
                    // can be read using regular mechanism and hence this method returns false for
                    // premium containers.
                    // TODO: switch to platform. Not necessary for POC.
                    s_isAzureWebApp = !string.IsNullOrEmpty(Environment.GetEnvironmentVariable(WebSiteEnvironmentVariable)) &&
                                    Environment.GetEnvironmentVariable(WebSiteIsolationEnvironmentVariable) != WebSiteIsolationHyperV;
                }
                catch (System.Exception ex)
                {
                    LiveMetricsExporterEventSource.Log.AccessingEnvironmentVariableFailedWarning(WebSiteEnvironmentVariable, ex);
                    return false;
                }
            }

            return s_isAzureWebApp;
        }
    }
}<|MERGE_RESOLUTION|>--- conflicted
+++ resolved
@@ -46,14 +46,11 @@
             DocumentBuffer filledBuffer = _documentBuffer.FlipDocumentBuffers();
             foreach (var item in filledBuffer.ReadAllAndClear())
             {
-<<<<<<< HEAD
-                //TODO: Apply filters
+                // TODO: Filtering would be taken into account here before adding a document to the dataPoint.
+                // TODO: item.DocumentStreamIds = new List<string> { "" }; - Will add the identifier for the specific filtering rules (if applicable). See also "matchingDocumentStreamIds" in AI SDK.
+                //TODO: Apply filters sample code:
                 //foreach (CalculatedMetric<TTelemetry> metric in metrics)
                 //    if (metric.CheckFilters(telemetry, out filteringErrors))
-=======
-                // TODO: Filtering would be taken into account here before adding a document to the dataPoint.
-                // TODO: item.DocumentStreamIds = new List<string> { "" }; - Will add the identifier for the specific filtering rules (if applicable). See also "matchingDocumentStreamIds" in AI SDK.
->>>>>>> 16ab9b23
 
                 dataPoint.Documents.Add(item);
 
