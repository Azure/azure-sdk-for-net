﻿// Copyright (c) Microsoft Corporation. All rights reserved.
// Licensed under the MIT License.

using System;
using System.Diagnostics.Tracing;
using System.Runtime.CompilerServices;
using Azure.Monitor.OpenTelemetry.Exporter.Internals;
using Azure.Monitor.OpenTelemetry.LiveMetrics.Models;

namespace Azure.Monitor.OpenTelemetry.LiveMetrics.Internals.Diagnostics
{
    /// <summary>
    /// EventSource for the AzureMonitorExporter.
    /// EventSource Guid at Runtime: 72f5588f-fa1c-502e-0627-e13dd2bd67c9.
    /// (This guid can be found by debugging this class and inspecting the "Log" singleton and reading the "Guid" property).
    /// </summary>
    /// <remarks>
    /// PerfView Instructions:
    /// <list type="bullet">
    /// <item>To collect all events: <code>PerfView.exe collect -MaxCollectSec:300 -NoGui /onlyProviders=*OpenTelemetry-AzureMonitor-LiveMetrics</code></item>
    /// <item>To collect events based on LogLevel: <code>PerfView.exe collect -MaxCollectSec:300 -NoGui /onlyProviders:OpenTelemetry-AzureMonitor-LiveMetrics::Verbose</code></item>
    /// </list>
    /// Dotnet-Trace Instructions:
    /// <list type="bullet">
    /// <item>To collect all events: <code>dotnet-trace collect --process-id PID --providers OpenTelemetry-AzureMonitor-LiveMetrics</code></item>
    /// <item>To collect events based on LogLevel: <code>dotnet-trace collect --process-id PID --providers OpenTelemetry-AzureMonitor-LiveMetrics::Verbose</code></item>
    /// </list>
    /// Logman Instructions:
    /// <list type="number">
    /// <item>Create a text file containing providers: <code>echo "{72f5588f-fa1c-502e-0627-e13dd2bd67c9}" > providers.txt</code></item>
    /// <item>Start collecting: <code>logman -start exporter -pf providers.txt -ets -bs 1024 -nb 100 256</code></item>
    /// <item>Stop collecting: <code>logman -stop exporter -ets</code></item>
    /// </list>
    /// </remarks>
    [EventSource(Name = EventSourceName)]
    internal sealed class LiveMetricsExporterEventSource : EventSource
    {
        internal const string EventSourceName = "OpenTelemetry-AzureMonitor-LiveMetrics";

        internal static readonly LiveMetricsExporterEventSource Log = new LiveMetricsExporterEventSource();

        [NonEvent]
        [MethodImpl(MethodImplOptions.AggressiveInlining)]
        private bool IsEnabled(EventLevel eventLevel) => IsEnabled(eventLevel, EventKeywords.All);

        [NonEvent]
        public void FailedToParseConnectionString(System.Exception ex)
        {
            if (IsEnabled(EventLevel.Error))
            {
                FailedToParseConnectionString(ex.FlattenException().ToInvariantString());
            }
        }

        [Event(1, Message = "Failed to parse ConnectionString due to an exception: {0}", Level = EventLevel.Error)]
        public void FailedToParseConnectionString(string exceptionMessage) => WriteEvent(1, exceptionMessage);

        [NonEvent]
        public void FailedToReadEnvironmentVariables(System.Exception ex)
        {
            if (IsEnabled(EventLevel.Warning))
            {
                FailedToReadEnvironmentVariables(ex.FlattenException().ToInvariantString());
            }
        }

        [Event(2, Message = "Failed to read environment variables due to an exception. This may prevent the Exporter from initializing. {0}", Level = EventLevel.Warning)]
        public void FailedToReadEnvironmentVariables(string errorMessage) => WriteEvent(2, errorMessage);

        [NonEvent]
        public void AccessingEnvironmentVariableFailedWarning(string environmentVariable, System.Exception ex)
        {
            if (IsEnabled(EventLevel.Warning))
            {
                AccessingEnvironmentVariableFailedWarning(environmentVariable, ex.FlattenException().ToInvariantString());
            }
        }

        [Event(3, Message = "Accessing environment variable - {0} failed with exception: {1}.", Level = EventLevel.Warning)]
        public void AccessingEnvironmentVariableFailedWarning(string environmentVariable, string exceptionMessage) => WriteEvent(3, environmentVariable, exceptionMessage);

        [NonEvent]
        public void SdkVersionCreateFailed(System.Exception ex)
        {
            if (IsEnabled(EventLevel.Warning))
            {
                SdkVersionCreateFailed(ex.FlattenException().ToInvariantString());
            }
        }

        [Event(4, Message = "Failed to create an SDK version due to an exception. Not user actionable. {0}", Level = EventLevel.Warning)]
        public void SdkVersionCreateFailed(string exceptionMessage) => WriteEvent(4, exceptionMessage);

        [Event(5, Message = "Version string exceeds expected length. This is only for internal telemetry and can safely be ignored. Type Name: {0}. Version: {1}", Level = EventLevel.Verbose)]
        public void VersionStringUnexpectedLength(string typeName, string value) => WriteEvent(5, typeName, value);

        [NonEvent]
        public void ErrorInitializingPartOfSdkVersion(string typeName, System.Exception ex)
        {
            if (IsEnabled(EventLevel.Warning))
            {
                ErrorInitializingPartOfSdkVersion(typeName, ex.FlattenException().ToInvariantString());
            }
        }

        [Event(6, Message = "Failed to get Type version while initialize SDK version due to an exception. Not user actionable. Type: {0}. {1}", Level = EventLevel.Warning)]
        public void ErrorInitializingPartOfSdkVersion(string typeName, string exceptionMessage) => WriteEvent(6, typeName, exceptionMessage);

        [Event(7, Message = "HttpPipelineBuilder is built with AAD Credentials. TokenCredential: {0} Scope: {1}", Level = EventLevel.Informational)]
        public void SetAADCredentialsToPipeline(string credentialTypeName, string scope) => WriteEvent(7, credentialTypeName, scope);

        [NonEvent]
        public void PingFailed(Response response)
        {
            if (IsEnabled(EventLevel.Error))
            {
                ServiceCallFailed(name: "Ping", response.Status, response.ReasonPhrase);
            }
        }

        [NonEvent]
        public void PostFailed(Response response)
        {
            if (IsEnabled(EventLevel.Error))
            {
                ServiceCallFailed(name: "Post", response.Status, response.ReasonPhrase);
            }
        }

        [NonEvent]
        public void PingFailedWithUnknownException(System.Exception ex)
        {
            if (IsEnabled(EventLevel.Error))
            {
                ServiceCallFailedWithUnknownException(name: "Ping", ex.ToInvariantString());
            }
        }

        [NonEvent]
        public void PostFailedWithUnknownException(System.Exception ex)
        {
            if (IsEnabled(EventLevel.Error))
            {
                ServiceCallFailedWithUnknownException(name: "Post", ex.ToInvariantString());
            }
        }

        [NonEvent]
        public void PingFailedWithServiceError(int statusCode, ServiceError serviceError)
        {
            if (IsEnabled(EventLevel.Error))
            {
                ServiceCallFailedWithServiceError(name: "Ping", statusCode, serviceError.Code, serviceError.Exception, serviceError.Message);
            }
        }

        [NonEvent]
        public void PostFailedWithServiceError(int statusCode, ServiceError serviceError)
        {
            if (IsEnabled(EventLevel.Error))
            {
                ServiceCallFailedWithServiceError(name: "Post", statusCode, serviceError.Code, serviceError.Exception, serviceError.Message);
            }
        }

        [Event(8, Message = "Service call failed. Name: {0}. Status Code: {1} Reason: {2}.", Level = EventLevel.Error)]
        public void ServiceCallFailed(string name, int statusCode, string reasonPhrase) => WriteEvent(8, name, statusCode, reasonPhrase);

        [Event(9, Message = "Service call failed with exception. Name: {0}. Exception: {1}", Level = EventLevel.Error)]
        public void ServiceCallFailedWithUnknownException(string name, string exceptionMessage) => WriteEvent(9, name, exceptionMessage);

        [Event(10, Message = "Service call failed. Name: {0}. Status Code: {1}. Code: {2}. Message: {3}. Exception: {4}.", Level = EventLevel.Error)]
        public void ServiceCallFailedWithServiceError(string name, int statusCode, string code, string message, string exception) => WriteEvent(10, name, statusCode, code, message, exception);

        [NonEvent]
<<<<<<< HEAD
        public void DroppedDocument(DocumentIngressDocumentType documentType)
        {
            if (IsEnabled(EventLevel.Warning))
            {
                DroppedDocument(documentType.ToString());
            }
        }

        [Event(11, Message = "Document was dropped. DocumentType: {0}. Not user actionable.", Level = EventLevel.Warning)]
        public void DroppedDocument(string documentType) => WriteEvent(11, documentType);
=======
        public void StateMachineFailedWithUnknownException(System.Exception ex)
        {
            if (IsEnabled(EventLevel.Error))
            {
                StateMachineFailedWithUnknownException(ex.ToInvariantString());
            }
        }

        [Event(11, Message = "LiveMetrics State Machine failed with exception: {0}", Level = EventLevel.Error)]
        public void StateMachineFailedWithUnknownException(string exceptionMessage) => WriteEvent(11, exceptionMessage);
>>>>>>> f0d1a30f
    }
}<|MERGE_RESOLUTION|>--- conflicted
+++ resolved
@@ -173,18 +173,6 @@
         public void ServiceCallFailedWithServiceError(string name, int statusCode, string code, string message, string exception) => WriteEvent(10, name, statusCode, code, message, exception);
 
         [NonEvent]
-<<<<<<< HEAD
-        public void DroppedDocument(DocumentIngressDocumentType documentType)
-        {
-            if (IsEnabled(EventLevel.Warning))
-            {
-                DroppedDocument(documentType.ToString());
-            }
-        }
-
-        [Event(11, Message = "Document was dropped. DocumentType: {0}. Not user actionable.", Level = EventLevel.Warning)]
-        public void DroppedDocument(string documentType) => WriteEvent(11, documentType);
-=======
         public void StateMachineFailedWithUnknownException(System.Exception ex)
         {
             if (IsEnabled(EventLevel.Error))
@@ -195,6 +183,17 @@
 
         [Event(11, Message = "LiveMetrics State Machine failed with exception: {0}", Level = EventLevel.Error)]
         public void StateMachineFailedWithUnknownException(string exceptionMessage) => WriteEvent(11, exceptionMessage);
->>>>>>> f0d1a30f
+
+        [NonEvent]
+        public void DroppedDocument(DocumentIngressDocumentType documentType)
+        {
+            if (IsEnabled(EventLevel.Warning))
+            {
+                DroppedDocument(documentType.ToString());
+            }
+        }
+
+        [Event(12, Message = "Document was dropped. DocumentType: {0}. Not user actionable.", Level = EventLevel.Warning)]
+        public void DroppedDocument(string documentType) => WriteEvent(12, documentType);
     }
 }