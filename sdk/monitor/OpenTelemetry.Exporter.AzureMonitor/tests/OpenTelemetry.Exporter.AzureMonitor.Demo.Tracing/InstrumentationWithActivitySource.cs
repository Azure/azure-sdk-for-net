--- conflicted
+++ resolved
@@ -63,12 +63,8 @@
                                 activity?.SetTag($"http.header.{headerKey}", headerValue);
                             }
 
-<<<<<<< HEAD
                             activity?.AddTag("http.url", context.Request.Url.AbsolutePath);
                             activity?.AddTag("http.host", context.Request.Url.Host);
-=======
-                            activity?.SetTag("http.url", context.Request.Url.AbsolutePath);
->>>>>>> 79477373
 
                             string requestContent;
                             using (var childSpan = source.StartActivity("ReadStream", ActivityKind.Consumer))
