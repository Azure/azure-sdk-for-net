// Copyright (c) Microsoft Corporation. All rights reserved.
// Licensed under the MIT License.

using System;
using System.Diagnostics.Tracing;

namespace OpenTelemetry.Exporter.AzureMonitor
{
    [EventSource(Name = EventSourceName)]
    internal sealed class AzureMonitorTraceExporterEventSource : EventSource
    {
        private const string EventSourceName = "OpenTelemetry-TraceExporter-AzureMonitor";
        public static AzureMonitorTraceExporterEventSource Log = new AzureMonitorTraceExporterEventSource();

        [NonEvent]
        public void FailedExport(Exception ex)
        {
            if (this.IsEnabled(EventLevel.Error, EventKeywords.All))
            {
                this.FailedExport(ex.ToInvariantString());
            }
        }

        [NonEvent]
        public void SdkVersionCreateFailed(Exception ex)
        {
            if (this.IsEnabled(EventLevel.Warning, EventKeywords.All))
            {
                this.WarnSdkVersionCreateException(ex.ToInvariantString());
            }
        }

<<<<<<< HEAD
        [Event(1, Message = "Failed to export activities: '{0}'", Level = EventLevel.Error)]
        public void FailedExport(string exception) => this.WriteEvent(1, exception);
=======
        [NonEvent]
        public void ConnectionStringError(Exception ex)
        {
            if (this.IsEnabled(EventLevel.Error, EventKeywords.All))
            {
                this.ConnectionStringError(ex.ToInvariantString());
            }
        }

        [Event(1, Message = "{0}", Level = EventLevel.Warning)]
        public void WarnToParseConfigurationString(string message) => this.WriteEvent(1, message);
>>>>>>> 73ae4813

        [Event(2, Message = "Error creating SdkVersion : '{0}'", Level = EventLevel.Warning)]
        public void WarnSdkVersionCreateException(string message) => this.WriteEvent(2, message);

        [Event(3, Message = "Connection String Error: '{0}'", Level = EventLevel.Error)]
        public void ConnectionStringError(string message) => this.WriteEvent(3, message);
    }
}<|MERGE_RESOLUTION|>--- conflicted
+++ resolved
@@ -30,10 +30,6 @@
             }
         }
 
-<<<<<<< HEAD
-        [Event(1, Message = "Failed to export activities: '{0}'", Level = EventLevel.Error)]
-        public void FailedExport(string exception) => this.WriteEvent(1, exception);
-=======
         [NonEvent]
         public void ConnectionStringError(Exception ex)
         {
@@ -43,9 +39,8 @@
             }
         }
 
-        [Event(1, Message = "{0}", Level = EventLevel.Warning)]
-        public void WarnToParseConfigurationString(string message) => this.WriteEvent(1, message);
->>>>>>> 73ae4813
+        [Event(1, Message = "Failed to export activities: '{0}'", Level = EventLevel.Error)]
+        public void FailedExport(string exception) => this.WriteEvent(1, exception);
 
         [Event(2, Message = "Error creating SdkVersion : '{0}'", Level = EventLevel.Warning)]
         public void WarnSdkVersionCreateException(string message) => this.WriteEvent(2, message);
