--- conflicted
+++ resolved
@@ -1,23 +1,9 @@
 # Release History
-
-<<<<<<< HEAD
-=======
-## 1.2.0-beta.1 (Unreleased)
-
-### Features Added
-
-### Breaking Changes
-
-### Bugs Fixed
-
-### Other Changes
-
 ## 1.1.1 (2023-10-16)
 
 ## Features Added
 - Added documentation for using sovereign cloud
 
->>>>>>> 1d2a4bfe
 ## 1.1.0 (2023-10-10)
 
 ## Features Added
