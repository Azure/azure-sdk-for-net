﻿// Copyright (c) Microsoft Corporation. All rights reserved.
// Licensed under the MIT License.

using System;
using System.Collections.Generic;
using System.Linq;
using System.Threading;
using System.Threading.Tasks;
using Azure.Core;
using Azure.Core.Pipeline;
using Azure.Core.TestFramework;
using NUnit.Framework;

namespace Azure.Monitor.Ingestion.Tests
{
    [LiveOnly]
    public class ErrorTest : RecordedTestBase<MonitorIngestionTestEnvironment>
    {
        private const int Mb = 1024 * 1024;
        public ErrorTest(bool isAsync) : base(isAsync)
        {
        }

        /* please refer to https://github.com/Azure/azure-sdk-for-net/blob/main/sdk/template/Azure.Template/tests/TemplateClientLiveTests.cs to write tests. */

        private LogsIngestionClient CreateClient(HttpPipelinePolicy policy = null)
        {
            var options = new LogsIngestionClientOptions();
            if (policy != null)
            {
                options.AddPolicy(policy, HttpPipelinePosition.PerCall);
            }
            var clientOptions = InstrumentClientOptions(options);
            return InstrumentClient(new LogsIngestionClient(new Uri(TestEnvironment.DCREndpoint), TestEnvironment.Credential, clientOptions));
        }

        private static List<Object> GenerateEntries(int numEntries, DateTime recordingNow)
        {
            var entries = new List<Object>();
            for (int i = 0; i < numEntries; i++)
            {
                entries.Add(new Object[] {
                    new {
                        Time = recordingNow,
                        Computer = "Computer" + i.ToString(),
                        AdditionalContext = i
                    }
                });
            }
            return entries;
        }

        [Test]
        public void OneFailure()
        {
            LogsIngestionClient client = CreateClient();
            // set compression to gzip so SDK does not gzip data (assumes already gzipped)
            LogsIngestionClient.Compression = "gzip";
            var entries = GenerateEntries(800, Recording.Now.DateTime);
            entries.Add(new object[] {
                    new {
                        Time = Recording.Now.DateTime,
                        Computer = "Computer" + new string('*', Mb),
                        AdditionalContext = 1
                    }
                });

            // Make the request
            var exceptions = Assert.ThrowsAsync<AggregateException>(async () => { await client.UploadAsync(TestEnvironment.DCRImmutableId, TestEnvironment.StreamName, entries).ConfigureAwait(false); });
            Assert.AreEqual(1, exceptions.InnerExceptions.Count);
            Assert.AreEqual("1 out of the 801 logs failed to upload", exceptions.Message.Split('.')[0]);
            foreach (RequestFailedException exception in exceptions.InnerExceptions)
            {
                Assert.AreEqual("ContentLengthLimitExceeded", exception.ErrorCode);
                Assert.IsNull(exception.InnerException);
                Assert.AreEqual(413, exception.Status);
            }
        }

        [Test]
        public void TwoFailures()
        {
            LogsIngestionClient client = CreateClient();
            // set compression to gzip so SDK does not gzip data (assumes already gzipped)
            LogsIngestionClient.Compression = "gzip";
            var entries = GenerateEntries(800, Recording.Now.DateTime);
            // Add 2 entries that are going to fail in 2 batches
            entries.Add(new object[] {
                    new {
                        Time = Recording.Now.DateTime,
                        Computer = "Computer" + new string('*', Mb),
                        AdditionalContext = 1
                    }
                });
            entries.Add(new object[] {
                    new {
                        Time = Recording.Now.DateTime,
                        Computer = "Computer" + new string('!', Mb),
                        AdditionalContext = 1
                    }
                });

            // Make the request
            var exceptions = Assert.ThrowsAsync<AggregateException>(async () => { await client.UploadAsync(TestEnvironment.DCRImmutableId, TestEnvironment.StreamName, entries).ConfigureAwait(false); });
            Assert.AreEqual(2, exceptions.InnerExceptions.Count);
            Assert.AreEqual("2 out of the 802 logs failed to upload", exceptions.Message.Split('.')[0]);
            foreach (RequestFailedException exception in exceptions.InnerExceptions)
            {
                Assert.AreEqual("ContentLengthLimitExceeded", exception.ErrorCode);
                Assert.IsNull(exception.InnerException);
                Assert.AreEqual(413, exception.Status);
            }
        }

        [Test]
        public async Task OneFailureWithEventHandler()
        {
            LogsIngestionClient client = CreateClient();
            // set compression to gzip so SDK does not gzip data (assumes already gzipped)
            LogsIngestionClient.Compression = "gzip";
            var entries = GenerateEntries(800, Recording.Now.DateTime);
            entries.Add(new object[] {
                    new {
                        Time = Recording.Now.DateTime,
                        Computer = "Computer" + new string('*', Mb),
                        AdditionalContext = 1
                    }
                });

            // Make the request
<<<<<<< HEAD
            UploadLogsOptions options = new UploadLogsOptions();
            bool isTriggered = false;
            options.UploadFailedEventHandler += Options_UploadFailed;
=======
            LogsUploadOptions options = new LogsUploadOptions();
            var cts = new CancellationTokenSource();
            bool isTriggered = false;
            options.UploadFailed += Options_UploadFailed;
            //await client.UploadAsync(TestEnvironment.DCRImmutableId, TestEnvironment.StreamName, entries, options, cts.Token).ConfigureAwait(false);
>>>>>>> 106e7bae
            await client.UploadAsync(TestEnvironment.DCRImmutableId, TestEnvironment.StreamName, entries, options).ConfigureAwait(false);
            Assert.IsTrue(isTriggered);
            Task Options_UploadFailed(UploadFailedEventArgs e)
            {
                isTriggered = true;
                Assert.IsInstanceOf<RequestFailedException>(e.Exception);
                Assert.AreEqual("ContentLengthLimitExceeded", ((RequestFailedException)(e.Exception)).ErrorCode);
                Assert.IsNull(((RequestFailedException)(e.Exception)).InnerException);
                Assert.AreEqual(413, ((RequestFailedException)(e.Exception)).Status);
                return Task.CompletedTask;
            }
        }

        [Test]
        public async Task TwoFailuresWithEventHandler()
        {
            LogsIngestionClient client = CreateClient();
            // set compression to gzip so SDK does not gzip data (assumes already gzipped)
            LogsIngestionClient.Compression = "gzip";
            var entries = GenerateEntries(800, Recording.Now.DateTime);
            entries.Add(new object[] {
                    new {
                        Time = Recording.Now.DateTime,
                        Computer = "Computer" + new string('*', Mb),
                        AdditionalContext = 1
                    }
                });
            entries.Add(new object[] {
                    new {
                        Time = Recording.Now.DateTime,
                        Computer = "Computer" + new string('!', Mb),
                        AdditionalContext = 1
                    }
                });

            // Make the request
            LogsUploadOptions options = new LogsUploadOptions();
            bool isTriggered = false;
            options.UploadFailed += Options_UploadFailed;
            await client.UploadAsync(TestEnvironment.DCRImmutableId, TestEnvironment.StreamName, entries, options).ConfigureAwait(false);
            Assert.IsTrue(isTriggered);
            Task Options_UploadFailed(UploadFailedEventArgs e)
            {
                isTriggered = true;
                Assert.IsInstanceOf<RequestFailedException>(e.Exception);
                Assert.AreEqual("ContentLengthLimitExceeded", ((RequestFailedException)(e.Exception)).ErrorCode);
                Assert.IsNull(((RequestFailedException)(e.Exception)).InnerException);
                Assert.AreEqual(413, ((RequestFailedException)(e.Exception)).Status);
                return Task.CompletedTask;
            }
        }

        [Test]
        public void TwoFailuresWithEventHandlerCancellationToken()
        {
            LogsIngestionClient client = CreateClient();
            // set compression to gzip so SDK does not gzip data (assumes already gzipped)
            LogsIngestionClient.Compression = "gzip";
            var entries = GenerateEntries(800, Recording.Now.DateTime);
            entries.Add(new object[] {
                    new {
                        Time = Recording.Now.DateTime,
                        Computer = "Computer" + new string('*', Mb),
                        AdditionalContext = 1
                    }
                });
            entries.Add(new object[] {
                    new {
                        Time = Recording.Now.DateTime,
                        Computer = "Computer" + new string('!', Mb),
                        AdditionalContext = 1
                    }
                });
            entries.Add(new object[] {
                    new {
                        Time = Recording.Now.DateTime,
                        Computer = "Computer" + new string(';', Mb),
                        AdditionalContext = 1
                    }
                });

            // Make the request
            UploadLogsOptions options = new UploadLogsOptions();
            options.MaxConcurrency = 2;
            bool isTriggered = false;
            var cts = new CancellationTokenSource();
            options.UploadFailedEventHandler += Options_UploadFailed;
            AggregateException exceptions = Assert.ThrowsAsync<AggregateException>(async () => { await client.UploadAsync(TestEnvironment.DCRImmutableId, TestEnvironment.StreamName, entries, options, cts.Token).ConfigureAwait(false); });
            Assert.IsTrue(isTriggered);
            Assert.IsTrue(cts.IsCancellationRequested);
            // check if OperationCanceledException is in the Exception list
            // may not be first one in async case
            Assert.IsTrue(exceptions.InnerExceptions.Any(exception => exception is OperationCanceledException));
            Task Options_UploadFailed(UploadFailedEventArgs e)
            {
                cts.Cancel();
                isTriggered = true;
                Assert.IsInstanceOf<RequestFailedException>(e.Exception);
                Assert.AreEqual("ContentLengthLimitExceeded", ((RequestFailedException)(e.Exception)).ErrorCode);
                Assert.IsNull(((RequestFailedException)(e.Exception)).InnerException);
                Assert.AreEqual(413, ((RequestFailedException)(e.Exception)).Status);
                return Task.CompletedTask;
            }
        }

        [Test]
        public void OneFailureWithEventHandlerThrowException()
        {
            LogsIngestionClient client = CreateClient();
            // set compression to gzip so SDK does not gzip data (assumes already gzipped)
            LogsIngestionClient.Compression = "gzip";
            var entries = GenerateEntries(800, Recording.Now.DateTime);
            entries.Add(new object[] {
                    new {
                        Time = Recording.Now.DateTime,
                        Computer = "Computer" + new string('*', Mb),
                        AdditionalContext = 1
                    }
                });

            // Make the request
            UploadLogsOptions options = new UploadLogsOptions();
            options.UploadFailedEventHandler += Options_UploadFailed;
            var exceptions = Assert.ThrowsAsync<AggregateException>(async () => { await client.UploadAsync(TestEnvironment.DCRImmutableId, TestEnvironment.StreamName, entries, options).ConfigureAwait(false); });
            Task Options_UploadFailed(UploadFailedEventArgs e)
            {
                Assert.IsInstanceOf<RequestFailedException>(e.Exception);
                Assert.AreEqual("ContentLengthLimitExceeded", ((RequestFailedException)(e.Exception)).ErrorCode);
                Assert.IsNull(((RequestFailedException)(e.Exception)).InnerException);
                Assert.AreEqual(413, ((RequestFailedException)(e.Exception)).Status);
                throw e.Exception;
            }
        }
    }
}<|MERGE_RESOLUTION|>--- conflicted
+++ resolved
@@ -128,17 +128,10 @@
                 });
 
             // Make the request
-<<<<<<< HEAD
-            UploadLogsOptions options = new UploadLogsOptions();
-            bool isTriggered = false;
-            options.UploadFailedEventHandler += Options_UploadFailed;
-=======
             LogsUploadOptions options = new LogsUploadOptions();
             var cts = new CancellationTokenSource();
             bool isTriggered = false;
             options.UploadFailed += Options_UploadFailed;
-            //await client.UploadAsync(TestEnvironment.DCRImmutableId, TestEnvironment.StreamName, entries, options, cts.Token).ConfigureAwait(false);
->>>>>>> 106e7bae
             await client.UploadAsync(TestEnvironment.DCRImmutableId, TestEnvironment.StreamName, entries, options).ConfigureAwait(false);
             Assert.IsTrue(isTriggered);
             Task Options_UploadFailed(UploadFailedEventArgs e)
