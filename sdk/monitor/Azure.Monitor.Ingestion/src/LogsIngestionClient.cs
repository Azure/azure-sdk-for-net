--- conflicted
+++ resolved
@@ -466,11 +466,7 @@
             }
         }
 
-<<<<<<< HEAD
-        internal async Task<(Exception Ex, int LogsCount)> ProcessCompletedTaskEventHandlerAsync(Task<Response> completedTask, List<object> logs, UploadLogsOptions options, CancellationToken cancellationToken)
-=======
         internal async Task<Exception> ProcessCompletedTaskEventHandlerAsync(Task<Response> completedTask, List<object> logs, LogsUploadOptions options, CancellationToken cancellationToken)
->>>>>>> 106e7bae
         {
             UploadFailedEventArgs eventArgs;
             if (completedTask.Exception != null)
