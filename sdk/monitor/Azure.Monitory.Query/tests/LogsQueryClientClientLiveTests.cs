﻿// Copyright (c) Microsoft Corporation. All rights reserved.
// Licensed under the MIT License.

using System;
using System.Collections.Generic;
using System.Globalization;
using System.Linq;
using System.Threading.Tasks;
using Azure.Core.TestFramework;
using Azure.Monitory.Query.Models;
using NUnit.Framework;

namespace Azure.Monitory.Query.Tests
{
    public class LogsQueryClientClientLiveTests : RecordedTestBase<MonitorQueryClientTestEnvironment>
    {
        private LogsTestData _logsTestData;

        public LogsQueryClientClientLiveTests(bool isAsync) : base(isAsync)
        {
        }

        [SetUp]
        public async Task SetUp()
        {
            _logsTestData = new LogsTestData(this);
            await _logsTestData.InitializeAsync();
        }

        private LogsClient CreateClient()
        {
            return InstrumentClient(new LogsClient(
                TestEnvironment.Credential,
                InstrumentClientOptions(new LogsClientOptions())
            ));
        }

        [RecordedTest]
        public async Task CanQuery()
        {
            var client = CreateClient();

            var results = await client.QueryAsync(TestEnvironment.WorkspaceId,
                $"{_logsTestData.TableAName} |" +
                $"project {LogsTestData.StringColumnName}, {LogsTestData.IntColumnName}, {LogsTestData.BoolColumnName}, {LogsTestData.FloatColumnName} |" +
                $"order by {LogsTestData.StringColumnName} asc");

            var resultTable = results.Value.Tables.Single();
            CollectionAssert.IsNotEmpty(resultTable.Columns);

            Assert.AreEqual("a", resultTable.Rows[0].GetString(0));
            Assert.AreEqual("a", resultTable.Rows[0].GetString(LogsTestData.StringColumnName));

            Assert.AreEqual(1, resultTable.Rows[0].GetInt32(1));
            Assert.AreEqual(1, resultTable.Rows[0].GetInt32(LogsTestData.IntColumnName));

            Assert.AreEqual(false, resultTable.Rows[0].GetBoolean(2));
            Assert.AreEqual(false, resultTable.Rows[0].GetBoolean(LogsTestData.BoolColumnName));

            Assert.AreEqual(0d, resultTable.Rows[0].GetDouble(3));
            Assert.AreEqual(0d, resultTable.Rows[0].GetDouble(LogsTestData.FloatColumnName));
        }

        [RecordedTest]
        public async Task CanQueryIntoPrimitiveString()
        {
            var client = CreateClient();

            var results = await client.QueryAsync<string>(TestEnvironment.WorkspaceId,
                $"{_logsTestData.TableAName} | project {LogsTestData.StringColumnName} | order by {LogsTestData.StringColumnName} asc");

            CollectionAssert.AreEqual(new[] {"a", "b", "c"}, results.Value);
        }

        [RecordedTest]
        public async Task CanQueryIntoPrimitiveInt()
        {
            var client = CreateClient();

            var results = await client.QueryAsync<int>(TestEnvironment.WorkspaceId, $"{_logsTestData.TableAName} | count");

            Assert.AreEqual(_logsTestData.TableA.Count, results.Value[0]);
        }

        [RecordedTest]
        public async Task CanQueryIntoClass()
        {
            var client = CreateClient();

            var results = await client.QueryAsync<TestModel>(TestEnvironment.WorkspaceId,
                $"{_logsTestData.TableAName} |" +
                $"project-rename Name = {LogsTestData.StringColumnName}, Age = {LogsTestData.IntColumnName} |" +
                $"order by Name asc");

            CollectionAssert.AreEqual(new[]
            {
                new TestModel() {Age = 1, Name = "a"},
                new TestModel() {Age = 3, Name = "b"},
                new TestModel() {Age = 1, Name = "c"}
            }, results.Value);
        }

        [RecordedTest]
        public async Task CanQueryIntoDictionary()
        {
            var client = CreateClient();

            var results = await client.QueryAsync<Dictionary<string, object>>(TestEnvironment.WorkspaceId,
                $"{_logsTestData.TableAName} |" +
                $"project-rename Name = {LogsTestData.StringColumnName}, Age = {LogsTestData.IntColumnName} |" +
                $"project Name, Age |" +
                $"order by Name asc");

            CollectionAssert.AreEqual(new[]
            {
                new Dictionary<string, object>() {{"Age", 1}, {"Name", "a"}},
                new Dictionary<string, object>() {{"Age", 3}, {"Name", "b"}},
                new Dictionary<string, object>() {{"Age", 1}, {"Name", "c"}}
            }, results.Value);
        }

        [RecordedTest]
        public async Task CanQueryIntoIDictionary()
        {
            var client = CreateClient();

            var results = await client.QueryAsync<IDictionary<string, object>>(TestEnvironment.WorkspaceId,
                $"{_logsTestData.TableAName} |" +
                $"project-rename Name = {LogsTestData.StringColumnName}, Age = {LogsTestData.IntColumnName} |" +
                $"project Name, Age |" +
                $"order by Name asc");

            CollectionAssert.AreEqual(new[]
            {
                new Dictionary<string, object>() {{"Age", 1}, {"Name", "a"}},
                new Dictionary<string, object>() {{"Age", 3}, {"Name", "b"}},
                new Dictionary<string, object>() {{"Age", 1}, {"Name", "c"}}
            }, results.Value);
        }

        [RecordedTest]
        public async Task CanQueryBatch()
        {
            var client = CreateClient();
            LogsBatchQuery batch = InstrumentClient(client.CreateBatchQuery());
            string id1 = batch.AddQuery(TestEnvironment.WorkspaceId, "Heartbeat");
            string id2 = batch.AddQuery(TestEnvironment.WorkspaceId, "Heartbeat");
            Response<LogsBatchQueryResult> response = await batch.SubmitAsync();

            var result1 = response.Value.GetResult(id1);
            var result2 = response.Value.GetResult(id2);

            CollectionAssert.IsNotEmpty(result1.Tables[0].Columns);
            CollectionAssert.IsNotEmpty(result2.Tables[0].Columns);
        }

        [RecordedTest]
<<<<<<< HEAD
        public async Task CanQueryAllSupportedTypes()
        {
            var client = CreateClient();

            Response<LogsQueryResult> results = await client.QueryAsync(TestEnvironment.WorkspaceId,
                $"datatable (DateTime: datetime, Bool:bool, Guid: guid, Int: int, Long:long, Double: double, String: string, Timespan: timespan, Decimal: decimal, NullBool: bool)" +
                "[" +
                "datetime(2015-12-31 23:59:59.9)," +
                "false," +
                "guid(74be27de-1e4e-49d9-b579-fe0b331d3642)," +
                "12345," +
                "1234567890123," +
                "12345.6789," +
                "\"string value\"," +
                "10s," +
                "decimal(0.10101)," +
                "bool(null)" +
                "]");

            LogsQueryResultRow row = results.Value.PrimaryTable.Rows[0];

            Assert.AreEqual(DateTimeOffset.Parse("2015-12-31 23:59:59.9+00:00"), row.GetDateTimeOffset("DateTime"));
            Assert.AreEqual(DateTimeOffset.Parse("2015-12-31 23:59:59.9+00:00"), row.GetDateTimeOffset(0));
            Assert.AreEqual("2015-12-31T23:59:59.9Z", row.GetObject("DateTime"));
            Assert.AreEqual(false, row.GetBoolean("Bool"));
            Assert.AreEqual(false, row.GetBoolean(1));
            Assert.AreEqual(false, row.GetObject("Bool"));
            Assert.AreEqual(Guid.Parse("74be27de-1e4e-49d9-b579-fe0b331d3642"), row.GetGuid("Guid"));
            Assert.AreEqual(Guid.Parse("74be27de-1e4e-49d9-b579-fe0b331d3642"), row.GetGuid(2));
            Assert.AreEqual("74be27de-1e4e-49d9-b579-fe0b331d3642", row.GetObject("Guid"));
            Assert.AreEqual(12345, row.GetInt32("Int"));
            Assert.AreEqual(12345, row.GetInt32(3));
            Assert.AreEqual(12345, row.GetObject("Int"));
            Assert.AreEqual(1234567890123, row.GetInt64("Long"));
            Assert.AreEqual(1234567890123, row.GetInt64(4));
            Assert.AreEqual(1234567890123, row.GetObject("Long"));
            Assert.AreEqual(12345.6789d, row.GetDouble("Double"));
            Assert.AreEqual(12345.6789d, row.GetDouble(5));
            Assert.AreEqual(12345.6789d, row.GetObject("Double"));
            Assert.AreEqual("string value", row.GetString("String"));
            Assert.AreEqual("string value", row.GetString(6));
            Assert.AreEqual("string value", row.GetObject("String"));
            Assert.AreEqual(TimeSpan.FromSeconds(10), row.GetTimeSpan("Timespan"));
            Assert.AreEqual(TimeSpan.FromSeconds(10), row.GetTimeSpan(7));
            Assert.AreEqual("00:00:10", row.GetObject("Timespan"));
            Assert.AreEqual(0.10101m, row.GetDecimal("Decimal"));
            Assert.AreEqual(0.10101m, row.GetDecimal(8));
            Assert.AreEqual("0.10101", row.GetObject("Decimal"));
            Assert.True(row.IsNull("NullBool"));
            Assert.True(row.IsNull(9));
            Assert.IsNull(row.GetObject("NullBool"));
        }

        [RecordedTest]
        public async Task CanQueryAllSupportedTypesIntoModel()
        {
            var client = CreateClient();

            Response<IReadOnlyList<TestModelForTypes>> results = await client.QueryAsync<TestModelForTypes>(TestEnvironment.WorkspaceId,
                $"datatable (DateTime: datetime, Bool:bool, Guid: guid, Int: int, Long:long, Double: double, String: string, Timespan: timespan, Decimal: decimal)" +
                "[" +
                "datetime(2015-12-31 23:59:59.9)," +
                "false," +
                "guid(74be27de-1e4e-49d9-b579-fe0b331d3642)," +
                "12345," +
                "1234567890123," +
                "12345.6789," +
                "'string value'," +
                "10s," +
                "decimal(0.10101)" +
                "]");

            TestModelForTypes row = results.Value[0];

            Assert.AreEqual(DateTimeOffset.Parse("2015-12-31 23:59:59.9+00:00"), row.DateTime);
            Assert.AreEqual(false, row.Bool);
            Assert.AreEqual(Guid.Parse("74be27de-1e4e-49d9-b579-fe0b331d3642"), row.Guid);
            Assert.AreEqual(12345, row.Int);
            Assert.AreEqual(1234567890123, row.Long);
            Assert.AreEqual(12345.6789d, row.Double);
            Assert.AreEqual("string value", row.String);
            Assert.AreEqual(TimeSpan.FromSeconds(10), row.Timespan);
            Assert.AreEqual(0.10101m, row.Decimal);
        }

        [RecordedTest]
        public async Task CanQueryAllSupportedTypesIntoModelNullable()
        {
            var client = CreateClient();

            Response<IReadOnlyList<TestModelForTypesNullable>> results = await client.QueryAsync<TestModelForTypesNullable>(TestEnvironment.WorkspaceId,
                $"datatable (DateTime: datetime, Bool:bool, Guid: guid, Int: int, Long:long, Double: double, String: string, Timespan: timespan, Decimal: decimal)" +
                "[" +
                "datetime(2015-12-31 23:59:59.9)," +
                "false," +
                "guid(74be27de-1e4e-49d9-b579-fe0b331d3642)," +
                "12345," +
                "1234567890123," +
                "12345.6789," +
                "'string value'," +
                "10s," +
                "decimal(0.10101)" +
                "]");

            TestModelForTypesNullable row = results.Value[0];

            Assert.AreEqual(DateTimeOffset.Parse("2015-12-31 23:59:59.9+00:00"), row.DateTime);
            Assert.AreEqual(false, row.Bool);
            Assert.AreEqual(Guid.Parse("74be27de-1e4e-49d9-b579-fe0b331d3642"), row.Guid);
            Assert.AreEqual(12345, row.Int);
            Assert.AreEqual(1234567890123, row.Long);
            Assert.AreEqual(12345.6789d, row.Double);
            Assert.AreEqual("string value", row.String);
            Assert.AreEqual(TimeSpan.FromSeconds(10), row.Timespan);
            Assert.AreEqual(0.10101m, row.Decimal);
        }

        [RecordedTest]
        public async Task CanQueryAllSupportedTypesIntoModelNulls()
        {
            var client = CreateClient();

            Response<IReadOnlyList<TestModelForTypesNullable>> results = await client.QueryAsync<TestModelForTypesNullable>(TestEnvironment.WorkspaceId,
                $"datatable (DateTime: datetime, Bool:bool, Guid: guid, Int: int, Long:long, Double: double, String: string, Timespan: timespan, Decimal: decimal)" +
                "[" +
                "datetime(null)," +
                "bool(null)," +
                "guid(null)," +
                "int(null)," +
                "long(null)," +
                "double(null)," +
                "'I cant be null'," +
                "timespan(null)," +
                "decimal(null)," +
                "]");

            TestModelForTypesNullable row = results.Value[0];

            Assert.IsNull(row.DateTime);
            Assert.IsNull(row.Bool);
            Assert.IsNull(row.Guid);
            Assert.IsNull(row.Int);
            Assert.IsNull(row.Long);
            Assert.IsNull(row.Double);
            Assert.AreEqual("I cant be null", row.String);
            Assert.IsNull(row.Timespan);
            Assert.IsNull(row.Decimal);
        }

        [RecordedTest]
        public async Task CanQueryIntoPrimitive()
        {
            var client = CreateClient();

            Assert.AreEqual(DateTimeOffset.Parse("2015-12-31 23:59:59.9+00:00"), (await client.QueryAsync<DateTimeOffset>(TestEnvironment.WorkspaceId, $"datatable (DateTime: datetime) [ datetime(2015-12-31 23:59:59.9) ]")).Value[0]);
            Assert.AreEqual(false, (await client.QueryAsync<bool>(TestEnvironment.WorkspaceId, $"datatable (Bool: bool) [ false ]")).Value[0]);
            Assert.AreEqual(Guid.Parse("74be27de-1e4e-49d9-b579-fe0b331d3642"), (await client.QueryAsync<Guid>(TestEnvironment.WorkspaceId, $"datatable (Guid: guid) [ guid(74be27de-1e4e-49d9-b579-fe0b331d3642) ]")).Value[0]);
            Assert.AreEqual(12345, (await client.QueryAsync<int>(TestEnvironment.WorkspaceId, $"datatable (Int: int) [ 12345 ]")).Value[0]);
            Assert.AreEqual(1234567890123, (await client.QueryAsync<long>(TestEnvironment.WorkspaceId, $"datatable (Long: long) [ 1234567890123 ]")).Value[0]);
            Assert.AreEqual(12345.6789d, (await client.QueryAsync<double>(TestEnvironment.WorkspaceId, $"datatable (Double: double) [ 12345.6789 ]")).Value[0]);
            Assert.AreEqual("string value", (await client.QueryAsync<string>(TestEnvironment.WorkspaceId, $"datatable (String: string) [ \"string value\" ]")).Value[0]);
            Assert.AreEqual(TimeSpan.FromSeconds(10), (await client.QueryAsync<TimeSpan>(TestEnvironment.WorkspaceId, $"datatable (Timespan: timespan) [ 10s ]")).Value[0]);
            Assert.AreEqual(0.10101m, (await client.QueryAsync<decimal>(TestEnvironment.WorkspaceId, $"datatable (Decimal: decimal) [ decimal(0.10101) ]")).Value[0]);
        }

        [RecordedTest]
        public async Task CanQueryIntoNullablePrimitive()
        {
            var client = CreateClient();

            Assert.IsNull((await client.QueryAsync<DateTimeOffset?>(TestEnvironment.WorkspaceId, $"datatable (DateTime: datetime) [ datetime(null) ]")).Value[0]);
            Assert.IsNull((await client.QueryAsync<bool?>(TestEnvironment.WorkspaceId, $"datatable (Bool: bool) [ bool(null) ]")).Value[0]);
            Assert.IsNull((await client.QueryAsync<Guid?>(TestEnvironment.WorkspaceId, $"datatable (Guid: guid) [ guid(null) ]")).Value[0]);
            Assert.IsNull((await client.QueryAsync<int?>(TestEnvironment.WorkspaceId, $"datatable (Int: int) [ int(null) ]")).Value[0]);
            Assert.IsNull((await client.QueryAsync<long?>(TestEnvironment.WorkspaceId, $"datatable (Long: long) [ long(null) ]")).Value[0]);
            Assert.IsNull((await client.QueryAsync<double?>(TestEnvironment.WorkspaceId, $"datatable (Double: double) [ double(null) ]")).Value[0]);
            Assert.IsNull((await client.QueryAsync<TimeSpan?>(TestEnvironment.WorkspaceId, $"datatable (Timespan: timespan) [ timespan(null) ]")).Value[0]);
            Assert.IsNull((await client.QueryAsync<decimal?>(TestEnvironment.WorkspaceId, $"datatable (Decimal: decimal) [ decimal(null) ]")).Value[0]);
        }

        [RecordedTest]
        public async Task CanQueryIntoNullablePrimitiveNull()
        {
            var client = CreateClient();

            var results = await client.QueryAsync<DateTimeOffset?>(TestEnvironment.WorkspaceId, $"datatable (DateTime: datetime) [ datetime(null) ]");

            Assert.IsNull(results.Value[0]);
=======
        public async Task CanQueryWithTimespan()
        {
            // Get the time of the second event and add a bit of buffer to it (events are 2d apart)
            var minOffset = (DateTimeOffset)_logsTestData.TableA[1][LogsTestData.TimeGeneratedColumnNameSent];
            var timespan = Recording.UtcNow - minOffset;
            timespan = timespan.Add(TimeSpan.FromDays(1));

            var client = CreateClient();
            var results = await client.QueryAsync<string>(
                TestEnvironment.WorkspaceId,
                $"{_logsTestData.TableAName} | project {LogsTestData.TimeGeneratedColumnName}",
                timespan);

            // We should get the second and the third events
            Assert.AreEqual(2, results.Value.Count);
            // TODO: Switch to querying DateTimeOffset
            Assert.True(results.Value.All(r => DateTimeOffset.Parse(r, null, DateTimeStyles.AssumeUniversal) >= minOffset));
        }

        [RecordedTest]
        public async Task CanQueryBatchWithTimespan()
        {
            // Get the time of the second event and add a bit of buffer to it (events are 2d apart)
            var minOffset = (DateTimeOffset)_logsTestData.TableA[1][LogsTestData.TimeGeneratedColumnNameSent];
            var timespan = Recording.UtcNow - minOffset;
            timespan = timespan.Add(TimeSpan.FromDays(1));

            var client = CreateClient();
            LogsBatchQuery batch = InstrumentClient(client.CreateBatchQuery());
            string id1 = batch.AddQuery(TestEnvironment.WorkspaceId, $"{_logsTestData.TableAName} | project {LogsTestData.TimeGeneratedColumnName}");
            string id2 = batch.AddQuery(TestEnvironment.WorkspaceId, $"{_logsTestData.TableAName} | project {LogsTestData.TimeGeneratedColumnName}", timespan);
            Response<LogsBatchQueryResult> response = await batch.SubmitAsync();

            var result1 = response.Value.GetResult<string>(id1);
            var result2 = response.Value.GetResult<string>(id2);

            // All rows
            Assert.AreEqual(3, result1.Count);
            // Filtered by the timestamp
            Assert.AreEqual(2, result2.Count);
            // TODO: Switch to querying DateTimeOffset
            Assert.True(result2.All(r => DateTimeOffset.Parse(r, null, DateTimeStyles.AssumeUniversal) >= minOffset));
>>>>>>> efe535b6
        }

        private record TestModel
        {
            public string Name { get; set; }
            public int Age { get; set; }
        }

        private record TestModelForTypes
        {
            public DateTimeOffset DateTime { get; set; }
            public bool Bool { get; set; }
            public Guid Guid { get; set; }
            public int Int { get; set; }
            public long Long { get; set; }
            public Double Double { get; set; }
            public String String { get; set; }
            public TimeSpan Timespan { get; set; }
            public Decimal Decimal { get; set; }
        }

        private record TestModelForTypesNullable
        {
            public DateTimeOffset? DateTime { get; set; }
            public bool? Bool { get; set; }
            public Guid? Guid { get; set; }
            public int? Int { get; set; }
            public long? Long { get; set; }
            public Double? Double { get; set; }
            public String String { get; set; }
            public TimeSpan? Timespan { get; set; }
            public Decimal? Decimal { get; set; }
        }
    }
}<|MERGE_RESOLUTION|>--- conflicted
+++ resolved
@@ -155,7 +155,6 @@
         }
 
         [RecordedTest]
-<<<<<<< HEAD
         public async Task CanQueryAllSupportedTypes()
         {
             var client = CreateClient();
@@ -344,7 +343,10 @@
             var results = await client.QueryAsync<DateTimeOffset?>(TestEnvironment.WorkspaceId, $"datatable (DateTime: datetime) [ datetime(null) ]");
 
             Assert.IsNull(results.Value[0]);
-=======
+        }
+
+
+        [RecordedTest]
         public async Task CanQueryWithTimespan()
         {
             // Get the time of the second event and add a bit of buffer to it (events are 2d apart)
@@ -387,7 +389,6 @@
             Assert.AreEqual(2, result2.Count);
             // TODO: Switch to querying DateTimeOffset
             Assert.True(result2.All(r => DateTimeOffset.Parse(r, null, DateTimeStyles.AssumeUniversal) >= minOffset));
->>>>>>> efe535b6
         }
 
         private record TestModel
