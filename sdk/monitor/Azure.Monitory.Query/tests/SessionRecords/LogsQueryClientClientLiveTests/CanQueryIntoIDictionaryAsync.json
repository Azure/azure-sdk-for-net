{
  "Entries": [
    {
      "RequestUri": "https://api.loganalytics.io/v1/workspaces/9a15b791-8d2f-436f-a734-25d128c72254/query",
      "RequestMethod": "POST",
      "RequestHeaders": {
        "Accept": "application/json",
        "Authorization": "Sanitized",
        "Content-Length": "121",
        "Content-Type": "application/json",
<<<<<<< HEAD
        "traceparent": "00-18ffaa565bfc2344a2b592a93f21c8b2-1693d129aaa8494f-00",
        "User-Agent": [
          "azsdk-net-Monitory.Query/1.0.0-alpha.20210419.1",
=======
        "traceparent": "00-d435b1696bb62d4f863b803a1bddc06a-29f4a1b5ef339342-00",
        "User-Agent": [
          "azsdk-net-Monitory.Query/1.0.0-alpha.20210420.1",
>>>>>>> efe535b6
          "(.NET 5.0.5; Microsoft Windows 10.0.19042)"
        ],
        "x-ms-client-request-id": "3c22e922ada330b193f7df06379c7892",
        "x-ms-return-client-request-id": "true"
      },
      "RequestBody": {
        "query": "TableA1_102_CL |project-rename Name = StringColumn_s, Age = IntColumn_d |project Name, Age |order by Name asc"
      },
      "StatusCode": 200,
      "ResponseHeaders": {
        "Access-Control-Allow-Origin": "*",
        "Access-Control-Expose-Headers": "Retry-After,Age,WWW-Authenticate,x-resource-identities,x-ms-status-location",
<<<<<<< HEAD
        "Age": "69",
        "Connection": "keep-alive",
        "Content-Length": "143",
        "Content-Type": "application/json; charset=utf-8",
        "Date": "Mon, 19 Apr 2021 23:52:01 GMT",
        "Strict-Transport-Security": "max-age=15724800; includeSubDomains",
        "Vary": "Accept-Encoding",
        "Via": "1.1 draft-oms-6ddc976cfd-ldjnd",
=======
        "Age": "5",
        "Connection": "keep-alive",
        "Content-Length": "143",
        "Content-Type": "application/json; charset=utf-8",
        "Date": "Tue, 20 Apr 2021 22:12:18 GMT",
        "Strict-Transport-Security": "max-age=15724800; includeSubDomains",
        "Vary": "Accept-Encoding",
        "Via": "1.1 draft-oms-6ddc976cfd-745q4",
>>>>>>> efe535b6
        "X-Content-Type-Options": "nosniff"
      },
      "ResponseBody": {
        "tables": [
          {
            "name": "PrimaryResult",
            "columns": [
              {
                "name": "Name",
                "type": "string"
              },
              {
                "name": "Age",
                "type": "real"
              }
            ],
            "rows": [
              [
                "a",
                1
              ],
              [
                "b",
                3
              ],
              [
                "c",
                1
              ]
            ]
          }
        ]
      }
    }
  ],
  "Variables": {
    "DateTimeOffsetNow": "2021-04-20T15:12:17.4040564-07:00",
    "RandomSeed": "332246161",
    "WORKSPACE_ID": "9a15b791-8d2f-436f-a734-25d128c72254"
  }
}<|MERGE_RESOLUTION|>--- conflicted
+++ resolved
@@ -8,15 +8,9 @@
         "Authorization": "Sanitized",
         "Content-Length": "121",
         "Content-Type": "application/json",
-<<<<<<< HEAD
-        "traceparent": "00-18ffaa565bfc2344a2b592a93f21c8b2-1693d129aaa8494f-00",
-        "User-Agent": [
-          "azsdk-net-Monitory.Query/1.0.0-alpha.20210419.1",
-=======
         "traceparent": "00-d435b1696bb62d4f863b803a1bddc06a-29f4a1b5ef339342-00",
         "User-Agent": [
           "azsdk-net-Monitory.Query/1.0.0-alpha.20210420.1",
->>>>>>> efe535b6
           "(.NET 5.0.5; Microsoft Windows 10.0.19042)"
         ],
         "x-ms-client-request-id": "3c22e922ada330b193f7df06379c7892",
@@ -29,16 +23,6 @@
       "ResponseHeaders": {
         "Access-Control-Allow-Origin": "*",
         "Access-Control-Expose-Headers": "Retry-After,Age,WWW-Authenticate,x-resource-identities,x-ms-status-location",
-<<<<<<< HEAD
-        "Age": "69",
-        "Connection": "keep-alive",
-        "Content-Length": "143",
-        "Content-Type": "application/json; charset=utf-8",
-        "Date": "Mon, 19 Apr 2021 23:52:01 GMT",
-        "Strict-Transport-Security": "max-age=15724800; includeSubDomains",
-        "Vary": "Accept-Encoding",
-        "Via": "1.1 draft-oms-6ddc976cfd-ldjnd",
-=======
         "Age": "5",
         "Connection": "keep-alive",
         "Content-Length": "143",
@@ -47,7 +31,6 @@
         "Strict-Transport-Security": "max-age=15724800; includeSubDomains",
         "Vary": "Accept-Encoding",
         "Via": "1.1 draft-oms-6ddc976cfd-745q4",
->>>>>>> efe535b6
         "X-Content-Type-Options": "nosniff"
       },
       "ResponseBody": {
