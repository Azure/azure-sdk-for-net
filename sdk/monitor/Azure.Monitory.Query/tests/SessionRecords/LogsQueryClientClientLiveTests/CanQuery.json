--- conflicted
+++ resolved
@@ -8,15 +8,9 @@
         "Authorization": "Sanitized",
         "Content-Length": "121",
         "Content-Type": "application/json",
-<<<<<<< HEAD
-        "traceparent": "00-0db71accffa1594d8c3494015d838469-b76623c775e55d4c-00",
-        "User-Agent": [
-          "azsdk-net-Monitory.Query/1.0.0-alpha.20210419.1",
-=======
         "traceparent": "00-dd114e07f028b14a9fc7a90533d82a65-d070a037ee567b4e-00",
         "User-Agent": [
           "azsdk-net-Monitory.Query/1.0.0-alpha.20210420.1",
->>>>>>> efe535b6
           "(.NET 5.0.5; Microsoft Windows 10.0.19042)"
         ],
         "x-ms-client-request-id": "d36f33f97f3b8afbfd44a3fa76ab65e8",
@@ -29,28 +23,16 @@
       "ResponseHeaders": {
         "Access-Control-Allow-Origin": "*",
         "Access-Control-Expose-Headers": "Retry-After,Age,WWW-Authenticate,x-resource-identities,x-ms-status-location",
-<<<<<<< HEAD
-        "Age": "71",
-=======
->>>>>>> efe535b6
         "Connection": "keep-alive",
         "Content-Length": "265",
         "Content-Type": "application/json; charset=utf-8",
-<<<<<<< HEAD
-        "Date": "Mon, 19 Apr 2021 23:51:55 GMT",
-=======
         "Date": "Tue, 20 Apr 2021 22:12:12 GMT",
->>>>>>> efe535b6
         "Strict-Transport-Security": "max-age=15724800; includeSubDomains",
         "Vary": [
           "Accept-Encoding",
           "Accept-Encoding"
         ],
-<<<<<<< HEAD
-        "Via": "1.1 draft-oms-6ddc976cfd-jz75n",
-=======
         "Via": "1.1 draft-oms-6ddc976cfd-cv4fn",
->>>>>>> efe535b6
         "X-Content-Type-Options": "nosniff"
       },
       "ResponseBody": {
