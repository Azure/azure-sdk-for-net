﻿// Copyright (c) Microsoft Corporation. All rights reserved.
// Licensed under the MIT License.

#nullable disable

using Azure.Core;
using Azure.Core.Pipeline;
using Azure.Monitor.OpenTelemetry.Exporter;
using Microsoft.Extensions.DependencyInjection;
using Microsoft.Extensions.Options;
using System;
using System.Net;

namespace Azure.Monitor.OpenTelemetry
{
    /// <summary>
    /// Options that allow users to configure the Azure Monitor.
    /// </summary>
    public class AzureMonitorOptions
    {
        /// <summary>
        /// The Connection String provides users with a single configuration setting to identify the Azure Monitor resource and endpoint.
        /// </summary>
        /// <remarks>
        /// (https://docs.microsoft.com/azure/azure-monitor/app/sdk-connection-string).
        /// </remarks>
        public string ConnectionString { get; set; }

        /// <summary>
        /// Get or sets the value of <see cref="TokenCredential" />.
        /// If <see cref="TokenCredential" /> is not set, AAD authenication is disabled
        /// and Instrumentation Key from the Connection String will be used.
        /// </summary>
        /// <remarks>
        /// https://learn.microsoft.com/en-us/azure/azure-monitor/app/sdk-connection-string?tabs=net#is-the-connection-string-a-secret
        /// </remarks>
        public TokenCredential Credential { get; set; }

        /// <summary>
        /// Disable offline storage.
        /// </summary>
        public bool DisableOfflineStorage { get; set; }

        /// <summary>
        /// Gets or sets a value indicating whether Logs should be enabled.
        /// </summary>
        public bool EnableLogs { get; set; } = true;

        /// <summary>
        /// Gets or sets a value indicating whether Metrics should be enabled.
        /// </summary>
        public bool EnableMetrics { get; set; } = true;

        /// <summary>
        /// Gets or sets a value indicating whether Traces should be enabled.
        /// </summary>
        public bool EnableTraces { get; set; } = true;

        /// <summary>
        /// Override the default directory for offline storage.
        /// </summary>
        public string StorageDirectory { get; set; }

<<<<<<< HEAD
        internal void Clone(AzureMonitorOptions options)
=======
        // Used for testing purpose
        internal HttpPipelineTransport Transport;

        internal AzureMonitorOptions Clone(AzureMonitorOptions options)
>>>>>>> 268185d7
        {
            if (options != null)
            {
                ConnectionString = options.ConnectionString;
                DisableOfflineStorage = options.DisableOfflineStorage;
                EnableLogs = options.EnableLogs;
                EnableMetrics = options.EnableMetrics;
                EnableTraces = options.EnableTraces;
                StorageDirectory = options.StorageDirectory;
                Transport = options.Transport;
            }
        }

        internal void SetValueToExporterOptions(AzureMonitorExporterOptions exporterOptions)
        {
            exporterOptions.ConnectionString = ConnectionString;
            exporterOptions.Credential = Credential;
            exporterOptions.DisableOfflineStorage = DisableOfflineStorage;
            exporterOptions.StorageDirectory = StorageDirectory;
            if (Transport != null)
            {
                exporterOptions.Transport = Transport;
            }
        }
    }
}<|MERGE_RESOLUTION|>--- conflicted
+++ resolved
@@ -6,10 +6,6 @@
 using Azure.Core;
 using Azure.Core.Pipeline;
 using Azure.Monitor.OpenTelemetry.Exporter;
-using Microsoft.Extensions.DependencyInjection;
-using Microsoft.Extensions.Options;
-using System;
-using System.Net;
 
 namespace Azure.Monitor.OpenTelemetry
 {
@@ -61,14 +57,9 @@
         /// </summary>
         public string StorageDirectory { get; set; }
 
-<<<<<<< HEAD
-        internal void Clone(AzureMonitorOptions options)
-=======
         // Used for testing purpose
         internal HttpPipelineTransport Transport;
-
-        internal AzureMonitorOptions Clone(AzureMonitorOptions options)
->>>>>>> 268185d7
+        internal void Clone(AzureMonitorOptions options)
         {
             if (options != null)
             {
