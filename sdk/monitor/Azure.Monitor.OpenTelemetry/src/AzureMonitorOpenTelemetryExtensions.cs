﻿// Copyright (c) Microsoft Corporation. All rights reserved.
// Licensed under the MIT License.

using System;
using Microsoft.Extensions.DependencyInjection;
<<<<<<< HEAD
using Microsoft.Extensions.Logging.Configuration;
using Microsoft.Extensions.Logging;
using Microsoft.Extensions.DependencyInjection.Extensions;
using Microsoft.Extensions.Options;
using OpenTelemetry.Logs;
=======
using Microsoft.Extensions.DependencyInjection.Extensions;
using Microsoft.Extensions.Options;
>>>>>>> b708ddef

namespace Azure.Monitor.OpenTelemetry
{
    /// <summary>
    /// Extension methods for setting up Azure Monitor OpenTelemetry in an <see cref="IServiceCollection" />.
    /// </summary>
    public static class AzureMonitorOpenTelemetryExtensions
    {
        /// <summary>
        /// Adds Azure Monitor OpenTelemetry into service collection.
        /// </summary>
        /// <param name="services">The <see cref="IServiceCollection" /> to add services to.</param>
        /// <returns>The <see cref="IServiceCollection"/> so that additional calls can be chained.</returns>
        public static IServiceCollection AddAzureMonitorOpenTelemetry(this IServiceCollection services)
        {
            services.TryAddSingleton<IConfigureOptions<AzureMonitorOpenTelemetryOptions>,
<<<<<<< HEAD
                            DefaultAzureMonitorOpenTelemetryOptions>();
=======
                                    DefaultAzureMonitorOpenTelemetryOptions>();
>>>>>>> b708ddef
            return services.AddAzureMonitorOpenTelemetry(o => o = new AzureMonitorOpenTelemetryOptions());
        }

        /// <summary>
        /// Adds Azure Monitor OpenTelemetry into service collection.
        /// </summary>
        /// <param name="services">The <see cref="IServiceCollection" /> to add services to.</param>
        /// <param name="options">The <see cref="AzureMonitorOpenTelemetryOptions" /> instance for configuration.</param>
        /// <returns>The <see cref="IServiceCollection"/> so that additional calls can be chained.</returns>
        public static IServiceCollection AddAzureMonitorOpenTelemetry(this IServiceCollection services, AzureMonitorOpenTelemetryOptions options)
        {
            options ??= new AzureMonitorOpenTelemetryOptions();
            return services.AddAzureMonitorOpenTelemetry(o => o.Clone(options));
        }

        /// <summary>
        /// Adds Azure Monitor OpenTelemetry into service collection.
        /// </summary>
        /// <param name="services"><see cref="IServiceCollection"/>.</param>
        /// <param name="configureAzureMonitorOpenTelemetry">Callback action for configuring <see cref="AzureMonitorOpenTelemetryOptions"/>.</param>
        /// <returns><see cref="IServiceCollection"/>.</returns>
        public static IServiceCollection AddAzureMonitorOpenTelemetry(this IServiceCollection services, Action<AzureMonitorOpenTelemetryOptions> configureAzureMonitorOpenTelemetry)
        {
            return AzureMonitorOpenTelemetryImplementations.AddAzureMonitorOpenTelemetryWithAction(services, configureAzureMonitorOpenTelemetry);
        }

        internal static ILoggingBuilder AddAzureMonitorOpenTelemetryLogger(this ILoggingBuilder builder, Action<AzureMonitorOpenTelemetryOptions> configure)
        {
            builder.AddConfiguration();

            // builder.Services.TryAddEnumerable(
            //    ServiceDescriptor.Singleton<ILoggerProvider, AzureMonitorOpenTelemetryLoggerProvider>());

            builder.Services.TryAddEnumerable(
                ServiceDescriptor.Singleton<ILoggerProvider, AzureMonitorOpenTelemetryLoggerProvider>(
                    sp => new AzureMonitorOpenTelemetryLoggerProvider(sp)));

            LoggerProviderOptions.RegisterProviderOptions
                <AzureMonitorOpenTelemetryOptions, AzureMonitorOpenTelemetryLoggerProvider>(builder.Services);

            if (configure != null)
            {
                builder.Services.Configure(configure);
            }

            return builder;
        }
    }
}<|MERGE_RESOLUTION|>--- conflicted
+++ resolved
@@ -3,16 +3,11 @@
 
 using System;
 using Microsoft.Extensions.DependencyInjection;
-<<<<<<< HEAD
 using Microsoft.Extensions.Logging.Configuration;
 using Microsoft.Extensions.Logging;
 using Microsoft.Extensions.DependencyInjection.Extensions;
 using Microsoft.Extensions.Options;
 using OpenTelemetry.Logs;
-=======
-using Microsoft.Extensions.DependencyInjection.Extensions;
-using Microsoft.Extensions.Options;
->>>>>>> b708ddef
 
 namespace Azure.Monitor.OpenTelemetry
 {
@@ -29,11 +24,7 @@
         public static IServiceCollection AddAzureMonitorOpenTelemetry(this IServiceCollection services)
         {
             services.TryAddSingleton<IConfigureOptions<AzureMonitorOpenTelemetryOptions>,
-<<<<<<< HEAD
-                            DefaultAzureMonitorOpenTelemetryOptions>();
-=======
                                     DefaultAzureMonitorOpenTelemetryOptions>();
->>>>>>> b708ddef
             return services.AddAzureMonitorOpenTelemetry(o => o = new AzureMonitorOpenTelemetryOptions());
         }
 
