--- conflicted
+++ resolved
@@ -1,7 +1,5 @@
 # Release History
 
-<<<<<<< HEAD
-=======
 ## 1.2.0-beta.2 (Unreleased)
 
 ### Features Added
@@ -12,7 +10,6 @@
 
 ### Other Changes
 
->>>>>>> a9f1f710
 ## 1.2.0-beta.1 (2023-05-09)
 ### Features Added
 - Added Client Builder Extension methods for `LogsQueryClient` and `MetricsQueryClient`
