--- conflicted
+++ resolved
@@ -1,6 +1,5 @@
 # Release History
 
-<<<<<<< HEAD
 ## 1.2.0-beta.1 (Unreleased)
 
 ### Features Added
@@ -11,10 +10,7 @@
 
 ### Other Changes
 
-## 1.1.0 (2022-01-12)
-=======
 ## 1.1.0 (2022-01-25)
->>>>>>> 4eff97ee
 
 ### Features Added
 Added the following methods to `MonitorQueryModelFactory`:
