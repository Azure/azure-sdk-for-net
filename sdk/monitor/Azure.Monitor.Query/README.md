--- conflicted
+++ resolved
@@ -38,7 +38,6 @@
 
 ## Key concepts
 
-<<<<<<< HEAD
 - `LogsQueryClient` - Client that provides methods to query logs from Azure Monitor Logs.
 Here is a heirarchy of the LogsQueryResult response:
 
@@ -56,28 +55,6 @@
 ```
 
 - `MetricsQueryClient` - Client that provides methods to query metrics from Azure Monitor Metrics.
-=======
-### Logs query rate limits and throttling
-
-Each Azure Active Directory user is able to make up to 200 requests per 30 seconds, with no cap on the total calls per day. If requests are made at a rate higher than this, these requests will receive HTTP status code 429 (Too Many Requests) along with the `Retry-After: <delta-seconds>` header. The header indicates the number of seconds until requests to this app are likely to be accepted.
-
-In addition to call rate limits and daily quota caps, there are limits on queries themselves. Queries cannot:
-
-- Return more than 500,000 rows.
-- Return more than 64,000,000 bytes (~61 MiB total data).
-- Run longer than 10 minutes by default. See this for details.
-
-### Metrics data structure
-
-Each set of metric values is a time series with the following characteristics:
-
-- The time the value was collected
-- The resource associated with the value
-- A namespace that acts like a category for the metric
-- A metric name
-- The value itself
-- Some metrics may have multiple dimensions as described in multi-dimensional metrics. Custom metrics can have up to 10 dimensions.
->>>>>>> c931995c
 
 Here is a heirarchy of the MetricsQueryResult response:
 
