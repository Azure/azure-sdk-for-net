--- conflicted
+++ resolved
@@ -1,31 +1,9 @@
-namespace Azure.Core
-{
-    [System.Runtime.InteropServices.StructLayoutAttribute(System.Runtime.InteropServices.LayoutKind.Sequential)]
-    public readonly partial struct MonitorQueryDateTimeRange : System.IEquatable<Azure.Core.MonitorQueryDateTimeRange>
-    {
-        public MonitorQueryDateTimeRange(System.DateTimeOffset start, System.DateTimeOffset end) { throw null; }
-        public MonitorQueryDateTimeRange(System.DateTimeOffset start, System.TimeSpan duration) { throw null; }
-        public MonitorQueryDateTimeRange(System.TimeSpan duration) { throw null; }
-        public MonitorQueryDateTimeRange(System.TimeSpan duration, System.DateTimeOffset end) { throw null; }
-        public static Azure.Core.MonitorQueryDateTimeRange All { get { throw null; } }
-        public System.TimeSpan Duration { get { throw null; } }
-        public System.DateTimeOffset? End { get { throw null; } }
-        public System.DateTimeOffset? Start { get { throw null; } }
-        public bool Equals(Azure.Core.MonitorQueryDateTimeRange other) { throw null; }
-        public override bool Equals(object obj) { throw null; }
-        public override int GetHashCode() { throw null; }
-        public static bool operator ==(Azure.Core.MonitorQueryDateTimeRange left, Azure.Core.MonitorQueryDateTimeRange right) { throw null; }
-        public static implicit operator Azure.Core.MonitorQueryDateTimeRange (System.TimeSpan timeSpan) { throw null; }
-        public static bool operator !=(Azure.Core.MonitorQueryDateTimeRange left, Azure.Core.MonitorQueryDateTimeRange right) { throw null; }
-        public override string ToString() { throw null; }
-    }
-}
 namespace Azure.Monitor.Query
 {
     public partial class LogsBatchQuery
     {
         public LogsBatchQuery() { }
-        public virtual string AddQuery(string workspaceId, string query, Azure.Core.MonitorQueryDateTimeRange timeRange, Azure.Monitor.Query.LogsQueryOptions options = null) { throw null; }
+        public virtual string AddQuery(string workspaceId, string query, Azure.Core.DateTimeRange timeRange, Azure.Monitor.Query.LogsQueryOptions options = null) { throw null; }
     }
     public partial class LogsQueryClient
     {
@@ -34,21 +12,14 @@
         public LogsQueryClient(Azure.Core.TokenCredential credential, Azure.Monitor.Query.LogsQueryClientOptions options) { }
         public LogsQueryClient(System.Uri endpoint, Azure.Core.TokenCredential credential) { }
         public LogsQueryClient(System.Uri endpoint, Azure.Core.TokenCredential credential, Azure.Monitor.Query.LogsQueryClientOptions options) { }
-<<<<<<< HEAD
-        public static string CreateQuery(System.FormattableString filter) { throw null; }
-        public virtual Azure.Response<Azure.Monitor.Query.Models.LogsQueryResult> Query(string workspaceId, string query, Azure.Core.MonitorQueryDateTimeRange timeRange, Azure.Monitor.Query.LogsQueryOptions options = null, System.Threading.CancellationToken cancellationToken = default(System.Threading.CancellationToken)) { throw null; }
-        public virtual System.Threading.Tasks.Task<Azure.Response<Azure.Monitor.Query.Models.LogsQueryResult>> QueryAsync(string workspaceId, string query, Azure.Core.MonitorQueryDateTimeRange timeRange, Azure.Monitor.Query.LogsQueryOptions options = null, System.Threading.CancellationToken cancellationToken = default(System.Threading.CancellationToken)) { throw null; }
-        public virtual System.Threading.Tasks.Task<Azure.Response<System.Collections.Generic.IReadOnlyList<T>>> QueryAsync<T>(string workspaceId, string query, Azure.Core.MonitorQueryDateTimeRange timeRange, Azure.Monitor.Query.LogsQueryOptions options = null, System.Threading.CancellationToken cancellationToken = default(System.Threading.CancellationToken)) { throw null; }
-=======
         public System.Uri Endpoint { get { throw null; } }
         public static string CreateQuery(System.FormattableString query) { throw null; }
         public virtual Azure.Response<Azure.Monitor.Query.Models.LogsQueryResult> Query(string workspaceId, string query, Azure.Core.DateTimeRange timeRange, Azure.Monitor.Query.LogsQueryOptions options = null, System.Threading.CancellationToken cancellationToken = default(System.Threading.CancellationToken)) { throw null; }
         public virtual System.Threading.Tasks.Task<Azure.Response<Azure.Monitor.Query.Models.LogsQueryResult>> QueryAsync(string workspaceId, string query, Azure.Core.DateTimeRange timeRange, Azure.Monitor.Query.LogsQueryOptions options = null, System.Threading.CancellationToken cancellationToken = default(System.Threading.CancellationToken)) { throw null; }
         public virtual System.Threading.Tasks.Task<Azure.Response<System.Collections.Generic.IReadOnlyList<T>>> QueryAsync<T>(string workspaceId, string query, Azure.Core.DateTimeRange timeRange, Azure.Monitor.Query.LogsQueryOptions options = null, System.Threading.CancellationToken cancellationToken = default(System.Threading.CancellationToken)) { throw null; }
->>>>>>> e78fba4c
         public virtual Azure.Response<Azure.Monitor.Query.Models.LogsBatchQueryResults> QueryBatch(Azure.Monitor.Query.LogsBatchQuery batch, System.Threading.CancellationToken cancellationToken = default(System.Threading.CancellationToken)) { throw null; }
         public virtual System.Threading.Tasks.Task<Azure.Response<Azure.Monitor.Query.Models.LogsBatchQueryResults>> QueryBatchAsync(Azure.Monitor.Query.LogsBatchQuery batch, System.Threading.CancellationToken cancellationToken = default(System.Threading.CancellationToken)) { throw null; }
-        public virtual Azure.Response<System.Collections.Generic.IReadOnlyList<T>> Query<T>(string workspaceId, string query, Azure.Core.MonitorQueryDateTimeRange timeRange, Azure.Monitor.Query.LogsQueryOptions options = null, System.Threading.CancellationToken cancellationToken = default(System.Threading.CancellationToken)) { throw null; }
+        public virtual Azure.Response<System.Collections.Generic.IReadOnlyList<T>> Query<T>(string workspaceId, string query, Azure.Core.DateTimeRange timeRange, Azure.Monitor.Query.LogsQueryOptions options = null, System.Threading.CancellationToken cancellationToken = default(System.Threading.CancellationToken)) { throw null; }
     }
     public partial class LogsQueryClientOptions : Azure.Core.ClientOptions
     {
@@ -97,7 +68,7 @@
         public string MetricNamespace { get { throw null; } set { } }
         public string OrderBy { get { throw null; } set { } }
         public int? Size { get { throw null; } set { } }
-        public Azure.Core.MonitorQueryDateTimeRange? TimeRange { get { throw null; } set { } }
+        public Azure.Core.DateTimeRange? TimeRange { get { throw null; } set { } }
     }
 }
 namespace Azure.Monitor.Query.Models
@@ -145,7 +116,7 @@
     {
         internal LogsQueryResult() { }
         public System.Collections.Generic.IReadOnlyList<Azure.Monitor.Query.Models.LogsTable> AllTables { get { throw null; } }
-        public Azure.ResponseError Error { get { throw null; } }
+        public Azure.Core.ResponseError Error { get { throw null; } }
         public Azure.Monitor.Query.Models.LogsTable Table { get { throw null; } }
         public System.BinaryData GetStatistics() { throw null; }
         public System.BinaryData GetVisualization() { throw null; }
@@ -280,7 +251,7 @@
     {
         internal MetricResult() { }
         public string DisplayDescription { get { throw null; } }
-        public Azure.ResponseError Error { get { throw null; } }
+        public Azure.Core.ResponseError Error { get { throw null; } }
         public string Id { get { throw null; } }
         public string Name { get { throw null; } }
         public System.Collections.Generic.IReadOnlyList<Azure.Monitor.Query.Models.MetricTimeSeriesElement> TimeSeries { get { throw null; } }
@@ -295,7 +266,7 @@
         public System.Collections.Generic.IReadOnlyList<Azure.Monitor.Query.Models.MetricResult> Metrics { get { throw null; } }
         public string Namespace { get { throw null; } }
         public string ResourceRegion { get { throw null; } }
-        public Azure.Core.MonitorQueryDateTimeRange TimeSpan { get { throw null; } }
+        public Azure.Core.DateTimeRange TimeSpan { get { throw null; } }
     }
     public partial class MetricTimeSeriesElement
     {
