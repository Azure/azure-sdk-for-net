--- conflicted
+++ resolved
@@ -26,10 +26,7 @@
         public System.Collections.Generic.IList<Azure.ResourceManager.Monitor.Models.EventHubReceiver> EventHubReceivers { get { throw null; } }
         public string GroupShortName { get { throw null; } set { } }
         public string Identity { get { throw null; } }
-<<<<<<< HEAD
-=======
         public bool? IsEnabled { get { throw null; } set { } }
->>>>>>> b926ce7c
         public System.Collections.Generic.IList<Azure.ResourceManager.Monitor.Models.ItsmReceiver> ItsmReceivers { get { throw null; } }
         public string Kind { get { throw null; } }
         public System.Collections.Generic.IList<Azure.ResourceManager.Monitor.Models.LogicAppReceiver> LogicAppReceivers { get { throw null; } }
@@ -217,14 +214,10 @@
     public partial class DataCollectionEndpointData : Azure.ResourceManager.Models.TrackedResourceData
     {
         public DataCollectionEndpointData(Azure.Core.AzureLocation location) : base (default(Azure.Core.AzureLocation)) { }
-<<<<<<< HEAD
-        public Azure.ETag? Etag { get { throw null; } }
-=======
         public string ConfigurationAccessEndpoint { get { throw null; } }
         public string Description { get { throw null; } set { } }
         public Azure.ETag? ETag { get { throw null; } }
         public string ImmutableId { get { throw null; } set { } }
->>>>>>> b926ce7c
         public Azure.ResourceManager.Monitor.Models.KnownDataCollectionEndpointResourceKind? Kind { get { throw null; } set { } }
         public string LogsIngestionEndpoint { get { throw null; } }
         public Azure.ResourceManager.Monitor.Models.KnownDataCollectionEndpointProvisioningState? ProvisioningState { get { throw null; } }
@@ -268,16 +261,11 @@
     public partial class DataCollectionRuleAssociationData : Azure.ResourceManager.Models.ResourceData
     {
         public DataCollectionRuleAssociationData() { }
-<<<<<<< HEAD
-        public Azure.ETag? Etag { get { throw null; } }
-        public Azure.ResourceManager.Monitor.Models.DataCollectionRuleAssociationProperties Properties { get { throw null; } set { } }
-=======
         public string DataCollectionEndpointId { get { throw null; } set { } }
         public string DataCollectionRuleId { get { throw null; } set { } }
         public string Description { get { throw null; } set { } }
         public Azure.ETag? ETag { get { throw null; } }
         public Azure.ResourceManager.Monitor.Models.KnownDataCollectionRuleAssociationProvisioningState? ProvisioningState { get { throw null; } }
->>>>>>> b926ce7c
     }
     public partial class DataCollectionRuleAssociationResource : Azure.ResourceManager.ArmResource
     {
@@ -311,16 +299,12 @@
     public partial class DataCollectionRuleData : Azure.ResourceManager.Models.TrackedResourceData
     {
         public DataCollectionRuleData(Azure.Core.AzureLocation location) : base (default(Azure.Core.AzureLocation)) { }
-<<<<<<< HEAD
-        public Azure.ETag? Etag { get { throw null; } }
-=======
         public System.Collections.Generic.IList<Azure.ResourceManager.Monitor.Models.DataFlow> DataFlows { get { throw null; } }
         public Azure.ResourceManager.Monitor.Models.DataCollectionRuleDataSources DataSources { get { throw null; } set { } }
         public string Description { get { throw null; } set { } }
         public Azure.ResourceManager.Monitor.Models.DataCollectionRuleDestinations Destinations { get { throw null; } set { } }
         public Azure.ETag? ETag { get { throw null; } }
         public string ImmutableId { get { throw null; } }
->>>>>>> b926ce7c
         public Azure.ResourceManager.Monitor.Models.KnownDataCollectionRuleResourceKind? Kind { get { throw null; } set { } }
         public Azure.ResourceManager.Monitor.Models.KnownDataCollectionRuleProvisioningState? ProvisioningState { get { throw null; } }
     }
@@ -482,13 +466,8 @@
         public string CreatedWithApiVersion { get { throw null; } }
         public string Description { get { throw null; } set { } }
         public string DisplayName { get { throw null; } set { } }
-<<<<<<< HEAD
-        public Azure.ResourceManager.Monitor.Models.Enabled? Enabled { get { throw null; } set { } }
-        public Azure.ETag? Etag { get { throw null; } }
-=======
         public Azure.ResourceManager.Monitor.Models.MonitorEnabled? Enabled { get { throw null; } set { } }
         public Azure.ETag? ETag { get { throw null; } }
->>>>>>> b926ce7c
         public bool? IsLegacyLogAnalyticsRule { get { throw null; } }
         public string Kind { get { throw null; } }
         public System.DateTimeOffset? LastUpdatedOn { get { throw null; } }
@@ -952,11 +931,7 @@
     {
         public AutoscaleNotification() { }
         public Azure.ResourceManager.Monitor.Models.EmailNotification Email { get { throw null; } set { } }
-<<<<<<< HEAD
-        public Azure.ResourceManager.Monitor.Models.OperationType Operation { get { throw null; } set { } }
-=======
         public Azure.ResourceManager.Monitor.Models.MonitorOperationType Operation { get { throw null; } set { } }
->>>>>>> b926ce7c
         public System.Collections.Generic.IList<Azure.ResourceManager.Monitor.Models.WebhookNotification> Webhooks { get { throw null; } }
     }
     public partial class AutoscaleProfile
@@ -1049,27 +1024,6 @@
         public string ContextType { get { throw null; } }
         public string NotificationSource { get { throw null; } }
     }
-<<<<<<< HEAD
-    public partial class DataCollectionEndpointProperties : Azure.ResourceManager.Models.TrackedResourceData
-    {
-        public DataCollectionEndpointProperties(Azure.Core.AzureLocation location) : base (default(Azure.Core.AzureLocation)) { }
-        public Azure.ETag? Etag { get { throw null; } }
-        public Azure.ResourceManager.Monitor.Models.KnownDataCollectionEndpointResourceKind? Kind { get { throw null; } set { } }
-        public Azure.ResourceManager.Monitor.Models.DataCollectionEndpointProperties Properties { get { throw null; } set { } }
-    }
-    public partial class DataCollectionRuleAssociationProperties : Azure.ResourceManager.Models.ResourceData
-    {
-        public DataCollectionRuleAssociationProperties() { }
-        public Azure.ETag? Etag { get { throw null; } }
-        public Azure.ResourceManager.Monitor.Models.DataCollectionRuleAssociationProperties Properties { get { throw null; } set { } }
-    }
-    public partial class DataCollectionRuleProperties : Azure.ResourceManager.Models.TrackedResourceData
-    {
-        public DataCollectionRuleProperties(Azure.Core.AzureLocation location) : base (default(Azure.Core.AzureLocation)) { }
-        public Azure.ETag? Etag { get { throw null; } }
-        public Azure.ResourceManager.Monitor.Models.KnownDataCollectionRuleResourceKind? Kind { get { throw null; } set { } }
-        public Azure.ResourceManager.Monitor.Models.DataCollectionRuleProperties Properties { get { throw null; } set { } }
-=======
     public partial class DataCollectionRuleDataSources : Azure.ResourceManager.Monitor.Models.DataSourcesSpec
     {
         public DataCollectionRuleDataSources() { }
@@ -1077,7 +1031,6 @@
     public partial class DataCollectionRuleDestinations : Azure.ResourceManager.Monitor.Models.DestinationsSpec
     {
         public DataCollectionRuleDestinations() { }
->>>>>>> b926ce7c
     }
     public partial class DataContainer
     {
@@ -1895,29 +1848,7 @@
         public System.DateTimeOffset? StartOn { get { throw null; } }
         public string Status { get { throw null; } }
     }
-<<<<<<< HEAD
-    [System.Runtime.InteropServices.StructLayoutAttribute(System.Runtime.InteropServices.LayoutKind.Sequential)]
-    public readonly partial struct OperationType : System.IEquatable<Azure.ResourceManager.Monitor.Models.OperationType>
-    {
-        private readonly object _dummy;
-        private readonly int _dummyPrimitive;
-        public OperationType(string value) { throw null; }
-        public static Azure.ResourceManager.Monitor.Models.OperationType Scale { get { throw null; } }
-        public bool Equals(Azure.ResourceManager.Monitor.Models.OperationType other) { throw null; }
-        [System.ComponentModel.EditorBrowsableAttribute(System.ComponentModel.EditorBrowsableState.Never)]
-        public override bool Equals(object obj) { throw null; }
-        [System.ComponentModel.EditorBrowsableAttribute(System.ComponentModel.EditorBrowsableState.Never)]
-        public override int GetHashCode() { throw null; }
-        public static bool operator ==(Azure.ResourceManager.Monitor.Models.OperationType left, Azure.ResourceManager.Monitor.Models.OperationType right) { throw null; }
-        public static implicit operator Azure.ResourceManager.Monitor.Models.OperationType (string value) { throw null; }
-        public static bool operator !=(Azure.ResourceManager.Monitor.Models.OperationType left, Azure.ResourceManager.Monitor.Models.OperationType right) { throw null; }
-        public override string ToString() { throw null; }
-    }
-    [System.Runtime.InteropServices.StructLayoutAttribute(System.Runtime.InteropServices.LayoutKind.Sequential)]
-    public readonly partial struct Operator : System.IEquatable<Azure.ResourceManager.Monitor.Models.Operator>
-=======
     public partial class PerfCounterDataSource
->>>>>>> b926ce7c
     {
         public PerfCounterDataSource() { }
         public System.Collections.Generic.IList<string> CounterSpecifiers { get { throw null; } }
@@ -2227,15 +2158,9 @@
     }
     public partial class WorkspaceInfo
     {
-<<<<<<< HEAD
-        public WorkspaceInfo(string id, Azure.Core.AzureLocation location, string customerId) { }
-        public string CustomerId { get { throw null; } set { } }
-        public string Id { get { throw null; } set { } }
-=======
         public WorkspaceInfo(Azure.Core.ResourceIdentifier id, Azure.Core.AzureLocation location, string customerId) { }
         public string CustomerId { get { throw null; } set { } }
         public Azure.Core.ResourceIdentifier Id { get { throw null; } set { } }
->>>>>>> b926ce7c
         public Azure.Core.AzureLocation Location { get { throw null; } set { } }
     }
 }