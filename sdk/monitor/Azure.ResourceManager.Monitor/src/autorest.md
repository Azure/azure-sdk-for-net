--- conflicted
+++ resolved
@@ -13,17 +13,6 @@
 skip-csproj: true
 modelerfour:
   flatten-payloads: false
-<<<<<<< HEAD
-  lenient-model-deduplication: true
-
-format-by-name-rules:
-  'tenantId': 'uuid'
-  'etag': 'etag'
-  'location': 'azure-location'
-  '*Uri': 'Uri'
-  '*Uris': 'Uri'
-
-=======
 
 format-by-name-rules:
   'tenantId': 'uuid'
@@ -133,7 +122,6 @@
   TimeWindow.start: StartOn
   TimeWindow.end: EndOn
   
->>>>>>> b926ce7c
 directive:
   # nullable issue resolution
   - from: swagger-document
