// Copyright (c) Microsoft Corporation. All rights reserved.
// Licensed under the MIT License.

// <auto-generated/>

#nullable disable

using Azure;
using Azure.Core;
using Azure.ResourceManager.Models;
using Azure.ResourceManager.Monitor.Models;

namespace Azure.ResourceManager.Monitor
{
    /// <summary> A class representing the DataCollectionRuleAssociation data model. </summary>
    public partial class DataCollectionRuleAssociationData : ResourceData
    {
        /// <summary> Initializes a new instance of DataCollectionRuleAssociationData. </summary>
        public DataCollectionRuleAssociationData()
        {
        }

        /// <summary> Initializes a new instance of DataCollectionRuleAssociationData. </summary>
        /// <param name="id"> The id. </param>
        /// <param name="name"> The name. </param>
        /// <param name="resourceType"> The resourceType. </param>
        /// <param name="systemData"> The systemData. </param>
<<<<<<< HEAD
        /// <param name="properties"> Resource properties. </param>
        /// <param name="etag"> Resource entity tag (ETag). </param>
        internal DataCollectionRuleAssociationData(ResourceIdentifier id, string name, ResourceType resourceType, SystemData systemData, DataCollectionRuleAssociationProperties properties, ETag? etag) : base(id, name, resourceType, systemData)
=======
        /// <param name="eTag"> Resource entity tag (ETag). </param>
        /// <param name="description"> Description of the association. </param>
        /// <param name="dataCollectionRuleId"> The resource ID of the data collection rule that is to be associated. </param>
        /// <param name="dataCollectionEndpointId"> The resource ID of the data collection endpoint that is to be associated. </param>
        /// <param name="provisioningState"> The resource provisioning state. </param>
        internal DataCollectionRuleAssociationData(ResourceIdentifier id, string name, ResourceType resourceType, SystemData systemData, ETag? eTag, string description, string dataCollectionRuleId, string dataCollectionEndpointId, KnownDataCollectionRuleAssociationProvisioningState? provisioningState) : base(id, name, resourceType, systemData)
>>>>>>> b926ce7c
        {
            ETag = eTag;
            Description = description;
            DataCollectionRuleId = dataCollectionRuleId;
            DataCollectionEndpointId = dataCollectionEndpointId;
            ProvisioningState = provisioningState;
        }

        /// <summary> Resource entity tag (ETag). </summary>
<<<<<<< HEAD
        public ETag? Etag { get; }
=======
        public ETag? ETag { get; }
        /// <summary> Description of the association. </summary>
        public string Description { get; set; }
        /// <summary> The resource ID of the data collection rule that is to be associated. </summary>
        public string DataCollectionRuleId { get; set; }
        /// <summary> The resource ID of the data collection endpoint that is to be associated. </summary>
        public string DataCollectionEndpointId { get; set; }
        /// <summary> The resource provisioning state. </summary>
        public KnownDataCollectionRuleAssociationProvisioningState? ProvisioningState { get; }
>>>>>>> b926ce7c
    }
}<|MERGE_RESOLUTION|>--- conflicted
+++ resolved
@@ -25,18 +25,12 @@
         /// <param name="name"> The name. </param>
         /// <param name="resourceType"> The resourceType. </param>
         /// <param name="systemData"> The systemData. </param>
-<<<<<<< HEAD
-        /// <param name="properties"> Resource properties. </param>
-        /// <param name="etag"> Resource entity tag (ETag). </param>
-        internal DataCollectionRuleAssociationData(ResourceIdentifier id, string name, ResourceType resourceType, SystemData systemData, DataCollectionRuleAssociationProperties properties, ETag? etag) : base(id, name, resourceType, systemData)
-=======
         /// <param name="eTag"> Resource entity tag (ETag). </param>
         /// <param name="description"> Description of the association. </param>
         /// <param name="dataCollectionRuleId"> The resource ID of the data collection rule that is to be associated. </param>
         /// <param name="dataCollectionEndpointId"> The resource ID of the data collection endpoint that is to be associated. </param>
         /// <param name="provisioningState"> The resource provisioning state. </param>
         internal DataCollectionRuleAssociationData(ResourceIdentifier id, string name, ResourceType resourceType, SystemData systemData, ETag? eTag, string description, string dataCollectionRuleId, string dataCollectionEndpointId, KnownDataCollectionRuleAssociationProvisioningState? provisioningState) : base(id, name, resourceType, systemData)
->>>>>>> b926ce7c
         {
             ETag = eTag;
             Description = description;
@@ -46,9 +40,6 @@
         }
 
         /// <summary> Resource entity tag (ETag). </summary>
-<<<<<<< HEAD
-        public ETag? Etag { get; }
-=======
         public ETag? ETag { get; }
         /// <summary> Description of the association. </summary>
         public string Description { get; set; }
@@ -58,6 +49,5 @@
         public string DataCollectionEndpointId { get; set; }
         /// <summary> The resource provisioning state. </summary>
         public KnownDataCollectionRuleAssociationProvisioningState? ProvisioningState { get; }
->>>>>>> b926ce7c
     }
 }