// Copyright (c) Microsoft Corporation. All rights reserved.
// Licensed under the MIT License.

// <auto-generated/>

#nullable disable

using System.Collections.Generic;
using System.Text.Json;
using Azure.Core;
using Azure.ResourceManager.Models;
using Azure.ResourceManager.Monitor.Models;

namespace Azure.ResourceManager.Monitor
{
    public partial class AutoscaleSettingData : IUtf8JsonSerializable
    {
        void IUtf8JsonSerializable.Write(Utf8JsonWriter writer)
        {
            writer.WriteStartObject();
            if (Optional.IsCollectionDefined(Tags))
            {
                writer.WritePropertyName("tags");
                writer.WriteStartObject();
                foreach (var item in Tags)
                {
                    writer.WritePropertyName(item.Key);
                    writer.WriteStringValue(item.Value);
                }
                writer.WriteEndObject();
            }
            writer.WritePropertyName("location");
            writer.WriteStringValue(Location);
            writer.WritePropertyName("properties");
            writer.WriteStartObject();
            writer.WritePropertyName("profiles");
            writer.WriteStartArray();
            foreach (var item in Profiles)
            {
                writer.WriteObjectValue(item);
            }
            writer.WriteEndArray();
            if (Optional.IsCollectionDefined(Notifications))
            {
                if (Notifications != null)
                {
                    writer.WritePropertyName("notifications");
                    writer.WriteStartArray();
                    foreach (var item in Notifications)
                    {
                        writer.WriteObjectValue(item);
                    }
                    writer.WriteEndArray();
                }
                else
                {
                    writer.WriteNull("notifications");
                }
            }
            if (Optional.IsDefined(IsEnabled))
            {
                writer.WritePropertyName("enabled");
                writer.WriteBooleanValue(IsEnabled.Value);
            }
            if (Optional.IsDefined(AutoscaleSettingName))
            {
                writer.WritePropertyName("name");
                writer.WriteStringValue(AutoscaleSettingName);
            }
            if (Optional.IsDefined(TargetResourceId))
            {
                writer.WritePropertyName("targetResourceUri");
                writer.WriteStringValue(TargetResourceId);
            }
            if (Optional.IsDefined(TargetResourceLocation))
            {
                writer.WritePropertyName("targetResourceLocation");
                writer.WriteStringValue(TargetResourceLocation.Value);
            }
            writer.WriteEndObject();
            writer.WriteEndObject();
        }

        internal static AutoscaleSettingData DeserializeAutoscaleSettingData(JsonElement element)
        {
            Optional<IDictionary<string, string>> tags = default;
            AzureLocation location = default;
            ResourceIdentifier id = default;
            string name = default;
            ResourceType type = default;
            Optional<SystemData> systemData = default;
            IList<AutoscaleProfile> profiles = default;
            Optional<IList<AutoscaleNotification>> notifications = default;
            Optional<bool> enabled = default;
            Optional<string> name0 = default;
            Optional<ResourceIdentifier> targetResourceUri = default;
            Optional<AzureLocation> targetResourceLocation = default;
            foreach (var property in element.EnumerateObject())
            {
                if (property.NameEquals("tags"))
                {
                    if (property.Value.ValueKind == JsonValueKind.Null)
                    {
                        property.ThrowNonNullablePropertyIsNull();
                        continue;
                    }
                    Dictionary<string, string> dictionary = new Dictionary<string, string>();
                    foreach (var property0 in property.Value.EnumerateObject())
                    {
                        dictionary.Add(property0.Name, property0.Value.GetString());
                    }
                    tags = dictionary;
                    continue;
                }
                if (property.NameEquals("location"))
                {
                    location = new AzureLocation(property.Value.GetString());
                    continue;
                }
                if (property.NameEquals("id"))
                {
                    id = new ResourceIdentifier(property.Value.GetString());
                    continue;
                }
                if (property.NameEquals("name"))
                {
                    name = property.Value.GetString();
                    continue;
                }
                if (property.NameEquals("type"))
                {
                    type = new ResourceType(property.Value.GetString());
                    continue;
                }
                if (property.NameEquals("systemData"))
                {
                    if (property.Value.ValueKind == JsonValueKind.Null)
                    {
                        property.ThrowNonNullablePropertyIsNull();
                        continue;
                    }
                    systemData = JsonSerializer.Deserialize<SystemData>(property.Value.ToString());
                    continue;
                }
                if (property.NameEquals("properties"))
                {
                    if (property.Value.ValueKind == JsonValueKind.Null)
                    {
                        property.ThrowNonNullablePropertyIsNull();
                        continue;
                    }
                    foreach (var property0 in property.Value.EnumerateObject())
                    {
                        if (property0.NameEquals("profiles"))
                        {
                            List<AutoscaleProfile> array = new List<AutoscaleProfile>();
                            foreach (var item in property0.Value.EnumerateArray())
                            {
                                array.Add(AutoscaleProfile.DeserializeAutoscaleProfile(item));
                            }
                            profiles = array;
                            continue;
                        }
                        if (property0.NameEquals("notifications"))
                        {
                            if (property0.Value.ValueKind == JsonValueKind.Null)
                            {
                                notifications = null;
                                continue;
                            }
                            List<AutoscaleNotification> array = new List<AutoscaleNotification>();
                            foreach (var item in property0.Value.EnumerateArray())
                            {
                                array.Add(AutoscaleNotification.DeserializeAutoscaleNotification(item));
                            }
                            notifications = array;
                            continue;
                        }
                        if (property0.NameEquals("enabled"))
                        {
                            if (property0.Value.ValueKind == JsonValueKind.Null)
                            {
                                property0.ThrowNonNullablePropertyIsNull();
                                continue;
                            }
                            enabled = property0.Value.GetBoolean();
                            continue;
                        }
                        if (property0.NameEquals("name"))
                        {
                            name0 = property0.Value.GetString();
                            continue;
                        }
                        if (property0.NameEquals("targetResourceUri"))
                        {
                            if (property0.Value.ValueKind == JsonValueKind.Null)
                            {
                                property0.ThrowNonNullablePropertyIsNull();
                                continue;
                            }
                            targetResourceUri = new ResourceIdentifier(property0.Value.GetString());
                            continue;
                        }
                        if (property0.NameEquals("targetResourceLocation"))
                        {
                            if (property0.Value.ValueKind == JsonValueKind.Null)
                            {
                                property0.ThrowNonNullablePropertyIsNull();
                                continue;
                            }
                            targetResourceLocation = new AzureLocation(property0.Value.GetString());
                            continue;
                        }
                    }
                    continue;
                }
            }
<<<<<<< HEAD
            return new AutoscaleSettingData(id, name, type, systemData.Value, Optional.ToDictionary(tags), location, profiles, Optional.ToList(notifications), Optional.ToNullable(enabled), name0.Value, targetResourceUri.Value, targetResourceLocation.Value);
=======
            return new AutoscaleSettingData(id, name, type, systemData.Value, Optional.ToDictionary(tags), location, profiles, Optional.ToList(notifications), Optional.ToNullable(enabled), name0.Value, targetResourceUri.Value, Optional.ToNullable(targetResourceLocation));
>>>>>>> b926ce7c
        }
    }
}<|MERGE_RESOLUTION|>--- conflicted
+++ resolved
@@ -215,11 +215,7 @@
                     continue;
                 }
             }
-<<<<<<< HEAD
-            return new AutoscaleSettingData(id, name, type, systemData.Value, Optional.ToDictionary(tags), location, profiles, Optional.ToList(notifications), Optional.ToNullable(enabled), name0.Value, targetResourceUri.Value, targetResourceLocation.Value);
-=======
             return new AutoscaleSettingData(id, name, type, systemData.Value, Optional.ToDictionary(tags), location, profiles, Optional.ToList(notifications), Optional.ToNullable(enabled), name0.Value, targetResourceUri.Value, Optional.ToNullable(targetResourceLocation));
->>>>>>> b926ce7c
         }
     }
 }