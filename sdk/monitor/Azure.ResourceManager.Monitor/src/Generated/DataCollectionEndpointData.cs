// Copyright (c) Microsoft Corporation. All rights reserved.
// Licensed under the MIT License.

// <auto-generated/>

#nullable disable

using System.Collections.Generic;
using Azure;
using Azure.Core;
using Azure.ResourceManager.Models;
using Azure.ResourceManager.Monitor.Models;

namespace Azure.ResourceManager.Monitor
{
    /// <summary> A class representing the DataCollectionEndpoint data model. </summary>
    public partial class DataCollectionEndpointData : TrackedResourceData
    {
        /// <summary> Initializes a new instance of DataCollectionEndpointData. </summary>
        /// <param name="location"> The location. </param>
        public DataCollectionEndpointData(AzureLocation location) : base(location)
        {
        }

        /// <summary> Initializes a new instance of DataCollectionEndpointData. </summary>
        /// <param name="id"> The id. </param>
        /// <param name="name"> The name. </param>
        /// <param name="resourceType"> The resourceType. </param>
        /// <param name="systemData"> The systemData. </param>
        /// <param name="tags"> The tags. </param>
        /// <param name="location"> The location. </param>
        /// <param name="kind"> The kind of the resource. </param>
<<<<<<< HEAD
        /// <param name="etag"> Resource entity tag (ETag). </param>
        internal DataCollectionEndpointData(ResourceIdentifier id, string name, ResourceType resourceType, SystemData systemData, IDictionary<string, string> tags, AzureLocation location, DataCollectionEndpointProperties properties, KnownDataCollectionEndpointResourceKind? kind, ETag? etag) : base(id, name, resourceType, systemData, tags, location)
=======
        /// <param name="eTag"> Resource entity tag (ETag). </param>
        /// <param name="description"> Description of the data collection endpoint. </param>
        /// <param name="immutableId"> The immutable ID of this data collection endpoint resource. This property is READ-ONLY. </param>
        /// <param name="configurationAccess"> The endpoint used by agents to access their configuration. </param>
        /// <param name="logsIngestion"> The endpoint used by clients to ingest logs. </param>
        /// <param name="networkAcls"> Network access control rules for the endpoints. </param>
        /// <param name="provisioningState"> The resource provisioning state. This property is READ-ONLY. </param>
        internal DataCollectionEndpointData(ResourceIdentifier id, string name, ResourceType resourceType, SystemData systemData, IDictionary<string, string> tags, AzureLocation location, KnownDataCollectionEndpointResourceKind? kind, ETag? eTag, string description, string immutableId, DataCollectionEndpointConfigurationAccess configurationAccess, DataCollectionEndpointLogsIngestion logsIngestion, DataCollectionEndpointNetworkAcls networkAcls, KnownDataCollectionEndpointProvisioningState? provisioningState) : base(id, name, resourceType, systemData, tags, location)
>>>>>>> b926ce7c
        {
            Kind = kind;
            ETag = eTag;
            Description = description;
            ImmutableId = immutableId;
            ConfigurationAccess = configurationAccess;
            LogsIngestion = logsIngestion;
            NetworkAcls = networkAcls;
            ProvisioningState = provisioningState;
        }

        /// <summary> The kind of the resource. </summary>
        public KnownDataCollectionEndpointResourceKind? Kind { get; set; }
        /// <summary> Resource entity tag (ETag). </summary>
<<<<<<< HEAD
        public ETag? Etag { get; }
=======
        public ETag? ETag { get; }
        /// <summary> Description of the data collection endpoint. </summary>
        public string Description { get; set; }
        /// <summary> The immutable ID of this data collection endpoint resource. This property is READ-ONLY. </summary>
        public string ImmutableId { get; set; }
        /// <summary> The endpoint used by agents to access their configuration. </summary>
        internal DataCollectionEndpointConfigurationAccess ConfigurationAccess { get; set; }
        /// <summary> The endpoint. This property is READ-ONLY. </summary>
        public string ConfigurationAccessEndpoint
        {
            get => ConfigurationAccess is null ? default : ConfigurationAccess.Endpoint;
        }

        /// <summary> The endpoint used by clients to ingest logs. </summary>
        internal DataCollectionEndpointLogsIngestion LogsIngestion { get; set; }
        /// <summary> The endpoint. This property is READ-ONLY. </summary>
        public string LogsIngestionEndpoint
        {
            get => LogsIngestion is null ? default : LogsIngestion.Endpoint;
        }

        /// <summary> Network access control rules for the endpoints. </summary>
        internal DataCollectionEndpointNetworkAcls NetworkAcls { get; set; }
        /// <summary> The configuration to set whether network access from public internet to the endpoints are allowed. </summary>
        public KnownPublicNetworkAccessOption? PublicNetworkAccess
        {
            get => NetworkAcls is null ? default : NetworkAcls.PublicNetworkAccess;
            set
            {
                if (NetworkAcls is null)
                    NetworkAcls = new DataCollectionEndpointNetworkAcls();
                NetworkAcls.PublicNetworkAccess = value;
            }
        }

        /// <summary> The resource provisioning state. This property is READ-ONLY. </summary>
        public KnownDataCollectionEndpointProvisioningState? ProvisioningState { get; }
>>>>>>> b926ce7c
    }
}<|MERGE_RESOLUTION|>--- conflicted
+++ resolved
@@ -30,10 +30,6 @@
         /// <param name="tags"> The tags. </param>
         /// <param name="location"> The location. </param>
         /// <param name="kind"> The kind of the resource. </param>
-<<<<<<< HEAD
-        /// <param name="etag"> Resource entity tag (ETag). </param>
-        internal DataCollectionEndpointData(ResourceIdentifier id, string name, ResourceType resourceType, SystemData systemData, IDictionary<string, string> tags, AzureLocation location, DataCollectionEndpointProperties properties, KnownDataCollectionEndpointResourceKind? kind, ETag? etag) : base(id, name, resourceType, systemData, tags, location)
-=======
         /// <param name="eTag"> Resource entity tag (ETag). </param>
         /// <param name="description"> Description of the data collection endpoint. </param>
         /// <param name="immutableId"> The immutable ID of this data collection endpoint resource. This property is READ-ONLY. </param>
@@ -42,7 +38,6 @@
         /// <param name="networkAcls"> Network access control rules for the endpoints. </param>
         /// <param name="provisioningState"> The resource provisioning state. This property is READ-ONLY. </param>
         internal DataCollectionEndpointData(ResourceIdentifier id, string name, ResourceType resourceType, SystemData systemData, IDictionary<string, string> tags, AzureLocation location, KnownDataCollectionEndpointResourceKind? kind, ETag? eTag, string description, string immutableId, DataCollectionEndpointConfigurationAccess configurationAccess, DataCollectionEndpointLogsIngestion logsIngestion, DataCollectionEndpointNetworkAcls networkAcls, KnownDataCollectionEndpointProvisioningState? provisioningState) : base(id, name, resourceType, systemData, tags, location)
->>>>>>> b926ce7c
         {
             Kind = kind;
             ETag = eTag;
@@ -57,9 +52,6 @@
         /// <summary> The kind of the resource. </summary>
         public KnownDataCollectionEndpointResourceKind? Kind { get; set; }
         /// <summary> Resource entity tag (ETag). </summary>
-<<<<<<< HEAD
-        public ETag? Etag { get; }
-=======
         public ETag? ETag { get; }
         /// <summary> Description of the data collection endpoint. </summary>
         public string Description { get; set; }
@@ -97,6 +89,5 @@
 
         /// <summary> The resource provisioning state. This property is READ-ONLY. </summary>
         public KnownDataCollectionEndpointProvisioningState? ProvisioningState { get; }
->>>>>>> b926ce7c
     }
 }