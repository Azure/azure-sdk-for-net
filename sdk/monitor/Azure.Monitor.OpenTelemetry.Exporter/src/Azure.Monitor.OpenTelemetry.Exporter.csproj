﻿<Project Sdk="Microsoft.NET.Sdk">
  <PropertyGroup>
    <Description>An OpenTelemetry .NET exporter that exports to Azure Monitor</Description>
    <AssemblyTitle>AzureMonitor OpenTelemetry Exporter</AssemblyTitle>
    <Version>1.4.0-beta.3</Version>
    <!--The ApiCompatVersion is managed automatically and should not generally be modified manually.-->
    <ApiCompatVersion>1.3.0</ApiCompatVersion>
    <PackageTags>Azure Monitor OpenTelemetry Exporter ApplicationInsights</PackageTags>
<<<<<<< HEAD
    <!--NET6 is added here for trimming compatibility. This includes necessary annotations and System.Text.Json's "Source Generation" feature.-->
=======
>>>>>>> cf215887
    <TargetFrameworks>$(RequiredTargetFrameworks)</TargetFrameworks>
    <IncludeOperationsSharedSource>true</IncludeOperationsSharedSource>
    <DefineConstants>$(DefineConstants);AZURE_MONITOR_EXPORTER;</DefineConstants>
  </PropertyGroup>

  <ItemGroup>
    <!-- Versions are defined in eng/Packages.Data.props -->
    <!-- Whenever updating OpenTelemetry dependencies, confirm that Test dependencies are also updated. -->
    <PackageReference Include="Azure.Core" />
    <PackageReference Include="OpenTelemetry" />
    <PackageReference Include="OpenTelemetry.PersistentStorage.FileSystem" />
  </ItemGroup>

  <!-- Shared source from Azure.Core -->
  <ItemGroup>
    <Compile Include="$(AzureCoreSharedSources)ArrayBufferWriter.cs" LinkBase="Shared" />
    <Compile Include="$(AzureCoreSharedSources)ConnectionString.cs" LinkBase="Shared" />
    <Compile Include="$(AzureCoreSharedSources)EventSourceEventFormatting.cs" LinkBase="Shared" />
  </ItemGroup>

</Project><|MERGE_RESOLUTION|>--- conflicted
+++ resolved
@@ -6,10 +6,6 @@
     <!--The ApiCompatVersion is managed automatically and should not generally be modified manually.-->
     <ApiCompatVersion>1.3.0</ApiCompatVersion>
     <PackageTags>Azure Monitor OpenTelemetry Exporter ApplicationInsights</PackageTags>
-<<<<<<< HEAD
-    <!--NET6 is added here for trimming compatibility. This includes necessary annotations and System.Text.Json's "Source Generation" feature.-->
-=======
->>>>>>> cf215887
     <TargetFrameworks>$(RequiredTargetFrameworks)</TargetFrameworks>
     <IncludeOperationsSharedSource>true</IncludeOperationsSharedSource>
     <DefineConstants>$(DefineConstants);AZURE_MONITOR_EXPORTER;</DefineConstants>
