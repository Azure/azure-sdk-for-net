--- conflicted
+++ resolved
@@ -17,11 +17,7 @@
             List<TelemetryItem> telemetryItems = new();
             foreach (var metric in batch)
             {
-<<<<<<< HEAD
-                if (metric.MetricType == MetricType.DoubleSum || metric.MetricType == MetricType.DoubleGauge || metric.MetricType == MetricType.Histogram)
-=======
                 if (MetricsData.IsSupportedType(metric.MetricType))
->>>>>>> 165e7aee
                 {
                     foreach (ref readonly var metricPoint in metric.GetMetricPoints())
                     {
