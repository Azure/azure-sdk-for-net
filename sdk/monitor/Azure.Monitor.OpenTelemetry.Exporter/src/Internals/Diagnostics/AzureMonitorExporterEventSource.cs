// Copyright (c) Microsoft Corporation. All rights reserved.
// Licensed under the MIT License.

using System;
using System.Diagnostics.CodeAnalysis;
using System.Diagnostics.Tracing;
using System.Runtime.CompilerServices;
using Azure.Monitor.OpenTelemetry.Exporter.Internals.ConnectionString;
using Azure.Monitor.OpenTelemetry.Exporter.Models;

namespace Azure.Monitor.OpenTelemetry.Exporter.Internals.Diagnostics
{
    /// <summary>
    /// EventSource for the AzureMonitorExporter.
    /// EventSource Guid at Runtime: bb5be13f-ec3a-5ab2-6a6a-0f881d6e0d5b.
    /// (This guid can be found by debugging this class and inspecting the "Log" singleton and reading the "Guid" property).
    /// </summary>
    /// <remarks>
    /// PerfView Instructions:
    /// <list type="bullet">
    /// <item>To collect all events: <code>PerfView.exe collect -MaxCollectSec:300 -NoGui /onlyProviders=*OpenTelemetry-AzureMonitor-Exporter</code></item>
    /// <item>To collect events based on LogLevel: <code>PerfView.exe collect -MaxCollectSec:300 -NoGui /onlyProviders:OpenTelemetry-AzureMonitor-Exporter::Verbose</code></item>
    /// </list>
    /// Dotnet-Trace Instructions:
    /// <list type="bullet">
    /// <item>To collect all events: <code>dotnet-trace collect --process-id PID --providers OpenTelemetry-AzureMonitor-Exporter</code></item>
    /// <item>To collect events based on LogLevel: <code>dotnet-trace collect --process-id PID --providers OpenTelemetry-AzureMonitor-Exporter::Verbose</code></item>
    /// </list>
    /// Logman Instructions:
    /// <list type="number">
    /// <item>Create a text file containing providers: <code>echo "{bb5be13f-ec3a-5ab2-6a6a-0f881d6e0d5b}" > providers.txt</code></item>
    /// <item>Start collecting: <code>logman -start exporter -pf providers.txt -ets -bs 1024 -nb 100 256</code></item>
    /// <item>Stop collecting: <code>logman -stop exporter -ets</code></item>
    /// </list>
    /// </remarks>
    [EventSource(Name = EventSourceName)]
    internal sealed class AzureMonitorExporterEventSource : EventSource
    {
        internal const string EventSourceName = "OpenTelemetry-AzureMonitor-Exporter";

        internal static readonly AzureMonitorExporterEventSource Log = new AzureMonitorExporterEventSource();
#if DEBUG
        internal static readonly AzureMonitorExporterEventListener Listener = new AzureMonitorExporterEventListener();
#endif

        [NonEvent]
        [MethodImpl(MethodImplOptions.AggressiveInlining)]
        private bool IsEnabled(EventLevel eventLevel) => IsEnabled(eventLevel, EventKeywords.All);

        [NonEvent]
        public void FailedToExport(string exporterName, string instrumentationKey, Exception ex)
        {
            if (IsEnabled(EventLevel.Error))
            {
                FailedToExport(exporterName, instrumentationKey, ex.FlattenException().ToInvariantString());
            }
        }

        [Event(6, Message = "{0} failed to export due to an exception. Instrumentation Key: {1}. {2}", Level = EventLevel.Error)]
        public void FailedToExport(string exporterName, string instrumentationKey, string exceptionMessage) => WriteEvent(6, exporterName, instrumentationKey, exceptionMessage);

        [NonEvent]
        public void FailedToTransmit(Exception ex)
        {
            if (IsEnabled(EventLevel.Error))
            {
                FailedToTransmit(ex.FlattenException().ToInvariantString());
            }
        }

        [Event(7, Message = "Failed to transmit due to an exception: {0}", Level = EventLevel.Error)]
        public void FailedToTransmit(string exceptionMessage) => WriteEvent(7, exceptionMessage);

        [NonEvent]
        public void TransmissionFailed(int statusCode, TelemetryItemOrigin origin, bool isAadEnabled, bool willRetry, ConnectionVars connectionVars, string? requestEndpoint, Response? response)
        {
            if (IsEnabled(EventLevel.Verbose))
            {
                var errorMessages = IngestionResponseHelper.GetErrorsFromResponse(response);

                if (errorMessages == null || errorMessages.Length == 0)
                {
                    TransmissionFailed(
                        statusCode: statusCode,
                        errorMessage: "N/A",
                        action: willRetry ? "Telemetry is stored offline for retry" : "Telemetry is dropped",
                        origin: origin.ToString(),
                        isAadEnabled: isAadEnabled,
                        instrumentationKey: connectionVars.InstrumentationKey,
                        configuredEndpoint: connectionVars.IngestionEndpoint,
                        actualEndpoint: requestEndpoint ?? "null");
                }
                else
                {
                    foreach (var error in errorMessages)
                    {
                        TransmissionFailed(
                            statusCode: statusCode,
                            errorMessage: error ?? "N/A",
                            action: willRetry ? "Telemetry is stored offline for retry" : "Telemetry is dropped",
                            origin: origin.ToString(),
                            isAadEnabled: isAadEnabled,
                            instrumentationKey: connectionVars.InstrumentationKey,
                            configuredEndpoint: connectionVars.IngestionEndpoint,
                            actualEndpoint: requestEndpoint ?? "null");
                    }
                }
            }
            else if (IsEnabled(EventLevel.Critical))
            {
                TransmissionFailed(
                    statusCode: statusCode,
                    errorMessage: "(To get exact error change LogLevel to Verbose)",
                    action: willRetry ? "Telemetry is stored offline for retry" : "Telemetry is dropped",
                    origin: origin.ToString(),
                    isAadEnabled: isAadEnabled,
                    instrumentationKey: connectionVars.InstrumentationKey,
                    configuredEndpoint: connectionVars.IngestionEndpoint,
                    actualEndpoint: requestEndpoint ?? "null");
            }
        }

        [UnconditionalSuppressMessage("ReflectionAnalysis", "IL2026:RequiresUnreferencedCode", Justification = "Parameters to this method are primitive and are trimmer safe.")]
        [Event(8, Message = "Transmission failed. StatusCode: {0}. Error from Ingestion: {1}. Action: {2}. Origin: {3}. AAD Enabled: {4}. Instrumentation Key: {5}. Configured Endpoint: {6}. Actual Endpoint: {7}", Level = EventLevel.Critical)]
        public void TransmissionFailed(int statusCode, string errorMessage, string action, string origin, bool isAadEnabled, string instrumentationKey, string configuredEndpoint, string actualEndpoint)
            => WriteEvent(8, statusCode, errorMessage, action, origin, isAadEnabled, instrumentationKey, configuredEndpoint, actualEndpoint);

        [Event(9, Message = "{0} has been disposed.", Level = EventLevel.Informational)]
        public void DisposedObject(string name) => WriteEvent(9, name);

        [NonEvent]
        public void VmMetadataFailed(Exception ex)
        {
            if (IsEnabled(EventLevel.Informational))
            {
                VmMetadataFailed(ex.FlattenException().ToInvariantString());
            }
        }

        [Event(10, Message = "Failed to get Azure VM Metadata due to an exception. This is only for internal telemetry and can safely be ignored. {0}", Level = EventLevel.Informational)]
        public void VmMetadataFailed(string exceptionMessage) => WriteEvent(10, exceptionMessage);

        [NonEvent]
        public void StatsbeatFailed(Exception ex)
        {
            if (IsEnabled(EventLevel.Informational))
            {
                StatsbeatFailed(ex.FlattenException().ToInvariantString());
            }
        }

        [Event(11, Message = "Statsbeat failed to collect data due to an exception. This is only for internal telemetry and can safely be ignored. {0}", Level = EventLevel.Informational)]
        public void StatsbeatFailed(string exceptionMessage) => WriteEvent(11, exceptionMessage);

        [NonEvent]
        public void FailedToParseConnectionString(Exception ex)
        {
            if (IsEnabled(EventLevel.Error))
            {
                FailedToParseConnectionString(ex.FlattenException().ToInvariantString());
            }
        }

        [Event(12, Message = "Failed to parse ConnectionString due to an exception: {0}", Level = EventLevel.Error)]
        public void FailedToParseConnectionString(string exceptionMessage) => WriteEvent(12, exceptionMessage);

        [Event(13, Message = "Unsupported Metric Type '{0}' cannot be exported.", Level = EventLevel.Warning)]
        public void UnsupportedMetricType(string metricTypeName) => WriteEvent(13, metricTypeName);

        [NonEvent]
        public void FailedToConvertLogRecord(string instrumentationKey, Exception ex)
        {
            if (IsEnabled(EventLevel.Error))
            {
                FailedToConvertLogRecord(instrumentationKey, ex.FlattenException().ToInvariantString());
            }
        }

        [Event(14, Message = "Failed to convert Log Record due to an exception. This telemetry item will be lost. Instrumentation Key: {0}. {1}", Level = EventLevel.Error)]
        public void FailedToConvertLogRecord(string instrumentationKey, string exceptionMessage) => WriteEvent(14, instrumentationKey, exceptionMessage);

        [NonEvent]
        public void FailedToConvertMetricPoint(string meterName, string instrumentName, Exception ex)
        {
            if (IsEnabled(EventLevel.Error))
            {
                FailedToConvertMetricPoint(meterName, instrumentName, ex.FlattenException().ToInvariantString());
            }
        }

        [Event(15, Message = "Failed to convert Metric Point due to an exception. This telemetry item will be lost. MeterName: {0}. InstrumentName: {1}. {2}", Level = EventLevel.Error)]
        public void FailedToConvertMetricPoint(string meterName, string instrumentName, string exceptionMessage) => WriteEvent(15, meterName, instrumentName, exceptionMessage);

        [NonEvent]
        public void FailedToConvertActivity(string activitySourceName, string activityDisplayName, Exception ex)
        {
            if (IsEnabled(EventLevel.Error))
            {
                FailedToConvertActivity(activitySourceName, activityDisplayName, ex.FlattenException().ToInvariantString());
            }
        }

        [Event(16, Message = "Failed to convert Activity due to an exception. This telemetry item will be lost. ActivitySource: {0}. Activity: {1}. {2}", Level = EventLevel.Error)]
        public void FailedToConvertActivity(string activitySourceName, string activityDisplayName, string exceptionMessage) => WriteEvent(16, activitySourceName, activityDisplayName, exceptionMessage);

        [NonEvent]
        public void FailedToExtractActivityEvent(string activitySourceName, string activityDisplayName, Exception ex)
        {
            if (IsEnabled(EventLevel.Error))
            {
                FailedToExtractActivityEvent(activitySourceName, activityDisplayName, ex.FlattenException().ToInvariantString());
            }
        }

        [Event(17, Message = "Failed to extract Activity Event due to an exception. This telemetry item will be lost. ActivitySource: {0}. Activity: {1}. {2}", Level = EventLevel.Error)]
        public void FailedToExtractActivityEvent(string activitySourceName, string activityDisplayName, string exceptionMessage) => WriteEvent(17, activitySourceName, activityDisplayName, exceptionMessage);

        [UnconditionalSuppressMessage("ReflectionAnalysis", "IL2026:RequiresUnreferencedCode", Justification = "Parameters to this method are primitive and are trimmer safe.")]
        [Event(18, Message = "Maximum count of {0} Activity Links reached. Excess Links are dropped. ActivitySource: {1}. Activity: {2}.", Level = EventLevel.Warning)]
        public void ActivityLinksIgnored(int maxLinksAllowed, string activitySourceName, string activityDisplayName) => WriteEvent(18, maxLinksAllowed, activitySourceName, activityDisplayName);

        [Event(19, Message = "Failed to parse redirect headers. Not user actionable.", Level = EventLevel.Warning)]
        public void RedirectHeaderParseFailed() => WriteEvent(19);

        [Event(20, Message = "Failed to parse redirect cache, using default. Not user actionable.", Level = EventLevel.Warning)]
        public void ParseRedirectCacheFailed() => WriteEvent(20);

        [NonEvent]
        public void ErrorCreatingStorageFolder(string path, Exception ex)
        {
            if (IsEnabled(EventLevel.Error))
            {
                ErrorCreatingStorageFolder(path, ex.FlattenException().ToInvariantString());
            }
        }

        [Event(21, Message = "Failed to create a storage directory at path '{0}' due to an exception. If a storage directory cannot be created, telemetry may be lost. {1}", Level = EventLevel.Error)]
        public void ErrorCreatingStorageFolder(string path, string exceptionMessage) => WriteEvent(21, path, exceptionMessage);

        [NonEvent]
        public void ErrorInitializingRoleInstanceToHostName(Exception ex)
        {
            if (IsEnabled(EventLevel.Error))
            {
                ErrorInitializingRoleInstanceToHostName(ex.FlattenException().ToInvariantString());
            }
        }

        [Event(22, Message = "Failed to initialize Role Instance due to an exception. Role Instance will be missing from telemetry. {0}", Level = EventLevel.Error)]
        public void ErrorInitializingRoleInstanceToHostName(string exceptionMessage) => WriteEvent(22, exceptionMessage);

        [NonEvent]
        public void ErrorInitializingPartOfSdkVersion(string typeName, Exception ex)
        {
            if (IsEnabled(EventLevel.Warning))
            {
                ErrorInitializingPartOfSdkVersion(typeName, ex.FlattenException().ToInvariantString());
            }
        }

        [Event(23, Message = "Failed to get Type version while initialize SDK version due to an exception. Not user actionable. Type: {0}. {1}", Level = EventLevel.Warning)]
        public void ErrorInitializingPartOfSdkVersion(string typeName, string exceptionMessage) => WriteEvent(23, typeName, exceptionMessage);

        [NonEvent]
        public void SdkVersionCreateFailed(Exception ex)
        {
            if (IsEnabled(EventLevel.Warning))
            {
                SdkVersionCreateFailed(ex.FlattenException().ToInvariantString());
            }
        }

        [Event(24, Message = "Failed to create an SDK version due to an exception. Not user actionable. {0}", Level = EventLevel.Warning)]
        public void SdkVersionCreateFailed(string exceptionMessage) => WriteEvent(24, exceptionMessage);

        [NonEvent]
        public void FailedToTransmitFromStorage(bool isAadEnabled, string instrumentationKey, Exception ex)
        {
            if (IsEnabled(EventLevel.Error))
            {
                FailedToTransmitFromStorage(isAadEnabled, instrumentationKey, ex.FlattenException().ToInvariantString());
            }
        }

        [UnconditionalSuppressMessage("ReflectionAnalysis", "IL2026:RequiresUnreferencedCode", Justification = "Parameters to this method are primitive and are trimmer safe.")]
        [Event(25, Message = "Failed to transmit from storage due to an exception. AAD Enabled: {0}. Instrumentation Key: {1}. {2}", Level = EventLevel.Error)]
        public void FailedToTransmitFromStorage(bool isAadEnabled, string instrumentationKey, string exceptionMessage) => WriteEvent(25, isAadEnabled, instrumentationKey, exceptionMessage);

        [UnconditionalSuppressMessage("ReflectionAnalysis", "IL2026:RequiresUnreferencedCode", Justification = "Parameters to this method are primitive and are trimmer safe.")]
        [Event(26, Message = "Successfully transmitted a blob from storage. AAD Enabled: {0}. Instrumentation Key: {1}", Level = EventLevel.Verbose)]
        public void TransmitFromStorageSuccess(bool isAadEnabled, string instrumentationKey) => WriteEvent(26, isAadEnabled, instrumentationKey);

        [Event(27, Message = "HttpPipelineBuilder is built with AAD Credentials. TokenCredential: {0} Scope: {1}", Level = EventLevel.Informational)]
        public void SetAADCredentialsToPipeline(string credentialTypeName, string scope) => WriteEvent(27, credentialTypeName, scope);

        [Event(28, Message = "Storage initialized. Data for Instrumentation Key '{0}' will be stored at: {1}", Level = EventLevel.Informational)]
        public void InitializedPersistentStorage(string instrumentationKey, string storageDirectory) => WriteEvent(28, instrumentationKey, storageDirectory);

        [NonEvent]
        public void FailedToInitializePersistentStorage(string instrumentationKey, Exception ex)
        {
            if (IsEnabled(EventLevel.Error))
            {
                FailedToInitializePersistentStorage(instrumentationKey, ex.FlattenException().ToInvariantString());
            }
        }

        [Event(29, Message = "Failed to initialize PersistentStorage due to an exception. If a storage directory cannot be created, telemetry may be lost. Instrumentation Key: {0}. {1}", Level = EventLevel.Error)]
        public void FailedToInitializePersistentStorage(string instrumentationKey, string exceptionMessage) => WriteEvent(29, instrumentationKey, exceptionMessage);

        [Event(30, Message = "Statsbeat was disabled via environment variable.", Level = EventLevel.Informational)]
        public void StatsbeatDisabled() => WriteEvent(30);

        [NonEvent]
        public void ErrorInitializingStatsbeat(ConnectionVars connectionVars, Exception ex)
        {
            if (IsEnabled(EventLevel.Informational))
            {
                ErrorInitializingStatsbeat(connectionVars.InstrumentationKey, connectionVars.IngestionEndpoint, ex.FlattenException().ToInvariantString());
            }
        }

        [Event(31, Message = "Failed to initialize Statsbeat due to an exception. This is only for internal telemetry and can safely be ignored. Instrumentation Key: {0}. Configured Endpoint: {1}. {2}", Level = EventLevel.Informational)]
        public void ErrorInitializingStatsbeat(string instrumentationKey, string configuredEndpoint, string exceptionMessage) => WriteEvent(31, instrumentationKey, configuredEndpoint, exceptionMessage);

        [NonEvent]
        public void TransmissionSuccess(TelemetryItemOrigin origin, bool isAadEnabled, string instrumentationKey)
        {
            if (IsEnabled(EventLevel.Verbose))
            {
                TransmissionSuccess(origin.ToString(), isAadEnabled, instrumentationKey);
            }
        }

        [UnconditionalSuppressMessage("ReflectionAnalysis", "IL2026:RequiresUnreferencedCode", Justification = "Parameters to this method are primitive and are trimmer safe.")]
        [Event(32, Message = "Successfully transmitted a batch of telemetry Items. Origin: {0}. AAD: {1}. Instrumentation Key: {2}", Level = EventLevel.Verbose)]
        public void TransmissionSuccess(string origin, bool isAadEnabled, string instrumentationKey) => WriteEvent(32, origin, isAadEnabled, instrumentationKey);

        [NonEvent]
        public void TransmitterFailed(TelemetryItemOrigin origin, bool isAadEnabled, string instrumentationKey, Exception ex)
        {
            if (IsEnabled(EventLevel.Error))
            {
                TransmitterFailed(origin.ToString(), isAadEnabled, instrumentationKey, ex.FlattenException().ToInvariantString());
            }
        }

        [UnconditionalSuppressMessage("ReflectionAnalysis", "IL2026:RequiresUnreferencedCode", Justification = "Parameters to this method are primitive and are trimmer safe.")]
        [Event(33, Message = "Transmitter failed due to an exception. Origin: {0}. AAD: {1}. Instrumentation Key: {2}. {3}", Level = EventLevel.Error)]
        public void TransmitterFailed(string origin, bool isAadEnabled, string instrumentationKey, string exceptionMessage) => WriteEvent(33, origin, isAadEnabled, instrumentationKey, exceptionMessage);

        [UnconditionalSuppressMessage("ReflectionAnalysis", "IL2026:RequiresUnreferencedCode", Justification = "Parameters to this method are primitive and are trimmer safe.")]
        [Event(34, Message = "Exporter encountered a transmission failure and will wait {0} milliseconds before transmitting again.", Level = EventLevel.Warning)]
        public void BackoffEnabled(double milliseconds) => WriteEvent(34, milliseconds);

        [NonEvent]
        public void FailedToDeserializeIngestionResponse(Exception ex)
        {
            if (IsEnabled(EventLevel.Warning))
            {
                FailedToDeserializeIngestionResponse(ex.FlattenException().ToInvariantString());
            }
        }

        [Event(35, Message = "Failed to deserialize response from ingestion due to an exception. Not user actionable. {0}", Level = EventLevel.Warning)]
        public void FailedToDeserializeIngestionResponse(string exceptionMessage) => WriteEvent(35, exceptionMessage);

        [Event(36, Message = "Version string exceeds expected length. This is only for internal telemetry and can safely be ignored. Type Name: {0}. Version: {1}", Level = EventLevel.Verbose)]
        public void VersionStringUnexpectedLength(string typeName, string value) => WriteEvent(36, typeName, value);

        [Event(37, Message = "Failed to delete telemetry from storage. This may result in duplicate telemetry if the file is processed again. Not user actionable.", Level = EventLevel.Warning)]
        public void DeletedFailed() => WriteEvent(37);

        [NonEvent]
        public void PartialContentResponseInvalid(int totalTelemetryItems, TelemetryErrorDetails error)
        {
            if (IsEnabled(EventLevel.Warning))
            {
                PartialContentResponseInvalid(totalTelemetryItems, error.Index?.ToString() ?? "N/A", error.StatusCode?.ToString() ?? "N/A", error.Message);
            }
        }

        [UnconditionalSuppressMessage("ReflectionAnalysis", "IL2026:RequiresUnreferencedCode", Justification = "Parameters to this method are primitive and are trimmer safe.")]
        [Event(38, Message = "Received a partial success from ingestion that does not match telemetry that was sent. Total telemetry items sent: {0}. Error Index: {1}. Error StatusCode: {2}. Error Message: {3}", Level = EventLevel.Warning)]
        public void PartialContentResponseInvalid(int totalTelemetryItems, string errorIndex, string errorStatusCode, string errorMessage) => WriteEvent(38, totalTelemetryItems, errorIndex, errorStatusCode, errorMessage);

        [NonEvent]
        public void PartialContentResponseUnhandled(TelemetryErrorDetails error)
        {
            if (IsEnabled(EventLevel.Warning))
            {
                PartialContentResponseUnhandled(error.StatusCode?.ToString() ?? "N/A", error.Message);
            }
        }

        [Event(39, Message = "Received a partial success from ingestion. This status code is not handled and telemetry will be lost. Error StatusCode: {0}. Error Message: {1}", Level = EventLevel.Warning)]
        public void PartialContentResponseUnhandled(string errorStatusCode, string errorMessage) => WriteEvent(39, errorStatusCode, errorMessage);

        [NonEvent]
        public void FailedToAddScopeItem(string key, Exception ex)
        {
            if (IsEnabled(EventLevel.Warning))
            {
                FailedToAddScopeItem(key, ex.FlattenException().ToInvariantString());
            }
        }

        [Event(40, Message = "An exception {1} occurred while adding the scope value associated with the key {0}", Level = EventLevel.Warning)]
        public void FailedToAddScopeItem(string key, string exceptionMessage) => WriteEvent(40, key, exceptionMessage);

        [NonEvent]
        public void FailedToAddLogAttribute(string key, Exception ex)
        {
            if (IsEnabled(EventLevel.Warning))
            {
                FailedToAddLogAttribute(key, ex.FlattenException().ToInvariantString());
            }
        }

        [Event(41, Message = "An exception {1} occurred while adding the log attribute associated with the key {0}", Level = EventLevel.Warning)]
        public void FailedToAddLogAttribute(string key, string exceptionMessage) => WriteEvent(41, key, exceptionMessage);

        [NonEvent]
        public void FailedToReadEnvironmentVariables(Exception ex)
        {
            if (IsEnabled(EventLevel.Warning))
            {
                FailedToReadEnvironmentVariables(ex.FlattenException().ToInvariantString());
            }
        }

        [Event(42, Message = "Failed to read environment variables due to an exception. This may prevent the Exporter from initializing. {0}", Level = EventLevel.Warning)]
        public void FailedToReadEnvironmentVariables(string errorMessage) => WriteEvent(42, errorMessage);

        [NonEvent]
        public void ErrorAddingActivityTagsAsCustomProperties(Exception ex)
        {
            if (IsEnabled(EventLevel.Warning))
            {
                ErrorAddingActivityTagsAsCustomProperties(ex.FlattenException().ToInvariantString());
            }
        }

        [Event(43, Message = "Error while adding activity tags as custom property: {0}", Level = EventLevel.Warning)]
        public void ErrorAddingActivityTagsAsCustomProperties(string errorMessage) => WriteEvent(43, errorMessage);

        [NonEvent]
        public void ConfigureFailed(System.Exception ex)
        {
            if (IsEnabled(EventLevel.Error))
            {
                ConfigureFailed(ex.FlattenException().ToInvariantString());
            }
        }

        [Event(44, Message = "Failed to configure AzureMonitorExporterOptions using the connection string from environment variables due to an exception: {0}", Level = EventLevel.Error)]
        public void ConfigureFailed(string exceptionMessage) => WriteEvent(44, exceptionMessage);

        [Event(45, Message = "The {0} method received an AzureMonitorExporterOptions with EnableLiveMetrics set to true, which isn't supported. Note that LiveMetrics is only available via the UseAzureMonitorExporter API.", Level = EventLevel.Warning)]
        public void LiveMetricsNotSupported(string methodName) => WriteEvent(45, methodName);

<<<<<<< HEAD
        [Event(46, Message = "Invalid sampler type '{0}'. Supported values: microsoft.rate_limited, microsoft.fixed_percentage", Level = EventLevel.Warning)]
        public void InvalidSamplerType(string samplerType) => WriteEvent(46, samplerType);

        [Event(47, Message = "Invalid sampler argument '{1}' for sampler '{0}'. Ignoring.", Level = EventLevel.Warning)]
        public void InvalidSamplerArgument(string samplerType, string samplerArg) => WriteEvent(47, samplerType, samplerArg);
=======
        [NonEvent]
        public void CustomerSdkStatsTrackingFailed(string metricType, Exception ex)
        {
            if (IsEnabled(EventLevel.Informational))
            {
                CustomerSdkStatsTrackingFailed(metricType, ex.FlattenException().ToInvariantString());
            }
        }

        [Event(46, Message = "Customer SDK stats tracking failed for metric type '{0}' due to an exception. This is only for internal telemetry and can safely be ignored. {1}", Level = EventLevel.Informational)]
        public void CustomerSdkStatsTrackingFailed(string metricType, string exceptionMessage) => WriteEvent(46, metricType, exceptionMessage);

        [Event(47, Message = "Customer SDK stats enabled with export interval of {0} milliseconds.", Level = EventLevel.Informational)]
        public void CustomerSdkStatsEnabled(int exportIntervalMilliseconds) => WriteEvent(47, exportIntervalMilliseconds);

        [NonEvent]
        public void CustomerSdkStatsInitializationFailed(Exception ex)
        {
            if (IsEnabled(EventLevel.Warning))
            {
                CustomerSdkStatsInitializationFailed(ex.FlattenException().ToInvariantString());
            }
        }

        [Event(48, Message = "Customer SDK stats initialization failed due to an exception. This is only for internal telemetry and can safely be ignored. {0}", Level = EventLevel.Warning)]
        public void CustomerSdkStatsInitializationFailed(string exceptionMessage) => WriteEvent(48, exceptionMessage);
>>>>>>> 97f18fb1
    }
}<|MERGE_RESOLUTION|>--- conflicted
+++ resolved
@@ -459,13 +459,6 @@
         [Event(45, Message = "The {0} method received an AzureMonitorExporterOptions with EnableLiveMetrics set to true, which isn't supported. Note that LiveMetrics is only available via the UseAzureMonitorExporter API.", Level = EventLevel.Warning)]
         public void LiveMetricsNotSupported(string methodName) => WriteEvent(45, methodName);
 
-<<<<<<< HEAD
-        [Event(46, Message = "Invalid sampler type '{0}'. Supported values: microsoft.rate_limited, microsoft.fixed_percentage", Level = EventLevel.Warning)]
-        public void InvalidSamplerType(string samplerType) => WriteEvent(46, samplerType);
-
-        [Event(47, Message = "Invalid sampler argument '{1}' for sampler '{0}'. Ignoring.", Level = EventLevel.Warning)]
-        public void InvalidSamplerArgument(string samplerType, string samplerArg) => WriteEvent(47, samplerType, samplerArg);
-=======
         [NonEvent]
         public void CustomerSdkStatsTrackingFailed(string metricType, Exception ex)
         {
@@ -492,6 +485,11 @@
 
         [Event(48, Message = "Customer SDK stats initialization failed due to an exception. This is only for internal telemetry and can safely be ignored. {0}", Level = EventLevel.Warning)]
         public void CustomerSdkStatsInitializationFailed(string exceptionMessage) => WriteEvent(48, exceptionMessage);
->>>>>>> 97f18fb1
+
+        [Event(49, Message = "Invalid sampler type '{0}'. Supported values: microsoft.rate_limited, microsoft.fixed_percentage", Level = EventLevel.Warning)]
+        public void InvalidSamplerType(string samplerType) => WriteEvent(46, samplerType);
+
+        [Event(50, Message = "Invalid sampler argument '{1}' for sampler '{0}'. Ignoring.", Level = EventLevel.Warning)]
+        public void InvalidSamplerArgument(string samplerType, string samplerArg) => WriteEvent(47, samplerType, samplerArg);
     }
 }