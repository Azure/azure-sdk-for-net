--- conflicted
+++ resolved
@@ -18,11 +18,7 @@
 
         [NonEvent]
         [MethodImpl(MethodImplOptions.AggressiveInlining)]
-<<<<<<< HEAD
-        internal bool IsEnabled(EventLevel eventLevel) => IsEnabled(eventLevel, EventKeywords.All);
-=======
         private bool IsEnabled(EventLevel eventLevel) => IsEnabled(eventLevel, EventKeywords.All);
->>>>>>> ac9e4e07
 
         [NonEvent]
         public void FailedToExport(string exporterName, string instrumentationKey, Exception ex)
@@ -297,21 +293,19 @@
         [Event(33, Message = "Transmitter failed due to an exception. Instrumentation Key: {0}. {1}", Level = EventLevel.Error)]
         public void TransmitterFailed(string instrumentationKey, string exceptionMessage) => WriteEvent(33, instrumentationKey, exceptionMessage);
 
-<<<<<<< HEAD
-        [NonEvent]
-        public void FailedToDeserializeIngestionResponse(Exception ex)
-        {
-            if (IsEnabled(EventLevel.Warning))
-            {
-                FailedToDeserializeIngestionResponse(ex.FlattenException().ToInvariantString());
-            }
-        }
-
-        [Event(34, Message = "Failed to deserialize response from ingestion due to an exception. Not user actionable. {0}", Level = EventLevel.Warning)]
-        public void FailedToDeserializeIngestionResponse(string exceptionMessage) => WriteEvent(34, exceptionMessage);
-=======
         [Event(34, Message = "Exporter encountered a transmission failure and will wait {0} milliseconds before transmitting again.", Level = EventLevel.Warning)]
         public void BackoffEnabled(double milliseconds) => WriteEvent(34, milliseconds);
->>>>>>> ac9e4e07
+
+        [NonEvent]
+        public void FailedToDeserializeIngestionResponse(Exception ex)
+        {
+            if (IsEnabled(EventLevel.Warning))
+            {
+                FailedToDeserializeIngestionResponse(ex.FlattenException().ToInvariantString());
+            }
+        }
+
+        [Event(35, Message = "Failed to deserialize response from ingestion due to an exception. Not user actionable. {0}", Level = EventLevel.Warning)]
+        public void FailedToDeserializeIngestionResponse(string exceptionMessage) => WriteEvent(35, exceptionMessage);
     }
 }