// Copyright (c) Microsoft Corporation. All rights reserved.
// Licensed under the MIT License.

using System;
using System.Diagnostics.Tracing;
using System.Runtime.CompilerServices;
using Azure.Monitor.OpenTelemetry.Exporter.Internals.ConnectionString;

namespace Azure.Monitor.OpenTelemetry.Exporter.Internals.Diagnostics
{
    [EventSource(Name = EventSourceName)]
    internal sealed class AzureMonitorExporterEventSource : EventSource
    {
        internal const string EventSourceName = "OpenTelemetry-AzureMonitor-Exporter";

        internal static readonly AzureMonitorExporterEventSource Log = new AzureMonitorExporterEventSource();
        internal static readonly AzureMonitorExporterEventListener Listener = new AzureMonitorExporterEventListener();

        [NonEvent]
        [MethodImpl(MethodImplOptions.AggressiveInlining)]
        private bool IsEnabled(EventLevel eventLevel) => IsEnabled(eventLevel, EventKeywords.All);

        [NonEvent]
        public void FailedToExport(string exporterName, string instrumentationKey, Exception ex)
        {
            if (IsEnabled(EventLevel.Error))
            {
                FailedToExport(exporterName, instrumentationKey, ex.FlattenException().ToInvariantString());
            }
        }

        [Event(6, Message = "{0} failed to export due to an exception. Instrumentation Key: {1}. {2}", Level = EventLevel.Error)]
        public void FailedToExport(string exporterName, string instrumentationKey, string exceptionMessage) => WriteEvent(6, exporterName, instrumentationKey, exceptionMessage);

        [NonEvent]
        public void FailedToTransmit(Exception ex)
        {
            if (IsEnabled(EventLevel.Error))
            {
                FailedToTransmit(ex.FlattenException().ToInvariantString());
            }
        }

        [Event(7, Message = "Failed to transmit due to an exception: {0}", Level = EventLevel.Error)]
        public void FailedToTransmit(string exceptionMessage) => WriteEvent(7, exceptionMessage);

        [NonEvent]
        public void TransmissionFailed(int statusCode, bool fromStorage, bool willRetry, ConnectionVars connectionVars, string? requestEndpoint, Response? response)
        {
            if (IsEnabled(EventLevel.Verbose))
            {
                var errorMessages = IngestionResponseHelper.GetErrorsFromResponse(response);

                if (errorMessages == null || errorMessages.Length == 0)
                {
                    TransmissionFailedVerbose(
                        statusCode: statusCode,
                        errorMessage: "N/A",
                        action: willRetry ? "Telemetry is stored offline for retry." : "Telemetry is dropped.",
                        origin: fromStorage ? "Storage" : "AzureMonitorExporter",
                        instrumentationKey: connectionVars.InstrumentationKey,
                        configuredEndpoint: connectionVars.IngestionEndpoint,
                        actualEndpoint: requestEndpoint);
                }
                else
                {
                    foreach (var error in errorMessages)
                    {
                        TransmissionFailedVerbose(
                            statusCode: statusCode,
                            errorMessage: error ?? "N/A",
                            action: willRetry ? "Telemetry is stored offline for retry." : "Telemetry is dropped.",
                            origin: fromStorage ? "Storage" : "AzureMonitorExporter",
                            instrumentationKey: connectionVars.InstrumentationKey,
                            configuredEndpoint: connectionVars.IngestionEndpoint,
                            actualEndpoint: requestEndpoint);
                    }
                }
            }
            else if (IsEnabled(EventLevel.Error))
            {
                TransmissionFailed(
                    statusCode: statusCode,
                    action: willRetry ? "Telemetry is stored offline for retry." : "Telemetry is dropped.",
                    origin: fromStorage ? "Storage" : "AzureMonitorExporter",
                    instrumentationKey: connectionVars.InstrumentationKey,
                    configuredEndpoint: connectionVars.IngestionEndpoint,
                    actualEndpoint: requestEndpoint);
            }
        }

        [Event(8, Message = "Transmission failed. StatusCode: {0}. To get exact error from Ingestion change LogLevel to VERBOSE. Action: {1}. Origin: {2}. Instrumentation Key: {3}. Configured Endpoint: {4}. Actual Endpoint: {5}", Level = EventLevel.Error)]
        public void TransmissionFailed(int statusCode, string action, string origin, string instrumentationKey, string configuredEndpoint, string? actualEndpoint)
            => WriteEvent(8, statusCode, action, origin, instrumentationKey, configuredEndpoint, actualEndpoint);

        [Event(9, Message = "{0} has been disposed.", Level = EventLevel.Informational)]
        public void DisposedObject(string name) => WriteEvent(9, name);

        [NonEvent]
        public void VmMetadataFailed(Exception ex)
        {
            if (IsEnabled(EventLevel.Informational))
            {
                VmMetadataFailed(ex.FlattenException().ToInvariantString());
            }
        }

        [Event(10, Message = "Failed to get Azure VM Metadata due to an exception. If not hosted in an Azure VM this can safely be ignored. {0}", Level = EventLevel.Informational)]
        public void VmMetadataFailed(string exceptionMessage) => WriteEvent(10, exceptionMessage);

        [NonEvent]
        public void StatsbeatFailed(Exception ex)
        {
            if (IsEnabled(EventLevel.Informational))
            {
                StatsbeatFailed(ex.FlattenException().ToInvariantString());
            }
        }

        [Event(11, Message = "Statsbeat failed to collect data due to an exception. This is only for internal telemetry and can safely be ignored. {0}", Level = EventLevel.Informational)]
        public void StatsbeatFailed(string exceptionMessage) => WriteEvent(11, exceptionMessage);

        [NonEvent]
        public void FailedToParseConnectionString(Exception ex)
        {
            if (IsEnabled(EventLevel.Error))
            {
                FailedToParseConnectionString(ex.FlattenException().ToInvariantString());
            }
        }

        [Event(12, Message = "Failed to parse ConnectionString due to an exception: {0}", Level = EventLevel.Error)]
        public void FailedToParseConnectionString(string exceptionMessage) => WriteEvent(12, exceptionMessage);

        [Event(13, Message = "Unsupported Metric Type '{0}' cannot be exported.", Level = EventLevel.Warning)]
        public void UnsupportedMetricType(string metricTypeName) => WriteEvent(13, metricTypeName);

        [NonEvent]
        public void FailedToConvertLogRecord(string instrumentationKey, Exception ex)
        {
            if (IsEnabled(EventLevel.Error))
            {
                FailedToConvertLogRecord(instrumentationKey, ex.FlattenException().ToInvariantString());
            }
        }

        [Event(14, Message = "Failed to convert Log Record due to an exception. This telemetry item will be lost. Instrumentation Key: {0}. {1}", Level = EventLevel.Error)]
        public void FailedToConvertLogRecord(string instrumentationKey, string exceptionMessage) => WriteEvent(14, instrumentationKey, exceptionMessage);

        [NonEvent]
        public void FailedToConvertMetricPoint(string meterName, string instrumentName, Exception ex)
        {
            if (IsEnabled(EventLevel.Error))
            {
                FailedToConvertMetricPoint(meterName, instrumentName, ex.FlattenException().ToInvariantString());
            }
        }

        [Event(15, Message = "Failed to convert Metric Point due to an exception. This telemetry item will be lost. MeterName: {0}. InstrumentName: {1}. {2}", Level = EventLevel.Error)]
        public void FailedToConvertMetricPoint(string meterName, string instrumentName, string exceptionMessage) => WriteEvent(15, meterName, instrumentName, exceptionMessage);

        [NonEvent]
        public void FailedToConvertActivity(string activitySourceName, string activityDisplayName, Exception ex)
        {
            if (IsEnabled(EventLevel.Error))
            {
                FailedToConvertActivity(activitySourceName, activityDisplayName, ex.FlattenException().ToInvariantString());
            }
        }

        [Event(16, Message = "Failed to convert Activity due to an exception. This telemetry item will be lost. ActivitySource: {0}. Activity: {1}. {2}", Level = EventLevel.Error)]
        public void FailedToConvertActivity(string activitySourceName, string activityDisplayName, string exceptionMessage) => WriteEvent(16, activitySourceName, activityDisplayName, exceptionMessage);

        [NonEvent]
        public void FailedToExtractActivityEvent(string activitySourceName, string activityDisplayName, Exception ex)
        {
            if (IsEnabled(EventLevel.Error))
            {
                FailedToExtractActivityEvent(activitySourceName, activityDisplayName, ex.FlattenException().ToInvariantString());
            }
        }

        [Event(17, Message = "Failed to extract Activity Event due to an exception. This telemetry item will be lost. ActivitySource: {0}. Activity: {1}. {2}", Level = EventLevel.Error)]
        public void FailedToExtractActivityEvent(string activitySourceName, string activityDisplayName, string exceptionMessage) => WriteEvent(17, activitySourceName, activityDisplayName, exceptionMessage);

        [Event(18, Message = "Maximum count of {0} Activity Links reached. Excess Links are dropped. ActivitySource: {1}. Activity: {2}.", Level = EventLevel.Warning)]
        public void ActivityLinksIgnored(int maxLinksAllowed, string activitySourceName, string activityDisplayName) => WriteEvent(18, maxLinksAllowed, activitySourceName, activityDisplayName);

        [Event(19, Message = "Failed to parse redirect headers. Not user actionable.", Level = EventLevel.Warning)]
        public void RedirectHeaderParseFailed() => WriteEvent(19);

        [Event(20, Message = "Failed to parse redirect cache, using default. Not user actionable.", Level = EventLevel.Warning)]
        public void ParseRedirectCacheFailed() => WriteEvent(20);

        [NonEvent]
        public void ErrorCreatingStorageFolder(string path, Exception ex)
        {
            if (IsEnabled(EventLevel.Error))
            {
                ErrorCreatingStorageFolder(path, ex.FlattenException().ToInvariantString());
            }
        }

        [Event(21, Message = "Failed to create a storage directory at path '{0}' due to an exception. If a storage directory cannot be created, telemetry may be lost. {1}", Level = EventLevel.Error)]
        public void ErrorCreatingStorageFolder(string path, string exceptionMessage) => WriteEvent(21, path, exceptionMessage);

        [NonEvent]
        public void ErrorInitializingRoleInstanceToHostName(Exception ex)
        {
            if (IsEnabled(EventLevel.Error))
            {
                ErrorInitializingRoleInstanceToHostName(ex.FlattenException().ToInvariantString());
            }
        }

        [Event(22, Message = "Failed to initialize Role Instance due to an exception. Role Instance will be missing from telemetry. {0}", Level = EventLevel.Error)]
        public void ErrorInitializingRoleInstanceToHostName(string exceptionMessage) => WriteEvent(22, exceptionMessage);

        [NonEvent]
        public void ErrorInitializingPartOfSdkVersion(string typeName, Exception ex)
        {
            if (IsEnabled(EventLevel.Warning))
            {
                ErrorInitializingPartOfSdkVersion(typeName, ex.FlattenException().ToInvariantString());
            }
        }

        [Event(23, Message = "Failed to get Type version while initialize SDK version due to an exception. Not user actionable. Type: {0}. {1}", Level = EventLevel.Warning)]
        public void ErrorInitializingPartOfSdkVersion(string typeName, string exceptionMessage) => WriteEvent(23, typeName, exceptionMessage);

        [NonEvent]
        public void SdkVersionCreateFailed(Exception ex)
        {
            if (IsEnabled(EventLevel.Warning))
            {
                SdkVersionCreateFailed(ex.FlattenException().ToInvariantString());
            }
        }

        [Event(24, Message = "Failed to create an SDK version due to an exception. Not user actionable. {0}", Level = EventLevel.Warning)]
        public void SdkVersionCreateFailed(string exceptionMessage) => WriteEvent(24, exceptionMessage);

        [NonEvent]
        public void FailedToTransmitFromStorage(string instrumentationKey, Exception ex)
        {
            if (IsEnabled(EventLevel.Error))
            {
                FailedToTransmitFromStorage(instrumentationKey, ex.FlattenException().ToInvariantString());
            }
        }

        [Event(25, Message = "Failed to transmit from storage due to an exception. Instrumentation Key: {0}. {1}", Level = EventLevel.Error)]
        public void FailedToTransmitFromStorage(string instrumentationKey, string exceptionMessage) => WriteEvent(25, instrumentationKey, exceptionMessage);

        [Event(26, Message = "Successfully transmitted a blob from storage. Instrumentation Key: {0}", Level = EventLevel.Verbose)]
        public void TransmitFromStorageSuccess(string instrumentationKey) => WriteEvent(26, instrumentationKey);

        [Event(27, Message = "HttpPipelineBuilder is built with AAD Credentials. TokenCredential: {0} Scope: {1}", Level = EventLevel.Informational)]
        public void SetAADCredentialsToPipeline(string credentialTypeName, string scope) => WriteEvent(27, credentialTypeName, scope);

        [Event(28, Message = "Storage initialized. Data for Instrumentation Key '{0}' will be stored at: {1}", Level = EventLevel.Informational)]
        public void InitializedPersistentStorage(string instrumentationKey, string storageDirectory) => WriteEvent(28, instrumentationKey, storageDirectory);

        [NonEvent]
        public void FailedToInitializePersistentStorage(string instrumentationKey, Exception ex)
        {
            if (IsEnabled(EventLevel.Error))
            {
                FailedToInitializePersistentStorage(instrumentationKey, ex.FlattenException().ToInvariantString());
            }
        }

        [Event(29, Message = "Failed to initialize PersistentStorage due to an exception. If a storage directory cannot be created, telemetry may be lost. Instrumentation Key: {0}. {1}", Level = EventLevel.Error)]
        public void FailedToInitializePersistentStorage(string instrumentationKey, string exceptionMessage) => WriteEvent(29, instrumentationKey, exceptionMessage);

        [Event(30, Message = "Statsbeat was disabled via environment variable.", Level = EventLevel.Informational)]
        public void StatsbeatDisabled() => WriteEvent(30);

        [NonEvent]
        public void ErrorInitializingStatsbeat(string instrumentationKey, Exception ex)
        {
            if (IsEnabled(EventLevel.Error))
            {
                ErrorInitializingStatsbeat(instrumentationKey, ex.FlattenException().ToInvariantString());
            }
        }

        [Event(31, Message = "Failed to initialize Statsbeat due to an exception. Instrumentation Key: {0}. {1}", Level = EventLevel.Error)]
        public void ErrorInitializingStatsbeat(string instrumentationKey, string exceptionMessage) => WriteEvent(31, instrumentationKey, exceptionMessage);

        [Event(32, Message = "Successfully transmitted a batch of telemetry Items. Instrumentation Key: {0}", Level = EventLevel.Verbose)]
        public void TransmissionSuccess(string instrumentationKey) => WriteEvent(32, instrumentationKey);

        [NonEvent]
        public void TransmitterFailed(string instrumentationKey, Exception ex)
        {
            if (IsEnabled(EventLevel.Error))
            {
                TransmitterFailed(instrumentationKey, ex.FlattenException().ToInvariantString());
            }
        }

        [Event(33, Message = "Transmitter failed due to an exception. Instrumentation Key: {0}. {1}", Level = EventLevel.Error)]
        public void TransmitterFailed(string instrumentationKey, string exceptionMessage) => WriteEvent(33, instrumentationKey, exceptionMessage);

        [Event(34, Message = "Exporter encountered a transmission failure and will wait {0} milliseconds before transmitting again.", Level = EventLevel.Warning)]
        public void BackoffEnabled(double milliseconds) => WriteEvent(34, milliseconds);

        [NonEvent]
        public void FailedToDeserializeIngestionResponse(Exception ex)
        {
            if (IsEnabled(EventLevel.Warning))
            {
                FailedToDeserializeIngestionResponse(ex.FlattenException().ToInvariantString());
            }
        }

<<<<<<< HEAD
        [Event(34, Message = "Failed to deserialize response from ingestion due to an exception. Not user actionable. {0}", Level = EventLevel.Warning)]
        public void FailedToDeserializeIngestionResponse(string exceptionMessage) => WriteEvent(34, exceptionMessage);

        [Event(35, Message = "Transmission failed. StatusCode: {0}. Error from Ingestion: {1}. Action: {2}. Origin: {3}. Instrumentation Key: {4}. Configured Endpoint: {5}. Actual Endpoint: {6}", Level = EventLevel.Verbose)]
        public void TransmissionFailedVerbose(int statusCode, string errorMessage, string action, string origin, string instrumentationKey, string configuredEndpoint, string? actualEndpoint)
            => WriteEvent(35, statusCode, errorMessage, action, origin, instrumentationKey, configuredEndpoint, actualEndpoint);
=======
        [Event(35, Message = "Failed to deserialize response from ingestion due to an exception. Not user actionable. {0}", Level = EventLevel.Warning)]
        public void FailedToDeserializeIngestionResponse(string exceptionMessage) => WriteEvent(35, exceptionMessage);
>>>>>>> 54a05520
    }
}<|MERGE_RESOLUTION|>--- conflicted
+++ resolved
@@ -315,16 +315,11 @@
             }
         }
 
-<<<<<<< HEAD
-        [Event(34, Message = "Failed to deserialize response from ingestion due to an exception. Not user actionable. {0}", Level = EventLevel.Warning)]
-        public void FailedToDeserializeIngestionResponse(string exceptionMessage) => WriteEvent(34, exceptionMessage);
-
-        [Event(35, Message = "Transmission failed. StatusCode: {0}. Error from Ingestion: {1}. Action: {2}. Origin: {3}. Instrumentation Key: {4}. Configured Endpoint: {5}. Actual Endpoint: {6}", Level = EventLevel.Verbose)]
-        public void TransmissionFailedVerbose(int statusCode, string errorMessage, string action, string origin, string instrumentationKey, string configuredEndpoint, string? actualEndpoint)
-            => WriteEvent(35, statusCode, errorMessage, action, origin, instrumentationKey, configuredEndpoint, actualEndpoint);
-=======
         [Event(35, Message = "Failed to deserialize response from ingestion due to an exception. Not user actionable. {0}", Level = EventLevel.Warning)]
         public void FailedToDeserializeIngestionResponse(string exceptionMessage) => WriteEvent(35, exceptionMessage);
->>>>>>> 54a05520
+
+        [Event(36, Message = "Transmission failed. StatusCode: {0}. Error from Ingestion: {1}. Action: {2}. Origin: {3}. Instrumentation Key: {4}. Configured Endpoint: {5}. Actual Endpoint: {6}", Level = EventLevel.Verbose)]
+        public void TransmissionFailedVerbose(int statusCode, string errorMessage, string action, string origin, string instrumentationKey, string configuredEndpoint, string? actualEndpoint)
+            => WriteEvent(36, statusCode, errorMessage, action, origin, instrumentationKey, configuredEndpoint, actualEndpoint);
     }
 }