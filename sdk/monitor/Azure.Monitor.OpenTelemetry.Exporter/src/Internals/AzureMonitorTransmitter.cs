﻿// Copyright (c) Microsoft Corporation. All rights reserved.
// Licensed under the MIT License.

#nullable disable // TODO: remove and fix errors

using System;
using System.Collections.Generic;
using System.Threading;
using System.Threading.Tasks;

using Azure.Core;
using Azure.Core.Pipeline;
using Azure.Monitor.OpenTelemetry.Exporter.Internals;
using Azure.Monitor.OpenTelemetry.Exporter.Internals.ConnectionString;
using Azure.Monitor.OpenTelemetry.Exporter.Internals.PersistentStorage;
using Azure.Monitor.OpenTelemetry.Exporter.Models;

using OpenTelemetry;
using OpenTelemetry.Extensions.PersistentStorage;
using OpenTelemetry.Extensions.PersistentStorage.Abstractions;

namespace Azure.Monitor.OpenTelemetry.Exporter
{
    /// <summary>
    /// This class encapsulates transmitting a collection of <see cref="TelemetryItem"/> to the configured Ingestion Endpoint.
    /// </summary>
    internal class AzureMonitorTransmitter : ITransmitter
    {
        private readonly ApplicationInsightsRestClient _applicationInsightsRestClient;
        internal PersistentBlobProvider _fileBlobProvider;
        private readonly ConnectionVars _connectionVars;

        public AzureMonitorTransmitter(AzureMonitorExporterOptions options, TokenCredential credential = null)
        {
            if (options == null)
            {
                throw new ArgumentNullException(nameof(options));
            }

            options.Retry.MaxRetries = 0;
<<<<<<< HEAD
            ConnectionStringParser.GetValues(options.ConnectionString, out _instrumentationKey, out string ingestionEndpoint, out string aadAudience);
=======
            _connectionVars = ConnectionStringParser.GetValues(options.ConnectionString);
>>>>>>> 083c9f83

            HttpPipeline pipeline;
            if (credential != null)
            {
                var scope = AadHelper.GetScope(aadAudience);
                var httpPipelinePolicy = new HttpPipelinePolicy[]
                                            {
                                                new BearerTokenAuthenticationPolicy(credential, scope),
                                                new IngestionRedirectPolicy()
                                            };

                pipeline = HttpPipelineBuilder.Build(options, httpPipelinePolicy);
                AzureMonitorExporterEventSource.Log.WriteInformational("SetAADCredentialsToPipeline", $"HttpPipelineBuilder is built with AAD Credentials. TokenCredential: {credential.GetType().Name} Scope: {scope}");
            }
            else
            {
                var httpPipelinePolicy = new HttpPipelinePolicy[] { new IngestionRedirectPolicy() };
                pipeline = HttpPipelineBuilder.Build(options, httpPipelinePolicy);
            }

            _applicationInsightsRestClient = new ApplicationInsightsRestClient(new ClientDiagnostics(options), pipeline, host: _connectionVars.IngestionEndpoint);

            if (!options.DisableOfflineStorage)
            {
                try
                {
                    var storageDirectory = options.StorageDirectory ?? StorageHelper.GetDefaultStorageDirectory();

                    // TODO: Fallback to default location if location provided via options does not work.
                    _fileBlobProvider = new FileBlobProvider(storageDirectory);

                    AzureMonitorExporterEventSource.Log.WriteInformational("InitializedPersistentStorage", storageDirectory);
                }
                catch (Exception ex)
                {
                    // TODO:
                    // Remove this when we add an option to disable offline storage.
                    // So if someone opts in for storage and we cannot initialize, we can throw.
                    // Change needed on persistent storage side to throw if not able to create storage directory.
                    AzureMonitorExporterEventSource.Log.WriteError("FailedToInitializePersistentStorage", ex);
                }
            }
        }

        public string InstrumentationKey => _connectionVars.InstrumentationKey;

        public async ValueTask<ExportResult> TrackAsync(IEnumerable<TelemetryItem> telemetryItems, bool async, CancellationToken cancellationToken)
        {
            ExportResult result = ExportResult.Failure;
            if (cancellationToken.IsCancellationRequested)
            {
                return result;
            }

            try
            {
                using var httpMessage = async ?
                    await _applicationInsightsRestClient.InternalTrackAsync(telemetryItems, cancellationToken).ConfigureAwait(false) :
                    _applicationInsightsRestClient.InternalTrackAsync(telemetryItems, cancellationToken).Result;

                result = IsSuccess(httpMessage);

                if (result == ExportResult.Failure && _fileBlobProvider != null)
                {
                    result = HandleFailures(httpMessage);
                }
                else
                {
                    AzureMonitorExporterEventSource.Log.WriteInformational("TransmissionSuccess", "Successfully transmitted a batch of telemetry Items.");
                }
            }
            catch (Exception ex)
            {
                AzureMonitorExporterEventSource.Log.WriteError("FailedToTransmit", ex);
            }

            return result;
        }

        public async ValueTask TransmitFromStorage(long maxFilesToTransmit, bool async, CancellationToken cancellationToken)
        {
            if (cancellationToken.IsCancellationRequested)
            {
                return;
            }

            long files = maxFilesToTransmit;
            while (files > 0)
            {
                try
                {
                    // TODO: Do we need more lease time?
                    if (_fileBlobProvider.TryGetBlob(out var blob) && blob.TryLease(1000))
                    {
                        blob.TryRead(out var data);
                        using var httpMessage = async ?
                            await _applicationInsightsRestClient.InternalTrackAsync(data, cancellationToken).ConfigureAwait(false) :
                            _applicationInsightsRestClient.InternalTrackAsync(data, cancellationToken).Result;

                        var result = IsSuccess(httpMessage);

                        if (result == ExportResult.Success)
                        {
                            AzureMonitorExporterEventSource.Log.WriteInformational("TransmitFromStorageSuccess", "Successfully transmitted a blob from storage.");

                            // In case if the delete fails, there is a possibility
                            // that the current batch will be transmitted more than once resulting in duplicates.
                            blob.TryDelete();
                        }
                        else
                        {
                            HandleFailures(httpMessage, blob);
                        }
                    }
                    else
                    {
                        // no files to process
                        return;
                    }
                }
                catch (Exception ex)
                {
                    AzureMonitorExporterEventSource.Log.WriteError("FailedToTransmitFromStorage", ex);
                }

                files--;
            }
        }

        private static ExportResult IsSuccess(HttpMessage httpMessage)
        {
            if (httpMessage.HasResponse && httpMessage.Response.Status == ResponseStatusCodes.Success)
            {
                return ExportResult.Success;
            }

            return ExportResult.Failure;
        }

        private ExportResult HandleFailures(HttpMessage httpMessage)
        {
            ExportResult result = ExportResult.Failure;
            int statusCode = 0;
            byte[] content;
            int retryInterval;

            if (!httpMessage.HasResponse)
            {
                // HttpRequestException
                content = HttpPipelineHelper.GetRequestContent(httpMessage.Request.Content);
                result = _fileBlobProvider.SaveTelemetry(content, HttpPipelineHelper.MinimumRetryInterval);
            }
            else
            {
                statusCode = httpMessage.Response.Status;
                switch (statusCode)
                {
                    case ResponseStatusCodes.PartialSuccess:
                        // Parse retry-after header
                        // Send Failed Messages To Storage
                        TrackResponse trackResponse = HttpPipelineHelper.GetTrackResponse(httpMessage);
                        content = HttpPipelineHelper.GetPartialContentForRetry(trackResponse, httpMessage.Request.Content);
                        if (content != null)
                        {
                            retryInterval = HttpPipelineHelper.GetRetryInterval(httpMessage.Response);
                            result = _fileBlobProvider.SaveTelemetry(content, retryInterval);
                        }
                        break;
                    case ResponseStatusCodes.RequestTimeout:
                    case ResponseStatusCodes.ResponseCodeTooManyRequests:
                    case ResponseStatusCodes.ResponseCodeTooManyRequestsAndRefreshCache:
                        // Parse retry-after header
                        // Send Messages To Storage
                        content = HttpPipelineHelper.GetRequestContent(httpMessage.Request.Content);
                        retryInterval = HttpPipelineHelper.GetRetryInterval(httpMessage.Response);
                        result = _fileBlobProvider.SaveTelemetry(content, retryInterval);
                        break;
                    case ResponseStatusCodes.Unauthorized:
                    case ResponseStatusCodes.Forbidden:
                    case ResponseStatusCodes.InternalServerError:
                    case ResponseStatusCodes.BadGateway:
                    case ResponseStatusCodes.ServiceUnavailable:
                    case ResponseStatusCodes.GatewayTimeout:
                        // Send Messages To Storage
                        content = HttpPipelineHelper.GetRequestContent(httpMessage.Request.Content);
                        result = _fileBlobProvider.SaveTelemetry(content, HttpPipelineHelper.MinimumRetryInterval);
                        break;
                    default:
                        // Log Non-Retriable Status and don't retry or store;
                        break;
                }
            }

            if (result == ExportResult.Success)
            {
                AzureMonitorExporterEventSource.Log.WriteWarning("FailedToTransmit", $"Error code is {statusCode}: Telemetry is stored offline for retry");
            }
            else
            {
                AzureMonitorExporterEventSource.Log.WriteWarning("FailedToTransmit", $"Error code is {statusCode}: Telemetry is dropped");
            }

            return result;
        }

        private void HandleFailures(HttpMessage httpMessage, PersistentBlob blob)
        {
            int retryInterval;
            int statusCode = 0;
            bool shouldRetry = true;

            if (!httpMessage.HasResponse)
            {
                // HttpRequestException
                // Extend lease time so that it is not picked again for retry.
                blob.TryLease(HttpPipelineHelper.MinimumRetryInterval);
            }
            else
            {
                statusCode = httpMessage.Response.Status;
                switch (statusCode)
                {
                    case ResponseStatusCodes.PartialSuccess:
                        // Parse retry-after header
                        // Send Failed Messages To Storage
                        // Delete existing file
                        TrackResponse trackResponse = HttpPipelineHelper.GetTrackResponse(httpMessage);
                        var content = HttpPipelineHelper.GetPartialContentForRetry(trackResponse, httpMessage.Request.Content);
                        if (content != null)
                        {
                            retryInterval = HttpPipelineHelper.GetRetryInterval(httpMessage.Response);
                            blob.TryDelete();
                            _fileBlobProvider.SaveTelemetry(content, retryInterval);
                        }
                        break;
                    case ResponseStatusCodes.RequestTimeout:
                    case ResponseStatusCodes.ResponseCodeTooManyRequests:
                    case ResponseStatusCodes.ResponseCodeTooManyRequestsAndRefreshCache:
                        // Extend lease time using retry interval period
                        // so that it is not picked up again before that.
                        retryInterval = HttpPipelineHelper.GetRetryInterval(httpMessage.Response);
                        blob.TryLease(retryInterval);
                        break;
                    case ResponseStatusCodes.Unauthorized:
                    case ResponseStatusCodes.Forbidden:
                    case ResponseStatusCodes.InternalServerError:
                    case ResponseStatusCodes.BadGateway:
                    case ResponseStatusCodes.ServiceUnavailable:
                    case ResponseStatusCodes.GatewayTimeout:
                        // Extend lease time so that it is not picked up again
                        blob.TryLease(HttpPipelineHelper.MinimumRetryInterval);
                        break;
                    default:
                        // Log Non-Retriable Status and don't retry or store;
                        // File will be cleared by maintenance job
                        shouldRetry = false;
                        break;
                }
            }

            if (shouldRetry)
            {
                AzureMonitorExporterEventSource.Log.WriteWarning("FailedToTransmitFromStorage", $"Error code is {statusCode}: Telemetry is stored offline for retry");
            }
            else
            {
                AzureMonitorExporterEventSource.Log.WriteWarning("FailedToTransmitFromStorage", $"Error code is {statusCode}: Telemetry is dropped");
            }
        }
    }
}<|MERGE_RESOLUTION|>--- conflicted
+++ resolved
@@ -38,11 +38,7 @@
             }
 
             options.Retry.MaxRetries = 0;
-<<<<<<< HEAD
-            ConnectionStringParser.GetValues(options.ConnectionString, out _instrumentationKey, out string ingestionEndpoint, out string aadAudience);
-=======
             _connectionVars = ConnectionStringParser.GetValues(options.ConnectionString);
->>>>>>> 083c9f83
 
             HttpPipeline pipeline;
             if (credential != null)
