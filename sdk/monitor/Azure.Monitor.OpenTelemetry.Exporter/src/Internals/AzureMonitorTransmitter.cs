﻿// Copyright (c) Microsoft Corporation. All rights reserved.
// Licensed under the MIT License.

using System;
using System.Collections.Generic;
using System.Threading;
using System.Threading.Tasks;

using Azure.Core;
using Azure.Core.Pipeline;
using Azure.Monitor.OpenTelemetry.Exporter.Internals.ConnectionString;
using Azure.Monitor.OpenTelemetry.Exporter.Internals.PersistentStorage;
using Azure.Monitor.OpenTelemetry.Exporter.Internals.Statsbeat;
using Azure.Monitor.OpenTelemetry.Exporter.Models;

using OpenTelemetry;
using OpenTelemetry.Extensions.PersistentStorage;
using OpenTelemetry.Extensions.PersistentStorage.Abstractions;

namespace Azure.Monitor.OpenTelemetry.Exporter.Internals
{
    /// <summary>
    /// This class encapsulates transmitting a collection of <see cref="TelemetryItem"/> to the configured Ingestion Endpoint.
    /// </summary>
    internal class AzureMonitorTransmitter : ITransmitter
    {
        private readonly ApplicationInsightsRestClient _applicationInsightsRestClient;
        internal PersistentBlobProvider? _fileBlobProvider;
        private readonly ConnectionVars _connectionVars;

        public AzureMonitorTransmitter(AzureMonitorExporterOptions options, TokenCredential? credential = null)
        {
            if (options == null)
            {
                throw new ArgumentNullException(nameof(options));
            }

            options.Retry.MaxRetries = 0;

            _connectionVars = InitializeConnectionVars(options);

            _applicationInsightsRestClient = InitializeRestClient(options, _connectionVars, credential);

            _fileBlobProvider = InitializeOfflineStorage(options);

            // TODO: uncomment following line for enablement.
            // InitializeStatsbeat(options, _connectionVars);
        }

        private static void InitializeStatsbeat(AzureMonitorExporterOptions options, ConnectionVars connectionVars)
        {
            if (options.EnableStatsbeat && connectionVars != null)
            {
<<<<<<< HEAD
                // Do not initialize statsbeat for statsbeat.
                if (connectionVars != null && connectionVars.InstrumentationKey != ConnectionStringParser.GetValues(Statsbeat.Constants.Statsbeat_ConnectionString_EU).InstrumentationKey && connectionVars.InstrumentationKey != ConnectionStringParser.GetValues(Statsbeat.Constants.Statsbeat_ConnectionString_NonEU).InstrumentationKey)
=======
                try
>>>>>>> 32fb3ad3
                {
                    var disableStatsbeat = Environment.GetEnvironmentVariable("APPLICATIONINSIGHTS_STATSBEAT_DISABLED");
                    if (string.Equals(disableStatsbeat, "true", StringComparison.OrdinalIgnoreCase))
                    {
                        AzureMonitorExporterEventSource.Log.WriteInformational("StatsbeatInitialization: ", "Statsbeat was disabled via environment variable");

                        return;
                    }

                    // TODO: Implement IDisposable for transmitter and dispose statsbeat.
                    _ = new AzureMonitorStatsbeat(connectionVars);
                }
<<<<<<< HEAD
            }
            catch (Exception ex)
            {
                AzureMonitorExporterEventSource.Log.WriteWarning($"ErrorInitializingStatsbeatfor:{connectionVars.InstrumentationKey}", ex);
=======
                catch (Exception ex)
                {
                    AzureMonitorExporterEventSource.Log.WriteWarning($"ErrorInitializingStatsbeatFor:{connectionVars.InstrumentationKey}", ex);
                }
>>>>>>> 32fb3ad3
            }
        }

        public string InstrumentationKey => _connectionVars.InstrumentationKey;

        public async ValueTask<ExportResult> TrackAsync(IEnumerable<TelemetryItem> telemetryItems, bool async, CancellationToken cancellationToken)
        {
            ExportResult result = ExportResult.Failure;
            if (cancellationToken.IsCancellationRequested)
            {
                return result;
            }

            try
            {
                using var httpMessage = async ?
                    await _applicationInsightsRestClient.InternalTrackAsync(telemetryItems, cancellationToken).ConfigureAwait(false) :
                    _applicationInsightsRestClient.InternalTrackAsync(telemetryItems, cancellationToken).Result;

                result = IsSuccess(httpMessage);

                if (result == ExportResult.Failure && _fileBlobProvider != null)
                {
                    result = HandleFailures(httpMessage);
                }
                else
                {
                    AzureMonitorExporterEventSource.Log.WriteInformational("TransmissionSuccess", "Successfully transmitted a batch of telemetry Items.");
                }
            }
            catch (Exception ex)
            {
                AzureMonitorExporterEventSource.Log.WriteError("FailedToTransmit", ex);
            }

            return result;
        }

        public async ValueTask TransmitFromStorage(long maxFilesToTransmit, bool async, CancellationToken cancellationToken)
        {
            if (cancellationToken.IsCancellationRequested)
            {
                return;
            }

            if (_fileBlobProvider == null)
            {
                return;
            }

            long files = maxFilesToTransmit;
            while (files > 0)
            {
                try
                {
                    // TODO: Do we need more lease time?
                    if (_fileBlobProvider.TryGetBlob(out var blob) && blob.TryLease(1000))
                    {
                        blob.TryRead(out var data);
                        using var httpMessage = async ?
                            await _applicationInsightsRestClient.InternalTrackAsync(data, cancellationToken).ConfigureAwait(false) :
                            _applicationInsightsRestClient.InternalTrackAsync(data, cancellationToken).Result;

                        var result = IsSuccess(httpMessage);

                        if (result == ExportResult.Success)
                        {
                            AzureMonitorExporterEventSource.Log.WriteInformational("TransmitFromStorageSuccess", "Successfully transmitted a blob from storage.");

                            // In case if the delete fails, there is a possibility
                            // that the current batch will be transmitted more than once resulting in duplicates.
                            blob.TryDelete();
                        }
                        else
                        {
                            HandleFailures(httpMessage, blob);
                        }
                    }
                    else
                    {
                        // no files to process
                        return;
                    }
                }
                catch (Exception ex)
                {
                    AzureMonitorExporterEventSource.Log.WriteError("FailedToTransmitFromStorage", ex);
                }

                files--;
            }
        }

        private static ExportResult IsSuccess(HttpMessage httpMessage)
        {
            if (httpMessage.HasResponse && httpMessage.Response.Status == ResponseStatusCodes.Success)
            {
                return ExportResult.Success;
            }

            return ExportResult.Failure;
        }

        private static ApplicationInsightsRestClient InitializeRestClient(AzureMonitorExporterOptions options, ConnectionVars connectionVars, TokenCredential? credential)
        {
            HttpPipeline pipeline;

            if (credential != null)
            {
                var scope = AadHelper.GetScope(connectionVars.AadAudience);
                var httpPipelinePolicy = new HttpPipelinePolicy[]
                {
                    new BearerTokenAuthenticationPolicy(credential, scope),
                    new IngestionRedirectPolicy()
                };

                pipeline = HttpPipelineBuilder.Build(options, httpPipelinePolicy);
                AzureMonitorExporterEventSource.Log.WriteInformational("SetAADCredentialsToPipeline", $"HttpPipelineBuilder is built with AAD Credentials. TokenCredential: {credential.GetType().Name} Scope: {scope}");
            }
            else
            {
                var httpPipelinePolicy = new HttpPipelinePolicy[] { new IngestionRedirectPolicy() };
                pipeline = HttpPipelineBuilder.Build(options, httpPipelinePolicy);
            }

            return new ApplicationInsightsRestClient(new ClientDiagnostics(options), pipeline, host: connectionVars.IngestionEndpoint);
        }

        private static PersistentBlobProvider? InitializeOfflineStorage(AzureMonitorExporterOptions options)
        {
            if (!options.DisableOfflineStorage)
            {
                try
                {
                    var storageDirectory = options.StorageDirectory
                        ?? StorageHelper.GetDefaultStorageDirectory()
                        ?? throw new InvalidOperationException("Unable to determine offline storage directory.");

                    // TODO: Fallback to default location if location provided via options does not work.
                    AzureMonitorExporterEventSource.Log.WriteInformational("InitializedPersistentStorage", storageDirectory);

                    return new FileBlobProvider(storageDirectory);
                }
                catch (Exception ex)
                {
                    // TODO:
                    // Remove this when we add an option to disable offline storage.
                    // So if someone opts in for storage and we cannot initialize, we can throw.
                    // Change needed on persistent storage side to throw if not able to create storage directory.
                    AzureMonitorExporterEventSource.Log.WriteError("FailedToInitializePersistentStorage", ex);

                    return null;
                }
            }

            return null;
        }

        private static ConnectionVars InitializeConnectionVars(AzureMonitorExporterOptions options)
        {
            if (options.ConnectionString == null)
            {
                var connectionString = Environment.GetEnvironmentVariable("APPLICATIONINSIGHTS_CONNECTION_STRING");

                if (!string.IsNullOrWhiteSpace(connectionString))
                {
                    return ConnectionStringParser.GetValues(connectionString);
                }
            }
            else
            {
                return ConnectionStringParser.GetValues(options.ConnectionString);
            }

            throw new InvalidOperationException("A connection string was not found. This MUST be provided via either AzureMonitorExporterOptions or set in the environment variable 'APPLICATIONINSIGHTS_CONNECTION_STRING'");
        }

        private ExportResult HandleFailures(HttpMessage httpMessage)
        {
            if (_fileBlobProvider == null)
            {
                return ExportResult.Failure;
            }

            ExportResult result = ExportResult.Failure;
            int statusCode = 0;
            byte[] content;
            int retryInterval;

            if (!httpMessage.HasResponse)
            {
                // HttpRequestException
                content = HttpPipelineHelper.GetRequestContent(httpMessage.Request.Content);
                result = _fileBlobProvider.SaveTelemetry(content, HttpPipelineHelper.MinimumRetryInterval);
            }
            else
            {
                statusCode = httpMessage.Response.Status;
                switch (statusCode)
                {
                    case ResponseStatusCodes.PartialSuccess:
                        // Parse retry-after header
                        // Send Failed Messages To Storage
                        TrackResponse trackResponse = HttpPipelineHelper.GetTrackResponse(httpMessage);
                        content = HttpPipelineHelper.GetPartialContentForRetry(trackResponse, httpMessage.Request.Content);
                        if (content != null)
                        {
                            retryInterval = HttpPipelineHelper.GetRetryInterval(httpMessage.Response);
                            result = _fileBlobProvider.SaveTelemetry(content, retryInterval);
                        }
                        break;
                    case ResponseStatusCodes.RequestTimeout:
                    case ResponseStatusCodes.ResponseCodeTooManyRequests:
                    case ResponseStatusCodes.ResponseCodeTooManyRequestsAndRefreshCache:
                        // Parse retry-after header
                        // Send Messages To Storage
                        content = HttpPipelineHelper.GetRequestContent(httpMessage.Request.Content);
                        retryInterval = HttpPipelineHelper.GetRetryInterval(httpMessage.Response);
                        result = _fileBlobProvider.SaveTelemetry(content, retryInterval);
                        break;
                    case ResponseStatusCodes.Unauthorized:
                    case ResponseStatusCodes.Forbidden:
                    case ResponseStatusCodes.InternalServerError:
                    case ResponseStatusCodes.BadGateway:
                    case ResponseStatusCodes.ServiceUnavailable:
                    case ResponseStatusCodes.GatewayTimeout:
                        // Send Messages To Storage
                        content = HttpPipelineHelper.GetRequestContent(httpMessage.Request.Content);
                        result = _fileBlobProvider.SaveTelemetry(content, HttpPipelineHelper.MinimumRetryInterval);
                        break;
                    default:
                        // Log Non-Retriable Status and don't retry or store;
                        break;
                }
            }

            if (result == ExportResult.Success)
            {
                AzureMonitorExporterEventSource.Log.WriteWarning("FailedToTransmit", $"Error code is {statusCode}: Telemetry is stored offline for retry");
            }
            else
            {
                AzureMonitorExporterEventSource.Log.WriteWarning("FailedToTransmit", $"Error code is {statusCode}: Telemetry is dropped");
            }

            return result;
        }

        private void HandleFailures(HttpMessage httpMessage, PersistentBlob blob)
        {
            int retryInterval;
            int statusCode = 0;
            bool shouldRetry = true;

            if (!httpMessage.HasResponse)
            {
                // HttpRequestException
                // Extend lease time so that it is not picked again for retry.
                blob.TryLease(HttpPipelineHelper.MinimumRetryInterval);
            }
            else
            {
                statusCode = httpMessage.Response.Status;
                switch (statusCode)
                {
                    case ResponseStatusCodes.PartialSuccess:
                        // Parse retry-after header
                        // Send Failed Messages To Storage
                        // Delete existing file
                        TrackResponse trackResponse = HttpPipelineHelper.GetTrackResponse(httpMessage);
                        var content = HttpPipelineHelper.GetPartialContentForRetry(trackResponse, httpMessage.Request.Content);
                        if (content != null)
                        {
                            retryInterval = HttpPipelineHelper.GetRetryInterval(httpMessage.Response);
                            blob.TryDelete();
                            _fileBlobProvider?.SaveTelemetry(content, retryInterval);
                        }
                        break;
                    case ResponseStatusCodes.RequestTimeout:
                    case ResponseStatusCodes.ResponseCodeTooManyRequests:
                    case ResponseStatusCodes.ResponseCodeTooManyRequestsAndRefreshCache:
                        // Extend lease time using retry interval period
                        // so that it is not picked up again before that.
                        retryInterval = HttpPipelineHelper.GetRetryInterval(httpMessage.Response);
                        blob.TryLease(retryInterval);
                        break;
                    case ResponseStatusCodes.Unauthorized:
                    case ResponseStatusCodes.Forbidden:
                    case ResponseStatusCodes.InternalServerError:
                    case ResponseStatusCodes.BadGateway:
                    case ResponseStatusCodes.ServiceUnavailable:
                    case ResponseStatusCodes.GatewayTimeout:
                        // Extend lease time so that it is not picked up again
                        blob.TryLease(HttpPipelineHelper.MinimumRetryInterval);
                        break;
                    default:
                        // Log Non-Retriable Status and don't retry or store;
                        // File will be cleared by maintenance job
                        shouldRetry = false;
                        break;
                }
            }

            if (shouldRetry)
            {
                AzureMonitorExporterEventSource.Log.WriteWarning("FailedToTransmitFromStorage", $"Error code is {statusCode}: Telemetry is stored offline for retry");
            }
            else
            {
                AzureMonitorExporterEventSource.Log.WriteWarning("FailedToTransmitFromStorage", $"Error code is {statusCode}: Telemetry is dropped");
            }
        }
    }
}<|MERGE_RESOLUTION|>--- conflicted
+++ resolved
@@ -51,12 +51,7 @@
         {
             if (options.EnableStatsbeat && connectionVars != null)
             {
-<<<<<<< HEAD
-                // Do not initialize statsbeat for statsbeat.
-                if (connectionVars != null && connectionVars.InstrumentationKey != ConnectionStringParser.GetValues(Statsbeat.Constants.Statsbeat_ConnectionString_EU).InstrumentationKey && connectionVars.InstrumentationKey != ConnectionStringParser.GetValues(Statsbeat.Constants.Statsbeat_ConnectionString_NonEU).InstrumentationKey)
-=======
                 try
->>>>>>> 32fb3ad3
                 {
                     var disableStatsbeat = Environment.GetEnvironmentVariable("APPLICATIONINSIGHTS_STATSBEAT_DISABLED");
                     if (string.Equals(disableStatsbeat, "true", StringComparison.OrdinalIgnoreCase))
@@ -69,17 +64,10 @@
                     // TODO: Implement IDisposable for transmitter and dispose statsbeat.
                     _ = new AzureMonitorStatsbeat(connectionVars);
                 }
-<<<<<<< HEAD
-            }
-            catch (Exception ex)
-            {
-                AzureMonitorExporterEventSource.Log.WriteWarning($"ErrorInitializingStatsbeatfor:{connectionVars.InstrumentationKey}", ex);
-=======
                 catch (Exception ex)
                 {
                     AzureMonitorExporterEventSource.Log.WriteWarning($"ErrorInitializingStatsbeatFor:{connectionVars.InstrumentationKey}", ex);
                 }
->>>>>>> 32fb3ad3
             }
         }
 
