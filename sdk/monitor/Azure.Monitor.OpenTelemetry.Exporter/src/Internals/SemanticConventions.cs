--- conflicted
+++ resolved
@@ -162,14 +162,11 @@
         public const string AttributeUrlScheme = "url.scheme"; // replaces: "http.scheme" (AttributeHttpScheme)
         public const string AttributeUrlQuery = "url.query";
         public const string AttributeUserAgentOriginal = "user_agent.original"; // replaces: "http.user_agent" (AttributeHttpUserAgent)
-<<<<<<< HEAD
+        public const string AttributeServerSocketAddress = "server.socket.address"; // replaces: "net.peer.ip" (AttributeNetPeerIp)
 
         // Messaging v1.21.0 https://github.com/open-telemetry/opentelemetry-specification/blob/v1.21.0/specification/trace/semantic_conventions/messaging.md
         public const string AttributeNetworkProtocolName = "network.protocol.name";
         public const string AttributeMessagingDestinationName = "messaging.destination.name";
         public const string AttributeMessagingSourceName = "messaging.source.name";
-=======
-        public const string AttributeServerSocketAddress = "server.socket.address"; // replaces: "net.peer.ip" (AttributeNetPeerIp)
->>>>>>> 8d42a202
     }
 }