--- conflicted
+++ resolved
@@ -13,7 +13,6 @@
     {
         private static string? s_defaultStorageDirectory;
 
-<<<<<<< HEAD
         internal static string GetStorageDirectory(string? configuredStorageDirectory, string instrumentationKey, string processName, string applicationDirectory)
         {
             // get root directory
@@ -28,16 +27,16 @@
         }
 
         internal static string? GetDefaultStorageDirectory()
-=======
-        internal static string GetStorageDirectory(IPlatform platform, string? configuredStorageDirectory)
->>>>>>> 2b592b4d
         {
             // get root directory
             var rootDirectory = configuredStorageDirectory
                 ?? (s_defaultStorageDirectory ??= GetDefaultStorageDirectory(platform))
                 ?? throw new InvalidOperationException("Unable to determine offline storage directory.");
 
-            return rootDirectory;
+            // get unique sub directory TODO: REPLACE THIS
+            string subDirectory = HashHelper.GetSHA256Hash($"{instrumentationKey};{processName};{applicationDirectory}");
+
+            return Path.Combine(rootDirectory, subDirectory);
         }
 
         internal static string? GetDefaultStorageDirectory(IPlatform platform)
@@ -83,23 +82,9 @@
                 return false;
             }
 
-<<<<<<< HEAD
-            try
-            {
-                createdDirectoryPath = Path.Combine(path, "Microsoft", "AzureMonitor");
-                Directory.CreateDirectory(createdDirectoryPath);
-                return true;
-            }
-            catch (Exception ex)
-            {
-                AzureMonitorExporterEventSource.Log.WriteError("ErrorCreatingDefaultStorageFolder", ex);
-                return false;
-            }
-=======
             // these names need to be separate to use the correct OS specific DirectorySeparatorChar.
             createdDirectoryPath = Path.Combine(path, "Microsoft", "AzureMonitor");
             return platform.CreateDirectory(createdDirectoryPath);
->>>>>>> 2b592b4d
         }
     }
 }