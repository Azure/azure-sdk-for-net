﻿// Copyright (c) Microsoft Corporation. All rights reserved.
// Licensed under the MIT License.

#nullable disable // TODO: remove and fix errors

using System;
using System.Collections.Generic;
using System.Diagnostics.Metrics;
using System.Globalization;
using System.Net.Http;
using System.Runtime.InteropServices;
using System.Text.Json;
using System.Text.RegularExpressions;
using Azure.Monitor.OpenTelemetry.Exporter.Internals.ConnectionString;
using OpenTelemetry;
using OpenTelemetry.Metrics;

namespace Azure.Monitor.OpenTelemetry.Exporter.Internals
{
    internal static class Statsbeat
    {
        private static bool s_isEnabled = true;

        internal const string StatsBeat_ConnectionString_NonEU = "<Non-EU-ConnectionString>";

        internal const string StatsBeat_ConnectionString_EU = "EU-ConnectionString";

        private const string AMS_Url = "http://169.254.169.254/metadata/instance/compute?api-version=2017-08-01&format=json";

        internal const int AttachStatsBeatInterval = 86400000;

        private static readonly Meter s_myMeter = new("AttachStatsBeatMeter", "1.0");

        internal static string s_statsBeat_ConnectionString;

        private static string s_resourceProviderId;

        private static string s_resourceProvider;

        private static string s_runtimeVersion => SdkVersionUtils.GetVersion(typeof(object));

        private static string s_sdkVersion => SdkVersionUtils.GetVersion(typeof(AzureMonitorTraceExporter));

        private static string s_operatingSystem = GetOS();

        private static string s_customer_Ikey;

        internal static MeterProvider s_attachStatsBeatMeterProvider;

        internal static Regex s_endpoint_pattern = new("^https?://(?:www\\.)?([^/.-]+)");

        internal static readonly HashSet<string> EU_Endpoints = new()
        {
            "westeurope",
            "northeurope",
            "francecentral",
            "francesouth",
            "germanywestcentral",
            "norwayeast",
            "norwaywest",
            "swedencentral",
            "switzerlandnorth",
            "switzerlandwest",
            "uksouth",
            "ukwest"
        };

        internal static readonly HashSet<string> Non_EU_Endpoints = new()
        {
            "eastasia",
            "southeastasia",
            "chinaeast2",
            "chinaeast3",
            "chinanorth3",
            "centralindia",
            "southindia",
            "jioindiacentral",
            "jioindiawest",
            "japaneast",
            "japanwest",
            "koreacentral",
            "koreasouth",
            "australiacentral",
            "australiacentral2",
            "australiaeast",
            "australiasoutheast",
            "canadacentral",
            "canadaeast",
            "qatarcentral",
            "uaecentral",
            "uaenorth",
            "southafricanorth",
            "brazilsouth",
            "brazilsoutheast",
            "centralus",
            "eastus",
            "eastus2",
            "northcentralus",
            "southcentralus",
            "westus",
            "westus2",
            "westus3",
        };

        private static string GetOS()
        {
            if (RuntimeInformation.IsOSPlatform(OSPlatform.Windows))
            {
                return "windows";
            }
            if (RuntimeInformation.IsOSPlatform(OSPlatform.Linux))
            {
                return "linux";
            }
            if (RuntimeInformation.IsOSPlatform(OSPlatform.OSX))
            {
                return "osx";
            }

            return "unknown";
        }

        internal static void InitializeAttachStatsbeat(string connectionString)
        {
            // check whether it is disabled or already initialized.
            if (s_isEnabled && s_attachStatsBeatMeterProvider == null)
            {
                if (s_statsBeat_ConnectionString == null)
                {
                    ConnectionStringParser.GetValues(connectionString, out string instrumentationKey, out string ingestionEndpoint);
                    SetCustomerIkey(instrumentationKey);
                    SetStatsbeatConnectionString(ingestionEndpoint);
                }

                if (!s_isEnabled)
                {
                    // TODO: log
                    return;
                }

                s_myMeter.CreateObservableGauge("AttachStatsBeat", () => GetAttachStatsBeat());

                // Configure for attach statsbeat which has collection
                // schedule of 24 hrs == 86400000 milliseconds.
                // TODO: Follow up in spec to confirm the behavior
                // in case if the app exits before 24hrs duration.
                var exporterOptions = new AzureMonitorExporterOptions();
                exporterOptions.DisableOfflineStorage = true;
                exporterOptions.ConnectionString = s_statsBeat_ConnectionString;

                s_attachStatsBeatMeterProvider = Sdk.CreateMeterProviderBuilder()
                .AddMeter("AttachStatsBeatMeter")
                .AddReader(new PeriodicExportingMetricReader(new AzureMonitorMetricExporter(exporterOptions), AttachStatsBeatInterval)
                { TemporalityPreference = MetricReaderTemporalityPreference.Delta })
                .Build();
            }
        }

        internal static void SetCustomerIkey(string instrumentationKey)
        {
            s_customer_Ikey = instrumentationKey;
        }

        internal static void SetStatsbeatConnectionString(string ingestionEndpoint)
        {
            var patternMatch = s_endpoint_pattern.Match(ingestionEndpoint);
            if (patternMatch.Success)
            {
                var endpoint = patternMatch.Groups[1].Value;
                if (EU_Endpoints.Contains(endpoint))
                {
                    s_statsBeat_ConnectionString = StatsBeat_ConnectionString_EU;
                }
                else if (Non_EU_Endpoints.Contains(endpoint))
                {
                    s_statsBeat_ConnectionString = StatsBeat_ConnectionString_NonEU;
                }
                else
                {
                    // disable statsbeat
                    s_isEnabled = false;
                }
            }
        }

        private static Measurement<int> GetAttachStatsBeat()
        {
            if (s_resourceProvider == null)
            {
                SetResourceProviderDetails();
            }

            // TODO: Add os to the list
            return
                new Measurement<int>(1,
                    new("rp", s_resourceProvider),
                    new("rpId", s_resourceProviderId),
                    new("attach", "sdk"),
                    new("cikey", s_customer_Ikey),
                    new("runtimeVersion", s_runtimeVersion),
                    new("language", "dotnet"),
                    new("version", s_sdkVersion),
                    new("os", s_operatingSystem));
        }

        private static VmMetadataResponse GetVmMetadataResponse()
        {
            try
            {
                using (var httpClient = new HttpClient())
                {
                    httpClient.DefaultRequestHeaders.Add("Metadata", "True");
                    var responseString = httpClient.GetStringAsync(AMS_Url);
                    var vmMetadata = JsonSerializer.Deserialize<VmMetadataResponse>(responseString.Result);

                    return vmMetadata;
                }
            }
            catch (Exception ex)
            {
                AzureMonitorExporterEventSource.Log.WriteInformational("Failed to get VM metadata details", ex.ToInvariantString());
                return null;
            }
        }

<<<<<<< HEAD
=======
        private static void SetStatsBeatConnectionStringAndCustomerIkey(string connectionString)
        {
            if (s_statsBeat_ConnectionString == null)
            {
                var connectionVars = ConnectionStringParser.GetValues(connectionString);

                s_customer_Ikey = connectionVars.InstrumentationKey;

                // TODO: adjust based on customer's endpoint EU vs Non-EU.
                s_statsBeat_ConnectionString = StatsBeat_ConnectionString_NonEU;
            }
        }

>>>>>>> 083c9f83
        private static void SetResourceProviderDetails()
        {
            var appSvcWebsiteName = Environment.GetEnvironmentVariable("WEBSITE_SITE_NAME");
            if (appSvcWebsiteName != null)
            {
                s_resourceProvider = "appsvc";
                s_resourceProviderId = appSvcWebsiteName;
                var appSvcWebsiteHostName = Environment.GetEnvironmentVariable("WEBSITE_HOME_STAMPNAME");
                if (!string.IsNullOrEmpty(appSvcWebsiteHostName))
                {
                    s_resourceProviderId += "/" + appSvcWebsiteHostName;
                }

                return;
            }

            var functionsWorkerRuntime = Environment.GetEnvironmentVariable("FUNCTIONS_WORKER_RUNTIME");
            if (functionsWorkerRuntime != null)
            {
                s_resourceProvider = "functions";
                s_resourceProviderId = Environment.GetEnvironmentVariable("WEBSITE_HOSTNAME");

                return;
            }

            var vmMetadata = GetVmMetadataResponse();

            if (vmMetadata != null)
            {
                s_resourceProvider = "vm";
                s_resourceProviderId = s_resourceProviderId = vmMetadata.vmId + "/" + vmMetadata.subscriptionId;

                // osType takes precedence.
                s_operatingSystem = vmMetadata.osType.ToLower(CultureInfo.InvariantCulture);

                return;
            }

            s_resourceProvider = "unknown";
            s_resourceProviderId = "unknown";
        }
    }
}<|MERGE_RESOLUTION|>--- conflicted
+++ resolved
@@ -223,8 +223,6 @@
             }
         }
 
-<<<<<<< HEAD
-=======
         private static void SetStatsBeatConnectionStringAndCustomerIkey(string connectionString)
         {
             if (s_statsBeat_ConnectionString == null)
@@ -238,7 +236,6 @@
             }
         }
 
->>>>>>> 083c9f83
         private static void SetResourceProviderDetails()
         {
             var appSvcWebsiteName = Environment.GetEnvironmentVariable("WEBSITE_SITE_NAME");
