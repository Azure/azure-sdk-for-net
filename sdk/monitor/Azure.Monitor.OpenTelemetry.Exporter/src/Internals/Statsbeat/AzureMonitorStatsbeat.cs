﻿// Copyright (c) Microsoft Corporation. All rights reserved.
// Licensed under the MIT License.

using System;
using System.Diagnostics.Metrics;
using System.Globalization;
using System.Net.Http;
using System.Runtime.InteropServices;
using System.Text.Json;
using System.Text.RegularExpressions;
using Azure.Monitor.OpenTelemetry.Exporter.Internals.ConnectionString;
using Azure.Monitor.OpenTelemetry.Exporter.Internals.Platform;
using OpenTelemetry;
using OpenTelemetry.Metrics;

namespace Azure.Monitor.OpenTelemetry.Exporter.Internals.Statsbeat
{
    internal sealed class AzureMonitorStatsbeat : IDisposable
    {
        private static readonly Meter s_myMeter = new(StatsbeatConstants.AttachStatsbeatMeterName, "1.0");

        internal string? _statsbeat_ConnectionString;

        private string? _resourceProviderId;

        private string? _resourceProvider;

        private static string? s_runtimeVersion => SdkVersionUtils.GetVersion(typeof(object));

        private static string? s_sdkVersion => SdkVersionUtils.GetVersion(typeof(AzureMonitorTraceExporter));

        private static string? s_operatingSystem;

        private readonly string? _customer_Ikey;

        private readonly IPlatform _platform;

        internal MeterProvider? _attachStatsbeatMeterProvider;

        internal static Regex s_endpoint_pattern => new("^https?://(?:www\\.)?([^/.-]+)");

        internal AzureMonitorStatsbeat(ConnectionVars connectionStringVars, IPlatform platform)
        {
<<<<<<< HEAD
            _statsbeat_ConnectionString = GetStatsbeatConnectionString(connectionStringVars.IngestionEndpoint);
=======
            _platform = platform;

            s_operatingSystem = platform.GetOSPlatformName();

            _statsbeat_ConnectionString = GetStatsbeatConnectionString(connectionStringVars?.IngestionEndpoint);
>>>>>>> a1b3afb1

            // Initialize only if we are able to determine the correct region to send the data to.
            if (_statsbeat_ConnectionString == null)
            {
                throw new InvalidOperationException("Cannot initialize statsbeat");
            }

            _customer_Ikey = connectionStringVars?.InstrumentationKey;

            s_myMeter.CreateObservableGauge(StatsbeatConstants.AttachStatsbeatMetricName, () => GetAttachStatsbeat());

            // Configure for attach statsbeat which has collection
            // schedule of 24 hrs == 86400000 milliseconds.
            // TODO: Follow up in spec to confirm the behavior
            // in case if the app exits before 24hrs duration.
            var exporterOptions = new AzureMonitorExporterOptions
            {
                DisableOfflineStorage = true,
                ConnectionString = _statsbeat_ConnectionString,
                EnableStatsbeat = false, // to avoid recursive Statsbeat.
            };

            _attachStatsbeatMeterProvider = Sdk.CreateMeterProviderBuilder()
                .AddMeter(StatsbeatConstants.AttachStatsbeatMeterName)
                .AddReader(new PeriodicExportingMetricReader(new AzureMonitorMetricExporter(exporterOptions), StatsbeatConstants.AttachStatsbeatInterval)
                { TemporalityPreference = MetricReaderTemporalityPreference.Delta })
                .Build();
        }

<<<<<<< HEAD
        private static string GetOS()
        {
            if (RuntimeInformation.IsOSPlatform(OSPlatform.Windows))
            {
                return "windows";
            }
            if (RuntimeInformation.IsOSPlatform(OSPlatform.Linux))
            {
                return "linux";
            }
            if (RuntimeInformation.IsOSPlatform(OSPlatform.OSX))
            {
                return "osx";
            }

            return "unknown";
        }

        internal static string? GetStatsbeatConnectionString(string ingestionEndpoint)
=======
        internal static string? GetStatsbeatConnectionString(string? ingestionEndpoint)
>>>>>>> a1b3afb1
        {
            var patternMatch = s_endpoint_pattern.Match(ingestionEndpoint);
            string? statsbeatConnectionString = null;
            if (patternMatch.Success)
            {
                var endpoint = patternMatch.Groups[1].Value;
                if (StatsbeatConstants.s_EU_Endpoints.Contains(endpoint))
                {
                    statsbeatConnectionString = StatsbeatConstants.Statsbeat_ConnectionString_EU;
                }
                else if (StatsbeatConstants.s_non_EU_Endpoints.Contains(endpoint))
                {
                    statsbeatConnectionString = StatsbeatConstants.Statsbeat_ConnectionString_NonEU;
                }
            }

            return statsbeatConnectionString;
        }

        private Measurement<int> GetAttachStatsbeat()
        {
            try
            {
                if (_resourceProvider == null)
                {
                    SetResourceProviderDetails(_platform);
                }

                return
                    new Measurement<int>(1,
                        new("rp", _resourceProvider),
                        new("rpId", _resourceProviderId),
                        new("attach", "sdk"),
                        new("cikey", _customer_Ikey),
                        new("runtimeVersion", s_runtimeVersion),
                        new("language", "dotnet"),
                        new("version", s_sdkVersion),
                        new("os", s_operatingSystem));
            }
            catch (Exception ex)
            {
                AzureMonitorExporterEventSource.Log.WriteWarning("ErrorGettingStatsbeatData", ex);
                return new Measurement<int>();
            }
        }

        private static VmMetadataResponse? GetVmMetadataResponse()
        {
            try
            {
                using (var httpClient = new HttpClient())
                {
                    httpClient.DefaultRequestHeaders.Add("Metadata", "True");
                    var responseString = httpClient.GetStringAsync(StatsbeatConstants.AMS_Url);
                    var vmMetadata = JsonSerializer.Deserialize<VmMetadataResponse>(responseString.Result);

                    return vmMetadata;
                }
            }
            catch (Exception ex)
            {
                AzureMonitorExporterEventSource.Log.WriteInformational("Failed to get VM metadata details", ex);
                return null;
            }
        }

        private void SetResourceProviderDetails(IPlatform platform)
        {
            var appSvcWebsiteName = platform.GetEnvironmentVariable("WEBSITE_SITE_NAME");
            if (appSvcWebsiteName != null)
            {
                _resourceProvider = "appsvc";
                _resourceProviderId = appSvcWebsiteName;
                var appSvcWebsiteHostName = platform.GetEnvironmentVariable("WEBSITE_HOME_STAMPNAME");
                if (!string.IsNullOrEmpty(appSvcWebsiteHostName))
                {
                    _resourceProviderId += "/" + appSvcWebsiteHostName;
                }

                return;
            }

            var functionsWorkerRuntime = platform.GetEnvironmentVariable("FUNCTIONS_WORKER_RUNTIME");
            if (functionsWorkerRuntime != null)
            {
                _resourceProvider = "functions";
                _resourceProviderId = platform.GetEnvironmentVariable("WEBSITE_HOSTNAME");

                return;
            }

            var vmMetadata = GetVmMetadataResponse();

            if (vmMetadata != null)
            {
                _resourceProvider = "vm";
                _resourceProviderId = _resourceProviderId = vmMetadata.vmId + "/" + vmMetadata.subscriptionId;

                // osType takes precedence.
                s_operatingSystem = vmMetadata.osType?.ToLower(CultureInfo.InvariantCulture);

                return;
            }

            _resourceProvider = "unknown";
            _resourceProviderId = "unknown";
        }

        public void Dispose()
        {
            _attachStatsbeatMeterProvider?.Dispose();
        }
    }
}<|MERGE_RESOLUTION|>--- conflicted
+++ resolved
@@ -41,15 +41,11 @@
 
         internal AzureMonitorStatsbeat(ConnectionVars connectionStringVars, IPlatform platform)
         {
-<<<<<<< HEAD
-            _statsbeat_ConnectionString = GetStatsbeatConnectionString(connectionStringVars.IngestionEndpoint);
-=======
             _platform = platform;
 
             s_operatingSystem = platform.GetOSPlatformName();
 
-            _statsbeat_ConnectionString = GetStatsbeatConnectionString(connectionStringVars?.IngestionEndpoint);
->>>>>>> a1b3afb1
+            _statsbeat_ConnectionString = GetStatsbeatConnectionString(connectionStringVars.IngestionEndpoint);
 
             // Initialize only if we are able to determine the correct region to send the data to.
             if (_statsbeat_ConnectionString == null)
@@ -79,29 +75,7 @@
                 .Build();
         }
 
-<<<<<<< HEAD
-        private static string GetOS()
-        {
-            if (RuntimeInformation.IsOSPlatform(OSPlatform.Windows))
-            {
-                return "windows";
-            }
-            if (RuntimeInformation.IsOSPlatform(OSPlatform.Linux))
-            {
-                return "linux";
-            }
-            if (RuntimeInformation.IsOSPlatform(OSPlatform.OSX))
-            {
-                return "osx";
-            }
-
-            return "unknown";
-        }
-
         internal static string? GetStatsbeatConnectionString(string ingestionEndpoint)
-=======
-        internal static string? GetStatsbeatConnectionString(string? ingestionEndpoint)
->>>>>>> a1b3afb1
         {
             var patternMatch = s_endpoint_pattern.Match(ingestionEndpoint);
             string? statsbeatConnectionString = null;
