--- conflicted
+++ resolved
@@ -34,15 +34,7 @@
 
         internal AzureMonitorStatsbeat(ConnectionVars connectionStringVars, IPlatform platform)
         {
-<<<<<<< HEAD
-            _statsbeat_ConnectionString = GetStatsbeatConnectionString(connectionStringVars?.IngestionEndpoint);
-=======
-            _platform = platform;
-
-            s_operatingSystem = platform.GetOSPlatformName();
-
             _statsbeat_ConnectionString = GetStatsbeatConnectionString(connectionStringVars.IngestionEndpoint);
->>>>>>> ddfd3efc
 
             // Initialize only if we are able to determine the correct region to send the data to.
             if (_statsbeat_ConnectionString == null)
