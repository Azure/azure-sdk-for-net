--- conflicted
+++ resolved
@@ -23,11 +23,7 @@
         /// <exception cref="InvalidOperationException">
         /// Any exceptions that occur while parsing the connection string will be wrapped and re-thrown.
         /// </exception>
-<<<<<<< HEAD
-        public static void GetValues(string connectionString, out string instrumentationKey, out string ingestionEndpoint, out string aadAudience)
-=======
         public static ConnectionVars GetValues(string connectionString)
->>>>>>> 083c9f83
         {
             try
             {
@@ -41,16 +37,11 @@
                 }
 
                 var connString = AzureCoreConnectionString.Parse(connectionString);
-<<<<<<< HEAD
-                instrumentationKey = connString.GetInstrumentationKey();
-                ingestionEndpoint = connString.GetIngestionEndpoint();
-                aadAudience = connString.GetAADAudience();
-=======
 
                 return new ConnectionVars(
                     instrumentationKey: connString.GetInstrumentationKey(),
-                    ingestionEndpoint: connString.GetIngestionEndpoint());
->>>>>>> 083c9f83
+                    ingestionEndpoint: connString.GetIngestionEndpoint(),
+                    aadAudience = connString.GetAADAudience());
             }
             catch (Exception ex)
             {
