--- conflicted
+++ resolved
@@ -98,11 +98,7 @@
                         else
                         {
                             _transmissionStateManager.EnableBackOff(httpMessage.HasResponse ? httpMessage.Response : null);
-<<<<<<< HEAD
-                            HttpPipelineHelper.ProcessTransmissionResult(httpMessage, _blobProvider, blob, _connectionVars, TelemetryItemOrigin.Storage, _isAadEnabled);
-=======
                             HttpPipelineHelper.ProcessTransmissionResult(httpMessage, _blobProvider, blob, _connectionVars, TelemetryItemOrigin.Storage, _isAadEnabled, telemetrySchemaTypeCounter);
->>>>>>> a900c8b7
                             break;
                         }
                     }
