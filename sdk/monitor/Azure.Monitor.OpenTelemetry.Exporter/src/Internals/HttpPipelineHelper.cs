--- conflicted
+++ resolved
@@ -181,73 +181,6 @@
                             if (content != null)
                             {
                                 result = blobProvider.SaveTelemetry(content);
-                            }
-                        }
-                        break;
-                    case ResponseStatusCodes.RequestTimeout:
-                    case ResponseStatusCodes.ResponseCodeTooManyRequests:
-                    case ResponseStatusCodes.ResponseCodeTooManyRequestsAndRefreshCache:
-<<<<<<< HEAD
-                        // Parse retry-after header
-                        // Send Messages To Storage
-                        if (TryGetRequestContent(httpMessage.Request.Content, out content))
-                        {
-                            result = blobProvider.SaveTelemetry(content);
-                        }
-                        break;
-=======
->>>>>>> a1b3afb1
-                    case ResponseStatusCodes.Unauthorized:
-                    case ResponseStatusCodes.Forbidden:
-                    case ResponseStatusCodes.InternalServerError:
-                    case ResponseStatusCodes.BadGateway:
-                    case ResponseStatusCodes.ServiceUnavailable:
-                    case ResponseStatusCodes.GatewayTimeout:
-                        // Send Messages To Storage
-                        if (TryGetRequestContent(httpMessage.Request.Content, out content))
-                        {
-                            result = blobProvider.SaveTelemetry(content);
-                        }
-                        break;
-                    default:
-                        // Log Non-Retriable Status and don't retry or store;
-                        break;
-                }
-            }
-
-            if (result == ExportResult.Success)
-            {
-                AzureMonitorExporterEventSource.Log.WriteWarning("FailedToTransmit", $"Error code is {statusCode}: Telemetry is stored offline for retry");
-            }
-            else
-            {
-                AzureMonitorExporterEventSource.Log.WriteWarning("FailedToTransmit", $"Error code is {statusCode}: Telemetry is dropped");
-            }
-
-            return result;
-        }
-
-        internal static void HandleFailures(HttpMessage httpMessage, PersistentBlob blob, PersistentBlobProvider blobProvider)
-        {
-            int statusCode = 0;
-            bool shouldRetry = true;
-
-            if (httpMessage.HasResponse)
-            {
-                statusCode = httpMessage.Response.Status;
-                switch (statusCode)
-                {
-                    case ResponseStatusCodes.PartialSuccess:
-                        // Parse retry-after header
-                        // Send Failed Messages To Storage
-                        // Delete existing file
-                        if (TryGetTrackResponse(httpMessage, out TrackResponse? trackResponse))
-                        {
-                            var content = GetPartialContentForRetry(trackResponse, httpMessage.Request.Content);
-                            if (content != null)
-                            {
-                                blob.TryDelete();
-                                blobProvider.SaveTelemetry(content);
                             }
                         }
                         break;
@@ -260,6 +193,63 @@
                     case ResponseStatusCodes.BadGateway:
                     case ResponseStatusCodes.ServiceUnavailable:
                     case ResponseStatusCodes.GatewayTimeout:
+                        // Send Messages To Storage
+                        if (TryGetRequestContent(httpMessage.Request.Content, out content))
+                        {
+                            result = blobProvider.SaveTelemetry(content);
+                        }
+                        break;
+                    default:
+                        // Log Non-Retriable Status and don't retry or store;
+                        break;
+                }
+            }
+
+            if (result == ExportResult.Success)
+            {
+                AzureMonitorExporterEventSource.Log.WriteWarning("FailedToTransmit", $"Error code is {statusCode}: Telemetry is stored offline for retry");
+            }
+            else
+            {
+                AzureMonitorExporterEventSource.Log.WriteWarning("FailedToTransmit", $"Error code is {statusCode}: Telemetry is dropped");
+            }
+
+            return result;
+        }
+
+        internal static void HandleFailures(HttpMessage httpMessage, PersistentBlob blob, PersistentBlobProvider blobProvider)
+        {
+            int statusCode = 0;
+            bool shouldRetry = true;
+
+            if (httpMessage.HasResponse)
+            {
+                statusCode = httpMessage.Response.Status;
+                switch (statusCode)
+                {
+                    case ResponseStatusCodes.PartialSuccess:
+                        // Parse retry-after header
+                        // Send Failed Messages To Storage
+                        // Delete existing file
+                        if (TryGetTrackResponse(httpMessage, out TrackResponse? trackResponse))
+                        {
+                            var content = GetPartialContentForRetry(trackResponse, httpMessage.Request.Content);
+                            if (content != null)
+                            {
+                                blob.TryDelete();
+                                blobProvider.SaveTelemetry(content);
+                            }
+                        }
+                        break;
+                    case ResponseStatusCodes.RequestTimeout:
+                    case ResponseStatusCodes.ResponseCodeTooManyRequests:
+                    case ResponseStatusCodes.ResponseCodeTooManyRequestsAndRefreshCache:
+                    case ResponseStatusCodes.Unauthorized:
+                    case ResponseStatusCodes.Forbidden:
+                    case ResponseStatusCodes.InternalServerError:
+                    case ResponseStatusCodes.BadGateway:
+                    case ResponseStatusCodes.ServiceUnavailable:
+                    case ResponseStatusCodes.GatewayTimeout:
                         break;
                     default:
                         shouldRetry = false;
