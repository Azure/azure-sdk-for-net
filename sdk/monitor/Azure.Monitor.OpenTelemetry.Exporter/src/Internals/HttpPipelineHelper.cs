﻿// Copyright (c) Microsoft Corporation. All rights reserved.
// Licensed under the MIT License.

using System;
using System.IO;
using System.Text;
using System.Text.Json;
using System.Threading;

using Azure.Core;
using Azure.Monitor.OpenTelemetry.Exporter.Models;

namespace Azure.Monitor.OpenTelemetry.Exporter.Internals
{
    internal static class HttpPipelineHelper
    {
        private const string RetryAfterHeaderName = "Retry-After";

        internal static int MinimumRetryInterval = 60000;

        internal static int GetItemsAccepted(HttpMessage message)
        {
            return GetTrackResponse(message).ItemsAccepted.GetValueOrDefault();
        }

        internal static TrackResponse GetTrackResponse(HttpMessage message)
        {
            using (JsonDocument document = JsonDocument.Parse(message.Response.ContentStream, default))
            {
                var value = TrackResponse.DeserializeTrackResponse(document.RootElement);
                return Response.FromValue(value, message.Response);
            }
        }

        internal static int GetRetryInterval(Response httpResponse)
        {
            if (httpResponse != null && httpResponse.Headers.TryGetValue(RetryAfterHeaderName, out var retryAfterValue))
            {
                if (int.TryParse(retryAfterValue, out var delaySeconds))
                {
                    return (int)TimeSpan.FromSeconds(delaySeconds).TotalMilliseconds;
                }
                if (DateTimeOffset.TryParse(retryAfterValue, out DateTimeOffset delayTime))
                {
                    return (int)(delayTime - DateTimeOffset.Now).TotalMilliseconds;
                }
            }

            return MinimumRetryInterval;
        }

<<<<<<< HEAD
        internal static bool TryGetRetryIntervalTimespan(Response httpResponse, out TimeSpan retryAfter)
        {
            if (httpResponse != null && httpResponse.Headers.TryGetValue(RetryAfterHeaderName, out var retryAfterValue))
            {
                if (int.TryParse(retryAfterValue, out var delaySeconds))
                {
                    retryAfter = TimeSpan.FromSeconds(delaySeconds);
                    return true;
                }
                if (DateTimeOffset.TryParse(retryAfterValue, out DateTimeOffset delayTime))
                {
                    retryAfter = (delayTime - DateTimeOffset.Now);
                    return true;
                }
            }

            return false;
        }

        internal static byte[] GetRequestContent(RequestContent content)
=======
        internal static byte[]? GetRequestContent(RequestContent? content)
>>>>>>> a05e09d6
        {
            if (content == null)
            {
                return null;
            }

            using MemoryStream st = new MemoryStream();

            content.WriteTo(st, CancellationToken.None);

            return st.ToArray();
        }

        internal static byte[]? GetPartialContentForRetry(TrackResponse trackResponse, RequestContent? content)
        {
            if (content == null)
            {
                return null;
            }

            string? partialContent = null;
            var fullContent = Encoding.UTF8.GetString(GetRequestContent(content)).Split('\n');
            foreach (var error in trackResponse.Errors)
            {
                if (error != null && error.Index != null)
                {
                    if (error.Index >= fullContent.Length || error.Index < 0)
                    {
                        // TODO: log
                        continue;
                    }

                    if (error.StatusCode == ResponseStatusCodes.RequestTimeout
                        || error.StatusCode == ResponseStatusCodes.ServiceUnavailable
                        || error.StatusCode == ResponseStatusCodes.InternalServerError
                        || error.StatusCode == ResponseStatusCodes.ResponseCodeTooManyRequests
                        || error.StatusCode == ResponseStatusCodes.ResponseCodeTooManyRequestsAndRefreshCache)
                    {
                        if (string.IsNullOrEmpty(partialContent))
                        {
                            partialContent = fullContent[(int)error.Index];
                        }
                        else
                        {
                            partialContent += '\n' + fullContent[(int)error.Index];
                        }
                    }
                }
            }

            if (partialContent == null)
            {
                return null;
            }

            return Encoding.UTF8.GetBytes(partialContent);
        }
    }
}<|MERGE_RESOLUTION|>--- conflicted
+++ resolved
@@ -49,7 +49,6 @@
             return MinimumRetryInterval;
         }
 
-<<<<<<< HEAD
         internal static bool TryGetRetryIntervalTimespan(Response httpResponse, out TimeSpan retryAfter)
         {
             if (httpResponse != null && httpResponse.Headers.TryGetValue(RetryAfterHeaderName, out var retryAfterValue))
@@ -69,10 +68,7 @@
             return false;
         }
 
-        internal static byte[] GetRequestContent(RequestContent content)
-=======
         internal static byte[]? GetRequestContent(RequestContent? content)
->>>>>>> a05e09d6
         {
             if (content == null)
             {
