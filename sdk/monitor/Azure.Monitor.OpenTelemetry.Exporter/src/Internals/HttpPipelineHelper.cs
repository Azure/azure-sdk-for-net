﻿// Copyright (c) Microsoft Corporation. All rights reserved.
// Licensed under the MIT License.

using System;
using System.Collections.Generic;
using System.Diagnostics.CodeAnalysis;
using System.IO;
using System.Text;
using System.Text.Json;
using System.Threading;
using Azure.Core;
using Azure.Monitor.OpenTelemetry.Exporter.Internals.ConnectionString;
<<<<<<< HEAD
=======
using Azure.Monitor.OpenTelemetry.Exporter.Internals.CustomerSdkStats;
>>>>>>> a900c8b7
using Azure.Monitor.OpenTelemetry.Exporter.Internals.Diagnostics;
using Azure.Monitor.OpenTelemetry.Exporter.Internals.PersistentStorage;
using Azure.Monitor.OpenTelemetry.Exporter.Models;
using OpenTelemetry;
using OpenTelemetry.PersistentStorage.Abstractions;

namespace Azure.Monitor.OpenTelemetry.Exporter.Internals
{
    internal static class HttpPipelineHelper
    {
        private const string RetryAfterHeaderName = "Retry-After";

        internal static int MinimumRetryInterval = 60000;

        private static TransmissionResult CreateTransmissionResult() => new()
        {
            ExportResult = ExportResult.Failure,
            WillRetry = false,
            SavedToStorage = false,
            DeletedBlob = false,
            StatusCode = 0,
            ItemsAccepted = null
        };

        private static bool IsRetriableStatus(int statusCode) => statusCode == ResponseStatusCodes.RequestTimeout
                                                                                || statusCode == ResponseStatusCodes.ResponseCodeTooManyRequests
                                                                                || statusCode == ResponseStatusCodes.ResponseCodeTooManyRequestsAndRefreshCache
                                                                                || statusCode == ResponseStatusCodes.Unauthorized
                                                                                || statusCode == ResponseStatusCodes.Forbidden
                                                                                || statusCode == ResponseStatusCodes.InternalServerError
                                                                                || statusCode == ResponseStatusCodes.BadGateway
                                                                                || statusCode == ResponseStatusCodes.ServiceUnavailable
                                                                                || statusCode == ResponseStatusCodes.GatewayTimeout;

        internal static int GetItemsAccepted(HttpMessage message)
        {
            return TryGetTrackResponse(message, out var trackResponse)
                ? trackResponse.ItemsAccepted.GetValueOrDefault()
                : default;
        }

        internal static bool TryGetTrackResponse(HttpMessage message, [NotNullWhen(true)] out TrackResponse? trackResponse)
        {
            if (message.Response.ContentStream == null)
            {
                trackResponse = null;
                return false;
            }

            using (JsonDocument document = JsonDocument.Parse(message.Response.ContentStream, default))
            {
                var value = TrackResponse.DeserializeTrackResponse(document.RootElement);
                trackResponse = Response.FromValue(value, message.Response);
                return true;
            }
        }

        internal static int GetRetryInterval(Response httpResponse)
        {
            if (httpResponse != null && httpResponse.Headers.TryGetValue(RetryAfterHeaderName, out var retryAfterValue))
            {
                if (int.TryParse(retryAfterValue, out var delaySeconds))
                {
                    return (int)TimeSpan.FromSeconds(delaySeconds).TotalMilliseconds;
                }
                if (DateTimeOffset.TryParse(retryAfterValue, out DateTimeOffset delayTime))
                {
                    return (int)(delayTime - DateTimeOffset.Now).TotalMilliseconds;
                }
            }

            return MinimumRetryInterval;
        }

        internal static bool TryGetRetryIntervalTimespan(Response? httpResponse, out TimeSpan retryAfter)
        {
            if (httpResponse != null && httpResponse.Headers.TryGetValue(RetryAfterHeaderName, out var retryAfterValue))
            {
                if (int.TryParse(retryAfterValue, out var delaySeconds))
                {
                    retryAfter = TimeSpan.FromSeconds(delaySeconds);
                    return true;
                }
                if (DateTimeOffset.TryParse(retryAfterValue, out DateTimeOffset delayTime))
                {
                    retryAfter = (delayTime - DateTimeOffset.Now);
                    return true;
                }
            }

            retryAfter = default;
            return false;
        }

        internal static byte[] GetSerializedContent(IEnumerable<TelemetryItem> body)
        {
            using var content = new NDJsonWriter();
            foreach (var item in body)
            {
                content.JsonWriter.WriteObjectValue(item);
                content.WriteNewLine();
            }

            return content.ToBytes().ToArray();
        }

        internal static bool TryGetRequestContent(RequestContent? content, [NotNullWhen(true)] out byte[]? requestContent)
        {
            if (content == null)
            {
                requestContent = null;
                return false;
            }

            using MemoryStream st = new MemoryStream();

            content.WriteTo(st, CancellationToken.None);

            requestContent = st.ToArray();
            return true;
        }

        /// <summary>
        /// Parse a PartialSuccess response from ingestion.
        /// </summary>
        /// <param name="trackResponse"><see cref="TrackResponse"/> is the parsed response from ingestion.</param>
        /// <param name="content"><see cref="RequestContent"/> that was sent to ingestion.</param>
        /// <param name="successCounter">Counter of successfully sent telemetry.</param>
        /// <returns>Telemetry that will be tried.</returns>
        private static (byte[]? PartialContent, TelemetrySchemaTypeCounter? SuccessCounter, TelemetrySchemaTypeCounter? RetryCounter, TelemetrySchemaTypeCounter? DroppedCounter) ProcessPartialSuccessWithCounting(TrackResponse trackResponse, RequestContent? content, TelemetrySchemaTypeCounter? successCounter)
        {
            if (content == null || !TryGetRequestContent(content, out var requestContent))
            {
                return (null, null, null, null);
            }

            var telemetryItems = Encoding.UTF8.GetString(requestContent).Split('\n');
            var totalItems = telemetryItems.Length;

            if (totalItems == 0)
            {
                return (null, null, null, null);
            }

            successCounter ??= new TelemetrySchemaTypeCounter();
            var retryCounter = new TelemetrySchemaTypeCounter();
            var droppedCounter = new TelemetrySchemaTypeCounter();
            string? partialContent = null;

            foreach (var error in trackResponse.Errors)
            {
                if (error != null && error.Index != null)
                {
                    int errorIndex = (int)error.Index;
                    if (errorIndex >= telemetryItems.Length || errorIndex < 0)
                    {
                        AzureMonitorExporterEventSource.Log.PartialContentResponseInvalid(telemetryItems.Length, error);
                        continue;
                    }

                    var telemetryType = GetTelemetryTypeFromJson(telemetryItems[errorIndex]);
                    DecrementCounterByType(successCounter, telemetryType);

                    if (error.StatusCode == ResponseStatusCodes.RequestTimeout
                        || error.StatusCode == ResponseStatusCodes.ServiceUnavailable
                        || error.StatusCode == ResponseStatusCodes.InternalServerError
                        || error.StatusCode == ResponseStatusCodes.ResponseCodeTooManyRequests
                        || error.StatusCode == ResponseStatusCodes.ResponseCodeTooManyRequestsAndRefreshCache)
                    {
                        if (string.IsNullOrEmpty(partialContent))
                        {
                            partialContent = telemetryItems[errorIndex];
                        }
                        else
                        {
                            partialContent += '\n' + telemetryItems[errorIndex];
                        }

                        IncrementCounterByType(retryCounter, telemetryType);
                    }
                    else
                    {
                        AzureMonitorExporterEventSource.Log.PartialContentResponseUnhandled(error);
                        IncrementCounterByType(droppedCounter, telemetryType);
                    }
                }
            }

            byte[]? partialContentBytes = partialContent == null ? null : Encoding.UTF8.GetBytes(partialContent);

            return (
                partialContentBytes,
                HasAnyCount(successCounter) ? successCounter : null,
                HasAnyCount(retryCounter) ? retryCounter : null,
                HasAnyCount(droppedCounter) ? droppedCounter : null);
        }

        internal static ExportResult IsSuccess(HttpMessage httpMessage, TelemetrySchemaTypeCounter? telemetrySchemaTypeCounter = null)
        {
            if (httpMessage.HasResponse && httpMessage.Response.Status == ResponseStatusCodes.Success)
            {
                CustomerSdkStatsHelper.TrackSuccess(telemetrySchemaTypeCounter);
                // TODO: We need to decrypt the request content stream to find the info for transmission from storage.
                return ExportResult.Success;
            }

            return ExportResult.Failure;
        }

        /// <summary>
        /// Centralized handling of a transmission result (exporter or storage origin).
        /// Decides whether to persist for retry, delete existing storage blob, and logs telemetry.
        /// </summary>
        /// <param name="httpMessage">The HTTP message (request/response).</param>
        /// <param name="blobProvider">Optional blob provider used to save new blobs.</param>
        /// <param name="blob">Existing blob (when retransmitting from storage).</param>
        /// <param name="connectionVars">Connection vars for logging.</param>
        /// <param name="origin">Origin of telemetry (Exporter vs Storage).</param>
        /// <param name="isAadEnabled">If AAD auth is enabled.</param>
<<<<<<< HEAD
        /// <returns>TransmissionResult describing actions taken.</returns>
        internal static TransmissionResult ProcessTransmissionResult(HttpMessage httpMessage, PersistentBlobProvider? blobProvider, PersistentBlob? blob, ConnectionVars connectionVars, TelemetryItemOrigin origin, bool isAadEnabled)
=======
        /// <param name="telemetrySchemaTypeCounter">Telemetry counter for tracking metrics.</param>
        /// <returns>TransmissionResult describing actions taken.</returns>
        internal static TransmissionResult ProcessTransmissionResult(HttpMessage httpMessage, PersistentBlobProvider? blobProvider, PersistentBlob? blob, ConnectionVars connectionVars, TelemetryItemOrigin origin, bool isAadEnabled, TelemetrySchemaTypeCounter? telemetrySchemaTypeCounter = null)
>>>>>>> a900c8b7
        {
            var result = CreateTransmissionResult();

            if (!httpMessage.HasResponse)
            {
                if (origin != TelemetryItemOrigin.Storage)
                {
                    HandleNetworkFailure(httpMessage, blobProvider, origin, ref result);
<<<<<<< HEAD
=======

                    if (result.ExportResult == ExportResult.Success)
                    {
                        CustomerSdkStatsHelper.TrackRetry(telemetrySchemaTypeCounter, (int)DropCode.ClientException, null);
                    }
                    else
                    {
                        CustomerSdkStatsHelper.TrackDropped(telemetrySchemaTypeCounter, blobProvider != null);
                    }
>>>>>>> a900c8b7
                }

                AzureMonitorExporterEventSource.Log.TransmissionFailed(
                    origin: origin,
                    statusCode: result.StatusCode,
                    isAadEnabled: isAadEnabled,
                    connectionVars: connectionVars,
                    requestEndpoint: httpMessage.Request.Uri.Host,
                    willRetry: result.WillRetry,
                    response: null);

                return result;
<<<<<<< HEAD
            }

            result.StatusCode = httpMessage.Response.Status;

            if (result.StatusCode == ResponseStatusCodes.PartialSuccess)
            {
                HandlePartialSuccess(httpMessage, blobProvider, blob, origin, ref result);
            }
            else if (IsRetriableStatus(result.StatusCode))
            {
                HandleRetriableFailure(httpMessage, blobProvider, origin, ref result);
=======
>>>>>>> a900c8b7
            }

            result.StatusCode = httpMessage.Response.Status;

            if (result.StatusCode == ResponseStatusCodes.PartialSuccess)
            {
                HandlePartialSuccess(httpMessage, blobProvider, blob, origin, ref result, telemetrySchemaTypeCounter);
            }
            else if (IsRetriableStatus(result.StatusCode))
            {
<<<<<<< HEAD
                HandleNonRetriableFailure(blob, origin, ref result);
=======
                HandleRetriableFailure(httpMessage, blobProvider, origin, ref result);

                if (result.ExportResult == ExportResult.Success)
                {
                    CustomerSdkStatsHelper.TrackRetry(telemetrySchemaTypeCounter, result.StatusCode, CustomerSdkStatsHelper.CategorizeStatusCode(result.StatusCode));
                }
                else
                {
                    CustomerSdkStatsHelper.TrackDropped(telemetrySchemaTypeCounter, blobProvider != null);
                }
            }
            else
            {
                HandleNonRetriableFailure(blob, origin, ref result);
                CustomerSdkStatsHelper.TrackDropped(telemetrySchemaTypeCounter, result.StatusCode, CustomerSdkStatsHelper.CategorizeStatusCode(result.StatusCode));
>>>>>>> a900c8b7
            }

            AzureMonitorExporterEventSource.Log.TransmissionFailed(
                origin: origin,
                statusCode: result.StatusCode,
                isAadEnabled: isAadEnabled,
                connectionVars: connectionVars,
                requestEndpoint: httpMessage.Request.Uri.Host,
                willRetry: result.WillRetry,
                response: httpMessage.Response);

            return result;
        }

<<<<<<< HEAD
=======
        internal static string GetTelemetryTypeFromJson(string jsonItem)
        {
            try
            {
                using var doc = JsonDocument.Parse(jsonItem);
                if (doc.RootElement.TryGetProperty("name", out var nameElement))
                {
                    return nameElement.GetString() ?? "Unknown";
                }
            }
            catch
            {
                // Ignore parsing errors
            }
            return "Unknown";
        }

        internal static void IncrementCounterByType(TelemetrySchemaTypeCounter telemetrySchemaTypeCounter, string telemetryType)
        {
            switch (telemetryType)
            {
                case "Request":
                    telemetrySchemaTypeCounter._requestCount++;
                    break;
                case "RemoteDependency":
                    telemetrySchemaTypeCounter._dependencyCount++;
                    break;
                case "Exception":
                    telemetrySchemaTypeCounter._exceptionCount++;
                    break;
                case "Event":
                    telemetrySchemaTypeCounter._eventCount++;
                    break;
                case "Metric":
                    telemetrySchemaTypeCounter._metricCount++;
                    break;
                case "Message":
                    telemetrySchemaTypeCounter._traceCount++;
                    break;
                    // Unknown types are not tracked
            }
        }

>>>>>>> a900c8b7
        private static void HandleNetworkFailure(HttpMessage httpMessage, PersistentBlobProvider? blobProvider, TelemetryItemOrigin origin, ref TransmissionResult result)
        {
            if (blobProvider != null && TryGetRequestContent(httpMessage.Request.Content, out var content))
            {
                result.ExportResult = blobProvider.SaveTelemetry(content);
                result.WillRetry = (result.ExportResult == ExportResult.Success);
                result.SavedToStorage = result.WillRetry;
            }
        }

<<<<<<< HEAD
        private static void HandlePartialSuccess(HttpMessage httpMessage, PersistentBlobProvider? blobProvider, PersistentBlob? blob, TelemetryItemOrigin origin, ref TransmissionResult result)
=======
        private static void HandlePartialSuccess(HttpMessage httpMessage, PersistentBlobProvider? blobProvider, PersistentBlob? blob, TelemetryItemOrigin origin, ref TransmissionResult result, TelemetrySchemaTypeCounter? telemetrySchemaTypeCounter)
>>>>>>> a900c8b7
        {
            if (!TryGetTrackResponse(httpMessage, out TrackResponse? trackResponse))
            {
                return;
            }

            result.ItemsAccepted = trackResponse.ItemsAccepted;
<<<<<<< HEAD
            var partialContent = GetPartialContentForRetry(trackResponse, httpMessage.Request.Content);
            if (partialContent == null || blobProvider == null)
            {
                return;
            }

            if (origin == TelemetryItemOrigin.Storage && blob != null)
            {
                if (blob.TryDelete())
                {
                    result.DeletedBlob = true;
=======

            var (partialContent, successCounter, retryCounter, droppedCounter) = ProcessPartialSuccessWithCounting(trackResponse, httpMessage.Request.Content, telemetrySchemaTypeCounter);

            if (successCounter != null)
            {
                CustomerSdkStatsHelper.TrackSuccess(successCounter);
            }

            if (partialContent == null || blobProvider == null)
            {
                // No retry possible - track everything else as dropped
                if (retryCounter != null)
                {
                    CustomerSdkStatsHelper.TrackDropped(retryCounter, ResponseStatusCodes.PartialSuccess, "Partial success - no retry");
                }
                if (droppedCounter != null)
                {
                    CustomerSdkStatsHelper.TrackDropped(droppedCounter, ResponseStatusCodes.PartialSuccess, "Partial success - non-retriable");
>>>>>>> a900c8b7
                }

                return;
            }

<<<<<<< HEAD
            result.ExportResult = blobProvider.SaveTelemetry(partialContent);
            result.WillRetry = (result.ExportResult == ExportResult.Success);
            result.SavedToStorage = result.WillRetry;
=======
            if (origin == TelemetryItemOrigin.Storage && blob != null)
            {
                if (blob.TryDelete())
                {
                    result.DeletedBlob = true;
                }
            }

            result.ExportResult = blobProvider.SaveTelemetry(partialContent);
            result.WillRetry = (result.ExportResult == ExportResult.Success);
            result.SavedToStorage = result.WillRetry;

            if (result.WillRetry && retryCounter != null)
            {
                CustomerSdkStatsHelper.TrackRetry(retryCounter, ResponseStatusCodes.PartialSuccess, "Partial success");
            }
            else if (retryCounter != null)
            {
                // Storage failed - track as dropped due to storage issues
                CustomerSdkStatsHelper.TrackDropped(retryCounter, (int)DropCode.ClientPersistenceIssue, "Storage failure");
            }

            // Track non-retriable errors as dropped
            if (droppedCounter != null)
            {
                CustomerSdkStatsHelper.TrackDropped(droppedCounter, ResponseStatusCodes.PartialSuccess, "Partial success - non-retriable");
            }
>>>>>>> a900c8b7
        }

        private static void HandleRetriableFailure(HttpMessage httpMessage, PersistentBlobProvider? blobProvider, TelemetryItemOrigin origin, ref TransmissionResult result)
        {
            if (origin != TelemetryItemOrigin.Storage)
            {
                if (blobProvider != null && TryGetRequestContent(httpMessage.Request.Content, out var content))
                {
                    result.ExportResult = blobProvider.SaveTelemetry(content);
                    result.WillRetry = (result.ExportResult == ExportResult.Success);
                    result.SavedToStorage = result.WillRetry;
                }
            }
            else if (origin == TelemetryItemOrigin.Storage)
            {
                result.WillRetry = true;
            }
        }

        private static void HandleNonRetriableFailure(PersistentBlob? blob, TelemetryItemOrigin origin, ref TransmissionResult result)
        {
            if (origin == TelemetryItemOrigin.Storage && blob != null)
            {
                if (blob.TryDelete())
                {
                    result.DeletedBlob = true;
                }
            }
<<<<<<< HEAD
=======
        }

        private static void DecrementCounterByType(TelemetrySchemaTypeCounter telemetrySchemaTypeCounter, string telemetryType)
        {
            switch (telemetryType)
            {
                case "Request":
                    telemetrySchemaTypeCounter._requestCount = Math.Max(0, telemetrySchemaTypeCounter._requestCount - 1);
                    break;
                case "RemoteDependency":
                    telemetrySchemaTypeCounter._dependencyCount = Math.Max(0, telemetrySchemaTypeCounter._dependencyCount - 1);
                    break;
                case "Exception":
                    telemetrySchemaTypeCounter._exceptionCount = Math.Max(0, telemetrySchemaTypeCounter._exceptionCount - 1);
                    break;
                case "Event":
                    telemetrySchemaTypeCounter._eventCount = Math.Max(0, telemetrySchemaTypeCounter._eventCount - 1);
                    break;
                case "Metric":
                    telemetrySchemaTypeCounter._metricCount = Math.Max(0, telemetrySchemaTypeCounter._metricCount - 1);
                    break;
                case "Message":
                    telemetrySchemaTypeCounter._traceCount = Math.Max(0, telemetrySchemaTypeCounter._traceCount - 1);
                    break;
            }
        }

        private static bool HasAnyCount(TelemetrySchemaTypeCounter telemetrySchemaTypeCounter)
        {
            return telemetrySchemaTypeCounter._requestCount > 0 || telemetrySchemaTypeCounter._dependencyCount > 0 || telemetrySchemaTypeCounter._exceptionCount > 0 ||
                   telemetrySchemaTypeCounter._eventCount > 0 || telemetrySchemaTypeCounter._metricCount > 0 || telemetrySchemaTypeCounter._traceCount > 0;
>>>>>>> a900c8b7
        }
    }
}<|MERGE_RESOLUTION|>--- conflicted
+++ resolved
@@ -10,10 +10,7 @@
 using System.Threading;
 using Azure.Core;
 using Azure.Monitor.OpenTelemetry.Exporter.Internals.ConnectionString;
-<<<<<<< HEAD
-=======
 using Azure.Monitor.OpenTelemetry.Exporter.Internals.CustomerSdkStats;
->>>>>>> a900c8b7
 using Azure.Monitor.OpenTelemetry.Exporter.Internals.Diagnostics;
 using Azure.Monitor.OpenTelemetry.Exporter.Internals.PersistentStorage;
 using Azure.Monitor.OpenTelemetry.Exporter.Models;
@@ -233,14 +230,9 @@
         /// <param name="connectionVars">Connection vars for logging.</param>
         /// <param name="origin">Origin of telemetry (Exporter vs Storage).</param>
         /// <param name="isAadEnabled">If AAD auth is enabled.</param>
-<<<<<<< HEAD
-        /// <returns>TransmissionResult describing actions taken.</returns>
-        internal static TransmissionResult ProcessTransmissionResult(HttpMessage httpMessage, PersistentBlobProvider? blobProvider, PersistentBlob? blob, ConnectionVars connectionVars, TelemetryItemOrigin origin, bool isAadEnabled)
-=======
         /// <param name="telemetrySchemaTypeCounter">Telemetry counter for tracking metrics.</param>
         /// <returns>TransmissionResult describing actions taken.</returns>
         internal static TransmissionResult ProcessTransmissionResult(HttpMessage httpMessage, PersistentBlobProvider? blobProvider, PersistentBlob? blob, ConnectionVars connectionVars, TelemetryItemOrigin origin, bool isAadEnabled, TelemetrySchemaTypeCounter? telemetrySchemaTypeCounter = null)
->>>>>>> a900c8b7
         {
             var result = CreateTransmissionResult();
 
@@ -249,8 +241,6 @@
                 if (origin != TelemetryItemOrigin.Storage)
                 {
                     HandleNetworkFailure(httpMessage, blobProvider, origin, ref result);
-<<<<<<< HEAD
-=======
 
                     if (result.ExportResult == ExportResult.Success)
                     {
@@ -260,7 +250,6 @@
                     {
                         CustomerSdkStatsHelper.TrackDropped(telemetrySchemaTypeCounter, blobProvider != null);
                     }
->>>>>>> a900c8b7
                 }
 
                 AzureMonitorExporterEventSource.Log.TransmissionFailed(
@@ -273,33 +262,16 @@
                     response: null);
 
                 return result;
-<<<<<<< HEAD
             }
 
             result.StatusCode = httpMessage.Response.Status;
 
             if (result.StatusCode == ResponseStatusCodes.PartialSuccess)
             {
-                HandlePartialSuccess(httpMessage, blobProvider, blob, origin, ref result);
+                HandlePartialSuccess(httpMessage, blobProvider, blob, origin, ref result, telemetrySchemaTypeCounter);
             }
             else if (IsRetriableStatus(result.StatusCode))
             {
-                HandleRetriableFailure(httpMessage, blobProvider, origin, ref result);
-=======
->>>>>>> a900c8b7
-            }
-
-            result.StatusCode = httpMessage.Response.Status;
-
-            if (result.StatusCode == ResponseStatusCodes.PartialSuccess)
-            {
-                HandlePartialSuccess(httpMessage, blobProvider, blob, origin, ref result, telemetrySchemaTypeCounter);
-            }
-            else if (IsRetriableStatus(result.StatusCode))
-            {
-<<<<<<< HEAD
-                HandleNonRetriableFailure(blob, origin, ref result);
-=======
                 HandleRetriableFailure(httpMessage, blobProvider, origin, ref result);
 
                 if (result.ExportResult == ExportResult.Success)
@@ -315,7 +287,6 @@
             {
                 HandleNonRetriableFailure(blob, origin, ref result);
                 CustomerSdkStatsHelper.TrackDropped(telemetrySchemaTypeCounter, result.StatusCode, CustomerSdkStatsHelper.CategorizeStatusCode(result.StatusCode));
->>>>>>> a900c8b7
             }
 
             AzureMonitorExporterEventSource.Log.TransmissionFailed(
@@ -330,8 +301,6 @@
             return result;
         }
 
-<<<<<<< HEAD
-=======
         internal static string GetTelemetryTypeFromJson(string jsonItem)
         {
             try
@@ -375,7 +344,6 @@
             }
         }
 
->>>>>>> a900c8b7
         private static void HandleNetworkFailure(HttpMessage httpMessage, PersistentBlobProvider? blobProvider, TelemetryItemOrigin origin, ref TransmissionResult result)
         {
             if (blobProvider != null && TryGetRequestContent(httpMessage.Request.Content, out var content))
@@ -386,11 +354,7 @@
             }
         }
 
-<<<<<<< HEAD
-        private static void HandlePartialSuccess(HttpMessage httpMessage, PersistentBlobProvider? blobProvider, PersistentBlob? blob, TelemetryItemOrigin origin, ref TransmissionResult result)
-=======
         private static void HandlePartialSuccess(HttpMessage httpMessage, PersistentBlobProvider? blobProvider, PersistentBlob? blob, TelemetryItemOrigin origin, ref TransmissionResult result, TelemetrySchemaTypeCounter? telemetrySchemaTypeCounter)
->>>>>>> a900c8b7
         {
             if (!TryGetTrackResponse(httpMessage, out TrackResponse? trackResponse))
             {
@@ -398,19 +362,6 @@
             }
 
             result.ItemsAccepted = trackResponse.ItemsAccepted;
-<<<<<<< HEAD
-            var partialContent = GetPartialContentForRetry(trackResponse, httpMessage.Request.Content);
-            if (partialContent == null || blobProvider == null)
-            {
-                return;
-            }
-
-            if (origin == TelemetryItemOrigin.Storage && blob != null)
-            {
-                if (blob.TryDelete())
-                {
-                    result.DeletedBlob = true;
-=======
 
             var (partialContent, successCounter, retryCounter, droppedCounter) = ProcessPartialSuccessWithCounting(trackResponse, httpMessage.Request.Content, telemetrySchemaTypeCounter);
 
@@ -429,28 +380,22 @@
                 if (droppedCounter != null)
                 {
                     CustomerSdkStatsHelper.TrackDropped(droppedCounter, ResponseStatusCodes.PartialSuccess, "Partial success - non-retriable");
->>>>>>> a900c8b7
                 }
 
                 return;
             }
 
-<<<<<<< HEAD
+            if (origin == TelemetryItemOrigin.Storage && blob != null)
+            {
+                if (blob.TryDelete())
+                {
+                    result.DeletedBlob = true;
+                }
+            }
+
             result.ExportResult = blobProvider.SaveTelemetry(partialContent);
             result.WillRetry = (result.ExportResult == ExportResult.Success);
             result.SavedToStorage = result.WillRetry;
-=======
-            if (origin == TelemetryItemOrigin.Storage && blob != null)
-            {
-                if (blob.TryDelete())
-                {
-                    result.DeletedBlob = true;
-                }
-            }
-
-            result.ExportResult = blobProvider.SaveTelemetry(partialContent);
-            result.WillRetry = (result.ExportResult == ExportResult.Success);
-            result.SavedToStorage = result.WillRetry;
 
             if (result.WillRetry && retryCounter != null)
             {
@@ -467,7 +412,6 @@
             {
                 CustomerSdkStatsHelper.TrackDropped(droppedCounter, ResponseStatusCodes.PartialSuccess, "Partial success - non-retriable");
             }
->>>>>>> a900c8b7
         }
 
         private static void HandleRetriableFailure(HttpMessage httpMessage, PersistentBlobProvider? blobProvider, TelemetryItemOrigin origin, ref TransmissionResult result)
@@ -496,8 +440,6 @@
                     result.DeletedBlob = true;
                 }
             }
-<<<<<<< HEAD
-=======
         }
 
         private static void DecrementCounterByType(TelemetrySchemaTypeCounter telemetrySchemaTypeCounter, string telemetryType)
@@ -529,7 +471,6 @@
         {
             return telemetrySchemaTypeCounter._requestCount > 0 || telemetrySchemaTypeCounter._dependencyCount > 0 || telemetrySchemaTypeCounter._exceptionCount > 0 ||
                    telemetrySchemaTypeCounter._eventCount > 0 || telemetrySchemaTypeCounter._metricCount > 0 || telemetrySchemaTypeCounter._traceCount > 0;
->>>>>>> a900c8b7
         }
     }
 }