﻿// Copyright (c) Microsoft Corporation. All rights reserved.
// Licensed under the MIT License.

using System.Diagnostics;
using System.Globalization;
using Azure.Core;
using Azure.Monitor.OpenTelemetry.Exporter.Internals;

namespace Azure.Monitor.OpenTelemetry.Exporter.Models
{
    internal partial class RemoteDependencyData
    {
        public RemoteDependencyData(int version, Activity activity, ref ActivityTagsProcessor activityTagsProcessor) : base(version)
        {
            string? dependencyName = null;
            bool isNewSchemaVersion = false;
            Properties = new ChangeTrackingDictionary<string, string>();
            Measurements = new ChangeTrackingDictionary<string, double>();

            if (activityTagsProcessor.activityType.HasFlag(OperationType.V2))
            {
                isNewSchemaVersion = true;
                activityTagsProcessor.activityType &= ~OperationType.V2;
            }

            switch (activityTagsProcessor.activityType)
            {
                case OperationType.Http:
                    SetHttpDependencyPropertiesAndDependencyName(activity, ref activityTagsProcessor.MappedTags, isNewSchemaVersion, out dependencyName);
                    break;
                case OperationType.Db:
                    SetDbDependencyProperties(ref activityTagsProcessor.MappedTags);
                    break;
                case OperationType.Rpc:
                    SetRpcDependencyProperties(ref activityTagsProcessor.MappedTags);
                    break;
                case OperationType.Messaging:
                    SetMessagingDependencyProperties(activity, ref activityTagsProcessor.MappedTags);
                    break;
            }

            dependencyName ??= activity.DisplayName;
            Name = dependencyName?.Truncate(SchemaConstants.RemoteDependencyData_Name_MaxLength);
            Id = activity.Context.SpanId.ToHexString();
            Duration = activity.Duration < SchemaConstants.RemoteDependencyData_Duration_LessThanDays
                ? activity.Duration.ToString("c", CultureInfo.InvariantCulture)
                : SchemaConstants.Duration_MaxValue;
            Success = activity.Status != ActivityStatusCode.Error;

            if (activityTagsProcessor.AzureNamespace != null)
            {
                Type = TraceHelper.GetAzureSDKDependencyType(activity.Kind, activityTagsProcessor.AzureNamespace);
            }
            else if (activity.Kind == ActivityKind.Internal)
            {
                Type = "InProc";
            }

            TraceHelper.AddActivityLinksToProperties(activity, ref activityTagsProcessor.UnMappedTags);
            TraceHelper.AddPropertiesToTelemetry(Properties, ref activityTagsProcessor.UnMappedTags);
        }

        private void SetHttpDependencyPropertiesAndDependencyName(Activity activity, ref AzMonList httpTagObjects, bool isNewSchemaVersion, out string dependencyName)
        {
            string? httpUrl;
            string? resultCode;
            string? target;

            if (isNewSchemaVersion)
            {
                httpUrl = AzMonList.GetTagValue(ref httpTagObjects, SemanticConventions.AttributeUrlFull)?.ToString();
                dependencyName = httpTagObjects.GetNewSchemaHttpDependencyName(httpUrl) ?? activity.DisplayName;
                target = httpTagObjects.GetNewSchemaHttpDependencyTarget();
                resultCode = AzMonList.GetTagValue(ref httpTagObjects, SemanticConventions.AttributeHttpResponseStatusCode)?.ToString();
            }
            else
            {
                httpUrl = httpTagObjects.GetDependencyUrl();
                dependencyName = httpTagObjects.GetHttpDependencyName(httpUrl) ?? activity.DisplayName;
                target = httpTagObjects.GetHttpDependencyTarget();
                resultCode = AzMonList.GetTagValue(ref httpTagObjects, SemanticConventions.AttributeHttpStatusCode)?.ToString();
            }

            Type = "Http";
            Data = httpUrl?.Truncate(SchemaConstants.RemoteDependencyData_Data_MaxLength);
            Target = target?.Truncate(SchemaConstants.RemoteDependencyData_Target_MaxLength);
            ResultCode = resultCode?.Truncate(SchemaConstants.RemoteDependencyData_ResultCode_MaxLength) ?? "0";
        }

        private void SetDbDependencyProperties(ref AzMonList dbTagObjects)
        {
            var dbAttributeTagObjects = AzMonList.GetTagValues(ref dbTagObjects, SemanticConventions.AttributeDbStatement, SemanticConventions.AttributeDbSystem);
            Data = dbAttributeTagObjects[0]?.ToString().Truncate(SchemaConstants.RemoteDependencyData_Data_MaxLength);
            var (DbName, DbTarget) = dbTagObjects.GetDbDependencyTargetAndName();
            Target = DbTarget?.Truncate(SchemaConstants.RemoteDependencyData_Target_MaxLength);
<<<<<<< HEAD
            Type = AzMonListExtensions.s_sqlDbs.Contains(dbAttributeTagObjects[1]?.ToString()) ? "SQL" : dbAttributeTagObjects[1]?.ToString().Truncate(SchemaConstants.RemoteDependencyData_Type_MaxLength);
=======
            Type = AzMonListExtensions.s_dbSystems.Contains(dbAttributeTagObjects[1]?.ToString()) ? "SQL" : dbAttributeTagObjects[1]?.ToString().Truncate(SchemaConstants.RemoteDependencyData_Type_MaxLength);
>>>>>>> 1e19dafc

            // special case for db.name
            var sanitizedDbName = DbName?.Truncate(SchemaConstants.KVP_MaxValueLength);
            if (sanitizedDbName != null)
            {
                Properties.Add(SemanticConventions.AttributeDbName, sanitizedDbName);
            }
        }

        private void SetRpcDependencyProperties(ref AzMonList rpcTagObjects)
        {
            var rpcAttributeTagObjects = AzMonList.GetTagValues(ref rpcTagObjects, SemanticConventions.AttributeRpcService, SemanticConventions.AttributeRpcSystem, SemanticConventions.AttributeRpcStatus);
            Data = rpcAttributeTagObjects[0]?.ToString().Truncate(SchemaConstants.RemoteDependencyData_Data_MaxLength);
            Type = rpcAttributeTagObjects[1]?.ToString().Truncate(SchemaConstants.RemoteDependencyData_Type_MaxLength);
            ResultCode = rpcAttributeTagObjects[2]?.ToString().Truncate(SchemaConstants.RemoteDependencyData_ResultCode_MaxLength);
        }

        private void SetMessagingDependencyProperties(Activity activity, ref AzMonList messagingTagObjects)
        {
            var (messagingUrl, target) = messagingTagObjects.GetMessagingUrlAndSourceOrTarget(activity.Kind);
            Data = messagingUrl?.Truncate(SchemaConstants.RemoteDependencyData_Data_MaxLength);
            Target = target?.Truncate(SchemaConstants.RemoteDependencyData_Target_MaxLength);
            Type = AzMonList.GetTagValue(ref messagingTagObjects, SemanticConventions.AttributeMessagingSystem)?.ToString().Truncate(SchemaConstants.RemoteDependencyData_Type_MaxLength);
        }
    }
}<|MERGE_RESOLUTION|>--- conflicted
+++ resolved
@@ -93,11 +93,7 @@
             Data = dbAttributeTagObjects[0]?.ToString().Truncate(SchemaConstants.RemoteDependencyData_Data_MaxLength);
             var (DbName, DbTarget) = dbTagObjects.GetDbDependencyTargetAndName();
             Target = DbTarget?.Truncate(SchemaConstants.RemoteDependencyData_Target_MaxLength);
-<<<<<<< HEAD
-            Type = AzMonListExtensions.s_sqlDbs.Contains(dbAttributeTagObjects[1]?.ToString()) ? "SQL" : dbAttributeTagObjects[1]?.ToString().Truncate(SchemaConstants.RemoteDependencyData_Type_MaxLength);
-=======
             Type = AzMonListExtensions.s_dbSystems.Contains(dbAttributeTagObjects[1]?.ToString()) ? "SQL" : dbAttributeTagObjects[1]?.ToString().Truncate(SchemaConstants.RemoteDependencyData_Type_MaxLength);
->>>>>>> 1e19dafc
 
             // special case for db.name
             var sanitizedDbName = DbName?.Truncate(SchemaConstants.KVP_MaxValueLength);
