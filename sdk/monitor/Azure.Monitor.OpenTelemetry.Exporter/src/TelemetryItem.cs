--- conflicted
+++ resolved
@@ -12,12 +12,7 @@
     internal partial class TelemetryItem
     {
         private const string DateTimeFormat = "yyyy-MM-ddTHH:mm:ss.fffffffZ";
-<<<<<<< HEAD
-
-        private static readonly IReadOnlyDictionary<TelemetryType, string> s_partA_Name_Mapping = new Dictionary<TelemetryType, string>
-=======
         private static readonly IReadOnlyDictionary<TelemetryType, string> s_telemetryItem_Name_Mapping = new Dictionary<TelemetryType, string>
->>>>>>> 6d3aed14
         {
             [TelemetryType.Request] = "Request",
             [TelemetryType.Dependency] = "RemoteDependency",
@@ -42,13 +37,8 @@
             // todo: non-server spans
             if (activity.Kind == ActivityKind.Server)
             {
-<<<<<<< HEAD
-                Tags[ContextTagKeys.AiOperationName.ToString()] = TraceHelper.GetOperationName(activity, ref monitorTags.PartBTags);
-                Tags[ContextTagKeys.AiLocationIp.ToString()] = TraceHelper.GetLocationIp(ref monitorTags.PartBTags);
-=======
-                Tags[ContextTagKeys.AiOperationName.ToString()] = GetOperationName(activity, ref monitorTags.MappedTags);
-                Tags[ContextTagKeys.AiLocationIp.ToString()] = GetLocationIp(ref monitorTags.MappedTags);
->>>>>>> 6d3aed14
+                Tags[ContextTagKeys.AiOperationName.ToString()] = TraceHelper.GetOperationName(activity, ref monitorTags.MappedTags);
+                Tags[ContextTagKeys.AiLocationIp.ToString()] = TraceHelper.GetLocationIp(ref monitorTags.MappedTags);
             }
 
             Tags[ContextTagKeys.AiInternalSdkVersion.ToString()] = SdkVersionUtils.s_sdkVersion;
@@ -79,42 +69,6 @@
             Tags[ContextTagKeys.AiCloudRoleInstance.ToString()] = roleInstance;
         }
 
-<<<<<<< HEAD
-=======
-        internal static string GetOperationName(Activity activity, ref AzMonList MappedTags)
-        {
-            var httpMethod = AzMonList.GetTagValue(ref MappedTags, SemanticConventions.AttributeHttpMethod)?.ToString();
-            if (!string.IsNullOrWhiteSpace(httpMethod))
-            {
-                var httpRoute = AzMonList.GetTagValue(ref MappedTags, SemanticConventions.AttributeHttpRoute)?.ToString();
-                // ASP.NET instrumentation assigns route as {controller}/{action}/{id} which would result in the same name for different operations.
-                // To work around that we will use path from httpUrl.
-                if (!string.IsNullOrWhiteSpace(httpRoute) && !httpRoute.Contains("{controller}"))
-                {
-                    return $"{httpMethod} {httpRoute}";
-                }
-                var httpUrl = AzMonList.GetTagValue(ref MappedTags, SemanticConventions.AttributeHttpUrl)?.ToString();
-                if (!string.IsNullOrWhiteSpace(httpUrl) && Uri.TryCreate(httpUrl.ToString(), UriKind.RelativeOrAbsolute, out var uri) && uri.IsAbsoluteUri)
-                {
-                    return $"{httpMethod} {uri.AbsolutePath}";
-                }
-            }
-
-            return activity.DisplayName;
-        }
-
-        private static string GetLocationIp(ref AzMonList MappedTags)
-        {
-            var httpClientIp = AzMonList.GetTagValue(ref MappedTags, SemanticConventions.AttributeHttpClientIP)?.ToString();
-            if (!string.IsNullOrWhiteSpace(httpClientIp))
-            {
-                return httpClientIp;
-            }
-
-            return AzMonList.GetTagValue(ref MappedTags, SemanticConventions.AttributeNetPeerIp)?.ToString();
-        }
-
->>>>>>> 6d3aed14
         internal static string FormatUtcTimestamp(System.DateTime utcTimestamp)
         {
             return utcTimestamp.ToString(DateTimeFormat, CultureInfo.InvariantCulture);
