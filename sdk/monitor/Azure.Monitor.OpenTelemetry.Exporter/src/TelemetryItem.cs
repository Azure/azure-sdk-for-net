--- conflicted
+++ resolved
@@ -42,11 +42,7 @@
                 Tags[ContextTagKeys.AiLocationIp.ToString()] = GetLocationIp(ref monitorTags.PartBTags);
             }
 
-<<<<<<< HEAD
-            this.Tags[ContextTagKeys.AiInternalSdkVersion.ToString()] = SdkVersionUtils.s_sdkVersion;
-=======
-            Tags[ContextTagKeys.AiInternalSdkVersion.ToString()] = SdkVersionUtils.SdkVersion;
->>>>>>> b13fb6a2
+            Tags[ContextTagKeys.AiInternalSdkVersion.ToString()] = SdkVersionUtils.s_sdkVersion;
         }
 
         public TelemetryItem (LogRecord logRecord)
