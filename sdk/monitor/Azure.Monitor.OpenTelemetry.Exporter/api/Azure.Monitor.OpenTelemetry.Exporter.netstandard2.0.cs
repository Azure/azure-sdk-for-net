namespace Azure.Monitor.OpenTelemetry.Exporter
{
    public static partial class AzureMonitorExporterExtensions
    {
        public static OpenTelemetry.Logs.LoggerProviderBuilder AddAzureMonitorLogExporter(this OpenTelemetry.Logs.LoggerProviderBuilder builder, System.Action<Azure.Monitor.OpenTelemetry.Exporter.AzureMonitorExporterOptions> configure = null, Azure.Core.TokenCredential credential = null, string name = null) { throw null; }
        public static OpenTelemetry.Logs.OpenTelemetryLoggerOptions AddAzureMonitorLogExporter(this OpenTelemetry.Logs.OpenTelemetryLoggerOptions loggerOptions, System.Action<Azure.Monitor.OpenTelemetry.Exporter.AzureMonitorExporterOptions> configure = null, Azure.Core.TokenCredential credential = null) { throw null; }
        public static OpenTelemetry.Metrics.MeterProviderBuilder AddAzureMonitorMetricExporter(this OpenTelemetry.Metrics.MeterProviderBuilder builder, System.Action<Azure.Monitor.OpenTelemetry.Exporter.AzureMonitorExporterOptions> configure = null, Azure.Core.TokenCredential credential = null, string name = null) { throw null; }
        public static OpenTelemetry.Trace.TracerProviderBuilder AddAzureMonitorTraceExporter(this OpenTelemetry.Trace.TracerProviderBuilder builder, System.Action<Azure.Monitor.OpenTelemetry.Exporter.AzureMonitorExporterOptions> configure = null, Azure.Core.TokenCredential credential = null, string name = null) { throw null; }
    }
    public partial class AzureMonitorExporterOptions : Azure.Core.ClientOptions
    {
        public AzureMonitorExporterOptions() { }
        public AzureMonitorExporterOptions(Azure.Monitor.OpenTelemetry.Exporter.AzureMonitorExporterOptions.ServiceVersion version = Azure.Monitor.OpenTelemetry.Exporter.AzureMonitorExporterOptions.ServiceVersion.v2_1) { }
        public string ConnectionString { get { throw null; } set { } }
        public Azure.Core.TokenCredential Credential { get { throw null; } set { } }
        public bool DisableOfflineStorage { get { throw null; } set { } }
        public bool EnableLiveMetrics { get { throw null; } set { } }
        public float SamplingRatio { get { throw null; } set { } }
        public string StorageDirectory { get { throw null; } set { } }
        public Azure.Monitor.OpenTelemetry.Exporter.AzureMonitorExporterOptions.ServiceVersion Version { get { throw null; } set { } }
        public enum ServiceVersion
        {
            v2_1 = 1,
        }
    }
<<<<<<< HEAD
    public sealed partial class AzureMonitorLogExporter : OpenTelemetry.BaseExporter<OpenTelemetry.Logs.LogRecord>
    {
        public AzureMonitorLogExporter(Azure.Monitor.OpenTelemetry.Exporter.AzureMonitorExporterOptions options) { }
        protected override void Dispose(bool disposing) { }
        public override OpenTelemetry.ExportResult Export(in OpenTelemetry.Batch<OpenTelemetry.Logs.LogRecord> batch) { throw null; }
    }
    public partial class AzureMonitorOpenTelemetryExporterContext : System.ClientModel.Primitives.ModelReaderWriterContext
    {
        internal AzureMonitorOpenTelemetryExporterContext() { }
        public static Azure.Monitor.OpenTelemetry.Exporter.AzureMonitorOpenTelemetryExporterContext Default { get { throw null; } }
        protected override bool TryGetTypeBuilderCore(System.Type type, out System.ClientModel.Primitives.ModelReaderWriterTypeBuilder builder) { throw null; }
    }
=======
>>>>>>> adbae4b2
    public static partial class OpenTelemetryBuilderExtensions
    {
        public static OpenTelemetry.IOpenTelemetryBuilder UseAzureMonitorExporter(this OpenTelemetry.IOpenTelemetryBuilder builder) { throw null; }
        public static OpenTelemetry.IOpenTelemetryBuilder UseAzureMonitorExporter(this OpenTelemetry.IOpenTelemetryBuilder builder, System.Action<Azure.Monitor.OpenTelemetry.Exporter.AzureMonitorExporterOptions> configureAzureMonitor) { throw null; }
    }
}<|MERGE_RESOLUTION|>--- conflicted
+++ resolved
@@ -23,21 +23,6 @@
             v2_1 = 1,
         }
     }
-<<<<<<< HEAD
-    public sealed partial class AzureMonitorLogExporter : OpenTelemetry.BaseExporter<OpenTelemetry.Logs.LogRecord>
-    {
-        public AzureMonitorLogExporter(Azure.Monitor.OpenTelemetry.Exporter.AzureMonitorExporterOptions options) { }
-        protected override void Dispose(bool disposing) { }
-        public override OpenTelemetry.ExportResult Export(in OpenTelemetry.Batch<OpenTelemetry.Logs.LogRecord> batch) { throw null; }
-    }
-    public partial class AzureMonitorOpenTelemetryExporterContext : System.ClientModel.Primitives.ModelReaderWriterContext
-    {
-        internal AzureMonitorOpenTelemetryExporterContext() { }
-        public static Azure.Monitor.OpenTelemetry.Exporter.AzureMonitorOpenTelemetryExporterContext Default { get { throw null; } }
-        protected override bool TryGetTypeBuilderCore(System.Type type, out System.ClientModel.Primitives.ModelReaderWriterTypeBuilder builder) { throw null; }
-    }
-=======
->>>>>>> adbae4b2
     public static partial class OpenTelemetryBuilderExtensions
     {
         public static OpenTelemetry.IOpenTelemetryBuilder UseAzureMonitorExporter(this OpenTelemetry.IOpenTelemetryBuilder builder) { throw null; }
