namespace Azure.Monitor.OpenTelemetry.Exporter
{
    public static partial class AzureMonitorExporterLoggingExtensions
    {
        public static OpenTelemetry.Logs.OpenTelemetryLoggerOptions AddAzureMonitorLogExporter(this OpenTelemetry.Logs.OpenTelemetryLoggerOptions loggerOptions, System.Action<Azure.Monitor.OpenTelemetry.Exporter.AzureMonitorExporterOptions>? configure = null, Azure.Core.TokenCredential? credential = null) { throw null; }
    }
    public static partial class AzureMonitorExporterMetricExtensions
    {
        public static OpenTelemetry.Metrics.MeterProviderBuilder AddAzureMonitorMetricExporter(this OpenTelemetry.Metrics.MeterProviderBuilder builder, System.Action<Azure.Monitor.OpenTelemetry.Exporter.AzureMonitorExporterOptions>? configure = null, Azure.Core.TokenCredential? credential = null, string? name = null) { throw null; }
    }
    public partial class AzureMonitorExporterOptions : Azure.Core.ClientOptions
    {
        public AzureMonitorExporterOptions() { }
<<<<<<< HEAD
        public AzureMonitorExporterOptions(Azure.Monitor.OpenTelemetry.Exporter.AzureMonitorExporterOptions.ServiceVersion version = Azure.Monitor.OpenTelemetry.Exporter.AzureMonitorExporterOptions.ServiceVersion.v2_1) { }
        public string ConnectionString { get { throw null; } set { } }
=======
        public AzureMonitorExporterOptions(Azure.Monitor.OpenTelemetry.Exporter.AzureMonitorExporterOptions.ServiceVersion version = Azure.Monitor.OpenTelemetry.Exporter.AzureMonitorExporterOptions.ServiceVersion.V2020_09_15_Preview) { }
        public string? ConnectionString { get { throw null; } set { } }
>>>>>>> 99085828
        public bool DisableOfflineStorage { get { throw null; } set { } }
        public string? StorageDirectory { get { throw null; } set { } }
        public Azure.Monitor.OpenTelemetry.Exporter.AzureMonitorExporterOptions.ServiceVersion Version { get { throw null; } set { } }
        public enum ServiceVersion
        {
            V2020_09_15_Preview = 1,
            v2_1 = 2,
        }
    }
    public static partial class AzureMonitorExporterTraceExtensions
    {
        public static OpenTelemetry.Trace.TracerProviderBuilder AddAzureMonitorTraceExporter(this OpenTelemetry.Trace.TracerProviderBuilder builder, System.Action<Azure.Monitor.OpenTelemetry.Exporter.AzureMonitorExporterOptions>? configure = null, Azure.Core.TokenCredential? credential = null, string? name = null) { throw null; }
    }
}<|MERGE_RESOLUTION|>--- conflicted
+++ resolved
@@ -11,13 +11,8 @@
     public partial class AzureMonitorExporterOptions : Azure.Core.ClientOptions
     {
         public AzureMonitorExporterOptions() { }
-<<<<<<< HEAD
         public AzureMonitorExporterOptions(Azure.Monitor.OpenTelemetry.Exporter.AzureMonitorExporterOptions.ServiceVersion version = Azure.Monitor.OpenTelemetry.Exporter.AzureMonitorExporterOptions.ServiceVersion.v2_1) { }
-        public string ConnectionString { get { throw null; } set { } }
-=======
-        public AzureMonitorExporterOptions(Azure.Monitor.OpenTelemetry.Exporter.AzureMonitorExporterOptions.ServiceVersion version = Azure.Monitor.OpenTelemetry.Exporter.AzureMonitorExporterOptions.ServiceVersion.V2020_09_15_Preview) { }
         public string? ConnectionString { get { throw null; } set { } }
->>>>>>> 99085828
         public bool DisableOfflineStorage { get { throw null; } set { } }
         public string? StorageDirectory { get { throw null; } set { } }
         public Azure.Monitor.OpenTelemetry.Exporter.AzureMonitorExporterOptions.ServiceVersion Version { get { throw null; } set { } }
