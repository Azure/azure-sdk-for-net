--- conflicted
+++ resolved
@@ -185,18 +185,11 @@
 
         private void RunTest(string connectionString, string expectedIngestionEndpoint, string expectedInstrumentationKey, string expectedAadAudience)
         {
-<<<<<<< HEAD
-            ConnectionStringParser.GetValues(connectionString, out string ikey, out string endpoint, out string aadAudience);
-
-            Assert.Equal(expectedIngestionEndpoint, endpoint);
-            Assert.Equal(expectedInstrumentationKey, ikey);
-            Assert.Equal(expectedAadAudience, aadAudience);
-=======
             var connectionVars = ConnectionStringParser.GetValues(connectionString);
 
             Assert.Equal(expectedIngestionEndpoint, connectionVars.IngestionEndpoint);
             Assert.Equal(expectedInstrumentationKey, connectionVars.InstrumentationKey);
->>>>>>> 083c9f83
+            Assert.Equal(expectedAadAudience, connectionVars.AadAudience);
         }
     }
 }