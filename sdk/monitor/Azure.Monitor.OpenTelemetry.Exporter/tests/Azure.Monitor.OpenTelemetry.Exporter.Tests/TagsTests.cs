﻿// Copyright (c) Microsoft Corporation. All rights reserved.
// Licensed under the MIT License.

using System;
using System.Collections.Generic;
using System.Diagnostics;
using System.Globalization;
using System.Threading;
using Azure.Monitor.OpenTelemetry.Exporter.Internals;

using Xunit;

namespace Azure.Monitor.OpenTelemetry.Exporter.Tests
{
    public class TagsTests
    {
        static TagsTests()
        {
            Activity.DefaultIdFormat = ActivityIdFormat.W3C;
            Activity.ForceDefaultIdFormat = true;

            var listener = new ActivityListener
            {
                ShouldListenTo = _ => true,
                Sample = (ref ActivityCreationOptions<ActivityContext> options) => ActivitySamplingResult.AllData,
            };

            ActivitySource.AddActivityListener(listener);
        }

        [Fact]
        public void TagObjects_NoItem()
        {
            var activityTagsProcessor = new ActivityTagsProcessor();

            using var activity = CreateTestActivity();
            activityTagsProcessor.CategorizeTags(activity);

            Assert.Equal(OperationType.Unknown, activityTagsProcessor.activityType);
            Assert.Empty(activityTagsProcessor.MappedTags);
            Assert.Empty(activityTagsProcessor.UnMappedTags);
        }

        [Fact]
        public void TagObjects_Empty()
        {
            var activityTagsProcessor = new ActivityTagsProcessor();

            using var activity = CreateTestActivity(new Dictionary<string, object?>());
            activityTagsProcessor.CategorizeTags(activity);

            Assert.Equal(OperationType.Unknown, activityTagsProcessor.activityType);
            Assert.Empty(activityTagsProcessor.MappedTags);
            Assert.Empty(activityTagsProcessor.UnMappedTags);
        }

        [Fact]
        public void TagObjects_NullItem()
        {
            var activityTagsProcessor = new ActivityTagsProcessor();

            IEnumerable<KeyValuePair<string, object?>> tagObjects = new Dictionary<string, object?>
            {
                ["key1"] = null,
                ["key2"] = new string?[] { "test", null },
                ["key3"] = new string?[] { null, null }
            };

            using var activity = CreateTestActivity(tagObjects);
            activityTagsProcessor.CategorizeTags(activity);

            Assert.Equal(OperationType.Unknown, activityTagsProcessor.activityType);
            Assert.Empty(activityTagsProcessor.MappedTags);
            Assert.Equal(2, activityTagsProcessor.UnMappedTags.Length);
            Assert.Null(AzMonList.GetTagValue(ref activityTagsProcessor.UnMappedTags, "key1"));
            Assert.Equal("test", AzMonList.GetTagValue(ref activityTagsProcessor.UnMappedTags, "key2"));
            Assert.Equal(string.Empty, AzMonList.GetTagValue(ref activityTagsProcessor.UnMappedTags, "key3"));
        }

        [Fact]
        public void TagObjects_UnMapped()
        {
            var activityTagsProcessor = new ActivityTagsProcessor();

            IEnumerable<KeyValuePair<string, object?>> tagObjects = new Dictionary<string, object?> { ["somekey"] = "value" };
            using var activity = CreateTestActivity(tagObjects);
            activityTagsProcessor.CategorizeTags(activity);

            Assert.Equal(OperationType.Unknown, activityTagsProcessor.activityType);
            Assert.Empty(activityTagsProcessor.MappedTags);
            Assert.Equal("value", AzMonList.GetTagValue(ref activityTagsProcessor.UnMappedTags, "somekey"));
        }

        [Fact]
        public void TagObjects_Mapped()
        {
            var activityTagsProcessor = new ActivityTagsProcessor();

            IEnumerable<KeyValuePair<string, object?>> tagObjects = new Dictionary<string, object?>
            {
                [SemanticConventions.AttributeHttpScheme] = "https",
                [SemanticConventions.AttributeHttpMethod] = "GET",
                [SemanticConventions.AttributeHttpHost] = "localhost",
                [SemanticConventions.AttributeHttpHostPort] = "8888",
            };

            using var activity = CreateTestActivity(tagObjects);
            activityTagsProcessor.CategorizeTags(activity);

            Assert.Equal(OperationType.Http, activityTagsProcessor.activityType);
            Assert.Equal(4, activityTagsProcessor.MappedTags.Length);
            Assert.Equal("https", AzMonList.GetTagValue(ref activityTagsProcessor.MappedTags, SemanticConventions.AttributeHttpScheme));
            Assert.Equal("GET", AzMonList.GetTagValue(ref activityTagsProcessor.MappedTags, SemanticConventions.AttributeHttpMethod));
            Assert.Equal("localhost", AzMonList.GetTagValue(ref activityTagsProcessor.MappedTags, SemanticConventions.AttributeHttpHost));
            Assert.Equal("8888", AzMonList.GetTagValue(ref activityTagsProcessor.MappedTags, SemanticConventions.AttributeHttpHostPort));
<<<<<<< HEAD
            Assert.Equal("127.0.0.1", AzMonList.GetTagValue(ref activityTagsProcessor.MappedTags, SemanticConventions.AttributeNetHostIp));
            Assert.Equal("GET", AzMonList.GetTagValue(ref activityTagsProcessor.MappedTags, SemanticConventions.AttributeHttpMethod));
=======
>>>>>>> 7670deb2
        }

        [Fact]
        public void TagObjects_Mapped_HonorsNewSchema()
        {
            var activityTagsProcessor = new ActivityTagsProcessor();

            IEnumerable<KeyValuePair<string, object?>> tagObjects = new Dictionary<string, object?>
            {
                [SemanticConventions.AttributeUrlScheme] = "https",
                [SemanticConventions.AttributeHttpRequestMethod] = "GET",
                [SemanticConventions.AttributeServerAddress] = "localhost",
                [SemanticConventions.AttributeServerPort] = "8888",
                [SemanticConventions.AttributeUrlPath] = "/test"
            };

            using var activity = CreateTestActivity(tagObjects);
            activityTagsProcessor.CategorizeTags(activity);

            Assert.Equal(OperationType.Http | OperationType.V2, activityTagsProcessor.activityType);
            Assert.Equal(5, activityTagsProcessor.MappedTags.Length);
            Assert.Equal("https", AzMonList.GetTagValue(ref activityTagsProcessor.MappedTags, SemanticConventions.AttributeUrlScheme));
            Assert.Equal("localhost", AzMonList.GetTagValue(ref activityTagsProcessor.MappedTags, SemanticConventions.AttributeServerAddress));
            Assert.Equal("8888", AzMonList.GetTagValue(ref activityTagsProcessor.MappedTags, SemanticConventions.AttributeServerPort));
            Assert.Equal("/test", AzMonList.GetTagValue(ref activityTagsProcessor.MappedTags, SemanticConventions.AttributeUrlPath));
        }

        [Fact]
        public void TagObjects_Mapped_UnMapped()
        {
            var activityTagsProcessor = new ActivityTagsProcessor();

            IEnumerable<KeyValuePair<string, object?>> tagObjects = new Dictionary<string, object?>
            {
                [SemanticConventions.AttributeHttpScheme] = "https",
                [SemanticConventions.AttributeHttpHost] = "localhost",
                [SemanticConventions.AttributeHttpHostPort] = "8888",
                [SemanticConventions.AttributeHttpMethod] = "GET",
                ["somekey"] = "value"
            };

            using var activity = CreateTestActivity(tagObjects);
            activityTagsProcessor.CategorizeTags(activity);

            Assert.Equal(OperationType.Http, activityTagsProcessor.activityType);
            Assert.Equal(4, activityTagsProcessor.MappedTags.Length);
            Assert.Single(activityTagsProcessor.UnMappedTags);

            Assert.Equal("https", AzMonList.GetTagValue(ref activityTagsProcessor.MappedTags, SemanticConventions.AttributeHttpScheme));
            Assert.Equal("localhost", AzMonList.GetTagValue(ref activityTagsProcessor.MappedTags, SemanticConventions.AttributeHttpHost));
            Assert.Equal("8888", AzMonList.GetTagValue(ref activityTagsProcessor.MappedTags, SemanticConventions.AttributeHttpHostPort));

            Assert.Equal("value", AzMonList.GetTagValue(ref activityTagsProcessor.UnMappedTags, "somekey"));
        }

        [Fact]
        public void ActivityTagsProcessor_CategorizeTags_ExtractsRpcNamespace()
        {
            var activityTagsProcessor = new ActivityTagsProcessor();

            IEnumerable<KeyValuePair<string, object?>> tagObjects = new Dictionary<string, object?>
            {
                [SemanticConventions.AttributeRpcSystem] = "mysystem",
                [SemanticConventions.AttributeRpcService] = "myservice",
                [SemanticConventions.AttributeRpcMethod] = "mymethod",
                [SemanticConventions.AttributeRpcStatus] = "mystatus",
                ["somekey"] = "value",
            };

            using var activity = CreateTestActivity(tagObjects, ActivityKind.Client);
            activityTagsProcessor.CategorizeTags(activity);

            Assert.Equal(OperationType.Rpc, activityTagsProcessor.activityType);

            Assert.Equal(3, activityTagsProcessor.MappedTags.Length);
            Assert.Equal(2, activityTagsProcessor.UnMappedTags.Length);

            Assert.Equal("mysystem", AzMonList.GetTagValue(ref activityTagsProcessor.MappedTags, SemanticConventions.AttributeRpcSystem));
            Assert.Equal("myservice", AzMonList.GetTagValue(ref activityTagsProcessor.MappedTags, SemanticConventions.AttributeRpcService));
            Assert.Equal("mystatus", AzMonList.GetTagValue(ref activityTagsProcessor.MappedTags, SemanticConventions.AttributeRpcStatus));

            Assert.Equal("mymethod", AzMonList.GetTagValue(ref activityTagsProcessor.UnMappedTags, SemanticConventions.AttributeRpcMethod));
            Assert.Equal("value", AzMonList.GetTagValue(ref activityTagsProcessor.UnMappedTags, "somekey"));
        }

        [Fact]
        public void TagObjects_IntArray()
        {
            var activityTagsProcessor = new ActivityTagsProcessor();

            IEnumerable<KeyValuePair<string, object?>> tagObjects = new Dictionary<string, object?>
            {
                ["intArray"] = new int[] { 1, 2, 3 },
            };

            using var activity = CreateTestActivity(tagObjects);
            activityTagsProcessor.CategorizeTags(activity);

            Assert.Equal(OperationType.Unknown, activityTagsProcessor.activityType);
            Assert.Empty(activityTagsProcessor.MappedTags);
            Assert.Single(activityTagsProcessor.UnMappedTags);

            Assert.Equal("1,2,3", AzMonList.GetTagValue(ref activityTagsProcessor.UnMappedTags, "intArray"));
        }

        [Fact]
        public void TagObjects_DoubleArray()
        {
            var activityTagsProcessor = new ActivityTagsProcessor();

            IEnumerable<KeyValuePair<string, object?>> tagObjects = new Dictionary<string, object?>
            {
                ["doubleArray"] = new double[] { 1.1, 2.2, 3.3 },
            };

            using var activity = CreateTestActivity(tagObjects);
            activityTagsProcessor.CategorizeTags(activity);

            Assert.Equal(OperationType.Unknown, activityTagsProcessor.activityType);
            Assert.Empty(activityTagsProcessor.MappedTags);
            Assert.Single(activityTagsProcessor.UnMappedTags);

            Assert.Equal("1.1,2.2,3.3", AzMonList.GetTagValue(ref activityTagsProcessor.UnMappedTags, "doubleArray"));
        }

        [Fact]
        public void TagObjects_StringArray()
        {
            var activityTagsProcessor = new ActivityTagsProcessor();

            IEnumerable<KeyValuePair<string, object?>> tagObjects = new Dictionary<string, object?>
            {
                ["strArray"] = new string[] { "test1", "test2", "test3" },
            };

            using var activity = CreateTestActivity(tagObjects);
            activityTagsProcessor.CategorizeTags(activity);

            Assert.Equal(OperationType.Unknown, activityTagsProcessor.activityType);
            Assert.Empty(activityTagsProcessor.MappedTags);
            Assert.Single(activityTagsProcessor.UnMappedTags);

            Assert.Equal("test1,test2,test3", AzMonList.GetTagValue(ref activityTagsProcessor.UnMappedTags, "strArray"));
        }

        [Fact]
        public void TagObjects_BooleanArray()
        {
            var activityTagsProcessor = new ActivityTagsProcessor();

            IEnumerable<KeyValuePair<string, object?>> tagObjects = new Dictionary<string, object?>
            {
                ["boolArray"] = new bool[] { true, false, true },
            };

            using var activity = CreateTestActivity(tagObjects);
            activityTagsProcessor.CategorizeTags(activity);

            Assert.Equal(OperationType.Unknown, activityTagsProcessor.activityType);
            Assert.Empty(activityTagsProcessor.MappedTags);
            Assert.Single(activityTagsProcessor.UnMappedTags);

            Assert.Equal("True,False,True", AzMonList.GetTagValue(ref activityTagsProcessor.UnMappedTags, "boolArray"));
        }

        [Fact]
        public void TagObjects_ObjectArray()
        {
            var activityTagsProcessor = new ActivityTagsProcessor();

            IEnumerable<KeyValuePair<string, object?>> tagObjects = new Dictionary<string, object?>
            {
                ["objArray"] = new Test[] { new Test(), new Test(), new Test() { TestProperty = 0 } },
            };

            using var activity = CreateTestActivity(tagObjects);
            activityTagsProcessor.CategorizeTags(activity);

            Assert.Equal(OperationType.Unknown, activityTagsProcessor.activityType);
            Assert.Empty(activityTagsProcessor.MappedTags);
            Assert.Single(activityTagsProcessor.UnMappedTags);

            Assert.Equal("Azure.Monitor.OpenTelemetry.Exporter.Tests.TagsTests+Test,Azure.Monitor.OpenTelemetry.Exporter.Tests.TagsTests+Test,Azure.Monitor.OpenTelemetry.Exporter.Tests.TagsTests+Test", AzMonList.GetTagValue(ref activityTagsProcessor.UnMappedTags, "objArray"));
        }

        [Fact]
        public void TagObjects_Diff_DataTypes()
        {
            var activityTagsProcessor = new ActivityTagsProcessor();

            IEnumerable<KeyValuePair<string, object?>> tagObjects = new Dictionary<string, object?>
            {
                ["intKey"] = 1,
                ["doubleKey"] = 1.1,
                ["stringKey"] = "test",
                ["boolKey"] = true,
                ["objectKey"] = new Test(),
                ["arrayKey"] = new int[] { 1, 2, 3 }
            };

            using var activity = CreateTestActivity(tagObjects);
            activityTagsProcessor.CategorizeTags(activity);

            Assert.Equal(OperationType.Unknown, activityTagsProcessor.activityType);
            Assert.Empty(activityTagsProcessor.MappedTags);
            Assert.Equal(6, activityTagsProcessor.UnMappedTags.Length);

            Assert.Equal(1, AzMonList.GetTagValue(ref activityTagsProcessor.UnMappedTags, "intKey"));
            Assert.Equal(1.1, AzMonList.GetTagValue(ref activityTagsProcessor.UnMappedTags, "doubleKey"));
            Assert.Equal("test", AzMonList.GetTagValue(ref activityTagsProcessor.UnMappedTags, "stringKey"));
            Assert.Equal(true, AzMonList.GetTagValue(ref activityTagsProcessor.UnMappedTags, "boolKey"));
            Assert.Equal("Azure.Monitor.OpenTelemetry.Exporter.Tests.TagsTests+Test", AzMonList.GetTagValue(ref activityTagsProcessor.UnMappedTags, "objectKey")?.ToString());
            Assert.Equal("1,2,3", AzMonList.GetTagValue(ref activityTagsProcessor.UnMappedTags, "arrayKey"));
        }

        [Theory]
        [InlineData(ActivityKind.Client)]
        [InlineData(ActivityKind.Server)]
        public void ActivityTagsProcessor_CategorizeTags_ExtractsAzureNamespace(ActivityKind activityKind)
        {
            var activityTagsProcessor = new ActivityTagsProcessor();

            IEnumerable<KeyValuePair<string, object?>> tagObjects = new Dictionary<string, object?>
            {
                [SemanticConventions.AttributeHttpScheme] = "https",
                [SemanticConventions.AttributeHttpMethod] = "GET",
                [SemanticConventions.AttributeHttpHost] = "localhost",
                [SemanticConventions.AttributeHttpHostPort] = "8888",
                ["somekey"] = "value",
                [SemanticConventions.AttributeAzureNameSpace] = "DemoAzureResource"
            };

            using var activity = CreateTestActivity(tagObjects, activityKind);
            activityTagsProcessor.CategorizeTags(activity);

            Assert.Equal("DemoAzureResource", activityTagsProcessor.AzureNamespace);
            Assert.Equal(OperationType.Http, activityTagsProcessor.activityType);

            Assert.Equal(5, activityTagsProcessor.MappedTags.Length);
            Assert.Equal(1, activityTagsProcessor.UnMappedTags.Length);
        }

        [Theory]
        [InlineData(ActivityKind.Client)]
        [InlineData(ActivityKind.Server)]
        public void ActivityTagsProcessor_CategorizeTags_ExtractsAuthUserId(ActivityKind activityKind)
        {
            var activityTagsProcessor = new ActivityTagsProcessor();

            IEnumerable<KeyValuePair<string, object?>> tagObjects = new Dictionary<string, object?>
            {
                [SemanticConventions.AttributeEnduserId] = "TestUser",
            };

            using var activity = CreateTestActivity(tagObjects, activityKind);
            activityTagsProcessor.CategorizeTags(activity);

            Assert.Equal("TestUser", activityTagsProcessor.EndUserId);
        }

        [Theory]
        [InlineData("fr-FR")] // French culture
        [InlineData("de-DE")] // German culture
        public void TagObjects_TestCulture(string cultureName)
        {
            var activityTagsProcessor = new ActivityTagsProcessor();
            var originalCulture = Thread.CurrentThread.CurrentCulture;
            var cultureInfo = new CultureInfo(cultureName);
            Thread.CurrentThread.CurrentCulture = cultureInfo;
            IDictionary<string, string> properties = new Dictionary<string, string>();

            var doubleArray = new double[] { 1.1, 2.2, 3.3 };
            var doubleValue = 123.45;

            IEnumerable<KeyValuePair<string, object?>> tagObjects = new Dictionary<string, object?>
            {
                ["doubleArray"] = doubleArray,
                ["double"] = doubleValue,
            };

            using var activity = CreateTestActivity(tagObjects);
            activityTagsProcessor.CategorizeTags(activity);
            TraceHelper.AddPropertiesToTelemetry(properties, ref activityTagsProcessor.UnMappedTags);

            // Asserting Culture Behavior
            Assert.NotEqual("1.1,2.2,3.3", doubleArray.ToCommaDelimitedString(cultureInfo));
            Assert.NotEqual("123.45", doubleValue.ToString(cultureInfo));

            // Asserting CultureInvariant Behavior
            Assert.Equal("1.1,2.2,3.3", properties["doubleArray"]);
            Assert.Equal("123.45", properties["double"]);

            // Cleanup: Revert to the original culture
            Thread.CurrentThread.CurrentCulture = originalCulture;
        }

        [Fact]
        public void TagObjects_RpcTagsAreNotMapped()
        {
            /// As of today (2024-08-01), The RPC Semantic Convention is still Experimental.
            /// https://github.com/open-telemetry/semantic-conventions/blob/main/docs/rpc/rpc-spans.md
            /// We shouldn't have any special handling of these attributes until they are promoted to stable.
            /// Unmapped Tags should pass through to a telemetry item's custom properties.
            /// This test can be removed when the RPC Semantic Convention is promoted to stable.

            var activityTagsProcessor = new ActivityTagsProcessor();

            IEnumerable<KeyValuePair<string, object?>> tagObjects = new Dictionary<string, object?>
            {
                ["rpc.system"] = "test",
                ["rpc.grpc.status_code"] = "test",
                ["rpc.service"] = "test",
                ["rpc.method"] = "test",
            };

            using var activity = CreateTestActivity(tagObjects);
            activityTagsProcessor.CategorizeTags(activity);

            Assert.Equal(OperationType.Unknown, activityTagsProcessor.activityType);

            Assert.Equal(0, activityTagsProcessor.MappedTags.Length);
            Assert.Equal(4, activityTagsProcessor.UnMappedTags.Length);
        }

        private static Activity CreateTestActivity(IEnumerable<KeyValuePair<string, object?>>? additionalAttributes = null, ActivityKind activityKind = ActivityKind.Server)
        {
            var startTimestamp = DateTime.UtcNow;
            var endTimestamp = startTimestamp.AddSeconds(60);
            var eventTimestamp = DateTime.UtcNow;
            var traceId = ActivityTraceId.CreateRandom();

            var parentSpanId = ActivitySpanId.CreateRandom();

            Dictionary<string, object?>? attributes = null;
            if (additionalAttributes != null)
            {
                attributes = new Dictionary<string, object?>();
                foreach (var attribute in additionalAttributes)
                {
                    attributes.Add(attribute.Key, attribute.Value);
                }
            }

            var activitySource = new ActivitySource(nameof(CreateTestActivity));

            var activity = activitySource.StartActivity(
                "Name",
                activityKind,
                parentContext: new ActivityContext(traceId, parentSpanId, ActivityTraceFlags.Recorded),
                attributes,
                null,
                startTime: startTimestamp);

            activity?.SetEndTime(endTimestamp);
            activity?.Stop();

            return activity ?? throw new Exception("Failed to create Activity");
        }

        private class Test
        {
            public int TestProperty { get; set; }
        }
    }
}<|MERGE_RESOLUTION|>--- conflicted
+++ resolved
@@ -113,11 +113,7 @@
             Assert.Equal("GET", AzMonList.GetTagValue(ref activityTagsProcessor.MappedTags, SemanticConventions.AttributeHttpMethod));
             Assert.Equal("localhost", AzMonList.GetTagValue(ref activityTagsProcessor.MappedTags, SemanticConventions.AttributeHttpHost));
             Assert.Equal("8888", AzMonList.GetTagValue(ref activityTagsProcessor.MappedTags, SemanticConventions.AttributeHttpHostPort));
-<<<<<<< HEAD
             Assert.Equal("127.0.0.1", AzMonList.GetTagValue(ref activityTagsProcessor.MappedTags, SemanticConventions.AttributeNetHostIp));
-            Assert.Equal("GET", AzMonList.GetTagValue(ref activityTagsProcessor.MappedTags, SemanticConventions.AttributeHttpMethod));
-=======
->>>>>>> 7670deb2
         }
 
         [Fact]
