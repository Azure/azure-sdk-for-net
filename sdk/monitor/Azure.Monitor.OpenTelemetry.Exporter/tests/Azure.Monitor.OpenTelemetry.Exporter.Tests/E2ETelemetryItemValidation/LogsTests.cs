--- conflicted
+++ resolved
@@ -65,7 +65,6 @@
 
             // ACT
             var logger = loggerFactory.CreateLogger(logCategoryName);
-<<<<<<< HEAD
 
             List<KeyValuePair<string, object>> scope1 = new()
             {
@@ -83,19 +82,11 @@
             {
                 logger.Log(
                     logLevel: logLevel,
-                    eventId: 0,
+                    eventId: 1,
                     exception: null,
                     message: "Hello {name}.",
                     args: new object[] { "World" });
             }
-=======
-            logger.Log(
-                logLevel: logLevel,
-                eventId: 1,
-                exception: null,
-                message: "Hello {name}.",
-                args: new object[] { "World" });
->>>>>>> b9407b6c
 
             // CLEANUP
             loggerFactory.Dispose();
@@ -109,11 +100,7 @@
                 telemetryItem: telemetryItem!,
                 expectedSeverityLevel: expectedSeverityLevel,
                 expectedMessage: "Hello {name}.",
-<<<<<<< HEAD
-                expectedMessageProperties: new Dictionary<string, string> { { "name", "World" }, { "scopeKey1", "scopeValue1" } },
-=======
-                expectedMessageProperties: new Dictionary<string, string> { { "EventId", "1" }, { "name", "World" }},
->>>>>>> b9407b6c
+                expectedMessageProperties: new Dictionary<string, string> { { "EventId", "1" }, { "name", "World" }, { "scopeKey1", "scopeValue1" } },
                 expectedSpanId: null,
                 expectedTraceId: null);
         }
