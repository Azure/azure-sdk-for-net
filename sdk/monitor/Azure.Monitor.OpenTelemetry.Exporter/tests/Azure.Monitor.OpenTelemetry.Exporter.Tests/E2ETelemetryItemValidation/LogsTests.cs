--- conflicted
+++ resolved
@@ -83,11 +83,7 @@
                 telemetryItem: telemetryItem!,
                 expectedSeverityLevel: expectedSeverityLevel,
                 expectedMessage: "Hello {name}.",
-<<<<<<< HEAD
-                expectedMessageProperties: new Dictionary<string, string> { { "name", "World" }, { "CategoryName", logCategoryName } },
-=======
-                expectedMessageProperties: new Dictionary<string, string> { { "EventId", "1" }, { "name", "World" }},
->>>>>>> d220d5b4
+                expectedMessageProperties: new Dictionary<string, string> { { "EventId", "1" }, { "name", "World" }, { "CategoryName", logCategoryName } },
                 expectedSpanId: null,
                 expectedTraceId: null);
         }
