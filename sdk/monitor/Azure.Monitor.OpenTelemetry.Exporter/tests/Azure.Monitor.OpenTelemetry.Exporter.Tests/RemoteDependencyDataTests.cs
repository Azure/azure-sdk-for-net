--- conflicted
+++ resolved
@@ -52,11 +52,7 @@
             var activityTagsProcessor = TraceHelper.EnumerateActivityTags(activity);
 
             var remoteDependencyDataType = new RemoteDependencyData(2, activity, ref activityTagsProcessor).Type;
-<<<<<<< HEAD
-            var expectedType = AzMonListExtensions.s_sqlDbs.Contains(dbSystem) ? "SQL" : dbSystem;
-=======
             var expectedType = AzMonListExtensions.s_dbSystems.Contains(dbSystem) ? "SQL" : dbSystem;
->>>>>>> 1e19dafc
 
             Assert.Equal(expectedType, remoteDependencyDataType);
         }
