--- conflicted
+++ resolved
@@ -39,7 +39,6 @@
             activity.SetTag(SemanticConventions.AttributeServerAddress, "www.foo.bar");
             activity.SetTag(SemanticConventions.AttributeUrlPath, "/search");
             activity.SetTag(SemanticConventions.AttributeHttpResponseStatusCode, null);
-            activity.SetTag("foo", "bar");
 
             var activityTagsProcessor = TraceHelper.EnumerateActivityTags(activity);
 
@@ -52,20 +51,15 @@
             Assert.Equal(activity.Duration.ToString("c", CultureInfo.InvariantCulture), requestData.Duration);
             Assert.False(requestData.Success);
             Assert.Null(requestData.Source);
-            Assert.True(requestData.Properties.Count == 1);
-            Assert.Equal("bar", requestData.Properties["foo"]);
+            Assert.True(requestData.Properties.Count == 0);
             Assert.True(requestData.Measurements.Count == 0);
         }
 
-        public static IEnumerable<object?[]> HttpStatusCodeData()
-        {
-<<<<<<< HEAD
-            yield return new object?[] { "200", "200" };
-            yield return new object?[] { null, "0" };
-            yield return new object?[] { "", "" };
-            yield return new object?[] { new string('a', 2000), new string('a', 1024) };
-        }
-=======
+        [Theory]
+        [InlineData("200")]
+        [InlineData(null)]
+        public void ValidateHttpRequestDataResponseCode(string httpStatusCode)
+        {
             using var tracerProvider = Sdk.CreateTracerProviderBuilder().AddSource(nameof(ValidateHttpRequestDataResponseCode)).Build();
             using var activitySource = new ActivitySource(nameof(ValidateHttpRequestDataResponseCode));
             using var activity = activitySource.StartActivity(
@@ -83,27 +77,16 @@
             var activityTagsProcessor = TraceHelper.EnumerateActivityTags(activity);
 
             var requestData = new RequestData(2, activity, ref activityTagsProcessor);
->>>>>>> 7c279988
+
+            Assert.Equal(httpResponseCode, requestData.ResponseCode);
+        }
 
         [Theory]
-        [MemberData(nameof(HttpStatusCodeData))]
-        public void ValidateHttpRequestDataResponseCode(string httpStatusCode, string expectedResult)
-        {
-            AzMonList tagObjects = AzMonList.Initialize();
-            AzMonList.Add(ref tagObjects, new KeyValuePair<string, object?>(SemanticConventions.AttributeHttpResponseStatusCode, httpStatusCode));
-            Assert.Equal(expectedResult, RequestData.GetResponseCode(ref tagObjects));
-        }
-
-        [Theory]
-        [InlineData("200", OperationType.Http, true)]
-        [InlineData("400", OperationType.Http, false)]
-        [InlineData("500", OperationType.Http, false)]
-        [InlineData("0", OperationType.Http, false)]
-        [InlineData(null, OperationType.Http, true)]
-        [InlineData("", OperationType.Http, true)]
-        [InlineData("someStatusCode", OperationType.Unknown, false)] // Activity status is set to error in the test code for validation.
-        [InlineData("someStatusCode", OperationType.Messaging, true)]
-        internal void ValidateHttpRequestSuccess(string httpStatusCode, OperationType operationType, bool isSuccess)
+        [InlineData("200", true)]
+        [InlineData("400", false)]
+        [InlineData("500", false)]
+        [InlineData("0", false)]
+        public void ValidateHttpRequestSuccess(string httpStatusCode, bool isSuccess)
         {
             using var tracerProvider = Sdk.CreateTracerProviderBuilder().AddSource(nameof(ValidateHttpRequestSuccess)).Build();
             using var activitySource = new ActivitySource(nameof(ValidateHttpRequestSuccess));
@@ -115,12 +98,6 @@
             Assert.NotNull(activity);
             activity.Stop();
 
-<<<<<<< HEAD
-            if (operationType == OperationType.Unknown)
-            {
-                activity.SetStatus(ActivityStatusCode.Error);
-            }
-=======
             var httpResponseCode = httpStatusCode ?? "0";
             activity.SetTag(SemanticConventions.AttributeHttpRequestMethod, "GET");
             activity.SetTag(SemanticConventions.AttributeHttpResponseStatusCode, httpStatusCode);
@@ -128,9 +105,9 @@
             var activityTagsProcessor = TraceHelper.EnumerateActivityTags(activity);
 
             var requestData = new RequestData(2, activity, ref activityTagsProcessor);
->>>>>>> 7c279988
-
-            Assert.Equal(isSuccess, RequestData.IsSuccess(activity, httpStatusCode, operationType));
+
+            Assert.Equal(httpResponseCode, requestData.ResponseCode);
+            Assert.Equal(isSuccess, requestData.Success);
         }
 
         [Fact]
@@ -243,42 +220,6 @@
             Assert.False(requestData.Measurements.TryGetValue("timeSinceEnqueued", out var timeInQueue));
         }
 
-        [Fact]
-        public void ValidateMessagingRequestData()
-        {
-            using var tracerProvider = Sdk.CreateTracerProviderBuilder().AddSource(nameof(ValidateMessagingRequestData)).Build();
-            using var activitySource = new ActivitySource(nameof(ValidateMessagingRequestData));
-            using var activity = activitySource.StartActivity(
-                ActivityName,
-                ActivityKind.Consumer,
-                parentContext: new ActivityContext(ActivityTraceId.CreateRandom(), ActivitySpanId.CreateRandom(), ActivityTraceFlags.Recorded),
-                startTime: DateTime.UtcNow);
-            Assert.NotNull(activity);
-            activity.Stop();
-
-            activity.SetStatus(Status.Ok);
-            activity.SetTag(SemanticConventions.AttributeMessagingSystem, "servicebus");
-            activity.SetTag(SemanticConventions.AttributeNetworkProtocolName, "amqps");
-            activity.SetTag(SemanticConventions.AttributeServerAddress, "my.servicebus.windows.net");
-            activity.SetTag(SemanticConventions.AttributeMessagingSourceName, "queueName");
-            activity.SetTag("foo", "bar");
-
-            var activityTagsProcessor = TraceHelper.EnumerateActivityTags(activity);
-
-            var requestData = new RequestData(2, activity, ref activityTagsProcessor);
-
-            Assert.Equal("RequestDataNewActivity", requestData.Name);
-            Assert.Equal(activity.Context.SpanId.ToHexString(), requestData.Id);
-            Assert.Equal("amqps://my.servicebus.windows.net/queueName", requestData.Url);
-            Assert.Equal("0", requestData.ResponseCode);
-            Assert.Equal(activity.Duration.ToString("c", CultureInfo.InvariantCulture), requestData.Duration);
-            Assert.True(requestData.Success);
-            Assert.Null(requestData.Source);
-            Assert.True(requestData.Properties.Count == 1);
-            Assert.Equal("bar", requestData.Properties["foo"]);
-            Assert.True(requestData.Measurements.Count == 0);
-        }
-
         private ActivityLink AddActivityLink(long enqueuedTime)
         {
             ActivityTagsCollection tags = new ActivityTagsCollection
