--- conflicted
+++ resolved
@@ -34,7 +34,6 @@
             Assert.Equal(expectedIkey, connectionVars.InstrumentationKey);
         }
 
-<<<<<<< HEAD
         [Fact]
         public void VerifyConnectionString_ThrowsExceptionWhenInvalid()
         {
@@ -49,8 +48,6 @@
             Assert.Throws<InvalidOperationException>(() => new AzureMonitorTransmitter(new AzureMonitorExporterOptions { ConnectionString = $"IngestionEndpoint={testEndpoint}" }, new MockPlatform()));
         }
 
-=======
->>>>>>> 3b8195f2
         [Theory]
         [InlineData(false, null, false)] // Disable via Options overrides all other settings.
         [InlineData(false, false, false)] // Disable via Options overrides all other settings.
