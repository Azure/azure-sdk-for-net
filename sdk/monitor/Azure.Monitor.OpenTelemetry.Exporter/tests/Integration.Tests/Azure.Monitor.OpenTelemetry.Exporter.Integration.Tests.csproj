--- conflicted
+++ resolved
@@ -17,13 +17,8 @@
 
   <ItemGroup Condition="'$(TargetFramework)' == 'net462'">
     <!--We would prefer to use the meta package "Microsoft.AspNetCore.App" here.
-<<<<<<< HEAD
-    But this package targets net6.0, while all the dependent packages target NetStandard2.0.
-    To support net461 so we must reference the dependent packages.-->
-=======
     But this package targets NetCoreApp3.1, while all the dependent packages target NetStandard2.0.
     To support net462 so we must reference the dependent packages.-->
->>>>>>> 6b1372a2
     <PackageReference Include="Microsoft.AspNetCore.Mvc.Testing" VersionOverride="2.1.1" />
     <PackageReference Include="Microsoft.AspNetCore" VersionOverride="[2.1.1,2.2)" />
     <PackageReference Include="Microsoft.AspNetCore.Hosting" VersionOverride="[2.1.1,2.2)" />
