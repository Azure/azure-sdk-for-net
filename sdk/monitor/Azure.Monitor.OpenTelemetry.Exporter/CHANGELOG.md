# Release History

## 1.4.0-beta.3 (Unreleased)

### Features Added

### Breaking Changes

### Bugs Fixed

<<<<<<< HEAD
* Fixed an issue where array attributes on metrics weren't exported correctly.
  ([#47300](https://github.com/Azure/azure-sdk-for-net/pull/47300))
=======
* Always set Dependency.Target to "server.address" and "server.port" if present.
  ([#48317](https://github.com/Azure/azure-sdk-for-net/pull/48317))
>>>>>>> 06c3e70e

### Other Changes

## 1.4.0-beta.2 (2024-10-11)

### Bugs Fixed

* RPC attributes are now correctly exported to Application Insights as custom properties.
  ([#45316](https://github.com/Azure/azure-sdk-for-net/pull/45316))
* Fixed an issue where unmapped attributes were dropped from telemetry.
  ([#45909](https://github.com/Azure/azure-sdk-for-net/pull/45909))

## 1.4.0-beta.1 (2024-07-12)

### Bugs Fixed

* Added the `LogRecord.CategoryName` field to log and exception telemetry.
  Previously the `CategoryName` field was omitted, which was inconsistent with
  expected `ILogger` behavior, and with Application Insights classic behavior.
  ([#44754](https://github.com/Azure/azure-sdk-for-net/pull/44754))

### Features Added

* Added `LoggerProviderBuilder.AddAzureMonitorLogExporter` registration extension.
  ([#44617](https://github.com/Azure/azure-sdk-for-net/pull/44617))

### Other Changes

* Changed `AzureMonitorLogExporter` to be public.
  This will allow users to write custom processors for filtering logs.
  (This feature was originally introduced in 1.3.0-beta.1)
  ([#44511](https://github.com/Azure/azure-sdk-for-net/pull/44511))

* Update OpenTelemetry dependencies
  ([#44650](https://github.com/Azure/azure-sdk-for-net/pull/44650))
  - OpenTelemetry 1.9.0

## 1.3.0 (2024-06-07)

### Other Changes

* Changed `AzureMonitorLogExporter` to be internal.
  This will be changed back to public in our next Beta while we experiment with options to enable log filtering.
  ([#44479](https://github.com/Azure/azure-sdk-for-net/pull/44479))

## 1.3.0-beta.2 (2024-05-08)

### Features Added

* All three signals (Traces, Metrics, and Logs) now support OpenTelemetry's ["service.version"](https://github.com/open-telemetry/semantic-conventions/tree/main/docs/resource#service) in Resource attributes.
  This is mapped as [Application Version](https://learn.microsoft.com/azure/azure-monitor/app/data-model-complete#application-version) in Application Insights.
  ([#42174](https://github.com/Azure/azure-sdk-for-net/pull/42174))
* Turned off internal spans and logs in exporter HTTP pipeline
  ([#43359](https://github.com/Azure/azure-sdk-for-net/pull/43359))

### Bugs Fixed
* The success or failure of an incoming HTTP request is now determined by the status code only when the Activity Status is `Unset`
  ([#43594](https://github.com/Azure/azure-sdk-for-net/pull/43594), based on [#41993](https://github.com/Azure/azure-sdk-for-net/issues/41993))

### Other Changes

* Update OpenTelemetry dependencies
  ([#43688](https://github.com/Azure/azure-sdk-for-net/pull/43688))
  - OpenTelemetry 1.8.1

## 1.3.0-beta.1 (2024-02-08)

### Bugs Fixed

* Fixed an issue where `_OTELRESOURCE_` metrics were emitted with duplicated
  timestamps. This fix ensures accurate and distinct timestamping for all
  `_OTELRESOURCE_` metrics.
  ([#41761](https://github.com/Azure/azure-sdk-for-net/pull/41761))

* Fixed an issue where tags associated with Exceptions were not being included.
  Now, tags linked to an `ActivityEvent` following the [otel convention for storing exception](https://github.com/open-telemetry/semantic-conventions/blob/main/docs/exceptions/exceptions-spans.md) are correctly exported as Custom Properties.
  ([#41767](https://github.com/Azure/azure-sdk-for-net/pull/41767))

### Other Changes

* Changed `AzureMonitorLogExporter` to be public.
  This will allow users to write custom processors for filtering logs.
  ([#41553](https://github.com/Azure/azure-sdk-for-net/pull/41553))

## 1.2.0 (2024-01-24)

### Other Changes

* Update OpenTelemetry dependencies
  ([#41398](https://github.com/Azure/azure-sdk-for-net/pull/41398))
  - OpenTelemetry 1.7.0

## 1.1.0 (2023-11-29)

### Features Added

* Added NET6 target framework to support Trimming.
  ([#38459](https://github.com/Azure/azure-sdk-for-net/pull/38459))
* Added support for Trimming and AOT.
  ([#38459](https://github.com/Azure/azure-sdk-for-net/pull/38459))

### Bugs Fixed

* Fixed an issue where `OriginalFormat` persisted in TraceTelemetry properties
  with IncludeFormattedMessage set to true on [
  OpenTelemetryLoggerOptions](https://github.com/open-telemetry/opentelemetry-dotnet/blob/main/src/OpenTelemetry/Logs/ILogger/OpenTelemetryLoggerOptions.cs)
  of the OpenTelemetry LoggerProvider. This fix prevents data duplication in
  message fields and properties.
  ([#39308](https://github.com/Azure/azure-sdk-for-net/pull/39308))

* Fixed an issue related to the processing of scopes that do not conform to a
  key-value pair structure.
  ([#39453](https://github.com/Azure/azure-sdk-for-net/pull/39453))
   * **Previous Behavior**: Logging a scope with a statement like
     `logger.BeginScope("SomeScopeValue")` would result in adding
     'SomeScopeValue' to the properties using a key that follows the pattern
     'scope->*'. Additionally, 'OriginalFormatScope_*' keys were used to handle
     formatted strings within the scope.
   * **New Behavior**:
     * Non-key-value pair scopes are no longer added to the properties,
       resulting in cleaner and more efficient log output.
     * 'OriginalFormatScope_*' keys have been removed.
     * In case of duplicate keys within the scopes, only the first entry is
     retained, while all subsequent duplicate entries are discarded.

* Resolved an issue where activity tags of various object types, including
  double, float, and others, were previously formatted using
  `CultureInfo.CurrentCulture`. This behavior caused inconsistencies in tag
  value formatting depending on the regional settings of the machine where the
  application was running. Such inconsistencies could lead to challenges in data
  analysis and cause test failures in environments with differing cultural
  settings. The fix ensures uniform and culture-independent formatting of
  activity tag values, aligning with consistent data representation.
  ([#39470](https://github.com/Azure/azure-sdk-for-net/issues/39470))

## 1.0.0 (2023-09-20)

### Bugs Fixed

* Fixed an issue during network failures which prevented the exporter to store
  the telemetry offline for retrying at a later time.
  ([#38832](https://github.com/Azure/azure-sdk-for-net/pull/38832))

### Other Changes

* Update OpenTelemetry dependencies
  ([#38430](https://github.com/Azure/azure-sdk-for-net/pull/38430))
  ([#38568](https://github.com/Azure/azure-sdk-for-net/pull/38568))
  - OpenTelemetry 1.6.0
  - OpenTelemetry.PersistentStorage.FileSystem 1.0.0

## 1.0.0-beta.14 (2023-08-09)

### Breaking Changes

* Location ip on server spans will now be set using `client.address` tag key on
  activity instead of `http.client_ip`.
  ([#37707](https://github.com/Azure/azure-sdk-for-net/pull/37707))
* Removing `ServiceVersion.V2020_09_15_Preview`. This is no longer in use and
  the exporter has already defaulted to the latest `ServiceVersion.v2_1`.
  ([#37996](https://github.com/Azure/azure-sdk-for-net/pull/37996))
* Remove Nullable Annotations from the Exporter's public API.
  ([#37996](https://github.com/Azure/azure-sdk-for-net/pull/37996))

### Bugs Fixed

* Fixed an issue causing no telemetry if SDK Version string exceeds max length.
  ([#37807](https://github.com/Azure/azure-sdk-for-net/pull/37807))

### Other Changes

* Update OpenTelemetry dependencies
  ([#37837](https://github.com/Azure/azure-sdk-for-net/pull/37837))
  - OpenTelemetry 1.5.1

## 1.0.0-beta.13 (2023-07-13)

### Features Added

* Added `ApplicationInsightsSampler` to the exporter, enabling users to customize the sampling rate using the `SamplingRatio` property.
  ([#36972](https://github.com/Azure/azure-sdk-for-net/pull/36972))

### Other Changes

* Updated Exporter to read v1.21.0 of the OpenTelemetry Semantic Conventions attributes for HTTP.
  For more information see [Semantic conventions for HTTP spans](https://github.com/open-telemetry/opentelemetry-specification/blob/v1.21.0/specification/trace/semantic_conventions/http.md).
  ([#37464](https://github.com/Azure/azure-sdk-for-net/pull/37464))
  ([#37357](https://github.com/Azure/azure-sdk-for-net/pull/37357))
* Update OpenTelemetry dependencies
  ([#36859](https://github.com/Azure/azure-sdk-for-net/pull/36859))
  - OpenTelemetry 1.5.0
* Remove metric namespace mapping.
  ([#36968](https://github.com/Azure/azure-sdk-for-net/pull/36968))

## 1.0.0-beta.12 (2023-06-06)

### Features Added

* Add support for Authenticated User Id.
  ([#36509](https://github.com/Azure/azure-sdk-for-net/pull/36509))
* Add `db.name` to custom properties.
  ([#36389](https://github.com/Azure/azure-sdk-for-net/pull/36389))

### Bugs Fixed

* Fixed an issue which resulted in standard metrics getting exported to backends other than Azure Monitor, when Azure Monitor metric exporter was used with other exporters such as otlp side by side.
  ([#36369](https://github.com/Azure/azure-sdk-for-net/pull/36369))

### Other Changes

* Removed `_OTELRESOURCE_` export from Logs and Metrics.
  ([#36430](https://github.com/Azure/azure-sdk-for-net/pull/36430))

## 1.0.0-beta.11 (2023-05-09)

### Features Added

* [Resource](https://github.com/open-telemetry/opentelemetry-specification/blob/main/specification/resource/sdk.md) attributes will now be exported as custom dimensions on Metric telemetry with the name `_OTELRESOURCE_`. This Metric will be included in every batch of telemetry items sent to the ingestion service. ([#36063](https://github.com/Azure/azure-sdk-for-net/pull/36063))

### Other Changes

* Update OpenTelemetry dependencies
  ([#35664](https://github.com/Azure/azure-sdk-for-net/pull/35664))
  - OpenTelemetry.PersistentStorage.FileSystem 1.0.0-beta2

## 1.0.0-beta.10 (2023-04-11)

### Bugs Fixed

- Fixed an issue of when using ILogger to log an Exception a custom message would override the exception message.
  ([#33860](https://github.com/Azure/azure-sdk-for-net/pull/33860))

## 1.0.0-beta.9 (2023-03-14)

### Other Changes

- Changed Attach Statsbeat name as per spec
- Upgraded dependent `Azure.Core` to `1.30.0` due to an [issue in `ArrayBackedPropertyBag`](https://github.com/Azure/azure-sdk-for-net/pull/34800) in `Azure.Core` version `1.29.0`.

## 1.0.0-beta.8 (2023-03-07)

### Features Added

* AAD can now be configured via `AzureMonitorExporterOptions`
  ([#34555](https://github.com/Azure/azure-sdk-for-net/pull/34555))

* Connection String can now be provided via
  `APPLICATIONINSIGHTS_CONNECTION_STRING` environment variable
  ([#34275](https://github.com/Azure/azure-sdk-for-net/pull/34275))

* `dependencies\duration` and `requests\duration` standard metrics will now be
  exported by default when trace exporter is used alongside metric exporter
  ([#34010](https://github.com/Azure/azure-sdk-for-net/pull/34010))
  ([#33955](https://github.com/Azure/azure-sdk-for-net/pull/33955))

* Added support for named options ([#33803](https://github.com/Azure/azure-sdk-for-net/pull/33803))

### Bugs Fixed

* Fixed an issue of missing logs due to unhandled exception. ([#34423](https://github.com/Azure/azure-sdk-for-net/pull/34423))

### Other Changes

* Update OpenTelemetry dependencies
  ([#34551](https://github.com/Azure/azure-sdk-for-net/pull/34551))
  - OpenTelemetry 1.4.0

## 1.0.0-beta.7 (2023-02-07)

### Features Added

* Added support for parsing AADAudience from ConnectionString ([#33593](https://github.com/Azure/azure-sdk-for-net/pull/33593))
* Activity Events (SpanEvents), except those representing Exception, will be exported to TraceTelemetry table ([#32980](https://github.com/Azure/azure-sdk-for-net/pull/32980))
  Exceptions reported via ActivityEvents will continue to be exported to ExceptionTelemetry table

### Bugs Fixed

* 4xx errors on Request telemetry will now be reported as failures ([#33617](https://github.com/Azure/azure-sdk-for-net/pull/33617))

### Other Changes

* Update OpenTelemetry dependencies
  ([#33859](https://github.com/Azure/azure-sdk-for-net/pull/33859))
  - OpenTelemetry 1.4.0-rc.3

## 1.0.0-beta.6 (2023-01-10)

### Features Added

* AAD Support ([#32986](https://github.com/Azure/azure-sdk-for-net/pull/32986))

### Other Changes

* Update OpenTelemetry dependencies
  ([#33152](https://github.com/Azure/azure-sdk-for-net/pull/33152))
  - OpenTelemetry 1.4.0-rc.1

## 1.0.0-beta.5 (2022-11-08)

### Features Added

* Add support for exporting Histogram Min and Max ([#32072](https://github.com/Azure/azure-sdk-for-net/pull/32072))
* Add support for exporting UpDownCounter and ObservableUpDownCounter ([#32170](https://github.com/Azure/azure-sdk-for-net/pull/32170))

### Other Changes

* Update OpenTelemetry dependencies ([#32047](https://github.com/Azure/azure-sdk-for-net/pull/32047))
  - OpenTelemetry v1.4.0-beta.2
* Debugging Output now includes Telemetry sent from storage ([#32172](https://github.com/Azure/azure-sdk-for-net/pull/32172))

## 1.0.0-beta.4 (2022-10-07)

### Features Added

* A public "AddAzureMonitorExporter" method is now available for all three signals
  - `AddAzureMonitorTraceExporter()` for Traces (available in previous version)
  - `AddAzureMonitorMetricExporter()` for Metrics ([#26651](https://github.com/Azure/azure-sdk-for-net/pull/26651))
  - `AddAzureMonitorLogExporter()` for Logs ([#26355](https://github.com/Azure/azure-sdk-for-net/pull/26355))
* Added support for offline storage when ingestion endpoint is unavailable. This is enabled by default.
  - Default directory is "Microsoft\AzureMonitor" ([#31073](https://github.com/Azure/azure-sdk-for-net/pull/31073))
  - Users may override the default location by setting `AzureMonitorExporterOptions.StorageDirectory` ([#26494](https://github.com/Azure/azure-sdk-for-net/pull/26494))
  - Users may disable by setting `AzureMonitorExporterOptions.DisableOfflineStorage` ([#28446](https://github.com/Azure/azure-sdk-for-net/pull/28446))
* Added support for exception telemetry from ILogger ([#26670](https://github.com/Azure/azure-sdk-for-net/pull/26670))
* Support for exporting Activity exception event ([#29676](https://github.com/Azure/azure-sdk-for-net/pull/29676))
* Added support for sampling using [Application Insights based sampler](https://www.nuget.org/packages/OpenTelemetry.Extensions.AzureMonitor/) ([#31118](https://github.com/Azure/azure-sdk-for-net/pull/31118))

### Breaking Changes

* Request and Dependency Success criteria will now be decided based on
  `Activity.Status` ([#31024](https://github.com/Azure/azure-sdk-for-net/pull/31024))
* Changed `AzureMonitorTraceExporter` to internal ([#31067](https://github.com/Azure/azure-sdk-for-net/pull/31067))

### Bugs Fixed

* Fix shared RoleName/RoleInstance between Trace and Log Exporter ([#26438](https://github.com/Azure/azure-sdk-for-net/pull/26438))

### Other Changes

* Update OpenTelemetry dependencies ([#31065](https://github.com/Azure/azure-sdk-for-net/pull/31065))
  - OpenTelemetry v1.3.1
  - OpenTelemetry.Extensions.PersistentStorage v1.0.0-beta.1

## 1.0.0-beta.3 (2021-10-04)

* [Update SdkVersion to include pre-release part](https://github.com/Azure/azure-sdk-for-net/pull/24290)
* [Remove otel.status_code from custom properties](https://github.com/Azure/azure-sdk-for-net/pull/24250)
* [Update Request operation name to use http.route/http.url path](https://github.com/Azure/azure-sdk-for-net/pull/24222)
* [Update Http Dependency name to httpUrl path and target for Db dependency](https://github.com/Azure/azure-sdk-for-net/pull/24211)
* [Rename EventSource](https://github.com/Azure/azure-sdk-for-net/pull/24176)
* [Update Request Name to match Operation Name](https://github.com/Azure/azure-sdk-for-net/pull/24059)
* [Fix success field logic for request and dependency](https://github.com/Azure/azure-sdk-for-net/pull/23757)
* [Default cloud_RoleInstance to HostName](https://github.com/Azure/azure-sdk-for-net/pull/23592)
* [Add InProc dependency type and update Db target mapping](https://github.com/Azure/azure-sdk-for-net/pull/23541)
* [Add ai.location.ip and ai.user.userAgent mapping](https://github.com/Azure/azure-sdk-for-net/pull/23524)
* [Operation name mapping for ActivityKind = SERVER](https://github.com/Azure/azure-sdk-for-net/pull/23448)
* [Update Dependency Type and Target mapping for Http and Db](https://github.com/Azure/azure-sdk-for-net/pull/23330)
* [Update Http Request mapping](https://github.com/Azure/azure-sdk-for-net/pull/23206)
* [Add ActivityLinks Support](https://github.com/Azure/azure-sdk-for-net/pull/23110)
* [Update OpenTelemetry Package versions](https://github.com/Azure/azure-sdk-for-net/pull/23059)

## 1.0.0-beta.2 (2021-03-04)

* [Set Remote Dependency Telemetry semantics](https://github.com/Azure/azure-sdk-for-net/issues/17026)
* [Supports sending EventSource and Telemetry output to the debug trace](https://github.com/Azure/azure-sdk-for-net/issues/16893)

## 1.0.0-beta.1 (2020-11-06)

* Initial release of Azure Monitor Exporter for [OpenTelemetry .NET](https://github.com/open-telemetry/opentelemetry-dotnet)

This is a beta version, so breaking changes are possible in subsequent releases as we improve the product. To provide feedback, please submit an issue in our [Azure SDK for .NET GitHub repo](https://github.com/Azure/azure-sdk-for-net/issues).<|MERGE_RESOLUTION|>--- conflicted
+++ resolved
@@ -8,13 +8,11 @@
 
 ### Bugs Fixed
 
-<<<<<<< HEAD
 * Fixed an issue where array attributes on metrics weren't exported correctly.
   ([#47300](https://github.com/Azure/azure-sdk-for-net/pull/47300))
-=======
+
 * Always set Dependency.Target to "server.address" and "server.port" if present.
   ([#48317](https://github.com/Azure/azure-sdk-for-net/pull/48317))
->>>>>>> 06c3e70e
 
 ### Other Changes
 
