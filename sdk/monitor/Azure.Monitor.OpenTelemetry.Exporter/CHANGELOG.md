# Release History

## 1.5.0-beta.1 (Unreleased)

### Features Added

* Added mapping for `enduser.pseudo.id` attribute to `user_Id`

<<<<<<< HEAD
=======
* Added support for configuring sampling via OpenTelemetry environment
  variables:
  * `OTEL_TRACES_SAMPLER` (supported values: `microsoft.rate_limited`,
    `microsoft.fixed_percentage`).
  * `OTEL_TRACES_SAMPLER_ARG` (rate limit in traces/sec for
  `microsoft.rate_limited`, sampling ratio 0.0 - 1.0 for
  `microsoft.fixed_percentage`). This now applies to both
  `UseAzureMonitorExporter` and the direct
  `Sdk.CreateTracerProviderBuilder().AddAzureMonitorTraceExporter(...)` path.
  ([#52720](https://github.com/Azure/azure-sdk-for-net/pull/52720))

* Added handling of stable database client span semantic conventions
  ([#53050](https://github.com/Azure/azure-sdk-for-net/pull/53050))

>>>>>>> a900c8b7
### Breaking Changes

### Bugs Fixed

### Other Changes

## 1.4.0 (2025-05-08)

### Other Changes

* Changed `AzureMonitorLogExporter` to be internal to match the other Exporters (Trace and Metric).
  ([#49849](https://github.com/Azure/azure-sdk-for-net/pull/49849))

* Update OpenTelemetry dependencies
  ([#49861](https://github.com/Azure/azure-sdk-for-net/pull/49861))
  - OpenTelemetry 1.12.0

## 1.4.0-beta.3 (2025-04-01)

### Features Added

* Added support for emitting Application Insights Custom Events.
  ([#48378](https://github.com/Azure/azure-sdk-for-net/pull/48378))

* Added new api `UseAzureMonitorExporter` which automatically enables logging, tracing, and metrics.
  Additional calls to `WithLogging`, `WithMetrics`, and `WithTracing` are NOT required.
  However, you may still need to enable specific tracing/metric sources/meters separately.
  ([#48402](https://github.com/Azure/azure-sdk-for-net/pull/48402))
  - Added support for LiveMetrics when using the `UseAzureMonitorExporter` api.

### Bugs Fixed

* Fixed an issue where array attributes on metrics weren't exported correctly.
  ([#47300](https://github.com/Azure/azure-sdk-for-net/pull/47300))

* Always set Dependency.Target to "server.address" and "server.port" if present.
  ([#48317](https://github.com/Azure/azure-sdk-for-net/pull/48317))

### Other Changes

* Update OpenTelemetry dependencies
  ([#48574](https://github.com/Azure/azure-sdk-for-net/pull/48574))
  - OpenTelemetry 1.11.2
  - OpenTelemetry.PersistentStorage.FileSystem 1.0.1

## 1.4.0-beta.2 (2024-10-11)

### Bugs Fixed

* RPC attributes are now correctly exported to Application Insights as custom properties.
  ([#45316](https://github.com/Azure/azure-sdk-for-net/pull/45316))
* Fixed an issue where unmapped attributes were dropped from telemetry.
  ([#45909](https://github.com/Azure/azure-sdk-for-net/pull/45909))

## 1.4.0-beta.1 (2024-07-12)

### Bugs Fixed

* Added the `LogRecord.CategoryName` field to log and exception telemetry.
  Previously the `CategoryName` field was omitted, which was inconsistent with
  expected `ILogger` behavior, and with Application Insights classic behavior.
  ([#44754](https://github.com/Azure/azure-sdk-for-net/pull/44754))

### Features Added

* Added `LoggerProviderBuilder.AddAzureMonitorLogExporter` registration extension.
  ([#44617](https://github.com/Azure/azure-sdk-for-net/pull/44617))

### Other Changes

* Changed `AzureMonitorLogExporter` to be public.
  This will allow users to write custom processors for filtering logs.
  (This feature was originally introduced in 1.3.0-beta.1)
  ([#44511](https://github.com/Azure/azure-sdk-for-net/pull/44511))

* Update OpenTelemetry dependencies
  ([#44650](https://github.com/Azure/azure-sdk-for-net/pull/44650))
  - OpenTelemetry 1.9.0

## 1.3.0 (2024-06-07)

### Other Changes

* Changed `AzureMonitorLogExporter` to be internal.
  This will be changed back to public in our next Beta while we experiment with options to enable log filtering.
  ([#44479](https://github.com/Azure/azure-sdk-for-net/pull/44479))

## 1.3.0-beta.2 (2024-05-08)

### Features Added

* All three signals (Traces, Metrics, and Logs) now support OpenTelemetry's ["service.version"](https://github.com/open-telemetry/semantic-conventions/tree/main/docs/resource#service) in Resource attributes.
  This is mapped as [Application Version](https://learn.microsoft.com/azure/azure-monitor/app/data-model-complete#application-version) in Application Insights.
  ([#42174](https://github.com/Azure/azure-sdk-for-net/pull/42174))
* Turned off internal spans and logs in exporter HTTP pipeline
  ([#43359](https://github.com/Azure/azure-sdk-for-net/pull/43359))

### Bugs Fixed
* The success or failure of an incoming HTTP request is now determined by the status code only when the Activity Status is `Unset`
  ([#43594](https://github.com/Azure/azure-sdk-for-net/pull/43594), based on [#41993](https://github.com/Azure/azure-sdk-for-net/issues/41993))

### Other Changes

* Update OpenTelemetry dependencies
  ([#43688](https://github.com/Azure/azure-sdk-for-net/pull/43688))
  - OpenTelemetry 1.8.1

## 1.3.0-beta.1 (2024-02-08)

### Bugs Fixed

* Fixed an issue where `_OTELRESOURCE_` metrics were emitted with duplicated
  timestamps. This fix ensures accurate and distinct timestamping for all
  `_OTELRESOURCE_` metrics.
  ([#41761](https://github.com/Azure/azure-sdk-for-net/pull/41761))

* Fixed an issue where tags associated with Exceptions were not being included.
  Now, tags linked to an `ActivityEvent` following the [otel convention for storing exception](https://github.com/open-telemetry/semantic-conventions/blob/main/docs/exceptions/exceptions-spans.md) are correctly exported as Custom Properties.
  ([#41767](https://github.com/Azure/azure-sdk-for-net/pull/41767))

### Other Changes

* Changed `AzureMonitorLogExporter` to be public.
  This will allow users to write custom processors for filtering logs.
  ([#41553](https://github.com/Azure/azure-sdk-for-net/pull/41553))

## 1.2.0 (2024-01-24)

### Other Changes

* Update OpenTelemetry dependencies
  ([#41398](https://github.com/Azure/azure-sdk-for-net/pull/41398))
  - OpenTelemetry 1.7.0

## 1.1.0 (2023-11-29)

### Features Added

* Added NET6 target framework to support Trimming.
  ([#38459](https://github.com/Azure/azure-sdk-for-net/pull/38459))
* Added support for Trimming and AOT.
  ([#38459](https://github.com/Azure/azure-sdk-for-net/pull/38459))

### Bugs Fixed

* Fixed an issue where `OriginalFormat` persisted in TraceTelemetry properties
  with IncludeFormattedMessage set to true on [
  OpenTelemetryLoggerOptions](https://github.com/open-telemetry/opentelemetry-dotnet/blob/main/src/OpenTelemetry/Logs/ILogger/OpenTelemetryLoggerOptions.cs)
  of the OpenTelemetry LoggerProvider. This fix prevents data duplication in
  message fields and properties.
  ([#39308](https://github.com/Azure/azure-sdk-for-net/pull/39308))

* Fixed an issue related to the processing of scopes that do not conform to a
  key-value pair structure.
  ([#39453](https://github.com/Azure/azure-sdk-for-net/pull/39453))
   * **Previous Behavior**: Logging a scope with a statement like
     `logger.BeginScope("SomeScopeValue")` would result in adding
     'SomeScopeValue' to the properties using a key that follows the pattern
     'scope->*'. Additionally, 'OriginalFormatScope_*' keys were used to handle
     formatted strings within the scope.
   * **New Behavior**:
     * Non-key-value pair scopes are no longer added to the properties,
       resulting in cleaner and more efficient log output.
     * 'OriginalFormatScope_*' keys have been removed.
     * In case of duplicate keys within the scopes, only the first entry is
     retained, while all subsequent duplicate entries are discarded.

* Resolved an issue where activity tags of various object types, including
  double, float, and others, were previously formatted using
  `CultureInfo.CurrentCulture`. This behavior caused inconsistencies in tag
  value formatting depending on the regional settings of the machine where the
  application was running. Such inconsistencies could lead to challenges in data
  analysis and cause test failures in environments with differing cultural
  settings. The fix ensures uniform and culture-independent formatting of
  activity tag values, aligning with consistent data representation.
  ([#39470](https://github.com/Azure/azure-sdk-for-net/issues/39470))

## 1.0.0 (2023-09-20)

### Bugs Fixed

* Fixed an issue during network failures which prevented the exporter to store
  the telemetry offline for retrying at a later time.
  ([#38832](https://github.com/Azure/azure-sdk-for-net/pull/38832))

### Other Changes

* Update OpenTelemetry dependencies
  ([#38430](https://github.com/Azure/azure-sdk-for-net/pull/38430))
  ([#38568](https://github.com/Azure/azure-sdk-for-net/pull/38568))
  - OpenTelemetry 1.6.0
  - OpenTelemetry.PersistentStorage.FileSystem 1.0.0

## 1.0.0-beta.14 (2023-08-09)

### Breaking Changes

* Location ip on server spans will now be set using `client.address` tag key on
  activity instead of `http.client_ip`.
  ([#37707](https://github.com/Azure/azure-sdk-for-net/pull/37707))
* Removing `ServiceVersion.V2020_09_15_Preview`. This is no longer in use and
  the exporter has already defaulted to the latest `ServiceVersion.v2_1`.
  ([#37996](https://github.com/Azure/azure-sdk-for-net/pull/37996))
* Remove Nullable Annotations from the Exporter's public API.
  ([#37996](https://github.com/Azure/azure-sdk-for-net/pull/37996))

### Bugs Fixed

* Fixed an issue causing no telemetry if SDK Version string exceeds max length.
  ([#37807](https://github.com/Azure/azure-sdk-for-net/pull/37807))

### Other Changes

* Update OpenTelemetry dependencies
  ([#37837](https://github.com/Azure/azure-sdk-for-net/pull/37837))
  - OpenTelemetry 1.5.1

## 1.0.0-beta.13 (2023-07-13)

### Features Added

* Added `ApplicationInsightsSampler` to the exporter, enabling users to customize the sampling rate using the `SamplingRatio` property.
  ([#36972](https://github.com/Azure/azure-sdk-for-net/pull/36972))

### Other Changes

* Updated Exporter to read v1.21.0 of the OpenTelemetry Semantic Conventions attributes for HTTP.
  For more information see [Semantic conventions for HTTP spans](https://github.com/open-telemetry/opentelemetry-specification/blob/v1.21.0/specification/trace/semantic_conventions/http.md).
  ([#37464](https://github.com/Azure/azure-sdk-for-net/pull/37464))
  ([#37357](https://github.com/Azure/azure-sdk-for-net/pull/37357))
* Update OpenTelemetry dependencies
  ([#36859](https://github.com/Azure/azure-sdk-for-net/pull/36859))
  - OpenTelemetry 1.5.0
* Remove metric namespace mapping.
  ([#36968](https://github.com/Azure/azure-sdk-for-net/pull/36968))

## 1.0.0-beta.12 (2023-06-06)

### Features Added

* Add support for Authenticated User Id.
  ([#36509](https://github.com/Azure/azure-sdk-for-net/pull/36509))
* Add `db.name` to custom properties.
  ([#36389](https://github.com/Azure/azure-sdk-for-net/pull/36389))

### Bugs Fixed

* Fixed an issue which resulted in standard metrics getting exported to backends other than Azure Monitor, when Azure Monitor metric exporter was used with other exporters such as otlp side by side.
  ([#36369](https://github.com/Azure/azure-sdk-for-net/pull/36369))

### Other Changes

* Removed `_OTELRESOURCE_` export from Logs and Metrics.
  ([#36430](https://github.com/Azure/azure-sdk-for-net/pull/36430))

## 1.0.0-beta.11 (2023-05-09)

### Features Added

* [Resource](https://github.com/open-telemetry/opentelemetry-specification/blob/main/specification/resource/sdk.md) attributes will now be exported as custom dimensions on Metric telemetry with the name `_OTELRESOURCE_`. This Metric will be included in every batch of telemetry items sent to the ingestion service. ([#36063](https://github.com/Azure/azure-sdk-for-net/pull/36063))

### Other Changes

* Update OpenTelemetry dependencies
  ([#35664](https://github.com/Azure/azure-sdk-for-net/pull/35664))
  - OpenTelemetry.PersistentStorage.FileSystem 1.0.0-beta2

## 1.0.0-beta.10 (2023-04-11)

### Bugs Fixed

- Fixed an issue of when using ILogger to log an Exception a custom message would override the exception message.
  ([#33860](https://github.com/Azure/azure-sdk-for-net/pull/33860))

## 1.0.0-beta.9 (2023-03-14)

### Other Changes

- Changed Attach Statsbeat name as per spec
- Upgraded dependent `Azure.Core` to `1.30.0` due to an [issue in `ArrayBackedPropertyBag`](https://github.com/Azure/azure-sdk-for-net/pull/34800) in `Azure.Core` version `1.29.0`.

## 1.0.0-beta.8 (2023-03-07)

### Features Added

* AAD can now be configured via `AzureMonitorExporterOptions`
  ([#34555](https://github.com/Azure/azure-sdk-for-net/pull/34555))

* Connection String can now be provided via
  `APPLICATIONINSIGHTS_CONNECTION_STRING` environment variable
  ([#34275](https://github.com/Azure/azure-sdk-for-net/pull/34275))

* `dependencies\duration` and `requests\duration` standard metrics will now be
  exported by default when trace exporter is used alongside metric exporter
  ([#34010](https://github.com/Azure/azure-sdk-for-net/pull/34010))
  ([#33955](https://github.com/Azure/azure-sdk-for-net/pull/33955))

* Added support for named options ([#33803](https://github.com/Azure/azure-sdk-for-net/pull/33803))

### Bugs Fixed

* Fixed an issue of missing logs due to unhandled exception. ([#34423](https://github.com/Azure/azure-sdk-for-net/pull/34423))

### Other Changes

* Update OpenTelemetry dependencies
  ([#34551](https://github.com/Azure/azure-sdk-for-net/pull/34551))
  - OpenTelemetry 1.4.0

## 1.0.0-beta.7 (2023-02-07)

### Features Added

* Added support for parsing AADAudience from ConnectionString ([#33593](https://github.com/Azure/azure-sdk-for-net/pull/33593))
* Activity Events (SpanEvents), except those representing Exception, will be exported to TraceTelemetry table ([#32980](https://github.com/Azure/azure-sdk-for-net/pull/32980))
  Exceptions reported via ActivityEvents will continue to be exported to ExceptionTelemetry table

### Bugs Fixed

* 4xx errors on Request telemetry will now be reported as failures ([#33617](https://github.com/Azure/azure-sdk-for-net/pull/33617))

### Other Changes

* Update OpenTelemetry dependencies
  ([#33859](https://github.com/Azure/azure-sdk-for-net/pull/33859))
  - OpenTelemetry 1.4.0-rc.3

## 1.0.0-beta.6 (2023-01-10)

### Features Added

* AAD Support ([#32986](https://github.com/Azure/azure-sdk-for-net/pull/32986))

### Other Changes

* Update OpenTelemetry dependencies
  ([#33152](https://github.com/Azure/azure-sdk-for-net/pull/33152))
  - OpenTelemetry 1.4.0-rc.1

## 1.0.0-beta.5 (2022-11-08)

### Features Added

* Add support for exporting Histogram Min and Max ([#32072](https://github.com/Azure/azure-sdk-for-net/pull/32072))
* Add support for exporting UpDownCounter and ObservableUpDownCounter ([#32170](https://github.com/Azure/azure-sdk-for-net/pull/32170))

### Other Changes

* Update OpenTelemetry dependencies ([#32047](https://github.com/Azure/azure-sdk-for-net/pull/32047))
  - OpenTelemetry v1.4.0-beta.2
* Debugging Output now includes Telemetry sent from storage ([#32172](https://github.com/Azure/azure-sdk-for-net/pull/32172))

## 1.0.0-beta.4 (2022-10-07)

### Features Added

* A public "AddAzureMonitorExporter" method is now available for all three signals
  - `AddAzureMonitorTraceExporter()` for Traces (available in previous version)
  - `AddAzureMonitorMetricExporter()` for Metrics ([#26651](https://github.com/Azure/azure-sdk-for-net/pull/26651))
  - `AddAzureMonitorLogExporter()` for Logs ([#26355](https://github.com/Azure/azure-sdk-for-net/pull/26355))
* Added support for offline storage when ingestion endpoint is unavailable. This is enabled by default.
  - Default directory is "Microsoft\AzureMonitor" ([#31073](https://github.com/Azure/azure-sdk-for-net/pull/31073))
  - Users may override the default location by setting `AzureMonitorExporterOptions.StorageDirectory` ([#26494](https://github.com/Azure/azure-sdk-for-net/pull/26494))
  - Users may disable by setting `AzureMonitorExporterOptions.DisableOfflineStorage` ([#28446](https://github.com/Azure/azure-sdk-for-net/pull/28446))
* Added support for exception telemetry from ILogger ([#26670](https://github.com/Azure/azure-sdk-for-net/pull/26670))
* Support for exporting Activity exception event ([#29676](https://github.com/Azure/azure-sdk-for-net/pull/29676))
* Added support for sampling using [Application Insights based sampler](https://www.nuget.org/packages/OpenTelemetry.Extensions.AzureMonitor/) ([#31118](https://github.com/Azure/azure-sdk-for-net/pull/31118))

### Breaking Changes

* Request and Dependency Success criteria will now be decided based on
  `Activity.Status` ([#31024](https://github.com/Azure/azure-sdk-for-net/pull/31024))
* Changed `AzureMonitorTraceExporter` to internal ([#31067](https://github.com/Azure/azure-sdk-for-net/pull/31067))

### Bugs Fixed

* Fix shared RoleName/RoleInstance between Trace and Log Exporter ([#26438](https://github.com/Azure/azure-sdk-for-net/pull/26438))

### Other Changes

* Update OpenTelemetry dependencies ([#31065](https://github.com/Azure/azure-sdk-for-net/pull/31065))
  - OpenTelemetry v1.3.1
  - OpenTelemetry.Extensions.PersistentStorage v1.0.0-beta.1

## 1.0.0-beta.3 (2021-10-04)

* [Update SdkVersion to include pre-release part](https://github.com/Azure/azure-sdk-for-net/pull/24290)
* [Remove otel.status_code from custom properties](https://github.com/Azure/azure-sdk-for-net/pull/24250)
* [Update Request operation name to use http.route/http.url path](https://github.com/Azure/azure-sdk-for-net/pull/24222)
* [Update Http Dependency name to httpUrl path and target for Db dependency](https://github.com/Azure/azure-sdk-for-net/pull/24211)
* [Rename EventSource](https://github.com/Azure/azure-sdk-for-net/pull/24176)
* [Update Request Name to match Operation Name](https://github.com/Azure/azure-sdk-for-net/pull/24059)
* [Fix success field logic for request and dependency](https://github.com/Azure/azure-sdk-for-net/pull/23757)
* [Default cloud_RoleInstance to HostName](https://github.com/Azure/azure-sdk-for-net/pull/23592)
* [Add InProc dependency type and update Db target mapping](https://github.com/Azure/azure-sdk-for-net/pull/23541)
* [Add ai.location.ip and ai.user.userAgent mapping](https://github.com/Azure/azure-sdk-for-net/pull/23524)
* [Operation name mapping for ActivityKind = SERVER](https://github.com/Azure/azure-sdk-for-net/pull/23448)
* [Update Dependency Type and Target mapping for Http and Db](https://github.com/Azure/azure-sdk-for-net/pull/23330)
* [Update Http Request mapping](https://github.com/Azure/azure-sdk-for-net/pull/23206)
* [Add ActivityLinks Support](https://github.com/Azure/azure-sdk-for-net/pull/23110)
* [Update OpenTelemetry Package versions](https://github.com/Azure/azure-sdk-for-net/pull/23059)

## 1.0.0-beta.2 (2021-03-04)

* [Set Remote Dependency Telemetry semantics](https://github.com/Azure/azure-sdk-for-net/issues/17026)
* [Supports sending EventSource and Telemetry output to the debug trace](https://github.com/Azure/azure-sdk-for-net/issues/16893)

## 1.0.0-beta.1 (2020-11-06)

* Initial release of Azure Monitor Exporter for [OpenTelemetry .NET](https://github.com/open-telemetry/opentelemetry-dotnet)

This is a beta version, so breaking changes are possible in subsequent releases as we improve the product. To provide feedback, please submit an issue in our [Azure SDK for .NET GitHub repo](https://github.com/Azure/azure-sdk-for-net/issues).<|MERGE_RESOLUTION|>--- conflicted
+++ resolved
@@ -6,8 +6,6 @@
 
 * Added mapping for `enduser.pseudo.id` attribute to `user_Id`
 
-<<<<<<< HEAD
-=======
 * Added support for configuring sampling via OpenTelemetry environment
   variables:
   * `OTEL_TRACES_SAMPLER` (supported values: `microsoft.rate_limited`,
@@ -22,7 +20,6 @@
 * Added handling of stable database client span semantic conventions
   ([#53050](https://github.com/Azure/azure-sdk-for-net/pull/53050))
 
->>>>>>> a900c8b7
 ### Breaking Changes
 
 ### Bugs Fixed
