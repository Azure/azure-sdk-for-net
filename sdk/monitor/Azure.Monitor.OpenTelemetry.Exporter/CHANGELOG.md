--- conflicted
+++ resolved
@@ -10,14 +10,12 @@
 
 ### Other Changes
 
-<<<<<<< HEAD
+* Changed `AzureMonitorLogExporter` to be internal to match the other Exporters (Trace and Metric).
+  ([#49849](https://github.com/Azure/azure-sdk-for-net/pull/49849))
+
 * Update OpenTelemetry dependencies
   ([#49861](https://github.com/Azure/azure-sdk-for-net/pull/49861))
   - OpenTelemetry 1.12.0
-=======
-* Changed `AzureMonitorLogExporter` to be internal to match the other Exporters (Trace and Metric).
-  ([#49849](https://github.com/Azure/azure-sdk-for-net/pull/49849))
->>>>>>> 0347cfa9
 
 ## 1.4.0-beta.3 (2025-04-01)
 
