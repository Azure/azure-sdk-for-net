# Release History

## 1.5.0-beta.1 (Unreleased)

### Features Added

<<<<<<< HEAD
* Added support for configuring sampling via OpenTelemetry environment
  variables:
  * `OTEL_TRACES_SAMPLER` (supported values: `microsoft.rate_limited`,
    `microsoft.fixed_percentage`).
  * `OTEL_TRACES_SAMPLER_ARG` (rate limit in traces/sec for
  `microsoft.rate_limited`, sampling ratio 0.0 - 1.0 for
  `microsoft.fixed_percentage`). This now applies to both
  `UseAzureMonitorExporter` and the direct
  `Sdk.CreateTracerProviderBuilder().AddAzureMonitorTraceExporter(...)` path.
  ([#52720](https://github.com/Azure/azure-sdk-for-net/pull/52720))
=======
* Added mapping for `enduser.pseudo.id` attribute to `user_Id`
>>>>>>> 97f18fb1

### Breaking Changes

### Bugs Fixed

### Other Changes

## 1.4.0 (2025-05-08)

### Other Changes

* Changed `AzureMonitorLogExporter` to be internal to match the other Exporters (Trace and Metric).
  ([#49849](https://github.com/Azure/azure-sdk-for-net/pull/49849))

* Update OpenTelemetry dependencies
  ([#49861](https://github.com/Azure/azure-sdk-for-net/pull/49861))
  - OpenTelemetry 1.12.0

## 1.4.0-beta.3 (2025-04-01)

### Features Added

* Added support for emitting Application Insights Custom Events.
  ([#48378](https://github.com/Azure/azure-sdk-for-net/pull/48378))

* Added new api `UseAzureMonitorExporter` which automatically enables logging, tracing, and metrics.
  Additional calls to `WithLogging`, `WithMetrics`, and `WithTracing` are NOT required.
  However, you may still need to enable specific tracing/metric sources/meters separately.
  ([#48402](https://github.com/Azure/azure-sdk-for-net/pull/48402))
  - Added support for LiveMetrics when using the `UseAzureMonitorExporter` api.

### Bugs Fixed

* Fixed an issue where array attributes on metrics weren't exported correctly.
  ([#47300](https://github.com/Azure/azure-sdk-for-net/pull/47300))

* Always set Dependency.Target to "server.address" and "server.port" if present.
  ([#48317](https://github.com/Azure/azure-sdk-for-net/pull/48317))

### Other Changes

* Update OpenTelemetry dependencies
  ([#48574](https://github.com/Azure/azure-sdk-for-net/pull/48574))
  - OpenTelemetry 1.11.2
  - OpenTelemetry.PersistentStorage.FileSystem 1.0.1

## 1.4.0-beta.2 (2024-10-11)

### Bugs Fixed

* RPC attributes are now correctly exported to Application Insights as custom properties.
  ([#45316](https://github.com/Azure/azure-sdk-for-net/pull/45316))
* Fixed an issue where unmapped attributes were dropped from telemetry.
  ([#45909](https://github.com/Azure/azure-sdk-for-net/pull/45909))

## 1.4.0-beta.1 (2024-07-12)

### Bugs Fixed

* Added the `LogRecord.CategoryName` field to log and exception telemetry.
  Previously the `CategoryName` field was omitted, which was inconsistent with
  expected `ILogger` behavior, and with Application Insights classic behavior.
  ([#44754](https://github.com/Azure/azure-sdk-for-net/pull/44754))

### Features Added

* Added `LoggerProviderBuilder.AddAzureMonitorLogExporter` registration extension.
  ([#44617](https://github.com/Azure/azure-sdk-for-net/pull/44617))

### Other Changes

* Changed `AzureMonitorLogExporter` to be public.
  This will allow users to write custom processors for filtering logs.
  (This feature was originally introduced in 1.3.0-beta.1)
  ([#44511](https://github.com/Azure/azure-sdk-for-net/pull/44511))

* Update OpenTelemetry dependencies
  ([#44650](https://github.com/Azure/azure-sdk-for-net/pull/44650))
  - OpenTelemetry 1.9.0

## 1.3.0 (2024-06-07)

### Other Changes

* Changed `AzureMonitorLogExporter` to be internal.
  This will be changed back to public in our next Beta while we experiment with options to enable log filtering.
  ([#44479](https://github.com/Azure/azure-sdk-for-net/pull/44479))

## 1.3.0-beta.2 (2024-05-08)

### Features Added

* All three signals (Traces, Metrics, and Logs) now support OpenTelemetry's ["service.version"](https://github.com/open-telemetry/semantic-conventions/tree/main/docs/resource#service) in Resource attributes.
  This is mapped as [Application Version](https://learn.microsoft.com/azure/azure-monitor/app/data-model-complete#application-version) in Application Insights.
  ([#42174](https://github.com/Azure/azure-sdk-for-net/pull/42174))
* Turned off internal spans and logs in exporter HTTP pipeline
  ([#43359](https://github.com/Azure/azure-sdk-for-net/pull/43359))

### Bugs Fixed
* The success or failure of an incoming HTTP request is now determined by the status code only when the Activity Status is `Unset`
  ([#43594](https://github.com/Azure/azure-sdk-for-net/pull/43594), based on [#41993](https://github.com/Azure/azure-sdk-for-net/issues/41993))

### Other Changes

* Update OpenTelemetry dependencies
  ([#43688](https://github.com/Azure/azure-sdk-for-net/pull/43688))
  - OpenTelemetry 1.8.1

## 1.3.0-beta.1 (2024-02-08)

### Bugs Fixed

* Fixed an issue where `_OTELRESOURCE_` metrics were emitted with duplicated
  timestamps. This fix ensures accurate and distinct timestamping for all
  `_OTELRESOURCE_` metrics.
  ([#41761](https://github.com/Azure/azure-sdk-for-net/pull/41761))

* Fixed an issue where tags associated with Exceptions were not being included.
  Now, tags linked to an `ActivityEvent` following the [otel convention for storing exception](https://github.com/open-telemetry/semantic-conventions/blob/main/docs/exceptions/exceptions-spans.md) are correctly exported as Custom Properties.
  ([#41767](https://github.com/Azure/azure-sdk-for-net/pull/41767))

### Other Changes

* Changed `AzureMonitorLogExporter` to be public.
  This will allow users to write custom processors for filtering logs.
  ([#41553](https://github.com/Azure/azure-sdk-for-net/pull/41553))

## 1.2.0 (2024-01-24)

### Other Changes

* Update OpenTelemetry dependencies
  ([#41398](https://github.com/Azure/azure-sdk-for-net/pull/41398))
  - OpenTelemetry 1.7.0

## 1.1.0 (2023-11-29)

### Features Added

* Added NET6 target framework to support Trimming.
  ([#38459](https://github.com/Azure/azure-sdk-for-net/pull/38459))
* Added support for Trimming and AOT.
  ([#38459](https://github.com/Azure/azure-sdk-for-net/pull/38459))

### Bugs Fixed

* Fixed an issue where `OriginalFormat` persisted in TraceTelemetry properties
  with IncludeFormattedMessage set to true on [
  OpenTelemetryLoggerOptions](https://github.com/open-telemetry/opentelemetry-dotnet/blob/main/src/OpenTelemetry/Logs/ILogger/OpenTelemetryLoggerOptions.cs)
  of the OpenTelemetry LoggerProvider. This fix prevents data duplication in
  message fields and properties.
  ([#39308](https://github.com/Azure/azure-sdk-for-net/pull/39308))

* Fixed an issue related to the processing of scopes that do not conform to a
  key-value pair structure.
  ([#39453](https://github.com/Azure/azure-sdk-for-net/pull/39453))
   * **Previous Behavior**: Logging a scope with a statement like
     `logger.BeginScope("SomeScopeValue")` would result in adding
     'SomeScopeValue' to the properties using a key that follows the pattern
     'scope->*'. Additionally, 'OriginalFormatScope_*' keys were used to handle
     formatted strings within the scope.
   * **New Behavior**:
     * Non-key-value pair scopes are no longer added to the properties,
       resulting in cleaner and more efficient log output.
     * 'OriginalFormatScope_*' keys have been removed.
     * In case of duplicate keys within the scopes, only the first entry is
     retained, while all subsequent duplicate entries are discarded.

* Resolved an issue where activity tags of various object types, including
  double, float, and others, were previously formatted using
  `CultureInfo.CurrentCulture`. This behavior caused inconsistencies in tag
  value formatting depending on the regional settings of the machine where the
  application was running. Such inconsistencies could lead to challenges in data
  analysis and cause test failures in environments with differing cultural
  settings. The fix ensures uniform and culture-independent formatting of
  activity tag values, aligning with consistent data representation.
  ([#39470](https://github.com/Azure/azure-sdk-for-net/issues/39470))

## 1.0.0 (2023-09-20)

### Bugs Fixed

* Fixed an issue during network failures which prevented the exporter to store
  the telemetry offline for retrying at a later time.
  ([#38832](https://github.com/Azure/azure-sdk-for-net/pull/38832))

### Other Changes

* Update OpenTelemetry dependencies
  ([#38430](https://github.com/Azure/azure-sdk-for-net/pull/38430))
  ([#38568](https://github.com/Azure/azure-sdk-for-net/pull/38568))
  - OpenTelemetry 1.6.0
  - OpenTelemetry.PersistentStorage.FileSystem 1.0.0

## 1.0.0-beta.14 (2023-08-09)

### Breaking Changes

* Location ip on server spans will now be set using `client.address` tag key on
  activity instead of `http.client_ip`.
  ([#37707](https://github.com/Azure/azure-sdk-for-net/pull/37707))
* Removing `ServiceVersion.V2020_09_15_Preview`. This is no longer in use and
  the exporter has already defaulted to the latest `ServiceVersion.v2_1`.
  ([#37996](https://github.com/Azure/azure-sdk-for-net/pull/37996))
* Remove Nullable Annotations from the Exporter's public API.
  ([#37996](https://github.com/Azure/azure-sdk-for-net/pull/37996))

### Bugs Fixed

* Fixed an issue causing no telemetry if SDK Version string exceeds max length.
  ([#37807](https://github.com/Azure/azure-sdk-for-net/pull/37807))

### Other Changes

* Update OpenTelemetry dependencies
  ([#37837](https://github.com/Azure/azure-sdk-for-net/pull/37837))
  - OpenTelemetry 1.5.1

## 1.0.0-beta.13 (2023-07-13)

### Features Added

* Added `ApplicationInsightsSampler` to the exporter, enabling users to customize the sampling rate using the `SamplingRatio` property.
  ([#36972](https://github.com/Azure/azure-sdk-for-net/pull/36972))

### Other Changes

* Updated Exporter to read v1.21.0 of the OpenTelemetry Semantic Conventions attributes for HTTP.
  For more information see [Semantic conventions for HTTP spans](https://github.com/open-telemetry/opentelemetry-specification/blob/v1.21.0/specification/trace/semantic_conventions/http.md).
  ([#37464](https://github.com/Azure/azure-sdk-for-net/pull/37464))
  ([#37357](https://github.com/Azure/azure-sdk-for-net/pull/37357))
* Update OpenTelemetry dependencies
  ([#36859](https://github.com/Azure/azure-sdk-for-net/pull/36859))
  - OpenTelemetry 1.5.0
* Remove metric namespace mapping.
  ([#36968](https://github.com/Azure/azure-sdk-for-net/pull/36968))

## 1.0.0-beta.12 (2023-06-06)

### Features Added

* Add support for Authenticated User Id.
  ([#36509](https://github.com/Azure/azure-sdk-for-net/pull/36509))
* Add `db.name` to custom properties.
  ([#36389](https://github.com/Azure/azure-sdk-for-net/pull/36389))

### Bugs Fixed

* Fixed an issue which resulted in standard metrics getting exported to backends other than Azure Monitor, when Azure Monitor metric exporter was used with other exporters such as otlp side by side.
  ([#36369](https://github.com/Azure/azure-sdk-for-net/pull/36369))

### Other Changes

* Removed `_OTELRESOURCE_` export from Logs and Metrics.
  ([#36430](https://github.com/Azure/azure-sdk-for-net/pull/36430))

## 1.0.0-beta.11 (2023-05-09)

### Features Added

* [Resource](https://github.com/open-telemetry/opentelemetry-specification/blob/main/specification/resource/sdk.md) attributes will now be exported as custom dimensions on Metric telemetry with the name `_OTELRESOURCE_`. This Metric will be included in every batch of telemetry items sent to the ingestion service. ([#36063](https://github.com/Azure/azure-sdk-for-net/pull/36063))

### Other Changes

* Update OpenTelemetry dependencies
  ([#35664](https://github.com/Azure/azure-sdk-for-net/pull/35664))
  - OpenTelemetry.PersistentStorage.FileSystem 1.0.0-beta2

## 1.0.0-beta.10 (2023-04-11)

### Bugs Fixed

- Fixed an issue of when using ILogger to log an Exception a custom message would override the exception message.
  ([#33860](https://github.com/Azure/azure-sdk-for-net/pull/33860))

## 1.0.0-beta.9 (2023-03-14)

### Other Changes

- Changed Attach Statsbeat name as per spec
- Upgraded dependent `Azure.Core` to `1.30.0` due to an [issue in `ArrayBackedPropertyBag`](https://github.com/Azure/azure-sdk-for-net/pull/34800) in `Azure.Core` version `1.29.0`.

## 1.0.0-beta.8 (2023-03-07)

### Features Added

* AAD can now be configured via `AzureMonitorExporterOptions`
  ([#34555](https://github.com/Azure/azure-sdk-for-net/pull/34555))

* Connection String can now be provided via
  `APPLICATIONINSIGHTS_CONNECTION_STRING` environment variable
  ([#34275](https://github.com/Azure/azure-sdk-for-net/pull/34275))

* `dependencies\duration` and `requests\duration` standard metrics will now be
  exported by default when trace exporter is used alongside metric exporter
  ([#34010](https://github.com/Azure/azure-sdk-for-net/pull/34010))
  ([#33955](https://github.com/Azure/azure-sdk-for-net/pull/33955))

* Added support for named options ([#33803](https://github.com/Azure/azure-sdk-for-net/pull/33803))

### Bugs Fixed

* Fixed an issue of missing logs due to unhandled exception. ([#34423](https://github.com/Azure/azure-sdk-for-net/pull/34423))

### Other Changes

* Update OpenTelemetry dependencies
  ([#34551](https://github.com/Azure/azure-sdk-for-net/pull/34551))
  - OpenTelemetry 1.4.0

## 1.0.0-beta.7 (2023-02-07)

### Features Added

* Added support for parsing AADAudience from ConnectionString ([#33593](https://github.com/Azure/azure-sdk-for-net/pull/33593))
* Activity Events (SpanEvents), except those representing Exception, will be exported to TraceTelemetry table ([#32980](https://github.com/Azure/azure-sdk-for-net/pull/32980))
  Exceptions reported via ActivityEvents will continue to be exported to ExceptionTelemetry table

### Bugs Fixed

* 4xx errors on Request telemetry will now be reported as failures ([#33617](https://github.com/Azure/azure-sdk-for-net/pull/33617))

### Other Changes

* Update OpenTelemetry dependencies
  ([#33859](https://github.com/Azure/azure-sdk-for-net/pull/33859))
  - OpenTelemetry 1.4.0-rc.3

## 1.0.0-beta.6 (2023-01-10)

### Features Added

* AAD Support ([#32986](https://github.com/Azure/azure-sdk-for-net/pull/32986))

### Other Changes

* Update OpenTelemetry dependencies
  ([#33152](https://github.com/Azure/azure-sdk-for-net/pull/33152))
  - OpenTelemetry 1.4.0-rc.1

## 1.0.0-beta.5 (2022-11-08)

### Features Added

* Add support for exporting Histogram Min and Max ([#32072](https://github.com/Azure/azure-sdk-for-net/pull/32072))
* Add support for exporting UpDownCounter and ObservableUpDownCounter ([#32170](https://github.com/Azure/azure-sdk-for-net/pull/32170))

### Other Changes

* Update OpenTelemetry dependencies ([#32047](https://github.com/Azure/azure-sdk-for-net/pull/32047))
  - OpenTelemetry v1.4.0-beta.2
* Debugging Output now includes Telemetry sent from storage ([#32172](https://github.com/Azure/azure-sdk-for-net/pull/32172))

## 1.0.0-beta.4 (2022-10-07)

### Features Added

* A public "AddAzureMonitorExporter" method is now available for all three signals
  - `AddAzureMonitorTraceExporter()` for Traces (available in previous version)
  - `AddAzureMonitorMetricExporter()` for Metrics ([#26651](https://github.com/Azure/azure-sdk-for-net/pull/26651))
  - `AddAzureMonitorLogExporter()` for Logs ([#26355](https://github.com/Azure/azure-sdk-for-net/pull/26355))
* Added support for offline storage when ingestion endpoint is unavailable. This is enabled by default.
  - Default directory is "Microsoft\AzureMonitor" ([#31073](https://github.com/Azure/azure-sdk-for-net/pull/31073))
  - Users may override the default location by setting `AzureMonitorExporterOptions.StorageDirectory` ([#26494](https://github.com/Azure/azure-sdk-for-net/pull/26494))
  - Users may disable by setting `AzureMonitorExporterOptions.DisableOfflineStorage` ([#28446](https://github.com/Azure/azure-sdk-for-net/pull/28446))
* Added support for exception telemetry from ILogger ([#26670](https://github.com/Azure/azure-sdk-for-net/pull/26670))
* Support for exporting Activity exception event ([#29676](https://github.com/Azure/azure-sdk-for-net/pull/29676))
* Added support for sampling using [Application Insights based sampler](https://www.nuget.org/packages/OpenTelemetry.Extensions.AzureMonitor/) ([#31118](https://github.com/Azure/azure-sdk-for-net/pull/31118))

### Breaking Changes

* Request and Dependency Success criteria will now be decided based on
  `Activity.Status` ([#31024](https://github.com/Azure/azure-sdk-for-net/pull/31024))
* Changed `AzureMonitorTraceExporter` to internal ([#31067](https://github.com/Azure/azure-sdk-for-net/pull/31067))

### Bugs Fixed

* Fix shared RoleName/RoleInstance between Trace and Log Exporter ([#26438](https://github.com/Azure/azure-sdk-for-net/pull/26438))

### Other Changes

* Update OpenTelemetry dependencies ([#31065](https://github.com/Azure/azure-sdk-for-net/pull/31065))
  - OpenTelemetry v1.3.1
  - OpenTelemetry.Extensions.PersistentStorage v1.0.0-beta.1

## 1.0.0-beta.3 (2021-10-04)

* [Update SdkVersion to include pre-release part](https://github.com/Azure/azure-sdk-for-net/pull/24290)
* [Remove otel.status_code from custom properties](https://github.com/Azure/azure-sdk-for-net/pull/24250)
* [Update Request operation name to use http.route/http.url path](https://github.com/Azure/azure-sdk-for-net/pull/24222)
* [Update Http Dependency name to httpUrl path and target for Db dependency](https://github.com/Azure/azure-sdk-for-net/pull/24211)
* [Rename EventSource](https://github.com/Azure/azure-sdk-for-net/pull/24176)
* [Update Request Name to match Operation Name](https://github.com/Azure/azure-sdk-for-net/pull/24059)
* [Fix success field logic for request and dependency](https://github.com/Azure/azure-sdk-for-net/pull/23757)
* [Default cloud_RoleInstance to HostName](https://github.com/Azure/azure-sdk-for-net/pull/23592)
* [Add InProc dependency type and update Db target mapping](https://github.com/Azure/azure-sdk-for-net/pull/23541)
* [Add ai.location.ip and ai.user.userAgent mapping](https://github.com/Azure/azure-sdk-for-net/pull/23524)
* [Operation name mapping for ActivityKind = SERVER](https://github.com/Azure/azure-sdk-for-net/pull/23448)
* [Update Dependency Type and Target mapping for Http and Db](https://github.com/Azure/azure-sdk-for-net/pull/23330)
* [Update Http Request mapping](https://github.com/Azure/azure-sdk-for-net/pull/23206)
* [Add ActivityLinks Support](https://github.com/Azure/azure-sdk-for-net/pull/23110)
* [Update OpenTelemetry Package versions](https://github.com/Azure/azure-sdk-for-net/pull/23059)

## 1.0.0-beta.2 (2021-03-04)

* [Set Remote Dependency Telemetry semantics](https://github.com/Azure/azure-sdk-for-net/issues/17026)
* [Supports sending EventSource and Telemetry output to the debug trace](https://github.com/Azure/azure-sdk-for-net/issues/16893)

## 1.0.0-beta.1 (2020-11-06)

* Initial release of Azure Monitor Exporter for [OpenTelemetry .NET](https://github.com/open-telemetry/opentelemetry-dotnet)

This is a beta version, so breaking changes are possible in subsequent releases as we improve the product. To provide feedback, please submit an issue in our [Azure SDK for .NET GitHub repo](https://github.com/Azure/azure-sdk-for-net/issues).<|MERGE_RESOLUTION|>--- conflicted
+++ resolved
@@ -4,7 +4,8 @@
 
 ### Features Added
 
-<<<<<<< HEAD
+* Added mapping for `enduser.pseudo.id` attribute to `user_Id`
+
 * Added support for configuring sampling via OpenTelemetry environment
   variables:
   * `OTEL_TRACES_SAMPLER` (supported values: `microsoft.rate_limited`,
@@ -15,9 +16,6 @@
   `UseAzureMonitorExporter` and the direct
   `Sdk.CreateTracerProviderBuilder().AddAzureMonitorTraceExporter(...)` path.
   ([#52720](https://github.com/Azure/azure-sdk-for-net/pull/52720))
-=======
-* Added mapping for `enduser.pseudo.id` attribute to `user_Id`
->>>>>>> 97f18fb1
 
 ### Breaking Changes
 
