﻿// Copyright (c) Microsoft Corporation. All rights reserved.
// Licensed under the MIT License.

<<<<<<< HEAD
=======
#nullable enable

using System;
using System.Collections.Generic;
using System.Diagnostics;
using System.Diagnostics.CodeAnalysis;
>>>>>>> 21cc9d88
using System.Reflection;
using Azure.Monitor.OpenTelemetry.AspNetCore.Internals.AzureSdkCompat;
using Azure.Monitor.OpenTelemetry.AspNetCore.Internals.LiveMetrics;
using Azure.Monitor.OpenTelemetry.AspNetCore.Internals.Profiling;
using Azure.Monitor.OpenTelemetry.AspNetCore.LiveMetrics;
using Azure.Monitor.OpenTelemetry.Exporter;
using Azure.Monitor.OpenTelemetry.Exporter.Internals.Platform;
using Microsoft.Extensions.DependencyInjection;
using Microsoft.Extensions.DependencyInjection.Extensions;
using Microsoft.Extensions.Logging;
using Microsoft.Extensions.Options;
using OpenTelemetry;
using OpenTelemetry.Logs;
using OpenTelemetry.Metrics;
using OpenTelemetry.ResourceDetectors.Azure;
using OpenTelemetry.Resources;
using OpenTelemetry.Trace;
using Azure.Monitor.OpenTelemetry.Exporter.Internals.Platform;
using Microsoft.Extensions.Configuration;

namespace Azure.Monitor.OpenTelemetry.AspNetCore
{
    /// <summary>
    /// Extension methods for setting up Azure Monitor in an <see cref="OpenTelemetryBuilder" />.
    /// </summary>
    public static class OpenTelemetryBuilderExtensions
    {
        private const string SqlClientInstrumentationPackageName = "OpenTelemetry.Instrumentation.SqlClient";

        private const string EnableLogSamplingEnvVar = "OTEL_DOTNET_AZURE_MONITOR_EXPERIMENTAL_ENABLE_LOG_SAMPLING";

        /// <summary>
        /// Configures Azure Monitor for logging, distributed tracing, and metrics.
        /// </summary>
        /// <param name="builder"><see cref="OpenTelemetryBuilder"/>.</param>
        /// <returns>The supplied <see cref="OpenTelemetryBuilder"/> for chaining calls.</returns>
        /// <remarks>
        /// <para>
        /// This method configures Azure Monitor for use with OpenTelemetry by adding the Azure Monitor exporter for logging,
        /// distributed tracing, and metrics. It also configures the OpenTelemetry logger to include formatted messages and
        /// parsed state values.
        /// </para>
        ///
        /// <para>The following vendored instrumentations are added for distributed tracing:</para>
        /// <list type="bullet">
        /// <item>ASP.NET Core.</item>
        /// <item>HTTP Client.</item>
        /// <item>SQL Client.</item>
        /// </list>
        /// </remarks>
#pragma warning disable CS0618 // Type or member is obsolete
        // Note: OpenTelemetryBuilder is obsolete because users should target
        // IOpenTelemetryBuilder for extensions but this method is valid and
        // expected to be called to obtain a root builder.
        public static OpenTelemetryBuilder UseAzureMonitor(this OpenTelemetryBuilder builder)
#pragma warning restore CS0618 // Type or member is obsolete
        {
            builder.Services.TryAddSingleton<IConfigureOptions<AzureMonitorOptions>,
                        DefaultAzureMonitorOptions>();
            return builder.UseAzureMonitor(o => { });
        }

        /// <summary>
        /// Configures Azure Monitor for logging, distributed tracing, and metrics.
        /// </summary>
        /// <param name="builder"><see cref="OpenTelemetryBuilder"/>.</param>
        /// <param name="configureAzureMonitor">Callback action for configuring <see cref="AzureMonitorOptions"/>.</param>
        /// <returns>The supplied <see cref="OpenTelemetryBuilder"/> for chaining calls.</returns>
        /// <remarks>
        /// <para>
        /// This method configures Azure Monitor for use with OpenTelemetry by adding the Azure Monitor exporter for logging,
        /// distributed tracing, and metrics. It also configures the OpenTelemetry logger to include formatted messages and
        /// parsed state values.
        /// </para>
        ///
        /// <para>The following vendored instrumentations are added for distributed tracing:</para>
        /// <list type="bullet">
        /// <item>ASP.NET Core.</item>
        /// <item>HTTP Client.</item>
        /// <item>SQL Client.</item>
        /// </list>
        /// </remarks>
#pragma warning disable CS0618 // Type or member is obsolete
        // Note: OpenTelemetryBuilder is obsolete because users should target
        // IOpenTelemetryBuilder for extensions but this method is valid and
        // expected to be called to obtain a root builder.
        public static OpenTelemetryBuilder UseAzureMonitor(this OpenTelemetryBuilder builder, Action<AzureMonitorOptions> configureAzureMonitor)
#pragma warning restore CS0618 // Type or member is obsolete
        {
            if (builder.Services == null)
            {
                throw new ArgumentNullException(nameof(builder.Services));
            }

            if (configureAzureMonitor != null)
            {
                builder.Services.Configure(configureAzureMonitor);
            }

            Action<ResourceBuilder> configureResource = (r) => r
                .AddAttributes(new[] { new KeyValuePair<string, object>("telemetry.distro.name", "Azure.Monitor.OpenTelemetry.AspNetCore") })
                .AddDetector(new AppServiceResourceDetector())
                .AddDetector(new AzureContainerAppsResourceDetector())
                .AddDetector(new AzureVMResourceDetector());

            builder.ConfigureResource(configureResource);

            builder.WithTracing(b => b
                            .AddSource("Azure.*")
                            .AddVendorInstrumentationIfPackageNotReferenced()
                            .AddAspNetCoreInstrumentation()
                            .AddHttpClientInstrumentation(o => o.FilterHttpRequestMessage = (_) =>
                            {
                                // Azure SDKs create their own client span before calling the service using HttpClient
                                // In this case, we would see two spans corresponding to the same operation
                                // 1) created by Azure SDK 2) created by HttpClient
                                // To prevent this duplication we are filtering the span from HttpClient
                                // as span from Azure SDK contains all relevant information needed.
                                var parentActivity = Activity.Current?.Parent;
                                if (parentActivity != null && parentActivity.Source.Name.Equals("Azure.Core.Http"))
                                {
                                    return false;
                                }
                                return true;
                            })
                            .AddProcessor<ProfilingSessionTraceProcessor>()
                            .AddAzureMonitorTraceExporter());

            builder.Services.ConfigureOpenTelemetryTracerProvider((sp, builder) =>
            {
                var azureMonitorOptions = sp.GetRequiredService<IOptionsMonitor<AzureMonitorOptions>>().Get(Options.DefaultName);
                if (azureMonitorOptions.EnableLiveMetrics)
                {
                    var manager = sp.GetRequiredService<Manager>();
                    builder.AddProcessor(new LiveMetricsActivityProcessor(manager));
                }
            });

            builder.WithMetrics(b => b
                            .AddHttpClientAndServerMetrics()
                            .AddAzureMonitorMetricExporter());

            builder.Services.AddLogging(logging =>
            {
                logging.AddOpenTelemetry(builderOptions =>
                {
                    builderOptions.IncludeFormattedMessage = true;
                });
            });

            // Add AzureMonitorLogExporter to AzureMonitorOptions
            // once the service provider is available containing the final
            // AzureMonitorOptions.
            builder.Services.AddOptions<OpenTelemetryLoggerOptions>()
                    .Configure<IOptionsMonitor<AzureMonitorOptions>>((loggingOptions, azureOptions) =>
                    {
                        var azureMonitorOptions = azureOptions.Get(Options.DefaultName);

                        bool enableLogSampling = false;
                        try
                        {
                            var enableLogSamplingEnvVar = Environment.GetEnvironmentVariable(EnableLogSamplingEnvVar);
                            bool.TryParse(enableLogSamplingEnvVar, out enableLogSampling);
                        }
                        catch (Exception ex)
                        {
                            AzureMonitorAspNetCoreEventSource.Log.GetEnvironmentVariableFailed(EnableLogSamplingEnvVar, ex);
                        }

                        if (enableLogSampling)
                        {
                            var azureMonitorExporterOptions = new AzureMonitorExporterOptions();
                            azureMonitorOptions.SetValueToExporterOptions(azureMonitorExporterOptions);
                            loggingOptions.AddProcessor(new LogFilteringProcessor(new AzureMonitorLogExporter(azureMonitorExporterOptions)));
                        }
                        else
                        {
                            loggingOptions.AddAzureMonitorLogExporter(o => azureMonitorOptions.SetValueToExporterOptions(o));
                        }

                        if (azureMonitorOptions.EnableLiveMetrics)
                        {
                            loggingOptions.AddProcessor(sp =>
                            {
                                var manager = sp.GetRequiredService<Manager>();
                                return new LiveMetricsLogProcessor(manager);
                            });
                        }
                    });

            // Register a configuration action so that when
            // AzureMonitorExporterOptions is requested it is populated from
            // AzureMonitorOptions.
            builder.Services
                    .AddOptions<AzureMonitorExporterOptions>()
                    .Configure<IOptionsMonitor<AzureMonitorOptions>>((exporterOptions, azureMonitorOptions) =>
                    {
                        azureMonitorOptions.Get(Options.DefaultName).SetValueToExporterOptions(exporterOptions);
                    });

<<<<<<< HEAD
            // Register Azure SDK log forwarder in the case it was not registered by the user application.
            builder.Services.AddHostedService(sp =>
            {
                var logForwarderType = Type.GetType("Microsoft.Extensions.Azure.AzureEventSourceLogForwarder, Microsoft.Extensions.Azure", false);

                if (logForwarderType != null && sp.GetService(logForwarderType) != null)
                {
                    AzureMonitorAspNetCoreEventSource.Log.LogForwarderIsAlreadyRegistered();
                    return AzureEventSourceLogForwarder.Noop;
                }

                var loggerFactory = sp.GetRequiredService<ILoggerFactory>();
                return new AzureEventSourceLogForwarder(loggerFactory);
            });

            // Register Manager as a singleton
            builder.Services.AddSingleton<Manager>(sp =>
            {
                AzureMonitorOptions options = sp.GetRequiredService<IOptionsMonitor<AzureMonitorOptions>>().Get(Options.DefaultName);
                return new Manager(options, new DefaultPlatform());
            });
=======
            builder.Services.AddOptions<AzureMonitorOptions>()
                .Configure<IConfiguration>((options, config) =>
                {
                    // This is a temporary workaround for hotfix GHSA-vh2m-22xx-q94f.
                    // https://github.com/open-telemetry/opentelemetry-dotnet/security/advisories/GHSA-vh2m-22xx-q94f
                    // We are disabling the workaround set by OpenTelemetry.Instrumentation.AspNetCore v1.8.1 and OpenTelemetry.Instrumentation.Http v1.8.1.
                    // The OpenTelemetry Community is deciding on an official stance on this issue and we will align with that final decision.
                    // TODO: FOLLOW UP ON: https://github.com/open-telemetry/semantic-conventions/pull/961 (2024-04-26)
                    if (config[EnvironmentVariableConstants.ASPNETCORE_DISABLE_URL_QUERY_REDACTION] == null)
                    {
                        config[EnvironmentVariableConstants.ASPNETCORE_DISABLE_URL_QUERY_REDACTION] = Boolean.TrueString;
                    }

                    if (config[EnvironmentVariableConstants.HTTPCLIENT_DISABLE_URL_QUERY_REDACTION] == null)
                    {
                        config[EnvironmentVariableConstants.HTTPCLIENT_DISABLE_URL_QUERY_REDACTION] = Boolean.TrueString;
                    }
                });
>>>>>>> 21cc9d88

            return builder;
        }

        private static TracerProviderBuilder AddVendorInstrumentationIfPackageNotReferenced(this TracerProviderBuilder tracerProviderBuilder)
        {
            try
            {
                var instrumentationAssembly = Assembly.Load(SqlClientInstrumentationPackageName);
                AzureMonitorAspNetCoreEventSource.Log.FoundInstrumentationPackageReference(SqlClientInstrumentationPackageName);
            }
            catch
            {
                AzureMonitorAspNetCoreEventSource.Log.NoInstrumentationPackageReference(SqlClientInstrumentationPackageName);
                tracerProviderBuilder.AddSqlClientInstrumentation();
                AzureMonitorAspNetCoreEventSource.Log.VendorInstrumentationAdded(SqlClientInstrumentationPackageName);
            }

            return tracerProviderBuilder;
        }

        private static MeterProviderBuilder AddHttpClientAndServerMetrics(this MeterProviderBuilder meterProviderBuilder)
        {
            return Environment.Version.Major >= 8 ?
                meterProviderBuilder.AddMeter("Microsoft.AspNetCore.Hosting").AddMeter("System.Net.Http")
                : meterProviderBuilder.AddAspNetCoreInstrumentation().AddHttpClientInstrumentation();
        }
    }
}<|MERGE_RESOLUTION|>--- conflicted
+++ resolved
@@ -1,15 +1,6 @@
 ﻿// Copyright (c) Microsoft Corporation. All rights reserved.
 // Licensed under the MIT License.
 
-<<<<<<< HEAD
-=======
-#nullable enable
-
-using System;
-using System.Collections.Generic;
-using System.Diagnostics;
-using System.Diagnostics.CodeAnalysis;
->>>>>>> 21cc9d88
 using System.Reflection;
 using Azure.Monitor.OpenTelemetry.AspNetCore.Internals.AzureSdkCompat;
 using Azure.Monitor.OpenTelemetry.AspNetCore.Internals.LiveMetrics;
@@ -17,6 +8,7 @@
 using Azure.Monitor.OpenTelemetry.AspNetCore.LiveMetrics;
 using Azure.Monitor.OpenTelemetry.Exporter;
 using Azure.Monitor.OpenTelemetry.Exporter.Internals.Platform;
+using Microsoft.Extensions.Configuration;
 using Microsoft.Extensions.DependencyInjection;
 using Microsoft.Extensions.DependencyInjection.Extensions;
 using Microsoft.Extensions.Logging;
@@ -27,8 +19,6 @@
 using OpenTelemetry.ResourceDetectors.Azure;
 using OpenTelemetry.Resources;
 using OpenTelemetry.Trace;
-using Azure.Monitor.OpenTelemetry.Exporter.Internals.Platform;
-using Microsoft.Extensions.Configuration;
 
 namespace Azure.Monitor.OpenTelemetry.AspNetCore
 {
@@ -210,7 +200,6 @@
                         azureMonitorOptions.Get(Options.DefaultName).SetValueToExporterOptions(exporterOptions);
                     });
 
-<<<<<<< HEAD
             // Register Azure SDK log forwarder in the case it was not registered by the user application.
             builder.Services.AddHostedService(sp =>
             {
@@ -232,7 +221,7 @@
                 AzureMonitorOptions options = sp.GetRequiredService<IOptionsMonitor<AzureMonitorOptions>>().Get(Options.DefaultName);
                 return new Manager(options, new DefaultPlatform());
             });
-=======
+
             builder.Services.AddOptions<AzureMonitorOptions>()
                 .Configure<IConfiguration>((options, config) =>
                 {
@@ -251,7 +240,6 @@
                         config[EnvironmentVariableConstants.HTTPCLIENT_DISABLE_URL_QUERY_REDACTION] = Boolean.TrueString;
                     }
                 });
->>>>>>> 21cc9d88
 
             return builder;
         }
