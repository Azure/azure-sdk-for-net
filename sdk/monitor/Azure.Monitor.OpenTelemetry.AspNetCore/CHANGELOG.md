--- conflicted
+++ resolved
@@ -4,16 +4,14 @@
 
 ### Features Added
 
-<<<<<<< HEAD
+* Added Azure Container Apps resource detector.
+  ([#41803](https://github.com/Azure/azure-sdk-for-net/pull/41803))
+
 - Added an experimental feature for logs emitted within an active tracing
   context to follow the Activity's sampling decision. The feature can be enabled
   by setting `OTEL_DOTNET_AZURE_MONITOR_EXPERIMENTAL_ENABLE_LOG_SAMPLING`
   environment variable to `true`.
   ([#41665](https://github.com/Azure/azure-sdk-for-net/pull/41665))
-=======
-* Added Azure Container Apps resource detector.
-  ([#41803](https://github.com/Azure/azure-sdk-for-net/pull/41803))
->>>>>>> fbc10545
 
 ### Breaking Changes
 
