--- conflicted
+++ resolved
@@ -1,6 +1,5 @@
 # Release History
 
-<<<<<<< HEAD
 ## 1.2.0-beta.4 (Unreleased)
 
 ### Features Added
@@ -101,7 +100,7 @@
 * Updated the vendored code in the `OpenTelemetry.ResourceDetectors.Azure`
   resource detector to include the Azure Container Apps resource detector.
   ([#41803](https://github.com/Azure/azure-sdk-for-net/pull/41803))
-=======
+
 ## 1.1.1 (2024-04-26)
 
 ### Other Changes
@@ -113,7 +112,6 @@
   - OpenTelemetry.Instrumentation.AspNetCore 1.8.1
   - OpenTelemetry.Instrumentation.Http 1.8.1
   - This update is a response to [CVE-2024-32028](https://nvd.nist.gov/vuln/detail/CVE-2024-32028)
->>>>>>> 21cc9d88
 
 ## 1.1.0 (2024-01-25)
 
