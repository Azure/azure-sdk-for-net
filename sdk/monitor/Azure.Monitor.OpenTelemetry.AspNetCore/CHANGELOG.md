--- conflicted
+++ resolved
@@ -4,7 +4,6 @@
 
 ### Features Added
 
-<<<<<<< HEAD
 * ASP.NET Core and HTTP Client Metrics Collection: Implemented conditional
   instrumentation for ASP.NET Core and HTTP Client metrics to optimize telemetry
   collection across various .NET runtime environments. This update ensures the
@@ -26,14 +25,14 @@
   Instrumentation](https://github.com/open-telemetry/opentelemetry-dotnet/blob/main/src/OpenTelemetry.Instrumentation.Http/README.md)
   documentation.
   ([#42307](https://github.com/Azure/azure-sdk-for-net/pull/42307))
-=======
+
 - Enabled support for log collection from Azure SDKs via `Microsoft.Extensions.Logging`. See [Logging with the Azure SDK for .NET](https://learn.microsoft.com/dotnet/azure/sdk/logging)
   for the details.
   ([#42374](https://github.com/Azure/azure-sdk-for-net/pull/42374))
 
 * Added NET6 target framework.
   ([#42426](https://github.com/Azure/azure-sdk-for-net/pull/42426))
->>>>>>> ab26b0f4
+
 
 ### Breaking Changes
 
