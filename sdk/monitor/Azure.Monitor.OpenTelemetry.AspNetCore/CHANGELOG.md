--- conflicted
+++ resolved
@@ -10,9 +10,8 @@
 
 ### Other Changes
 
-<<<<<<< HEAD
 * Removed the experimental suffix from the profile_id attribute. The profile_id attribute is added to spans when a profiling session is in progress.
-=======
+
 ## 1.2.0-beta.3 (2024-04-19)
 
 ### Features Added
@@ -37,7 +36,6 @@
   the builder.ConfigureResource method now uniformly set resource attributes
   across logs, metrics, and traces.
   ([#43197](https://github.com/Azure/azure-sdk-for-net/pull/43197))
->>>>>>> e96d49fa
 
 ## 1.2.0-beta.2 (2024-03-12)
 
