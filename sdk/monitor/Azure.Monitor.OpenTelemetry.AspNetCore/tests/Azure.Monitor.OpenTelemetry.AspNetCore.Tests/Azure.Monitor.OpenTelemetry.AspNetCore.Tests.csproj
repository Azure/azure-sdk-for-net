﻿<Project Sdk="Microsoft.NET.Sdk">

  <PropertyGroup>
    <TargetFrameworks>net9.0;$(RequiredTargetFrameworks)</TargetFrameworks>
    <NoWarn>SA1636</NoWarn>
  </PropertyGroup>

  <ItemGroup>
    <PackageReference Include="Microsoft.Data.SqlClient" />
    <PackageReference Include="Microsoft.Extensions.Azure" />
    <PackageReference Include="Microsoft.NET.Test.Sdk" />
    <PackageReference Include="Moq" />
    <PackageReference Include="OpenTelemetry.Exporter.InMemory" />
    <PackageReference Include="xunit" />
    <PackageReference Include="xunit.runner.visualstudio" />
  </ItemGroup>

  <ItemGroup>
    <ProjectReference Include="$(AzureCoreTestFramework)" />
    <ProjectReference Include="..\..\src\Azure.Monitor.OpenTelemetry.AspNetCore.csproj" />
    <ProjectReference Include="..\Azure.Monitor.AspNetCoreTestApp\Azure.Monitor.AspNetCoreTestApp.csproj" />
  </ItemGroup>

  <ItemGroup>
    <Compile Include="$(AzureCoreSharedSources)AzureEventSource.cs" LinkBase="SharedSource\Azure.Core" />
    <Compile Include="..\..\..\Azure.Monitor.OpenTelemetry.Exporter\tests\Azure.Monitor.OpenTelemetry.Exporter.Tests\CommonTestFramework\EventSourceTestHelper.cs" LinkBase="CommonTestFramework" />
    <Compile Include="..\..\..\Azure.Monitor.OpenTelemetry.Exporter\tests\Azure.Monitor.OpenTelemetry.Exporter.Tests\CommonTestFramework\TestEventListener.cs" LinkBase="CommonTestFramework" />
    <Compile Include="..\..\..\Azure.Monitor.OpenTelemetry.Exporter\tests\Azure.Monitor.OpenTelemetry.Exporter.Tests\CommonTestFramework\CustomXunitAttributes.cs" LinkBase="CommonTestFramework" />
    <Compile Include="..\..\..\Azure.Monitor.OpenTelemetry.Exporter\tests\Azure.Monitor.OpenTelemetry.Exporter.Tests\CommonTestFramework\MockTransmitter.cs" LinkBase="CommonTestFramework" />
    <Compile Include="..\..\..\Azure.Monitor.OpenTelemetry.Exporter\tests\Azure.Monitor.OpenTelemetry.Exporter.Tests\CommonTestFramework\TelemetryItemOutputHelper.cs" LinkBase="CommonTestFramework" />
  </ItemGroup>

  <ItemGroup Condition="'$(TargetFramework)' == 'net6.0'">
    <FrameworkReference Include="Microsoft.AspNetCore.App" />
    <PackageReference Include="Microsoft.AspNetCore.Mvc.Testing" VersionOverride="6.0.21" />
  </ItemGroup>

  <ItemGroup Condition="'$(TargetFramework)' == 'net8.0'">
    <FrameworkReference Include="Microsoft.AspNetCore.App" />
    <PackageReference Include="Microsoft.AspNetCore.Mvc.Testing" VersionOverride="8.0.7" />
  </ItemGroup>

  <ItemGroup Condition="'$(TargetFramework)' == 'net9.0'">
    <FrameworkReference Include="Microsoft.AspNetCore.App" />
    <PackageReference Include="Microsoft.AspNetCore.Mvc.Testing" VersionOverride="9.0.0" />
  </ItemGroup>
<<<<<<< HEAD
  
=======

>>>>>>> 40272b9b
</Project><|MERGE_RESOLUTION|>--- conflicted
+++ resolved
@@ -44,9 +44,5 @@
     <FrameworkReference Include="Microsoft.AspNetCore.App" />
     <PackageReference Include="Microsoft.AspNetCore.Mvc.Testing" VersionOverride="9.0.0" />
   </ItemGroup>
-<<<<<<< HEAD
-  
-=======
 
->>>>>>> 40272b9b
 </Project>