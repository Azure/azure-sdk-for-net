# Release History

## 1.4.0-beta.1 (Unreleased)

### Features Added

### Breaking Changes

### Bugs Fixed

### Other Changes

<<<<<<< HEAD
=======
## 1.3.2 (2024-03-25)

### Features Added

- Added model factory.

>>>>>>> 1f99b685
## 1.3.1 (2024-03-25)

### Features Added

- Added experimental Bicep serialization.
- Added GetIfExists methods.
- Added mocking types.

## 1.3.0 (2023-04-11)

### Features Added

- Updated Microsoft.DocumentDB RP API version to `2022-11-15`
- Added table and gremlin restorable apis
- Added CosmosDBMinimalTlsVersion property

### Other Changes

- Upgraded dependent `Azure.Core` to `1.30.0`.

## 1.2.1 (2023-02-13)

### Other Changes

- Upgraded dependent `Azure.Core` to `1.28.0`.
- Upgraded dependent `Azure.ResourceManager` to `1.4.0`.

## 1.2.0 (2022-11-29)

### Features Added

- Upgraded API version to 2022-08-15.
- Added MongoDB RBAC APIs.

## 1.1.0 (2022-10-27)

### Features Added

- Upgraded API version to 2022-05-15.

## 1.0.1 (2022-09-13)

### Breaking Changes

- Changed the constructor of `CosmosDBAccountBackupPolicy` from public to protected

### Other Changes

- Upgraded dependent `Azure.ResourceManager` to 1.3.1.
- Optimized the implementation of methods related to tag operations.

## 1.0.0 (2022-07-21)

This package is the first stable release of the Azure Cosmos DB management library.

### Features Added

- Added Update methods in resource classes.

### Breaking Changes

Polishing since last public beta release:
- Prepended `CosmosDB` prefix to all single / simple model names.
- Corrected the format of all `Guid` type properties / parameters.
- Corrected the format of all `ResourceIdentifier` type properties / parameters.
- Corrected the format of all `ResouceType` type properties / parameters.
- Corrected the format of all `ETag` type properties / parameters.
- Corrected the format of all `AzureLocation` type properties / parameters.
- Corrected the format of all binary type properties / parameters.
- Corrected all acronyms that don't follow [.NET Naming Guidelines](https://docs.microsoft.com/dotnet/standard/design-guidelines/naming-guidelines).
- Corrected enumeration name by following [Naming Enumerations Rule](https://docs.microsoft.com/dotnet/standard/design-guidelines/names-of-classes-structs-and-interfaces#naming-enumerations).
- Corrected the suffix of `DateTimeOffset` properties / parameters.
- Corrected the name of interval / duration properties / parameters that end with units.
- Optimized the name of some models and functions.

### Other Changes

- Upgraded dependent `Azure.ResourceManager` to 1.2.0
- Upgraded dependent `Azure.Core` to 1.25.0

## 1.0.0-beta.5 (2022-04-08)

### Breaking Changes

- Simplify `type` property names.
- Normalized the body parameter type names for PUT / POST / PATCH operations if it's only used as input.

### Other Changes

- Upgrade dependency to Azure.ResourceManager 1.0.0

## 1.0.0-beta.4 (2022-03-31)

### Breaking Changes

- Now all the resource classes would have a `Resource` suffix (if it previously doesn't have one).
- Renamed some models to more comprehensive names.
- `bool waitForCompletion` parameter in all long running operations were changed to `WaitUntil waitUntil`.
- All properties of the type `object` were changed to `BinaryData`.
- Removed `GetIfExists` methods from all the resource classes.

## 1.0.0-beta.3 (2022-01-30)

### Features Added

- Bump API version to `2021-08-01`

### Breaking Changes

- `waitForCompletion` is now a required parameter and moved to the first parameter in LRO operations

## 1.0.0-beta.2 (2021-12-28)

### Features Added

- Added `CreateResourceIdentifier` for each resource class
- Class `RestorableDatabaseAccountCollection` now implements `IEnumerable<T>` and `IAsyncEnumerable<T>`

### Breaking Changes

- Renamed `CheckIfExists` to `Exists` for each resource collection class
- Renamed `Get{Resource}ByName` to `Get{Resource}AsGenericResources` in `SubscriptionExtensions`
- Constructor of `RestorableDatabaseAccountCollection` no longer accepts `location` as its first parameter.
- Method `GetRestorableDatabaseAccounts` in `SubscriptionExtensions` now accepts an extra parameter `location`.

### Bugs Fixed

- Fixed comments for `FirstPageFunc` of each pageable resource class

## 1.0.0-beta.1 (2021-12-07)

### Breaking Changes

New design of track 2 initial commit.

#### Package Name

The package name has been changed from `Microsoft.Azure.Management.CosmosDB` to `Azure.ResourceManager.CosmosDB`

### General New Features

This package follows the [new Azure SDK guidelines](https://azure.github.io/azure-sdk/general_introduction.html), and provides many core capabilities:

    - Support MSAL.NET, Azure.Identity is out of box for supporting MSAL.NET.
    - Support [OpenTelemetry](https://opentelemetry.io/) for distributed tracing.
    - HTTP pipeline with custom policies.
    - Better error-handling.
    - Support uniform telemetry across all languages.

This package is a Public Preview version, so expect incompatible changes in subsequent releases as we improve the product. To provide feedback, submit an issue in our [Azure SDK for .NET GitHub repo](https://github.com/Azure/azure-sdk-for-net/issues).

> NOTE: For more information about unified authentication, please refer to [Microsoft Azure Identity documentation for .NET](https://docs.microsoft.com//dotnet/api/overview/azure/identity-readme?view=azure-dotnet).<|MERGE_RESOLUTION|>--- conflicted
+++ resolved
@@ -10,15 +10,12 @@
 
 ### Other Changes
 
-<<<<<<< HEAD
-=======
 ## 1.3.2 (2024-03-25)
 
 ### Features Added
 
 - Added model factory.
 
->>>>>>> 1f99b685
 ## 1.3.1 (2024-03-25)
 
 ### Features Added
