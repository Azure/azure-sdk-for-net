--- conflicted
+++ resolved
@@ -1,28 +1,21 @@
 # Release History
 
-<<<<<<< HEAD
-## 1.4.0-beta.12 (Unreleased)
-=======
 ## 1.4.0-beta.13 (Unreleased)
->>>>>>> f2036db0
-
-### Features Added
-
-### Breaking Changes
-
-### Bugs Fixed
-
-### Other Changes
-
-<<<<<<< HEAD
-=======
+
+### Features Added
+
+### Breaking Changes
+
+### Bugs Fixed
+
+### Other Changes
+
 ## 1.4.0-beta.12 (2024-12-20)
 
 ### Features Added
 
 - Upgraded api-version tag from 'package-preview-2024-09' to 'package-preview-2024-12-01'. Tag detail available at https://github.com/Azure/azure-rest-api-specs/blob/2afa5b356adf6cf51209d2cf28d38644c69d9832/specification/cosmos-db/resource-manager/readme.md.
 
->>>>>>> f2036db0
 ## 1.4.0-beta.11 (2024-11-01)
 
 ### Features Added
@@ -30,10 +23,6 @@
 - Upgraded api-version tag from 'package-preview-2024-05' to 'package-preview-2024-09'. Tag detail available at https://github.com/Azure/azure-rest-api-specs/blob/4d065866a422257746306b352cb34fd5c98d5754/specification/cosmos-db/resource-manager/readme.md
 - Exposed `JsonModelWriteCore` for model serialization procedure.
 
-<<<<<<< HEAD
-
-=======
->>>>>>> f2036db0
 ## 1.4.0-beta.10 (2024-06-25)
 
 ### Features Added
