--- conflicted
+++ resolved
@@ -5,7 +5,6 @@
 ### Features Added
 
 - Added `CreateResourceIdentifier` for each resource class
-<<<<<<< HEAD
 - Class `RestorableDatabaseAccountCollection` now implements `IEnumerable<T>` and `IAsyncEnumerable<T>`
 
 ### Breaking Changes
@@ -14,23 +13,10 @@
 - Renamed `Get{Resource}ByName` to `Get{Resource}AsGenericResources` in `SubscriptionExtensions`
 - Constructor of `RestorableDatabaseAccountCollection` no longer accepts `location` as its first parameter.
 - Method `GetRestorableDatabaseAccounts` in `SubscriptionExtensions` now accepts an extra parameter `location`.
-=======
-
-### Breaking Changes
-
-- Renamed `CheckIfExists` to `Exists` for each resource class
-- Renamed `Get{Resource}ByName` to `Get{Resource}AsGenericResource`
-- Moved `location` parameter in some methods to more appropriate places
->>>>>>> af3a5616
 
 ### Bugs Fixed
 
 - Fixed comments for `FirstPageFunc` of each pageable resource class
-<<<<<<< HEAD
-
-### Other Changes
-=======
->>>>>>> af3a5616
 
 ## 1.0.0-beta.1 (2021-12-07)
 
