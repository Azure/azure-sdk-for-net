// Copyright (c) Microsoft Corporation. All rights reserved.
// Licensed under the MIT License.

// <auto-generated/>

#nullable disable

using System;
using System.Threading.Tasks;
using Azure.Core;
using Azure.Identity;
using Azure.ResourceManager.CosmosDB.Models;
using NUnit.Framework;

namespace Azure.ResourceManager.CosmosDB.Samples
{
    public partial class Sample_CassandraKeyspaceResource
    {
        [Test]
        [Ignore("Only validating compilation of examples")]
        public async Task Get_CosmosDBCassandraKeyspaceGet()
        {
<<<<<<< HEAD
            // Generated from example definition: specification/cosmos-db/resource-manager/Microsoft.DocumentDB/preview/2024-09-01-preview/examples/CosmosDBCassandraKeyspaceGet.json
=======
            // Generated from example definition: specification/cosmos-db/resource-manager/Microsoft.DocumentDB/preview/2024-12-01-preview/examples/CosmosDBCassandraKeyspaceGet.json
>>>>>>> f2036db0
            // this example is just showing the usage of "CassandraResources_GetCassandraKeyspace" operation, for the dependent resources, they will have to be created separately.

            // get your azure access token, for more details of how Azure SDK get your access token, please refer to https://learn.microsoft.com/en-us/dotnet/azure/sdk/authentication?tabs=command-line
            TokenCredential cred = new DefaultAzureCredential();
            // authenticate your client
            ArmClient client = new ArmClient(cred);

            // this example assumes you already have this CassandraKeyspaceResource created on azure
            // for more information of creating CassandraKeyspaceResource, please refer to the document of CassandraKeyspaceResource
            string subscriptionId = "subid";
            string resourceGroupName = "rg1";
            string accountName = "ddb1";
            string keyspaceName = "keyspaceName";
            ResourceIdentifier cassandraKeyspaceResourceId = CassandraKeyspaceResource.CreateResourceIdentifier(subscriptionId, resourceGroupName, accountName, keyspaceName);
            CassandraKeyspaceResource cassandraKeyspace = client.GetCassandraKeyspaceResource(cassandraKeyspaceResourceId);

            // invoke the operation
            CassandraKeyspaceResource result = await cassandraKeyspace.GetAsync();

            // the variable result is a resource, you could call other operations on this instance as well
            // but just for demo, we get its data from this resource instance
            CassandraKeyspaceData resourceData = result.Data;
            // for demo we just print out the id
            Console.WriteLine($"Succeeded on id: {resourceData.Id}");
        }

        [Test]
        [Ignore("Only validating compilation of examples")]
        public async Task Delete_CosmosDBCassandraKeyspaceDelete()
        {
<<<<<<< HEAD
            // Generated from example definition: specification/cosmos-db/resource-manager/Microsoft.DocumentDB/preview/2024-09-01-preview/examples/CosmosDBCassandraKeyspaceDelete.json
=======
            // Generated from example definition: specification/cosmos-db/resource-manager/Microsoft.DocumentDB/preview/2024-12-01-preview/examples/CosmosDBCassandraKeyspaceDelete.json
>>>>>>> f2036db0
            // this example is just showing the usage of "CassandraResources_DeleteCassandraKeyspace" operation, for the dependent resources, they will have to be created separately.

            // get your azure access token, for more details of how Azure SDK get your access token, please refer to https://learn.microsoft.com/en-us/dotnet/azure/sdk/authentication?tabs=command-line
            TokenCredential cred = new DefaultAzureCredential();
            // authenticate your client
            ArmClient client = new ArmClient(cred);

            // this example assumes you already have this CassandraKeyspaceResource created on azure
            // for more information of creating CassandraKeyspaceResource, please refer to the document of CassandraKeyspaceResource
            string subscriptionId = "subid";
            string resourceGroupName = "rg1";
            string accountName = "ddb1";
            string keyspaceName = "keyspaceName";
            ResourceIdentifier cassandraKeyspaceResourceId = CassandraKeyspaceResource.CreateResourceIdentifier(subscriptionId, resourceGroupName, accountName, keyspaceName);
            CassandraKeyspaceResource cassandraKeyspace = client.GetCassandraKeyspaceResource(cassandraKeyspaceResourceId);

            // invoke the operation
            await cassandraKeyspace.DeleteAsync(WaitUntil.Completed);

            Console.WriteLine("Succeeded");
        }

        [Test]
        [Ignore("Only validating compilation of examples")]
        public async Task Update_CosmosDBCassandraKeyspaceCreateUpdate()
        {
<<<<<<< HEAD
            // Generated from example definition: specification/cosmos-db/resource-manager/Microsoft.DocumentDB/preview/2024-09-01-preview/examples/CosmosDBCassandraKeyspaceCreateUpdate.json
=======
            // Generated from example definition: specification/cosmos-db/resource-manager/Microsoft.DocumentDB/preview/2024-12-01-preview/examples/CosmosDBCassandraKeyspaceCreateUpdate.json
>>>>>>> f2036db0
            // this example is just showing the usage of "CassandraResources_CreateUpdateCassandraKeyspace" operation, for the dependent resources, they will have to be created separately.

            // get your azure access token, for more details of how Azure SDK get your access token, please refer to https://learn.microsoft.com/en-us/dotnet/azure/sdk/authentication?tabs=command-line
            TokenCredential cred = new DefaultAzureCredential();
            // authenticate your client
            ArmClient client = new ArmClient(cred);

            // this example assumes you already have this CassandraKeyspaceResource created on azure
            // for more information of creating CassandraKeyspaceResource, please refer to the document of CassandraKeyspaceResource
            string subscriptionId = "subid";
            string resourceGroupName = "rg1";
            string accountName = "ddb1";
            string keyspaceName = "keyspaceName";
            ResourceIdentifier cassandraKeyspaceResourceId = CassandraKeyspaceResource.CreateResourceIdentifier(subscriptionId, resourceGroupName, accountName, keyspaceName);
            CassandraKeyspaceResource cassandraKeyspace = client.GetCassandraKeyspaceResource(cassandraKeyspaceResourceId);

            // invoke the operation
            CassandraKeyspaceCreateOrUpdateContent content = new CassandraKeyspaceCreateOrUpdateContent(new AzureLocation("West US"), new CassandraKeyspaceResourceInfo("keyspaceName"))
            {
                Options = new CosmosDBCreateUpdateConfig(),
                Tags = { },
            };
            ArmOperation<CassandraKeyspaceResource> lro = await cassandraKeyspace.UpdateAsync(WaitUntil.Completed, content);
            CassandraKeyspaceResource result = lro.Value;

            // the variable result is a resource, you could call other operations on this instance as well
            // but just for demo, we get its data from this resource instance
            CassandraKeyspaceData resourceData = result.Data;
            // for demo we just print out the id
            Console.WriteLine($"Succeeded on id: {resourceData.Id}");
        }
    }
}<|MERGE_RESOLUTION|>--- conflicted
+++ resolved
@@ -20,11 +20,7 @@
         [Ignore("Only validating compilation of examples")]
         public async Task Get_CosmosDBCassandraKeyspaceGet()
         {
-<<<<<<< HEAD
-            // Generated from example definition: specification/cosmos-db/resource-manager/Microsoft.DocumentDB/preview/2024-09-01-preview/examples/CosmosDBCassandraKeyspaceGet.json
-=======
             // Generated from example definition: specification/cosmos-db/resource-manager/Microsoft.DocumentDB/preview/2024-12-01-preview/examples/CosmosDBCassandraKeyspaceGet.json
->>>>>>> f2036db0
             // this example is just showing the usage of "CassandraResources_GetCassandraKeyspace" operation, for the dependent resources, they will have to be created separately.
 
             // get your azure access token, for more details of how Azure SDK get your access token, please refer to https://learn.microsoft.com/en-us/dotnet/azure/sdk/authentication?tabs=command-line
@@ -55,11 +51,7 @@
         [Ignore("Only validating compilation of examples")]
         public async Task Delete_CosmosDBCassandraKeyspaceDelete()
         {
-<<<<<<< HEAD
-            // Generated from example definition: specification/cosmos-db/resource-manager/Microsoft.DocumentDB/preview/2024-09-01-preview/examples/CosmosDBCassandraKeyspaceDelete.json
-=======
             // Generated from example definition: specification/cosmos-db/resource-manager/Microsoft.DocumentDB/preview/2024-12-01-preview/examples/CosmosDBCassandraKeyspaceDelete.json
->>>>>>> f2036db0
             // this example is just showing the usage of "CassandraResources_DeleteCassandraKeyspace" operation, for the dependent resources, they will have to be created separately.
 
             // get your azure access token, for more details of how Azure SDK get your access token, please refer to https://learn.microsoft.com/en-us/dotnet/azure/sdk/authentication?tabs=command-line
@@ -86,11 +78,7 @@
         [Ignore("Only validating compilation of examples")]
         public async Task Update_CosmosDBCassandraKeyspaceCreateUpdate()
         {
-<<<<<<< HEAD
-            // Generated from example definition: specification/cosmos-db/resource-manager/Microsoft.DocumentDB/preview/2024-09-01-preview/examples/CosmosDBCassandraKeyspaceCreateUpdate.json
-=======
             // Generated from example definition: specification/cosmos-db/resource-manager/Microsoft.DocumentDB/preview/2024-12-01-preview/examples/CosmosDBCassandraKeyspaceCreateUpdate.json
->>>>>>> f2036db0
             // this example is just showing the usage of "CassandraResources_CreateUpdateCassandraKeyspace" operation, for the dependent resources, they will have to be created separately.
 
             // get your azure access token, for more details of how Azure SDK get your access token, please refer to https://learn.microsoft.com/en-us/dotnet/azure/sdk/authentication?tabs=command-line
