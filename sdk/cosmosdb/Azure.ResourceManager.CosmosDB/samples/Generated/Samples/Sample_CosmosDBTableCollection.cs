--- conflicted
+++ resolved
@@ -20,13 +20,8 @@
         [Ignore("Only validating compilation of examples")]
         public async Task CreateOrUpdate_CosmosDBTableReplace()
         {
-<<<<<<< HEAD
-            // Generated from example definition: specification/cosmos-db/resource-manager/Microsoft.DocumentDB/preview/2024-12-01-preview/examples/CosmosDBTableList.json
-            // this example is just showing the usage of "TableResources_ListTables" operation, for the dependent resources, they will have to be created separately.
-=======
-            // Generated from example definition: specification/cosmos-db/resource-manager/Microsoft.DocumentDB/preview/2024-09-01-preview/examples/CosmosDBTableCreateUpdate.json
+            // Generated from example definition: specification/cosmos-db/resource-manager/Microsoft.DocumentDB/preview/2024-12-01-preview/examples/CosmosDBTableCreateUpdate.json
             // this example is just showing the usage of "TableResources_CreateUpdateTable" operation, for the dependent resources, they will have to be created separately.
->>>>>>> e92d842f
 
             // get your azure access token, for more details of how Azure SDK get your access token, please refer to https://learn.microsoft.com/en-us/dotnet/azure/sdk/authentication?tabs=command-line
             TokenCredential cred = new DefaultAzureCredential();
@@ -99,13 +94,8 @@
         [Ignore("Only validating compilation of examples")]
         public async Task GetAll_CosmosDBTableList()
         {
-<<<<<<< HEAD
-            // Generated from example definition: specification/cosmos-db/resource-manager/Microsoft.DocumentDB/preview/2024-12-01-preview/examples/CosmosDBTableGet.json
-            // this example is just showing the usage of "TableResources_GetTable" operation, for the dependent resources, they will have to be created separately.
-=======
-            // Generated from example definition: specification/cosmos-db/resource-manager/Microsoft.DocumentDB/preview/2024-09-01-preview/examples/CosmosDBTableList.json
+            // Generated from example definition: specification/cosmos-db/resource-manager/Microsoft.DocumentDB/preview/2024-12-01-preview/examples/CosmosDBTableList.json
             // this example is just showing the usage of "TableResources_ListTables" operation, for the dependent resources, they will have to be created separately.
->>>>>>> e92d842f
 
             // get your azure access token, for more details of how Azure SDK get your access token, please refer to https://learn.microsoft.com/en-us/dotnet/azure/sdk/authentication?tabs=command-line
             TokenCredential cred = new DefaultAzureCredential();
@@ -170,13 +160,8 @@
         [Ignore("Only validating compilation of examples")]
         public async Task GetIfExists_CosmosDBTableGet()
         {
-<<<<<<< HEAD
-            // Generated from example definition: specification/cosmos-db/resource-manager/Microsoft.DocumentDB/preview/2024-12-01-preview/examples/CosmosDBTableCreateUpdate.json
-            // this example is just showing the usage of "TableResources_CreateUpdateTable" operation, for the dependent resources, they will have to be created separately.
-=======
-            // Generated from example definition: specification/cosmos-db/resource-manager/Microsoft.DocumentDB/preview/2024-09-01-preview/examples/CosmosDBTableGet.json
+            // Generated from example definition: specification/cosmos-db/resource-manager/Microsoft.DocumentDB/preview/2024-12-01-preview/examples/CosmosDBTableGet.json
             // this example is just showing the usage of "TableResources_GetTable" operation, for the dependent resources, they will have to be created separately.
->>>>>>> e92d842f
 
             // get your azure access token, for more details of how Azure SDK get your access token, please refer to https://learn.microsoft.com/en-us/dotnet/azure/sdk/authentication?tabs=command-line
             TokenCredential cred = new DefaultAzureCredential();
