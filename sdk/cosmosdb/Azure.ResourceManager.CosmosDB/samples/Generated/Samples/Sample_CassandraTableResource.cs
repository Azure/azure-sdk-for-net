// Copyright (c) Microsoft Corporation. All rights reserved.
// Licensed under the MIT License.

// <auto-generated/>

#nullable disable

using System;
using System.Threading.Tasks;
using Azure.Core;
using Azure.Identity;
using Azure.ResourceManager.CosmosDB.Models;
using NUnit.Framework;

namespace Azure.ResourceManager.CosmosDB.Samples
{
    public partial class Sample_CassandraTableResource
    {
        [Test]
        [Ignore("Only validating compilation of examples")]
        public async Task Get_CosmosDBCassandraTableGet()
        {
<<<<<<< HEAD
            // Generated from example definition: specification/cosmos-db/resource-manager/Microsoft.DocumentDB/preview/2024-09-01-preview/examples/CosmosDBCassandraTableGet.json
=======
            // Generated from example definition: specification/cosmos-db/resource-manager/Microsoft.DocumentDB/preview/2024-12-01-preview/examples/CosmosDBCassandraTableGet.json
>>>>>>> f2036db0
            // this example is just showing the usage of "CassandraResources_GetCassandraTable" operation, for the dependent resources, they will have to be created separately.

            // get your azure access token, for more details of how Azure SDK get your access token, please refer to https://learn.microsoft.com/en-us/dotnet/azure/sdk/authentication?tabs=command-line
            TokenCredential cred = new DefaultAzureCredential();
            // authenticate your client
            ArmClient client = new ArmClient(cred);

            // this example assumes you already have this CassandraTableResource created on azure
            // for more information of creating CassandraTableResource, please refer to the document of CassandraTableResource
            string subscriptionId = "subid";
            string resourceGroupName = "rg1";
            string accountName = "ddb1";
            string keyspaceName = "keyspaceName";
            string tableName = "tableName";
            ResourceIdentifier cassandraTableResourceId = CassandraTableResource.CreateResourceIdentifier(subscriptionId, resourceGroupName, accountName, keyspaceName, tableName);
            CassandraTableResource cassandraTable = client.GetCassandraTableResource(cassandraTableResourceId);

            // invoke the operation
            CassandraTableResource result = await cassandraTable.GetAsync();

            // the variable result is a resource, you could call other operations on this instance as well
            // but just for demo, we get its data from this resource instance
            CassandraTableData resourceData = result.Data;
            // for demo we just print out the id
            Console.WriteLine($"Succeeded on id: {resourceData.Id}");
        }

        [Test]
        [Ignore("Only validating compilation of examples")]
        public async Task Delete_CosmosDBCassandraTableDelete()
        {
<<<<<<< HEAD
            // Generated from example definition: specification/cosmos-db/resource-manager/Microsoft.DocumentDB/preview/2024-09-01-preview/examples/CosmosDBCassandraTableDelete.json
=======
            // Generated from example definition: specification/cosmos-db/resource-manager/Microsoft.DocumentDB/preview/2024-12-01-preview/examples/CosmosDBCassandraTableDelete.json
>>>>>>> f2036db0
            // this example is just showing the usage of "CassandraResources_DeleteCassandraTable" operation, for the dependent resources, they will have to be created separately.

            // get your azure access token, for more details of how Azure SDK get your access token, please refer to https://learn.microsoft.com/en-us/dotnet/azure/sdk/authentication?tabs=command-line
            TokenCredential cred = new DefaultAzureCredential();
            // authenticate your client
            ArmClient client = new ArmClient(cred);

            // this example assumes you already have this CassandraTableResource created on azure
            // for more information of creating CassandraTableResource, please refer to the document of CassandraTableResource
            string subscriptionId = "subid";
            string resourceGroupName = "rg1";
            string accountName = "ddb1";
            string keyspaceName = "keyspaceName";
            string tableName = "tableName";
            ResourceIdentifier cassandraTableResourceId = CassandraTableResource.CreateResourceIdentifier(subscriptionId, resourceGroupName, accountName, keyspaceName, tableName);
            CassandraTableResource cassandraTable = client.GetCassandraTableResource(cassandraTableResourceId);

            // invoke the operation
            await cassandraTable.DeleteAsync(WaitUntil.Completed);

            Console.WriteLine("Succeeded");
        }

        [Test]
        [Ignore("Only validating compilation of examples")]
        public async Task Update_CosmosDBCassandraTableCreateUpdate()
        {
<<<<<<< HEAD
            // Generated from example definition: specification/cosmos-db/resource-manager/Microsoft.DocumentDB/preview/2024-09-01-preview/examples/CosmosDBCassandraTableCreateUpdate.json
=======
            // Generated from example definition: specification/cosmos-db/resource-manager/Microsoft.DocumentDB/preview/2024-12-01-preview/examples/CosmosDBCassandraTableCreateUpdate.json
>>>>>>> f2036db0
            // this example is just showing the usage of "CassandraResources_CreateUpdateCassandraTable" operation, for the dependent resources, they will have to be created separately.

            // get your azure access token, for more details of how Azure SDK get your access token, please refer to https://learn.microsoft.com/en-us/dotnet/azure/sdk/authentication?tabs=command-line
            TokenCredential cred = new DefaultAzureCredential();
            // authenticate your client
            ArmClient client = new ArmClient(cred);

            // this example assumes you already have this CassandraTableResource created on azure
            // for more information of creating CassandraTableResource, please refer to the document of CassandraTableResource
            string subscriptionId = "subid";
            string resourceGroupName = "rg1";
            string accountName = "ddb1";
            string keyspaceName = "keyspaceName";
            string tableName = "tableName";
            ResourceIdentifier cassandraTableResourceId = CassandraTableResource.CreateResourceIdentifier(subscriptionId, resourceGroupName, accountName, keyspaceName, tableName);
            CassandraTableResource cassandraTable = client.GetCassandraTableResource(cassandraTableResourceId);

            // invoke the operation
            CassandraTableCreateOrUpdateContent content = new CassandraTableCreateOrUpdateContent(new AzureLocation("West US"), new CassandraTableResourceInfo("tableName")
            {
                DefaultTtl = 100,
                Schema = new CassandraSchema
                {
                    Columns = {new CassandraColumn
{
Name = "columnA",
CassandraColumnType = "Ascii",
}},
                    PartitionKeys = {new CassandraPartitionKey
{
Name = "columnA",
}},
                    ClusterKeys = {new CassandraClusterKey
{
Name = "columnA",
OrderBy = "Asc",
}},
                },
                AnalyticalStorageTtl = 500,
            })
            {
                Options = new CosmosDBCreateUpdateConfig(),
                Tags = { },
            };
            ArmOperation<CassandraTableResource> lro = await cassandraTable.UpdateAsync(WaitUntil.Completed, content);
            CassandraTableResource result = lro.Value;

            // the variable result is a resource, you could call other operations on this instance as well
            // but just for demo, we get its data from this resource instance
            CassandraTableData resourceData = result.Data;
            // for demo we just print out the id
            Console.WriteLine($"Succeeded on id: {resourceData.Id}");
        }
    }
}<|MERGE_RESOLUTION|>--- conflicted
+++ resolved
@@ -20,11 +20,7 @@
         [Ignore("Only validating compilation of examples")]
         public async Task Get_CosmosDBCassandraTableGet()
         {
-<<<<<<< HEAD
-            // Generated from example definition: specification/cosmos-db/resource-manager/Microsoft.DocumentDB/preview/2024-09-01-preview/examples/CosmosDBCassandraTableGet.json
-=======
             // Generated from example definition: specification/cosmos-db/resource-manager/Microsoft.DocumentDB/preview/2024-12-01-preview/examples/CosmosDBCassandraTableGet.json
->>>>>>> f2036db0
             // this example is just showing the usage of "CassandraResources_GetCassandraTable" operation, for the dependent resources, they will have to be created separately.
 
             // get your azure access token, for more details of how Azure SDK get your access token, please refer to https://learn.microsoft.com/en-us/dotnet/azure/sdk/authentication?tabs=command-line
@@ -56,11 +52,7 @@
         [Ignore("Only validating compilation of examples")]
         public async Task Delete_CosmosDBCassandraTableDelete()
         {
-<<<<<<< HEAD
-            // Generated from example definition: specification/cosmos-db/resource-manager/Microsoft.DocumentDB/preview/2024-09-01-preview/examples/CosmosDBCassandraTableDelete.json
-=======
             // Generated from example definition: specification/cosmos-db/resource-manager/Microsoft.DocumentDB/preview/2024-12-01-preview/examples/CosmosDBCassandraTableDelete.json
->>>>>>> f2036db0
             // this example is just showing the usage of "CassandraResources_DeleteCassandraTable" operation, for the dependent resources, they will have to be created separately.
 
             // get your azure access token, for more details of how Azure SDK get your access token, please refer to https://learn.microsoft.com/en-us/dotnet/azure/sdk/authentication?tabs=command-line
@@ -88,11 +80,7 @@
         [Ignore("Only validating compilation of examples")]
         public async Task Update_CosmosDBCassandraTableCreateUpdate()
         {
-<<<<<<< HEAD
-            // Generated from example definition: specification/cosmos-db/resource-manager/Microsoft.DocumentDB/preview/2024-09-01-preview/examples/CosmosDBCassandraTableCreateUpdate.json
-=======
             // Generated from example definition: specification/cosmos-db/resource-manager/Microsoft.DocumentDB/preview/2024-12-01-preview/examples/CosmosDBCassandraTableCreateUpdate.json
->>>>>>> f2036db0
             // this example is just showing the usage of "CassandraResources_CreateUpdateCassandraTable" operation, for the dependent resources, they will have to be created separately.
 
             // get your azure access token, for more details of how Azure SDK get your access token, please refer to https://learn.microsoft.com/en-us/dotnet/azure/sdk/authentication?tabs=command-line
