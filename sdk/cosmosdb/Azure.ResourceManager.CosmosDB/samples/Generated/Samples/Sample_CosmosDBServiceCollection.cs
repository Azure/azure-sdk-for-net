// Copyright (c) Microsoft Corporation. All rights reserved.
// Licensed under the MIT License.

// <auto-generated/>

#nullable disable

using System;
using System.Threading.Tasks;
using Azure.Core;
using Azure.Identity;
using Azure.ResourceManager.CosmosDB.Models;
using NUnit.Framework;

namespace Azure.ResourceManager.CosmosDB.Samples
{
    public partial class Sample_CosmosDBServiceCollection
    {
        [Test]
        [Ignore("Only validating compilation of examples")]
<<<<<<< HEAD
        public async Task GetAll_CosmosDBServicesList()
        {
            // Generated from example definition: specification/cosmos-db/resource-manager/Microsoft.DocumentDB/preview/2024-12-01-preview/examples/CosmosDBServicesList.json
            // this example is just showing the usage of "Service_List" operation, for the dependent resources, they will have to be created separately.

            // get your azure access token, for more details of how Azure SDK get your access token, please refer to https://learn.microsoft.com/en-us/dotnet/azure/sdk/authentication?tabs=command-line
            TokenCredential cred = new DefaultAzureCredential();
            // authenticate your client
            ArmClient client = new ArmClient(cred);

            // this example assumes you already have this CosmosDBAccountResource created on azure
            // for more information of creating CosmosDBAccountResource, please refer to the document of CosmosDBAccountResource
            string subscriptionId = "subid";
            string resourceGroupName = "rg1";
            string accountName = "ddb1";
            ResourceIdentifier cosmosDBAccountResourceId = CosmosDBAccountResource.CreateResourceIdentifier(subscriptionId, resourceGroupName, accountName);
            CosmosDBAccountResource cosmosDBAccount = client.GetCosmosDBAccountResource(cosmosDBAccountResourceId);

            // get the collection of this CosmosDBServiceResource
            CosmosDBServiceCollection collection = cosmosDBAccount.GetCosmosDBServices();

            // invoke the operation and iterate over the result
            await foreach (CosmosDBServiceResource item in collection.GetAllAsync())
            {
                // the variable item is a resource, you could call other operations on this instance as well
                // but just for demo, we get its data from this resource instance
                CosmosDBServiceData resourceData = item.Data;
                // for demo we just print out the id
                Console.WriteLine($"Succeeded on id: {resourceData.Id}");
            }

            Console.WriteLine("Succeeded");
        }

        [Test]
        [Ignore("Only validating compilation of examples")]
=======
>>>>>>> e92d842f
        public async Task CreateOrUpdate_DataTransferServiceCreate()
        {
            // Generated from example definition: specification/cosmos-db/resource-manager/Microsoft.DocumentDB/preview/2024-12-01-preview/examples/CosmosDBDataTransferServiceCreate.json
            // this example is just showing the usage of "Service_Create" operation, for the dependent resources, they will have to be created separately.

            // get your azure access token, for more details of how Azure SDK get your access token, please refer to https://learn.microsoft.com/en-us/dotnet/azure/sdk/authentication?tabs=command-line
            TokenCredential cred = new DefaultAzureCredential();
            // authenticate your client
            ArmClient client = new ArmClient(cred);

            // this example assumes you already have this CosmosDBAccountResource created on azure
            // for more information of creating CosmosDBAccountResource, please refer to the document of CosmosDBAccountResource
            string subscriptionId = "subid";
            string resourceGroupName = "rg1";
            string accountName = "ddb1";
            ResourceIdentifier cosmosDBAccountResourceId = CosmosDBAccountResource.CreateResourceIdentifier(subscriptionId, resourceGroupName, accountName);
            CosmosDBAccountResource cosmosDBAccount = client.GetCosmosDBAccountResource(cosmosDBAccountResourceId);

            // get the collection of this CosmosDBServiceResource
            CosmosDBServiceCollection collection = cosmosDBAccount.GetCosmosDBServices();

            // invoke the operation
            string serviceName = "DataTransfer";
            CosmosDBServiceCreateOrUpdateContent content = new CosmosDBServiceCreateOrUpdateContent
            {
                Properties = new DataTransferServiceResourceCreateUpdateProperties
                {
                    InstanceSize = CosmosDBServiceSize.CosmosD4S,
                    InstanceCount = 1,
                },
            };
            ArmOperation<CosmosDBServiceResource> lro = await collection.CreateOrUpdateAsync(WaitUntil.Completed, serviceName, content);
            CosmosDBServiceResource result = lro.Value;

            // the variable result is a resource, you could call other operations on this instance as well
            // but just for demo, we get its data from this resource instance
            CosmosDBServiceData resourceData = result.Data;
            // for demo we just print out the id
            Console.WriteLine($"Succeeded on id: {resourceData.Id}");
        }

        [Test]
        [Ignore("Only validating compilation of examples")]
        public async Task CreateOrUpdate_GraphAPIComputeServiceCreate()
        {
            // Generated from example definition: specification/cosmos-db/resource-manager/Microsoft.DocumentDB/preview/2024-12-01-preview/examples/CosmosDBGraphAPIComputeServiceCreate.json
            // this example is just showing the usage of "Service_Create" operation, for the dependent resources, they will have to be created separately.

            // get your azure access token, for more details of how Azure SDK get your access token, please refer to https://learn.microsoft.com/en-us/dotnet/azure/sdk/authentication?tabs=command-line
            TokenCredential cred = new DefaultAzureCredential();
            // authenticate your client
            ArmClient client = new ArmClient(cred);

            // this example assumes you already have this CosmosDBAccountResource created on azure
            // for more information of creating CosmosDBAccountResource, please refer to the document of CosmosDBAccountResource
            string subscriptionId = "subid";
            string resourceGroupName = "rg1";
            string accountName = "ddb1";
            ResourceIdentifier cosmosDBAccountResourceId = CosmosDBAccountResource.CreateResourceIdentifier(subscriptionId, resourceGroupName, accountName);
            CosmosDBAccountResource cosmosDBAccount = client.GetCosmosDBAccountResource(cosmosDBAccountResourceId);

            // get the collection of this CosmosDBServiceResource
            CosmosDBServiceCollection collection = cosmosDBAccount.GetCosmosDBServices();

            // invoke the operation
            string serviceName = "GraphAPICompute";
            CosmosDBServiceCreateOrUpdateContent content = new CosmosDBServiceCreateOrUpdateContent
            {
                Properties = new GraphApiComputeServiceResourceCreateUpdateProperties
                {
                    InstanceSize = CosmosDBServiceSize.CosmosD4S,
                    InstanceCount = 1,
                },
            };
            ArmOperation<CosmosDBServiceResource> lro = await collection.CreateOrUpdateAsync(WaitUntil.Completed, serviceName, content);
            CosmosDBServiceResource result = lro.Value;

            // the variable result is a resource, you could call other operations on this instance as well
            // but just for demo, we get its data from this resource instance
            CosmosDBServiceData resourceData = result.Data;
            // for demo we just print out the id
            Console.WriteLine($"Succeeded on id: {resourceData.Id}");
        }

        [Test]
        [Ignore("Only validating compilation of examples")]
        public async Task CreateOrUpdate_MaterializedViewsBuilderServiceCreate()
        {
            // Generated from example definition: specification/cosmos-db/resource-manager/Microsoft.DocumentDB/preview/2024-12-01-preview/examples/CosmosDBMaterializedViewsBuilderServiceCreate.json
            // this example is just showing the usage of "Service_Create" operation, for the dependent resources, they will have to be created separately.

            // get your azure access token, for more details of how Azure SDK get your access token, please refer to https://learn.microsoft.com/en-us/dotnet/azure/sdk/authentication?tabs=command-line
            TokenCredential cred = new DefaultAzureCredential();
            // authenticate your client
            ArmClient client = new ArmClient(cred);

            // this example assumes you already have this CosmosDBAccountResource created on azure
            // for more information of creating CosmosDBAccountResource, please refer to the document of CosmosDBAccountResource
            string subscriptionId = "subid";
            string resourceGroupName = "rg1";
            string accountName = "ddb1";
            ResourceIdentifier cosmosDBAccountResourceId = CosmosDBAccountResource.CreateResourceIdentifier(subscriptionId, resourceGroupName, accountName);
            CosmosDBAccountResource cosmosDBAccount = client.GetCosmosDBAccountResource(cosmosDBAccountResourceId);

            // get the collection of this CosmosDBServiceResource
            CosmosDBServiceCollection collection = cosmosDBAccount.GetCosmosDBServices();

            // invoke the operation
            string serviceName = "MaterializedViewsBuilder";
            CosmosDBServiceCreateOrUpdateContent content = new CosmosDBServiceCreateOrUpdateContent
            {
                Properties = new MaterializedViewsBuilderServiceResourceCreateUpdateProperties
                {
                    InstanceSize = CosmosDBServiceSize.CosmosD4S,
                    InstanceCount = 1,
                },
            };
            ArmOperation<CosmosDBServiceResource> lro = await collection.CreateOrUpdateAsync(WaitUntil.Completed, serviceName, content);
            CosmosDBServiceResource result = lro.Value;

            // the variable result is a resource, you could call other operations on this instance as well
            // but just for demo, we get its data from this resource instance
            CosmosDBServiceData resourceData = result.Data;
            // for demo we just print out the id
            Console.WriteLine($"Succeeded on id: {resourceData.Id}");
        }

        [Test]
        [Ignore("Only validating compilation of examples")]
        public async Task CreateOrUpdate_SqlDedicatedGatewayServiceCreate()
        {
            // Generated from example definition: specification/cosmos-db/resource-manager/Microsoft.DocumentDB/preview/2024-12-01-preview/examples/services/sqldedicatedgateway/CosmosDBSqlDedicatedGatewayServiceCreate.json
            // this example is just showing the usage of "Service_Create" operation, for the dependent resources, they will have to be created separately.

            // get your azure access token, for more details of how Azure SDK get your access token, please refer to https://learn.microsoft.com/en-us/dotnet/azure/sdk/authentication?tabs=command-line
            TokenCredential cred = new DefaultAzureCredential();
            // authenticate your client
            ArmClient client = new ArmClient(cred);

            // this example assumes you already have this CosmosDBAccountResource created on azure
            // for more information of creating CosmosDBAccountResource, please refer to the document of CosmosDBAccountResource
            string subscriptionId = "subid";
            string resourceGroupName = "rg1";
            string accountName = "ddb1";
            ResourceIdentifier cosmosDBAccountResourceId = CosmosDBAccountResource.CreateResourceIdentifier(subscriptionId, resourceGroupName, accountName);
            CosmosDBAccountResource cosmosDBAccount = client.GetCosmosDBAccountResource(cosmosDBAccountResourceId);

            // get the collection of this CosmosDBServiceResource
            CosmosDBServiceCollection collection = cosmosDBAccount.GetCosmosDBServices();

            // invoke the operation
            string serviceName = "SqlDedicatedGateway";
            CosmosDBServiceCreateOrUpdateContent content = new CosmosDBServiceCreateOrUpdateContent
            {
                Properties = new SqlDedicatedGatewayServiceResourceCreateUpdateProperties
                {
                    DedicatedGatewayType = DedicatedGatewayType.IntegratedCache,
                    InstanceSize = CosmosDBServiceSize.CosmosD4S,
                    InstanceCount = 1,
                },
            };
            ArmOperation<CosmosDBServiceResource> lro = await collection.CreateOrUpdateAsync(WaitUntil.Completed, serviceName, content);
            CosmosDBServiceResource result = lro.Value;

            // the variable result is a resource, you could call other operations on this instance as well
            // but just for demo, we get its data from this resource instance
            CosmosDBServiceData resourceData = result.Data;
            // for demo we just print out the id
            Console.WriteLine($"Succeeded on id: {resourceData.Id}");
        }

        [Test]
        [Ignore("Only validating compilation of examples")]
        public async Task Get_DataTransferServiceGet()
        {
            // Generated from example definition: specification/cosmos-db/resource-manager/Microsoft.DocumentDB/preview/2024-12-01-preview/examples/CosmosDBDataTransferServiceGet.json
            // this example is just showing the usage of "Service_Get" operation, for the dependent resources, they will have to be created separately.

            // get your azure access token, for more details of how Azure SDK get your access token, please refer to https://learn.microsoft.com/en-us/dotnet/azure/sdk/authentication?tabs=command-line
            TokenCredential cred = new DefaultAzureCredential();
            // authenticate your client
            ArmClient client = new ArmClient(cred);

            // this example assumes you already have this CosmosDBAccountResource created on azure
            // for more information of creating CosmosDBAccountResource, please refer to the document of CosmosDBAccountResource
            string subscriptionId = "subid";
            string resourceGroupName = "rg1";
            string accountName = "ddb1";
            ResourceIdentifier cosmosDBAccountResourceId = CosmosDBAccountResource.CreateResourceIdentifier(subscriptionId, resourceGroupName, accountName);
            CosmosDBAccountResource cosmosDBAccount = client.GetCosmosDBAccountResource(cosmosDBAccountResourceId);

            // get the collection of this CosmosDBServiceResource
            CosmosDBServiceCollection collection = cosmosDBAccount.GetCosmosDBServices();

            // invoke the operation
            string serviceName = "DataTransfer";
            CosmosDBServiceResource result = await collection.GetAsync(serviceName);

            // the variable result is a resource, you could call other operations on this instance as well
            // but just for demo, we get its data from this resource instance
            CosmosDBServiceData resourceData = result.Data;
            // for demo we just print out the id
            Console.WriteLine($"Succeeded on id: {resourceData.Id}");
        }

        [Test]
        [Ignore("Only validating compilation of examples")]
        public async Task Get_GraphAPIComputeServiceGet()
        {
<<<<<<< HEAD
            // Generated from example definition: specification/cosmos-db/resource-manager/Microsoft.DocumentDB/preview/2024-12-01-preview/examples/CosmosDBDataTransferServiceGet.json
=======
            // Generated from example definition: specification/cosmos-db/resource-manager/Microsoft.DocumentDB/preview/2024-09-01-preview/examples/CosmosDBGraphAPIComputeServiceGet.json
>>>>>>> e92d842f
            // this example is just showing the usage of "Service_Get" operation, for the dependent resources, they will have to be created separately.

            // get your azure access token, for more details of how Azure SDK get your access token, please refer to https://learn.microsoft.com/en-us/dotnet/azure/sdk/authentication?tabs=command-line
            TokenCredential cred = new DefaultAzureCredential();
            // authenticate your client
            ArmClient client = new ArmClient(cred);

            // this example assumes you already have this CosmosDBAccountResource created on azure
            // for more information of creating CosmosDBAccountResource, please refer to the document of CosmosDBAccountResource
            string subscriptionId = "subid";
            string resourceGroupName = "rg1";
            string accountName = "ddb1";
            ResourceIdentifier cosmosDBAccountResourceId = CosmosDBAccountResource.CreateResourceIdentifier(subscriptionId, resourceGroupName, accountName);
            CosmosDBAccountResource cosmosDBAccount = client.GetCosmosDBAccountResource(cosmosDBAccountResourceId);

            // get the collection of this CosmosDBServiceResource
            CosmosDBServiceCollection collection = cosmosDBAccount.GetCosmosDBServices();

            // invoke the operation
            string serviceName = "GraphAPICompute";
            CosmosDBServiceResource result = await collection.GetAsync(serviceName);

            // the variable result is a resource, you could call other operations on this instance as well
            // but just for demo, we get its data from this resource instance
            CosmosDBServiceData resourceData = result.Data;
            // for demo we just print out the id
            Console.WriteLine($"Succeeded on id: {resourceData.Id}");
        }

        [Test]
        [Ignore("Only validating compilation of examples")]
        public async Task Get_MaterializedViewsBuilderServiceGet()
        {
<<<<<<< HEAD
            // Generated from example definition: specification/cosmos-db/resource-manager/Microsoft.DocumentDB/preview/2024-12-01-preview/examples/CosmosDBDataTransferServiceGet.json
=======
            // Generated from example definition: specification/cosmos-db/resource-manager/Microsoft.DocumentDB/preview/2024-09-01-preview/examples/CosmosDBMaterializedViewsBuilderServiceGet.json
>>>>>>> e92d842f
            // this example is just showing the usage of "Service_Get" operation, for the dependent resources, they will have to be created separately.

            // get your azure access token, for more details of how Azure SDK get your access token, please refer to https://learn.microsoft.com/en-us/dotnet/azure/sdk/authentication?tabs=command-line
            TokenCredential cred = new DefaultAzureCredential();
            // authenticate your client
            ArmClient client = new ArmClient(cred);

            // this example assumes you already have this CosmosDBAccountResource created on azure
            // for more information of creating CosmosDBAccountResource, please refer to the document of CosmosDBAccountResource
            string subscriptionId = "subid";
            string resourceGroupName = "rg1";
            string accountName = "ddb1";
            ResourceIdentifier cosmosDBAccountResourceId = CosmosDBAccountResource.CreateResourceIdentifier(subscriptionId, resourceGroupName, accountName);
            CosmosDBAccountResource cosmosDBAccount = client.GetCosmosDBAccountResource(cosmosDBAccountResourceId);

            // get the collection of this CosmosDBServiceResource
            CosmosDBServiceCollection collection = cosmosDBAccount.GetCosmosDBServices();

            // invoke the operation
            string serviceName = "MaterializedViewsBuilder";
            CosmosDBServiceResource result = await collection.GetAsync(serviceName);

            // the variable result is a resource, you could call other operations on this instance as well
            // but just for demo, we get its data from this resource instance
            CosmosDBServiceData resourceData = result.Data;
            // for demo we just print out the id
            Console.WriteLine($"Succeeded on id: {resourceData.Id}");
        }

        [Test]
        [Ignore("Only validating compilation of examples")]
        public async Task Get_SqlDedicatedGatewayServiceGet()
        {
<<<<<<< HEAD
            // Generated from example definition: specification/cosmos-db/resource-manager/Microsoft.DocumentDB/preview/2024-12-01-preview/examples/CosmosDBGraphAPIComputeServiceGet.json
=======
            // Generated from example definition: specification/cosmos-db/resource-manager/Microsoft.DocumentDB/preview/2024-09-01-preview/examples/services/sqldedicatedgateway/CosmosDBSqlDedicatedGatewayServiceGet.json
>>>>>>> e92d842f
            // this example is just showing the usage of "Service_Get" operation, for the dependent resources, they will have to be created separately.

            // get your azure access token, for more details of how Azure SDK get your access token, please refer to https://learn.microsoft.com/en-us/dotnet/azure/sdk/authentication?tabs=command-line
            TokenCredential cred = new DefaultAzureCredential();
            // authenticate your client
            ArmClient client = new ArmClient(cred);

            // this example assumes you already have this CosmosDBAccountResource created on azure
            // for more information of creating CosmosDBAccountResource, please refer to the document of CosmosDBAccountResource
            string subscriptionId = "subid";
            string resourceGroupName = "rg1";
            string accountName = "ddb1";
            ResourceIdentifier cosmosDBAccountResourceId = CosmosDBAccountResource.CreateResourceIdentifier(subscriptionId, resourceGroupName, accountName);
            CosmosDBAccountResource cosmosDBAccount = client.GetCosmosDBAccountResource(cosmosDBAccountResourceId);

            // get the collection of this CosmosDBServiceResource
            CosmosDBServiceCollection collection = cosmosDBAccount.GetCosmosDBServices();

            // invoke the operation
            string serviceName = "SqlDedicatedGateway";
            CosmosDBServiceResource result = await collection.GetAsync(serviceName);

            // the variable result is a resource, you could call other operations on this instance as well
            // but just for demo, we get its data from this resource instance
            CosmosDBServiceData resourceData = result.Data;
            // for demo we just print out the id
            Console.WriteLine($"Succeeded on id: {resourceData.Id}");
        }

        [Test]
        [Ignore("Only validating compilation of examples")]
        public async Task GetAll_CosmosDBServicesList()
        {
<<<<<<< HEAD
            // Generated from example definition: specification/cosmos-db/resource-manager/Microsoft.DocumentDB/preview/2024-12-01-preview/examples/CosmosDBGraphAPIComputeServiceGet.json
=======
            // Generated from example definition: specification/cosmos-db/resource-manager/Microsoft.DocumentDB/preview/2024-09-01-preview/examples/CosmosDBServicesList.json
            // this example is just showing the usage of "Service_List" operation, for the dependent resources, they will have to be created separately.

            // get your azure access token, for more details of how Azure SDK get your access token, please refer to https://learn.microsoft.com/en-us/dotnet/azure/sdk/authentication?tabs=command-line
            TokenCredential cred = new DefaultAzureCredential();
            // authenticate your client
            ArmClient client = new ArmClient(cred);

            // this example assumes you already have this CosmosDBAccountResource created on azure
            // for more information of creating CosmosDBAccountResource, please refer to the document of CosmosDBAccountResource
            string subscriptionId = "subid";
            string resourceGroupName = "rg1";
            string accountName = "ddb1";
            ResourceIdentifier cosmosDBAccountResourceId = CosmosDBAccountResource.CreateResourceIdentifier(subscriptionId, resourceGroupName, accountName);
            CosmosDBAccountResource cosmosDBAccount = client.GetCosmosDBAccountResource(cosmosDBAccountResourceId);

            // get the collection of this CosmosDBServiceResource
            CosmosDBServiceCollection collection = cosmosDBAccount.GetCosmosDBServices();

            // invoke the operation and iterate over the result
            await foreach (CosmosDBServiceResource item in collection.GetAllAsync())
            {
                // the variable item is a resource, you could call other operations on this instance as well
                // but just for demo, we get its data from this resource instance
                CosmosDBServiceData resourceData = item.Data;
                // for demo we just print out the id
                Console.WriteLine($"Succeeded on id: {resourceData.Id}");
            }

            Console.WriteLine("Succeeded");
        }

        [Test]
        [Ignore("Only validating compilation of examples")]
        public async Task Exists_DataTransferServiceGet()
        {
            // Generated from example definition: specification/cosmos-db/resource-manager/Microsoft.DocumentDB/preview/2024-09-01-preview/examples/CosmosDBDataTransferServiceGet.json
>>>>>>> e92d842f
            // this example is just showing the usage of "Service_Get" operation, for the dependent resources, they will have to be created separately.

            // get your azure access token, for more details of how Azure SDK get your access token, please refer to https://learn.microsoft.com/en-us/dotnet/azure/sdk/authentication?tabs=command-line
            TokenCredential cred = new DefaultAzureCredential();
            // authenticate your client
            ArmClient client = new ArmClient(cred);

            // this example assumes you already have this CosmosDBAccountResource created on azure
            // for more information of creating CosmosDBAccountResource, please refer to the document of CosmosDBAccountResource
            string subscriptionId = "subid";
            string resourceGroupName = "rg1";
            string accountName = "ddb1";
            ResourceIdentifier cosmosDBAccountResourceId = CosmosDBAccountResource.CreateResourceIdentifier(subscriptionId, resourceGroupName, accountName);
            CosmosDBAccountResource cosmosDBAccount = client.GetCosmosDBAccountResource(cosmosDBAccountResourceId);

            // get the collection of this CosmosDBServiceResource
            CosmosDBServiceCollection collection = cosmosDBAccount.GetCosmosDBServices();

            // invoke the operation
            string serviceName = "DataTransfer";
            bool result = await collection.ExistsAsync(serviceName);

            Console.WriteLine($"Succeeded: {result}");
        }

        [Test]
        [Ignore("Only validating compilation of examples")]
        public async Task Exists_GraphAPIComputeServiceGet()
        {
            // Generated from example definition: specification/cosmos-db/resource-manager/Microsoft.DocumentDB/preview/2024-12-01-preview/examples/CosmosDBGraphAPIComputeServiceGet.json
            // this example is just showing the usage of "Service_Get" operation, for the dependent resources, they will have to be created separately.

            // get your azure access token, for more details of how Azure SDK get your access token, please refer to https://learn.microsoft.com/en-us/dotnet/azure/sdk/authentication?tabs=command-line
            TokenCredential cred = new DefaultAzureCredential();
            // authenticate your client
            ArmClient client = new ArmClient(cred);

            // this example assumes you already have this CosmosDBAccountResource created on azure
            // for more information of creating CosmosDBAccountResource, please refer to the document of CosmosDBAccountResource
            string subscriptionId = "subid";
            string resourceGroupName = "rg1";
            string accountName = "ddb1";
            ResourceIdentifier cosmosDBAccountResourceId = CosmosDBAccountResource.CreateResourceIdentifier(subscriptionId, resourceGroupName, accountName);
            CosmosDBAccountResource cosmosDBAccount = client.GetCosmosDBAccountResource(cosmosDBAccountResourceId);

            // get the collection of this CosmosDBServiceResource
            CosmosDBServiceCollection collection = cosmosDBAccount.GetCosmosDBServices();

            // invoke the operation
            string serviceName = "GraphAPICompute";
            bool result = await collection.ExistsAsync(serviceName);

            Console.WriteLine($"Succeeded: {result}");
        }

        [Test]
        [Ignore("Only validating compilation of examples")]
        public async Task Exists_MaterializedViewsBuilderServiceGet()
        {
            // Generated from example definition: specification/cosmos-db/resource-manager/Microsoft.DocumentDB/preview/2024-12-01-preview/examples/CosmosDBMaterializedViewsBuilderServiceGet.json
            // this example is just showing the usage of "Service_Get" operation, for the dependent resources, they will have to be created separately.

            // get your azure access token, for more details of how Azure SDK get your access token, please refer to https://learn.microsoft.com/en-us/dotnet/azure/sdk/authentication?tabs=command-line
            TokenCredential cred = new DefaultAzureCredential();
            // authenticate your client
            ArmClient client = new ArmClient(cred);

            // this example assumes you already have this CosmosDBAccountResource created on azure
            // for more information of creating CosmosDBAccountResource, please refer to the document of CosmosDBAccountResource
            string subscriptionId = "subid";
            string resourceGroupName = "rg1";
            string accountName = "ddb1";
            ResourceIdentifier cosmosDBAccountResourceId = CosmosDBAccountResource.CreateResourceIdentifier(subscriptionId, resourceGroupName, accountName);
            CosmosDBAccountResource cosmosDBAccount = client.GetCosmosDBAccountResource(cosmosDBAccountResourceId);

            // get the collection of this CosmosDBServiceResource
            CosmosDBServiceCollection collection = cosmosDBAccount.GetCosmosDBServices();

            // invoke the operation
            string serviceName = "MaterializedViewsBuilder";
            bool result = await collection.ExistsAsync(serviceName);

            Console.WriteLine($"Succeeded: {result}");
        }

        [Test]
        [Ignore("Only validating compilation of examples")]
        public async Task Exists_SqlDedicatedGatewayServiceGet()
        {
<<<<<<< HEAD
            // Generated from example definition: specification/cosmos-db/resource-manager/Microsoft.DocumentDB/preview/2024-12-01-preview/examples/CosmosDBMaterializedViewsBuilderServiceGet.json
=======
            // Generated from example definition: specification/cosmos-db/resource-manager/Microsoft.DocumentDB/preview/2024-09-01-preview/examples/services/sqldedicatedgateway/CosmosDBSqlDedicatedGatewayServiceGet.json
>>>>>>> e92d842f
            // this example is just showing the usage of "Service_Get" operation, for the dependent resources, they will have to be created separately.

            // get your azure access token, for more details of how Azure SDK get your access token, please refer to https://learn.microsoft.com/en-us/dotnet/azure/sdk/authentication?tabs=command-line
            TokenCredential cred = new DefaultAzureCredential();
            // authenticate your client
            ArmClient client = new ArmClient(cred);

            // this example assumes you already have this CosmosDBAccountResource created on azure
            // for more information of creating CosmosDBAccountResource, please refer to the document of CosmosDBAccountResource
            string subscriptionId = "subid";
            string resourceGroupName = "rg1";
            string accountName = "ddb1";
            ResourceIdentifier cosmosDBAccountResourceId = CosmosDBAccountResource.CreateResourceIdentifier(subscriptionId, resourceGroupName, accountName);
            CosmosDBAccountResource cosmosDBAccount = client.GetCosmosDBAccountResource(cosmosDBAccountResourceId);

            // get the collection of this CosmosDBServiceResource
            CosmosDBServiceCollection collection = cosmosDBAccount.GetCosmosDBServices();

            // invoke the operation
            string serviceName = "SqlDedicatedGateway";
            bool result = await collection.ExistsAsync(serviceName);

            Console.WriteLine($"Succeeded: {result}");
        }

        [Test]
        [Ignore("Only validating compilation of examples")]
        public async Task GetIfExists_DataTransferServiceGet()
        {
<<<<<<< HEAD
            // Generated from example definition: specification/cosmos-db/resource-manager/Microsoft.DocumentDB/preview/2024-12-01-preview/examples/CosmosDBMaterializedViewsBuilderServiceGet.json
=======
            // Generated from example definition: specification/cosmos-db/resource-manager/Microsoft.DocumentDB/preview/2024-09-01-preview/examples/CosmosDBDataTransferServiceGet.json
>>>>>>> e92d842f
            // this example is just showing the usage of "Service_Get" operation, for the dependent resources, they will have to be created separately.

            // get your azure access token, for more details of how Azure SDK get your access token, please refer to https://learn.microsoft.com/en-us/dotnet/azure/sdk/authentication?tabs=command-line
            TokenCredential cred = new DefaultAzureCredential();
            // authenticate your client
            ArmClient client = new ArmClient(cred);

            // this example assumes you already have this CosmosDBAccountResource created on azure
            // for more information of creating CosmosDBAccountResource, please refer to the document of CosmosDBAccountResource
            string subscriptionId = "subid";
            string resourceGroupName = "rg1";
            string accountName = "ddb1";
            ResourceIdentifier cosmosDBAccountResourceId = CosmosDBAccountResource.CreateResourceIdentifier(subscriptionId, resourceGroupName, accountName);
            CosmosDBAccountResource cosmosDBAccount = client.GetCosmosDBAccountResource(cosmosDBAccountResourceId);

            // get the collection of this CosmosDBServiceResource
            CosmosDBServiceCollection collection = cosmosDBAccount.GetCosmosDBServices();

            // invoke the operation
            string serviceName = "DataTransfer";
            NullableResponse<CosmosDBServiceResource> response = await collection.GetIfExistsAsync(serviceName);
            CosmosDBServiceResource result = response.HasValue ? response.Value : null;

            if (result == null)
            {
                Console.WriteLine("Succeeded with null as result");
            }
            else
            {
                // the variable result is a resource, you could call other operations on this instance as well
                // but just for demo, we get its data from this resource instance
                CosmosDBServiceData resourceData = result.Data;
                // for demo we just print out the id
                Console.WriteLine($"Succeeded on id: {resourceData.Id}");
            }
        }

        [Test]
        [Ignore("Only validating compilation of examples")]
        public async Task GetIfExists_GraphAPIComputeServiceGet()
        {
<<<<<<< HEAD
            // Generated from example definition: specification/cosmos-db/resource-manager/Microsoft.DocumentDB/preview/2024-12-01-preview/examples/services/sqldedicatedgateway/CosmosDBSqlDedicatedGatewayServiceGet.json
=======
            // Generated from example definition: specification/cosmos-db/resource-manager/Microsoft.DocumentDB/preview/2024-09-01-preview/examples/CosmosDBGraphAPIComputeServiceGet.json
>>>>>>> e92d842f
            // this example is just showing the usage of "Service_Get" operation, for the dependent resources, they will have to be created separately.

            // get your azure access token, for more details of how Azure SDK get your access token, please refer to https://learn.microsoft.com/en-us/dotnet/azure/sdk/authentication?tabs=command-line
            TokenCredential cred = new DefaultAzureCredential();
            // authenticate your client
            ArmClient client = new ArmClient(cred);

            // this example assumes you already have this CosmosDBAccountResource created on azure
            // for more information of creating CosmosDBAccountResource, please refer to the document of CosmosDBAccountResource
            string subscriptionId = "subid";
            string resourceGroupName = "rg1";
            string accountName = "ddb1";
            ResourceIdentifier cosmosDBAccountResourceId = CosmosDBAccountResource.CreateResourceIdentifier(subscriptionId, resourceGroupName, accountName);
            CosmosDBAccountResource cosmosDBAccount = client.GetCosmosDBAccountResource(cosmosDBAccountResourceId);

            // get the collection of this CosmosDBServiceResource
            CosmosDBServiceCollection collection = cosmosDBAccount.GetCosmosDBServices();

            // invoke the operation
            string serviceName = "GraphAPICompute";
            NullableResponse<CosmosDBServiceResource> response = await collection.GetIfExistsAsync(serviceName);
            CosmosDBServiceResource result = response.HasValue ? response.Value : null;

            if (result == null)
            {
                Console.WriteLine("Succeeded with null as result");
            }
            else
            {
                // the variable result is a resource, you could call other operations on this instance as well
                // but just for demo, we get its data from this resource instance
                CosmosDBServiceData resourceData = result.Data;
                // for demo we just print out the id
                Console.WriteLine($"Succeeded on id: {resourceData.Id}");
            }
        }

        [Test]
        [Ignore("Only validating compilation of examples")]
        public async Task GetIfExists_MaterializedViewsBuilderServiceGet()
        {
<<<<<<< HEAD
            // Generated from example definition: specification/cosmos-db/resource-manager/Microsoft.DocumentDB/preview/2024-12-01-preview/examples/services/sqldedicatedgateway/CosmosDBSqlDedicatedGatewayServiceGet.json
=======
            // Generated from example definition: specification/cosmos-db/resource-manager/Microsoft.DocumentDB/preview/2024-09-01-preview/examples/CosmosDBMaterializedViewsBuilderServiceGet.json
>>>>>>> e92d842f
            // this example is just showing the usage of "Service_Get" operation, for the dependent resources, they will have to be created separately.

            // get your azure access token, for more details of how Azure SDK get your access token, please refer to https://learn.microsoft.com/en-us/dotnet/azure/sdk/authentication?tabs=command-line
            TokenCredential cred = new DefaultAzureCredential();
            // authenticate your client
            ArmClient client = new ArmClient(cred);

            // this example assumes you already have this CosmosDBAccountResource created on azure
            // for more information of creating CosmosDBAccountResource, please refer to the document of CosmosDBAccountResource
            string subscriptionId = "subid";
            string resourceGroupName = "rg1";
            string accountName = "ddb1";
            ResourceIdentifier cosmosDBAccountResourceId = CosmosDBAccountResource.CreateResourceIdentifier(subscriptionId, resourceGroupName, accountName);
            CosmosDBAccountResource cosmosDBAccount = client.GetCosmosDBAccountResource(cosmosDBAccountResourceId);

            // get the collection of this CosmosDBServiceResource
            CosmosDBServiceCollection collection = cosmosDBAccount.GetCosmosDBServices();

            // invoke the operation
            string serviceName = "MaterializedViewsBuilder";
            NullableResponse<CosmosDBServiceResource> response = await collection.GetIfExistsAsync(serviceName);
            CosmosDBServiceResource result = response.HasValue ? response.Value : null;

            if (result == null)
            {
                Console.WriteLine("Succeeded with null as result");
            }
            else
            {
                // the variable result is a resource, you could call other operations on this instance as well
                // but just for demo, we get its data from this resource instance
                CosmosDBServiceData resourceData = result.Data;
                // for demo we just print out the id
                Console.WriteLine($"Succeeded on id: {resourceData.Id}");
            }
        }

        [Test]
        [Ignore("Only validating compilation of examples")]
        public async Task GetIfExists_SqlDedicatedGatewayServiceGet()
        {
            // Generated from example definition: specification/cosmos-db/resource-manager/Microsoft.DocumentDB/preview/2024-12-01-preview/examples/services/sqldedicatedgateway/CosmosDBSqlDedicatedGatewayServiceGet.json
            // this example is just showing the usage of "Service_Get" operation, for the dependent resources, they will have to be created separately.

            // get your azure access token, for more details of how Azure SDK get your access token, please refer to https://learn.microsoft.com/en-us/dotnet/azure/sdk/authentication?tabs=command-line
            TokenCredential cred = new DefaultAzureCredential();
            // authenticate your client
            ArmClient client = new ArmClient(cred);

            // this example assumes you already have this CosmosDBAccountResource created on azure
            // for more information of creating CosmosDBAccountResource, please refer to the document of CosmosDBAccountResource
            string subscriptionId = "subid";
            string resourceGroupName = "rg1";
            string accountName = "ddb1";
            ResourceIdentifier cosmosDBAccountResourceId = CosmosDBAccountResource.CreateResourceIdentifier(subscriptionId, resourceGroupName, accountName);
            CosmosDBAccountResource cosmosDBAccount = client.GetCosmosDBAccountResource(cosmosDBAccountResourceId);

            // get the collection of this CosmosDBServiceResource
            CosmosDBServiceCollection collection = cosmosDBAccount.GetCosmosDBServices();

            // invoke the operation
            string serviceName = "SqlDedicatedGateway";
            NullableResponse<CosmosDBServiceResource> response = await collection.GetIfExistsAsync(serviceName);
            CosmosDBServiceResource result = response.HasValue ? response.Value : null;

            if (result == null)
            {
                Console.WriteLine("Succeeded with null as result");
            }
            else
            {
                // the variable result is a resource, you could call other operations on this instance as well
                // but just for demo, we get its data from this resource instance
                CosmosDBServiceData resourceData = result.Data;
                // for demo we just print out the id
                Console.WriteLine($"Succeeded on id: {resourceData.Id}");
            }
        }
    }
}<|MERGE_RESOLUTION|>--- conflicted
+++ resolved
@@ -18,45 +18,6 @@
     {
         [Test]
         [Ignore("Only validating compilation of examples")]
-<<<<<<< HEAD
-        public async Task GetAll_CosmosDBServicesList()
-        {
-            // Generated from example definition: specification/cosmos-db/resource-manager/Microsoft.DocumentDB/preview/2024-12-01-preview/examples/CosmosDBServicesList.json
-            // this example is just showing the usage of "Service_List" operation, for the dependent resources, they will have to be created separately.
-
-            // get your azure access token, for more details of how Azure SDK get your access token, please refer to https://learn.microsoft.com/en-us/dotnet/azure/sdk/authentication?tabs=command-line
-            TokenCredential cred = new DefaultAzureCredential();
-            // authenticate your client
-            ArmClient client = new ArmClient(cred);
-
-            // this example assumes you already have this CosmosDBAccountResource created on azure
-            // for more information of creating CosmosDBAccountResource, please refer to the document of CosmosDBAccountResource
-            string subscriptionId = "subid";
-            string resourceGroupName = "rg1";
-            string accountName = "ddb1";
-            ResourceIdentifier cosmosDBAccountResourceId = CosmosDBAccountResource.CreateResourceIdentifier(subscriptionId, resourceGroupName, accountName);
-            CosmosDBAccountResource cosmosDBAccount = client.GetCosmosDBAccountResource(cosmosDBAccountResourceId);
-
-            // get the collection of this CosmosDBServiceResource
-            CosmosDBServiceCollection collection = cosmosDBAccount.GetCosmosDBServices();
-
-            // invoke the operation and iterate over the result
-            await foreach (CosmosDBServiceResource item in collection.GetAllAsync())
-            {
-                // the variable item is a resource, you could call other operations on this instance as well
-                // but just for demo, we get its data from this resource instance
-                CosmosDBServiceData resourceData = item.Data;
-                // for demo we just print out the id
-                Console.WriteLine($"Succeeded on id: {resourceData.Id}");
-            }
-
-            Console.WriteLine("Succeeded");
-        }
-
-        [Test]
-        [Ignore("Only validating compilation of examples")]
-=======
->>>>>>> e92d842f
         public async Task CreateOrUpdate_DataTransferServiceCreate()
         {
             // Generated from example definition: specification/cosmos-db/resource-manager/Microsoft.DocumentDB/preview/2024-12-01-preview/examples/CosmosDBDataTransferServiceCreate.json
@@ -266,11 +227,7 @@
         [Ignore("Only validating compilation of examples")]
         public async Task Get_GraphAPIComputeServiceGet()
         {
-<<<<<<< HEAD
-            // Generated from example definition: specification/cosmos-db/resource-manager/Microsoft.DocumentDB/preview/2024-12-01-preview/examples/CosmosDBDataTransferServiceGet.json
-=======
-            // Generated from example definition: specification/cosmos-db/resource-manager/Microsoft.DocumentDB/preview/2024-09-01-preview/examples/CosmosDBGraphAPIComputeServiceGet.json
->>>>>>> e92d842f
+            // Generated from example definition: specification/cosmos-db/resource-manager/Microsoft.DocumentDB/preview/2024-12-01-preview/examples/CosmosDBGraphAPIComputeServiceGet.json
             // this example is just showing the usage of "Service_Get" operation, for the dependent resources, they will have to be created separately.
 
             // get your azure access token, for more details of how Azure SDK get your access token, please refer to https://learn.microsoft.com/en-us/dotnet/azure/sdk/authentication?tabs=command-line
@@ -304,11 +261,7 @@
         [Ignore("Only validating compilation of examples")]
         public async Task Get_MaterializedViewsBuilderServiceGet()
         {
-<<<<<<< HEAD
-            // Generated from example definition: specification/cosmos-db/resource-manager/Microsoft.DocumentDB/preview/2024-12-01-preview/examples/CosmosDBDataTransferServiceGet.json
-=======
-            // Generated from example definition: specification/cosmos-db/resource-manager/Microsoft.DocumentDB/preview/2024-09-01-preview/examples/CosmosDBMaterializedViewsBuilderServiceGet.json
->>>>>>> e92d842f
+            // Generated from example definition: specification/cosmos-db/resource-manager/Microsoft.DocumentDB/preview/2024-12-01-preview/examples/CosmosDBMaterializedViewsBuilderServiceGet.json
             // this example is just showing the usage of "Service_Get" operation, for the dependent resources, they will have to be created separately.
 
             // get your azure access token, for more details of how Azure SDK get your access token, please refer to https://learn.microsoft.com/en-us/dotnet/azure/sdk/authentication?tabs=command-line
@@ -342,11 +295,7 @@
         [Ignore("Only validating compilation of examples")]
         public async Task Get_SqlDedicatedGatewayServiceGet()
         {
-<<<<<<< HEAD
-            // Generated from example definition: specification/cosmos-db/resource-manager/Microsoft.DocumentDB/preview/2024-12-01-preview/examples/CosmosDBGraphAPIComputeServiceGet.json
-=======
-            // Generated from example definition: specification/cosmos-db/resource-manager/Microsoft.DocumentDB/preview/2024-09-01-preview/examples/services/sqldedicatedgateway/CosmosDBSqlDedicatedGatewayServiceGet.json
->>>>>>> e92d842f
+            // Generated from example definition: specification/cosmos-db/resource-manager/Microsoft.DocumentDB/preview/2024-12-01-preview/examples/services/sqldedicatedgateway/CosmosDBSqlDedicatedGatewayServiceGet.json
             // this example is just showing the usage of "Service_Get" operation, for the dependent resources, they will have to be created separately.
 
             // get your azure access token, for more details of how Azure SDK get your access token, please refer to https://learn.microsoft.com/en-us/dotnet/azure/sdk/authentication?tabs=command-line
@@ -380,10 +329,7 @@
         [Ignore("Only validating compilation of examples")]
         public async Task GetAll_CosmosDBServicesList()
         {
-<<<<<<< HEAD
-            // Generated from example definition: specification/cosmos-db/resource-manager/Microsoft.DocumentDB/preview/2024-12-01-preview/examples/CosmosDBGraphAPIComputeServiceGet.json
-=======
-            // Generated from example definition: specification/cosmos-db/resource-manager/Microsoft.DocumentDB/preview/2024-09-01-preview/examples/CosmosDBServicesList.json
+            // Generated from example definition: specification/cosmos-db/resource-manager/Microsoft.DocumentDB/preview/2024-12-01-preview/examples/CosmosDBServicesList.json
             // this example is just showing the usage of "Service_List" operation, for the dependent resources, they will have to be created separately.
 
             // get your azure access token, for more details of how Azure SDK get your access token, please refer to https://learn.microsoft.com/en-us/dotnet/azure/sdk/authentication?tabs=command-line
@@ -419,8 +365,7 @@
         [Ignore("Only validating compilation of examples")]
         public async Task Exists_DataTransferServiceGet()
         {
-            // Generated from example definition: specification/cosmos-db/resource-manager/Microsoft.DocumentDB/preview/2024-09-01-preview/examples/CosmosDBDataTransferServiceGet.json
->>>>>>> e92d842f
+            // Generated from example definition: specification/cosmos-db/resource-manager/Microsoft.DocumentDB/preview/2024-12-01-preview/examples/CosmosDBDataTransferServiceGet.json
             // this example is just showing the usage of "Service_Get" operation, for the dependent resources, they will have to be created separately.
 
             // get your azure access token, for more details of how Azure SDK get your access token, please refer to https://learn.microsoft.com/en-us/dotnet/azure/sdk/authentication?tabs=command-line
@@ -510,11 +455,7 @@
         [Ignore("Only validating compilation of examples")]
         public async Task Exists_SqlDedicatedGatewayServiceGet()
         {
-<<<<<<< HEAD
-            // Generated from example definition: specification/cosmos-db/resource-manager/Microsoft.DocumentDB/preview/2024-12-01-preview/examples/CosmosDBMaterializedViewsBuilderServiceGet.json
-=======
-            // Generated from example definition: specification/cosmos-db/resource-manager/Microsoft.DocumentDB/preview/2024-09-01-preview/examples/services/sqldedicatedgateway/CosmosDBSqlDedicatedGatewayServiceGet.json
->>>>>>> e92d842f
+            // Generated from example definition: specification/cosmos-db/resource-manager/Microsoft.DocumentDB/preview/2024-12-01-preview/examples/services/sqldedicatedgateway/CosmosDBSqlDedicatedGatewayServiceGet.json
             // this example is just showing the usage of "Service_Get" operation, for the dependent resources, they will have to be created separately.
 
             // get your azure access token, for more details of how Azure SDK get your access token, please refer to https://learn.microsoft.com/en-us/dotnet/azure/sdk/authentication?tabs=command-line
@@ -544,11 +485,7 @@
         [Ignore("Only validating compilation of examples")]
         public async Task GetIfExists_DataTransferServiceGet()
         {
-<<<<<<< HEAD
-            // Generated from example definition: specification/cosmos-db/resource-manager/Microsoft.DocumentDB/preview/2024-12-01-preview/examples/CosmosDBMaterializedViewsBuilderServiceGet.json
-=======
-            // Generated from example definition: specification/cosmos-db/resource-manager/Microsoft.DocumentDB/preview/2024-09-01-preview/examples/CosmosDBDataTransferServiceGet.json
->>>>>>> e92d842f
+            // Generated from example definition: specification/cosmos-db/resource-manager/Microsoft.DocumentDB/preview/2024-12-01-preview/examples/CosmosDBDataTransferServiceGet.json
             // this example is just showing the usage of "Service_Get" operation, for the dependent resources, they will have to be created separately.
 
             // get your azure access token, for more details of how Azure SDK get your access token, please refer to https://learn.microsoft.com/en-us/dotnet/azure/sdk/authentication?tabs=command-line
@@ -590,11 +527,7 @@
         [Ignore("Only validating compilation of examples")]
         public async Task GetIfExists_GraphAPIComputeServiceGet()
         {
-<<<<<<< HEAD
-            // Generated from example definition: specification/cosmos-db/resource-manager/Microsoft.DocumentDB/preview/2024-12-01-preview/examples/services/sqldedicatedgateway/CosmosDBSqlDedicatedGatewayServiceGet.json
-=======
-            // Generated from example definition: specification/cosmos-db/resource-manager/Microsoft.DocumentDB/preview/2024-09-01-preview/examples/CosmosDBGraphAPIComputeServiceGet.json
->>>>>>> e92d842f
+            // Generated from example definition: specification/cosmos-db/resource-manager/Microsoft.DocumentDB/preview/2024-12-01-preview/examples/CosmosDBGraphAPIComputeServiceGet.json
             // this example is just showing the usage of "Service_Get" operation, for the dependent resources, they will have to be created separately.
 
             // get your azure access token, for more details of how Azure SDK get your access token, please refer to https://learn.microsoft.com/en-us/dotnet/azure/sdk/authentication?tabs=command-line
@@ -636,11 +569,7 @@
         [Ignore("Only validating compilation of examples")]
         public async Task GetIfExists_MaterializedViewsBuilderServiceGet()
         {
-<<<<<<< HEAD
-            // Generated from example definition: specification/cosmos-db/resource-manager/Microsoft.DocumentDB/preview/2024-12-01-preview/examples/services/sqldedicatedgateway/CosmosDBSqlDedicatedGatewayServiceGet.json
-=======
-            // Generated from example definition: specification/cosmos-db/resource-manager/Microsoft.DocumentDB/preview/2024-09-01-preview/examples/CosmosDBMaterializedViewsBuilderServiceGet.json
->>>>>>> e92d842f
+            // Generated from example definition: specification/cosmos-db/resource-manager/Microsoft.DocumentDB/preview/2024-12-01-preview/examples/CosmosDBMaterializedViewsBuilderServiceGet.json
             // this example is just showing the usage of "Service_Get" operation, for the dependent resources, they will have to be created separately.
 
             // get your azure access token, for more details of how Azure SDK get your access token, please refer to https://learn.microsoft.com/en-us/dotnet/azure/sdk/authentication?tabs=command-line
