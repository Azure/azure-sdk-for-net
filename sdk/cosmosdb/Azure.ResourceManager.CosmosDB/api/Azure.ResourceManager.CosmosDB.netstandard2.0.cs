--- conflicted
+++ resolved
@@ -272,13 +272,6 @@
         public System.Collections.Generic.IList<Azure.ResourceManager.CosmosDB.Models.CosmosDBVirtualNetworkRule> VirtualNetworkRules { get { throw null; } }
         public System.Collections.Generic.IReadOnlyList<Azure.ResourceManager.CosmosDB.Models.CosmosDBAccountLocation> WriteLocations { get { throw null; } }
     }
-<<<<<<< HEAD
-    public partial class ClusterResourceData : Azure.ResourceManager.Models.TrackedResourceData
-    {
-        public ClusterResourceData(Azure.Core.AzureLocation location) : base (default(Azure.Core.AzureLocation)) { }
-        public Azure.ResourceManager.Models.SystemAssignedServiceIdentity Identity { get { throw null; } set { } }
-        public Azure.ResourceManager.CosmosDB.Models.ClusterResourceProperties Properties { get { throw null; } set { } }
-=======
     public partial class CosmosDBAccountResource : Azure.ResourceManager.ArmResource
     {
         public static readonly Azure.Core.ResourceType ResourceType;
@@ -377,7 +370,6 @@
         public virtual System.Threading.Tasks.Task<Azure.Response<Azure.ResourceManager.CosmosDB.CosmosDBAccountResource>> SetTagsAsync(System.Collections.Generic.IDictionary<string, string> tags, System.Threading.CancellationToken cancellationToken = default(System.Threading.CancellationToken)) { throw null; }
         public virtual Azure.ResourceManager.ArmOperation<Azure.ResourceManager.CosmosDB.CosmosDBAccountResource> Update(Azure.WaitUntil waitUntil, Azure.ResourceManager.CosmosDB.Models.CosmosDBAccountPatch patch, System.Threading.CancellationToken cancellationToken = default(System.Threading.CancellationToken)) { throw null; }
         public virtual System.Threading.Tasks.Task<Azure.ResourceManager.ArmOperation<Azure.ResourceManager.CosmosDB.CosmosDBAccountResource>> UpdateAsync(Azure.WaitUntil waitUntil, Azure.ResourceManager.CosmosDB.Models.CosmosDBAccountPatch patch, System.Threading.CancellationToken cancellationToken = default(System.Threading.CancellationToken)) { throw null; }
->>>>>>> b926ce7c
     }
     public static partial class CosmosDBExtensions
     {
@@ -393,14 +385,6 @@
         public static Azure.ResourceManager.CosmosDB.CassandraKeyspaceResource GetCassandraKeyspaceResource(this Azure.ResourceManager.ArmClient client, Azure.Core.ResourceIdentifier id) { throw null; }
         public static Azure.ResourceManager.CosmosDB.CassandraKeyspaceThroughputSettingResource GetCassandraKeyspaceThroughputSettingResource(this Azure.ResourceManager.ArmClient client, Azure.Core.ResourceIdentifier id) { throw null; }
         public static Azure.ResourceManager.CosmosDB.CassandraTableResource GetCassandraTableResource(this Azure.ResourceManager.ArmClient client, Azure.Core.ResourceIdentifier id) { throw null; }
-<<<<<<< HEAD
-        public static Azure.ResourceManager.CosmosDB.ClusterResource GetClusterResource(this Azure.ResourceManager.ArmClient client, Azure.Core.ResourceIdentifier id) { throw null; }
-        public static Azure.Response<Azure.ResourceManager.CosmosDB.ClusterResource> GetClusterResource(this Azure.ResourceManager.Resources.ResourceGroupResource resourceGroupResource, string clusterName, System.Threading.CancellationToken cancellationToken = default(System.Threading.CancellationToken)) { throw null; }
-        public static System.Threading.Tasks.Task<Azure.Response<Azure.ResourceManager.CosmosDB.ClusterResource>> GetClusterResourceAsync(this Azure.ResourceManager.Resources.ResourceGroupResource resourceGroupResource, string clusterName, System.Threading.CancellationToken cancellationToken = default(System.Threading.CancellationToken)) { throw null; }
-        public static Azure.ResourceManager.CosmosDB.ClusterResourceCollection GetClusterResources(this Azure.ResourceManager.Resources.ResourceGroupResource resourceGroupResource) { throw null; }
-        public static Azure.Pageable<Azure.ResourceManager.CosmosDB.ClusterResource> GetClusterResources(this Azure.ResourceManager.Resources.SubscriptionResource subscriptionResource, System.Threading.CancellationToken cancellationToken = default(System.Threading.CancellationToken)) { throw null; }
-        public static Azure.AsyncPageable<Azure.ResourceManager.CosmosDB.ClusterResource> GetClusterResourcesAsync(this Azure.ResourceManager.Resources.SubscriptionResource subscriptionResource, System.Threading.CancellationToken cancellationToken = default(System.Threading.CancellationToken)) { throw null; }
-=======
         public static Azure.ResourceManager.CosmosDB.CassandraTableThroughputSettingResource GetCassandraTableThroughputSettingResource(this Azure.ResourceManager.ArmClient client, Azure.Core.ResourceIdentifier id) { throw null; }
         public static Azure.Response<Azure.ResourceManager.CosmosDB.CosmosDBAccountResource> GetCosmosDBAccount(this Azure.ResourceManager.Resources.ResourceGroupResource resourceGroupResource, string accountName, System.Threading.CancellationToken cancellationToken = default(System.Threading.CancellationToken)) { throw null; }
         public static System.Threading.Tasks.Task<Azure.Response<Azure.ResourceManager.CosmosDB.CosmosDBAccountResource>> GetCosmosDBAccountAsync(this Azure.ResourceManager.Resources.ResourceGroupResource resourceGroupResource, string accountName, System.Threading.CancellationToken cancellationToken = default(System.Threading.CancellationToken)) { throw null; }
@@ -408,7 +392,6 @@
         public static Azure.ResourceManager.CosmosDB.CosmosDBAccountCollection GetCosmosDBAccounts(this Azure.ResourceManager.Resources.ResourceGroupResource resourceGroupResource) { throw null; }
         public static Azure.Pageable<Azure.ResourceManager.CosmosDB.CosmosDBAccountResource> GetCosmosDBAccounts(this Azure.ResourceManager.Resources.SubscriptionResource subscriptionResource, System.Threading.CancellationToken cancellationToken = default(System.Threading.CancellationToken)) { throw null; }
         public static Azure.AsyncPageable<Azure.ResourceManager.CosmosDB.CosmosDBAccountResource> GetCosmosDBAccountsAsync(this Azure.ResourceManager.Resources.SubscriptionResource subscriptionResource, System.Threading.CancellationToken cancellationToken = default(System.Threading.CancellationToken)) { throw null; }
->>>>>>> b926ce7c
         public static Azure.Response<Azure.ResourceManager.CosmosDB.CosmosDBLocationResource> GetCosmosDBLocation(this Azure.ResourceManager.Resources.SubscriptionResource subscriptionResource, Azure.Core.AzureLocation location, System.Threading.CancellationToken cancellationToken = default(System.Threading.CancellationToken)) { throw null; }
         public static System.Threading.Tasks.Task<Azure.Response<Azure.ResourceManager.CosmosDB.CosmosDBLocationResource>> GetCosmosDBLocationAsync(this Azure.ResourceManager.Resources.SubscriptionResource subscriptionResource, Azure.Core.AzureLocation location, System.Threading.CancellationToken cancellationToken = default(System.Threading.CancellationToken)) { throw null; }
         public static Azure.ResourceManager.CosmosDB.CosmosDBLocationResource GetCosmosDBLocationResource(this Azure.ResourceManager.ArmClient client, Azure.Core.ResourceIdentifier id) { throw null; }
@@ -950,351 +933,6 @@
         System.Collections.Generic.IEnumerator<Azure.ResourceManager.CosmosDB.GremlinDatabaseResource> System.Collections.Generic.IEnumerable<Azure.ResourceManager.CosmosDB.GremlinDatabaseResource>.GetEnumerator() { throw null; }
         System.Collections.IEnumerator System.Collections.IEnumerable.GetEnumerator() { throw null; }
     }
-<<<<<<< HEAD
-    public partial class DatabaseAccountData : Azure.ResourceManager.Models.TrackedResourceData
-    {
-        public DatabaseAccountData(Azure.Core.AzureLocation location) : base (default(Azure.Core.AzureLocation)) { }
-        public Azure.ResourceManager.CosmosDB.Models.AnalyticalStorageSchemaType? AnalyticalStorageSchemaType { get { throw null; } set { } }
-        public Azure.ResourceManager.CosmosDB.Models.ServerVersion? ApiServerVersion { get { throw null; } set { } }
-        public Azure.ResourceManager.CosmosDB.Models.BackupPolicy BackupPolicy { get { throw null; } set { } }
-        public System.Collections.Generic.IList<Azure.ResourceManager.CosmosDB.Models.DatabaseAccountCapability> Capabilities { get { throw null; } }
-        public int? CapacityTotalThroughputLimit { get { throw null; } set { } }
-        public Azure.ResourceManager.CosmosDB.Models.ConnectorOffer? ConnectorOffer { get { throw null; } set { } }
-        public Azure.ResourceManager.CosmosDB.Models.ConsistencyPolicy ConsistencyPolicy { get { throw null; } set { } }
-        public System.Collections.Generic.IList<Azure.ResourceManager.CosmosDB.Models.CorsPolicy> Cors { get { throw null; } }
-        public Azure.ResourceManager.CosmosDB.Models.CreateMode? CreateMode { get { throw null; } set { } }
-        public Azure.ResourceManager.CosmosDB.Models.DatabaseAccountOfferType? DatabaseAccountOfferType { get { throw null; } }
-        public string DefaultIdentity { get { throw null; } set { } }
-        public bool? DisableKeyBasedMetadataWriteAccess { get { throw null; } set { } }
-        public bool? DisableLocalAuth { get { throw null; } set { } }
-        public string DocumentEndpoint { get { throw null; } }
-        public bool? EnableAnalyticalStorage { get { throw null; } set { } }
-        public bool? EnableAutomaticFailover { get { throw null; } set { } }
-        public bool? EnableCassandraConnector { get { throw null; } set { } }
-        public bool? EnableFreeTier { get { throw null; } set { } }
-        public bool? EnableMultipleWriteLocations { get { throw null; } set { } }
-        public System.Collections.Generic.IReadOnlyList<Azure.ResourceManager.CosmosDB.Models.FailoverPolicy> FailoverPolicies { get { throw null; } }
-        public Azure.ResourceManager.Models.ManagedServiceIdentity Identity { get { throw null; } set { } }
-        public string InstanceId { get { throw null; } }
-        public System.Collections.Generic.IList<Azure.ResourceManager.CosmosDB.Models.IPAddressOrRange> IPRules { get { throw null; } }
-        public bool? IsVirtualNetworkFilterEnabled { get { throw null; } set { } }
-        public System.Uri KeyVaultKeyUri { get { throw null; } set { } }
-        public Azure.ResourceManager.CosmosDB.Models.DatabaseAccountKind? Kind { get { throw null; } set { } }
-        public System.Collections.Generic.IReadOnlyList<Azure.ResourceManager.CosmosDB.Models.DatabaseAccountLocation> Locations { get { throw null; } }
-        public Azure.ResourceManager.CosmosDB.Models.NetworkAclBypass? NetworkAclBypass { get { throw null; } set { } }
-        public System.Collections.Generic.IList<string> NetworkAclBypassResourceIds { get { throw null; } }
-        public System.Collections.Generic.IReadOnlyList<Azure.ResourceManager.CosmosDB.CosmosDBPrivateEndpointConnectionData> PrivateEndpointConnections { get { throw null; } }
-        public string ProvisioningState { get { throw null; } }
-        public Azure.ResourceManager.CosmosDB.Models.PublicNetworkAccess? PublicNetworkAccess { get { throw null; } set { } }
-        public System.Collections.Generic.IReadOnlyList<Azure.ResourceManager.CosmosDB.Models.DatabaseAccountLocation> ReadLocations { get { throw null; } }
-        public Azure.ResourceManager.CosmosDB.Models.RestoreParameters RestoreParameters { get { throw null; } set { } }
-        public System.Collections.Generic.IList<Azure.ResourceManager.CosmosDB.Models.VirtualNetworkRule> VirtualNetworkRules { get { throw null; } }
-        public System.Collections.Generic.IReadOnlyList<Azure.ResourceManager.CosmosDB.Models.DatabaseAccountLocation> WriteLocations { get { throw null; } }
-    }
-    public partial class DatabaseAccountGremlinDatabaseGraphThroughputSettingResource : Azure.ResourceManager.ArmResource
-    {
-        public static readonly Azure.Core.ResourceType ResourceType;
-        protected DatabaseAccountGremlinDatabaseGraphThroughputSettingResource() { }
-        public virtual Azure.ResourceManager.CosmosDB.ThroughputSettingsData Data { get { throw null; } }
-        public virtual bool HasData { get { throw null; } }
-        public virtual Azure.Response<Azure.ResourceManager.CosmosDB.DatabaseAccountGremlinDatabaseGraphThroughputSettingResource> AddTag(string key, string value, System.Threading.CancellationToken cancellationToken = default(System.Threading.CancellationToken)) { throw null; }
-        public virtual System.Threading.Tasks.Task<Azure.Response<Azure.ResourceManager.CosmosDB.DatabaseAccountGremlinDatabaseGraphThroughputSettingResource>> AddTagAsync(string key, string value, System.Threading.CancellationToken cancellationToken = default(System.Threading.CancellationToken)) { throw null; }
-        public virtual Azure.ResourceManager.ArmOperation<Azure.ResourceManager.CosmosDB.DatabaseAccountGremlinDatabaseGraphThroughputSettingResource> CreateOrUpdate(Azure.WaitUntil waitUntil, Azure.ResourceManager.CosmosDB.Models.ThroughputSettingsUpdateData data, System.Threading.CancellationToken cancellationToken = default(System.Threading.CancellationToken)) { throw null; }
-        public virtual System.Threading.Tasks.Task<Azure.ResourceManager.ArmOperation<Azure.ResourceManager.CosmosDB.DatabaseAccountGremlinDatabaseGraphThroughputSettingResource>> CreateOrUpdateAsync(Azure.WaitUntil waitUntil, Azure.ResourceManager.CosmosDB.Models.ThroughputSettingsUpdateData data, System.Threading.CancellationToken cancellationToken = default(System.Threading.CancellationToken)) { throw null; }
-        public static Azure.Core.ResourceIdentifier CreateResourceIdentifier(string subscriptionId, string resourceGroupName, string accountName, string databaseName, string graphName) { throw null; }
-        public virtual Azure.Response<Azure.ResourceManager.CosmosDB.DatabaseAccountGremlinDatabaseGraphThroughputSettingResource> Get(System.Threading.CancellationToken cancellationToken = default(System.Threading.CancellationToken)) { throw null; }
-        public virtual System.Threading.Tasks.Task<Azure.Response<Azure.ResourceManager.CosmosDB.DatabaseAccountGremlinDatabaseGraphThroughputSettingResource>> GetAsync(System.Threading.CancellationToken cancellationToken = default(System.Threading.CancellationToken)) { throw null; }
-        public virtual Azure.ResourceManager.ArmOperation<Azure.ResourceManager.CosmosDB.DatabaseAccountGremlinDatabaseGraphThroughputSettingResource> MigrateGremlinGraphToAutoscale(Azure.WaitUntil waitUntil, System.Threading.CancellationToken cancellationToken = default(System.Threading.CancellationToken)) { throw null; }
-        public virtual System.Threading.Tasks.Task<Azure.ResourceManager.ArmOperation<Azure.ResourceManager.CosmosDB.DatabaseAccountGremlinDatabaseGraphThroughputSettingResource>> MigrateGremlinGraphToAutoscaleAsync(Azure.WaitUntil waitUntil, System.Threading.CancellationToken cancellationToken = default(System.Threading.CancellationToken)) { throw null; }
-        public virtual Azure.ResourceManager.ArmOperation<Azure.ResourceManager.CosmosDB.DatabaseAccountGremlinDatabaseGraphThroughputSettingResource> MigrateGremlinGraphToManualThroughput(Azure.WaitUntil waitUntil, System.Threading.CancellationToken cancellationToken = default(System.Threading.CancellationToken)) { throw null; }
-        public virtual System.Threading.Tasks.Task<Azure.ResourceManager.ArmOperation<Azure.ResourceManager.CosmosDB.DatabaseAccountGremlinDatabaseGraphThroughputSettingResource>> MigrateGremlinGraphToManualThroughputAsync(Azure.WaitUntil waitUntil, System.Threading.CancellationToken cancellationToken = default(System.Threading.CancellationToken)) { throw null; }
-        public virtual Azure.Response<Azure.ResourceManager.CosmosDB.DatabaseAccountGremlinDatabaseGraphThroughputSettingResource> RemoveTag(string key, System.Threading.CancellationToken cancellationToken = default(System.Threading.CancellationToken)) { throw null; }
-        public virtual System.Threading.Tasks.Task<Azure.Response<Azure.ResourceManager.CosmosDB.DatabaseAccountGremlinDatabaseGraphThroughputSettingResource>> RemoveTagAsync(string key, System.Threading.CancellationToken cancellationToken = default(System.Threading.CancellationToken)) { throw null; }
-        public virtual Azure.Response<Azure.ResourceManager.CosmosDB.DatabaseAccountGremlinDatabaseGraphThroughputSettingResource> SetTags(System.Collections.Generic.IDictionary<string, string> tags, System.Threading.CancellationToken cancellationToken = default(System.Threading.CancellationToken)) { throw null; }
-        public virtual System.Threading.Tasks.Task<Azure.Response<Azure.ResourceManager.CosmosDB.DatabaseAccountGremlinDatabaseGraphThroughputSettingResource>> SetTagsAsync(System.Collections.Generic.IDictionary<string, string> tags, System.Threading.CancellationToken cancellationToken = default(System.Threading.CancellationToken)) { throw null; }
-    }
-    public partial class DatabaseAccountGremlinDatabaseThroughputSettingResource : Azure.ResourceManager.ArmResource
-    {
-        public static readonly Azure.Core.ResourceType ResourceType;
-        protected DatabaseAccountGremlinDatabaseThroughputSettingResource() { }
-        public virtual Azure.ResourceManager.CosmosDB.ThroughputSettingsData Data { get { throw null; } }
-        public virtual bool HasData { get { throw null; } }
-        public virtual Azure.Response<Azure.ResourceManager.CosmosDB.DatabaseAccountGremlinDatabaseThroughputSettingResource> AddTag(string key, string value, System.Threading.CancellationToken cancellationToken = default(System.Threading.CancellationToken)) { throw null; }
-        public virtual System.Threading.Tasks.Task<Azure.Response<Azure.ResourceManager.CosmosDB.DatabaseAccountGremlinDatabaseThroughputSettingResource>> AddTagAsync(string key, string value, System.Threading.CancellationToken cancellationToken = default(System.Threading.CancellationToken)) { throw null; }
-        public virtual Azure.ResourceManager.ArmOperation<Azure.ResourceManager.CosmosDB.DatabaseAccountGremlinDatabaseThroughputSettingResource> CreateOrUpdate(Azure.WaitUntil waitUntil, Azure.ResourceManager.CosmosDB.Models.ThroughputSettingsUpdateData data, System.Threading.CancellationToken cancellationToken = default(System.Threading.CancellationToken)) { throw null; }
-        public virtual System.Threading.Tasks.Task<Azure.ResourceManager.ArmOperation<Azure.ResourceManager.CosmosDB.DatabaseAccountGremlinDatabaseThroughputSettingResource>> CreateOrUpdateAsync(Azure.WaitUntil waitUntil, Azure.ResourceManager.CosmosDB.Models.ThroughputSettingsUpdateData data, System.Threading.CancellationToken cancellationToken = default(System.Threading.CancellationToken)) { throw null; }
-        public static Azure.Core.ResourceIdentifier CreateResourceIdentifier(string subscriptionId, string resourceGroupName, string accountName, string databaseName) { throw null; }
-        public virtual Azure.Response<Azure.ResourceManager.CosmosDB.DatabaseAccountGremlinDatabaseThroughputSettingResource> Get(System.Threading.CancellationToken cancellationToken = default(System.Threading.CancellationToken)) { throw null; }
-        public virtual System.Threading.Tasks.Task<Azure.Response<Azure.ResourceManager.CosmosDB.DatabaseAccountGremlinDatabaseThroughputSettingResource>> GetAsync(System.Threading.CancellationToken cancellationToken = default(System.Threading.CancellationToken)) { throw null; }
-        public virtual Azure.ResourceManager.ArmOperation<Azure.ResourceManager.CosmosDB.DatabaseAccountGremlinDatabaseThroughputSettingResource> MigrateGremlinDatabaseToAutoscale(Azure.WaitUntil waitUntil, System.Threading.CancellationToken cancellationToken = default(System.Threading.CancellationToken)) { throw null; }
-        public virtual System.Threading.Tasks.Task<Azure.ResourceManager.ArmOperation<Azure.ResourceManager.CosmosDB.DatabaseAccountGremlinDatabaseThroughputSettingResource>> MigrateGremlinDatabaseToAutoscaleAsync(Azure.WaitUntil waitUntil, System.Threading.CancellationToken cancellationToken = default(System.Threading.CancellationToken)) { throw null; }
-        public virtual Azure.ResourceManager.ArmOperation<Azure.ResourceManager.CosmosDB.DatabaseAccountGremlinDatabaseThroughputSettingResource> MigrateGremlinDatabaseToManualThroughput(Azure.WaitUntil waitUntil, System.Threading.CancellationToken cancellationToken = default(System.Threading.CancellationToken)) { throw null; }
-        public virtual System.Threading.Tasks.Task<Azure.ResourceManager.ArmOperation<Azure.ResourceManager.CosmosDB.DatabaseAccountGremlinDatabaseThroughputSettingResource>> MigrateGremlinDatabaseToManualThroughputAsync(Azure.WaitUntil waitUntil, System.Threading.CancellationToken cancellationToken = default(System.Threading.CancellationToken)) { throw null; }
-        public virtual Azure.Response<Azure.ResourceManager.CosmosDB.DatabaseAccountGremlinDatabaseThroughputSettingResource> RemoveTag(string key, System.Threading.CancellationToken cancellationToken = default(System.Threading.CancellationToken)) { throw null; }
-        public virtual System.Threading.Tasks.Task<Azure.Response<Azure.ResourceManager.CosmosDB.DatabaseAccountGremlinDatabaseThroughputSettingResource>> RemoveTagAsync(string key, System.Threading.CancellationToken cancellationToken = default(System.Threading.CancellationToken)) { throw null; }
-        public virtual Azure.Response<Azure.ResourceManager.CosmosDB.DatabaseAccountGremlinDatabaseThroughputSettingResource> SetTags(System.Collections.Generic.IDictionary<string, string> tags, System.Threading.CancellationToken cancellationToken = default(System.Threading.CancellationToken)) { throw null; }
-        public virtual System.Threading.Tasks.Task<Azure.Response<Azure.ResourceManager.CosmosDB.DatabaseAccountGremlinDatabaseThroughputSettingResource>> SetTagsAsync(System.Collections.Generic.IDictionary<string, string> tags, System.Threading.CancellationToken cancellationToken = default(System.Threading.CancellationToken)) { throw null; }
-    }
-    public partial class DatabaseAccountMongodbDatabaseCollectionThroughputSettingResource : Azure.ResourceManager.ArmResource
-    {
-        public static readonly Azure.Core.ResourceType ResourceType;
-        protected DatabaseAccountMongodbDatabaseCollectionThroughputSettingResource() { }
-        public virtual Azure.ResourceManager.CosmosDB.ThroughputSettingsData Data { get { throw null; } }
-        public virtual bool HasData { get { throw null; } }
-        public virtual Azure.Response<Azure.ResourceManager.CosmosDB.DatabaseAccountMongodbDatabaseCollectionThroughputSettingResource> AddTag(string key, string value, System.Threading.CancellationToken cancellationToken = default(System.Threading.CancellationToken)) { throw null; }
-        public virtual System.Threading.Tasks.Task<Azure.Response<Azure.ResourceManager.CosmosDB.DatabaseAccountMongodbDatabaseCollectionThroughputSettingResource>> AddTagAsync(string key, string value, System.Threading.CancellationToken cancellationToken = default(System.Threading.CancellationToken)) { throw null; }
-        public virtual Azure.ResourceManager.ArmOperation<Azure.ResourceManager.CosmosDB.DatabaseAccountMongodbDatabaseCollectionThroughputSettingResource> CreateOrUpdate(Azure.WaitUntil waitUntil, Azure.ResourceManager.CosmosDB.Models.ThroughputSettingsUpdateData data, System.Threading.CancellationToken cancellationToken = default(System.Threading.CancellationToken)) { throw null; }
-        public virtual System.Threading.Tasks.Task<Azure.ResourceManager.ArmOperation<Azure.ResourceManager.CosmosDB.DatabaseAccountMongodbDatabaseCollectionThroughputSettingResource>> CreateOrUpdateAsync(Azure.WaitUntil waitUntil, Azure.ResourceManager.CosmosDB.Models.ThroughputSettingsUpdateData data, System.Threading.CancellationToken cancellationToken = default(System.Threading.CancellationToken)) { throw null; }
-        public static Azure.Core.ResourceIdentifier CreateResourceIdentifier(string subscriptionId, string resourceGroupName, string accountName, string databaseName, string collectionName) { throw null; }
-        public virtual Azure.Response<Azure.ResourceManager.CosmosDB.DatabaseAccountMongodbDatabaseCollectionThroughputSettingResource> Get(System.Threading.CancellationToken cancellationToken = default(System.Threading.CancellationToken)) { throw null; }
-        public virtual System.Threading.Tasks.Task<Azure.Response<Azure.ResourceManager.CosmosDB.DatabaseAccountMongodbDatabaseCollectionThroughputSettingResource>> GetAsync(System.Threading.CancellationToken cancellationToken = default(System.Threading.CancellationToken)) { throw null; }
-        public virtual Azure.ResourceManager.ArmOperation<Azure.ResourceManager.CosmosDB.DatabaseAccountMongodbDatabaseCollectionThroughputSettingResource> MigrateMongoDBCollectionToAutoscale(Azure.WaitUntil waitUntil, System.Threading.CancellationToken cancellationToken = default(System.Threading.CancellationToken)) { throw null; }
-        public virtual System.Threading.Tasks.Task<Azure.ResourceManager.ArmOperation<Azure.ResourceManager.CosmosDB.DatabaseAccountMongodbDatabaseCollectionThroughputSettingResource>> MigrateMongoDBCollectionToAutoscaleAsync(Azure.WaitUntil waitUntil, System.Threading.CancellationToken cancellationToken = default(System.Threading.CancellationToken)) { throw null; }
-        public virtual Azure.ResourceManager.ArmOperation<Azure.ResourceManager.CosmosDB.DatabaseAccountMongodbDatabaseCollectionThroughputSettingResource> MigrateMongoDBCollectionToManualThroughput(Azure.WaitUntil waitUntil, System.Threading.CancellationToken cancellationToken = default(System.Threading.CancellationToken)) { throw null; }
-        public virtual System.Threading.Tasks.Task<Azure.ResourceManager.ArmOperation<Azure.ResourceManager.CosmosDB.DatabaseAccountMongodbDatabaseCollectionThroughputSettingResource>> MigrateMongoDBCollectionToManualThroughputAsync(Azure.WaitUntil waitUntil, System.Threading.CancellationToken cancellationToken = default(System.Threading.CancellationToken)) { throw null; }
-        public virtual Azure.Response<Azure.ResourceManager.CosmosDB.DatabaseAccountMongodbDatabaseCollectionThroughputSettingResource> RemoveTag(string key, System.Threading.CancellationToken cancellationToken = default(System.Threading.CancellationToken)) { throw null; }
-        public virtual System.Threading.Tasks.Task<Azure.Response<Azure.ResourceManager.CosmosDB.DatabaseAccountMongodbDatabaseCollectionThroughputSettingResource>> RemoveTagAsync(string key, System.Threading.CancellationToken cancellationToken = default(System.Threading.CancellationToken)) { throw null; }
-        public virtual Azure.Response<Azure.ResourceManager.CosmosDB.DatabaseAccountMongodbDatabaseCollectionThroughputSettingResource> SetTags(System.Collections.Generic.IDictionary<string, string> tags, System.Threading.CancellationToken cancellationToken = default(System.Threading.CancellationToken)) { throw null; }
-        public virtual System.Threading.Tasks.Task<Azure.Response<Azure.ResourceManager.CosmosDB.DatabaseAccountMongodbDatabaseCollectionThroughputSettingResource>> SetTagsAsync(System.Collections.Generic.IDictionary<string, string> tags, System.Threading.CancellationToken cancellationToken = default(System.Threading.CancellationToken)) { throw null; }
-    }
-    public partial class DatabaseAccountMongodbDatabaseThroughputSettingResource : Azure.ResourceManager.ArmResource
-    {
-        public static readonly Azure.Core.ResourceType ResourceType;
-        protected DatabaseAccountMongodbDatabaseThroughputSettingResource() { }
-        public virtual Azure.ResourceManager.CosmosDB.ThroughputSettingsData Data { get { throw null; } }
-        public virtual bool HasData { get { throw null; } }
-        public virtual Azure.Response<Azure.ResourceManager.CosmosDB.DatabaseAccountMongodbDatabaseThroughputSettingResource> AddTag(string key, string value, System.Threading.CancellationToken cancellationToken = default(System.Threading.CancellationToken)) { throw null; }
-        public virtual System.Threading.Tasks.Task<Azure.Response<Azure.ResourceManager.CosmosDB.DatabaseAccountMongodbDatabaseThroughputSettingResource>> AddTagAsync(string key, string value, System.Threading.CancellationToken cancellationToken = default(System.Threading.CancellationToken)) { throw null; }
-        public virtual Azure.ResourceManager.ArmOperation<Azure.ResourceManager.CosmosDB.DatabaseAccountMongodbDatabaseThroughputSettingResource> CreateOrUpdate(Azure.WaitUntil waitUntil, Azure.ResourceManager.CosmosDB.Models.ThroughputSettingsUpdateData data, System.Threading.CancellationToken cancellationToken = default(System.Threading.CancellationToken)) { throw null; }
-        public virtual System.Threading.Tasks.Task<Azure.ResourceManager.ArmOperation<Azure.ResourceManager.CosmosDB.DatabaseAccountMongodbDatabaseThroughputSettingResource>> CreateOrUpdateAsync(Azure.WaitUntil waitUntil, Azure.ResourceManager.CosmosDB.Models.ThroughputSettingsUpdateData data, System.Threading.CancellationToken cancellationToken = default(System.Threading.CancellationToken)) { throw null; }
-        public static Azure.Core.ResourceIdentifier CreateResourceIdentifier(string subscriptionId, string resourceGroupName, string accountName, string databaseName) { throw null; }
-        public virtual Azure.Response<Azure.ResourceManager.CosmosDB.DatabaseAccountMongodbDatabaseThroughputSettingResource> Get(System.Threading.CancellationToken cancellationToken = default(System.Threading.CancellationToken)) { throw null; }
-        public virtual System.Threading.Tasks.Task<Azure.Response<Azure.ResourceManager.CosmosDB.DatabaseAccountMongodbDatabaseThroughputSettingResource>> GetAsync(System.Threading.CancellationToken cancellationToken = default(System.Threading.CancellationToken)) { throw null; }
-        public virtual Azure.ResourceManager.ArmOperation<Azure.ResourceManager.CosmosDB.DatabaseAccountMongodbDatabaseThroughputSettingResource> MigrateMongoDBDatabaseToAutoscale(Azure.WaitUntil waitUntil, System.Threading.CancellationToken cancellationToken = default(System.Threading.CancellationToken)) { throw null; }
-        public virtual System.Threading.Tasks.Task<Azure.ResourceManager.ArmOperation<Azure.ResourceManager.CosmosDB.DatabaseAccountMongodbDatabaseThroughputSettingResource>> MigrateMongoDBDatabaseToAutoscaleAsync(Azure.WaitUntil waitUntil, System.Threading.CancellationToken cancellationToken = default(System.Threading.CancellationToken)) { throw null; }
-        public virtual Azure.ResourceManager.ArmOperation<Azure.ResourceManager.CosmosDB.DatabaseAccountMongodbDatabaseThroughputSettingResource> MigrateMongoDBDatabaseToManualThroughput(Azure.WaitUntil waitUntil, System.Threading.CancellationToken cancellationToken = default(System.Threading.CancellationToken)) { throw null; }
-        public virtual System.Threading.Tasks.Task<Azure.ResourceManager.ArmOperation<Azure.ResourceManager.CosmosDB.DatabaseAccountMongodbDatabaseThroughputSettingResource>> MigrateMongoDBDatabaseToManualThroughputAsync(Azure.WaitUntil waitUntil, System.Threading.CancellationToken cancellationToken = default(System.Threading.CancellationToken)) { throw null; }
-        public virtual Azure.Response<Azure.ResourceManager.CosmosDB.DatabaseAccountMongodbDatabaseThroughputSettingResource> RemoveTag(string key, System.Threading.CancellationToken cancellationToken = default(System.Threading.CancellationToken)) { throw null; }
-        public virtual System.Threading.Tasks.Task<Azure.Response<Azure.ResourceManager.CosmosDB.DatabaseAccountMongodbDatabaseThroughputSettingResource>> RemoveTagAsync(string key, System.Threading.CancellationToken cancellationToken = default(System.Threading.CancellationToken)) { throw null; }
-        public virtual Azure.Response<Azure.ResourceManager.CosmosDB.DatabaseAccountMongodbDatabaseThroughputSettingResource> SetTags(System.Collections.Generic.IDictionary<string, string> tags, System.Threading.CancellationToken cancellationToken = default(System.Threading.CancellationToken)) { throw null; }
-        public virtual System.Threading.Tasks.Task<Azure.Response<Azure.ResourceManager.CosmosDB.DatabaseAccountMongodbDatabaseThroughputSettingResource>> SetTagsAsync(System.Collections.Generic.IDictionary<string, string> tags, System.Threading.CancellationToken cancellationToken = default(System.Threading.CancellationToken)) { throw null; }
-    }
-    public partial class DatabaseAccountResource : Azure.ResourceManager.ArmResource
-    {
-        public static readonly Azure.Core.ResourceType ResourceType;
-        protected DatabaseAccountResource() { }
-        public virtual Azure.ResourceManager.CosmosDB.DatabaseAccountData Data { get { throw null; } }
-        public virtual bool HasData { get { throw null; } }
-        public virtual Azure.Response<Azure.ResourceManager.CosmosDB.DatabaseAccountResource> AddTag(string key, string value, System.Threading.CancellationToken cancellationToken = default(System.Threading.CancellationToken)) { throw null; }
-        public virtual System.Threading.Tasks.Task<Azure.Response<Azure.ResourceManager.CosmosDB.DatabaseAccountResource>> AddTagAsync(string key, string value, System.Threading.CancellationToken cancellationToken = default(System.Threading.CancellationToken)) { throw null; }
-        public static Azure.Core.ResourceIdentifier CreateResourceIdentifier(string subscriptionId, string resourceGroupName, string accountName) { throw null; }
-        public virtual Azure.ResourceManager.ArmOperation Delete(Azure.WaitUntil waitUntil, System.Threading.CancellationToken cancellationToken = default(System.Threading.CancellationToken)) { throw null; }
-        public virtual System.Threading.Tasks.Task<Azure.ResourceManager.ArmOperation> DeleteAsync(Azure.WaitUntil waitUntil, System.Threading.CancellationToken cancellationToken = default(System.Threading.CancellationToken)) { throw null; }
-        public virtual Azure.ResourceManager.ArmOperation FailoverPriorityChange(Azure.WaitUntil waitUntil, Azure.ResourceManager.CosmosDB.Models.FailoverPolicies failoverParameters, System.Threading.CancellationToken cancellationToken = default(System.Threading.CancellationToken)) { throw null; }
-        public virtual System.Threading.Tasks.Task<Azure.ResourceManager.ArmOperation> FailoverPriorityChangeAsync(Azure.WaitUntil waitUntil, Azure.ResourceManager.CosmosDB.Models.FailoverPolicies failoverParameters, System.Threading.CancellationToken cancellationToken = default(System.Threading.CancellationToken)) { throw null; }
-        public virtual Azure.Response<Azure.ResourceManager.CosmosDB.DatabaseAccountResource> Get(System.Threading.CancellationToken cancellationToken = default(System.Threading.CancellationToken)) { throw null; }
-        public virtual System.Threading.Tasks.Task<Azure.Response<Azure.ResourceManager.CosmosDB.DatabaseAccountResource>> GetAsync(System.Threading.CancellationToken cancellationToken = default(System.Threading.CancellationToken)) { throw null; }
-        public virtual Azure.Response<Azure.ResourceManager.CosmosDB.CassandraKeyspaceResource> GetCassandraKeyspace(string keyspaceName, System.Threading.CancellationToken cancellationToken = default(System.Threading.CancellationToken)) { throw null; }
-        public virtual System.Threading.Tasks.Task<Azure.Response<Azure.ResourceManager.CosmosDB.CassandraKeyspaceResource>> GetCassandraKeyspaceAsync(string keyspaceName, System.Threading.CancellationToken cancellationToken = default(System.Threading.CancellationToken)) { throw null; }
-        public virtual Azure.ResourceManager.CosmosDB.CassandraKeyspaceCollection GetCassandraKeyspaces() { throw null; }
-        public virtual Azure.Pageable<Azure.ResourceManager.CosmosDB.Models.DatabaseAccountConnectionString> GetConnectionStrings(System.Threading.CancellationToken cancellationToken = default(System.Threading.CancellationToken)) { throw null; }
-        public virtual Azure.AsyncPageable<Azure.ResourceManager.CosmosDB.Models.DatabaseAccountConnectionString> GetConnectionStringsAsync(System.Threading.CancellationToken cancellationToken = default(System.Threading.CancellationToken)) { throw null; }
-        public virtual Azure.Response<Azure.ResourceManager.CosmosDB.CosmosDBPrivateEndpointConnectionResource> GetCosmosDBPrivateEndpointConnection(string privateEndpointConnectionName, System.Threading.CancellationToken cancellationToken = default(System.Threading.CancellationToken)) { throw null; }
-        public virtual System.Threading.Tasks.Task<Azure.Response<Azure.ResourceManager.CosmosDB.CosmosDBPrivateEndpointConnectionResource>> GetCosmosDBPrivateEndpointConnectionAsync(string privateEndpointConnectionName, System.Threading.CancellationToken cancellationToken = default(System.Threading.CancellationToken)) { throw null; }
-        public virtual Azure.ResourceManager.CosmosDB.CosmosDBPrivateEndpointConnectionCollection GetCosmosDBPrivateEndpointConnections() { throw null; }
-        public virtual Azure.Response<Azure.ResourceManager.CosmosDB.CosmosDBPrivateLinkResource> GetCosmosDBPrivateLinkResource(string groupName, System.Threading.CancellationToken cancellationToken = default(System.Threading.CancellationToken)) { throw null; }
-        public virtual System.Threading.Tasks.Task<Azure.Response<Azure.ResourceManager.CosmosDB.CosmosDBPrivateLinkResource>> GetCosmosDBPrivateLinkResourceAsync(string groupName, System.Threading.CancellationToken cancellationToken = default(System.Threading.CancellationToken)) { throw null; }
-        public virtual Azure.ResourceManager.CosmosDB.CosmosDBPrivateLinkResourceCollection GetCosmosDBPrivateLinkResources() { throw null; }
-        public virtual Azure.Response<Azure.ResourceManager.CosmosDB.CosmosTableResource> GetCosmosTable(string tableName, System.Threading.CancellationToken cancellationToken = default(System.Threading.CancellationToken)) { throw null; }
-        public virtual System.Threading.Tasks.Task<Azure.Response<Azure.ResourceManager.CosmosDB.CosmosTableResource>> GetCosmosTableAsync(string tableName, System.Threading.CancellationToken cancellationToken = default(System.Threading.CancellationToken)) { throw null; }
-        public virtual Azure.ResourceManager.CosmosDB.CosmosTableCollection GetCosmosTables() { throw null; }
-        public virtual Azure.Response<Azure.ResourceManager.CosmosDB.GremlinDatabaseResource> GetGremlinDatabase(string databaseName, System.Threading.CancellationToken cancellationToken = default(System.Threading.CancellationToken)) { throw null; }
-        public virtual System.Threading.Tasks.Task<Azure.Response<Azure.ResourceManager.CosmosDB.GremlinDatabaseResource>> GetGremlinDatabaseAsync(string databaseName, System.Threading.CancellationToken cancellationToken = default(System.Threading.CancellationToken)) { throw null; }
-        public virtual Azure.ResourceManager.CosmosDB.GremlinDatabaseCollection GetGremlinDatabases() { throw null; }
-        public virtual Azure.Response<Azure.ResourceManager.CosmosDB.Models.DatabaseAccountKeyList> GetKeys(System.Threading.CancellationToken cancellationToken = default(System.Threading.CancellationToken)) { throw null; }
-        public virtual System.Threading.Tasks.Task<Azure.Response<Azure.ResourceManager.CosmosDB.Models.DatabaseAccountKeyList>> GetKeysAsync(System.Threading.CancellationToken cancellationToken = default(System.Threading.CancellationToken)) { throw null; }
-        public virtual Azure.Pageable<Azure.ResourceManager.CosmosDB.Models.MetricDefinition> GetMetricDefinitions(System.Threading.CancellationToken cancellationToken = default(System.Threading.CancellationToken)) { throw null; }
-        public virtual Azure.AsyncPageable<Azure.ResourceManager.CosmosDB.Models.MetricDefinition> GetMetricDefinitionsAsync(System.Threading.CancellationToken cancellationToken = default(System.Threading.CancellationToken)) { throw null; }
-        public virtual Azure.Pageable<Azure.ResourceManager.CosmosDB.Models.MetricDefinition> GetMetricDefinitionsCollections(string databaseRid, string collectionRid, System.Threading.CancellationToken cancellationToken = default(System.Threading.CancellationToken)) { throw null; }
-        public virtual Azure.AsyncPageable<Azure.ResourceManager.CosmosDB.Models.MetricDefinition> GetMetricDefinitionsCollectionsAsync(string databaseRid, string collectionRid, System.Threading.CancellationToken cancellationToken = default(System.Threading.CancellationToken)) { throw null; }
-        public virtual Azure.Pageable<Azure.ResourceManager.CosmosDB.Models.MetricDefinition> GetMetricDefinitionsDatabases(string databaseRid, System.Threading.CancellationToken cancellationToken = default(System.Threading.CancellationToken)) { throw null; }
-        public virtual Azure.AsyncPageable<Azure.ResourceManager.CosmosDB.Models.MetricDefinition> GetMetricDefinitionsDatabasesAsync(string databaseRid, System.Threading.CancellationToken cancellationToken = default(System.Threading.CancellationToken)) { throw null; }
-        public virtual Azure.Pageable<Azure.ResourceManager.CosmosDB.Models.BaseMetric> GetMetrics(string filter, System.Threading.CancellationToken cancellationToken = default(System.Threading.CancellationToken)) { throw null; }
-        public virtual Azure.AsyncPageable<Azure.ResourceManager.CosmosDB.Models.BaseMetric> GetMetricsAsync(string filter, System.Threading.CancellationToken cancellationToken = default(System.Threading.CancellationToken)) { throw null; }
-        public virtual Azure.Pageable<Azure.ResourceManager.CosmosDB.Models.PartitionMetric> GetMetricsCollectionPartitionRegions(string region, string databaseRid, string collectionRid, string filter, System.Threading.CancellationToken cancellationToken = default(System.Threading.CancellationToken)) { throw null; }
-        public virtual Azure.AsyncPageable<Azure.ResourceManager.CosmosDB.Models.PartitionMetric> GetMetricsCollectionPartitionRegionsAsync(string region, string databaseRid, string collectionRid, string filter, System.Threading.CancellationToken cancellationToken = default(System.Threading.CancellationToken)) { throw null; }
-        public virtual Azure.Pageable<Azure.ResourceManager.CosmosDB.Models.PartitionMetric> GetMetricsCollectionPartitions(string databaseRid, string collectionRid, string filter, System.Threading.CancellationToken cancellationToken = default(System.Threading.CancellationToken)) { throw null; }
-        public virtual Azure.AsyncPageable<Azure.ResourceManager.CosmosDB.Models.PartitionMetric> GetMetricsCollectionPartitionsAsync(string databaseRid, string collectionRid, string filter, System.Threading.CancellationToken cancellationToken = default(System.Threading.CancellationToken)) { throw null; }
-        public virtual Azure.Pageable<Azure.ResourceManager.CosmosDB.Models.BaseMetric> GetMetricsCollectionRegions(string region, string databaseRid, string collectionRid, string filter, System.Threading.CancellationToken cancellationToken = default(System.Threading.CancellationToken)) { throw null; }
-        public virtual Azure.AsyncPageable<Azure.ResourceManager.CosmosDB.Models.BaseMetric> GetMetricsCollectionRegionsAsync(string region, string databaseRid, string collectionRid, string filter, System.Threading.CancellationToken cancellationToken = default(System.Threading.CancellationToken)) { throw null; }
-        public virtual Azure.Pageable<Azure.ResourceManager.CosmosDB.Models.BaseMetric> GetMetricsCollections(string databaseRid, string collectionRid, string filter, System.Threading.CancellationToken cancellationToken = default(System.Threading.CancellationToken)) { throw null; }
-        public virtual Azure.AsyncPageable<Azure.ResourceManager.CosmosDB.Models.BaseMetric> GetMetricsCollectionsAsync(string databaseRid, string collectionRid, string filter, System.Threading.CancellationToken cancellationToken = default(System.Threading.CancellationToken)) { throw null; }
-        public virtual Azure.Pageable<Azure.ResourceManager.CosmosDB.Models.BaseMetric> GetMetricsDatabaseAccountRegions(string region, string filter, System.Threading.CancellationToken cancellationToken = default(System.Threading.CancellationToken)) { throw null; }
-        public virtual Azure.AsyncPageable<Azure.ResourceManager.CosmosDB.Models.BaseMetric> GetMetricsDatabaseAccountRegionsAsync(string region, string filter, System.Threading.CancellationToken cancellationToken = default(System.Threading.CancellationToken)) { throw null; }
-        public virtual Azure.Pageable<Azure.ResourceManager.CosmosDB.Models.BaseMetric> GetMetricsDatabases(string databaseRid, string filter, System.Threading.CancellationToken cancellationToken = default(System.Threading.CancellationToken)) { throw null; }
-        public virtual Azure.AsyncPageable<Azure.ResourceManager.CosmosDB.Models.BaseMetric> GetMetricsDatabasesAsync(string databaseRid, string filter, System.Threading.CancellationToken cancellationToken = default(System.Threading.CancellationToken)) { throw null; }
-        public virtual Azure.Pageable<Azure.ResourceManager.CosmosDB.Models.PartitionMetric> GetMetricsPartitionKeyRangeIdRegions(string region, string databaseRid, string collectionRid, string partitionKeyRangeId, string filter, System.Threading.CancellationToken cancellationToken = default(System.Threading.CancellationToken)) { throw null; }
-        public virtual Azure.AsyncPageable<Azure.ResourceManager.CosmosDB.Models.PartitionMetric> GetMetricsPartitionKeyRangeIdRegionsAsync(string region, string databaseRid, string collectionRid, string partitionKeyRangeId, string filter, System.Threading.CancellationToken cancellationToken = default(System.Threading.CancellationToken)) { throw null; }
-        public virtual Azure.Pageable<Azure.ResourceManager.CosmosDB.Models.PartitionMetric> GetMetricsPartitionKeyRangeIds(string databaseRid, string collectionRid, string partitionKeyRangeId, string filter, System.Threading.CancellationToken cancellationToken = default(System.Threading.CancellationToken)) { throw null; }
-        public virtual Azure.AsyncPageable<Azure.ResourceManager.CosmosDB.Models.PartitionMetric> GetMetricsPartitionKeyRangeIdsAsync(string databaseRid, string collectionRid, string partitionKeyRangeId, string filter, System.Threading.CancellationToken cancellationToken = default(System.Threading.CancellationToken)) { throw null; }
-        public virtual Azure.Pageable<Azure.ResourceManager.CosmosDB.Models.PercentileMetric> GetMetricsPercentiles(string filter, System.Threading.CancellationToken cancellationToken = default(System.Threading.CancellationToken)) { throw null; }
-        public virtual Azure.AsyncPageable<Azure.ResourceManager.CosmosDB.Models.PercentileMetric> GetMetricsPercentilesAsync(string filter, System.Threading.CancellationToken cancellationToken = default(System.Threading.CancellationToken)) { throw null; }
-        public virtual Azure.Pageable<Azure.ResourceManager.CosmosDB.Models.PercentileMetric> GetMetricsPercentileSourceTargets(string sourceRegion, string targetRegion, string filter, System.Threading.CancellationToken cancellationToken = default(System.Threading.CancellationToken)) { throw null; }
-        public virtual Azure.AsyncPageable<Azure.ResourceManager.CosmosDB.Models.PercentileMetric> GetMetricsPercentileSourceTargetsAsync(string sourceRegion, string targetRegion, string filter, System.Threading.CancellationToken cancellationToken = default(System.Threading.CancellationToken)) { throw null; }
-        public virtual Azure.Pageable<Azure.ResourceManager.CosmosDB.Models.PercentileMetric> GetMetricsPercentileTargets(string targetRegion, string filter, System.Threading.CancellationToken cancellationToken = default(System.Threading.CancellationToken)) { throw null; }
-        public virtual Azure.AsyncPageable<Azure.ResourceManager.CosmosDB.Models.PercentileMetric> GetMetricsPercentileTargetsAsync(string targetRegion, string filter, System.Threading.CancellationToken cancellationToken = default(System.Threading.CancellationToken)) { throw null; }
-        public virtual Azure.Response<Azure.ResourceManager.CosmosDB.MongoDBDatabaseResource> GetMongoDBDatabase(string databaseName, System.Threading.CancellationToken cancellationToken = default(System.Threading.CancellationToken)) { throw null; }
-        public virtual System.Threading.Tasks.Task<Azure.Response<Azure.ResourceManager.CosmosDB.MongoDBDatabaseResource>> GetMongoDBDatabaseAsync(string databaseName, System.Threading.CancellationToken cancellationToken = default(System.Threading.CancellationToken)) { throw null; }
-        public virtual Azure.ResourceManager.CosmosDB.MongoDBDatabaseCollection GetMongoDBDatabases() { throw null; }
-        public virtual Azure.Response<Azure.ResourceManager.CosmosDB.Models.DatabaseAccountReadOnlyKeyList> GetReadOnlyKeys(System.Threading.CancellationToken cancellationToken = default(System.Threading.CancellationToken)) { throw null; }
-        public virtual System.Threading.Tasks.Task<Azure.Response<Azure.ResourceManager.CosmosDB.Models.DatabaseAccountReadOnlyKeyList>> GetReadOnlyKeysAsync(System.Threading.CancellationToken cancellationToken = default(System.Threading.CancellationToken)) { throw null; }
-        public virtual Azure.Response<Azure.ResourceManager.CosmosDB.SqlDatabaseResource> GetSqlDatabase(string databaseName, System.Threading.CancellationToken cancellationToken = default(System.Threading.CancellationToken)) { throw null; }
-        public virtual System.Threading.Tasks.Task<Azure.Response<Azure.ResourceManager.CosmosDB.SqlDatabaseResource>> GetSqlDatabaseAsync(string databaseName, System.Threading.CancellationToken cancellationToken = default(System.Threading.CancellationToken)) { throw null; }
-        public virtual Azure.ResourceManager.CosmosDB.SqlDatabaseCollection GetSqlDatabases() { throw null; }
-        public virtual Azure.Response<Azure.ResourceManager.CosmosDB.SqlRoleAssignmentResource> GetSqlRoleAssignment(string roleAssignmentId, System.Threading.CancellationToken cancellationToken = default(System.Threading.CancellationToken)) { throw null; }
-        public virtual System.Threading.Tasks.Task<Azure.Response<Azure.ResourceManager.CosmosDB.SqlRoleAssignmentResource>> GetSqlRoleAssignmentAsync(string roleAssignmentId, System.Threading.CancellationToken cancellationToken = default(System.Threading.CancellationToken)) { throw null; }
-        public virtual Azure.ResourceManager.CosmosDB.SqlRoleAssignmentCollection GetSqlRoleAssignments() { throw null; }
-        public virtual Azure.Response<Azure.ResourceManager.CosmosDB.SqlRoleDefinitionResource> GetSqlRoleDefinition(string roleDefinitionId, System.Threading.CancellationToken cancellationToken = default(System.Threading.CancellationToken)) { throw null; }
-        public virtual System.Threading.Tasks.Task<Azure.Response<Azure.ResourceManager.CosmosDB.SqlRoleDefinitionResource>> GetSqlRoleDefinitionAsync(string roleDefinitionId, System.Threading.CancellationToken cancellationToken = default(System.Threading.CancellationToken)) { throw null; }
-        public virtual Azure.ResourceManager.CosmosDB.SqlRoleDefinitionCollection GetSqlRoleDefinitions() { throw null; }
-        public virtual Azure.Pageable<Azure.ResourceManager.CosmosDB.Models.BaseUsage> GetUsages(string filter = null, System.Threading.CancellationToken cancellationToken = default(System.Threading.CancellationToken)) { throw null; }
-        public virtual Azure.AsyncPageable<Azure.ResourceManager.CosmosDB.Models.BaseUsage> GetUsagesAsync(string filter = null, System.Threading.CancellationToken cancellationToken = default(System.Threading.CancellationToken)) { throw null; }
-        public virtual Azure.Pageable<Azure.ResourceManager.CosmosDB.Models.PartitionUsage> GetUsagesCollectionPartitions(string databaseRid, string collectionRid, string filter = null, System.Threading.CancellationToken cancellationToken = default(System.Threading.CancellationToken)) { throw null; }
-        public virtual Azure.AsyncPageable<Azure.ResourceManager.CosmosDB.Models.PartitionUsage> GetUsagesCollectionPartitionsAsync(string databaseRid, string collectionRid, string filter = null, System.Threading.CancellationToken cancellationToken = default(System.Threading.CancellationToken)) { throw null; }
-        public virtual Azure.Pageable<Azure.ResourceManager.CosmosDB.Models.BaseUsage> GetUsagesCollections(string databaseRid, string collectionRid, string filter = null, System.Threading.CancellationToken cancellationToken = default(System.Threading.CancellationToken)) { throw null; }
-        public virtual Azure.AsyncPageable<Azure.ResourceManager.CosmosDB.Models.BaseUsage> GetUsagesCollectionsAsync(string databaseRid, string collectionRid, string filter = null, System.Threading.CancellationToken cancellationToken = default(System.Threading.CancellationToken)) { throw null; }
-        public virtual Azure.Pageable<Azure.ResourceManager.CosmosDB.Models.BaseUsage> GetUsagesDatabases(string databaseRid, string filter = null, System.Threading.CancellationToken cancellationToken = default(System.Threading.CancellationToken)) { throw null; }
-        public virtual Azure.AsyncPageable<Azure.ResourceManager.CosmosDB.Models.BaseUsage> GetUsagesDatabasesAsync(string databaseRid, string filter = null, System.Threading.CancellationToken cancellationToken = default(System.Threading.CancellationToken)) { throw null; }
-        public virtual Azure.ResourceManager.ArmOperation OfflineRegion(Azure.WaitUntil waitUntil, Azure.ResourceManager.CosmosDB.Models.RegionForOnlineOffline regionParameterForOffline, System.Threading.CancellationToken cancellationToken = default(System.Threading.CancellationToken)) { throw null; }
-        public virtual System.Threading.Tasks.Task<Azure.ResourceManager.ArmOperation> OfflineRegionAsync(Azure.WaitUntil waitUntil, Azure.ResourceManager.CosmosDB.Models.RegionForOnlineOffline regionParameterForOffline, System.Threading.CancellationToken cancellationToken = default(System.Threading.CancellationToken)) { throw null; }
-        public virtual Azure.ResourceManager.ArmOperation OnlineRegion(Azure.WaitUntil waitUntil, Azure.ResourceManager.CosmosDB.Models.RegionForOnlineOffline regionParameterForOnline, System.Threading.CancellationToken cancellationToken = default(System.Threading.CancellationToken)) { throw null; }
-        public virtual System.Threading.Tasks.Task<Azure.ResourceManager.ArmOperation> OnlineRegionAsync(Azure.WaitUntil waitUntil, Azure.ResourceManager.CosmosDB.Models.RegionForOnlineOffline regionParameterForOnline, System.Threading.CancellationToken cancellationToken = default(System.Threading.CancellationToken)) { throw null; }
-        public virtual Azure.ResourceManager.ArmOperation RegenerateKey(Azure.WaitUntil waitUntil, Azure.ResourceManager.CosmosDB.Models.DatabaseAccountRegenerateKeyContent content, System.Threading.CancellationToken cancellationToken = default(System.Threading.CancellationToken)) { throw null; }
-        public virtual System.Threading.Tasks.Task<Azure.ResourceManager.ArmOperation> RegenerateKeyAsync(Azure.WaitUntil waitUntil, Azure.ResourceManager.CosmosDB.Models.DatabaseAccountRegenerateKeyContent content, System.Threading.CancellationToken cancellationToken = default(System.Threading.CancellationToken)) { throw null; }
-        public virtual Azure.Response<Azure.ResourceManager.CosmosDB.DatabaseAccountResource> RemoveTag(string key, System.Threading.CancellationToken cancellationToken = default(System.Threading.CancellationToken)) { throw null; }
-        public virtual System.Threading.Tasks.Task<Azure.Response<Azure.ResourceManager.CosmosDB.DatabaseAccountResource>> RemoveTagAsync(string key, System.Threading.CancellationToken cancellationToken = default(System.Threading.CancellationToken)) { throw null; }
-        public virtual Azure.Response<Azure.ResourceManager.CosmosDB.DatabaseAccountResource> SetTags(System.Collections.Generic.IDictionary<string, string> tags, System.Threading.CancellationToken cancellationToken = default(System.Threading.CancellationToken)) { throw null; }
-        public virtual System.Threading.Tasks.Task<Azure.Response<Azure.ResourceManager.CosmosDB.DatabaseAccountResource>> SetTagsAsync(System.Collections.Generic.IDictionary<string, string> tags, System.Threading.CancellationToken cancellationToken = default(System.Threading.CancellationToken)) { throw null; }
-        public virtual Azure.ResourceManager.ArmOperation<Azure.ResourceManager.CosmosDB.DatabaseAccountResource> Update(Azure.WaitUntil waitUntil, Azure.ResourceManager.CosmosDB.Models.DatabaseAccountPatch patch, System.Threading.CancellationToken cancellationToken = default(System.Threading.CancellationToken)) { throw null; }
-        public virtual System.Threading.Tasks.Task<Azure.ResourceManager.ArmOperation<Azure.ResourceManager.CosmosDB.DatabaseAccountResource>> UpdateAsync(Azure.WaitUntil waitUntil, Azure.ResourceManager.CosmosDB.Models.DatabaseAccountPatch patch, System.Threading.CancellationToken cancellationToken = default(System.Threading.CancellationToken)) { throw null; }
-    }
-    public partial class DatabaseAccountSqlDatabaseContainerThroughputSettingResource : Azure.ResourceManager.ArmResource
-    {
-        public static readonly Azure.Core.ResourceType ResourceType;
-        protected DatabaseAccountSqlDatabaseContainerThroughputSettingResource() { }
-        public virtual Azure.ResourceManager.CosmosDB.ThroughputSettingsData Data { get { throw null; } }
-        public virtual bool HasData { get { throw null; } }
-        public virtual Azure.Response<Azure.ResourceManager.CosmosDB.DatabaseAccountSqlDatabaseContainerThroughputSettingResource> AddTag(string key, string value, System.Threading.CancellationToken cancellationToken = default(System.Threading.CancellationToken)) { throw null; }
-        public virtual System.Threading.Tasks.Task<Azure.Response<Azure.ResourceManager.CosmosDB.DatabaseAccountSqlDatabaseContainerThroughputSettingResource>> AddTagAsync(string key, string value, System.Threading.CancellationToken cancellationToken = default(System.Threading.CancellationToken)) { throw null; }
-        public virtual Azure.ResourceManager.ArmOperation<Azure.ResourceManager.CosmosDB.DatabaseAccountSqlDatabaseContainerThroughputSettingResource> CreateOrUpdate(Azure.WaitUntil waitUntil, Azure.ResourceManager.CosmosDB.Models.ThroughputSettingsUpdateData data, System.Threading.CancellationToken cancellationToken = default(System.Threading.CancellationToken)) { throw null; }
-        public virtual System.Threading.Tasks.Task<Azure.ResourceManager.ArmOperation<Azure.ResourceManager.CosmosDB.DatabaseAccountSqlDatabaseContainerThroughputSettingResource>> CreateOrUpdateAsync(Azure.WaitUntil waitUntil, Azure.ResourceManager.CosmosDB.Models.ThroughputSettingsUpdateData data, System.Threading.CancellationToken cancellationToken = default(System.Threading.CancellationToken)) { throw null; }
-        public static Azure.Core.ResourceIdentifier CreateResourceIdentifier(string subscriptionId, string resourceGroupName, string accountName, string databaseName, string containerName) { throw null; }
-        public virtual Azure.Response<Azure.ResourceManager.CosmosDB.DatabaseAccountSqlDatabaseContainerThroughputSettingResource> Get(System.Threading.CancellationToken cancellationToken = default(System.Threading.CancellationToken)) { throw null; }
-        public virtual System.Threading.Tasks.Task<Azure.Response<Azure.ResourceManager.CosmosDB.DatabaseAccountSqlDatabaseContainerThroughputSettingResource>> GetAsync(System.Threading.CancellationToken cancellationToken = default(System.Threading.CancellationToken)) { throw null; }
-        public virtual Azure.ResourceManager.ArmOperation<Azure.ResourceManager.CosmosDB.DatabaseAccountSqlDatabaseContainerThroughputSettingResource> MigrateSqlContainerToAutoscale(Azure.WaitUntil waitUntil, System.Threading.CancellationToken cancellationToken = default(System.Threading.CancellationToken)) { throw null; }
-        public virtual System.Threading.Tasks.Task<Azure.ResourceManager.ArmOperation<Azure.ResourceManager.CosmosDB.DatabaseAccountSqlDatabaseContainerThroughputSettingResource>> MigrateSqlContainerToAutoscaleAsync(Azure.WaitUntil waitUntil, System.Threading.CancellationToken cancellationToken = default(System.Threading.CancellationToken)) { throw null; }
-        public virtual Azure.ResourceManager.ArmOperation<Azure.ResourceManager.CosmosDB.DatabaseAccountSqlDatabaseContainerThroughputSettingResource> MigrateSqlContainerToManualThroughput(Azure.WaitUntil waitUntil, System.Threading.CancellationToken cancellationToken = default(System.Threading.CancellationToken)) { throw null; }
-        public virtual System.Threading.Tasks.Task<Azure.ResourceManager.ArmOperation<Azure.ResourceManager.CosmosDB.DatabaseAccountSqlDatabaseContainerThroughputSettingResource>> MigrateSqlContainerToManualThroughputAsync(Azure.WaitUntil waitUntil, System.Threading.CancellationToken cancellationToken = default(System.Threading.CancellationToken)) { throw null; }
-        public virtual Azure.Response<Azure.ResourceManager.CosmosDB.DatabaseAccountSqlDatabaseContainerThroughputSettingResource> RemoveTag(string key, System.Threading.CancellationToken cancellationToken = default(System.Threading.CancellationToken)) { throw null; }
-        public virtual System.Threading.Tasks.Task<Azure.Response<Azure.ResourceManager.CosmosDB.DatabaseAccountSqlDatabaseContainerThroughputSettingResource>> RemoveTagAsync(string key, System.Threading.CancellationToken cancellationToken = default(System.Threading.CancellationToken)) { throw null; }
-        public virtual Azure.Response<Azure.ResourceManager.CosmosDB.DatabaseAccountSqlDatabaseContainerThroughputSettingResource> SetTags(System.Collections.Generic.IDictionary<string, string> tags, System.Threading.CancellationToken cancellationToken = default(System.Threading.CancellationToken)) { throw null; }
-        public virtual System.Threading.Tasks.Task<Azure.Response<Azure.ResourceManager.CosmosDB.DatabaseAccountSqlDatabaseContainerThroughputSettingResource>> SetTagsAsync(System.Collections.Generic.IDictionary<string, string> tags, System.Threading.CancellationToken cancellationToken = default(System.Threading.CancellationToken)) { throw null; }
-    }
-    public partial class DatabaseAccountSqlDatabaseThroughputSettingResource : Azure.ResourceManager.ArmResource
-    {
-        public static readonly Azure.Core.ResourceType ResourceType;
-        protected DatabaseAccountSqlDatabaseThroughputSettingResource() { }
-        public virtual Azure.ResourceManager.CosmosDB.ThroughputSettingsData Data { get { throw null; } }
-        public virtual bool HasData { get { throw null; } }
-        public virtual Azure.Response<Azure.ResourceManager.CosmosDB.DatabaseAccountSqlDatabaseThroughputSettingResource> AddTag(string key, string value, System.Threading.CancellationToken cancellationToken = default(System.Threading.CancellationToken)) { throw null; }
-        public virtual System.Threading.Tasks.Task<Azure.Response<Azure.ResourceManager.CosmosDB.DatabaseAccountSqlDatabaseThroughputSettingResource>> AddTagAsync(string key, string value, System.Threading.CancellationToken cancellationToken = default(System.Threading.CancellationToken)) { throw null; }
-        public virtual Azure.ResourceManager.ArmOperation<Azure.ResourceManager.CosmosDB.DatabaseAccountSqlDatabaseThroughputSettingResource> CreateOrUpdate(Azure.WaitUntil waitUntil, Azure.ResourceManager.CosmosDB.Models.ThroughputSettingsUpdateData data, System.Threading.CancellationToken cancellationToken = default(System.Threading.CancellationToken)) { throw null; }
-        public virtual System.Threading.Tasks.Task<Azure.ResourceManager.ArmOperation<Azure.ResourceManager.CosmosDB.DatabaseAccountSqlDatabaseThroughputSettingResource>> CreateOrUpdateAsync(Azure.WaitUntil waitUntil, Azure.ResourceManager.CosmosDB.Models.ThroughputSettingsUpdateData data, System.Threading.CancellationToken cancellationToken = default(System.Threading.CancellationToken)) { throw null; }
-        public static Azure.Core.ResourceIdentifier CreateResourceIdentifier(string subscriptionId, string resourceGroupName, string accountName, string databaseName) { throw null; }
-        public virtual Azure.Response<Azure.ResourceManager.CosmosDB.DatabaseAccountSqlDatabaseThroughputSettingResource> Get(System.Threading.CancellationToken cancellationToken = default(System.Threading.CancellationToken)) { throw null; }
-        public virtual System.Threading.Tasks.Task<Azure.Response<Azure.ResourceManager.CosmosDB.DatabaseAccountSqlDatabaseThroughputSettingResource>> GetAsync(System.Threading.CancellationToken cancellationToken = default(System.Threading.CancellationToken)) { throw null; }
-        public virtual Azure.ResourceManager.ArmOperation<Azure.ResourceManager.CosmosDB.DatabaseAccountSqlDatabaseThroughputSettingResource> MigrateSqlDatabaseToAutoscale(Azure.WaitUntil waitUntil, System.Threading.CancellationToken cancellationToken = default(System.Threading.CancellationToken)) { throw null; }
-        public virtual System.Threading.Tasks.Task<Azure.ResourceManager.ArmOperation<Azure.ResourceManager.CosmosDB.DatabaseAccountSqlDatabaseThroughputSettingResource>> MigrateSqlDatabaseToAutoscaleAsync(Azure.WaitUntil waitUntil, System.Threading.CancellationToken cancellationToken = default(System.Threading.CancellationToken)) { throw null; }
-        public virtual Azure.ResourceManager.ArmOperation<Azure.ResourceManager.CosmosDB.DatabaseAccountSqlDatabaseThroughputSettingResource> MigrateSqlDatabaseToManualThroughput(Azure.WaitUntil waitUntil, System.Threading.CancellationToken cancellationToken = default(System.Threading.CancellationToken)) { throw null; }
-        public virtual System.Threading.Tasks.Task<Azure.ResourceManager.ArmOperation<Azure.ResourceManager.CosmosDB.DatabaseAccountSqlDatabaseThroughputSettingResource>> MigrateSqlDatabaseToManualThroughputAsync(Azure.WaitUntil waitUntil, System.Threading.CancellationToken cancellationToken = default(System.Threading.CancellationToken)) { throw null; }
-        public virtual Azure.Response<Azure.ResourceManager.CosmosDB.DatabaseAccountSqlDatabaseThroughputSettingResource> RemoveTag(string key, System.Threading.CancellationToken cancellationToken = default(System.Threading.CancellationToken)) { throw null; }
-        public virtual System.Threading.Tasks.Task<Azure.Response<Azure.ResourceManager.CosmosDB.DatabaseAccountSqlDatabaseThroughputSettingResource>> RemoveTagAsync(string key, System.Threading.CancellationToken cancellationToken = default(System.Threading.CancellationToken)) { throw null; }
-        public virtual Azure.Response<Azure.ResourceManager.CosmosDB.DatabaseAccountSqlDatabaseThroughputSettingResource> SetTags(System.Collections.Generic.IDictionary<string, string> tags, System.Threading.CancellationToken cancellationToken = default(System.Threading.CancellationToken)) { throw null; }
-        public virtual System.Threading.Tasks.Task<Azure.Response<Azure.ResourceManager.CosmosDB.DatabaseAccountSqlDatabaseThroughputSettingResource>> SetTagsAsync(System.Collections.Generic.IDictionary<string, string> tags, System.Threading.CancellationToken cancellationToken = default(System.Threading.CancellationToken)) { throw null; }
-    }
-    public partial class DatabaseAccountTableThroughputSettingResource : Azure.ResourceManager.ArmResource
-    {
-        public static readonly Azure.Core.ResourceType ResourceType;
-        protected DatabaseAccountTableThroughputSettingResource() { }
-        public virtual Azure.ResourceManager.CosmosDB.ThroughputSettingsData Data { get { throw null; } }
-        public virtual bool HasData { get { throw null; } }
-        public virtual Azure.Response<Azure.ResourceManager.CosmosDB.DatabaseAccountTableThroughputSettingResource> AddTag(string key, string value, System.Threading.CancellationToken cancellationToken = default(System.Threading.CancellationToken)) { throw null; }
-        public virtual System.Threading.Tasks.Task<Azure.Response<Azure.ResourceManager.CosmosDB.DatabaseAccountTableThroughputSettingResource>> AddTagAsync(string key, string value, System.Threading.CancellationToken cancellationToken = default(System.Threading.CancellationToken)) { throw null; }
-        public virtual Azure.ResourceManager.ArmOperation<Azure.ResourceManager.CosmosDB.DatabaseAccountTableThroughputSettingResource> CreateOrUpdate(Azure.WaitUntil waitUntil, Azure.ResourceManager.CosmosDB.Models.ThroughputSettingsUpdateData data, System.Threading.CancellationToken cancellationToken = default(System.Threading.CancellationToken)) { throw null; }
-        public virtual System.Threading.Tasks.Task<Azure.ResourceManager.ArmOperation<Azure.ResourceManager.CosmosDB.DatabaseAccountTableThroughputSettingResource>> CreateOrUpdateAsync(Azure.WaitUntil waitUntil, Azure.ResourceManager.CosmosDB.Models.ThroughputSettingsUpdateData data, System.Threading.CancellationToken cancellationToken = default(System.Threading.CancellationToken)) { throw null; }
-        public static Azure.Core.ResourceIdentifier CreateResourceIdentifier(string subscriptionId, string resourceGroupName, string accountName, string tableName) { throw null; }
-        public virtual Azure.Response<Azure.ResourceManager.CosmosDB.DatabaseAccountTableThroughputSettingResource> Get(System.Threading.CancellationToken cancellationToken = default(System.Threading.CancellationToken)) { throw null; }
-        public virtual System.Threading.Tasks.Task<Azure.Response<Azure.ResourceManager.CosmosDB.DatabaseAccountTableThroughputSettingResource>> GetAsync(System.Threading.CancellationToken cancellationToken = default(System.Threading.CancellationToken)) { throw null; }
-        public virtual Azure.ResourceManager.ArmOperation<Azure.ResourceManager.CosmosDB.DatabaseAccountTableThroughputSettingResource> MigrateTableToAutoscale(Azure.WaitUntil waitUntil, System.Threading.CancellationToken cancellationToken = default(System.Threading.CancellationToken)) { throw null; }
-        public virtual System.Threading.Tasks.Task<Azure.ResourceManager.ArmOperation<Azure.ResourceManager.CosmosDB.DatabaseAccountTableThroughputSettingResource>> MigrateTableToAutoscaleAsync(Azure.WaitUntil waitUntil, System.Threading.CancellationToken cancellationToken = default(System.Threading.CancellationToken)) { throw null; }
-        public virtual Azure.ResourceManager.ArmOperation<Azure.ResourceManager.CosmosDB.DatabaseAccountTableThroughputSettingResource> MigrateTableToManualThroughput(Azure.WaitUntil waitUntil, System.Threading.CancellationToken cancellationToken = default(System.Threading.CancellationToken)) { throw null; }
-        public virtual System.Threading.Tasks.Task<Azure.ResourceManager.ArmOperation<Azure.ResourceManager.CosmosDB.DatabaseAccountTableThroughputSettingResource>> MigrateTableToManualThroughputAsync(Azure.WaitUntil waitUntil, System.Threading.CancellationToken cancellationToken = default(System.Threading.CancellationToken)) { throw null; }
-        public virtual Azure.Response<Azure.ResourceManager.CosmosDB.DatabaseAccountTableThroughputSettingResource> RemoveTag(string key, System.Threading.CancellationToken cancellationToken = default(System.Threading.CancellationToken)) { throw null; }
-        public virtual System.Threading.Tasks.Task<Azure.Response<Azure.ResourceManager.CosmosDB.DatabaseAccountTableThroughputSettingResource>> RemoveTagAsync(string key, System.Threading.CancellationToken cancellationToken = default(System.Threading.CancellationToken)) { throw null; }
-        public virtual Azure.Response<Azure.ResourceManager.CosmosDB.DatabaseAccountTableThroughputSettingResource> SetTags(System.Collections.Generic.IDictionary<string, string> tags, System.Threading.CancellationToken cancellationToken = default(System.Threading.CancellationToken)) { throw null; }
-        public virtual System.Threading.Tasks.Task<Azure.Response<Azure.ResourceManager.CosmosDB.DatabaseAccountTableThroughputSettingResource>> SetTagsAsync(System.Collections.Generic.IDictionary<string, string> tags, System.Threading.CancellationToken cancellationToken = default(System.Threading.CancellationToken)) { throw null; }
-    }
-    public partial class DataCenterResource : Azure.ResourceManager.ArmResource
-    {
-        public static readonly Azure.Core.ResourceType ResourceType;
-        protected DataCenterResource() { }
-        public virtual Azure.ResourceManager.CosmosDB.DataCenterResourceData Data { get { throw null; } }
-        public virtual bool HasData { get { throw null; } }
-        public static Azure.Core.ResourceIdentifier CreateResourceIdentifier(string subscriptionId, string resourceGroupName, string clusterName, string dataCenterName) { throw null; }
-        public virtual Azure.ResourceManager.ArmOperation Delete(Azure.WaitUntil waitUntil, System.Threading.CancellationToken cancellationToken = default(System.Threading.CancellationToken)) { throw null; }
-        public virtual System.Threading.Tasks.Task<Azure.ResourceManager.ArmOperation> DeleteAsync(Azure.WaitUntil waitUntil, System.Threading.CancellationToken cancellationToken = default(System.Threading.CancellationToken)) { throw null; }
-        public virtual Azure.Response<Azure.ResourceManager.CosmosDB.DataCenterResource> Get(System.Threading.CancellationToken cancellationToken = default(System.Threading.CancellationToken)) { throw null; }
-        public virtual System.Threading.Tasks.Task<Azure.Response<Azure.ResourceManager.CosmosDB.DataCenterResource>> GetAsync(System.Threading.CancellationToken cancellationToken = default(System.Threading.CancellationToken)) { throw null; }
-        public virtual Azure.ResourceManager.ArmOperation<Azure.ResourceManager.CosmosDB.DataCenterResource> Update(Azure.WaitUntil waitUntil, Azure.ResourceManager.CosmosDB.DataCenterResourceData data, System.Threading.CancellationToken cancellationToken = default(System.Threading.CancellationToken)) { throw null; }
-        public virtual System.Threading.Tasks.Task<Azure.ResourceManager.ArmOperation<Azure.ResourceManager.CosmosDB.DataCenterResource>> UpdateAsync(Azure.WaitUntil waitUntil, Azure.ResourceManager.CosmosDB.DataCenterResourceData data, System.Threading.CancellationToken cancellationToken = default(System.Threading.CancellationToken)) { throw null; }
-    }
-    public partial class DataCenterResourceCollection : Azure.ResourceManager.ArmCollection, System.Collections.Generic.IAsyncEnumerable<Azure.ResourceManager.CosmosDB.DataCenterResource>, System.Collections.Generic.IEnumerable<Azure.ResourceManager.CosmosDB.DataCenterResource>, System.Collections.IEnumerable
-    {
-        protected DataCenterResourceCollection() { }
-        public virtual Azure.ResourceManager.ArmOperation<Azure.ResourceManager.CosmosDB.DataCenterResource> CreateOrUpdate(Azure.WaitUntil waitUntil, string dataCenterName, Azure.ResourceManager.CosmosDB.DataCenterResourceData data, System.Threading.CancellationToken cancellationToken = default(System.Threading.CancellationToken)) { throw null; }
-        public virtual System.Threading.Tasks.Task<Azure.ResourceManager.ArmOperation<Azure.ResourceManager.CosmosDB.DataCenterResource>> CreateOrUpdateAsync(Azure.WaitUntil waitUntil, string dataCenterName, Azure.ResourceManager.CosmosDB.DataCenterResourceData data, System.Threading.CancellationToken cancellationToken = default(System.Threading.CancellationToken)) { throw null; }
-        public virtual Azure.Response<bool> Exists(string dataCenterName, System.Threading.CancellationToken cancellationToken = default(System.Threading.CancellationToken)) { throw null; }
-        public virtual System.Threading.Tasks.Task<Azure.Response<bool>> ExistsAsync(string dataCenterName, System.Threading.CancellationToken cancellationToken = default(System.Threading.CancellationToken)) { throw null; }
-        public virtual Azure.Response<Azure.ResourceManager.CosmosDB.DataCenterResource> Get(string dataCenterName, System.Threading.CancellationToken cancellationToken = default(System.Threading.CancellationToken)) { throw null; }
-        public virtual Azure.Pageable<Azure.ResourceManager.CosmosDB.DataCenterResource> GetAll(System.Threading.CancellationToken cancellationToken = default(System.Threading.CancellationToken)) { throw null; }
-        public virtual Azure.AsyncPageable<Azure.ResourceManager.CosmosDB.DataCenterResource> GetAllAsync(System.Threading.CancellationToken cancellationToken = default(System.Threading.CancellationToken)) { throw null; }
-        public virtual System.Threading.Tasks.Task<Azure.Response<Azure.ResourceManager.CosmosDB.DataCenterResource>> GetAsync(string dataCenterName, System.Threading.CancellationToken cancellationToken = default(System.Threading.CancellationToken)) { throw null; }
-        System.Collections.Generic.IAsyncEnumerator<Azure.ResourceManager.CosmosDB.DataCenterResource> System.Collections.Generic.IAsyncEnumerable<Azure.ResourceManager.CosmosDB.DataCenterResource>.GetAsyncEnumerator(System.Threading.CancellationToken cancellationToken) { throw null; }
-        System.Collections.Generic.IEnumerator<Azure.ResourceManager.CosmosDB.DataCenterResource> System.Collections.Generic.IEnumerable<Azure.ResourceManager.CosmosDB.DataCenterResource>.GetEnumerator() { throw null; }
-        System.Collections.IEnumerator System.Collections.IEnumerable.GetEnumerator() { throw null; }
-    }
-    public partial class DataCenterResourceData : Azure.ResourceManager.Models.ResourceData
-    {
-        public DataCenterResourceData() { }
-        public Azure.ResourceManager.CosmosDB.Models.DataCenterResourceProperties Properties { get { throw null; } set { } }
-    }
-    public partial class GremlinDatabaseCollection : Azure.ResourceManager.ArmCollection, System.Collections.Generic.IAsyncEnumerable<Azure.ResourceManager.CosmosDB.GremlinDatabaseResource>, System.Collections.Generic.IEnumerable<Azure.ResourceManager.CosmosDB.GremlinDatabaseResource>, System.Collections.IEnumerable
-    {
-        protected GremlinDatabaseCollection() { }
-        public virtual Azure.ResourceManager.ArmOperation<Azure.ResourceManager.CosmosDB.GremlinDatabaseResource> CreateOrUpdate(Azure.WaitUntil waitUntil, string databaseName, Azure.ResourceManager.CosmosDB.Models.GremlinDatabaseCreateOrUpdateContent content, System.Threading.CancellationToken cancellationToken = default(System.Threading.CancellationToken)) { throw null; }
-        public virtual System.Threading.Tasks.Task<Azure.ResourceManager.ArmOperation<Azure.ResourceManager.CosmosDB.GremlinDatabaseResource>> CreateOrUpdateAsync(Azure.WaitUntil waitUntil, string databaseName, Azure.ResourceManager.CosmosDB.Models.GremlinDatabaseCreateOrUpdateContent content, System.Threading.CancellationToken cancellationToken = default(System.Threading.CancellationToken)) { throw null; }
-        public virtual Azure.Response<bool> Exists(string databaseName, System.Threading.CancellationToken cancellationToken = default(System.Threading.CancellationToken)) { throw null; }
-        public virtual System.Threading.Tasks.Task<Azure.Response<bool>> ExistsAsync(string databaseName, System.Threading.CancellationToken cancellationToken = default(System.Threading.CancellationToken)) { throw null; }
-        public virtual Azure.Response<Azure.ResourceManager.CosmosDB.GremlinDatabaseResource> Get(string databaseName, System.Threading.CancellationToken cancellationToken = default(System.Threading.CancellationToken)) { throw null; }
-        public virtual Azure.Pageable<Azure.ResourceManager.CosmosDB.GremlinDatabaseResource> GetAll(System.Threading.CancellationToken cancellationToken = default(System.Threading.CancellationToken)) { throw null; }
-        public virtual Azure.AsyncPageable<Azure.ResourceManager.CosmosDB.GremlinDatabaseResource> GetAllAsync(System.Threading.CancellationToken cancellationToken = default(System.Threading.CancellationToken)) { throw null; }
-        public virtual System.Threading.Tasks.Task<Azure.Response<Azure.ResourceManager.CosmosDB.GremlinDatabaseResource>> GetAsync(string databaseName, System.Threading.CancellationToken cancellationToken = default(System.Threading.CancellationToken)) { throw null; }
-        System.Collections.Generic.IAsyncEnumerator<Azure.ResourceManager.CosmosDB.GremlinDatabaseResource> System.Collections.Generic.IAsyncEnumerable<Azure.ResourceManager.CosmosDB.GremlinDatabaseResource>.GetAsyncEnumerator(System.Threading.CancellationToken cancellationToken) { throw null; }
-        System.Collections.Generic.IEnumerator<Azure.ResourceManager.CosmosDB.GremlinDatabaseResource> System.Collections.Generic.IEnumerable<Azure.ResourceManager.CosmosDB.GremlinDatabaseResource>.GetEnumerator() { throw null; }
-        System.Collections.IEnumerator System.Collections.IEnumerable.GetEnumerator() { throw null; }
-    }
-=======
->>>>>>> b926ce7c
     public partial class GremlinDatabaseData : Azure.ResourceManager.Models.TrackedResourceData
     {
         public GremlinDatabaseData(Azure.Core.AzureLocation location) : base (default(Azure.Core.AzureLocation)) { }
@@ -1561,19 +1199,11 @@
     {
         internal RestorableCosmosDBAccountData() { }
         public string AccountName { get { throw null; } }
-<<<<<<< HEAD
-        public Azure.ResourceManager.CosmosDB.Models.ApiType? ApiType { get { throw null; } }
-        public System.DateTimeOffset? CreationOn { get { throw null; } }
-        public System.DateTimeOffset? DeletionOn { get { throw null; } }
-        public Azure.Core.AzureLocation? Location { get { throw null; } }
-        public System.Collections.Generic.IReadOnlyList<Azure.ResourceManager.CosmosDB.Models.RestorableLocationResource> RestorableLocations { get { throw null; } }
-=======
         public Azure.ResourceManager.CosmosDB.Models.CosmosDBApiType? ApiType { get { throw null; } }
         public System.DateTimeOffset? CreatedOn { get { throw null; } }
         public System.DateTimeOffset? DeletedOn { get { throw null; } }
         public Azure.Core.AzureLocation? Location { get { throw null; } }
         public System.Collections.Generic.IReadOnlyList<Azure.ResourceManager.CosmosDB.Models.RestorableLocationResourceInfo> RestorableLocations { get { throw null; } }
->>>>>>> b926ce7c
     }
     public partial class RestorableCosmosDBAccountResource : Azure.ResourceManager.ArmResource
     {
@@ -1797,19 +1427,12 @@
     }
     public partial class CassandraCommandPostBody
     {
-<<<<<<< HEAD
-        public CassandraKeyspacePropertiesResource(string id) : base (default(string)) { }
-        public Azure.ETag? Etag { get { throw null; } }
-        public string Rid { get { throw null; } }
-        public float? Ts { get { throw null; } }
-=======
         public CassandraCommandPostBody(string command, string host) { }
         public System.Collections.Generic.IDictionary<string, string> Arguments { get { throw null; } }
         public bool? CassandraStopStart { get { throw null; } set { } }
         public string Command { get { throw null; } }
         public string Host { get { throw null; } }
         public bool? Readwrite { get { throw null; } set { } }
->>>>>>> b926ce7c
     }
     public partial class CassandraConnectionError
     {
@@ -1871,14 +1494,7 @@
     }
     public partial class CassandraKeyspacePropertiesConfig : Azure.ResourceManager.CosmosDB.Models.CosmosDBBaseConfig
     {
-<<<<<<< HEAD
-        public CassandraTablePropertiesResource(string id) : base (default(string)) { }
-        public Azure.ETag? Etag { get { throw null; } }
-        public string Rid { get { throw null; } }
-        public float? Ts { get { throw null; } }
-=======
         public CassandraKeyspacePropertiesConfig() { }
->>>>>>> b926ce7c
     }
     public partial class CassandraKeyspaceResourceInfo
     {
@@ -2044,19 +1660,12 @@
     }
     public partial class CosmosDBAccountCorsPolicy
     {
-<<<<<<< HEAD
-        public CosmosTablePropertiesResource(string id) : base (default(string)) { }
-        public Azure.ETag? Etag { get { throw null; } }
-        public string Rid { get { throw null; } }
-        public float? Ts { get { throw null; } }
-=======
         public CosmosDBAccountCorsPolicy(string allowedOrigins) { }
         public string AllowedHeaders { get { throw null; } set { } }
         public string AllowedMethods { get { throw null; } set { } }
         public string AllowedOrigins { get { throw null; } set { } }
         public string ExposedHeaders { get { throw null; } set { } }
         public long? MaxAgeInSeconds { get { throw null; } set { } }
->>>>>>> b926ce7c
     }
     [System.Runtime.InteropServices.StructLayoutAttribute(System.Runtime.InteropServices.LayoutKind.Sequential)]
     public readonly partial struct CosmosDBAccountCreateMode : System.IEquatable<Azure.ResourceManager.CosmosDB.Models.CosmosDBAccountCreateMode>
@@ -2086,15 +1695,9 @@
         public int? CapacityTotalThroughputLimit { get { throw null; } set { } }
         public Azure.ResourceManager.CosmosDB.Models.ConnectorOffer? ConnectorOffer { get { throw null; } set { } }
         public Azure.ResourceManager.CosmosDB.Models.ConsistencyPolicy ConsistencyPolicy { get { throw null; } set { } }
-<<<<<<< HEAD
-        public System.Collections.Generic.IList<Azure.ResourceManager.CosmosDB.Models.CorsPolicy> Cors { get { throw null; } }
-        public Azure.ResourceManager.CosmosDB.Models.CreateMode? CreateMode { get { throw null; } set { } }
-        public Azure.ResourceManager.CosmosDB.Models.DatabaseAccountOfferType DatabaseAccountOfferType { get { throw null; } set { } }
-=======
         public System.Collections.Generic.IList<Azure.ResourceManager.CosmosDB.Models.CosmosDBAccountCorsPolicy> Cors { get { throw null; } }
         public Azure.ResourceManager.CosmosDB.Models.CosmosDBAccountCreateMode? CreateMode { get { throw null; } set { } }
         public Azure.ResourceManager.CosmosDB.Models.CosmosDBAccountOfferType DatabaseAccountOfferType { get { throw null; } set { } }
->>>>>>> b926ce7c
         public string DefaultIdentity { get { throw null; } set { } }
         public bool? DisableKeyBasedMetadataWriteAccess { get { throw null; } set { } }
         public bool? DisableLocalAuth { get { throw null; } set { } }
@@ -2171,15 +1774,6 @@
         public string ProvisioningState { get { throw null; } }
     }
     [System.Runtime.InteropServices.StructLayoutAttribute(System.Runtime.InteropServices.LayoutKind.Sequential)]
-<<<<<<< HEAD
-    public readonly partial struct DatabaseAccountOfferType : System.IEquatable<Azure.ResourceManager.CosmosDB.Models.DatabaseAccountOfferType>
-    {
-        private readonly object _dummy;
-        private readonly int _dummyPrimitive;
-        public DatabaseAccountOfferType(string value) { throw null; }
-        public static Azure.ResourceManager.CosmosDB.Models.DatabaseAccountOfferType Standard { get { throw null; } }
-        public bool Equals(Azure.ResourceManager.CosmosDB.Models.DatabaseAccountOfferType other) { throw null; }
-=======
     public readonly partial struct CosmosDBAccountOfferType : System.IEquatable<Azure.ResourceManager.CosmosDB.Models.CosmosDBAccountOfferType>
     {
         private readonly object _dummy;
@@ -2187,26 +1781,16 @@
         public CosmosDBAccountOfferType(string value) { throw null; }
         public static Azure.ResourceManager.CosmosDB.Models.CosmosDBAccountOfferType Standard { get { throw null; } }
         public bool Equals(Azure.ResourceManager.CosmosDB.Models.CosmosDBAccountOfferType other) { throw null; }
->>>>>>> b926ce7c
-        [System.ComponentModel.EditorBrowsableAttribute(System.ComponentModel.EditorBrowsableState.Never)]
-        public override bool Equals(object obj) { throw null; }
-        [System.ComponentModel.EditorBrowsableAttribute(System.ComponentModel.EditorBrowsableState.Never)]
-        public override int GetHashCode() { throw null; }
-<<<<<<< HEAD
-        public static bool operator ==(Azure.ResourceManager.CosmosDB.Models.DatabaseAccountOfferType left, Azure.ResourceManager.CosmosDB.Models.DatabaseAccountOfferType right) { throw null; }
-        public static implicit operator Azure.ResourceManager.CosmosDB.Models.DatabaseAccountOfferType (string value) { throw null; }
-        public static bool operator !=(Azure.ResourceManager.CosmosDB.Models.DatabaseAccountOfferType left, Azure.ResourceManager.CosmosDB.Models.DatabaseAccountOfferType right) { throw null; }
-        public override string ToString() { throw null; }
-    }
-    public partial class DatabaseAccountPatch
-=======
+        [System.ComponentModel.EditorBrowsableAttribute(System.ComponentModel.EditorBrowsableState.Never)]
+        public override bool Equals(object obj) { throw null; }
+        [System.ComponentModel.EditorBrowsableAttribute(System.ComponentModel.EditorBrowsableState.Never)]
+        public override int GetHashCode() { throw null; }
         public static bool operator ==(Azure.ResourceManager.CosmosDB.Models.CosmosDBAccountOfferType left, Azure.ResourceManager.CosmosDB.Models.CosmosDBAccountOfferType right) { throw null; }
         public static implicit operator Azure.ResourceManager.CosmosDB.Models.CosmosDBAccountOfferType (string value) { throw null; }
         public static bool operator !=(Azure.ResourceManager.CosmosDB.Models.CosmosDBAccountOfferType left, Azure.ResourceManager.CosmosDB.Models.CosmosDBAccountOfferType right) { throw null; }
         public override string ToString() { throw null; }
     }
     public partial class CosmosDBAccountPatch
->>>>>>> b926ce7c
     {
         public CosmosDBAccountPatch() { }
         public Azure.ResourceManager.CosmosDB.Models.AnalyticalStorageSchemaType? AnalyticalStorageSchemaType { get { throw null; } set { } }
@@ -2230,11 +1814,7 @@
         public bool? IsVirtualNetworkFilterEnabled { get { throw null; } set { } }
         public System.Uri KeyVaultKeyUri { get { throw null; } set { } }
         public Azure.Core.AzureLocation? Location { get { throw null; } set { } }
-<<<<<<< HEAD
-        public System.Collections.Generic.IList<Azure.ResourceManager.CosmosDB.Models.DatabaseAccountLocation> Locations { get { throw null; } }
-=======
         public System.Collections.Generic.IList<Azure.ResourceManager.CosmosDB.Models.CosmosDBAccountLocation> Locations { get { throw null; } }
->>>>>>> b926ce7c
         public Azure.ResourceManager.CosmosDB.Models.NetworkAclBypass? NetworkAclBypass { get { throw null; } set { } }
         public System.Collections.Generic.IList<Azure.Core.ResourceIdentifier> NetworkAclBypassResourceIds { get { throw null; } }
         public Azure.ResourceManager.CosmosDB.Models.PublicNetworkAccess? PublicNetworkAccess { get { throw null; } set { } }
@@ -2413,15 +1993,8 @@
     }
     public partial class CosmosDBIPAddressOrRange
     {
-<<<<<<< HEAD
-        public GremlinDatabasePropertiesResource(string id) : base (default(string)) { }
-        public Azure.ETag? Etag { get { throw null; } }
-        public string Rid { get { throw null; } }
-        public float? Ts { get { throw null; } }
-=======
         public CosmosDBIPAddressOrRange() { }
         public string IPAddressOrRange { get { throw null; } set { } }
->>>>>>> b926ce7c
     }
     public partial class CosmosDBLocationProperties
     {
@@ -2454,12 +2027,6 @@
     [System.Runtime.InteropServices.StructLayoutAttribute(System.Runtime.InteropServices.LayoutKind.Sequential)]
     public readonly partial struct CosmosDBMetricUnitType : System.IEquatable<Azure.ResourceManager.CosmosDB.Models.CosmosDBMetricUnitType>
     {
-<<<<<<< HEAD
-        public GremlinGraphPropertiesResource(string id) : base (default(string)) { }
-        public Azure.ETag? Etag { get { throw null; } }
-        public string Rid { get { throw null; } }
-        public float? Ts { get { throw null; } }
-=======
         private readonly object _dummy;
         private readonly int _dummyPrimitive;
         public CosmosDBMetricUnitType(string value) { throw null; }
@@ -2489,7 +2056,6 @@
         public double? Minimum { get { throw null; } }
         public System.DateTimeOffset? Timestamp { get { throw null; } }
         public double? Total { get { throw null; } }
->>>>>>> b926ce7c
     }
     [System.Runtime.InteropServices.StructLayoutAttribute(System.Runtime.InteropServices.LayoutKind.Sequential)]
     public readonly partial struct CosmosDBOperationType : System.IEquatable<Azure.ResourceManager.CosmosDB.Models.CosmosDBOperationType>
@@ -2887,8 +2453,6 @@
         public Azure.ResourceManager.CosmosDB.Models.CosmosDBCreateUpdateConfig Options { get { throw null; } set { } }
         public Azure.ResourceManager.CosmosDB.Models.GremlinGraphResourceInfo Resource { get { throw null; } set { } }
     }
-<<<<<<< HEAD
-=======
     public partial class GremlinGraphPropertiesConfig : Azure.ResourceManager.CosmosDB.Models.CosmosDBBaseConfig
     {
         public GremlinGraphPropertiesConfig() { }
@@ -2903,7 +2467,6 @@
         public Azure.ResourceManager.CosmosDB.Models.ContainerPartitionKey PartitionKey { get { throw null; } set { } }
         public System.Collections.Generic.IList<Azure.ResourceManager.CosmosDB.Models.CosmosDBUniqueKey> UniqueKeys { get { throw null; } }
     }
->>>>>>> b926ce7c
     [System.Runtime.InteropServices.StructLayoutAttribute(System.Runtime.InteropServices.LayoutKind.Sequential)]
     public readonly partial struct ManagedCassandraProvisioningState : System.IEquatable<Azure.ResourceManager.CosmosDB.Models.ManagedCassandraProvisioningState>
     {
@@ -2941,14 +2504,7 @@
     }
     public partial class MongoDBCollectionPropertiesConfig : Azure.ResourceManager.CosmosDB.Models.CosmosDBBaseConfig
     {
-<<<<<<< HEAD
-        public MongoDBCollectionPropertiesResource(string id) : base (default(string)) { }
-        public Azure.ETag? Etag { get { throw null; } }
-        public string Rid { get { throw null; } }
-        public float? Ts { get { throw null; } }
-=======
         public MongoDBCollectionPropertiesConfig() { }
->>>>>>> b926ce7c
     }
     public partial class MongoDBCollectionResourceInfo
     {
@@ -2966,14 +2522,7 @@
     }
     public partial class MongoDBDatabasePropertiesConfig : Azure.ResourceManager.CosmosDB.Models.CosmosDBBaseConfig
     {
-<<<<<<< HEAD
-        public MongoDBDatabasePropertiesResource(string id) : base (default(string)) { }
-        public Azure.ETag? Etag { get { throw null; } }
-        public string Rid { get { throw null; } }
-        public float? Ts { get { throw null; } }
-=======
         public MongoDBDatabasePropertiesConfig() { }
->>>>>>> b926ce7c
     }
     public partial class MongoDBDatabaseResourceInfo
     {
@@ -3132,11 +2681,7 @@
     public partial class RestorableSqlContainerPropertiesResourceContainer : Azure.ResourceManager.CosmosDB.Models.CosmosDBSqlContainerResourceInfo
     {
         public RestorableSqlContainerPropertiesResourceContainer(string id) : base (default(string)) { }
-<<<<<<< HEAD
-        public Azure.ETag? Etag { get { throw null; } }
-=======
         public Azure.ETag? ETag { get { throw null; } }
->>>>>>> b926ce7c
         public string Rid { get { throw null; } }
         public string Self { get { throw null; } }
         public float? Timestamp { get { throw null; } }
@@ -3150,11 +2695,7 @@
     {
         public RestorableSqlDatabasePropertiesResourceDatabase(string id) : base (default(string)) { }
         public string Colls { get { throw null; } }
-<<<<<<< HEAD
-        public Azure.ETag? Etag { get { throw null; } }
-=======
         public Azure.ETag? ETag { get { throw null; } }
->>>>>>> b926ce7c
         public string Rid { get { throw null; } }
         public string Self { get { throw null; } }
         public float? Timestamp { get { throw null; } }
@@ -3186,142 +2727,7 @@
         public static bool operator !=(Azure.ResourceManager.CosmosDB.Models.SpatialType left, Azure.ResourceManager.CosmosDB.Models.SpatialType right) { throw null; }
         public override string ToString() { throw null; }
     }
-<<<<<<< HEAD
-    public partial class SqlContainerCreateOrUpdateContent : Azure.ResourceManager.Models.TrackedResourceData
-    {
-        public SqlContainerCreateOrUpdateContent(Azure.Core.AzureLocation location, Azure.ResourceManager.CosmosDB.Models.SqlContainerResource resource) : base (default(Azure.Core.AzureLocation)) { }
-        public Azure.ResourceManager.CosmosDB.Models.CreateUpdateOptions Options { get { throw null; } set { } }
-        public Azure.ResourceManager.CosmosDB.Models.SqlContainerResource Resource { get { throw null; } set { } }
-    }
-    public partial class SqlContainerPropertiesOptions : Azure.ResourceManager.CosmosDB.Models.OptionsResource
-    {
-        public SqlContainerPropertiesOptions() { }
-    }
-    public partial class SqlContainerPropertiesResource : Azure.ResourceManager.CosmosDB.Models.SqlContainerResource
-    {
-        public SqlContainerPropertiesResource(string id) : base (default(string)) { }
-        public Azure.ETag? Etag { get { throw null; } }
-        public string Rid { get { throw null; } }
-        public float? Ts { get { throw null; } }
-    }
-    public partial class SqlContainerResource
-    {
-        public SqlContainerResource(string id) { }
-        public long? AnalyticalStorageTtl { get { throw null; } set { } }
-        public Azure.ResourceManager.CosmosDB.Models.ConflictResolutionPolicy ConflictResolutionPolicy { get { throw null; } set { } }
-        public int? DefaultTtl { get { throw null; } set { } }
-        public string Id { get { throw null; } set { } }
-        public Azure.ResourceManager.CosmosDB.Models.IndexingPolicy IndexingPolicy { get { throw null; } set { } }
-        public Azure.ResourceManager.CosmosDB.Models.ContainerPartitionKey PartitionKey { get { throw null; } set { } }
-        public System.Collections.Generic.IList<Azure.ResourceManager.CosmosDB.Models.UniqueKey> UniqueKeys { get { throw null; } }
-    }
-    public partial class SqlDatabaseCreateOrUpdateContent : Azure.ResourceManager.Models.TrackedResourceData
-    {
-        public SqlDatabaseCreateOrUpdateContent(Azure.Core.AzureLocation location, Azure.ResourceManager.CosmosDB.Models.SqlDatabaseResource resource) : base (default(Azure.Core.AzureLocation)) { }
-        public Azure.ResourceManager.CosmosDB.Models.CreateUpdateOptions Options { get { throw null; } set { } }
-        public string ResourceId { get { throw null; } set { } }
-    }
-    public partial class SqlDatabasePropertiesOptions : Azure.ResourceManager.CosmosDB.Models.OptionsResource
-    {
-        public SqlDatabasePropertiesOptions() { }
-    }
-    public partial class SqlDatabasePropertiesResource : Azure.ResourceManager.CosmosDB.Models.SqlDatabaseResource
-    {
-        public SqlDatabasePropertiesResource(string id) : base (default(string)) { }
-        public string Colls { get { throw null; } set { } }
-        public Azure.ETag? Etag { get { throw null; } }
-        public string Rid { get { throw null; } }
-        public float? Ts { get { throw null; } }
-        public string Users { get { throw null; } set { } }
-    }
-    public partial class SqlDatabaseResource
-    {
-        public SqlDatabaseResource(string id) { }
-        public string Id { get { throw null; } set { } }
-    }
-    public partial class SqlRoleAssignmentCreateOrUpdateContent
-    {
-        public SqlRoleAssignmentCreateOrUpdateContent() { }
-        public string PrincipalId { get { throw null; } set { } }
-        public string RoleDefinitionId { get { throw null; } set { } }
-        public string Scope { get { throw null; } set { } }
-    }
-    public partial class SqlRoleDefinitionCreateOrUpdateContent
-    {
-        public SqlRoleDefinitionCreateOrUpdateContent() { }
-        public System.Collections.Generic.IList<string> AssignableScopes { get { throw null; } }
-        public System.Collections.Generic.IList<Azure.ResourceManager.CosmosDB.Models.Permission> Permissions { get { throw null; } }
-        public Azure.ResourceManager.CosmosDB.Models.RoleDefinitionType? RoleDefinitionType { get { throw null; } set { } }
-        public string RoleName { get { throw null; } set { } }
-    }
-    public partial class SqlStoredProcedureCreateOrUpdateContent : Azure.ResourceManager.Models.TrackedResourceData
-    {
-        public SqlStoredProcedureCreateOrUpdateContent(Azure.Core.AzureLocation location, Azure.ResourceManager.CosmosDB.Models.SqlStoredProcedureResource resource) : base (default(Azure.Core.AzureLocation)) { }
-        public Azure.ResourceManager.CosmosDB.Models.CreateUpdateOptions Options { get { throw null; } set { } }
-        public Azure.ResourceManager.CosmosDB.Models.SqlStoredProcedureResource Resource { get { throw null; } set { } }
-    }
-    public partial class SqlStoredProcedurePropertiesResource : Azure.ResourceManager.CosmosDB.Models.SqlStoredProcedureResource
-    {
-        public SqlStoredProcedurePropertiesResource(string id) : base (default(string)) { }
-        public Azure.ETag? Etag { get { throw null; } }
-        public string Rid { get { throw null; } }
-        public float? Ts { get { throw null; } }
-    }
-    public partial class SqlStoredProcedureResource
-    {
-        public SqlStoredProcedureResource(string id) { }
-        public string Body { get { throw null; } set { } }
-        public string Id { get { throw null; } set { } }
-    }
-    public partial class SqlTriggerCreateOrUpdateContent : Azure.ResourceManager.Models.TrackedResourceData
-    {
-        public SqlTriggerCreateOrUpdateContent(Azure.Core.AzureLocation location, Azure.ResourceManager.CosmosDB.Models.SqlTriggerResource resource) : base (default(Azure.Core.AzureLocation)) { }
-        public Azure.ResourceManager.CosmosDB.Models.CreateUpdateOptions Options { get { throw null; } set { } }
-        public Azure.ResourceManager.CosmosDB.Models.SqlTriggerResource Resource { get { throw null; } set { } }
-    }
-    public partial class SqlTriggerPropertiesResource : Azure.ResourceManager.CosmosDB.Models.SqlTriggerResource
-    {
-        public SqlTriggerPropertiesResource(string id) : base (default(string)) { }
-        public Azure.ETag? Etag { get { throw null; } }
-        public string Rid { get { throw null; } }
-        public float? Ts { get { throw null; } }
-    }
-    public partial class SqlTriggerResource
-    {
-        public SqlTriggerResource(string id) { }
-        public string Body { get { throw null; } set { } }
-        public string Id { get { throw null; } set { } }
-        public Azure.ResourceManager.CosmosDB.Models.TriggerOperation? TriggerOperation { get { throw null; } set { } }
-        public Azure.ResourceManager.CosmosDB.Models.TriggerType? TriggerType { get { throw null; } set { } }
-    }
-    public partial class SqlUserDefinedFunctionCreateOrUpdateContent : Azure.ResourceManager.Models.TrackedResourceData
-    {
-        public SqlUserDefinedFunctionCreateOrUpdateContent(Azure.Core.AzureLocation location, Azure.ResourceManager.CosmosDB.Models.SqlUserDefinedFunctionResource resource) : base (default(Azure.Core.AzureLocation)) { }
-        public Azure.ResourceManager.CosmosDB.Models.CreateUpdateOptions Options { get { throw null; } set { } }
-        public Azure.ResourceManager.CosmosDB.Models.SqlUserDefinedFunctionResource Resource { get { throw null; } set { } }
-    }
-    public partial class SqlUserDefinedFunctionPropertiesResource : Azure.ResourceManager.CosmosDB.Models.SqlUserDefinedFunctionResource
-    {
-        public SqlUserDefinedFunctionPropertiesResource(string id) : base (default(string)) { }
-        public Azure.ETag? Etag { get { throw null; } }
-        public string Rid { get { throw null; } }
-        public float? Ts { get { throw null; } }
-    }
-    public partial class SqlUserDefinedFunctionResource
-    {
-        public SqlUserDefinedFunctionResource(string id) { }
-        public string Body { get { throw null; } set { } }
-        public string Id { get { throw null; } set { } }
-    }
-    public partial class TableResource
-    {
-        public TableResource(string id) { }
-        public string Id { get { throw null; } set { } }
-    }
-    public partial class ThroughputPolicyResource
-=======
     public partial class ThroughputPolicyResourceInfo
->>>>>>> b926ce7c
     {
         public ThroughputPolicyResourceInfo() { }
         public int? IncrementPercent { get { throw null; } set { } }
@@ -3329,20 +2735,8 @@
     }
     public partial class ThroughputSettingsResourceInfo
     {
-<<<<<<< HEAD
-        public ThroughputSettingsPropertiesResource() { }
-        public Azure.ETag? Etag { get { throw null; } }
-        public string Rid { get { throw null; } }
-        public float? Ts { get { throw null; } }
-    }
-    public partial class ThroughputSettingsResource
-    {
-        public ThroughputSettingsResource() { }
-        public Azure.ResourceManager.CosmosDB.Models.AutoscaleSettingsResource AutoscaleSettings { get { throw null; } set { } }
-=======
         public ThroughputSettingsResourceInfo() { }
         public Azure.ResourceManager.CosmosDB.Models.AutoscaleSettingsResourceInfo AutoscaleSettings { get { throw null; } set { } }
->>>>>>> b926ce7c
         public string MinimumThroughput { get { throw null; } }
         public string OfferReplacePending { get { throw null; } }
         public int? Throughput { get { throw null; } set { } }
