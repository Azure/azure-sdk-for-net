{
  "Entries": [
    {
<<<<<<< HEAD
      "RequestUri": "https://management.azure.com/subscriptions/23587e98-b6ac-4328-a753-03bcd3c8e744/resourceGroups/dbaccount-8412/providers/Microsoft.DocumentDB/databaseAccounts/dbaccount-1188/sqlDatabases/sql-db-1283/containers/sql-container-2734?api-version=2022-11-15-preview",
=======
      "RequestUri": "https://management.azure.com/subscriptions/710e347c-9ac8-408c-90fe-f8cfc44bf967/resourceGroups/dbaccount-6548/providers/Microsoft.DocumentDB/databaseAccounts/dbaccount-8009/sqlDatabases/sql-db-57/containers/sql-container-3287?api-version=2022-11-15",
>>>>>>> d0a38e13
      "RequestMethod": "GET",
      "RequestHeaders": {
        "Accept": "application/json",
        "Authorization": "Sanitized",
<<<<<<< HEAD
        "traceparent": "00-73158f231859cb7bbc168fb31c882606-1dc2335b58a9666c-00",
        "User-Agent": "azsdk-net-ResourceManager.CosmosDB/1.3.0-alpha.20230405.1 (.NET 7.0.4; Microsoft Windows 10.0.22621)",
        "x-ms-client-request-id": "7072b9dbf80961ba30b3a44954b86fd0",
=======
        "traceparent": "00-c596520d7a16fdc3ceeadd580a075d0c-3d98947fcbb1f40c-00",
        "User-Agent": "azsdk-net-ResourceManager.CosmosDB/1.3.0-alpha.20230330.1 (.NET 7.0.4; Microsoft Windows 10.0.22621)",
        "x-ms-client-request-id": "87db0b30014df2c958258e5187b4d4e4",
>>>>>>> d0a38e13
        "x-ms-return-client-request-id": "true"
      },
      "RequestBody": null,
      "StatusCode": 200,
      "ResponseHeaders": {
        "Cache-Control": "no-store, no-cache",
        "Content-Length": "1331",
        "Content-Type": "application/json",
<<<<<<< HEAD
        "Date": "Thu, 06 Apr 2023 19:38:06 GMT",
=======
        "Date": "Sat, 01 Apr 2023 14:11:18 GMT",
>>>>>>> d0a38e13
        "Pragma": "no-cache",
        "Server": "Microsoft-HTTPAPI/2.0",
        "Strict-Transport-Security": "max-age=31536000; includeSubDomains",
        "X-Content-Type-Options": "nosniff",
<<<<<<< HEAD
        "x-ms-correlation-request-id": "ef478518-d91b-4b88-8792-6db95e019ae5",
        "x-ms-gatewayversion": "version=2.14.0",
        "x-ms-ratelimit-remaining-subscription-reads": "11721",
        "x-ms-request-id": "ef478518-d91b-4b88-8792-6db95e019ae5",
        "x-ms-routing-request-id": "WESTUS:20230406T193807Z:ef478518-d91b-4b88-8792-6db95e019ae5"
      },
      "ResponseBody": {
        "id": "/subscriptions/23587e98-b6ac-4328-a753-03bcd3c8e744/resourceGroups/dbaccount-8412/providers/Microsoft.DocumentDB/databaseAccounts/dbaccount-1188/sqlDatabases/sql-db-1283/containers/sql-container-2734",
        "type": "Microsoft.DocumentDB/databaseAccounts/sqlDatabases/containers",
        "name": "sql-container-2734",
        "properties": {
          "resource": {
            "id": "sql-container-2734",
=======
        "x-ms-correlation-request-id": "80fbdf5f-19e2-4ee8-b9aa-c00bd1b30464",
        "x-ms-gatewayversion": "version=2.14.0",
        "x-ms-ratelimit-remaining-subscription-reads": "11589",
        "x-ms-request-id": "80fbdf5f-19e2-4ee8-b9aa-c00bd1b30464",
        "x-ms-routing-request-id": "EASTUS:20230401T141118Z:80fbdf5f-19e2-4ee8-b9aa-c00bd1b30464"
      },
      "ResponseBody": {
        "id": "/subscriptions/710e347c-9ac8-408c-90fe-f8cfc44bf967/resourceGroups/dbaccount-6548/providers/Microsoft.DocumentDB/databaseAccounts/dbaccount-8009/sqlDatabases/sql-db-57/containers/sql-container-3287",
        "type": "Microsoft.DocumentDB/databaseAccounts/sqlDatabases/containers",
        "name": "sql-container-3287",
        "properties": {
          "resource": {
            "id": "sql-container-3287",
>>>>>>> d0a38e13
            "indexingPolicy": {
              "indexingMode": "consistent",
              "automatic": true,
              "includedPaths": [
                {
                  "path": "/*"
                }
              ],
              "excludedPaths": [
                {
                  "path": "/pathToNotIndex/*"
                },
                {
                  "path": "/\u0022_etag\u0022/?"
                }
              ],
              "spatialIndexes": [
                {
                  "path": "/*",
                  "types": [
                    "Point",
                    "LineString",
                    "Polygon",
                    "MultiPolygon"
                  ]
                }
              ],
              "compositeIndexes": [
                [
                  {
                    "path": "/orderByPath1",
                    "order": "ascending"
                  },
                  {
                    "path": "/orderByPath2",
                    "order": "descending"
                  }
                ]
              ]
            },
            "partitionKey": {
              "paths": [
                "/address/zipCode"
              ],
              "kind": "Hash"
            },
            "uniqueKeyPolicy": {
              "uniqueKeys": []
            },
            "conflictResolutionPolicy": {
              "mode": "LastWriterWins",
              "conflictResolutionPath": "/_ts",
              "conflictResolutionProcedure": ""
            },
            "geospatialConfig": {
              "type": "Geography"
            },
<<<<<<< HEAD
            "_rid": "ajcbAKdrbjU=",
            "_ts": 1680809822,
            "_self": "dbs/ajcbAA==/colls/ajcbAKdrbjU=/",
            "_etag": "\u00220000ab06-0000-0700-0000-642f1f5e0000\u0022",
=======
            "_rid": "oGwXAPuteuk=",
            "_ts": 1680358213,
            "_self": "dbs/oGwXAA==/colls/oGwXAPuteuk=/",
            "_etag": "\u002200001805-0000-0700-0000-64283b450000\u0022",
>>>>>>> d0a38e13
            "_docs": "docs/",
            "_sprocs": "sprocs/",
            "_triggers": "triggers/",
            "_udfs": "udfs/",
            "_conflicts": "conflicts/",
            "statistics": [
              {
                "id": "0",
                "sizeInKB": 0,
                "documentCount": 0,
                "sampledDistinctPartitionKeyCount": 0,
                "partitionKeys": []
              }
            ]
          }
        }
      }
    },
    {
<<<<<<< HEAD
      "RequestUri": "https://management.azure.com/subscriptions/23587e98-b6ac-4328-a753-03bcd3c8e744/resourceGroups/dbaccount-8412/providers/Microsoft.DocumentDB/databaseAccounts/dbaccount-1188/sqlDatabases/sql-db-1283/containers/sql-container-2734/storedProcedures/sql-stored-procedure-8103?api-version=2022-11-15-preview",
=======
      "RequestUri": "https://management.azure.com/subscriptions/710e347c-9ac8-408c-90fe-f8cfc44bf967/resourceGroups/dbaccount-6548/providers/Microsoft.DocumentDB/databaseAccounts/dbaccount-8009/sqlDatabases/sql-db-57/containers/sql-container-3287/storedProcedures/sql-stored-procedure-431?api-version=2022-11-15",
>>>>>>> d0a38e13
      "RequestMethod": "PUT",
      "RequestHeaders": {
        "Accept": "application/json",
        "Authorization": "Sanitized",
        "Content-Length": "287",
        "Content-Type": "application/json",
<<<<<<< HEAD
        "traceparent": "00-bc672900afce619180359f6c8642b7ce-877747e7ea05fa28-00",
        "User-Agent": "azsdk-net-ResourceManager.CosmosDB/1.3.0-alpha.20230405.1 (.NET 7.0.4; Microsoft Windows 10.0.22621)",
        "x-ms-client-request-id": "cb7c9f9c2611e93fc0020b545aee512d",
=======
        "traceparent": "00-9dc94e6062279b6f3ecba2cc691b39bb-60a0504c78c99f43-00",
        "User-Agent": "azsdk-net-ResourceManager.CosmosDB/1.3.0-alpha.20230330.1 (.NET 7.0.4; Microsoft Windows 10.0.22621)",
        "x-ms-client-request-id": "90e6918c6165e3df6344730796de7c6e",
>>>>>>> d0a38e13
        "x-ms-return-client-request-id": "true"
      },
      "RequestBody": {
        "tags": {},
        "location": "westus",
        "properties": {
          "resource": {
<<<<<<< HEAD
            "id": "sql-stored-procedure-8103",
=======
            "id": "sql-stored-procedure-431",
>>>>>>> d0a38e13
            "body": "function () {\r\n    var updatetext = getContext();\r\n    var response = context.getResponse();\r\n    response.setBody(\u0027First Hello World\u0027);\r\n}"
          },
          "options": {
            "throughput": 700
          }
        }
      },
      "StatusCode": 202,
      "ResponseHeaders": {
<<<<<<< HEAD
        "Azure-AsyncOperation": "https://management.azure.com/subscriptions/23587e98-b6ac-4328-a753-03bcd3c8e744/providers/Microsoft.DocumentDB/locations/westus2/operationsStatus/1ec41b45-b4ac-413c-8c9e-253fe8245062?api-version=2022-11-15-preview",
        "Cache-Control": "no-store, no-cache",
        "Content-Length": "21",
        "Content-Type": "application/json",
        "Date": "Thu, 06 Apr 2023 19:38:07 GMT",
        "Location": "https://management.azure.com/subscriptions/23587e98-b6ac-4328-a753-03bcd3c8e744/resourceGroups/dbaccount-8412/providers/Microsoft.DocumentDB/databaseAccounts/dbaccount-1188/sqlDatabases/sql-db-1283/containers/sql-container-2734/storedProcedures/sql-stored-procedure-8103/operationResults/1ec41b45-b4ac-413c-8c9e-253fe8245062?api-version=2022-11-15-preview",
=======
        "Azure-AsyncOperation": "https://management.azure.com/subscriptions/710e347c-9ac8-408c-90fe-f8cfc44bf967/providers/Microsoft.DocumentDB/locations/westus2/operationsStatus/12ce8983-ea08-48eb-b030-65c478c2fa4f?api-version=2022-11-15",
        "Cache-Control": "no-store, no-cache",
        "Content-Length": "21",
        "Content-Type": "application/json",
        "Date": "Sat, 01 Apr 2023 14:11:19 GMT",
        "Location": "https://management.azure.com/subscriptions/710e347c-9ac8-408c-90fe-f8cfc44bf967/resourceGroups/dbaccount-6548/providers/Microsoft.DocumentDB/databaseAccounts/dbaccount-8009/sqlDatabases/sql-db-57/containers/sql-container-3287/storedProcedures/sql-stored-procedure-431/operationResults/12ce8983-ea08-48eb-b030-65c478c2fa4f?api-version=2022-11-15",
>>>>>>> d0a38e13
        "Pragma": "no-cache",
        "Server": "Microsoft-HTTPAPI/2.0",
        "Strict-Transport-Security": "max-age=31536000; includeSubDomains",
        "X-Content-Type-Options": "nosniff",
<<<<<<< HEAD
        "x-ms-correlation-request-id": "5125adf2-56a6-4b3d-be79-cc072cc3bd30",
        "x-ms-gatewayversion": "version=2.14.0",
        "x-ms-ratelimit-remaining-subscription-writes": "1181",
        "x-ms-request-id": "1ec41b45-b4ac-413c-8c9e-253fe8245062",
        "x-ms-routing-request-id": "WESTUS:20230406T193808Z:5125adf2-56a6-4b3d-be79-cc072cc3bd30"
=======
        "x-ms-correlation-request-id": "014198ea-82a1-442a-bca5-57b6dfa68ce8",
        "x-ms-gatewayversion": "version=2.14.0",
        "x-ms-ratelimit-remaining-subscription-writes": "1175",
        "x-ms-request-id": "12ce8983-ea08-48eb-b030-65c478c2fa4f",
        "x-ms-routing-request-id": "EASTUS:20230401T141119Z:014198ea-82a1-442a-bca5-57b6dfa68ce8"
>>>>>>> d0a38e13
      },
      "ResponseBody": {
        "status": "Enqueued"
      }
    },
    {
<<<<<<< HEAD
      "RequestUri": "https://management.azure.com/subscriptions/23587e98-b6ac-4328-a753-03bcd3c8e744/providers/Microsoft.DocumentDB/locations/westus2/operationsStatus/1ec41b45-b4ac-413c-8c9e-253fe8245062?api-version=2022-11-15-preview",
      "RequestMethod": "GET",
      "RequestHeaders": {
        "Authorization": "Sanitized",
        "traceparent": "00-bc672900afce619180359f6c8642b7ce-8f73e668b5a303de-00",
        "User-Agent": "azsdk-net-ResourceManager/1.4.0 (.NET 7.0.4; Microsoft Windows 10.0.22621)",
        "x-ms-client-request-id": "1ae335ef57f193c9338649f5af0cd5c5",
=======
      "RequestUri": "https://management.azure.com/subscriptions/710e347c-9ac8-408c-90fe-f8cfc44bf967/providers/Microsoft.DocumentDB/locations/westus2/operationsStatus/12ce8983-ea08-48eb-b030-65c478c2fa4f?api-version=2022-11-15",
      "RequestMethod": "GET",
      "RequestHeaders": {
        "Authorization": "Sanitized",
        "traceparent": "00-9dc94e6062279b6f3ecba2cc691b39bb-2d8dc575d0abb1ea-00",
        "User-Agent": "azsdk-net-ResourceManager/1.4.0 (.NET 7.0.4; Microsoft Windows 10.0.22621)",
        "x-ms-client-request-id": "182c6fb9345fa9cafca4e9bc55ebc246",
>>>>>>> d0a38e13
        "x-ms-return-client-request-id": "true"
      },
      "RequestBody": null,
      "StatusCode": 200,
      "ResponseHeaders": {
        "Cache-Control": "no-store, no-cache",
        "Content-Length": "21",
        "Content-Type": "application/json",
<<<<<<< HEAD
        "Date": "Thu, 06 Apr 2023 19:38:07 GMT",
=======
        "Date": "Sat, 01 Apr 2023 14:11:19 GMT",
>>>>>>> d0a38e13
        "Pragma": "no-cache",
        "Server": "Microsoft-HTTPAPI/2.0",
        "Strict-Transport-Security": "max-age=31536000; includeSubDomains",
        "X-Content-Type-Options": "nosniff",
<<<<<<< HEAD
        "x-ms-correlation-request-id": "bc6d0ba4-a195-4800-90b6-c8d4f8df6f02",
        "x-ms-gatewayversion": "version=2.14.0",
        "x-ms-ratelimit-remaining-subscription-reads": "11720",
        "x-ms-request-id": "bc6d0ba4-a195-4800-90b6-c8d4f8df6f02",
        "x-ms-routing-request-id": "WESTUS:20230406T193808Z:bc6d0ba4-a195-4800-90b6-c8d4f8df6f02"
=======
        "x-ms-correlation-request-id": "98e1b97c-f6eb-4773-9750-039f8af880ec",
        "x-ms-gatewayversion": "version=2.14.0",
        "x-ms-ratelimit-remaining-subscription-reads": "11588",
        "x-ms-request-id": "98e1b97c-f6eb-4773-9750-039f8af880ec",
        "x-ms-routing-request-id": "EASTUS:20230401T141119Z:98e1b97c-f6eb-4773-9750-039f8af880ec"
>>>>>>> d0a38e13
      },
      "ResponseBody": {
        "status": "Enqueued"
      }
    },
    {
<<<<<<< HEAD
      "RequestUri": "https://management.azure.com/subscriptions/23587e98-b6ac-4328-a753-03bcd3c8e744/providers/Microsoft.DocumentDB/locations/westus2/operationsStatus/1ec41b45-b4ac-413c-8c9e-253fe8245062?api-version=2022-11-15-preview",
      "RequestMethod": "GET",
      "RequestHeaders": {
        "Authorization": "Sanitized",
        "traceparent": "00-bc672900afce619180359f6c8642b7ce-2f2b2c731ddd6788-00",
        "User-Agent": "azsdk-net-ResourceManager/1.4.0 (.NET 7.0.4; Microsoft Windows 10.0.22621)",
        "x-ms-client-request-id": "665c1c53b0f1c257e4b1eb2143d7c6b9",
=======
      "RequestUri": "https://management.azure.com/subscriptions/710e347c-9ac8-408c-90fe-f8cfc44bf967/providers/Microsoft.DocumentDB/locations/westus2/operationsStatus/12ce8983-ea08-48eb-b030-65c478c2fa4f?api-version=2022-11-15",
      "RequestMethod": "GET",
      "RequestHeaders": {
        "Authorization": "Sanitized",
        "traceparent": "00-9dc94e6062279b6f3ecba2cc691b39bb-603941939dcc10b0-00",
        "User-Agent": "azsdk-net-ResourceManager/1.4.0 (.NET 7.0.4; Microsoft Windows 10.0.22621)",
        "x-ms-client-request-id": "2b54e312b43c4552ef7191740a8966af",
>>>>>>> d0a38e13
        "x-ms-return-client-request-id": "true"
      },
      "RequestBody": null,
      "StatusCode": 200,
      "ResponseHeaders": {
        "Cache-Control": "no-store, no-cache",
        "Content-Length": "21",
        "Content-Type": "application/json",
<<<<<<< HEAD
        "Date": "Thu, 06 Apr 2023 19:38:08 GMT",
=======
        "Date": "Sat, 01 Apr 2023 14:11:20 GMT",
>>>>>>> d0a38e13
        "Pragma": "no-cache",
        "Server": "Microsoft-HTTPAPI/2.0",
        "Strict-Transport-Security": "max-age=31536000; includeSubDomains",
        "X-Content-Type-Options": "nosniff",
<<<<<<< HEAD
        "x-ms-correlation-request-id": "7828773f-d969-409f-930a-d97fb4a9fca6",
        "x-ms-gatewayversion": "version=2.14.0",
        "x-ms-ratelimit-remaining-subscription-reads": "11719",
        "x-ms-request-id": "7828773f-d969-409f-930a-d97fb4a9fca6",
        "x-ms-routing-request-id": "WESTUS:20230406T193809Z:7828773f-d969-409f-930a-d97fb4a9fca6"
=======
        "x-ms-correlation-request-id": "e7eaf8d8-f3e2-4163-9c08-34990520f0f5",
        "x-ms-gatewayversion": "version=2.14.0",
        "x-ms-ratelimit-remaining-subscription-reads": "11587",
        "x-ms-request-id": "e7eaf8d8-f3e2-4163-9c08-34990520f0f5",
        "x-ms-routing-request-id": "EASTUS:20230401T141120Z:e7eaf8d8-f3e2-4163-9c08-34990520f0f5"
>>>>>>> d0a38e13
      },
      "ResponseBody": {
        "status": "Enqueued"
      }
    },
    {
<<<<<<< HEAD
      "RequestUri": "https://management.azure.com/subscriptions/23587e98-b6ac-4328-a753-03bcd3c8e744/providers/Microsoft.DocumentDB/locations/westus2/operationsStatus/1ec41b45-b4ac-413c-8c9e-253fe8245062?api-version=2022-11-15-preview",
      "RequestMethod": "GET",
      "RequestHeaders": {
        "Authorization": "Sanitized",
        "traceparent": "00-bc672900afce619180359f6c8642b7ce-046efed1fcaf153d-00",
        "User-Agent": "azsdk-net-ResourceManager/1.4.0 (.NET 7.0.4; Microsoft Windows 10.0.22621)",
        "x-ms-client-request-id": "2565aecf360aa03b87eaed5e91c51bd3",
=======
      "RequestUri": "https://management.azure.com/subscriptions/710e347c-9ac8-408c-90fe-f8cfc44bf967/providers/Microsoft.DocumentDB/locations/westus2/operationsStatus/12ce8983-ea08-48eb-b030-65c478c2fa4f?api-version=2022-11-15",
      "RequestMethod": "GET",
      "RequestHeaders": {
        "Authorization": "Sanitized",
        "traceparent": "00-9dc94e6062279b6f3ecba2cc691b39bb-315113d762c9c5f0-00",
        "User-Agent": "azsdk-net-ResourceManager/1.4.0 (.NET 7.0.4; Microsoft Windows 10.0.22621)",
        "x-ms-client-request-id": "264d985a63b1fe0ebdee33b05de61e13",
>>>>>>> d0a38e13
        "x-ms-return-client-request-id": "true"
      },
      "RequestBody": null,
      "StatusCode": 200,
      "ResponseHeaders": {
        "Cache-Control": "no-store, no-cache",
        "Content-Length": "21",
        "Content-Type": "application/json",
<<<<<<< HEAD
        "Date": "Thu, 06 Apr 2023 19:38:09 GMT",
=======
        "Date": "Sat, 01 Apr 2023 14:11:21 GMT",
>>>>>>> d0a38e13
        "Pragma": "no-cache",
        "Server": "Microsoft-HTTPAPI/2.0",
        "Strict-Transport-Security": "max-age=31536000; includeSubDomains",
        "X-Content-Type-Options": "nosniff",
<<<<<<< HEAD
        "x-ms-correlation-request-id": "42a4eb6f-3172-46b0-b8b6-09f6f4ae7060",
        "x-ms-gatewayversion": "version=2.14.0",
        "x-ms-ratelimit-remaining-subscription-reads": "11718",
        "x-ms-request-id": "42a4eb6f-3172-46b0-b8b6-09f6f4ae7060",
        "x-ms-routing-request-id": "WESTUS:20230406T193810Z:42a4eb6f-3172-46b0-b8b6-09f6f4ae7060"
=======
        "x-ms-correlation-request-id": "842180b9-138e-478f-be5f-37d3eb15882b",
        "x-ms-gatewayversion": "version=2.14.0",
        "x-ms-ratelimit-remaining-subscription-reads": "11586",
        "x-ms-request-id": "842180b9-138e-478f-be5f-37d3eb15882b",
        "x-ms-routing-request-id": "EASTUS:20230401T141121Z:842180b9-138e-478f-be5f-37d3eb15882b"
>>>>>>> d0a38e13
      },
      "ResponseBody": {
        "status": "Enqueued"
      }
    },
    {
<<<<<<< HEAD
      "RequestUri": "https://management.azure.com/subscriptions/23587e98-b6ac-4328-a753-03bcd3c8e744/providers/Microsoft.DocumentDB/locations/westus2/operationsStatus/1ec41b45-b4ac-413c-8c9e-253fe8245062?api-version=2022-11-15-preview",
      "RequestMethod": "GET",
      "RequestHeaders": {
        "Authorization": "Sanitized",
        "traceparent": "00-bc672900afce619180359f6c8642b7ce-4c9e2c08a02c7a90-00",
        "User-Agent": "azsdk-net-ResourceManager/1.4.0 (.NET 7.0.4; Microsoft Windows 10.0.22621)",
        "x-ms-client-request-id": "06141d1accaa3f6ade2135406ba84f5b",
=======
      "RequestUri": "https://management.azure.com/subscriptions/710e347c-9ac8-408c-90fe-f8cfc44bf967/providers/Microsoft.DocumentDB/locations/westus2/operationsStatus/12ce8983-ea08-48eb-b030-65c478c2fa4f?api-version=2022-11-15",
      "RequestMethod": "GET",
      "RequestHeaders": {
        "Authorization": "Sanitized",
        "traceparent": "00-9dc94e6062279b6f3ecba2cc691b39bb-4b620cdc977e2263-00",
        "User-Agent": "azsdk-net-ResourceManager/1.4.0 (.NET 7.0.4; Microsoft Windows 10.0.22621)",
        "x-ms-client-request-id": "9a42102ebe5f059e1de729eda3569f72",
>>>>>>> d0a38e13
        "x-ms-return-client-request-id": "true"
      },
      "RequestBody": null,
      "StatusCode": 200,
      "ResponseHeaders": {
        "Cache-Control": "no-store, no-cache",
        "Content-Length": "21",
        "Content-Type": "application/json",
<<<<<<< HEAD
        "Date": "Thu, 06 Apr 2023 19:38:10 GMT",
=======
        "Date": "Sat, 01 Apr 2023 14:11:22 GMT",
>>>>>>> d0a38e13
        "Pragma": "no-cache",
        "Server": "Microsoft-HTTPAPI/2.0",
        "Strict-Transport-Security": "max-age=31536000; includeSubDomains",
        "X-Content-Type-Options": "nosniff",
<<<<<<< HEAD
        "x-ms-correlation-request-id": "b702aa63-9c47-4e10-a173-104865fdafec",
        "x-ms-gatewayversion": "version=2.14.0",
        "x-ms-ratelimit-remaining-subscription-reads": "11717",
        "x-ms-request-id": "b702aa63-9c47-4e10-a173-104865fdafec",
        "x-ms-routing-request-id": "WESTUS:20230406T193811Z:b702aa63-9c47-4e10-a173-104865fdafec"
=======
        "x-ms-correlation-request-id": "e6201bed-fd12-4c17-bbd0-359dab71fe52",
        "x-ms-gatewayversion": "version=2.14.0",
        "x-ms-ratelimit-remaining-subscription-reads": "11585",
        "x-ms-request-id": "e6201bed-fd12-4c17-bbd0-359dab71fe52",
        "x-ms-routing-request-id": "EASTUS:20230401T141122Z:e6201bed-fd12-4c17-bbd0-359dab71fe52"
>>>>>>> d0a38e13
      },
      "ResponseBody": {
        "status": "Dequeued"
      }
    },
    {
<<<<<<< HEAD
      "RequestUri": "https://management.azure.com/subscriptions/23587e98-b6ac-4328-a753-03bcd3c8e744/providers/Microsoft.DocumentDB/locations/westus2/operationsStatus/1ec41b45-b4ac-413c-8c9e-253fe8245062?api-version=2022-11-15-preview",
      "RequestMethod": "GET",
      "RequestHeaders": {
        "Authorization": "Sanitized",
        "traceparent": "00-bc672900afce619180359f6c8642b7ce-9191c36f536a5b74-00",
        "User-Agent": "azsdk-net-ResourceManager/1.4.0 (.NET 7.0.4; Microsoft Windows 10.0.22621)",
        "x-ms-client-request-id": "00258fbfb0a71cbae1bcdf07c3f9311f",
=======
      "RequestUri": "https://management.azure.com/subscriptions/710e347c-9ac8-408c-90fe-f8cfc44bf967/providers/Microsoft.DocumentDB/locations/westus2/operationsStatus/12ce8983-ea08-48eb-b030-65c478c2fa4f?api-version=2022-11-15",
      "RequestMethod": "GET",
      "RequestHeaders": {
        "Authorization": "Sanitized",
        "traceparent": "00-9dc94e6062279b6f3ecba2cc691b39bb-607857e7b40e1877-00",
        "User-Agent": "azsdk-net-ResourceManager/1.4.0 (.NET 7.0.4; Microsoft Windows 10.0.22621)",
        "x-ms-client-request-id": "bd613a3e9b9dae94d4556e4d80a1e809",
>>>>>>> d0a38e13
        "x-ms-return-client-request-id": "true"
      },
      "RequestBody": null,
      "StatusCode": 200,
      "ResponseHeaders": {
        "Cache-Control": "no-store, no-cache",
        "Content-Length": "21",
        "Content-Type": "application/json",
<<<<<<< HEAD
        "Date": "Thu, 06 Apr 2023 19:38:12 GMT",
=======
        "Date": "Sat, 01 Apr 2023 14:11:24 GMT",
>>>>>>> d0a38e13
        "Pragma": "no-cache",
        "Server": "Microsoft-HTTPAPI/2.0",
        "Strict-Transport-Security": "max-age=31536000; includeSubDomains",
        "X-Content-Type-Options": "nosniff",
<<<<<<< HEAD
        "x-ms-correlation-request-id": "0c6b4e5a-ddd2-42f6-b1b2-74641e06998e",
        "x-ms-gatewayversion": "version=2.14.0",
        "x-ms-ratelimit-remaining-subscription-reads": "11716",
        "x-ms-request-id": "0c6b4e5a-ddd2-42f6-b1b2-74641e06998e",
        "x-ms-routing-request-id": "WESTUS:20230406T193813Z:0c6b4e5a-ddd2-42f6-b1b2-74641e06998e"
=======
        "x-ms-correlation-request-id": "9f5e91d9-13ad-4977-a0ec-7b6b2edce52d",
        "x-ms-gatewayversion": "version=2.14.0",
        "x-ms-ratelimit-remaining-subscription-reads": "11584",
        "x-ms-request-id": "9f5e91d9-13ad-4977-a0ec-7b6b2edce52d",
        "x-ms-routing-request-id": "EASTUS:20230401T141124Z:9f5e91d9-13ad-4977-a0ec-7b6b2edce52d"
>>>>>>> d0a38e13
      },
      "ResponseBody": {
        "status": "Dequeued"
      }
    },
    {
<<<<<<< HEAD
      "RequestUri": "https://management.azure.com/subscriptions/23587e98-b6ac-4328-a753-03bcd3c8e744/providers/Microsoft.DocumentDB/locations/westus2/operationsStatus/1ec41b45-b4ac-413c-8c9e-253fe8245062?api-version=2022-11-15-preview",
      "RequestMethod": "GET",
      "RequestHeaders": {
        "Authorization": "Sanitized",
        "traceparent": "00-bc672900afce619180359f6c8642b7ce-1cfc8492853301d5-00",
        "User-Agent": "azsdk-net-ResourceManager/1.4.0 (.NET 7.0.4; Microsoft Windows 10.0.22621)",
        "x-ms-client-request-id": "26061796c0c3030e442547e800fb34df",
=======
      "RequestUri": "https://management.azure.com/subscriptions/710e347c-9ac8-408c-90fe-f8cfc44bf967/providers/Microsoft.DocumentDB/locations/westus2/operationsStatus/12ce8983-ea08-48eb-b030-65c478c2fa4f?api-version=2022-11-15",
      "RequestMethod": "GET",
      "RequestHeaders": {
        "Authorization": "Sanitized",
        "traceparent": "00-9dc94e6062279b6f3ecba2cc691b39bb-528017648f0ae01d-00",
        "User-Agent": "azsdk-net-ResourceManager/1.4.0 (.NET 7.0.4; Microsoft Windows 10.0.22621)",
        "x-ms-client-request-id": "f9467e53cb469c4ff94808ca3a215b67",
>>>>>>> d0a38e13
        "x-ms-return-client-request-id": "true"
      },
      "RequestBody": null,
      "StatusCode": 200,
      "ResponseHeaders": {
        "Cache-Control": "no-store, no-cache",
        "Content-Length": "22",
        "Content-Type": "application/json",
<<<<<<< HEAD
        "Date": "Thu, 06 Apr 2023 19:38:16 GMT",
=======
        "Date": "Sat, 01 Apr 2023 14:11:28 GMT",
>>>>>>> d0a38e13
        "Pragma": "no-cache",
        "Server": "Microsoft-HTTPAPI/2.0",
        "Strict-Transport-Security": "max-age=31536000; includeSubDomains",
        "X-Content-Type-Options": "nosniff",
<<<<<<< HEAD
        "x-ms-correlation-request-id": "7b15044f-4bc4-4281-bd73-0fc4a1432270",
        "x-ms-gatewayversion": "version=2.14.0",
        "x-ms-ratelimit-remaining-subscription-reads": "11715",
        "x-ms-request-id": "7b15044f-4bc4-4281-bd73-0fc4a1432270",
        "x-ms-routing-request-id": "WESTUS:20230406T193817Z:7b15044f-4bc4-4281-bd73-0fc4a1432270"
=======
        "x-ms-correlation-request-id": "d193b6f3-3152-4368-b992-cce87303ae7f",
        "x-ms-gatewayversion": "version=2.14.0",
        "x-ms-ratelimit-remaining-subscription-reads": "11583",
        "x-ms-request-id": "d193b6f3-3152-4368-b992-cce87303ae7f",
        "x-ms-routing-request-id": "EASTUS:20230401T141129Z:d193b6f3-3152-4368-b992-cce87303ae7f"
>>>>>>> d0a38e13
      },
      "ResponseBody": {
        "status": "Succeeded"
      }
    },
    {
<<<<<<< HEAD
      "RequestUri": "https://management.azure.com/subscriptions/23587e98-b6ac-4328-a753-03bcd3c8e744/resourceGroups/dbaccount-8412/providers/Microsoft.DocumentDB/databaseAccounts/dbaccount-1188/sqlDatabases/sql-db-1283/containers/sql-container-2734/storedProcedures/sql-stored-procedure-8103?api-version=2022-11-15-preview",
      "RequestMethod": "GET",
      "RequestHeaders": {
        "Authorization": "Sanitized",
        "traceparent": "00-bc672900afce619180359f6c8642b7ce-93a30ec0f9d1e520-00",
        "User-Agent": "azsdk-net-ResourceManager/1.4.0 (.NET 7.0.4; Microsoft Windows 10.0.22621)",
        "x-ms-client-request-id": "019e919a1ba06a2b62f725eeec627ce4",
=======
      "RequestUri": "https://management.azure.com/subscriptions/710e347c-9ac8-408c-90fe-f8cfc44bf967/resourceGroups/dbaccount-6548/providers/Microsoft.DocumentDB/databaseAccounts/dbaccount-8009/sqlDatabases/sql-db-57/containers/sql-container-3287/storedProcedures/sql-stored-procedure-431?api-version=2022-11-15",
      "RequestMethod": "GET",
      "RequestHeaders": {
        "Authorization": "Sanitized",
        "traceparent": "00-9dc94e6062279b6f3ecba2cc691b39bb-b5cfa21fa0336648-00",
        "User-Agent": "azsdk-net-ResourceManager/1.4.0 (.NET 7.0.4; Microsoft Windows 10.0.22621)",
        "x-ms-client-request-id": "2272c04e618492767b94c50a5050857c",
>>>>>>> d0a38e13
        "x-ms-return-client-request-id": "true"
      },
      "RequestBody": null,
      "StatusCode": 200,
      "ResponseHeaders": {
        "Cache-Control": "no-store, no-cache",
        "Content-Length": "764",
        "Content-Type": "application/json",
<<<<<<< HEAD
        "Date": "Thu, 06 Apr 2023 19:38:17 GMT",
=======
        "Date": "Sat, 01 Apr 2023 14:11:28 GMT",
>>>>>>> d0a38e13
        "Pragma": "no-cache",
        "Server": "Microsoft-HTTPAPI/2.0",
        "Strict-Transport-Security": "max-age=31536000; includeSubDomains",
        "X-Content-Type-Options": "nosniff",
<<<<<<< HEAD
        "x-ms-correlation-request-id": "94b80301-c946-4987-ace1-8aa3010130c1",
        "x-ms-gatewayversion": "version=2.14.0",
        "x-ms-ratelimit-remaining-subscription-reads": "11714",
        "x-ms-request-id": "94b80301-c946-4987-ace1-8aa3010130c1",
        "x-ms-routing-request-id": "WESTUS:20230406T193817Z:94b80301-c946-4987-ace1-8aa3010130c1"
      },
      "ResponseBody": {
        "id": "/subscriptions/23587e98-b6ac-4328-a753-03bcd3c8e744/resourceGroups/dbaccount-8412/providers/Microsoft.DocumentDB/databaseAccounts/dbaccount-1188/sqlDatabases/sql-db-1283/containers/sql-container-2734/storedProcedures/sql-stored-procedure-8103",
        "type": "Microsoft.DocumentDB/databaseAccounts/sqlDatabases/containers/storedProcedures",
        "name": "sql-stored-procedure-8103",
        "properties": {
          "resource": {
            "id": "sql-stored-procedure-8103",
            "body": "function () {\r\n    var updatetext = getContext();\r\n    var response = context.getResponse();\r\n    response.setBody(\u0027First Hello World\u0027);\r\n}",
            "_rid": "ajcbAKdrbjUEAAAAAAAAgA==",
            "_self": "dbs/ajcbAA==/colls/ajcbAKdrbjU=/sprocs/ajcbAKdrbjUEAAAAAAAAgA==/",
            "_etag": "\u002226019484-0000-0700-0000-642f1fa40000\u0022",
            "_ts": 1680809892
          }
        }
      }
    },
    {
      "RequestUri": "https://management.azure.com/subscriptions/23587e98-b6ac-4328-a753-03bcd3c8e744/resourceGroups/dbaccount-8412/providers/Microsoft.DocumentDB/databaseAccounts/dbaccount-1188/sqlDatabases/sql-db-1283/containers/sql-container-2734/storedProcedures?api-version=2022-11-15-preview",
=======
        "x-ms-correlation-request-id": "6b5f5acb-53c6-47a9-8285-dbf8f56c9c5e",
        "x-ms-gatewayversion": "version=2.14.0",
        "x-ms-ratelimit-remaining-subscription-reads": "11582",
        "x-ms-request-id": "6b5f5acb-53c6-47a9-8285-dbf8f56c9c5e",
        "x-ms-routing-request-id": "EASTUS:20230401T141129Z:6b5f5acb-53c6-47a9-8285-dbf8f56c9c5e"
      },
      "ResponseBody": {
        "id": "/subscriptions/710e347c-9ac8-408c-90fe-f8cfc44bf967/resourceGroups/dbaccount-6548/providers/Microsoft.DocumentDB/databaseAccounts/dbaccount-8009/sqlDatabases/sql-db-57/containers/sql-container-3287/storedProcedures/sql-stored-procedure-431",
        "type": "Microsoft.DocumentDB/databaseAccounts/sqlDatabases/containers/storedProcedures",
        "name": "sql-stored-procedure-431",
        "properties": {
          "resource": {
            "id": "sql-stored-procedure-431",
            "body": "function () {\r\n    var updatetext = getContext();\r\n    var response = context.getResponse();\r\n    response.setBody(\u0027First Hello World\u0027);\r\n}",
            "_rid": "oGwXAPuteukEAAAAAAAAgA==",
            "_self": "dbs/oGwXAA==/colls/oGwXAPuteuk=/sprocs/oGwXAPuteukEAAAAAAAAgA==/",
            "_etag": "\u00227500878b-0000-0700-0000-64283b8b0000\u0022",
            "_ts": 1680358283
          }
        }
      }
    },
    {
      "RequestUri": "https://management.azure.com/subscriptions/710e347c-9ac8-408c-90fe-f8cfc44bf967/resourceGroups/dbaccount-6548/providers/Microsoft.DocumentDB/databaseAccounts/dbaccount-8009/sqlDatabases/sql-db-57/containers/sql-container-3287/storedProcedures?api-version=2022-11-15",
>>>>>>> d0a38e13
      "RequestMethod": "GET",
      "RequestHeaders": {
        "Accept": "application/json",
        "Authorization": "Sanitized",
<<<<<<< HEAD
        "traceparent": "00-9ffba929e5e65fb94928ee3b5216c280-c020c5c40ecc5d95-00",
        "User-Agent": "azsdk-net-ResourceManager.CosmosDB/1.3.0-alpha.20230405.1 (.NET 7.0.4; Microsoft Windows 10.0.22621)",
        "x-ms-client-request-id": "54aa16ef29a1ff988022bb8268d11be6",
=======
        "traceparent": "00-c4723dcb47495f9aeee6ed75be9c5f79-1a587cfc96855bb1-00",
        "User-Agent": "azsdk-net-ResourceManager.CosmosDB/1.3.0-alpha.20230330.1 (.NET 7.0.4; Microsoft Windows 10.0.22621)",
        "x-ms-client-request-id": "249a1ffea510722ceac5c35492ca73b3",
>>>>>>> d0a38e13
        "x-ms-return-client-request-id": "true"
      },
      "RequestBody": null,
      "StatusCode": 200,
      "ResponseHeaders": {
        "Cache-Control": "no-store, no-cache",
        "Content-Length": "776",
        "Content-Type": "application/json",
<<<<<<< HEAD
        "Date": "Thu, 06 Apr 2023 19:38:17 GMT",
=======
        "Date": "Sat, 01 Apr 2023 14:11:29 GMT",
>>>>>>> d0a38e13
        "Pragma": "no-cache",
        "Server": "Microsoft-HTTPAPI/2.0",
        "Strict-Transport-Security": "max-age=31536000; includeSubDomains",
        "X-Content-Type-Options": "nosniff",
<<<<<<< HEAD
        "x-ms-correlation-request-id": "ae7f74d8-5299-4d04-a536-f75761d28879",
        "x-ms-gatewayversion": "version=2.14.0",
        "x-ms-ratelimit-remaining-subscription-reads": "11713",
        "x-ms-request-id": "ae7f74d8-5299-4d04-a536-f75761d28879",
        "x-ms-routing-request-id": "WESTUS:20230406T193818Z:ae7f74d8-5299-4d04-a536-f75761d28879"
=======
        "x-ms-correlation-request-id": "cac56e7d-e55d-4523-9e35-a2301fe428b6",
        "x-ms-gatewayversion": "version=2.14.0",
        "x-ms-ratelimit-remaining-subscription-reads": "11581",
        "x-ms-request-id": "cac56e7d-e55d-4523-9e35-a2301fe428b6",
        "x-ms-routing-request-id": "EASTUS:20230401T141129Z:cac56e7d-e55d-4523-9e35-a2301fe428b6"
>>>>>>> d0a38e13
      },
      "ResponseBody": {
        "value": [
          {
<<<<<<< HEAD
            "id": "/subscriptions/23587e98-b6ac-4328-a753-03bcd3c8e744/resourceGroups/dbaccount-8412/providers/Microsoft.DocumentDB/databaseAccounts/dbaccount-1188/sqlDatabases/sql-db-1283/containers/sql-container-2734/storedProcedures/sql-stored-procedure-8103",
            "type": "Microsoft.DocumentDB/databaseAccounts/sqlDatabases/containers/storedProcedures",
            "name": "sql-stored-procedure-8103",
            "properties": {
              "resource": {
                "id": "sql-stored-procedure-8103",
                "body": "function () {\r\n    var updatetext = getContext();\r\n    var response = context.getResponse();\r\n    response.setBody(\u0027First Hello World\u0027);\r\n}",
                "_rid": "ajcbAKdrbjUEAAAAAAAAgA==",
                "_self": "dbs/ajcbAA==/colls/ajcbAKdrbjU=/sprocs/ajcbAKdrbjUEAAAAAAAAgA==/",
                "_etag": "\u002226019484-0000-0700-0000-642f1fa40000\u0022",
                "_ts": 1680809892
              }
            }
          }
        ]
      }
    },
    {
      "RequestUri": "https://management.azure.com/subscriptions/23587e98-b6ac-4328-a753-03bcd3c8e744/resourceGroups/dbaccount-8412/providers/Microsoft.DocumentDB/databaseAccounts/dbaccount-1188/sqlDatabases/sql-db-1283/containers/sql-container-2734/storedProcedures/sql-stored-procedure-8103?api-version=2022-11-15-preview",
=======
            "id": "/subscriptions/710e347c-9ac8-408c-90fe-f8cfc44bf967/resourceGroups/dbaccount-6548/providers/Microsoft.DocumentDB/databaseAccounts/dbaccount-8009/sqlDatabases/sql-db-57/containers/sql-container-3287/storedProcedures/sql-stored-procedure-431",
            "type": "Microsoft.DocumentDB/databaseAccounts/sqlDatabases/containers/storedProcedures",
            "name": "sql-stored-procedure-431",
            "properties": {
              "resource": {
                "id": "sql-stored-procedure-431",
                "body": "function () {\r\n    var updatetext = getContext();\r\n    var response = context.getResponse();\r\n    response.setBody(\u0027First Hello World\u0027);\r\n}",
                "_rid": "oGwXAPuteukEAAAAAAAAgA==",
                "_self": "dbs/oGwXAA==/colls/oGwXAPuteuk=/sprocs/oGwXAPuteukEAAAAAAAAgA==/",
                "_etag": "\u00227500878b-0000-0700-0000-64283b8b0000\u0022",
                "_ts": 1680358283
              }
            }
          }
        ]
      }
    },
    {
      "RequestUri": "https://management.azure.com/subscriptions/710e347c-9ac8-408c-90fe-f8cfc44bf967/resourceGroups/dbaccount-6548/providers/Microsoft.DocumentDB/databaseAccounts/dbaccount-8009/sqlDatabases/sql-db-57/containers/sql-container-3287/storedProcedures/sql-stored-procedure-431?api-version=2022-11-15",
>>>>>>> d0a38e13
      "RequestMethod": "GET",
      "RequestHeaders": {
        "Accept": "application/json",
        "Authorization": "Sanitized",
<<<<<<< HEAD
        "traceparent": "00-4f0690c25e37ed6b1b0a11071c2961b0-d0ad39e92c7324fe-00",
        "User-Agent": "azsdk-net-ResourceManager.CosmosDB/1.3.0-alpha.20230405.1 (.NET 7.0.4; Microsoft Windows 10.0.22621)",
        "x-ms-client-request-id": "316c0087305a7a7eeb9bc4cb9b2016e1",
=======
        "traceparent": "00-0d308ceeda4cf438ee13b88641c91c88-184993804ac88d8e-00",
        "User-Agent": "azsdk-net-ResourceManager.CosmosDB/1.3.0-alpha.20230330.1 (.NET 7.0.4; Microsoft Windows 10.0.22621)",
        "x-ms-client-request-id": "bffe07f9c52ff18408b37eb206444ca9",
>>>>>>> d0a38e13
        "x-ms-return-client-request-id": "true"
      },
      "RequestBody": null,
      "StatusCode": 200,
      "ResponseHeaders": {
        "Cache-Control": "no-store, no-cache",
        "Content-Length": "764",
        "Content-Type": "application/json",
<<<<<<< HEAD
        "Date": "Thu, 06 Apr 2023 19:38:17 GMT",
=======
        "Date": "Sat, 01 Apr 2023 14:11:29 GMT",
>>>>>>> d0a38e13
        "Pragma": "no-cache",
        "Server": "Microsoft-HTTPAPI/2.0",
        "Strict-Transport-Security": "max-age=31536000; includeSubDomains",
        "X-Content-Type-Options": "nosniff",
<<<<<<< HEAD
        "x-ms-correlation-request-id": "ed7aa679-c3de-4b05-ba4d-0aa13c38e5ad",
        "x-ms-gatewayversion": "version=2.14.0",
        "x-ms-ratelimit-remaining-subscription-reads": "11712",
        "x-ms-request-id": "ed7aa679-c3de-4b05-ba4d-0aa13c38e5ad",
        "x-ms-routing-request-id": "WESTUS:20230406T193818Z:ed7aa679-c3de-4b05-ba4d-0aa13c38e5ad"
      },
      "ResponseBody": {
        "id": "/subscriptions/23587e98-b6ac-4328-a753-03bcd3c8e744/resourceGroups/dbaccount-8412/providers/Microsoft.DocumentDB/databaseAccounts/dbaccount-1188/sqlDatabases/sql-db-1283/containers/sql-container-2734/storedProcedures/sql-stored-procedure-8103",
        "type": "Microsoft.DocumentDB/databaseAccounts/sqlDatabases/containers/storedProcedures",
        "name": "sql-stored-procedure-8103",
        "properties": {
          "resource": {
            "id": "sql-stored-procedure-8103",
            "body": "function () {\r\n    var updatetext = getContext();\r\n    var response = context.getResponse();\r\n    response.setBody(\u0027First Hello World\u0027);\r\n}",
            "_rid": "ajcbAKdrbjUEAAAAAAAAgA==",
            "_self": "dbs/ajcbAA==/colls/ajcbAKdrbjU=/sprocs/ajcbAKdrbjUEAAAAAAAAgA==/",
            "_etag": "\u002226019484-0000-0700-0000-642f1fa40000\u0022",
            "_ts": 1680809892
          }
        }
      }
    },
    {
      "RequestUri": "https://management.azure.com/subscriptions/23587e98-b6ac-4328-a753-03bcd3c8e744/resourceGroups/dbaccount-8412/providers/Microsoft.DocumentDB/databaseAccounts/dbaccount-1188/sqlDatabases/sql-db-1283/containers/sql-container-2734/storedProcedures/sql-stored-procedure-8103?api-version=2022-11-15-preview",
      "RequestMethod": "DELETE",
      "RequestHeaders": {
        "Authorization": "Sanitized",
        "traceparent": "00-d5392d93f5f527c22c09dcc14ebcb11d-7208b81e97d4c8cb-00",
        "User-Agent": "azsdk-net-ResourceManager.CosmosDB/1.3.0-alpha.20230405.1 (.NET 7.0.4; Microsoft Windows 10.0.22621)",
        "x-ms-client-request-id": "eaf962a9e051713df99f807e5fa90190",
=======
        "x-ms-correlation-request-id": "ad510cf0-93e3-4945-ba41-a2da924c6b78",
        "x-ms-gatewayversion": "version=2.14.0",
        "x-ms-ratelimit-remaining-subscription-reads": "11580",
        "x-ms-request-id": "ad510cf0-93e3-4945-ba41-a2da924c6b78",
        "x-ms-routing-request-id": "EASTUS:20230401T141129Z:ad510cf0-93e3-4945-ba41-a2da924c6b78"
      },
      "ResponseBody": {
        "id": "/subscriptions/710e347c-9ac8-408c-90fe-f8cfc44bf967/resourceGroups/dbaccount-6548/providers/Microsoft.DocumentDB/databaseAccounts/dbaccount-8009/sqlDatabases/sql-db-57/containers/sql-container-3287/storedProcedures/sql-stored-procedure-431",
        "type": "Microsoft.DocumentDB/databaseAccounts/sqlDatabases/containers/storedProcedures",
        "name": "sql-stored-procedure-431",
        "properties": {
          "resource": {
            "id": "sql-stored-procedure-431",
            "body": "function () {\r\n    var updatetext = getContext();\r\n    var response = context.getResponse();\r\n    response.setBody(\u0027First Hello World\u0027);\r\n}",
            "_rid": "oGwXAPuteukEAAAAAAAAgA==",
            "_self": "dbs/oGwXAA==/colls/oGwXAPuteuk=/sprocs/oGwXAPuteukEAAAAAAAAgA==/",
            "_etag": "\u00227500878b-0000-0700-0000-64283b8b0000\u0022",
            "_ts": 1680358283
          }
        }
      }
    },
    {
      "RequestUri": "https://management.azure.com/subscriptions/710e347c-9ac8-408c-90fe-f8cfc44bf967/resourceGroups/dbaccount-6548/providers/Microsoft.DocumentDB/databaseAccounts/dbaccount-8009/sqlDatabases/sql-db-57/containers/sql-container-3287/storedProcedures/sql-stored-procedure-431?api-version=2022-11-15",
      "RequestMethod": "DELETE",
      "RequestHeaders": {
        "Authorization": "Sanitized",
        "traceparent": "00-73100f5bd3bf9e40696e8f0a0d9ebc52-00201f6b8087d8a6-00",
        "User-Agent": "azsdk-net-ResourceManager.CosmosDB/1.3.0-alpha.20230330.1 (.NET 7.0.4; Microsoft Windows 10.0.22621)",
        "x-ms-client-request-id": "1acc8cc33787a95694ff38bf9d21ffb1",
>>>>>>> d0a38e13
        "x-ms-return-client-request-id": "true"
      },
      "RequestBody": null,
      "StatusCode": 202,
      "ResponseHeaders": {
<<<<<<< HEAD
        "Azure-AsyncOperation": "https://management.azure.com/subscriptions/23587e98-b6ac-4328-a753-03bcd3c8e744/providers/Microsoft.DocumentDB/locations/westus2/operationsStatus/694d74c4-9c1a-44ca-b3cd-a2bd328b415f?api-version=2022-11-15-preview",
        "Cache-Control": "no-store, no-cache",
        "Content-Length": "21",
        "Content-Type": "application/json",
        "Date": "Thu, 06 Apr 2023 19:38:17 GMT",
        "Location": "https://management.azure.com/subscriptions/23587e98-b6ac-4328-a753-03bcd3c8e744/resourceGroups/dbaccount-8412/providers/Microsoft.DocumentDB/databaseAccounts/dbaccount-1188/sqlDatabases/sql-db-1283/containers/sql-container-2734/storedProcedures/sql-stored-procedure-8103/operationResults/694d74c4-9c1a-44ca-b3cd-a2bd328b415f?api-version=2022-11-15-preview",
=======
        "Azure-AsyncOperation": "https://management.azure.com/subscriptions/710e347c-9ac8-408c-90fe-f8cfc44bf967/providers/Microsoft.DocumentDB/locations/westus2/operationsStatus/1c068d85-ae25-48f1-866c-b7bffff317f5?api-version=2022-11-15",
        "Cache-Control": "no-store, no-cache",
        "Content-Length": "21",
        "Content-Type": "application/json",
        "Date": "Sat, 01 Apr 2023 14:11:29 GMT",
        "Location": "https://management.azure.com/subscriptions/710e347c-9ac8-408c-90fe-f8cfc44bf967/resourceGroups/dbaccount-6548/providers/Microsoft.DocumentDB/databaseAccounts/dbaccount-8009/sqlDatabases/sql-db-57/containers/sql-container-3287/storedProcedures/sql-stored-procedure-431/operationResults/1c068d85-ae25-48f1-866c-b7bffff317f5?api-version=2022-11-15",
>>>>>>> d0a38e13
        "Pragma": "no-cache",
        "Server": "Microsoft-HTTPAPI/2.0",
        "Strict-Transport-Security": "max-age=31536000; includeSubDomains",
        "X-Content-Type-Options": "nosniff",
<<<<<<< HEAD
        "x-ms-correlation-request-id": "e277ecd0-3cb4-42c4-bf63-6b589829df47",
        "x-ms-gatewayversion": "version=2.14.0",
        "x-ms-ratelimit-remaining-subscription-deletes": "14988",
        "x-ms-request-id": "694d74c4-9c1a-44ca-b3cd-a2bd328b415f",
        "x-ms-routing-request-id": "WESTUS:20230406T193818Z:e277ecd0-3cb4-42c4-bf63-6b589829df47"
=======
        "x-ms-correlation-request-id": "ba4adc79-6924-4e3d-bef1-676e4328962a",
        "x-ms-gatewayversion": "version=2.14.0",
        "x-ms-ratelimit-remaining-subscription-deletes": "14982",
        "x-ms-request-id": "1c068d85-ae25-48f1-866c-b7bffff317f5",
        "x-ms-routing-request-id": "EASTUS:20230401T141130Z:ba4adc79-6924-4e3d-bef1-676e4328962a"
>>>>>>> d0a38e13
      },
      "ResponseBody": {
        "status": "Enqueued"
      }
    },
    {
<<<<<<< HEAD
      "RequestUri": "https://management.azure.com/subscriptions/23587e98-b6ac-4328-a753-03bcd3c8e744/providers/Microsoft.DocumentDB/locations/westus2/operationsStatus/694d74c4-9c1a-44ca-b3cd-a2bd328b415f?api-version=2022-11-15-preview",
      "RequestMethod": "GET",
      "RequestHeaders": {
        "Authorization": "Sanitized",
        "traceparent": "00-d5392d93f5f527c22c09dcc14ebcb11d-6df3eb68282bc896-00",
        "User-Agent": "azsdk-net-ResourceManager/1.4.0 (.NET 7.0.4; Microsoft Windows 10.0.22621)",
        "x-ms-client-request-id": "06d9da0c31d8a795c3fb37bbaf001a41",
=======
      "RequestUri": "https://management.azure.com/subscriptions/710e347c-9ac8-408c-90fe-f8cfc44bf967/providers/Microsoft.DocumentDB/locations/westus2/operationsStatus/1c068d85-ae25-48f1-866c-b7bffff317f5?api-version=2022-11-15",
      "RequestMethod": "GET",
      "RequestHeaders": {
        "Authorization": "Sanitized",
        "traceparent": "00-73100f5bd3bf9e40696e8f0a0d9ebc52-c8633e7bd0b0e89f-00",
        "User-Agent": "azsdk-net-ResourceManager/1.4.0 (.NET 7.0.4; Microsoft Windows 10.0.22621)",
        "x-ms-client-request-id": "05911a7958fec22bb0552a2f8dc553e6",
>>>>>>> d0a38e13
        "x-ms-return-client-request-id": "true"
      },
      "RequestBody": null,
      "StatusCode": 200,
      "ResponseHeaders": {
        "Cache-Control": "no-store, no-cache",
        "Content-Length": "21",
        "Content-Type": "application/json",
<<<<<<< HEAD
        "Date": "Thu, 06 Apr 2023 19:38:17 GMT",
=======
        "Date": "Sat, 01 Apr 2023 14:11:30 GMT",
>>>>>>> d0a38e13
        "Pragma": "no-cache",
        "Server": "Microsoft-HTTPAPI/2.0",
        "Strict-Transport-Security": "max-age=31536000; includeSubDomains",
        "X-Content-Type-Options": "nosniff",
<<<<<<< HEAD
        "x-ms-correlation-request-id": "cc390f03-81aa-4a2e-a6f2-159f97b95fec",
        "x-ms-gatewayversion": "version=2.14.0",
        "x-ms-ratelimit-remaining-subscription-reads": "11711",
        "x-ms-request-id": "cc390f03-81aa-4a2e-a6f2-159f97b95fec",
        "x-ms-routing-request-id": "WESTUS:20230406T193818Z:cc390f03-81aa-4a2e-a6f2-159f97b95fec"
=======
        "x-ms-correlation-request-id": "6c20db80-5c41-4276-9137-79c768bb218d",
        "x-ms-gatewayversion": "version=2.14.0",
        "x-ms-ratelimit-remaining-subscription-reads": "11579",
        "x-ms-request-id": "6c20db80-5c41-4276-9137-79c768bb218d",
        "x-ms-routing-request-id": "EASTUS:20230401T141130Z:6c20db80-5c41-4276-9137-79c768bb218d"
>>>>>>> d0a38e13
      },
      "ResponseBody": {
        "status": "Enqueued"
      }
    },
    {
<<<<<<< HEAD
      "RequestUri": "https://management.azure.com/subscriptions/23587e98-b6ac-4328-a753-03bcd3c8e744/providers/Microsoft.DocumentDB/locations/westus2/operationsStatus/694d74c4-9c1a-44ca-b3cd-a2bd328b415f?api-version=2022-11-15-preview",
      "RequestMethod": "GET",
      "RequestHeaders": {
        "Authorization": "Sanitized",
        "traceparent": "00-d5392d93f5f527c22c09dcc14ebcb11d-c451d25c1e8ac767-00",
        "User-Agent": "azsdk-net-ResourceManager/1.4.0 (.NET 7.0.4; Microsoft Windows 10.0.22621)",
        "x-ms-client-request-id": "5cf0339929ba5eebd839522177370c2d",
=======
      "RequestUri": "https://management.azure.com/subscriptions/710e347c-9ac8-408c-90fe-f8cfc44bf967/providers/Microsoft.DocumentDB/locations/westus2/operationsStatus/1c068d85-ae25-48f1-866c-b7bffff317f5?api-version=2022-11-15",
      "RequestMethod": "GET",
      "RequestHeaders": {
        "Authorization": "Sanitized",
        "traceparent": "00-73100f5bd3bf9e40696e8f0a0d9ebc52-3eba17f884accb23-00",
        "User-Agent": "azsdk-net-ResourceManager/1.4.0 (.NET 7.0.4; Microsoft Windows 10.0.22621)",
        "x-ms-client-request-id": "f491ccb30333fd573f927fdf1af9811a",
>>>>>>> d0a38e13
        "x-ms-return-client-request-id": "true"
      },
      "RequestBody": null,
      "StatusCode": 200,
      "ResponseHeaders": {
        "Cache-Control": "no-store, no-cache",
        "Content-Length": "21",
        "Content-Type": "application/json",
<<<<<<< HEAD
        "Date": "Thu, 06 Apr 2023 19:38:18 GMT",
=======
        "Date": "Sat, 01 Apr 2023 14:11:31 GMT",
>>>>>>> d0a38e13
        "Pragma": "no-cache",
        "Server": "Microsoft-HTTPAPI/2.0",
        "Strict-Transport-Security": "max-age=31536000; includeSubDomains",
        "X-Content-Type-Options": "nosniff",
<<<<<<< HEAD
        "x-ms-correlation-request-id": "c849c15b-32ac-46fd-b3c9-3b336be3d119",
        "x-ms-gatewayversion": "version=2.14.0",
        "x-ms-ratelimit-remaining-subscription-reads": "11710",
        "x-ms-request-id": "c849c15b-32ac-46fd-b3c9-3b336be3d119",
        "x-ms-routing-request-id": "WESTUS:20230406T193819Z:c849c15b-32ac-46fd-b3c9-3b336be3d119"
=======
        "x-ms-correlation-request-id": "fe451dba-bb9d-4945-984c-a00c30f3fd5c",
        "x-ms-gatewayversion": "version=2.14.0",
        "x-ms-ratelimit-remaining-subscription-reads": "11578",
        "x-ms-request-id": "fe451dba-bb9d-4945-984c-a00c30f3fd5c",
        "x-ms-routing-request-id": "EASTUS:20230401T141131Z:fe451dba-bb9d-4945-984c-a00c30f3fd5c"
>>>>>>> d0a38e13
      },
      "ResponseBody": {
        "status": "Enqueued"
      }
    },
    {
<<<<<<< HEAD
      "RequestUri": "https://management.azure.com/subscriptions/23587e98-b6ac-4328-a753-03bcd3c8e744/providers/Microsoft.DocumentDB/locations/westus2/operationsStatus/694d74c4-9c1a-44ca-b3cd-a2bd328b415f?api-version=2022-11-15-preview",
      "RequestMethod": "GET",
      "RequestHeaders": {
        "Authorization": "Sanitized",
        "traceparent": "00-d5392d93f5f527c22c09dcc14ebcb11d-d48cb2928f53fc1e-00",
        "User-Agent": "azsdk-net-ResourceManager/1.4.0 (.NET 7.0.4; Microsoft Windows 10.0.22621)",
        "x-ms-client-request-id": "8572203bfbd0a9b7a9bf29fa13ce1097",
=======
      "RequestUri": "https://management.azure.com/subscriptions/710e347c-9ac8-408c-90fe-f8cfc44bf967/providers/Microsoft.DocumentDB/locations/westus2/operationsStatus/1c068d85-ae25-48f1-866c-b7bffff317f5?api-version=2022-11-15",
      "RequestMethod": "GET",
      "RequestHeaders": {
        "Authorization": "Sanitized",
        "traceparent": "00-73100f5bd3bf9e40696e8f0a0d9ebc52-d463c4e6ba865926-00",
        "User-Agent": "azsdk-net-ResourceManager/1.4.0 (.NET 7.0.4; Microsoft Windows 10.0.22621)",
        "x-ms-client-request-id": "83469194fa8fc7b3e64f98fc9a1dabd6",
>>>>>>> d0a38e13
        "x-ms-return-client-request-id": "true"
      },
      "RequestBody": null,
      "StatusCode": 200,
      "ResponseHeaders": {
        "Cache-Control": "no-store, no-cache",
        "Content-Length": "21",
        "Content-Type": "application/json",
<<<<<<< HEAD
        "Date": "Thu, 06 Apr 2023 19:38:20 GMT",
=======
        "Date": "Sat, 01 Apr 2023 14:11:32 GMT",
>>>>>>> d0a38e13
        "Pragma": "no-cache",
        "Server": "Microsoft-HTTPAPI/2.0",
        "Strict-Transport-Security": "max-age=31536000; includeSubDomains",
        "X-Content-Type-Options": "nosniff",
<<<<<<< HEAD
        "x-ms-correlation-request-id": "e776dc70-5db8-4c4b-8a20-9d748a401860",
        "x-ms-gatewayversion": "version=2.14.0",
        "x-ms-ratelimit-remaining-subscription-reads": "11709",
        "x-ms-request-id": "e776dc70-5db8-4c4b-8a20-9d748a401860",
        "x-ms-routing-request-id": "WESTUS:20230406T193820Z:e776dc70-5db8-4c4b-8a20-9d748a401860"
=======
        "x-ms-correlation-request-id": "fc1c0209-a6bf-46f5-8dc1-3e8e6cfed735",
        "x-ms-gatewayversion": "version=2.14.0",
        "x-ms-ratelimit-remaining-subscription-reads": "11577",
        "x-ms-request-id": "fc1c0209-a6bf-46f5-8dc1-3e8e6cfed735",
        "x-ms-routing-request-id": "EASTUS:20230401T141132Z:fc1c0209-a6bf-46f5-8dc1-3e8e6cfed735"
>>>>>>> d0a38e13
      },
      "ResponseBody": {
        "status": "Enqueued"
      }
    },
    {
<<<<<<< HEAD
      "RequestUri": "https://management.azure.com/subscriptions/23587e98-b6ac-4328-a753-03bcd3c8e744/providers/Microsoft.DocumentDB/locations/westus2/operationsStatus/694d74c4-9c1a-44ca-b3cd-a2bd328b415f?api-version=2022-11-15-preview",
      "RequestMethod": "GET",
      "RequestHeaders": {
        "Authorization": "Sanitized",
        "traceparent": "00-d5392d93f5f527c22c09dcc14ebcb11d-e42ab0292628b57d-00",
        "User-Agent": "azsdk-net-ResourceManager/1.4.0 (.NET 7.0.4; Microsoft Windows 10.0.22621)",
        "x-ms-client-request-id": "306c261407dce2a5ee7a2d9fdf732f8b",
=======
      "RequestUri": "https://management.azure.com/subscriptions/710e347c-9ac8-408c-90fe-f8cfc44bf967/providers/Microsoft.DocumentDB/locations/westus2/operationsStatus/1c068d85-ae25-48f1-866c-b7bffff317f5?api-version=2022-11-15",
      "RequestMethod": "GET",
      "RequestHeaders": {
        "Authorization": "Sanitized",
        "traceparent": "00-73100f5bd3bf9e40696e8f0a0d9ebc52-fe754cbe88ed9e4e-00",
        "User-Agent": "azsdk-net-ResourceManager/1.4.0 (.NET 7.0.4; Microsoft Windows 10.0.22621)",
        "x-ms-client-request-id": "5aa9355477e77572c394c56bd94ca7b6",
>>>>>>> d0a38e13
        "x-ms-return-client-request-id": "true"
      },
      "RequestBody": null,
      "StatusCode": 200,
      "ResponseHeaders": {
        "Cache-Control": "no-store, no-cache",
        "Content-Length": "21",
        "Content-Type": "application/json",
<<<<<<< HEAD
        "Date": "Thu, 06 Apr 2023 19:38:21 GMT",
=======
        "Date": "Sat, 01 Apr 2023 14:11:33 GMT",
>>>>>>> d0a38e13
        "Pragma": "no-cache",
        "Server": "Microsoft-HTTPAPI/2.0",
        "Strict-Transport-Security": "max-age=31536000; includeSubDomains",
        "X-Content-Type-Options": "nosniff",
<<<<<<< HEAD
        "x-ms-correlation-request-id": "81249ade-c666-4ea7-9ef7-32981d6a6d26",
        "x-ms-gatewayversion": "version=2.14.0",
        "x-ms-ratelimit-remaining-subscription-reads": "11708",
        "x-ms-request-id": "81249ade-c666-4ea7-9ef7-32981d6a6d26",
        "x-ms-routing-request-id": "WESTUS:20230406T193821Z:81249ade-c666-4ea7-9ef7-32981d6a6d26"
=======
        "x-ms-correlation-request-id": "d8764cba-89e5-4d29-99e7-8d100bc10a96",
        "x-ms-gatewayversion": "version=2.14.0",
        "x-ms-ratelimit-remaining-subscription-reads": "11576",
        "x-ms-request-id": "d8764cba-89e5-4d29-99e7-8d100bc10a96",
        "x-ms-routing-request-id": "EASTUS:20230401T141133Z:d8764cba-89e5-4d29-99e7-8d100bc10a96"
>>>>>>> d0a38e13
      },
      "ResponseBody": {
        "status": "Dequeued"
      }
    },
    {
<<<<<<< HEAD
      "RequestUri": "https://management.azure.com/subscriptions/23587e98-b6ac-4328-a753-03bcd3c8e744/providers/Microsoft.DocumentDB/locations/westus2/operationsStatus/694d74c4-9c1a-44ca-b3cd-a2bd328b415f?api-version=2022-11-15-preview",
      "RequestMethod": "GET",
      "RequestHeaders": {
        "Authorization": "Sanitized",
        "traceparent": "00-d5392d93f5f527c22c09dcc14ebcb11d-4faf3acd6dce677c-00",
        "User-Agent": "azsdk-net-ResourceManager/1.4.0 (.NET 7.0.4; Microsoft Windows 10.0.22621)",
        "x-ms-client-request-id": "8e800aee958e9e717c46b2fb00f04b0a",
=======
      "RequestUri": "https://management.azure.com/subscriptions/710e347c-9ac8-408c-90fe-f8cfc44bf967/providers/Microsoft.DocumentDB/locations/westus2/operationsStatus/1c068d85-ae25-48f1-866c-b7bffff317f5?api-version=2022-11-15",
      "RequestMethod": "GET",
      "RequestHeaders": {
        "Authorization": "Sanitized",
        "traceparent": "00-73100f5bd3bf9e40696e8f0a0d9ebc52-41d53e90128ec58f-00",
        "User-Agent": "azsdk-net-ResourceManager/1.4.0 (.NET 7.0.4; Microsoft Windows 10.0.22621)",
        "x-ms-client-request-id": "fb9a0fd4cf7eb95719ca0de36b5a6222",
        "x-ms-return-client-request-id": "true"
      },
      "RequestBody": null,
      "StatusCode": 200,
      "ResponseHeaders": {
        "Cache-Control": "no-store, no-cache",
        "Content-Length": "21",
        "Content-Type": "application/json",
        "Date": "Sat, 01 Apr 2023 14:11:35 GMT",
        "Pragma": "no-cache",
        "Server": "Microsoft-HTTPAPI/2.0",
        "Strict-Transport-Security": "max-age=31536000; includeSubDomains",
        "X-Content-Type-Options": "nosniff",
        "x-ms-correlation-request-id": "e170685f-c4f7-430b-96f6-c66eda0499a6",
        "x-ms-gatewayversion": "version=2.14.0",
        "x-ms-ratelimit-remaining-subscription-reads": "11575",
        "x-ms-request-id": "e170685f-c4f7-430b-96f6-c66eda0499a6",
        "x-ms-routing-request-id": "EASTUS:20230401T141135Z:e170685f-c4f7-430b-96f6-c66eda0499a6"
      },
      "ResponseBody": {
        "status": "Dequeued"
      }
    },
    {
      "RequestUri": "https://management.azure.com/subscriptions/710e347c-9ac8-408c-90fe-f8cfc44bf967/providers/Microsoft.DocumentDB/locations/westus2/operationsStatus/1c068d85-ae25-48f1-866c-b7bffff317f5?api-version=2022-11-15",
      "RequestMethod": "GET",
      "RequestHeaders": {
        "Authorization": "Sanitized",
        "traceparent": "00-73100f5bd3bf9e40696e8f0a0d9ebc52-38a7b4ef74852a4d-00",
        "User-Agent": "azsdk-net-ResourceManager/1.4.0 (.NET 7.0.4; Microsoft Windows 10.0.22621)",
        "x-ms-client-request-id": "e48aa8e726501c331ed0c0fb3448ee9a",
>>>>>>> d0a38e13
        "x-ms-return-client-request-id": "true"
      },
      "RequestBody": null,
      "StatusCode": 200,
      "ResponseHeaders": {
        "Cache-Control": "no-store, no-cache",
        "Content-Length": "22",
        "Content-Type": "application/json",
<<<<<<< HEAD
        "Date": "Thu, 06 Apr 2023 19:38:23 GMT",
=======
        "Date": "Sat, 01 Apr 2023 14:11:39 GMT",
>>>>>>> d0a38e13
        "Pragma": "no-cache",
        "Server": "Microsoft-HTTPAPI/2.0",
        "Strict-Transport-Security": "max-age=31536000; includeSubDomains",
        "X-Content-Type-Options": "nosniff",
<<<<<<< HEAD
        "x-ms-correlation-request-id": "239760bb-66ef-455b-bb0a-baf6094cd760",
        "x-ms-gatewayversion": "version=2.14.0",
        "x-ms-ratelimit-remaining-subscription-reads": "11707",
        "x-ms-request-id": "239760bb-66ef-455b-bb0a-baf6094cd760",
        "x-ms-routing-request-id": "WESTUS:20230406T193824Z:239760bb-66ef-455b-bb0a-baf6094cd760"
=======
        "x-ms-correlation-request-id": "4fc8232e-d79f-4bb6-b186-ed4867a4e379",
        "x-ms-gatewayversion": "version=2.14.0",
        "x-ms-ratelimit-remaining-subscription-reads": "11574",
        "x-ms-request-id": "4fc8232e-d79f-4bb6-b186-ed4867a4e379",
        "x-ms-routing-request-id": "EASTUS:20230401T141139Z:4fc8232e-d79f-4bb6-b186-ed4867a4e379"
>>>>>>> d0a38e13
      },
      "ResponseBody": {
        "status": "Succeeded"
      }
    }
  ],
  "Variables": {
<<<<<<< HEAD
    "AZURE_AUTHORITY_HOST": "https://login.microsoftonline.com/",
    "RandomSeed": "2128373587",
    "RESOURCE_MANAGER_URL": "https://management.azure.com/",
    "SUBSCRIPTION_ID": "23587e98-b6ac-4328-a753-03bcd3c8e744"
=======
    "AZURE_AUTHORITY_HOST": null,
    "RandomSeed": "515817437",
    "RESOURCE_MANAGER_URL": null,
    "SUBSCRIPTION_ID": "710e347c-9ac8-408c-90fe-f8cfc44bf967"
>>>>>>> d0a38e13
  }
}<|MERGE_RESOLUTION|>--- conflicted
+++ resolved
@@ -1,24 +1,14 @@
 {
   "Entries": [
     {
-<<<<<<< HEAD
       "RequestUri": "https://management.azure.com/subscriptions/23587e98-b6ac-4328-a753-03bcd3c8e744/resourceGroups/dbaccount-8412/providers/Microsoft.DocumentDB/databaseAccounts/dbaccount-1188/sqlDatabases/sql-db-1283/containers/sql-container-2734?api-version=2022-11-15-preview",
-=======
-      "RequestUri": "https://management.azure.com/subscriptions/710e347c-9ac8-408c-90fe-f8cfc44bf967/resourceGroups/dbaccount-6548/providers/Microsoft.DocumentDB/databaseAccounts/dbaccount-8009/sqlDatabases/sql-db-57/containers/sql-container-3287?api-version=2022-11-15",
->>>>>>> d0a38e13
       "RequestMethod": "GET",
       "RequestHeaders": {
         "Accept": "application/json",
         "Authorization": "Sanitized",
-<<<<<<< HEAD
         "traceparent": "00-73158f231859cb7bbc168fb31c882606-1dc2335b58a9666c-00",
         "User-Agent": "azsdk-net-ResourceManager.CosmosDB/1.3.0-alpha.20230405.1 (.NET 7.0.4; Microsoft Windows 10.0.22621)",
         "x-ms-client-request-id": "7072b9dbf80961ba30b3a44954b86fd0",
-=======
-        "traceparent": "00-c596520d7a16fdc3ceeadd580a075d0c-3d98947fcbb1f40c-00",
-        "User-Agent": "azsdk-net-ResourceManager.CosmosDB/1.3.0-alpha.20230330.1 (.NET 7.0.4; Microsoft Windows 10.0.22621)",
-        "x-ms-client-request-id": "87db0b30014df2c958258e5187b4d4e4",
->>>>>>> d0a38e13
         "x-ms-return-client-request-id": "true"
       },
       "RequestBody": null,
@@ -27,16 +17,11 @@
         "Cache-Control": "no-store, no-cache",
         "Content-Length": "1331",
         "Content-Type": "application/json",
-<<<<<<< HEAD
         "Date": "Thu, 06 Apr 2023 19:38:06 GMT",
-=======
-        "Date": "Sat, 01 Apr 2023 14:11:18 GMT",
->>>>>>> d0a38e13
-        "Pragma": "no-cache",
-        "Server": "Microsoft-HTTPAPI/2.0",
-        "Strict-Transport-Security": "max-age=31536000; includeSubDomains",
-        "X-Content-Type-Options": "nosniff",
-<<<<<<< HEAD
+        "Pragma": "no-cache",
+        "Server": "Microsoft-HTTPAPI/2.0",
+        "Strict-Transport-Security": "max-age=31536000; includeSubDomains",
+        "X-Content-Type-Options": "nosniff",
         "x-ms-correlation-request-id": "ef478518-d91b-4b88-8792-6db95e019ae5",
         "x-ms-gatewayversion": "version=2.14.0",
         "x-ms-ratelimit-remaining-subscription-reads": "11721",
@@ -50,21 +35,6 @@
         "properties": {
           "resource": {
             "id": "sql-container-2734",
-=======
-        "x-ms-correlation-request-id": "80fbdf5f-19e2-4ee8-b9aa-c00bd1b30464",
-        "x-ms-gatewayversion": "version=2.14.0",
-        "x-ms-ratelimit-remaining-subscription-reads": "11589",
-        "x-ms-request-id": "80fbdf5f-19e2-4ee8-b9aa-c00bd1b30464",
-        "x-ms-routing-request-id": "EASTUS:20230401T141118Z:80fbdf5f-19e2-4ee8-b9aa-c00bd1b30464"
-      },
-      "ResponseBody": {
-        "id": "/subscriptions/710e347c-9ac8-408c-90fe-f8cfc44bf967/resourceGroups/dbaccount-6548/providers/Microsoft.DocumentDB/databaseAccounts/dbaccount-8009/sqlDatabases/sql-db-57/containers/sql-container-3287",
-        "type": "Microsoft.DocumentDB/databaseAccounts/sqlDatabases/containers",
-        "name": "sql-container-3287",
-        "properties": {
-          "resource": {
-            "id": "sql-container-3287",
->>>>>>> d0a38e13
             "indexingPolicy": {
               "indexingMode": "consistent",
               "automatic": true,
@@ -122,17 +92,10 @@
             "geospatialConfig": {
               "type": "Geography"
             },
-<<<<<<< HEAD
             "_rid": "ajcbAKdrbjU=",
             "_ts": 1680809822,
             "_self": "dbs/ajcbAA==/colls/ajcbAKdrbjU=/",
             "_etag": "\u00220000ab06-0000-0700-0000-642f1f5e0000\u0022",
-=======
-            "_rid": "oGwXAPuteuk=",
-            "_ts": 1680358213,
-            "_self": "dbs/oGwXAA==/colls/oGwXAPuteuk=/",
-            "_etag": "\u002200001805-0000-0700-0000-64283b450000\u0022",
->>>>>>> d0a38e13
             "_docs": "docs/",
             "_sprocs": "sprocs/",
             "_triggers": "triggers/",
@@ -152,26 +115,16 @@
       }
     },
     {
-<<<<<<< HEAD
       "RequestUri": "https://management.azure.com/subscriptions/23587e98-b6ac-4328-a753-03bcd3c8e744/resourceGroups/dbaccount-8412/providers/Microsoft.DocumentDB/databaseAccounts/dbaccount-1188/sqlDatabases/sql-db-1283/containers/sql-container-2734/storedProcedures/sql-stored-procedure-8103?api-version=2022-11-15-preview",
-=======
-      "RequestUri": "https://management.azure.com/subscriptions/710e347c-9ac8-408c-90fe-f8cfc44bf967/resourceGroups/dbaccount-6548/providers/Microsoft.DocumentDB/databaseAccounts/dbaccount-8009/sqlDatabases/sql-db-57/containers/sql-container-3287/storedProcedures/sql-stored-procedure-431?api-version=2022-11-15",
->>>>>>> d0a38e13
       "RequestMethod": "PUT",
       "RequestHeaders": {
         "Accept": "application/json",
         "Authorization": "Sanitized",
         "Content-Length": "287",
         "Content-Type": "application/json",
-<<<<<<< HEAD
         "traceparent": "00-bc672900afce619180359f6c8642b7ce-877747e7ea05fa28-00",
         "User-Agent": "azsdk-net-ResourceManager.CosmosDB/1.3.0-alpha.20230405.1 (.NET 7.0.4; Microsoft Windows 10.0.22621)",
         "x-ms-client-request-id": "cb7c9f9c2611e93fc0020b545aee512d",
-=======
-        "traceparent": "00-9dc94e6062279b6f3ecba2cc691b39bb-60a0504c78c99f43-00",
-        "User-Agent": "azsdk-net-ResourceManager.CosmosDB/1.3.0-alpha.20230330.1 (.NET 7.0.4; Microsoft Windows 10.0.22621)",
-        "x-ms-client-request-id": "90e6918c6165e3df6344730796de7c6e",
->>>>>>> d0a38e13
         "x-ms-return-client-request-id": "true"
       },
       "RequestBody": {
@@ -179,11 +132,7 @@
         "location": "westus",
         "properties": {
           "resource": {
-<<<<<<< HEAD
             "id": "sql-stored-procedure-8103",
-=======
-            "id": "sql-stored-procedure-431",
->>>>>>> d0a38e13
             "body": "function () {\r\n    var updatetext = getContext();\r\n    var response = context.getResponse();\r\n    response.setBody(\u0027First Hello World\u0027);\r\n}"
           },
           "options": {
@@ -193,45 +142,27 @@
       },
       "StatusCode": 202,
       "ResponseHeaders": {
-<<<<<<< HEAD
         "Azure-AsyncOperation": "https://management.azure.com/subscriptions/23587e98-b6ac-4328-a753-03bcd3c8e744/providers/Microsoft.DocumentDB/locations/westus2/operationsStatus/1ec41b45-b4ac-413c-8c9e-253fe8245062?api-version=2022-11-15-preview",
         "Cache-Control": "no-store, no-cache",
         "Content-Length": "21",
         "Content-Type": "application/json",
         "Date": "Thu, 06 Apr 2023 19:38:07 GMT",
         "Location": "https://management.azure.com/subscriptions/23587e98-b6ac-4328-a753-03bcd3c8e744/resourceGroups/dbaccount-8412/providers/Microsoft.DocumentDB/databaseAccounts/dbaccount-1188/sqlDatabases/sql-db-1283/containers/sql-container-2734/storedProcedures/sql-stored-procedure-8103/operationResults/1ec41b45-b4ac-413c-8c9e-253fe8245062?api-version=2022-11-15-preview",
-=======
-        "Azure-AsyncOperation": "https://management.azure.com/subscriptions/710e347c-9ac8-408c-90fe-f8cfc44bf967/providers/Microsoft.DocumentDB/locations/westus2/operationsStatus/12ce8983-ea08-48eb-b030-65c478c2fa4f?api-version=2022-11-15",
-        "Cache-Control": "no-store, no-cache",
-        "Content-Length": "21",
-        "Content-Type": "application/json",
-        "Date": "Sat, 01 Apr 2023 14:11:19 GMT",
-        "Location": "https://management.azure.com/subscriptions/710e347c-9ac8-408c-90fe-f8cfc44bf967/resourceGroups/dbaccount-6548/providers/Microsoft.DocumentDB/databaseAccounts/dbaccount-8009/sqlDatabases/sql-db-57/containers/sql-container-3287/storedProcedures/sql-stored-procedure-431/operationResults/12ce8983-ea08-48eb-b030-65c478c2fa4f?api-version=2022-11-15",
->>>>>>> d0a38e13
-        "Pragma": "no-cache",
-        "Server": "Microsoft-HTTPAPI/2.0",
-        "Strict-Transport-Security": "max-age=31536000; includeSubDomains",
-        "X-Content-Type-Options": "nosniff",
-<<<<<<< HEAD
+        "Pragma": "no-cache",
+        "Server": "Microsoft-HTTPAPI/2.0",
+        "Strict-Transport-Security": "max-age=31536000; includeSubDomains",
+        "X-Content-Type-Options": "nosniff",
         "x-ms-correlation-request-id": "5125adf2-56a6-4b3d-be79-cc072cc3bd30",
         "x-ms-gatewayversion": "version=2.14.0",
         "x-ms-ratelimit-remaining-subscription-writes": "1181",
         "x-ms-request-id": "1ec41b45-b4ac-413c-8c9e-253fe8245062",
         "x-ms-routing-request-id": "WESTUS:20230406T193808Z:5125adf2-56a6-4b3d-be79-cc072cc3bd30"
-=======
-        "x-ms-correlation-request-id": "014198ea-82a1-442a-bca5-57b6dfa68ce8",
-        "x-ms-gatewayversion": "version=2.14.0",
-        "x-ms-ratelimit-remaining-subscription-writes": "1175",
-        "x-ms-request-id": "12ce8983-ea08-48eb-b030-65c478c2fa4f",
-        "x-ms-routing-request-id": "EASTUS:20230401T141119Z:014198ea-82a1-442a-bca5-57b6dfa68ce8"
->>>>>>> d0a38e13
-      },
-      "ResponseBody": {
-        "status": "Enqueued"
-      }
-    },
-    {
-<<<<<<< HEAD
+      },
+      "ResponseBody": {
+        "status": "Enqueued"
+      }
+    },
+    {
       "RequestUri": "https://management.azure.com/subscriptions/23587e98-b6ac-4328-a753-03bcd3c8e744/providers/Microsoft.DocumentDB/locations/westus2/operationsStatus/1ec41b45-b4ac-413c-8c9e-253fe8245062?api-version=2022-11-15-preview",
       "RequestMethod": "GET",
       "RequestHeaders": {
@@ -239,52 +170,30 @@
         "traceparent": "00-bc672900afce619180359f6c8642b7ce-8f73e668b5a303de-00",
         "User-Agent": "azsdk-net-ResourceManager/1.4.0 (.NET 7.0.4; Microsoft Windows 10.0.22621)",
         "x-ms-client-request-id": "1ae335ef57f193c9338649f5af0cd5c5",
-=======
-      "RequestUri": "https://management.azure.com/subscriptions/710e347c-9ac8-408c-90fe-f8cfc44bf967/providers/Microsoft.DocumentDB/locations/westus2/operationsStatus/12ce8983-ea08-48eb-b030-65c478c2fa4f?api-version=2022-11-15",
-      "RequestMethod": "GET",
-      "RequestHeaders": {
-        "Authorization": "Sanitized",
-        "traceparent": "00-9dc94e6062279b6f3ecba2cc691b39bb-2d8dc575d0abb1ea-00",
-        "User-Agent": "azsdk-net-ResourceManager/1.4.0 (.NET 7.0.4; Microsoft Windows 10.0.22621)",
-        "x-ms-client-request-id": "182c6fb9345fa9cafca4e9bc55ebc246",
->>>>>>> d0a38e13
-        "x-ms-return-client-request-id": "true"
-      },
-      "RequestBody": null,
-      "StatusCode": 200,
-      "ResponseHeaders": {
-        "Cache-Control": "no-store, no-cache",
-        "Content-Length": "21",
-        "Content-Type": "application/json",
-<<<<<<< HEAD
+        "x-ms-return-client-request-id": "true"
+      },
+      "RequestBody": null,
+      "StatusCode": 200,
+      "ResponseHeaders": {
+        "Cache-Control": "no-store, no-cache",
+        "Content-Length": "21",
+        "Content-Type": "application/json",
         "Date": "Thu, 06 Apr 2023 19:38:07 GMT",
-=======
-        "Date": "Sat, 01 Apr 2023 14:11:19 GMT",
->>>>>>> d0a38e13
-        "Pragma": "no-cache",
-        "Server": "Microsoft-HTTPAPI/2.0",
-        "Strict-Transport-Security": "max-age=31536000; includeSubDomains",
-        "X-Content-Type-Options": "nosniff",
-<<<<<<< HEAD
+        "Pragma": "no-cache",
+        "Server": "Microsoft-HTTPAPI/2.0",
+        "Strict-Transport-Security": "max-age=31536000; includeSubDomains",
+        "X-Content-Type-Options": "nosniff",
         "x-ms-correlation-request-id": "bc6d0ba4-a195-4800-90b6-c8d4f8df6f02",
         "x-ms-gatewayversion": "version=2.14.0",
         "x-ms-ratelimit-remaining-subscription-reads": "11720",
         "x-ms-request-id": "bc6d0ba4-a195-4800-90b6-c8d4f8df6f02",
         "x-ms-routing-request-id": "WESTUS:20230406T193808Z:bc6d0ba4-a195-4800-90b6-c8d4f8df6f02"
-=======
-        "x-ms-correlation-request-id": "98e1b97c-f6eb-4773-9750-039f8af880ec",
-        "x-ms-gatewayversion": "version=2.14.0",
-        "x-ms-ratelimit-remaining-subscription-reads": "11588",
-        "x-ms-request-id": "98e1b97c-f6eb-4773-9750-039f8af880ec",
-        "x-ms-routing-request-id": "EASTUS:20230401T141119Z:98e1b97c-f6eb-4773-9750-039f8af880ec"
->>>>>>> d0a38e13
-      },
-      "ResponseBody": {
-        "status": "Enqueued"
-      }
-    },
-    {
-<<<<<<< HEAD
+      },
+      "ResponseBody": {
+        "status": "Enqueued"
+      }
+    },
+    {
       "RequestUri": "https://management.azure.com/subscriptions/23587e98-b6ac-4328-a753-03bcd3c8e744/providers/Microsoft.DocumentDB/locations/westus2/operationsStatus/1ec41b45-b4ac-413c-8c9e-253fe8245062?api-version=2022-11-15-preview",
       "RequestMethod": "GET",
       "RequestHeaders": {
@@ -292,52 +201,30 @@
         "traceparent": "00-bc672900afce619180359f6c8642b7ce-2f2b2c731ddd6788-00",
         "User-Agent": "azsdk-net-ResourceManager/1.4.0 (.NET 7.0.4; Microsoft Windows 10.0.22621)",
         "x-ms-client-request-id": "665c1c53b0f1c257e4b1eb2143d7c6b9",
-=======
-      "RequestUri": "https://management.azure.com/subscriptions/710e347c-9ac8-408c-90fe-f8cfc44bf967/providers/Microsoft.DocumentDB/locations/westus2/operationsStatus/12ce8983-ea08-48eb-b030-65c478c2fa4f?api-version=2022-11-15",
-      "RequestMethod": "GET",
-      "RequestHeaders": {
-        "Authorization": "Sanitized",
-        "traceparent": "00-9dc94e6062279b6f3ecba2cc691b39bb-603941939dcc10b0-00",
-        "User-Agent": "azsdk-net-ResourceManager/1.4.0 (.NET 7.0.4; Microsoft Windows 10.0.22621)",
-        "x-ms-client-request-id": "2b54e312b43c4552ef7191740a8966af",
->>>>>>> d0a38e13
-        "x-ms-return-client-request-id": "true"
-      },
-      "RequestBody": null,
-      "StatusCode": 200,
-      "ResponseHeaders": {
-        "Cache-Control": "no-store, no-cache",
-        "Content-Length": "21",
-        "Content-Type": "application/json",
-<<<<<<< HEAD
+        "x-ms-return-client-request-id": "true"
+      },
+      "RequestBody": null,
+      "StatusCode": 200,
+      "ResponseHeaders": {
+        "Cache-Control": "no-store, no-cache",
+        "Content-Length": "21",
+        "Content-Type": "application/json",
         "Date": "Thu, 06 Apr 2023 19:38:08 GMT",
-=======
-        "Date": "Sat, 01 Apr 2023 14:11:20 GMT",
->>>>>>> d0a38e13
-        "Pragma": "no-cache",
-        "Server": "Microsoft-HTTPAPI/2.0",
-        "Strict-Transport-Security": "max-age=31536000; includeSubDomains",
-        "X-Content-Type-Options": "nosniff",
-<<<<<<< HEAD
+        "Pragma": "no-cache",
+        "Server": "Microsoft-HTTPAPI/2.0",
+        "Strict-Transport-Security": "max-age=31536000; includeSubDomains",
+        "X-Content-Type-Options": "nosniff",
         "x-ms-correlation-request-id": "7828773f-d969-409f-930a-d97fb4a9fca6",
         "x-ms-gatewayversion": "version=2.14.0",
         "x-ms-ratelimit-remaining-subscription-reads": "11719",
         "x-ms-request-id": "7828773f-d969-409f-930a-d97fb4a9fca6",
         "x-ms-routing-request-id": "WESTUS:20230406T193809Z:7828773f-d969-409f-930a-d97fb4a9fca6"
-=======
-        "x-ms-correlation-request-id": "e7eaf8d8-f3e2-4163-9c08-34990520f0f5",
-        "x-ms-gatewayversion": "version=2.14.0",
-        "x-ms-ratelimit-remaining-subscription-reads": "11587",
-        "x-ms-request-id": "e7eaf8d8-f3e2-4163-9c08-34990520f0f5",
-        "x-ms-routing-request-id": "EASTUS:20230401T141120Z:e7eaf8d8-f3e2-4163-9c08-34990520f0f5"
->>>>>>> d0a38e13
-      },
-      "ResponseBody": {
-        "status": "Enqueued"
-      }
-    },
-    {
-<<<<<<< HEAD
+      },
+      "ResponseBody": {
+        "status": "Enqueued"
+      }
+    },
+    {
       "RequestUri": "https://management.azure.com/subscriptions/23587e98-b6ac-4328-a753-03bcd3c8e744/providers/Microsoft.DocumentDB/locations/westus2/operationsStatus/1ec41b45-b4ac-413c-8c9e-253fe8245062?api-version=2022-11-15-preview",
       "RequestMethod": "GET",
       "RequestHeaders": {
@@ -345,52 +232,30 @@
         "traceparent": "00-bc672900afce619180359f6c8642b7ce-046efed1fcaf153d-00",
         "User-Agent": "azsdk-net-ResourceManager/1.4.0 (.NET 7.0.4; Microsoft Windows 10.0.22621)",
         "x-ms-client-request-id": "2565aecf360aa03b87eaed5e91c51bd3",
-=======
-      "RequestUri": "https://management.azure.com/subscriptions/710e347c-9ac8-408c-90fe-f8cfc44bf967/providers/Microsoft.DocumentDB/locations/westus2/operationsStatus/12ce8983-ea08-48eb-b030-65c478c2fa4f?api-version=2022-11-15",
-      "RequestMethod": "GET",
-      "RequestHeaders": {
-        "Authorization": "Sanitized",
-        "traceparent": "00-9dc94e6062279b6f3ecba2cc691b39bb-315113d762c9c5f0-00",
-        "User-Agent": "azsdk-net-ResourceManager/1.4.0 (.NET 7.0.4; Microsoft Windows 10.0.22621)",
-        "x-ms-client-request-id": "264d985a63b1fe0ebdee33b05de61e13",
->>>>>>> d0a38e13
-        "x-ms-return-client-request-id": "true"
-      },
-      "RequestBody": null,
-      "StatusCode": 200,
-      "ResponseHeaders": {
-        "Cache-Control": "no-store, no-cache",
-        "Content-Length": "21",
-        "Content-Type": "application/json",
-<<<<<<< HEAD
+        "x-ms-return-client-request-id": "true"
+      },
+      "RequestBody": null,
+      "StatusCode": 200,
+      "ResponseHeaders": {
+        "Cache-Control": "no-store, no-cache",
+        "Content-Length": "21",
+        "Content-Type": "application/json",
         "Date": "Thu, 06 Apr 2023 19:38:09 GMT",
-=======
-        "Date": "Sat, 01 Apr 2023 14:11:21 GMT",
->>>>>>> d0a38e13
-        "Pragma": "no-cache",
-        "Server": "Microsoft-HTTPAPI/2.0",
-        "Strict-Transport-Security": "max-age=31536000; includeSubDomains",
-        "X-Content-Type-Options": "nosniff",
-<<<<<<< HEAD
+        "Pragma": "no-cache",
+        "Server": "Microsoft-HTTPAPI/2.0",
+        "Strict-Transport-Security": "max-age=31536000; includeSubDomains",
+        "X-Content-Type-Options": "nosniff",
         "x-ms-correlation-request-id": "42a4eb6f-3172-46b0-b8b6-09f6f4ae7060",
         "x-ms-gatewayversion": "version=2.14.0",
         "x-ms-ratelimit-remaining-subscription-reads": "11718",
         "x-ms-request-id": "42a4eb6f-3172-46b0-b8b6-09f6f4ae7060",
         "x-ms-routing-request-id": "WESTUS:20230406T193810Z:42a4eb6f-3172-46b0-b8b6-09f6f4ae7060"
-=======
-        "x-ms-correlation-request-id": "842180b9-138e-478f-be5f-37d3eb15882b",
-        "x-ms-gatewayversion": "version=2.14.0",
-        "x-ms-ratelimit-remaining-subscription-reads": "11586",
-        "x-ms-request-id": "842180b9-138e-478f-be5f-37d3eb15882b",
-        "x-ms-routing-request-id": "EASTUS:20230401T141121Z:842180b9-138e-478f-be5f-37d3eb15882b"
->>>>>>> d0a38e13
-      },
-      "ResponseBody": {
-        "status": "Enqueued"
-      }
-    },
-    {
-<<<<<<< HEAD
+      },
+      "ResponseBody": {
+        "status": "Enqueued"
+      }
+    },
+    {
       "RequestUri": "https://management.azure.com/subscriptions/23587e98-b6ac-4328-a753-03bcd3c8e744/providers/Microsoft.DocumentDB/locations/westus2/operationsStatus/1ec41b45-b4ac-413c-8c9e-253fe8245062?api-version=2022-11-15-preview",
       "RequestMethod": "GET",
       "RequestHeaders": {
@@ -398,52 +263,30 @@
         "traceparent": "00-bc672900afce619180359f6c8642b7ce-4c9e2c08a02c7a90-00",
         "User-Agent": "azsdk-net-ResourceManager/1.4.0 (.NET 7.0.4; Microsoft Windows 10.0.22621)",
         "x-ms-client-request-id": "06141d1accaa3f6ade2135406ba84f5b",
-=======
-      "RequestUri": "https://management.azure.com/subscriptions/710e347c-9ac8-408c-90fe-f8cfc44bf967/providers/Microsoft.DocumentDB/locations/westus2/operationsStatus/12ce8983-ea08-48eb-b030-65c478c2fa4f?api-version=2022-11-15",
-      "RequestMethod": "GET",
-      "RequestHeaders": {
-        "Authorization": "Sanitized",
-        "traceparent": "00-9dc94e6062279b6f3ecba2cc691b39bb-4b620cdc977e2263-00",
-        "User-Agent": "azsdk-net-ResourceManager/1.4.0 (.NET 7.0.4; Microsoft Windows 10.0.22621)",
-        "x-ms-client-request-id": "9a42102ebe5f059e1de729eda3569f72",
->>>>>>> d0a38e13
-        "x-ms-return-client-request-id": "true"
-      },
-      "RequestBody": null,
-      "StatusCode": 200,
-      "ResponseHeaders": {
-        "Cache-Control": "no-store, no-cache",
-        "Content-Length": "21",
-        "Content-Type": "application/json",
-<<<<<<< HEAD
+        "x-ms-return-client-request-id": "true"
+      },
+      "RequestBody": null,
+      "StatusCode": 200,
+      "ResponseHeaders": {
+        "Cache-Control": "no-store, no-cache",
+        "Content-Length": "21",
+        "Content-Type": "application/json",
         "Date": "Thu, 06 Apr 2023 19:38:10 GMT",
-=======
-        "Date": "Sat, 01 Apr 2023 14:11:22 GMT",
->>>>>>> d0a38e13
-        "Pragma": "no-cache",
-        "Server": "Microsoft-HTTPAPI/2.0",
-        "Strict-Transport-Security": "max-age=31536000; includeSubDomains",
-        "X-Content-Type-Options": "nosniff",
-<<<<<<< HEAD
+        "Pragma": "no-cache",
+        "Server": "Microsoft-HTTPAPI/2.0",
+        "Strict-Transport-Security": "max-age=31536000; includeSubDomains",
+        "X-Content-Type-Options": "nosniff",
         "x-ms-correlation-request-id": "b702aa63-9c47-4e10-a173-104865fdafec",
         "x-ms-gatewayversion": "version=2.14.0",
         "x-ms-ratelimit-remaining-subscription-reads": "11717",
         "x-ms-request-id": "b702aa63-9c47-4e10-a173-104865fdafec",
         "x-ms-routing-request-id": "WESTUS:20230406T193811Z:b702aa63-9c47-4e10-a173-104865fdafec"
-=======
-        "x-ms-correlation-request-id": "e6201bed-fd12-4c17-bbd0-359dab71fe52",
-        "x-ms-gatewayversion": "version=2.14.0",
-        "x-ms-ratelimit-remaining-subscription-reads": "11585",
-        "x-ms-request-id": "e6201bed-fd12-4c17-bbd0-359dab71fe52",
-        "x-ms-routing-request-id": "EASTUS:20230401T141122Z:e6201bed-fd12-4c17-bbd0-359dab71fe52"
->>>>>>> d0a38e13
       },
       "ResponseBody": {
         "status": "Dequeued"
       }
     },
     {
-<<<<<<< HEAD
       "RequestUri": "https://management.azure.com/subscriptions/23587e98-b6ac-4328-a753-03bcd3c8e744/providers/Microsoft.DocumentDB/locations/westus2/operationsStatus/1ec41b45-b4ac-413c-8c9e-253fe8245062?api-version=2022-11-15-preview",
       "RequestMethod": "GET",
       "RequestHeaders": {
@@ -451,52 +294,30 @@
         "traceparent": "00-bc672900afce619180359f6c8642b7ce-9191c36f536a5b74-00",
         "User-Agent": "azsdk-net-ResourceManager/1.4.0 (.NET 7.0.4; Microsoft Windows 10.0.22621)",
         "x-ms-client-request-id": "00258fbfb0a71cbae1bcdf07c3f9311f",
-=======
-      "RequestUri": "https://management.azure.com/subscriptions/710e347c-9ac8-408c-90fe-f8cfc44bf967/providers/Microsoft.DocumentDB/locations/westus2/operationsStatus/12ce8983-ea08-48eb-b030-65c478c2fa4f?api-version=2022-11-15",
-      "RequestMethod": "GET",
-      "RequestHeaders": {
-        "Authorization": "Sanitized",
-        "traceparent": "00-9dc94e6062279b6f3ecba2cc691b39bb-607857e7b40e1877-00",
-        "User-Agent": "azsdk-net-ResourceManager/1.4.0 (.NET 7.0.4; Microsoft Windows 10.0.22621)",
-        "x-ms-client-request-id": "bd613a3e9b9dae94d4556e4d80a1e809",
->>>>>>> d0a38e13
-        "x-ms-return-client-request-id": "true"
-      },
-      "RequestBody": null,
-      "StatusCode": 200,
-      "ResponseHeaders": {
-        "Cache-Control": "no-store, no-cache",
-        "Content-Length": "21",
-        "Content-Type": "application/json",
-<<<<<<< HEAD
+        "x-ms-return-client-request-id": "true"
+      },
+      "RequestBody": null,
+      "StatusCode": 200,
+      "ResponseHeaders": {
+        "Cache-Control": "no-store, no-cache",
+        "Content-Length": "21",
+        "Content-Type": "application/json",
         "Date": "Thu, 06 Apr 2023 19:38:12 GMT",
-=======
-        "Date": "Sat, 01 Apr 2023 14:11:24 GMT",
->>>>>>> d0a38e13
-        "Pragma": "no-cache",
-        "Server": "Microsoft-HTTPAPI/2.0",
-        "Strict-Transport-Security": "max-age=31536000; includeSubDomains",
-        "X-Content-Type-Options": "nosniff",
-<<<<<<< HEAD
+        "Pragma": "no-cache",
+        "Server": "Microsoft-HTTPAPI/2.0",
+        "Strict-Transport-Security": "max-age=31536000; includeSubDomains",
+        "X-Content-Type-Options": "nosniff",
         "x-ms-correlation-request-id": "0c6b4e5a-ddd2-42f6-b1b2-74641e06998e",
         "x-ms-gatewayversion": "version=2.14.0",
         "x-ms-ratelimit-remaining-subscription-reads": "11716",
         "x-ms-request-id": "0c6b4e5a-ddd2-42f6-b1b2-74641e06998e",
         "x-ms-routing-request-id": "WESTUS:20230406T193813Z:0c6b4e5a-ddd2-42f6-b1b2-74641e06998e"
-=======
-        "x-ms-correlation-request-id": "9f5e91d9-13ad-4977-a0ec-7b6b2edce52d",
-        "x-ms-gatewayversion": "version=2.14.0",
-        "x-ms-ratelimit-remaining-subscription-reads": "11584",
-        "x-ms-request-id": "9f5e91d9-13ad-4977-a0ec-7b6b2edce52d",
-        "x-ms-routing-request-id": "EASTUS:20230401T141124Z:9f5e91d9-13ad-4977-a0ec-7b6b2edce52d"
->>>>>>> d0a38e13
       },
       "ResponseBody": {
         "status": "Dequeued"
       }
     },
     {
-<<<<<<< HEAD
       "RequestUri": "https://management.azure.com/subscriptions/23587e98-b6ac-4328-a753-03bcd3c8e744/providers/Microsoft.DocumentDB/locations/westus2/operationsStatus/1ec41b45-b4ac-413c-8c9e-253fe8245062?api-version=2022-11-15-preview",
       "RequestMethod": "GET",
       "RequestHeaders": {
@@ -504,15 +325,6 @@
         "traceparent": "00-bc672900afce619180359f6c8642b7ce-1cfc8492853301d5-00",
         "User-Agent": "azsdk-net-ResourceManager/1.4.0 (.NET 7.0.4; Microsoft Windows 10.0.22621)",
         "x-ms-client-request-id": "26061796c0c3030e442547e800fb34df",
-=======
-      "RequestUri": "https://management.azure.com/subscriptions/710e347c-9ac8-408c-90fe-f8cfc44bf967/providers/Microsoft.DocumentDB/locations/westus2/operationsStatus/12ce8983-ea08-48eb-b030-65c478c2fa4f?api-version=2022-11-15",
-      "RequestMethod": "GET",
-      "RequestHeaders": {
-        "Authorization": "Sanitized",
-        "traceparent": "00-9dc94e6062279b6f3ecba2cc691b39bb-528017648f0ae01d-00",
-        "User-Agent": "azsdk-net-ResourceManager/1.4.0 (.NET 7.0.4; Microsoft Windows 10.0.22621)",
-        "x-ms-client-request-id": "f9467e53cb469c4ff94808ca3a215b67",
->>>>>>> d0a38e13
         "x-ms-return-client-request-id": "true"
       },
       "RequestBody": null,
@@ -521,35 +333,22 @@
         "Cache-Control": "no-store, no-cache",
         "Content-Length": "22",
         "Content-Type": "application/json",
-<<<<<<< HEAD
         "Date": "Thu, 06 Apr 2023 19:38:16 GMT",
-=======
-        "Date": "Sat, 01 Apr 2023 14:11:28 GMT",
->>>>>>> d0a38e13
-        "Pragma": "no-cache",
-        "Server": "Microsoft-HTTPAPI/2.0",
-        "Strict-Transport-Security": "max-age=31536000; includeSubDomains",
-        "X-Content-Type-Options": "nosniff",
-<<<<<<< HEAD
+        "Pragma": "no-cache",
+        "Server": "Microsoft-HTTPAPI/2.0",
+        "Strict-Transport-Security": "max-age=31536000; includeSubDomains",
+        "X-Content-Type-Options": "nosniff",
         "x-ms-correlation-request-id": "7b15044f-4bc4-4281-bd73-0fc4a1432270",
         "x-ms-gatewayversion": "version=2.14.0",
         "x-ms-ratelimit-remaining-subscription-reads": "11715",
         "x-ms-request-id": "7b15044f-4bc4-4281-bd73-0fc4a1432270",
         "x-ms-routing-request-id": "WESTUS:20230406T193817Z:7b15044f-4bc4-4281-bd73-0fc4a1432270"
-=======
-        "x-ms-correlation-request-id": "d193b6f3-3152-4368-b992-cce87303ae7f",
-        "x-ms-gatewayversion": "version=2.14.0",
-        "x-ms-ratelimit-remaining-subscription-reads": "11583",
-        "x-ms-request-id": "d193b6f3-3152-4368-b992-cce87303ae7f",
-        "x-ms-routing-request-id": "EASTUS:20230401T141129Z:d193b6f3-3152-4368-b992-cce87303ae7f"
->>>>>>> d0a38e13
       },
       "ResponseBody": {
         "status": "Succeeded"
       }
     },
     {
-<<<<<<< HEAD
       "RequestUri": "https://management.azure.com/subscriptions/23587e98-b6ac-4328-a753-03bcd3c8e744/resourceGroups/dbaccount-8412/providers/Microsoft.DocumentDB/databaseAccounts/dbaccount-1188/sqlDatabases/sql-db-1283/containers/sql-container-2734/storedProcedures/sql-stored-procedure-8103?api-version=2022-11-15-preview",
       "RequestMethod": "GET",
       "RequestHeaders": {
@@ -557,15 +356,6 @@
         "traceparent": "00-bc672900afce619180359f6c8642b7ce-93a30ec0f9d1e520-00",
         "User-Agent": "azsdk-net-ResourceManager/1.4.0 (.NET 7.0.4; Microsoft Windows 10.0.22621)",
         "x-ms-client-request-id": "019e919a1ba06a2b62f725eeec627ce4",
-=======
-      "RequestUri": "https://management.azure.com/subscriptions/710e347c-9ac8-408c-90fe-f8cfc44bf967/resourceGroups/dbaccount-6548/providers/Microsoft.DocumentDB/databaseAccounts/dbaccount-8009/sqlDatabases/sql-db-57/containers/sql-container-3287/storedProcedures/sql-stored-procedure-431?api-version=2022-11-15",
-      "RequestMethod": "GET",
-      "RequestHeaders": {
-        "Authorization": "Sanitized",
-        "traceparent": "00-9dc94e6062279b6f3ecba2cc691b39bb-b5cfa21fa0336648-00",
-        "User-Agent": "azsdk-net-ResourceManager/1.4.0 (.NET 7.0.4; Microsoft Windows 10.0.22621)",
-        "x-ms-client-request-id": "2272c04e618492767b94c50a5050857c",
->>>>>>> d0a38e13
         "x-ms-return-client-request-id": "true"
       },
       "RequestBody": null,
@@ -574,16 +364,11 @@
         "Cache-Control": "no-store, no-cache",
         "Content-Length": "764",
         "Content-Type": "application/json",
-<<<<<<< HEAD
         "Date": "Thu, 06 Apr 2023 19:38:17 GMT",
-=======
-        "Date": "Sat, 01 Apr 2023 14:11:28 GMT",
->>>>>>> d0a38e13
-        "Pragma": "no-cache",
-        "Server": "Microsoft-HTTPAPI/2.0",
-        "Strict-Transport-Security": "max-age=31536000; includeSubDomains",
-        "X-Content-Type-Options": "nosniff",
-<<<<<<< HEAD
+        "Pragma": "no-cache",
+        "Server": "Microsoft-HTTPAPI/2.0",
+        "Strict-Transport-Security": "max-age=31536000; includeSubDomains",
+        "X-Content-Type-Options": "nosniff",
         "x-ms-correlation-request-id": "94b80301-c946-4987-ace1-8aa3010130c1",
         "x-ms-gatewayversion": "version=2.14.0",
         "x-ms-ratelimit-remaining-subscription-reads": "11714",
@@ -608,45 +393,13 @@
     },
     {
       "RequestUri": "https://management.azure.com/subscriptions/23587e98-b6ac-4328-a753-03bcd3c8e744/resourceGroups/dbaccount-8412/providers/Microsoft.DocumentDB/databaseAccounts/dbaccount-1188/sqlDatabases/sql-db-1283/containers/sql-container-2734/storedProcedures?api-version=2022-11-15-preview",
-=======
-        "x-ms-correlation-request-id": "6b5f5acb-53c6-47a9-8285-dbf8f56c9c5e",
-        "x-ms-gatewayversion": "version=2.14.0",
-        "x-ms-ratelimit-remaining-subscription-reads": "11582",
-        "x-ms-request-id": "6b5f5acb-53c6-47a9-8285-dbf8f56c9c5e",
-        "x-ms-routing-request-id": "EASTUS:20230401T141129Z:6b5f5acb-53c6-47a9-8285-dbf8f56c9c5e"
-      },
-      "ResponseBody": {
-        "id": "/subscriptions/710e347c-9ac8-408c-90fe-f8cfc44bf967/resourceGroups/dbaccount-6548/providers/Microsoft.DocumentDB/databaseAccounts/dbaccount-8009/sqlDatabases/sql-db-57/containers/sql-container-3287/storedProcedures/sql-stored-procedure-431",
-        "type": "Microsoft.DocumentDB/databaseAccounts/sqlDatabases/containers/storedProcedures",
-        "name": "sql-stored-procedure-431",
-        "properties": {
-          "resource": {
-            "id": "sql-stored-procedure-431",
-            "body": "function () {\r\n    var updatetext = getContext();\r\n    var response = context.getResponse();\r\n    response.setBody(\u0027First Hello World\u0027);\r\n}",
-            "_rid": "oGwXAPuteukEAAAAAAAAgA==",
-            "_self": "dbs/oGwXAA==/colls/oGwXAPuteuk=/sprocs/oGwXAPuteukEAAAAAAAAgA==/",
-            "_etag": "\u00227500878b-0000-0700-0000-64283b8b0000\u0022",
-            "_ts": 1680358283
-          }
-        }
-      }
-    },
-    {
-      "RequestUri": "https://management.azure.com/subscriptions/710e347c-9ac8-408c-90fe-f8cfc44bf967/resourceGroups/dbaccount-6548/providers/Microsoft.DocumentDB/databaseAccounts/dbaccount-8009/sqlDatabases/sql-db-57/containers/sql-container-3287/storedProcedures?api-version=2022-11-15",
->>>>>>> d0a38e13
       "RequestMethod": "GET",
       "RequestHeaders": {
         "Accept": "application/json",
         "Authorization": "Sanitized",
-<<<<<<< HEAD
         "traceparent": "00-9ffba929e5e65fb94928ee3b5216c280-c020c5c40ecc5d95-00",
         "User-Agent": "azsdk-net-ResourceManager.CosmosDB/1.3.0-alpha.20230405.1 (.NET 7.0.4; Microsoft Windows 10.0.22621)",
         "x-ms-client-request-id": "54aa16ef29a1ff988022bb8268d11be6",
-=======
-        "traceparent": "00-c4723dcb47495f9aeee6ed75be9c5f79-1a587cfc96855bb1-00",
-        "User-Agent": "azsdk-net-ResourceManager.CosmosDB/1.3.0-alpha.20230330.1 (.NET 7.0.4; Microsoft Windows 10.0.22621)",
-        "x-ms-client-request-id": "249a1ffea510722ceac5c35492ca73b3",
->>>>>>> d0a38e13
         "x-ms-return-client-request-id": "true"
       },
       "RequestBody": null,
@@ -655,33 +408,20 @@
         "Cache-Control": "no-store, no-cache",
         "Content-Length": "776",
         "Content-Type": "application/json",
-<<<<<<< HEAD
         "Date": "Thu, 06 Apr 2023 19:38:17 GMT",
-=======
-        "Date": "Sat, 01 Apr 2023 14:11:29 GMT",
->>>>>>> d0a38e13
-        "Pragma": "no-cache",
-        "Server": "Microsoft-HTTPAPI/2.0",
-        "Strict-Transport-Security": "max-age=31536000; includeSubDomains",
-        "X-Content-Type-Options": "nosniff",
-<<<<<<< HEAD
+        "Pragma": "no-cache",
+        "Server": "Microsoft-HTTPAPI/2.0",
+        "Strict-Transport-Security": "max-age=31536000; includeSubDomains",
+        "X-Content-Type-Options": "nosniff",
         "x-ms-correlation-request-id": "ae7f74d8-5299-4d04-a536-f75761d28879",
         "x-ms-gatewayversion": "version=2.14.0",
         "x-ms-ratelimit-remaining-subscription-reads": "11713",
         "x-ms-request-id": "ae7f74d8-5299-4d04-a536-f75761d28879",
         "x-ms-routing-request-id": "WESTUS:20230406T193818Z:ae7f74d8-5299-4d04-a536-f75761d28879"
-=======
-        "x-ms-correlation-request-id": "cac56e7d-e55d-4523-9e35-a2301fe428b6",
-        "x-ms-gatewayversion": "version=2.14.0",
-        "x-ms-ratelimit-remaining-subscription-reads": "11581",
-        "x-ms-request-id": "cac56e7d-e55d-4523-9e35-a2301fe428b6",
-        "x-ms-routing-request-id": "EASTUS:20230401T141129Z:cac56e7d-e55d-4523-9e35-a2301fe428b6"
->>>>>>> d0a38e13
       },
       "ResponseBody": {
         "value": [
           {
-<<<<<<< HEAD
             "id": "/subscriptions/23587e98-b6ac-4328-a753-03bcd3c8e744/resourceGroups/dbaccount-8412/providers/Microsoft.DocumentDB/databaseAccounts/dbaccount-1188/sqlDatabases/sql-db-1283/containers/sql-container-2734/storedProcedures/sql-stored-procedure-8103",
             "type": "Microsoft.DocumentDB/databaseAccounts/sqlDatabases/containers/storedProcedures",
             "name": "sql-stored-procedure-8103",
@@ -701,40 +441,13 @@
     },
     {
       "RequestUri": "https://management.azure.com/subscriptions/23587e98-b6ac-4328-a753-03bcd3c8e744/resourceGroups/dbaccount-8412/providers/Microsoft.DocumentDB/databaseAccounts/dbaccount-1188/sqlDatabases/sql-db-1283/containers/sql-container-2734/storedProcedures/sql-stored-procedure-8103?api-version=2022-11-15-preview",
-=======
-            "id": "/subscriptions/710e347c-9ac8-408c-90fe-f8cfc44bf967/resourceGroups/dbaccount-6548/providers/Microsoft.DocumentDB/databaseAccounts/dbaccount-8009/sqlDatabases/sql-db-57/containers/sql-container-3287/storedProcedures/sql-stored-procedure-431",
-            "type": "Microsoft.DocumentDB/databaseAccounts/sqlDatabases/containers/storedProcedures",
-            "name": "sql-stored-procedure-431",
-            "properties": {
-              "resource": {
-                "id": "sql-stored-procedure-431",
-                "body": "function () {\r\n    var updatetext = getContext();\r\n    var response = context.getResponse();\r\n    response.setBody(\u0027First Hello World\u0027);\r\n}",
-                "_rid": "oGwXAPuteukEAAAAAAAAgA==",
-                "_self": "dbs/oGwXAA==/colls/oGwXAPuteuk=/sprocs/oGwXAPuteukEAAAAAAAAgA==/",
-                "_etag": "\u00227500878b-0000-0700-0000-64283b8b0000\u0022",
-                "_ts": 1680358283
-              }
-            }
-          }
-        ]
-      }
-    },
-    {
-      "RequestUri": "https://management.azure.com/subscriptions/710e347c-9ac8-408c-90fe-f8cfc44bf967/resourceGroups/dbaccount-6548/providers/Microsoft.DocumentDB/databaseAccounts/dbaccount-8009/sqlDatabases/sql-db-57/containers/sql-container-3287/storedProcedures/sql-stored-procedure-431?api-version=2022-11-15",
->>>>>>> d0a38e13
       "RequestMethod": "GET",
       "RequestHeaders": {
         "Accept": "application/json",
         "Authorization": "Sanitized",
-<<<<<<< HEAD
         "traceparent": "00-4f0690c25e37ed6b1b0a11071c2961b0-d0ad39e92c7324fe-00",
         "User-Agent": "azsdk-net-ResourceManager.CosmosDB/1.3.0-alpha.20230405.1 (.NET 7.0.4; Microsoft Windows 10.0.22621)",
         "x-ms-client-request-id": "316c0087305a7a7eeb9bc4cb9b2016e1",
-=======
-        "traceparent": "00-0d308ceeda4cf438ee13b88641c91c88-184993804ac88d8e-00",
-        "User-Agent": "azsdk-net-ResourceManager.CosmosDB/1.3.0-alpha.20230330.1 (.NET 7.0.4; Microsoft Windows 10.0.22621)",
-        "x-ms-client-request-id": "bffe07f9c52ff18408b37eb206444ca9",
->>>>>>> d0a38e13
         "x-ms-return-client-request-id": "true"
       },
       "RequestBody": null,
@@ -743,16 +456,11 @@
         "Cache-Control": "no-store, no-cache",
         "Content-Length": "764",
         "Content-Type": "application/json",
-<<<<<<< HEAD
         "Date": "Thu, 06 Apr 2023 19:38:17 GMT",
-=======
-        "Date": "Sat, 01 Apr 2023 14:11:29 GMT",
->>>>>>> d0a38e13
-        "Pragma": "no-cache",
-        "Server": "Microsoft-HTTPAPI/2.0",
-        "Strict-Transport-Security": "max-age=31536000; includeSubDomains",
-        "X-Content-Type-Options": "nosniff",
-<<<<<<< HEAD
+        "Pragma": "no-cache",
+        "Server": "Microsoft-HTTPAPI/2.0",
+        "Strict-Transport-Security": "max-age=31536000; includeSubDomains",
+        "X-Content-Type-Options": "nosniff",
         "x-ms-correlation-request-id": "ed7aa679-c3de-4b05-ba4d-0aa13c38e5ad",
         "x-ms-gatewayversion": "version=2.14.0",
         "x-ms-ratelimit-remaining-subscription-reads": "11712",
@@ -783,82 +491,32 @@
         "traceparent": "00-d5392d93f5f527c22c09dcc14ebcb11d-7208b81e97d4c8cb-00",
         "User-Agent": "azsdk-net-ResourceManager.CosmosDB/1.3.0-alpha.20230405.1 (.NET 7.0.4; Microsoft Windows 10.0.22621)",
         "x-ms-client-request-id": "eaf962a9e051713df99f807e5fa90190",
-=======
-        "x-ms-correlation-request-id": "ad510cf0-93e3-4945-ba41-a2da924c6b78",
-        "x-ms-gatewayversion": "version=2.14.0",
-        "x-ms-ratelimit-remaining-subscription-reads": "11580",
-        "x-ms-request-id": "ad510cf0-93e3-4945-ba41-a2da924c6b78",
-        "x-ms-routing-request-id": "EASTUS:20230401T141129Z:ad510cf0-93e3-4945-ba41-a2da924c6b78"
-      },
-      "ResponseBody": {
-        "id": "/subscriptions/710e347c-9ac8-408c-90fe-f8cfc44bf967/resourceGroups/dbaccount-6548/providers/Microsoft.DocumentDB/databaseAccounts/dbaccount-8009/sqlDatabases/sql-db-57/containers/sql-container-3287/storedProcedures/sql-stored-procedure-431",
-        "type": "Microsoft.DocumentDB/databaseAccounts/sqlDatabases/containers/storedProcedures",
-        "name": "sql-stored-procedure-431",
-        "properties": {
-          "resource": {
-            "id": "sql-stored-procedure-431",
-            "body": "function () {\r\n    var updatetext = getContext();\r\n    var response = context.getResponse();\r\n    response.setBody(\u0027First Hello World\u0027);\r\n}",
-            "_rid": "oGwXAPuteukEAAAAAAAAgA==",
-            "_self": "dbs/oGwXAA==/colls/oGwXAPuteuk=/sprocs/oGwXAPuteukEAAAAAAAAgA==/",
-            "_etag": "\u00227500878b-0000-0700-0000-64283b8b0000\u0022",
-            "_ts": 1680358283
-          }
-        }
-      }
-    },
-    {
-      "RequestUri": "https://management.azure.com/subscriptions/710e347c-9ac8-408c-90fe-f8cfc44bf967/resourceGroups/dbaccount-6548/providers/Microsoft.DocumentDB/databaseAccounts/dbaccount-8009/sqlDatabases/sql-db-57/containers/sql-container-3287/storedProcedures/sql-stored-procedure-431?api-version=2022-11-15",
-      "RequestMethod": "DELETE",
-      "RequestHeaders": {
-        "Authorization": "Sanitized",
-        "traceparent": "00-73100f5bd3bf9e40696e8f0a0d9ebc52-00201f6b8087d8a6-00",
-        "User-Agent": "azsdk-net-ResourceManager.CosmosDB/1.3.0-alpha.20230330.1 (.NET 7.0.4; Microsoft Windows 10.0.22621)",
-        "x-ms-client-request-id": "1acc8cc33787a95694ff38bf9d21ffb1",
->>>>>>> d0a38e13
         "x-ms-return-client-request-id": "true"
       },
       "RequestBody": null,
       "StatusCode": 202,
       "ResponseHeaders": {
-<<<<<<< HEAD
         "Azure-AsyncOperation": "https://management.azure.com/subscriptions/23587e98-b6ac-4328-a753-03bcd3c8e744/providers/Microsoft.DocumentDB/locations/westus2/operationsStatus/694d74c4-9c1a-44ca-b3cd-a2bd328b415f?api-version=2022-11-15-preview",
         "Cache-Control": "no-store, no-cache",
         "Content-Length": "21",
         "Content-Type": "application/json",
         "Date": "Thu, 06 Apr 2023 19:38:17 GMT",
         "Location": "https://management.azure.com/subscriptions/23587e98-b6ac-4328-a753-03bcd3c8e744/resourceGroups/dbaccount-8412/providers/Microsoft.DocumentDB/databaseAccounts/dbaccount-1188/sqlDatabases/sql-db-1283/containers/sql-container-2734/storedProcedures/sql-stored-procedure-8103/operationResults/694d74c4-9c1a-44ca-b3cd-a2bd328b415f?api-version=2022-11-15-preview",
-=======
-        "Azure-AsyncOperation": "https://management.azure.com/subscriptions/710e347c-9ac8-408c-90fe-f8cfc44bf967/providers/Microsoft.DocumentDB/locations/westus2/operationsStatus/1c068d85-ae25-48f1-866c-b7bffff317f5?api-version=2022-11-15",
-        "Cache-Control": "no-store, no-cache",
-        "Content-Length": "21",
-        "Content-Type": "application/json",
-        "Date": "Sat, 01 Apr 2023 14:11:29 GMT",
-        "Location": "https://management.azure.com/subscriptions/710e347c-9ac8-408c-90fe-f8cfc44bf967/resourceGroups/dbaccount-6548/providers/Microsoft.DocumentDB/databaseAccounts/dbaccount-8009/sqlDatabases/sql-db-57/containers/sql-container-3287/storedProcedures/sql-stored-procedure-431/operationResults/1c068d85-ae25-48f1-866c-b7bffff317f5?api-version=2022-11-15",
->>>>>>> d0a38e13
-        "Pragma": "no-cache",
-        "Server": "Microsoft-HTTPAPI/2.0",
-        "Strict-Transport-Security": "max-age=31536000; includeSubDomains",
-        "X-Content-Type-Options": "nosniff",
-<<<<<<< HEAD
+        "Pragma": "no-cache",
+        "Server": "Microsoft-HTTPAPI/2.0",
+        "Strict-Transport-Security": "max-age=31536000; includeSubDomains",
+        "X-Content-Type-Options": "nosniff",
         "x-ms-correlation-request-id": "e277ecd0-3cb4-42c4-bf63-6b589829df47",
         "x-ms-gatewayversion": "version=2.14.0",
         "x-ms-ratelimit-remaining-subscription-deletes": "14988",
         "x-ms-request-id": "694d74c4-9c1a-44ca-b3cd-a2bd328b415f",
         "x-ms-routing-request-id": "WESTUS:20230406T193818Z:e277ecd0-3cb4-42c4-bf63-6b589829df47"
-=======
-        "x-ms-correlation-request-id": "ba4adc79-6924-4e3d-bef1-676e4328962a",
-        "x-ms-gatewayversion": "version=2.14.0",
-        "x-ms-ratelimit-remaining-subscription-deletes": "14982",
-        "x-ms-request-id": "1c068d85-ae25-48f1-866c-b7bffff317f5",
-        "x-ms-routing-request-id": "EASTUS:20230401T141130Z:ba4adc79-6924-4e3d-bef1-676e4328962a"
->>>>>>> d0a38e13
-      },
-      "ResponseBody": {
-        "status": "Enqueued"
-      }
-    },
-    {
-<<<<<<< HEAD
+      },
+      "ResponseBody": {
+        "status": "Enqueued"
+      }
+    },
+    {
       "RequestUri": "https://management.azure.com/subscriptions/23587e98-b6ac-4328-a753-03bcd3c8e744/providers/Microsoft.DocumentDB/locations/westus2/operationsStatus/694d74c4-9c1a-44ca-b3cd-a2bd328b415f?api-version=2022-11-15-preview",
       "RequestMethod": "GET",
       "RequestHeaders": {
@@ -866,52 +524,30 @@
         "traceparent": "00-d5392d93f5f527c22c09dcc14ebcb11d-6df3eb68282bc896-00",
         "User-Agent": "azsdk-net-ResourceManager/1.4.0 (.NET 7.0.4; Microsoft Windows 10.0.22621)",
         "x-ms-client-request-id": "06d9da0c31d8a795c3fb37bbaf001a41",
-=======
-      "RequestUri": "https://management.azure.com/subscriptions/710e347c-9ac8-408c-90fe-f8cfc44bf967/providers/Microsoft.DocumentDB/locations/westus2/operationsStatus/1c068d85-ae25-48f1-866c-b7bffff317f5?api-version=2022-11-15",
-      "RequestMethod": "GET",
-      "RequestHeaders": {
-        "Authorization": "Sanitized",
-        "traceparent": "00-73100f5bd3bf9e40696e8f0a0d9ebc52-c8633e7bd0b0e89f-00",
-        "User-Agent": "azsdk-net-ResourceManager/1.4.0 (.NET 7.0.4; Microsoft Windows 10.0.22621)",
-        "x-ms-client-request-id": "05911a7958fec22bb0552a2f8dc553e6",
->>>>>>> d0a38e13
-        "x-ms-return-client-request-id": "true"
-      },
-      "RequestBody": null,
-      "StatusCode": 200,
-      "ResponseHeaders": {
-        "Cache-Control": "no-store, no-cache",
-        "Content-Length": "21",
-        "Content-Type": "application/json",
-<<<<<<< HEAD
+        "x-ms-return-client-request-id": "true"
+      },
+      "RequestBody": null,
+      "StatusCode": 200,
+      "ResponseHeaders": {
+        "Cache-Control": "no-store, no-cache",
+        "Content-Length": "21",
+        "Content-Type": "application/json",
         "Date": "Thu, 06 Apr 2023 19:38:17 GMT",
-=======
-        "Date": "Sat, 01 Apr 2023 14:11:30 GMT",
->>>>>>> d0a38e13
-        "Pragma": "no-cache",
-        "Server": "Microsoft-HTTPAPI/2.0",
-        "Strict-Transport-Security": "max-age=31536000; includeSubDomains",
-        "X-Content-Type-Options": "nosniff",
-<<<<<<< HEAD
+        "Pragma": "no-cache",
+        "Server": "Microsoft-HTTPAPI/2.0",
+        "Strict-Transport-Security": "max-age=31536000; includeSubDomains",
+        "X-Content-Type-Options": "nosniff",
         "x-ms-correlation-request-id": "cc390f03-81aa-4a2e-a6f2-159f97b95fec",
         "x-ms-gatewayversion": "version=2.14.0",
         "x-ms-ratelimit-remaining-subscription-reads": "11711",
         "x-ms-request-id": "cc390f03-81aa-4a2e-a6f2-159f97b95fec",
         "x-ms-routing-request-id": "WESTUS:20230406T193818Z:cc390f03-81aa-4a2e-a6f2-159f97b95fec"
-=======
-        "x-ms-correlation-request-id": "6c20db80-5c41-4276-9137-79c768bb218d",
-        "x-ms-gatewayversion": "version=2.14.0",
-        "x-ms-ratelimit-remaining-subscription-reads": "11579",
-        "x-ms-request-id": "6c20db80-5c41-4276-9137-79c768bb218d",
-        "x-ms-routing-request-id": "EASTUS:20230401T141130Z:6c20db80-5c41-4276-9137-79c768bb218d"
->>>>>>> d0a38e13
-      },
-      "ResponseBody": {
-        "status": "Enqueued"
-      }
-    },
-    {
-<<<<<<< HEAD
+      },
+      "ResponseBody": {
+        "status": "Enqueued"
+      }
+    },
+    {
       "RequestUri": "https://management.azure.com/subscriptions/23587e98-b6ac-4328-a753-03bcd3c8e744/providers/Microsoft.DocumentDB/locations/westus2/operationsStatus/694d74c4-9c1a-44ca-b3cd-a2bd328b415f?api-version=2022-11-15-preview",
       "RequestMethod": "GET",
       "RequestHeaders": {
@@ -919,52 +555,30 @@
         "traceparent": "00-d5392d93f5f527c22c09dcc14ebcb11d-c451d25c1e8ac767-00",
         "User-Agent": "azsdk-net-ResourceManager/1.4.0 (.NET 7.0.4; Microsoft Windows 10.0.22621)",
         "x-ms-client-request-id": "5cf0339929ba5eebd839522177370c2d",
-=======
-      "RequestUri": "https://management.azure.com/subscriptions/710e347c-9ac8-408c-90fe-f8cfc44bf967/providers/Microsoft.DocumentDB/locations/westus2/operationsStatus/1c068d85-ae25-48f1-866c-b7bffff317f5?api-version=2022-11-15",
-      "RequestMethod": "GET",
-      "RequestHeaders": {
-        "Authorization": "Sanitized",
-        "traceparent": "00-73100f5bd3bf9e40696e8f0a0d9ebc52-3eba17f884accb23-00",
-        "User-Agent": "azsdk-net-ResourceManager/1.4.0 (.NET 7.0.4; Microsoft Windows 10.0.22621)",
-        "x-ms-client-request-id": "f491ccb30333fd573f927fdf1af9811a",
->>>>>>> d0a38e13
-        "x-ms-return-client-request-id": "true"
-      },
-      "RequestBody": null,
-      "StatusCode": 200,
-      "ResponseHeaders": {
-        "Cache-Control": "no-store, no-cache",
-        "Content-Length": "21",
-        "Content-Type": "application/json",
-<<<<<<< HEAD
+        "x-ms-return-client-request-id": "true"
+      },
+      "RequestBody": null,
+      "StatusCode": 200,
+      "ResponseHeaders": {
+        "Cache-Control": "no-store, no-cache",
+        "Content-Length": "21",
+        "Content-Type": "application/json",
         "Date": "Thu, 06 Apr 2023 19:38:18 GMT",
-=======
-        "Date": "Sat, 01 Apr 2023 14:11:31 GMT",
->>>>>>> d0a38e13
-        "Pragma": "no-cache",
-        "Server": "Microsoft-HTTPAPI/2.0",
-        "Strict-Transport-Security": "max-age=31536000; includeSubDomains",
-        "X-Content-Type-Options": "nosniff",
-<<<<<<< HEAD
+        "Pragma": "no-cache",
+        "Server": "Microsoft-HTTPAPI/2.0",
+        "Strict-Transport-Security": "max-age=31536000; includeSubDomains",
+        "X-Content-Type-Options": "nosniff",
         "x-ms-correlation-request-id": "c849c15b-32ac-46fd-b3c9-3b336be3d119",
         "x-ms-gatewayversion": "version=2.14.0",
         "x-ms-ratelimit-remaining-subscription-reads": "11710",
         "x-ms-request-id": "c849c15b-32ac-46fd-b3c9-3b336be3d119",
         "x-ms-routing-request-id": "WESTUS:20230406T193819Z:c849c15b-32ac-46fd-b3c9-3b336be3d119"
-=======
-        "x-ms-correlation-request-id": "fe451dba-bb9d-4945-984c-a00c30f3fd5c",
-        "x-ms-gatewayversion": "version=2.14.0",
-        "x-ms-ratelimit-remaining-subscription-reads": "11578",
-        "x-ms-request-id": "fe451dba-bb9d-4945-984c-a00c30f3fd5c",
-        "x-ms-routing-request-id": "EASTUS:20230401T141131Z:fe451dba-bb9d-4945-984c-a00c30f3fd5c"
->>>>>>> d0a38e13
-      },
-      "ResponseBody": {
-        "status": "Enqueued"
-      }
-    },
-    {
-<<<<<<< HEAD
+      },
+      "ResponseBody": {
+        "status": "Enqueued"
+      }
+    },
+    {
       "RequestUri": "https://management.azure.com/subscriptions/23587e98-b6ac-4328-a753-03bcd3c8e744/providers/Microsoft.DocumentDB/locations/westus2/operationsStatus/694d74c4-9c1a-44ca-b3cd-a2bd328b415f?api-version=2022-11-15-preview",
       "RequestMethod": "GET",
       "RequestHeaders": {
@@ -972,52 +586,30 @@
         "traceparent": "00-d5392d93f5f527c22c09dcc14ebcb11d-d48cb2928f53fc1e-00",
         "User-Agent": "azsdk-net-ResourceManager/1.4.0 (.NET 7.0.4; Microsoft Windows 10.0.22621)",
         "x-ms-client-request-id": "8572203bfbd0a9b7a9bf29fa13ce1097",
-=======
-      "RequestUri": "https://management.azure.com/subscriptions/710e347c-9ac8-408c-90fe-f8cfc44bf967/providers/Microsoft.DocumentDB/locations/westus2/operationsStatus/1c068d85-ae25-48f1-866c-b7bffff317f5?api-version=2022-11-15",
-      "RequestMethod": "GET",
-      "RequestHeaders": {
-        "Authorization": "Sanitized",
-        "traceparent": "00-73100f5bd3bf9e40696e8f0a0d9ebc52-d463c4e6ba865926-00",
-        "User-Agent": "azsdk-net-ResourceManager/1.4.0 (.NET 7.0.4; Microsoft Windows 10.0.22621)",
-        "x-ms-client-request-id": "83469194fa8fc7b3e64f98fc9a1dabd6",
->>>>>>> d0a38e13
-        "x-ms-return-client-request-id": "true"
-      },
-      "RequestBody": null,
-      "StatusCode": 200,
-      "ResponseHeaders": {
-        "Cache-Control": "no-store, no-cache",
-        "Content-Length": "21",
-        "Content-Type": "application/json",
-<<<<<<< HEAD
+        "x-ms-return-client-request-id": "true"
+      },
+      "RequestBody": null,
+      "StatusCode": 200,
+      "ResponseHeaders": {
+        "Cache-Control": "no-store, no-cache",
+        "Content-Length": "21",
+        "Content-Type": "application/json",
         "Date": "Thu, 06 Apr 2023 19:38:20 GMT",
-=======
-        "Date": "Sat, 01 Apr 2023 14:11:32 GMT",
->>>>>>> d0a38e13
-        "Pragma": "no-cache",
-        "Server": "Microsoft-HTTPAPI/2.0",
-        "Strict-Transport-Security": "max-age=31536000; includeSubDomains",
-        "X-Content-Type-Options": "nosniff",
-<<<<<<< HEAD
+        "Pragma": "no-cache",
+        "Server": "Microsoft-HTTPAPI/2.0",
+        "Strict-Transport-Security": "max-age=31536000; includeSubDomains",
+        "X-Content-Type-Options": "nosniff",
         "x-ms-correlation-request-id": "e776dc70-5db8-4c4b-8a20-9d748a401860",
         "x-ms-gatewayversion": "version=2.14.0",
         "x-ms-ratelimit-remaining-subscription-reads": "11709",
         "x-ms-request-id": "e776dc70-5db8-4c4b-8a20-9d748a401860",
         "x-ms-routing-request-id": "WESTUS:20230406T193820Z:e776dc70-5db8-4c4b-8a20-9d748a401860"
-=======
-        "x-ms-correlation-request-id": "fc1c0209-a6bf-46f5-8dc1-3e8e6cfed735",
-        "x-ms-gatewayversion": "version=2.14.0",
-        "x-ms-ratelimit-remaining-subscription-reads": "11577",
-        "x-ms-request-id": "fc1c0209-a6bf-46f5-8dc1-3e8e6cfed735",
-        "x-ms-routing-request-id": "EASTUS:20230401T141132Z:fc1c0209-a6bf-46f5-8dc1-3e8e6cfed735"
->>>>>>> d0a38e13
-      },
-      "ResponseBody": {
-        "status": "Enqueued"
-      }
-    },
-    {
-<<<<<<< HEAD
+      },
+      "ResponseBody": {
+        "status": "Enqueued"
+      }
+    },
+    {
       "RequestUri": "https://management.azure.com/subscriptions/23587e98-b6ac-4328-a753-03bcd3c8e744/providers/Microsoft.DocumentDB/locations/westus2/operationsStatus/694d74c4-9c1a-44ca-b3cd-a2bd328b415f?api-version=2022-11-15-preview",
       "RequestMethod": "GET",
       "RequestHeaders": {
@@ -1025,52 +617,30 @@
         "traceparent": "00-d5392d93f5f527c22c09dcc14ebcb11d-e42ab0292628b57d-00",
         "User-Agent": "azsdk-net-ResourceManager/1.4.0 (.NET 7.0.4; Microsoft Windows 10.0.22621)",
         "x-ms-client-request-id": "306c261407dce2a5ee7a2d9fdf732f8b",
-=======
-      "RequestUri": "https://management.azure.com/subscriptions/710e347c-9ac8-408c-90fe-f8cfc44bf967/providers/Microsoft.DocumentDB/locations/westus2/operationsStatus/1c068d85-ae25-48f1-866c-b7bffff317f5?api-version=2022-11-15",
-      "RequestMethod": "GET",
-      "RequestHeaders": {
-        "Authorization": "Sanitized",
-        "traceparent": "00-73100f5bd3bf9e40696e8f0a0d9ebc52-fe754cbe88ed9e4e-00",
-        "User-Agent": "azsdk-net-ResourceManager/1.4.0 (.NET 7.0.4; Microsoft Windows 10.0.22621)",
-        "x-ms-client-request-id": "5aa9355477e77572c394c56bd94ca7b6",
->>>>>>> d0a38e13
-        "x-ms-return-client-request-id": "true"
-      },
-      "RequestBody": null,
-      "StatusCode": 200,
-      "ResponseHeaders": {
-        "Cache-Control": "no-store, no-cache",
-        "Content-Length": "21",
-        "Content-Type": "application/json",
-<<<<<<< HEAD
+        "x-ms-return-client-request-id": "true"
+      },
+      "RequestBody": null,
+      "StatusCode": 200,
+      "ResponseHeaders": {
+        "Cache-Control": "no-store, no-cache",
+        "Content-Length": "21",
+        "Content-Type": "application/json",
         "Date": "Thu, 06 Apr 2023 19:38:21 GMT",
-=======
-        "Date": "Sat, 01 Apr 2023 14:11:33 GMT",
->>>>>>> d0a38e13
-        "Pragma": "no-cache",
-        "Server": "Microsoft-HTTPAPI/2.0",
-        "Strict-Transport-Security": "max-age=31536000; includeSubDomains",
-        "X-Content-Type-Options": "nosniff",
-<<<<<<< HEAD
+        "Pragma": "no-cache",
+        "Server": "Microsoft-HTTPAPI/2.0",
+        "Strict-Transport-Security": "max-age=31536000; includeSubDomains",
+        "X-Content-Type-Options": "nosniff",
         "x-ms-correlation-request-id": "81249ade-c666-4ea7-9ef7-32981d6a6d26",
         "x-ms-gatewayversion": "version=2.14.0",
         "x-ms-ratelimit-remaining-subscription-reads": "11708",
         "x-ms-request-id": "81249ade-c666-4ea7-9ef7-32981d6a6d26",
         "x-ms-routing-request-id": "WESTUS:20230406T193821Z:81249ade-c666-4ea7-9ef7-32981d6a6d26"
-=======
-        "x-ms-correlation-request-id": "d8764cba-89e5-4d29-99e7-8d100bc10a96",
-        "x-ms-gatewayversion": "version=2.14.0",
-        "x-ms-ratelimit-remaining-subscription-reads": "11576",
-        "x-ms-request-id": "d8764cba-89e5-4d29-99e7-8d100bc10a96",
-        "x-ms-routing-request-id": "EASTUS:20230401T141133Z:d8764cba-89e5-4d29-99e7-8d100bc10a96"
->>>>>>> d0a38e13
       },
       "ResponseBody": {
         "status": "Dequeued"
       }
     },
     {
-<<<<<<< HEAD
       "RequestUri": "https://management.azure.com/subscriptions/23587e98-b6ac-4328-a753-03bcd3c8e744/providers/Microsoft.DocumentDB/locations/westus2/operationsStatus/694d74c4-9c1a-44ca-b3cd-a2bd328b415f?api-version=2022-11-15-preview",
       "RequestMethod": "GET",
       "RequestHeaders": {
@@ -1078,46 +648,6 @@
         "traceparent": "00-d5392d93f5f527c22c09dcc14ebcb11d-4faf3acd6dce677c-00",
         "User-Agent": "azsdk-net-ResourceManager/1.4.0 (.NET 7.0.4; Microsoft Windows 10.0.22621)",
         "x-ms-client-request-id": "8e800aee958e9e717c46b2fb00f04b0a",
-=======
-      "RequestUri": "https://management.azure.com/subscriptions/710e347c-9ac8-408c-90fe-f8cfc44bf967/providers/Microsoft.DocumentDB/locations/westus2/operationsStatus/1c068d85-ae25-48f1-866c-b7bffff317f5?api-version=2022-11-15",
-      "RequestMethod": "GET",
-      "RequestHeaders": {
-        "Authorization": "Sanitized",
-        "traceparent": "00-73100f5bd3bf9e40696e8f0a0d9ebc52-41d53e90128ec58f-00",
-        "User-Agent": "azsdk-net-ResourceManager/1.4.0 (.NET 7.0.4; Microsoft Windows 10.0.22621)",
-        "x-ms-client-request-id": "fb9a0fd4cf7eb95719ca0de36b5a6222",
-        "x-ms-return-client-request-id": "true"
-      },
-      "RequestBody": null,
-      "StatusCode": 200,
-      "ResponseHeaders": {
-        "Cache-Control": "no-store, no-cache",
-        "Content-Length": "21",
-        "Content-Type": "application/json",
-        "Date": "Sat, 01 Apr 2023 14:11:35 GMT",
-        "Pragma": "no-cache",
-        "Server": "Microsoft-HTTPAPI/2.0",
-        "Strict-Transport-Security": "max-age=31536000; includeSubDomains",
-        "X-Content-Type-Options": "nosniff",
-        "x-ms-correlation-request-id": "e170685f-c4f7-430b-96f6-c66eda0499a6",
-        "x-ms-gatewayversion": "version=2.14.0",
-        "x-ms-ratelimit-remaining-subscription-reads": "11575",
-        "x-ms-request-id": "e170685f-c4f7-430b-96f6-c66eda0499a6",
-        "x-ms-routing-request-id": "EASTUS:20230401T141135Z:e170685f-c4f7-430b-96f6-c66eda0499a6"
-      },
-      "ResponseBody": {
-        "status": "Dequeued"
-      }
-    },
-    {
-      "RequestUri": "https://management.azure.com/subscriptions/710e347c-9ac8-408c-90fe-f8cfc44bf967/providers/Microsoft.DocumentDB/locations/westus2/operationsStatus/1c068d85-ae25-48f1-866c-b7bffff317f5?api-version=2022-11-15",
-      "RequestMethod": "GET",
-      "RequestHeaders": {
-        "Authorization": "Sanitized",
-        "traceparent": "00-73100f5bd3bf9e40696e8f0a0d9ebc52-38a7b4ef74852a4d-00",
-        "User-Agent": "azsdk-net-ResourceManager/1.4.0 (.NET 7.0.4; Microsoft Windows 10.0.22621)",
-        "x-ms-client-request-id": "e48aa8e726501c331ed0c0fb3448ee9a",
->>>>>>> d0a38e13
         "x-ms-return-client-request-id": "true"
       },
       "RequestBody": null,
@@ -1126,28 +656,16 @@
         "Cache-Control": "no-store, no-cache",
         "Content-Length": "22",
         "Content-Type": "application/json",
-<<<<<<< HEAD
         "Date": "Thu, 06 Apr 2023 19:38:23 GMT",
-=======
-        "Date": "Sat, 01 Apr 2023 14:11:39 GMT",
->>>>>>> d0a38e13
-        "Pragma": "no-cache",
-        "Server": "Microsoft-HTTPAPI/2.0",
-        "Strict-Transport-Security": "max-age=31536000; includeSubDomains",
-        "X-Content-Type-Options": "nosniff",
-<<<<<<< HEAD
+        "Pragma": "no-cache",
+        "Server": "Microsoft-HTTPAPI/2.0",
+        "Strict-Transport-Security": "max-age=31536000; includeSubDomains",
+        "X-Content-Type-Options": "nosniff",
         "x-ms-correlation-request-id": "239760bb-66ef-455b-bb0a-baf6094cd760",
         "x-ms-gatewayversion": "version=2.14.0",
         "x-ms-ratelimit-remaining-subscription-reads": "11707",
         "x-ms-request-id": "239760bb-66ef-455b-bb0a-baf6094cd760",
         "x-ms-routing-request-id": "WESTUS:20230406T193824Z:239760bb-66ef-455b-bb0a-baf6094cd760"
-=======
-        "x-ms-correlation-request-id": "4fc8232e-d79f-4bb6-b186-ed4867a4e379",
-        "x-ms-gatewayversion": "version=2.14.0",
-        "x-ms-ratelimit-remaining-subscription-reads": "11574",
-        "x-ms-request-id": "4fc8232e-d79f-4bb6-b186-ed4867a4e379",
-        "x-ms-routing-request-id": "EASTUS:20230401T141139Z:4fc8232e-d79f-4bb6-b186-ed4867a4e379"
->>>>>>> d0a38e13
       },
       "ResponseBody": {
         "status": "Succeeded"
@@ -1155,16 +673,9 @@
     }
   ],
   "Variables": {
-<<<<<<< HEAD
     "AZURE_AUTHORITY_HOST": "https://login.microsoftonline.com/",
     "RandomSeed": "2128373587",
     "RESOURCE_MANAGER_URL": "https://management.azure.com/",
     "SUBSCRIPTION_ID": "23587e98-b6ac-4328-a753-03bcd3c8e744"
-=======
-    "AZURE_AUTHORITY_HOST": null,
-    "RandomSeed": "515817437",
-    "RESOURCE_MANAGER_URL": null,
-    "SUBSCRIPTION_ID": "710e347c-9ac8-408c-90fe-f8cfc44bf967"
->>>>>>> d0a38e13
   }
 }