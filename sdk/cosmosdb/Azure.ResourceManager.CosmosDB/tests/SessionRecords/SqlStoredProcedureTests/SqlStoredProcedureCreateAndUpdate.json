--- conflicted
+++ resolved
@@ -1,24 +1,14 @@
 {
   "Entries": [
     {
-<<<<<<< HEAD
       "RequestUri": "https://management.azure.com/subscriptions/23587e98-b6ac-4328-a753-03bcd3c8e744/resourceGroups/dbaccount-8412/providers/Microsoft.DocumentDB/databaseAccounts/dbaccount-1188/sqlDatabases/sql-db-1283/containers/sql-container-2734?api-version=2022-11-15-preview",
-=======
-      "RequestUri": "https://management.azure.com/subscriptions/710e347c-9ac8-408c-90fe-f8cfc44bf967/resourceGroups/dbaccount-6548/providers/Microsoft.DocumentDB/databaseAccounts/dbaccount-8009/sqlDatabases/sql-db-57/containers/sql-container-3287?api-version=2022-11-15",
->>>>>>> d0a38e13
       "RequestMethod": "GET",
       "RequestHeaders": {
         "Accept": "application/json",
         "Authorization": "Sanitized",
-<<<<<<< HEAD
         "traceparent": "00-e45c91065aa2c35ce34ec3d43debfdd1-1c593d0ddb5aa831-00",
         "User-Agent": "azsdk-net-ResourceManager.CosmosDB/1.3.0-alpha.20230405.1 (.NET 7.0.4; Microsoft Windows 10.0.22621)",
         "x-ms-client-request-id": "e060da57f2502b09cd850bcec1039a40",
-=======
-        "traceparent": "00-7ff172e0d1504525c28b3f3aa17aaffd-87870f7a966c026b-00",
-        "User-Agent": "azsdk-net-ResourceManager.CosmosDB/1.3.0-alpha.20230330.1 (.NET 7.0.4; Microsoft Windows 10.0.22621)",
-        "x-ms-client-request-id": "661da86487b9a95b63fab38ff22b31cd",
->>>>>>> d0a38e13
         "x-ms-return-client-request-id": "true"
       },
       "RequestBody": null,
@@ -27,16 +17,11 @@
         "Cache-Control": "no-store, no-cache",
         "Content-Length": "1331",
         "Content-Type": "application/json",
-<<<<<<< HEAD
         "Date": "Thu, 06 Apr 2023 19:37:13 GMT",
-=======
-        "Date": "Sat, 01 Apr 2023 14:10:24 GMT",
->>>>>>> d0a38e13
-        "Pragma": "no-cache",
-        "Server": "Microsoft-HTTPAPI/2.0",
-        "Strict-Transport-Security": "max-age=31536000; includeSubDomains",
-        "X-Content-Type-Options": "nosniff",
-<<<<<<< HEAD
+        "Pragma": "no-cache",
+        "Server": "Microsoft-HTTPAPI/2.0",
+        "Strict-Transport-Security": "max-age=31536000; includeSubDomains",
+        "X-Content-Type-Options": "nosniff",
         "x-ms-correlation-request-id": "40630438-9dec-4294-b913-31cf5f691a10",
         "x-ms-gatewayversion": "version=2.14.0",
         "x-ms-ratelimit-remaining-subscription-reads": "11762",
@@ -50,21 +35,6 @@
         "properties": {
           "resource": {
             "id": "sql-container-2734",
-=======
-        "x-ms-correlation-request-id": "895e1f9b-11d9-41a1-8b91-a97df80da133",
-        "x-ms-gatewayversion": "version=2.14.0",
-        "x-ms-ratelimit-remaining-subscription-reads": "11629",
-        "x-ms-request-id": "895e1f9b-11d9-41a1-8b91-a97df80da133",
-        "x-ms-routing-request-id": "EASTUS:20230401T141025Z:895e1f9b-11d9-41a1-8b91-a97df80da133"
-      },
-      "ResponseBody": {
-        "id": "/subscriptions/710e347c-9ac8-408c-90fe-f8cfc44bf967/resourceGroups/dbaccount-6548/providers/Microsoft.DocumentDB/databaseAccounts/dbaccount-8009/sqlDatabases/sql-db-57/containers/sql-container-3287",
-        "type": "Microsoft.DocumentDB/databaseAccounts/sqlDatabases/containers",
-        "name": "sql-container-3287",
-        "properties": {
-          "resource": {
-            "id": "sql-container-3287",
->>>>>>> d0a38e13
             "indexingPolicy": {
               "indexingMode": "consistent",
               "automatic": true,
@@ -122,17 +92,10 @@
             "geospatialConfig": {
               "type": "Geography"
             },
-<<<<<<< HEAD
             "_rid": "ajcbAKdrbjU=",
             "_ts": 1680809822,
             "_self": "dbs/ajcbAA==/colls/ajcbAKdrbjU=/",
             "_etag": "\u00220000ab06-0000-0700-0000-642f1f5e0000\u0022",
-=======
-            "_rid": "oGwXAPuteuk=",
-            "_ts": 1680358213,
-            "_self": "dbs/oGwXAA==/colls/oGwXAPuteuk=/",
-            "_etag": "\u002200001805-0000-0700-0000-64283b450000\u0022",
->>>>>>> d0a38e13
             "_docs": "docs/",
             "_sprocs": "sprocs/",
             "_triggers": "triggers/",
@@ -152,26 +115,16 @@
       }
     },
     {
-<<<<<<< HEAD
       "RequestUri": "https://management.azure.com/subscriptions/23587e98-b6ac-4328-a753-03bcd3c8e744/resourceGroups/dbaccount-8412/providers/Microsoft.DocumentDB/databaseAccounts/dbaccount-1188/sqlDatabases/sql-db-1283/containers/sql-container-2734/storedProcedures/sql-stored-procedure-3326?api-version=2022-11-15-preview",
-=======
-      "RequestUri": "https://management.azure.com/subscriptions/710e347c-9ac8-408c-90fe-f8cfc44bf967/resourceGroups/dbaccount-6548/providers/Microsoft.DocumentDB/databaseAccounts/dbaccount-8009/sqlDatabases/sql-db-57/containers/sql-container-3287/storedProcedures/sql-stored-procedure-5180?api-version=2022-11-15",
->>>>>>> d0a38e13
       "RequestMethod": "PUT",
       "RequestHeaders": {
         "Accept": "application/json",
         "Authorization": "Sanitized",
         "Content-Length": "288",
         "Content-Type": "application/json",
-<<<<<<< HEAD
         "traceparent": "00-d1bb1bf9939f6cfd00e62022f2a21fba-55fcac5b6f2cdc31-00",
         "User-Agent": "azsdk-net-ResourceManager.CosmosDB/1.3.0-alpha.20230405.1 (.NET 7.0.4; Microsoft Windows 10.0.22621)",
         "x-ms-client-request-id": "c587a80455a1336e0d7afbd5c7a5696c",
-=======
-        "traceparent": "00-af9c51d8bbcd07e38c2f160c1fe243ab-312ecc62ba55d211-00",
-        "User-Agent": "azsdk-net-ResourceManager.CosmosDB/1.3.0-alpha.20230330.1 (.NET 7.0.4; Microsoft Windows 10.0.22621)",
-        "x-ms-client-request-id": "4fa520aa985e0c4adb7cc44771174f14",
->>>>>>> d0a38e13
         "x-ms-return-client-request-id": "true"
       },
       "RequestBody": {
@@ -179,11 +132,7 @@
         "location": "westus",
         "properties": {
           "resource": {
-<<<<<<< HEAD
             "id": "sql-stored-procedure-3326",
-=======
-            "id": "sql-stored-procedure-5180",
->>>>>>> d0a38e13
             "body": "function () {\r\n    var updatetext = getContext();\r\n    var response = context.getResponse();\r\n    response.setBody(\u0027First Hello World\u0027);\r\n}"
           },
           "options": {
@@ -193,45 +142,27 @@
       },
       "StatusCode": 202,
       "ResponseHeaders": {
-<<<<<<< HEAD
         "Azure-AsyncOperation": "https://management.azure.com/subscriptions/23587e98-b6ac-4328-a753-03bcd3c8e744/providers/Microsoft.DocumentDB/locations/westus2/operationsStatus/85be48ef-5460-42fb-aa61-d14ed068699c?api-version=2022-11-15-preview",
         "Cache-Control": "no-store, no-cache",
         "Content-Length": "21",
         "Content-Type": "application/json",
         "Date": "Thu, 06 Apr 2023 19:37:14 GMT",
         "Location": "https://management.azure.com/subscriptions/23587e98-b6ac-4328-a753-03bcd3c8e744/resourceGroups/dbaccount-8412/providers/Microsoft.DocumentDB/databaseAccounts/dbaccount-1188/sqlDatabases/sql-db-1283/containers/sql-container-2734/storedProcedures/sql-stored-procedure-3326/operationResults/85be48ef-5460-42fb-aa61-d14ed068699c?api-version=2022-11-15-preview",
-=======
-        "Azure-AsyncOperation": "https://management.azure.com/subscriptions/710e347c-9ac8-408c-90fe-f8cfc44bf967/providers/Microsoft.DocumentDB/locations/westus2/operationsStatus/c32bb250-2ee8-4bf5-9378-bb44a4e6881d?api-version=2022-11-15",
-        "Cache-Control": "no-store, no-cache",
-        "Content-Length": "21",
-        "Content-Type": "application/json",
-        "Date": "Sat, 01 Apr 2023 14:10:25 GMT",
-        "Location": "https://management.azure.com/subscriptions/710e347c-9ac8-408c-90fe-f8cfc44bf967/resourceGroups/dbaccount-6548/providers/Microsoft.DocumentDB/databaseAccounts/dbaccount-8009/sqlDatabases/sql-db-57/containers/sql-container-3287/storedProcedures/sql-stored-procedure-5180/operationResults/c32bb250-2ee8-4bf5-9378-bb44a4e6881d?api-version=2022-11-15",
->>>>>>> d0a38e13
-        "Pragma": "no-cache",
-        "Server": "Microsoft-HTTPAPI/2.0",
-        "Strict-Transport-Security": "max-age=31536000; includeSubDomains",
-        "X-Content-Type-Options": "nosniff",
-<<<<<<< HEAD
+        "Pragma": "no-cache",
+        "Server": "Microsoft-HTTPAPI/2.0",
+        "Strict-Transport-Security": "max-age=31536000; includeSubDomains",
+        "X-Content-Type-Options": "nosniff",
         "x-ms-correlation-request-id": "c7cd72ac-0e86-4d59-bb27-834f33146497",
         "x-ms-gatewayversion": "version=2.14.0",
         "x-ms-ratelimit-remaining-subscription-writes": "1184",
         "x-ms-request-id": "85be48ef-5460-42fb-aa61-d14ed068699c",
         "x-ms-routing-request-id": "WESTUS:20230406T193714Z:c7cd72ac-0e86-4d59-bb27-834f33146497"
-=======
-        "x-ms-correlation-request-id": "300abf31-8c81-4274-a736-a64a29d70148",
-        "x-ms-gatewayversion": "version=2.14.0",
-        "x-ms-ratelimit-remaining-subscription-writes": "1178",
-        "x-ms-request-id": "c32bb250-2ee8-4bf5-9378-bb44a4e6881d",
-        "x-ms-routing-request-id": "EASTUS:20230401T141026Z:300abf31-8c81-4274-a736-a64a29d70148"
->>>>>>> d0a38e13
-      },
-      "ResponseBody": {
-        "status": "Enqueued"
-      }
-    },
-    {
-<<<<<<< HEAD
+      },
+      "ResponseBody": {
+        "status": "Enqueued"
+      }
+    },
+    {
       "RequestUri": "https://management.azure.com/subscriptions/23587e98-b6ac-4328-a753-03bcd3c8e744/providers/Microsoft.DocumentDB/locations/westus2/operationsStatus/85be48ef-5460-42fb-aa61-d14ed068699c?api-version=2022-11-15-preview",
       "RequestMethod": "GET",
       "RequestHeaders": {
@@ -239,52 +170,30 @@
         "traceparent": "00-d1bb1bf9939f6cfd00e62022f2a21fba-2ca8d2380b30252b-00",
         "User-Agent": "azsdk-net-ResourceManager/1.4.0 (.NET 7.0.4; Microsoft Windows 10.0.22621)",
         "x-ms-client-request-id": "3ad1809198db84b5f2ac43770e5505df",
-=======
-      "RequestUri": "https://management.azure.com/subscriptions/710e347c-9ac8-408c-90fe-f8cfc44bf967/providers/Microsoft.DocumentDB/locations/westus2/operationsStatus/c32bb250-2ee8-4bf5-9378-bb44a4e6881d?api-version=2022-11-15",
-      "RequestMethod": "GET",
-      "RequestHeaders": {
-        "Authorization": "Sanitized",
-        "traceparent": "00-af9c51d8bbcd07e38c2f160c1fe243ab-dd934c3107d47e31-00",
-        "User-Agent": "azsdk-net-ResourceManager/1.4.0 (.NET 7.0.4; Microsoft Windows 10.0.22621)",
-        "x-ms-client-request-id": "6f6a7c2e0c530f06d25ade0a9761f2e2",
->>>>>>> d0a38e13
-        "x-ms-return-client-request-id": "true"
-      },
-      "RequestBody": null,
-      "StatusCode": 200,
-      "ResponseHeaders": {
-        "Cache-Control": "no-store, no-cache",
-        "Content-Length": "21",
-        "Content-Type": "application/json",
-<<<<<<< HEAD
+        "x-ms-return-client-request-id": "true"
+      },
+      "RequestBody": null,
+      "StatusCode": 200,
+      "ResponseHeaders": {
+        "Cache-Control": "no-store, no-cache",
+        "Content-Length": "21",
+        "Content-Type": "application/json",
         "Date": "Thu, 06 Apr 2023 19:37:14 GMT",
-=======
-        "Date": "Sat, 01 Apr 2023 14:10:25 GMT",
->>>>>>> d0a38e13
-        "Pragma": "no-cache",
-        "Server": "Microsoft-HTTPAPI/2.0",
-        "Strict-Transport-Security": "max-age=31536000; includeSubDomains",
-        "X-Content-Type-Options": "nosniff",
-<<<<<<< HEAD
+        "Pragma": "no-cache",
+        "Server": "Microsoft-HTTPAPI/2.0",
+        "Strict-Transport-Security": "max-age=31536000; includeSubDomains",
+        "X-Content-Type-Options": "nosniff",
         "x-ms-correlation-request-id": "5edc709a-66b1-4c59-827b-3d3fbf8bb54c",
         "x-ms-gatewayversion": "version=2.14.0",
         "x-ms-ratelimit-remaining-subscription-reads": "11761",
         "x-ms-request-id": "5edc709a-66b1-4c59-827b-3d3fbf8bb54c",
         "x-ms-routing-request-id": "WESTUS:20230406T193714Z:5edc709a-66b1-4c59-827b-3d3fbf8bb54c"
-=======
-        "x-ms-correlation-request-id": "2f0a7f4e-2741-4dab-8029-07a79c9df6a1",
-        "x-ms-gatewayversion": "version=2.14.0",
-        "x-ms-ratelimit-remaining-subscription-reads": "11628",
-        "x-ms-request-id": "2f0a7f4e-2741-4dab-8029-07a79c9df6a1",
-        "x-ms-routing-request-id": "EASTUS:20230401T141026Z:2f0a7f4e-2741-4dab-8029-07a79c9df6a1"
->>>>>>> d0a38e13
-      },
-      "ResponseBody": {
-        "status": "Enqueued"
-      }
-    },
-    {
-<<<<<<< HEAD
+      },
+      "ResponseBody": {
+        "status": "Enqueued"
+      }
+    },
+    {
       "RequestUri": "https://management.azure.com/subscriptions/23587e98-b6ac-4328-a753-03bcd3c8e744/providers/Microsoft.DocumentDB/locations/westus2/operationsStatus/85be48ef-5460-42fb-aa61-d14ed068699c?api-version=2022-11-15-preview",
       "RequestMethod": "GET",
       "RequestHeaders": {
@@ -292,52 +201,30 @@
         "traceparent": "00-d1bb1bf9939f6cfd00e62022f2a21fba-be363605db9c65c3-00",
         "User-Agent": "azsdk-net-ResourceManager/1.4.0 (.NET 7.0.4; Microsoft Windows 10.0.22621)",
         "x-ms-client-request-id": "ebbf61a1d693323dcb09cd99dbc2db2c",
-=======
-      "RequestUri": "https://management.azure.com/subscriptions/710e347c-9ac8-408c-90fe-f8cfc44bf967/providers/Microsoft.DocumentDB/locations/westus2/operationsStatus/c32bb250-2ee8-4bf5-9378-bb44a4e6881d?api-version=2022-11-15",
-      "RequestMethod": "GET",
-      "RequestHeaders": {
-        "Authorization": "Sanitized",
-        "traceparent": "00-af9c51d8bbcd07e38c2f160c1fe243ab-03781f2844119d98-00",
-        "User-Agent": "azsdk-net-ResourceManager/1.4.0 (.NET 7.0.4; Microsoft Windows 10.0.22621)",
-        "x-ms-client-request-id": "81be7a6445cf4213ce011ebd926262a6",
->>>>>>> d0a38e13
-        "x-ms-return-client-request-id": "true"
-      },
-      "RequestBody": null,
-      "StatusCode": 200,
-      "ResponseHeaders": {
-        "Cache-Control": "no-store, no-cache",
-        "Content-Length": "21",
-        "Content-Type": "application/json",
-<<<<<<< HEAD
+        "x-ms-return-client-request-id": "true"
+      },
+      "RequestBody": null,
+      "StatusCode": 200,
+      "ResponseHeaders": {
+        "Cache-Control": "no-store, no-cache",
+        "Content-Length": "21",
+        "Content-Type": "application/json",
         "Date": "Thu, 06 Apr 2023 19:37:15 GMT",
-=======
-        "Date": "Sat, 01 Apr 2023 14:10:26 GMT",
->>>>>>> d0a38e13
-        "Pragma": "no-cache",
-        "Server": "Microsoft-HTTPAPI/2.0",
-        "Strict-Transport-Security": "max-age=31536000; includeSubDomains",
-        "X-Content-Type-Options": "nosniff",
-<<<<<<< HEAD
+        "Pragma": "no-cache",
+        "Server": "Microsoft-HTTPAPI/2.0",
+        "Strict-Transport-Security": "max-age=31536000; includeSubDomains",
+        "X-Content-Type-Options": "nosniff",
         "x-ms-correlation-request-id": "49838f9a-29ef-4ad9-b7ad-a0c4733b3422",
         "x-ms-gatewayversion": "version=2.14.0",
         "x-ms-ratelimit-remaining-subscription-reads": "11760",
         "x-ms-request-id": "49838f9a-29ef-4ad9-b7ad-a0c4733b3422",
         "x-ms-routing-request-id": "WESTUS:20230406T193716Z:49838f9a-29ef-4ad9-b7ad-a0c4733b3422"
-=======
-        "x-ms-correlation-request-id": "e1a72ad5-9889-4cf1-8cb4-abecaa0667d2",
-        "x-ms-gatewayversion": "version=2.14.0",
-        "x-ms-ratelimit-remaining-subscription-reads": "11627",
-        "x-ms-request-id": "e1a72ad5-9889-4cf1-8cb4-abecaa0667d2",
-        "x-ms-routing-request-id": "EASTUS:20230401T141027Z:e1a72ad5-9889-4cf1-8cb4-abecaa0667d2"
->>>>>>> d0a38e13
-      },
-      "ResponseBody": {
-        "status": "Enqueued"
-      }
-    },
-    {
-<<<<<<< HEAD
+      },
+      "ResponseBody": {
+        "status": "Enqueued"
+      }
+    },
+    {
       "RequestUri": "https://management.azure.com/subscriptions/23587e98-b6ac-4328-a753-03bcd3c8e744/providers/Microsoft.DocumentDB/locations/westus2/operationsStatus/85be48ef-5460-42fb-aa61-d14ed068699c?api-version=2022-11-15-preview",
       "RequestMethod": "GET",
       "RequestHeaders": {
@@ -345,52 +232,30 @@
         "traceparent": "00-d1bb1bf9939f6cfd00e62022f2a21fba-126b475a22d5d1af-00",
         "User-Agent": "azsdk-net-ResourceManager/1.4.0 (.NET 7.0.4; Microsoft Windows 10.0.22621)",
         "x-ms-client-request-id": "464346082ed369906182763e8f656fa2",
-=======
-      "RequestUri": "https://management.azure.com/subscriptions/710e347c-9ac8-408c-90fe-f8cfc44bf967/providers/Microsoft.DocumentDB/locations/westus2/operationsStatus/c32bb250-2ee8-4bf5-9378-bb44a4e6881d?api-version=2022-11-15",
-      "RequestMethod": "GET",
-      "RequestHeaders": {
-        "Authorization": "Sanitized",
-        "traceparent": "00-af9c51d8bbcd07e38c2f160c1fe243ab-b45d5f17f736cfa3-00",
-        "User-Agent": "azsdk-net-ResourceManager/1.4.0 (.NET 7.0.4; Microsoft Windows 10.0.22621)",
-        "x-ms-client-request-id": "f419fdb0dfac26c1a351b5ad88470cd0",
->>>>>>> d0a38e13
-        "x-ms-return-client-request-id": "true"
-      },
-      "RequestBody": null,
-      "StatusCode": 200,
-      "ResponseHeaders": {
-        "Cache-Control": "no-store, no-cache",
-        "Content-Length": "21",
-        "Content-Type": "application/json",
-<<<<<<< HEAD
+        "x-ms-return-client-request-id": "true"
+      },
+      "RequestBody": null,
+      "StatusCode": 200,
+      "ResponseHeaders": {
+        "Cache-Control": "no-store, no-cache",
+        "Content-Length": "21",
+        "Content-Type": "application/json",
         "Date": "Thu, 06 Apr 2023 19:37:16 GMT",
-=======
-        "Date": "Sat, 01 Apr 2023 14:10:27 GMT",
->>>>>>> d0a38e13
-        "Pragma": "no-cache",
-        "Server": "Microsoft-HTTPAPI/2.0",
-        "Strict-Transport-Security": "max-age=31536000; includeSubDomains",
-        "X-Content-Type-Options": "nosniff",
-<<<<<<< HEAD
+        "Pragma": "no-cache",
+        "Server": "Microsoft-HTTPAPI/2.0",
+        "Strict-Transport-Security": "max-age=31536000; includeSubDomains",
+        "X-Content-Type-Options": "nosniff",
         "x-ms-correlation-request-id": "255152cf-9689-453e-8466-6976509d77ce",
         "x-ms-gatewayversion": "version=2.14.0",
         "x-ms-ratelimit-remaining-subscription-reads": "11759",
         "x-ms-request-id": "255152cf-9689-453e-8466-6976509d77ce",
         "x-ms-routing-request-id": "WESTUS:20230406T193717Z:255152cf-9689-453e-8466-6976509d77ce"
-=======
-        "x-ms-correlation-request-id": "937793f1-cfec-433b-a7e3-4e4cf6f24b60",
-        "x-ms-gatewayversion": "version=2.14.0",
-        "x-ms-ratelimit-remaining-subscription-reads": "11626",
-        "x-ms-request-id": "937793f1-cfec-433b-a7e3-4e4cf6f24b60",
-        "x-ms-routing-request-id": "EASTUS:20230401T141028Z:937793f1-cfec-433b-a7e3-4e4cf6f24b60"
->>>>>>> d0a38e13
-      },
-      "ResponseBody": {
-        "status": "Enqueued"
-      }
-    },
-    {
-<<<<<<< HEAD
+      },
+      "ResponseBody": {
+        "status": "Enqueued"
+      }
+    },
+    {
       "RequestUri": "https://management.azure.com/subscriptions/23587e98-b6ac-4328-a753-03bcd3c8e744/providers/Microsoft.DocumentDB/locations/westus2/operationsStatus/85be48ef-5460-42fb-aa61-d14ed068699c?api-version=2022-11-15-preview",
       "RequestMethod": "GET",
       "RequestHeaders": {
@@ -398,33 +263,19 @@
         "traceparent": "00-d1bb1bf9939f6cfd00e62022f2a21fba-e8768ec003da3b06-00",
         "User-Agent": "azsdk-net-ResourceManager/1.4.0 (.NET 7.0.4; Microsoft Windows 10.0.22621)",
         "x-ms-client-request-id": "f6099a028621ba21439f6ed1ca1ca82f",
-=======
-      "RequestUri": "https://management.azure.com/subscriptions/710e347c-9ac8-408c-90fe-f8cfc44bf967/providers/Microsoft.DocumentDB/locations/westus2/operationsStatus/c32bb250-2ee8-4bf5-9378-bb44a4e6881d?api-version=2022-11-15",
-      "RequestMethod": "GET",
-      "RequestHeaders": {
-        "Authorization": "Sanitized",
-        "traceparent": "00-af9c51d8bbcd07e38c2f160c1fe243ab-b83d84faf4f22224-00",
-        "User-Agent": "azsdk-net-ResourceManager/1.4.0 (.NET 7.0.4; Microsoft Windows 10.0.22621)",
-        "x-ms-client-request-id": "2f8323ad4a75e9f66928a051ee487d70",
->>>>>>> d0a38e13
-        "x-ms-return-client-request-id": "true"
-      },
-      "RequestBody": null,
-      "StatusCode": 200,
-      "ResponseHeaders": {
-        "Cache-Control": "no-store, no-cache",
-        "Content-Length": "21",
-        "Content-Type": "application/json",
-<<<<<<< HEAD
+        "x-ms-return-client-request-id": "true"
+      },
+      "RequestBody": null,
+      "StatusCode": 200,
+      "ResponseHeaders": {
+        "Cache-Control": "no-store, no-cache",
+        "Content-Length": "21",
+        "Content-Type": "application/json",
         "Date": "Thu, 06 Apr 2023 19:37:17 GMT",
-=======
-        "Date": "Sat, 01 Apr 2023 14:10:28 GMT",
->>>>>>> d0a38e13
-        "Pragma": "no-cache",
-        "Server": "Microsoft-HTTPAPI/2.0",
-        "Strict-Transport-Security": "max-age=31536000; includeSubDomains",
-        "X-Content-Type-Options": "nosniff",
-<<<<<<< HEAD
+        "Pragma": "no-cache",
+        "Server": "Microsoft-HTTPAPI/2.0",
+        "Strict-Transport-Security": "max-age=31536000; includeSubDomains",
+        "X-Content-Type-Options": "nosniff",
         "x-ms-correlation-request-id": "c601e745-92ea-4b18-92ed-61b9d9b40670",
         "x-ms-gatewayversion": "version=2.14.0",
         "x-ms-ratelimit-remaining-subscription-reads": "11758",
@@ -461,20 +312,12 @@
         "x-ms-ratelimit-remaining-subscription-reads": "11757",
         "x-ms-request-id": "4b851e5d-45f4-45bc-88ec-0d73371c0bb1",
         "x-ms-routing-request-id": "WESTUS:20230406T193720Z:4b851e5d-45f4-45bc-88ec-0d73371c0bb1"
-=======
-        "x-ms-correlation-request-id": "9f461dbf-c6ac-4e66-a0d1-b401945e34a7",
-        "x-ms-gatewayversion": "version=2.14.0",
-        "x-ms-ratelimit-remaining-subscription-reads": "11625",
-        "x-ms-request-id": "9f461dbf-c6ac-4e66-a0d1-b401945e34a7",
-        "x-ms-routing-request-id": "EASTUS:20230401T141029Z:9f461dbf-c6ac-4e66-a0d1-b401945e34a7"
->>>>>>> d0a38e13
       },
       "ResponseBody": {
         "status": "Dequeued"
       }
     },
     {
-<<<<<<< HEAD
       "RequestUri": "https://management.azure.com/subscriptions/23587e98-b6ac-4328-a753-03bcd3c8e744/providers/Microsoft.DocumentDB/locations/westus2/operationsStatus/85be48ef-5460-42fb-aa61-d14ed068699c?api-version=2022-11-15-preview",
       "RequestMethod": "GET",
       "RequestHeaders": {
@@ -482,15 +325,6 @@
         "traceparent": "00-d1bb1bf9939f6cfd00e62022f2a21fba-865fb451f4b9986b-00",
         "User-Agent": "azsdk-net-ResourceManager/1.4.0 (.NET 7.0.4; Microsoft Windows 10.0.22621)",
         "x-ms-client-request-id": "41962b9ae4b8810a24880234bfbe9f45",
-=======
-      "RequestUri": "https://management.azure.com/subscriptions/710e347c-9ac8-408c-90fe-f8cfc44bf967/providers/Microsoft.DocumentDB/locations/westus2/operationsStatus/c32bb250-2ee8-4bf5-9378-bb44a4e6881d?api-version=2022-11-15",
-      "RequestMethod": "GET",
-      "RequestHeaders": {
-        "Authorization": "Sanitized",
-        "traceparent": "00-af9c51d8bbcd07e38c2f160c1fe243ab-7685ab47e4ed7bcc-00",
-        "User-Agent": "azsdk-net-ResourceManager/1.4.0 (.NET 7.0.4; Microsoft Windows 10.0.22621)",
-        "x-ms-client-request-id": "9a5a37f8fe488435b998dd7d9065ba87",
->>>>>>> d0a38e13
         "x-ms-return-client-request-id": "true"
       },
       "RequestBody": null,
@@ -499,35 +333,22 @@
         "Cache-Control": "no-store, no-cache",
         "Content-Length": "22",
         "Content-Type": "application/json",
-<<<<<<< HEAD
         "Date": "Thu, 06 Apr 2023 19:37:24 GMT",
-=======
-        "Date": "Sat, 01 Apr 2023 14:10:31 GMT",
->>>>>>> d0a38e13
-        "Pragma": "no-cache",
-        "Server": "Microsoft-HTTPAPI/2.0",
-        "Strict-Transport-Security": "max-age=31536000; includeSubDomains",
-        "X-Content-Type-Options": "nosniff",
-<<<<<<< HEAD
+        "Pragma": "no-cache",
+        "Server": "Microsoft-HTTPAPI/2.0",
+        "Strict-Transport-Security": "max-age=31536000; includeSubDomains",
+        "X-Content-Type-Options": "nosniff",
         "x-ms-correlation-request-id": "87eb8d5a-0ce6-44f4-ad98-0efc7181ce54",
         "x-ms-gatewayversion": "version=2.14.0",
         "x-ms-ratelimit-remaining-subscription-reads": "11756",
         "x-ms-request-id": "87eb8d5a-0ce6-44f4-ad98-0efc7181ce54",
         "x-ms-routing-request-id": "WESTUS:20230406T193724Z:87eb8d5a-0ce6-44f4-ad98-0efc7181ce54"
-=======
-        "x-ms-correlation-request-id": "433003ef-9e9d-4c50-8f38-472cd93a4ca5",
-        "x-ms-gatewayversion": "version=2.14.0",
-        "x-ms-ratelimit-remaining-subscription-reads": "11624",
-        "x-ms-request-id": "433003ef-9e9d-4c50-8f38-472cd93a4ca5",
-        "x-ms-routing-request-id": "EASTUS:20230401T141031Z:433003ef-9e9d-4c50-8f38-472cd93a4ca5"
->>>>>>> d0a38e13
       },
       "ResponseBody": {
         "status": "Succeeded"
       }
     },
     {
-<<<<<<< HEAD
       "RequestUri": "https://management.azure.com/subscriptions/23587e98-b6ac-4328-a753-03bcd3c8e744/resourceGroups/dbaccount-8412/providers/Microsoft.DocumentDB/databaseAccounts/dbaccount-1188/sqlDatabases/sql-db-1283/containers/sql-container-2734/storedProcedures/sql-stored-procedure-3326?api-version=2022-11-15-preview",
       "RequestMethod": "GET",
       "RequestHeaders": {
@@ -535,15 +356,6 @@
         "traceparent": "00-d1bb1bf9939f6cfd00e62022f2a21fba-c9e3f8f4aab27c2a-00",
         "User-Agent": "azsdk-net-ResourceManager/1.4.0 (.NET 7.0.4; Microsoft Windows 10.0.22621)",
         "x-ms-client-request-id": "786c47daa7f644908e9624cbfc115a45",
-=======
-      "RequestUri": "https://management.azure.com/subscriptions/710e347c-9ac8-408c-90fe-f8cfc44bf967/resourceGroups/dbaccount-6548/providers/Microsoft.DocumentDB/databaseAccounts/dbaccount-8009/sqlDatabases/sql-db-57/containers/sql-container-3287/storedProcedures/sql-stored-procedure-5180?api-version=2022-11-15",
-      "RequestMethod": "GET",
-      "RequestHeaders": {
-        "Authorization": "Sanitized",
-        "traceparent": "00-af9c51d8bbcd07e38c2f160c1fe243ab-675cf013a986391d-00",
-        "User-Agent": "azsdk-net-ResourceManager/1.4.0 (.NET 7.0.4; Microsoft Windows 10.0.22621)",
-        "x-ms-client-request-id": "6f0f4df532de653006308a843e6f385a",
->>>>>>> d0a38e13
         "x-ms-return-client-request-id": "true"
       },
       "RequestBody": null,
@@ -552,16 +364,11 @@
         "Cache-Control": "no-store, no-cache",
         "Content-Length": "767",
         "Content-Type": "application/json",
-<<<<<<< HEAD
         "Date": "Thu, 06 Apr 2023 19:37:24 GMT",
-=======
-        "Date": "Sat, 01 Apr 2023 14:10:31 GMT",
->>>>>>> d0a38e13
-        "Pragma": "no-cache",
-        "Server": "Microsoft-HTTPAPI/2.0",
-        "Strict-Transport-Security": "max-age=31536000; includeSubDomains",
-        "X-Content-Type-Options": "nosniff",
-<<<<<<< HEAD
+        "Pragma": "no-cache",
+        "Server": "Microsoft-HTTPAPI/2.0",
+        "Strict-Transport-Security": "max-age=31536000; includeSubDomains",
+        "X-Content-Type-Options": "nosniff",
         "x-ms-correlation-request-id": "6c69c0f3-9ea7-47b9-938c-27c39a826c51",
         "x-ms-gatewayversion": "version=2.14.0",
         "x-ms-ratelimit-remaining-subscription-reads": "11755",
@@ -586,45 +393,13 @@
     },
     {
       "RequestUri": "https://management.azure.com/subscriptions/23587e98-b6ac-4328-a753-03bcd3c8e744/resourceGroups/dbaccount-8412/providers/Microsoft.DocumentDB/databaseAccounts/dbaccount-1188/sqlDatabases/sql-db-1283/containers/sql-container-2734/storedProcedures/sql-stored-procedure-3326?api-version=2022-11-15-preview",
-=======
-        "x-ms-correlation-request-id": "94a0609a-7abb-4520-a38f-182507a2b438",
-        "x-ms-gatewayversion": "version=2.14.0",
-        "x-ms-ratelimit-remaining-subscription-reads": "11623",
-        "x-ms-request-id": "94a0609a-7abb-4520-a38f-182507a2b438",
-        "x-ms-routing-request-id": "EASTUS:20230401T141032Z:94a0609a-7abb-4520-a38f-182507a2b438"
-      },
-      "ResponseBody": {
-        "id": "/subscriptions/710e347c-9ac8-408c-90fe-f8cfc44bf967/resourceGroups/dbaccount-6548/providers/Microsoft.DocumentDB/databaseAccounts/dbaccount-8009/sqlDatabases/sql-db-57/containers/sql-container-3287/storedProcedures/sql-stored-procedure-5180",
-        "type": "Microsoft.DocumentDB/databaseAccounts/sqlDatabases/containers/storedProcedures",
-        "name": "sql-stored-procedure-5180",
-        "properties": {
-          "resource": {
-            "id": "sql-stored-procedure-5180",
-            "body": "function () {\r\n    var updatetext = getContext();\r\n    var response = context.getResponse();\r\n    response.setBody(\u0027First Hello World\u0027);\r\n}",
-            "_rid": "oGwXAPuteukBAAAAAAAAgA==",
-            "_self": "dbs/oGwXAA==/colls/oGwXAPuteuk=/sprocs/oGwXAPuteukBAAAAAAAAgA==/",
-            "_etag": "\u00227500838b-0000-0700-0000-64283b560000\u0022",
-            "_ts": 1680358230
-          }
-        }
-      }
-    },
-    {
-      "RequestUri": "https://management.azure.com/subscriptions/710e347c-9ac8-408c-90fe-f8cfc44bf967/resourceGroups/dbaccount-6548/providers/Microsoft.DocumentDB/databaseAccounts/dbaccount-8009/sqlDatabases/sql-db-57/containers/sql-container-3287/storedProcedures/sql-stored-procedure-5180?api-version=2022-11-15",
->>>>>>> d0a38e13
       "RequestMethod": "GET",
       "RequestHeaders": {
         "Accept": "application/json",
         "Authorization": "Sanitized",
-<<<<<<< HEAD
         "traceparent": "00-56b4661b377139a74e83c29a5b229d1f-5a62e99b545d0de6-00",
         "User-Agent": "azsdk-net-ResourceManager.CosmosDB/1.3.0-alpha.20230405.1 (.NET 7.0.4; Microsoft Windows 10.0.22621)",
         "x-ms-client-request-id": "9e3708fc6786ed770deda388bbd7b312",
-=======
-        "traceparent": "00-deba27dd1db5e808fdac77c57be25e45-f379dc2215928c6b-00",
-        "User-Agent": "azsdk-net-ResourceManager.CosmosDB/1.3.0-alpha.20230330.1 (.NET 7.0.4; Microsoft Windows 10.0.22621)",
-        "x-ms-client-request-id": "51b544d472ecaf87edff76dd6d795803",
->>>>>>> d0a38e13
         "x-ms-return-client-request-id": "true"
       },
       "RequestBody": null,
@@ -633,16 +408,11 @@
         "Cache-Control": "no-store, no-cache",
         "Content-Length": "767",
         "Content-Type": "application/json",
-<<<<<<< HEAD
         "Date": "Thu, 06 Apr 2023 19:37:24 GMT",
-=======
-        "Date": "Sat, 01 Apr 2023 14:10:32 GMT",
->>>>>>> d0a38e13
-        "Pragma": "no-cache",
-        "Server": "Microsoft-HTTPAPI/2.0",
-        "Strict-Transport-Security": "max-age=31536000; includeSubDomains",
-        "X-Content-Type-Options": "nosniff",
-<<<<<<< HEAD
+        "Pragma": "no-cache",
+        "Server": "Microsoft-HTTPAPI/2.0",
+        "Strict-Transport-Security": "max-age=31536000; includeSubDomains",
+        "X-Content-Type-Options": "nosniff",
         "x-ms-correlation-request-id": "9c20dfb6-438c-42b1-96d7-ea91c95e5328",
         "x-ms-gatewayversion": "version=2.14.0",
         "x-ms-ratelimit-remaining-subscription-reads": "11754",
@@ -667,45 +437,13 @@
     },
     {
       "RequestUri": "https://management.azure.com/subscriptions/23587e98-b6ac-4328-a753-03bcd3c8e744/resourceGroups/dbaccount-8412/providers/Microsoft.DocumentDB/databaseAccounts/dbaccount-1188/sqlDatabases/sql-db-1283/containers/sql-container-2734/storedProcedures/sql-stored-procedure-3326?api-version=2022-11-15-preview",
-=======
-        "x-ms-correlation-request-id": "19a758eb-2fd7-4d3e-92eb-cdfcb9f2e1a2",
-        "x-ms-gatewayversion": "version=2.14.0",
-        "x-ms-ratelimit-remaining-subscription-reads": "11622",
-        "x-ms-request-id": "19a758eb-2fd7-4d3e-92eb-cdfcb9f2e1a2",
-        "x-ms-routing-request-id": "EASTUS:20230401T141032Z:19a758eb-2fd7-4d3e-92eb-cdfcb9f2e1a2"
-      },
-      "ResponseBody": {
-        "id": "/subscriptions/710e347c-9ac8-408c-90fe-f8cfc44bf967/resourceGroups/dbaccount-6548/providers/Microsoft.DocumentDB/databaseAccounts/dbaccount-8009/sqlDatabases/sql-db-57/containers/sql-container-3287/storedProcedures/sql-stored-procedure-5180",
-        "type": "Microsoft.DocumentDB/databaseAccounts/sqlDatabases/containers/storedProcedures",
-        "name": "sql-stored-procedure-5180",
-        "properties": {
-          "resource": {
-            "id": "sql-stored-procedure-5180",
-            "body": "function () {\r\n    var updatetext = getContext();\r\n    var response = context.getResponse();\r\n    response.setBody(\u0027First Hello World\u0027);\r\n}",
-            "_rid": "oGwXAPuteukBAAAAAAAAgA==",
-            "_self": "dbs/oGwXAA==/colls/oGwXAPuteuk=/sprocs/oGwXAPuteukBAAAAAAAAgA==/",
-            "_etag": "\u00227500838b-0000-0700-0000-64283b560000\u0022",
-            "_ts": 1680358230
-          }
-        }
-      }
-    },
-    {
-      "RequestUri": "https://management.azure.com/subscriptions/710e347c-9ac8-408c-90fe-f8cfc44bf967/resourceGroups/dbaccount-6548/providers/Microsoft.DocumentDB/databaseAccounts/dbaccount-8009/sqlDatabases/sql-db-57/containers/sql-container-3287/storedProcedures/sql-stored-procedure-5180?api-version=2022-11-15",
->>>>>>> d0a38e13
       "RequestMethod": "GET",
       "RequestHeaders": {
         "Accept": "application/json",
         "Authorization": "Sanitized",
-<<<<<<< HEAD
         "traceparent": "00-8c16d33adf61e18b0726e10c2f848503-54bf9e669e69ad99-00",
         "User-Agent": "azsdk-net-ResourceManager.CosmosDB/1.3.0-alpha.20230405.1 (.NET 7.0.4; Microsoft Windows 10.0.22621)",
         "x-ms-client-request-id": "183644b72a91f36f9b52b222bf3e8513",
-=======
-        "traceparent": "00-e15c0e14c57e7bfc692e8d4c245f8de9-a2fb9048258ccd4c-00",
-        "User-Agent": "azsdk-net-ResourceManager.CosmosDB/1.3.0-alpha.20230330.1 (.NET 7.0.4; Microsoft Windows 10.0.22621)",
-        "x-ms-client-request-id": "a05c196d0d39c59106f4931773b04549",
->>>>>>> d0a38e13
         "x-ms-return-client-request-id": "true"
       },
       "RequestBody": null,
@@ -714,16 +452,11 @@
         "Cache-Control": "no-store, no-cache",
         "Content-Length": "767",
         "Content-Type": "application/json",
-<<<<<<< HEAD
         "Date": "Thu, 06 Apr 2023 19:37:24 GMT",
-=======
-        "Date": "Sat, 01 Apr 2023 14:10:32 GMT",
->>>>>>> d0a38e13
-        "Pragma": "no-cache",
-        "Server": "Microsoft-HTTPAPI/2.0",
-        "Strict-Transport-Security": "max-age=31536000; includeSubDomains",
-        "X-Content-Type-Options": "nosniff",
-<<<<<<< HEAD
+        "Pragma": "no-cache",
+        "Server": "Microsoft-HTTPAPI/2.0",
+        "Strict-Transport-Security": "max-age=31536000; includeSubDomains",
+        "X-Content-Type-Options": "nosniff",
         "x-ms-correlation-request-id": "de091daf-2202-46b8-9da2-033cac335029",
         "x-ms-gatewayversion": "version=2.14.0",
         "x-ms-ratelimit-remaining-subscription-reads": "11753",
@@ -748,47 +481,15 @@
     },
     {
       "RequestUri": "https://management.azure.com/subscriptions/23587e98-b6ac-4328-a753-03bcd3c8e744/resourceGroups/dbaccount-8412/providers/Microsoft.DocumentDB/databaseAccounts/dbaccount-1188/sqlDatabases/sql-db-1283/containers/sql-container-2734/storedProcedures/sql-stored-procedure-3326?api-version=2022-11-15-preview",
-=======
-        "x-ms-correlation-request-id": "c85c5d72-ff77-4bcd-ac3b-a04d4cdcfa55",
-        "x-ms-gatewayversion": "version=2.14.0",
-        "x-ms-ratelimit-remaining-subscription-reads": "11621",
-        "x-ms-request-id": "c85c5d72-ff77-4bcd-ac3b-a04d4cdcfa55",
-        "x-ms-routing-request-id": "EASTUS:20230401T141033Z:c85c5d72-ff77-4bcd-ac3b-a04d4cdcfa55"
-      },
-      "ResponseBody": {
-        "id": "/subscriptions/710e347c-9ac8-408c-90fe-f8cfc44bf967/resourceGroups/dbaccount-6548/providers/Microsoft.DocumentDB/databaseAccounts/dbaccount-8009/sqlDatabases/sql-db-57/containers/sql-container-3287/storedProcedures/sql-stored-procedure-5180",
-        "type": "Microsoft.DocumentDB/databaseAccounts/sqlDatabases/containers/storedProcedures",
-        "name": "sql-stored-procedure-5180",
-        "properties": {
-          "resource": {
-            "id": "sql-stored-procedure-5180",
-            "body": "function () {\r\n    var updatetext = getContext();\r\n    var response = context.getResponse();\r\n    response.setBody(\u0027First Hello World\u0027);\r\n}",
-            "_rid": "oGwXAPuteukBAAAAAAAAgA==",
-            "_self": "dbs/oGwXAA==/colls/oGwXAPuteuk=/sprocs/oGwXAPuteukBAAAAAAAAgA==/",
-            "_etag": "\u00227500838b-0000-0700-0000-64283b560000\u0022",
-            "_ts": 1680358230
-          }
-        }
-      }
-    },
-    {
-      "RequestUri": "https://management.azure.com/subscriptions/710e347c-9ac8-408c-90fe-f8cfc44bf967/resourceGroups/dbaccount-6548/providers/Microsoft.DocumentDB/databaseAccounts/dbaccount-8009/sqlDatabases/sql-db-57/containers/sql-container-3287/storedProcedures/sql-stored-procedure-5180?api-version=2022-11-15",
->>>>>>> d0a38e13
       "RequestMethod": "PUT",
       "RequestHeaders": {
         "Accept": "application/json",
         "Authorization": "Sanitized",
         "Content-Length": "289",
         "Content-Type": "application/json",
-<<<<<<< HEAD
         "traceparent": "00-83bbca61d7fd1fcd4c163f174952cceb-16f6ea8a4956cd68-00",
         "User-Agent": "azsdk-net-ResourceManager.CosmosDB/1.3.0-alpha.20230405.1 (.NET 7.0.4; Microsoft Windows 10.0.22621)",
         "x-ms-client-request-id": "b637bd2d008773bfcf7f6b09040788b7",
-=======
-        "traceparent": "00-853e70dfbf716ab01c3e2cfba31bc394-c08538f40ecf6c41-00",
-        "User-Agent": "azsdk-net-ResourceManager.CosmosDB/1.3.0-alpha.20230330.1 (.NET 7.0.4; Microsoft Windows 10.0.22621)",
-        "x-ms-client-request-id": "4ba9836068b0839ac56081dfbc53f88d",
->>>>>>> d0a38e13
         "x-ms-return-client-request-id": "true"
       },
       "RequestBody": {
@@ -796,11 +497,7 @@
         "location": "westus",
         "properties": {
           "resource": {
-<<<<<<< HEAD
             "id": "sql-stored-procedure-3326",
-=======
-            "id": "sql-stored-procedure-5180",
->>>>>>> d0a38e13
             "body": "function () {\r\n    var updatetext = getContext();\r\n    var response = context.getResponse();\r\n    response.setBody(\u0027First Hello World\u0027);\r\n}"
           },
           "options": {
@@ -810,45 +507,27 @@
       },
       "StatusCode": 202,
       "ResponseHeaders": {
-<<<<<<< HEAD
         "Azure-AsyncOperation": "https://management.azure.com/subscriptions/23587e98-b6ac-4328-a753-03bcd3c8e744/providers/Microsoft.DocumentDB/locations/westus2/operationsStatus/c482c92e-7891-4394-8bdb-fb45212296a9?api-version=2022-11-15-preview",
         "Cache-Control": "no-store, no-cache",
         "Content-Length": "21",
         "Content-Type": "application/json",
         "Date": "Thu, 06 Apr 2023 19:37:25 GMT",
         "Location": "https://management.azure.com/subscriptions/23587e98-b6ac-4328-a753-03bcd3c8e744/resourceGroups/dbaccount-8412/providers/Microsoft.DocumentDB/databaseAccounts/dbaccount-1188/sqlDatabases/sql-db-1283/containers/sql-container-2734/storedProcedures/sql-stored-procedure-3326/operationResults/c482c92e-7891-4394-8bdb-fb45212296a9?api-version=2022-11-15-preview",
-=======
-        "Azure-AsyncOperation": "https://management.azure.com/subscriptions/710e347c-9ac8-408c-90fe-f8cfc44bf967/providers/Microsoft.DocumentDB/locations/westus2/operationsStatus/dd2d963e-1de5-471d-a3b9-28eeb3906de6?api-version=2022-11-15",
-        "Cache-Control": "no-store, no-cache",
-        "Content-Length": "21",
-        "Content-Type": "application/json",
-        "Date": "Sat, 01 Apr 2023 14:10:33 GMT",
-        "Location": "https://management.azure.com/subscriptions/710e347c-9ac8-408c-90fe-f8cfc44bf967/resourceGroups/dbaccount-6548/providers/Microsoft.DocumentDB/databaseAccounts/dbaccount-8009/sqlDatabases/sql-db-57/containers/sql-container-3287/storedProcedures/sql-stored-procedure-5180/operationResults/dd2d963e-1de5-471d-a3b9-28eeb3906de6?api-version=2022-11-15",
->>>>>>> d0a38e13
-        "Pragma": "no-cache",
-        "Server": "Microsoft-HTTPAPI/2.0",
-        "Strict-Transport-Security": "max-age=31536000; includeSubDomains",
-        "X-Content-Type-Options": "nosniff",
-<<<<<<< HEAD
+        "Pragma": "no-cache",
+        "Server": "Microsoft-HTTPAPI/2.0",
+        "Strict-Transport-Security": "max-age=31536000; includeSubDomains",
+        "X-Content-Type-Options": "nosniff",
         "x-ms-correlation-request-id": "1ada3f95-d23e-4628-a125-7ac8fb1c3ed6",
         "x-ms-gatewayversion": "version=2.14.0",
         "x-ms-ratelimit-remaining-subscription-writes": "1183",
         "x-ms-request-id": "c482c92e-7891-4394-8bdb-fb45212296a9",
         "x-ms-routing-request-id": "WESTUS:20230406T193725Z:1ada3f95-d23e-4628-a125-7ac8fb1c3ed6"
-=======
-        "x-ms-correlation-request-id": "0aa04f61-0cc6-4610-afa3-3b121e00ff92",
-        "x-ms-gatewayversion": "version=2.14.0",
-        "x-ms-ratelimit-remaining-subscription-writes": "1177",
-        "x-ms-request-id": "dd2d963e-1de5-471d-a3b9-28eeb3906de6",
-        "x-ms-routing-request-id": "EASTUS:20230401T141034Z:0aa04f61-0cc6-4610-afa3-3b121e00ff92"
->>>>>>> d0a38e13
-      },
-      "ResponseBody": {
-        "status": "Enqueued"
-      }
-    },
-    {
-<<<<<<< HEAD
+      },
+      "ResponseBody": {
+        "status": "Enqueued"
+      }
+    },
+    {
       "RequestUri": "https://management.azure.com/subscriptions/23587e98-b6ac-4328-a753-03bcd3c8e744/providers/Microsoft.DocumentDB/locations/westus2/operationsStatus/c482c92e-7891-4394-8bdb-fb45212296a9?api-version=2022-11-15-preview",
       "RequestMethod": "GET",
       "RequestHeaders": {
@@ -856,52 +535,30 @@
         "traceparent": "00-83bbca61d7fd1fcd4c163f174952cceb-69ed6f87762e6ede-00",
         "User-Agent": "azsdk-net-ResourceManager/1.4.0 (.NET 7.0.4; Microsoft Windows 10.0.22621)",
         "x-ms-client-request-id": "fe5b8f67fc9fb68b85c34912bf66ef93",
-=======
-      "RequestUri": "https://management.azure.com/subscriptions/710e347c-9ac8-408c-90fe-f8cfc44bf967/providers/Microsoft.DocumentDB/locations/westus2/operationsStatus/dd2d963e-1de5-471d-a3b9-28eeb3906de6?api-version=2022-11-15",
-      "RequestMethod": "GET",
-      "RequestHeaders": {
-        "Authorization": "Sanitized",
-        "traceparent": "00-853e70dfbf716ab01c3e2cfba31bc394-4320b5e53cc664d6-00",
-        "User-Agent": "azsdk-net-ResourceManager/1.4.0 (.NET 7.0.4; Microsoft Windows 10.0.22621)",
-        "x-ms-client-request-id": "e97d2cba0dd005527fd9dad88cb208b3",
->>>>>>> d0a38e13
-        "x-ms-return-client-request-id": "true"
-      },
-      "RequestBody": null,
-      "StatusCode": 200,
-      "ResponseHeaders": {
-        "Cache-Control": "no-store, no-cache",
-        "Content-Length": "21",
-        "Content-Type": "application/json",
-<<<<<<< HEAD
+        "x-ms-return-client-request-id": "true"
+      },
+      "RequestBody": null,
+      "StatusCode": 200,
+      "ResponseHeaders": {
+        "Cache-Control": "no-store, no-cache",
+        "Content-Length": "21",
+        "Content-Type": "application/json",
         "Date": "Thu, 06 Apr 2023 19:37:25 GMT",
-=======
-        "Date": "Sat, 01 Apr 2023 14:10:33 GMT",
->>>>>>> d0a38e13
-        "Pragma": "no-cache",
-        "Server": "Microsoft-HTTPAPI/2.0",
-        "Strict-Transport-Security": "max-age=31536000; includeSubDomains",
-        "X-Content-Type-Options": "nosniff",
-<<<<<<< HEAD
+        "Pragma": "no-cache",
+        "Server": "Microsoft-HTTPAPI/2.0",
+        "Strict-Transport-Security": "max-age=31536000; includeSubDomains",
+        "X-Content-Type-Options": "nosniff",
         "x-ms-correlation-request-id": "931c4d70-99cc-41c2-907a-61ae37dce32d",
         "x-ms-gatewayversion": "version=2.14.0",
         "x-ms-ratelimit-remaining-subscription-reads": "11752",
         "x-ms-request-id": "931c4d70-99cc-41c2-907a-61ae37dce32d",
         "x-ms-routing-request-id": "WESTUS:20230406T193725Z:931c4d70-99cc-41c2-907a-61ae37dce32d"
-=======
-        "x-ms-correlation-request-id": "f2c9609d-a8a4-4ad4-995b-235199463e44",
-        "x-ms-gatewayversion": "version=2.14.0",
-        "x-ms-ratelimit-remaining-subscription-reads": "11620",
-        "x-ms-request-id": "f2c9609d-a8a4-4ad4-995b-235199463e44",
-        "x-ms-routing-request-id": "EASTUS:20230401T141034Z:f2c9609d-a8a4-4ad4-995b-235199463e44"
->>>>>>> d0a38e13
-      },
-      "ResponseBody": {
-        "status": "Enqueued"
-      }
-    },
-    {
-<<<<<<< HEAD
+      },
+      "ResponseBody": {
+        "status": "Enqueued"
+      }
+    },
+    {
       "RequestUri": "https://management.azure.com/subscriptions/23587e98-b6ac-4328-a753-03bcd3c8e744/providers/Microsoft.DocumentDB/locations/westus2/operationsStatus/c482c92e-7891-4394-8bdb-fb45212296a9?api-version=2022-11-15-preview",
       "RequestMethod": "GET",
       "RequestHeaders": {
@@ -909,52 +566,30 @@
         "traceparent": "00-83bbca61d7fd1fcd4c163f174952cceb-d833ffa711e812db-00",
         "User-Agent": "azsdk-net-ResourceManager/1.4.0 (.NET 7.0.4; Microsoft Windows 10.0.22621)",
         "x-ms-client-request-id": "ad3ffbcacd2aec380a641d43fc8bbe7a",
-=======
-      "RequestUri": "https://management.azure.com/subscriptions/710e347c-9ac8-408c-90fe-f8cfc44bf967/providers/Microsoft.DocumentDB/locations/westus2/operationsStatus/dd2d963e-1de5-471d-a3b9-28eeb3906de6?api-version=2022-11-15",
-      "RequestMethod": "GET",
-      "RequestHeaders": {
-        "Authorization": "Sanitized",
-        "traceparent": "00-853e70dfbf716ab01c3e2cfba31bc394-99e599aa7d40a9ac-00",
-        "User-Agent": "azsdk-net-ResourceManager/1.4.0 (.NET 7.0.4; Microsoft Windows 10.0.22621)",
-        "x-ms-client-request-id": "ec3f05fc1f9ac83561e299bf1ea2a455",
->>>>>>> d0a38e13
-        "x-ms-return-client-request-id": "true"
-      },
-      "RequestBody": null,
-      "StatusCode": 200,
-      "ResponseHeaders": {
-        "Cache-Control": "no-store, no-cache",
-        "Content-Length": "21",
-        "Content-Type": "application/json",
-<<<<<<< HEAD
+        "x-ms-return-client-request-id": "true"
+      },
+      "RequestBody": null,
+      "StatusCode": 200,
+      "ResponseHeaders": {
+        "Cache-Control": "no-store, no-cache",
+        "Content-Length": "21",
+        "Content-Type": "application/json",
         "Date": "Thu, 06 Apr 2023 19:37:26 GMT",
-=======
-        "Date": "Sat, 01 Apr 2023 14:10:35 GMT",
->>>>>>> d0a38e13
-        "Pragma": "no-cache",
-        "Server": "Microsoft-HTTPAPI/2.0",
-        "Strict-Transport-Security": "max-age=31536000; includeSubDomains",
-        "X-Content-Type-Options": "nosniff",
-<<<<<<< HEAD
+        "Pragma": "no-cache",
+        "Server": "Microsoft-HTTPAPI/2.0",
+        "Strict-Transport-Security": "max-age=31536000; includeSubDomains",
+        "X-Content-Type-Options": "nosniff",
         "x-ms-correlation-request-id": "c6f6a567-9197-47a0-8939-ac217c06ba8e",
         "x-ms-gatewayversion": "version=2.14.0",
         "x-ms-ratelimit-remaining-subscription-reads": "11751",
         "x-ms-request-id": "c6f6a567-9197-47a0-8939-ac217c06ba8e",
         "x-ms-routing-request-id": "WESTUS:20230406T193726Z:c6f6a567-9197-47a0-8939-ac217c06ba8e"
-=======
-        "x-ms-correlation-request-id": "f9b90b8c-3751-4d6a-906d-240049ed650f",
-        "x-ms-gatewayversion": "version=2.14.0",
-        "x-ms-ratelimit-remaining-subscription-reads": "11619",
-        "x-ms-request-id": "f9b90b8c-3751-4d6a-906d-240049ed650f",
-        "x-ms-routing-request-id": "EASTUS:20230401T141035Z:f9b90b8c-3751-4d6a-906d-240049ed650f"
->>>>>>> d0a38e13
-      },
-      "ResponseBody": {
-        "status": "Enqueued"
-      }
-    },
-    {
-<<<<<<< HEAD
+      },
+      "ResponseBody": {
+        "status": "Enqueued"
+      }
+    },
+    {
       "RequestUri": "https://management.azure.com/subscriptions/23587e98-b6ac-4328-a753-03bcd3c8e744/providers/Microsoft.DocumentDB/locations/westus2/operationsStatus/c482c92e-7891-4394-8bdb-fb45212296a9?api-version=2022-11-15-preview",
       "RequestMethod": "GET",
       "RequestHeaders": {
@@ -962,52 +597,30 @@
         "traceparent": "00-83bbca61d7fd1fcd4c163f174952cceb-d5b48ec24555624c-00",
         "User-Agent": "azsdk-net-ResourceManager/1.4.0 (.NET 7.0.4; Microsoft Windows 10.0.22621)",
         "x-ms-client-request-id": "74a19c5189ace617865d3217f8a01332",
-=======
-      "RequestUri": "https://management.azure.com/subscriptions/710e347c-9ac8-408c-90fe-f8cfc44bf967/providers/Microsoft.DocumentDB/locations/westus2/operationsStatus/dd2d963e-1de5-471d-a3b9-28eeb3906de6?api-version=2022-11-15",
-      "RequestMethod": "GET",
-      "RequestHeaders": {
-        "Authorization": "Sanitized",
-        "traceparent": "00-853e70dfbf716ab01c3e2cfba31bc394-d8f998cb93fddebb-00",
-        "User-Agent": "azsdk-net-ResourceManager/1.4.0 (.NET 7.0.4; Microsoft Windows 10.0.22621)",
-        "x-ms-client-request-id": "8f2544230ed6cabd3411a63abc483a00",
->>>>>>> d0a38e13
-        "x-ms-return-client-request-id": "true"
-      },
-      "RequestBody": null,
-      "StatusCode": 200,
-      "ResponseHeaders": {
-        "Cache-Control": "no-store, no-cache",
-        "Content-Length": "21",
-        "Content-Type": "application/json",
-<<<<<<< HEAD
+        "x-ms-return-client-request-id": "true"
+      },
+      "RequestBody": null,
+      "StatusCode": 200,
+      "ResponseHeaders": {
+        "Cache-Control": "no-store, no-cache",
+        "Content-Length": "21",
+        "Content-Type": "application/json",
         "Date": "Thu, 06 Apr 2023 19:37:27 GMT",
-=======
-        "Date": "Sat, 01 Apr 2023 14:10:36 GMT",
->>>>>>> d0a38e13
-        "Pragma": "no-cache",
-        "Server": "Microsoft-HTTPAPI/2.0",
-        "Strict-Transport-Security": "max-age=31536000; includeSubDomains",
-        "X-Content-Type-Options": "nosniff",
-<<<<<<< HEAD
+        "Pragma": "no-cache",
+        "Server": "Microsoft-HTTPAPI/2.0",
+        "Strict-Transport-Security": "max-age=31536000; includeSubDomains",
+        "X-Content-Type-Options": "nosniff",
         "x-ms-correlation-request-id": "2c1cd6e1-61e0-4a51-8e0b-85d960663992",
         "x-ms-gatewayversion": "version=2.14.0",
         "x-ms-ratelimit-remaining-subscription-reads": "11750",
         "x-ms-request-id": "2c1cd6e1-61e0-4a51-8e0b-85d960663992",
         "x-ms-routing-request-id": "WESTUS:20230406T193727Z:2c1cd6e1-61e0-4a51-8e0b-85d960663992"
-=======
-        "x-ms-correlation-request-id": "dde7e8e0-c2f2-4b5d-a424-3d69fa4f0b7c",
-        "x-ms-gatewayversion": "version=2.14.0",
-        "x-ms-ratelimit-remaining-subscription-reads": "11618",
-        "x-ms-request-id": "dde7e8e0-c2f2-4b5d-a424-3d69fa4f0b7c",
-        "x-ms-routing-request-id": "EASTUS:20230401T141036Z:dde7e8e0-c2f2-4b5d-a424-3d69fa4f0b7c"
->>>>>>> d0a38e13
-      },
-      "ResponseBody": {
-        "status": "Enqueued"
-      }
-    },
-    {
-<<<<<<< HEAD
+      },
+      "ResponseBody": {
+        "status": "Enqueued"
+      }
+    },
+    {
       "RequestUri": "https://management.azure.com/subscriptions/23587e98-b6ac-4328-a753-03bcd3c8e744/providers/Microsoft.DocumentDB/locations/westus2/operationsStatus/c482c92e-7891-4394-8bdb-fb45212296a9?api-version=2022-11-15-preview",
       "RequestMethod": "GET",
       "RequestHeaders": {
@@ -1015,52 +628,30 @@
         "traceparent": "00-83bbca61d7fd1fcd4c163f174952cceb-6a2c370b3c07ac3a-00",
         "User-Agent": "azsdk-net-ResourceManager/1.4.0 (.NET 7.0.4; Microsoft Windows 10.0.22621)",
         "x-ms-client-request-id": "b9696f54801599a4576ff33bdf47baf9",
-=======
-      "RequestUri": "https://management.azure.com/subscriptions/710e347c-9ac8-408c-90fe-f8cfc44bf967/providers/Microsoft.DocumentDB/locations/westus2/operationsStatus/dd2d963e-1de5-471d-a3b9-28eeb3906de6?api-version=2022-11-15",
-      "RequestMethod": "GET",
-      "RequestHeaders": {
-        "Authorization": "Sanitized",
-        "traceparent": "00-853e70dfbf716ab01c3e2cfba31bc394-7a823b881cb7c550-00",
-        "User-Agent": "azsdk-net-ResourceManager/1.4.0 (.NET 7.0.4; Microsoft Windows 10.0.22621)",
-        "x-ms-client-request-id": "d8fc96e750309aa2f7b488ed7392e6dc",
->>>>>>> d0a38e13
-        "x-ms-return-client-request-id": "true"
-      },
-      "RequestBody": null,
-      "StatusCode": 200,
-      "ResponseHeaders": {
-        "Cache-Control": "no-store, no-cache",
-        "Content-Length": "21",
-        "Content-Type": "application/json",
-<<<<<<< HEAD
+        "x-ms-return-client-request-id": "true"
+      },
+      "RequestBody": null,
+      "StatusCode": 200,
+      "ResponseHeaders": {
+        "Cache-Control": "no-store, no-cache",
+        "Content-Length": "21",
+        "Content-Type": "application/json",
         "Date": "Thu, 06 Apr 2023 19:37:28 GMT",
-=======
-        "Date": "Sat, 01 Apr 2023 14:10:37 GMT",
->>>>>>> d0a38e13
-        "Pragma": "no-cache",
-        "Server": "Microsoft-HTTPAPI/2.0",
-        "Strict-Transport-Security": "max-age=31536000; includeSubDomains",
-        "X-Content-Type-Options": "nosniff",
-<<<<<<< HEAD
+        "Pragma": "no-cache",
+        "Server": "Microsoft-HTTPAPI/2.0",
+        "Strict-Transport-Security": "max-age=31536000; includeSubDomains",
+        "X-Content-Type-Options": "nosniff",
         "x-ms-correlation-request-id": "fd72186e-4d9b-42ec-9821-1cd43ccb40e4",
         "x-ms-gatewayversion": "version=2.14.0",
         "x-ms-ratelimit-remaining-subscription-reads": "11749",
         "x-ms-request-id": "fd72186e-4d9b-42ec-9821-1cd43ccb40e4",
         "x-ms-routing-request-id": "WESTUS:20230406T193728Z:fd72186e-4d9b-42ec-9821-1cd43ccb40e4"
-=======
-        "x-ms-correlation-request-id": "a1cbd07f-582a-463a-9825-7c21fb9b803f",
-        "x-ms-gatewayversion": "version=2.14.0",
-        "x-ms-ratelimit-remaining-subscription-reads": "11617",
-        "x-ms-request-id": "a1cbd07f-582a-463a-9825-7c21fb9b803f",
-        "x-ms-routing-request-id": "EASTUS:20230401T141038Z:a1cbd07f-582a-463a-9825-7c21fb9b803f"
->>>>>>> d0a38e13
       },
       "ResponseBody": {
         "status": "Dequeued"
       }
     },
     {
-<<<<<<< HEAD
       "RequestUri": "https://management.azure.com/subscriptions/23587e98-b6ac-4328-a753-03bcd3c8e744/providers/Microsoft.DocumentDB/locations/westus2/operationsStatus/c482c92e-7891-4394-8bdb-fb45212296a9?api-version=2022-11-15-preview",
       "RequestMethod": "GET",
       "RequestHeaders": {
@@ -1068,52 +659,30 @@
         "traceparent": "00-83bbca61d7fd1fcd4c163f174952cceb-721d8c5a3afec72d-00",
         "User-Agent": "azsdk-net-ResourceManager/1.4.0 (.NET 7.0.4; Microsoft Windows 10.0.22621)",
         "x-ms-client-request-id": "22c0ce047bc540e7e35826cc9b20f369",
-=======
-      "RequestUri": "https://management.azure.com/subscriptions/710e347c-9ac8-408c-90fe-f8cfc44bf967/providers/Microsoft.DocumentDB/locations/westus2/operationsStatus/dd2d963e-1de5-471d-a3b9-28eeb3906de6?api-version=2022-11-15",
-      "RequestMethod": "GET",
-      "RequestHeaders": {
-        "Authorization": "Sanitized",
-        "traceparent": "00-853e70dfbf716ab01c3e2cfba31bc394-1b901188043f6874-00",
-        "User-Agent": "azsdk-net-ResourceManager/1.4.0 (.NET 7.0.4; Microsoft Windows 10.0.22621)",
-        "x-ms-client-request-id": "47b48534788deddd4875b78879fb0c18",
->>>>>>> d0a38e13
-        "x-ms-return-client-request-id": "true"
-      },
-      "RequestBody": null,
-      "StatusCode": 200,
-      "ResponseHeaders": {
-        "Cache-Control": "no-store, no-cache",
-        "Content-Length": "21",
-        "Content-Type": "application/json",
-<<<<<<< HEAD
+        "x-ms-return-client-request-id": "true"
+      },
+      "RequestBody": null,
+      "StatusCode": 200,
+      "ResponseHeaders": {
+        "Cache-Control": "no-store, no-cache",
+        "Content-Length": "21",
+        "Content-Type": "application/json",
         "Date": "Thu, 06 Apr 2023 19:37:30 GMT",
-=======
-        "Date": "Sat, 01 Apr 2023 14:10:39 GMT",
->>>>>>> d0a38e13
-        "Pragma": "no-cache",
-        "Server": "Microsoft-HTTPAPI/2.0",
-        "Strict-Transport-Security": "max-age=31536000; includeSubDomains",
-        "X-Content-Type-Options": "nosniff",
-<<<<<<< HEAD
+        "Pragma": "no-cache",
+        "Server": "Microsoft-HTTPAPI/2.0",
+        "Strict-Transport-Security": "max-age=31536000; includeSubDomains",
+        "X-Content-Type-Options": "nosniff",
         "x-ms-correlation-request-id": "5f4aefa1-4621-4748-9404-1b3fbf25def6",
         "x-ms-gatewayversion": "version=2.14.0",
         "x-ms-ratelimit-remaining-subscription-reads": "11748",
         "x-ms-request-id": "5f4aefa1-4621-4748-9404-1b3fbf25def6",
         "x-ms-routing-request-id": "WESTUS:20230406T193730Z:5f4aefa1-4621-4748-9404-1b3fbf25def6"
-=======
-        "x-ms-correlation-request-id": "19b4f283-72cf-415d-9615-7637796d0c6a",
-        "x-ms-gatewayversion": "version=2.14.0",
-        "x-ms-ratelimit-remaining-subscription-reads": "11616",
-        "x-ms-request-id": "19b4f283-72cf-415d-9615-7637796d0c6a",
-        "x-ms-routing-request-id": "EASTUS:20230401T141040Z:19b4f283-72cf-415d-9615-7637796d0c6a"
->>>>>>> d0a38e13
       },
       "ResponseBody": {
         "status": "Dequeued"
       }
     },
     {
-<<<<<<< HEAD
       "RequestUri": "https://management.azure.com/subscriptions/23587e98-b6ac-4328-a753-03bcd3c8e744/providers/Microsoft.DocumentDB/locations/westus2/operationsStatus/c482c92e-7891-4394-8bdb-fb45212296a9?api-version=2022-11-15-preview",
       "RequestMethod": "GET",
       "RequestHeaders": {
@@ -1121,15 +690,6 @@
         "traceparent": "00-83bbca61d7fd1fcd4c163f174952cceb-cd0833da5c313584-00",
         "User-Agent": "azsdk-net-ResourceManager/1.4.0 (.NET 7.0.4; Microsoft Windows 10.0.22621)",
         "x-ms-client-request-id": "8ceeea510521d165f8071c3d96dc073e",
-=======
-      "RequestUri": "https://management.azure.com/subscriptions/710e347c-9ac8-408c-90fe-f8cfc44bf967/providers/Microsoft.DocumentDB/locations/westus2/operationsStatus/dd2d963e-1de5-471d-a3b9-28eeb3906de6?api-version=2022-11-15",
-      "RequestMethod": "GET",
-      "RequestHeaders": {
-        "Authorization": "Sanitized",
-        "traceparent": "00-853e70dfbf716ab01c3e2cfba31bc394-b325c1a40e7090e6-00",
-        "User-Agent": "azsdk-net-ResourceManager/1.4.0 (.NET 7.0.4; Microsoft Windows 10.0.22621)",
-        "x-ms-client-request-id": "87d899a8cba6d325a18a982286cf56a1",
->>>>>>> d0a38e13
         "x-ms-return-client-request-id": "true"
       },
       "RequestBody": null,
@@ -1138,35 +698,22 @@
         "Cache-Control": "no-store, no-cache",
         "Content-Length": "22",
         "Content-Type": "application/json",
-<<<<<<< HEAD
         "Date": "Thu, 06 Apr 2023 19:37:34 GMT",
-=======
-        "Date": "Sat, 01 Apr 2023 14:10:43 GMT",
->>>>>>> d0a38e13
-        "Pragma": "no-cache",
-        "Server": "Microsoft-HTTPAPI/2.0",
-        "Strict-Transport-Security": "max-age=31536000; includeSubDomains",
-        "X-Content-Type-Options": "nosniff",
-<<<<<<< HEAD
+        "Pragma": "no-cache",
+        "Server": "Microsoft-HTTPAPI/2.0",
+        "Strict-Transport-Security": "max-age=31536000; includeSubDomains",
+        "X-Content-Type-Options": "nosniff",
         "x-ms-correlation-request-id": "7a32e73b-03b5-464c-8983-511a729a2434",
         "x-ms-gatewayversion": "version=2.14.0",
         "x-ms-ratelimit-remaining-subscription-reads": "11747",
         "x-ms-request-id": "7a32e73b-03b5-464c-8983-511a729a2434",
         "x-ms-routing-request-id": "WESTUS:20230406T193734Z:7a32e73b-03b5-464c-8983-511a729a2434"
-=======
-        "x-ms-correlation-request-id": "01522df3-2e7e-4578-a300-f88c835f78f4",
-        "x-ms-gatewayversion": "version=2.14.0",
-        "x-ms-ratelimit-remaining-subscription-reads": "11615",
-        "x-ms-request-id": "01522df3-2e7e-4578-a300-f88c835f78f4",
-        "x-ms-routing-request-id": "EASTUS:20230401T141044Z:01522df3-2e7e-4578-a300-f88c835f78f4"
->>>>>>> d0a38e13
       },
       "ResponseBody": {
         "status": "Succeeded"
       }
     },
     {
-<<<<<<< HEAD
       "RequestUri": "https://management.azure.com/subscriptions/23587e98-b6ac-4328-a753-03bcd3c8e744/resourceGroups/dbaccount-8412/providers/Microsoft.DocumentDB/databaseAccounts/dbaccount-1188/sqlDatabases/sql-db-1283/containers/sql-container-2734/storedProcedures/sql-stored-procedure-3326?api-version=2022-11-15-preview",
       "RequestMethod": "GET",
       "RequestHeaders": {
@@ -1174,15 +721,6 @@
         "traceparent": "00-83bbca61d7fd1fcd4c163f174952cceb-2519f0e6aa59e42e-00",
         "User-Agent": "azsdk-net-ResourceManager/1.4.0 (.NET 7.0.4; Microsoft Windows 10.0.22621)",
         "x-ms-client-request-id": "2a1239a3f1dfd96d8829d5bc59d8fe36",
-=======
-      "RequestUri": "https://management.azure.com/subscriptions/710e347c-9ac8-408c-90fe-f8cfc44bf967/resourceGroups/dbaccount-6548/providers/Microsoft.DocumentDB/databaseAccounts/dbaccount-8009/sqlDatabases/sql-db-57/containers/sql-container-3287/storedProcedures/sql-stored-procedure-5180?api-version=2022-11-15",
-      "RequestMethod": "GET",
-      "RequestHeaders": {
-        "Authorization": "Sanitized",
-        "traceparent": "00-853e70dfbf716ab01c3e2cfba31bc394-bf3ece0211c0615e-00",
-        "User-Agent": "azsdk-net-ResourceManager/1.4.0 (.NET 7.0.4; Microsoft Windows 10.0.22621)",
-        "x-ms-client-request-id": "3705c92bf2936e72b90e90bb981a20fb",
->>>>>>> d0a38e13
         "x-ms-return-client-request-id": "true"
       },
       "RequestBody": null,
@@ -1191,16 +729,11 @@
         "Cache-Control": "no-store, no-cache",
         "Content-Length": "767",
         "Content-Type": "application/json",
-<<<<<<< HEAD
         "Date": "Thu, 06 Apr 2023 19:37:35 GMT",
-=======
-        "Date": "Sat, 01 Apr 2023 14:10:43 GMT",
->>>>>>> d0a38e13
-        "Pragma": "no-cache",
-        "Server": "Microsoft-HTTPAPI/2.0",
-        "Strict-Transport-Security": "max-age=31536000; includeSubDomains",
-        "X-Content-Type-Options": "nosniff",
-<<<<<<< HEAD
+        "Pragma": "no-cache",
+        "Server": "Microsoft-HTTPAPI/2.0",
+        "Strict-Transport-Security": "max-age=31536000; includeSubDomains",
+        "X-Content-Type-Options": "nosniff",
         "x-ms-correlation-request-id": "e3349f77-df67-4223-b7cf-8722f0751bdc",
         "x-ms-gatewayversion": "version=2.14.0",
         "x-ms-ratelimit-remaining-subscription-reads": "11746",
@@ -1225,45 +758,13 @@
     },
     {
       "RequestUri": "https://management.azure.com/subscriptions/23587e98-b6ac-4328-a753-03bcd3c8e744/resourceGroups/dbaccount-8412/providers/Microsoft.DocumentDB/databaseAccounts/dbaccount-1188/sqlDatabases/sql-db-1283/containers/sql-container-2734/storedProcedures/sql-stored-procedure-3326?api-version=2022-11-15-preview",
-=======
-        "x-ms-correlation-request-id": "58f93258-f44f-40e9-ab65-ba8b264e0ede",
-        "x-ms-gatewayversion": "version=2.14.0",
-        "x-ms-ratelimit-remaining-subscription-reads": "11614",
-        "x-ms-request-id": "58f93258-f44f-40e9-ab65-ba8b264e0ede",
-        "x-ms-routing-request-id": "EASTUS:20230401T141044Z:58f93258-f44f-40e9-ab65-ba8b264e0ede"
-      },
-      "ResponseBody": {
-        "id": "/subscriptions/710e347c-9ac8-408c-90fe-f8cfc44bf967/resourceGroups/dbaccount-6548/providers/Microsoft.DocumentDB/databaseAccounts/dbaccount-8009/sqlDatabases/sql-db-57/containers/sql-container-3287/storedProcedures/sql-stored-procedure-5180",
-        "type": "Microsoft.DocumentDB/databaseAccounts/sqlDatabases/containers/storedProcedures",
-        "name": "sql-stored-procedure-5180",
-        "properties": {
-          "resource": {
-            "id": "sql-stored-procedure-5180",
-            "body": "function () {\r\n    var updatetext = getContext();\r\n    var response = context.getResponse();\r\n    response.setBody(\u0027First Hello World\u0027);\r\n}",
-            "_rid": "oGwXAPuteukBAAAAAAAAgA==",
-            "_self": "dbs/oGwXAA==/colls/oGwXAPuteuk=/sprocs/oGwXAPuteukBAAAAAAAAgA==/",
-            "_etag": "\u00227500858b-0000-0700-0000-64283b5f0000\u0022",
-            "_ts": 1680358239
-          }
-        }
-      }
-    },
-    {
-      "RequestUri": "https://management.azure.com/subscriptions/710e347c-9ac8-408c-90fe-f8cfc44bf967/resourceGroups/dbaccount-6548/providers/Microsoft.DocumentDB/databaseAccounts/dbaccount-8009/sqlDatabases/sql-db-57/containers/sql-container-3287/storedProcedures/sql-stored-procedure-5180?api-version=2022-11-15",
->>>>>>> d0a38e13
       "RequestMethod": "GET",
       "RequestHeaders": {
         "Accept": "application/json",
         "Authorization": "Sanitized",
-<<<<<<< HEAD
         "traceparent": "00-1dadfb48ec7654114c25b4e3bb7fcb75-06377b7d3f209ccb-00",
         "User-Agent": "azsdk-net-ResourceManager.CosmosDB/1.3.0-alpha.20230405.1 (.NET 7.0.4; Microsoft Windows 10.0.22621)",
         "x-ms-client-request-id": "f4e98a7b2d58ffd768ef2abd5ea9aa07",
-=======
-        "traceparent": "00-67a3f1e4ce72955095a04066d0f71928-54e36df222435296-00",
-        "User-Agent": "azsdk-net-ResourceManager.CosmosDB/1.3.0-alpha.20230330.1 (.NET 7.0.4; Microsoft Windows 10.0.22621)",
-        "x-ms-client-request-id": "da456fa75fba693660e1a502e0ba6778",
->>>>>>> d0a38e13
         "x-ms-return-client-request-id": "true"
       },
       "RequestBody": null,
@@ -1272,16 +773,11 @@
         "Cache-Control": "no-store, no-cache",
         "Content-Length": "767",
         "Content-Type": "application/json",
-<<<<<<< HEAD
         "Date": "Thu, 06 Apr 2023 19:37:35 GMT",
-=======
-        "Date": "Sat, 01 Apr 2023 14:10:44 GMT",
->>>>>>> d0a38e13
-        "Pragma": "no-cache",
-        "Server": "Microsoft-HTTPAPI/2.0",
-        "Strict-Transport-Security": "max-age=31536000; includeSubDomains",
-        "X-Content-Type-Options": "nosniff",
-<<<<<<< HEAD
+        "Pragma": "no-cache",
+        "Server": "Microsoft-HTTPAPI/2.0",
+        "Strict-Transport-Security": "max-age=31536000; includeSubDomains",
+        "X-Content-Type-Options": "nosniff",
         "x-ms-correlation-request-id": "698d2834-cf7a-404d-a116-e19967027c1e",
         "x-ms-gatewayversion": "version=2.14.0",
         "x-ms-ratelimit-remaining-subscription-reads": "11745",
@@ -1306,45 +802,13 @@
     },
     {
       "RequestUri": "https://management.azure.com/subscriptions/23587e98-b6ac-4328-a753-03bcd3c8e744/resourceGroups/dbaccount-8412/providers/Microsoft.DocumentDB/databaseAccounts/dbaccount-1188/sqlDatabases/sql-db-1283/containers/sql-container-2734/storedProcedures/sql-stored-procedure-3326?api-version=2022-11-15-preview",
-=======
-        "x-ms-correlation-request-id": "41a2bde1-f550-4bf3-924d-22dd22f19015",
-        "x-ms-gatewayversion": "version=2.14.0",
-        "x-ms-ratelimit-remaining-subscription-reads": "11613",
-        "x-ms-request-id": "41a2bde1-f550-4bf3-924d-22dd22f19015",
-        "x-ms-routing-request-id": "EASTUS:20230401T141044Z:41a2bde1-f550-4bf3-924d-22dd22f19015"
-      },
-      "ResponseBody": {
-        "id": "/subscriptions/710e347c-9ac8-408c-90fe-f8cfc44bf967/resourceGroups/dbaccount-6548/providers/Microsoft.DocumentDB/databaseAccounts/dbaccount-8009/sqlDatabases/sql-db-57/containers/sql-container-3287/storedProcedures/sql-stored-procedure-5180",
-        "type": "Microsoft.DocumentDB/databaseAccounts/sqlDatabases/containers/storedProcedures",
-        "name": "sql-stored-procedure-5180",
-        "properties": {
-          "resource": {
-            "id": "sql-stored-procedure-5180",
-            "body": "function () {\r\n    var updatetext = getContext();\r\n    var response = context.getResponse();\r\n    response.setBody(\u0027First Hello World\u0027);\r\n}",
-            "_rid": "oGwXAPuteukBAAAAAAAAgA==",
-            "_self": "dbs/oGwXAA==/colls/oGwXAPuteuk=/sprocs/oGwXAPuteukBAAAAAAAAgA==/",
-            "_etag": "\u00227500858b-0000-0700-0000-64283b5f0000\u0022",
-            "_ts": 1680358239
-          }
-        }
-      }
-    },
-    {
-      "RequestUri": "https://management.azure.com/subscriptions/710e347c-9ac8-408c-90fe-f8cfc44bf967/resourceGroups/dbaccount-6548/providers/Microsoft.DocumentDB/databaseAccounts/dbaccount-8009/sqlDatabases/sql-db-57/containers/sql-container-3287/storedProcedures/sql-stored-procedure-5180?api-version=2022-11-15",
->>>>>>> d0a38e13
       "RequestMethod": "GET",
       "RequestHeaders": {
         "Accept": "application/json",
         "Authorization": "Sanitized",
-<<<<<<< HEAD
         "traceparent": "00-e46b022f600cadd04cdd7048b1cfa761-17c1a6909fd5a4ee-00",
         "User-Agent": "azsdk-net-ResourceManager.CosmosDB/1.3.0-alpha.20230405.1 (.NET 7.0.4; Microsoft Windows 10.0.22621)",
         "x-ms-client-request-id": "6229e751c80d60897d1504f830a87820",
-=======
-        "traceparent": "00-a1e46904bb6b6ffc96be4409f0250bf2-15ec1442115293e3-00",
-        "User-Agent": "azsdk-net-ResourceManager.CosmosDB/1.3.0-alpha.20230330.1 (.NET 7.0.4; Microsoft Windows 10.0.22621)",
-        "x-ms-client-request-id": "af5d161ed4f6b5852669cd973a693a87",
->>>>>>> d0a38e13
         "x-ms-return-client-request-id": "true"
       },
       "RequestBody": null,
@@ -1353,16 +817,11 @@
         "Cache-Control": "no-store, no-cache",
         "Content-Length": "767",
         "Content-Type": "application/json",
-<<<<<<< HEAD
         "Date": "Thu, 06 Apr 2023 19:37:35 GMT",
-=======
-        "Date": "Sat, 01 Apr 2023 14:10:44 GMT",
->>>>>>> d0a38e13
-        "Pragma": "no-cache",
-        "Server": "Microsoft-HTTPAPI/2.0",
-        "Strict-Transport-Security": "max-age=31536000; includeSubDomains",
-        "X-Content-Type-Options": "nosniff",
-<<<<<<< HEAD
+        "Pragma": "no-cache",
+        "Server": "Microsoft-HTTPAPI/2.0",
+        "Strict-Transport-Security": "max-age=31536000; includeSubDomains",
+        "X-Content-Type-Options": "nosniff",
         "x-ms-correlation-request-id": "69dc1beb-c141-4c5b-aff8-50ab9ead1c3a",
         "x-ms-gatewayversion": "version=2.14.0",
         "x-ms-ratelimit-remaining-subscription-reads": "11744",
@@ -1393,82 +852,32 @@
         "traceparent": "00-1a88a5eb9d5f2faac1b015fcd113b388-6157d47735139dcc-00",
         "User-Agent": "azsdk-net-ResourceManager.CosmosDB/1.3.0-alpha.20230405.1 (.NET 7.0.4; Microsoft Windows 10.0.22621)",
         "x-ms-client-request-id": "0bc1e50813f275e66113c1f0c7af7bde",
-=======
-        "x-ms-correlation-request-id": "df5de3ac-80f7-46b0-8523-a7557cc18a85",
-        "x-ms-gatewayversion": "version=2.14.0",
-        "x-ms-ratelimit-remaining-subscription-reads": "11612",
-        "x-ms-request-id": "df5de3ac-80f7-46b0-8523-a7557cc18a85",
-        "x-ms-routing-request-id": "EASTUS:20230401T141045Z:df5de3ac-80f7-46b0-8523-a7557cc18a85"
-      },
-      "ResponseBody": {
-        "id": "/subscriptions/710e347c-9ac8-408c-90fe-f8cfc44bf967/resourceGroups/dbaccount-6548/providers/Microsoft.DocumentDB/databaseAccounts/dbaccount-8009/sqlDatabases/sql-db-57/containers/sql-container-3287/storedProcedures/sql-stored-procedure-5180",
-        "type": "Microsoft.DocumentDB/databaseAccounts/sqlDatabases/containers/storedProcedures",
-        "name": "sql-stored-procedure-5180",
-        "properties": {
-          "resource": {
-            "id": "sql-stored-procedure-5180",
-            "body": "function () {\r\n    var updatetext = getContext();\r\n    var response = context.getResponse();\r\n    response.setBody(\u0027First Hello World\u0027);\r\n}",
-            "_rid": "oGwXAPuteukBAAAAAAAAgA==",
-            "_self": "dbs/oGwXAA==/colls/oGwXAPuteuk=/sprocs/oGwXAPuteukBAAAAAAAAgA==/",
-            "_etag": "\u00227500858b-0000-0700-0000-64283b5f0000\u0022",
-            "_ts": 1680358239
-          }
-        }
-      }
-    },
-    {
-      "RequestUri": "https://management.azure.com/subscriptions/710e347c-9ac8-408c-90fe-f8cfc44bf967/resourceGroups/dbaccount-6548/providers/Microsoft.DocumentDB/databaseAccounts/dbaccount-8009/sqlDatabases/sql-db-57/containers/sql-container-3287/storedProcedures/sql-stored-procedure-5180?api-version=2022-11-15",
-      "RequestMethod": "DELETE",
-      "RequestHeaders": {
-        "Authorization": "Sanitized",
-        "traceparent": "00-30847999db6a4b2267a49aa2e487a86d-b3dc91606225981d-00",
-        "User-Agent": "azsdk-net-ResourceManager.CosmosDB/1.3.0-alpha.20230330.1 (.NET 7.0.4; Microsoft Windows 10.0.22621)",
-        "x-ms-client-request-id": "167a9d6a7c8acbe6939bd7b24c6f8eff",
->>>>>>> d0a38e13
         "x-ms-return-client-request-id": "true"
       },
       "RequestBody": null,
       "StatusCode": 202,
       "ResponseHeaders": {
-<<<<<<< HEAD
         "Azure-AsyncOperation": "https://management.azure.com/subscriptions/23587e98-b6ac-4328-a753-03bcd3c8e744/providers/Microsoft.DocumentDB/locations/westus2/operationsStatus/f94c2451-4abe-400b-b661-41fdf847a825?api-version=2022-11-15-preview",
         "Cache-Control": "no-store, no-cache",
         "Content-Length": "21",
         "Content-Type": "application/json",
         "Date": "Thu, 06 Apr 2023 19:37:35 GMT",
         "Location": "https://management.azure.com/subscriptions/23587e98-b6ac-4328-a753-03bcd3c8e744/resourceGroups/dbaccount-8412/providers/Microsoft.DocumentDB/databaseAccounts/dbaccount-1188/sqlDatabases/sql-db-1283/containers/sql-container-2734/storedProcedures/sql-stored-procedure-3326/operationResults/f94c2451-4abe-400b-b661-41fdf847a825?api-version=2022-11-15-preview",
-=======
-        "Azure-AsyncOperation": "https://management.azure.com/subscriptions/710e347c-9ac8-408c-90fe-f8cfc44bf967/providers/Microsoft.DocumentDB/locations/westus2/operationsStatus/21335120-ff98-4f00-8156-e8cd1d5aa0e2?api-version=2022-11-15",
-        "Cache-Control": "no-store, no-cache",
-        "Content-Length": "21",
-        "Content-Type": "application/json",
-        "Date": "Sat, 01 Apr 2023 14:10:44 GMT",
-        "Location": "https://management.azure.com/subscriptions/710e347c-9ac8-408c-90fe-f8cfc44bf967/resourceGroups/dbaccount-6548/providers/Microsoft.DocumentDB/databaseAccounts/dbaccount-8009/sqlDatabases/sql-db-57/containers/sql-container-3287/storedProcedures/sql-stored-procedure-5180/operationResults/21335120-ff98-4f00-8156-e8cd1d5aa0e2?api-version=2022-11-15",
->>>>>>> d0a38e13
-        "Pragma": "no-cache",
-        "Server": "Microsoft-HTTPAPI/2.0",
-        "Strict-Transport-Security": "max-age=31536000; includeSubDomains",
-        "X-Content-Type-Options": "nosniff",
-<<<<<<< HEAD
+        "Pragma": "no-cache",
+        "Server": "Microsoft-HTTPAPI/2.0",
+        "Strict-Transport-Security": "max-age=31536000; includeSubDomains",
+        "X-Content-Type-Options": "nosniff",
         "x-ms-correlation-request-id": "063986e0-e36f-4c6c-aa69-4e4154f475e4",
         "x-ms-gatewayversion": "version=2.14.0",
         "x-ms-ratelimit-remaining-subscription-deletes": "14990",
         "x-ms-request-id": "f94c2451-4abe-400b-b661-41fdf847a825",
         "x-ms-routing-request-id": "WESTUS:20230406T193736Z:063986e0-e36f-4c6c-aa69-4e4154f475e4"
-=======
-        "x-ms-correlation-request-id": "89d28566-f59a-432b-bc5c-b14d4b850122",
-        "x-ms-gatewayversion": "version=2.14.0",
-        "x-ms-ratelimit-remaining-subscription-deletes": "14984",
-        "x-ms-request-id": "21335120-ff98-4f00-8156-e8cd1d5aa0e2",
-        "x-ms-routing-request-id": "EASTUS:20230401T141045Z:89d28566-f59a-432b-bc5c-b14d4b850122"
->>>>>>> d0a38e13
-      },
-      "ResponseBody": {
-        "status": "Enqueued"
-      }
-    },
-    {
-<<<<<<< HEAD
+      },
+      "ResponseBody": {
+        "status": "Enqueued"
+      }
+    },
+    {
       "RequestUri": "https://management.azure.com/subscriptions/23587e98-b6ac-4328-a753-03bcd3c8e744/providers/Microsoft.DocumentDB/locations/westus2/operationsStatus/f94c2451-4abe-400b-b661-41fdf847a825?api-version=2022-11-15-preview",
       "RequestMethod": "GET",
       "RequestHeaders": {
@@ -1476,52 +885,30 @@
         "traceparent": "00-1a88a5eb9d5f2faac1b015fcd113b388-a76c122fc8f3c65c-00",
         "User-Agent": "azsdk-net-ResourceManager/1.4.0 (.NET 7.0.4; Microsoft Windows 10.0.22621)",
         "x-ms-client-request-id": "78b509769ee83e1501b300f9069899ce",
-=======
-      "RequestUri": "https://management.azure.com/subscriptions/710e347c-9ac8-408c-90fe-f8cfc44bf967/providers/Microsoft.DocumentDB/locations/westus2/operationsStatus/21335120-ff98-4f00-8156-e8cd1d5aa0e2?api-version=2022-11-15",
-      "RequestMethod": "GET",
-      "RequestHeaders": {
-        "Authorization": "Sanitized",
-        "traceparent": "00-30847999db6a4b2267a49aa2e487a86d-741196f97da8de27-00",
-        "User-Agent": "azsdk-net-ResourceManager/1.4.0 (.NET 7.0.4; Microsoft Windows 10.0.22621)",
-        "x-ms-client-request-id": "43981ea65040a1ed2f911c5afdd268b6",
->>>>>>> d0a38e13
-        "x-ms-return-client-request-id": "true"
-      },
-      "RequestBody": null,
-      "StatusCode": 200,
-      "ResponseHeaders": {
-        "Cache-Control": "no-store, no-cache",
-        "Content-Length": "21",
-        "Content-Type": "application/json",
-<<<<<<< HEAD
+        "x-ms-return-client-request-id": "true"
+      },
+      "RequestBody": null,
+      "StatusCode": 200,
+      "ResponseHeaders": {
+        "Cache-Control": "no-store, no-cache",
+        "Content-Length": "21",
+        "Content-Type": "application/json",
         "Date": "Thu, 06 Apr 2023 19:37:35 GMT",
-=======
-        "Date": "Sat, 01 Apr 2023 14:10:44 GMT",
->>>>>>> d0a38e13
-        "Pragma": "no-cache",
-        "Server": "Microsoft-HTTPAPI/2.0",
-        "Strict-Transport-Security": "max-age=31536000; includeSubDomains",
-        "X-Content-Type-Options": "nosniff",
-<<<<<<< HEAD
+        "Pragma": "no-cache",
+        "Server": "Microsoft-HTTPAPI/2.0",
+        "Strict-Transport-Security": "max-age=31536000; includeSubDomains",
+        "X-Content-Type-Options": "nosniff",
         "x-ms-correlation-request-id": "9974d61f-32e5-455a-a8ea-b0a01e425e2f",
         "x-ms-gatewayversion": "version=2.14.0",
         "x-ms-ratelimit-remaining-subscription-reads": "11743",
         "x-ms-request-id": "9974d61f-32e5-455a-a8ea-b0a01e425e2f",
         "x-ms-routing-request-id": "WESTUS:20230406T193736Z:9974d61f-32e5-455a-a8ea-b0a01e425e2f"
-=======
-        "x-ms-correlation-request-id": "01eac801-1b95-40a6-82de-d204b69ec827",
-        "x-ms-gatewayversion": "version=2.14.0",
-        "x-ms-ratelimit-remaining-subscription-reads": "11611",
-        "x-ms-request-id": "01eac801-1b95-40a6-82de-d204b69ec827",
-        "x-ms-routing-request-id": "EASTUS:20230401T141045Z:01eac801-1b95-40a6-82de-d204b69ec827"
->>>>>>> d0a38e13
-      },
-      "ResponseBody": {
-        "status": "Enqueued"
-      }
-    },
-    {
-<<<<<<< HEAD
+      },
+      "ResponseBody": {
+        "status": "Enqueued"
+      }
+    },
+    {
       "RequestUri": "https://management.azure.com/subscriptions/23587e98-b6ac-4328-a753-03bcd3c8e744/providers/Microsoft.DocumentDB/locations/westus2/operationsStatus/f94c2451-4abe-400b-b661-41fdf847a825?api-version=2022-11-15-preview",
       "RequestMethod": "GET",
       "RequestHeaders": {
@@ -1529,52 +916,30 @@
         "traceparent": "00-1a88a5eb9d5f2faac1b015fcd113b388-014876a0ad7e1897-00",
         "User-Agent": "azsdk-net-ResourceManager/1.4.0 (.NET 7.0.4; Microsoft Windows 10.0.22621)",
         "x-ms-client-request-id": "6278259a063c6c71bc0e0b689ca24c82",
-=======
-      "RequestUri": "https://management.azure.com/subscriptions/710e347c-9ac8-408c-90fe-f8cfc44bf967/providers/Microsoft.DocumentDB/locations/westus2/operationsStatus/21335120-ff98-4f00-8156-e8cd1d5aa0e2?api-version=2022-11-15",
-      "RequestMethod": "GET",
-      "RequestHeaders": {
-        "Authorization": "Sanitized",
-        "traceparent": "00-30847999db6a4b2267a49aa2e487a86d-911cefa02d291f81-00",
-        "User-Agent": "azsdk-net-ResourceManager/1.4.0 (.NET 7.0.4; Microsoft Windows 10.0.22621)",
-        "x-ms-client-request-id": "22f0cedab8ccf9ca98a72cfac8943af4",
->>>>>>> d0a38e13
-        "x-ms-return-client-request-id": "true"
-      },
-      "RequestBody": null,
-      "StatusCode": 200,
-      "ResponseHeaders": {
-        "Cache-Control": "no-store, no-cache",
-        "Content-Length": "21",
-        "Content-Type": "application/json",
-<<<<<<< HEAD
+        "x-ms-return-client-request-id": "true"
+      },
+      "RequestBody": null,
+      "StatusCode": 200,
+      "ResponseHeaders": {
+        "Cache-Control": "no-store, no-cache",
+        "Content-Length": "21",
+        "Content-Type": "application/json",
         "Date": "Thu, 06 Apr 2023 19:37:36 GMT",
-=======
-        "Date": "Sat, 01 Apr 2023 14:10:46 GMT",
->>>>>>> d0a38e13
-        "Pragma": "no-cache",
-        "Server": "Microsoft-HTTPAPI/2.0",
-        "Strict-Transport-Security": "max-age=31536000; includeSubDomains",
-        "X-Content-Type-Options": "nosniff",
-<<<<<<< HEAD
+        "Pragma": "no-cache",
+        "Server": "Microsoft-HTTPAPI/2.0",
+        "Strict-Transport-Security": "max-age=31536000; includeSubDomains",
+        "X-Content-Type-Options": "nosniff",
         "x-ms-correlation-request-id": "8ada9032-28a2-428d-8473-5da4bb3115aa",
         "x-ms-gatewayversion": "version=2.14.0",
         "x-ms-ratelimit-remaining-subscription-reads": "11742",
         "x-ms-request-id": "8ada9032-28a2-428d-8473-5da4bb3115aa",
         "x-ms-routing-request-id": "WESTUS:20230406T193737Z:8ada9032-28a2-428d-8473-5da4bb3115aa"
-=======
-        "x-ms-correlation-request-id": "c84d97cb-2019-4407-92a1-6672c838ded7",
-        "x-ms-gatewayversion": "version=2.14.0",
-        "x-ms-ratelimit-remaining-subscription-reads": "11610",
-        "x-ms-request-id": "c84d97cb-2019-4407-92a1-6672c838ded7",
-        "x-ms-routing-request-id": "EASTUS:20230401T141047Z:c84d97cb-2019-4407-92a1-6672c838ded7"
->>>>>>> d0a38e13
-      },
-      "ResponseBody": {
-        "status": "Enqueued"
-      }
-    },
-    {
-<<<<<<< HEAD
+      },
+      "ResponseBody": {
+        "status": "Enqueued"
+      }
+    },
+    {
       "RequestUri": "https://management.azure.com/subscriptions/23587e98-b6ac-4328-a753-03bcd3c8e744/providers/Microsoft.DocumentDB/locations/westus2/operationsStatus/f94c2451-4abe-400b-b661-41fdf847a825?api-version=2022-11-15-preview",
       "RequestMethod": "GET",
       "RequestHeaders": {
@@ -1582,52 +947,30 @@
         "traceparent": "00-1a88a5eb9d5f2faac1b015fcd113b388-643d50945991a197-00",
         "User-Agent": "azsdk-net-ResourceManager/1.4.0 (.NET 7.0.4; Microsoft Windows 10.0.22621)",
         "x-ms-client-request-id": "bd79014502fae1f6b82d70fb9c2fac67",
-=======
-      "RequestUri": "https://management.azure.com/subscriptions/710e347c-9ac8-408c-90fe-f8cfc44bf967/providers/Microsoft.DocumentDB/locations/westus2/operationsStatus/21335120-ff98-4f00-8156-e8cd1d5aa0e2?api-version=2022-11-15",
-      "RequestMethod": "GET",
-      "RequestHeaders": {
-        "Authorization": "Sanitized",
-        "traceparent": "00-30847999db6a4b2267a49aa2e487a86d-83e2f7148a960d27-00",
-        "User-Agent": "azsdk-net-ResourceManager/1.4.0 (.NET 7.0.4; Microsoft Windows 10.0.22621)",
-        "x-ms-client-request-id": "2e0be16d4bd757be2afb532c54a9d517",
->>>>>>> d0a38e13
-        "x-ms-return-client-request-id": "true"
-      },
-      "RequestBody": null,
-      "StatusCode": 200,
-      "ResponseHeaders": {
-        "Cache-Control": "no-store, no-cache",
-        "Content-Length": "21",
-        "Content-Type": "application/json",
-<<<<<<< HEAD
+        "x-ms-return-client-request-id": "true"
+      },
+      "RequestBody": null,
+      "StatusCode": 200,
+      "ResponseHeaders": {
+        "Cache-Control": "no-store, no-cache",
+        "Content-Length": "21",
+        "Content-Type": "application/json",
         "Date": "Thu, 06 Apr 2023 19:37:38 GMT",
-=======
-        "Date": "Sat, 01 Apr 2023 14:10:47 GMT",
->>>>>>> d0a38e13
-        "Pragma": "no-cache",
-        "Server": "Microsoft-HTTPAPI/2.0",
-        "Strict-Transport-Security": "max-age=31536000; includeSubDomains",
-        "X-Content-Type-Options": "nosniff",
-<<<<<<< HEAD
+        "Pragma": "no-cache",
+        "Server": "Microsoft-HTTPAPI/2.0",
+        "Strict-Transport-Security": "max-age=31536000; includeSubDomains",
+        "X-Content-Type-Options": "nosniff",
         "x-ms-correlation-request-id": "230d7b15-2c6a-438d-a513-3d10e55782c9",
         "x-ms-gatewayversion": "version=2.14.0",
         "x-ms-ratelimit-remaining-subscription-reads": "11741",
         "x-ms-request-id": "230d7b15-2c6a-438d-a513-3d10e55782c9",
         "x-ms-routing-request-id": "WESTUS:20230406T193738Z:230d7b15-2c6a-438d-a513-3d10e55782c9"
-=======
-        "x-ms-correlation-request-id": "ab2c4eff-481d-4746-8b12-9c878a392264",
-        "x-ms-gatewayversion": "version=2.14.0",
-        "x-ms-ratelimit-remaining-subscription-reads": "11609",
-        "x-ms-request-id": "ab2c4eff-481d-4746-8b12-9c878a392264",
-        "x-ms-routing-request-id": "EASTUS:20230401T141048Z:ab2c4eff-481d-4746-8b12-9c878a392264"
->>>>>>> d0a38e13
-      },
-      "ResponseBody": {
-        "status": "Enqueued"
-      }
-    },
-    {
-<<<<<<< HEAD
+      },
+      "ResponseBody": {
+        "status": "Enqueued"
+      }
+    },
+    {
       "RequestUri": "https://management.azure.com/subscriptions/23587e98-b6ac-4328-a753-03bcd3c8e744/providers/Microsoft.DocumentDB/locations/westus2/operationsStatus/f94c2451-4abe-400b-b661-41fdf847a825?api-version=2022-11-15-preview",
       "RequestMethod": "GET",
       "RequestHeaders": {
@@ -1635,52 +978,30 @@
         "traceparent": "00-1a88a5eb9d5f2faac1b015fcd113b388-d225c51eac52bbbd-00",
         "User-Agent": "azsdk-net-ResourceManager/1.4.0 (.NET 7.0.4; Microsoft Windows 10.0.22621)",
         "x-ms-client-request-id": "03a9a8f06c6670839849bbd992aca15e",
-=======
-      "RequestUri": "https://management.azure.com/subscriptions/710e347c-9ac8-408c-90fe-f8cfc44bf967/providers/Microsoft.DocumentDB/locations/westus2/operationsStatus/21335120-ff98-4f00-8156-e8cd1d5aa0e2?api-version=2022-11-15",
-      "RequestMethod": "GET",
-      "RequestHeaders": {
-        "Authorization": "Sanitized",
-        "traceparent": "00-30847999db6a4b2267a49aa2e487a86d-43628693732d61be-00",
-        "User-Agent": "azsdk-net-ResourceManager/1.4.0 (.NET 7.0.4; Microsoft Windows 10.0.22621)",
-        "x-ms-client-request-id": "c276fd270baeee29549eaa9823f3d99a",
->>>>>>> d0a38e13
-        "x-ms-return-client-request-id": "true"
-      },
-      "RequestBody": null,
-      "StatusCode": 200,
-      "ResponseHeaders": {
-        "Cache-Control": "no-store, no-cache",
-        "Content-Length": "21",
-        "Content-Type": "application/json",
-<<<<<<< HEAD
+        "x-ms-return-client-request-id": "true"
+      },
+      "RequestBody": null,
+      "StatusCode": 200,
+      "ResponseHeaders": {
+        "Cache-Control": "no-store, no-cache",
+        "Content-Length": "21",
+        "Content-Type": "application/json",
         "Date": "Thu, 06 Apr 2023 19:37:39 GMT",
-=======
-        "Date": "Sat, 01 Apr 2023 14:10:48 GMT",
->>>>>>> d0a38e13
-        "Pragma": "no-cache",
-        "Server": "Microsoft-HTTPAPI/2.0",
-        "Strict-Transport-Security": "max-age=31536000; includeSubDomains",
-        "X-Content-Type-Options": "nosniff",
-<<<<<<< HEAD
+        "Pragma": "no-cache",
+        "Server": "Microsoft-HTTPAPI/2.0",
+        "Strict-Transport-Security": "max-age=31536000; includeSubDomains",
+        "X-Content-Type-Options": "nosniff",
         "x-ms-correlation-request-id": "9f1cf622-2d12-437e-8fda-53072100f2b3",
         "x-ms-gatewayversion": "version=2.14.0",
         "x-ms-ratelimit-remaining-subscription-reads": "11740",
         "x-ms-request-id": "9f1cf622-2d12-437e-8fda-53072100f2b3",
         "x-ms-routing-request-id": "WESTUS:20230406T193739Z:9f1cf622-2d12-437e-8fda-53072100f2b3"
-=======
-        "x-ms-correlation-request-id": "0a4de27f-094a-4727-b620-5a4f147e7222",
-        "x-ms-gatewayversion": "version=2.14.0",
-        "x-ms-ratelimit-remaining-subscription-reads": "11608",
-        "x-ms-request-id": "0a4de27f-094a-4727-b620-5a4f147e7222",
-        "x-ms-routing-request-id": "EASTUS:20230401T141049Z:0a4de27f-094a-4727-b620-5a4f147e7222"
->>>>>>> d0a38e13
       },
       "ResponseBody": {
         "status": "Dequeued"
       }
     },
     {
-<<<<<<< HEAD
       "RequestUri": "https://management.azure.com/subscriptions/23587e98-b6ac-4328-a753-03bcd3c8e744/providers/Microsoft.DocumentDB/locations/westus2/operationsStatus/f94c2451-4abe-400b-b661-41fdf847a825?api-version=2022-11-15-preview",
       "RequestMethod": "GET",
       "RequestHeaders": {
@@ -1688,52 +1009,30 @@
         "traceparent": "00-1a88a5eb9d5f2faac1b015fcd113b388-1fca9d09c7d571ea-00",
         "User-Agent": "azsdk-net-ResourceManager/1.4.0 (.NET 7.0.4; Microsoft Windows 10.0.22621)",
         "x-ms-client-request-id": "05b47e66db1f97d42f97a90f9675cf8d",
-=======
-      "RequestUri": "https://management.azure.com/subscriptions/710e347c-9ac8-408c-90fe-f8cfc44bf967/providers/Microsoft.DocumentDB/locations/westus2/operationsStatus/21335120-ff98-4f00-8156-e8cd1d5aa0e2?api-version=2022-11-15",
-      "RequestMethod": "GET",
-      "RequestHeaders": {
-        "Authorization": "Sanitized",
-        "traceparent": "00-30847999db6a4b2267a49aa2e487a86d-7a795d594967b91d-00",
-        "User-Agent": "azsdk-net-ResourceManager/1.4.0 (.NET 7.0.4; Microsoft Windows 10.0.22621)",
-        "x-ms-client-request-id": "1ced27563ac68fdf0f99f8d1659ea5ef",
->>>>>>> d0a38e13
-        "x-ms-return-client-request-id": "true"
-      },
-      "RequestBody": null,
-      "StatusCode": 200,
-      "ResponseHeaders": {
-        "Cache-Control": "no-store, no-cache",
-        "Content-Length": "21",
-        "Content-Type": "application/json",
-<<<<<<< HEAD
+        "x-ms-return-client-request-id": "true"
+      },
+      "RequestBody": null,
+      "StatusCode": 200,
+      "ResponseHeaders": {
+        "Cache-Control": "no-store, no-cache",
+        "Content-Length": "21",
+        "Content-Type": "application/json",
         "Date": "Thu, 06 Apr 2023 19:37:41 GMT",
-=======
-        "Date": "Sat, 01 Apr 2023 14:10:50 GMT",
->>>>>>> d0a38e13
-        "Pragma": "no-cache",
-        "Server": "Microsoft-HTTPAPI/2.0",
-        "Strict-Transport-Security": "max-age=31536000; includeSubDomains",
-        "X-Content-Type-Options": "nosniff",
-<<<<<<< HEAD
+        "Pragma": "no-cache",
+        "Server": "Microsoft-HTTPAPI/2.0",
+        "Strict-Transport-Security": "max-age=31536000; includeSubDomains",
+        "X-Content-Type-Options": "nosniff",
         "x-ms-correlation-request-id": "1d7b3618-4cf4-45bb-a585-68eaefa1ad3c",
         "x-ms-gatewayversion": "version=2.14.0",
         "x-ms-ratelimit-remaining-subscription-reads": "11739",
         "x-ms-request-id": "1d7b3618-4cf4-45bb-a585-68eaefa1ad3c",
         "x-ms-routing-request-id": "WESTUS:20230406T193741Z:1d7b3618-4cf4-45bb-a585-68eaefa1ad3c"
-=======
-        "x-ms-correlation-request-id": "51d8d230-a329-4bbe-a16c-57acbbdffc53",
-        "x-ms-gatewayversion": "version=2.14.0",
-        "x-ms-ratelimit-remaining-subscription-reads": "11607",
-        "x-ms-request-id": "51d8d230-a329-4bbe-a16c-57acbbdffc53",
-        "x-ms-routing-request-id": "EASTUS:20230401T141051Z:51d8d230-a329-4bbe-a16c-57acbbdffc53"
->>>>>>> d0a38e13
       },
       "ResponseBody": {
         "status": "Dequeued"
       }
     },
     {
-<<<<<<< HEAD
       "RequestUri": "https://management.azure.com/subscriptions/23587e98-b6ac-4328-a753-03bcd3c8e744/providers/Microsoft.DocumentDB/locations/westus2/operationsStatus/f94c2451-4abe-400b-b661-41fdf847a825?api-version=2022-11-15-preview",
       "RequestMethod": "GET",
       "RequestHeaders": {
@@ -1741,15 +1040,6 @@
         "traceparent": "00-1a88a5eb9d5f2faac1b015fcd113b388-2398127645987477-00",
         "User-Agent": "azsdk-net-ResourceManager/1.4.0 (.NET 7.0.4; Microsoft Windows 10.0.22621)",
         "x-ms-client-request-id": "f478a46248f9d81b7d0924b0471c4e0c",
-=======
-      "RequestUri": "https://management.azure.com/subscriptions/710e347c-9ac8-408c-90fe-f8cfc44bf967/providers/Microsoft.DocumentDB/locations/westus2/operationsStatus/21335120-ff98-4f00-8156-e8cd1d5aa0e2?api-version=2022-11-15",
-      "RequestMethod": "GET",
-      "RequestHeaders": {
-        "Authorization": "Sanitized",
-        "traceparent": "00-30847999db6a4b2267a49aa2e487a86d-9f4df099637abd7c-00",
-        "User-Agent": "azsdk-net-ResourceManager/1.4.0 (.NET 7.0.4; Microsoft Windows 10.0.22621)",
-        "x-ms-client-request-id": "cbd314d2771d6246b71dd938a1263336",
->>>>>>> d0a38e13
         "x-ms-return-client-request-id": "true"
       },
       "RequestBody": null,
@@ -1758,28 +1048,16 @@
         "Cache-Control": "no-store, no-cache",
         "Content-Length": "22",
         "Content-Type": "application/json",
-<<<<<<< HEAD
         "Date": "Thu, 06 Apr 2023 19:37:45 GMT",
-=======
-        "Date": "Sat, 01 Apr 2023 14:10:54 GMT",
->>>>>>> d0a38e13
-        "Pragma": "no-cache",
-        "Server": "Microsoft-HTTPAPI/2.0",
-        "Strict-Transport-Security": "max-age=31536000; includeSubDomains",
-        "X-Content-Type-Options": "nosniff",
-<<<<<<< HEAD
+        "Pragma": "no-cache",
+        "Server": "Microsoft-HTTPAPI/2.0",
+        "Strict-Transport-Security": "max-age=31536000; includeSubDomains",
+        "X-Content-Type-Options": "nosniff",
         "x-ms-correlation-request-id": "eef0841f-76f2-4c04-bfa8-9b6b8ee4fcde",
         "x-ms-gatewayversion": "version=2.14.0",
         "x-ms-ratelimit-remaining-subscription-reads": "11738",
         "x-ms-request-id": "eef0841f-76f2-4c04-bfa8-9b6b8ee4fcde",
         "x-ms-routing-request-id": "WESTUS:20230406T193745Z:eef0841f-76f2-4c04-bfa8-9b6b8ee4fcde"
-=======
-        "x-ms-correlation-request-id": "42a7a12a-adf2-422f-97ab-801d55af48fa",
-        "x-ms-gatewayversion": "version=2.14.0",
-        "x-ms-ratelimit-remaining-subscription-reads": "11606",
-        "x-ms-request-id": "42a7a12a-adf2-422f-97ab-801d55af48fa",
-        "x-ms-routing-request-id": "EASTUS:20230401T141055Z:42a7a12a-adf2-422f-97ab-801d55af48fa"
->>>>>>> d0a38e13
       },
       "ResponseBody": {
         "status": "Succeeded"
@@ -1787,16 +1065,9 @@
     }
   ],
   "Variables": {
-<<<<<<< HEAD
     "AZURE_AUTHORITY_HOST": "https://login.microsoftonline.com/",
     "RandomSeed": "2103813935",
     "RESOURCE_MANAGER_URL": "https://management.azure.com/",
     "SUBSCRIPTION_ID": "23587e98-b6ac-4328-a753-03bcd3c8e744"
-=======
-    "AZURE_AUTHORITY_HOST": null,
-    "RandomSeed": "1272054847",
-    "RESOURCE_MANAGER_URL": null,
-    "SUBSCRIPTION_ID": "710e347c-9ac8-408c-90fe-f8cfc44bf967"
->>>>>>> d0a38e13
   }
 }