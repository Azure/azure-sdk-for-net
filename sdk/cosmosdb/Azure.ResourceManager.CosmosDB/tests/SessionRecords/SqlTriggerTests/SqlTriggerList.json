--- conflicted
+++ resolved
@@ -1,24 +1,14 @@
 {
   "Entries": [
     {
-<<<<<<< HEAD
       "RequestUri": "https://management.azure.com/subscriptions/23587e98-b6ac-4328-a753-03bcd3c8e744/resourceGroups/dbaccount-4911/providers/Microsoft.DocumentDB/databaseAccounts/dbaccount-3032/sqlDatabases/sql-db-8141/containers/sql-container-7132?api-version=2022-11-15-preview",
-=======
-      "RequestUri": "https://management.azure.com/subscriptions/710e347c-9ac8-408c-90fe-f8cfc44bf967/resourceGroups/dbaccount-155/providers/Microsoft.DocumentDB/databaseAccounts/dbaccount-3966/sqlDatabases/sql-db-6443/containers/sql-container-6276?api-version=2022-11-15",
->>>>>>> d0a38e13
       "RequestMethod": "GET",
       "RequestHeaders": {
         "Accept": "application/json",
         "Authorization": "Sanitized",
-<<<<<<< HEAD
         "traceparent": "00-e368017a45ed79a16d126fc32451d1ad-9c3c85cb7127486c-00",
         "User-Agent": "azsdk-net-ResourceManager.CosmosDB/1.3.0-alpha.20230405.1 (.NET 7.0.4; Microsoft Windows 10.0.22621)",
         "x-ms-client-request-id": "f4ffa725cf6b1085b10724e064d4c019",
-=======
-        "traceparent": "00-afa8a5d51e24ad47aa5fe64637e488b2-650ac562cec8f364-00",
-        "User-Agent": "azsdk-net-ResourceManager.CosmosDB/1.3.0-alpha.20230330.1 (.NET 7.0.4; Microsoft Windows 10.0.22621)",
-        "x-ms-client-request-id": "72218e13bd1d8d7a2eb67298b3cadc69",
->>>>>>> d0a38e13
         "x-ms-return-client-request-id": "true"
       },
       "RequestBody": null,
@@ -27,16 +17,11 @@
         "Cache-Control": "no-store, no-cache",
         "Content-Length": "1332",
         "Content-Type": "application/json",
-<<<<<<< HEAD
         "Date": "Thu, 06 Apr 2023 19:46:17 GMT",
-=======
-        "Date": "Sat, 01 Apr 2023 14:19:25 GMT",
->>>>>>> d0a38e13
-        "Pragma": "no-cache",
-        "Server": "Microsoft-HTTPAPI/2.0",
-        "Strict-Transport-Security": "max-age=31536000; includeSubDomains",
-        "X-Content-Type-Options": "nosniff",
-<<<<<<< HEAD
+        "Pragma": "no-cache",
+        "Server": "Microsoft-HTTPAPI/2.0",
+        "Strict-Transport-Security": "max-age=31536000; includeSubDomains",
+        "X-Content-Type-Options": "nosniff",
         "x-ms-correlation-request-id": "54311647-0a80-498d-ba21-0ced21075f7c",
         "x-ms-gatewayversion": "version=2.14.0",
         "x-ms-ratelimit-remaining-subscription-reads": "11945",
@@ -50,21 +35,6 @@
         "properties": {
           "resource": {
             "id": "sql-container-7132",
-=======
-        "x-ms-correlation-request-id": "9e7ae6f0-7d0a-41b1-8c7d-689b5d6e4f40",
-        "x-ms-gatewayversion": "version=2.14.0",
-        "x-ms-ratelimit-remaining-subscription-reads": "11452",
-        "x-ms-request-id": "9e7ae6f0-7d0a-41b1-8c7d-689b5d6e4f40",
-        "x-ms-routing-request-id": "EASTUS:20230401T141925Z:9e7ae6f0-7d0a-41b1-8c7d-689b5d6e4f40"
-      },
-      "ResponseBody": {
-        "id": "/subscriptions/710e347c-9ac8-408c-90fe-f8cfc44bf967/resourceGroups/dbaccount-155/providers/Microsoft.DocumentDB/databaseAccounts/dbaccount-3966/sqlDatabases/sql-db-6443/containers/sql-container-6276",
-        "type": "Microsoft.DocumentDB/databaseAccounts/sqlDatabases/containers",
-        "name": "sql-container-6276",
-        "properties": {
-          "resource": {
-            "id": "sql-container-6276",
->>>>>>> d0a38e13
             "indexingPolicy": {
               "indexingMode": "consistent",
               "automatic": true,
@@ -122,17 +92,10 @@
             "geospatialConfig": {
               "type": "Geography"
             },
-<<<<<<< HEAD
             "_rid": "RkA-AKw8SLU=",
             "_ts": 1680810314,
             "_self": "dbs/RkA-AA==/colls/RkA-AKw8SLU=/",
             "_etag": "\u002200002b01-0000-0700-0000-642f214a0000\u0022",
-=======
-            "_rid": "XO4cAP-FUd0=",
-            "_ts": 1680358711,
-            "_self": "dbs/XO4cAA==/colls/XO4cAP-FUd0=/",
-            "_etag": "\u002200001c06-0000-0700-0000-64283d370000\u0022",
->>>>>>> d0a38e13
             "_docs": "docs/",
             "_sprocs": "sprocs/",
             "_triggers": "triggers/",
@@ -152,26 +115,16 @@
       }
     },
     {
-<<<<<<< HEAD
       "RequestUri": "https://management.azure.com/subscriptions/23587e98-b6ac-4328-a753-03bcd3c8e744/resourceGroups/dbaccount-4911/providers/Microsoft.DocumentDB/databaseAccounts/dbaccount-3032/sqlDatabases/sql-db-8141/containers/sql-container-7132/triggers/sql-trigger-6963?api-version=2022-11-15-preview",
-=======
-      "RequestUri": "https://management.azure.com/subscriptions/710e347c-9ac8-408c-90fe-f8cfc44bf967/resourceGroups/dbaccount-155/providers/Microsoft.DocumentDB/databaseAccounts/dbaccount-3966/sqlDatabases/sql-db-6443/containers/sql-container-6276/triggers/sql-trigger-7883?api-version=2022-11-15",
->>>>>>> d0a38e13
       "RequestMethod": "PUT",
       "RequestHeaders": {
         "Accept": "application/json",
         "Authorization": "Sanitized",
         "Content-Length": "324",
         "Content-Type": "application/json",
-<<<<<<< HEAD
         "traceparent": "00-da5bd79809612ae74cfe5f174acb2a5c-0092695681ff0cfd-00",
         "User-Agent": "azsdk-net-ResourceManager.CosmosDB/1.3.0-alpha.20230405.1 (.NET 7.0.4; Microsoft Windows 10.0.22621)",
         "x-ms-client-request-id": "90d190b2610f2d429025968ebbb77e91",
-=======
-        "traceparent": "00-975b034138b0c7fd244ca632ffc37a36-65cbedeecbd8a4d0-00",
-        "User-Agent": "azsdk-net-ResourceManager.CosmosDB/1.3.0-alpha.20230330.1 (.NET 7.0.4; Microsoft Windows 10.0.22621)",
-        "x-ms-client-request-id": "6fd1395c7bbb2bd8008a2de65e08fec3",
->>>>>>> d0a38e13
         "x-ms-return-client-request-id": "true"
       },
       "RequestBody": {
@@ -179,11 +132,7 @@
         "location": "westus",
         "properties": {
           "resource": {
-<<<<<<< HEAD
             "id": "sql-trigger-6963",
-=======
-            "id": "sql-trigger-7883",
->>>>>>> d0a38e13
             "body": "function () {\r\n    var updatetext = getContext();\r\n    var response = context.getResponse();\r\n    response.setBody(\u0027First Hello World\u0027);\r\n}",
             "triggerType": "Pre",
             "triggerOperation": "All"
@@ -195,45 +144,27 @@
       },
       "StatusCode": 202,
       "ResponseHeaders": {
-<<<<<<< HEAD
         "Azure-AsyncOperation": "https://management.azure.com/subscriptions/23587e98-b6ac-4328-a753-03bcd3c8e744/providers/Microsoft.DocumentDB/locations/westus2/operationsStatus/055400db-5ba5-40ea-a1bb-41082a169f14?api-version=2022-11-15-preview",
         "Cache-Control": "no-store, no-cache",
         "Content-Length": "21",
         "Content-Type": "application/json",
         "Date": "Thu, 06 Apr 2023 19:46:18 GMT",
         "Location": "https://management.azure.com/subscriptions/23587e98-b6ac-4328-a753-03bcd3c8e744/resourceGroups/dbaccount-4911/providers/Microsoft.DocumentDB/databaseAccounts/dbaccount-3032/sqlDatabases/sql-db-8141/containers/sql-container-7132/triggers/sql-trigger-6963/operationResults/055400db-5ba5-40ea-a1bb-41082a169f14?api-version=2022-11-15-preview",
-=======
-        "Azure-AsyncOperation": "https://management.azure.com/subscriptions/710e347c-9ac8-408c-90fe-f8cfc44bf967/providers/Microsoft.DocumentDB/locations/westus2/operationsStatus/a1a9364c-108c-454e-a872-3713de157fb4?api-version=2022-11-15",
-        "Cache-Control": "no-store, no-cache",
-        "Content-Length": "21",
-        "Content-Type": "application/json",
-        "Date": "Sat, 01 Apr 2023 14:19:26 GMT",
-        "Location": "https://management.azure.com/subscriptions/710e347c-9ac8-408c-90fe-f8cfc44bf967/resourceGroups/dbaccount-155/providers/Microsoft.DocumentDB/databaseAccounts/dbaccount-3966/sqlDatabases/sql-db-6443/containers/sql-container-6276/triggers/sql-trigger-7883/operationResults/a1a9364c-108c-454e-a872-3713de157fb4?api-version=2022-11-15",
->>>>>>> d0a38e13
-        "Pragma": "no-cache",
-        "Server": "Microsoft-HTTPAPI/2.0",
-        "Strict-Transport-Security": "max-age=31536000; includeSubDomains",
-        "X-Content-Type-Options": "nosniff",
-<<<<<<< HEAD
+        "Pragma": "no-cache",
+        "Server": "Microsoft-HTTPAPI/2.0",
+        "Strict-Transport-Security": "max-age=31536000; includeSubDomains",
+        "X-Content-Type-Options": "nosniff",
         "x-ms-correlation-request-id": "31a86d2d-9157-4185-9f03-babbdc0e13f5",
         "x-ms-gatewayversion": "version=2.14.0",
         "x-ms-ratelimit-remaining-subscription-writes": "1195",
         "x-ms-request-id": "055400db-5ba5-40ea-a1bb-41082a169f14",
         "x-ms-routing-request-id": "WESTUS:20230406T194619Z:31a86d2d-9157-4185-9f03-babbdc0e13f5"
-=======
-        "x-ms-correlation-request-id": "a5f04b79-6298-4198-9d36-1411ea0da4f8",
-        "x-ms-gatewayversion": "version=2.14.0",
-        "x-ms-ratelimit-remaining-subscription-writes": "1162",
-        "x-ms-request-id": "a1a9364c-108c-454e-a872-3713de157fb4",
-        "x-ms-routing-request-id": "EASTUS:20230401T141927Z:a5f04b79-6298-4198-9d36-1411ea0da4f8"
->>>>>>> d0a38e13
       },
       "ResponseBody": {
         "status": "Enqueued"
       }
     },
     {
-<<<<<<< HEAD
       "RequestUri": "https://management.azure.com/subscriptions/23587e98-b6ac-4328-a753-03bcd3c8e744/providers/Microsoft.DocumentDB/locations/westus2/operationsStatus/055400db-5ba5-40ea-a1bb-41082a169f14?api-version=2022-11-15-preview",
       "RequestMethod": "GET",
       "RequestHeaders": {
@@ -241,52 +172,30 @@
         "traceparent": "00-da5bd79809612ae74cfe5f174acb2a5c-50af4b00e98a942a-00",
         "User-Agent": "azsdk-net-ResourceManager/1.4.0 (.NET 7.0.4; Microsoft Windows 10.0.22621)",
         "x-ms-client-request-id": "e7672593aadf4516bcc7dba9ee81f650",
-=======
-      "RequestUri": "https://management.azure.com/subscriptions/710e347c-9ac8-408c-90fe-f8cfc44bf967/providers/Microsoft.DocumentDB/locations/westus2/operationsStatus/a1a9364c-108c-454e-a872-3713de157fb4?api-version=2022-11-15",
-      "RequestMethod": "GET",
-      "RequestHeaders": {
-        "Authorization": "Sanitized",
-        "traceparent": "00-975b034138b0c7fd244ca632ffc37a36-401b2668de4cf017-00",
-        "User-Agent": "azsdk-net-ResourceManager/1.4.0 (.NET 7.0.4; Microsoft Windows 10.0.22621)",
-        "x-ms-client-request-id": "ac2dd11e5eb2125848461c334da7cfae",
->>>>>>> d0a38e13
-        "x-ms-return-client-request-id": "true"
-      },
-      "RequestBody": null,
-      "StatusCode": 200,
-      "ResponseHeaders": {
-        "Cache-Control": "no-store, no-cache",
-        "Content-Length": "21",
-        "Content-Type": "application/json",
-<<<<<<< HEAD
+        "x-ms-return-client-request-id": "true"
+      },
+      "RequestBody": null,
+      "StatusCode": 200,
+      "ResponseHeaders": {
+        "Cache-Control": "no-store, no-cache",
+        "Content-Length": "21",
+        "Content-Type": "application/json",
         "Date": "Thu, 06 Apr 2023 19:46:18 GMT",
-=======
-        "Date": "Sat, 01 Apr 2023 14:19:26 GMT",
->>>>>>> d0a38e13
-        "Pragma": "no-cache",
-        "Server": "Microsoft-HTTPAPI/2.0",
-        "Strict-Transport-Security": "max-age=31536000; includeSubDomains",
-        "X-Content-Type-Options": "nosniff",
-<<<<<<< HEAD
+        "Pragma": "no-cache",
+        "Server": "Microsoft-HTTPAPI/2.0",
+        "Strict-Transport-Security": "max-age=31536000; includeSubDomains",
+        "X-Content-Type-Options": "nosniff",
         "x-ms-correlation-request-id": "87b0833e-cbbe-4130-aeb5-582094647613",
         "x-ms-gatewayversion": "version=2.14.0",
         "x-ms-ratelimit-remaining-subscription-reads": "11944",
         "x-ms-request-id": "87b0833e-cbbe-4130-aeb5-582094647613",
         "x-ms-routing-request-id": "WESTUS:20230406T194619Z:87b0833e-cbbe-4130-aeb5-582094647613"
-=======
-        "x-ms-correlation-request-id": "23c8d56a-0074-45a3-95a6-34e4b1e4c010",
-        "x-ms-gatewayversion": "version=2.14.0",
-        "x-ms-ratelimit-remaining-subscription-reads": "11451",
-        "x-ms-request-id": "23c8d56a-0074-45a3-95a6-34e4b1e4c010",
-        "x-ms-routing-request-id": "EASTUS:20230401T141927Z:23c8d56a-0074-45a3-95a6-34e4b1e4c010"
->>>>>>> d0a38e13
       },
       "ResponseBody": {
         "status": "Enqueued"
       }
     },
     {
-<<<<<<< HEAD
       "RequestUri": "https://management.azure.com/subscriptions/23587e98-b6ac-4328-a753-03bcd3c8e744/providers/Microsoft.DocumentDB/locations/westus2/operationsStatus/055400db-5ba5-40ea-a1bb-41082a169f14?api-version=2022-11-15-preview",
       "RequestMethod": "GET",
       "RequestHeaders": {
@@ -294,52 +203,30 @@
         "traceparent": "00-da5bd79809612ae74cfe5f174acb2a5c-366deae2d7814cf7-00",
         "User-Agent": "azsdk-net-ResourceManager/1.4.0 (.NET 7.0.4; Microsoft Windows 10.0.22621)",
         "x-ms-client-request-id": "f81e4ea66882b5434d7d9f3434a392b3",
-=======
-      "RequestUri": "https://management.azure.com/subscriptions/710e347c-9ac8-408c-90fe-f8cfc44bf967/providers/Microsoft.DocumentDB/locations/westus2/operationsStatus/a1a9364c-108c-454e-a872-3713de157fb4?api-version=2022-11-15",
-      "RequestMethod": "GET",
-      "RequestHeaders": {
-        "Authorization": "Sanitized",
-        "traceparent": "00-975b034138b0c7fd244ca632ffc37a36-b243585e19dadeb8-00",
-        "User-Agent": "azsdk-net-ResourceManager/1.4.0 (.NET 7.0.4; Microsoft Windows 10.0.22621)",
-        "x-ms-client-request-id": "8d3cd5740750837e487ad460062b48ae",
->>>>>>> d0a38e13
-        "x-ms-return-client-request-id": "true"
-      },
-      "RequestBody": null,
-      "StatusCode": 200,
-      "ResponseHeaders": {
-        "Cache-Control": "no-store, no-cache",
-        "Content-Length": "21",
-        "Content-Type": "application/json",
-<<<<<<< HEAD
+        "x-ms-return-client-request-id": "true"
+      },
+      "RequestBody": null,
+      "StatusCode": 200,
+      "ResponseHeaders": {
+        "Cache-Control": "no-store, no-cache",
+        "Content-Length": "21",
+        "Content-Type": "application/json",
         "Date": "Thu, 06 Apr 2023 19:46:19 GMT",
-=======
-        "Date": "Sat, 01 Apr 2023 14:19:27 GMT",
->>>>>>> d0a38e13
-        "Pragma": "no-cache",
-        "Server": "Microsoft-HTTPAPI/2.0",
-        "Strict-Transport-Security": "max-age=31536000; includeSubDomains",
-        "X-Content-Type-Options": "nosniff",
-<<<<<<< HEAD
+        "Pragma": "no-cache",
+        "Server": "Microsoft-HTTPAPI/2.0",
+        "Strict-Transport-Security": "max-age=31536000; includeSubDomains",
+        "X-Content-Type-Options": "nosniff",
         "x-ms-correlation-request-id": "cf719033-2cbe-48bb-ab93-77016696eede",
         "x-ms-gatewayversion": "version=2.14.0",
         "x-ms-ratelimit-remaining-subscription-reads": "11943",
         "x-ms-request-id": "cf719033-2cbe-48bb-ab93-77016696eede",
         "x-ms-routing-request-id": "WESTUS:20230406T194620Z:cf719033-2cbe-48bb-ab93-77016696eede"
-=======
-        "x-ms-correlation-request-id": "0e05b2ca-a20f-49ad-9c27-22d81d14b616",
-        "x-ms-gatewayversion": "version=2.14.0",
-        "x-ms-ratelimit-remaining-subscription-reads": "11450",
-        "x-ms-request-id": "0e05b2ca-a20f-49ad-9c27-22d81d14b616",
-        "x-ms-routing-request-id": "EASTUS:20230401T141928Z:0e05b2ca-a20f-49ad-9c27-22d81d14b616"
->>>>>>> d0a38e13
       },
       "ResponseBody": {
         "status": "Enqueued"
       }
     },
     {
-<<<<<<< HEAD
       "RequestUri": "https://management.azure.com/subscriptions/23587e98-b6ac-4328-a753-03bcd3c8e744/providers/Microsoft.DocumentDB/locations/westus2/operationsStatus/055400db-5ba5-40ea-a1bb-41082a169f14?api-version=2022-11-15-preview",
       "RequestMethod": "GET",
       "RequestHeaders": {
@@ -347,52 +234,30 @@
         "traceparent": "00-da5bd79809612ae74cfe5f174acb2a5c-bf84138cba5136b9-00",
         "User-Agent": "azsdk-net-ResourceManager/1.4.0 (.NET 7.0.4; Microsoft Windows 10.0.22621)",
         "x-ms-client-request-id": "96fb0594974f9ab1c4f8f4202199656f",
-=======
-      "RequestUri": "https://management.azure.com/subscriptions/710e347c-9ac8-408c-90fe-f8cfc44bf967/providers/Microsoft.DocumentDB/locations/westus2/operationsStatus/a1a9364c-108c-454e-a872-3713de157fb4?api-version=2022-11-15",
-      "RequestMethod": "GET",
-      "RequestHeaders": {
-        "Authorization": "Sanitized",
-        "traceparent": "00-975b034138b0c7fd244ca632ffc37a36-232af3700c185677-00",
-        "User-Agent": "azsdk-net-ResourceManager/1.4.0 (.NET 7.0.4; Microsoft Windows 10.0.22621)",
-        "x-ms-client-request-id": "8dc74df951da1810e47a191dbcbd09f3",
->>>>>>> d0a38e13
-        "x-ms-return-client-request-id": "true"
-      },
-      "RequestBody": null,
-      "StatusCode": 200,
-      "ResponseHeaders": {
-        "Cache-Control": "no-store, no-cache",
-        "Content-Length": "21",
-        "Content-Type": "application/json",
-<<<<<<< HEAD
+        "x-ms-return-client-request-id": "true"
+      },
+      "RequestBody": null,
+      "StatusCode": 200,
+      "ResponseHeaders": {
+        "Cache-Control": "no-store, no-cache",
+        "Content-Length": "21",
+        "Content-Type": "application/json",
         "Date": "Thu, 06 Apr 2023 19:46:20 GMT",
-=======
-        "Date": "Sat, 01 Apr 2023 14:19:28 GMT",
->>>>>>> d0a38e13
-        "Pragma": "no-cache",
-        "Server": "Microsoft-HTTPAPI/2.0",
-        "Strict-Transport-Security": "max-age=31536000; includeSubDomains",
-        "X-Content-Type-Options": "nosniff",
-<<<<<<< HEAD
+        "Pragma": "no-cache",
+        "Server": "Microsoft-HTTPAPI/2.0",
+        "Strict-Transport-Security": "max-age=31536000; includeSubDomains",
+        "X-Content-Type-Options": "nosniff",
         "x-ms-correlation-request-id": "b1b19a77-7f44-42ef-bfa4-cd7fa4a22a95",
         "x-ms-gatewayversion": "version=2.14.0",
         "x-ms-ratelimit-remaining-subscription-reads": "11942",
         "x-ms-request-id": "b1b19a77-7f44-42ef-bfa4-cd7fa4a22a95",
         "x-ms-routing-request-id": "WESTUS:20230406T194621Z:b1b19a77-7f44-42ef-bfa4-cd7fa4a22a95"
-=======
-        "x-ms-correlation-request-id": "0701f510-b26d-4835-922c-5186f4571f1d",
-        "x-ms-gatewayversion": "version=2.14.0",
-        "x-ms-ratelimit-remaining-subscription-reads": "11449",
-        "x-ms-request-id": "0701f510-b26d-4835-922c-5186f4571f1d",
-        "x-ms-routing-request-id": "EASTUS:20230401T141929Z:0701f510-b26d-4835-922c-5186f4571f1d"
->>>>>>> d0a38e13
       },
       "ResponseBody": {
         "status": "Enqueued"
       }
     },
     {
-<<<<<<< HEAD
       "RequestUri": "https://management.azure.com/subscriptions/23587e98-b6ac-4328-a753-03bcd3c8e744/providers/Microsoft.DocumentDB/locations/westus2/operationsStatus/055400db-5ba5-40ea-a1bb-41082a169f14?api-version=2022-11-15-preview",
       "RequestMethod": "GET",
       "RequestHeaders": {
@@ -400,52 +265,30 @@
         "traceparent": "00-da5bd79809612ae74cfe5f174acb2a5c-c8924df0dfaaa60b-00",
         "User-Agent": "azsdk-net-ResourceManager/1.4.0 (.NET 7.0.4; Microsoft Windows 10.0.22621)",
         "x-ms-client-request-id": "4cf8dde498bd2a0ee2b199610be11019",
-=======
-      "RequestUri": "https://management.azure.com/subscriptions/710e347c-9ac8-408c-90fe-f8cfc44bf967/providers/Microsoft.DocumentDB/locations/westus2/operationsStatus/a1a9364c-108c-454e-a872-3713de157fb4?api-version=2022-11-15",
-      "RequestMethod": "GET",
-      "RequestHeaders": {
-        "Authorization": "Sanitized",
-        "traceparent": "00-975b034138b0c7fd244ca632ffc37a36-e0e90dc8d969fba7-00",
-        "User-Agent": "azsdk-net-ResourceManager/1.4.0 (.NET 7.0.4; Microsoft Windows 10.0.22621)",
-        "x-ms-client-request-id": "0d37c78b0315178f53aa643889f80c1c",
->>>>>>> d0a38e13
-        "x-ms-return-client-request-id": "true"
-      },
-      "RequestBody": null,
-      "StatusCode": 200,
-      "ResponseHeaders": {
-        "Cache-Control": "no-store, no-cache",
-        "Content-Length": "21",
-        "Content-Type": "application/json",
-<<<<<<< HEAD
+        "x-ms-return-client-request-id": "true"
+      },
+      "RequestBody": null,
+      "StatusCode": 200,
+      "ResponseHeaders": {
+        "Cache-Control": "no-store, no-cache",
+        "Content-Length": "21",
+        "Content-Type": "application/json",
         "Date": "Thu, 06 Apr 2023 19:46:21 GMT",
-=======
-        "Date": "Sat, 01 Apr 2023 14:19:29 GMT",
->>>>>>> d0a38e13
-        "Pragma": "no-cache",
-        "Server": "Microsoft-HTTPAPI/2.0",
-        "Strict-Transport-Security": "max-age=31536000; includeSubDomains",
-        "X-Content-Type-Options": "nosniff",
-<<<<<<< HEAD
+        "Pragma": "no-cache",
+        "Server": "Microsoft-HTTPAPI/2.0",
+        "Strict-Transport-Security": "max-age=31536000; includeSubDomains",
+        "X-Content-Type-Options": "nosniff",
         "x-ms-correlation-request-id": "28fa954b-6db6-4ba6-af1a-b3fdfe98741f",
         "x-ms-gatewayversion": "version=2.14.0",
         "x-ms-ratelimit-remaining-subscription-reads": "11941",
         "x-ms-request-id": "28fa954b-6db6-4ba6-af1a-b3fdfe98741f",
         "x-ms-routing-request-id": "WESTUS:20230406T194622Z:28fa954b-6db6-4ba6-af1a-b3fdfe98741f"
-=======
-        "x-ms-correlation-request-id": "ad725dd5-53fe-4442-9a03-9aade8fe226f",
-        "x-ms-gatewayversion": "version=2.14.0",
-        "x-ms-ratelimit-remaining-subscription-reads": "11448",
-        "x-ms-request-id": "ad725dd5-53fe-4442-9a03-9aade8fe226f",
-        "x-ms-routing-request-id": "EASTUS:20230401T141930Z:ad725dd5-53fe-4442-9a03-9aade8fe226f"
->>>>>>> d0a38e13
       },
       "ResponseBody": {
         "status": "Dequeued"
       }
     },
     {
-<<<<<<< HEAD
       "RequestUri": "https://management.azure.com/subscriptions/23587e98-b6ac-4328-a753-03bcd3c8e744/providers/Microsoft.DocumentDB/locations/westus2/operationsStatus/055400db-5ba5-40ea-a1bb-41082a169f14?api-version=2022-11-15-preview",
       "RequestMethod": "GET",
       "RequestHeaders": {
@@ -484,15 +327,6 @@
         "traceparent": "00-da5bd79809612ae74cfe5f174acb2a5c-073d97b454990ac1-00",
         "User-Agent": "azsdk-net-ResourceManager/1.4.0 (.NET 7.0.4; Microsoft Windows 10.0.22621)",
         "x-ms-client-request-id": "56502f1845abfcf5f7d0b49efd508fe2",
-=======
-      "RequestUri": "https://management.azure.com/subscriptions/710e347c-9ac8-408c-90fe-f8cfc44bf967/providers/Microsoft.DocumentDB/locations/westus2/operationsStatus/a1a9364c-108c-454e-a872-3713de157fb4?api-version=2022-11-15",
-      "RequestMethod": "GET",
-      "RequestHeaders": {
-        "Authorization": "Sanitized",
-        "traceparent": "00-975b034138b0c7fd244ca632ffc37a36-51eb13402ca3b4ce-00",
-        "User-Agent": "azsdk-net-ResourceManager/1.4.0 (.NET 7.0.4; Microsoft Windows 10.0.22621)",
-        "x-ms-client-request-id": "ff396dfe42df23d3c424a8d5ed60c68a",
->>>>>>> d0a38e13
         "x-ms-return-client-request-id": "true"
       },
       "RequestBody": null,
@@ -501,35 +335,22 @@
         "Cache-Control": "no-store, no-cache",
         "Content-Length": "22",
         "Content-Type": "application/json",
-<<<<<<< HEAD
         "Date": "Thu, 06 Apr 2023 19:46:28 GMT",
-=======
-        "Date": "Sat, 01 Apr 2023 14:19:31 GMT",
->>>>>>> d0a38e13
-        "Pragma": "no-cache",
-        "Server": "Microsoft-HTTPAPI/2.0",
-        "Strict-Transport-Security": "max-age=31536000; includeSubDomains",
-        "X-Content-Type-Options": "nosniff",
-<<<<<<< HEAD
+        "Pragma": "no-cache",
+        "Server": "Microsoft-HTTPAPI/2.0",
+        "Strict-Transport-Security": "max-age=31536000; includeSubDomains",
+        "X-Content-Type-Options": "nosniff",
         "x-ms-correlation-request-id": "75ff7e36-3a18-4977-9320-a119659dd4f9",
         "x-ms-gatewayversion": "version=2.14.0",
         "x-ms-ratelimit-remaining-subscription-reads": "11939",
         "x-ms-request-id": "75ff7e36-3a18-4977-9320-a119659dd4f9",
         "x-ms-routing-request-id": "WESTUS:20230406T194628Z:75ff7e36-3a18-4977-9320-a119659dd4f9"
-=======
-        "x-ms-correlation-request-id": "c16d0a23-a08e-43ab-8764-e323c7f2a8bd",
-        "x-ms-gatewayversion": "version=2.14.0",
-        "x-ms-ratelimit-remaining-subscription-reads": "11447",
-        "x-ms-request-id": "c16d0a23-a08e-43ab-8764-e323c7f2a8bd",
-        "x-ms-routing-request-id": "EASTUS:20230401T141932Z:c16d0a23-a08e-43ab-8764-e323c7f2a8bd"
->>>>>>> d0a38e13
       },
       "ResponseBody": {
         "status": "Succeeded"
       }
     },
     {
-<<<<<<< HEAD
       "RequestUri": "https://management.azure.com/subscriptions/23587e98-b6ac-4328-a753-03bcd3c8e744/resourceGroups/dbaccount-4911/providers/Microsoft.DocumentDB/databaseAccounts/dbaccount-3032/sqlDatabases/sql-db-8141/containers/sql-container-7132/triggers/sql-trigger-6963?api-version=2022-11-15-preview",
       "RequestMethod": "GET",
       "RequestHeaders": {
@@ -537,15 +358,6 @@
         "traceparent": "00-da5bd79809612ae74cfe5f174acb2a5c-015565234587e3fe-00",
         "User-Agent": "azsdk-net-ResourceManager/1.4.0 (.NET 7.0.4; Microsoft Windows 10.0.22621)",
         "x-ms-client-request-id": "faebdbe77b8484e8dde8af396483b6bf",
-=======
-      "RequestUri": "https://management.azure.com/subscriptions/710e347c-9ac8-408c-90fe-f8cfc44bf967/resourceGroups/dbaccount-155/providers/Microsoft.DocumentDB/databaseAccounts/dbaccount-3966/sqlDatabases/sql-db-6443/containers/sql-container-6276/triggers/sql-trigger-7883?api-version=2022-11-15",
-      "RequestMethod": "GET",
-      "RequestHeaders": {
-        "Authorization": "Sanitized",
-        "traceparent": "00-975b034138b0c7fd244ca632ffc37a36-fdfd3a055e604ad0-00",
-        "User-Agent": "azsdk-net-ResourceManager/1.4.0 (.NET 7.0.4; Microsoft Windows 10.0.22621)",
-        "x-ms-client-request-id": "3ed4e1703af4f699bdaf3a30ecd88fec",
->>>>>>> d0a38e13
         "x-ms-return-client-request-id": "true"
       },
       "RequestBody": null,
@@ -554,16 +366,11 @@
         "Cache-Control": "no-store, no-cache",
         "Content-Length": "772",
         "Content-Type": "application/json",
-<<<<<<< HEAD
         "Date": "Thu, 06 Apr 2023 19:46:28 GMT",
-=======
-        "Date": "Sat, 01 Apr 2023 14:19:31 GMT",
->>>>>>> d0a38e13
-        "Pragma": "no-cache",
-        "Server": "Microsoft-HTTPAPI/2.0",
-        "Strict-Transport-Security": "max-age=31536000; includeSubDomains",
-        "X-Content-Type-Options": "nosniff",
-<<<<<<< HEAD
+        "Pragma": "no-cache",
+        "Server": "Microsoft-HTTPAPI/2.0",
+        "Strict-Transport-Security": "max-age=31536000; includeSubDomains",
+        "X-Content-Type-Options": "nosniff",
         "x-ms-correlation-request-id": "373ff8d6-7a2b-48aa-94e9-f32b4dddea38",
         "x-ms-gatewayversion": "version=2.14.0",
         "x-ms-ratelimit-remaining-subscription-reads": "11938",
@@ -590,47 +397,13 @@
     },
     {
       "RequestUri": "https://management.azure.com/subscriptions/23587e98-b6ac-4328-a753-03bcd3c8e744/resourceGroups/dbaccount-4911/providers/Microsoft.DocumentDB/databaseAccounts/dbaccount-3032/sqlDatabases/sql-db-8141/containers/sql-container-7132/triggers?api-version=2022-11-15-preview",
-=======
-        "x-ms-correlation-request-id": "00fcfa05-ca79-4fd5-90d3-036e624fda54",
-        "x-ms-gatewayversion": "version=2.14.0",
-        "x-ms-ratelimit-remaining-subscription-reads": "11446",
-        "x-ms-request-id": "00fcfa05-ca79-4fd5-90d3-036e624fda54",
-        "x-ms-routing-request-id": "EASTUS:20230401T141932Z:00fcfa05-ca79-4fd5-90d3-036e624fda54"
-      },
-      "ResponseBody": {
-        "id": "/subscriptions/710e347c-9ac8-408c-90fe-f8cfc44bf967/resourceGroups/dbaccount-155/providers/Microsoft.DocumentDB/databaseAccounts/dbaccount-3966/sqlDatabases/sql-db-6443/containers/sql-container-6276/triggers/sql-trigger-7883",
-        "type": "Microsoft.DocumentDB/databaseAccounts/sqlDatabases/containers/triggers",
-        "name": "sql-trigger-7883",
-        "properties": {
-          "resource": {
-            "id": "sql-trigger-7883",
-            "body": "function () {\r\n    var updatetext = getContext();\r\n    var response = context.getResponse();\r\n    response.setBody(\u0027First Hello World\u0027);\r\n}",
-            "triggerType": "Pre",
-            "triggerOperation": "All",
-            "_rid": "XO4cAP-FUd0EAAAAAAAAcA==",
-            "_self": "dbs/XO4cAA==/colls/XO4cAP-FUd0=/triggers/XO4cAP-FUd0EAAAAAAAAcA==/",
-            "_etag": "\u00227300497a-0000-0700-0000-64283d730000\u0022",
-            "_ts": 1680358771
-          }
-        }
-      }
-    },
-    {
-      "RequestUri": "https://management.azure.com/subscriptions/710e347c-9ac8-408c-90fe-f8cfc44bf967/resourceGroups/dbaccount-155/providers/Microsoft.DocumentDB/databaseAccounts/dbaccount-3966/sqlDatabases/sql-db-6443/containers/sql-container-6276/triggers?api-version=2022-11-15",
->>>>>>> d0a38e13
       "RequestMethod": "GET",
       "RequestHeaders": {
         "Accept": "application/json",
         "Authorization": "Sanitized",
-<<<<<<< HEAD
         "traceparent": "00-5151152777c469e68bb5888a2b879feb-0fbbc82b6c1a8833-00",
         "User-Agent": "azsdk-net-ResourceManager.CosmosDB/1.3.0-alpha.20230405.1 (.NET 7.0.4; Microsoft Windows 10.0.22621)",
         "x-ms-client-request-id": "db49e51dba91ef6d3218f1b6ab62114c",
-=======
-        "traceparent": "00-df4b6ab77921e2dc3173f3e77eae56e0-77a2b2afd4648907-00",
-        "User-Agent": "azsdk-net-ResourceManager.CosmosDB/1.3.0-alpha.20230330.1 (.NET 7.0.4; Microsoft Windows 10.0.22621)",
-        "x-ms-client-request-id": "4e1efc6d09844913f41449f15ab929f2",
->>>>>>> d0a38e13
         "x-ms-return-client-request-id": "true"
       },
       "RequestBody": null,
@@ -639,33 +412,20 @@
         "Cache-Control": "no-store, no-cache",
         "Content-Length": "784",
         "Content-Type": "application/json",
-<<<<<<< HEAD
         "Date": "Thu, 06 Apr 2023 19:46:28 GMT",
-=======
-        "Date": "Sat, 01 Apr 2023 14:19:32 GMT",
->>>>>>> d0a38e13
-        "Pragma": "no-cache",
-        "Server": "Microsoft-HTTPAPI/2.0",
-        "Strict-Transport-Security": "max-age=31536000; includeSubDomains",
-        "X-Content-Type-Options": "nosniff",
-<<<<<<< HEAD
+        "Pragma": "no-cache",
+        "Server": "Microsoft-HTTPAPI/2.0",
+        "Strict-Transport-Security": "max-age=31536000; includeSubDomains",
+        "X-Content-Type-Options": "nosniff",
         "x-ms-correlation-request-id": "b6035ead-17ef-4f65-9545-339c2ae77584",
         "x-ms-gatewayversion": "version=2.14.0",
         "x-ms-ratelimit-remaining-subscription-reads": "11937",
         "x-ms-request-id": "b6035ead-17ef-4f65-9545-339c2ae77584",
         "x-ms-routing-request-id": "WESTUS:20230406T194628Z:b6035ead-17ef-4f65-9545-339c2ae77584"
-=======
-        "x-ms-correlation-request-id": "7644da38-17b1-41df-b719-d2f1c65197e9",
-        "x-ms-gatewayversion": "version=2.14.0",
-        "x-ms-ratelimit-remaining-subscription-reads": "11445",
-        "x-ms-request-id": "7644da38-17b1-41df-b719-d2f1c65197e9",
-        "x-ms-routing-request-id": "EASTUS:20230401T141932Z:7644da38-17b1-41df-b719-d2f1c65197e9"
->>>>>>> d0a38e13
       },
       "ResponseBody": {
         "value": [
           {
-<<<<<<< HEAD
             "id": "/subscriptions/23587e98-b6ac-4328-a753-03bcd3c8e744/resourceGroups/dbaccount-4911/providers/Microsoft.DocumentDB/databaseAccounts/dbaccount-3032/sqlDatabases/sql-db-8141/containers/sql-container-7132/triggers/sql-trigger-6963",
             "type": "Microsoft.DocumentDB/databaseAccounts/sqlDatabases/containers/triggers",
             "name": "sql-trigger-6963",
@@ -687,42 +447,13 @@
     },
     {
       "RequestUri": "https://management.azure.com/subscriptions/23587e98-b6ac-4328-a753-03bcd3c8e744/resourceGroups/dbaccount-4911/providers/Microsoft.DocumentDB/databaseAccounts/dbaccount-3032/sqlDatabases/sql-db-8141/containers/sql-container-7132/triggers/sql-trigger-6963?api-version=2022-11-15-preview",
-=======
-            "id": "/subscriptions/710e347c-9ac8-408c-90fe-f8cfc44bf967/resourceGroups/dbaccount-155/providers/Microsoft.DocumentDB/databaseAccounts/dbaccount-3966/sqlDatabases/sql-db-6443/containers/sql-container-6276/triggers/sql-trigger-7883",
-            "type": "Microsoft.DocumentDB/databaseAccounts/sqlDatabases/containers/triggers",
-            "name": "sql-trigger-7883",
-            "properties": {
-              "resource": {
-                "id": "sql-trigger-7883",
-                "body": "function () {\r\n    var updatetext = getContext();\r\n    var response = context.getResponse();\r\n    response.setBody(\u0027First Hello World\u0027);\r\n}",
-                "triggerType": "Pre",
-                "triggerOperation": "All",
-                "_rid": "XO4cAP-FUd0EAAAAAAAAcA==",
-                "_self": "dbs/XO4cAA==/colls/XO4cAP-FUd0=/triggers/XO4cAP-FUd0EAAAAAAAAcA==/",
-                "_etag": "\u00227300497a-0000-0700-0000-64283d730000\u0022",
-                "_ts": 1680358771
-              }
-            }
-          }
-        ]
-      }
-    },
-    {
-      "RequestUri": "https://management.azure.com/subscriptions/710e347c-9ac8-408c-90fe-f8cfc44bf967/resourceGroups/dbaccount-155/providers/Microsoft.DocumentDB/databaseAccounts/dbaccount-3966/sqlDatabases/sql-db-6443/containers/sql-container-6276/triggers/sql-trigger-7883?api-version=2022-11-15",
->>>>>>> d0a38e13
       "RequestMethod": "GET",
       "RequestHeaders": {
         "Accept": "application/json",
         "Authorization": "Sanitized",
-<<<<<<< HEAD
         "traceparent": "00-dd608434ef13376757ba00e067692ed9-4da0217f594396af-00",
         "User-Agent": "azsdk-net-ResourceManager.CosmosDB/1.3.0-alpha.20230405.1 (.NET 7.0.4; Microsoft Windows 10.0.22621)",
         "x-ms-client-request-id": "98a251f499379d2f47cc79c395bb9873",
-=======
-        "traceparent": "00-21530245747224a8c338c5ba64b5fac2-d7f90f5f3153309a-00",
-        "User-Agent": "azsdk-net-ResourceManager.CosmosDB/1.3.0-alpha.20230330.1 (.NET 7.0.4; Microsoft Windows 10.0.22621)",
-        "x-ms-client-request-id": "a8c7d9e3cd23c428d442423007a236ec",
->>>>>>> d0a38e13
         "x-ms-return-client-request-id": "true"
       },
       "RequestBody": null,
@@ -731,16 +462,11 @@
         "Cache-Control": "no-store, no-cache",
         "Content-Length": "772",
         "Content-Type": "application/json",
-<<<<<<< HEAD
         "Date": "Thu, 06 Apr 2023 19:46:28 GMT",
-=======
-        "Date": "Sat, 01 Apr 2023 14:19:32 GMT",
->>>>>>> d0a38e13
-        "Pragma": "no-cache",
-        "Server": "Microsoft-HTTPAPI/2.0",
-        "Strict-Transport-Security": "max-age=31536000; includeSubDomains",
-        "X-Content-Type-Options": "nosniff",
-<<<<<<< HEAD
+        "Pragma": "no-cache",
+        "Server": "Microsoft-HTTPAPI/2.0",
+        "Strict-Transport-Security": "max-age=31536000; includeSubDomains",
+        "X-Content-Type-Options": "nosniff",
         "x-ms-correlation-request-id": "3495b88d-e2f5-47db-b60b-2c4988962471",
         "x-ms-gatewayversion": "version=2.14.0",
         "x-ms-ratelimit-remaining-subscription-reads": "11936",
@@ -773,84 +499,32 @@
         "traceparent": "00-d2a36e6691db9cf9d1eec666e53c57a8-28a63eacf9ce40c6-00",
         "User-Agent": "azsdk-net-ResourceManager.CosmosDB/1.3.0-alpha.20230405.1 (.NET 7.0.4; Microsoft Windows 10.0.22621)",
         "x-ms-client-request-id": "1780f419b3072d516dfbc76b8a32d87a",
-=======
-        "x-ms-correlation-request-id": "995d92ac-2c1a-48cb-8dcc-cc731c8eb4cd",
-        "x-ms-gatewayversion": "version=2.14.0",
-        "x-ms-ratelimit-remaining-subscription-reads": "11444",
-        "x-ms-request-id": "995d92ac-2c1a-48cb-8dcc-cc731c8eb4cd",
-        "x-ms-routing-request-id": "EASTUS:20230401T141933Z:995d92ac-2c1a-48cb-8dcc-cc731c8eb4cd"
-      },
-      "ResponseBody": {
-        "id": "/subscriptions/710e347c-9ac8-408c-90fe-f8cfc44bf967/resourceGroups/dbaccount-155/providers/Microsoft.DocumentDB/databaseAccounts/dbaccount-3966/sqlDatabases/sql-db-6443/containers/sql-container-6276/triggers/sql-trigger-7883",
-        "type": "Microsoft.DocumentDB/databaseAccounts/sqlDatabases/containers/triggers",
-        "name": "sql-trigger-7883",
-        "properties": {
-          "resource": {
-            "id": "sql-trigger-7883",
-            "body": "function () {\r\n    var updatetext = getContext();\r\n    var response = context.getResponse();\r\n    response.setBody(\u0027First Hello World\u0027);\r\n}",
-            "triggerType": "Pre",
-            "triggerOperation": "All",
-            "_rid": "XO4cAP-FUd0EAAAAAAAAcA==",
-            "_self": "dbs/XO4cAA==/colls/XO4cAP-FUd0=/triggers/XO4cAP-FUd0EAAAAAAAAcA==/",
-            "_etag": "\u00227300497a-0000-0700-0000-64283d730000\u0022",
-            "_ts": 1680358771
-          }
-        }
-      }
-    },
-    {
-      "RequestUri": "https://management.azure.com/subscriptions/710e347c-9ac8-408c-90fe-f8cfc44bf967/resourceGroups/dbaccount-155/providers/Microsoft.DocumentDB/databaseAccounts/dbaccount-3966/sqlDatabases/sql-db-6443/containers/sql-container-6276/triggers/sql-trigger-7883?api-version=2022-11-15",
-      "RequestMethod": "DELETE",
-      "RequestHeaders": {
-        "Authorization": "Sanitized",
-        "traceparent": "00-ce9b48ed0bafa712369c50c7da1fe8d1-a4e7de024832a6f9-00",
-        "User-Agent": "azsdk-net-ResourceManager.CosmosDB/1.3.0-alpha.20230330.1 (.NET 7.0.4; Microsoft Windows 10.0.22621)",
-        "x-ms-client-request-id": "f167bc9478416706cd8b4ae0f1a89c03",
->>>>>>> d0a38e13
         "x-ms-return-client-request-id": "true"
       },
       "RequestBody": null,
       "StatusCode": 202,
       "ResponseHeaders": {
-<<<<<<< HEAD
         "Azure-AsyncOperation": "https://management.azure.com/subscriptions/23587e98-b6ac-4328-a753-03bcd3c8e744/providers/Microsoft.DocumentDB/locations/westus2/operationsStatus/c2007637-fab2-4d99-a48a-c162d8f61e76?api-version=2022-11-15-preview",
         "Cache-Control": "no-store, no-cache",
         "Content-Length": "21",
         "Content-Type": "application/json",
         "Date": "Thu, 06 Apr 2023 19:46:29 GMT",
         "Location": "https://management.azure.com/subscriptions/23587e98-b6ac-4328-a753-03bcd3c8e744/resourceGroups/dbaccount-4911/providers/Microsoft.DocumentDB/databaseAccounts/dbaccount-3032/sqlDatabases/sql-db-8141/containers/sql-container-7132/triggers/sql-trigger-6963/operationResults/c2007637-fab2-4d99-a48a-c162d8f61e76?api-version=2022-11-15-preview",
-=======
-        "Azure-AsyncOperation": "https://management.azure.com/subscriptions/710e347c-9ac8-408c-90fe-f8cfc44bf967/providers/Microsoft.DocumentDB/locations/westus2/operationsStatus/d67d478e-6f80-4a37-a92c-947e68981d49?api-version=2022-11-15",
-        "Cache-Control": "no-store, no-cache",
-        "Content-Length": "21",
-        "Content-Type": "application/json",
-        "Date": "Sat, 01 Apr 2023 14:19:32 GMT",
-        "Location": "https://management.azure.com/subscriptions/710e347c-9ac8-408c-90fe-f8cfc44bf967/resourceGroups/dbaccount-155/providers/Microsoft.DocumentDB/databaseAccounts/dbaccount-3966/sqlDatabases/sql-db-6443/containers/sql-container-6276/triggers/sql-trigger-7883/operationResults/d67d478e-6f80-4a37-a92c-947e68981d49?api-version=2022-11-15",
->>>>>>> d0a38e13
-        "Pragma": "no-cache",
-        "Server": "Microsoft-HTTPAPI/2.0",
-        "Strict-Transport-Security": "max-age=31536000; includeSubDomains",
-        "X-Content-Type-Options": "nosniff",
-<<<<<<< HEAD
+        "Pragma": "no-cache",
+        "Server": "Microsoft-HTTPAPI/2.0",
+        "Strict-Transport-Security": "max-age=31536000; includeSubDomains",
+        "X-Content-Type-Options": "nosniff",
         "x-ms-correlation-request-id": "47865717-558b-4ba0-9adf-e1fd90636ddb",
         "x-ms-gatewayversion": "version=2.14.0",
         "x-ms-ratelimit-remaining-subscription-deletes": "14997",
         "x-ms-request-id": "c2007637-fab2-4d99-a48a-c162d8f61e76",
         "x-ms-routing-request-id": "WESTUS:20230406T194629Z:47865717-558b-4ba0-9adf-e1fd90636ddb"
-=======
-        "x-ms-correlation-request-id": "acef016e-62a8-411e-ae6b-9c263c7a43f5",
-        "x-ms-gatewayversion": "version=2.14.0",
-        "x-ms-ratelimit-remaining-subscription-deletes": "14977",
-        "x-ms-request-id": "d67d478e-6f80-4a37-a92c-947e68981d49",
-        "x-ms-routing-request-id": "EASTUS:20230401T141933Z:acef016e-62a8-411e-ae6b-9c263c7a43f5"
->>>>>>> d0a38e13
       },
       "ResponseBody": {
         "status": "Enqueued"
       }
     },
     {
-<<<<<<< HEAD
       "RequestUri": "https://management.azure.com/subscriptions/23587e98-b6ac-4328-a753-03bcd3c8e744/providers/Microsoft.DocumentDB/locations/westus2/operationsStatus/c2007637-fab2-4d99-a48a-c162d8f61e76?api-version=2022-11-15-preview",
       "RequestMethod": "GET",
       "RequestHeaders": {
@@ -858,52 +532,30 @@
         "traceparent": "00-d2a36e6691db9cf9d1eec666e53c57a8-ce342409b87a49d6-00",
         "User-Agent": "azsdk-net-ResourceManager/1.4.0 (.NET 7.0.4; Microsoft Windows 10.0.22621)",
         "x-ms-client-request-id": "b79c7e80f9e24045ff752b3bd2c31315",
-=======
-      "RequestUri": "https://management.azure.com/subscriptions/710e347c-9ac8-408c-90fe-f8cfc44bf967/providers/Microsoft.DocumentDB/locations/westus2/operationsStatus/d67d478e-6f80-4a37-a92c-947e68981d49?api-version=2022-11-15",
-      "RequestMethod": "GET",
-      "RequestHeaders": {
-        "Authorization": "Sanitized",
-        "traceparent": "00-ce9b48ed0bafa712369c50c7da1fe8d1-b2ae350639c7a3e3-00",
-        "User-Agent": "azsdk-net-ResourceManager/1.4.0 (.NET 7.0.4; Microsoft Windows 10.0.22621)",
-        "x-ms-client-request-id": "9d5c5ddd38526bb0d360da988348d32b",
->>>>>>> d0a38e13
-        "x-ms-return-client-request-id": "true"
-      },
-      "RequestBody": null,
-      "StatusCode": 200,
-      "ResponseHeaders": {
-        "Cache-Control": "no-store, no-cache",
-        "Content-Length": "21",
-        "Content-Type": "application/json",
-<<<<<<< HEAD
+        "x-ms-return-client-request-id": "true"
+      },
+      "RequestBody": null,
+      "StatusCode": 200,
+      "ResponseHeaders": {
+        "Cache-Control": "no-store, no-cache",
+        "Content-Length": "21",
+        "Content-Type": "application/json",
         "Date": "Thu, 06 Apr 2023 19:46:29 GMT",
-=======
-        "Date": "Sat, 01 Apr 2023 14:19:32 GMT",
->>>>>>> d0a38e13
-        "Pragma": "no-cache",
-        "Server": "Microsoft-HTTPAPI/2.0",
-        "Strict-Transport-Security": "max-age=31536000; includeSubDomains",
-        "X-Content-Type-Options": "nosniff",
-<<<<<<< HEAD
+        "Pragma": "no-cache",
+        "Server": "Microsoft-HTTPAPI/2.0",
+        "Strict-Transport-Security": "max-age=31536000; includeSubDomains",
+        "X-Content-Type-Options": "nosniff",
         "x-ms-correlation-request-id": "3c307b5f-6ad4-4915-a616-16a2192bb299",
         "x-ms-gatewayversion": "version=2.14.0",
         "x-ms-ratelimit-remaining-subscription-reads": "11935",
         "x-ms-request-id": "3c307b5f-6ad4-4915-a616-16a2192bb299",
         "x-ms-routing-request-id": "WESTUS:20230406T194629Z:3c307b5f-6ad4-4915-a616-16a2192bb299"
-=======
-        "x-ms-correlation-request-id": "8000f101-9afe-4e05-9f02-84b8cbac4a7d",
-        "x-ms-gatewayversion": "version=2.14.0",
-        "x-ms-ratelimit-remaining-subscription-reads": "11443",
-        "x-ms-request-id": "8000f101-9afe-4e05-9f02-84b8cbac4a7d",
-        "x-ms-routing-request-id": "EASTUS:20230401T141933Z:8000f101-9afe-4e05-9f02-84b8cbac4a7d"
->>>>>>> d0a38e13
       },
       "ResponseBody": {
         "status": "Enqueued"
       }
     },
     {
-<<<<<<< HEAD
       "RequestUri": "https://management.azure.com/subscriptions/23587e98-b6ac-4328-a753-03bcd3c8e744/providers/Microsoft.DocumentDB/locations/westus2/operationsStatus/c2007637-fab2-4d99-a48a-c162d8f61e76?api-version=2022-11-15-preview",
       "RequestMethod": "GET",
       "RequestHeaders": {
@@ -911,52 +563,30 @@
         "traceparent": "00-d2a36e6691db9cf9d1eec666e53c57a8-e76cef9f74966f83-00",
         "User-Agent": "azsdk-net-ResourceManager/1.4.0 (.NET 7.0.4; Microsoft Windows 10.0.22621)",
         "x-ms-client-request-id": "32ecfef38576fb926cfc615b1f8cedc3",
-=======
-      "RequestUri": "https://management.azure.com/subscriptions/710e347c-9ac8-408c-90fe-f8cfc44bf967/providers/Microsoft.DocumentDB/locations/westus2/operationsStatus/d67d478e-6f80-4a37-a92c-947e68981d49?api-version=2022-11-15",
-      "RequestMethod": "GET",
-      "RequestHeaders": {
-        "Authorization": "Sanitized",
-        "traceparent": "00-ce9b48ed0bafa712369c50c7da1fe8d1-b70ea1cf7f241bbf-00",
-        "User-Agent": "azsdk-net-ResourceManager/1.4.0 (.NET 7.0.4; Microsoft Windows 10.0.22621)",
-        "x-ms-client-request-id": "c0aa3ea62355aedbf4c71de7fdc59fea",
->>>>>>> d0a38e13
-        "x-ms-return-client-request-id": "true"
-      },
-      "RequestBody": null,
-      "StatusCode": 200,
-      "ResponseHeaders": {
-        "Cache-Control": "no-store, no-cache",
-        "Content-Length": "21",
-        "Content-Type": "application/json",
-<<<<<<< HEAD
+        "x-ms-return-client-request-id": "true"
+      },
+      "RequestBody": null,
+      "StatusCode": 200,
+      "ResponseHeaders": {
+        "Cache-Control": "no-store, no-cache",
+        "Content-Length": "21",
+        "Content-Type": "application/json",
         "Date": "Thu, 06 Apr 2023 19:46:30 GMT",
-=======
-        "Date": "Sat, 01 Apr 2023 14:19:34 GMT",
->>>>>>> d0a38e13
-        "Pragma": "no-cache",
-        "Server": "Microsoft-HTTPAPI/2.0",
-        "Strict-Transport-Security": "max-age=31536000; includeSubDomains",
-        "X-Content-Type-Options": "nosniff",
-<<<<<<< HEAD
+        "Pragma": "no-cache",
+        "Server": "Microsoft-HTTPAPI/2.0",
+        "Strict-Transport-Security": "max-age=31536000; includeSubDomains",
+        "X-Content-Type-Options": "nosniff",
         "x-ms-correlation-request-id": "73d5b923-6ddf-4bf3-87bc-6d5665d1c210",
         "x-ms-gatewayversion": "version=2.14.0",
         "x-ms-ratelimit-remaining-subscription-reads": "11934",
         "x-ms-request-id": "73d5b923-6ddf-4bf3-87bc-6d5665d1c210",
         "x-ms-routing-request-id": "WESTUS:20230406T194630Z:73d5b923-6ddf-4bf3-87bc-6d5665d1c210"
-=======
-        "x-ms-correlation-request-id": "558cf2e2-b9f3-4872-95a6-328e765f8acc",
-        "x-ms-gatewayversion": "version=2.14.0",
-        "x-ms-ratelimit-remaining-subscription-reads": "11442",
-        "x-ms-request-id": "558cf2e2-b9f3-4872-95a6-328e765f8acc",
-        "x-ms-routing-request-id": "EASTUS:20230401T141934Z:558cf2e2-b9f3-4872-95a6-328e765f8acc"
->>>>>>> d0a38e13
       },
       "ResponseBody": {
         "status": "Enqueued"
       }
     },
     {
-<<<<<<< HEAD
       "RequestUri": "https://management.azure.com/subscriptions/23587e98-b6ac-4328-a753-03bcd3c8e744/providers/Microsoft.DocumentDB/locations/westus2/operationsStatus/c2007637-fab2-4d99-a48a-c162d8f61e76?api-version=2022-11-15-preview",
       "RequestMethod": "GET",
       "RequestHeaders": {
@@ -964,52 +594,30 @@
         "traceparent": "00-d2a36e6691db9cf9d1eec666e53c57a8-124cbffb118a399f-00",
         "User-Agent": "azsdk-net-ResourceManager/1.4.0 (.NET 7.0.4; Microsoft Windows 10.0.22621)",
         "x-ms-client-request-id": "0beb50a12195dd981d04136bf24cb1f2",
-=======
-      "RequestUri": "https://management.azure.com/subscriptions/710e347c-9ac8-408c-90fe-f8cfc44bf967/providers/Microsoft.DocumentDB/locations/westus2/operationsStatus/d67d478e-6f80-4a37-a92c-947e68981d49?api-version=2022-11-15",
-      "RequestMethod": "GET",
-      "RequestHeaders": {
-        "Authorization": "Sanitized",
-        "traceparent": "00-ce9b48ed0bafa712369c50c7da1fe8d1-d21e39bc3e5c0e3d-00",
-        "User-Agent": "azsdk-net-ResourceManager/1.4.0 (.NET 7.0.4; Microsoft Windows 10.0.22621)",
-        "x-ms-client-request-id": "9403f849fe4c4db197e240b00c2f1d8b",
->>>>>>> d0a38e13
-        "x-ms-return-client-request-id": "true"
-      },
-      "RequestBody": null,
-      "StatusCode": 200,
-      "ResponseHeaders": {
-        "Cache-Control": "no-store, no-cache",
-        "Content-Length": "21",
-        "Content-Type": "application/json",
-<<<<<<< HEAD
+        "x-ms-return-client-request-id": "true"
+      },
+      "RequestBody": null,
+      "StatusCode": 200,
+      "ResponseHeaders": {
+        "Cache-Control": "no-store, no-cache",
+        "Content-Length": "21",
+        "Content-Type": "application/json",
         "Date": "Thu, 06 Apr 2023 19:46:31 GMT",
-=======
-        "Date": "Sat, 01 Apr 2023 14:19:35 GMT",
->>>>>>> d0a38e13
-        "Pragma": "no-cache",
-        "Server": "Microsoft-HTTPAPI/2.0",
-        "Strict-Transport-Security": "max-age=31536000; includeSubDomains",
-        "X-Content-Type-Options": "nosniff",
-<<<<<<< HEAD
+        "Pragma": "no-cache",
+        "Server": "Microsoft-HTTPAPI/2.0",
+        "Strict-Transport-Security": "max-age=31536000; includeSubDomains",
+        "X-Content-Type-Options": "nosniff",
         "x-ms-correlation-request-id": "955700c5-320e-48e6-88ec-db43f1b0a5a2",
         "x-ms-gatewayversion": "version=2.14.0",
         "x-ms-ratelimit-remaining-subscription-reads": "11933",
         "x-ms-request-id": "955700c5-320e-48e6-88ec-db43f1b0a5a2",
         "x-ms-routing-request-id": "WESTUS:20230406T194631Z:955700c5-320e-48e6-88ec-db43f1b0a5a2"
-=======
-        "x-ms-correlation-request-id": "b2450ebd-d371-49bc-94e9-6abcaf6913bc",
-        "x-ms-gatewayversion": "version=2.14.0",
-        "x-ms-ratelimit-remaining-subscription-reads": "11441",
-        "x-ms-request-id": "b2450ebd-d371-49bc-94e9-6abcaf6913bc",
-        "x-ms-routing-request-id": "EASTUS:20230401T141935Z:b2450ebd-d371-49bc-94e9-6abcaf6913bc"
->>>>>>> d0a38e13
       },
       "ResponseBody": {
         "status": "Enqueued"
       }
     },
     {
-<<<<<<< HEAD
       "RequestUri": "https://management.azure.com/subscriptions/23587e98-b6ac-4328-a753-03bcd3c8e744/providers/Microsoft.DocumentDB/locations/westus2/operationsStatus/c2007637-fab2-4d99-a48a-c162d8f61e76?api-version=2022-11-15-preview",
       "RequestMethod": "GET",
       "RequestHeaders": {
@@ -1017,52 +625,30 @@
         "traceparent": "00-d2a36e6691db9cf9d1eec666e53c57a8-aebb6ee91b0f2ea6-00",
         "User-Agent": "azsdk-net-ResourceManager/1.4.0 (.NET 7.0.4; Microsoft Windows 10.0.22621)",
         "x-ms-client-request-id": "41d17f9828befb00eba14ae598ea2172",
-=======
-      "RequestUri": "https://management.azure.com/subscriptions/710e347c-9ac8-408c-90fe-f8cfc44bf967/providers/Microsoft.DocumentDB/locations/westus2/operationsStatus/d67d478e-6f80-4a37-a92c-947e68981d49?api-version=2022-11-15",
-      "RequestMethod": "GET",
-      "RequestHeaders": {
-        "Authorization": "Sanitized",
-        "traceparent": "00-ce9b48ed0bafa712369c50c7da1fe8d1-a52e5e4cd72e02f3-00",
-        "User-Agent": "azsdk-net-ResourceManager/1.4.0 (.NET 7.0.4; Microsoft Windows 10.0.22621)",
-        "x-ms-client-request-id": "899a4e868138b9fc81aea98a1bc96d0d",
->>>>>>> d0a38e13
-        "x-ms-return-client-request-id": "true"
-      },
-      "RequestBody": null,
-      "StatusCode": 200,
-      "ResponseHeaders": {
-        "Cache-Control": "no-store, no-cache",
-        "Content-Length": "21",
-        "Content-Type": "application/json",
-<<<<<<< HEAD
+        "x-ms-return-client-request-id": "true"
+      },
+      "RequestBody": null,
+      "StatusCode": 200,
+      "ResponseHeaders": {
+        "Cache-Control": "no-store, no-cache",
+        "Content-Length": "21",
+        "Content-Type": "application/json",
         "Date": "Thu, 06 Apr 2023 19:46:32 GMT",
-=======
-        "Date": "Sat, 01 Apr 2023 14:19:36 GMT",
->>>>>>> d0a38e13
-        "Pragma": "no-cache",
-        "Server": "Microsoft-HTTPAPI/2.0",
-        "Strict-Transport-Security": "max-age=31536000; includeSubDomains",
-        "X-Content-Type-Options": "nosniff",
-<<<<<<< HEAD
+        "Pragma": "no-cache",
+        "Server": "Microsoft-HTTPAPI/2.0",
+        "Strict-Transport-Security": "max-age=31536000; includeSubDomains",
+        "X-Content-Type-Options": "nosniff",
         "x-ms-correlation-request-id": "dd54e0df-fc2a-4350-b226-e5c1cb7c919d",
         "x-ms-gatewayversion": "version=2.14.0",
         "x-ms-ratelimit-remaining-subscription-reads": "11932",
         "x-ms-request-id": "dd54e0df-fc2a-4350-b226-e5c1cb7c919d",
         "x-ms-routing-request-id": "WESTUS:20230406T194632Z:dd54e0df-fc2a-4350-b226-e5c1cb7c919d"
-=======
-        "x-ms-correlation-request-id": "949ed3eb-30fb-4039-b9e9-3ba98fddc2d9",
-        "x-ms-gatewayversion": "version=2.14.0",
-        "x-ms-ratelimit-remaining-subscription-reads": "11440",
-        "x-ms-request-id": "949ed3eb-30fb-4039-b9e9-3ba98fddc2d9",
-        "x-ms-routing-request-id": "EASTUS:20230401T141937Z:949ed3eb-30fb-4039-b9e9-3ba98fddc2d9"
->>>>>>> d0a38e13
       },
       "ResponseBody": {
         "status": "Dequeued"
       }
     },
     {
-<<<<<<< HEAD
       "RequestUri": "https://management.azure.com/subscriptions/23587e98-b6ac-4328-a753-03bcd3c8e744/providers/Microsoft.DocumentDB/locations/westus2/operationsStatus/c2007637-fab2-4d99-a48a-c162d8f61e76?api-version=2022-11-15-preview",
       "RequestMethod": "GET",
       "RequestHeaders": {
@@ -1070,52 +656,30 @@
         "traceparent": "00-d2a36e6691db9cf9d1eec666e53c57a8-ae6ec3bc3e3180ac-00",
         "User-Agent": "azsdk-net-ResourceManager/1.4.0 (.NET 7.0.4; Microsoft Windows 10.0.22621)",
         "x-ms-client-request-id": "819a678807d7d17f650f14727126091f",
-=======
-      "RequestUri": "https://management.azure.com/subscriptions/710e347c-9ac8-408c-90fe-f8cfc44bf967/providers/Microsoft.DocumentDB/locations/westus2/operationsStatus/d67d478e-6f80-4a37-a92c-947e68981d49?api-version=2022-11-15",
-      "RequestMethod": "GET",
-      "RequestHeaders": {
-        "Authorization": "Sanitized",
-        "traceparent": "00-ce9b48ed0bafa712369c50c7da1fe8d1-447156fb6a74d146-00",
-        "User-Agent": "azsdk-net-ResourceManager/1.4.0 (.NET 7.0.4; Microsoft Windows 10.0.22621)",
-        "x-ms-client-request-id": "8a4ef0c03f44a7df8c5c2873e32aa1c4",
->>>>>>> d0a38e13
-        "x-ms-return-client-request-id": "true"
-      },
-      "RequestBody": null,
-      "StatusCode": 200,
-      "ResponseHeaders": {
-        "Cache-Control": "no-store, no-cache",
-        "Content-Length": "21",
-        "Content-Type": "application/json",
-<<<<<<< HEAD
+        "x-ms-return-client-request-id": "true"
+      },
+      "RequestBody": null,
+      "StatusCode": 200,
+      "ResponseHeaders": {
+        "Cache-Control": "no-store, no-cache",
+        "Content-Length": "21",
+        "Content-Type": "application/json",
         "Date": "Thu, 06 Apr 2023 19:46:34 GMT",
-=======
-        "Date": "Sat, 01 Apr 2023 14:19:38 GMT",
->>>>>>> d0a38e13
-        "Pragma": "no-cache",
-        "Server": "Microsoft-HTTPAPI/2.0",
-        "Strict-Transport-Security": "max-age=31536000; includeSubDomains",
-        "X-Content-Type-Options": "nosniff",
-<<<<<<< HEAD
+        "Pragma": "no-cache",
+        "Server": "Microsoft-HTTPAPI/2.0",
+        "Strict-Transport-Security": "max-age=31536000; includeSubDomains",
+        "X-Content-Type-Options": "nosniff",
         "x-ms-correlation-request-id": "9dfe09fc-3e4e-4fad-89a0-053525a2d3a9",
         "x-ms-gatewayversion": "version=2.14.0",
         "x-ms-ratelimit-remaining-subscription-reads": "11931",
         "x-ms-request-id": "9dfe09fc-3e4e-4fad-89a0-053525a2d3a9",
         "x-ms-routing-request-id": "WESTUS:20230406T194635Z:9dfe09fc-3e4e-4fad-89a0-053525a2d3a9"
-=======
-        "x-ms-correlation-request-id": "92e57204-ae90-4a91-b3cb-83ce4642104d",
-        "x-ms-gatewayversion": "version=2.14.0",
-        "x-ms-ratelimit-remaining-subscription-reads": "11439",
-        "x-ms-request-id": "92e57204-ae90-4a91-b3cb-83ce4642104d",
-        "x-ms-routing-request-id": "EASTUS:20230401T141939Z:92e57204-ae90-4a91-b3cb-83ce4642104d"
->>>>>>> d0a38e13
       },
       "ResponseBody": {
         "status": "Dequeued"
       }
     },
     {
-<<<<<<< HEAD
       "RequestUri": "https://management.azure.com/subscriptions/23587e98-b6ac-4328-a753-03bcd3c8e744/providers/Microsoft.DocumentDB/locations/westus2/operationsStatus/c2007637-fab2-4d99-a48a-c162d8f61e76?api-version=2022-11-15-preview",
       "RequestMethod": "GET",
       "RequestHeaders": {
@@ -1123,15 +687,6 @@
         "traceparent": "00-d2a36e6691db9cf9d1eec666e53c57a8-b48563173f25fe54-00",
         "User-Agent": "azsdk-net-ResourceManager/1.4.0 (.NET 7.0.4; Microsoft Windows 10.0.22621)",
         "x-ms-client-request-id": "9fc26f4aabba780550f01ff4d6b34532",
-=======
-      "RequestUri": "https://management.azure.com/subscriptions/710e347c-9ac8-408c-90fe-f8cfc44bf967/providers/Microsoft.DocumentDB/locations/westus2/operationsStatus/d67d478e-6f80-4a37-a92c-947e68981d49?api-version=2022-11-15",
-      "RequestMethod": "GET",
-      "RequestHeaders": {
-        "Authorization": "Sanitized",
-        "traceparent": "00-ce9b48ed0bafa712369c50c7da1fe8d1-ad6d732c1747ba36-00",
-        "User-Agent": "azsdk-net-ResourceManager/1.4.0 (.NET 7.0.4; Microsoft Windows 10.0.22621)",
-        "x-ms-client-request-id": "ae6091aa162ac8b1fb49129d552732ce",
->>>>>>> d0a38e13
         "x-ms-return-client-request-id": "true"
       },
       "RequestBody": null,
@@ -1140,28 +695,16 @@
         "Cache-Control": "no-store, no-cache",
         "Content-Length": "22",
         "Content-Type": "application/json",
-<<<<<<< HEAD
         "Date": "Thu, 06 Apr 2023 19:46:38 GMT",
-=======
-        "Date": "Sat, 01 Apr 2023 14:19:42 GMT",
->>>>>>> d0a38e13
-        "Pragma": "no-cache",
-        "Server": "Microsoft-HTTPAPI/2.0",
-        "Strict-Transport-Security": "max-age=31536000; includeSubDomains",
-        "X-Content-Type-Options": "nosniff",
-<<<<<<< HEAD
+        "Pragma": "no-cache",
+        "Server": "Microsoft-HTTPAPI/2.0",
+        "Strict-Transport-Security": "max-age=31536000; includeSubDomains",
+        "X-Content-Type-Options": "nosniff",
         "x-ms-correlation-request-id": "ebe7b2b4-85a2-4cc6-84c4-da8fb22a5c36",
         "x-ms-gatewayversion": "version=2.14.0",
         "x-ms-ratelimit-remaining-subscription-reads": "11930",
         "x-ms-request-id": "ebe7b2b4-85a2-4cc6-84c4-da8fb22a5c36",
         "x-ms-routing-request-id": "WESTUS:20230406T194639Z:ebe7b2b4-85a2-4cc6-84c4-da8fb22a5c36"
-=======
-        "x-ms-correlation-request-id": "e1df53b7-3dc1-44fd-a0ce-33f10159b1dc",
-        "x-ms-gatewayversion": "version=2.14.0",
-        "x-ms-ratelimit-remaining-subscription-reads": "11438",
-        "x-ms-request-id": "e1df53b7-3dc1-44fd-a0ce-33f10159b1dc",
-        "x-ms-routing-request-id": "EASTUS:20230401T141943Z:e1df53b7-3dc1-44fd-a0ce-33f10159b1dc"
->>>>>>> d0a38e13
       },
       "ResponseBody": {
         "status": "Succeeded"
@@ -1169,16 +712,9 @@
     }
   ],
   "Variables": {
-<<<<<<< HEAD
     "AZURE_AUTHORITY_HOST": "https://login.microsoftonline.com/",
     "RandomSeed": "2053937284",
     "RESOURCE_MANAGER_URL": "https://management.azure.com/",
     "SUBSCRIPTION_ID": "23587e98-b6ac-4328-a753-03bcd3c8e744"
-=======
-    "AZURE_AUTHORITY_HOST": null,
-    "RandomSeed": "1748657020",
-    "RESOURCE_MANAGER_URL": null,
-    "SUBSCRIPTION_ID": "710e347c-9ac8-408c-90fe-f8cfc44bf967"
->>>>>>> d0a38e13
   }
 }