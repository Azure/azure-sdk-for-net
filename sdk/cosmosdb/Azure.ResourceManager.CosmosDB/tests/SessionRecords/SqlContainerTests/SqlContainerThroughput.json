--- conflicted
+++ resolved
@@ -1,24 +1,14 @@
 {
   "Entries": [
     {
-<<<<<<< HEAD
       "RequestUri": "https://management.azure.com/subscriptions/23587e98-b6ac-4328-a753-03bcd3c8e744/resourceGroups/dbaccount-5510/providers/Microsoft.DocumentDB/databaseAccounts/dbaccount-8342/sqlDatabases/sql-db-4541?api-version=2022-11-15-preview",
-=======
-      "RequestUri": "https://management.azure.com/subscriptions/710e347c-9ac8-408c-90fe-f8cfc44bf967/resourceGroups/dbaccount-8504/providers/Microsoft.DocumentDB/databaseAccounts/dbaccount-4884/sqlDatabases/sql-db-3343?api-version=2022-11-15",
->>>>>>> d0a38e13
       "RequestMethod": "GET",
       "RequestHeaders": {
         "Accept": "application/json",
         "Authorization": "Sanitized",
-<<<<<<< HEAD
         "traceparent": "00-8bf814be1f909dd973b3be5a629793fa-2c829364abacd410-00",
         "User-Agent": "azsdk-net-ResourceManager.CosmosDB/1.3.0-alpha.20230405.1 (.NET 7.0.4; Microsoft Windows 10.0.22621)",
         "x-ms-client-request-id": "243f7e824e4e086ad0997ac5b180e7ff",
-=======
-        "traceparent": "00-b56ed857403f5411dd1f40583d0d5b7f-b9025bebf33964cb-00",
-        "User-Agent": "azsdk-net-ResourceManager.CosmosDB/1.3.0-alpha.20230330.1 (.NET 7.0.4; Microsoft Windows 10.0.22621)",
-        "x-ms-client-request-id": "53e9fa2c28695d9135ed8d107c253ac2",
->>>>>>> d0a38e13
         "x-ms-return-client-request-id": "true"
       },
       "RequestBody": null,
@@ -27,16 +17,11 @@
         "Cache-Control": "no-store, no-cache",
         "Content-Length": "452",
         "Content-Type": "application/json",
-<<<<<<< HEAD
         "Date": "Thu, 06 Apr 2023 17:02:53 GMT",
-=======
-        "Date": "Sat, 01 Apr 2023 11:32:59 GMT",
->>>>>>> d0a38e13
-        "Pragma": "no-cache",
-        "Server": "Microsoft-HTTPAPI/2.0",
-        "Strict-Transport-Security": "max-age=31536000; includeSubDomains",
-        "X-Content-Type-Options": "nosniff",
-<<<<<<< HEAD
+        "Pragma": "no-cache",
+        "Server": "Microsoft-HTTPAPI/2.0",
+        "Strict-Transport-Security": "max-age=31536000; includeSubDomains",
+        "X-Content-Type-Options": "nosniff",
         "x-ms-correlation-request-id": "e08cfa40-afa6-4c28-bc59-3bdd4dc32efd",
         "x-ms-gatewayversion": "version=2.14.0",
         "x-ms-ratelimit-remaining-subscription-reads": "11485",
@@ -62,48 +47,15 @@
     },
     {
       "RequestUri": "https://management.azure.com/subscriptions/23587e98-b6ac-4328-a753-03bcd3c8e744/resourceGroups/dbaccount-5510/providers/Microsoft.DocumentDB/databaseAccounts/dbaccount-8342/sqlDatabases/sql-db-4541/containers/sql-container-4830?api-version=2022-11-15-preview",
-=======
-        "x-ms-correlation-request-id": "39c7b422-60cf-43e6-90c3-b41bd921ad9b",
-        "x-ms-gatewayversion": "version=2.14.0",
-        "x-ms-ratelimit-remaining-subscription-reads": "11759",
-        "x-ms-request-id": "39c7b422-60cf-43e6-90c3-b41bd921ad9b",
-        "x-ms-routing-request-id": "EASTUS:20230401T113300Z:39c7b422-60cf-43e6-90c3-b41bd921ad9b"
-      },
-      "ResponseBody": {
-        "id": "/subscriptions/710e347c-9ac8-408c-90fe-f8cfc44bf967/resourceGroups/dbaccount-8504/providers/Microsoft.DocumentDB/databaseAccounts/dbaccount-4884/sqlDatabases/sql-db-3343",
-        "type": "Microsoft.DocumentDB/databaseAccounts/sqlDatabases",
-        "name": "sql-db-3343",
-        "properties": {
-          "resource": {
-            "id": "sql-db-3343",
-            "_rid": "ZIE2AA==",
-            "_self": "dbs/ZIE2AA==/",
-            "_etag": "\u002200008c06-0000-0700-0000-642815be0000\u0022",
-            "_colls": "colls/",
-            "_users": "users/",
-            "_ts": 1680348606
-          }
-        }
-      }
-    },
-    {
-      "RequestUri": "https://management.azure.com/subscriptions/710e347c-9ac8-408c-90fe-f8cfc44bf967/resourceGroups/dbaccount-8504/providers/Microsoft.DocumentDB/databaseAccounts/dbaccount-4884/sqlDatabases/sql-db-3343/containers/sql-container-772?api-version=2022-11-15",
->>>>>>> d0a38e13
       "RequestMethod": "PUT",
       "RequestHeaders": {
         "Accept": "application/json",
         "Authorization": "Sanitized",
         "Content-Length": "481",
         "Content-Type": "application/json",
-<<<<<<< HEAD
         "traceparent": "00-22ed84cff326016302c6ebe2d3df1f7f-818a77c878c98ecd-00",
         "User-Agent": "azsdk-net-ResourceManager.CosmosDB/1.3.0-alpha.20230405.1 (.NET 7.0.4; Microsoft Windows 10.0.22621)",
         "x-ms-client-request-id": "69f3a6f4953cf75ebe589ff514c6fbd3",
-=======
-        "traceparent": "00-0972593753898954489b13a8831e3664-87262b94ef2dfedc-00",
-        "User-Agent": "azsdk-net-ResourceManager.CosmosDB/1.3.0-alpha.20230330.1 (.NET 7.0.4; Microsoft Windows 10.0.22621)",
-        "x-ms-client-request-id": "6038eb11250620ee6b5b179ec2b68407",
->>>>>>> d0a38e13
         "x-ms-return-client-request-id": "true"
       },
       "RequestBody": {
@@ -111,11 +63,7 @@
         "location": "westus",
         "properties": {
           "resource": {
-<<<<<<< HEAD
             "id": "sql-container-4830",
-=======
-            "id": "sql-container-772",
->>>>>>> d0a38e13
             "indexingPolicy": {
               "automatic": true,
               "indexingMode": "consistent",
@@ -164,45 +112,27 @@
       },
       "StatusCode": 202,
       "ResponseHeaders": {
-<<<<<<< HEAD
         "Azure-AsyncOperation": "https://management.azure.com/subscriptions/23587e98-b6ac-4328-a753-03bcd3c8e744/providers/Microsoft.DocumentDB/locations/westus/operationsStatus/243a2e52-8ef2-46e1-9b5f-d708da2aaf22?api-version=2022-11-15-preview",
         "Cache-Control": "no-store, no-cache",
         "Content-Length": "21",
         "Content-Type": "application/json",
         "Date": "Thu, 06 Apr 2023 17:02:53 GMT",
         "Location": "https://management.azure.com/subscriptions/23587e98-b6ac-4328-a753-03bcd3c8e744/resourceGroups/dbaccount-5510/providers/Microsoft.DocumentDB/databaseAccounts/dbaccount-8342/sqlDatabases/sql-db-4541/containers/sql-container-4830/operationResults/243a2e52-8ef2-46e1-9b5f-d708da2aaf22?api-version=2022-11-15-preview",
-=======
-        "Azure-AsyncOperation": "https://management.azure.com/subscriptions/710e347c-9ac8-408c-90fe-f8cfc44bf967/providers/Microsoft.DocumentDB/locations/westus/operationsStatus/ff272375-7025-40ae-bf98-7af3be4fd321?api-version=2022-11-15",
-        "Cache-Control": "no-store, no-cache",
-        "Content-Length": "21",
-        "Content-Type": "application/json",
-        "Date": "Sat, 01 Apr 2023 11:33:00 GMT",
-        "Location": "https://management.azure.com/subscriptions/710e347c-9ac8-408c-90fe-f8cfc44bf967/resourceGroups/dbaccount-8504/providers/Microsoft.DocumentDB/databaseAccounts/dbaccount-4884/sqlDatabases/sql-db-3343/containers/sql-container-772/operationResults/ff272375-7025-40ae-bf98-7af3be4fd321?api-version=2022-11-15",
->>>>>>> d0a38e13
-        "Pragma": "no-cache",
-        "Server": "Microsoft-HTTPAPI/2.0",
-        "Strict-Transport-Security": "max-age=31536000; includeSubDomains",
-        "X-Content-Type-Options": "nosniff",
-<<<<<<< HEAD
+        "Pragma": "no-cache",
+        "Server": "Microsoft-HTTPAPI/2.0",
+        "Strict-Transport-Security": "max-age=31536000; includeSubDomains",
+        "X-Content-Type-Options": "nosniff",
         "x-ms-correlation-request-id": "91dd1be6-b318-4890-8915-2df9431fe0b0",
         "x-ms-gatewayversion": "version=2.14.0",
         "x-ms-ratelimit-remaining-subscription-writes": "1165",
         "x-ms-request-id": "243a2e52-8ef2-46e1-9b5f-d708da2aaf22",
         "x-ms-routing-request-id": "WESTCENTRALUS:20230406T170254Z:91dd1be6-b318-4890-8915-2df9431fe0b0"
-=======
-        "x-ms-correlation-request-id": "56162fec-9123-43f1-b326-44c6d3193df9",
-        "x-ms-gatewayversion": "version=2.14.0",
-        "x-ms-ratelimit-remaining-subscription-writes": "1187",
-        "x-ms-request-id": "ff272375-7025-40ae-bf98-7af3be4fd321",
-        "x-ms-routing-request-id": "EASTUS:20230401T113301Z:56162fec-9123-43f1-b326-44c6d3193df9"
->>>>>>> d0a38e13
       },
       "ResponseBody": {
         "status": "Enqueued"
       }
     },
     {
-<<<<<<< HEAD
       "RequestUri": "https://management.azure.com/subscriptions/23587e98-b6ac-4328-a753-03bcd3c8e744/providers/Microsoft.DocumentDB/locations/westus/operationsStatus/243a2e52-8ef2-46e1-9b5f-d708da2aaf22?api-version=2022-11-15-preview",
       "RequestMethod": "GET",
       "RequestHeaders": {
@@ -210,52 +140,30 @@
         "traceparent": "00-22ed84cff326016302c6ebe2d3df1f7f-6cc60b8abcb449ee-00",
         "User-Agent": "azsdk-net-ResourceManager/1.4.0 (.NET 7.0.4; Microsoft Windows 10.0.22621)",
         "x-ms-client-request-id": "7bd363cdd33fe845e02d8ff6cb13bcd2",
-=======
-      "RequestUri": "https://management.azure.com/subscriptions/710e347c-9ac8-408c-90fe-f8cfc44bf967/providers/Microsoft.DocumentDB/locations/westus/operationsStatus/ff272375-7025-40ae-bf98-7af3be4fd321?api-version=2022-11-15",
-      "RequestMethod": "GET",
-      "RequestHeaders": {
-        "Authorization": "Sanitized",
-        "traceparent": "00-0972593753898954489b13a8831e3664-2a8ea8789caa1c36-00",
-        "User-Agent": "azsdk-net-ResourceManager/1.4.0 (.NET 7.0.4; Microsoft Windows 10.0.22621)",
-        "x-ms-client-request-id": "efcdf199d357d526fb33fecc79bf7237",
->>>>>>> d0a38e13
-        "x-ms-return-client-request-id": "true"
-      },
-      "RequestBody": null,
-      "StatusCode": 200,
-      "ResponseHeaders": {
-        "Cache-Control": "no-store, no-cache",
-        "Content-Length": "21",
-        "Content-Type": "application/json",
-<<<<<<< HEAD
+        "x-ms-return-client-request-id": "true"
+      },
+      "RequestBody": null,
+      "StatusCode": 200,
+      "ResponseHeaders": {
+        "Cache-Control": "no-store, no-cache",
+        "Content-Length": "21",
+        "Content-Type": "application/json",
         "Date": "Thu, 06 Apr 2023 17:02:53 GMT",
-=======
-        "Date": "Sat, 01 Apr 2023 11:33:01 GMT",
->>>>>>> d0a38e13
-        "Pragma": "no-cache",
-        "Server": "Microsoft-HTTPAPI/2.0",
-        "Strict-Transport-Security": "max-age=31536000; includeSubDomains",
-        "X-Content-Type-Options": "nosniff",
-<<<<<<< HEAD
+        "Pragma": "no-cache",
+        "Server": "Microsoft-HTTPAPI/2.0",
+        "Strict-Transport-Security": "max-age=31536000; includeSubDomains",
+        "X-Content-Type-Options": "nosniff",
         "x-ms-correlation-request-id": "dedefb12-f61d-4b51-b28d-152c3c1c8e59",
         "x-ms-gatewayversion": "version=2.14.0",
         "x-ms-ratelimit-remaining-subscription-reads": "11484",
         "x-ms-request-id": "dedefb12-f61d-4b51-b28d-152c3c1c8e59",
         "x-ms-routing-request-id": "WESTCENTRALUS:20230406T170254Z:dedefb12-f61d-4b51-b28d-152c3c1c8e59"
-=======
-        "x-ms-correlation-request-id": "e17daa85-dc34-42ee-b13d-c3c530f30fe0",
-        "x-ms-gatewayversion": "version=2.14.0",
-        "x-ms-ratelimit-remaining-subscription-reads": "11758",
-        "x-ms-request-id": "e17daa85-dc34-42ee-b13d-c3c530f30fe0",
-        "x-ms-routing-request-id": "EASTUS:20230401T113301Z:e17daa85-dc34-42ee-b13d-c3c530f30fe0"
->>>>>>> d0a38e13
       },
       "ResponseBody": {
         "status": "Enqueued"
       }
     },
     {
-<<<<<<< HEAD
       "RequestUri": "https://management.azure.com/subscriptions/23587e98-b6ac-4328-a753-03bcd3c8e744/providers/Microsoft.DocumentDB/locations/westus/operationsStatus/243a2e52-8ef2-46e1-9b5f-d708da2aaf22?api-version=2022-11-15-preview",
       "RequestMethod": "GET",
       "RequestHeaders": {
@@ -263,52 +171,30 @@
         "traceparent": "00-22ed84cff326016302c6ebe2d3df1f7f-879d3cfa6e535eb6-00",
         "User-Agent": "azsdk-net-ResourceManager/1.4.0 (.NET 7.0.4; Microsoft Windows 10.0.22621)",
         "x-ms-client-request-id": "b633f17f27dfec6e933d90b33cab4ac3",
-=======
-      "RequestUri": "https://management.azure.com/subscriptions/710e347c-9ac8-408c-90fe-f8cfc44bf967/providers/Microsoft.DocumentDB/locations/westus/operationsStatus/ff272375-7025-40ae-bf98-7af3be4fd321?api-version=2022-11-15",
-      "RequestMethod": "GET",
-      "RequestHeaders": {
-        "Authorization": "Sanitized",
-        "traceparent": "00-0972593753898954489b13a8831e3664-5a8dc61f945bd79d-00",
-        "User-Agent": "azsdk-net-ResourceManager/1.4.0 (.NET 7.0.4; Microsoft Windows 10.0.22621)",
-        "x-ms-client-request-id": "a6ae09091f66ca9bd8ea44d361c44689",
->>>>>>> d0a38e13
-        "x-ms-return-client-request-id": "true"
-      },
-      "RequestBody": null,
-      "StatusCode": 200,
-      "ResponseHeaders": {
-        "Cache-Control": "no-store, no-cache",
-        "Content-Length": "21",
-        "Content-Type": "application/json",
-<<<<<<< HEAD
+        "x-ms-return-client-request-id": "true"
+      },
+      "RequestBody": null,
+      "StatusCode": 200,
+      "ResponseHeaders": {
+        "Cache-Control": "no-store, no-cache",
+        "Content-Length": "21",
+        "Content-Type": "application/json",
         "Date": "Thu, 06 Apr 2023 17:02:55 GMT",
-=======
-        "Date": "Sat, 01 Apr 2023 11:33:02 GMT",
->>>>>>> d0a38e13
-        "Pragma": "no-cache",
-        "Server": "Microsoft-HTTPAPI/2.0",
-        "Strict-Transport-Security": "max-age=31536000; includeSubDomains",
-        "X-Content-Type-Options": "nosniff",
-<<<<<<< HEAD
+        "Pragma": "no-cache",
+        "Server": "Microsoft-HTTPAPI/2.0",
+        "Strict-Transport-Security": "max-age=31536000; includeSubDomains",
+        "X-Content-Type-Options": "nosniff",
         "x-ms-correlation-request-id": "952635a3-5019-4964-8339-e256b2a49230",
         "x-ms-gatewayversion": "version=2.14.0",
         "x-ms-ratelimit-remaining-subscription-reads": "11483",
         "x-ms-request-id": "952635a3-5019-4964-8339-e256b2a49230",
         "x-ms-routing-request-id": "WESTCENTRALUS:20230406T170255Z:952635a3-5019-4964-8339-e256b2a49230"
-=======
-        "x-ms-correlation-request-id": "81439544-5fb1-4fbd-9cd3-6811e9c5c67a",
-        "x-ms-gatewayversion": "version=2.14.0",
-        "x-ms-ratelimit-remaining-subscription-reads": "11757",
-        "x-ms-request-id": "81439544-5fb1-4fbd-9cd3-6811e9c5c67a",
-        "x-ms-routing-request-id": "EASTUS:20230401T113303Z:81439544-5fb1-4fbd-9cd3-6811e9c5c67a"
->>>>>>> d0a38e13
       },
       "ResponseBody": {
         "status": "Enqueued"
       }
     },
     {
-<<<<<<< HEAD
       "RequestUri": "https://management.azure.com/subscriptions/23587e98-b6ac-4328-a753-03bcd3c8e744/providers/Microsoft.DocumentDB/locations/westus/operationsStatus/243a2e52-8ef2-46e1-9b5f-d708da2aaf22?api-version=2022-11-15-preview",
       "RequestMethod": "GET",
       "RequestHeaders": {
@@ -316,52 +202,30 @@
         "traceparent": "00-22ed84cff326016302c6ebe2d3df1f7f-be357e23a6171644-00",
         "User-Agent": "azsdk-net-ResourceManager/1.4.0 (.NET 7.0.4; Microsoft Windows 10.0.22621)",
         "x-ms-client-request-id": "b028defb80f3aa93841ff7c4781ceac5",
-=======
-      "RequestUri": "https://management.azure.com/subscriptions/710e347c-9ac8-408c-90fe-f8cfc44bf967/providers/Microsoft.DocumentDB/locations/westus/operationsStatus/ff272375-7025-40ae-bf98-7af3be4fd321?api-version=2022-11-15",
-      "RequestMethod": "GET",
-      "RequestHeaders": {
-        "Authorization": "Sanitized",
-        "traceparent": "00-0972593753898954489b13a8831e3664-c2552fd945fe47ce-00",
-        "User-Agent": "azsdk-net-ResourceManager/1.4.0 (.NET 7.0.4; Microsoft Windows 10.0.22621)",
-        "x-ms-client-request-id": "d10452be94e8faaf59fea79b4946d35c",
->>>>>>> d0a38e13
-        "x-ms-return-client-request-id": "true"
-      },
-      "RequestBody": null,
-      "StatusCode": 200,
-      "ResponseHeaders": {
-        "Cache-Control": "no-store, no-cache",
-        "Content-Length": "21",
-        "Content-Type": "application/json",
-<<<<<<< HEAD
+        "x-ms-return-client-request-id": "true"
+      },
+      "RequestBody": null,
+      "StatusCode": 200,
+      "ResponseHeaders": {
+        "Cache-Control": "no-store, no-cache",
+        "Content-Length": "21",
+        "Content-Type": "application/json",
         "Date": "Thu, 06 Apr 2023 17:02:56 GMT",
-=======
-        "Date": "Sat, 01 Apr 2023 11:33:03 GMT",
->>>>>>> d0a38e13
-        "Pragma": "no-cache",
-        "Server": "Microsoft-HTTPAPI/2.0",
-        "Strict-Transport-Security": "max-age=31536000; includeSubDomains",
-        "X-Content-Type-Options": "nosniff",
-<<<<<<< HEAD
+        "Pragma": "no-cache",
+        "Server": "Microsoft-HTTPAPI/2.0",
+        "Strict-Transport-Security": "max-age=31536000; includeSubDomains",
+        "X-Content-Type-Options": "nosniff",
         "x-ms-correlation-request-id": "51f29fbe-a9a1-4ef4-bbff-2fcae28b47b3",
         "x-ms-gatewayversion": "version=2.14.0",
         "x-ms-ratelimit-remaining-subscription-reads": "11482",
         "x-ms-request-id": "51f29fbe-a9a1-4ef4-bbff-2fcae28b47b3",
         "x-ms-routing-request-id": "WESTCENTRALUS:20230406T170256Z:51f29fbe-a9a1-4ef4-bbff-2fcae28b47b3"
-=======
-        "x-ms-correlation-request-id": "00462a98-345d-47c2-bf19-59ae0764b9f7",
-        "x-ms-gatewayversion": "version=2.14.0",
-        "x-ms-ratelimit-remaining-subscription-reads": "11756",
-        "x-ms-request-id": "00462a98-345d-47c2-bf19-59ae0764b9f7",
-        "x-ms-routing-request-id": "EASTUS:20230401T113304Z:00462a98-345d-47c2-bf19-59ae0764b9f7"
->>>>>>> d0a38e13
       },
       "ResponseBody": {
         "status": "Enqueued"
       }
     },
     {
-<<<<<<< HEAD
       "RequestUri": "https://management.azure.com/subscriptions/23587e98-b6ac-4328-a753-03bcd3c8e744/providers/Microsoft.DocumentDB/locations/westus/operationsStatus/243a2e52-8ef2-46e1-9b5f-d708da2aaf22?api-version=2022-11-15-preview",
       "RequestMethod": "GET",
       "RequestHeaders": {
@@ -369,52 +233,30 @@
         "traceparent": "00-22ed84cff326016302c6ebe2d3df1f7f-32ebbcc9da578408-00",
         "User-Agent": "azsdk-net-ResourceManager/1.4.0 (.NET 7.0.4; Microsoft Windows 10.0.22621)",
         "x-ms-client-request-id": "ba3386cca6c6a5e1f5e6e8024292ac34",
-=======
-      "RequestUri": "https://management.azure.com/subscriptions/710e347c-9ac8-408c-90fe-f8cfc44bf967/providers/Microsoft.DocumentDB/locations/westus/operationsStatus/ff272375-7025-40ae-bf98-7af3be4fd321?api-version=2022-11-15",
-      "RequestMethod": "GET",
-      "RequestHeaders": {
-        "Authorization": "Sanitized",
-        "traceparent": "00-0972593753898954489b13a8831e3664-4c608ce7eefc2db1-00",
-        "User-Agent": "azsdk-net-ResourceManager/1.4.0 (.NET 7.0.4; Microsoft Windows 10.0.22621)",
-        "x-ms-client-request-id": "cf208cc0f534795e5502176d8f527337",
->>>>>>> d0a38e13
-        "x-ms-return-client-request-id": "true"
-      },
-      "RequestBody": null,
-      "StatusCode": 200,
-      "ResponseHeaders": {
-        "Cache-Control": "no-store, no-cache",
-        "Content-Length": "21",
-        "Content-Type": "application/json",
-<<<<<<< HEAD
+        "x-ms-return-client-request-id": "true"
+      },
+      "RequestBody": null,
+      "StatusCode": 200,
+      "ResponseHeaders": {
+        "Cache-Control": "no-store, no-cache",
+        "Content-Length": "21",
+        "Content-Type": "application/json",
         "Date": "Thu, 06 Apr 2023 17:02:57 GMT",
-=======
-        "Date": "Sat, 01 Apr 2023 11:33:04 GMT",
->>>>>>> d0a38e13
-        "Pragma": "no-cache",
-        "Server": "Microsoft-HTTPAPI/2.0",
-        "Strict-Transport-Security": "max-age=31536000; includeSubDomains",
-        "X-Content-Type-Options": "nosniff",
-<<<<<<< HEAD
+        "Pragma": "no-cache",
+        "Server": "Microsoft-HTTPAPI/2.0",
+        "Strict-Transport-Security": "max-age=31536000; includeSubDomains",
+        "X-Content-Type-Options": "nosniff",
         "x-ms-correlation-request-id": "6ecb6282-eab4-4161-be90-d359ae9a7e3c",
         "x-ms-gatewayversion": "version=2.14.0",
         "x-ms-ratelimit-remaining-subscription-reads": "11481",
         "x-ms-request-id": "6ecb6282-eab4-4161-be90-d359ae9a7e3c",
         "x-ms-routing-request-id": "WESTCENTRALUS:20230406T170257Z:6ecb6282-eab4-4161-be90-d359ae9a7e3c"
-=======
-        "x-ms-correlation-request-id": "93f88a87-4e0a-4441-b74c-681b0093c706",
-        "x-ms-gatewayversion": "version=2.14.0",
-        "x-ms-ratelimit-remaining-subscription-reads": "11755",
-        "x-ms-request-id": "93f88a87-4e0a-4441-b74c-681b0093c706",
-        "x-ms-routing-request-id": "EASTUS:20230401T113305Z:93f88a87-4e0a-4441-b74c-681b0093c706"
->>>>>>> d0a38e13
       },
       "ResponseBody": {
         "status": "Dequeued"
       }
     },
     {
-<<<<<<< HEAD
       "RequestUri": "https://management.azure.com/subscriptions/23587e98-b6ac-4328-a753-03bcd3c8e744/providers/Microsoft.DocumentDB/locations/westus/operationsStatus/243a2e52-8ef2-46e1-9b5f-d708da2aaf22?api-version=2022-11-15-preview",
       "RequestMethod": "GET",
       "RequestHeaders": {
@@ -422,52 +264,30 @@
         "traceparent": "00-22ed84cff326016302c6ebe2d3df1f7f-0a7f58381ed6bf0e-00",
         "User-Agent": "azsdk-net-ResourceManager/1.4.0 (.NET 7.0.4; Microsoft Windows 10.0.22621)",
         "x-ms-client-request-id": "ecfbcce30bebffdf5d8931bf2faa7476",
-=======
-      "RequestUri": "https://management.azure.com/subscriptions/710e347c-9ac8-408c-90fe-f8cfc44bf967/providers/Microsoft.DocumentDB/locations/westus/operationsStatus/ff272375-7025-40ae-bf98-7af3be4fd321?api-version=2022-11-15",
-      "RequestMethod": "GET",
-      "RequestHeaders": {
-        "Authorization": "Sanitized",
-        "traceparent": "00-0972593753898954489b13a8831e3664-45d57724c5c5191b-00",
-        "User-Agent": "azsdk-net-ResourceManager/1.4.0 (.NET 7.0.4; Microsoft Windows 10.0.22621)",
-        "x-ms-client-request-id": "270d74eca0ba744e5ab34d6778ff8191",
->>>>>>> d0a38e13
-        "x-ms-return-client-request-id": "true"
-      },
-      "RequestBody": null,
-      "StatusCode": 200,
-      "ResponseHeaders": {
-        "Cache-Control": "no-store, no-cache",
-        "Content-Length": "21",
-        "Content-Type": "application/json",
-<<<<<<< HEAD
+        "x-ms-return-client-request-id": "true"
+      },
+      "RequestBody": null,
+      "StatusCode": 200,
+      "ResponseHeaders": {
+        "Cache-Control": "no-store, no-cache",
+        "Content-Length": "21",
+        "Content-Type": "application/json",
         "Date": "Thu, 06 Apr 2023 17:02:59 GMT",
-=======
-        "Date": "Sat, 01 Apr 2023 11:33:06 GMT",
->>>>>>> d0a38e13
-        "Pragma": "no-cache",
-        "Server": "Microsoft-HTTPAPI/2.0",
-        "Strict-Transport-Security": "max-age=31536000; includeSubDomains",
-        "X-Content-Type-Options": "nosniff",
-<<<<<<< HEAD
+        "Pragma": "no-cache",
+        "Server": "Microsoft-HTTPAPI/2.0",
+        "Strict-Transport-Security": "max-age=31536000; includeSubDomains",
+        "X-Content-Type-Options": "nosniff",
         "x-ms-correlation-request-id": "cc4260ec-7d8f-4be6-b882-176079be4a2b",
         "x-ms-gatewayversion": "version=2.14.0",
         "x-ms-ratelimit-remaining-subscription-reads": "11480",
         "x-ms-request-id": "cc4260ec-7d8f-4be6-b882-176079be4a2b",
         "x-ms-routing-request-id": "WESTCENTRALUS:20230406T170259Z:cc4260ec-7d8f-4be6-b882-176079be4a2b"
-=======
-        "x-ms-correlation-request-id": "08351a83-c444-4465-96c1-365fcd778c14",
-        "x-ms-gatewayversion": "version=2.14.0",
-        "x-ms-ratelimit-remaining-subscription-reads": "11754",
-        "x-ms-request-id": "08351a83-c444-4465-96c1-365fcd778c14",
-        "x-ms-routing-request-id": "EASTUS:20230401T113307Z:08351a83-c444-4465-96c1-365fcd778c14"
->>>>>>> d0a38e13
       },
       "ResponseBody": {
         "status": "Dequeued"
       }
     },
     {
-<<<<<<< HEAD
       "RequestUri": "https://management.azure.com/subscriptions/23587e98-b6ac-4328-a753-03bcd3c8e744/providers/Microsoft.DocumentDB/locations/westus/operationsStatus/243a2e52-8ef2-46e1-9b5f-d708da2aaf22?api-version=2022-11-15-preview",
       "RequestMethod": "GET",
       "RequestHeaders": {
@@ -475,52 +295,30 @@
         "traceparent": "00-22ed84cff326016302c6ebe2d3df1f7f-b90efeced7f0ccc8-00",
         "User-Agent": "azsdk-net-ResourceManager/1.4.0 (.NET 7.0.4; Microsoft Windows 10.0.22621)",
         "x-ms-client-request-id": "b6e7cb538f7855fcfc82bb0c979167f2",
-=======
-      "RequestUri": "https://management.azure.com/subscriptions/710e347c-9ac8-408c-90fe-f8cfc44bf967/providers/Microsoft.DocumentDB/locations/westus/operationsStatus/ff272375-7025-40ae-bf98-7af3be4fd321?api-version=2022-11-15",
-      "RequestMethod": "GET",
-      "RequestHeaders": {
-        "Authorization": "Sanitized",
-        "traceparent": "00-0972593753898954489b13a8831e3664-351efbb28db8a044-00",
-        "User-Agent": "azsdk-net-ResourceManager/1.4.0 (.NET 7.0.4; Microsoft Windows 10.0.22621)",
-        "x-ms-client-request-id": "d512e81676a3c955f48a7ce57d426b06",
->>>>>>> d0a38e13
-        "x-ms-return-client-request-id": "true"
-      },
-      "RequestBody": null,
-      "StatusCode": 200,
-      "ResponseHeaders": {
-        "Cache-Control": "no-store, no-cache",
-        "Content-Length": "21",
-        "Content-Type": "application/json",
-<<<<<<< HEAD
+        "x-ms-return-client-request-id": "true"
+      },
+      "RequestBody": null,
+      "StatusCode": 200,
+      "ResponseHeaders": {
+        "Cache-Control": "no-store, no-cache",
+        "Content-Length": "21",
+        "Content-Type": "application/json",
         "Date": "Thu, 06 Apr 2023 17:03:03 GMT",
-=======
-        "Date": "Sat, 01 Apr 2023 11:33:10 GMT",
->>>>>>> d0a38e13
-        "Pragma": "no-cache",
-        "Server": "Microsoft-HTTPAPI/2.0",
-        "Strict-Transport-Security": "max-age=31536000; includeSubDomains",
-        "X-Content-Type-Options": "nosniff",
-<<<<<<< HEAD
+        "Pragma": "no-cache",
+        "Server": "Microsoft-HTTPAPI/2.0",
+        "Strict-Transport-Security": "max-age=31536000; includeSubDomains",
+        "X-Content-Type-Options": "nosniff",
         "x-ms-correlation-request-id": "87ed5f01-bb60-4bc8-81d2-043fd6f3e5c6",
         "x-ms-gatewayversion": "version=2.14.0",
         "x-ms-ratelimit-remaining-subscription-reads": "11479",
         "x-ms-request-id": "87ed5f01-bb60-4bc8-81d2-043fd6f3e5c6",
         "x-ms-routing-request-id": "WESTCENTRALUS:20230406T170303Z:87ed5f01-bb60-4bc8-81d2-043fd6f3e5c6"
-=======
-        "x-ms-correlation-request-id": "8b1ff85b-7c6c-449f-a6b8-6a554f075790",
-        "x-ms-gatewayversion": "version=2.14.0",
-        "x-ms-ratelimit-remaining-subscription-reads": "11753",
-        "x-ms-request-id": "8b1ff85b-7c6c-449f-a6b8-6a554f075790",
-        "x-ms-routing-request-id": "EASTUS:20230401T113311Z:8b1ff85b-7c6c-449f-a6b8-6a554f075790"
->>>>>>> d0a38e13
       },
       "ResponseBody": {
         "status": "Dequeued"
       }
     },
     {
-<<<<<<< HEAD
       "RequestUri": "https://management.azure.com/subscriptions/23587e98-b6ac-4328-a753-03bcd3c8e744/providers/Microsoft.DocumentDB/locations/westus/operationsStatus/243a2e52-8ef2-46e1-9b5f-d708da2aaf22?api-version=2022-11-15-preview",
       "RequestMethod": "GET",
       "RequestHeaders": {
@@ -528,15 +326,6 @@
         "traceparent": "00-22ed84cff326016302c6ebe2d3df1f7f-ea67da3b410ff6ba-00",
         "User-Agent": "azsdk-net-ResourceManager/1.4.0 (.NET 7.0.4; Microsoft Windows 10.0.22621)",
         "x-ms-client-request-id": "abe0c373fe20c0daa7345c3c7422754a",
-=======
-      "RequestUri": "https://management.azure.com/subscriptions/710e347c-9ac8-408c-90fe-f8cfc44bf967/providers/Microsoft.DocumentDB/locations/westus/operationsStatus/ff272375-7025-40ae-bf98-7af3be4fd321?api-version=2022-11-15",
-      "RequestMethod": "GET",
-      "RequestHeaders": {
-        "Authorization": "Sanitized",
-        "traceparent": "00-0972593753898954489b13a8831e3664-0c6732ea4900c247-00",
-        "User-Agent": "azsdk-net-ResourceManager/1.4.0 (.NET 7.0.4; Microsoft Windows 10.0.22621)",
-        "x-ms-client-request-id": "d4ae708aac3820a23dac7580a8f70155",
->>>>>>> d0a38e13
         "x-ms-return-client-request-id": "true"
       },
       "RequestBody": null,
@@ -545,35 +334,22 @@
         "Cache-Control": "no-store, no-cache",
         "Content-Length": "22",
         "Content-Type": "application/json",
-<<<<<<< HEAD
         "Date": "Thu, 06 Apr 2023 17:03:11 GMT",
-=======
-        "Date": "Sat, 01 Apr 2023 11:33:18 GMT",
->>>>>>> d0a38e13
-        "Pragma": "no-cache",
-        "Server": "Microsoft-HTTPAPI/2.0",
-        "Strict-Transport-Security": "max-age=31536000; includeSubDomains",
-        "X-Content-Type-Options": "nosniff",
-<<<<<<< HEAD
+        "Pragma": "no-cache",
+        "Server": "Microsoft-HTTPAPI/2.0",
+        "Strict-Transport-Security": "max-age=31536000; includeSubDomains",
+        "X-Content-Type-Options": "nosniff",
         "x-ms-correlation-request-id": "f2a9cad6-4939-41b3-a335-56bcdec40e5c",
         "x-ms-gatewayversion": "version=2.14.0",
         "x-ms-ratelimit-remaining-subscription-reads": "11478",
         "x-ms-request-id": "f2a9cad6-4939-41b3-a335-56bcdec40e5c",
         "x-ms-routing-request-id": "WESTCENTRALUS:20230406T170312Z:f2a9cad6-4939-41b3-a335-56bcdec40e5c"
-=======
-        "x-ms-correlation-request-id": "6590eb3f-3275-4dcf-aaee-cb2d68639626",
-        "x-ms-gatewayversion": "version=2.14.0",
-        "x-ms-ratelimit-remaining-subscription-reads": "11752",
-        "x-ms-request-id": "6590eb3f-3275-4dcf-aaee-cb2d68639626",
-        "x-ms-routing-request-id": "EASTUS:20230401T113319Z:6590eb3f-3275-4dcf-aaee-cb2d68639626"
->>>>>>> d0a38e13
       },
       "ResponseBody": {
         "status": "Succeeded"
       }
     },
     {
-<<<<<<< HEAD
       "RequestUri": "https://management.azure.com/subscriptions/23587e98-b6ac-4328-a753-03bcd3c8e744/resourceGroups/dbaccount-5510/providers/Microsoft.DocumentDB/databaseAccounts/dbaccount-8342/sqlDatabases/sql-db-4541/containers/sql-container-4830?api-version=2022-11-15-preview",
       "RequestMethod": "GET",
       "RequestHeaders": {
@@ -581,15 +357,6 @@
         "traceparent": "00-22ed84cff326016302c6ebe2d3df1f7f-4e57eec5a521ef72-00",
         "User-Agent": "azsdk-net-ResourceManager/1.4.0 (.NET 7.0.4; Microsoft Windows 10.0.22621)",
         "x-ms-client-request-id": "77ae7172f6ab53bccfa5ef6850d267cc",
-=======
-      "RequestUri": "https://management.azure.com/subscriptions/710e347c-9ac8-408c-90fe-f8cfc44bf967/resourceGroups/dbaccount-8504/providers/Microsoft.DocumentDB/databaseAccounts/dbaccount-4884/sqlDatabases/sql-db-3343/containers/sql-container-772?api-version=2022-11-15",
-      "RequestMethod": "GET",
-      "RequestHeaders": {
-        "Authorization": "Sanitized",
-        "traceparent": "00-0972593753898954489b13a8831e3664-f902207be252874d-00",
-        "User-Agent": "azsdk-net-ResourceManager/1.4.0 (.NET 7.0.4; Microsoft Windows 10.0.22621)",
-        "x-ms-client-request-id": "a65685819e3f76941e44332f2469f618",
->>>>>>> d0a38e13
         "x-ms-return-client-request-id": "true"
       },
       "RequestBody": null,
@@ -598,16 +365,11 @@
         "Cache-Control": "no-store, no-cache",
         "Content-Length": "1356",
         "Content-Type": "application/json",
-<<<<<<< HEAD
         "Date": "Thu, 06 Apr 2023 17:03:11 GMT",
-=======
-        "Date": "Sat, 01 Apr 2023 11:33:19 GMT",
->>>>>>> d0a38e13
-        "Pragma": "no-cache",
-        "Server": "Microsoft-HTTPAPI/2.0",
-        "Strict-Transport-Security": "max-age=31536000; includeSubDomains",
-        "X-Content-Type-Options": "nosniff",
-<<<<<<< HEAD
+        "Pragma": "no-cache",
+        "Server": "Microsoft-HTTPAPI/2.0",
+        "Strict-Transport-Security": "max-age=31536000; includeSubDomains",
+        "X-Content-Type-Options": "nosniff",
         "x-ms-correlation-request-id": "0f98321f-219b-43d3-a1f1-69330ed2b52c",
         "x-ms-gatewayversion": "version=2.14.0",
         "x-ms-ratelimit-remaining-subscription-reads": "11477",
@@ -621,21 +383,6 @@
         "properties": {
           "resource": {
             "id": "sql-container-4830",
-=======
-        "x-ms-correlation-request-id": "25dbaf9c-f63a-4099-b97e-c1166917a799",
-        "x-ms-gatewayversion": "version=2.14.0",
-        "x-ms-ratelimit-remaining-subscription-reads": "11751",
-        "x-ms-request-id": "25dbaf9c-f63a-4099-b97e-c1166917a799",
-        "x-ms-routing-request-id": "EASTUS:20230401T113320Z:25dbaf9c-f63a-4099-b97e-c1166917a799"
-      },
-      "ResponseBody": {
-        "id": "/subscriptions/710e347c-9ac8-408c-90fe-f8cfc44bf967/resourceGroups/dbaccount-8504/providers/Microsoft.DocumentDB/databaseAccounts/dbaccount-4884/sqlDatabases/sql-db-3343/containers/sql-container-772",
-        "type": "Microsoft.DocumentDB/databaseAccounts/sqlDatabases/containers",
-        "name": "sql-container-772",
-        "properties": {
-          "resource": {
-            "id": "sql-container-772",
->>>>>>> d0a38e13
             "indexingPolicy": {
               "indexingMode": "consistent",
               "automatic": true,
@@ -696,17 +443,10 @@
             "geospatialConfig": {
               "type": "Geography"
             },
-<<<<<<< HEAD
             "_rid": "UHZqANPKpOU=",
             "_ts": 1680800580,
             "_self": "dbs/UHZqAA==/colls/UHZqANPKpOU=/",
             "_etag": "\u00220000af04-0000-0700-0000-642efb440000\u0022",
-=======
-            "_rid": "ZIE2AOjBWxg=",
-            "_ts": 1680348789,
-            "_self": "dbs/ZIE2AA==/colls/ZIE2AOjBWxg=/",
-            "_etag": "\u00220000b306-0000-0700-0000-642816750000\u0022",
->>>>>>> d0a38e13
             "_docs": "docs/",
             "_sprocs": "sprocs/",
             "_triggers": "triggers/",
@@ -726,24 +466,14 @@
       }
     },
     {
-<<<<<<< HEAD
       "RequestUri": "https://management.azure.com/subscriptions/23587e98-b6ac-4328-a753-03bcd3c8e744/resourceGroups/dbaccount-5510/providers/Microsoft.DocumentDB/databaseAccounts/dbaccount-8342/sqlDatabases/sql-db-4541/containers/sql-container-4830/throughputSettings/default?api-version=2022-11-15-preview",
-=======
-      "RequestUri": "https://management.azure.com/subscriptions/710e347c-9ac8-408c-90fe-f8cfc44bf967/resourceGroups/dbaccount-8504/providers/Microsoft.DocumentDB/databaseAccounts/dbaccount-4884/sqlDatabases/sql-db-3343/containers/sql-container-772/throughputSettings/default?api-version=2022-11-15",
->>>>>>> d0a38e13
       "RequestMethod": "GET",
       "RequestHeaders": {
         "Accept": "application/json",
         "Authorization": "Sanitized",
-<<<<<<< HEAD
         "traceparent": "00-426d337fb53116852a74671feff9fd1d-4654b4eaab95a193-00",
         "User-Agent": "azsdk-net-ResourceManager.CosmosDB/1.3.0-alpha.20230405.1 (.NET 7.0.4; Microsoft Windows 10.0.22621)",
         "x-ms-client-request-id": "6c4c3f22c8c95456f0260e4332c0e0da",
-=======
-        "traceparent": "00-0e7a78c41fd847ee460d202835bd8a94-60380e1dffa2aebd-00",
-        "User-Agent": "azsdk-net-ResourceManager.CosmosDB/1.3.0-alpha.20230330.1 (.NET 7.0.4; Microsoft Windows 10.0.22621)",
-        "x-ms-client-request-id": "08dc4648ad506a5945f297f601d520fd",
->>>>>>> d0a38e13
         "x-ms-return-client-request-id": "true"
       },
       "RequestBody": null,
@@ -752,16 +482,11 @@
         "Cache-Control": "no-store, no-cache",
         "Content-Length": "409",
         "Content-Type": "application/json",
-<<<<<<< HEAD
         "Date": "Thu, 06 Apr 2023 17:03:12 GMT",
-=======
-        "Date": "Sat, 01 Apr 2023 11:33:19 GMT",
->>>>>>> d0a38e13
-        "Pragma": "no-cache",
-        "Server": "Microsoft-HTTPAPI/2.0",
-        "Strict-Transport-Security": "max-age=31536000; includeSubDomains",
-        "X-Content-Type-Options": "nosniff",
-<<<<<<< HEAD
+        "Pragma": "no-cache",
+        "Server": "Microsoft-HTTPAPI/2.0",
+        "Strict-Transport-Security": "max-age=31536000; includeSubDomains",
+        "X-Content-Type-Options": "nosniff",
         "x-ms-correlation-request-id": "a56028b7-0c42-40c1-a69c-850b033a76a8",
         "x-ms-gatewayversion": "version=2.14.0",
         "x-ms-ratelimit-remaining-subscription-reads": "11476",
@@ -772,18 +497,6 @@
         "id": "/subscriptions/23587e98-b6ac-4328-a753-03bcd3c8e744/resourceGroups/dbaccount-5510/providers/Microsoft.DocumentDB/databaseAccounts/dbaccount-8342/sqlDatabases/sql-db-4541/containers/sql-container-4830/throughputSettings/default",
         "type": "Microsoft.DocumentDB/databaseAccounts/sqlDatabases/containers/throughputSettings",
         "name": "3MB3",
-=======
-        "x-ms-correlation-request-id": "08f347e3-50ae-4f95-bcc6-c7ec159bc729",
-        "x-ms-gatewayversion": "version=2.14.0",
-        "x-ms-ratelimit-remaining-subscription-reads": "11750",
-        "x-ms-request-id": "08f347e3-50ae-4f95-bcc6-c7ec159bc729",
-        "x-ms-routing-request-id": "EASTUS:20230401T113320Z:08f347e3-50ae-4f95-bcc6-c7ec159bc729"
-      },
-      "ResponseBody": {
-        "id": "/subscriptions/710e347c-9ac8-408c-90fe-f8cfc44bf967/resourceGroups/dbaccount-8504/providers/Microsoft.DocumentDB/databaseAccounts/dbaccount-4884/sqlDatabases/sql-db-3343/containers/sql-container-772/throughputSettings/default",
-        "type": "Microsoft.DocumentDB/databaseAccounts/sqlDatabases/containers/throughputSettings",
-        "name": "vONQ",
->>>>>>> d0a38e13
         "properties": {
           "resource": {
             "throughput": 700,
@@ -793,26 +506,16 @@
       }
     },
     {
-<<<<<<< HEAD
       "RequestUri": "https://management.azure.com/subscriptions/23587e98-b6ac-4328-a753-03bcd3c8e744/resourceGroups/dbaccount-5510/providers/Microsoft.DocumentDB/databaseAccounts/dbaccount-8342/sqlDatabases/sql-db-4541/containers/sql-container-4830/throughputSettings/default?api-version=2022-11-15-preview",
-=======
-      "RequestUri": "https://management.azure.com/subscriptions/710e347c-9ac8-408c-90fe-f8cfc44bf967/resourceGroups/dbaccount-8504/providers/Microsoft.DocumentDB/databaseAccounts/dbaccount-4884/sqlDatabases/sql-db-3343/containers/sql-container-772/throughputSettings/default?api-version=2022-11-15",
->>>>>>> d0a38e13
       "RequestMethod": "PUT",
       "RequestHeaders": {
         "Accept": "application/json",
         "Authorization": "Sanitized",
         "Content-Length": "77",
         "Content-Type": "application/json",
-<<<<<<< HEAD
         "traceparent": "00-379c6553ab0861c79b2ff6dbabb8115c-e86dc8a0d946febd-00",
         "User-Agent": "azsdk-net-ResourceManager.CosmosDB/1.3.0-alpha.20230405.1 (.NET 7.0.4; Microsoft Windows 10.0.22621)",
         "x-ms-client-request-id": "2699700cefe27c46068cdc7b0e7170d5",
-=======
-        "traceparent": "00-a0afae1ca27edaaffa59b37687b98664-c2bbd8e9b712d7ab-00",
-        "User-Agent": "azsdk-net-ResourceManager.CosmosDB/1.3.0-alpha.20230330.1 (.NET 7.0.4; Microsoft Windows 10.0.22621)",
-        "x-ms-client-request-id": "f8642689c4ebecc7db38b5f37972fbd4",
->>>>>>> d0a38e13
         "x-ms-return-client-request-id": "true"
       },
       "RequestBody": {
@@ -826,45 +529,27 @@
       },
       "StatusCode": 202,
       "ResponseHeaders": {
-<<<<<<< HEAD
         "Azure-AsyncOperation": "https://management.azure.com/subscriptions/23587e98-b6ac-4328-a753-03bcd3c8e744/providers/Microsoft.DocumentDB/locations/westus/operationsStatus/2d4d5d57-03d5-4dd7-b6d1-c21730b111f3?api-version=2022-11-15-preview",
         "Cache-Control": "no-store, no-cache",
         "Content-Length": "21",
         "Content-Type": "application/json",
         "Date": "Thu, 06 Apr 2023 17:03:12 GMT",
         "Location": "https://management.azure.com/subscriptions/23587e98-b6ac-4328-a753-03bcd3c8e744/resourceGroups/dbaccount-5510/providers/Microsoft.DocumentDB/databaseAccounts/dbaccount-8342/sqlDatabases/sql-db-4541/containers/sql-container-4830/throughputSettings/default/operationResults/2d4d5d57-03d5-4dd7-b6d1-c21730b111f3?api-version=2022-11-15-preview",
-=======
-        "Azure-AsyncOperation": "https://management.azure.com/subscriptions/710e347c-9ac8-408c-90fe-f8cfc44bf967/providers/Microsoft.DocumentDB/locations/westus/operationsStatus/a8176b42-3d65-439f-8171-bca678c6882a?api-version=2022-11-15",
-        "Cache-Control": "no-store, no-cache",
-        "Content-Length": "21",
-        "Content-Type": "application/json",
-        "Date": "Sat, 01 Apr 2023 11:33:20 GMT",
-        "Location": "https://management.azure.com/subscriptions/710e347c-9ac8-408c-90fe-f8cfc44bf967/resourceGroups/dbaccount-8504/providers/Microsoft.DocumentDB/databaseAccounts/dbaccount-4884/sqlDatabases/sql-db-3343/containers/sql-container-772/throughputSettings/default/operationResults/a8176b42-3d65-439f-8171-bca678c6882a?api-version=2022-11-15",
->>>>>>> d0a38e13
-        "Pragma": "no-cache",
-        "Server": "Microsoft-HTTPAPI/2.0",
-        "Strict-Transport-Security": "max-age=31536000; includeSubDomains",
-        "X-Content-Type-Options": "nosniff",
-<<<<<<< HEAD
+        "Pragma": "no-cache",
+        "Server": "Microsoft-HTTPAPI/2.0",
+        "Strict-Transport-Security": "max-age=31536000; includeSubDomains",
+        "X-Content-Type-Options": "nosniff",
         "x-ms-correlation-request-id": "68b98897-fa5a-4d92-ab72-13a1fdd6ed28",
         "x-ms-gatewayversion": "version=2.14.0",
         "x-ms-ratelimit-remaining-subscription-writes": "1164",
         "x-ms-request-id": "2d4d5d57-03d5-4dd7-b6d1-c21730b111f3",
         "x-ms-routing-request-id": "WESTCENTRALUS:20230406T170313Z:68b98897-fa5a-4d92-ab72-13a1fdd6ed28"
-=======
-        "x-ms-correlation-request-id": "4b71271e-7f8f-4fe6-a886-650c5179ede0",
-        "x-ms-gatewayversion": "version=2.14.0",
-        "x-ms-ratelimit-remaining-subscription-writes": "1186",
-        "x-ms-request-id": "a8176b42-3d65-439f-8171-bca678c6882a",
-        "x-ms-routing-request-id": "EASTUS:20230401T113321Z:4b71271e-7f8f-4fe6-a886-650c5179ede0"
->>>>>>> d0a38e13
       },
       "ResponseBody": {
         "status": "Enqueued"
       }
     },
     {
-<<<<<<< HEAD
       "RequestUri": "https://management.azure.com/subscriptions/23587e98-b6ac-4328-a753-03bcd3c8e744/providers/Microsoft.DocumentDB/locations/westus/operationsStatus/2d4d5d57-03d5-4dd7-b6d1-c21730b111f3?api-version=2022-11-15-preview",
       "RequestMethod": "GET",
       "RequestHeaders": {
@@ -872,52 +557,30 @@
         "traceparent": "00-379c6553ab0861c79b2ff6dbabb8115c-b4d43f872c1aff8d-00",
         "User-Agent": "azsdk-net-ResourceManager/1.4.0 (.NET 7.0.4; Microsoft Windows 10.0.22621)",
         "x-ms-client-request-id": "df5b15c5403833e9f8cf663debda467f",
-=======
-      "RequestUri": "https://management.azure.com/subscriptions/710e347c-9ac8-408c-90fe-f8cfc44bf967/providers/Microsoft.DocumentDB/locations/westus/operationsStatus/a8176b42-3d65-439f-8171-bca678c6882a?api-version=2022-11-15",
-      "RequestMethod": "GET",
-      "RequestHeaders": {
-        "Authorization": "Sanitized",
-        "traceparent": "00-a0afae1ca27edaaffa59b37687b98664-c04bae0b77cc5954-00",
-        "User-Agent": "azsdk-net-ResourceManager/1.4.0 (.NET 7.0.4; Microsoft Windows 10.0.22621)",
-        "x-ms-client-request-id": "fea63623fd04832c7ff02c17f765f0d3",
->>>>>>> d0a38e13
-        "x-ms-return-client-request-id": "true"
-      },
-      "RequestBody": null,
-      "StatusCode": 200,
-      "ResponseHeaders": {
-        "Cache-Control": "no-store, no-cache",
-        "Content-Length": "21",
-        "Content-Type": "application/json",
-<<<<<<< HEAD
+        "x-ms-return-client-request-id": "true"
+      },
+      "RequestBody": null,
+      "StatusCode": 200,
+      "ResponseHeaders": {
+        "Cache-Control": "no-store, no-cache",
+        "Content-Length": "21",
+        "Content-Type": "application/json",
         "Date": "Thu, 06 Apr 2023 17:03:12 GMT",
-=======
-        "Date": "Sat, 01 Apr 2023 11:33:20 GMT",
->>>>>>> d0a38e13
-        "Pragma": "no-cache",
-        "Server": "Microsoft-HTTPAPI/2.0",
-        "Strict-Transport-Security": "max-age=31536000; includeSubDomains",
-        "X-Content-Type-Options": "nosniff",
-<<<<<<< HEAD
+        "Pragma": "no-cache",
+        "Server": "Microsoft-HTTPAPI/2.0",
+        "Strict-Transport-Security": "max-age=31536000; includeSubDomains",
+        "X-Content-Type-Options": "nosniff",
         "x-ms-correlation-request-id": "010a7b6a-0841-4a0b-990f-a729278cd642",
         "x-ms-gatewayversion": "version=2.14.0",
         "x-ms-ratelimit-remaining-subscription-reads": "11475",
         "x-ms-request-id": "010a7b6a-0841-4a0b-990f-a729278cd642",
         "x-ms-routing-request-id": "WESTCENTRALUS:20230406T170313Z:010a7b6a-0841-4a0b-990f-a729278cd642"
-=======
-        "x-ms-correlation-request-id": "1fd76b11-bba5-4573-88ff-53ecf553a2ac",
-        "x-ms-gatewayversion": "version=2.14.0",
-        "x-ms-ratelimit-remaining-subscription-reads": "11749",
-        "x-ms-request-id": "1fd76b11-bba5-4573-88ff-53ecf553a2ac",
-        "x-ms-routing-request-id": "EASTUS:20230401T113321Z:1fd76b11-bba5-4573-88ff-53ecf553a2ac"
->>>>>>> d0a38e13
       },
       "ResponseBody": {
         "status": "Enqueued"
       }
     },
     {
-<<<<<<< HEAD
       "RequestUri": "https://management.azure.com/subscriptions/23587e98-b6ac-4328-a753-03bcd3c8e744/providers/Microsoft.DocumentDB/locations/westus/operationsStatus/2d4d5d57-03d5-4dd7-b6d1-c21730b111f3?api-version=2022-11-15-preview",
       "RequestMethod": "GET",
       "RequestHeaders": {
@@ -925,52 +588,30 @@
         "traceparent": "00-379c6553ab0861c79b2ff6dbabb8115c-81f49acff1b9c07f-00",
         "User-Agent": "azsdk-net-ResourceManager/1.4.0 (.NET 7.0.4; Microsoft Windows 10.0.22621)",
         "x-ms-client-request-id": "a17639b5aba60304efef0b8867c1958d",
-=======
-      "RequestUri": "https://management.azure.com/subscriptions/710e347c-9ac8-408c-90fe-f8cfc44bf967/providers/Microsoft.DocumentDB/locations/westus/operationsStatus/a8176b42-3d65-439f-8171-bca678c6882a?api-version=2022-11-15",
-      "RequestMethod": "GET",
-      "RequestHeaders": {
-        "Authorization": "Sanitized",
-        "traceparent": "00-a0afae1ca27edaaffa59b37687b98664-1cae324f28108fcf-00",
-        "User-Agent": "azsdk-net-ResourceManager/1.4.0 (.NET 7.0.4; Microsoft Windows 10.0.22621)",
-        "x-ms-client-request-id": "a43fc2f6bf9d90e22190ccff6379e43d",
->>>>>>> d0a38e13
-        "x-ms-return-client-request-id": "true"
-      },
-      "RequestBody": null,
-      "StatusCode": 200,
-      "ResponseHeaders": {
-        "Cache-Control": "no-store, no-cache",
-        "Content-Length": "21",
-        "Content-Type": "application/json",
-<<<<<<< HEAD
+        "x-ms-return-client-request-id": "true"
+      },
+      "RequestBody": null,
+      "StatusCode": 200,
+      "ResponseHeaders": {
+        "Cache-Control": "no-store, no-cache",
+        "Content-Length": "21",
+        "Content-Type": "application/json",
         "Date": "Thu, 06 Apr 2023 17:03:13 GMT",
-=======
-        "Date": "Sat, 01 Apr 2023 11:33:21 GMT",
->>>>>>> d0a38e13
-        "Pragma": "no-cache",
-        "Server": "Microsoft-HTTPAPI/2.0",
-        "Strict-Transport-Security": "max-age=31536000; includeSubDomains",
-        "X-Content-Type-Options": "nosniff",
-<<<<<<< HEAD
+        "Pragma": "no-cache",
+        "Server": "Microsoft-HTTPAPI/2.0",
+        "Strict-Transport-Security": "max-age=31536000; includeSubDomains",
+        "X-Content-Type-Options": "nosniff",
         "x-ms-correlation-request-id": "24ca9648-f927-4ad2-b7c5-5ad495596bf7",
         "x-ms-gatewayversion": "version=2.14.0",
         "x-ms-ratelimit-remaining-subscription-reads": "11474",
         "x-ms-request-id": "24ca9648-f927-4ad2-b7c5-5ad495596bf7",
         "x-ms-routing-request-id": "WESTCENTRALUS:20230406T170314Z:24ca9648-f927-4ad2-b7c5-5ad495596bf7"
-=======
-        "x-ms-correlation-request-id": "8bf0d964-e90f-40c5-a0eb-84afa0990529",
-        "x-ms-gatewayversion": "version=2.14.0",
-        "x-ms-ratelimit-remaining-subscription-reads": "11748",
-        "x-ms-request-id": "8bf0d964-e90f-40c5-a0eb-84afa0990529",
-        "x-ms-routing-request-id": "EASTUS:20230401T113322Z:8bf0d964-e90f-40c5-a0eb-84afa0990529"
->>>>>>> d0a38e13
       },
       "ResponseBody": {
         "status": "Enqueued"
       }
     },
     {
-<<<<<<< HEAD
       "RequestUri": "https://management.azure.com/subscriptions/23587e98-b6ac-4328-a753-03bcd3c8e744/providers/Microsoft.DocumentDB/locations/westus/operationsStatus/2d4d5d57-03d5-4dd7-b6d1-c21730b111f3?api-version=2022-11-15-preview",
       "RequestMethod": "GET",
       "RequestHeaders": {
@@ -978,52 +619,30 @@
         "traceparent": "00-379c6553ab0861c79b2ff6dbabb8115c-2e64eeb7e5cdd1dd-00",
         "User-Agent": "azsdk-net-ResourceManager/1.4.0 (.NET 7.0.4; Microsoft Windows 10.0.22621)",
         "x-ms-client-request-id": "f8b6cd6b91168c9ca7e63c06a243bf40",
-=======
-      "RequestUri": "https://management.azure.com/subscriptions/710e347c-9ac8-408c-90fe-f8cfc44bf967/providers/Microsoft.DocumentDB/locations/westus/operationsStatus/a8176b42-3d65-439f-8171-bca678c6882a?api-version=2022-11-15",
-      "RequestMethod": "GET",
-      "RequestHeaders": {
-        "Authorization": "Sanitized",
-        "traceparent": "00-a0afae1ca27edaaffa59b37687b98664-c3f71b5c38d36243-00",
-        "User-Agent": "azsdk-net-ResourceManager/1.4.0 (.NET 7.0.4; Microsoft Windows 10.0.22621)",
-        "x-ms-client-request-id": "43cf6bc4fdccb8cf30b4e129cceddcc6",
->>>>>>> d0a38e13
-        "x-ms-return-client-request-id": "true"
-      },
-      "RequestBody": null,
-      "StatusCode": 200,
-      "ResponseHeaders": {
-        "Cache-Control": "no-store, no-cache",
-        "Content-Length": "21",
-        "Content-Type": "application/json",
-<<<<<<< HEAD
+        "x-ms-return-client-request-id": "true"
+      },
+      "RequestBody": null,
+      "StatusCode": 200,
+      "ResponseHeaders": {
+        "Cache-Control": "no-store, no-cache",
+        "Content-Length": "21",
+        "Content-Type": "application/json",
         "Date": "Thu, 06 Apr 2023 17:03:14 GMT",
-=======
-        "Date": "Sat, 01 Apr 2023 11:33:22 GMT",
->>>>>>> d0a38e13
-        "Pragma": "no-cache",
-        "Server": "Microsoft-HTTPAPI/2.0",
-        "Strict-Transport-Security": "max-age=31536000; includeSubDomains",
-        "X-Content-Type-Options": "nosniff",
-<<<<<<< HEAD
+        "Pragma": "no-cache",
+        "Server": "Microsoft-HTTPAPI/2.0",
+        "Strict-Transport-Security": "max-age=31536000; includeSubDomains",
+        "X-Content-Type-Options": "nosniff",
         "x-ms-correlation-request-id": "0ea8e16a-6847-4807-aaae-f429f74bafac",
         "x-ms-gatewayversion": "version=2.14.0",
         "x-ms-ratelimit-remaining-subscription-reads": "11473",
         "x-ms-request-id": "0ea8e16a-6847-4807-aaae-f429f74bafac",
         "x-ms-routing-request-id": "WESTCENTRALUS:20230406T170315Z:0ea8e16a-6847-4807-aaae-f429f74bafac"
-=======
-        "x-ms-correlation-request-id": "269f13a4-6e80-44db-a6b3-a47b8ae2ffe1",
-        "x-ms-gatewayversion": "version=2.14.0",
-        "x-ms-ratelimit-remaining-subscription-reads": "11747",
-        "x-ms-request-id": "269f13a4-6e80-44db-a6b3-a47b8ae2ffe1",
-        "x-ms-routing-request-id": "EASTUS:20230401T113323Z:269f13a4-6e80-44db-a6b3-a47b8ae2ffe1"
->>>>>>> d0a38e13
       },
       "ResponseBody": {
         "status": "Enqueued"
       }
     },
     {
-<<<<<<< HEAD
       "RequestUri": "https://management.azure.com/subscriptions/23587e98-b6ac-4328-a753-03bcd3c8e744/providers/Microsoft.DocumentDB/locations/westus/operationsStatus/2d4d5d57-03d5-4dd7-b6d1-c21730b111f3?api-version=2022-11-15-preview",
       "RequestMethod": "GET",
       "RequestHeaders": {
@@ -1031,52 +650,30 @@
         "traceparent": "00-379c6553ab0861c79b2ff6dbabb8115c-189a031f58a3bddc-00",
         "User-Agent": "azsdk-net-ResourceManager/1.4.0 (.NET 7.0.4; Microsoft Windows 10.0.22621)",
         "x-ms-client-request-id": "aecf08137f0219691157f0493460cb36",
-=======
-      "RequestUri": "https://management.azure.com/subscriptions/710e347c-9ac8-408c-90fe-f8cfc44bf967/providers/Microsoft.DocumentDB/locations/westus/operationsStatus/a8176b42-3d65-439f-8171-bca678c6882a?api-version=2022-11-15",
-      "RequestMethod": "GET",
-      "RequestHeaders": {
-        "Authorization": "Sanitized",
-        "traceparent": "00-a0afae1ca27edaaffa59b37687b98664-8f0c07cd54f36ec8-00",
-        "User-Agent": "azsdk-net-ResourceManager/1.4.0 (.NET 7.0.4; Microsoft Windows 10.0.22621)",
-        "x-ms-client-request-id": "44568dfbd05e64ac5316dd74312c2005",
->>>>>>> d0a38e13
-        "x-ms-return-client-request-id": "true"
-      },
-      "RequestBody": null,
-      "StatusCode": 200,
-      "ResponseHeaders": {
-        "Cache-Control": "no-store, no-cache",
-        "Content-Length": "21",
-        "Content-Type": "application/json",
-<<<<<<< HEAD
+        "x-ms-return-client-request-id": "true"
+      },
+      "RequestBody": null,
+      "StatusCode": 200,
+      "ResponseHeaders": {
+        "Cache-Control": "no-store, no-cache",
+        "Content-Length": "21",
+        "Content-Type": "application/json",
         "Date": "Thu, 06 Apr 2023 17:03:15 GMT",
-=======
-        "Date": "Sat, 01 Apr 2023 11:33:23 GMT",
->>>>>>> d0a38e13
-        "Pragma": "no-cache",
-        "Server": "Microsoft-HTTPAPI/2.0",
-        "Strict-Transport-Security": "max-age=31536000; includeSubDomains",
-        "X-Content-Type-Options": "nosniff",
-<<<<<<< HEAD
+        "Pragma": "no-cache",
+        "Server": "Microsoft-HTTPAPI/2.0",
+        "Strict-Transport-Security": "max-age=31536000; includeSubDomains",
+        "X-Content-Type-Options": "nosniff",
         "x-ms-correlation-request-id": "29f83771-0a88-4233-af7e-d665d0b8e715",
         "x-ms-gatewayversion": "version=2.14.0",
         "x-ms-ratelimit-remaining-subscription-reads": "11472",
         "x-ms-request-id": "29f83771-0a88-4233-af7e-d665d0b8e715",
         "x-ms-routing-request-id": "WESTCENTRALUS:20230406T170316Z:29f83771-0a88-4233-af7e-d665d0b8e715"
-=======
-        "x-ms-correlation-request-id": "97ebbba7-b496-4e57-a8d6-4d3823c26687",
-        "x-ms-gatewayversion": "version=2.14.0",
-        "x-ms-ratelimit-remaining-subscription-reads": "11746",
-        "x-ms-request-id": "97ebbba7-b496-4e57-a8d6-4d3823c26687",
-        "x-ms-routing-request-id": "EASTUS:20230401T113324Z:97ebbba7-b496-4e57-a8d6-4d3823c26687"
->>>>>>> d0a38e13
       },
       "ResponseBody": {
         "status": "Dequeued"
       }
     },
     {
-<<<<<<< HEAD
       "RequestUri": "https://management.azure.com/subscriptions/23587e98-b6ac-4328-a753-03bcd3c8e744/providers/Microsoft.DocumentDB/locations/westus/operationsStatus/2d4d5d57-03d5-4dd7-b6d1-c21730b111f3?api-version=2022-11-15-preview",
       "RequestMethod": "GET",
       "RequestHeaders": {
@@ -1084,52 +681,30 @@
         "traceparent": "00-379c6553ab0861c79b2ff6dbabb8115c-bb10cf47eea36b0b-00",
         "User-Agent": "azsdk-net-ResourceManager/1.4.0 (.NET 7.0.4; Microsoft Windows 10.0.22621)",
         "x-ms-client-request-id": "1ed2d83a4e2424689de9f9bf6efe60ab",
-=======
-      "RequestUri": "https://management.azure.com/subscriptions/710e347c-9ac8-408c-90fe-f8cfc44bf967/providers/Microsoft.DocumentDB/locations/westus/operationsStatus/a8176b42-3d65-439f-8171-bca678c6882a?api-version=2022-11-15",
-      "RequestMethod": "GET",
-      "RequestHeaders": {
-        "Authorization": "Sanitized",
-        "traceparent": "00-a0afae1ca27edaaffa59b37687b98664-1498bfcda8ff712d-00",
-        "User-Agent": "azsdk-net-ResourceManager/1.4.0 (.NET 7.0.4; Microsoft Windows 10.0.22621)",
-        "x-ms-client-request-id": "8b53ee0bad95f907f38773e9ddb8c333",
->>>>>>> d0a38e13
-        "x-ms-return-client-request-id": "true"
-      },
-      "RequestBody": null,
-      "StatusCode": 200,
-      "ResponseHeaders": {
-        "Cache-Control": "no-store, no-cache",
-        "Content-Length": "21",
-        "Content-Type": "application/json",
-<<<<<<< HEAD
+        "x-ms-return-client-request-id": "true"
+      },
+      "RequestBody": null,
+      "StatusCode": 200,
+      "ResponseHeaders": {
+        "Cache-Control": "no-store, no-cache",
+        "Content-Length": "21",
+        "Content-Type": "application/json",
         "Date": "Thu, 06 Apr 2023 17:03:18 GMT",
-=======
-        "Date": "Sat, 01 Apr 2023 11:33:25 GMT",
->>>>>>> d0a38e13
-        "Pragma": "no-cache",
-        "Server": "Microsoft-HTTPAPI/2.0",
-        "Strict-Transport-Security": "max-age=31536000; includeSubDomains",
-        "X-Content-Type-Options": "nosniff",
-<<<<<<< HEAD
+        "Pragma": "no-cache",
+        "Server": "Microsoft-HTTPAPI/2.0",
+        "Strict-Transport-Security": "max-age=31536000; includeSubDomains",
+        "X-Content-Type-Options": "nosniff",
         "x-ms-correlation-request-id": "960e40bd-7f83-48ca-a732-1e31c26431d1",
         "x-ms-gatewayversion": "version=2.14.0",
         "x-ms-ratelimit-remaining-subscription-reads": "11471",
         "x-ms-request-id": "960e40bd-7f83-48ca-a732-1e31c26431d1",
         "x-ms-routing-request-id": "WESTCENTRALUS:20230406T170318Z:960e40bd-7f83-48ca-a732-1e31c26431d1"
-=======
-        "x-ms-correlation-request-id": "393f9bda-944f-471c-9ba7-3ed3c172d817",
-        "x-ms-gatewayversion": "version=2.14.0",
-        "x-ms-ratelimit-remaining-subscription-reads": "11745",
-        "x-ms-request-id": "393f9bda-944f-471c-9ba7-3ed3c172d817",
-        "x-ms-routing-request-id": "EASTUS:20230401T113326Z:393f9bda-944f-471c-9ba7-3ed3c172d817"
->>>>>>> d0a38e13
       },
       "ResponseBody": {
         "status": "Dequeued"
       }
     },
     {
-<<<<<<< HEAD
       "RequestUri": "https://management.azure.com/subscriptions/23587e98-b6ac-4328-a753-03bcd3c8e744/providers/Microsoft.DocumentDB/locations/westus/operationsStatus/2d4d5d57-03d5-4dd7-b6d1-c21730b111f3?api-version=2022-11-15-preview",
       "RequestMethod": "GET",
       "RequestHeaders": {
@@ -1137,15 +712,6 @@
         "traceparent": "00-379c6553ab0861c79b2ff6dbabb8115c-30c90c0ad41d2a2f-00",
         "User-Agent": "azsdk-net-ResourceManager/1.4.0 (.NET 7.0.4; Microsoft Windows 10.0.22621)",
         "x-ms-client-request-id": "5f75cb30e6f2eb8a649ce7bea0535847",
-=======
-      "RequestUri": "https://management.azure.com/subscriptions/710e347c-9ac8-408c-90fe-f8cfc44bf967/providers/Microsoft.DocumentDB/locations/westus/operationsStatus/a8176b42-3d65-439f-8171-bca678c6882a?api-version=2022-11-15",
-      "RequestMethod": "GET",
-      "RequestHeaders": {
-        "Authorization": "Sanitized",
-        "traceparent": "00-a0afae1ca27edaaffa59b37687b98664-4a2a0698752193bf-00",
-        "User-Agent": "azsdk-net-ResourceManager/1.4.0 (.NET 7.0.4; Microsoft Windows 10.0.22621)",
-        "x-ms-client-request-id": "d50406b3a023f4dfbf6befb5205b8704",
->>>>>>> d0a38e13
         "x-ms-return-client-request-id": "true"
       },
       "RequestBody": null,
@@ -1154,35 +720,22 @@
         "Cache-Control": "no-store, no-cache",
         "Content-Length": "22",
         "Content-Type": "application/json",
-<<<<<<< HEAD
         "Date": "Thu, 06 Apr 2023 17:03:22 GMT",
-=======
-        "Date": "Sat, 01 Apr 2023 11:33:29 GMT",
->>>>>>> d0a38e13
-        "Pragma": "no-cache",
-        "Server": "Microsoft-HTTPAPI/2.0",
-        "Strict-Transport-Security": "max-age=31536000; includeSubDomains",
-        "X-Content-Type-Options": "nosniff",
-<<<<<<< HEAD
+        "Pragma": "no-cache",
+        "Server": "Microsoft-HTTPAPI/2.0",
+        "Strict-Transport-Security": "max-age=31536000; includeSubDomains",
+        "X-Content-Type-Options": "nosniff",
         "x-ms-correlation-request-id": "8ff3f7e5-539d-415e-b763-baac0c3ef484",
         "x-ms-gatewayversion": "version=2.14.0",
         "x-ms-ratelimit-remaining-subscription-reads": "11470",
         "x-ms-request-id": "8ff3f7e5-539d-415e-b763-baac0c3ef484",
         "x-ms-routing-request-id": "WESTCENTRALUS:20230406T170322Z:8ff3f7e5-539d-415e-b763-baac0c3ef484"
-=======
-        "x-ms-correlation-request-id": "fa87721c-1539-46a1-a01b-c40c626111e0",
-        "x-ms-gatewayversion": "version=2.14.0",
-        "x-ms-ratelimit-remaining-subscription-reads": "11744",
-        "x-ms-request-id": "fa87721c-1539-46a1-a01b-c40c626111e0",
-        "x-ms-routing-request-id": "EASTUS:20230401T113330Z:fa87721c-1539-46a1-a01b-c40c626111e0"
->>>>>>> d0a38e13
       },
       "ResponseBody": {
         "status": "Succeeded"
       }
     },
     {
-<<<<<<< HEAD
       "RequestUri": "https://management.azure.com/subscriptions/23587e98-b6ac-4328-a753-03bcd3c8e744/resourceGroups/dbaccount-5510/providers/Microsoft.DocumentDB/databaseAccounts/dbaccount-8342/sqlDatabases/sql-db-4541/containers/sql-container-4830/throughputSettings/default?api-version=2022-11-15-preview",
       "RequestMethod": "GET",
       "RequestHeaders": {
@@ -1190,15 +743,6 @@
         "traceparent": "00-379c6553ab0861c79b2ff6dbabb8115c-9570a4138a34ecac-00",
         "User-Agent": "azsdk-net-ResourceManager/1.4.0 (.NET 7.0.4; Microsoft Windows 10.0.22621)",
         "x-ms-client-request-id": "c9cb061aa071c41b9fab101986a9ab12",
-=======
-      "RequestUri": "https://management.azure.com/subscriptions/710e347c-9ac8-408c-90fe-f8cfc44bf967/resourceGroups/dbaccount-8504/providers/Microsoft.DocumentDB/databaseAccounts/dbaccount-4884/sqlDatabases/sql-db-3343/containers/sql-container-772/throughputSettings/default?api-version=2022-11-15",
-      "RequestMethod": "GET",
-      "RequestHeaders": {
-        "Authorization": "Sanitized",
-        "traceparent": "00-a0afae1ca27edaaffa59b37687b98664-9b652709d25a171d-00",
-        "User-Agent": "azsdk-net-ResourceManager/1.4.0 (.NET 7.0.4; Microsoft Windows 10.0.22621)",
-        "x-ms-client-request-id": "dd1edc9350994d30865c51d65cc3869a",
->>>>>>> d0a38e13
         "x-ms-return-client-request-id": "true"
       },
       "RequestBody": null,
@@ -1207,16 +751,11 @@
         "Cache-Control": "no-store, no-cache",
         "Content-Length": "410",
         "Content-Type": "application/json",
-<<<<<<< HEAD
         "Date": "Thu, 06 Apr 2023 17:03:22 GMT",
-=======
-        "Date": "Sat, 01 Apr 2023 11:33:30 GMT",
->>>>>>> d0a38e13
-        "Pragma": "no-cache",
-        "Server": "Microsoft-HTTPAPI/2.0",
-        "Strict-Transport-Security": "max-age=31536000; includeSubDomains",
-        "X-Content-Type-Options": "nosniff",
-<<<<<<< HEAD
+        "Pragma": "no-cache",
+        "Server": "Microsoft-HTTPAPI/2.0",
+        "Strict-Transport-Security": "max-age=31536000; includeSubDomains",
+        "X-Content-Type-Options": "nosniff",
         "x-ms-correlation-request-id": "ebe7894f-295e-490a-9b8e-768d90dbe13d",
         "x-ms-gatewayversion": "version=2.14.0",
         "x-ms-ratelimit-remaining-subscription-reads": "11469",
@@ -1227,18 +766,6 @@
         "id": "/subscriptions/23587e98-b6ac-4328-a753-03bcd3c8e744/resourceGroups/dbaccount-5510/providers/Microsoft.DocumentDB/databaseAccounts/dbaccount-8342/sqlDatabases/sql-db-4541/containers/sql-container-4830/throughputSettings/default",
         "type": "Microsoft.DocumentDB/databaseAccounts/sqlDatabases/containers/throughputSettings",
         "name": "3MB3",
-=======
-        "x-ms-correlation-request-id": "3e3cffa2-040c-4262-a3c9-6e84168d4aba",
-        "x-ms-gatewayversion": "version=2.14.0",
-        "x-ms-ratelimit-remaining-subscription-reads": "11743",
-        "x-ms-request-id": "3e3cffa2-040c-4262-a3c9-6e84168d4aba",
-        "x-ms-routing-request-id": "EASTUS:20230401T113331Z:3e3cffa2-040c-4262-a3c9-6e84168d4aba"
-      },
-      "ResponseBody": {
-        "id": "/subscriptions/710e347c-9ac8-408c-90fe-f8cfc44bf967/resourceGroups/dbaccount-8504/providers/Microsoft.DocumentDB/databaseAccounts/dbaccount-4884/sqlDatabases/sql-db-3343/containers/sql-container-772/throughputSettings/default",
-        "type": "Microsoft.DocumentDB/databaseAccounts/sqlDatabases/containers/throughputSettings",
-        "name": "vONQ",
->>>>>>> d0a38e13
         "properties": {
           "resource": {
             "throughput": 1000,
@@ -1248,24 +775,14 @@
       }
     },
     {
-<<<<<<< HEAD
       "RequestUri": "https://management.azure.com/subscriptions/23587e98-b6ac-4328-a753-03bcd3c8e744/resourceGroups/dbaccount-5510/providers/Microsoft.DocumentDB/databaseAccounts/dbaccount-8342/sqlDatabases/sql-db-4541/containers/sql-container-4830?api-version=2022-11-15-preview",
-=======
-      "RequestUri": "https://management.azure.com/subscriptions/710e347c-9ac8-408c-90fe-f8cfc44bf967/resourceGroups/dbaccount-8504/providers/Microsoft.DocumentDB/databaseAccounts/dbaccount-4884/sqlDatabases/sql-db-3343/containers/sql-container-772?api-version=2022-11-15",
->>>>>>> d0a38e13
       "RequestMethod": "GET",
       "RequestHeaders": {
         "Accept": "application/json",
         "Authorization": "Sanitized",
-<<<<<<< HEAD
         "traceparent": "00-764fd4231bec2518d9b7342b630cf99b-a790145d486fd47e-00",
         "User-Agent": "azsdk-net-ResourceManager.CosmosDB/1.3.0-alpha.20230405.1 (.NET 7.0.4; Microsoft Windows 10.0.22621)",
         "x-ms-client-request-id": "691944f76cea53444ee6b98866aa834a",
-=======
-        "traceparent": "00-aae81d83f6eae9053addb1c33062ff66-a387cc916e798a90-00",
-        "User-Agent": "azsdk-net-ResourceManager.CosmosDB/1.3.0-alpha.20230330.1 (.NET 7.0.4; Microsoft Windows 10.0.22621)",
-        "x-ms-client-request-id": "2ac0a9524a276be20f5fcc29be51d997",
->>>>>>> d0a38e13
         "x-ms-return-client-request-id": "true"
       },
       "RequestBody": null,
@@ -1274,16 +791,11 @@
         "Cache-Control": "no-store, no-cache",
         "Content-Length": "1356",
         "Content-Type": "application/json",
-<<<<<<< HEAD
         "Date": "Thu, 06 Apr 2023 17:03:22 GMT",
-=======
-        "Date": "Sat, 01 Apr 2023 11:33:30 GMT",
->>>>>>> d0a38e13
-        "Pragma": "no-cache",
-        "Server": "Microsoft-HTTPAPI/2.0",
-        "Strict-Transport-Security": "max-age=31536000; includeSubDomains",
-        "X-Content-Type-Options": "nosniff",
-<<<<<<< HEAD
+        "Pragma": "no-cache",
+        "Server": "Microsoft-HTTPAPI/2.0",
+        "Strict-Transport-Security": "max-age=31536000; includeSubDomains",
+        "X-Content-Type-Options": "nosniff",
         "x-ms-correlation-request-id": "93f052d5-e54b-4852-a1ff-5c9e1d3e7434",
         "x-ms-gatewayversion": "version=2.14.0",
         "x-ms-ratelimit-remaining-subscription-reads": "11468",
@@ -1297,21 +809,6 @@
         "properties": {
           "resource": {
             "id": "sql-container-4830",
-=======
-        "x-ms-correlation-request-id": "5d80c20d-7214-4297-977b-7065b4fb3ac5",
-        "x-ms-gatewayversion": "version=2.14.0",
-        "x-ms-ratelimit-remaining-subscription-reads": "11742",
-        "x-ms-request-id": "5d80c20d-7214-4297-977b-7065b4fb3ac5",
-        "x-ms-routing-request-id": "EASTUS:20230401T113331Z:5d80c20d-7214-4297-977b-7065b4fb3ac5"
-      },
-      "ResponseBody": {
-        "id": "/subscriptions/710e347c-9ac8-408c-90fe-f8cfc44bf967/resourceGroups/dbaccount-8504/providers/Microsoft.DocumentDB/databaseAccounts/dbaccount-4884/sqlDatabases/sql-db-3343/containers/sql-container-772",
-        "type": "Microsoft.DocumentDB/databaseAccounts/sqlDatabases/containers",
-        "name": "sql-container-772",
-        "properties": {
-          "resource": {
-            "id": "sql-container-772",
->>>>>>> d0a38e13
             "indexingPolicy": {
               "indexingMode": "consistent",
               "automatic": true,
@@ -1372,17 +869,10 @@
             "geospatialConfig": {
               "type": "Geography"
             },
-<<<<<<< HEAD
             "_rid": "UHZqANPKpOU=",
             "_ts": 1680800580,
             "_self": "dbs/UHZqAA==/colls/UHZqANPKpOU=/",
             "_etag": "\u00220000af04-0000-0700-0000-642efb440000\u0022",
-=======
-            "_rid": "ZIE2AOjBWxg=",
-            "_ts": 1680348789,
-            "_self": "dbs/ZIE2AA==/colls/ZIE2AOjBWxg=/",
-            "_etag": "\u00220000b306-0000-0700-0000-642816750000\u0022",
->>>>>>> d0a38e13
             "_docs": "docs/",
             "_sprocs": "sprocs/",
             "_triggers": "triggers/",
@@ -1402,7 +892,6 @@
       }
     },
     {
-<<<<<<< HEAD
       "RequestUri": "https://management.azure.com/subscriptions/23587e98-b6ac-4328-a753-03bcd3c8e744/resourceGroups/dbaccount-5510/providers/Microsoft.DocumentDB/databaseAccounts/dbaccount-8342/sqlDatabases/sql-db-4541/containers/sql-container-4830?api-version=2022-11-15-preview",
       "RequestMethod": "DELETE",
       "RequestHeaders": {
@@ -1410,59 +899,32 @@
         "traceparent": "00-999d969e15875cf0d4573a6ac242337a-e5e431673a9bfa80-00",
         "User-Agent": "azsdk-net-ResourceManager.CosmosDB/1.3.0-alpha.20230405.1 (.NET 7.0.4; Microsoft Windows 10.0.22621)",
         "x-ms-client-request-id": "68a5b29096328f3aafb0c046d57065bb",
-=======
-      "RequestUri": "https://management.azure.com/subscriptions/710e347c-9ac8-408c-90fe-f8cfc44bf967/resourceGroups/dbaccount-8504/providers/Microsoft.DocumentDB/databaseAccounts/dbaccount-4884/sqlDatabases/sql-db-3343/containers/sql-container-772?api-version=2022-11-15",
-      "RequestMethod": "DELETE",
-      "RequestHeaders": {
-        "Authorization": "Sanitized",
-        "traceparent": "00-c8b1dcc75138d4b342b2c5b0b7bb4a63-debfc9cb51d928ee-00",
-        "User-Agent": "azsdk-net-ResourceManager.CosmosDB/1.3.0-alpha.20230330.1 (.NET 7.0.4; Microsoft Windows 10.0.22621)",
-        "x-ms-client-request-id": "01556effe59a639ad5b74fc64f0897fb",
->>>>>>> d0a38e13
         "x-ms-return-client-request-id": "true"
       },
       "RequestBody": null,
       "StatusCode": 202,
       "ResponseHeaders": {
-<<<<<<< HEAD
         "Azure-AsyncOperation": "https://management.azure.com/subscriptions/23587e98-b6ac-4328-a753-03bcd3c8e744/providers/Microsoft.DocumentDB/locations/westus/operationsStatus/013896ab-e466-490d-a1dd-4bd1aaf19423?api-version=2022-11-15-preview",
         "Cache-Control": "no-store, no-cache",
         "Content-Length": "21",
         "Content-Type": "application/json",
         "Date": "Thu, 06 Apr 2023 17:03:23 GMT",
         "Location": "https://management.azure.com/subscriptions/23587e98-b6ac-4328-a753-03bcd3c8e744/resourceGroups/dbaccount-5510/providers/Microsoft.DocumentDB/databaseAccounts/dbaccount-8342/sqlDatabases/sql-db-4541/containers/sql-container-4830/operationResults/013896ab-e466-490d-a1dd-4bd1aaf19423?api-version=2022-11-15-preview",
-=======
-        "Azure-AsyncOperation": "https://management.azure.com/subscriptions/710e347c-9ac8-408c-90fe-f8cfc44bf967/providers/Microsoft.DocumentDB/locations/westus/operationsStatus/64b0b6e1-190d-48e2-b789-abbc57a2feb8?api-version=2022-11-15",
-        "Cache-Control": "no-store, no-cache",
-        "Content-Length": "21",
-        "Content-Type": "application/json",
-        "Date": "Sat, 01 Apr 2023 11:33:30 GMT",
-        "Location": "https://management.azure.com/subscriptions/710e347c-9ac8-408c-90fe-f8cfc44bf967/resourceGroups/dbaccount-8504/providers/Microsoft.DocumentDB/databaseAccounts/dbaccount-4884/sqlDatabases/sql-db-3343/containers/sql-container-772/operationResults/64b0b6e1-190d-48e2-b789-abbc57a2feb8?api-version=2022-11-15",
->>>>>>> d0a38e13
-        "Pragma": "no-cache",
-        "Server": "Microsoft-HTTPAPI/2.0",
-        "Strict-Transport-Security": "max-age=31536000; includeSubDomains",
-        "X-Content-Type-Options": "nosniff",
-<<<<<<< HEAD
+        "Pragma": "no-cache",
+        "Server": "Microsoft-HTTPAPI/2.0",
+        "Strict-Transport-Security": "max-age=31536000; includeSubDomains",
+        "X-Content-Type-Options": "nosniff",
         "x-ms-correlation-request-id": "fa16cdb2-ac01-4f3f-a6c2-8853b68f1146",
         "x-ms-gatewayversion": "version=2.14.0",
         "x-ms-ratelimit-remaining-subscription-deletes": "14981",
         "x-ms-request-id": "013896ab-e466-490d-a1dd-4bd1aaf19423",
         "x-ms-routing-request-id": "WESTCENTRALUS:20230406T170323Z:fa16cdb2-ac01-4f3f-a6c2-8853b68f1146"
-=======
-        "x-ms-correlation-request-id": "ce972237-cfb6-42b5-b1a5-2ac4c393683e",
-        "x-ms-gatewayversion": "version=2.14.0",
-        "x-ms-ratelimit-remaining-subscription-deletes": "14993",
-        "x-ms-request-id": "64b0b6e1-190d-48e2-b789-abbc57a2feb8",
-        "x-ms-routing-request-id": "EASTUS:20230401T113331Z:ce972237-cfb6-42b5-b1a5-2ac4c393683e"
->>>>>>> d0a38e13
       },
       "ResponseBody": {
         "status": "Enqueued"
       }
     },
     {
-<<<<<<< HEAD
       "RequestUri": "https://management.azure.com/subscriptions/23587e98-b6ac-4328-a753-03bcd3c8e744/providers/Microsoft.DocumentDB/locations/westus/operationsStatus/013896ab-e466-490d-a1dd-4bd1aaf19423?api-version=2022-11-15-preview",
       "RequestMethod": "GET",
       "RequestHeaders": {
@@ -1470,52 +932,30 @@
         "traceparent": "00-999d969e15875cf0d4573a6ac242337a-919121f2ebd4bf92-00",
         "User-Agent": "azsdk-net-ResourceManager/1.4.0 (.NET 7.0.4; Microsoft Windows 10.0.22621)",
         "x-ms-client-request-id": "d388c627430360df0a89b93aabfd7ddd",
-=======
-      "RequestUri": "https://management.azure.com/subscriptions/710e347c-9ac8-408c-90fe-f8cfc44bf967/providers/Microsoft.DocumentDB/locations/westus/operationsStatus/64b0b6e1-190d-48e2-b789-abbc57a2feb8?api-version=2022-11-15",
-      "RequestMethod": "GET",
-      "RequestHeaders": {
-        "Authorization": "Sanitized",
-        "traceparent": "00-c8b1dcc75138d4b342b2c5b0b7bb4a63-777fa48bad721cdb-00",
-        "User-Agent": "azsdk-net-ResourceManager/1.4.0 (.NET 7.0.4; Microsoft Windows 10.0.22621)",
-        "x-ms-client-request-id": "eed7b983846e6dff0f5d556ffa1b1b06",
->>>>>>> d0a38e13
-        "x-ms-return-client-request-id": "true"
-      },
-      "RequestBody": null,
-      "StatusCode": 200,
-      "ResponseHeaders": {
-        "Cache-Control": "no-store, no-cache",
-        "Content-Length": "21",
-        "Content-Type": "application/json",
-<<<<<<< HEAD
+        "x-ms-return-client-request-id": "true"
+      },
+      "RequestBody": null,
+      "StatusCode": 200,
+      "ResponseHeaders": {
+        "Cache-Control": "no-store, no-cache",
+        "Content-Length": "21",
+        "Content-Type": "application/json",
         "Date": "Thu, 06 Apr 2023 17:03:23 GMT",
-=======
-        "Date": "Sat, 01 Apr 2023 11:33:31 GMT",
->>>>>>> d0a38e13
-        "Pragma": "no-cache",
-        "Server": "Microsoft-HTTPAPI/2.0",
-        "Strict-Transport-Security": "max-age=31536000; includeSubDomains",
-        "X-Content-Type-Options": "nosniff",
-<<<<<<< HEAD
+        "Pragma": "no-cache",
+        "Server": "Microsoft-HTTPAPI/2.0",
+        "Strict-Transport-Security": "max-age=31536000; includeSubDomains",
+        "X-Content-Type-Options": "nosniff",
         "x-ms-correlation-request-id": "e4bad69a-7e55-46c2-b5bd-9f7b929170ea",
         "x-ms-gatewayversion": "version=2.14.0",
         "x-ms-ratelimit-remaining-subscription-reads": "11467",
         "x-ms-request-id": "e4bad69a-7e55-46c2-b5bd-9f7b929170ea",
         "x-ms-routing-request-id": "WESTCENTRALUS:20230406T170323Z:e4bad69a-7e55-46c2-b5bd-9f7b929170ea"
-=======
-        "x-ms-correlation-request-id": "4a88a053-b1d2-419a-8206-8b3957b24a60",
-        "x-ms-gatewayversion": "version=2.14.0",
-        "x-ms-ratelimit-remaining-subscription-reads": "11741",
-        "x-ms-request-id": "4a88a053-b1d2-419a-8206-8b3957b24a60",
-        "x-ms-routing-request-id": "EASTUS:20230401T113331Z:4a88a053-b1d2-419a-8206-8b3957b24a60"
->>>>>>> d0a38e13
       },
       "ResponseBody": {
         "status": "Enqueued"
       }
     },
     {
-<<<<<<< HEAD
       "RequestUri": "https://management.azure.com/subscriptions/23587e98-b6ac-4328-a753-03bcd3c8e744/providers/Microsoft.DocumentDB/locations/westus/operationsStatus/013896ab-e466-490d-a1dd-4bd1aaf19423?api-version=2022-11-15-preview",
       "RequestMethod": "GET",
       "RequestHeaders": {
@@ -1523,52 +963,30 @@
         "traceparent": "00-999d969e15875cf0d4573a6ac242337a-e4d948d1fcf0fd9e-00",
         "User-Agent": "azsdk-net-ResourceManager/1.4.0 (.NET 7.0.4; Microsoft Windows 10.0.22621)",
         "x-ms-client-request-id": "9197fe8126e3a11055f7a6ba1bafa81c",
-=======
-      "RequestUri": "https://management.azure.com/subscriptions/710e347c-9ac8-408c-90fe-f8cfc44bf967/providers/Microsoft.DocumentDB/locations/westus/operationsStatus/64b0b6e1-190d-48e2-b789-abbc57a2feb8?api-version=2022-11-15",
-      "RequestMethod": "GET",
-      "RequestHeaders": {
-        "Authorization": "Sanitized",
-        "traceparent": "00-c8b1dcc75138d4b342b2c5b0b7bb4a63-5f9a30f2f817cc7b-00",
-        "User-Agent": "azsdk-net-ResourceManager/1.4.0 (.NET 7.0.4; Microsoft Windows 10.0.22621)",
-        "x-ms-client-request-id": "6944d1c762eea3fc910c07e8175fdfce",
->>>>>>> d0a38e13
-        "x-ms-return-client-request-id": "true"
-      },
-      "RequestBody": null,
-      "StatusCode": 200,
-      "ResponseHeaders": {
-        "Cache-Control": "no-store, no-cache",
-        "Content-Length": "21",
-        "Content-Type": "application/json",
-<<<<<<< HEAD
+        "x-ms-return-client-request-id": "true"
+      },
+      "RequestBody": null,
+      "StatusCode": 200,
+      "ResponseHeaders": {
+        "Cache-Control": "no-store, no-cache",
+        "Content-Length": "21",
+        "Content-Type": "application/json",
         "Date": "Thu, 06 Apr 2023 17:03:24 GMT",
-=======
-        "Date": "Sat, 01 Apr 2023 11:33:32 GMT",
->>>>>>> d0a38e13
-        "Pragma": "no-cache",
-        "Server": "Microsoft-HTTPAPI/2.0",
-        "Strict-Transport-Security": "max-age=31536000; includeSubDomains",
-        "X-Content-Type-Options": "nosniff",
-<<<<<<< HEAD
+        "Pragma": "no-cache",
+        "Server": "Microsoft-HTTPAPI/2.0",
+        "Strict-Transport-Security": "max-age=31536000; includeSubDomains",
+        "X-Content-Type-Options": "nosniff",
         "x-ms-correlation-request-id": "ab05602e-106d-446c-a5e8-8c0abb1aabbe",
         "x-ms-gatewayversion": "version=2.14.0",
         "x-ms-ratelimit-remaining-subscription-reads": "11466",
         "x-ms-request-id": "ab05602e-106d-446c-a5e8-8c0abb1aabbe",
         "x-ms-routing-request-id": "WESTCENTRALUS:20230406T170324Z:ab05602e-106d-446c-a5e8-8c0abb1aabbe"
-=======
-        "x-ms-correlation-request-id": "b50c886f-ef53-432c-b62f-69e7432ca233",
-        "x-ms-gatewayversion": "version=2.14.0",
-        "x-ms-ratelimit-remaining-subscription-reads": "11740",
-        "x-ms-request-id": "b50c886f-ef53-432c-b62f-69e7432ca233",
-        "x-ms-routing-request-id": "EASTUS:20230401T113333Z:b50c886f-ef53-432c-b62f-69e7432ca233"
->>>>>>> d0a38e13
       },
       "ResponseBody": {
         "status": "Enqueued"
       }
     },
     {
-<<<<<<< HEAD
       "RequestUri": "https://management.azure.com/subscriptions/23587e98-b6ac-4328-a753-03bcd3c8e744/providers/Microsoft.DocumentDB/locations/westus/operationsStatus/013896ab-e466-490d-a1dd-4bd1aaf19423?api-version=2022-11-15-preview",
       "RequestMethod": "GET",
       "RequestHeaders": {
@@ -1576,52 +994,30 @@
         "traceparent": "00-999d969e15875cf0d4573a6ac242337a-c60602a59ba263e5-00",
         "User-Agent": "azsdk-net-ResourceManager/1.4.0 (.NET 7.0.4; Microsoft Windows 10.0.22621)",
         "x-ms-client-request-id": "0f1ecb5291e8adb7f56752b0352202c3",
-=======
-      "RequestUri": "https://management.azure.com/subscriptions/710e347c-9ac8-408c-90fe-f8cfc44bf967/providers/Microsoft.DocumentDB/locations/westus/operationsStatus/64b0b6e1-190d-48e2-b789-abbc57a2feb8?api-version=2022-11-15",
-      "RequestMethod": "GET",
-      "RequestHeaders": {
-        "Authorization": "Sanitized",
-        "traceparent": "00-c8b1dcc75138d4b342b2c5b0b7bb4a63-9853735fcad18317-00",
-        "User-Agent": "azsdk-net-ResourceManager/1.4.0 (.NET 7.0.4; Microsoft Windows 10.0.22621)",
-        "x-ms-client-request-id": "96431b28a931608d55f5673d076d4ede",
->>>>>>> d0a38e13
-        "x-ms-return-client-request-id": "true"
-      },
-      "RequestBody": null,
-      "StatusCode": 200,
-      "ResponseHeaders": {
-        "Cache-Control": "no-store, no-cache",
-        "Content-Length": "21",
-        "Content-Type": "application/json",
-<<<<<<< HEAD
+        "x-ms-return-client-request-id": "true"
+      },
+      "RequestBody": null,
+      "StatusCode": 200,
+      "ResponseHeaders": {
+        "Cache-Control": "no-store, no-cache",
+        "Content-Length": "21",
+        "Content-Type": "application/json",
         "Date": "Thu, 06 Apr 2023 17:03:25 GMT",
-=======
-        "Date": "Sat, 01 Apr 2023 11:33:33 GMT",
->>>>>>> d0a38e13
-        "Pragma": "no-cache",
-        "Server": "Microsoft-HTTPAPI/2.0",
-        "Strict-Transport-Security": "max-age=31536000; includeSubDomains",
-        "X-Content-Type-Options": "nosniff",
-<<<<<<< HEAD
+        "Pragma": "no-cache",
+        "Server": "Microsoft-HTTPAPI/2.0",
+        "Strict-Transport-Security": "max-age=31536000; includeSubDomains",
+        "X-Content-Type-Options": "nosniff",
         "x-ms-correlation-request-id": "166b69ea-2e69-4d04-9fac-bca201dc7295",
         "x-ms-gatewayversion": "version=2.14.0",
         "x-ms-ratelimit-remaining-subscription-reads": "11465",
         "x-ms-request-id": "166b69ea-2e69-4d04-9fac-bca201dc7295",
         "x-ms-routing-request-id": "WESTCENTRALUS:20230406T170325Z:166b69ea-2e69-4d04-9fac-bca201dc7295"
-=======
-        "x-ms-correlation-request-id": "2ac0f1fb-425f-494c-8b2e-3c942934409c",
-        "x-ms-gatewayversion": "version=2.14.0",
-        "x-ms-ratelimit-remaining-subscription-reads": "11739",
-        "x-ms-request-id": "2ac0f1fb-425f-494c-8b2e-3c942934409c",
-        "x-ms-routing-request-id": "EASTUS:20230401T113334Z:2ac0f1fb-425f-494c-8b2e-3c942934409c"
->>>>>>> d0a38e13
       },
       "ResponseBody": {
         "status": "Enqueued"
       }
     },
     {
-<<<<<<< HEAD
       "RequestUri": "https://management.azure.com/subscriptions/23587e98-b6ac-4328-a753-03bcd3c8e744/providers/Microsoft.DocumentDB/locations/westus/operationsStatus/013896ab-e466-490d-a1dd-4bd1aaf19423?api-version=2022-11-15-preview",
       "RequestMethod": "GET",
       "RequestHeaders": {
@@ -1629,52 +1025,30 @@
         "traceparent": "00-999d969e15875cf0d4573a6ac242337a-45e0cfb555b2e033-00",
         "User-Agent": "azsdk-net-ResourceManager/1.4.0 (.NET 7.0.4; Microsoft Windows 10.0.22621)",
         "x-ms-client-request-id": "e8099efaccfb0111b6e67e0b9c24445a",
-=======
-      "RequestUri": "https://management.azure.com/subscriptions/710e347c-9ac8-408c-90fe-f8cfc44bf967/providers/Microsoft.DocumentDB/locations/westus/operationsStatus/64b0b6e1-190d-48e2-b789-abbc57a2feb8?api-version=2022-11-15",
-      "RequestMethod": "GET",
-      "RequestHeaders": {
-        "Authorization": "Sanitized",
-        "traceparent": "00-c8b1dcc75138d4b342b2c5b0b7bb4a63-ac35ed04ae0e2a40-00",
-        "User-Agent": "azsdk-net-ResourceManager/1.4.0 (.NET 7.0.4; Microsoft Windows 10.0.22621)",
-        "x-ms-client-request-id": "b272c79726c22045bc335c627c1755af",
->>>>>>> d0a38e13
-        "x-ms-return-client-request-id": "true"
-      },
-      "RequestBody": null,
-      "StatusCode": 200,
-      "ResponseHeaders": {
-        "Cache-Control": "no-store, no-cache",
-        "Content-Length": "21",
-        "Content-Type": "application/json",
-<<<<<<< HEAD
+        "x-ms-return-client-request-id": "true"
+      },
+      "RequestBody": null,
+      "StatusCode": 200,
+      "ResponseHeaders": {
+        "Cache-Control": "no-store, no-cache",
+        "Content-Length": "21",
+        "Content-Type": "application/json",
         "Date": "Thu, 06 Apr 2023 17:03:26 GMT",
-=======
-        "Date": "Sat, 01 Apr 2023 11:33:35 GMT",
->>>>>>> d0a38e13
-        "Pragma": "no-cache",
-        "Server": "Microsoft-HTTPAPI/2.0",
-        "Strict-Transport-Security": "max-age=31536000; includeSubDomains",
-        "X-Content-Type-Options": "nosniff",
-<<<<<<< HEAD
+        "Pragma": "no-cache",
+        "Server": "Microsoft-HTTPAPI/2.0",
+        "Strict-Transport-Security": "max-age=31536000; includeSubDomains",
+        "X-Content-Type-Options": "nosniff",
         "x-ms-correlation-request-id": "717bcd06-ca7c-4af1-973a-502e07305713",
         "x-ms-gatewayversion": "version=2.14.0",
         "x-ms-ratelimit-remaining-subscription-reads": "11464",
         "x-ms-request-id": "717bcd06-ca7c-4af1-973a-502e07305713",
         "x-ms-routing-request-id": "WESTCENTRALUS:20230406T170327Z:717bcd06-ca7c-4af1-973a-502e07305713"
-=======
-        "x-ms-correlation-request-id": "7ab0399a-66c0-4fbb-aa2c-802449bf3b44",
-        "x-ms-gatewayversion": "version=2.14.0",
-        "x-ms-ratelimit-remaining-subscription-reads": "11738",
-        "x-ms-request-id": "7ab0399a-66c0-4fbb-aa2c-802449bf3b44",
-        "x-ms-routing-request-id": "EASTUS:20230401T113335Z:7ab0399a-66c0-4fbb-aa2c-802449bf3b44"
->>>>>>> d0a38e13
-      },
-      "ResponseBody": {
-        "status": "Enqueued"
-      }
-    },
-    {
-<<<<<<< HEAD
+      },
+      "ResponseBody": {
+        "status": "Dequeued"
+      }
+    },
+    {
       "RequestUri": "https://management.azure.com/subscriptions/23587e98-b6ac-4328-a753-03bcd3c8e744/providers/Microsoft.DocumentDB/locations/westus/operationsStatus/013896ab-e466-490d-a1dd-4bd1aaf19423?api-version=2022-11-15-preview",
       "RequestMethod": "GET",
       "RequestHeaders": {
@@ -1682,52 +1056,30 @@
         "traceparent": "00-999d969e15875cf0d4573a6ac242337a-6d7fab879a50bbeb-00",
         "User-Agent": "azsdk-net-ResourceManager/1.4.0 (.NET 7.0.4; Microsoft Windows 10.0.22621)",
         "x-ms-client-request-id": "dfe79ce16edef0f547e99c7cd4606c32",
-=======
-      "RequestUri": "https://management.azure.com/subscriptions/710e347c-9ac8-408c-90fe-f8cfc44bf967/providers/Microsoft.DocumentDB/locations/westus/operationsStatus/64b0b6e1-190d-48e2-b789-abbc57a2feb8?api-version=2022-11-15",
-      "RequestMethod": "GET",
-      "RequestHeaders": {
-        "Authorization": "Sanitized",
-        "traceparent": "00-c8b1dcc75138d4b342b2c5b0b7bb4a63-e655fe49801a7d00-00",
-        "User-Agent": "azsdk-net-ResourceManager/1.4.0 (.NET 7.0.4; Microsoft Windows 10.0.22621)",
-        "x-ms-client-request-id": "df47867e85d81ed444e413f9fbbf9c23",
->>>>>>> d0a38e13
-        "x-ms-return-client-request-id": "true"
-      },
-      "RequestBody": null,
-      "StatusCode": 200,
-      "ResponseHeaders": {
-        "Cache-Control": "no-store, no-cache",
-        "Content-Length": "21",
-        "Content-Type": "application/json",
-<<<<<<< HEAD
+        "x-ms-return-client-request-id": "true"
+      },
+      "RequestBody": null,
+      "StatusCode": 200,
+      "ResponseHeaders": {
+        "Cache-Control": "no-store, no-cache",
+        "Content-Length": "21",
+        "Content-Type": "application/json",
         "Date": "Thu, 06 Apr 2023 17:03:28 GMT",
-=======
-        "Date": "Sat, 01 Apr 2023 11:33:37 GMT",
->>>>>>> d0a38e13
-        "Pragma": "no-cache",
-        "Server": "Microsoft-HTTPAPI/2.0",
-        "Strict-Transport-Security": "max-age=31536000; includeSubDomains",
-        "X-Content-Type-Options": "nosniff",
-<<<<<<< HEAD
+        "Pragma": "no-cache",
+        "Server": "Microsoft-HTTPAPI/2.0",
+        "Strict-Transport-Security": "max-age=31536000; includeSubDomains",
+        "X-Content-Type-Options": "nosniff",
         "x-ms-correlation-request-id": "0c95f85d-943c-4aef-a03a-f0b9452c0c5e",
         "x-ms-gatewayversion": "version=2.14.0",
         "x-ms-ratelimit-remaining-subscription-reads": "11463",
         "x-ms-request-id": "0c95f85d-943c-4aef-a03a-f0b9452c0c5e",
         "x-ms-routing-request-id": "WESTCENTRALUS:20230406T170329Z:0c95f85d-943c-4aef-a03a-f0b9452c0c5e"
-=======
-        "x-ms-correlation-request-id": "a7632721-2135-40cc-8f83-a64e67b08ba7",
-        "x-ms-gatewayversion": "version=2.14.0",
-        "x-ms-ratelimit-remaining-subscription-reads": "11737",
-        "x-ms-request-id": "a7632721-2135-40cc-8f83-a64e67b08ba7",
-        "x-ms-routing-request-id": "EASTUS:20230401T113337Z:a7632721-2135-40cc-8f83-a64e67b08ba7"
->>>>>>> d0a38e13
       },
       "ResponseBody": {
         "status": "Dequeued"
       }
     },
     {
-<<<<<<< HEAD
       "RequestUri": "https://management.azure.com/subscriptions/23587e98-b6ac-4328-a753-03bcd3c8e744/providers/Microsoft.DocumentDB/locations/westus/operationsStatus/013896ab-e466-490d-a1dd-4bd1aaf19423?api-version=2022-11-15-preview",
       "RequestMethod": "GET",
       "RequestHeaders": {
@@ -1735,15 +1087,6 @@
         "traceparent": "00-999d969e15875cf0d4573a6ac242337a-6feb335c50dcd7f7-00",
         "User-Agent": "azsdk-net-ResourceManager/1.4.0 (.NET 7.0.4; Microsoft Windows 10.0.22621)",
         "x-ms-client-request-id": "7dc0e2f5bfa68621ba1d580113ac10d0",
-=======
-      "RequestUri": "https://management.azure.com/subscriptions/710e347c-9ac8-408c-90fe-f8cfc44bf967/providers/Microsoft.DocumentDB/locations/westus/operationsStatus/64b0b6e1-190d-48e2-b789-abbc57a2feb8?api-version=2022-11-15",
-      "RequestMethod": "GET",
-      "RequestHeaders": {
-        "Authorization": "Sanitized",
-        "traceparent": "00-c8b1dcc75138d4b342b2c5b0b7bb4a63-2750dbd668d62895-00",
-        "User-Agent": "azsdk-net-ResourceManager/1.4.0 (.NET 7.0.4; Microsoft Windows 10.0.22621)",
-        "x-ms-client-request-id": "505029bd2ced020cd522dafd4c2ae33e",
->>>>>>> d0a38e13
         "x-ms-return-client-request-id": "true"
       },
       "RequestBody": null,
@@ -1752,28 +1095,16 @@
         "Cache-Control": "no-store, no-cache",
         "Content-Length": "22",
         "Content-Type": "application/json",
-<<<<<<< HEAD
         "Date": "Thu, 06 Apr 2023 17:03:32 GMT",
-=======
-        "Date": "Sat, 01 Apr 2023 11:33:41 GMT",
->>>>>>> d0a38e13
-        "Pragma": "no-cache",
-        "Server": "Microsoft-HTTPAPI/2.0",
-        "Strict-Transport-Security": "max-age=31536000; includeSubDomains",
-        "X-Content-Type-Options": "nosniff",
-<<<<<<< HEAD
+        "Pragma": "no-cache",
+        "Server": "Microsoft-HTTPAPI/2.0",
+        "Strict-Transport-Security": "max-age=31536000; includeSubDomains",
+        "X-Content-Type-Options": "nosniff",
         "x-ms-correlation-request-id": "13ab05a5-3b88-4368-8634-74c90686c694",
         "x-ms-gatewayversion": "version=2.14.0",
         "x-ms-ratelimit-remaining-subscription-reads": "11462",
         "x-ms-request-id": "13ab05a5-3b88-4368-8634-74c90686c694",
         "x-ms-routing-request-id": "WESTCENTRALUS:20230406T170333Z:13ab05a5-3b88-4368-8634-74c90686c694"
-=======
-        "x-ms-correlation-request-id": "6ba90064-705f-4019-93b0-50cf68001948",
-        "x-ms-gatewayversion": "version=2.14.0",
-        "x-ms-ratelimit-remaining-subscription-reads": "11736",
-        "x-ms-request-id": "6ba90064-705f-4019-93b0-50cf68001948",
-        "x-ms-routing-request-id": "EASTUS:20230401T113341Z:6ba90064-705f-4019-93b0-50cf68001948"
->>>>>>> d0a38e13
       },
       "ResponseBody": {
         "status": "Succeeded"
@@ -1781,16 +1112,9 @@
     }
   ],
   "Variables": {
-<<<<<<< HEAD
     "AZURE_AUTHORITY_HOST": "https://login.microsoftonline.com/",
     "RandomSeed": "2137426951",
     "RESOURCE_MANAGER_URL": "https://management.azure.com/",
     "SUBSCRIPTION_ID": "23587e98-b6ac-4328-a753-03bcd3c8e744"
-=======
-    "AZURE_AUTHORITY_HOST": null,
-    "RandomSeed": "2052985049",
-    "RESOURCE_MANAGER_URL": null,
-    "SUBSCRIPTION_ID": "710e347c-9ac8-408c-90fe-f8cfc44bf967"
->>>>>>> d0a38e13
   }
 }