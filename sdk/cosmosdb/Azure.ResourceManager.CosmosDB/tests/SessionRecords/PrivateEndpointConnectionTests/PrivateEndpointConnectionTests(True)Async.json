--- conflicted
+++ resolved
@@ -1,44 +1,27 @@
 {
   "Entries": [
     {
-<<<<<<< HEAD
       "RequestUri": "https://management.azure.com/subscriptions/23587e98-b6ac-4328-a753-03bcd3c8e744?api-version=2021-01-01",
-=======
-      "RequestUri": "https://management.azure.com/subscriptions/db1ab6f0-4769-4b27-930e-01e2ef9c123c?api-version=2021-01-01",
->>>>>>> 96119cfc
       "RequestMethod": "GET",
       "RequestHeaders": {
         "Accept": "application/json",
         "Authorization": "Sanitized",
-<<<<<<< HEAD
         "traceparent": "00-b0cc88314a9d5ce790471d4f101e99df-4d9fd02b765d441d-00",
         "User-Agent": "azsdk-net-ResourceManager/1.4.0 (.NET 7.0.4; Microsoft Windows 10.0.22621)",
         "x-ms-client-request-id": "6dd801a4bebc6b4d02c1d501d93531a0",
-=======
-        "traceparent": "00-d5b80fa6dae39940b569da16a64a5eeb-b31862930758e04c-00",
-        "User-Agent": "azsdk-net-ResourceManager/1.4.0 (.NET Framework 4.8.9139.0; Microsoft Windows 10.0.22621 )",
-        "x-ms-client-request-id": "28da3578feef8a76009270dd07d4066f",
->>>>>>> 96119cfc
         "x-ms-return-client-request-id": "true"
       },
       "RequestBody": null,
       "StatusCode": 200,
       "ResponseHeaders": {
         "Cache-Control": "no-cache",
-<<<<<<< HEAD
         "Content-Length": "466",
         "Content-Type": "application/json; charset=utf-8",
         "Date": "Thu, 06 Apr 2023 15:23:49 GMT",
-=======
-        "Content-Length": "748",
-        "Content-Type": "application/json; charset=utf-8",
-        "Date": "Mon, 17 Apr 2023 10:13:23 GMT",
->>>>>>> 96119cfc
         "Expires": "-1",
         "Pragma": "no-cache",
         "Strict-Transport-Security": "max-age=31536000; includeSubDomains",
         "X-Content-Type-Options": "nosniff",
-<<<<<<< HEAD
         "x-ms-correlation-request-id": "0feece01-1fa4-4b7d-b0e7-90d3f8f83782",
         "x-ms-ratelimit-remaining-subscription-reads": "11710",
         "x-ms-request-id": "0feece01-1fa4-4b7d-b0e7-90d3f8f83782",
@@ -55,33 +38,6 @@
         "subscriptionId": "23587e98-b6ac-4328-a753-03bcd3c8e744",
         "tenantId": "72f988bf-86f1-41af-91ab-2d7cd011db47",
         "displayName": "CosmosDB-Networking-VNET_Federation",
-=======
-        "x-ms-correlation-request-id": "78ef0b72-ab84-41f4-af85-2f4eb659be0a",
-        "x-ms-ratelimit-remaining-subscription-reads": "11996",
-        "x-ms-request-id": "78ef0b72-ab84-41f4-af85-2f4eb659be0a",
-        "x-ms-routing-request-id": "SOUTHEASTASIA:20230417T101323Z:78ef0b72-ab84-41f4-af85-2f4eb659be0a"
-      },
-      "ResponseBody": {
-        "id": "/subscriptions/db1ab6f0-4769-4b27-930e-01e2ef9c123c",
-        "authorizationSource": "RoleBased",
-        "managedByTenants": [],
-        "tags": {
-          "TagKey-9823": "TagValue-1254",
-          "TagKey-3481": "TagValue-320",
-          "TagKey-4926": "TagValue-1187",
-          "TagKey-751": "TagValue-3921",
-          "TagKey-1866": "TagValue-8559",
-          "TagKey-3094": "TagValue-9190",
-          "TagKey-2449": "TagValue-9",
-          "TagKey-8379": "TagValue-164",
-          "TagKey-7470": "TagValue-2205",
-          "TagKey-4236": "TagValue-3698",
-          "TagKey-5316": "TagValue-2725"
-        },
-        "subscriptionId": "db1ab6f0-4769-4b27-930e-01e2ef9c123c",
-        "tenantId": "72f988bf-86f1-41af-91ab-2d7cd011db47",
-        "displayName": ".NET Mgmt SDK Test with TTL = 1 Day",
->>>>>>> 96119cfc
         "state": "Enabled",
         "subscriptionPolicies": {
           "locationPlacementId": "Internal_2014-09-01",
@@ -91,26 +47,16 @@
       }
     },
     {
-<<<<<<< HEAD
       "RequestUri": "https://management.azure.com/subscriptions/23587e98-b6ac-4328-a753-03bcd3c8e744/resourcegroups/dbaccount-2335?api-version=**",
-=======
-      "RequestUri": "https://management.azure.com/subscriptions/db1ab6f0-4769-4b27-930e-01e2ef9c123c/resourcegroups/dbaccount-2166?api-version=**",
->>>>>>> 96119cfc
       "RequestMethod": "PUT",
       "RequestHeaders": {
         "Accept": "application/json",
         "Authorization": "Sanitized",
         "Content-Length": "22",
         "Content-Type": "application/json",
-<<<<<<< HEAD
         "traceparent": "00-fe2a803de98d1a00477f430176881bdf-c6d6b44bf5d1a71a-00",
         "User-Agent": "azsdk-net-ResourceManager/1.4.0 (.NET 7.0.4; Microsoft Windows 10.0.22621)",
         "x-ms-client-request-id": "4784c1e8e2cf0a34fcc6c66bf710bfb0",
-=======
-        "traceparent": "00-74adab0c9206d845838835d29c231ee8-e8b4616806078d46-00",
-        "User-Agent": "azsdk-net-ResourceManager/1.4.0 (.NET Framework 4.8.9139.0; Microsoft Windows 10.0.22621 )",
-        "x-ms-client-request-id": "9d08cff6be88f7277afd48eff8032642",
->>>>>>> 96119cfc
         "x-ms-return-client-request-id": "true"
       },
       "RequestBody": {
@@ -121,16 +67,11 @@
         "Cache-Control": "no-cache",
         "Content-Length": "226",
         "Content-Type": "application/json; charset=utf-8",
-<<<<<<< HEAD
         "Date": "Thu, 06 Apr 2023 15:23:50 GMT",
-=======
-        "Date": "Mon, 17 Apr 2023 10:13:26 GMT",
->>>>>>> 96119cfc
         "Expires": "-1",
         "Pragma": "no-cache",
         "Strict-Transport-Security": "max-age=31536000; includeSubDomains",
         "X-Content-Type-Options": "nosniff",
-<<<<<<< HEAD
         "x-ms-correlation-request-id": "6d2d6133-b6c0-45ad-aad2-4044946d9a28",
         "x-ms-ratelimit-remaining-subscription-writes": "1183",
         "x-ms-request-id": "6d2d6133-b6c0-45ad-aad2-4044946d9a28",
@@ -139,16 +80,6 @@
       "ResponseBody": {
         "id": "/subscriptions/23587e98-b6ac-4328-a753-03bcd3c8e744/resourceGroups/dbaccount-2335",
         "name": "dbaccount-2335",
-=======
-        "x-ms-correlation-request-id": "59b58159-05c9-4594-8312-586fc2c9e990",
-        "x-ms-ratelimit-remaining-subscription-writes": "1199",
-        "x-ms-request-id": "59b58159-05c9-4594-8312-586fc2c9e990",
-        "x-ms-routing-request-id": "SOUTHEASTASIA:20230417T101326Z:59b58159-05c9-4594-8312-586fc2c9e990"
-      },
-      "ResponseBody": {
-        "id": "/subscriptions/db1ab6f0-4769-4b27-930e-01e2ef9c123c/resourceGroups/dbaccount-2166",
-        "name": "dbaccount-2166",
->>>>>>> 96119cfc
         "type": "Microsoft.Resources/resourceGroups",
         "location": "westus2",
         "properties": {
@@ -157,24 +88,14 @@
       }
     },
     {
-<<<<<<< HEAD
       "RequestUri": "https://management.azure.com/subscriptions/23587e98-b6ac-4328-a753-03bcd3c8e744/resourcegroups/dbaccount-2335?api-version=**",
-=======
-      "RequestUri": "https://management.azure.com/subscriptions/db1ab6f0-4769-4b27-930e-01e2ef9c123c/resourcegroups/dbaccount-2166?api-version=**",
->>>>>>> 96119cfc
       "RequestMethod": "GET",
       "RequestHeaders": {
         "Accept": "application/json",
         "Authorization": "Sanitized",
-<<<<<<< HEAD
         "traceparent": "00-3b494de1d14d01c1f4d38bb5d020b5f7-fa6aea15ed0ecb81-00",
         "User-Agent": "azsdk-net-ResourceManager/1.4.0 (.NET 7.0.4; Microsoft Windows 10.0.22621)",
         "x-ms-client-request-id": "43fcf97eaf255f94b558171ef3115caa",
-=======
-        "traceparent": "00-5a1ef28e0529294d9fd5b83b29f1c740-52632c6e16940b47-00",
-        "User-Agent": "azsdk-net-ResourceManager/1.4.0 (.NET Framework 4.8.9139.0; Microsoft Windows 10.0.22621 )",
-        "x-ms-client-request-id": "73fa80fdaf64a5b91a570df4d836d830",
->>>>>>> 96119cfc
         "x-ms-return-client-request-id": "true"
       },
       "RequestBody": null,
@@ -183,16 +104,11 @@
         "Cache-Control": "no-cache",
         "Content-Length": "226",
         "Content-Type": "application/json; charset=utf-8",
-<<<<<<< HEAD
         "Date": "Thu, 06 Apr 2023 15:23:50 GMT",
-=======
-        "Date": "Mon, 17 Apr 2023 10:13:26 GMT",
->>>>>>> 96119cfc
         "Expires": "-1",
         "Pragma": "no-cache",
         "Strict-Transport-Security": "max-age=31536000; includeSubDomains",
         "X-Content-Type-Options": "nosniff",
-<<<<<<< HEAD
         "x-ms-correlation-request-id": "9b3749e3-e57c-4b4d-a79d-8e81308ec5b6",
         "x-ms-ratelimit-remaining-subscription-reads": "11709",
         "x-ms-request-id": "9b3749e3-e57c-4b4d-a79d-8e81308ec5b6",
@@ -201,16 +117,6 @@
       "ResponseBody": {
         "id": "/subscriptions/23587e98-b6ac-4328-a753-03bcd3c8e744/resourceGroups/dbaccount-2335",
         "name": "dbaccount-2335",
-=======
-        "x-ms-correlation-request-id": "0ec3f49c-e894-4bdd-bfef-a544b76883e8",
-        "x-ms-ratelimit-remaining-subscription-reads": "11995",
-        "x-ms-request-id": "0ec3f49c-e894-4bdd-bfef-a544b76883e8",
-        "x-ms-routing-request-id": "SOUTHEASTASIA:20230417T101326Z:0ec3f49c-e894-4bdd-bfef-a544b76883e8"
-      },
-      "ResponseBody": {
-        "id": "/subscriptions/db1ab6f0-4769-4b27-930e-01e2ef9c123c/resourceGroups/dbaccount-2166",
-        "name": "dbaccount-2166",
->>>>>>> 96119cfc
         "type": "Microsoft.Resources/resourceGroups",
         "location": "westus2",
         "properties": {
@@ -219,26 +125,16 @@
       }
     },
     {
-<<<<<<< HEAD
       "RequestUri": "https://management.azure.com/subscriptions/23587e98-b6ac-4328-a753-03bcd3c8e744/resourceGroups/dbaccount-2335/providers/Microsoft.DocumentDB/databaseAccounts/dbaccount-3444?api-version=2022-11-15-preview",
-=======
-      "RequestUri": "https://management.azure.com/subscriptions/db1ab6f0-4769-4b27-930e-01e2ef9c123c/resourceGroups/dbaccount-2166/providers/Microsoft.DocumentDB/databaseAccounts/dbaccount-6813?api-version=2022-11-15",
->>>>>>> 96119cfc
       "RequestMethod": "PUT",
       "RequestHeaders": {
         "Accept": "application/json",
         "Authorization": "Sanitized",
         "Content-Length": "503",
         "Content-Type": "application/json",
-<<<<<<< HEAD
         "traceparent": "00-0f9248a4a18ffbf5cf41a4d61f81db5a-939dd3c08bc717cb-00",
         "User-Agent": "azsdk-net-ResourceManager.CosmosDB/1.3.0-alpha.20230405.1 (.NET 7.0.4; Microsoft Windows 10.0.22621)",
         "x-ms-client-request-id": "c788e7d3d47ba41e63c0f886ff0ab015",
-=======
-        "traceparent": "00-ed5ff4d69c19e140840c185c68b2a83d-fe014b0a6dd6fb4a-00",
-        "User-Agent": "azsdk-net-ResourceManager.CosmosDB/1.3.0-alpha.20230417.1 (.NET Framework 4.8.9139.0; Microsoft Windows 10.0.22621 )",
-        "x-ms-client-request-id": "e2aa4777f001b3763175012d9b088e49",
->>>>>>> 96119cfc
         "x-ms-return-client-request-id": "true"
       },
       "RequestBody": {
@@ -274,26 +170,16 @@
       },
       "StatusCode": 200,
       "ResponseHeaders": {
-<<<<<<< HEAD
         "Azure-AsyncOperation": "https://management.azure.com/subscriptions/23587e98-b6ac-4328-a753-03bcd3c8e744/providers/Microsoft.DocumentDB/locations/westus2/operationsStatus/f08ea2c6-5c6b-4e03-87be-1294c31a06df?api-version=2022-11-15-preview",
         "Cache-Control": "no-store, no-cache",
         "Content-Length": "2497",
         "Content-Type": "application/json",
         "Date": "Thu, 06 Apr 2023 15:23:55 GMT",
         "Location": "https://management.azure.com/subscriptions/23587e98-b6ac-4328-a753-03bcd3c8e744/resourceGroups/dbaccount-2335/providers/Microsoft.DocumentDB/databaseAccounts/dbaccount-3444/operationResults/f08ea2c6-5c6b-4e03-87be-1294c31a06df?api-version=2022-11-15-preview",
-=======
-        "Azure-AsyncOperation": "https://management.azure.com/subscriptions/db1ab6f0-4769-4b27-930e-01e2ef9c123c/providers/Microsoft.DocumentDB/locations/westus2/operationsStatus/e5ff4b99-abf3-47db-a6f5-dc8bdd5be2aa?api-version=2022-11-15",
-        "Cache-Control": "no-store, no-cache",
-        "Content-Length": "2382",
-        "Content-Type": "application/json",
-        "Date": "Mon, 17 Apr 2023 10:13:35 GMT",
-        "Location": "https://management.azure.com/subscriptions/db1ab6f0-4769-4b27-930e-01e2ef9c123c/resourceGroups/dbaccount-2166/providers/Microsoft.DocumentDB/databaseAccounts/dbaccount-6813/operationResults/e5ff4b99-abf3-47db-a6f5-dc8bdd5be2aa?api-version=2022-11-15",
->>>>>>> 96119cfc
-        "Pragma": "no-cache",
-        "Server": "Microsoft-HTTPAPI/2.0",
-        "Strict-Transport-Security": "max-age=31536000; includeSubDomains",
-        "X-Content-Type-Options": "nosniff",
-<<<<<<< HEAD
+        "Pragma": "no-cache",
+        "Server": "Microsoft-HTTPAPI/2.0",
+        "Strict-Transport-Security": "max-age=31536000; includeSubDomains",
+        "X-Content-Type-Options": "nosniff",
         "x-ms-correlation-request-id": "a9d52ff5-7043-425d-9936-6f77d032718e",
         "x-ms-gatewayversion": "version=2.14.0",
         "x-ms-ratelimit-remaining-subscription-writes": "1182",
@@ -303,17 +189,6 @@
       "ResponseBody": {
         "id": "/subscriptions/23587e98-b6ac-4328-a753-03bcd3c8e744/resourceGroups/dbaccount-2335/providers/Microsoft.DocumentDB/databaseAccounts/dbaccount-3444",
         "name": "dbaccount-3444",
-=======
-        "x-ms-correlation-request-id": "81cad2e4-bb12-4308-968b-078eb90c5ba9",
-        "x-ms-gatewayversion": "version=2.14.0",
-        "x-ms-ratelimit-remaining-subscription-writes": "1198",
-        "x-ms-request-id": "e5ff4b99-abf3-47db-a6f5-dc8bdd5be2aa",
-        "x-ms-routing-request-id": "SOUTHEASTASIA:20230417T101336Z:81cad2e4-bb12-4308-968b-078eb90c5ba9"
-      },
-      "ResponseBody": {
-        "id": "/subscriptions/db1ab6f0-4769-4b27-930e-01e2ef9c123c/resourceGroups/dbaccount-2166/providers/Microsoft.DocumentDB/databaseAccounts/dbaccount-6813",
-        "name": "dbaccount-6813",
->>>>>>> 96119cfc
         "location": "West US 2",
         "type": "Microsoft.DocumentDB/databaseAccounts",
         "kind": "MongoDB",
@@ -322,11 +197,7 @@
           "key2": "value2"
         },
         "systemData": {
-<<<<<<< HEAD
           "createdAt": "2023-04-06T15:23:53.1166703Z"
-=======
-          "createdAt": "2023-04-17T10:13:31.8488871Z"
->>>>>>> 96119cfc
         },
         "properties": {
           "provisioningState": "Creating",
@@ -343,14 +214,9 @@
           "analyticalStorageConfiguration": {
             "schemaType": "FullFidelity"
           },
-<<<<<<< HEAD
           "instanceId": "31378ca8-64bc-4fb5-bc07-54ccee7c5fc4",
           "databaseAccountOfferType": "Standard",
           "enableMaterializedViews": false,
-=======
-          "instanceId": "02220fa7-da61-421a-88b3-991c7ca44c92",
-          "databaseAccountOfferType": "Standard",
->>>>>>> 96119cfc
           "defaultIdentity": "",
           "networkAclBypass": "None",
           "disableLocalAuth": false,
@@ -368,11 +234,7 @@
           "configurationOverrides": {},
           "writeLocations": [
             {
-<<<<<<< HEAD
               "id": "dbaccount-3444-westus",
-=======
-              "id": "dbaccount-6813-westus",
->>>>>>> 96119cfc
               "locationName": "West US",
               "provisioningState": "Creating",
               "failoverPriority": 0,
@@ -381,11 +243,7 @@
           ],
           "readLocations": [
             {
-<<<<<<< HEAD
               "id": "dbaccount-3444-westus",
-=======
-              "id": "dbaccount-6813-westus",
->>>>>>> 96119cfc
               "locationName": "West US",
               "provisioningState": "Creating",
               "failoverPriority": 0,
@@ -394,11 +252,7 @@
           ],
           "locations": [
             {
-<<<<<<< HEAD
               "id": "dbaccount-3444-westus",
-=======
-              "id": "dbaccount-6813-westus",
->>>>>>> 96119cfc
               "locationName": "West US",
               "provisioningState": "Creating",
               "failoverPriority": 0,
@@ -407,11 +261,7 @@
           ],
           "failoverPolicies": [
             {
-<<<<<<< HEAD
               "id": "dbaccount-3444-westus",
-=======
-              "id": "dbaccount-6813-westus",
->>>>>>> 96119cfc
               "locationName": "West US",
               "failoverPriority": 0
             }
@@ -441,7 +291,6 @@
           },
           "keysMetadata": {
             "primaryMasterKey": {
-<<<<<<< HEAD
               "generationTime": "2023-04-06T15:23:53.1166703Z"
             },
             "secondaryMasterKey": {
@@ -452,18 +301,6 @@
             },
             "secondaryReadonlyMasterKey": {
               "generationTime": "2023-04-06T15:23:53.1166703Z"
-=======
-              "generationTime": "2023-04-17T10:13:31.8488871Z"
-            },
-            "secondaryMasterKey": {
-              "generationTime": "2023-04-17T10:13:31.8488871Z"
-            },
-            "primaryReadonlyMasterKey": {
-              "generationTime": "2023-04-17T10:13:31.8488871Z"
-            },
-            "secondaryReadonlyMasterKey": {
-              "generationTime": "2023-04-17T10:13:31.8488871Z"
->>>>>>> 96119cfc
             }
           }
         },
@@ -473,7 +310,6 @@
       }
     },
     {
-<<<<<<< HEAD
       "RequestUri": "https://management.azure.com/subscriptions/23587e98-b6ac-4328-a753-03bcd3c8e744/providers/Microsoft.DocumentDB/locations/westus2/operationsStatus/f08ea2c6-5c6b-4e03-87be-1294c31a06df?api-version=2022-11-15-preview",
       "RequestMethod": "GET",
       "RequestHeaders": {
@@ -481,52 +317,30 @@
         "traceparent": "00-0f9248a4a18ffbf5cf41a4d61f81db5a-5a6e55d198f9110a-00",
         "User-Agent": "azsdk-net-ResourceManager/1.4.0 (.NET 7.0.4; Microsoft Windows 10.0.22621)",
         "x-ms-client-request-id": "2924da1ce9372503dd9fc2ef9bd8b64e",
-=======
-      "RequestUri": "https://management.azure.com/subscriptions/db1ab6f0-4769-4b27-930e-01e2ef9c123c/providers/Microsoft.DocumentDB/locations/westus2/operationsStatus/e5ff4b99-abf3-47db-a6f5-dc8bdd5be2aa?api-version=2022-11-15",
-      "RequestMethod": "GET",
-      "RequestHeaders": {
-        "Authorization": "Sanitized",
-        "traceparent": "00-ed5ff4d69c19e140840c185c68b2a83d-9078dcb3a9d19840-00",
-        "User-Agent": "azsdk-net-ResourceManager/1.4.0 (.NET Framework 4.8.9139.0; Microsoft Windows 10.0.22621 )",
-        "x-ms-client-request-id": "bc81f2185f7b90fc83c03239b8777e4f",
->>>>>>> 96119cfc
-        "x-ms-return-client-request-id": "true"
-      },
-      "RequestBody": null,
-      "StatusCode": 200,
-      "ResponseHeaders": {
-        "Cache-Control": "no-store, no-cache",
-        "Content-Length": "21",
-        "Content-Type": "application/json",
-<<<<<<< HEAD
+        "x-ms-return-client-request-id": "true"
+      },
+      "RequestBody": null,
+      "StatusCode": 200,
+      "ResponseHeaders": {
+        "Cache-Control": "no-store, no-cache",
+        "Content-Length": "21",
+        "Content-Type": "application/json",
         "Date": "Thu, 06 Apr 2023 15:23:55 GMT",
-=======
-        "Date": "Mon, 17 Apr 2023 10:13:36 GMT",
->>>>>>> 96119cfc
-        "Pragma": "no-cache",
-        "Server": "Microsoft-HTTPAPI/2.0",
-        "Strict-Transport-Security": "max-age=31536000; includeSubDomains",
-        "X-Content-Type-Options": "nosniff",
-<<<<<<< HEAD
+        "Pragma": "no-cache",
+        "Server": "Microsoft-HTTPAPI/2.0",
+        "Strict-Transport-Security": "max-age=31536000; includeSubDomains",
+        "X-Content-Type-Options": "nosniff",
         "x-ms-correlation-request-id": "5f9e0b6c-bdb6-4423-b72e-ad4820460c32",
         "x-ms-gatewayversion": "version=2.14.0",
         "x-ms-ratelimit-remaining-subscription-reads": "11708",
         "x-ms-request-id": "5f9e0b6c-bdb6-4423-b72e-ad4820460c32",
         "x-ms-routing-request-id": "WESTCENTRALUS:20230406T152356Z:5f9e0b6c-bdb6-4423-b72e-ad4820460c32"
-=======
-        "x-ms-correlation-request-id": "44811f21-b589-499f-a5ca-1a7226833d3b",
-        "x-ms-gatewayversion": "version=2.14.0",
-        "x-ms-ratelimit-remaining-subscription-reads": "11994",
-        "x-ms-request-id": "44811f21-b589-499f-a5ca-1a7226833d3b",
-        "x-ms-routing-request-id": "SOUTHEASTASIA:20230417T101336Z:44811f21-b589-499f-a5ca-1a7226833d3b"
->>>>>>> 96119cfc
       },
       "ResponseBody": {
         "status": "Enqueued"
       }
     },
     {
-<<<<<<< HEAD
       "RequestUri": "https://management.azure.com/subscriptions/23587e98-b6ac-4328-a753-03bcd3c8e744/providers/Microsoft.DocumentDB/locations/westus2/operationsStatus/f08ea2c6-5c6b-4e03-87be-1294c31a06df?api-version=2022-11-15-preview",
       "RequestMethod": "GET",
       "RequestHeaders": {
@@ -534,52 +348,30 @@
         "traceparent": "00-0f9248a4a18ffbf5cf41a4d61f81db5a-eff4865722b82098-00",
         "User-Agent": "azsdk-net-ResourceManager/1.4.0 (.NET 7.0.4; Microsoft Windows 10.0.22621)",
         "x-ms-client-request-id": "b6a1086675216f34ae5ba2ea5d528e4c",
-=======
-      "RequestUri": "https://management.azure.com/subscriptions/db1ab6f0-4769-4b27-930e-01e2ef9c123c/providers/Microsoft.DocumentDB/locations/westus2/operationsStatus/e5ff4b99-abf3-47db-a6f5-dc8bdd5be2aa?api-version=2022-11-15",
-      "RequestMethod": "GET",
-      "RequestHeaders": {
-        "Authorization": "Sanitized",
-        "traceparent": "00-ed5ff4d69c19e140840c185c68b2a83d-a3da809b4b37ca4d-00",
-        "User-Agent": "azsdk-net-ResourceManager/1.4.0 (.NET Framework 4.8.9139.0; Microsoft Windows 10.0.22621 )",
-        "x-ms-client-request-id": "2d3daa7f2384080001947e7ebfc58012",
->>>>>>> 96119cfc
-        "x-ms-return-client-request-id": "true"
-      },
-      "RequestBody": null,
-      "StatusCode": 200,
-      "ResponseHeaders": {
-        "Cache-Control": "no-store, no-cache",
-        "Content-Length": "21",
-        "Content-Type": "application/json",
-<<<<<<< HEAD
+        "x-ms-return-client-request-id": "true"
+      },
+      "RequestBody": null,
+      "StatusCode": 200,
+      "ResponseHeaders": {
+        "Cache-Control": "no-store, no-cache",
+        "Content-Length": "21",
+        "Content-Type": "application/json",
         "Date": "Thu, 06 Apr 2023 15:23:56 GMT",
-=======
-        "Date": "Mon, 17 Apr 2023 10:13:37 GMT",
->>>>>>> 96119cfc
-        "Pragma": "no-cache",
-        "Server": "Microsoft-HTTPAPI/2.0",
-        "Strict-Transport-Security": "max-age=31536000; includeSubDomains",
-        "X-Content-Type-Options": "nosniff",
-<<<<<<< HEAD
+        "Pragma": "no-cache",
+        "Server": "Microsoft-HTTPAPI/2.0",
+        "Strict-Transport-Security": "max-age=31536000; includeSubDomains",
+        "X-Content-Type-Options": "nosniff",
         "x-ms-correlation-request-id": "a1dda160-3537-4e95-9621-f3192c2d220f",
         "x-ms-gatewayversion": "version=2.14.0",
         "x-ms-ratelimit-remaining-subscription-reads": "11707",
         "x-ms-request-id": "a1dda160-3537-4e95-9621-f3192c2d220f",
         "x-ms-routing-request-id": "WESTCENTRALUS:20230406T152357Z:a1dda160-3537-4e95-9621-f3192c2d220f"
-=======
-        "x-ms-correlation-request-id": "0b15448e-0d60-44ac-9c59-f9f40252feba",
-        "x-ms-gatewayversion": "version=2.14.0",
-        "x-ms-ratelimit-remaining-subscription-reads": "11993",
-        "x-ms-request-id": "0b15448e-0d60-44ac-9c59-f9f40252feba",
-        "x-ms-routing-request-id": "SOUTHEASTASIA:20230417T101337Z:0b15448e-0d60-44ac-9c59-f9f40252feba"
->>>>>>> 96119cfc
       },
       "ResponseBody": {
         "status": "Enqueued"
       }
     },
     {
-<<<<<<< HEAD
       "RequestUri": "https://management.azure.com/subscriptions/23587e98-b6ac-4328-a753-03bcd3c8e744/providers/Microsoft.DocumentDB/locations/westus2/operationsStatus/f08ea2c6-5c6b-4e03-87be-1294c31a06df?api-version=2022-11-15-preview",
       "RequestMethod": "GET",
       "RequestHeaders": {
@@ -587,52 +379,30 @@
         "traceparent": "00-0f9248a4a18ffbf5cf41a4d61f81db5a-4f56b5bbc4831a38-00",
         "User-Agent": "azsdk-net-ResourceManager/1.4.0 (.NET 7.0.4; Microsoft Windows 10.0.22621)",
         "x-ms-client-request-id": "256a8fd486e668de571657bda148924b",
-=======
-      "RequestUri": "https://management.azure.com/subscriptions/db1ab6f0-4769-4b27-930e-01e2ef9c123c/providers/Microsoft.DocumentDB/locations/westus2/operationsStatus/e5ff4b99-abf3-47db-a6f5-dc8bdd5be2aa?api-version=2022-11-15",
-      "RequestMethod": "GET",
-      "RequestHeaders": {
-        "Authorization": "Sanitized",
-        "traceparent": "00-ed5ff4d69c19e140840c185c68b2a83d-250c8c954eba1444-00",
-        "User-Agent": "azsdk-net-ResourceManager/1.4.0 (.NET Framework 4.8.9139.0; Microsoft Windows 10.0.22621 )",
-        "x-ms-client-request-id": "a814db32d1873bce0cc4883c3b0c5deb",
->>>>>>> 96119cfc
-        "x-ms-return-client-request-id": "true"
-      },
-      "RequestBody": null,
-      "StatusCode": 200,
-      "ResponseHeaders": {
-        "Cache-Control": "no-store, no-cache",
-        "Content-Length": "21",
-        "Content-Type": "application/json",
-<<<<<<< HEAD
+        "x-ms-return-client-request-id": "true"
+      },
+      "RequestBody": null,
+      "StatusCode": 200,
+      "ResponseHeaders": {
+        "Cache-Control": "no-store, no-cache",
+        "Content-Length": "21",
+        "Content-Type": "application/json",
         "Date": "Thu, 06 Apr 2023 15:23:57 GMT",
-=======
-        "Date": "Mon, 17 Apr 2023 10:13:38 GMT",
->>>>>>> 96119cfc
-        "Pragma": "no-cache",
-        "Server": "Microsoft-HTTPAPI/2.0",
-        "Strict-Transport-Security": "max-age=31536000; includeSubDomains",
-        "X-Content-Type-Options": "nosniff",
-<<<<<<< HEAD
+        "Pragma": "no-cache",
+        "Server": "Microsoft-HTTPAPI/2.0",
+        "Strict-Transport-Security": "max-age=31536000; includeSubDomains",
+        "X-Content-Type-Options": "nosniff",
         "x-ms-correlation-request-id": "8c1985ba-eaa8-4647-9ce0-9479fa3a47f3",
         "x-ms-gatewayversion": "version=2.14.0",
         "x-ms-ratelimit-remaining-subscription-reads": "11706",
         "x-ms-request-id": "8c1985ba-eaa8-4647-9ce0-9479fa3a47f3",
         "x-ms-routing-request-id": "WESTCENTRALUS:20230406T152358Z:8c1985ba-eaa8-4647-9ce0-9479fa3a47f3"
-=======
-        "x-ms-correlation-request-id": "84e8277b-cad9-421b-a5f6-a93eb35d33d6",
-        "x-ms-gatewayversion": "version=2.14.0",
-        "x-ms-ratelimit-remaining-subscription-reads": "11992",
-        "x-ms-request-id": "84e8277b-cad9-421b-a5f6-a93eb35d33d6",
-        "x-ms-routing-request-id": "SOUTHEASTASIA:20230417T101339Z:84e8277b-cad9-421b-a5f6-a93eb35d33d6"
->>>>>>> 96119cfc
       },
       "ResponseBody": {
         "status": "Enqueued"
       }
     },
     {
-<<<<<<< HEAD
       "RequestUri": "https://management.azure.com/subscriptions/23587e98-b6ac-4328-a753-03bcd3c8e744/providers/Microsoft.DocumentDB/locations/westus2/operationsStatus/f08ea2c6-5c6b-4e03-87be-1294c31a06df?api-version=2022-11-15-preview",
       "RequestMethod": "GET",
       "RequestHeaders": {
@@ -640,52 +410,30 @@
         "traceparent": "00-0f9248a4a18ffbf5cf41a4d61f81db5a-814c5380695de72a-00",
         "User-Agent": "azsdk-net-ResourceManager/1.4.0 (.NET 7.0.4; Microsoft Windows 10.0.22621)",
         "x-ms-client-request-id": "0c6429db3474a648a5b47bdb4618c78a",
-=======
-      "RequestUri": "https://management.azure.com/subscriptions/db1ab6f0-4769-4b27-930e-01e2ef9c123c/providers/Microsoft.DocumentDB/locations/westus2/operationsStatus/e5ff4b99-abf3-47db-a6f5-dc8bdd5be2aa?api-version=2022-11-15",
-      "RequestMethod": "GET",
-      "RequestHeaders": {
-        "Authorization": "Sanitized",
-        "traceparent": "00-ed5ff4d69c19e140840c185c68b2a83d-9f3c30b7e965b243-00",
-        "User-Agent": "azsdk-net-ResourceManager/1.4.0 (.NET Framework 4.8.9139.0; Microsoft Windows 10.0.22621 )",
-        "x-ms-client-request-id": "8830e10416e1f4a1f278bbe7e17ed1bd",
->>>>>>> 96119cfc
-        "x-ms-return-client-request-id": "true"
-      },
-      "RequestBody": null,
-      "StatusCode": 200,
-      "ResponseHeaders": {
-        "Cache-Control": "no-store, no-cache",
-        "Content-Length": "21",
-        "Content-Type": "application/json",
-<<<<<<< HEAD
+        "x-ms-return-client-request-id": "true"
+      },
+      "RequestBody": null,
+      "StatusCode": 200,
+      "ResponseHeaders": {
+        "Cache-Control": "no-store, no-cache",
+        "Content-Length": "21",
+        "Content-Type": "application/json",
         "Date": "Thu, 06 Apr 2023 15:23:58 GMT",
-=======
-        "Date": "Mon, 17 Apr 2023 10:13:39 GMT",
->>>>>>> 96119cfc
-        "Pragma": "no-cache",
-        "Server": "Microsoft-HTTPAPI/2.0",
-        "Strict-Transport-Security": "max-age=31536000; includeSubDomains",
-        "X-Content-Type-Options": "nosniff",
-<<<<<<< HEAD
+        "Pragma": "no-cache",
+        "Server": "Microsoft-HTTPAPI/2.0",
+        "Strict-Transport-Security": "max-age=31536000; includeSubDomains",
+        "X-Content-Type-Options": "nosniff",
         "x-ms-correlation-request-id": "d135c337-75ce-4631-9ea9-64a160f41eab",
         "x-ms-gatewayversion": "version=2.14.0",
         "x-ms-ratelimit-remaining-subscription-reads": "11705",
         "x-ms-request-id": "d135c337-75ce-4631-9ea9-64a160f41eab",
         "x-ms-routing-request-id": "WESTCENTRALUS:20230406T152359Z:d135c337-75ce-4631-9ea9-64a160f41eab"
-=======
-        "x-ms-correlation-request-id": "d532c61b-bacc-420a-85b7-ac9dcb756c4f",
-        "x-ms-gatewayversion": "version=2.14.0",
-        "x-ms-ratelimit-remaining-subscription-reads": "11991",
-        "x-ms-request-id": "d532c61b-bacc-420a-85b7-ac9dcb756c4f",
-        "x-ms-routing-request-id": "SOUTHEASTASIA:20230417T101340Z:d532c61b-bacc-420a-85b7-ac9dcb756c4f"
->>>>>>> 96119cfc
-      },
-      "ResponseBody": {
-        "status": "Dequeued"
-      }
-    },
-    {
-<<<<<<< HEAD
+      },
+      "ResponseBody": {
+        "status": "Dequeued"
+      }
+    },
+    {
       "RequestUri": "https://management.azure.com/subscriptions/23587e98-b6ac-4328-a753-03bcd3c8e744/providers/Microsoft.DocumentDB/locations/westus2/operationsStatus/f08ea2c6-5c6b-4e03-87be-1294c31a06df?api-version=2022-11-15-preview",
       "RequestMethod": "GET",
       "RequestHeaders": {
@@ -693,52 +441,30 @@
         "traceparent": "00-0f9248a4a18ffbf5cf41a4d61f81db5a-44135decb8d41dd4-00",
         "User-Agent": "azsdk-net-ResourceManager/1.4.0 (.NET 7.0.4; Microsoft Windows 10.0.22621)",
         "x-ms-client-request-id": "0b1b7611906de0672a395f0a1d77cd66",
-=======
-      "RequestUri": "https://management.azure.com/subscriptions/db1ab6f0-4769-4b27-930e-01e2ef9c123c/providers/Microsoft.DocumentDB/locations/westus2/operationsStatus/e5ff4b99-abf3-47db-a6f5-dc8bdd5be2aa?api-version=2022-11-15",
-      "RequestMethod": "GET",
-      "RequestHeaders": {
-        "Authorization": "Sanitized",
-        "traceparent": "00-ed5ff4d69c19e140840c185c68b2a83d-f85085e10946ab43-00",
-        "User-Agent": "azsdk-net-ResourceManager/1.4.0 (.NET Framework 4.8.9139.0; Microsoft Windows 10.0.22621 )",
-        "x-ms-client-request-id": "dc07203fd563aec8dc0220c09ac3cdf4",
->>>>>>> 96119cfc
-        "x-ms-return-client-request-id": "true"
-      },
-      "RequestBody": null,
-      "StatusCode": 200,
-      "ResponseHeaders": {
-        "Cache-Control": "no-store, no-cache",
-        "Content-Length": "21",
-        "Content-Type": "application/json",
-<<<<<<< HEAD
+        "x-ms-return-client-request-id": "true"
+      },
+      "RequestBody": null,
+      "StatusCode": 200,
+      "ResponseHeaders": {
+        "Cache-Control": "no-store, no-cache",
+        "Content-Length": "21",
+        "Content-Type": "application/json",
         "Date": "Thu, 06 Apr 2023 15:24:01 GMT",
-=======
-        "Date": "Mon, 17 Apr 2023 10:13:42 GMT",
->>>>>>> 96119cfc
-        "Pragma": "no-cache",
-        "Server": "Microsoft-HTTPAPI/2.0",
-        "Strict-Transport-Security": "max-age=31536000; includeSubDomains",
-        "X-Content-Type-Options": "nosniff",
-<<<<<<< HEAD
+        "Pragma": "no-cache",
+        "Server": "Microsoft-HTTPAPI/2.0",
+        "Strict-Transport-Security": "max-age=31536000; includeSubDomains",
+        "X-Content-Type-Options": "nosniff",
         "x-ms-correlation-request-id": "104260e3-98e7-43ea-9935-60de7a65b208",
         "x-ms-gatewayversion": "version=2.14.0",
         "x-ms-ratelimit-remaining-subscription-reads": "11704",
         "x-ms-request-id": "104260e3-98e7-43ea-9935-60de7a65b208",
         "x-ms-routing-request-id": "WESTCENTRALUS:20230406T152401Z:104260e3-98e7-43ea-9935-60de7a65b208"
-=======
-        "x-ms-correlation-request-id": "759e026d-1326-40a4-aad4-6df7d45dba97",
-        "x-ms-gatewayversion": "version=2.14.0",
-        "x-ms-ratelimit-remaining-subscription-reads": "11990",
-        "x-ms-request-id": "759e026d-1326-40a4-aad4-6df7d45dba97",
-        "x-ms-routing-request-id": "SOUTHEASTASIA:20230417T101342Z:759e026d-1326-40a4-aad4-6df7d45dba97"
->>>>>>> 96119cfc
-      },
-      "ResponseBody": {
-        "status": "Dequeued"
-      }
-    },
-    {
-<<<<<<< HEAD
+      },
+      "ResponseBody": {
+        "status": "Dequeued"
+      }
+    },
+    {
       "RequestUri": "https://management.azure.com/subscriptions/23587e98-b6ac-4328-a753-03bcd3c8e744/providers/Microsoft.DocumentDB/locations/westus2/operationsStatus/f08ea2c6-5c6b-4e03-87be-1294c31a06df?api-version=2022-11-15-preview",
       "RequestMethod": "GET",
       "RequestHeaders": {
@@ -746,52 +472,30 @@
         "traceparent": "00-0f9248a4a18ffbf5cf41a4d61f81db5a-1ac0fb00cd6a86f6-00",
         "User-Agent": "azsdk-net-ResourceManager/1.4.0 (.NET 7.0.4; Microsoft Windows 10.0.22621)",
         "x-ms-client-request-id": "340f56c981ed9fd747c47f320b02213e",
-=======
-      "RequestUri": "https://management.azure.com/subscriptions/db1ab6f0-4769-4b27-930e-01e2ef9c123c/providers/Microsoft.DocumentDB/locations/westus2/operationsStatus/e5ff4b99-abf3-47db-a6f5-dc8bdd5be2aa?api-version=2022-11-15",
-      "RequestMethod": "GET",
-      "RequestHeaders": {
-        "Authorization": "Sanitized",
-        "traceparent": "00-ed5ff4d69c19e140840c185c68b2a83d-ff7debe58b11f544-00",
-        "User-Agent": "azsdk-net-ResourceManager/1.4.0 (.NET Framework 4.8.9139.0; Microsoft Windows 10.0.22621 )",
-        "x-ms-client-request-id": "dd799337f7951b313a1fb60e16e65a8e",
->>>>>>> 96119cfc
-        "x-ms-return-client-request-id": "true"
-      },
-      "RequestBody": null,
-      "StatusCode": 200,
-      "ResponseHeaders": {
-        "Cache-Control": "no-store, no-cache",
-        "Content-Length": "21",
-        "Content-Type": "application/json",
-<<<<<<< HEAD
+        "x-ms-return-client-request-id": "true"
+      },
+      "RequestBody": null,
+      "StatusCode": 200,
+      "ResponseHeaders": {
+        "Cache-Control": "no-store, no-cache",
+        "Content-Length": "21",
+        "Content-Type": "application/json",
         "Date": "Thu, 06 Apr 2023 15:24:05 GMT",
-=======
-        "Date": "Mon, 17 Apr 2023 10:13:46 GMT",
->>>>>>> 96119cfc
-        "Pragma": "no-cache",
-        "Server": "Microsoft-HTTPAPI/2.0",
-        "Strict-Transport-Security": "max-age=31536000; includeSubDomains",
-        "X-Content-Type-Options": "nosniff",
-<<<<<<< HEAD
+        "Pragma": "no-cache",
+        "Server": "Microsoft-HTTPAPI/2.0",
+        "Strict-Transport-Security": "max-age=31536000; includeSubDomains",
+        "X-Content-Type-Options": "nosniff",
         "x-ms-correlation-request-id": "ed9a5619-186f-4659-83f3-d73e7d798808",
         "x-ms-gatewayversion": "version=2.14.0",
         "x-ms-ratelimit-remaining-subscription-reads": "11703",
         "x-ms-request-id": "ed9a5619-186f-4659-83f3-d73e7d798808",
         "x-ms-routing-request-id": "WESTCENTRALUS:20230406T152405Z:ed9a5619-186f-4659-83f3-d73e7d798808"
-=======
-        "x-ms-correlation-request-id": "bf0eeaa9-584a-4021-83f6-0374dd20f46b",
-        "x-ms-gatewayversion": "version=2.14.0",
-        "x-ms-ratelimit-remaining-subscription-reads": "11989",
-        "x-ms-request-id": "bf0eeaa9-584a-4021-83f6-0374dd20f46b",
-        "x-ms-routing-request-id": "SOUTHEASTASIA:20230417T101346Z:bf0eeaa9-584a-4021-83f6-0374dd20f46b"
->>>>>>> 96119cfc
-      },
-      "ResponseBody": {
-        "status": "Dequeued"
-      }
-    },
-    {
-<<<<<<< HEAD
+      },
+      "ResponseBody": {
+        "status": "Dequeued"
+      }
+    },
+    {
       "RequestUri": "https://management.azure.com/subscriptions/23587e98-b6ac-4328-a753-03bcd3c8e744/providers/Microsoft.DocumentDB/locations/westus2/operationsStatus/f08ea2c6-5c6b-4e03-87be-1294c31a06df?api-version=2022-11-15-preview",
       "RequestMethod": "GET",
       "RequestHeaders": {
@@ -799,52 +503,30 @@
         "traceparent": "00-0f9248a4a18ffbf5cf41a4d61f81db5a-33861284f8358e41-00",
         "User-Agent": "azsdk-net-ResourceManager/1.4.0 (.NET 7.0.4; Microsoft Windows 10.0.22621)",
         "x-ms-client-request-id": "2babcc4f862d4addc184e23bd43d882e",
-=======
-      "RequestUri": "https://management.azure.com/subscriptions/db1ab6f0-4769-4b27-930e-01e2ef9c123c/providers/Microsoft.DocumentDB/locations/westus2/operationsStatus/e5ff4b99-abf3-47db-a6f5-dc8bdd5be2aa?api-version=2022-11-15",
-      "RequestMethod": "GET",
-      "RequestHeaders": {
-        "Authorization": "Sanitized",
-        "traceparent": "00-ed5ff4d69c19e140840c185c68b2a83d-e1037f9296a6244d-00",
-        "User-Agent": "azsdk-net-ResourceManager/1.4.0 (.NET Framework 4.8.9139.0; Microsoft Windows 10.0.22621 )",
-        "x-ms-client-request-id": "1afccbf380042f881982acdef6e15a2e",
->>>>>>> 96119cfc
-        "x-ms-return-client-request-id": "true"
-      },
-      "RequestBody": null,
-      "StatusCode": 200,
-      "ResponseHeaders": {
-        "Cache-Control": "no-store, no-cache",
-        "Content-Length": "21",
-        "Content-Type": "application/json",
-<<<<<<< HEAD
+        "x-ms-return-client-request-id": "true"
+      },
+      "RequestBody": null,
+      "StatusCode": 200,
+      "ResponseHeaders": {
+        "Cache-Control": "no-store, no-cache",
+        "Content-Length": "21",
+        "Content-Type": "application/json",
         "Date": "Thu, 06 Apr 2023 15:24:13 GMT",
-=======
-        "Date": "Mon, 17 Apr 2023 10:13:54 GMT",
->>>>>>> 96119cfc
-        "Pragma": "no-cache",
-        "Server": "Microsoft-HTTPAPI/2.0",
-        "Strict-Transport-Security": "max-age=31536000; includeSubDomains",
-        "X-Content-Type-Options": "nosniff",
-<<<<<<< HEAD
+        "Pragma": "no-cache",
+        "Server": "Microsoft-HTTPAPI/2.0",
+        "Strict-Transport-Security": "max-age=31536000; includeSubDomains",
+        "X-Content-Type-Options": "nosniff",
         "x-ms-correlation-request-id": "f903701e-0081-43e2-9fd3-0fc00c20893b",
         "x-ms-gatewayversion": "version=2.14.0",
         "x-ms-ratelimit-remaining-subscription-reads": "11702",
         "x-ms-request-id": "f903701e-0081-43e2-9fd3-0fc00c20893b",
         "x-ms-routing-request-id": "WESTCENTRALUS:20230406T152413Z:f903701e-0081-43e2-9fd3-0fc00c20893b"
-=======
-        "x-ms-correlation-request-id": "5331da23-26d1-4341-922f-8e4f9543c5b6",
-        "x-ms-gatewayversion": "version=2.14.0",
-        "x-ms-ratelimit-remaining-subscription-reads": "11988",
-        "x-ms-request-id": "5331da23-26d1-4341-922f-8e4f9543c5b6",
-        "x-ms-routing-request-id": "SOUTHEASTASIA:20230417T101355Z:5331da23-26d1-4341-922f-8e4f9543c5b6"
->>>>>>> 96119cfc
-      },
-      "ResponseBody": {
-        "status": "Dequeued"
-      }
-    },
-    {
-<<<<<<< HEAD
+      },
+      "ResponseBody": {
+        "status": "Dequeued"
+      }
+    },
+    {
       "RequestUri": "https://management.azure.com/subscriptions/23587e98-b6ac-4328-a753-03bcd3c8e744/providers/Microsoft.DocumentDB/locations/westus2/operationsStatus/f08ea2c6-5c6b-4e03-87be-1294c31a06df?api-version=2022-11-15-preview",
       "RequestMethod": "GET",
       "RequestHeaders": {
@@ -852,52 +534,30 @@
         "traceparent": "00-0f9248a4a18ffbf5cf41a4d61f81db5a-c89522d846967c12-00",
         "User-Agent": "azsdk-net-ResourceManager/1.4.0 (.NET 7.0.4; Microsoft Windows 10.0.22621)",
         "x-ms-client-request-id": "f01214e69309909c9e7bc4a91134d427",
-=======
-      "RequestUri": "https://management.azure.com/subscriptions/db1ab6f0-4769-4b27-930e-01e2ef9c123c/providers/Microsoft.DocumentDB/locations/westus2/operationsStatus/e5ff4b99-abf3-47db-a6f5-dc8bdd5be2aa?api-version=2022-11-15",
-      "RequestMethod": "GET",
-      "RequestHeaders": {
-        "Authorization": "Sanitized",
-        "traceparent": "00-ed5ff4d69c19e140840c185c68b2a83d-e7ec5c8a81aff44c-00",
-        "User-Agent": "azsdk-net-ResourceManager/1.4.0 (.NET Framework 4.8.9139.0; Microsoft Windows 10.0.22621 )",
-        "x-ms-client-request-id": "4dafc6aaf3054828efeba2431eb998f5",
->>>>>>> 96119cfc
-        "x-ms-return-client-request-id": "true"
-      },
-      "RequestBody": null,
-      "StatusCode": 200,
-      "ResponseHeaders": {
-        "Cache-Control": "no-store, no-cache",
-        "Content-Length": "21",
-        "Content-Type": "application/json",
-<<<<<<< HEAD
+        "x-ms-return-client-request-id": "true"
+      },
+      "RequestBody": null,
+      "StatusCode": 200,
+      "ResponseHeaders": {
+        "Cache-Control": "no-store, no-cache",
+        "Content-Length": "21",
+        "Content-Type": "application/json",
         "Date": "Thu, 06 Apr 2023 15:24:29 GMT",
-=======
-        "Date": "Mon, 17 Apr 2023 10:14:10 GMT",
->>>>>>> 96119cfc
-        "Pragma": "no-cache",
-        "Server": "Microsoft-HTTPAPI/2.0",
-        "Strict-Transport-Security": "max-age=31536000; includeSubDomains",
-        "X-Content-Type-Options": "nosniff",
-<<<<<<< HEAD
+        "Pragma": "no-cache",
+        "Server": "Microsoft-HTTPAPI/2.0",
+        "Strict-Transport-Security": "max-age=31536000; includeSubDomains",
+        "X-Content-Type-Options": "nosniff",
         "x-ms-correlation-request-id": "52a65cd9-0950-49aa-9e95-311c2f4b1388",
         "x-ms-gatewayversion": "version=2.14.0",
         "x-ms-ratelimit-remaining-subscription-reads": "11701",
         "x-ms-request-id": "52a65cd9-0950-49aa-9e95-311c2f4b1388",
         "x-ms-routing-request-id": "WESTCENTRALUS:20230406T152430Z:52a65cd9-0950-49aa-9e95-311c2f4b1388"
-=======
-        "x-ms-correlation-request-id": "2c5271c8-0c2f-4923-b51d-92e94dcc4379",
-        "x-ms-gatewayversion": "version=2.14.0",
-        "x-ms-ratelimit-remaining-subscription-reads": "11987",
-        "x-ms-request-id": "2c5271c8-0c2f-4923-b51d-92e94dcc4379",
-        "x-ms-routing-request-id": "SOUTHEASTASIA:20230417T101411Z:2c5271c8-0c2f-4923-b51d-92e94dcc4379"
->>>>>>> 96119cfc
-      },
-      "ResponseBody": {
-        "status": "Dequeued"
-      }
-    },
-    {
-<<<<<<< HEAD
+      },
+      "ResponseBody": {
+        "status": "Dequeued"
+      }
+    },
+    {
       "RequestUri": "https://management.azure.com/subscriptions/23587e98-b6ac-4328-a753-03bcd3c8e744/providers/Microsoft.DocumentDB/locations/westus2/operationsStatus/f08ea2c6-5c6b-4e03-87be-1294c31a06df?api-version=2022-11-15-preview",
       "RequestMethod": "GET",
       "RequestHeaders": {
@@ -905,52 +565,30 @@
         "traceparent": "00-0f9248a4a18ffbf5cf41a4d61f81db5a-e13139353e69fdd6-00",
         "User-Agent": "azsdk-net-ResourceManager/1.4.0 (.NET 7.0.4; Microsoft Windows 10.0.22621)",
         "x-ms-client-request-id": "50bb2118a2cb423978c472699e9bca09",
-=======
-      "RequestUri": "https://management.azure.com/subscriptions/db1ab6f0-4769-4b27-930e-01e2ef9c123c/providers/Microsoft.DocumentDB/locations/westus2/operationsStatus/e5ff4b99-abf3-47db-a6f5-dc8bdd5be2aa?api-version=2022-11-15",
-      "RequestMethod": "GET",
-      "RequestHeaders": {
-        "Authorization": "Sanitized",
-        "traceparent": "00-ed5ff4d69c19e140840c185c68b2a83d-1afca338fd3d2e44-00",
-        "User-Agent": "azsdk-net-ResourceManager/1.4.0 (.NET Framework 4.8.9139.0; Microsoft Windows 10.0.22621 )",
-        "x-ms-client-request-id": "cfcd92a8b2c7b7ef0b4ac4124a522559",
->>>>>>> 96119cfc
-        "x-ms-return-client-request-id": "true"
-      },
-      "RequestBody": null,
-      "StatusCode": 200,
-      "ResponseHeaders": {
-        "Cache-Control": "no-store, no-cache",
-        "Content-Length": "21",
-        "Content-Type": "application/json",
-<<<<<<< HEAD
+        "x-ms-return-client-request-id": "true"
+      },
+      "RequestBody": null,
+      "StatusCode": 200,
+      "ResponseHeaders": {
+        "Cache-Control": "no-store, no-cache",
+        "Content-Length": "21",
+        "Content-Type": "application/json",
         "Date": "Thu, 06 Apr 2023 15:25:01 GMT",
-=======
-        "Date": "Mon, 17 Apr 2023 10:14:43 GMT",
->>>>>>> 96119cfc
-        "Pragma": "no-cache",
-        "Server": "Microsoft-HTTPAPI/2.0",
-        "Strict-Transport-Security": "max-age=31536000; includeSubDomains",
-        "X-Content-Type-Options": "nosniff",
-<<<<<<< HEAD
+        "Pragma": "no-cache",
+        "Server": "Microsoft-HTTPAPI/2.0",
+        "Strict-Transport-Security": "max-age=31536000; includeSubDomains",
+        "X-Content-Type-Options": "nosniff",
         "x-ms-correlation-request-id": "ea87daee-36cc-4248-b1fc-3d0781f51060",
         "x-ms-gatewayversion": "version=2.14.0",
         "x-ms-ratelimit-remaining-subscription-reads": "11709",
         "x-ms-request-id": "ea87daee-36cc-4248-b1fc-3d0781f51060",
         "x-ms-routing-request-id": "WESTCENTRALUS:20230406T152502Z:ea87daee-36cc-4248-b1fc-3d0781f51060"
-=======
-        "x-ms-correlation-request-id": "a6e9a71e-39c3-489e-ab4b-2ad6a8cea5b1",
-        "x-ms-gatewayversion": "version=2.14.0",
-        "x-ms-ratelimit-remaining-subscription-reads": "11986",
-        "x-ms-request-id": "a6e9a71e-39c3-489e-ab4b-2ad6a8cea5b1",
-        "x-ms-routing-request-id": "SOUTHEASTASIA:20230417T101443Z:a6e9a71e-39c3-489e-ab4b-2ad6a8cea5b1"
->>>>>>> 96119cfc
-      },
-      "ResponseBody": {
-        "status": "Dequeued"
-      }
-    },
-    {
-<<<<<<< HEAD
+      },
+      "ResponseBody": {
+        "status": "Dequeued"
+      }
+    },
+    {
       "RequestUri": "https://management.azure.com/subscriptions/23587e98-b6ac-4328-a753-03bcd3c8e744/providers/Microsoft.DocumentDB/locations/westus2/operationsStatus/f08ea2c6-5c6b-4e03-87be-1294c31a06df?api-version=2022-11-15-preview",
       "RequestMethod": "GET",
       "RequestHeaders": {
@@ -958,52 +596,30 @@
         "traceparent": "00-0f9248a4a18ffbf5cf41a4d61f81db5a-801ca9d3c1cd8eab-00",
         "User-Agent": "azsdk-net-ResourceManager/1.4.0 (.NET 7.0.4; Microsoft Windows 10.0.22621)",
         "x-ms-client-request-id": "f64c513b30f0bb35301b8cb1c234398c",
-=======
-      "RequestUri": "https://management.azure.com/subscriptions/db1ab6f0-4769-4b27-930e-01e2ef9c123c/providers/Microsoft.DocumentDB/locations/westus2/operationsStatus/e5ff4b99-abf3-47db-a6f5-dc8bdd5be2aa?api-version=2022-11-15",
-      "RequestMethod": "GET",
-      "RequestHeaders": {
-        "Authorization": "Sanitized",
-        "traceparent": "00-ed5ff4d69c19e140840c185c68b2a83d-bd96a507b0809345-00",
-        "User-Agent": "azsdk-net-ResourceManager/1.4.0 (.NET Framework 4.8.9139.0; Microsoft Windows 10.0.22621 )",
-        "x-ms-client-request-id": "4f6487c50c37ff89a2b42b18dd441060",
->>>>>>> 96119cfc
-        "x-ms-return-client-request-id": "true"
-      },
-      "RequestBody": null,
-      "StatusCode": 200,
-      "ResponseHeaders": {
-        "Cache-Control": "no-store, no-cache",
-        "Content-Length": "21",
-        "Content-Type": "application/json",
-<<<<<<< HEAD
+        "x-ms-return-client-request-id": "true"
+      },
+      "RequestBody": null,
+      "StatusCode": 200,
+      "ResponseHeaders": {
+        "Cache-Control": "no-store, no-cache",
+        "Content-Length": "21",
+        "Content-Type": "application/json",
         "Date": "Thu, 06 Apr 2023 15:25:34 GMT",
-=======
-        "Date": "Mon, 17 Apr 2023 10:15:15 GMT",
->>>>>>> 96119cfc
-        "Pragma": "no-cache",
-        "Server": "Microsoft-HTTPAPI/2.0",
-        "Strict-Transport-Security": "max-age=31536000; includeSubDomains",
-        "X-Content-Type-Options": "nosniff",
-<<<<<<< HEAD
+        "Pragma": "no-cache",
+        "Server": "Microsoft-HTTPAPI/2.0",
+        "Strict-Transport-Security": "max-age=31536000; includeSubDomains",
+        "X-Content-Type-Options": "nosniff",
         "x-ms-correlation-request-id": "d3dff7f9-e912-483d-a251-23ebe3c8745b",
         "x-ms-gatewayversion": "version=2.14.0",
         "x-ms-ratelimit-remaining-subscription-reads": "11708",
         "x-ms-request-id": "d3dff7f9-e912-483d-a251-23ebe3c8745b",
         "x-ms-routing-request-id": "WESTCENTRALUS:20230406T152534Z:d3dff7f9-e912-483d-a251-23ebe3c8745b"
-=======
-        "x-ms-correlation-request-id": "70a85ca8-231f-4bd5-9867-3845e3dfddea",
-        "x-ms-gatewayversion": "version=2.14.0",
-        "x-ms-ratelimit-remaining-subscription-reads": "11985",
-        "x-ms-request-id": "70a85ca8-231f-4bd5-9867-3845e3dfddea",
-        "x-ms-routing-request-id": "SOUTHEASTASIA:20230417T101516Z:70a85ca8-231f-4bd5-9867-3845e3dfddea"
->>>>>>> 96119cfc
-      },
-      "ResponseBody": {
-        "status": "Dequeued"
-      }
-    },
-    {
-<<<<<<< HEAD
+      },
+      "ResponseBody": {
+        "status": "Dequeued"
+      }
+    },
+    {
       "RequestUri": "https://management.azure.com/subscriptions/23587e98-b6ac-4328-a753-03bcd3c8e744/providers/Microsoft.DocumentDB/locations/westus2/operationsStatus/f08ea2c6-5c6b-4e03-87be-1294c31a06df?api-version=2022-11-15-preview",
       "RequestMethod": "GET",
       "RequestHeaders": {
@@ -1011,52 +627,30 @@
         "traceparent": "00-0f9248a4a18ffbf5cf41a4d61f81db5a-415f031f720b2135-00",
         "User-Agent": "azsdk-net-ResourceManager/1.4.0 (.NET 7.0.4; Microsoft Windows 10.0.22621)",
         "x-ms-client-request-id": "b323bbb037824462dbcf78452033f103",
-=======
-      "RequestUri": "https://management.azure.com/subscriptions/db1ab6f0-4769-4b27-930e-01e2ef9c123c/providers/Microsoft.DocumentDB/locations/westus2/operationsStatus/e5ff4b99-abf3-47db-a6f5-dc8bdd5be2aa?api-version=2022-11-15",
-      "RequestMethod": "GET",
-      "RequestHeaders": {
-        "Authorization": "Sanitized",
-        "traceparent": "00-ed5ff4d69c19e140840c185c68b2a83d-4a2d76deab939247-00",
-        "User-Agent": "azsdk-net-ResourceManager/1.4.0 (.NET Framework 4.8.9139.0; Microsoft Windows 10.0.22621 )",
-        "x-ms-client-request-id": "6336b7ea8a14f767d7f842bb2f16fd9c",
->>>>>>> 96119cfc
-        "x-ms-return-client-request-id": "true"
-      },
-      "RequestBody": null,
-      "StatusCode": 200,
-      "ResponseHeaders": {
-        "Cache-Control": "no-store, no-cache",
-        "Content-Length": "21",
-        "Content-Type": "application/json",
-<<<<<<< HEAD
+        "x-ms-return-client-request-id": "true"
+      },
+      "RequestBody": null,
+      "StatusCode": 200,
+      "ResponseHeaders": {
+        "Cache-Control": "no-store, no-cache",
+        "Content-Length": "21",
+        "Content-Type": "application/json",
         "Date": "Thu, 06 Apr 2023 15:26:06 GMT",
-=======
-        "Date": "Mon, 17 Apr 2023 10:15:47 GMT",
->>>>>>> 96119cfc
-        "Pragma": "no-cache",
-        "Server": "Microsoft-HTTPAPI/2.0",
-        "Strict-Transport-Security": "max-age=31536000; includeSubDomains",
-        "X-Content-Type-Options": "nosniff",
-<<<<<<< HEAD
+        "Pragma": "no-cache",
+        "Server": "Microsoft-HTTPAPI/2.0",
+        "Strict-Transport-Security": "max-age=31536000; includeSubDomains",
+        "X-Content-Type-Options": "nosniff",
         "x-ms-correlation-request-id": "2f3042ce-45ac-4da9-ba24-a1196b7d50db",
         "x-ms-gatewayversion": "version=2.14.0",
         "x-ms-ratelimit-remaining-subscription-reads": "11707",
         "x-ms-request-id": "2f3042ce-45ac-4da9-ba24-a1196b7d50db",
         "x-ms-routing-request-id": "WESTCENTRALUS:20230406T152606Z:2f3042ce-45ac-4da9-ba24-a1196b7d50db"
-=======
-        "x-ms-correlation-request-id": "b73e5109-d6e8-40a9-a861-3503bd37bdaf",
-        "x-ms-gatewayversion": "version=2.14.0",
-        "x-ms-ratelimit-remaining-subscription-reads": "11984",
-        "x-ms-request-id": "b73e5109-d6e8-40a9-a861-3503bd37bdaf",
-        "x-ms-routing-request-id": "SOUTHEASTASIA:20230417T101548Z:b73e5109-d6e8-40a9-a861-3503bd37bdaf"
->>>>>>> 96119cfc
-      },
-      "ResponseBody": {
-        "status": "Dequeued"
-      }
-    },
-    {
-<<<<<<< HEAD
+      },
+      "ResponseBody": {
+        "status": "Dequeued"
+      }
+    },
+    {
       "RequestUri": "https://management.azure.com/subscriptions/23587e98-b6ac-4328-a753-03bcd3c8e744/providers/Microsoft.DocumentDB/locations/westus2/operationsStatus/f08ea2c6-5c6b-4e03-87be-1294c31a06df?api-version=2022-11-15-preview",
       "RequestMethod": "GET",
       "RequestHeaders": {
@@ -1064,52 +658,30 @@
         "traceparent": "00-0f9248a4a18ffbf5cf41a4d61f81db5a-b70babbe80887eac-00",
         "User-Agent": "azsdk-net-ResourceManager/1.4.0 (.NET 7.0.4; Microsoft Windows 10.0.22621)",
         "x-ms-client-request-id": "bf6dbab0dee8e737ecff20af15878043",
-=======
-      "RequestUri": "https://management.azure.com/subscriptions/db1ab6f0-4769-4b27-930e-01e2ef9c123c/providers/Microsoft.DocumentDB/locations/westus2/operationsStatus/e5ff4b99-abf3-47db-a6f5-dc8bdd5be2aa?api-version=2022-11-15",
-      "RequestMethod": "GET",
-      "RequestHeaders": {
-        "Authorization": "Sanitized",
-        "traceparent": "00-ed5ff4d69c19e140840c185c68b2a83d-63b41c0cef5ab64d-00",
-        "User-Agent": "azsdk-net-ResourceManager/1.4.0 (.NET Framework 4.8.9139.0; Microsoft Windows 10.0.22621 )",
-        "x-ms-client-request-id": "977d48c649549bbe09cd2c1287d7d9c6",
->>>>>>> 96119cfc
-        "x-ms-return-client-request-id": "true"
-      },
-      "RequestBody": null,
-      "StatusCode": 200,
-      "ResponseHeaders": {
-        "Cache-Control": "no-store, no-cache",
-        "Content-Length": "21",
-        "Content-Type": "application/json",
-<<<<<<< HEAD
+        "x-ms-return-client-request-id": "true"
+      },
+      "RequestBody": null,
+      "StatusCode": 200,
+      "ResponseHeaders": {
+        "Cache-Control": "no-store, no-cache",
+        "Content-Length": "21",
+        "Content-Type": "application/json",
         "Date": "Thu, 06 Apr 2023 15:26:38 GMT",
-=======
-        "Date": "Mon, 17 Apr 2023 10:16:19 GMT",
->>>>>>> 96119cfc
-        "Pragma": "no-cache",
-        "Server": "Microsoft-HTTPAPI/2.0",
-        "Strict-Transport-Security": "max-age=31536000; includeSubDomains",
-        "X-Content-Type-Options": "nosniff",
-<<<<<<< HEAD
+        "Pragma": "no-cache",
+        "Server": "Microsoft-HTTPAPI/2.0",
+        "Strict-Transport-Security": "max-age=31536000; includeSubDomains",
+        "X-Content-Type-Options": "nosniff",
         "x-ms-correlation-request-id": "4c199491-8ea9-4411-8b7c-2615b50472b9",
         "x-ms-gatewayversion": "version=2.14.0",
         "x-ms-ratelimit-remaining-subscription-reads": "11706",
         "x-ms-request-id": "4c199491-8ea9-4411-8b7c-2615b50472b9",
         "x-ms-routing-request-id": "WESTCENTRALUS:20230406T152638Z:4c199491-8ea9-4411-8b7c-2615b50472b9"
-=======
-        "x-ms-correlation-request-id": "c1b90725-ea03-4998-85e3-a9a19c7c3657",
-        "x-ms-gatewayversion": "version=2.14.0",
-        "x-ms-ratelimit-remaining-subscription-reads": "11983",
-        "x-ms-request-id": "c1b90725-ea03-4998-85e3-a9a19c7c3657",
-        "x-ms-routing-request-id": "SOUTHEASTASIA:20230417T101620Z:c1b90725-ea03-4998-85e3-a9a19c7c3657"
->>>>>>> 96119cfc
-      },
-      "ResponseBody": {
-        "status": "Dequeued"
-      }
-    },
-    {
-<<<<<<< HEAD
+      },
+      "ResponseBody": {
+        "status": "Dequeued"
+      }
+    },
+    {
       "RequestUri": "https://management.azure.com/subscriptions/23587e98-b6ac-4328-a753-03bcd3c8e744/providers/Microsoft.DocumentDB/locations/westus2/operationsStatus/f08ea2c6-5c6b-4e03-87be-1294c31a06df?api-version=2022-11-15-preview",
       "RequestMethod": "GET",
       "RequestHeaders": {
@@ -1117,52 +689,30 @@
         "traceparent": "00-0f9248a4a18ffbf5cf41a4d61f81db5a-8a49a7f82829832e-00",
         "User-Agent": "azsdk-net-ResourceManager/1.4.0 (.NET 7.0.4; Microsoft Windows 10.0.22621)",
         "x-ms-client-request-id": "e2b8e58b17780387ef081a20b8f09bfc",
-=======
-      "RequestUri": "https://management.azure.com/subscriptions/db1ab6f0-4769-4b27-930e-01e2ef9c123c/providers/Microsoft.DocumentDB/locations/westus2/operationsStatus/e5ff4b99-abf3-47db-a6f5-dc8bdd5be2aa?api-version=2022-11-15",
-      "RequestMethod": "GET",
-      "RequestHeaders": {
-        "Authorization": "Sanitized",
-        "traceparent": "00-ed5ff4d69c19e140840c185c68b2a83d-857a686fa01d1a43-00",
-        "User-Agent": "azsdk-net-ResourceManager/1.4.0 (.NET Framework 4.8.9139.0; Microsoft Windows 10.0.22621 )",
-        "x-ms-client-request-id": "93286339c11b3b45206c783ecaced08c",
->>>>>>> 96119cfc
-        "x-ms-return-client-request-id": "true"
-      },
-      "RequestBody": null,
-      "StatusCode": 200,
-      "ResponseHeaders": {
-        "Cache-Control": "no-store, no-cache",
-        "Content-Length": "21",
-        "Content-Type": "application/json",
-<<<<<<< HEAD
+        "x-ms-return-client-request-id": "true"
+      },
+      "RequestBody": null,
+      "StatusCode": 200,
+      "ResponseHeaders": {
+        "Cache-Control": "no-store, no-cache",
+        "Content-Length": "21",
+        "Content-Type": "application/json",
         "Date": "Thu, 06 Apr 2023 15:27:10 GMT",
-=======
-        "Date": "Mon, 17 Apr 2023 10:16:51 GMT",
->>>>>>> 96119cfc
-        "Pragma": "no-cache",
-        "Server": "Microsoft-HTTPAPI/2.0",
-        "Strict-Transport-Security": "max-age=31536000; includeSubDomains",
-        "X-Content-Type-Options": "nosniff",
-<<<<<<< HEAD
+        "Pragma": "no-cache",
+        "Server": "Microsoft-HTTPAPI/2.0",
+        "Strict-Transport-Security": "max-age=31536000; includeSubDomains",
+        "X-Content-Type-Options": "nosniff",
         "x-ms-correlation-request-id": "64e4cc49-56a4-4a79-882c-80d624aa32b9",
         "x-ms-gatewayversion": "version=2.14.0",
         "x-ms-ratelimit-remaining-subscription-reads": "11705",
         "x-ms-request-id": "64e4cc49-56a4-4a79-882c-80d624aa32b9",
         "x-ms-routing-request-id": "WESTCENTRALUS:20230406T152710Z:64e4cc49-56a4-4a79-882c-80d624aa32b9"
-=======
-        "x-ms-correlation-request-id": "6ed8c516-9c5b-40b3-9e2c-e01089bdaa24",
-        "x-ms-gatewayversion": "version=2.14.0",
-        "x-ms-ratelimit-remaining-subscription-reads": "11982",
-        "x-ms-request-id": "6ed8c516-9c5b-40b3-9e2c-e01089bdaa24",
-        "x-ms-routing-request-id": "SOUTHEASTASIA:20230417T101652Z:6ed8c516-9c5b-40b3-9e2c-e01089bdaa24"
->>>>>>> 96119cfc
-      },
-      "ResponseBody": {
-        "status": "Dequeued"
-      }
-    },
-    {
-<<<<<<< HEAD
+      },
+      "ResponseBody": {
+        "status": "Dequeued"
+      }
+    },
+    {
       "RequestUri": "https://management.azure.com/subscriptions/23587e98-b6ac-4328-a753-03bcd3c8e744/providers/Microsoft.DocumentDB/locations/westus2/operationsStatus/f08ea2c6-5c6b-4e03-87be-1294c31a06df?api-version=2022-11-15-preview",
       "RequestMethod": "GET",
       "RequestHeaders": {
@@ -1170,52 +720,30 @@
         "traceparent": "00-0f9248a4a18ffbf5cf41a4d61f81db5a-f2acebbc4dd24389-00",
         "User-Agent": "azsdk-net-ResourceManager/1.4.0 (.NET 7.0.4; Microsoft Windows 10.0.22621)",
         "x-ms-client-request-id": "0700892a79c6d2a4843bc78317b32e53",
-=======
-      "RequestUri": "https://management.azure.com/subscriptions/db1ab6f0-4769-4b27-930e-01e2ef9c123c/providers/Microsoft.DocumentDB/locations/westus2/operationsStatus/e5ff4b99-abf3-47db-a6f5-dc8bdd5be2aa?api-version=2022-11-15",
-      "RequestMethod": "GET",
-      "RequestHeaders": {
-        "Authorization": "Sanitized",
-        "traceparent": "00-ed5ff4d69c19e140840c185c68b2a83d-3dffe22769c7aa4a-00",
-        "User-Agent": "azsdk-net-ResourceManager/1.4.0 (.NET Framework 4.8.9139.0; Microsoft Windows 10.0.22621 )",
-        "x-ms-client-request-id": "95528fb679c7a10bf99a5a465d557000",
->>>>>>> 96119cfc
-        "x-ms-return-client-request-id": "true"
-      },
-      "RequestBody": null,
-      "StatusCode": 200,
-      "ResponseHeaders": {
-        "Cache-Control": "no-store, no-cache",
-        "Content-Length": "21",
-        "Content-Type": "application/json",
-<<<<<<< HEAD
+        "x-ms-return-client-request-id": "true"
+      },
+      "RequestBody": null,
+      "StatusCode": 200,
+      "ResponseHeaders": {
+        "Cache-Control": "no-store, no-cache",
+        "Content-Length": "21",
+        "Content-Type": "application/json",
         "Date": "Thu, 06 Apr 2023 15:27:42 GMT",
-=======
-        "Date": "Mon, 17 Apr 2023 10:17:24 GMT",
->>>>>>> 96119cfc
-        "Pragma": "no-cache",
-        "Server": "Microsoft-HTTPAPI/2.0",
-        "Strict-Transport-Security": "max-age=31536000; includeSubDomains",
-        "X-Content-Type-Options": "nosniff",
-<<<<<<< HEAD
+        "Pragma": "no-cache",
+        "Server": "Microsoft-HTTPAPI/2.0",
+        "Strict-Transport-Security": "max-age=31536000; includeSubDomains",
+        "X-Content-Type-Options": "nosniff",
         "x-ms-correlation-request-id": "7e1f9791-d3a0-4d9a-a3fb-466bf08608f3",
         "x-ms-gatewayversion": "version=2.14.0",
         "x-ms-ratelimit-remaining-subscription-reads": "11704",
         "x-ms-request-id": "7e1f9791-d3a0-4d9a-a3fb-466bf08608f3",
         "x-ms-routing-request-id": "WESTCENTRALUS:20230406T152742Z:7e1f9791-d3a0-4d9a-a3fb-466bf08608f3"
-=======
-        "x-ms-correlation-request-id": "71ae24d7-5807-451b-80d5-94a5aa9fd0fd",
-        "x-ms-gatewayversion": "version=2.14.0",
-        "x-ms-ratelimit-remaining-subscription-reads": "11981",
-        "x-ms-request-id": "71ae24d7-5807-451b-80d5-94a5aa9fd0fd",
-        "x-ms-routing-request-id": "SOUTHEASTASIA:20230417T101725Z:71ae24d7-5807-451b-80d5-94a5aa9fd0fd"
->>>>>>> 96119cfc
-      },
-      "ResponseBody": {
-        "status": "Dequeued"
-      }
-    },
-    {
-<<<<<<< HEAD
+      },
+      "ResponseBody": {
+        "status": "Dequeued"
+      }
+    },
+    {
       "RequestUri": "https://management.azure.com/subscriptions/23587e98-b6ac-4328-a753-03bcd3c8e744/providers/Microsoft.DocumentDB/locations/westus2/operationsStatus/f08ea2c6-5c6b-4e03-87be-1294c31a06df?api-version=2022-11-15-preview",
       "RequestMethod": "GET",
       "RequestHeaders": {
@@ -1223,52 +751,30 @@
         "traceparent": "00-0f9248a4a18ffbf5cf41a4d61f81db5a-f2c4909d828d1062-00",
         "User-Agent": "azsdk-net-ResourceManager/1.4.0 (.NET 7.0.4; Microsoft Windows 10.0.22621)",
         "x-ms-client-request-id": "3bb9344f0e7a998a336ad0e0c3162efb",
-=======
-      "RequestUri": "https://management.azure.com/subscriptions/db1ab6f0-4769-4b27-930e-01e2ef9c123c/providers/Microsoft.DocumentDB/locations/westus2/operationsStatus/e5ff4b99-abf3-47db-a6f5-dc8bdd5be2aa?api-version=2022-11-15",
-      "RequestMethod": "GET",
-      "RequestHeaders": {
-        "Authorization": "Sanitized",
-        "traceparent": "00-ed5ff4d69c19e140840c185c68b2a83d-d58f1e9e715fd64c-00",
-        "User-Agent": "azsdk-net-ResourceManager/1.4.0 (.NET Framework 4.8.9139.0; Microsoft Windows 10.0.22621 )",
-        "x-ms-client-request-id": "cb817b1e6aee0480024276e8d17fd13b",
->>>>>>> 96119cfc
-        "x-ms-return-client-request-id": "true"
-      },
-      "RequestBody": null,
-      "StatusCode": 200,
-      "ResponseHeaders": {
-        "Cache-Control": "no-store, no-cache",
-        "Content-Length": "21",
-        "Content-Type": "application/json",
-<<<<<<< HEAD
+        "x-ms-return-client-request-id": "true"
+      },
+      "RequestBody": null,
+      "StatusCode": 200,
+      "ResponseHeaders": {
+        "Cache-Control": "no-store, no-cache",
+        "Content-Length": "21",
+        "Content-Type": "application/json",
         "Date": "Thu, 06 Apr 2023 15:28:14 GMT",
-=======
-        "Date": "Mon, 17 Apr 2023 10:17:56 GMT",
->>>>>>> 96119cfc
-        "Pragma": "no-cache",
-        "Server": "Microsoft-HTTPAPI/2.0",
-        "Strict-Transport-Security": "max-age=31536000; includeSubDomains",
-        "X-Content-Type-Options": "nosniff",
-<<<<<<< HEAD
+        "Pragma": "no-cache",
+        "Server": "Microsoft-HTTPAPI/2.0",
+        "Strict-Transport-Security": "max-age=31536000; includeSubDomains",
+        "X-Content-Type-Options": "nosniff",
         "x-ms-correlation-request-id": "fa0c16de-ca2d-463a-9595-d1bdca9e45a5",
         "x-ms-gatewayversion": "version=2.14.0",
         "x-ms-ratelimit-remaining-subscription-reads": "11703",
         "x-ms-request-id": "fa0c16de-ca2d-463a-9595-d1bdca9e45a5",
         "x-ms-routing-request-id": "WESTCENTRALUS:20230406T152814Z:fa0c16de-ca2d-463a-9595-d1bdca9e45a5"
-=======
-        "x-ms-correlation-request-id": "a2337338-f0bb-421d-b1a3-8934a680dbcd",
-        "x-ms-gatewayversion": "version=2.14.0",
-        "x-ms-ratelimit-remaining-subscription-reads": "11980",
-        "x-ms-request-id": "a2337338-f0bb-421d-b1a3-8934a680dbcd",
-        "x-ms-routing-request-id": "SOUTHEASTASIA:20230417T101757Z:a2337338-f0bb-421d-b1a3-8934a680dbcd"
->>>>>>> 96119cfc
-      },
-      "ResponseBody": {
-        "status": "Dequeued"
-      }
-    },
-    {
-<<<<<<< HEAD
+      },
+      "ResponseBody": {
+        "status": "Dequeued"
+      }
+    },
+    {
       "RequestUri": "https://management.azure.com/subscriptions/23587e98-b6ac-4328-a753-03bcd3c8e744/providers/Microsoft.DocumentDB/locations/westus2/operationsStatus/f08ea2c6-5c6b-4e03-87be-1294c31a06df?api-version=2022-11-15-preview",
       "RequestMethod": "GET",
       "RequestHeaders": {
@@ -1276,16 +782,6 @@
         "traceparent": "00-0f9248a4a18ffbf5cf41a4d61f81db5a-c2b3ed5f2c8ea883-00",
         "User-Agent": "azsdk-net-ResourceManager/1.4.0 (.NET 7.0.4; Microsoft Windows 10.0.22621)",
         "x-ms-client-request-id": "8b8523647886117d41e65e3c4f03ec3c",
-=======
-      "RequestUri": "https://management.azure.com/subscriptions/db1ab6f0-4769-4b27-930e-01e2ef9c123c/providers/Microsoft.DocumentDB/locations/westus2/operationsStatus/e5ff4b99-abf3-47db-a6f5-dc8bdd5be2aa?api-version=2022-11-15",
-      "RequestMethod": "GET",
-      "RequestHeaders": {
-        "Authorization": "Sanitized",
-        "Connection": "close",
-        "traceparent": "00-ed5ff4d69c19e140840c185c68b2a83d-3f4b79135daac54f-00",
-        "User-Agent": "azsdk-net-ResourceManager/1.4.0 (.NET Framework 4.8.9139.0; Microsoft Windows 10.0.22621 )",
-        "x-ms-client-request-id": "f75ba0fd4484c0ff58869a8166ffddcb",
->>>>>>> 96119cfc
         "x-ms-return-client-request-id": "true"
       },
       "RequestBody": null,
@@ -1295,35 +791,22 @@
         "Connection": "close",
         "Content-Length": "22",
         "Content-Type": "application/json",
-<<<<<<< HEAD
         "Date": "Thu, 06 Apr 2023 15:28:45 GMT",
-=======
-        "Date": "Mon, 17 Apr 2023 10:18:29 GMT",
->>>>>>> 96119cfc
-        "Pragma": "no-cache",
-        "Server": "Microsoft-HTTPAPI/2.0",
-        "Strict-Transport-Security": "max-age=31536000; includeSubDomains",
-        "X-Content-Type-Options": "nosniff",
-<<<<<<< HEAD
+        "Pragma": "no-cache",
+        "Server": "Microsoft-HTTPAPI/2.0",
+        "Strict-Transport-Security": "max-age=31536000; includeSubDomains",
+        "X-Content-Type-Options": "nosniff",
         "x-ms-correlation-request-id": "15f37436-5e9f-4943-a40b-dcc5f1dd8568",
         "x-ms-gatewayversion": "version=2.14.0",
         "x-ms-ratelimit-remaining-subscription-reads": "11702",
         "x-ms-request-id": "15f37436-5e9f-4943-a40b-dcc5f1dd8568",
         "x-ms-routing-request-id": "WESTCENTRALUS:20230406T152846Z:15f37436-5e9f-4943-a40b-dcc5f1dd8568"
-=======
-        "x-ms-correlation-request-id": "c62070be-d702-441f-96a3-1680122af216",
-        "x-ms-gatewayversion": "version=2.14.0",
-        "x-ms-ratelimit-remaining-subscription-reads": "11979",
-        "x-ms-request-id": "c62070be-d702-441f-96a3-1680122af216",
-        "x-ms-routing-request-id": "SOUTHEASTASIA:20230417T101829Z:c62070be-d702-441f-96a3-1680122af216"
->>>>>>> 96119cfc
       },
       "ResponseBody": {
         "status": "Succeeded"
       }
     },
     {
-<<<<<<< HEAD
       "RequestUri": "https://management.azure.com/subscriptions/23587e98-b6ac-4328-a753-03bcd3c8e744/resourceGroups/dbaccount-2335/providers/Microsoft.DocumentDB/databaseAccounts/dbaccount-3444?api-version=2022-11-15-preview",
       "RequestMethod": "GET",
       "RequestHeaders": {
@@ -1331,35 +814,19 @@
         "traceparent": "00-0f9248a4a18ffbf5cf41a4d61f81db5a-9031e9d32160df41-00",
         "User-Agent": "azsdk-net-ResourceManager/1.4.0 (.NET 7.0.4; Microsoft Windows 10.0.22621)",
         "x-ms-client-request-id": "83d1c6d960361b81ff67d45ca9c30f6d",
-=======
-      "RequestUri": "https://management.azure.com/subscriptions/db1ab6f0-4769-4b27-930e-01e2ef9c123c/resourceGroups/dbaccount-2166/providers/Microsoft.DocumentDB/databaseAccounts/dbaccount-6813?api-version=2022-11-15",
-      "RequestMethod": "GET",
-      "RequestHeaders": {
-        "Authorization": "Sanitized",
-        "traceparent": "00-ed5ff4d69c19e140840c185c68b2a83d-9b02d8da7f760943-00",
-        "User-Agent": "azsdk-net-ResourceManager/1.4.0 (.NET Framework 4.8.9139.0; Microsoft Windows 10.0.22621 )",
-        "x-ms-client-request-id": "4e1f78fc044c4c9e0e4e92840223d079",
->>>>>>> 96119cfc
-        "x-ms-return-client-request-id": "true"
-      },
-      "RequestBody": null,
-      "StatusCode": 200,
-      "ResponseHeaders": {
-        "Cache-Control": "no-store, no-cache",
-<<<<<<< HEAD
+        "x-ms-return-client-request-id": "true"
+      },
+      "RequestBody": null,
+      "StatusCode": 200,
+      "ResponseHeaders": {
+        "Cache-Control": "no-store, no-cache",
         "Content-Length": "2970",
         "Content-Type": "application/json",
         "Date": "Thu, 06 Apr 2023 15:28:46 GMT",
-=======
-        "Content-Length": "2855",
-        "Content-Type": "application/json",
-        "Date": "Mon, 17 Apr 2023 10:18:30 GMT",
->>>>>>> 96119cfc
-        "Pragma": "no-cache",
-        "Server": "Microsoft-HTTPAPI/2.0",
-        "Strict-Transport-Security": "max-age=31536000; includeSubDomains",
-        "X-Content-Type-Options": "nosniff",
-<<<<<<< HEAD
+        "Pragma": "no-cache",
+        "Server": "Microsoft-HTTPAPI/2.0",
+        "Strict-Transport-Security": "max-age=31536000; includeSubDomains",
+        "X-Content-Type-Options": "nosniff",
         "x-ms-correlation-request-id": "c1af4fae-79c2-49af-a47c-c7b20ad4b8ff",
         "x-ms-gatewayversion": "version=2.14.0",
         "x-ms-ratelimit-remaining-subscription-reads": "11701",
@@ -1369,17 +836,6 @@
       "ResponseBody": {
         "id": "/subscriptions/23587e98-b6ac-4328-a753-03bcd3c8e744/resourceGroups/dbaccount-2335/providers/Microsoft.DocumentDB/databaseAccounts/dbaccount-3444",
         "name": "dbaccount-3444",
-=======
-        "x-ms-correlation-request-id": "9021433b-9570-4c43-a066-8c3ec0514639",
-        "x-ms-gatewayversion": "version=2.14.0",
-        "x-ms-ratelimit-remaining-subscription-reads": "11999",
-        "x-ms-request-id": "9021433b-9570-4c43-a066-8c3ec0514639",
-        "x-ms-routing-request-id": "SOUTHEASTASIA:20230417T101831Z:9021433b-9570-4c43-a066-8c3ec0514639"
-      },
-      "ResponseBody": {
-        "id": "/subscriptions/db1ab6f0-4769-4b27-930e-01e2ef9c123c/resourceGroups/dbaccount-2166/providers/Microsoft.DocumentDB/databaseAccounts/dbaccount-6813",
-        "name": "dbaccount-6813",
->>>>>>> 96119cfc
         "location": "West US 2",
         "type": "Microsoft.DocumentDB/databaseAccounts",
         "kind": "MongoDB",
@@ -1388,7 +844,6 @@
           "key2": "value2"
         },
         "systemData": {
-<<<<<<< HEAD
           "createdAt": "2023-04-06T15:28:10.0128793Z"
         },
         "properties": {
@@ -1396,15 +851,6 @@
           "documentEndpoint": "https://dbaccount-3444.documents.azure.com:443/",
           "sqlEndpoint": "https://dbaccount-3444.documents.azure.com:443/",
           "mongoEndpoint": "https://dbaccount-3444.mongo.cosmos.azure.com:443/",
-=======
-          "createdAt": "2023-04-17T10:17:46.1220067Z"
-        },
-        "properties": {
-          "provisioningState": "Succeeded",
-          "documentEndpoint": "https://dbaccount-6813.documents.azure.com:443/",
-          "sqlEndpoint": "https://dbaccount-6813.documents.azure.com:443/",
-          "mongoEndpoint": "https://dbaccount-6813.mongo.cosmos.azure.com:443/",
->>>>>>> 96119cfc
           "publicNetworkAccess": "Enabled",
           "enableAutomaticFailover": false,
           "enableMultipleWriteLocations": false,
@@ -1418,14 +864,9 @@
           "analyticalStorageConfiguration": {
             "schemaType": "FullFidelity"
           },
-<<<<<<< HEAD
           "instanceId": "31378ca8-64bc-4fb5-bc07-54ccee7c5fc4",
           "databaseAccountOfferType": "Standard",
           "enableMaterializedViews": false,
-=======
-          "instanceId": "02220fa7-da61-421a-88b3-991c7ca44c92",
-          "databaseAccountOfferType": "Standard",
->>>>>>> 96119cfc
           "defaultIdentity": "FirstPartyIdentity",
           "networkAclBypass": "None",
           "disableLocalAuth": false,
@@ -1445,15 +886,9 @@
           },
           "writeLocations": [
             {
-<<<<<<< HEAD
               "id": "dbaccount-3444-westus",
               "locationName": "West US",
               "documentEndpoint": "https://dbaccount-3444-westus.documents.azure.com:443/",
-=======
-              "id": "dbaccount-6813-westus",
-              "locationName": "West US",
-              "documentEndpoint": "https://dbaccount-6813-westus.documents.azure.com:443/",
->>>>>>> 96119cfc
               "provisioningState": "Succeeded",
               "failoverPriority": 0,
               "isZoneRedundant": false
@@ -1461,15 +896,9 @@
           ],
           "readLocations": [
             {
-<<<<<<< HEAD
               "id": "dbaccount-3444-westus",
               "locationName": "West US",
               "documentEndpoint": "https://dbaccount-3444-westus.documents.azure.com:443/",
-=======
-              "id": "dbaccount-6813-westus",
-              "locationName": "West US",
-              "documentEndpoint": "https://dbaccount-6813-westus.documents.azure.com:443/",
->>>>>>> 96119cfc
               "provisioningState": "Succeeded",
               "failoverPriority": 0,
               "isZoneRedundant": false
@@ -1477,15 +906,9 @@
           ],
           "locations": [
             {
-<<<<<<< HEAD
               "id": "dbaccount-3444-westus",
               "locationName": "West US",
               "documentEndpoint": "https://dbaccount-3444-westus.documents.azure.com:443/",
-=======
-              "id": "dbaccount-6813-westus",
-              "locationName": "West US",
-              "documentEndpoint": "https://dbaccount-6813-westus.documents.azure.com:443/",
->>>>>>> 96119cfc
               "provisioningState": "Succeeded",
               "failoverPriority": 0,
               "isZoneRedundant": false
@@ -1493,11 +916,7 @@
           ],
           "failoverPolicies": [
             {
-<<<<<<< HEAD
               "id": "dbaccount-3444-westus",
-=======
-              "id": "dbaccount-6813-westus",
->>>>>>> 96119cfc
               "locationName": "West US",
               "failoverPriority": 0
             }
@@ -1527,7 +946,6 @@
           },
           "keysMetadata": {
             "primaryMasterKey": {
-<<<<<<< HEAD
               "generationTime": "2023-04-06T15:28:10.0128793Z"
             },
             "secondaryMasterKey": {
@@ -1538,18 +956,6 @@
             },
             "secondaryReadonlyMasterKey": {
               "generationTime": "2023-04-06T15:28:10.0128793Z"
-=======
-              "generationTime": "2023-04-17T10:17:46.1220067Z"
-            },
-            "secondaryMasterKey": {
-              "generationTime": "2023-04-17T10:17:46.1220067Z"
-            },
-            "primaryReadonlyMasterKey": {
-              "generationTime": "2023-04-17T10:17:46.1220067Z"
-            },
-            "secondaryReadonlyMasterKey": {
-              "generationTime": "2023-04-17T10:17:46.1220067Z"
->>>>>>> 96119cfc
             }
           }
         },
@@ -1561,14 +967,8 @@
   ],
   "Variables": {
     "AZURE_AUTHORITY_HOST": "https://login.microsoftonline.com/",
-<<<<<<< HEAD
     "RandomSeed": "739707092",
     "RESOURCE_MANAGER_URL": "https://management.azure.com/",
     "SUBSCRIPTION_ID": "23587e98-b6ac-4328-a753-03bcd3c8e744"
-=======
-    "RandomSeed": "609271360",
-    "RESOURCE_MANAGER_URL": null,
-    "SUBSCRIPTION_ID": "db1ab6f0-4769-4b27-930e-01e2ef9c123c"
->>>>>>> 96119cfc
   }
 }