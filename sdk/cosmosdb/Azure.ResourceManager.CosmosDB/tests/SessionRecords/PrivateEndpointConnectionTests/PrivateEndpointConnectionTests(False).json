--- conflicted
+++ resolved
@@ -1,44 +1,27 @@
 {
   "Entries": [
     {
-<<<<<<< HEAD
       "RequestUri": "https://management.azure.com/subscriptions/23587e98-b6ac-4328-a753-03bcd3c8e744?api-version=2021-01-01",
-=======
-      "RequestUri": "https://management.azure.com/subscriptions/710e347c-9ac8-408c-90fe-f8cfc44bf967?api-version=2021-01-01",
->>>>>>> d0a38e13
       "RequestMethod": "GET",
       "RequestHeaders": {
         "Accept": "application/json",
         "Authorization": "Sanitized",
-<<<<<<< HEAD
         "traceparent": "00-401f61c849807660302ee6a8704fd4b5-c1dab524cf0b1e4e-00",
         "User-Agent": "azsdk-net-ResourceManager/1.4.0 (.NET 7.0.4; Microsoft Windows 10.0.22621)",
         "x-ms-client-request-id": "73c945c43921c97d3e520c6d91f9b579",
-=======
-        "traceparent": "00-fe33222d5ff7ec6a22461f0f94881381-6e641cbac5385ac6-00",
-        "User-Agent": "azsdk-net-ResourceManager/1.4.0 (.NET 7.0.4; Microsoft Windows 10.0.22621)",
-        "x-ms-client-request-id": "636a4e51cf5c06a42256813402c5acbe",
->>>>>>> d0a38e13
         "x-ms-return-client-request-id": "true"
       },
       "RequestBody": null,
       "StatusCode": 200,
       "ResponseHeaders": {
         "Cache-Control": "no-cache",
-<<<<<<< HEAD
         "Content-Length": "466",
         "Content-Type": "application/json; charset=utf-8",
         "Date": "Thu, 06 Apr 2023 14:57:16 GMT",
-=======
-        "Content-Length": "448",
-        "Content-Type": "application/json; charset=utf-8",
-        "Date": "Sat, 01 Apr 2023 02:43:16 GMT",
->>>>>>> d0a38e13
         "Expires": "-1",
         "Pragma": "no-cache",
         "Strict-Transport-Security": "max-age=31536000; includeSubDomains",
         "X-Content-Type-Options": "nosniff",
-<<<<<<< HEAD
         "x-ms-correlation-request-id": "71179100-56ef-4324-a194-953a09257b8b",
         "x-ms-ratelimit-remaining-subscription-reads": "11696",
         "x-ms-request-id": "71179100-56ef-4324-a194-953a09257b8b",
@@ -46,30 +29,15 @@
       },
       "ResponseBody": {
         "id": "/subscriptions/23587e98-b6ac-4328-a753-03bcd3c8e744",
-=======
-        "x-ms-correlation-request-id": "79467768-2364-4128-b3d4-9c1b17f2a269",
-        "x-ms-ratelimit-remaining-subscription-reads": "11694",
-        "x-ms-request-id": "79467768-2364-4128-b3d4-9c1b17f2a269",
-        "x-ms-routing-request-id": "EASTUS:20230401T024317Z:79467768-2364-4128-b3d4-9c1b17f2a269"
-      },
-      "ResponseBody": {
-        "id": "/subscriptions/710e347c-9ac8-408c-90fe-f8cfc44bf967",
->>>>>>> d0a38e13
         "authorizationSource": "RoleBased",
         "managedByTenants": [
           {
             "tenantId": "33e01921-4d64-4f8c-a055-5bdaffd5e33d"
           }
         ],
-<<<<<<< HEAD
         "subscriptionId": "23587e98-b6ac-4328-a753-03bcd3c8e744",
         "tenantId": "72f988bf-86f1-41af-91ab-2d7cd011db47",
         "displayName": "CosmosDB-Networking-VNET_Federation",
-=======
-        "subscriptionId": "710e347c-9ac8-408c-90fe-f8cfc44bf967",
-        "tenantId": "72f988bf-86f1-41af-91ab-2d7cd011db47",
-        "displayName": "Cosmos DB A13 Env",
->>>>>>> d0a38e13
         "state": "Enabled",
         "subscriptionPolicies": {
           "locationPlacementId": "Internal_2014-09-01",
@@ -79,26 +47,16 @@
       }
     },
     {
-<<<<<<< HEAD
       "RequestUri": "https://management.azure.com/subscriptions/23587e98-b6ac-4328-a753-03bcd3c8e744/resourcegroups/dbaccount-7566?api-version=**",
-=======
-      "RequestUri": "https://management.azure.com/subscriptions/710e347c-9ac8-408c-90fe-f8cfc44bf967/resourcegroups/dbaccount-2773?api-version=**",
->>>>>>> d0a38e13
       "RequestMethod": "PUT",
       "RequestHeaders": {
         "Accept": "application/json",
         "Authorization": "Sanitized",
         "Content-Length": "22",
         "Content-Type": "application/json",
-<<<<<<< HEAD
         "traceparent": "00-818545c36d1725482808e0fccd0b0287-2f3544feadb1ccd5-00",
         "User-Agent": "azsdk-net-ResourceManager/1.4.0 (.NET 7.0.4; Microsoft Windows 10.0.22621)",
         "x-ms-client-request-id": "4ed100fe8dad308ec3c50bd6705fa04d",
-=======
-        "traceparent": "00-99ab8002a9c8dce0dec3ce4eec262184-7612c22bba516591-00",
-        "User-Agent": "azsdk-net-ResourceManager/1.4.0 (.NET 7.0.4; Microsoft Windows 10.0.22621)",
-        "x-ms-client-request-id": "0792a6a7b915e8b5fc9f0cee58f57d3a",
->>>>>>> d0a38e13
         "x-ms-return-client-request-id": "true"
       },
       "RequestBody": {
@@ -109,16 +67,11 @@
         "Cache-Control": "no-cache",
         "Content-Length": "226",
         "Content-Type": "application/json; charset=utf-8",
-<<<<<<< HEAD
         "Date": "Thu, 06 Apr 2023 14:57:17 GMT",
-=======
-        "Date": "Sat, 01 Apr 2023 02:43:18 GMT",
->>>>>>> d0a38e13
         "Expires": "-1",
         "Pragma": "no-cache",
         "Strict-Transport-Security": "max-age=31536000; includeSubDomains",
         "X-Content-Type-Options": "nosniff",
-<<<<<<< HEAD
         "x-ms-correlation-request-id": "05a3bf6e-b6c5-415f-b996-50e818338251",
         "x-ms-ratelimit-remaining-subscription-writes": "1185",
         "x-ms-request-id": "05a3bf6e-b6c5-415f-b996-50e818338251",
@@ -127,16 +80,6 @@
       "ResponseBody": {
         "id": "/subscriptions/23587e98-b6ac-4328-a753-03bcd3c8e744/resourceGroups/dbaccount-7566",
         "name": "dbaccount-7566",
-=======
-        "x-ms-correlation-request-id": "4318562e-b0a9-410d-93c0-4813c254bea5",
-        "x-ms-ratelimit-remaining-subscription-writes": "1185",
-        "x-ms-request-id": "4318562e-b0a9-410d-93c0-4813c254bea5",
-        "x-ms-routing-request-id": "EASTUS:20230401T024319Z:4318562e-b0a9-410d-93c0-4813c254bea5"
-      },
-      "ResponseBody": {
-        "id": "/subscriptions/710e347c-9ac8-408c-90fe-f8cfc44bf967/resourceGroups/dbaccount-2773",
-        "name": "dbaccount-2773",
->>>>>>> d0a38e13
         "type": "Microsoft.Resources/resourceGroups",
         "location": "westus2",
         "properties": {
@@ -145,24 +88,14 @@
       }
     },
     {
-<<<<<<< HEAD
       "RequestUri": "https://management.azure.com/subscriptions/23587e98-b6ac-4328-a753-03bcd3c8e744/resourcegroups/dbaccount-7566?api-version=**",
-=======
-      "RequestUri": "https://management.azure.com/subscriptions/710e347c-9ac8-408c-90fe-f8cfc44bf967/resourcegroups/dbaccount-2773?api-version=**",
->>>>>>> d0a38e13
       "RequestMethod": "GET",
       "RequestHeaders": {
         "Accept": "application/json",
         "Authorization": "Sanitized",
-<<<<<<< HEAD
         "traceparent": "00-76296337434c569ff64ddcd03b36d9ba-608cee0a4b433fa4-00",
         "User-Agent": "azsdk-net-ResourceManager/1.4.0 (.NET 7.0.4; Microsoft Windows 10.0.22621)",
         "x-ms-client-request-id": "357200a8368ae6f24e38ae36f2c7befe",
-=======
-        "traceparent": "00-f58a47d64ee8207b660fb0b3469d1e50-e25a02ef2dc140bd-00",
-        "User-Agent": "azsdk-net-ResourceManager/1.4.0 (.NET 7.0.4; Microsoft Windows 10.0.22621)",
-        "x-ms-client-request-id": "c56c1a224f942aa52412364198a64670",
->>>>>>> d0a38e13
         "x-ms-return-client-request-id": "true"
       },
       "RequestBody": null,
@@ -171,16 +104,11 @@
         "Cache-Control": "no-cache",
         "Content-Length": "226",
         "Content-Type": "application/json; charset=utf-8",
-<<<<<<< HEAD
         "Date": "Thu, 06 Apr 2023 14:57:17 GMT",
-=======
-        "Date": "Sat, 01 Apr 2023 02:43:18 GMT",
->>>>>>> d0a38e13
         "Expires": "-1",
         "Pragma": "no-cache",
         "Strict-Transport-Security": "max-age=31536000; includeSubDomains",
         "X-Content-Type-Options": "nosniff",
-<<<<<<< HEAD
         "x-ms-correlation-request-id": "6dccf240-0a14-4679-a996-5ab4f392292b",
         "x-ms-ratelimit-remaining-subscription-reads": "11695",
         "x-ms-request-id": "6dccf240-0a14-4679-a996-5ab4f392292b",
@@ -189,16 +117,6 @@
       "ResponseBody": {
         "id": "/subscriptions/23587e98-b6ac-4328-a753-03bcd3c8e744/resourceGroups/dbaccount-7566",
         "name": "dbaccount-7566",
-=======
-        "x-ms-correlation-request-id": "27a254f4-bc2a-49d0-b647-743cd2e5d3fb",
-        "x-ms-ratelimit-remaining-subscription-reads": "11693",
-        "x-ms-request-id": "27a254f4-bc2a-49d0-b647-743cd2e5d3fb",
-        "x-ms-routing-request-id": "EASTUS:20230401T024319Z:27a254f4-bc2a-49d0-b647-743cd2e5d3fb"
-      },
-      "ResponseBody": {
-        "id": "/subscriptions/710e347c-9ac8-408c-90fe-f8cfc44bf967/resourceGroups/dbaccount-2773",
-        "name": "dbaccount-2773",
->>>>>>> d0a38e13
         "type": "Microsoft.Resources/resourceGroups",
         "location": "westus2",
         "properties": {
@@ -207,26 +125,16 @@
       }
     },
     {
-<<<<<<< HEAD
       "RequestUri": "https://management.azure.com/subscriptions/23587e98-b6ac-4328-a753-03bcd3c8e744/resourceGroups/dbaccount-7566/providers/Microsoft.DocumentDB/databaseAccounts/dbaccount-5332?api-version=2022-11-15-preview",
-=======
-      "RequestUri": "https://management.azure.com/subscriptions/710e347c-9ac8-408c-90fe-f8cfc44bf967/resourceGroups/dbaccount-2773/providers/Microsoft.DocumentDB/databaseAccounts/dbaccount-7755?api-version=2022-11-15",
->>>>>>> d0a38e13
       "RequestMethod": "PUT",
       "RequestHeaders": {
         "Accept": "application/json",
         "Authorization": "Sanitized",
         "Content-Length": "503",
         "Content-Type": "application/json",
-<<<<<<< HEAD
         "traceparent": "00-371061126c8fdb9621821195cd969039-ca1b971eaff2df90-00",
         "User-Agent": "azsdk-net-ResourceManager.CosmosDB/1.3.0-alpha.20230405.1 (.NET 7.0.4; Microsoft Windows 10.0.22621)",
         "x-ms-client-request-id": "732aab0a165b3bb7425e7472f2cef26b",
-=======
-        "traceparent": "00-be79b20c486917ae0cdeb47a79c72f82-91ca446ad3c5dded-00",
-        "User-Agent": "azsdk-net-ResourceManager.CosmosDB/1.3.0-alpha.20230330.1 (.NET 7.0.4; Microsoft Windows 10.0.22621)",
-        "x-ms-client-request-id": "f859fd963c7cb5957a5f2f9817ca6004",
->>>>>>> d0a38e13
         "x-ms-return-client-request-id": "true"
       },
       "RequestBody": {
@@ -262,26 +170,16 @@
       },
       "StatusCode": 200,
       "ResponseHeaders": {
-<<<<<<< HEAD
         "Azure-AsyncOperation": "https://management.azure.com/subscriptions/23587e98-b6ac-4328-a753-03bcd3c8e744/providers/Microsoft.DocumentDB/locations/westus2/operationsStatus/8edf7a73-22a2-4d0a-8469-35d910960b0c?api-version=2022-11-15-preview",
         "Cache-Control": "no-store, no-cache",
         "Content-Length": "2497",
         "Content-Type": "application/json",
         "Date": "Thu, 06 Apr 2023 14:57:22 GMT",
         "Location": "https://management.azure.com/subscriptions/23587e98-b6ac-4328-a753-03bcd3c8e744/resourceGroups/dbaccount-7566/providers/Microsoft.DocumentDB/databaseAccounts/dbaccount-5332/operationResults/8edf7a73-22a2-4d0a-8469-35d910960b0c?api-version=2022-11-15-preview",
-=======
-        "Azure-AsyncOperation": "https://management.azure.com/subscriptions/710e347c-9ac8-408c-90fe-f8cfc44bf967/providers/Microsoft.DocumentDB/locations/westus2/operationsStatus/f26c1303-30d4-489d-b004-440c43cf8e1b?api-version=2022-11-15",
-        "Cache-Control": "no-store, no-cache",
-        "Content-Length": "2440",
-        "Content-Type": "application/json",
-        "Date": "Sat, 01 Apr 2023 02:43:23 GMT",
-        "Location": "https://management.azure.com/subscriptions/710e347c-9ac8-408c-90fe-f8cfc44bf967/resourceGroups/dbaccount-2773/providers/Microsoft.DocumentDB/databaseAccounts/dbaccount-7755/operationResults/f26c1303-30d4-489d-b004-440c43cf8e1b?api-version=2022-11-15",
->>>>>>> d0a38e13
-        "Pragma": "no-cache",
-        "Server": "Microsoft-HTTPAPI/2.0",
-        "Strict-Transport-Security": "max-age=31536000; includeSubDomains",
-        "X-Content-Type-Options": "nosniff",
-<<<<<<< HEAD
+        "Pragma": "no-cache",
+        "Server": "Microsoft-HTTPAPI/2.0",
+        "Strict-Transport-Security": "max-age=31536000; includeSubDomains",
+        "X-Content-Type-Options": "nosniff",
         "x-ms-correlation-request-id": "094b0548-76d0-4421-a9ff-b3286dd83d4e",
         "x-ms-gatewayversion": "version=2.14.0",
         "x-ms-ratelimit-remaining-subscription-writes": "1184",
@@ -291,17 +189,6 @@
       "ResponseBody": {
         "id": "/subscriptions/23587e98-b6ac-4328-a753-03bcd3c8e744/resourceGroups/dbaccount-7566/providers/Microsoft.DocumentDB/databaseAccounts/dbaccount-5332",
         "name": "dbaccount-5332",
-=======
-        "x-ms-correlation-request-id": "85edf3b6-ada5-4e1d-8671-ccb5785d4ac4",
-        "x-ms-gatewayversion": "version=2.14.0",
-        "x-ms-ratelimit-remaining-subscription-writes": "1184",
-        "x-ms-request-id": "f26c1303-30d4-489d-b004-440c43cf8e1b",
-        "x-ms-routing-request-id": "EASTUS:20230401T024324Z:85edf3b6-ada5-4e1d-8671-ccb5785d4ac4"
-      },
-      "ResponseBody": {
-        "id": "/subscriptions/710e347c-9ac8-408c-90fe-f8cfc44bf967/resourceGroups/dbaccount-2773/providers/Microsoft.DocumentDB/databaseAccounts/dbaccount-7755",
-        "name": "dbaccount-7755",
->>>>>>> d0a38e13
         "location": "West US 2",
         "type": "Microsoft.DocumentDB/databaseAccounts",
         "kind": "MongoDB",
@@ -310,11 +197,7 @@
           "key2": "value2"
         },
         "systemData": {
-<<<<<<< HEAD
           "createdAt": "2023-04-06T14:57:19.9341425Z"
-=======
-          "createdAt": "2023-04-01T02:43:21.2759758Z"
->>>>>>> d0a38e13
         },
         "properties": {
           "provisioningState": "Creating",
@@ -331,21 +214,14 @@
           "analyticalStorageConfiguration": {
             "schemaType": "FullFidelity"
           },
-<<<<<<< HEAD
           "instanceId": "092a68de-0108-471c-8a7e-d7a6489550a9",
-=======
-          "instanceId": "61e5a042-f306-4f95-8f80-aa73ba76fb9e",
->>>>>>> d0a38e13
           "databaseAccountOfferType": "Standard",
           "enableMaterializedViews": false,
           "defaultIdentity": "",
           "networkAclBypass": "None",
           "disableLocalAuth": false,
           "enablePartitionMerge": false,
-<<<<<<< HEAD
           "enableBurstCapacity": false,
-=======
->>>>>>> d0a38e13
           "minimalTlsVersion": "Tls12",
           "consistencyPolicy": {
             "defaultConsistencyLevel": "BoundedStaleness",
@@ -358,11 +234,7 @@
           "configurationOverrides": {},
           "writeLocations": [
             {
-<<<<<<< HEAD
               "id": "dbaccount-5332-westus",
-=======
-              "id": "dbaccount-7755-westus",
->>>>>>> d0a38e13
               "locationName": "West US",
               "provisioningState": "Creating",
               "failoverPriority": 0,
@@ -371,11 +243,7 @@
           ],
           "readLocations": [
             {
-<<<<<<< HEAD
               "id": "dbaccount-5332-westus",
-=======
-              "id": "dbaccount-7755-westus",
->>>>>>> d0a38e13
               "locationName": "West US",
               "provisioningState": "Creating",
               "failoverPriority": 0,
@@ -384,11 +252,7 @@
           ],
           "locations": [
             {
-<<<<<<< HEAD
               "id": "dbaccount-5332-westus",
-=======
-              "id": "dbaccount-7755-westus",
->>>>>>> d0a38e13
               "locationName": "West US",
               "provisioningState": "Creating",
               "failoverPriority": 0,
@@ -397,11 +261,7 @@
           ],
           "failoverPolicies": [
             {
-<<<<<<< HEAD
               "id": "dbaccount-5332-westus",
-=======
-              "id": "dbaccount-7755-westus",
->>>>>>> d0a38e13
               "locationName": "West US",
               "failoverPriority": 0
             }
@@ -431,7 +291,6 @@
           },
           "keysMetadata": {
             "primaryMasterKey": {
-<<<<<<< HEAD
               "generationTime": "2023-04-06T14:57:19.9341425Z"
             },
             "secondaryMasterKey": {
@@ -442,18 +301,6 @@
             },
             "secondaryReadonlyMasterKey": {
               "generationTime": "2023-04-06T14:57:19.9341425Z"
-=======
-              "generationTime": "2023-04-01T02:43:21.2759758Z"
-            },
-            "secondaryMasterKey": {
-              "generationTime": "2023-04-01T02:43:21.2759758Z"
-            },
-            "primaryReadonlyMasterKey": {
-              "generationTime": "2023-04-01T02:43:21.2759758Z"
-            },
-            "secondaryReadonlyMasterKey": {
-              "generationTime": "2023-04-01T02:43:21.2759758Z"
->>>>>>> d0a38e13
             }
           }
         },
@@ -463,7 +310,6 @@
       }
     },
     {
-<<<<<<< HEAD
       "RequestUri": "https://management.azure.com/subscriptions/23587e98-b6ac-4328-a753-03bcd3c8e744/providers/Microsoft.DocumentDB/locations/westus2/operationsStatus/8edf7a73-22a2-4d0a-8469-35d910960b0c?api-version=2022-11-15-preview",
       "RequestMethod": "GET",
       "RequestHeaders": {
@@ -471,52 +317,30 @@
         "traceparent": "00-371061126c8fdb9621821195cd969039-10ea67d76ba298a5-00",
         "User-Agent": "azsdk-net-ResourceManager/1.4.0 (.NET 7.0.4; Microsoft Windows 10.0.22621)",
         "x-ms-client-request-id": "b3650d0dd975e94dbafa48d87e745b6a",
-=======
-      "RequestUri": "https://management.azure.com/subscriptions/710e347c-9ac8-408c-90fe-f8cfc44bf967/providers/Microsoft.DocumentDB/locations/westus2/operationsStatus/f26c1303-30d4-489d-b004-440c43cf8e1b?api-version=2022-11-15",
-      "RequestMethod": "GET",
-      "RequestHeaders": {
-        "Authorization": "Sanitized",
-        "traceparent": "00-be79b20c486917ae0cdeb47a79c72f82-42d3ad8db0442581-00",
-        "User-Agent": "azsdk-net-ResourceManager/1.4.0 (.NET 7.0.4; Microsoft Windows 10.0.22621)",
-        "x-ms-client-request-id": "f7c2d39b4124dea5d61019f075920d48",
->>>>>>> d0a38e13
-        "x-ms-return-client-request-id": "true"
-      },
-      "RequestBody": null,
-      "StatusCode": 200,
-      "ResponseHeaders": {
-        "Cache-Control": "no-store, no-cache",
-        "Content-Length": "21",
-        "Content-Type": "application/json",
-<<<<<<< HEAD
+        "x-ms-return-client-request-id": "true"
+      },
+      "RequestBody": null,
+      "StatusCode": 200,
+      "ResponseHeaders": {
+        "Cache-Control": "no-store, no-cache",
+        "Content-Length": "21",
+        "Content-Type": "application/json",
         "Date": "Thu, 06 Apr 2023 14:57:22 GMT",
-=======
-        "Date": "Sat, 01 Apr 2023 02:43:23 GMT",
->>>>>>> d0a38e13
-        "Pragma": "no-cache",
-        "Server": "Microsoft-HTTPAPI/2.0",
-        "Strict-Transport-Security": "max-age=31536000; includeSubDomains",
-        "X-Content-Type-Options": "nosniff",
-<<<<<<< HEAD
+        "Pragma": "no-cache",
+        "Server": "Microsoft-HTTPAPI/2.0",
+        "Strict-Transport-Security": "max-age=31536000; includeSubDomains",
+        "X-Content-Type-Options": "nosniff",
         "x-ms-correlation-request-id": "8464b25c-e0f8-4b21-beb2-7f0e914b1ed3",
         "x-ms-gatewayversion": "version=2.14.0",
         "x-ms-ratelimit-remaining-subscription-reads": "11694",
         "x-ms-request-id": "8464b25c-e0f8-4b21-beb2-7f0e914b1ed3",
         "x-ms-routing-request-id": "WESTCENTRALUS:20230406T145723Z:8464b25c-e0f8-4b21-beb2-7f0e914b1ed3"
-=======
-        "x-ms-correlation-request-id": "2cca56f4-f553-40b0-9762-3a30fa81f088",
-        "x-ms-gatewayversion": "version=2.14.0",
-        "x-ms-ratelimit-remaining-subscription-reads": "11692",
-        "x-ms-request-id": "2cca56f4-f553-40b0-9762-3a30fa81f088",
-        "x-ms-routing-request-id": "EASTUS:20230401T024324Z:2cca56f4-f553-40b0-9762-3a30fa81f088"
->>>>>>> d0a38e13
       },
       "ResponseBody": {
         "status": "Enqueued"
       }
     },
     {
-<<<<<<< HEAD
       "RequestUri": "https://management.azure.com/subscriptions/23587e98-b6ac-4328-a753-03bcd3c8e744/providers/Microsoft.DocumentDB/locations/westus2/operationsStatus/8edf7a73-22a2-4d0a-8469-35d910960b0c?api-version=2022-11-15-preview",
       "RequestMethod": "GET",
       "RequestHeaders": {
@@ -524,52 +348,30 @@
         "traceparent": "00-371061126c8fdb9621821195cd969039-d3e5806a6416f3e6-00",
         "User-Agent": "azsdk-net-ResourceManager/1.4.0 (.NET 7.0.4; Microsoft Windows 10.0.22621)",
         "x-ms-client-request-id": "ded2cbbbbbc5f685e31c885ca2d9e303",
-=======
-      "RequestUri": "https://management.azure.com/subscriptions/710e347c-9ac8-408c-90fe-f8cfc44bf967/providers/Microsoft.DocumentDB/locations/westus2/operationsStatus/f26c1303-30d4-489d-b004-440c43cf8e1b?api-version=2022-11-15",
-      "RequestMethod": "GET",
-      "RequestHeaders": {
-        "Authorization": "Sanitized",
-        "traceparent": "00-be79b20c486917ae0cdeb47a79c72f82-bdd4aa3ebd09bec3-00",
-        "User-Agent": "azsdk-net-ResourceManager/1.4.0 (.NET 7.0.4; Microsoft Windows 10.0.22621)",
-        "x-ms-client-request-id": "c69e3dd6309c1221a65890993913412a",
->>>>>>> d0a38e13
-        "x-ms-return-client-request-id": "true"
-      },
-      "RequestBody": null,
-      "StatusCode": 200,
-      "ResponseHeaders": {
-        "Cache-Control": "no-store, no-cache",
-        "Content-Length": "21",
-        "Content-Type": "application/json",
-<<<<<<< HEAD
+        "x-ms-return-client-request-id": "true"
+      },
+      "RequestBody": null,
+      "StatusCode": 200,
+      "ResponseHeaders": {
+        "Cache-Control": "no-store, no-cache",
+        "Content-Length": "21",
+        "Content-Type": "application/json",
         "Date": "Thu, 06 Apr 2023 14:57:23 GMT",
-=======
-        "Date": "Sat, 01 Apr 2023 02:43:25 GMT",
->>>>>>> d0a38e13
-        "Pragma": "no-cache",
-        "Server": "Microsoft-HTTPAPI/2.0",
-        "Strict-Transport-Security": "max-age=31536000; includeSubDomains",
-        "X-Content-Type-Options": "nosniff",
-<<<<<<< HEAD
+        "Pragma": "no-cache",
+        "Server": "Microsoft-HTTPAPI/2.0",
+        "Strict-Transport-Security": "max-age=31536000; includeSubDomains",
+        "X-Content-Type-Options": "nosniff",
         "x-ms-correlation-request-id": "5018c387-01e4-4327-89cf-ee75f9436db4",
         "x-ms-gatewayversion": "version=2.14.0",
         "x-ms-ratelimit-remaining-subscription-reads": "11693",
         "x-ms-request-id": "5018c387-01e4-4327-89cf-ee75f9436db4",
         "x-ms-routing-request-id": "WESTCENTRALUS:20230406T145724Z:5018c387-01e4-4327-89cf-ee75f9436db4"
-=======
-        "x-ms-correlation-request-id": "ea5d28e9-6ea1-4add-80fa-9ef63d9e1ee1",
-        "x-ms-gatewayversion": "version=2.14.0",
-        "x-ms-ratelimit-remaining-subscription-reads": "11691",
-        "x-ms-request-id": "ea5d28e9-6ea1-4add-80fa-9ef63d9e1ee1",
-        "x-ms-routing-request-id": "EASTUS:20230401T024325Z:ea5d28e9-6ea1-4add-80fa-9ef63d9e1ee1"
->>>>>>> d0a38e13
       },
       "ResponseBody": {
         "status": "Enqueued"
       }
     },
     {
-<<<<<<< HEAD
       "RequestUri": "https://management.azure.com/subscriptions/23587e98-b6ac-4328-a753-03bcd3c8e744/providers/Microsoft.DocumentDB/locations/westus2/operationsStatus/8edf7a73-22a2-4d0a-8469-35d910960b0c?api-version=2022-11-15-preview",
       "RequestMethod": "GET",
       "RequestHeaders": {
@@ -577,52 +379,30 @@
         "traceparent": "00-371061126c8fdb9621821195cd969039-83bc0408953bc48c-00",
         "User-Agent": "azsdk-net-ResourceManager/1.4.0 (.NET 7.0.4; Microsoft Windows 10.0.22621)",
         "x-ms-client-request-id": "e5646d623f6946f59b108849ccef9076",
-=======
-      "RequestUri": "https://management.azure.com/subscriptions/710e347c-9ac8-408c-90fe-f8cfc44bf967/providers/Microsoft.DocumentDB/locations/westus2/operationsStatus/f26c1303-30d4-489d-b004-440c43cf8e1b?api-version=2022-11-15",
-      "RequestMethod": "GET",
-      "RequestHeaders": {
-        "Authorization": "Sanitized",
-        "traceparent": "00-be79b20c486917ae0cdeb47a79c72f82-25d8f0fd2565bc1f-00",
-        "User-Agent": "azsdk-net-ResourceManager/1.4.0 (.NET 7.0.4; Microsoft Windows 10.0.22621)",
-        "x-ms-client-request-id": "43fcd6096907b8e03acc69e96a678bd6",
->>>>>>> d0a38e13
-        "x-ms-return-client-request-id": "true"
-      },
-      "RequestBody": null,
-      "StatusCode": 200,
-      "ResponseHeaders": {
-        "Cache-Control": "no-store, no-cache",
-        "Content-Length": "21",
-        "Content-Type": "application/json",
-<<<<<<< HEAD
+        "x-ms-return-client-request-id": "true"
+      },
+      "RequestBody": null,
+      "StatusCode": 200,
+      "ResponseHeaders": {
+        "Cache-Control": "no-store, no-cache",
+        "Content-Length": "21",
+        "Content-Type": "application/json",
         "Date": "Thu, 06 Apr 2023 14:57:24 GMT",
-=======
-        "Date": "Sat, 01 Apr 2023 02:43:26 GMT",
->>>>>>> d0a38e13
-        "Pragma": "no-cache",
-        "Server": "Microsoft-HTTPAPI/2.0",
-        "Strict-Transport-Security": "max-age=31536000; includeSubDomains",
-        "X-Content-Type-Options": "nosniff",
-<<<<<<< HEAD
+        "Pragma": "no-cache",
+        "Server": "Microsoft-HTTPAPI/2.0",
+        "Strict-Transport-Security": "max-age=31536000; includeSubDomains",
+        "X-Content-Type-Options": "nosniff",
         "x-ms-correlation-request-id": "3a2771a4-a577-4908-8dc3-24d97d02cb67",
         "x-ms-gatewayversion": "version=2.14.0",
         "x-ms-ratelimit-remaining-subscription-reads": "11692",
         "x-ms-request-id": "3a2771a4-a577-4908-8dc3-24d97d02cb67",
         "x-ms-routing-request-id": "WESTCENTRALUS:20230406T145725Z:3a2771a4-a577-4908-8dc3-24d97d02cb67"
-=======
-        "x-ms-correlation-request-id": "9a99e0b3-3afd-4c5b-aad8-2fbb0a24a998",
-        "x-ms-gatewayversion": "version=2.14.0",
-        "x-ms-ratelimit-remaining-subscription-reads": "11690",
-        "x-ms-request-id": "9a99e0b3-3afd-4c5b-aad8-2fbb0a24a998",
-        "x-ms-routing-request-id": "EASTUS:20230401T024326Z:9a99e0b3-3afd-4c5b-aad8-2fbb0a24a998"
->>>>>>> d0a38e13
-      },
-      "ResponseBody": {
-        "status": "Dequeued"
-      }
-    },
-    {
-<<<<<<< HEAD
+      },
+      "ResponseBody": {
+        "status": "Enqueued"
+      }
+    },
+    {
       "RequestUri": "https://management.azure.com/subscriptions/23587e98-b6ac-4328-a753-03bcd3c8e744/providers/Microsoft.DocumentDB/locations/westus2/operationsStatus/8edf7a73-22a2-4d0a-8469-35d910960b0c?api-version=2022-11-15-preview",
       "RequestMethod": "GET",
       "RequestHeaders": {
@@ -630,52 +410,30 @@
         "traceparent": "00-371061126c8fdb9621821195cd969039-27cb70119af7a104-00",
         "User-Agent": "azsdk-net-ResourceManager/1.4.0 (.NET 7.0.4; Microsoft Windows 10.0.22621)",
         "x-ms-client-request-id": "8c220aa31e6c5241876ed05950f146e1",
-=======
-      "RequestUri": "https://management.azure.com/subscriptions/710e347c-9ac8-408c-90fe-f8cfc44bf967/providers/Microsoft.DocumentDB/locations/westus2/operationsStatus/f26c1303-30d4-489d-b004-440c43cf8e1b?api-version=2022-11-15",
-      "RequestMethod": "GET",
-      "RequestHeaders": {
-        "Authorization": "Sanitized",
-        "traceparent": "00-be79b20c486917ae0cdeb47a79c72f82-d4b310d2081ec6e2-00",
-        "User-Agent": "azsdk-net-ResourceManager/1.4.0 (.NET 7.0.4; Microsoft Windows 10.0.22621)",
-        "x-ms-client-request-id": "36acbad58fb26bbcb2af51cbb00ca4c3",
->>>>>>> d0a38e13
-        "x-ms-return-client-request-id": "true"
-      },
-      "RequestBody": null,
-      "StatusCode": 200,
-      "ResponseHeaders": {
-        "Cache-Control": "no-store, no-cache",
-        "Content-Length": "21",
-        "Content-Type": "application/json",
-<<<<<<< HEAD
+        "x-ms-return-client-request-id": "true"
+      },
+      "RequestBody": null,
+      "StatusCode": 200,
+      "ResponseHeaders": {
+        "Cache-Control": "no-store, no-cache",
+        "Content-Length": "21",
+        "Content-Type": "application/json",
         "Date": "Thu, 06 Apr 2023 14:57:25 GMT",
-=======
-        "Date": "Sat, 01 Apr 2023 02:43:27 GMT",
->>>>>>> d0a38e13
-        "Pragma": "no-cache",
-        "Server": "Microsoft-HTTPAPI/2.0",
-        "Strict-Transport-Security": "max-age=31536000; includeSubDomains",
-        "X-Content-Type-Options": "nosniff",
-<<<<<<< HEAD
+        "Pragma": "no-cache",
+        "Server": "Microsoft-HTTPAPI/2.0",
+        "Strict-Transport-Security": "max-age=31536000; includeSubDomains",
+        "X-Content-Type-Options": "nosniff",
         "x-ms-correlation-request-id": "1dfedbdd-a896-4b15-9768-387e5366c606",
         "x-ms-gatewayversion": "version=2.14.0",
         "x-ms-ratelimit-remaining-subscription-reads": "11691",
         "x-ms-request-id": "1dfedbdd-a896-4b15-9768-387e5366c606",
         "x-ms-routing-request-id": "WESTCENTRALUS:20230406T145726Z:1dfedbdd-a896-4b15-9768-387e5366c606"
-=======
-        "x-ms-correlation-request-id": "4a3fc17c-96b5-47a8-9dde-5a94c4a25358",
-        "x-ms-gatewayversion": "version=2.14.0",
-        "x-ms-ratelimit-remaining-subscription-reads": "11689",
-        "x-ms-request-id": "4a3fc17c-96b5-47a8-9dde-5a94c4a25358",
-        "x-ms-routing-request-id": "EASTUS:20230401T024328Z:4a3fc17c-96b5-47a8-9dde-5a94c4a25358"
->>>>>>> d0a38e13
-      },
-      "ResponseBody": {
-        "status": "Dequeued"
-      }
-    },
-    {
-<<<<<<< HEAD
+      },
+      "ResponseBody": {
+        "status": "Enqueued"
+      }
+    },
+    {
       "RequestUri": "https://management.azure.com/subscriptions/23587e98-b6ac-4328-a753-03bcd3c8e744/providers/Microsoft.DocumentDB/locations/westus2/operationsStatus/8edf7a73-22a2-4d0a-8469-35d910960b0c?api-version=2022-11-15-preview",
       "RequestMethod": "GET",
       "RequestHeaders": {
@@ -683,52 +441,30 @@
         "traceparent": "00-371061126c8fdb9621821195cd969039-5b8bd6bfc45a98f2-00",
         "User-Agent": "azsdk-net-ResourceManager/1.4.0 (.NET 7.0.4; Microsoft Windows 10.0.22621)",
         "x-ms-client-request-id": "10754416760f7c01d58b42b4333b2af4",
-=======
-      "RequestUri": "https://management.azure.com/subscriptions/710e347c-9ac8-408c-90fe-f8cfc44bf967/providers/Microsoft.DocumentDB/locations/westus2/operationsStatus/f26c1303-30d4-489d-b004-440c43cf8e1b?api-version=2022-11-15",
-      "RequestMethod": "GET",
-      "RequestHeaders": {
-        "Authorization": "Sanitized",
-        "traceparent": "00-be79b20c486917ae0cdeb47a79c72f82-3b792cc106e3b4fc-00",
-        "User-Agent": "azsdk-net-ResourceManager/1.4.0 (.NET 7.0.4; Microsoft Windows 10.0.22621)",
-        "x-ms-client-request-id": "9fe6efcfc9966d405ce58bd0c737a83f",
->>>>>>> d0a38e13
-        "x-ms-return-client-request-id": "true"
-      },
-      "RequestBody": null,
-      "StatusCode": 200,
-      "ResponseHeaders": {
-        "Cache-Control": "no-store, no-cache",
-        "Content-Length": "21",
-        "Content-Type": "application/json",
-<<<<<<< HEAD
+        "x-ms-return-client-request-id": "true"
+      },
+      "RequestBody": null,
+      "StatusCode": 200,
+      "ResponseHeaders": {
+        "Cache-Control": "no-store, no-cache",
+        "Content-Length": "21",
+        "Content-Type": "application/json",
         "Date": "Thu, 06 Apr 2023 14:57:27 GMT",
-=======
-        "Date": "Sat, 01 Apr 2023 02:43:29 GMT",
->>>>>>> d0a38e13
-        "Pragma": "no-cache",
-        "Server": "Microsoft-HTTPAPI/2.0",
-        "Strict-Transport-Security": "max-age=31536000; includeSubDomains",
-        "X-Content-Type-Options": "nosniff",
-<<<<<<< HEAD
+        "Pragma": "no-cache",
+        "Server": "Microsoft-HTTPAPI/2.0",
+        "Strict-Transport-Security": "max-age=31536000; includeSubDomains",
+        "X-Content-Type-Options": "nosniff",
         "x-ms-correlation-request-id": "52aefecc-7bf6-43de-8743-9de3d8ba0ada",
         "x-ms-gatewayversion": "version=2.14.0",
         "x-ms-ratelimit-remaining-subscription-reads": "11690",
         "x-ms-request-id": "52aefecc-7bf6-43de-8743-9de3d8ba0ada",
         "x-ms-routing-request-id": "WESTCENTRALUS:20230406T145728Z:52aefecc-7bf6-43de-8743-9de3d8ba0ada"
-=======
-        "x-ms-correlation-request-id": "45f76bdd-4fc6-43a4-9c46-5eebede6f9d8",
-        "x-ms-gatewayversion": "version=2.14.0",
-        "x-ms-ratelimit-remaining-subscription-reads": "11688",
-        "x-ms-request-id": "45f76bdd-4fc6-43a4-9c46-5eebede6f9d8",
-        "x-ms-routing-request-id": "EASTUS:20230401T024330Z:45f76bdd-4fc6-43a4-9c46-5eebede6f9d8"
->>>>>>> d0a38e13
-      },
-      "ResponseBody": {
-        "status": "Dequeued"
-      }
-    },
-    {
-<<<<<<< HEAD
+      },
+      "ResponseBody": {
+        "status": "Dequeued"
+      }
+    },
+    {
       "RequestUri": "https://management.azure.com/subscriptions/23587e98-b6ac-4328-a753-03bcd3c8e744/providers/Microsoft.DocumentDB/locations/westus2/operationsStatus/8edf7a73-22a2-4d0a-8469-35d910960b0c?api-version=2022-11-15-preview",
       "RequestMethod": "GET",
       "RequestHeaders": {
@@ -736,52 +472,30 @@
         "traceparent": "00-371061126c8fdb9621821195cd969039-169c283613530596-00",
         "User-Agent": "azsdk-net-ResourceManager/1.4.0 (.NET 7.0.4; Microsoft Windows 10.0.22621)",
         "x-ms-client-request-id": "98b8128b57b644972c125dfa6e9bf5aa",
-=======
-      "RequestUri": "https://management.azure.com/subscriptions/710e347c-9ac8-408c-90fe-f8cfc44bf967/providers/Microsoft.DocumentDB/locations/westus2/operationsStatus/f26c1303-30d4-489d-b004-440c43cf8e1b?api-version=2022-11-15",
-      "RequestMethod": "GET",
-      "RequestHeaders": {
-        "Authorization": "Sanitized",
-        "traceparent": "00-be79b20c486917ae0cdeb47a79c72f82-03d28554ecd8dc1b-00",
-        "User-Agent": "azsdk-net-ResourceManager/1.4.0 (.NET 7.0.4; Microsoft Windows 10.0.22621)",
-        "x-ms-client-request-id": "7ec3bacd0a6779781a9091581714072e",
->>>>>>> d0a38e13
-        "x-ms-return-client-request-id": "true"
-      },
-      "RequestBody": null,
-      "StatusCode": 200,
-      "ResponseHeaders": {
-        "Cache-Control": "no-store, no-cache",
-        "Content-Length": "21",
-        "Content-Type": "application/json",
-<<<<<<< HEAD
+        "x-ms-return-client-request-id": "true"
+      },
+      "RequestBody": null,
+      "StatusCode": 200,
+      "ResponseHeaders": {
+        "Cache-Control": "no-store, no-cache",
+        "Content-Length": "21",
+        "Content-Type": "application/json",
         "Date": "Thu, 06 Apr 2023 14:57:31 GMT",
-=======
-        "Date": "Sat, 01 Apr 2023 02:43:33 GMT",
->>>>>>> d0a38e13
-        "Pragma": "no-cache",
-        "Server": "Microsoft-HTTPAPI/2.0",
-        "Strict-Transport-Security": "max-age=31536000; includeSubDomains",
-        "X-Content-Type-Options": "nosniff",
-<<<<<<< HEAD
+        "Pragma": "no-cache",
+        "Server": "Microsoft-HTTPAPI/2.0",
+        "Strict-Transport-Security": "max-age=31536000; includeSubDomains",
+        "X-Content-Type-Options": "nosniff",
         "x-ms-correlation-request-id": "498edb9f-0b92-41a6-97d8-5d868ed93641",
         "x-ms-gatewayversion": "version=2.14.0",
         "x-ms-ratelimit-remaining-subscription-reads": "11689",
         "x-ms-request-id": "498edb9f-0b92-41a6-97d8-5d868ed93641",
         "x-ms-routing-request-id": "WESTCENTRALUS:20230406T145732Z:498edb9f-0b92-41a6-97d8-5d868ed93641"
-=======
-        "x-ms-correlation-request-id": "f638347d-f9fc-4ce5-b55e-ea3f005f6c67",
-        "x-ms-gatewayversion": "version=2.14.0",
-        "x-ms-ratelimit-remaining-subscription-reads": "11687",
-        "x-ms-request-id": "f638347d-f9fc-4ce5-b55e-ea3f005f6c67",
-        "x-ms-routing-request-id": "EASTUS:20230401T024334Z:f638347d-f9fc-4ce5-b55e-ea3f005f6c67"
->>>>>>> d0a38e13
-      },
-      "ResponseBody": {
-        "status": "Dequeued"
-      }
-    },
-    {
-<<<<<<< HEAD
+      },
+      "ResponseBody": {
+        "status": "Dequeued"
+      }
+    },
+    {
       "RequestUri": "https://management.azure.com/subscriptions/23587e98-b6ac-4328-a753-03bcd3c8e744/providers/Microsoft.DocumentDB/locations/westus2/operationsStatus/8edf7a73-22a2-4d0a-8469-35d910960b0c?api-version=2022-11-15-preview",
       "RequestMethod": "GET",
       "RequestHeaders": {
@@ -789,52 +503,30 @@
         "traceparent": "00-371061126c8fdb9621821195cd969039-bc472b9ab2015938-00",
         "User-Agent": "azsdk-net-ResourceManager/1.4.0 (.NET 7.0.4; Microsoft Windows 10.0.22621)",
         "x-ms-client-request-id": "8732a6c980792d6609a5b6e0db8c1e4c",
-=======
-      "RequestUri": "https://management.azure.com/subscriptions/710e347c-9ac8-408c-90fe-f8cfc44bf967/providers/Microsoft.DocumentDB/locations/westus2/operationsStatus/f26c1303-30d4-489d-b004-440c43cf8e1b?api-version=2022-11-15",
-      "RequestMethod": "GET",
-      "RequestHeaders": {
-        "Authorization": "Sanitized",
-        "traceparent": "00-be79b20c486917ae0cdeb47a79c72f82-d16417892f7db79c-00",
-        "User-Agent": "azsdk-net-ResourceManager/1.4.0 (.NET 7.0.4; Microsoft Windows 10.0.22621)",
-        "x-ms-client-request-id": "7b1aa527ec800c3f793edacc03eca37a",
->>>>>>> d0a38e13
-        "x-ms-return-client-request-id": "true"
-      },
-      "RequestBody": null,
-      "StatusCode": 200,
-      "ResponseHeaders": {
-        "Cache-Control": "no-store, no-cache",
-        "Content-Length": "21",
-        "Content-Type": "application/json",
-<<<<<<< HEAD
+        "x-ms-return-client-request-id": "true"
+      },
+      "RequestBody": null,
+      "StatusCode": 200,
+      "ResponseHeaders": {
+        "Cache-Control": "no-store, no-cache",
+        "Content-Length": "21",
+        "Content-Type": "application/json",
         "Date": "Thu, 06 Apr 2023 14:57:40 GMT",
-=======
-        "Date": "Sat, 01 Apr 2023 02:43:41 GMT",
->>>>>>> d0a38e13
-        "Pragma": "no-cache",
-        "Server": "Microsoft-HTTPAPI/2.0",
-        "Strict-Transport-Security": "max-age=31536000; includeSubDomains",
-        "X-Content-Type-Options": "nosniff",
-<<<<<<< HEAD
+        "Pragma": "no-cache",
+        "Server": "Microsoft-HTTPAPI/2.0",
+        "Strict-Transport-Security": "max-age=31536000; includeSubDomains",
+        "X-Content-Type-Options": "nosniff",
         "x-ms-correlation-request-id": "b5a0b81e-a3a6-44ce-9b11-eac09c120ef7",
         "x-ms-gatewayversion": "version=2.14.0",
         "x-ms-ratelimit-remaining-subscription-reads": "11688",
         "x-ms-request-id": "b5a0b81e-a3a6-44ce-9b11-eac09c120ef7",
         "x-ms-routing-request-id": "WESTCENTRALUS:20230406T145740Z:b5a0b81e-a3a6-44ce-9b11-eac09c120ef7"
-=======
-        "x-ms-correlation-request-id": "0c572a78-7c83-49f5-8443-5e8a961d0bcc",
-        "x-ms-gatewayversion": "version=2.14.0",
-        "x-ms-ratelimit-remaining-subscription-reads": "11686",
-        "x-ms-request-id": "0c572a78-7c83-49f5-8443-5e8a961d0bcc",
-        "x-ms-routing-request-id": "EASTUS:20230401T024342Z:0c572a78-7c83-49f5-8443-5e8a961d0bcc"
->>>>>>> d0a38e13
-      },
-      "ResponseBody": {
-        "status": "Dequeued"
-      }
-    },
-    {
-<<<<<<< HEAD
+      },
+      "ResponseBody": {
+        "status": "Dequeued"
+      }
+    },
+    {
       "RequestUri": "https://management.azure.com/subscriptions/23587e98-b6ac-4328-a753-03bcd3c8e744/providers/Microsoft.DocumentDB/locations/westus2/operationsStatus/8edf7a73-22a2-4d0a-8469-35d910960b0c?api-version=2022-11-15-preview",
       "RequestMethod": "GET",
       "RequestHeaders": {
@@ -842,52 +534,30 @@
         "traceparent": "00-371061126c8fdb9621821195cd969039-dafd4b02ec5bb24b-00",
         "User-Agent": "azsdk-net-ResourceManager/1.4.0 (.NET 7.0.4; Microsoft Windows 10.0.22621)",
         "x-ms-client-request-id": "3ecedb44ae38bf2aac31e4fc19060d39",
-=======
-      "RequestUri": "https://management.azure.com/subscriptions/710e347c-9ac8-408c-90fe-f8cfc44bf967/providers/Microsoft.DocumentDB/locations/westus2/operationsStatus/f26c1303-30d4-489d-b004-440c43cf8e1b?api-version=2022-11-15",
-      "RequestMethod": "GET",
-      "RequestHeaders": {
-        "Authorization": "Sanitized",
-        "traceparent": "00-be79b20c486917ae0cdeb47a79c72f82-12b3743aae869f5a-00",
-        "User-Agent": "azsdk-net-ResourceManager/1.4.0 (.NET 7.0.4; Microsoft Windows 10.0.22621)",
-        "x-ms-client-request-id": "f6fe11072548c45b766c840537e85548",
->>>>>>> d0a38e13
-        "x-ms-return-client-request-id": "true"
-      },
-      "RequestBody": null,
-      "StatusCode": 200,
-      "ResponseHeaders": {
-        "Cache-Control": "no-store, no-cache",
-        "Content-Length": "21",
-        "Content-Type": "application/json",
-<<<<<<< HEAD
+        "x-ms-return-client-request-id": "true"
+      },
+      "RequestBody": null,
+      "StatusCode": 200,
+      "ResponseHeaders": {
+        "Cache-Control": "no-store, no-cache",
+        "Content-Length": "21",
+        "Content-Type": "application/json",
         "Date": "Thu, 06 Apr 2023 14:57:56 GMT",
-=======
-        "Date": "Sat, 01 Apr 2023 02:43:58 GMT",
->>>>>>> d0a38e13
-        "Pragma": "no-cache",
-        "Server": "Microsoft-HTTPAPI/2.0",
-        "Strict-Transport-Security": "max-age=31536000; includeSubDomains",
-        "X-Content-Type-Options": "nosniff",
-<<<<<<< HEAD
+        "Pragma": "no-cache",
+        "Server": "Microsoft-HTTPAPI/2.0",
+        "Strict-Transport-Security": "max-age=31536000; includeSubDomains",
+        "X-Content-Type-Options": "nosniff",
         "x-ms-correlation-request-id": "d3863c00-ecdf-4357-a9bb-ac6e113d9b62",
         "x-ms-gatewayversion": "version=2.14.0",
         "x-ms-ratelimit-remaining-subscription-reads": "11687",
         "x-ms-request-id": "d3863c00-ecdf-4357-a9bb-ac6e113d9b62",
         "x-ms-routing-request-id": "WESTCENTRALUS:20230406T145756Z:d3863c00-ecdf-4357-a9bb-ac6e113d9b62"
-=======
-        "x-ms-correlation-request-id": "fe37229c-6fa1-4d52-aa36-6c349b955d2b",
-        "x-ms-gatewayversion": "version=2.14.0",
-        "x-ms-ratelimit-remaining-subscription-reads": "11685",
-        "x-ms-request-id": "fe37229c-6fa1-4d52-aa36-6c349b955d2b",
-        "x-ms-routing-request-id": "EASTUS:20230401T024358Z:fe37229c-6fa1-4d52-aa36-6c349b955d2b"
->>>>>>> d0a38e13
-      },
-      "ResponseBody": {
-        "status": "Dequeued"
-      }
-    },
-    {
-<<<<<<< HEAD
+      },
+      "ResponseBody": {
+        "status": "Dequeued"
+      }
+    },
+    {
       "RequestUri": "https://management.azure.com/subscriptions/23587e98-b6ac-4328-a753-03bcd3c8e744/providers/Microsoft.DocumentDB/locations/westus2/operationsStatus/8edf7a73-22a2-4d0a-8469-35d910960b0c?api-version=2022-11-15-preview",
       "RequestMethod": "GET",
       "RequestHeaders": {
@@ -895,52 +565,30 @@
         "traceparent": "00-371061126c8fdb9621821195cd969039-db883f6c24d24b81-00",
         "User-Agent": "azsdk-net-ResourceManager/1.4.0 (.NET 7.0.4; Microsoft Windows 10.0.22621)",
         "x-ms-client-request-id": "8ceb9796a2080b7aac8b8e11a0b7689f",
-=======
-      "RequestUri": "https://management.azure.com/subscriptions/710e347c-9ac8-408c-90fe-f8cfc44bf967/providers/Microsoft.DocumentDB/locations/westus2/operationsStatus/f26c1303-30d4-489d-b004-440c43cf8e1b?api-version=2022-11-15",
-      "RequestMethod": "GET",
-      "RequestHeaders": {
-        "Authorization": "Sanitized",
-        "traceparent": "00-be79b20c486917ae0cdeb47a79c72f82-dad6df24f81c2d6d-00",
-        "User-Agent": "azsdk-net-ResourceManager/1.4.0 (.NET 7.0.4; Microsoft Windows 10.0.22621)",
-        "x-ms-client-request-id": "21a85dde2c1de0be7ab605282fab762d",
->>>>>>> d0a38e13
-        "x-ms-return-client-request-id": "true"
-      },
-      "RequestBody": null,
-      "StatusCode": 200,
-      "ResponseHeaders": {
-        "Cache-Control": "no-store, no-cache",
-        "Content-Length": "21",
-        "Content-Type": "application/json",
-<<<<<<< HEAD
+        "x-ms-return-client-request-id": "true"
+      },
+      "RequestBody": null,
+      "StatusCode": 200,
+      "ResponseHeaders": {
+        "Cache-Control": "no-store, no-cache",
+        "Content-Length": "21",
+        "Content-Type": "application/json",
         "Date": "Thu, 06 Apr 2023 14:58:28 GMT",
-=======
-        "Date": "Sat, 01 Apr 2023 02:44:30 GMT",
->>>>>>> d0a38e13
-        "Pragma": "no-cache",
-        "Server": "Microsoft-HTTPAPI/2.0",
-        "Strict-Transport-Security": "max-age=31536000; includeSubDomains",
-        "X-Content-Type-Options": "nosniff",
-<<<<<<< HEAD
+        "Pragma": "no-cache",
+        "Server": "Microsoft-HTTPAPI/2.0",
+        "Strict-Transport-Security": "max-age=31536000; includeSubDomains",
+        "X-Content-Type-Options": "nosniff",
         "x-ms-correlation-request-id": "0671951f-da5b-41dc-92d8-d4f10484daa2",
         "x-ms-gatewayversion": "version=2.14.0",
         "x-ms-ratelimit-remaining-subscription-reads": "11686",
         "x-ms-request-id": "0671951f-da5b-41dc-92d8-d4f10484daa2",
         "x-ms-routing-request-id": "WESTCENTRALUS:20230406T145828Z:0671951f-da5b-41dc-92d8-d4f10484daa2"
-=======
-        "x-ms-correlation-request-id": "6e74ca30-48a5-4f2c-b98c-200f7cd9db89",
-        "x-ms-gatewayversion": "version=2.14.0",
-        "x-ms-ratelimit-remaining-subscription-reads": "11684",
-        "x-ms-request-id": "6e74ca30-48a5-4f2c-b98c-200f7cd9db89",
-        "x-ms-routing-request-id": "EASTUS:20230401T024430Z:6e74ca30-48a5-4f2c-b98c-200f7cd9db89"
->>>>>>> d0a38e13
-      },
-      "ResponseBody": {
-        "status": "Dequeued"
-      }
-    },
-    {
-<<<<<<< HEAD
+      },
+      "ResponseBody": {
+        "status": "Dequeued"
+      }
+    },
+    {
       "RequestUri": "https://management.azure.com/subscriptions/23587e98-b6ac-4328-a753-03bcd3c8e744/providers/Microsoft.DocumentDB/locations/westus2/operationsStatus/8edf7a73-22a2-4d0a-8469-35d910960b0c?api-version=2022-11-15-preview",
       "RequestMethod": "GET",
       "RequestHeaders": {
@@ -948,52 +596,30 @@
         "traceparent": "00-371061126c8fdb9621821195cd969039-869beacb9615133b-00",
         "User-Agent": "azsdk-net-ResourceManager/1.4.0 (.NET 7.0.4; Microsoft Windows 10.0.22621)",
         "x-ms-client-request-id": "93b611f3b7cd1a727c73db479b691302",
-=======
-      "RequestUri": "https://management.azure.com/subscriptions/710e347c-9ac8-408c-90fe-f8cfc44bf967/providers/Microsoft.DocumentDB/locations/westus2/operationsStatus/f26c1303-30d4-489d-b004-440c43cf8e1b?api-version=2022-11-15",
-      "RequestMethod": "GET",
-      "RequestHeaders": {
-        "Authorization": "Sanitized",
-        "traceparent": "00-be79b20c486917ae0cdeb47a79c72f82-596e441ec2705132-00",
-        "User-Agent": "azsdk-net-ResourceManager/1.4.0 (.NET 7.0.4; Microsoft Windows 10.0.22621)",
-        "x-ms-client-request-id": "065016ec101501e54a550413673ad591",
->>>>>>> d0a38e13
-        "x-ms-return-client-request-id": "true"
-      },
-      "RequestBody": null,
-      "StatusCode": 200,
-      "ResponseHeaders": {
-        "Cache-Control": "no-store, no-cache",
-        "Content-Length": "21",
-        "Content-Type": "application/json",
-<<<<<<< HEAD
+        "x-ms-return-client-request-id": "true"
+      },
+      "RequestBody": null,
+      "StatusCode": 200,
+      "ResponseHeaders": {
+        "Cache-Control": "no-store, no-cache",
+        "Content-Length": "21",
+        "Content-Type": "application/json",
         "Date": "Thu, 06 Apr 2023 14:59:00 GMT",
-=======
-        "Date": "Sat, 01 Apr 2023 02:45:02 GMT",
->>>>>>> d0a38e13
-        "Pragma": "no-cache",
-        "Server": "Microsoft-HTTPAPI/2.0",
-        "Strict-Transport-Security": "max-age=31536000; includeSubDomains",
-        "X-Content-Type-Options": "nosniff",
-<<<<<<< HEAD
+        "Pragma": "no-cache",
+        "Server": "Microsoft-HTTPAPI/2.0",
+        "Strict-Transport-Security": "max-age=31536000; includeSubDomains",
+        "X-Content-Type-Options": "nosniff",
         "x-ms-correlation-request-id": "56ec71ce-8e36-460a-b3a2-90bd4e863735",
         "x-ms-gatewayversion": "version=2.14.0",
         "x-ms-ratelimit-remaining-subscription-reads": "11685",
         "x-ms-request-id": "56ec71ce-8e36-460a-b3a2-90bd4e863735",
         "x-ms-routing-request-id": "WESTCENTRALUS:20230406T145901Z:56ec71ce-8e36-460a-b3a2-90bd4e863735"
-=======
-        "x-ms-correlation-request-id": "feeccc8b-e9a4-4587-a394-18bcc80795c8",
-        "x-ms-gatewayversion": "version=2.14.0",
-        "x-ms-ratelimit-remaining-subscription-reads": "11701",
-        "x-ms-request-id": "feeccc8b-e9a4-4587-a394-18bcc80795c8",
-        "x-ms-routing-request-id": "EASTUS:20230401T024502Z:feeccc8b-e9a4-4587-a394-18bcc80795c8"
->>>>>>> d0a38e13
-      },
-      "ResponseBody": {
-        "status": "Dequeued"
-      }
-    },
-    {
-<<<<<<< HEAD
+      },
+      "ResponseBody": {
+        "status": "Dequeued"
+      }
+    },
+    {
       "RequestUri": "https://management.azure.com/subscriptions/23587e98-b6ac-4328-a753-03bcd3c8e744/providers/Microsoft.DocumentDB/locations/westus2/operationsStatus/8edf7a73-22a2-4d0a-8469-35d910960b0c?api-version=2022-11-15-preview",
       "RequestMethod": "GET",
       "RequestHeaders": {
@@ -1001,52 +627,30 @@
         "traceparent": "00-371061126c8fdb9621821195cd969039-e91c34f5d15c8add-00",
         "User-Agent": "azsdk-net-ResourceManager/1.4.0 (.NET 7.0.4; Microsoft Windows 10.0.22621)",
         "x-ms-client-request-id": "43497d9792a1a14361c291ac20181ef5",
-=======
-      "RequestUri": "https://management.azure.com/subscriptions/710e347c-9ac8-408c-90fe-f8cfc44bf967/providers/Microsoft.DocumentDB/locations/westus2/operationsStatus/f26c1303-30d4-489d-b004-440c43cf8e1b?api-version=2022-11-15",
-      "RequestMethod": "GET",
-      "RequestHeaders": {
-        "Authorization": "Sanitized",
-        "traceparent": "00-be79b20c486917ae0cdeb47a79c72f82-319c71761d4afa03-00",
-        "User-Agent": "azsdk-net-ResourceManager/1.4.0 (.NET 7.0.4; Microsoft Windows 10.0.22621)",
-        "x-ms-client-request-id": "a6ed91e98243da5d531d7c91203395ca",
->>>>>>> d0a38e13
-        "x-ms-return-client-request-id": "true"
-      },
-      "RequestBody": null,
-      "StatusCode": 200,
-      "ResponseHeaders": {
-        "Cache-Control": "no-store, no-cache",
-        "Content-Length": "21",
-        "Content-Type": "application/json",
-<<<<<<< HEAD
+        "x-ms-return-client-request-id": "true"
+      },
+      "RequestBody": null,
+      "StatusCode": 200,
+      "ResponseHeaders": {
+        "Cache-Control": "no-store, no-cache",
+        "Content-Length": "21",
+        "Content-Type": "application/json",
         "Date": "Thu, 06 Apr 2023 14:59:32 GMT",
-=======
-        "Date": "Sat, 01 Apr 2023 02:45:34 GMT",
->>>>>>> d0a38e13
-        "Pragma": "no-cache",
-        "Server": "Microsoft-HTTPAPI/2.0",
-        "Strict-Transport-Security": "max-age=31536000; includeSubDomains",
-        "X-Content-Type-Options": "nosniff",
-<<<<<<< HEAD
+        "Pragma": "no-cache",
+        "Server": "Microsoft-HTTPAPI/2.0",
+        "Strict-Transport-Security": "max-age=31536000; includeSubDomains",
+        "X-Content-Type-Options": "nosniff",
         "x-ms-correlation-request-id": "b93a027e-0d98-4bd7-b0da-05d5e131c66d",
         "x-ms-gatewayversion": "version=2.14.0",
         "x-ms-ratelimit-remaining-subscription-reads": "11684",
         "x-ms-request-id": "b93a027e-0d98-4bd7-b0da-05d5e131c66d",
         "x-ms-routing-request-id": "WESTCENTRALUS:20230406T145933Z:b93a027e-0d98-4bd7-b0da-05d5e131c66d"
-=======
-        "x-ms-correlation-request-id": "7c1e39ed-5560-4420-bbbf-b87a32fd6e98",
-        "x-ms-gatewayversion": "version=2.14.0",
-        "x-ms-ratelimit-remaining-subscription-reads": "11700",
-        "x-ms-request-id": "7c1e39ed-5560-4420-bbbf-b87a32fd6e98",
-        "x-ms-routing-request-id": "EASTUS:20230401T024535Z:7c1e39ed-5560-4420-bbbf-b87a32fd6e98"
->>>>>>> d0a38e13
-      },
-      "ResponseBody": {
-        "status": "Dequeued"
-      }
-    },
-    {
-<<<<<<< HEAD
+      },
+      "ResponseBody": {
+        "status": "Dequeued"
+      }
+    },
+    {
       "RequestUri": "https://management.azure.com/subscriptions/23587e98-b6ac-4328-a753-03bcd3c8e744/providers/Microsoft.DocumentDB/locations/westus2/operationsStatus/8edf7a73-22a2-4d0a-8469-35d910960b0c?api-version=2022-11-15-preview",
       "RequestMethod": "GET",
       "RequestHeaders": {
@@ -1054,52 +658,30 @@
         "traceparent": "00-371061126c8fdb9621821195cd969039-f79898aaccd7b7e7-00",
         "User-Agent": "azsdk-net-ResourceManager/1.4.0 (.NET 7.0.4; Microsoft Windows 10.0.22621)",
         "x-ms-client-request-id": "070844c97a50df6b25d01095c7326f43",
-=======
-      "RequestUri": "https://management.azure.com/subscriptions/710e347c-9ac8-408c-90fe-f8cfc44bf967/providers/Microsoft.DocumentDB/locations/westus2/operationsStatus/f26c1303-30d4-489d-b004-440c43cf8e1b?api-version=2022-11-15",
-      "RequestMethod": "GET",
-      "RequestHeaders": {
-        "Authorization": "Sanitized",
-        "traceparent": "00-be79b20c486917ae0cdeb47a79c72f82-39508239df0c1668-00",
-        "User-Agent": "azsdk-net-ResourceManager/1.4.0 (.NET 7.0.4; Microsoft Windows 10.0.22621)",
-        "x-ms-client-request-id": "211857f64f98cd3277a7d7c728aa793f",
->>>>>>> d0a38e13
-        "x-ms-return-client-request-id": "true"
-      },
-      "RequestBody": null,
-      "StatusCode": 200,
-      "ResponseHeaders": {
-        "Cache-Control": "no-store, no-cache",
-        "Content-Length": "21",
-        "Content-Type": "application/json",
-<<<<<<< HEAD
+        "x-ms-return-client-request-id": "true"
+      },
+      "RequestBody": null,
+      "StatusCode": 200,
+      "ResponseHeaders": {
+        "Cache-Control": "no-store, no-cache",
+        "Content-Length": "21",
+        "Content-Type": "application/json",
         "Date": "Thu, 06 Apr 2023 15:00:04 GMT",
-=======
-        "Date": "Sat, 01 Apr 2023 02:46:06 GMT",
->>>>>>> d0a38e13
-        "Pragma": "no-cache",
-        "Server": "Microsoft-HTTPAPI/2.0",
-        "Strict-Transport-Security": "max-age=31536000; includeSubDomains",
-        "X-Content-Type-Options": "nosniff",
-<<<<<<< HEAD
+        "Pragma": "no-cache",
+        "Server": "Microsoft-HTTPAPI/2.0",
+        "Strict-Transport-Security": "max-age=31536000; includeSubDomains",
+        "X-Content-Type-Options": "nosniff",
         "x-ms-correlation-request-id": "637e0d4c-f1f4-41c0-8660-6fc53a102df0",
         "x-ms-gatewayversion": "version=2.14.0",
         "x-ms-ratelimit-remaining-subscription-reads": "11701",
         "x-ms-request-id": "637e0d4c-f1f4-41c0-8660-6fc53a102df0",
         "x-ms-routing-request-id": "WESTCENTRALUS:20230406T150005Z:637e0d4c-f1f4-41c0-8660-6fc53a102df0"
-=======
-        "x-ms-correlation-request-id": "73ea922e-c90a-4d77-82d8-6654a4be8b5b",
-        "x-ms-gatewayversion": "version=2.14.0",
-        "x-ms-ratelimit-remaining-subscription-reads": "11699",
-        "x-ms-request-id": "73ea922e-c90a-4d77-82d8-6654a4be8b5b",
-        "x-ms-routing-request-id": "EASTUS:20230401T024607Z:73ea922e-c90a-4d77-82d8-6654a4be8b5b"
->>>>>>> d0a38e13
-      },
-      "ResponseBody": {
-        "status": "Dequeued"
-      }
-    },
-    {
-<<<<<<< HEAD
+      },
+      "ResponseBody": {
+        "status": "Dequeued"
+      }
+    },
+    {
       "RequestUri": "https://management.azure.com/subscriptions/23587e98-b6ac-4328-a753-03bcd3c8e744/providers/Microsoft.DocumentDB/locations/westus2/operationsStatus/8edf7a73-22a2-4d0a-8469-35d910960b0c?api-version=2022-11-15-preview",
       "RequestMethod": "GET",
       "RequestHeaders": {
@@ -1107,52 +689,30 @@
         "traceparent": "00-371061126c8fdb9621821195cd969039-daa28600250cf0a1-00",
         "User-Agent": "azsdk-net-ResourceManager/1.4.0 (.NET 7.0.4; Microsoft Windows 10.0.22621)",
         "x-ms-client-request-id": "23798b77246d61fecd14310b25c5fa63",
-=======
-      "RequestUri": "https://management.azure.com/subscriptions/710e347c-9ac8-408c-90fe-f8cfc44bf967/providers/Microsoft.DocumentDB/locations/westus2/operationsStatus/f26c1303-30d4-489d-b004-440c43cf8e1b?api-version=2022-11-15",
-      "RequestMethod": "GET",
-      "RequestHeaders": {
-        "Authorization": "Sanitized",
-        "traceparent": "00-be79b20c486917ae0cdeb47a79c72f82-660c99731efea612-00",
-        "User-Agent": "azsdk-net-ResourceManager/1.4.0 (.NET 7.0.4; Microsoft Windows 10.0.22621)",
-        "x-ms-client-request-id": "9e3f74e1cfbe6ae9b876b2f79453e017",
->>>>>>> d0a38e13
-        "x-ms-return-client-request-id": "true"
-      },
-      "RequestBody": null,
-      "StatusCode": 200,
-      "ResponseHeaders": {
-        "Cache-Control": "no-store, no-cache",
-        "Content-Length": "21",
-        "Content-Type": "application/json",
-<<<<<<< HEAD
+        "x-ms-return-client-request-id": "true"
+      },
+      "RequestBody": null,
+      "StatusCode": 200,
+      "ResponseHeaders": {
+        "Cache-Control": "no-store, no-cache",
+        "Content-Length": "21",
+        "Content-Type": "application/json",
         "Date": "Thu, 06 Apr 2023 15:00:37 GMT",
-=======
-        "Date": "Sat, 01 Apr 2023 02:46:39 GMT",
->>>>>>> d0a38e13
-        "Pragma": "no-cache",
-        "Server": "Microsoft-HTTPAPI/2.0",
-        "Strict-Transport-Security": "max-age=31536000; includeSubDomains",
-        "X-Content-Type-Options": "nosniff",
-<<<<<<< HEAD
+        "Pragma": "no-cache",
+        "Server": "Microsoft-HTTPAPI/2.0",
+        "Strict-Transport-Security": "max-age=31536000; includeSubDomains",
+        "X-Content-Type-Options": "nosniff",
         "x-ms-correlation-request-id": "1cf2b14c-eb17-4c1e-9ef3-7fd8bc2a1e41",
         "x-ms-gatewayversion": "version=2.14.0",
         "x-ms-ratelimit-remaining-subscription-reads": "11700",
         "x-ms-request-id": "1cf2b14c-eb17-4c1e-9ef3-7fd8bc2a1e41",
         "x-ms-routing-request-id": "WESTCENTRALUS:20230406T150037Z:1cf2b14c-eb17-4c1e-9ef3-7fd8bc2a1e41"
-=======
-        "x-ms-correlation-request-id": "d0c61e02-fc3e-4014-93a7-485360eda3c2",
-        "x-ms-gatewayversion": "version=2.14.0",
-        "x-ms-ratelimit-remaining-subscription-reads": "11698",
-        "x-ms-request-id": "d0c61e02-fc3e-4014-93a7-485360eda3c2",
-        "x-ms-routing-request-id": "EASTUS:20230401T024639Z:d0c61e02-fc3e-4014-93a7-485360eda3c2"
->>>>>>> d0a38e13
-      },
-      "ResponseBody": {
-        "status": "Dequeued"
-      }
-    },
-    {
-<<<<<<< HEAD
+      },
+      "ResponseBody": {
+        "status": "Dequeued"
+      }
+    },
+    {
       "RequestUri": "https://management.azure.com/subscriptions/23587e98-b6ac-4328-a753-03bcd3c8e744/providers/Microsoft.DocumentDB/locations/westus2/operationsStatus/8edf7a73-22a2-4d0a-8469-35d910960b0c?api-version=2022-11-15-preview",
       "RequestMethod": "GET",
       "RequestHeaders": {
@@ -1160,83 +720,30 @@
         "traceparent": "00-371061126c8fdb9621821195cd969039-14dc5ce41867e3b8-00",
         "User-Agent": "azsdk-net-ResourceManager/1.4.0 (.NET 7.0.4; Microsoft Windows 10.0.22621)",
         "x-ms-client-request-id": "577ee5550c601cb2116a1ed082add92e",
-=======
-      "RequestUri": "https://management.azure.com/subscriptions/710e347c-9ac8-408c-90fe-f8cfc44bf967/providers/Microsoft.DocumentDB/locations/westus2/operationsStatus/f26c1303-30d4-489d-b004-440c43cf8e1b?api-version=2022-11-15",
-      "RequestMethod": "GET",
-      "RequestHeaders": {
-        "Authorization": "Sanitized",
-        "traceparent": "00-be79b20c486917ae0cdeb47a79c72f82-46b7e31a58ab9063-00",
-        "User-Agent": "azsdk-net-ResourceManager/1.4.0 (.NET 7.0.4; Microsoft Windows 10.0.22621)",
-        "x-ms-client-request-id": "0f1d39c0b3229af85f202e9cab95b1a8",
->>>>>>> d0a38e13
-        "x-ms-return-client-request-id": "true"
-      },
-      "RequestBody": null,
-      "StatusCode": 200,
-      "ResponseHeaders": {
-        "Cache-Control": "no-store, no-cache",
-        "Content-Length": "21",
-        "Content-Type": "application/json",
-<<<<<<< HEAD
+        "x-ms-return-client-request-id": "true"
+      },
+      "RequestBody": null,
+      "StatusCode": 200,
+      "ResponseHeaders": {
+        "Cache-Control": "no-store, no-cache",
+        "Content-Length": "21",
+        "Content-Type": "application/json",
         "Date": "Thu, 06 Apr 2023 15:01:09 GMT",
-=======
-        "Date": "Sat, 01 Apr 2023 02:47:11 GMT",
->>>>>>> d0a38e13
-        "Pragma": "no-cache",
-        "Server": "Microsoft-HTTPAPI/2.0",
-        "Strict-Transport-Security": "max-age=31536000; includeSubDomains",
-        "X-Content-Type-Options": "nosniff",
-<<<<<<< HEAD
+        "Pragma": "no-cache",
+        "Server": "Microsoft-HTTPAPI/2.0",
+        "Strict-Transport-Security": "max-age=31536000; includeSubDomains",
+        "X-Content-Type-Options": "nosniff",
         "x-ms-correlation-request-id": "88931b34-3992-417a-acb9-c0695c38713d",
         "x-ms-gatewayversion": "version=2.14.0",
         "x-ms-ratelimit-remaining-subscription-reads": "11699",
         "x-ms-request-id": "88931b34-3992-417a-acb9-c0695c38713d",
         "x-ms-routing-request-id": "WESTCENTRALUS:20230406T150109Z:88931b34-3992-417a-acb9-c0695c38713d"
-=======
-        "x-ms-correlation-request-id": "4f878c95-425f-4997-aab8-390692fab9bb",
-        "x-ms-gatewayversion": "version=2.14.0",
-        "x-ms-ratelimit-remaining-subscription-reads": "11697",
-        "x-ms-request-id": "4f878c95-425f-4997-aab8-390692fab9bb",
-        "x-ms-routing-request-id": "EASTUS:20230401T024711Z:4f878c95-425f-4997-aab8-390692fab9bb"
-      },
-      "ResponseBody": {
-        "status": "Dequeued"
-      }
-    },
-    {
-      "RequestUri": "https://management.azure.com/subscriptions/710e347c-9ac8-408c-90fe-f8cfc44bf967/providers/Microsoft.DocumentDB/locations/westus2/operationsStatus/f26c1303-30d4-489d-b004-440c43cf8e1b?api-version=2022-11-15",
-      "RequestMethod": "GET",
-      "RequestHeaders": {
-        "Authorization": "Sanitized",
-        "traceparent": "00-be79b20c486917ae0cdeb47a79c72f82-ee9a0ca7708f5407-00",
-        "User-Agent": "azsdk-net-ResourceManager/1.4.0 (.NET 7.0.4; Microsoft Windows 10.0.22621)",
-        "x-ms-client-request-id": "acb03ca4f6f4260c6dae68229c3a3923",
-        "x-ms-return-client-request-id": "true"
-      },
-      "RequestBody": null,
-      "StatusCode": 200,
-      "ResponseHeaders": {
-        "Cache-Control": "no-store, no-cache",
-        "Content-Length": "21",
-        "Content-Type": "application/json",
-        "Date": "Sat, 01 Apr 2023 02:47:43 GMT",
-        "Pragma": "no-cache",
-        "Server": "Microsoft-HTTPAPI/2.0",
-        "Strict-Transport-Security": "max-age=31536000; includeSubDomains",
-        "X-Content-Type-Options": "nosniff",
-        "x-ms-correlation-request-id": "9f091f4f-505c-49dc-aa44-e36a8b59f741",
-        "x-ms-gatewayversion": "version=2.14.0",
-        "x-ms-ratelimit-remaining-subscription-reads": "11696",
-        "x-ms-request-id": "9f091f4f-505c-49dc-aa44-e36a8b59f741",
-        "x-ms-routing-request-id": "EASTUS:20230401T024743Z:9f091f4f-505c-49dc-aa44-e36a8b59f741"
->>>>>>> d0a38e13
-      },
-      "ResponseBody": {
-        "status": "Dequeued"
-      }
-    },
-    {
-<<<<<<< HEAD
+      },
+      "ResponseBody": {
+        "status": "Dequeued"
+      }
+    },
+    {
       "RequestUri": "https://management.azure.com/subscriptions/23587e98-b6ac-4328-a753-03bcd3c8e744/providers/Microsoft.DocumentDB/locations/westus2/operationsStatus/8edf7a73-22a2-4d0a-8469-35d910960b0c?api-version=2022-11-15-preview",
       "RequestMethod": "GET",
       "RequestHeaders": {
@@ -1275,15 +782,6 @@
         "traceparent": "00-371061126c8fdb9621821195cd969039-9c7d8c076ec35a2a-00",
         "User-Agent": "azsdk-net-ResourceManager/1.4.0 (.NET 7.0.4; Microsoft Windows 10.0.22621)",
         "x-ms-client-request-id": "e13facd618b36be2d95c1203052ddf1f",
-=======
-      "RequestUri": "https://management.azure.com/subscriptions/710e347c-9ac8-408c-90fe-f8cfc44bf967/providers/Microsoft.DocumentDB/locations/westus2/operationsStatus/f26c1303-30d4-489d-b004-440c43cf8e1b?api-version=2022-11-15",
-      "RequestMethod": "GET",
-      "RequestHeaders": {
-        "Authorization": "Sanitized",
-        "traceparent": "00-be79b20c486917ae0cdeb47a79c72f82-ae90b32c29b91540-00",
-        "User-Agent": "azsdk-net-ResourceManager/1.4.0 (.NET 7.0.4; Microsoft Windows 10.0.22621)",
-        "x-ms-client-request-id": "ef07c0c6698d2d1d7ba43e9da14dbf23",
->>>>>>> d0a38e13
         "x-ms-return-client-request-id": "true"
       },
       "RequestBody": null,
@@ -1292,35 +790,22 @@
         "Cache-Control": "no-store, no-cache",
         "Content-Length": "22",
         "Content-Type": "application/json",
-<<<<<<< HEAD
         "Date": "Thu, 06 Apr 2023 15:02:12 GMT",
-=======
-        "Date": "Sat, 01 Apr 2023 02:48:15 GMT",
->>>>>>> d0a38e13
-        "Pragma": "no-cache",
-        "Server": "Microsoft-HTTPAPI/2.0",
-        "Strict-Transport-Security": "max-age=31536000; includeSubDomains",
-        "X-Content-Type-Options": "nosniff",
-<<<<<<< HEAD
+        "Pragma": "no-cache",
+        "Server": "Microsoft-HTTPAPI/2.0",
+        "Strict-Transport-Security": "max-age=31536000; includeSubDomains",
+        "X-Content-Type-Options": "nosniff",
         "x-ms-correlation-request-id": "90910485-56c4-43e1-b6d5-3e3f128960f0",
         "x-ms-gatewayversion": "version=2.14.0",
         "x-ms-ratelimit-remaining-subscription-reads": "11697",
         "x-ms-request-id": "90910485-56c4-43e1-b6d5-3e3f128960f0",
         "x-ms-routing-request-id": "WESTCENTRALUS:20230406T150213Z:90910485-56c4-43e1-b6d5-3e3f128960f0"
-=======
-        "x-ms-correlation-request-id": "e894722b-cc49-4d6a-8695-8dc20c1a3315",
-        "x-ms-gatewayversion": "version=2.14.0",
-        "x-ms-ratelimit-remaining-subscription-reads": "11695",
-        "x-ms-request-id": "e894722b-cc49-4d6a-8695-8dc20c1a3315",
-        "x-ms-routing-request-id": "EASTUS:20230401T024815Z:e894722b-cc49-4d6a-8695-8dc20c1a3315"
->>>>>>> d0a38e13
       },
       "ResponseBody": {
         "status": "Succeeded"
       }
     },
     {
-<<<<<<< HEAD
       "RequestUri": "https://management.azure.com/subscriptions/23587e98-b6ac-4328-a753-03bcd3c8e744/resourceGroups/dbaccount-7566/providers/Microsoft.DocumentDB/databaseAccounts/dbaccount-5332?api-version=2022-11-15-preview",
       "RequestMethod": "GET",
       "RequestHeaders": {
@@ -1328,35 +813,19 @@
         "traceparent": "00-371061126c8fdb9621821195cd969039-475e1b60fa414f0f-00",
         "User-Agent": "azsdk-net-ResourceManager/1.4.0 (.NET 7.0.4; Microsoft Windows 10.0.22621)",
         "x-ms-client-request-id": "d7b9023b66905bc45ed910b9d277d3b1",
-=======
-      "RequestUri": "https://management.azure.com/subscriptions/710e347c-9ac8-408c-90fe-f8cfc44bf967/resourceGroups/dbaccount-2773/providers/Microsoft.DocumentDB/databaseAccounts/dbaccount-7755?api-version=2022-11-15",
-      "RequestMethod": "GET",
-      "RequestHeaders": {
-        "Authorization": "Sanitized",
-        "traceparent": "00-be79b20c486917ae0cdeb47a79c72f82-8bda60d411512537-00",
-        "User-Agent": "azsdk-net-ResourceManager/1.4.0 (.NET 7.0.4; Microsoft Windows 10.0.22621)",
-        "x-ms-client-request-id": "575309c434a3c9232cf6a2744bd6fd24",
->>>>>>> d0a38e13
-        "x-ms-return-client-request-id": "true"
-      },
-      "RequestBody": null,
-      "StatusCode": 200,
-      "ResponseHeaders": {
-        "Cache-Control": "no-store, no-cache",
-<<<<<<< HEAD
+        "x-ms-return-client-request-id": "true"
+      },
+      "RequestBody": null,
+      "StatusCode": 200,
+      "ResponseHeaders": {
+        "Cache-Control": "no-store, no-cache",
         "Content-Length": "2970",
         "Content-Type": "application/json",
         "Date": "Thu, 06 Apr 2023 15:02:12 GMT",
-=======
-        "Content-Length": "2913",
-        "Content-Type": "application/json",
-        "Date": "Sat, 01 Apr 2023 02:48:15 GMT",
->>>>>>> d0a38e13
-        "Pragma": "no-cache",
-        "Server": "Microsoft-HTTPAPI/2.0",
-        "Strict-Transport-Security": "max-age=31536000; includeSubDomains",
-        "X-Content-Type-Options": "nosniff",
-<<<<<<< HEAD
+        "Pragma": "no-cache",
+        "Server": "Microsoft-HTTPAPI/2.0",
+        "Strict-Transport-Security": "max-age=31536000; includeSubDomains",
+        "X-Content-Type-Options": "nosniff",
         "x-ms-correlation-request-id": "b8d5ef1b-4093-4c4b-a25a-f064098abc24",
         "x-ms-gatewayversion": "version=2.14.0",
         "x-ms-ratelimit-remaining-subscription-reads": "11696",
@@ -1366,17 +835,6 @@
       "ResponseBody": {
         "id": "/subscriptions/23587e98-b6ac-4328-a753-03bcd3c8e744/resourceGroups/dbaccount-7566/providers/Microsoft.DocumentDB/databaseAccounts/dbaccount-5332",
         "name": "dbaccount-5332",
-=======
-        "x-ms-correlation-request-id": "d711dc04-0630-4c37-b43a-6953cac2b67c",
-        "x-ms-gatewayversion": "version=2.14.0",
-        "x-ms-ratelimit-remaining-subscription-reads": "11694",
-        "x-ms-request-id": "d711dc04-0630-4c37-b43a-6953cac2b67c",
-        "x-ms-routing-request-id": "EASTUS:20230401T024815Z:d711dc04-0630-4c37-b43a-6953cac2b67c"
-      },
-      "ResponseBody": {
-        "id": "/subscriptions/710e347c-9ac8-408c-90fe-f8cfc44bf967/resourceGroups/dbaccount-2773/providers/Microsoft.DocumentDB/databaseAccounts/dbaccount-7755",
-        "name": "dbaccount-7755",
->>>>>>> d0a38e13
         "location": "West US 2",
         "type": "Microsoft.DocumentDB/databaseAccounts",
         "kind": "MongoDB",
@@ -1385,7 +843,6 @@
           "key2": "value2"
         },
         "systemData": {
-<<<<<<< HEAD
           "createdAt": "2023-04-06T15:01:25.0148253Z"
         },
         "properties": {
@@ -1393,15 +850,6 @@
           "documentEndpoint": "https://dbaccount-5332.documents.azure.com:443/",
           "sqlEndpoint": "https://dbaccount-5332.documents.azure.com:443/",
           "mongoEndpoint": "https://dbaccount-5332.mongo.cosmos.azure.com:443/",
-=======
-          "createdAt": "2023-04-01T02:47:30.1584897Z"
-        },
-        "properties": {
-          "provisioningState": "Succeeded",
-          "documentEndpoint": "https://dbaccount-7755.documents.azure.com:443/",
-          "sqlEndpoint": "https://dbaccount-7755.documents.azure.com:443/",
-          "mongoEndpoint": "https://dbaccount-7755.mongo.cosmos.azure.com:443/",
->>>>>>> d0a38e13
           "publicNetworkAccess": "Enabled",
           "enableAutomaticFailover": false,
           "enableMultipleWriteLocations": false,
@@ -1415,21 +863,14 @@
           "analyticalStorageConfiguration": {
             "schemaType": "FullFidelity"
           },
-<<<<<<< HEAD
           "instanceId": "092a68de-0108-471c-8a7e-d7a6489550a9",
-=======
-          "instanceId": "61e5a042-f306-4f95-8f80-aa73ba76fb9e",
->>>>>>> d0a38e13
           "databaseAccountOfferType": "Standard",
           "enableMaterializedViews": false,
           "defaultIdentity": "FirstPartyIdentity",
           "networkAclBypass": "None",
           "disableLocalAuth": false,
           "enablePartitionMerge": false,
-<<<<<<< HEAD
           "enableBurstCapacity": false,
-=======
->>>>>>> d0a38e13
           "minimalTlsVersion": "Tls12",
           "consistencyPolicy": {
             "defaultConsistencyLevel": "BoundedStaleness",
@@ -1444,15 +885,9 @@
           },
           "writeLocations": [
             {
-<<<<<<< HEAD
               "id": "dbaccount-5332-westus",
               "locationName": "West US",
               "documentEndpoint": "https://dbaccount-5332-westus.documents.azure.com:443/",
-=======
-              "id": "dbaccount-7755-westus",
-              "locationName": "West US",
-              "documentEndpoint": "https://dbaccount-7755-westus.documents.azure.com:443/",
->>>>>>> d0a38e13
               "provisioningState": "Succeeded",
               "failoverPriority": 0,
               "isZoneRedundant": false
@@ -1460,15 +895,9 @@
           ],
           "readLocations": [
             {
-<<<<<<< HEAD
               "id": "dbaccount-5332-westus",
               "locationName": "West US",
               "documentEndpoint": "https://dbaccount-5332-westus.documents.azure.com:443/",
-=======
-              "id": "dbaccount-7755-westus",
-              "locationName": "West US",
-              "documentEndpoint": "https://dbaccount-7755-westus.documents.azure.com:443/",
->>>>>>> d0a38e13
               "provisioningState": "Succeeded",
               "failoverPriority": 0,
               "isZoneRedundant": false
@@ -1476,15 +905,9 @@
           ],
           "locations": [
             {
-<<<<<<< HEAD
               "id": "dbaccount-5332-westus",
               "locationName": "West US",
               "documentEndpoint": "https://dbaccount-5332-westus.documents.azure.com:443/",
-=======
-              "id": "dbaccount-7755-westus",
-              "locationName": "West US",
-              "documentEndpoint": "https://dbaccount-7755-westus.documents.azure.com:443/",
->>>>>>> d0a38e13
               "provisioningState": "Succeeded",
               "failoverPriority": 0,
               "isZoneRedundant": false
@@ -1492,11 +915,7 @@
           ],
           "failoverPolicies": [
             {
-<<<<<<< HEAD
               "id": "dbaccount-5332-westus",
-=======
-              "id": "dbaccount-7755-westus",
->>>>>>> d0a38e13
               "locationName": "West US",
               "failoverPriority": 0
             }
@@ -1526,7 +945,6 @@
           },
           "keysMetadata": {
             "primaryMasterKey": {
-<<<<<<< HEAD
               "generationTime": "2023-04-06T15:01:25.0148253Z"
             },
             "secondaryMasterKey": {
@@ -1537,18 +955,6 @@
             },
             "secondaryReadonlyMasterKey": {
               "generationTime": "2023-04-06T15:01:25.0148253Z"
-=======
-              "generationTime": "2023-04-01T02:47:30.1584897Z"
-            },
-            "secondaryMasterKey": {
-              "generationTime": "2023-04-01T02:47:30.1584897Z"
-            },
-            "primaryReadonlyMasterKey": {
-              "generationTime": "2023-04-01T02:47:30.1584897Z"
-            },
-            "secondaryReadonlyMasterKey": {
-              "generationTime": "2023-04-01T02:47:30.1584897Z"
->>>>>>> d0a38e13
             }
           }
         },
@@ -1559,16 +965,9 @@
     }
   ],
   "Variables": {
-<<<<<<< HEAD
     "AZURE_AUTHORITY_HOST": "https://login.microsoftonline.com/",
     "RandomSeed": "924766709",
     "RESOURCE_MANAGER_URL": "https://management.azure.com/",
     "SUBSCRIPTION_ID": "23587e98-b6ac-4328-a753-03bcd3c8e744"
-=======
-    "AZURE_AUTHORITY_HOST": null,
-    "RandomSeed": "1906513389",
-    "RESOURCE_MANAGER_URL": null,
-    "SUBSCRIPTION_ID": "710e347c-9ac8-408c-90fe-f8cfc44bf967"
->>>>>>> d0a38e13
   }
 }