--- conflicted
+++ resolved
@@ -1,24 +1,14 @@
 {
   "Entries": [
     {
-<<<<<<< HEAD
       "RequestUri": "https://management.azure.com/subscriptions/23587e98-b6ac-4328-a753-03bcd3c8e744/resourceGroups/dbaccount-3661/providers/Microsoft.DocumentDB/databaseAccounts/dbaccount-6866/gremlinDatabases/gremlin-db-7662?api-version=2022-11-15-preview",
-=======
-      "RequestUri": "https://management.azure.com/subscriptions/710e347c-9ac8-408c-90fe-f8cfc44bf967/resourceGroups/dbaccount-1362/providers/Microsoft.DocumentDB/databaseAccounts/dbaccount-242/gremlinDatabases/gremlin-db-7930?api-version=2022-11-15",
->>>>>>> d0a38e13
       "RequestMethod": "GET",
       "RequestHeaders": {
         "Accept": "application/json",
         "Authorization": "Sanitized",
-<<<<<<< HEAD
         "traceparent": "00-7aa836512bf1e34ef1281cbfe41acdf4-005b20eefac7fcb0-00",
         "User-Agent": "azsdk-net-ResourceManager.CosmosDB/1.3.0-alpha.20230405.1 (.NET 7.0.4; Microsoft Windows 10.0.22621)",
         "x-ms-client-request-id": "79b81d9fbb8dc16aea98c2a633c76e3b",
-=======
-        "traceparent": "00-2a91746b0f461c077584f8f44ecd3d22-4573f24649752b38-00",
-        "User-Agent": "azsdk-net-ResourceManager.CosmosDB/1.3.0-alpha.20230330.1 (.NET 7.0.4; Microsoft Windows 10.0.22621)",
-        "x-ms-client-request-id": "1765fe748687b8b2344efc2e00bfbedd",
->>>>>>> d0a38e13
         "x-ms-return-client-request-id": "true"
       },
       "RequestBody": null,
@@ -27,16 +17,11 @@
         "Cache-Control": "no-store, no-cache",
         "Content-Length": "471",
         "Content-Type": "application/json",
-<<<<<<< HEAD
         "Date": "Thu, 06 Apr 2023 09:27:55 GMT",
-=======
-        "Date": "Mon, 03 Apr 2023 15:35:36 GMT",
->>>>>>> d0a38e13
-        "Pragma": "no-cache",
-        "Server": "Microsoft-HTTPAPI/2.0",
-        "Strict-Transport-Security": "max-age=31536000; includeSubDomains",
-        "X-Content-Type-Options": "nosniff",
-<<<<<<< HEAD
+        "Pragma": "no-cache",
+        "Server": "Microsoft-HTTPAPI/2.0",
+        "Strict-Transport-Security": "max-age=31536000; includeSubDomains",
+        "X-Content-Type-Options": "nosniff",
         "x-ms-correlation-request-id": "58e2d60b-7244-4fbd-8b80-2c6886a40540",
         "x-ms-gatewayversion": "version=2.14.0",
         "x-ms-ratelimit-remaining-subscription-reads": "11277",
@@ -62,48 +47,15 @@
     },
     {
       "RequestUri": "https://management.azure.com/subscriptions/23587e98-b6ac-4328-a753-03bcd3c8e744/resourceGroups/dbaccount-3661/providers/Microsoft.DocumentDB/databaseAccounts/dbaccount-6866/gremlinDatabases/gremlin-db-7662/graphs/gremlin-graph-827?api-version=2022-11-15-preview",
-=======
-        "x-ms-correlation-request-id": "7c7bfb8c-f49c-4b59-a482-adde98081d7d",
-        "x-ms-gatewayversion": "version=2.14.0",
-        "x-ms-ratelimit-remaining-subscription-reads": "11945",
-        "x-ms-request-id": "7c7bfb8c-f49c-4b59-a482-adde98081d7d",
-        "x-ms-routing-request-id": "EASTUS:20230403T153537Z:7c7bfb8c-f49c-4b59-a482-adde98081d7d"
-      },
-      "ResponseBody": {
-        "id": "/subscriptions/710e347c-9ac8-408c-90fe-f8cfc44bf967/resourceGroups/dbaccount-1362/providers/Microsoft.DocumentDB/databaseAccounts/dbaccount-242/gremlinDatabases/gremlin-db-7930",
-        "type": "Microsoft.DocumentDB/databaseAccounts/gremlinDatabases",
-        "name": "gremlin-db-7930",
-        "properties": {
-          "resource": {
-            "id": "gremlin-db-7930",
-            "_rid": "POdNAA==",
-            "_self": "dbs/POdNAA==/",
-            "_etag": "\u00220000d705-0000-0700-0000-642af20b0000\u0022",
-            "_colls": "colls/",
-            "_users": "users/",
-            "_ts": 1680536075
-          }
-        }
-      }
-    },
-    {
-      "RequestUri": "https://management.azure.com/subscriptions/710e347c-9ac8-408c-90fe-f8cfc44bf967/resourceGroups/dbaccount-1362/providers/Microsoft.DocumentDB/databaseAccounts/dbaccount-242/gremlinDatabases/gremlin-db-7930/graphs/gremlin-graph-1238?api-version=2022-11-15",
->>>>>>> d0a38e13
       "RequestMethod": "PUT",
       "RequestHeaders": {
         "Accept": "application/json",
         "Authorization": "Sanitized",
         "Content-Length": "760",
         "Content-Type": "application/json",
-<<<<<<< HEAD
         "traceparent": "00-3d6f4fb84d48398f667dcfe1051c6005-40433297ef22584c-00",
         "User-Agent": "azsdk-net-ResourceManager.CosmosDB/1.3.0-alpha.20230405.1 (.NET 7.0.4; Microsoft Windows 10.0.22621)",
         "x-ms-client-request-id": "812c7f1a71cdbd7fc6ac2130a06a3e39",
-=======
-        "traceparent": "00-441185f7c2b1f402c97fb347a26596f6-e4c0ae3d3fbee775-00",
-        "User-Agent": "azsdk-net-ResourceManager.CosmosDB/1.3.0-alpha.20230330.1 (.NET 7.0.4; Microsoft Windows 10.0.22621)",
-        "x-ms-client-request-id": "082e2878435024d9f5840dfcc0417f83",
->>>>>>> d0a38e13
         "x-ms-return-client-request-id": "true"
       },
       "RequestBody": {
@@ -111,11 +63,7 @@
         "location": "westus",
         "properties": {
           "resource": {
-<<<<<<< HEAD
             "id": "gremlin-graph-827",
-=======
-            "id": "gremlin-graph-1238",
->>>>>>> d0a38e13
             "indexingPolicy": {
               "automatic": true,
               "indexingMode": "consistent",
@@ -189,45 +137,27 @@
       },
       "StatusCode": 202,
       "ResponseHeaders": {
-<<<<<<< HEAD
         "Azure-AsyncOperation": "https://management.azure.com/subscriptions/23587e98-b6ac-4328-a753-03bcd3c8e744/providers/Microsoft.DocumentDB/locations/westus2/operationsStatus/761439c1-8cca-4df7-af97-a8271bb07148?api-version=2022-11-15-preview",
         "Cache-Control": "no-store, no-cache",
         "Content-Length": "21",
         "Content-Type": "application/json",
         "Date": "Thu, 06 Apr 2023 09:27:56 GMT",
         "Location": "https://management.azure.com/subscriptions/23587e98-b6ac-4328-a753-03bcd3c8e744/resourceGroups/dbaccount-3661/providers/Microsoft.DocumentDB/databaseAccounts/dbaccount-6866/gremlinDatabases/gremlin-db-7662/graphs/gremlin-graph-827/operationResults/761439c1-8cca-4df7-af97-a8271bb07148?api-version=2022-11-15-preview",
-=======
-        "Azure-AsyncOperation": "https://management.azure.com/subscriptions/710e347c-9ac8-408c-90fe-f8cfc44bf967/providers/Microsoft.DocumentDB/locations/westus2/operationsStatus/cba6de8e-5b16-4c92-85cc-50a4c4534266?api-version=2022-11-15",
-        "Cache-Control": "no-store, no-cache",
-        "Content-Length": "21",
-        "Content-Type": "application/json",
-        "Date": "Mon, 03 Apr 2023 15:35:37 GMT",
-        "Location": "https://management.azure.com/subscriptions/710e347c-9ac8-408c-90fe-f8cfc44bf967/resourceGroups/dbaccount-1362/providers/Microsoft.DocumentDB/databaseAccounts/dbaccount-242/gremlinDatabases/gremlin-db-7930/graphs/gremlin-graph-1238/operationResults/cba6de8e-5b16-4c92-85cc-50a4c4534266?api-version=2022-11-15",
->>>>>>> d0a38e13
-        "Pragma": "no-cache",
-        "Server": "Microsoft-HTTPAPI/2.0",
-        "Strict-Transport-Security": "max-age=31536000; includeSubDomains",
-        "X-Content-Type-Options": "nosniff",
-<<<<<<< HEAD
+        "Pragma": "no-cache",
+        "Server": "Microsoft-HTTPAPI/2.0",
+        "Strict-Transport-Security": "max-age=31536000; includeSubDomains",
+        "X-Content-Type-Options": "nosniff",
         "x-ms-correlation-request-id": "f7d41675-ec4f-4de4-9936-a8fe69166b24",
         "x-ms-gatewayversion": "version=2.14.0",
         "x-ms-ratelimit-remaining-subscription-writes": "1146",
         "x-ms-request-id": "761439c1-8cca-4df7-af97-a8271bb07148",
         "x-ms-routing-request-id": "WESTUS:20230406T092757Z:f7d41675-ec4f-4de4-9936-a8fe69166b24"
-=======
-        "x-ms-correlation-request-id": "e9c76317-8d40-4fe2-baaf-2c0e99a80e7d",
-        "x-ms-gatewayversion": "version=2.14.0",
-        "x-ms-ratelimit-remaining-subscription-writes": "1194",
-        "x-ms-request-id": "cba6de8e-5b16-4c92-85cc-50a4c4534266",
-        "x-ms-routing-request-id": "EASTUS:20230403T153538Z:e9c76317-8d40-4fe2-baaf-2c0e99a80e7d"
->>>>>>> d0a38e13
-      },
-      "ResponseBody": {
-        "status": "Enqueued"
-      }
-    },
-    {
-<<<<<<< HEAD
+      },
+      "ResponseBody": {
+        "status": "Enqueued"
+      }
+    },
+    {
       "RequestUri": "https://management.azure.com/subscriptions/23587e98-b6ac-4328-a753-03bcd3c8e744/providers/Microsoft.DocumentDB/locations/westus2/operationsStatus/761439c1-8cca-4df7-af97-a8271bb07148?api-version=2022-11-15-preview",
       "RequestMethod": "GET",
       "RequestHeaders": {
@@ -235,52 +165,30 @@
         "traceparent": "00-3d6f4fb84d48398f667dcfe1051c6005-63317efb6bc70bf1-00",
         "User-Agent": "azsdk-net-ResourceManager/1.4.0 (.NET 7.0.4; Microsoft Windows 10.0.22621)",
         "x-ms-client-request-id": "2268643de24bacd139bcc70f48904a2d",
-=======
-      "RequestUri": "https://management.azure.com/subscriptions/710e347c-9ac8-408c-90fe-f8cfc44bf967/providers/Microsoft.DocumentDB/locations/westus2/operationsStatus/cba6de8e-5b16-4c92-85cc-50a4c4534266?api-version=2022-11-15",
-      "RequestMethod": "GET",
-      "RequestHeaders": {
-        "Authorization": "Sanitized",
-        "traceparent": "00-441185f7c2b1f402c97fb347a26596f6-45b64d3e35deb5a7-00",
-        "User-Agent": "azsdk-net-ResourceManager/1.4.0 (.NET 7.0.4; Microsoft Windows 10.0.22621)",
-        "x-ms-client-request-id": "345186a69760bb238cf39101a4bc730d",
->>>>>>> d0a38e13
-        "x-ms-return-client-request-id": "true"
-      },
-      "RequestBody": null,
-      "StatusCode": 200,
-      "ResponseHeaders": {
-        "Cache-Control": "no-store, no-cache",
-        "Content-Length": "21",
-        "Content-Type": "application/json",
-<<<<<<< HEAD
+        "x-ms-return-client-request-id": "true"
+      },
+      "RequestBody": null,
+      "StatusCode": 200,
+      "ResponseHeaders": {
+        "Cache-Control": "no-store, no-cache",
+        "Content-Length": "21",
+        "Content-Type": "application/json",
         "Date": "Thu, 06 Apr 2023 09:27:56 GMT",
-=======
-        "Date": "Mon, 03 Apr 2023 15:35:37 GMT",
->>>>>>> d0a38e13
-        "Pragma": "no-cache",
-        "Server": "Microsoft-HTTPAPI/2.0",
-        "Strict-Transport-Security": "max-age=31536000; includeSubDomains",
-        "X-Content-Type-Options": "nosniff",
-<<<<<<< HEAD
+        "Pragma": "no-cache",
+        "Server": "Microsoft-HTTPAPI/2.0",
+        "Strict-Transport-Security": "max-age=31536000; includeSubDomains",
+        "X-Content-Type-Options": "nosniff",
         "x-ms-correlation-request-id": "7db73154-6b6c-435d-9eb5-15cce76d2155",
         "x-ms-gatewayversion": "version=2.14.0",
         "x-ms-ratelimit-remaining-subscription-reads": "11276",
         "x-ms-request-id": "7db73154-6b6c-435d-9eb5-15cce76d2155",
         "x-ms-routing-request-id": "WESTUS:20230406T092757Z:7db73154-6b6c-435d-9eb5-15cce76d2155"
-=======
-        "x-ms-correlation-request-id": "0c8a5579-ec59-43ea-957d-7cf8129bd1be",
-        "x-ms-gatewayversion": "version=2.14.0",
-        "x-ms-ratelimit-remaining-subscription-reads": "11944",
-        "x-ms-request-id": "0c8a5579-ec59-43ea-957d-7cf8129bd1be",
-        "x-ms-routing-request-id": "EASTUS:20230403T153538Z:0c8a5579-ec59-43ea-957d-7cf8129bd1be"
->>>>>>> d0a38e13
-      },
-      "ResponseBody": {
-        "status": "Enqueued"
-      }
-    },
-    {
-<<<<<<< HEAD
+      },
+      "ResponseBody": {
+        "status": "Enqueued"
+      }
+    },
+    {
       "RequestUri": "https://management.azure.com/subscriptions/23587e98-b6ac-4328-a753-03bcd3c8e744/providers/Microsoft.DocumentDB/locations/westus2/operationsStatus/761439c1-8cca-4df7-af97-a8271bb07148?api-version=2022-11-15-preview",
       "RequestMethod": "GET",
       "RequestHeaders": {
@@ -288,52 +196,30 @@
         "traceparent": "00-3d6f4fb84d48398f667dcfe1051c6005-30d268b2e4741ab9-00",
         "User-Agent": "azsdk-net-ResourceManager/1.4.0 (.NET 7.0.4; Microsoft Windows 10.0.22621)",
         "x-ms-client-request-id": "4e8b6d8398febc9dd5826de002ea8b47",
-=======
-      "RequestUri": "https://management.azure.com/subscriptions/710e347c-9ac8-408c-90fe-f8cfc44bf967/providers/Microsoft.DocumentDB/locations/westus2/operationsStatus/cba6de8e-5b16-4c92-85cc-50a4c4534266?api-version=2022-11-15",
-      "RequestMethod": "GET",
-      "RequestHeaders": {
-        "Authorization": "Sanitized",
-        "traceparent": "00-441185f7c2b1f402c97fb347a26596f6-40d6b6cfb0e81479-00",
-        "User-Agent": "azsdk-net-ResourceManager/1.4.0 (.NET 7.0.4; Microsoft Windows 10.0.22621)",
-        "x-ms-client-request-id": "c651aa7d915debd35eba500fb52679c9",
->>>>>>> d0a38e13
-        "x-ms-return-client-request-id": "true"
-      },
-      "RequestBody": null,
-      "StatusCode": 200,
-      "ResponseHeaders": {
-        "Cache-Control": "no-store, no-cache",
-        "Content-Length": "21",
-        "Content-Type": "application/json",
-<<<<<<< HEAD
+        "x-ms-return-client-request-id": "true"
+      },
+      "RequestBody": null,
+      "StatusCode": 200,
+      "ResponseHeaders": {
+        "Cache-Control": "no-store, no-cache",
+        "Content-Length": "21",
+        "Content-Type": "application/json",
         "Date": "Thu, 06 Apr 2023 09:27:57 GMT",
-=======
-        "Date": "Mon, 03 Apr 2023 15:35:38 GMT",
->>>>>>> d0a38e13
-        "Pragma": "no-cache",
-        "Server": "Microsoft-HTTPAPI/2.0",
-        "Strict-Transport-Security": "max-age=31536000; includeSubDomains",
-        "X-Content-Type-Options": "nosniff",
-<<<<<<< HEAD
+        "Pragma": "no-cache",
+        "Server": "Microsoft-HTTPAPI/2.0",
+        "Strict-Transport-Security": "max-age=31536000; includeSubDomains",
+        "X-Content-Type-Options": "nosniff",
         "x-ms-correlation-request-id": "fe287b65-46f9-4a8c-8304-2b81b22fd16d",
         "x-ms-gatewayversion": "version=2.14.0",
         "x-ms-ratelimit-remaining-subscription-reads": "11275",
         "x-ms-request-id": "fe287b65-46f9-4a8c-8304-2b81b22fd16d",
         "x-ms-routing-request-id": "WESTUS:20230406T092758Z:fe287b65-46f9-4a8c-8304-2b81b22fd16d"
-=======
-        "x-ms-correlation-request-id": "0db4c00a-b941-474c-8c63-33507229487a",
-        "x-ms-gatewayversion": "version=2.14.0",
-        "x-ms-ratelimit-remaining-subscription-reads": "11943",
-        "x-ms-request-id": "0db4c00a-b941-474c-8c63-33507229487a",
-        "x-ms-routing-request-id": "EASTUS:20230403T153539Z:0db4c00a-b941-474c-8c63-33507229487a"
->>>>>>> d0a38e13
-      },
-      "ResponseBody": {
-        "status": "Enqueued"
-      }
-    },
-    {
-<<<<<<< HEAD
+      },
+      "ResponseBody": {
+        "status": "Enqueued"
+      }
+    },
+    {
       "RequestUri": "https://management.azure.com/subscriptions/23587e98-b6ac-4328-a753-03bcd3c8e744/providers/Microsoft.DocumentDB/locations/westus2/operationsStatus/761439c1-8cca-4df7-af97-a8271bb07148?api-version=2022-11-15-preview",
       "RequestMethod": "GET",
       "RequestHeaders": {
@@ -341,52 +227,30 @@
         "traceparent": "00-3d6f4fb84d48398f667dcfe1051c6005-1b9d513e55768ef2-00",
         "User-Agent": "azsdk-net-ResourceManager/1.4.0 (.NET 7.0.4; Microsoft Windows 10.0.22621)",
         "x-ms-client-request-id": "3bf234c41c01c4eea7c36a46959a6182",
-=======
-      "RequestUri": "https://management.azure.com/subscriptions/710e347c-9ac8-408c-90fe-f8cfc44bf967/providers/Microsoft.DocumentDB/locations/westus2/operationsStatus/cba6de8e-5b16-4c92-85cc-50a4c4534266?api-version=2022-11-15",
-      "RequestMethod": "GET",
-      "RequestHeaders": {
-        "Authorization": "Sanitized",
-        "traceparent": "00-441185f7c2b1f402c97fb347a26596f6-d21801b35374dac2-00",
-        "User-Agent": "azsdk-net-ResourceManager/1.4.0 (.NET 7.0.4; Microsoft Windows 10.0.22621)",
-        "x-ms-client-request-id": "3a559dbf4bf01622d4a6bf0ffac7cffb",
->>>>>>> d0a38e13
-        "x-ms-return-client-request-id": "true"
-      },
-      "RequestBody": null,
-      "StatusCode": 200,
-      "ResponseHeaders": {
-        "Cache-Control": "no-store, no-cache",
-        "Content-Length": "21",
-        "Content-Type": "application/json",
-<<<<<<< HEAD
+        "x-ms-return-client-request-id": "true"
+      },
+      "RequestBody": null,
+      "StatusCode": 200,
+      "ResponseHeaders": {
+        "Cache-Control": "no-store, no-cache",
+        "Content-Length": "21",
+        "Content-Type": "application/json",
         "Date": "Thu, 06 Apr 2023 09:27:58 GMT",
-=======
-        "Date": "Mon, 03 Apr 2023 15:35:40 GMT",
->>>>>>> d0a38e13
-        "Pragma": "no-cache",
-        "Server": "Microsoft-HTTPAPI/2.0",
-        "Strict-Transport-Security": "max-age=31536000; includeSubDomains",
-        "X-Content-Type-Options": "nosniff",
-<<<<<<< HEAD
+        "Pragma": "no-cache",
+        "Server": "Microsoft-HTTPAPI/2.0",
+        "Strict-Transport-Security": "max-age=31536000; includeSubDomains",
+        "X-Content-Type-Options": "nosniff",
         "x-ms-correlation-request-id": "c27c2e51-6b9a-4533-a7dd-55f1785067b0",
         "x-ms-gatewayversion": "version=2.14.0",
         "x-ms-ratelimit-remaining-subscription-reads": "11274",
         "x-ms-request-id": "c27c2e51-6b9a-4533-a7dd-55f1785067b0",
         "x-ms-routing-request-id": "WESTUS:20230406T092759Z:c27c2e51-6b9a-4533-a7dd-55f1785067b0"
-=======
-        "x-ms-correlation-request-id": "6c4c8346-3be1-4541-81f3-2e6638060f45",
-        "x-ms-gatewayversion": "version=2.14.0",
-        "x-ms-ratelimit-remaining-subscription-reads": "11942",
-        "x-ms-request-id": "6c4c8346-3be1-4541-81f3-2e6638060f45",
-        "x-ms-routing-request-id": "EASTUS:20230403T153540Z:6c4c8346-3be1-4541-81f3-2e6638060f45"
->>>>>>> d0a38e13
-      },
-      "ResponseBody": {
-        "status": "Enqueued"
-      }
-    },
-    {
-<<<<<<< HEAD
+      },
+      "ResponseBody": {
+        "status": "Enqueued"
+      }
+    },
+    {
       "RequestUri": "https://management.azure.com/subscriptions/23587e98-b6ac-4328-a753-03bcd3c8e744/providers/Microsoft.DocumentDB/locations/westus2/operationsStatus/761439c1-8cca-4df7-af97-a8271bb07148?api-version=2022-11-15-preview",
       "RequestMethod": "GET",
       "RequestHeaders": {
@@ -394,52 +258,30 @@
         "traceparent": "00-3d6f4fb84d48398f667dcfe1051c6005-f38e5b62cae734d7-00",
         "User-Agent": "azsdk-net-ResourceManager/1.4.0 (.NET 7.0.4; Microsoft Windows 10.0.22621)",
         "x-ms-client-request-id": "c41140a299f3a5eec7ac4cc875f1a94e",
-=======
-      "RequestUri": "https://management.azure.com/subscriptions/710e347c-9ac8-408c-90fe-f8cfc44bf967/providers/Microsoft.DocumentDB/locations/westus2/operationsStatus/cba6de8e-5b16-4c92-85cc-50a4c4534266?api-version=2022-11-15",
-      "RequestMethod": "GET",
-      "RequestHeaders": {
-        "Authorization": "Sanitized",
-        "traceparent": "00-441185f7c2b1f402c97fb347a26596f6-029a68acc12bdf4e-00",
-        "User-Agent": "azsdk-net-ResourceManager/1.4.0 (.NET 7.0.4; Microsoft Windows 10.0.22621)",
-        "x-ms-client-request-id": "003580cdfed91412b265d5a646140565",
->>>>>>> d0a38e13
-        "x-ms-return-client-request-id": "true"
-      },
-      "RequestBody": null,
-      "StatusCode": 200,
-      "ResponseHeaders": {
-        "Cache-Control": "no-store, no-cache",
-        "Content-Length": "21",
-        "Content-Type": "application/json",
-<<<<<<< HEAD
+        "x-ms-return-client-request-id": "true"
+      },
+      "RequestBody": null,
+      "StatusCode": 200,
+      "ResponseHeaders": {
+        "Cache-Control": "no-store, no-cache",
+        "Content-Length": "21",
+        "Content-Type": "application/json",
         "Date": "Thu, 06 Apr 2023 09:27:59 GMT",
-=======
-        "Date": "Mon, 03 Apr 2023 15:35:41 GMT",
->>>>>>> d0a38e13
-        "Pragma": "no-cache",
-        "Server": "Microsoft-HTTPAPI/2.0",
-        "Strict-Transport-Security": "max-age=31536000; includeSubDomains",
-        "X-Content-Type-Options": "nosniff",
-<<<<<<< HEAD
+        "Pragma": "no-cache",
+        "Server": "Microsoft-HTTPAPI/2.0",
+        "Strict-Transport-Security": "max-age=31536000; includeSubDomains",
+        "X-Content-Type-Options": "nosniff",
         "x-ms-correlation-request-id": "2549d3b0-1c62-4b4f-9e58-6b3e95baf273",
         "x-ms-gatewayversion": "version=2.14.0",
         "x-ms-ratelimit-remaining-subscription-reads": "11273",
         "x-ms-request-id": "2549d3b0-1c62-4b4f-9e58-6b3e95baf273",
         "x-ms-routing-request-id": "WESTUS:20230406T092800Z:2549d3b0-1c62-4b4f-9e58-6b3e95baf273"
-=======
-        "x-ms-correlation-request-id": "acf61b0e-0c3b-4311-aa5d-2c3f7daacd99",
-        "x-ms-gatewayversion": "version=2.14.0",
-        "x-ms-ratelimit-remaining-subscription-reads": "11941",
-        "x-ms-request-id": "acf61b0e-0c3b-4311-aa5d-2c3f7daacd99",
-        "x-ms-routing-request-id": "EASTUS:20230403T153541Z:acf61b0e-0c3b-4311-aa5d-2c3f7daacd99"
->>>>>>> d0a38e13
       },
       "ResponseBody": {
         "status": "Dequeued"
       }
     },
     {
-<<<<<<< HEAD
       "RequestUri": "https://management.azure.com/subscriptions/23587e98-b6ac-4328-a753-03bcd3c8e744/providers/Microsoft.DocumentDB/locations/westus2/operationsStatus/761439c1-8cca-4df7-af97-a8271bb07148?api-version=2022-11-15-preview",
       "RequestMethod": "GET",
       "RequestHeaders": {
@@ -447,52 +289,30 @@
         "traceparent": "00-3d6f4fb84d48398f667dcfe1051c6005-89dd498f8a94de40-00",
         "User-Agent": "azsdk-net-ResourceManager/1.4.0 (.NET 7.0.4; Microsoft Windows 10.0.22621)",
         "x-ms-client-request-id": "144b80310e9e672c7ec6a73b2d56263b",
-=======
-      "RequestUri": "https://management.azure.com/subscriptions/710e347c-9ac8-408c-90fe-f8cfc44bf967/providers/Microsoft.DocumentDB/locations/westus2/operationsStatus/cba6de8e-5b16-4c92-85cc-50a4c4534266?api-version=2022-11-15",
-      "RequestMethod": "GET",
-      "RequestHeaders": {
-        "Authorization": "Sanitized",
-        "traceparent": "00-441185f7c2b1f402c97fb347a26596f6-7d6a37237cfd8d2d-00",
-        "User-Agent": "azsdk-net-ResourceManager/1.4.0 (.NET 7.0.4; Microsoft Windows 10.0.22621)",
-        "x-ms-client-request-id": "0641c77a3966321d873af1b6d2c3f196",
->>>>>>> d0a38e13
-        "x-ms-return-client-request-id": "true"
-      },
-      "RequestBody": null,
-      "StatusCode": 200,
-      "ResponseHeaders": {
-        "Cache-Control": "no-store, no-cache",
-        "Content-Length": "21",
-        "Content-Type": "application/json",
-<<<<<<< HEAD
+        "x-ms-return-client-request-id": "true"
+      },
+      "RequestBody": null,
+      "StatusCode": 200,
+      "ResponseHeaders": {
+        "Cache-Control": "no-store, no-cache",
+        "Content-Length": "21",
+        "Content-Type": "application/json",
         "Date": "Thu, 06 Apr 2023 09:28:01 GMT",
-=======
-        "Date": "Mon, 03 Apr 2023 15:35:43 GMT",
->>>>>>> d0a38e13
-        "Pragma": "no-cache",
-        "Server": "Microsoft-HTTPAPI/2.0",
-        "Strict-Transport-Security": "max-age=31536000; includeSubDomains",
-        "X-Content-Type-Options": "nosniff",
-<<<<<<< HEAD
+        "Pragma": "no-cache",
+        "Server": "Microsoft-HTTPAPI/2.0",
+        "Strict-Transport-Security": "max-age=31536000; includeSubDomains",
+        "X-Content-Type-Options": "nosniff",
         "x-ms-correlation-request-id": "a2d47a50-22eb-46df-b9bb-c32d0cf06a7e",
         "x-ms-gatewayversion": "version=2.14.0",
         "x-ms-ratelimit-remaining-subscription-reads": "11272",
         "x-ms-request-id": "a2d47a50-22eb-46df-b9bb-c32d0cf06a7e",
         "x-ms-routing-request-id": "WESTUS:20230406T092802Z:a2d47a50-22eb-46df-b9bb-c32d0cf06a7e"
-=======
-        "x-ms-correlation-request-id": "68c39085-3178-467a-ba0c-5406aabf6232",
-        "x-ms-gatewayversion": "version=2.14.0",
-        "x-ms-ratelimit-remaining-subscription-reads": "11940",
-        "x-ms-request-id": "68c39085-3178-467a-ba0c-5406aabf6232",
-        "x-ms-routing-request-id": "EASTUS:20230403T153543Z:68c39085-3178-467a-ba0c-5406aabf6232"
->>>>>>> d0a38e13
       },
       "ResponseBody": {
         "status": "Dequeued"
       }
     },
     {
-<<<<<<< HEAD
       "RequestUri": "https://management.azure.com/subscriptions/23587e98-b6ac-4328-a753-03bcd3c8e744/providers/Microsoft.DocumentDB/locations/westus2/operationsStatus/761439c1-8cca-4df7-af97-a8271bb07148?api-version=2022-11-15-preview",
       "RequestMethod": "GET",
       "RequestHeaders": {
@@ -500,52 +320,30 @@
         "traceparent": "00-3d6f4fb84d48398f667dcfe1051c6005-8198ca98fed3e107-00",
         "User-Agent": "azsdk-net-ResourceManager/1.4.0 (.NET 7.0.4; Microsoft Windows 10.0.22621)",
         "x-ms-client-request-id": "c23eea21c7d92a53464d7354cf264fb5",
-=======
-      "RequestUri": "https://management.azure.com/subscriptions/710e347c-9ac8-408c-90fe-f8cfc44bf967/providers/Microsoft.DocumentDB/locations/westus2/operationsStatus/cba6de8e-5b16-4c92-85cc-50a4c4534266?api-version=2022-11-15",
-      "RequestMethod": "GET",
-      "RequestHeaders": {
-        "Authorization": "Sanitized",
-        "traceparent": "00-441185f7c2b1f402c97fb347a26596f6-55b699e1b928a826-00",
-        "User-Agent": "azsdk-net-ResourceManager/1.4.0 (.NET 7.0.4; Microsoft Windows 10.0.22621)",
-        "x-ms-client-request-id": "344155eb78f1c1f08a41878a757cd0c0",
->>>>>>> d0a38e13
-        "x-ms-return-client-request-id": "true"
-      },
-      "RequestBody": null,
-      "StatusCode": 200,
-      "ResponseHeaders": {
-        "Cache-Control": "no-store, no-cache",
-        "Content-Length": "21",
-        "Content-Type": "application/json",
-<<<<<<< HEAD
+        "x-ms-return-client-request-id": "true"
+      },
+      "RequestBody": null,
+      "StatusCode": 200,
+      "ResponseHeaders": {
+        "Cache-Control": "no-store, no-cache",
+        "Content-Length": "21",
+        "Content-Type": "application/json",
         "Date": "Thu, 06 Apr 2023 09:28:05 GMT",
-=======
-        "Date": "Mon, 03 Apr 2023 15:35:47 GMT",
->>>>>>> d0a38e13
-        "Pragma": "no-cache",
-        "Server": "Microsoft-HTTPAPI/2.0",
-        "Strict-Transport-Security": "max-age=31536000; includeSubDomains",
-        "X-Content-Type-Options": "nosniff",
-<<<<<<< HEAD
+        "Pragma": "no-cache",
+        "Server": "Microsoft-HTTPAPI/2.0",
+        "Strict-Transport-Security": "max-age=31536000; includeSubDomains",
+        "X-Content-Type-Options": "nosniff",
         "x-ms-correlation-request-id": "5c543a2c-6ccc-4d33-9e32-d576cd232525",
         "x-ms-gatewayversion": "version=2.14.0",
         "x-ms-ratelimit-remaining-subscription-reads": "11271",
         "x-ms-request-id": "5c543a2c-6ccc-4d33-9e32-d576cd232525",
         "x-ms-routing-request-id": "WESTUS:20230406T092806Z:5c543a2c-6ccc-4d33-9e32-d576cd232525"
-=======
-        "x-ms-correlation-request-id": "84d8977f-1811-4985-b3eb-40fc005eb3d4",
-        "x-ms-gatewayversion": "version=2.14.0",
-        "x-ms-ratelimit-remaining-subscription-reads": "11939",
-        "x-ms-request-id": "84d8977f-1811-4985-b3eb-40fc005eb3d4",
-        "x-ms-routing-request-id": "EASTUS:20230403T153547Z:84d8977f-1811-4985-b3eb-40fc005eb3d4"
->>>>>>> d0a38e13
       },
       "ResponseBody": {
         "status": "Dequeued"
       }
     },
     {
-<<<<<<< HEAD
       "RequestUri": "https://management.azure.com/subscriptions/23587e98-b6ac-4328-a753-03bcd3c8e744/providers/Microsoft.DocumentDB/locations/westus2/operationsStatus/761439c1-8cca-4df7-af97-a8271bb07148?api-version=2022-11-15-preview",
       "RequestMethod": "GET",
       "RequestHeaders": {
@@ -553,15 +351,6 @@
         "traceparent": "00-3d6f4fb84d48398f667dcfe1051c6005-0f0debda149f65fd-00",
         "User-Agent": "azsdk-net-ResourceManager/1.4.0 (.NET 7.0.4; Microsoft Windows 10.0.22621)",
         "x-ms-client-request-id": "15141b194c4e94e413a9452cf2b27771",
-=======
-      "RequestUri": "https://management.azure.com/subscriptions/710e347c-9ac8-408c-90fe-f8cfc44bf967/providers/Microsoft.DocumentDB/locations/westus2/operationsStatus/cba6de8e-5b16-4c92-85cc-50a4c4534266?api-version=2022-11-15",
-      "RequestMethod": "GET",
-      "RequestHeaders": {
-        "Authorization": "Sanitized",
-        "traceparent": "00-441185f7c2b1f402c97fb347a26596f6-6da9cd6df77f799e-00",
-        "User-Agent": "azsdk-net-ResourceManager/1.4.0 (.NET 7.0.4; Microsoft Windows 10.0.22621)",
-        "x-ms-client-request-id": "329459a0c98694956302789e0d5c42ee",
->>>>>>> d0a38e13
         "x-ms-return-client-request-id": "true"
       },
       "RequestBody": null,
@@ -570,35 +359,22 @@
         "Cache-Control": "no-store, no-cache",
         "Content-Length": "22",
         "Content-Type": "application/json",
-<<<<<<< HEAD
         "Date": "Thu, 06 Apr 2023 09:28:14 GMT",
-=======
-        "Date": "Mon, 03 Apr 2023 15:35:55 GMT",
->>>>>>> d0a38e13
-        "Pragma": "no-cache",
-        "Server": "Microsoft-HTTPAPI/2.0",
-        "Strict-Transport-Security": "max-age=31536000; includeSubDomains",
-        "X-Content-Type-Options": "nosniff",
-<<<<<<< HEAD
+        "Pragma": "no-cache",
+        "Server": "Microsoft-HTTPAPI/2.0",
+        "Strict-Transport-Security": "max-age=31536000; includeSubDomains",
+        "X-Content-Type-Options": "nosniff",
         "x-ms-correlation-request-id": "c6245df6-17f4-4a73-9b05-b458145735a7",
         "x-ms-gatewayversion": "version=2.14.0",
         "x-ms-ratelimit-remaining-subscription-reads": "11270",
         "x-ms-request-id": "c6245df6-17f4-4a73-9b05-b458145735a7",
         "x-ms-routing-request-id": "WESTUS:20230406T092814Z:c6245df6-17f4-4a73-9b05-b458145735a7"
-=======
-        "x-ms-correlation-request-id": "31c008e6-8568-4cc8-a68d-e16b61af24d9",
-        "x-ms-gatewayversion": "version=2.14.0",
-        "x-ms-ratelimit-remaining-subscription-reads": "11938",
-        "x-ms-request-id": "31c008e6-8568-4cc8-a68d-e16b61af24d9",
-        "x-ms-routing-request-id": "EASTUS:20230403T153556Z:31c008e6-8568-4cc8-a68d-e16b61af24d9"
->>>>>>> d0a38e13
       },
       "ResponseBody": {
         "status": "Succeeded"
       }
     },
     {
-<<<<<<< HEAD
       "RequestUri": "https://management.azure.com/subscriptions/23587e98-b6ac-4328-a753-03bcd3c8e744/resourceGroups/dbaccount-3661/providers/Microsoft.DocumentDB/databaseAccounts/dbaccount-6866/gremlinDatabases/gremlin-db-7662/graphs/gremlin-graph-827?api-version=2022-11-15-preview",
       "RequestMethod": "GET",
       "RequestHeaders": {
@@ -606,35 +382,19 @@
         "traceparent": "00-3d6f4fb84d48398f667dcfe1051c6005-ed741e902e37dde6-00",
         "User-Agent": "azsdk-net-ResourceManager/1.4.0 (.NET 7.0.4; Microsoft Windows 10.0.22621)",
         "x-ms-client-request-id": "8aa61185e7b26a742c20cd519ad79858",
-=======
-      "RequestUri": "https://management.azure.com/subscriptions/710e347c-9ac8-408c-90fe-f8cfc44bf967/resourceGroups/dbaccount-1362/providers/Microsoft.DocumentDB/databaseAccounts/dbaccount-242/gremlinDatabases/gremlin-db-7930/graphs/gremlin-graph-1238?api-version=2022-11-15",
-      "RequestMethod": "GET",
-      "RequestHeaders": {
-        "Authorization": "Sanitized",
-        "traceparent": "00-441185f7c2b1f402c97fb347a26596f6-8c7702756da208f3-00",
-        "User-Agent": "azsdk-net-ResourceManager/1.4.0 (.NET 7.0.4; Microsoft Windows 10.0.22621)",
-        "x-ms-client-request-id": "f1ba3f74d0d30274d7807b24b192bc0a",
->>>>>>> d0a38e13
-        "x-ms-return-client-request-id": "true"
-      },
-      "RequestBody": null,
-      "StatusCode": 200,
-      "ResponseHeaders": {
-        "Cache-Control": "no-store, no-cache",
-<<<<<<< HEAD
+        "x-ms-return-client-request-id": "true"
+      },
+      "RequestBody": null,
+      "StatusCode": 200,
+      "ResponseHeaders": {
+        "Cache-Control": "no-store, no-cache",
         "Content-Length": "1459",
         "Content-Type": "application/json",
         "Date": "Thu, 06 Apr 2023 09:28:15 GMT",
-=======
-        "Content-Length": "1461",
-        "Content-Type": "application/json",
-        "Date": "Mon, 03 Apr 2023 15:35:55 GMT",
->>>>>>> d0a38e13
-        "Pragma": "no-cache",
-        "Server": "Microsoft-HTTPAPI/2.0",
-        "Strict-Transport-Security": "max-age=31536000; includeSubDomains",
-        "X-Content-Type-Options": "nosniff",
-<<<<<<< HEAD
+        "Pragma": "no-cache",
+        "Server": "Microsoft-HTTPAPI/2.0",
+        "Strict-Transport-Security": "max-age=31536000; includeSubDomains",
+        "X-Content-Type-Options": "nosniff",
         "x-ms-correlation-request-id": "f745c4fc-bbf0-47a6-84eb-b2c1f17752e5",
         "x-ms-gatewayversion": "version=2.14.0",
         "x-ms-ratelimit-remaining-subscription-reads": "11269",
@@ -648,21 +408,6 @@
         "properties": {
           "resource": {
             "id": "gremlin-graph-827",
-=======
-        "x-ms-correlation-request-id": "193c8ee3-d1e7-4597-9892-d92d414eb3c0",
-        "x-ms-gatewayversion": "version=2.14.0",
-        "x-ms-ratelimit-remaining-subscription-reads": "11937",
-        "x-ms-request-id": "193c8ee3-d1e7-4597-9892-d92d414eb3c0",
-        "x-ms-routing-request-id": "EASTUS:20230403T153556Z:193c8ee3-d1e7-4597-9892-d92d414eb3c0"
-      },
-      "ResponseBody": {
-        "id": "/subscriptions/710e347c-9ac8-408c-90fe-f8cfc44bf967/resourceGroups/dbaccount-1362/providers/Microsoft.DocumentDB/databaseAccounts/dbaccount-242/gremlinDatabases/gremlin-db-7930/graphs/gremlin-graph-1238",
-        "type": "Microsoft.DocumentDB/databaseAccounts/gremlinDatabases/graphs",
-        "name": "gremlin-graph-1238",
-        "properties": {
-          "resource": {
-            "id": "gremlin-graph-1238",
->>>>>>> d0a38e13
             "indexingPolicy": {
               "indexingMode": "consistent",
               "automatic": true,
@@ -737,17 +482,10 @@
             "geospatialConfig": {
               "type": "Geography"
             },
-<<<<<<< HEAD
             "_rid": "4it8ANNc9yk=",
             "_ts": 1680773284,
             "_self": "dbs/4it8AA==/colls/4it8ANNc9yk=/",
             "_etag": "\u00220000c900-0000-0700-0000-642e90a40000\u0022",
-=======
-            "_rid": "POdNAKLCuEM=",
-            "_ts": 1680536145,
-            "_self": "dbs/POdNAA==/colls/POdNAKLCuEM=/",
-            "_etag": "\u00220000e305-0000-0700-0000-642af2510000\u0022",
->>>>>>> d0a38e13
             "_docs": "docs/",
             "_sprocs": "sprocs/",
             "_triggers": "triggers/",
@@ -767,7 +505,6 @@
       }
     },
     {
-<<<<<<< HEAD
       "RequestUri": "https://management.azure.com/subscriptions/23587e98-b6ac-4328-a753-03bcd3c8e744/resourceGroups/dbaccount-3661/providers/Microsoft.DocumentDB/databaseAccounts/dbaccount-6866/gremlinDatabases/gremlin-db-7662/graphs/gremlin-graph-827?api-version=2022-11-15-preview",
       "RequestMethod": "DELETE",
       "RequestHeaders": {
@@ -775,59 +512,32 @@
         "traceparent": "00-f43c0f4f87e4c0981a7839107be0954d-7a4a35992aa0cb74-00",
         "User-Agent": "azsdk-net-ResourceManager.CosmosDB/1.3.0-alpha.20230405.1 (.NET 7.0.4; Microsoft Windows 10.0.22621)",
         "x-ms-client-request-id": "1221f1771142d5ec06aaae2f81273893",
-=======
-      "RequestUri": "https://management.azure.com/subscriptions/710e347c-9ac8-408c-90fe-f8cfc44bf967/resourceGroups/dbaccount-1362/providers/Microsoft.DocumentDB/databaseAccounts/dbaccount-242/gremlinDatabases/gremlin-db-7930/graphs/gremlin-graph-1238?api-version=2022-11-15",
-      "RequestMethod": "DELETE",
-      "RequestHeaders": {
-        "Authorization": "Sanitized",
-        "traceparent": "00-640de427206c902ae5799273e8d0da52-0955d9e549c162d7-00",
-        "User-Agent": "azsdk-net-ResourceManager.CosmosDB/1.3.0-alpha.20230330.1 (.NET 7.0.4; Microsoft Windows 10.0.22621)",
-        "x-ms-client-request-id": "7816316abe2f2210c0acd1ee0051b32e",
->>>>>>> d0a38e13
         "x-ms-return-client-request-id": "true"
       },
       "RequestBody": null,
       "StatusCode": 202,
       "ResponseHeaders": {
-<<<<<<< HEAD
         "Azure-AsyncOperation": "https://management.azure.com/subscriptions/23587e98-b6ac-4328-a753-03bcd3c8e744/providers/Microsoft.DocumentDB/locations/westus2/operationsStatus/481d8124-b459-44c0-ae66-c481eb59505c?api-version=2022-11-15-preview",
         "Cache-Control": "no-store, no-cache",
         "Content-Length": "21",
         "Content-Type": "application/json",
         "Date": "Thu, 06 Apr 2023 09:28:15 GMT",
         "Location": "https://management.azure.com/subscriptions/23587e98-b6ac-4328-a753-03bcd3c8e744/resourceGroups/dbaccount-3661/providers/Microsoft.DocumentDB/databaseAccounts/dbaccount-6866/gremlinDatabases/gremlin-db-7662/graphs/gremlin-graph-827/operationResults/481d8124-b459-44c0-ae66-c481eb59505c?api-version=2022-11-15-preview",
-=======
-        "Azure-AsyncOperation": "https://management.azure.com/subscriptions/710e347c-9ac8-408c-90fe-f8cfc44bf967/providers/Microsoft.DocumentDB/locations/westus2/operationsStatus/a3df7c87-1d65-4e63-ab92-91b3de6596c7?api-version=2022-11-15",
-        "Cache-Control": "no-store, no-cache",
-        "Content-Length": "21",
-        "Content-Type": "application/json",
-        "Date": "Mon, 03 Apr 2023 15:35:57 GMT",
-        "Location": "https://management.azure.com/subscriptions/710e347c-9ac8-408c-90fe-f8cfc44bf967/resourceGroups/dbaccount-1362/providers/Microsoft.DocumentDB/databaseAccounts/dbaccount-242/gremlinDatabases/gremlin-db-7930/graphs/gremlin-graph-1238/operationResults/a3df7c87-1d65-4e63-ab92-91b3de6596c7?api-version=2022-11-15",
->>>>>>> d0a38e13
-        "Pragma": "no-cache",
-        "Server": "Microsoft-HTTPAPI/2.0",
-        "Strict-Transport-Security": "max-age=31536000; includeSubDomains",
-        "X-Content-Type-Options": "nosniff",
-<<<<<<< HEAD
+        "Pragma": "no-cache",
+        "Server": "Microsoft-HTTPAPI/2.0",
+        "Strict-Transport-Security": "max-age=31536000; includeSubDomains",
+        "X-Content-Type-Options": "nosniff",
         "x-ms-correlation-request-id": "09303e0a-a98f-420d-8b08-bd65fb7fd7a3",
         "x-ms-gatewayversion": "version=2.14.0",
         "x-ms-ratelimit-remaining-subscription-deletes": "14972",
         "x-ms-request-id": "481d8124-b459-44c0-ae66-c481eb59505c",
         "x-ms-routing-request-id": "WESTUS:20230406T092815Z:09303e0a-a98f-420d-8b08-bd65fb7fd7a3"
-=======
-        "x-ms-correlation-request-id": "28bc0a65-8ad1-4f5a-9202-1451318b644a",
-        "x-ms-gatewayversion": "version=2.14.0",
-        "x-ms-ratelimit-remaining-subscription-deletes": "14998",
-        "x-ms-request-id": "a3df7c87-1d65-4e63-ab92-91b3de6596c7",
-        "x-ms-routing-request-id": "EASTUS:20230403T153558Z:28bc0a65-8ad1-4f5a-9202-1451318b644a"
->>>>>>> d0a38e13
-      },
-      "ResponseBody": {
-        "status": "Enqueued"
-      }
-    },
-    {
-<<<<<<< HEAD
+      },
+      "ResponseBody": {
+        "status": "Enqueued"
+      }
+    },
+    {
       "RequestUri": "https://management.azure.com/subscriptions/23587e98-b6ac-4328-a753-03bcd3c8e744/providers/Microsoft.DocumentDB/locations/westus2/operationsStatus/481d8124-b459-44c0-ae66-c481eb59505c?api-version=2022-11-15-preview",
       "RequestMethod": "GET",
       "RequestHeaders": {
@@ -835,52 +545,30 @@
         "traceparent": "00-f43c0f4f87e4c0981a7839107be0954d-c20fa043e80b99f9-00",
         "User-Agent": "azsdk-net-ResourceManager/1.4.0 (.NET 7.0.4; Microsoft Windows 10.0.22621)",
         "x-ms-client-request-id": "01b5ec116591732e24d184083845e805",
-=======
-      "RequestUri": "https://management.azure.com/subscriptions/710e347c-9ac8-408c-90fe-f8cfc44bf967/providers/Microsoft.DocumentDB/locations/westus2/operationsStatus/a3df7c87-1d65-4e63-ab92-91b3de6596c7?api-version=2022-11-15",
-      "RequestMethod": "GET",
-      "RequestHeaders": {
-        "Authorization": "Sanitized",
-        "traceparent": "00-640de427206c902ae5799273e8d0da52-a42478c8b9a14ea3-00",
-        "User-Agent": "azsdk-net-ResourceManager/1.4.0 (.NET 7.0.4; Microsoft Windows 10.0.22621)",
-        "x-ms-client-request-id": "db346d45ca45b5bf2e983126ff860186",
->>>>>>> d0a38e13
-        "x-ms-return-client-request-id": "true"
-      },
-      "RequestBody": null,
-      "StatusCode": 200,
-      "ResponseHeaders": {
-        "Cache-Control": "no-store, no-cache",
-        "Content-Length": "21",
-        "Content-Type": "application/json",
-<<<<<<< HEAD
+        "x-ms-return-client-request-id": "true"
+      },
+      "RequestBody": null,
+      "StatusCode": 200,
+      "ResponseHeaders": {
+        "Cache-Control": "no-store, no-cache",
+        "Content-Length": "21",
+        "Content-Type": "application/json",
         "Date": "Thu, 06 Apr 2023 09:28:15 GMT",
-=======
-        "Date": "Mon, 03 Apr 2023 15:35:57 GMT",
->>>>>>> d0a38e13
-        "Pragma": "no-cache",
-        "Server": "Microsoft-HTTPAPI/2.0",
-        "Strict-Transport-Security": "max-age=31536000; includeSubDomains",
-        "X-Content-Type-Options": "nosniff",
-<<<<<<< HEAD
+        "Pragma": "no-cache",
+        "Server": "Microsoft-HTTPAPI/2.0",
+        "Strict-Transport-Security": "max-age=31536000; includeSubDomains",
+        "X-Content-Type-Options": "nosniff",
         "x-ms-correlation-request-id": "44c42933-41d3-4049-9550-b1973dc88ea9",
         "x-ms-gatewayversion": "version=2.14.0",
         "x-ms-ratelimit-remaining-subscription-reads": "11268",
         "x-ms-request-id": "44c42933-41d3-4049-9550-b1973dc88ea9",
         "x-ms-routing-request-id": "WESTUS:20230406T092815Z:44c42933-41d3-4049-9550-b1973dc88ea9"
-=======
-        "x-ms-correlation-request-id": "df775988-288e-4d53-b0cf-1de7e3084879",
-        "x-ms-gatewayversion": "version=2.14.0",
-        "x-ms-ratelimit-remaining-subscription-reads": "11936",
-        "x-ms-request-id": "df775988-288e-4d53-b0cf-1de7e3084879",
-        "x-ms-routing-request-id": "EASTUS:20230403T153558Z:df775988-288e-4d53-b0cf-1de7e3084879"
->>>>>>> d0a38e13
-      },
-      "ResponseBody": {
-        "status": "Enqueued"
-      }
-    },
-    {
-<<<<<<< HEAD
+      },
+      "ResponseBody": {
+        "status": "Enqueued"
+      }
+    },
+    {
       "RequestUri": "https://management.azure.com/subscriptions/23587e98-b6ac-4328-a753-03bcd3c8e744/providers/Microsoft.DocumentDB/locations/westus2/operationsStatus/481d8124-b459-44c0-ae66-c481eb59505c?api-version=2022-11-15-preview",
       "RequestMethod": "GET",
       "RequestHeaders": {
@@ -888,52 +576,30 @@
         "traceparent": "00-f43c0f4f87e4c0981a7839107be0954d-66d0108e74a2cb82-00",
         "User-Agent": "azsdk-net-ResourceManager/1.4.0 (.NET 7.0.4; Microsoft Windows 10.0.22621)",
         "x-ms-client-request-id": "977c3ae8d908b2d9edee6b9828be5672",
-=======
-      "RequestUri": "https://management.azure.com/subscriptions/710e347c-9ac8-408c-90fe-f8cfc44bf967/providers/Microsoft.DocumentDB/locations/westus2/operationsStatus/a3df7c87-1d65-4e63-ab92-91b3de6596c7?api-version=2022-11-15",
-      "RequestMethod": "GET",
-      "RequestHeaders": {
-        "Authorization": "Sanitized",
-        "traceparent": "00-640de427206c902ae5799273e8d0da52-f8f8e1e95ee33119-00",
-        "User-Agent": "azsdk-net-ResourceManager/1.4.0 (.NET 7.0.4; Microsoft Windows 10.0.22621)",
-        "x-ms-client-request-id": "17264ccc867b8c484446929c630ad44f",
->>>>>>> d0a38e13
-        "x-ms-return-client-request-id": "true"
-      },
-      "RequestBody": null,
-      "StatusCode": 200,
-      "ResponseHeaders": {
-        "Cache-Control": "no-store, no-cache",
-        "Content-Length": "21",
-        "Content-Type": "application/json",
-<<<<<<< HEAD
+        "x-ms-return-client-request-id": "true"
+      },
+      "RequestBody": null,
+      "StatusCode": 200,
+      "ResponseHeaders": {
+        "Cache-Control": "no-store, no-cache",
+        "Content-Length": "21",
+        "Content-Type": "application/json",
         "Date": "Thu, 06 Apr 2023 09:28:16 GMT",
-=======
-        "Date": "Mon, 03 Apr 2023 15:35:58 GMT",
->>>>>>> d0a38e13
-        "Pragma": "no-cache",
-        "Server": "Microsoft-HTTPAPI/2.0",
-        "Strict-Transport-Security": "max-age=31536000; includeSubDomains",
-        "X-Content-Type-Options": "nosniff",
-<<<<<<< HEAD
+        "Pragma": "no-cache",
+        "Server": "Microsoft-HTTPAPI/2.0",
+        "Strict-Transport-Security": "max-age=31536000; includeSubDomains",
+        "X-Content-Type-Options": "nosniff",
         "x-ms-correlation-request-id": "41d902fc-f79d-45fb-b3df-acbd37f2a79d",
         "x-ms-gatewayversion": "version=2.14.0",
         "x-ms-ratelimit-remaining-subscription-reads": "11267",
         "x-ms-request-id": "41d902fc-f79d-45fb-b3df-acbd37f2a79d",
         "x-ms-routing-request-id": "WESTUS:20230406T092816Z:41d902fc-f79d-45fb-b3df-acbd37f2a79d"
-=======
-        "x-ms-correlation-request-id": "dac8f8c6-ae1b-4138-8449-5f24e26310d7",
-        "x-ms-gatewayversion": "version=2.14.0",
-        "x-ms-ratelimit-remaining-subscription-reads": "11935",
-        "x-ms-request-id": "dac8f8c6-ae1b-4138-8449-5f24e26310d7",
-        "x-ms-routing-request-id": "EASTUS:20230403T153559Z:dac8f8c6-ae1b-4138-8449-5f24e26310d7"
->>>>>>> d0a38e13
-      },
-      "ResponseBody": {
-        "status": "Enqueued"
-      }
-    },
-    {
-<<<<<<< HEAD
+      },
+      "ResponseBody": {
+        "status": "Enqueued"
+      }
+    },
+    {
       "RequestUri": "https://management.azure.com/subscriptions/23587e98-b6ac-4328-a753-03bcd3c8e744/providers/Microsoft.DocumentDB/locations/westus2/operationsStatus/481d8124-b459-44c0-ae66-c481eb59505c?api-version=2022-11-15-preview",
       "RequestMethod": "GET",
       "RequestHeaders": {
@@ -941,52 +607,30 @@
         "traceparent": "00-f43c0f4f87e4c0981a7839107be0954d-386ad16b2d4b2c8f-00",
         "User-Agent": "azsdk-net-ResourceManager/1.4.0 (.NET 7.0.4; Microsoft Windows 10.0.22621)",
         "x-ms-client-request-id": "951e73b036716f02d45b9aae3ffafa61",
-=======
-      "RequestUri": "https://management.azure.com/subscriptions/710e347c-9ac8-408c-90fe-f8cfc44bf967/providers/Microsoft.DocumentDB/locations/westus2/operationsStatus/a3df7c87-1d65-4e63-ab92-91b3de6596c7?api-version=2022-11-15",
-      "RequestMethod": "GET",
-      "RequestHeaders": {
-        "Authorization": "Sanitized",
-        "traceparent": "00-640de427206c902ae5799273e8d0da52-ad92e4e4b8189cda-00",
-        "User-Agent": "azsdk-net-ResourceManager/1.4.0 (.NET 7.0.4; Microsoft Windows 10.0.22621)",
-        "x-ms-client-request-id": "92a800c9d71d34e9d9600729adc6d05f",
->>>>>>> d0a38e13
-        "x-ms-return-client-request-id": "true"
-      },
-      "RequestBody": null,
-      "StatusCode": 200,
-      "ResponseHeaders": {
-        "Cache-Control": "no-store, no-cache",
-        "Content-Length": "21",
-        "Content-Type": "application/json",
-<<<<<<< HEAD
+        "x-ms-return-client-request-id": "true"
+      },
+      "RequestBody": null,
+      "StatusCode": 200,
+      "ResponseHeaders": {
+        "Cache-Control": "no-store, no-cache",
+        "Content-Length": "21",
+        "Content-Type": "application/json",
         "Date": "Thu, 06 Apr 2023 09:28:17 GMT",
-=======
-        "Date": "Mon, 03 Apr 2023 15:36:00 GMT",
->>>>>>> d0a38e13
-        "Pragma": "no-cache",
-        "Server": "Microsoft-HTTPAPI/2.0",
-        "Strict-Transport-Security": "max-age=31536000; includeSubDomains",
-        "X-Content-Type-Options": "nosniff",
-<<<<<<< HEAD
+        "Pragma": "no-cache",
+        "Server": "Microsoft-HTTPAPI/2.0",
+        "Strict-Transport-Security": "max-age=31536000; includeSubDomains",
+        "X-Content-Type-Options": "nosniff",
         "x-ms-correlation-request-id": "fd460d67-1021-41e6-82f3-6690e7b96cd2",
         "x-ms-gatewayversion": "version=2.14.0",
         "x-ms-ratelimit-remaining-subscription-reads": "11266",
         "x-ms-request-id": "fd460d67-1021-41e6-82f3-6690e7b96cd2",
         "x-ms-routing-request-id": "WESTUS:20230406T092817Z:fd460d67-1021-41e6-82f3-6690e7b96cd2"
-=======
-        "x-ms-correlation-request-id": "0ecd5cb2-20cc-4798-bc05-0a81550ed7e0",
-        "x-ms-gatewayversion": "version=2.14.0",
-        "x-ms-ratelimit-remaining-subscription-reads": "11934",
-        "x-ms-request-id": "0ecd5cb2-20cc-4798-bc05-0a81550ed7e0",
-        "x-ms-routing-request-id": "EASTUS:20230403T153600Z:0ecd5cb2-20cc-4798-bc05-0a81550ed7e0"
->>>>>>> d0a38e13
-      },
-      "ResponseBody": {
-        "status": "Enqueued"
-      }
-    },
-    {
-<<<<<<< HEAD
+      },
+      "ResponseBody": {
+        "status": "Enqueued"
+      }
+    },
+    {
       "RequestUri": "https://management.azure.com/subscriptions/23587e98-b6ac-4328-a753-03bcd3c8e744/providers/Microsoft.DocumentDB/locations/westus2/operationsStatus/481d8124-b459-44c0-ae66-c481eb59505c?api-version=2022-11-15-preview",
       "RequestMethod": "GET",
       "RequestHeaders": {
@@ -994,33 +638,19 @@
         "traceparent": "00-f43c0f4f87e4c0981a7839107be0954d-2567eb3004124c91-00",
         "User-Agent": "azsdk-net-ResourceManager/1.4.0 (.NET 7.0.4; Microsoft Windows 10.0.22621)",
         "x-ms-client-request-id": "4445e3c162173833130213a2fa964b65",
-=======
-      "RequestUri": "https://management.azure.com/subscriptions/710e347c-9ac8-408c-90fe-f8cfc44bf967/providers/Microsoft.DocumentDB/locations/westus2/operationsStatus/a3df7c87-1d65-4e63-ab92-91b3de6596c7?api-version=2022-11-15",
-      "RequestMethod": "GET",
-      "RequestHeaders": {
-        "Authorization": "Sanitized",
-        "traceparent": "00-640de427206c902ae5799273e8d0da52-c6d6fcfdb93e6ccb-00",
-        "User-Agent": "azsdk-net-ResourceManager/1.4.0 (.NET 7.0.4; Microsoft Windows 10.0.22621)",
-        "x-ms-client-request-id": "0138d491cc4abf5424a797fe37235223",
->>>>>>> d0a38e13
-        "x-ms-return-client-request-id": "true"
-      },
-      "RequestBody": null,
-      "StatusCode": 200,
-      "ResponseHeaders": {
-        "Cache-Control": "no-store, no-cache",
-        "Content-Length": "21",
-        "Content-Type": "application/json",
-<<<<<<< HEAD
+        "x-ms-return-client-request-id": "true"
+      },
+      "RequestBody": null,
+      "StatusCode": 200,
+      "ResponseHeaders": {
+        "Cache-Control": "no-store, no-cache",
+        "Content-Length": "21",
+        "Content-Type": "application/json",
         "Date": "Thu, 06 Apr 2023 09:28:18 GMT",
-=======
-        "Date": "Mon, 03 Apr 2023 15:36:01 GMT",
->>>>>>> d0a38e13
-        "Pragma": "no-cache",
-        "Server": "Microsoft-HTTPAPI/2.0",
-        "Strict-Transport-Security": "max-age=31536000; includeSubDomains",
-        "X-Content-Type-Options": "nosniff",
-<<<<<<< HEAD
+        "Pragma": "no-cache",
+        "Server": "Microsoft-HTTPAPI/2.0",
+        "Strict-Transport-Security": "max-age=31536000; includeSubDomains",
+        "X-Content-Type-Options": "nosniff",
         "x-ms-correlation-request-id": "4adf358d-db37-4b88-9737-ec8bf1da094f",
         "x-ms-gatewayversion": "version=2.14.0",
         "x-ms-ratelimit-remaining-subscription-reads": "11265",
@@ -1057,20 +687,12 @@
         "x-ms-ratelimit-remaining-subscription-reads": "11264",
         "x-ms-request-id": "54e5e381-f013-4cc7-963a-8a8482230265",
         "x-ms-routing-request-id": "WESTUS:20230406T092820Z:54e5e381-f013-4cc7-963a-8a8482230265"
-=======
-        "x-ms-correlation-request-id": "3121d701-8ce0-4959-b1fb-3e74d6550238",
-        "x-ms-gatewayversion": "version=2.14.0",
-        "x-ms-ratelimit-remaining-subscription-reads": "11933",
-        "x-ms-request-id": "3121d701-8ce0-4959-b1fb-3e74d6550238",
-        "x-ms-routing-request-id": "EASTUS:20230403T153601Z:3121d701-8ce0-4959-b1fb-3e74d6550238"
->>>>>>> d0a38e13
       },
       "ResponseBody": {
         "status": "Dequeued"
       }
     },
     {
-<<<<<<< HEAD
       "RequestUri": "https://management.azure.com/subscriptions/23587e98-b6ac-4328-a753-03bcd3c8e744/providers/Microsoft.DocumentDB/locations/westus2/operationsStatus/481d8124-b459-44c0-ae66-c481eb59505c?api-version=2022-11-15-preview",
       "RequestMethod": "GET",
       "RequestHeaders": {
@@ -1078,15 +700,6 @@
         "traceparent": "00-f43c0f4f87e4c0981a7839107be0954d-3d0dfa2b93fbf761-00",
         "User-Agent": "azsdk-net-ResourceManager/1.4.0 (.NET 7.0.4; Microsoft Windows 10.0.22621)",
         "x-ms-client-request-id": "45d609f411794d5b40e5826f235f743d",
-=======
-      "RequestUri": "https://management.azure.com/subscriptions/710e347c-9ac8-408c-90fe-f8cfc44bf967/providers/Microsoft.DocumentDB/locations/westus2/operationsStatus/a3df7c87-1d65-4e63-ab92-91b3de6596c7?api-version=2022-11-15",
-      "RequestMethod": "GET",
-      "RequestHeaders": {
-        "Authorization": "Sanitized",
-        "traceparent": "00-640de427206c902ae5799273e8d0da52-443d53ff272ea9d0-00",
-        "User-Agent": "azsdk-net-ResourceManager/1.4.0 (.NET 7.0.4; Microsoft Windows 10.0.22621)",
-        "x-ms-client-request-id": "fe5de1c46fddf46863f13d1b7e1fde7d",
->>>>>>> d0a38e13
         "x-ms-return-client-request-id": "true"
       },
       "RequestBody": null,
@@ -1095,72 +708,43 @@
         "Cache-Control": "no-store, no-cache",
         "Content-Length": "22",
         "Content-Type": "application/json",
-<<<<<<< HEAD
         "Date": "Thu, 06 Apr 2023 09:28:24 GMT",
-=======
-        "Date": "Mon, 03 Apr 2023 15:36:03 GMT",
->>>>>>> d0a38e13
-        "Pragma": "no-cache",
-        "Server": "Microsoft-HTTPAPI/2.0",
-        "Strict-Transport-Security": "max-age=31536000; includeSubDomains",
-        "X-Content-Type-Options": "nosniff",
-<<<<<<< HEAD
+        "Pragma": "no-cache",
+        "Server": "Microsoft-HTTPAPI/2.0",
+        "Strict-Transport-Security": "max-age=31536000; includeSubDomains",
+        "X-Content-Type-Options": "nosniff",
         "x-ms-correlation-request-id": "08954b99-3880-4207-95a5-b3f71272bce6",
         "x-ms-gatewayversion": "version=2.14.0",
         "x-ms-ratelimit-remaining-subscription-reads": "11263",
         "x-ms-request-id": "08954b99-3880-4207-95a5-b3f71272bce6",
         "x-ms-routing-request-id": "WESTUS:20230406T092824Z:08954b99-3880-4207-95a5-b3f71272bce6"
-=======
-        "x-ms-correlation-request-id": "f7a7b4c4-c8f7-405d-a7cf-1be71a8a869a",
-        "x-ms-gatewayversion": "version=2.14.0",
-        "x-ms-ratelimit-remaining-subscription-reads": "11932",
-        "x-ms-request-id": "f7a7b4c4-c8f7-405d-a7cf-1be71a8a869a",
-        "x-ms-routing-request-id": "EASTUS:20230403T153604Z:f7a7b4c4-c8f7-405d-a7cf-1be71a8a869a"
->>>>>>> d0a38e13
       },
       "ResponseBody": {
         "status": "Succeeded"
       }
     },
     {
-<<<<<<< HEAD
       "RequestUri": "https://management.azure.com/subscriptions/23587e98-b6ac-4328-a753-03bcd3c8e744/resourceGroups/dbaccount-3661/providers/Microsoft.DocumentDB/databaseAccounts/dbaccount-6866/gremlinDatabases/gremlin-db-7662/graphs/gremlin-graph-827?api-version=2022-11-15-preview",
-=======
-      "RequestUri": "https://management.azure.com/subscriptions/710e347c-9ac8-408c-90fe-f8cfc44bf967/resourceGroups/dbaccount-1362/providers/Microsoft.DocumentDB/databaseAccounts/dbaccount-242/gremlinDatabases/gremlin-db-7930/graphs/gremlin-graph-1238?api-version=2022-11-15",
->>>>>>> d0a38e13
       "RequestMethod": "GET",
       "RequestHeaders": {
         "Accept": "application/json",
         "Authorization": "Sanitized",
-<<<<<<< HEAD
         "traceparent": "00-a0486b36097d07cb41383e99598f4bd8-f77bdf07c2cda5b1-00",
         "User-Agent": "azsdk-net-ResourceManager.CosmosDB/1.3.0-alpha.20230405.1 (.NET 7.0.4; Microsoft Windows 10.0.22621)",
         "x-ms-client-request-id": "2e33341035a16d3a4f930c0a9f86f8e8",
-=======
-        "traceparent": "00-42b9fc643ec99d15f4a77dea87c483a2-c22df7097e2ece0b-00",
-        "User-Agent": "azsdk-net-ResourceManager.CosmosDB/1.3.0-alpha.20230330.1 (.NET 7.0.4; Microsoft Windows 10.0.22621)",
-        "x-ms-client-request-id": "8e0b3376d3d2fd05abe86e7540eafdb6",
->>>>>>> d0a38e13
         "x-ms-return-client-request-id": "true"
       },
       "RequestBody": null,
       "StatusCode": 404,
       "ResponseHeaders": {
         "Cache-Control": "no-store, no-cache",
-<<<<<<< HEAD
-        "Content-Length": "6559",
+        "Content-Length": "6561",
         "Content-Type": "application/json",
         "Date": "Thu, 06 Apr 2023 09:28:25 GMT",
-=======
-        "Content-Length": "6560",
-        "Content-Type": "application/json",
-        "Date": "Mon, 03 Apr 2023 15:36:03 GMT",
->>>>>>> d0a38e13
-        "Pragma": "no-cache",
-        "Server": "Microsoft-HTTPAPI/2.0",
-        "Strict-Transport-Security": "max-age=31536000; includeSubDomains",
-        "X-Content-Type-Options": "nosniff",
-<<<<<<< HEAD
+        "Pragma": "no-cache",
+        "Server": "Microsoft-HTTPAPI/2.0",
+        "Strict-Transport-Security": "max-age=31536000; includeSubDomains",
+        "X-Content-Type-Options": "nosniff",
         "x-ms-correlation-request-id": "602ac0c7-5d7b-4971-9650-22028bb03f34",
         "x-ms-gatewayversion": "version=2.14.0",
         "x-ms-ratelimit-remaining-subscription-reads": "11262",
@@ -1174,52 +758,26 @@
     },
     {
       "RequestUri": "https://management.azure.com/subscriptions/23587e98-b6ac-4328-a753-03bcd3c8e744/resourceGroups/dbaccount-3661/providers/Microsoft.DocumentDB/databaseAccounts/dbaccount-6866/gremlinDatabases/gremlin-db-7662/graphs/gremlin-graph-827?api-version=2022-11-15-preview",
-=======
-        "x-ms-correlation-request-id": "38397a82-af49-4d97-b53a-16941859de1f",
-        "x-ms-gatewayversion": "version=2.14.0",
-        "x-ms-ratelimit-remaining-subscription-reads": "11931",
-        "x-ms-request-id": "38397a82-af49-4d97-b53a-16941859de1f",
-        "x-ms-routing-request-id": "EASTUS:20230403T153604Z:38397a82-af49-4d97-b53a-16941859de1f"
-      },
-      "ResponseBody": {
-        "code": "NotFound",
-        "message": "Message: {\u0022code\u0022:\u0022NotFound\u0022,\u0022message\u0022:\u0022Message: {\\\u0022Errors\\\u0022:[\\\u0022Resource Not Found. Learn more: https:\\\\/\\\\/aka.ms\\\\/cosmosdb-tsg-not-found\\\u0022]}\\r\\nActivityId: 8e0b3376-d3d2-fd05-abe8-6e7540eafdb6, Request URI: /apps/8f9e4ef0-e8d6-48fe-8374-b1daeaeedf95/services/bd3c75de-fc6c-4da8-93ab-29947f6316d0/partitions/ac36f1f0-2331-4e08-85e7-1875ea42d96e/replicas/133248201065364950s, RequestStats: \\r\\nRequestStartTime: 2023-04-03T15:36:04.5555527Z, RequestEndTime: 2023-04-03T15:36:04.5555527Z,  Number of regions attempted:1\\r\\n{\\\u0022systemHistory\\\u0022:[{\\\u0022dateUtc\\\u0022:\\\u00222023-04-03T15:35:06.2656216Z\\\u0022,\\\u0022cpu\\\u0022:0.168,\\\u0022memory\\\u0022:653107132.000,\\\u0022threadInfo\\\u0022:{\\\u0022isThreadStarving\\\u0022:\\\u0022False\\\u0022,\\\u0022threadWaitIntervalInMs\\\u0022:0.0234,\\\u0022availableThreads\\\u0022:32764,\\\u0022minThreads\\\u0022:64,\\\u0022maxThreads\\\u0022:32767},\\\u0022numberOfOpenTcpConnection\\\u0022:185},{\\\u0022dateUtc\\\u0022:\\\u00222023-04-03T15:35:16.2756173Z\\\u0022,\\\u0022cpu\\\u0022:0.381,\\\u0022memory\\\u0022:653087152.000,\\\u0022threadInfo\\\u0022:{\\\u0022isThreadStarving\\\u0022:\\\u0022False\\\u0022,\\\u0022threadWaitIntervalInMs\\\u0022:0.021,\\\u0022availableThreads\\\u0022:32764,\\\u0022minThreads\\\u0022:64,\\\u0022maxThreads\\\u0022:32767},\\\u0022numberOfOpenTcpConnection\\\u0022:185},{\\\u0022dateUtc\\\u0022:\\\u00222023-04-03T15:35:26.2856139Z\\\u0022,\\\u0022cpu\\\u0022:0.122,\\\u0022memory\\\u0022:653087040.000,\\\u0022threadInfo\\\u0022:{\\\u0022isThreadStarving\\\u0022:\\\u0022False\\\u0022,\\\u0022threadWaitIntervalInMs\\\u0022:0.0195,\\\u0022availableThreads\\\u0022:32764,\\\u0022minThreads\\\u0022:64,\\\u0022maxThreads\\\u0022:32767},\\\u0022numberOfOpenTcpConnection\\\u0022:185},{\\\u0022dateUtc\\\u0022:\\\u00222023-04-03T15:35:36.2956030Z\\\u0022,\\\u0022cpu\\\u0022:0.561,\\\u0022memory\\\u0022:653075348.000,\\\u0022threadInfo\\\u0022:{\\\u0022isThreadStarving\\\u0022:\\\u0022False\\\u0022,\\\u0022threadWaitIntervalInMs\\\u0022:0.0306,\\\u0022availableThreads\\\u0022:32765,\\\u0022minThreads\\\u0022:64,\\\u0022maxThreads\\\u0022:32767},\\\u0022numberOfOpenTcpConnection\\\u0022:185},{\\\u0022dateUtc\\\u0022:\\\u00222023-04-03T15:35:46.3055990Z\\\u0022,\\\u0022cpu\\\u0022:0.332,\\\u0022memory\\\u0022:653084244.000,\\\u0022threadInfo\\\u0022:{\\\u0022isThreadStarving\\\u0022:\\\u0022False\\\u0022,\\\u0022threadWaitIntervalInMs\\\u0022:0.0249,\\\u0022availableThreads\\\u0022:32764,\\\u0022minThreads\\\u0022:64,\\\u0022maxThreads\\\u0022:32767},\\\u0022numberOfOpenTcpConnection\\\u0022:185},{\\\u0022dateUtc\\\u0022:\\\u00222023-04-03T15:35:56.3155778Z\\\u0022,\\\u0022cpu\\\u0022:0.395,\\\u0022memory\\\u0022:653085908.000,\\\u0022threadInfo\\\u0022:{\\\u0022isThreadStarving\\\u0022:\\\u0022False\\\u0022,\\\u0022threadWaitIntervalInMs\\\u0022:0.0327,\\\u0022availableThreads\\\u0022:32763,\\\u0022minThreads\\\u0022:64,\\\u0022maxThreads\\\u0022:32767},\\\u0022numberOfOpenTcpConnection\\\u0022:185}]}\\r\\nRequestStart: 2023-04-03T15:36:04.5555527Z; ResponseTime: 2023-04-03T15:36:04.5555527Z; StoreResult: StorePhysicalAddress: rntbd://10.0.1.13:11000/apps/8f9e4ef0-e8d6-48fe-8374-b1daeaeedf95/services/bd3c75de-fc6c-4da8-93ab-29947f6316d0/partitions/ac36f1f0-2331-4e08-85e7-1875ea42d96e/replicas/133248201065364950s, LSN: 18, GlobalCommittedLsn: 18, PartitionKeyRangeId: , IsValid: True, StatusCode: 404, SubStatusCode: 0, RequestCharge: 1, ItemLSN: -1, SessionToken: -1#18, UsingLocalLSN: False, TransportException: null, BELatencyMs: 0.421, ActivityId: 8e0b3376-d3d2-fd05-abe8-6e7540eafdb6, RetryAfterInMs: , TransportRequestTimeline: {\\\u0022requestTimeline\\\u0022:[{\\\u0022event\\\u0022: \\\u0022Created\\\u0022, \\\u0022startTimeUtc\\\u0022: \\\u00222023-04-03T15:36:04.5555527Z\\\u0022, \\\u0022durationInMs\\\u0022: 0.0148},{\\\u0022event\\\u0022: \\\u0022ChannelAcquisitionStarted\\\u0022, \\\u0022startTimeUtc\\\u0022: \\\u00222023-04-03T15:36:04.5555675Z\\\u0022, \\\u0022durationInMs\\\u0022: 0.0028},{\\\u0022event\\\u0022: \\\u0022Pipelined\\\u0022, \\\u0022startTimeUtc\\\u0022: \\\u00222023-04-03T15:36:04.5555703Z\\\u0022, \\\u0022durationInMs\\\u0022: 0.1044},{\\\u0022event\\\u0022: \\\u0022Transit Time\\\u0022, \\\u0022startTimeUtc\\\u0022: \\\u00222023-04-03T15:36:04.5556747Z\\\u0022, \\\u0022durationInMs\\\u0022: 0.729},{\\\u0022event\\\u0022: \\\u0022Received\\\u0022, \\\u0022startTimeUtc\\\u0022: \\\u00222023-04-03T15:36:04.5564037Z\\\u0022, \\\u0022durationInMs\\\u0022: 0.0232},{\\\u0022event\\\u0022: \\\u0022Completed\\\u0022, \\\u0022startTimeUtc\\\u0022: \\\u00222023-04-03T15:36:04.5564269Z\\\u0022, \\\u0022durationInMs\\\u0022: 0}],\\\u0022serviceEndpointStats\\\u0022:{\\\u0022inflightRequests\\\u0022:1,\\\u0022openConnections\\\u0022:1},\\\u0022connectionStats\\\u0022:{\\\u0022waitforConnectionInit\\\u0022:\\\u0022False\\\u0022,\\\u0022callsPendingReceive\\\u0022:0,\\\u0022lastSendAttempt\\\u0022:\\\u00222023-04-03T15:36:04.5555527Z\\\u0022,\\\u0022lastSend\\\u0022:\\\u00222023-04-03T15:36:04.5555527Z\\\u0022,\\\u0022lastReceive\\\u0022:\\\u00222023-04-03T15:36:04.5555527Z\\\u0022},\\\u0022requestSizeInBytes\\\u0022:499,\\\u0022responseMetadataSizeInBytes\\\u0022:135,\\\u0022responseBodySizeInBytes\\\u0022:87};\\r\\n ResourceType: Collection, OperationType: Read\\r\\nRequestStart: 2023-04-03T15:36:04.5555527Z; ResponseTime: 2023-04-03T15:36:04.5555527Z; StoreResult: StorePhysicalAddress: rntbd://10.0.1.7:11300/apps/8f9e4ef0-e8d6-48fe-8374-b1daeaeedf95/services/bd3c75de-fc6c-4da8-93ab-29947f6316d0/partitions/ac36f1f0-2331-4e08-85e7-1875ea42d96e/replicas/133248201065364949s, LSN: 18, GlobalCommittedLsn: 18, PartitionKeyRangeId: , IsValid: True, StatusCode: 404, SubStatusCode: 0, RequestCharge: 1, ItemLSN: -1, SessionToken: -1#18, UsingLocalLSN: False, TransportException: null, BELatencyMs: 0.199, ActivityId: 8e0b3376-d3d2-fd05-abe8-6e7540eafdb6, RetryAfterInMs: , TransportRequestTimeline: {\\\u0022requestTimeline\\\u0022:[{\\\u0022event\\\u0022: \\\u0022Created\\\u0022, \\\u0022startTimeUtc\\\u0022: \\\u00222023-04-03T15:36:04.5555527Z\\\u0022, \\\u0022durationInMs\\\u0022: 0.0033},{\\\u0022event\\\u0022: \\\u0022ChannelAcquisitionStarted\\\u0022, \\\u0022startTimeUtc\\\u0022: \\\u00222023-04-03T15:36:04.5555560Z\\\u0022, \\\u0022durationInMs\\\u0022: 0.0011},{\\\u0022event\\\u0022: \\\u0022Pipelined\\\u0022, \\\u0022startTimeUtc\\\u0022: \\\u00222023-04-03T15:36:04.5555571Z\\\u0022, \\\u0022durationInMs\\\u0022: 0.0578},{\\\u0022event\\\u0022: \\\u0022Transit Time\\\u0022, \\\u0022startTimeUtc\\\u0022: \\\u00222023-04-03T15:36:04.5556149Z\\\u0022, \\\u0022durationInMs\\\u0022: 0.4547},{\\\u0022event\\\u0022: \\\u0022Received\\\u0022, \\\u0022startTimeUtc\\\u0022: \\\u00222023-04-03T15:36:04.5560696Z\\\u0022, \\\u0022durationInMs\\\u0022: 0.0551},{\\\u0022event\\\u0022: \\\u0022Completed\\\u0022, \\\u0022startTimeUtc\\\u0022: \\\u00222023-04-03T15:36:04.5561247Z\\\u0022, \\\u0022durationInMs\\\u0022: 0}],\\\u0022serviceEndpointStats\\\u0022:{\\\u0022inflightRequests\\\u0022:1,\\\u0022openConnections\\\u0022:1},\\\u0022connectionStats\\\u0022:{\\\u0022waitforConnectionInit\\\u0022:\\\u0022False\\\u0022,\\\u0022callsPendingReceive\\\u0022:0,\\\u0022lastSendAttempt\\\u0022:\\\u00222023-04-03T15:36:04.5555527Z\\\u0022,\\\u0022lastSend\\\u0022:\\\u00222023-04-03T15:36:04.5555527Z\\\u0022,\\\u0022lastReceive\\\u0022:\\\u00222023-04-03T15:36:04.5555527Z\\\u0022},\\\u0022requestSizeInBytes\\\u0022:499,\\\u0022responseMetadataSizeInBytes\\\u0022:135,\\\u0022responseBodySizeInBytes\\\u0022:87};\\r\\n ResourceType: Collection, OperationType: Read\\r\\n, SDK: Microsoft.Azure.Documents.Common/2.14.0\u0022}, Request URI: /dbs/gremlin-db-7930/colls/gremlin-graph-1238, RequestStats: , SDK: Microsoft.Azure.Documents.Common/2.14.0"
-      }
-    },
-    {
-      "RequestUri": "https://management.azure.com/subscriptions/710e347c-9ac8-408c-90fe-f8cfc44bf967/resourceGroups/dbaccount-1362/providers/Microsoft.DocumentDB/databaseAccounts/dbaccount-242/gremlinDatabases/gremlin-db-7930/graphs/gremlin-graph-1238?api-version=2022-11-15",
->>>>>>> d0a38e13
       "RequestMethod": "GET",
       "RequestHeaders": {
         "Accept": "application/json",
         "Authorization": "Sanitized",
-<<<<<<< HEAD
         "traceparent": "00-a855e14bc6ec710a29051d69f0bbae53-9fd1ba6377a569c9-00",
         "User-Agent": "azsdk-net-ResourceManager.CosmosDB/1.3.0-alpha.20230405.1 (.NET 7.0.4; Microsoft Windows 10.0.22621)",
         "x-ms-client-request-id": "f0ae1f8f06bf68ecb50b8441d1248ed8",
-=======
-        "traceparent": "00-ccb5c1813af353eea2476da7ee29958a-c5e2d8c76c0d97e1-00",
-        "User-Agent": "azsdk-net-ResourceManager.CosmosDB/1.3.0-alpha.20230330.1 (.NET 7.0.4; Microsoft Windows 10.0.22621)",
-        "x-ms-client-request-id": "cb64e40ed16822816c439d588e394104",
->>>>>>> d0a38e13
         "x-ms-return-client-request-id": "true"
       },
       "RequestBody": null,
       "StatusCode": 404,
       "ResponseHeaders": {
         "Cache-Control": "no-store, no-cache",
-        "Content-Length": "6561",
-        "Content-Type": "application/json",
-<<<<<<< HEAD
+        "Content-Length": "6559",
+        "Content-Type": "application/json",
         "Date": "Thu, 06 Apr 2023 09:28:25 GMT",
-=======
-        "Date": "Mon, 03 Apr 2023 15:36:04 GMT",
->>>>>>> d0a38e13
-        "Pragma": "no-cache",
-        "Server": "Microsoft-HTTPAPI/2.0",
-        "Strict-Transport-Security": "max-age=31536000; includeSubDomains",
-        "X-Content-Type-Options": "nosniff",
-<<<<<<< HEAD
+        "Pragma": "no-cache",
+        "Server": "Microsoft-HTTPAPI/2.0",
+        "Strict-Transport-Security": "max-age=31536000; includeSubDomains",
+        "X-Content-Type-Options": "nosniff",
         "x-ms-correlation-request-id": "b0b3c5d5-38a1-451e-901d-42d06eaea15a",
         "x-ms-gatewayversion": "version=2.14.0",
         "x-ms-ratelimit-remaining-subscription-reads": "11261",
@@ -1229,31 +787,13 @@
       "ResponseBody": {
         "code": "NotFound",
         "message": "Message: {\u0022code\u0022:\u0022NotFound\u0022,\u0022message\u0022:\u0022Message: {\\\u0022Errors\\\u0022:[\\\u0022Resource Not Found. Learn more: https:\\\\/\\\\/aka.ms\\\\/cosmosdb-tsg-not-found\\\u0022]}\\r\\nActivityId: f0ae1f8f-06bf-68ec-b50b-8441d1248ed8, Request URI: /apps/f50faba1-c002-4cef-b681-f213f30661a3/services/1805124c-6765-420b-afbf-a6be756a49dd/partitions/168d7441-1c50-4f2d-8b74-8cc6f92611a6/replicas/133242663156310460s, RequestStats: \\r\\nRequestStartTime: 2023-04-06T09:28:25.2663041Z, RequestEndTime: 2023-04-06T09:28:25.2763049Z,  Number of regions attempted:1\\r\\n{\\\u0022systemHistory\\\u0022:[{\\\u0022dateUtc\\\u0022:\\\u00222023-04-06T09:27:15.3652113Z\\\u0022,\\\u0022cpu\\\u0022:0.149,\\\u0022memory\\\u0022:651381052.000,\\\u0022threadInfo\\\u0022:{\\\u0022isThreadStarving\\\u0022:\\\u0022False\\\u0022,\\\u0022threadWaitIntervalInMs\\\u0022:0.0166,\\\u0022availableThreads\\\u0022:32764,\\\u0022minThreads\\\u0022:64,\\\u0022maxThreads\\\u0022:32767},\\\u0022numberOfOpenTcpConnection\\\u0022:162},{\\\u0022dateUtc\\\u0022:\\\u00222023-04-06T09:27:25.3753854Z\\\u0022,\\\u0022cpu\\\u0022:0.286,\\\u0022memory\\\u0022:651362264.000,\\\u0022threadInfo\\\u0022:{\\\u0022isThreadStarving\\\u0022:\\\u0022False\\\u0022,\\\u0022threadWaitIntervalInMs\\\u0022:0.054,\\\u0022availableThreads\\\u0022:32765,\\\u0022minThreads\\\u0022:64,\\\u0022maxThreads\\\u0022:32767},\\\u0022numberOfOpenTcpConnection\\\u0022:161},{\\\u0022dateUtc\\\u0022:\\\u00222023-04-06T09:27:35.3955252Z\\\u0022,\\\u0022cpu\\\u0022:0.840,\\\u0022memory\\\u0022:651352576.000,\\\u0022threadInfo\\\u0022:{\\\u0022isThreadStarving\\\u0022:\\\u0022False\\\u0022,\\\u0022threadWaitIntervalInMs\\\u0022:0.0249,\\\u0022availableThreads\\\u0022:32765,\\\u0022minThreads\\\u0022:64,\\\u0022maxThreads\\\u0022:32767},\\\u0022numberOfOpenTcpConnection\\\u0022:165},{\\\u0022dateUtc\\\u0022:\\\u00222023-04-06T09:27:45.4056836Z\\\u0022,\\\u0022cpu\\\u0022:0.990,\\\u0022memory\\\u0022:651354228.000,\\\u0022threadInfo\\\u0022:{\\\u0022isThreadStarving\\\u0022:\\\u0022False\\\u0022,\\\u0022threadWaitIntervalInMs\\\u0022:0.0179,\\\u0022availableThreads\\\u0022:32765,\\\u0022minThreads\\\u0022:64,\\\u0022maxThreads\\\u0022:32767},\\\u0022numberOfOpenTcpConnection\\\u0022:165},{\\\u0022dateUtc\\\u0022:\\\u00222023-04-06T09:27:55.4058398Z\\\u0022,\\\u0022cpu\\\u0022:0.386,\\\u0022memory\\\u0022:651353284.000,\\\u0022threadInfo\\\u0022:{\\\u0022isThreadStarving\\\u0022:\\\u0022False\\\u0022,\\\u0022threadWaitIntervalInMs\\\u0022:0.0197,\\\u0022availableThreads\\\u0022:32763,\\\u0022minThreads\\\u0022:64,\\\u0022maxThreads\\\u0022:32767},\\\u0022numberOfOpenTcpConnection\\\u0022:164},{\\\u0022dateUtc\\\u0022:\\\u00222023-04-06T09:28:15.4061676Z\\\u0022,\\\u0022cpu\\\u0022:0.959,\\\u0022memory\\\u0022:651038372.000,\\\u0022threadInfo\\\u0022:{\\\u0022isThreadStarving\\\u0022:\\\u0022False\\\u0022,\\\u0022threadWaitIntervalInMs\\\u0022:0.0453,\\\u0022availableThreads\\\u0022:32762,\\\u0022minThreads\\\u0022:64,\\\u0022maxThreads\\\u0022:32767},\\\u0022numberOfOpenTcpConnection\\\u0022:167}]}\\r\\nRequestStart: 2023-04-06T09:28:25.2763049Z; ResponseTime: 2023-04-06T09:28:25.2763049Z; StoreResult: StorePhysicalAddress: rntbd://10.0.1.11:11000/apps/f50faba1-c002-4cef-b681-f213f30661a3/services/1805124c-6765-420b-afbf-a6be756a49dd/partitions/168d7441-1c50-4f2d-8b74-8cc6f92611a6/replicas/133242663156310460s, LSN: 18, GlobalCommittedLsn: 18, PartitionKeyRangeId: , IsValid: True, StatusCode: 404, SubStatusCode: 0, RequestCharge: 1, ItemLSN: -1, SessionToken: -1#18, UsingLocalLSN: False, TransportException: null, BELatencyMs: 0.268, ActivityId: f0ae1f8f-06bf-68ec-b50b-8441d1248ed8, RetryAfterInMs: , TransportRequestTimeline: {\\\u0022requestTimeline\\\u0022:[{\\\u0022event\\\u0022: \\\u0022Created\\\u0022, \\\u0022startTimeUtc\\\u0022: \\\u00222023-04-06T09:28:25.2663041Z\\\u0022, \\\u0022durationInMs\\\u0022: 0.0243},{\\\u0022event\\\u0022: \\\u0022ChannelAcquisitionStarted\\\u0022, \\\u0022startTimeUtc\\\u0022: \\\u00222023-04-06T09:28:25.2663284Z\\\u0022, \\\u0022durationInMs\\\u0022: 0.0047},{\\\u0022event\\\u0022: \\\u0022Pipelined\\\u0022, \\\u0022startTimeUtc\\\u0022: \\\u00222023-04-06T09:28:25.2663331Z\\\u0022, \\\u0022durationInMs\\\u0022: 0.1359},{\\\u0022event\\\u0022: \\\u0022Transit Time\\\u0022, \\\u0022startTimeUtc\\\u0022: \\\u00222023-04-06T09:28:25.2664690Z\\\u0022, \\\u0022durationInMs\\\u0022: 0.5407},{\\\u0022event\\\u0022: \\\u0022Received\\\u0022, \\\u0022startTimeUtc\\\u0022: \\\u00222023-04-06T09:28:25.2670097Z\\\u0022, \\\u0022durationInMs\\\u0022: 0.0672},{\\\u0022event\\\u0022: \\\u0022Completed\\\u0022, \\\u0022startTimeUtc\\\u0022: \\\u00222023-04-06T09:28:25.2670769Z\\\u0022, \\\u0022durationInMs\\\u0022: 0}],\\\u0022serviceEndpointStats\\\u0022:{\\\u0022inflightRequests\\\u0022:1,\\\u0022openConnections\\\u0022:1},\\\u0022connectionStats\\\u0022:{\\\u0022waitforConnectionInit\\\u0022:\\\u0022False\\\u0022,\\\u0022callsPendingReceive\\\u0022:0,\\\u0022lastSendAttempt\\\u0022:\\\u00222023-04-06T09:28:25.0763016Z\\\u0022,\\\u0022lastSend\\\u0022:\\\u00222023-04-06T09:28:25.0763016Z\\\u0022,\\\u0022lastReceive\\\u0022:\\\u00222023-04-06T09:28:25.0763016Z\\\u0022},\\\u0022requestSizeInBytes\\\u0022:498,\\\u0022responseMetadataSizeInBytes\\\u0022:135,\\\u0022responseBodySizeInBytes\\\u0022:87};\\r\\n ResourceType: Collection, OperationType: Read\\r\\nRequestStart: 2023-04-06T09:28:25.2763049Z; ResponseTime: 2023-04-06T09:28:25.2763049Z; StoreResult: StorePhysicalAddress: rntbd://10.0.1.4:11300/apps/f50faba1-c002-4cef-b681-f213f30661a3/services/1805124c-6765-420b-afbf-a6be756a49dd/partitions/168d7441-1c50-4f2d-8b74-8cc6f92611a6/replicas/133242663156310459s, LSN: 18, GlobalCommittedLsn: 18, PartitionKeyRangeId: , IsValid: True, StatusCode: 404, SubStatusCode: 0, RequestCharge: 1, ItemLSN: -1, SessionToken: -1#18, UsingLocalLSN: False, TransportException: null, BELatencyMs: 0.316, ActivityId: f0ae1f8f-06bf-68ec-b50b-8441d1248ed8, RetryAfterInMs: , TransportRequestTimeline: {\\\u0022requestTimeline\\\u0022:[{\\\u0022event\\\u0022: \\\u0022Created\\\u0022, \\\u0022startTimeUtc\\\u0022: \\\u00222023-04-06T09:28:25.2763049Z\\\u0022, \\\u0022durationInMs\\\u0022: 0.005},{\\\u0022event\\\u0022: \\\u0022ChannelAcquisitionStarted\\\u0022, \\\u0022startTimeUtc\\\u0022: \\\u00222023-04-06T09:28:25.2763099Z\\\u0022, \\\u0022durationInMs\\\u0022: 0.0012},{\\\u0022event\\\u0022: \\\u0022Pipelined\\\u0022, \\\u0022startTimeUtc\\\u0022: \\\u00222023-04-06T09:28:25.2763111Z\\\u0022, \\\u0022durationInMs\\\u0022: 0.0987},{\\\u0022event\\\u0022: \\\u0022Transit Time\\\u0022, \\\u0022startTimeUtc\\\u0022: \\\u00222023-04-06T09:28:25.2764098Z\\\u0022, \\\u0022durationInMs\\\u0022: 0.5904},{\\\u0022event\\\u0022: \\\u0022Received\\\u0022, \\\u0022startTimeUtc\\\u0022: \\\u00222023-04-06T09:28:25.2770002Z\\\u0022, \\\u0022durationInMs\\\u0022: 0.0617},{\\\u0022event\\\u0022: \\\u0022Completed\\\u0022, \\\u0022startTimeUtc\\\u0022: \\\u00222023-04-06T09:28:25.2770619Z\\\u0022, \\\u0022durationInMs\\\u0022: 0}],\\\u0022serviceEndpointStats\\\u0022:{\\\u0022inflightRequests\\\u0022:1,\\\u0022openConnections\\\u0022:1},\\\u0022connectionStats\\\u0022:{\\\u0022waitforConnectionInit\\\u0022:\\\u0022False\\\u0022,\\\u0022callsPendingReceive\\\u0022:0,\\\u0022lastSendAttempt\\\u0022:\\\u00222023-04-06T09:28:25.0763016Z\\\u0022,\\\u0022lastSend\\\u0022:\\\u00222023-04-06T09:28:25.0763016Z\\\u0022,\\\u0022lastReceive\\\u0022:\\\u00222023-04-06T09:28:25.0763016Z\\\u0022},\\\u0022requestSizeInBytes\\\u0022:498,\\\u0022responseMetadataSizeInBytes\\\u0022:135,\\\u0022responseBodySizeInBytes\\\u0022:87};\\r\\n ResourceType: Collection, OperationType: Read\\r\\n, SDK: Microsoft.Azure.Documents.Common/2.14.0\u0022}, Request URI: /dbs/gremlin-db-7662/colls/gremlin-graph-827, RequestStats: , SDK: Microsoft.Azure.Documents.Common/2.14.0"
-=======
-        "x-ms-correlation-request-id": "3a4f56cb-520e-4f22-ac51-b0175f9907fe",
-        "x-ms-gatewayversion": "version=2.14.0",
-        "x-ms-ratelimit-remaining-subscription-reads": "11930",
-        "x-ms-request-id": "3a4f56cb-520e-4f22-ac51-b0175f9907fe",
-        "x-ms-routing-request-id": "EASTUS:20230403T153604Z:3a4f56cb-520e-4f22-ac51-b0175f9907fe"
-      },
-      "ResponseBody": {
-        "code": "NotFound",
-        "message": "Message: {\u0022code\u0022:\u0022NotFound\u0022,\u0022message\u0022:\u0022Message: {\\\u0022Errors\\\u0022:[\\\u0022Resource Not Found. Learn more: https:\\\\/\\\\/aka.ms\\\\/cosmosdb-tsg-not-found\\\u0022]}\\r\\nActivityId: cb64e40e-d168-2281-6c43-9d588e394104, Request URI: /apps/8f9e4ef0-e8d6-48fe-8374-b1daeaeedf95/services/bd3c75de-fc6c-4da8-93ab-29947f6316d0/partitions/ac36f1f0-2331-4e08-85e7-1875ea42d96e/replicas/133248201065364951s, RequestStats: \\r\\nRequestStartTime: 2023-04-03T15:36:04.8055483Z, RequestEndTime: 2023-04-03T15:36:04.8055483Z,  Number of regions attempted:1\\r\\n{\\\u0022systemHistory\\\u0022:[{\\\u0022dateUtc\\\u0022:\\\u00222023-04-03T15:35:06.2656216Z\\\u0022,\\\u0022cpu\\\u0022:0.168,\\\u0022memory\\\u0022:653107132.000,\\\u0022threadInfo\\\u0022:{\\\u0022isThreadStarving\\\u0022:\\\u0022False\\\u0022,\\\u0022threadWaitIntervalInMs\\\u0022:0.0234,\\\u0022availableThreads\\\u0022:32764,\\\u0022minThreads\\\u0022:64,\\\u0022maxThreads\\\u0022:32767},\\\u0022numberOfOpenTcpConnection\\\u0022:185},{\\\u0022dateUtc\\\u0022:\\\u00222023-04-03T15:35:16.2756173Z\\\u0022,\\\u0022cpu\\\u0022:0.381,\\\u0022memory\\\u0022:653087152.000,\\\u0022threadInfo\\\u0022:{\\\u0022isThreadStarving\\\u0022:\\\u0022False\\\u0022,\\\u0022threadWaitIntervalInMs\\\u0022:0.021,\\\u0022availableThreads\\\u0022:32764,\\\u0022minThreads\\\u0022:64,\\\u0022maxThreads\\\u0022:32767},\\\u0022numberOfOpenTcpConnection\\\u0022:185},{\\\u0022dateUtc\\\u0022:\\\u00222023-04-03T15:35:26.2856139Z\\\u0022,\\\u0022cpu\\\u0022:0.122,\\\u0022memory\\\u0022:653087040.000,\\\u0022threadInfo\\\u0022:{\\\u0022isThreadStarving\\\u0022:\\\u0022False\\\u0022,\\\u0022threadWaitIntervalInMs\\\u0022:0.0195,\\\u0022availableThreads\\\u0022:32764,\\\u0022minThreads\\\u0022:64,\\\u0022maxThreads\\\u0022:32767},\\\u0022numberOfOpenTcpConnection\\\u0022:185},{\\\u0022dateUtc\\\u0022:\\\u00222023-04-03T15:35:36.2956030Z\\\u0022,\\\u0022cpu\\\u0022:0.561,\\\u0022memory\\\u0022:653075348.000,\\\u0022threadInfo\\\u0022:{\\\u0022isThreadStarving\\\u0022:\\\u0022False\\\u0022,\\\u0022threadWaitIntervalInMs\\\u0022:0.0306,\\\u0022availableThreads\\\u0022:32765,\\\u0022minThreads\\\u0022:64,\\\u0022maxThreads\\\u0022:32767},\\\u0022numberOfOpenTcpConnection\\\u0022:185},{\\\u0022dateUtc\\\u0022:\\\u00222023-04-03T15:35:46.3055990Z\\\u0022,\\\u0022cpu\\\u0022:0.332,\\\u0022memory\\\u0022:653084244.000,\\\u0022threadInfo\\\u0022:{\\\u0022isThreadStarving\\\u0022:\\\u0022False\\\u0022,\\\u0022threadWaitIntervalInMs\\\u0022:0.0249,\\\u0022availableThreads\\\u0022:32764,\\\u0022minThreads\\\u0022:64,\\\u0022maxThreads\\\u0022:32767},\\\u0022numberOfOpenTcpConnection\\\u0022:185},{\\\u0022dateUtc\\\u0022:\\\u00222023-04-03T15:35:56.3155778Z\\\u0022,\\\u0022cpu\\\u0022:0.395,\\\u0022memory\\\u0022:653085908.000,\\\u0022threadInfo\\\u0022:{\\\u0022isThreadStarving\\\u0022:\\\u0022False\\\u0022,\\\u0022threadWaitIntervalInMs\\\u0022:0.0327,\\\u0022availableThreads\\\u0022:32763,\\\u0022minThreads\\\u0022:64,\\\u0022maxThreads\\\u0022:32767},\\\u0022numberOfOpenTcpConnection\\\u0022:185}]}\\r\\nRequestStart: 2023-04-03T15:36:04.8055483Z; ResponseTime: 2023-04-03T15:36:04.8055483Z; StoreResult: StorePhysicalAddress: rntbd://10.0.1.10:11300/apps/8f9e4ef0-e8d6-48fe-8374-b1daeaeedf95/services/bd3c75de-fc6c-4da8-93ab-29947f6316d0/partitions/ac36f1f0-2331-4e08-85e7-1875ea42d96e/replicas/133248201065364951s, LSN: 18, GlobalCommittedLsn: 18, PartitionKeyRangeId: , IsValid: True, StatusCode: 404, SubStatusCode: 0, RequestCharge: 1, ItemLSN: -1, SessionToken: -1#18, UsingLocalLSN: False, TransportException: null, BELatencyMs: 0.668, ActivityId: cb64e40e-d168-2281-6c43-9d588e394104, RetryAfterInMs: , TransportRequestTimeline: {\\\u0022requestTimeline\\\u0022:[{\\\u0022event\\\u0022: \\\u0022Created\\\u0022, \\\u0022startTimeUtc\\\u0022: \\\u00222023-04-03T15:36:04.8055483Z\\\u0022, \\\u0022durationInMs\\\u0022: 0.0145},{\\\u0022event\\\u0022: \\\u0022ChannelAcquisitionStarted\\\u0022, \\\u0022startTimeUtc\\\u0022: \\\u00222023-04-03T15:36:04.8055628Z\\\u0022, \\\u0022durationInMs\\\u0022: 0.0025},{\\\u0022event\\\u0022: \\\u0022Pipelined\\\u0022, \\\u0022startTimeUtc\\\u0022: \\\u00222023-04-03T15:36:04.8055653Z\\\u0022, \\\u0022durationInMs\\\u0022: 0.0958},{\\\u0022event\\\u0022: \\\u0022Transit Time\\\u0022, \\\u0022startTimeUtc\\\u0022: \\\u00222023-04-03T15:36:04.8056611Z\\\u0022, \\\u0022durationInMs\\\u0022: 1.1062},{\\\u0022event\\\u0022: \\\u0022Received\\\u0022, \\\u0022startTimeUtc\\\u0022: \\\u00222023-04-03T15:36:04.8067673Z\\\u0022, \\\u0022durationInMs\\\u0022: 0.0273},{\\\u0022event\\\u0022: \\\u0022Completed\\\u0022, \\\u0022startTimeUtc\\\u0022: \\\u00222023-04-03T15:36:04.8067946Z\\\u0022, \\\u0022durationInMs\\\u0022: 0}],\\\u0022serviceEndpointStats\\\u0022:{\\\u0022inflightRequests\\\u0022:1,\\\u0022openConnections\\\u0022:1},\\\u0022connectionStats\\\u0022:{\\\u0022waitforConnectionInit\\\u0022:\\\u0022False\\\u0022,\\\u0022callsPendingReceive\\\u0022:0,\\\u0022lastSendAttempt\\\u0022:\\\u00222023-04-03T15:36:04.5555527Z\\\u0022,\\\u0022lastSend\\\u0022:\\\u00222023-04-03T15:36:04.5555527Z\\\u0022,\\\u0022lastReceive\\\u0022:\\\u00222023-04-03T15:36:04.5555527Z\\\u0022},\\\u0022requestSizeInBytes\\\u0022:499,\\\u0022responseMetadataSizeInBytes\\\u0022:135,\\\u0022responseBodySizeInBytes\\\u0022:87};\\r\\n ResourceType: Collection, OperationType: Read\\r\\nRequestStart: 2023-04-03T15:36:04.8055483Z; ResponseTime: 2023-04-03T15:36:04.8055483Z; StoreResult: StorePhysicalAddress: rntbd://10.0.1.13:11000/apps/8f9e4ef0-e8d6-48fe-8374-b1daeaeedf95/services/bd3c75de-fc6c-4da8-93ab-29947f6316d0/partitions/ac36f1f0-2331-4e08-85e7-1875ea42d96e/replicas/133248201065364950s, LSN: 18, GlobalCommittedLsn: 18, PartitionKeyRangeId: , IsValid: True, StatusCode: 404, SubStatusCode: 0, RequestCharge: 1, ItemLSN: -1, SessionToken: -1#18, UsingLocalLSN: False, TransportException: null, BELatencyMs: 0.184, ActivityId: cb64e40e-d168-2281-6c43-9d588e394104, RetryAfterInMs: , TransportRequestTimeline: {\\\u0022requestTimeline\\\u0022:[{\\\u0022event\\\u0022: \\\u0022Created\\\u0022, \\\u0022startTimeUtc\\\u0022: \\\u00222023-04-03T15:36:04.8055483Z\\\u0022, \\\u0022durationInMs\\\u0022: 0.0032},{\\\u0022event\\\u0022: \\\u0022ChannelAcquisitionStarted\\\u0022, \\\u0022startTimeUtc\\\u0022: \\\u00222023-04-03T15:36:04.8055515Z\\\u0022, \\\u0022durationInMs\\\u0022: 0.0012},{\\\u0022event\\\u0022: \\\u0022Pipelined\\\u0022, \\\u0022startTimeUtc\\\u0022: \\\u00222023-04-03T15:36:04.8055527Z\\\u0022, \\\u0022durationInMs\\\u0022: 0.075},{\\\u0022event\\\u0022: \\\u0022Transit Time\\\u0022, \\\u0022startTimeUtc\\\u0022: \\\u00222023-04-03T15:36:04.8056277Z\\\u0022, \\\u0022durationInMs\\\u0022: 0.4894},{\\\u0022event\\\u0022: \\\u0022Received\\\u0022, \\\u0022startTimeUtc\\\u0022: \\\u00222023-04-03T15:36:04.8061171Z\\\u0022, \\\u0022durationInMs\\\u0022: 0.0718},{\\\u0022event\\\u0022: \\\u0022Completed\\\u0022, \\\u0022startTimeUtc\\\u0022: \\\u00222023-04-03T15:36:04.8061889Z\\\u0022, \\\u0022durationInMs\\\u0022: 0}],\\\u0022serviceEndpointStats\\\u0022:{\\\u0022inflightRequests\\\u0022:1,\\\u0022openConnections\\\u0022:1},\\\u0022connectionStats\\\u0022:{\\\u0022waitforConnectionInit\\\u0022:\\\u0022False\\\u0022,\\\u0022callsPendingReceive\\\u0022:0,\\\u0022lastSendAttempt\\\u0022:\\\u00222023-04-03T15:36:04.5555527Z\\\u0022,\\\u0022lastSend\\\u0022:\\\u00222023-04-03T15:36:04.5555527Z\\\u0022,\\\u0022lastReceive\\\u0022:\\\u00222023-04-03T15:36:04.5555527Z\\\u0022},\\\u0022requestSizeInBytes\\\u0022:499,\\\u0022responseMetadataSizeInBytes\\\u0022:135,\\\u0022responseBodySizeInBytes\\\u0022:87};\\r\\n ResourceType: Collection, OperationType: Read\\r\\n, SDK: Microsoft.Azure.Documents.Common/2.14.0\u0022}, Request URI: /dbs/gremlin-db-7930/colls/gremlin-graph-1238, RequestStats: , SDK: Microsoft.Azure.Documents.Common/2.14.0"
->>>>>>> d0a38e13
       }
     }
   ],
   "Variables": {
-<<<<<<< HEAD
     "AZURE_AUTHORITY_HOST": "https://login.microsoftonline.com/",
     "RandomSeed": "689120511",
     "RESOURCE_MANAGER_URL": "https://management.azure.com/",
     "SUBSCRIPTION_ID": "23587e98-b6ac-4328-a753-03bcd3c8e744"
-=======
-    "AZURE_AUTHORITY_HOST": null,
-    "RandomSeed": "293138607",
-    "RESOURCE_MANAGER_URL": null,
-    "SUBSCRIPTION_ID": "710e347c-9ac8-408c-90fe-f8cfc44bf967"
->>>>>>> d0a38e13
   }
 }