--- conflicted
+++ resolved
@@ -1,24 +1,14 @@
 {
   "Entries": [
     {
-<<<<<<< HEAD
       "RequestUri": "https://management.azure.com/subscriptions/23587e98-b6ac-4328-a753-03bcd3c8e744/resourceGroups/dbaccount-7341/providers/Microsoft.DocumentDB/databaseAccounts/dbaccount-9890/gremlinDatabases/gremlin-db-2192?api-version=2022-11-15-preview",
-=======
-      "RequestUri": "https://management.azure.com/subscriptions/710e347c-9ac8-408c-90fe-f8cfc44bf967/resourceGroups/dbaccount-7291/providers/Microsoft.DocumentDB/databaseAccounts/dbaccount-33/gremlinDatabases/gremlin-db-6309?api-version=2022-11-15",
->>>>>>> d0a38e13
       "RequestMethod": "GET",
       "RequestHeaders": {
         "Accept": "application/json",
         "Authorization": "Sanitized",
-<<<<<<< HEAD
         "traceparent": "00-20284bd7c77928454117fe635aae10f5-fdab2e9ace67e875-00",
         "User-Agent": "azsdk-net-ResourceManager.CosmosDB/1.3.0-alpha.20230405.1 (.NET 7.0.4; Microsoft Windows 10.0.22621)",
         "x-ms-client-request-id": "00be1ee10b40af07a70729e918f186eb",
-=======
-        "traceparent": "00-33c2c7b0bbb017244e7527da4a43f509-e56b821f5843ddcc-00",
-        "User-Agent": "azsdk-net-ResourceManager.CosmosDB/1.3.0-alpha.20230330.1 (.NET 7.0.4; Microsoft Windows 10.0.22621)",
-        "x-ms-client-request-id": "0728dd4accddfd9db592f8f3bd13ec36",
->>>>>>> d0a38e13
         "x-ms-return-client-request-id": "true"
       },
       "RequestBody": null,
@@ -27,16 +17,11 @@
         "Cache-Control": "no-store, no-cache",
         "Content-Length": "470",
         "Content-Type": "application/json",
-<<<<<<< HEAD
         "Date": "Thu, 06 Apr 2023 09:37:02 GMT",
-=======
-        "Date": "Fri, 31 Mar 2023 22:15:43 GMT",
->>>>>>> d0a38e13
-        "Pragma": "no-cache",
-        "Server": "Microsoft-HTTPAPI/2.0",
-        "Strict-Transport-Security": "max-age=31536000; includeSubDomains",
-        "X-Content-Type-Options": "nosniff",
-<<<<<<< HEAD
+        "Pragma": "no-cache",
+        "Server": "Microsoft-HTTPAPI/2.0",
+        "Strict-Transport-Security": "max-age=31536000; includeSubDomains",
+        "X-Content-Type-Options": "nosniff",
         "x-ms-correlation-request-id": "16abc4c3-d94c-4f5d-a52e-5d63fee31685",
         "x-ms-gatewayversion": "version=2.14.0",
         "x-ms-ratelimit-remaining-subscription-reads": "11296",
@@ -62,48 +47,15 @@
     },
     {
       "RequestUri": "https://management.azure.com/subscriptions/23587e98-b6ac-4328-a753-03bcd3c8e744/resourceGroups/dbaccount-7341/providers/Microsoft.DocumentDB/databaseAccounts/dbaccount-9890/gremlinDatabases/gremlin-db-2192/graphs/gremlin-graph-7966?api-version=2022-11-15-preview",
-=======
-        "x-ms-correlation-request-id": "5e3f48c5-ecf5-4c29-b4ba-64cea572a0c0",
-        "x-ms-gatewayversion": "version=2.14.0",
-        "x-ms-ratelimit-remaining-subscription-reads": "11617",
-        "x-ms-request-id": "5e3f48c5-ecf5-4c29-b4ba-64cea572a0c0",
-        "x-ms-routing-request-id": "EASTUS:20230331T221544Z:5e3f48c5-ecf5-4c29-b4ba-64cea572a0c0"
-      },
-      "ResponseBody": {
-        "id": "/subscriptions/710e347c-9ac8-408c-90fe-f8cfc44bf967/resourceGroups/dbaccount-7291/providers/Microsoft.DocumentDB/databaseAccounts/dbaccount-33/gremlinDatabases/gremlin-db-6309",
-        "type": "Microsoft.DocumentDB/databaseAccounts/gremlinDatabases",
-        "name": "gremlin-db-6309",
-        "properties": {
-          "resource": {
-            "id": "gremlin-db-6309",
-            "_rid": "l3BDAA==",
-            "_self": "dbs/l3BDAA==/",
-            "_etag": "\u002200004b06-0000-0700-0000-64275b3f0000\u0022",
-            "_colls": "colls/",
-            "_users": "users/",
-            "_ts": 1680300863
-          }
-        }
-      }
-    },
-    {
-      "RequestUri": "https://management.azure.com/subscriptions/710e347c-9ac8-408c-90fe-f8cfc44bf967/resourceGroups/dbaccount-7291/providers/Microsoft.DocumentDB/databaseAccounts/dbaccount-33/gremlinDatabases/gremlin-db-6309/graphs/gremlin-graph-5450?api-version=2022-11-15",
->>>>>>> d0a38e13
       "RequestMethod": "PUT",
       "RequestHeaders": {
         "Accept": "application/json",
         "Authorization": "Sanitized",
         "Content-Length": "761",
         "Content-Type": "application/json",
-<<<<<<< HEAD
         "traceparent": "00-6d66700fa1c676e3d75ec158d18f4a97-b821072d83375358-00",
         "User-Agent": "azsdk-net-ResourceManager.CosmosDB/1.3.0-alpha.20230405.1 (.NET 7.0.4; Microsoft Windows 10.0.22621)",
         "x-ms-client-request-id": "cfaee6f3e5c0ff534c0d6c29c37bdd41",
-=======
-        "traceparent": "00-4d578eee6161b6718bddcb346234c0ac-bdd738623095cde8-00",
-        "User-Agent": "azsdk-net-ResourceManager.CosmosDB/1.3.0-alpha.20230330.1 (.NET 7.0.4; Microsoft Windows 10.0.22621)",
-        "x-ms-client-request-id": "94d1764a05e6c9e4270398c639111a67",
->>>>>>> d0a38e13
         "x-ms-return-client-request-id": "true"
       },
       "RequestBody": {
@@ -111,11 +63,7 @@
         "location": "westus",
         "properties": {
           "resource": {
-<<<<<<< HEAD
             "id": "gremlin-graph-7966",
-=======
-            "id": "gremlin-graph-5450",
->>>>>>> d0a38e13
             "indexingPolicy": {
               "automatic": true,
               "indexingMode": "consistent",
@@ -189,45 +137,27 @@
       },
       "StatusCode": 202,
       "ResponseHeaders": {
-<<<<<<< HEAD
         "Azure-AsyncOperation": "https://management.azure.com/subscriptions/23587e98-b6ac-4328-a753-03bcd3c8e744/providers/Microsoft.DocumentDB/locations/westus2/operationsStatus/f2151302-a797-4cdd-b818-02de70bf2f2e?api-version=2022-11-15-preview",
         "Cache-Control": "no-store, no-cache",
         "Content-Length": "21",
         "Content-Type": "application/json",
         "Date": "Thu, 06 Apr 2023 09:37:03 GMT",
         "Location": "https://management.azure.com/subscriptions/23587e98-b6ac-4328-a753-03bcd3c8e744/resourceGroups/dbaccount-7341/providers/Microsoft.DocumentDB/databaseAccounts/dbaccount-9890/gremlinDatabases/gremlin-db-2192/graphs/gremlin-graph-7966/operationResults/f2151302-a797-4cdd-b818-02de70bf2f2e?api-version=2022-11-15-preview",
-=======
-        "Azure-AsyncOperation": "https://management.azure.com/subscriptions/710e347c-9ac8-408c-90fe-f8cfc44bf967/providers/Microsoft.DocumentDB/locations/westus2/operationsStatus/41af2bd8-362b-48b0-825b-13f9b95adb66?api-version=2022-11-15",
-        "Cache-Control": "no-store, no-cache",
-        "Content-Length": "21",
-        "Content-Type": "application/json",
-        "Date": "Fri, 31 Mar 2023 22:15:43 GMT",
-        "Location": "https://management.azure.com/subscriptions/710e347c-9ac8-408c-90fe-f8cfc44bf967/resourceGroups/dbaccount-7291/providers/Microsoft.DocumentDB/databaseAccounts/dbaccount-33/gremlinDatabases/gremlin-db-6309/graphs/gremlin-graph-5450/operationResults/41af2bd8-362b-48b0-825b-13f9b95adb66?api-version=2022-11-15",
->>>>>>> d0a38e13
-        "Pragma": "no-cache",
-        "Server": "Microsoft-HTTPAPI/2.0",
-        "Strict-Transport-Security": "max-age=31536000; includeSubDomains",
-        "X-Content-Type-Options": "nosniff",
-<<<<<<< HEAD
+        "Pragma": "no-cache",
+        "Server": "Microsoft-HTTPAPI/2.0",
+        "Strict-Transport-Security": "max-age=31536000; includeSubDomains",
+        "X-Content-Type-Options": "nosniff",
         "x-ms-correlation-request-id": "c0821cfd-263b-4d49-a80f-e73587b0b0d8",
         "x-ms-gatewayversion": "version=2.14.0",
         "x-ms-ratelimit-remaining-subscription-writes": "1148",
         "x-ms-request-id": "f2151302-a797-4cdd-b818-02de70bf2f2e",
         "x-ms-routing-request-id": "WESTUS:20230406T093704Z:c0821cfd-263b-4d49-a80f-e73587b0b0d8"
-=======
-        "x-ms-correlation-request-id": "c4b4a683-09f1-4798-9551-611588eb3c4f",
-        "x-ms-gatewayversion": "version=2.14.0",
-        "x-ms-ratelimit-remaining-subscription-writes": "1173",
-        "x-ms-request-id": "41af2bd8-362b-48b0-825b-13f9b95adb66",
-        "x-ms-routing-request-id": "EASTUS:20230331T221544Z:c4b4a683-09f1-4798-9551-611588eb3c4f"
->>>>>>> d0a38e13
       },
       "ResponseBody": {
         "status": "Enqueued"
       }
     },
     {
-<<<<<<< HEAD
       "RequestUri": "https://management.azure.com/subscriptions/23587e98-b6ac-4328-a753-03bcd3c8e744/providers/Microsoft.DocumentDB/locations/westus2/operationsStatus/f2151302-a797-4cdd-b818-02de70bf2f2e?api-version=2022-11-15-preview",
       "RequestMethod": "GET",
       "RequestHeaders": {
@@ -235,52 +165,30 @@
         "traceparent": "00-6d66700fa1c676e3d75ec158d18f4a97-91264346892dde8d-00",
         "User-Agent": "azsdk-net-ResourceManager/1.4.0 (.NET 7.0.4; Microsoft Windows 10.0.22621)",
         "x-ms-client-request-id": "f3ea721c71fa39206b00f4fe9a85e38c",
-=======
-      "RequestUri": "https://management.azure.com/subscriptions/710e347c-9ac8-408c-90fe-f8cfc44bf967/providers/Microsoft.DocumentDB/locations/westus2/operationsStatus/41af2bd8-362b-48b0-825b-13f9b95adb66?api-version=2022-11-15",
-      "RequestMethod": "GET",
-      "RequestHeaders": {
-        "Authorization": "Sanitized",
-        "traceparent": "00-4d578eee6161b6718bddcb346234c0ac-5cb8a45f78668ef8-00",
-        "User-Agent": "azsdk-net-ResourceManager/1.4.0 (.NET 7.0.4; Microsoft Windows 10.0.22621)",
-        "x-ms-client-request-id": "dff7bfa058b6d864443eb5c904367c81",
->>>>>>> d0a38e13
-        "x-ms-return-client-request-id": "true"
-      },
-      "RequestBody": null,
-      "StatusCode": 200,
-      "ResponseHeaders": {
-        "Cache-Control": "no-store, no-cache",
-        "Content-Length": "21",
-        "Content-Type": "application/json",
-<<<<<<< HEAD
+        "x-ms-return-client-request-id": "true"
+      },
+      "RequestBody": null,
+      "StatusCode": 200,
+      "ResponseHeaders": {
+        "Cache-Control": "no-store, no-cache",
+        "Content-Length": "21",
+        "Content-Type": "application/json",
         "Date": "Thu, 06 Apr 2023 09:37:04 GMT",
-=======
-        "Date": "Fri, 31 Mar 2023 22:15:43 GMT",
->>>>>>> d0a38e13
-        "Pragma": "no-cache",
-        "Server": "Microsoft-HTTPAPI/2.0",
-        "Strict-Transport-Security": "max-age=31536000; includeSubDomains",
-        "X-Content-Type-Options": "nosniff",
-<<<<<<< HEAD
+        "Pragma": "no-cache",
+        "Server": "Microsoft-HTTPAPI/2.0",
+        "Strict-Transport-Security": "max-age=31536000; includeSubDomains",
+        "X-Content-Type-Options": "nosniff",
         "x-ms-correlation-request-id": "a5a2f19a-bdc8-47fe-b202-85e9bf13f446",
         "x-ms-gatewayversion": "version=2.14.0",
         "x-ms-ratelimit-remaining-subscription-reads": "11295",
         "x-ms-request-id": "a5a2f19a-bdc8-47fe-b202-85e9bf13f446",
         "x-ms-routing-request-id": "WESTUS:20230406T093704Z:a5a2f19a-bdc8-47fe-b202-85e9bf13f446"
-=======
-        "x-ms-correlation-request-id": "d5bc6d93-8ef6-413d-be96-586fca3a1c70",
-        "x-ms-gatewayversion": "version=2.14.0",
-        "x-ms-ratelimit-remaining-subscription-reads": "11616",
-        "x-ms-request-id": "d5bc6d93-8ef6-413d-be96-586fca3a1c70",
-        "x-ms-routing-request-id": "EASTUS:20230331T221544Z:d5bc6d93-8ef6-413d-be96-586fca3a1c70"
->>>>>>> d0a38e13
       },
       "ResponseBody": {
         "status": "Enqueued"
       }
     },
     {
-<<<<<<< HEAD
       "RequestUri": "https://management.azure.com/subscriptions/23587e98-b6ac-4328-a753-03bcd3c8e744/providers/Microsoft.DocumentDB/locations/westus2/operationsStatus/f2151302-a797-4cdd-b818-02de70bf2f2e?api-version=2022-11-15-preview",
       "RequestMethod": "GET",
       "RequestHeaders": {
@@ -288,52 +196,30 @@
         "traceparent": "00-6d66700fa1c676e3d75ec158d18f4a97-3fed732d4c390a7a-00",
         "User-Agent": "azsdk-net-ResourceManager/1.4.0 (.NET 7.0.4; Microsoft Windows 10.0.22621)",
         "x-ms-client-request-id": "9b90a74c1178603c697babc36ea790d3",
-=======
-      "RequestUri": "https://management.azure.com/subscriptions/710e347c-9ac8-408c-90fe-f8cfc44bf967/providers/Microsoft.DocumentDB/locations/westus2/operationsStatus/41af2bd8-362b-48b0-825b-13f9b95adb66?api-version=2022-11-15",
-      "RequestMethod": "GET",
-      "RequestHeaders": {
-        "Authorization": "Sanitized",
-        "traceparent": "00-4d578eee6161b6718bddcb346234c0ac-a543b55d1a3575e0-00",
-        "User-Agent": "azsdk-net-ResourceManager/1.4.0 (.NET 7.0.4; Microsoft Windows 10.0.22621)",
-        "x-ms-client-request-id": "92158bdeceae6d107e85f74b40ebd2aa",
->>>>>>> d0a38e13
-        "x-ms-return-client-request-id": "true"
-      },
-      "RequestBody": null,
-      "StatusCode": 200,
-      "ResponseHeaders": {
-        "Cache-Control": "no-store, no-cache",
-        "Content-Length": "21",
-        "Content-Type": "application/json",
-<<<<<<< HEAD
+        "x-ms-return-client-request-id": "true"
+      },
+      "RequestBody": null,
+      "StatusCode": 200,
+      "ResponseHeaders": {
+        "Cache-Control": "no-store, no-cache",
+        "Content-Length": "21",
+        "Content-Type": "application/json",
         "Date": "Thu, 06 Apr 2023 09:37:05 GMT",
-=======
-        "Date": "Fri, 31 Mar 2023 22:15:44 GMT",
->>>>>>> d0a38e13
-        "Pragma": "no-cache",
-        "Server": "Microsoft-HTTPAPI/2.0",
-        "Strict-Transport-Security": "max-age=31536000; includeSubDomains",
-        "X-Content-Type-Options": "nosniff",
-<<<<<<< HEAD
+        "Pragma": "no-cache",
+        "Server": "Microsoft-HTTPAPI/2.0",
+        "Strict-Transport-Security": "max-age=31536000; includeSubDomains",
+        "X-Content-Type-Options": "nosniff",
         "x-ms-correlation-request-id": "445a4beb-d3c8-4616-908e-ab10d75fd0c4",
         "x-ms-gatewayversion": "version=2.14.0",
         "x-ms-ratelimit-remaining-subscription-reads": "11294",
         "x-ms-request-id": "445a4beb-d3c8-4616-908e-ab10d75fd0c4",
         "x-ms-routing-request-id": "WESTUS:20230406T093706Z:445a4beb-d3c8-4616-908e-ab10d75fd0c4"
-=======
-        "x-ms-correlation-request-id": "b398e8de-1b8d-4df0-b8cb-2203cd028f42",
-        "x-ms-gatewayversion": "version=2.14.0",
-        "x-ms-ratelimit-remaining-subscription-reads": "11615",
-        "x-ms-request-id": "b398e8de-1b8d-4df0-b8cb-2203cd028f42",
-        "x-ms-routing-request-id": "EASTUS:20230331T221545Z:b398e8de-1b8d-4df0-b8cb-2203cd028f42"
->>>>>>> d0a38e13
       },
       "ResponseBody": {
         "status": "Enqueued"
       }
     },
     {
-<<<<<<< HEAD
       "RequestUri": "https://management.azure.com/subscriptions/23587e98-b6ac-4328-a753-03bcd3c8e744/providers/Microsoft.DocumentDB/locations/westus2/operationsStatus/f2151302-a797-4cdd-b818-02de70bf2f2e?api-version=2022-11-15-preview",
       "RequestMethod": "GET",
       "RequestHeaders": {
@@ -341,52 +227,30 @@
         "traceparent": "00-6d66700fa1c676e3d75ec158d18f4a97-5ee721ad75800221-00",
         "User-Agent": "azsdk-net-ResourceManager/1.4.0 (.NET 7.0.4; Microsoft Windows 10.0.22621)",
         "x-ms-client-request-id": "510d043aea90164735d46ee99e7f979e",
-=======
-      "RequestUri": "https://management.azure.com/subscriptions/710e347c-9ac8-408c-90fe-f8cfc44bf967/providers/Microsoft.DocumentDB/locations/westus2/operationsStatus/41af2bd8-362b-48b0-825b-13f9b95adb66?api-version=2022-11-15",
-      "RequestMethod": "GET",
-      "RequestHeaders": {
-        "Authorization": "Sanitized",
-        "traceparent": "00-4d578eee6161b6718bddcb346234c0ac-464cf61428d36c8c-00",
-        "User-Agent": "azsdk-net-ResourceManager/1.4.0 (.NET 7.0.4; Microsoft Windows 10.0.22621)",
-        "x-ms-client-request-id": "792660fd3a194fb11c66234f272e4766",
->>>>>>> d0a38e13
-        "x-ms-return-client-request-id": "true"
-      },
-      "RequestBody": null,
-      "StatusCode": 200,
-      "ResponseHeaders": {
-        "Cache-Control": "no-store, no-cache",
-        "Content-Length": "21",
-        "Content-Type": "application/json",
-<<<<<<< HEAD
+        "x-ms-return-client-request-id": "true"
+      },
+      "RequestBody": null,
+      "StatusCode": 200,
+      "ResponseHeaders": {
+        "Cache-Control": "no-store, no-cache",
+        "Content-Length": "21",
+        "Content-Type": "application/json",
         "Date": "Thu, 06 Apr 2023 09:37:06 GMT",
-=======
-        "Date": "Fri, 31 Mar 2023 22:15:45 GMT",
->>>>>>> d0a38e13
-        "Pragma": "no-cache",
-        "Server": "Microsoft-HTTPAPI/2.0",
-        "Strict-Transport-Security": "max-age=31536000; includeSubDomains",
-        "X-Content-Type-Options": "nosniff",
-<<<<<<< HEAD
+        "Pragma": "no-cache",
+        "Server": "Microsoft-HTTPAPI/2.0",
+        "Strict-Transport-Security": "max-age=31536000; includeSubDomains",
+        "X-Content-Type-Options": "nosniff",
         "x-ms-correlation-request-id": "dece9e1f-ae64-4e0c-905b-82d48f327a96",
         "x-ms-gatewayversion": "version=2.14.0",
         "x-ms-ratelimit-remaining-subscription-reads": "11293",
         "x-ms-request-id": "dece9e1f-ae64-4e0c-905b-82d48f327a96",
         "x-ms-routing-request-id": "WESTUS:20230406T093707Z:dece9e1f-ae64-4e0c-905b-82d48f327a96"
-=======
-        "x-ms-correlation-request-id": "768174e0-dbd2-4044-aae5-4b23ca9aa68a",
-        "x-ms-gatewayversion": "version=2.14.0",
-        "x-ms-ratelimit-remaining-subscription-reads": "11614",
-        "x-ms-request-id": "768174e0-dbd2-4044-aae5-4b23ca9aa68a",
-        "x-ms-routing-request-id": "EASTUS:20230331T221546Z:768174e0-dbd2-4044-aae5-4b23ca9aa68a"
->>>>>>> d0a38e13
       },
       "ResponseBody": {
         "status": "Enqueued"
       }
     },
     {
-<<<<<<< HEAD
       "RequestUri": "https://management.azure.com/subscriptions/23587e98-b6ac-4328-a753-03bcd3c8e744/providers/Microsoft.DocumentDB/locations/westus2/operationsStatus/f2151302-a797-4cdd-b818-02de70bf2f2e?api-version=2022-11-15-preview",
       "RequestMethod": "GET",
       "RequestHeaders": {
@@ -394,52 +258,30 @@
         "traceparent": "00-6d66700fa1c676e3d75ec158d18f4a97-58844fd94b9a8a55-00",
         "User-Agent": "azsdk-net-ResourceManager/1.4.0 (.NET 7.0.4; Microsoft Windows 10.0.22621)",
         "x-ms-client-request-id": "c65fea1837e70aef368a8a7ec55dcac4",
-=======
-      "RequestUri": "https://management.azure.com/subscriptions/710e347c-9ac8-408c-90fe-f8cfc44bf967/providers/Microsoft.DocumentDB/locations/westus2/operationsStatus/41af2bd8-362b-48b0-825b-13f9b95adb66?api-version=2022-11-15",
-      "RequestMethod": "GET",
-      "RequestHeaders": {
-        "Authorization": "Sanitized",
-        "traceparent": "00-4d578eee6161b6718bddcb346234c0ac-40a66204005ca74e-00",
-        "User-Agent": "azsdk-net-ResourceManager/1.4.0 (.NET 7.0.4; Microsoft Windows 10.0.22621)",
-        "x-ms-client-request-id": "6b1b431f7267d189af8a603060199758",
->>>>>>> d0a38e13
-        "x-ms-return-client-request-id": "true"
-      },
-      "RequestBody": null,
-      "StatusCode": 200,
-      "ResponseHeaders": {
-        "Cache-Control": "no-store, no-cache",
-        "Content-Length": "21",
-        "Content-Type": "application/json",
-<<<<<<< HEAD
+        "x-ms-return-client-request-id": "true"
+      },
+      "RequestBody": null,
+      "StatusCode": 200,
+      "ResponseHeaders": {
+        "Cache-Control": "no-store, no-cache",
+        "Content-Length": "21",
+        "Content-Type": "application/json",
         "Date": "Thu, 06 Apr 2023 09:37:07 GMT",
-=======
-        "Date": "Fri, 31 Mar 2023 22:15:47 GMT",
->>>>>>> d0a38e13
-        "Pragma": "no-cache",
-        "Server": "Microsoft-HTTPAPI/2.0",
-        "Strict-Transport-Security": "max-age=31536000; includeSubDomains",
-        "X-Content-Type-Options": "nosniff",
-<<<<<<< HEAD
+        "Pragma": "no-cache",
+        "Server": "Microsoft-HTTPAPI/2.0",
+        "Strict-Transport-Security": "max-age=31536000; includeSubDomains",
+        "X-Content-Type-Options": "nosniff",
         "x-ms-correlation-request-id": "cea4fb1b-7a54-4f1b-843a-3a7f24b8449a",
         "x-ms-gatewayversion": "version=2.14.0",
         "x-ms-ratelimit-remaining-subscription-reads": "11292",
         "x-ms-request-id": "cea4fb1b-7a54-4f1b-843a-3a7f24b8449a",
         "x-ms-routing-request-id": "WESTUS:20230406T093708Z:cea4fb1b-7a54-4f1b-843a-3a7f24b8449a"
-=======
-        "x-ms-correlation-request-id": "25e183a8-ba62-4ef7-ae96-2951f5ee942a",
-        "x-ms-gatewayversion": "version=2.14.0",
-        "x-ms-ratelimit-remaining-subscription-reads": "11613",
-        "x-ms-request-id": "25e183a8-ba62-4ef7-ae96-2951f5ee942a",
-        "x-ms-routing-request-id": "EASTUS:20230331T221547Z:25e183a8-ba62-4ef7-ae96-2951f5ee942a"
->>>>>>> d0a38e13
       },
       "ResponseBody": {
         "status": "Dequeued"
       }
     },
     {
-<<<<<<< HEAD
       "RequestUri": "https://management.azure.com/subscriptions/23587e98-b6ac-4328-a753-03bcd3c8e744/providers/Microsoft.DocumentDB/locations/westus2/operationsStatus/f2151302-a797-4cdd-b818-02de70bf2f2e?api-version=2022-11-15-preview",
       "RequestMethod": "GET",
       "RequestHeaders": {
@@ -447,52 +289,30 @@
         "traceparent": "00-6d66700fa1c676e3d75ec158d18f4a97-a6077ef3b7f14eee-00",
         "User-Agent": "azsdk-net-ResourceManager/1.4.0 (.NET 7.0.4; Microsoft Windows 10.0.22621)",
         "x-ms-client-request-id": "96c32070927861fb607a66a3a352c2e9",
-=======
-      "RequestUri": "https://management.azure.com/subscriptions/710e347c-9ac8-408c-90fe-f8cfc44bf967/providers/Microsoft.DocumentDB/locations/westus2/operationsStatus/41af2bd8-362b-48b0-825b-13f9b95adb66?api-version=2022-11-15",
-      "RequestMethod": "GET",
-      "RequestHeaders": {
-        "Authorization": "Sanitized",
-        "traceparent": "00-4d578eee6161b6718bddcb346234c0ac-4d34d478dddfa443-00",
-        "User-Agent": "azsdk-net-ResourceManager/1.4.0 (.NET 7.0.4; Microsoft Windows 10.0.22621)",
-        "x-ms-client-request-id": "a4cb0b6c0210a368dac67648abc1454f",
->>>>>>> d0a38e13
-        "x-ms-return-client-request-id": "true"
-      },
-      "RequestBody": null,
-      "StatusCode": 200,
-      "ResponseHeaders": {
-        "Cache-Control": "no-store, no-cache",
-        "Content-Length": "21",
-        "Content-Type": "application/json",
-<<<<<<< HEAD
+        "x-ms-return-client-request-id": "true"
+      },
+      "RequestBody": null,
+      "StatusCode": 200,
+      "ResponseHeaders": {
+        "Cache-Control": "no-store, no-cache",
+        "Content-Length": "21",
+        "Content-Type": "application/json",
         "Date": "Thu, 06 Apr 2023 09:37:10 GMT",
-=======
-        "Date": "Fri, 31 Mar 2023 22:15:49 GMT",
->>>>>>> d0a38e13
-        "Pragma": "no-cache",
-        "Server": "Microsoft-HTTPAPI/2.0",
-        "Strict-Transport-Security": "max-age=31536000; includeSubDomains",
-        "X-Content-Type-Options": "nosniff",
-<<<<<<< HEAD
+        "Pragma": "no-cache",
+        "Server": "Microsoft-HTTPAPI/2.0",
+        "Strict-Transport-Security": "max-age=31536000; includeSubDomains",
+        "X-Content-Type-Options": "nosniff",
         "x-ms-correlation-request-id": "aa9d84a6-d296-4d48-a6c0-fd89685c4492",
         "x-ms-gatewayversion": "version=2.14.0",
         "x-ms-ratelimit-remaining-subscription-reads": "11291",
         "x-ms-request-id": "aa9d84a6-d296-4d48-a6c0-fd89685c4492",
         "x-ms-routing-request-id": "WESTUS:20230406T093710Z:aa9d84a6-d296-4d48-a6c0-fd89685c4492"
-=======
-        "x-ms-correlation-request-id": "80aab2f9-bc9c-4783-8a97-58e1d894527a",
-        "x-ms-gatewayversion": "version=2.14.0",
-        "x-ms-ratelimit-remaining-subscription-reads": "11612",
-        "x-ms-request-id": "80aab2f9-bc9c-4783-8a97-58e1d894527a",
-        "x-ms-routing-request-id": "EASTUS:20230331T221549Z:80aab2f9-bc9c-4783-8a97-58e1d894527a"
->>>>>>> d0a38e13
       },
       "ResponseBody": {
         "status": "Dequeued"
       }
     },
     {
-<<<<<<< HEAD
       "RequestUri": "https://management.azure.com/subscriptions/23587e98-b6ac-4328-a753-03bcd3c8e744/providers/Microsoft.DocumentDB/locations/westus2/operationsStatus/f2151302-a797-4cdd-b818-02de70bf2f2e?api-version=2022-11-15-preview",
       "RequestMethod": "GET",
       "RequestHeaders": {
@@ -500,46 +320,6 @@
         "traceparent": "00-6d66700fa1c676e3d75ec158d18f4a97-a017c8516ae251e5-00",
         "User-Agent": "azsdk-net-ResourceManager/1.4.0 (.NET 7.0.4; Microsoft Windows 10.0.22621)",
         "x-ms-client-request-id": "84aa0ce4ca4703eb14021b0660c850d8",
-=======
-      "RequestUri": "https://management.azure.com/subscriptions/710e347c-9ac8-408c-90fe-f8cfc44bf967/providers/Microsoft.DocumentDB/locations/westus2/operationsStatus/41af2bd8-362b-48b0-825b-13f9b95adb66?api-version=2022-11-15",
-      "RequestMethod": "GET",
-      "RequestHeaders": {
-        "Authorization": "Sanitized",
-        "traceparent": "00-4d578eee6161b6718bddcb346234c0ac-dc2b9d117f0ba5f5-00",
-        "User-Agent": "azsdk-net-ResourceManager/1.4.0 (.NET 7.0.4; Microsoft Windows 10.0.22621)",
-        "x-ms-client-request-id": "fd2b913e66d08b42d754ca8ed980ee02",
-        "x-ms-return-client-request-id": "true"
-      },
-      "RequestBody": null,
-      "StatusCode": 200,
-      "ResponseHeaders": {
-        "Cache-Control": "no-store, no-cache",
-        "Content-Length": "21",
-        "Content-Type": "application/json",
-        "Date": "Fri, 31 Mar 2023 22:15:53 GMT",
-        "Pragma": "no-cache",
-        "Server": "Microsoft-HTTPAPI/2.0",
-        "Strict-Transport-Security": "max-age=31536000; includeSubDomains",
-        "X-Content-Type-Options": "nosniff",
-        "x-ms-correlation-request-id": "ef7577f3-b6ec-4322-a612-992551b21010",
-        "x-ms-gatewayversion": "version=2.14.0",
-        "x-ms-ratelimit-remaining-subscription-reads": "11611",
-        "x-ms-request-id": "ef7577f3-b6ec-4322-a612-992551b21010",
-        "x-ms-routing-request-id": "EASTUS:20230331T221554Z:ef7577f3-b6ec-4322-a612-992551b21010"
-      },
-      "ResponseBody": {
-        "status": "Dequeued"
-      }
-    },
-    {
-      "RequestUri": "https://management.azure.com/subscriptions/710e347c-9ac8-408c-90fe-f8cfc44bf967/providers/Microsoft.DocumentDB/locations/westus2/operationsStatus/41af2bd8-362b-48b0-825b-13f9b95adb66?api-version=2022-11-15",
-      "RequestMethod": "GET",
-      "RequestHeaders": {
-        "Authorization": "Sanitized",
-        "traceparent": "00-4d578eee6161b6718bddcb346234c0ac-575fb0a2b7c82bc4-00",
-        "User-Agent": "azsdk-net-ResourceManager/1.4.0 (.NET 7.0.4; Microsoft Windows 10.0.22621)",
-        "x-ms-client-request-id": "1be2cacea3631c55da7791a1fc4126ed",
->>>>>>> d0a38e13
         "x-ms-return-client-request-id": "true"
       },
       "RequestBody": null,
@@ -548,35 +328,22 @@
         "Cache-Control": "no-store, no-cache",
         "Content-Length": "22",
         "Content-Type": "application/json",
-<<<<<<< HEAD
         "Date": "Thu, 06 Apr 2023 09:37:14 GMT",
-=======
-        "Date": "Fri, 31 Mar 2023 22:16:01 GMT",
->>>>>>> d0a38e13
-        "Pragma": "no-cache",
-        "Server": "Microsoft-HTTPAPI/2.0",
-        "Strict-Transport-Security": "max-age=31536000; includeSubDomains",
-        "X-Content-Type-Options": "nosniff",
-<<<<<<< HEAD
+        "Pragma": "no-cache",
+        "Server": "Microsoft-HTTPAPI/2.0",
+        "Strict-Transport-Security": "max-age=31536000; includeSubDomains",
+        "X-Content-Type-Options": "nosniff",
         "x-ms-correlation-request-id": "eebf52bc-7283-4395-b4d9-0895bcc15ea0",
         "x-ms-gatewayversion": "version=2.14.0",
         "x-ms-ratelimit-remaining-subscription-reads": "11290",
         "x-ms-request-id": "eebf52bc-7283-4395-b4d9-0895bcc15ea0",
         "x-ms-routing-request-id": "WESTUS:20230406T093714Z:eebf52bc-7283-4395-b4d9-0895bcc15ea0"
-=======
-        "x-ms-correlation-request-id": "5d7f97bc-b9e7-4bf0-ba47-7689c5d53a19",
-        "x-ms-gatewayversion": "version=2.14.0",
-        "x-ms-ratelimit-remaining-subscription-reads": "11610",
-        "x-ms-request-id": "5d7f97bc-b9e7-4bf0-ba47-7689c5d53a19",
-        "x-ms-routing-request-id": "EASTUS:20230331T221602Z:5d7f97bc-b9e7-4bf0-ba47-7689c5d53a19"
->>>>>>> d0a38e13
       },
       "ResponseBody": {
         "status": "Succeeded"
       }
     },
     {
-<<<<<<< HEAD
       "RequestUri": "https://management.azure.com/subscriptions/23587e98-b6ac-4328-a753-03bcd3c8e744/resourceGroups/dbaccount-7341/providers/Microsoft.DocumentDB/databaseAccounts/dbaccount-9890/gremlinDatabases/gremlin-db-2192/graphs/gremlin-graph-7966?api-version=2022-11-15-preview",
       "RequestMethod": "GET",
       "RequestHeaders": {
@@ -584,35 +351,19 @@
         "traceparent": "00-6d66700fa1c676e3d75ec158d18f4a97-ec2344f742d8f169-00",
         "User-Agent": "azsdk-net-ResourceManager/1.4.0 (.NET 7.0.4; Microsoft Windows 10.0.22621)",
         "x-ms-client-request-id": "7d79aa0a00bb8626eefd656dd14b67e3",
-=======
-      "RequestUri": "https://management.azure.com/subscriptions/710e347c-9ac8-408c-90fe-f8cfc44bf967/resourceGroups/dbaccount-7291/providers/Microsoft.DocumentDB/databaseAccounts/dbaccount-33/gremlinDatabases/gremlin-db-6309/graphs/gremlin-graph-5450?api-version=2022-11-15",
-      "RequestMethod": "GET",
-      "RequestHeaders": {
-        "Authorization": "Sanitized",
-        "traceparent": "00-4d578eee6161b6718bddcb346234c0ac-467f1c198fd2c897-00",
-        "User-Agent": "azsdk-net-ResourceManager/1.4.0 (.NET 7.0.4; Microsoft Windows 10.0.22621)",
-        "x-ms-client-request-id": "cff211449aed0588c940cdbc37dac959",
->>>>>>> d0a38e13
-        "x-ms-return-client-request-id": "true"
-      },
-      "RequestBody": null,
-      "StatusCode": 200,
-      "ResponseHeaders": {
-        "Cache-Control": "no-store, no-cache",
-<<<<<<< HEAD
+        "x-ms-return-client-request-id": "true"
+      },
+      "RequestBody": null,
+      "StatusCode": 200,
+      "ResponseHeaders": {
+        "Cache-Control": "no-store, no-cache",
         "Content-Length": "1462",
         "Content-Type": "application/json",
         "Date": "Thu, 06 Apr 2023 09:37:14 GMT",
-=======
-        "Content-Length": "1460",
-        "Content-Type": "application/json",
-        "Date": "Fri, 31 Mar 2023 22:16:01 GMT",
->>>>>>> d0a38e13
-        "Pragma": "no-cache",
-        "Server": "Microsoft-HTTPAPI/2.0",
-        "Strict-Transport-Security": "max-age=31536000; includeSubDomains",
-        "X-Content-Type-Options": "nosniff",
-<<<<<<< HEAD
+        "Pragma": "no-cache",
+        "Server": "Microsoft-HTTPAPI/2.0",
+        "Strict-Transport-Security": "max-age=31536000; includeSubDomains",
+        "X-Content-Type-Options": "nosniff",
         "x-ms-correlation-request-id": "5030b310-79ba-4212-93b2-6b28f50b2600",
         "x-ms-gatewayversion": "version=2.14.0",
         "x-ms-ratelimit-remaining-subscription-reads": "11289",
@@ -626,21 +377,6 @@
         "properties": {
           "resource": {
             "id": "gremlin-graph-7966",
-=======
-        "x-ms-correlation-request-id": "157d620d-9920-4a3a-a903-939e5faddf5c",
-        "x-ms-gatewayversion": "version=2.14.0",
-        "x-ms-ratelimit-remaining-subscription-reads": "11609",
-        "x-ms-request-id": "157d620d-9920-4a3a-a903-939e5faddf5c",
-        "x-ms-routing-request-id": "EASTUS:20230331T221602Z:157d620d-9920-4a3a-a903-939e5faddf5c"
-      },
-      "ResponseBody": {
-        "id": "/subscriptions/710e347c-9ac8-408c-90fe-f8cfc44bf967/resourceGroups/dbaccount-7291/providers/Microsoft.DocumentDB/databaseAccounts/dbaccount-33/gremlinDatabases/gremlin-db-6309/graphs/gremlin-graph-5450",
-        "type": "Microsoft.DocumentDB/databaseAccounts/gremlinDatabases/graphs",
-        "name": "gremlin-graph-5450",
-        "properties": {
-          "resource": {
-            "id": "gremlin-graph-5450",
->>>>>>> d0a38e13
             "indexingPolicy": {
               "indexingMode": "consistent",
               "automatic": true,
@@ -715,17 +451,10 @@
             "geospatialConfig": {
               "type": "Geography"
             },
-<<<<<<< HEAD
             "_rid": "PPdSANA7A4M=",
             "_ts": 1680773831,
             "_self": "dbs/PPdSAA==/colls/PPdSANA7A4M=/",
             "_etag": "\u002200002a01-0000-0700-0000-642e92c70000\u0022",
-=======
-            "_rid": "l3BDALyjPs8=",
-            "_ts": 1680300950,
-            "_self": "dbs/l3BDAA==/colls/l3BDALyjPs8=/",
-            "_etag": "\u002200005c06-0000-0700-0000-64275b960000\u0022",
->>>>>>> d0a38e13
             "_docs": "docs/",
             "_sprocs": "sprocs/",
             "_triggers": "triggers/",
@@ -745,73 +474,41 @@
       }
     },
     {
-<<<<<<< HEAD
       "RequestUri": "https://management.azure.com/subscriptions/23587e98-b6ac-4328-a753-03bcd3c8e744/resourceGroups/dbaccount-7341/providers/Microsoft.DocumentDB/databaseAccounts/dbaccount-9890/gremlinDatabases/gremlin-db-2192/graphs?api-version=2022-11-15-preview",
-=======
-      "RequestUri": "https://management.azure.com/subscriptions/710e347c-9ac8-408c-90fe-f8cfc44bf967/resourceGroups/dbaccount-7291/providers/Microsoft.DocumentDB/databaseAccounts/dbaccount-33/gremlinDatabases/gremlin-db-6309/graphs?api-version=2022-11-15",
->>>>>>> d0a38e13
       "RequestMethod": "GET",
       "RequestHeaders": {
         "Accept": "application/json",
         "Authorization": "Sanitized",
-<<<<<<< HEAD
         "User-Agent": "azsdk-net-ResourceManager.CosmosDB/1.3.0-alpha.20230405.1 (.NET 7.0.4; Microsoft Windows 10.0.22621)",
         "x-ms-client-request-id": "b99aa0c845b2a57c34bf817577f50198",
-=======
-        "User-Agent": "azsdk-net-ResourceManager.CosmosDB/1.3.0-alpha.20230330.1 (.NET 7.0.4; Microsoft Windows 10.0.22621)",
-        "x-ms-client-request-id": "e17973d729de9aec3b0f2258d4a18e95",
->>>>>>> d0a38e13
-        "x-ms-return-client-request-id": "true"
-      },
-      "RequestBody": null,
-      "StatusCode": 200,
-      "ResponseHeaders": {
-        "Cache-Control": "no-store, no-cache",
-<<<<<<< HEAD
+        "x-ms-return-client-request-id": "true"
+      },
+      "RequestBody": null,
+      "StatusCode": 200,
+      "ResponseHeaders": {
+        "Cache-Control": "no-store, no-cache",
         "Content-Length": "1361",
         "Content-Type": "application/json",
         "Date": "Thu, 06 Apr 2023 09:37:14 GMT",
-=======
-        "Content-Length": "1359",
-        "Content-Type": "application/json",
-        "Date": "Fri, 31 Mar 2023 22:16:01 GMT",
->>>>>>> d0a38e13
-        "Pragma": "no-cache",
-        "Server": "Microsoft-HTTPAPI/2.0",
-        "Strict-Transport-Security": "max-age=31536000; includeSubDomains",
-        "X-Content-Type-Options": "nosniff",
-<<<<<<< HEAD
+        "Pragma": "no-cache",
+        "Server": "Microsoft-HTTPAPI/2.0",
+        "Strict-Transport-Security": "max-age=31536000; includeSubDomains",
+        "X-Content-Type-Options": "nosniff",
         "x-ms-correlation-request-id": "9bad19a6-842e-41ed-87f3-4371c2774cce",
         "x-ms-gatewayversion": "version=2.14.0",
         "x-ms-ratelimit-remaining-subscription-reads": "11288",
         "x-ms-request-id": "9bad19a6-842e-41ed-87f3-4371c2774cce",
         "x-ms-routing-request-id": "WESTUS:20230406T093714Z:9bad19a6-842e-41ed-87f3-4371c2774cce"
-=======
-        "x-ms-correlation-request-id": "e946781a-fb0b-4ddd-ac87-f182bfa03227",
-        "x-ms-gatewayversion": "version=2.14.0",
-        "x-ms-ratelimit-remaining-subscription-reads": "11608",
-        "x-ms-request-id": "e946781a-fb0b-4ddd-ac87-f182bfa03227",
-        "x-ms-routing-request-id": "EASTUS:20230331T221602Z:e946781a-fb0b-4ddd-ac87-f182bfa03227"
->>>>>>> d0a38e13
       },
       "ResponseBody": {
         "value": [
           {
-<<<<<<< HEAD
             "id": "/subscriptions/23587e98-b6ac-4328-a753-03bcd3c8e744/resourceGroups/dbaccount-7341/providers/Microsoft.DocumentDB/databaseAccounts/dbaccount-9890/gremlinDatabases/gremlin-db-2192/graphs/gremlin-graph-7966",
             "type": "Microsoft.DocumentDB/databaseAccounts/gremlinDatabases/graphs",
             "name": "gremlin-graph-7966",
             "properties": {
               "resource": {
                 "id": "gremlin-graph-7966",
-=======
-            "id": "/subscriptions/710e347c-9ac8-408c-90fe-f8cfc44bf967/resourceGroups/dbaccount-7291/providers/Microsoft.DocumentDB/databaseAccounts/dbaccount-33/gremlinDatabases/gremlin-db-6309/graphs/gremlin-graph-5450",
-            "type": "Microsoft.DocumentDB/databaseAccounts/gremlinDatabases/graphs",
-            "name": "gremlin-graph-5450",
-            "properties": {
-              "resource": {
-                "id": "gremlin-graph-5450",
->>>>>>> d0a38e13
                 "indexingPolicy": {
                   "indexingMode": "consistent",
                   "automatic": true,
@@ -886,17 +583,10 @@
                 "geospatialConfig": {
                   "type": "Geography"
                 },
-<<<<<<< HEAD
                 "_rid": "PPdSANA7A4M=",
                 "_ts": 1680773831,
                 "_self": "dbs/PPdSAA==/colls/PPdSANA7A4M=/",
                 "_etag": "\u002200002a01-0000-0700-0000-642e92c70000\u0022",
-=======
-                "_rid": "l3BDALyjPs8=",
-                "_ts": 1680300950,
-                "_self": "dbs/l3BDAA==/colls/l3BDALyjPs8=/",
-                "_etag": "\u002200005c06-0000-0700-0000-64275b960000\u0022",
->>>>>>> d0a38e13
                 "_docs": "docs/",
                 "_sprocs": "sprocs/",
                 "_triggers": "triggers/",
@@ -909,44 +599,27 @@
       }
     },
     {
-<<<<<<< HEAD
       "RequestUri": "https://management.azure.com/subscriptions/23587e98-b6ac-4328-a753-03bcd3c8e744/resourceGroups/dbaccount-7341/providers/Microsoft.DocumentDB/databaseAccounts/dbaccount-9890/gremlinDatabases/gremlin-db-2192/graphs/gremlin-graph-7966?api-version=2022-11-15-preview",
-=======
-      "RequestUri": "https://management.azure.com/subscriptions/710e347c-9ac8-408c-90fe-f8cfc44bf967/resourceGroups/dbaccount-7291/providers/Microsoft.DocumentDB/databaseAccounts/dbaccount-33/gremlinDatabases/gremlin-db-6309/graphs/gremlin-graph-5450?api-version=2022-11-15",
->>>>>>> d0a38e13
       "RequestMethod": "GET",
       "RequestHeaders": {
         "Accept": "application/json",
         "Authorization": "Sanitized",
-<<<<<<< HEAD
         "traceparent": "00-888f77cd48d8b8538bd064fa13d1519f-c1f437cc051199b4-00",
         "User-Agent": "azsdk-net-ResourceManager.CosmosDB/1.3.0-alpha.20230405.1 (.NET 7.0.4; Microsoft Windows 10.0.22621)",
         "x-ms-client-request-id": "f9998d2944d9e32de6249649647e32c9",
-=======
-        "traceparent": "00-a8c3a27b0a28e2480411e5ca2f82b7b8-8e06aa2ed9f7a36b-00",
-        "User-Agent": "azsdk-net-ResourceManager.CosmosDB/1.3.0-alpha.20230330.1 (.NET 7.0.4; Microsoft Windows 10.0.22621)",
-        "x-ms-client-request-id": "c849dc2e1e8e331541dd5222d699e5ff",
->>>>>>> d0a38e13
-        "x-ms-return-client-request-id": "true"
-      },
-      "RequestBody": null,
-      "StatusCode": 200,
-      "ResponseHeaders": {
-        "Cache-Control": "no-store, no-cache",
-<<<<<<< HEAD
+        "x-ms-return-client-request-id": "true"
+      },
+      "RequestBody": null,
+      "StatusCode": 200,
+      "ResponseHeaders": {
+        "Cache-Control": "no-store, no-cache",
         "Content-Length": "1462",
         "Content-Type": "application/json",
         "Date": "Thu, 06 Apr 2023 09:37:14 GMT",
-=======
-        "Content-Length": "1460",
-        "Content-Type": "application/json",
-        "Date": "Fri, 31 Mar 2023 22:16:02 GMT",
->>>>>>> d0a38e13
-        "Pragma": "no-cache",
-        "Server": "Microsoft-HTTPAPI/2.0",
-        "Strict-Transport-Security": "max-age=31536000; includeSubDomains",
-        "X-Content-Type-Options": "nosniff",
-<<<<<<< HEAD
+        "Pragma": "no-cache",
+        "Server": "Microsoft-HTTPAPI/2.0",
+        "Strict-Transport-Security": "max-age=31536000; includeSubDomains",
+        "X-Content-Type-Options": "nosniff",
         "x-ms-correlation-request-id": "22cf059e-17e6-4ad7-9ae8-c53c598f3364",
         "x-ms-gatewayversion": "version=2.14.0",
         "x-ms-ratelimit-remaining-subscription-reads": "11287",
@@ -960,21 +633,6 @@
         "properties": {
           "resource": {
             "id": "gremlin-graph-7966",
-=======
-        "x-ms-correlation-request-id": "3e755b72-3d7b-43ee-b57f-316d0721808a",
-        "x-ms-gatewayversion": "version=2.14.0",
-        "x-ms-ratelimit-remaining-subscription-reads": "11607",
-        "x-ms-request-id": "3e755b72-3d7b-43ee-b57f-316d0721808a",
-        "x-ms-routing-request-id": "EASTUS:20230331T221602Z:3e755b72-3d7b-43ee-b57f-316d0721808a"
-      },
-      "ResponseBody": {
-        "id": "/subscriptions/710e347c-9ac8-408c-90fe-f8cfc44bf967/resourceGroups/dbaccount-7291/providers/Microsoft.DocumentDB/databaseAccounts/dbaccount-33/gremlinDatabases/gremlin-db-6309/graphs/gremlin-graph-5450",
-        "type": "Microsoft.DocumentDB/databaseAccounts/gremlinDatabases/graphs",
-        "name": "gremlin-graph-5450",
-        "properties": {
-          "resource": {
-            "id": "gremlin-graph-5450",
->>>>>>> d0a38e13
             "indexingPolicy": {
               "indexingMode": "consistent",
               "automatic": true,
@@ -1049,17 +707,10 @@
             "geospatialConfig": {
               "type": "Geography"
             },
-<<<<<<< HEAD
             "_rid": "PPdSANA7A4M=",
             "_ts": 1680773831,
             "_self": "dbs/PPdSAA==/colls/PPdSANA7A4M=/",
             "_etag": "\u002200002a01-0000-0700-0000-642e92c70000\u0022",
-=======
-            "_rid": "l3BDALyjPs8=",
-            "_ts": 1680300950,
-            "_self": "dbs/l3BDAA==/colls/l3BDALyjPs8=/",
-            "_etag": "\u002200005c06-0000-0700-0000-64275b960000\u0022",
->>>>>>> d0a38e13
             "_docs": "docs/",
             "_sprocs": "sprocs/",
             "_triggers": "triggers/",
@@ -1079,7 +730,6 @@
       }
     },
     {
-<<<<<<< HEAD
       "RequestUri": "https://management.azure.com/subscriptions/23587e98-b6ac-4328-a753-03bcd3c8e744/resourceGroups/dbaccount-7341/providers/Microsoft.DocumentDB/databaseAccounts/dbaccount-9890/gremlinDatabases/gremlin-db-2192/graphs/gremlin-graph-7966?api-version=2022-11-15-preview",
       "RequestMethod": "DELETE",
       "RequestHeaders": {
@@ -1087,59 +737,32 @@
         "traceparent": "00-c4f159ab0903014a945c1313907cfa2f-1beba964698a628e-00",
         "User-Agent": "azsdk-net-ResourceManager.CosmosDB/1.3.0-alpha.20230405.1 (.NET 7.0.4; Microsoft Windows 10.0.22621)",
         "x-ms-client-request-id": "c03e379a972dc4252dd448fc7fb00ff8",
-=======
-      "RequestUri": "https://management.azure.com/subscriptions/710e347c-9ac8-408c-90fe-f8cfc44bf967/resourceGroups/dbaccount-7291/providers/Microsoft.DocumentDB/databaseAccounts/dbaccount-33/gremlinDatabases/gremlin-db-6309/graphs/gremlin-graph-5450?api-version=2022-11-15",
-      "RequestMethod": "DELETE",
-      "RequestHeaders": {
-        "Authorization": "Sanitized",
-        "traceparent": "00-43760a57671a037695998bb223a63bf1-bab6669af3e8e0ff-00",
-        "User-Agent": "azsdk-net-ResourceManager.CosmosDB/1.3.0-alpha.20230330.1 (.NET 7.0.4; Microsoft Windows 10.0.22621)",
-        "x-ms-client-request-id": "88c938ae45c71a0f245793de77303127",
->>>>>>> d0a38e13
         "x-ms-return-client-request-id": "true"
       },
       "RequestBody": null,
       "StatusCode": 202,
       "ResponseHeaders": {
-<<<<<<< HEAD
         "Azure-AsyncOperation": "https://management.azure.com/subscriptions/23587e98-b6ac-4328-a753-03bcd3c8e744/providers/Microsoft.DocumentDB/locations/westus2/operationsStatus/1b23f802-2b6b-4bc5-870c-35ebc4ef4316?api-version=2022-11-15-preview",
         "Cache-Control": "no-store, no-cache",
         "Content-Length": "21",
         "Content-Type": "application/json",
         "Date": "Thu, 06 Apr 2023 09:37:15 GMT",
         "Location": "https://management.azure.com/subscriptions/23587e98-b6ac-4328-a753-03bcd3c8e744/resourceGroups/dbaccount-7341/providers/Microsoft.DocumentDB/databaseAccounts/dbaccount-9890/gremlinDatabases/gremlin-db-2192/graphs/gremlin-graph-7966/operationResults/1b23f802-2b6b-4bc5-870c-35ebc4ef4316?api-version=2022-11-15-preview",
-=======
-        "Azure-AsyncOperation": "https://management.azure.com/subscriptions/710e347c-9ac8-408c-90fe-f8cfc44bf967/providers/Microsoft.DocumentDB/locations/westus2/operationsStatus/6a2cba5c-a8b2-48fd-a207-502085c9c367?api-version=2022-11-15",
-        "Cache-Control": "no-store, no-cache",
-        "Content-Length": "21",
-        "Content-Type": "application/json",
-        "Date": "Fri, 31 Mar 2023 22:16:02 GMT",
-        "Location": "https://management.azure.com/subscriptions/710e347c-9ac8-408c-90fe-f8cfc44bf967/resourceGroups/dbaccount-7291/providers/Microsoft.DocumentDB/databaseAccounts/dbaccount-33/gremlinDatabases/gremlin-db-6309/graphs/gremlin-graph-5450/operationResults/6a2cba5c-a8b2-48fd-a207-502085c9c367?api-version=2022-11-15",
->>>>>>> d0a38e13
-        "Pragma": "no-cache",
-        "Server": "Microsoft-HTTPAPI/2.0",
-        "Strict-Transport-Security": "max-age=31536000; includeSubDomains",
-        "X-Content-Type-Options": "nosniff",
-<<<<<<< HEAD
+        "Pragma": "no-cache",
+        "Server": "Microsoft-HTTPAPI/2.0",
+        "Strict-Transport-Security": "max-age=31536000; includeSubDomains",
+        "X-Content-Type-Options": "nosniff",
         "x-ms-correlation-request-id": "4e9acb55-cb78-49b9-9041-c9cdc36dbfaa",
         "x-ms-gatewayversion": "version=2.14.0",
         "x-ms-ratelimit-remaining-subscription-deletes": "14973",
         "x-ms-request-id": "1b23f802-2b6b-4bc5-870c-35ebc4ef4316",
         "x-ms-routing-request-id": "WESTUS:20230406T093715Z:4e9acb55-cb78-49b9-9041-c9cdc36dbfaa"
-=======
-        "x-ms-correlation-request-id": "9b8b4810-15d2-4313-9005-ab19725d8d39",
-        "x-ms-gatewayversion": "version=2.14.0",
-        "x-ms-ratelimit-remaining-subscription-deletes": "14987",
-        "x-ms-request-id": "6a2cba5c-a8b2-48fd-a207-502085c9c367",
-        "x-ms-routing-request-id": "EASTUS:20230331T221603Z:9b8b4810-15d2-4313-9005-ab19725d8d39"
->>>>>>> d0a38e13
       },
       "ResponseBody": {
         "status": "Enqueued"
       }
     },
     {
-<<<<<<< HEAD
       "RequestUri": "https://management.azure.com/subscriptions/23587e98-b6ac-4328-a753-03bcd3c8e744/providers/Microsoft.DocumentDB/locations/westus2/operationsStatus/1b23f802-2b6b-4bc5-870c-35ebc4ef4316?api-version=2022-11-15-preview",
       "RequestMethod": "GET",
       "RequestHeaders": {
@@ -1147,52 +770,30 @@
         "traceparent": "00-c4f159ab0903014a945c1313907cfa2f-a088a48ad11a5052-00",
         "User-Agent": "azsdk-net-ResourceManager/1.4.0 (.NET 7.0.4; Microsoft Windows 10.0.22621)",
         "x-ms-client-request-id": "3fdab88d41b6926a68d5cb04fc316435",
-=======
-      "RequestUri": "https://management.azure.com/subscriptions/710e347c-9ac8-408c-90fe-f8cfc44bf967/providers/Microsoft.DocumentDB/locations/westus2/operationsStatus/6a2cba5c-a8b2-48fd-a207-502085c9c367?api-version=2022-11-15",
-      "RequestMethod": "GET",
-      "RequestHeaders": {
-        "Authorization": "Sanitized",
-        "traceparent": "00-43760a57671a037695998bb223a63bf1-e377c40cb7617caf-00",
-        "User-Agent": "azsdk-net-ResourceManager/1.4.0 (.NET 7.0.4; Microsoft Windows 10.0.22621)",
-        "x-ms-client-request-id": "9ca9222906d7e8cecd2ea4368a36bc10",
->>>>>>> d0a38e13
-        "x-ms-return-client-request-id": "true"
-      },
-      "RequestBody": null,
-      "StatusCode": 200,
-      "ResponseHeaders": {
-        "Cache-Control": "no-store, no-cache",
-        "Content-Length": "21",
-        "Content-Type": "application/json",
-<<<<<<< HEAD
+        "x-ms-return-client-request-id": "true"
+      },
+      "RequestBody": null,
+      "StatusCode": 200,
+      "ResponseHeaders": {
+        "Cache-Control": "no-store, no-cache",
+        "Content-Length": "21",
+        "Content-Type": "application/json",
         "Date": "Thu, 06 Apr 2023 09:37:15 GMT",
-=======
-        "Date": "Fri, 31 Mar 2023 22:16:02 GMT",
->>>>>>> d0a38e13
-        "Pragma": "no-cache",
-        "Server": "Microsoft-HTTPAPI/2.0",
-        "Strict-Transport-Security": "max-age=31536000; includeSubDomains",
-        "X-Content-Type-Options": "nosniff",
-<<<<<<< HEAD
+        "Pragma": "no-cache",
+        "Server": "Microsoft-HTTPAPI/2.0",
+        "Strict-Transport-Security": "max-age=31536000; includeSubDomains",
+        "X-Content-Type-Options": "nosniff",
         "x-ms-correlation-request-id": "c62a4c08-318c-4404-95a5-8caf5d5a3208",
         "x-ms-gatewayversion": "version=2.14.0",
         "x-ms-ratelimit-remaining-subscription-reads": "11286",
         "x-ms-request-id": "c62a4c08-318c-4404-95a5-8caf5d5a3208",
         "x-ms-routing-request-id": "WESTUS:20230406T093715Z:c62a4c08-318c-4404-95a5-8caf5d5a3208"
-=======
-        "x-ms-correlation-request-id": "8c5caa12-01cd-4087-8ad9-184a93085cf8",
-        "x-ms-gatewayversion": "version=2.14.0",
-        "x-ms-ratelimit-remaining-subscription-reads": "11606",
-        "x-ms-request-id": "8c5caa12-01cd-4087-8ad9-184a93085cf8",
-        "x-ms-routing-request-id": "EASTUS:20230331T221603Z:8c5caa12-01cd-4087-8ad9-184a93085cf8"
->>>>>>> d0a38e13
       },
       "ResponseBody": {
         "status": "Enqueued"
       }
     },
     {
-<<<<<<< HEAD
       "RequestUri": "https://management.azure.com/subscriptions/23587e98-b6ac-4328-a753-03bcd3c8e744/providers/Microsoft.DocumentDB/locations/westus2/operationsStatus/1b23f802-2b6b-4bc5-870c-35ebc4ef4316?api-version=2022-11-15-preview",
       "RequestMethod": "GET",
       "RequestHeaders": {
@@ -1200,52 +801,30 @@
         "traceparent": "00-c4f159ab0903014a945c1313907cfa2f-fa6e43c051d9be20-00",
         "User-Agent": "azsdk-net-ResourceManager/1.4.0 (.NET 7.0.4; Microsoft Windows 10.0.22621)",
         "x-ms-client-request-id": "974d9d14ef3a2c172dba4d76c49714fa",
-=======
-      "RequestUri": "https://management.azure.com/subscriptions/710e347c-9ac8-408c-90fe-f8cfc44bf967/providers/Microsoft.DocumentDB/locations/westus2/operationsStatus/6a2cba5c-a8b2-48fd-a207-502085c9c367?api-version=2022-11-15",
-      "RequestMethod": "GET",
-      "RequestHeaders": {
-        "Authorization": "Sanitized",
-        "traceparent": "00-43760a57671a037695998bb223a63bf1-e6ce700685d1963d-00",
-        "User-Agent": "azsdk-net-ResourceManager/1.4.0 (.NET 7.0.4; Microsoft Windows 10.0.22621)",
-        "x-ms-client-request-id": "9e702aac8a0aad6f6d102981a50e435a",
->>>>>>> d0a38e13
-        "x-ms-return-client-request-id": "true"
-      },
-      "RequestBody": null,
-      "StatusCode": 200,
-      "ResponseHeaders": {
-        "Cache-Control": "no-store, no-cache",
-        "Content-Length": "21",
-        "Content-Type": "application/json",
-<<<<<<< HEAD
+        "x-ms-return-client-request-id": "true"
+      },
+      "RequestBody": null,
+      "StatusCode": 200,
+      "ResponseHeaders": {
+        "Cache-Control": "no-store, no-cache",
+        "Content-Length": "21",
+        "Content-Type": "application/json",
         "Date": "Thu, 06 Apr 2023 09:37:16 GMT",
-=======
-        "Date": "Fri, 31 Mar 2023 22:16:03 GMT",
->>>>>>> d0a38e13
-        "Pragma": "no-cache",
-        "Server": "Microsoft-HTTPAPI/2.0",
-        "Strict-Transport-Security": "max-age=31536000; includeSubDomains",
-        "X-Content-Type-Options": "nosniff",
-<<<<<<< HEAD
+        "Pragma": "no-cache",
+        "Server": "Microsoft-HTTPAPI/2.0",
+        "Strict-Transport-Security": "max-age=31536000; includeSubDomains",
+        "X-Content-Type-Options": "nosniff",
         "x-ms-correlation-request-id": "81476bf3-ec3b-4e00-bc89-18bf6fe72caa",
         "x-ms-gatewayversion": "version=2.14.0",
         "x-ms-ratelimit-remaining-subscription-reads": "11285",
         "x-ms-request-id": "81476bf3-ec3b-4e00-bc89-18bf6fe72caa",
         "x-ms-routing-request-id": "WESTUS:20230406T093716Z:81476bf3-ec3b-4e00-bc89-18bf6fe72caa"
-=======
-        "x-ms-correlation-request-id": "7367f439-5b9d-4bfb-832a-8d0b972ed356",
-        "x-ms-gatewayversion": "version=2.14.0",
-        "x-ms-ratelimit-remaining-subscription-reads": "11605",
-        "x-ms-request-id": "7367f439-5b9d-4bfb-832a-8d0b972ed356",
-        "x-ms-routing-request-id": "EASTUS:20230331T221604Z:7367f439-5b9d-4bfb-832a-8d0b972ed356"
->>>>>>> d0a38e13
       },
       "ResponseBody": {
         "status": "Enqueued"
       }
     },
     {
-<<<<<<< HEAD
       "RequestUri": "https://management.azure.com/subscriptions/23587e98-b6ac-4328-a753-03bcd3c8e744/providers/Microsoft.DocumentDB/locations/westus2/operationsStatus/1b23f802-2b6b-4bc5-870c-35ebc4ef4316?api-version=2022-11-15-preview",
       "RequestMethod": "GET",
       "RequestHeaders": {
@@ -1253,52 +832,30 @@
         "traceparent": "00-c4f159ab0903014a945c1313907cfa2f-cff8f483a50e2cc0-00",
         "User-Agent": "azsdk-net-ResourceManager/1.4.0 (.NET 7.0.4; Microsoft Windows 10.0.22621)",
         "x-ms-client-request-id": "c66e9193d0d5bb4262b1dbdca2058740",
-=======
-      "RequestUri": "https://management.azure.com/subscriptions/710e347c-9ac8-408c-90fe-f8cfc44bf967/providers/Microsoft.DocumentDB/locations/westus2/operationsStatus/6a2cba5c-a8b2-48fd-a207-502085c9c367?api-version=2022-11-15",
-      "RequestMethod": "GET",
-      "RequestHeaders": {
-        "Authorization": "Sanitized",
-        "traceparent": "00-43760a57671a037695998bb223a63bf1-a69a7b077b7381b3-00",
-        "User-Agent": "azsdk-net-ResourceManager/1.4.0 (.NET 7.0.4; Microsoft Windows 10.0.22621)",
-        "x-ms-client-request-id": "54b4f1929487ab4f68a58d625c942e27",
->>>>>>> d0a38e13
-        "x-ms-return-client-request-id": "true"
-      },
-      "RequestBody": null,
-      "StatusCode": 200,
-      "ResponseHeaders": {
-        "Cache-Control": "no-store, no-cache",
-        "Content-Length": "21",
-        "Content-Type": "application/json",
-<<<<<<< HEAD
+        "x-ms-return-client-request-id": "true"
+      },
+      "RequestBody": null,
+      "StatusCode": 200,
+      "ResponseHeaders": {
+        "Cache-Control": "no-store, no-cache",
+        "Content-Length": "21",
+        "Content-Type": "application/json",
         "Date": "Thu, 06 Apr 2023 09:37:17 GMT",
-=======
-        "Date": "Fri, 31 Mar 2023 22:16:04 GMT",
->>>>>>> d0a38e13
-        "Pragma": "no-cache",
-        "Server": "Microsoft-HTTPAPI/2.0",
-        "Strict-Transport-Security": "max-age=31536000; includeSubDomains",
-        "X-Content-Type-Options": "nosniff",
-<<<<<<< HEAD
+        "Pragma": "no-cache",
+        "Server": "Microsoft-HTTPAPI/2.0",
+        "Strict-Transport-Security": "max-age=31536000; includeSubDomains",
+        "X-Content-Type-Options": "nosniff",
         "x-ms-correlation-request-id": "086417b1-e313-45bc-a13e-61f37030321a",
         "x-ms-gatewayversion": "version=2.14.0",
         "x-ms-ratelimit-remaining-subscription-reads": "11284",
         "x-ms-request-id": "086417b1-e313-45bc-a13e-61f37030321a",
         "x-ms-routing-request-id": "WESTUS:20230406T093717Z:086417b1-e313-45bc-a13e-61f37030321a"
-=======
-        "x-ms-correlation-request-id": "4aa29a3f-14f7-4043-ade3-5ce0d783b20c",
-        "x-ms-gatewayversion": "version=2.14.0",
-        "x-ms-ratelimit-remaining-subscription-reads": "11604",
-        "x-ms-request-id": "4aa29a3f-14f7-4043-ade3-5ce0d783b20c",
-        "x-ms-routing-request-id": "EASTUS:20230331T221605Z:4aa29a3f-14f7-4043-ade3-5ce0d783b20c"
->>>>>>> d0a38e13
       },
       "ResponseBody": {
         "status": "Enqueued"
       }
     },
     {
-<<<<<<< HEAD
       "RequestUri": "https://management.azure.com/subscriptions/23587e98-b6ac-4328-a753-03bcd3c8e744/providers/Microsoft.DocumentDB/locations/westus2/operationsStatus/1b23f802-2b6b-4bc5-870c-35ebc4ef4316?api-version=2022-11-15-preview",
       "RequestMethod": "GET",
       "RequestHeaders": {
@@ -1306,52 +863,30 @@
         "traceparent": "00-c4f159ab0903014a945c1313907cfa2f-effe30627484d609-00",
         "User-Agent": "azsdk-net-ResourceManager/1.4.0 (.NET 7.0.4; Microsoft Windows 10.0.22621)",
         "x-ms-client-request-id": "11799c52a8e59e7ba1ae11fbf3f3cdd0",
-=======
-      "RequestUri": "https://management.azure.com/subscriptions/710e347c-9ac8-408c-90fe-f8cfc44bf967/providers/Microsoft.DocumentDB/locations/westus2/operationsStatus/6a2cba5c-a8b2-48fd-a207-502085c9c367?api-version=2022-11-15",
-      "RequestMethod": "GET",
-      "RequestHeaders": {
-        "Authorization": "Sanitized",
-        "traceparent": "00-43760a57671a037695998bb223a63bf1-050bb8937833dcb9-00",
-        "User-Agent": "azsdk-net-ResourceManager/1.4.0 (.NET 7.0.4; Microsoft Windows 10.0.22621)",
-        "x-ms-client-request-id": "ac558e8a25589f97b3fb2fc7dc4d43be",
->>>>>>> d0a38e13
-        "x-ms-return-client-request-id": "true"
-      },
-      "RequestBody": null,
-      "StatusCode": 200,
-      "ResponseHeaders": {
-        "Cache-Control": "no-store, no-cache",
-        "Content-Length": "21",
-        "Content-Type": "application/json",
-<<<<<<< HEAD
+        "x-ms-return-client-request-id": "true"
+      },
+      "RequestBody": null,
+      "StatusCode": 200,
+      "ResponseHeaders": {
+        "Cache-Control": "no-store, no-cache",
+        "Content-Length": "21",
+        "Content-Type": "application/json",
         "Date": "Thu, 06 Apr 2023 09:37:18 GMT",
-=======
-        "Date": "Fri, 31 Mar 2023 22:16:06 GMT",
->>>>>>> d0a38e13
-        "Pragma": "no-cache",
-        "Server": "Microsoft-HTTPAPI/2.0",
-        "Strict-Transport-Security": "max-age=31536000; includeSubDomains",
-        "X-Content-Type-Options": "nosniff",
-<<<<<<< HEAD
+        "Pragma": "no-cache",
+        "Server": "Microsoft-HTTPAPI/2.0",
+        "Strict-Transport-Security": "max-age=31536000; includeSubDomains",
+        "X-Content-Type-Options": "nosniff",
         "x-ms-correlation-request-id": "d54a2a86-f734-4da7-8b83-b869c28d0c6b",
         "x-ms-gatewayversion": "version=2.14.0",
         "x-ms-ratelimit-remaining-subscription-reads": "11283",
         "x-ms-request-id": "d54a2a86-f734-4da7-8b83-b869c28d0c6b",
         "x-ms-routing-request-id": "WESTUS:20230406T093718Z:d54a2a86-f734-4da7-8b83-b869c28d0c6b"
-=======
-        "x-ms-correlation-request-id": "b666bcb8-cb06-4655-a2d4-72aacb2133fd",
-        "x-ms-gatewayversion": "version=2.14.0",
-        "x-ms-ratelimit-remaining-subscription-reads": "11603",
-        "x-ms-request-id": "b666bcb8-cb06-4655-a2d4-72aacb2133fd",
-        "x-ms-routing-request-id": "EASTUS:20230331T221606Z:b666bcb8-cb06-4655-a2d4-72aacb2133fd"
->>>>>>> d0a38e13
       },
       "ResponseBody": {
         "status": "Dequeued"
       }
     },
     {
-<<<<<<< HEAD
       "RequestUri": "https://management.azure.com/subscriptions/23587e98-b6ac-4328-a753-03bcd3c8e744/providers/Microsoft.DocumentDB/locations/westus2/operationsStatus/1b23f802-2b6b-4bc5-870c-35ebc4ef4316?api-version=2022-11-15-preview",
       "RequestMethod": "GET",
       "RequestHeaders": {
@@ -1359,52 +894,30 @@
         "traceparent": "00-c4f159ab0903014a945c1313907cfa2f-882f85245d7258a8-00",
         "User-Agent": "azsdk-net-ResourceManager/1.4.0 (.NET 7.0.4; Microsoft Windows 10.0.22621)",
         "x-ms-client-request-id": "6a71d1c19ec244605b913589133b8a27",
-=======
-      "RequestUri": "https://management.azure.com/subscriptions/710e347c-9ac8-408c-90fe-f8cfc44bf967/providers/Microsoft.DocumentDB/locations/westus2/operationsStatus/6a2cba5c-a8b2-48fd-a207-502085c9c367?api-version=2022-11-15",
-      "RequestMethod": "GET",
-      "RequestHeaders": {
-        "Authorization": "Sanitized",
-        "traceparent": "00-43760a57671a037695998bb223a63bf1-1eeda651587e5e71-00",
-        "User-Agent": "azsdk-net-ResourceManager/1.4.0 (.NET 7.0.4; Microsoft Windows 10.0.22621)",
-        "x-ms-client-request-id": "99a449eb67821789dbc53665fd0d51d8",
->>>>>>> d0a38e13
-        "x-ms-return-client-request-id": "true"
-      },
-      "RequestBody": null,
-      "StatusCode": 200,
-      "ResponseHeaders": {
-        "Cache-Control": "no-store, no-cache",
-        "Content-Length": "21",
-        "Content-Type": "application/json",
-<<<<<<< HEAD
+        "x-ms-return-client-request-id": "true"
+      },
+      "RequestBody": null,
+      "StatusCode": 200,
+      "ResponseHeaders": {
+        "Cache-Control": "no-store, no-cache",
+        "Content-Length": "21",
+        "Content-Type": "application/json",
         "Date": "Thu, 06 Apr 2023 09:37:20 GMT",
-=======
-        "Date": "Fri, 31 Mar 2023 22:16:08 GMT",
->>>>>>> d0a38e13
-        "Pragma": "no-cache",
-        "Server": "Microsoft-HTTPAPI/2.0",
-        "Strict-Transport-Security": "max-age=31536000; includeSubDomains",
-        "X-Content-Type-Options": "nosniff",
-<<<<<<< HEAD
+        "Pragma": "no-cache",
+        "Server": "Microsoft-HTTPAPI/2.0",
+        "Strict-Transport-Security": "max-age=31536000; includeSubDomains",
+        "X-Content-Type-Options": "nosniff",
         "x-ms-correlation-request-id": "fd9cb744-cbd7-4f16-b4da-b81f50ff4c17",
         "x-ms-gatewayversion": "version=2.14.0",
         "x-ms-ratelimit-remaining-subscription-reads": "11282",
         "x-ms-request-id": "fd9cb744-cbd7-4f16-b4da-b81f50ff4c17",
         "x-ms-routing-request-id": "WESTUS:20230406T093720Z:fd9cb744-cbd7-4f16-b4da-b81f50ff4c17"
-=======
-        "x-ms-correlation-request-id": "bd34e7c4-b53c-48ee-9a2b-9706f6c990c9",
-        "x-ms-gatewayversion": "version=2.14.0",
-        "x-ms-ratelimit-remaining-subscription-reads": "11602",
-        "x-ms-request-id": "bd34e7c4-b53c-48ee-9a2b-9706f6c990c9",
-        "x-ms-routing-request-id": "EASTUS:20230331T221608Z:bd34e7c4-b53c-48ee-9a2b-9706f6c990c9"
->>>>>>> d0a38e13
       },
       "ResponseBody": {
         "status": "Dequeued"
       }
     },
     {
-<<<<<<< HEAD
       "RequestUri": "https://management.azure.com/subscriptions/23587e98-b6ac-4328-a753-03bcd3c8e744/providers/Microsoft.DocumentDB/locations/westus2/operationsStatus/1b23f802-2b6b-4bc5-870c-35ebc4ef4316?api-version=2022-11-15-preview",
       "RequestMethod": "GET",
       "RequestHeaders": {
@@ -1412,15 +925,6 @@
         "traceparent": "00-c4f159ab0903014a945c1313907cfa2f-39aadb147a8bb146-00",
         "User-Agent": "azsdk-net-ResourceManager/1.4.0 (.NET 7.0.4; Microsoft Windows 10.0.22621)",
         "x-ms-client-request-id": "28240d33021dea1416d02527be46c76e",
-=======
-      "RequestUri": "https://management.azure.com/subscriptions/710e347c-9ac8-408c-90fe-f8cfc44bf967/providers/Microsoft.DocumentDB/locations/westus2/operationsStatus/6a2cba5c-a8b2-48fd-a207-502085c9c367?api-version=2022-11-15",
-      "RequestMethod": "GET",
-      "RequestHeaders": {
-        "Authorization": "Sanitized",
-        "traceparent": "00-43760a57671a037695998bb223a63bf1-249315a7384a6471-00",
-        "User-Agent": "azsdk-net-ResourceManager/1.4.0 (.NET 7.0.4; Microsoft Windows 10.0.22621)",
-        "x-ms-client-request-id": "16f701e197b96c015915a18b6488ce1b",
->>>>>>> d0a38e13
         "x-ms-return-client-request-id": "true"
       },
       "RequestBody": null,
@@ -1429,28 +933,16 @@
         "Cache-Control": "no-store, no-cache",
         "Content-Length": "22",
         "Content-Type": "application/json",
-<<<<<<< HEAD
         "Date": "Thu, 06 Apr 2023 09:37:24 GMT",
-=======
-        "Date": "Fri, 31 Mar 2023 22:16:12 GMT",
->>>>>>> d0a38e13
-        "Pragma": "no-cache",
-        "Server": "Microsoft-HTTPAPI/2.0",
-        "Strict-Transport-Security": "max-age=31536000; includeSubDomains",
-        "X-Content-Type-Options": "nosniff",
-<<<<<<< HEAD
+        "Pragma": "no-cache",
+        "Server": "Microsoft-HTTPAPI/2.0",
+        "Strict-Transport-Security": "max-age=31536000; includeSubDomains",
+        "X-Content-Type-Options": "nosniff",
         "x-ms-correlation-request-id": "272abfd2-9a2f-468b-a4c8-65a474d55864",
         "x-ms-gatewayversion": "version=2.14.0",
         "x-ms-ratelimit-remaining-subscription-reads": "11281",
         "x-ms-request-id": "272abfd2-9a2f-468b-a4c8-65a474d55864",
         "x-ms-routing-request-id": "WESTUS:20230406T093724Z:272abfd2-9a2f-468b-a4c8-65a474d55864"
-=======
-        "x-ms-correlation-request-id": "ed672df3-69b5-4fb4-ad68-9502c13c2c0a",
-        "x-ms-gatewayversion": "version=2.14.0",
-        "x-ms-ratelimit-remaining-subscription-reads": "11601",
-        "x-ms-request-id": "ed672df3-69b5-4fb4-ad68-9502c13c2c0a",
-        "x-ms-routing-request-id": "EASTUS:20230331T221613Z:ed672df3-69b5-4fb4-ad68-9502c13c2c0a"
->>>>>>> d0a38e13
       },
       "ResponseBody": {
         "status": "Succeeded"
@@ -1458,16 +950,9 @@
     }
   ],
   "Variables": {
-<<<<<<< HEAD
     "AZURE_AUTHORITY_HOST": "https://login.microsoftonline.com/",
     "RandomSeed": "361455267",
     "RESOURCE_MANAGER_URL": "https://management.azure.com/",
     "SUBSCRIPTION_ID": "23587e98-b6ac-4328-a753-03bcd3c8e744"
-=======
-    "AZURE_AUTHORITY_HOST": null,
-    "RandomSeed": "51492955",
-    "RESOURCE_MANAGER_URL": null,
-    "SUBSCRIPTION_ID": "710e347c-9ac8-408c-90fe-f8cfc44bf967"
->>>>>>> d0a38e13
   }
 }