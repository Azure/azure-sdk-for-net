{
  "Entries": [
    {
<<<<<<< HEAD
      "RequestUri": "https://management.azure.com/subscriptions/23587e98-b6ac-4328-a753-03bcd3c8e744/resourceGroups/dbaccount-9266/providers/Microsoft.DocumentDB/databaseAccounts/dbaccount-8388?api-version=2022-11-15-preview",
=======
      "RequestUri": "https://management.azure.com/subscriptions/710e347c-9ac8-408c-90fe-f8cfc44bf967/resourceGroups/dbaccount-9742/providers/Microsoft.DocumentDB/databaseAccounts/dbaccount-4497?api-version=2022-11-15",
>>>>>>> d0a38e13
      "RequestMethod": "GET",
      "RequestHeaders": {
        "Accept": "application/json",
        "Authorization": "Sanitized",
<<<<<<< HEAD
        "traceparent": "00-025c9b5b517879e6be614e9745766ac5-0958a3d998200d14-00",
        "User-Agent": "azsdk-net-ResourceManager.CosmosDB/1.3.0-alpha.20230405.1 (.NET 7.0.4; Microsoft Windows 10.0.22621)",
        "x-ms-client-request-id": "76f8a596af3d260abcccafb98b27c2c0",
=======
        "traceparent": "00-ae6d99967bcf2261ece0ed1e55328a42-33c9f3b28cf6225b-00",
        "User-Agent": "azsdk-net-ResourceManager.CosmosDB/1.3.0-alpha.20230330.1 (.NET 7.0.4; Microsoft Windows 10.0.22621)",
        "x-ms-client-request-id": "99f07d5251cae85a56e8706dec7ea851",
>>>>>>> d0a38e13
        "x-ms-return-client-request-id": "true"
      },
      "RequestBody": null,
      "StatusCode": 200,
      "ResponseHeaders": {
        "Cache-Control": "no-store, no-cache",
<<<<<<< HEAD
        "Content-Length": "2970",
        "Content-Type": "application/json",
        "Date": "Thu, 06 Apr 2023 10:54:24 GMT",
=======
        "Content-Length": "2913",
        "Content-Type": "application/json",
        "Date": "Fri, 31 Mar 2023 22:43:48 GMT",
>>>>>>> d0a38e13
        "Pragma": "no-cache",
        "Server": "Microsoft-HTTPAPI/2.0",
        "Strict-Transport-Security": "max-age=31536000; includeSubDomains",
        "X-Content-Type-Options": "nosniff",
<<<<<<< HEAD
        "x-ms-correlation-request-id": "a944569e-6a14-49b8-a4d9-3722b69506b7",
        "x-ms-gatewayversion": "version=2.14.0",
        "x-ms-ratelimit-remaining-subscription-reads": "11259",
        "x-ms-request-id": "a944569e-6a14-49b8-a4d9-3722b69506b7",
        "x-ms-routing-request-id": "WESTCENTRALUS:20230406T105424Z:a944569e-6a14-49b8-a4d9-3722b69506b7"
      },
      "ResponseBody": {
        "id": "/subscriptions/23587e98-b6ac-4328-a753-03bcd3c8e744/resourceGroups/dbaccount-9266/providers/Microsoft.DocumentDB/databaseAccounts/dbaccount-8388",
        "name": "dbaccount-8388",
=======
        "x-ms-correlation-request-id": "77fdb27f-f80b-4dc0-8517-cb6f024ddb28",
        "x-ms-gatewayversion": "version=2.14.0",
        "x-ms-ratelimit-remaining-subscription-reads": "11273",
        "x-ms-request-id": "77fdb27f-f80b-4dc0-8517-cb6f024ddb28",
        "x-ms-routing-request-id": "EASTUS:20230331T224348Z:77fdb27f-f80b-4dc0-8517-cb6f024ddb28"
      },
      "ResponseBody": {
        "id": "/subscriptions/710e347c-9ac8-408c-90fe-f8cfc44bf967/resourceGroups/dbaccount-9742/providers/Microsoft.DocumentDB/databaseAccounts/dbaccount-4497",
        "name": "dbaccount-4497",
>>>>>>> d0a38e13
        "location": "West US 2",
        "type": "Microsoft.DocumentDB/databaseAccounts",
        "kind": "MongoDB",
        "tags": {
          "key1": "value1",
          "key2": "value2"
        },
        "systemData": {
<<<<<<< HEAD
          "createdAt": "2023-04-06T10:52:28.1279064Z"
        },
        "properties": {
          "provisioningState": "Succeeded",
          "documentEndpoint": "https://dbaccount-8388.documents.azure.com:443/",
          "sqlEndpoint": "https://dbaccount-8388.documents.azure.com:443/",
          "mongoEndpoint": "https://dbaccount-8388.mongo.cosmos.azure.com:443/",
=======
          "createdAt": "2023-03-31T22:42:03.2118943Z"
        },
        "properties": {
          "provisioningState": "Succeeded",
          "documentEndpoint": "https://dbaccount-4497.documents.azure.com:443/",
          "sqlEndpoint": "https://dbaccount-4497.documents.azure.com:443/",
          "mongoEndpoint": "https://dbaccount-4497.mongo.cosmos.azure.com:443/",
>>>>>>> d0a38e13
          "publicNetworkAccess": "Enabled",
          "enableAutomaticFailover": false,
          "enableMultipleWriteLocations": false,
          "enablePartitionKeyMonitor": false,
          "isVirtualNetworkFilterEnabled": true,
          "virtualNetworkRules": [],
          "EnabledApiTypes": "MongoDB",
          "disableKeyBasedMetadataWriteAccess": false,
          "enableFreeTier": false,
          "enableAnalyticalStorage": false,
          "analyticalStorageConfiguration": {
            "schemaType": "FullFidelity"
          },
<<<<<<< HEAD
          "instanceId": "e3985d03-bad5-472d-92a8-b0dcb6a564ec",
=======
          "instanceId": "d73dac3f-8618-49b2-8224-b7048387d2fb",
>>>>>>> d0a38e13
          "databaseAccountOfferType": "Standard",
          "enableMaterializedViews": false,
          "defaultIdentity": "FirstPartyIdentity",
          "networkAclBypass": "None",
          "disableLocalAuth": false,
          "enablePartitionMerge": false,
<<<<<<< HEAD
          "enableBurstCapacity": false,
=======
>>>>>>> d0a38e13
          "minimalTlsVersion": "Tls12",
          "consistencyPolicy": {
            "defaultConsistencyLevel": "BoundedStaleness",
            "maxIntervalInSeconds": 1000,
            "maxStalenessPrefix": 300
          },
          "apiProperties": {
            "serverVersion": "3.6"
          },
          "configurationOverrides": {
            "EnableBsonSchema": "True"
          },
          "writeLocations": [
            {
<<<<<<< HEAD
              "id": "dbaccount-8388-westus",
              "locationName": "West US",
              "documentEndpoint": "https://dbaccount-8388-westus.documents.azure.com:443/",
=======
              "id": "dbaccount-4497-westus",
              "locationName": "West US",
              "documentEndpoint": "https://dbaccount-4497-westus.documents.azure.com:443/",
>>>>>>> d0a38e13
              "provisioningState": "Succeeded",
              "failoverPriority": 0,
              "isZoneRedundant": false
            }
          ],
          "readLocations": [
            {
<<<<<<< HEAD
              "id": "dbaccount-8388-westus",
              "locationName": "West US",
              "documentEndpoint": "https://dbaccount-8388-westus.documents.azure.com:443/",
=======
              "id": "dbaccount-4497-westus",
              "locationName": "West US",
              "documentEndpoint": "https://dbaccount-4497-westus.documents.azure.com:443/",
>>>>>>> d0a38e13
              "provisioningState": "Succeeded",
              "failoverPriority": 0,
              "isZoneRedundant": false
            }
          ],
          "locations": [
            {
<<<<<<< HEAD
              "id": "dbaccount-8388-westus",
              "locationName": "West US",
              "documentEndpoint": "https://dbaccount-8388-westus.documents.azure.com:443/",
=======
              "id": "dbaccount-4497-westus",
              "locationName": "West US",
              "documentEndpoint": "https://dbaccount-4497-westus.documents.azure.com:443/",
>>>>>>> d0a38e13
              "provisioningState": "Succeeded",
              "failoverPriority": 0,
              "isZoneRedundant": false
            }
          ],
          "failoverPolicies": [
            {
<<<<<<< HEAD
              "id": "dbaccount-8388-westus",
=======
              "id": "dbaccount-4497-westus",
>>>>>>> d0a38e13
              "locationName": "West US",
              "failoverPriority": 0
            }
          ],
          "cors": [],
          "capabilities": [
            {
              "name": "EnableMongo"
            }
          ],
          "ipRules": [
            {
              "ipAddressOrRange": "23.43.230.120"
            }
          ],
          "backupPolicy": {
            "type": "Periodic",
            "periodicModeProperties": {
              "backupIntervalInMinutes": 240,
              "backupRetentionIntervalInHours": 8,
              "backupStorageRedundancy": "Geo"
            }
          },
          "networkAclBypassResourceIds": [],
          "diagnosticLogSettings": {
            "enableFullTextQuery": "None"
          },
          "keysMetadata": {
            "primaryMasterKey": {
<<<<<<< HEAD
              "generationTime": "2023-04-06T10:52:28.1279064Z"
            },
            "secondaryMasterKey": {
              "generationTime": "2023-04-06T10:52:28.1279064Z"
            },
            "primaryReadonlyMasterKey": {
              "generationTime": "2023-04-06T10:52:28.1279064Z"
            },
            "secondaryReadonlyMasterKey": {
              "generationTime": "2023-04-06T10:52:28.1279064Z"
=======
              "generationTime": "2023-03-31T22:42:03.2118943Z"
            },
            "secondaryMasterKey": {
              "generationTime": "2023-03-31T22:42:03.2118943Z"
            },
            "primaryReadonlyMasterKey": {
              "generationTime": "2023-03-31T22:42:03.2118943Z"
            },
            "secondaryReadonlyMasterKey": {
              "generationTime": "2023-03-31T22:42:03.2118943Z"
>>>>>>> d0a38e13
            }
          }
        },
        "identity": {
          "type": "None"
        }
      }
    },
    {
<<<<<<< HEAD
      "RequestUri": "https://management.azure.com/subscriptions/23587e98-b6ac-4328-a753-03bcd3c8e744/resourceGroups/dbaccount-9266/providers/Microsoft.DocumentDB/databaseAccounts/dbaccount-8388/mongodbDatabases/mongodb-9022?api-version=2022-11-15-preview",
=======
      "RequestUri": "https://management.azure.com/subscriptions/710e347c-9ac8-408c-90fe-f8cfc44bf967/resourceGroups/dbaccount-9742/providers/Microsoft.DocumentDB/databaseAccounts/dbaccount-4497/mongodbDatabases/mongodb-346?api-version=2022-11-15",
>>>>>>> d0a38e13
      "RequestMethod": "PUT",
      "RequestHeaders": {
        "Accept": "application/json",
        "Authorization": "Sanitized",
        "Content-Length": "107",
        "Content-Type": "application/json",
<<<<<<< HEAD
        "traceparent": "00-14d3edce7359e675b9d04ded7fd4d621-190ebd713e24b37d-00",
        "User-Agent": "azsdk-net-ResourceManager.CosmosDB/1.3.0-alpha.20230405.1 (.NET 7.0.4; Microsoft Windows 10.0.22621)",
        "x-ms-client-request-id": "dc9a618c4b98d0038532cb1767ee6b7c",
=======
        "traceparent": "00-3747a765d8cd8529e396fffde2bcd472-062ddec3371c2228-00",
        "User-Agent": "azsdk-net-ResourceManager.CosmosDB/1.3.0-alpha.20230330.1 (.NET 7.0.4; Microsoft Windows 10.0.22621)",
        "x-ms-client-request-id": "05442bcf03ba8eed14b5ffe7b5504e8f",
>>>>>>> d0a38e13
        "x-ms-return-client-request-id": "true"
      },
      "RequestBody": {
        "tags": {},
        "location": "westus",
        "properties": {
          "resource": {
<<<<<<< HEAD
            "id": "mongodb-9022"
=======
            "id": "mongodb-346"
>>>>>>> d0a38e13
          },
          "options": {
            "throughput": 700
          }
        }
      },
      "StatusCode": 202,
      "ResponseHeaders": {
<<<<<<< HEAD
        "Azure-AsyncOperation": "https://management.azure.com/subscriptions/23587e98-b6ac-4328-a753-03bcd3c8e744/providers/Microsoft.DocumentDB/locations/westus2/operationsStatus/62db710b-e5c5-431f-bdf4-480e56c271a8?api-version=2022-11-15-preview",
        "Cache-Control": "no-store, no-cache",
        "Content-Length": "21",
        "Content-Type": "application/json",
        "Date": "Thu, 06 Apr 2023 10:54:25 GMT",
        "Location": "https://management.azure.com/subscriptions/23587e98-b6ac-4328-a753-03bcd3c8e744/resourceGroups/dbaccount-9266/providers/Microsoft.DocumentDB/databaseAccounts/dbaccount-8388/mongodbDatabases/mongodb-9022/operationResults/62db710b-e5c5-431f-bdf4-480e56c271a8?api-version=2022-11-15-preview",
=======
        "Azure-AsyncOperation": "https://management.azure.com/subscriptions/710e347c-9ac8-408c-90fe-f8cfc44bf967/providers/Microsoft.DocumentDB/locations/westus2/operationsStatus/7cca9ed5-397b-4985-aa40-03aa249edf77?api-version=2022-11-15",
        "Cache-Control": "no-store, no-cache",
        "Content-Length": "21",
        "Content-Type": "application/json",
        "Date": "Fri, 31 Mar 2023 22:43:49 GMT",
        "Location": "https://management.azure.com/subscriptions/710e347c-9ac8-408c-90fe-f8cfc44bf967/resourceGroups/dbaccount-9742/providers/Microsoft.DocumentDB/databaseAccounts/dbaccount-4497/mongodbDatabases/mongodb-346/operationResults/7cca9ed5-397b-4985-aa40-03aa249edf77?api-version=2022-11-15",
>>>>>>> d0a38e13
        "Pragma": "no-cache",
        "Server": "Microsoft-HTTPAPI/2.0",
        "Strict-Transport-Security": "max-age=31536000; includeSubDomains",
        "X-Content-Type-Options": "nosniff",
<<<<<<< HEAD
        "x-ms-correlation-request-id": "3eb8bfb9-b6c7-4f94-8690-057dfa70236a",
        "x-ms-gatewayversion": "version=2.14.0",
        "x-ms-ratelimit-remaining-subscription-writes": "1141",
        "x-ms-request-id": "62db710b-e5c5-431f-bdf4-480e56c271a8",
        "x-ms-routing-request-id": "WESTCENTRALUS:20230406T105425Z:3eb8bfb9-b6c7-4f94-8690-057dfa70236a"
=======
        "x-ms-correlation-request-id": "963e309e-d77f-49c1-905d-9a355808d44b",
        "x-ms-gatewayversion": "version=2.14.0",
        "x-ms-ratelimit-remaining-subscription-writes": "1140",
        "x-ms-request-id": "7cca9ed5-397b-4985-aa40-03aa249edf77",
        "x-ms-routing-request-id": "EASTUS:20230331T224349Z:963e309e-d77f-49c1-905d-9a355808d44b"
>>>>>>> d0a38e13
      },
      "ResponseBody": {
        "status": "Enqueued"
      }
    },
    {
<<<<<<< HEAD
      "RequestUri": "https://management.azure.com/subscriptions/23587e98-b6ac-4328-a753-03bcd3c8e744/providers/Microsoft.DocumentDB/locations/westus2/operationsStatus/62db710b-e5c5-431f-bdf4-480e56c271a8?api-version=2022-11-15-preview",
      "RequestMethod": "GET",
      "RequestHeaders": {
        "Authorization": "Sanitized",
        "traceparent": "00-14d3edce7359e675b9d04ded7fd4d621-440635e494e112db-00",
        "User-Agent": "azsdk-net-ResourceManager/1.4.0 (.NET 7.0.4; Microsoft Windows 10.0.22621)",
        "x-ms-client-request-id": "24a5555350635afef4a5b77d3f0f55de",
=======
      "RequestUri": "https://management.azure.com/subscriptions/710e347c-9ac8-408c-90fe-f8cfc44bf967/providers/Microsoft.DocumentDB/locations/westus2/operationsStatus/7cca9ed5-397b-4985-aa40-03aa249edf77?api-version=2022-11-15",
      "RequestMethod": "GET",
      "RequestHeaders": {
        "Authorization": "Sanitized",
        "traceparent": "00-3747a765d8cd8529e396fffde2bcd472-4ea854bb5033142e-00",
        "User-Agent": "azsdk-net-ResourceManager/1.4.0 (.NET 7.0.4; Microsoft Windows 10.0.22621)",
        "x-ms-client-request-id": "6e546b225a5c7998020bb69c5a00a198",
>>>>>>> d0a38e13
        "x-ms-return-client-request-id": "true"
      },
      "RequestBody": null,
      "StatusCode": 200,
      "ResponseHeaders": {
        "Cache-Control": "no-store, no-cache",
        "Content-Length": "21",
        "Content-Type": "application/json",
<<<<<<< HEAD
        "Date": "Thu, 06 Apr 2023 10:54:25 GMT",
=======
        "Date": "Fri, 31 Mar 2023 22:43:49 GMT",
>>>>>>> d0a38e13
        "Pragma": "no-cache",
        "Server": "Microsoft-HTTPAPI/2.0",
        "Strict-Transport-Security": "max-age=31536000; includeSubDomains",
        "X-Content-Type-Options": "nosniff",
<<<<<<< HEAD
        "x-ms-correlation-request-id": "f8e5dc87-40f3-47b0-acb5-456efc3a1658",
        "x-ms-gatewayversion": "version=2.14.0",
        "x-ms-ratelimit-remaining-subscription-reads": "11258",
        "x-ms-request-id": "f8e5dc87-40f3-47b0-acb5-456efc3a1658",
        "x-ms-routing-request-id": "WESTCENTRALUS:20230406T105425Z:f8e5dc87-40f3-47b0-acb5-456efc3a1658"
=======
        "x-ms-correlation-request-id": "8fff03a5-92cb-4fc8-b6e9-caa404fe4f38",
        "x-ms-gatewayversion": "version=2.14.0",
        "x-ms-ratelimit-remaining-subscription-reads": "11272",
        "x-ms-request-id": "8fff03a5-92cb-4fc8-b6e9-caa404fe4f38",
        "x-ms-routing-request-id": "EASTUS:20230331T224349Z:8fff03a5-92cb-4fc8-b6e9-caa404fe4f38"
>>>>>>> d0a38e13
      },
      "ResponseBody": {
        "status": "Enqueued"
      }
    },
    {
<<<<<<< HEAD
      "RequestUri": "https://management.azure.com/subscriptions/23587e98-b6ac-4328-a753-03bcd3c8e744/providers/Microsoft.DocumentDB/locations/westus2/operationsStatus/62db710b-e5c5-431f-bdf4-480e56c271a8?api-version=2022-11-15-preview",
      "RequestMethod": "GET",
      "RequestHeaders": {
        "Authorization": "Sanitized",
        "traceparent": "00-14d3edce7359e675b9d04ded7fd4d621-44453675f17886ef-00",
        "User-Agent": "azsdk-net-ResourceManager/1.4.0 (.NET 7.0.4; Microsoft Windows 10.0.22621)",
        "x-ms-client-request-id": "22ab3c43de2ced603114d37e2bbd6520",
=======
      "RequestUri": "https://management.azure.com/subscriptions/710e347c-9ac8-408c-90fe-f8cfc44bf967/providers/Microsoft.DocumentDB/locations/westus2/operationsStatus/7cca9ed5-397b-4985-aa40-03aa249edf77?api-version=2022-11-15",
      "RequestMethod": "GET",
      "RequestHeaders": {
        "Authorization": "Sanitized",
        "traceparent": "00-3747a765d8cd8529e396fffde2bcd472-f569f4c67ccb3f44-00",
        "User-Agent": "azsdk-net-ResourceManager/1.4.0 (.NET 7.0.4; Microsoft Windows 10.0.22621)",
        "x-ms-client-request-id": "6d75dd223a9e427eb691b4b96dbfa5b0",
>>>>>>> d0a38e13
        "x-ms-return-client-request-id": "true"
      },
      "RequestBody": null,
      "StatusCode": 200,
      "ResponseHeaders": {
        "Cache-Control": "no-store, no-cache",
        "Content-Length": "21",
        "Content-Type": "application/json",
<<<<<<< HEAD
        "Date": "Thu, 06 Apr 2023 10:54:26 GMT",
=======
        "Date": "Fri, 31 Mar 2023 22:43:50 GMT",
>>>>>>> d0a38e13
        "Pragma": "no-cache",
        "Server": "Microsoft-HTTPAPI/2.0",
        "Strict-Transport-Security": "max-age=31536000; includeSubDomains",
        "X-Content-Type-Options": "nosniff",
<<<<<<< HEAD
        "x-ms-correlation-request-id": "13228502-b31b-4249-8f1f-fa5bb05dfb3e",
        "x-ms-gatewayversion": "version=2.14.0",
        "x-ms-ratelimit-remaining-subscription-reads": "11257",
        "x-ms-request-id": "13228502-b31b-4249-8f1f-fa5bb05dfb3e",
        "x-ms-routing-request-id": "WESTCENTRALUS:20230406T105426Z:13228502-b31b-4249-8f1f-fa5bb05dfb3e"
=======
        "x-ms-correlation-request-id": "add632f0-9223-45a0-846d-963f87feacaa",
        "x-ms-gatewayversion": "version=2.14.0",
        "x-ms-ratelimit-remaining-subscription-reads": "11271",
        "x-ms-request-id": "add632f0-9223-45a0-846d-963f87feacaa",
        "x-ms-routing-request-id": "EASTUS:20230331T224350Z:add632f0-9223-45a0-846d-963f87feacaa"
>>>>>>> d0a38e13
      },
      "ResponseBody": {
        "status": "Enqueued"
      }
    },
    {
<<<<<<< HEAD
      "RequestUri": "https://management.azure.com/subscriptions/23587e98-b6ac-4328-a753-03bcd3c8e744/providers/Microsoft.DocumentDB/locations/westus2/operationsStatus/62db710b-e5c5-431f-bdf4-480e56c271a8?api-version=2022-11-15-preview",
      "RequestMethod": "GET",
      "RequestHeaders": {
        "Authorization": "Sanitized",
        "traceparent": "00-14d3edce7359e675b9d04ded7fd4d621-92324f5a809cfb6a-00",
        "User-Agent": "azsdk-net-ResourceManager/1.4.0 (.NET 7.0.4; Microsoft Windows 10.0.22621)",
        "x-ms-client-request-id": "11c3cb8646488e19053ced34e7b247fa",
=======
      "RequestUri": "https://management.azure.com/subscriptions/710e347c-9ac8-408c-90fe-f8cfc44bf967/providers/Microsoft.DocumentDB/locations/westus2/operationsStatus/7cca9ed5-397b-4985-aa40-03aa249edf77?api-version=2022-11-15",
      "RequestMethod": "GET",
      "RequestHeaders": {
        "Authorization": "Sanitized",
        "traceparent": "00-3747a765d8cd8529e396fffde2bcd472-e9246b3d76703dcd-00",
        "User-Agent": "azsdk-net-ResourceManager/1.4.0 (.NET 7.0.4; Microsoft Windows 10.0.22621)",
        "x-ms-client-request-id": "49c52cdae0fb1c32799113efd6d8574f",
>>>>>>> d0a38e13
        "x-ms-return-client-request-id": "true"
      },
      "RequestBody": null,
      "StatusCode": 200,
      "ResponseHeaders": {
        "Cache-Control": "no-store, no-cache",
        "Content-Length": "21",
        "Content-Type": "application/json",
<<<<<<< HEAD
        "Date": "Thu, 06 Apr 2023 10:54:27 GMT",
=======
        "Date": "Fri, 31 Mar 2023 22:43:51 GMT",
>>>>>>> d0a38e13
        "Pragma": "no-cache",
        "Server": "Microsoft-HTTPAPI/2.0",
        "Strict-Transport-Security": "max-age=31536000; includeSubDomains",
        "X-Content-Type-Options": "nosniff",
<<<<<<< HEAD
        "x-ms-correlation-request-id": "c2405ed1-0120-4f81-8d34-d757755ff5c7",
        "x-ms-gatewayversion": "version=2.14.0",
        "x-ms-ratelimit-remaining-subscription-reads": "11256",
        "x-ms-request-id": "c2405ed1-0120-4f81-8d34-d757755ff5c7",
        "x-ms-routing-request-id": "WESTCENTRALUS:20230406T105427Z:c2405ed1-0120-4f81-8d34-d757755ff5c7"
=======
        "x-ms-correlation-request-id": "c19574b3-0c19-470a-beaa-28be942dcefb",
        "x-ms-gatewayversion": "version=2.14.0",
        "x-ms-ratelimit-remaining-subscription-reads": "11270",
        "x-ms-request-id": "c19574b3-0c19-470a-beaa-28be942dcefb",
        "x-ms-routing-request-id": "EASTUS:20230331T224351Z:c19574b3-0c19-470a-beaa-28be942dcefb"
>>>>>>> d0a38e13
      },
      "ResponseBody": {
        "status": "Enqueued"
      }
    },
    {
<<<<<<< HEAD
      "RequestUri": "https://management.azure.com/subscriptions/23587e98-b6ac-4328-a753-03bcd3c8e744/providers/Microsoft.DocumentDB/locations/westus2/operationsStatus/62db710b-e5c5-431f-bdf4-480e56c271a8?api-version=2022-11-15-preview",
      "RequestMethod": "GET",
      "RequestHeaders": {
        "Authorization": "Sanitized",
        "traceparent": "00-14d3edce7359e675b9d04ded7fd4d621-4eebaa34eabacd9b-00",
        "User-Agent": "azsdk-net-ResourceManager/1.4.0 (.NET 7.0.4; Microsoft Windows 10.0.22621)",
        "x-ms-client-request-id": "2d0141c489b875d3f5b8f34f7d802e36",
=======
      "RequestUri": "https://management.azure.com/subscriptions/710e347c-9ac8-408c-90fe-f8cfc44bf967/providers/Microsoft.DocumentDB/locations/westus2/operationsStatus/7cca9ed5-397b-4985-aa40-03aa249edf77?api-version=2022-11-15",
      "RequestMethod": "GET",
      "RequestHeaders": {
        "Authorization": "Sanitized",
        "traceparent": "00-3747a765d8cd8529e396fffde2bcd472-cabfee6e015ec3e4-00",
        "User-Agent": "azsdk-net-ResourceManager/1.4.0 (.NET 7.0.4; Microsoft Windows 10.0.22621)",
        "x-ms-client-request-id": "0b0bfd5f6deee734ec11b7caa6de0b43",
>>>>>>> d0a38e13
        "x-ms-return-client-request-id": "true"
      },
      "RequestBody": null,
      "StatusCode": 200,
      "ResponseHeaders": {
        "Cache-Control": "no-store, no-cache",
        "Content-Length": "21",
        "Content-Type": "application/json",
<<<<<<< HEAD
        "Date": "Thu, 06 Apr 2023 10:54:28 GMT",
=======
        "Date": "Fri, 31 Mar 2023 22:43:52 GMT",
>>>>>>> d0a38e13
        "Pragma": "no-cache",
        "Server": "Microsoft-HTTPAPI/2.0",
        "Strict-Transport-Security": "max-age=31536000; includeSubDomains",
        "X-Content-Type-Options": "nosniff",
<<<<<<< HEAD
        "x-ms-correlation-request-id": "52950522-e032-4800-9749-8aec97203758",
        "x-ms-gatewayversion": "version=2.14.0",
        "x-ms-ratelimit-remaining-subscription-reads": "11255",
        "x-ms-request-id": "52950522-e032-4800-9749-8aec97203758",
        "x-ms-routing-request-id": "WESTCENTRALUS:20230406T105428Z:52950522-e032-4800-9749-8aec97203758"
=======
        "x-ms-correlation-request-id": "20eb78e1-d1a7-4f53-b456-ac8db9247019",
        "x-ms-gatewayversion": "version=2.14.0",
        "x-ms-ratelimit-remaining-subscription-reads": "11269",
        "x-ms-request-id": "20eb78e1-d1a7-4f53-b456-ac8db9247019",
        "x-ms-routing-request-id": "EASTUS:20230331T224352Z:20eb78e1-d1a7-4f53-b456-ac8db9247019"
>>>>>>> d0a38e13
      },
      "ResponseBody": {
        "status": "Dequeued"
      }
    },
    {
<<<<<<< HEAD
      "RequestUri": "https://management.azure.com/subscriptions/23587e98-b6ac-4328-a753-03bcd3c8e744/providers/Microsoft.DocumentDB/locations/westus2/operationsStatus/62db710b-e5c5-431f-bdf4-480e56c271a8?api-version=2022-11-15-preview",
      "RequestMethod": "GET",
      "RequestHeaders": {
        "Authorization": "Sanitized",
        "traceparent": "00-14d3edce7359e675b9d04ded7fd4d621-875d294ee97f47dc-00",
        "User-Agent": "azsdk-net-ResourceManager/1.4.0 (.NET 7.0.4; Microsoft Windows 10.0.22621)",
        "x-ms-client-request-id": "73f69740434bfd95231d1ceff02b057f",
=======
      "RequestUri": "https://management.azure.com/subscriptions/710e347c-9ac8-408c-90fe-f8cfc44bf967/providers/Microsoft.DocumentDB/locations/westus2/operationsStatus/7cca9ed5-397b-4985-aa40-03aa249edf77?api-version=2022-11-15",
      "RequestMethod": "GET",
      "RequestHeaders": {
        "Authorization": "Sanitized",
        "traceparent": "00-3747a765d8cd8529e396fffde2bcd472-6f9ae7a7899f14aa-00",
        "User-Agent": "azsdk-net-ResourceManager/1.4.0 (.NET 7.0.4; Microsoft Windows 10.0.22621)",
        "x-ms-client-request-id": "2ec10565573b419caa58f40c268f6bde",
>>>>>>> d0a38e13
        "x-ms-return-client-request-id": "true"
      },
      "RequestBody": null,
      "StatusCode": 200,
      "ResponseHeaders": {
        "Cache-Control": "no-store, no-cache",
        "Content-Length": "21",
        "Content-Type": "application/json",
<<<<<<< HEAD
        "Date": "Thu, 06 Apr 2023 10:54:30 GMT",
=======
        "Date": "Fri, 31 Mar 2023 22:43:54 GMT",
>>>>>>> d0a38e13
        "Pragma": "no-cache",
        "Server": "Microsoft-HTTPAPI/2.0",
        "Strict-Transport-Security": "max-age=31536000; includeSubDomains",
        "X-Content-Type-Options": "nosniff",
<<<<<<< HEAD
        "x-ms-correlation-request-id": "9b3bcaf8-d4d0-4674-85c8-be929504a1d9",
        "x-ms-gatewayversion": "version=2.14.0",
        "x-ms-ratelimit-remaining-subscription-reads": "11254",
        "x-ms-request-id": "9b3bcaf8-d4d0-4674-85c8-be929504a1d9",
        "x-ms-routing-request-id": "WESTCENTRALUS:20230406T105431Z:9b3bcaf8-d4d0-4674-85c8-be929504a1d9"
=======
        "x-ms-correlation-request-id": "61beeeca-ab00-40ff-83e9-a07e1977cebd",
        "x-ms-gatewayversion": "version=2.14.0",
        "x-ms-ratelimit-remaining-subscription-reads": "11268",
        "x-ms-request-id": "61beeeca-ab00-40ff-83e9-a07e1977cebd",
        "x-ms-routing-request-id": "EASTUS:20230331T224354Z:61beeeca-ab00-40ff-83e9-a07e1977cebd"
>>>>>>> d0a38e13
      },
      "ResponseBody": {
        "status": "Dequeued"
      }
    },
    {
<<<<<<< HEAD
      "RequestUri": "https://management.azure.com/subscriptions/23587e98-b6ac-4328-a753-03bcd3c8e744/providers/Microsoft.DocumentDB/locations/westus2/operationsStatus/62db710b-e5c5-431f-bdf4-480e56c271a8?api-version=2022-11-15-preview",
      "RequestMethod": "GET",
      "RequestHeaders": {
        "Authorization": "Sanitized",
        "traceparent": "00-14d3edce7359e675b9d04ded7fd4d621-d1ee4739f2195f56-00",
        "User-Agent": "azsdk-net-ResourceManager/1.4.0 (.NET 7.0.4; Microsoft Windows 10.0.22621)",
        "x-ms-client-request-id": "e9b9d9cc37bcfd67f74e1c9053ca1185",
=======
      "RequestUri": "https://management.azure.com/subscriptions/710e347c-9ac8-408c-90fe-f8cfc44bf967/providers/Microsoft.DocumentDB/locations/westus2/operationsStatus/7cca9ed5-397b-4985-aa40-03aa249edf77?api-version=2022-11-15",
      "RequestMethod": "GET",
      "RequestHeaders": {
        "Authorization": "Sanitized",
        "traceparent": "00-3747a765d8cd8529e396fffde2bcd472-7e087790b48da4ce-00",
        "User-Agent": "azsdk-net-ResourceManager/1.4.0 (.NET 7.0.4; Microsoft Windows 10.0.22621)",
        "x-ms-client-request-id": "6f5a643a9ab46cc2f7dd5ce92868769a",
>>>>>>> d0a38e13
        "x-ms-return-client-request-id": "true"
      },
      "RequestBody": null,
      "StatusCode": 200,
      "ResponseHeaders": {
        "Cache-Control": "no-store, no-cache",
        "Content-Length": "22",
        "Content-Type": "application/json",
<<<<<<< HEAD
        "Date": "Thu, 06 Apr 2023 10:54:34 GMT",
=======
        "Date": "Fri, 31 Mar 2023 22:43:58 GMT",
>>>>>>> d0a38e13
        "Pragma": "no-cache",
        "Server": "Microsoft-HTTPAPI/2.0",
        "Strict-Transport-Security": "max-age=31536000; includeSubDomains",
        "X-Content-Type-Options": "nosniff",
<<<<<<< HEAD
        "x-ms-correlation-request-id": "d586de3a-cb10-40d3-9aff-c52f49fde1b0",
        "x-ms-gatewayversion": "version=2.14.0",
        "x-ms-ratelimit-remaining-subscription-reads": "11253",
        "x-ms-request-id": "d586de3a-cb10-40d3-9aff-c52f49fde1b0",
        "x-ms-routing-request-id": "WESTCENTRALUS:20230406T105435Z:d586de3a-cb10-40d3-9aff-c52f49fde1b0"
=======
        "x-ms-correlation-request-id": "d3d54b56-bd25-4cbf-b433-5fdab73b1649",
        "x-ms-gatewayversion": "version=2.14.0",
        "x-ms-ratelimit-remaining-subscription-reads": "11267",
        "x-ms-request-id": "d3d54b56-bd25-4cbf-b433-5fdab73b1649",
        "x-ms-routing-request-id": "EASTUS:20230331T224359Z:d3d54b56-bd25-4cbf-b433-5fdab73b1649"
>>>>>>> d0a38e13
      },
      "ResponseBody": {
        "status": "Succeeded"
      }
    },
    {
<<<<<<< HEAD
      "RequestUri": "https://management.azure.com/subscriptions/23587e98-b6ac-4328-a753-03bcd3c8e744/resourceGroups/dbaccount-9266/providers/Microsoft.DocumentDB/databaseAccounts/dbaccount-8388/mongodbDatabases/mongodb-9022?api-version=2022-11-15-preview",
      "RequestMethod": "GET",
      "RequestHeaders": {
        "Authorization": "Sanitized",
        "traceparent": "00-14d3edce7359e675b9d04ded7fd4d621-97171110b92bd057-00",
        "User-Agent": "azsdk-net-ResourceManager/1.4.0 (.NET 7.0.4; Microsoft Windows 10.0.22621)",
        "x-ms-client-request-id": "50f4b60dd3bc81aeac040a9b6ce484ca",
=======
      "RequestUri": "https://management.azure.com/subscriptions/710e347c-9ac8-408c-90fe-f8cfc44bf967/resourceGroups/dbaccount-9742/providers/Microsoft.DocumentDB/databaseAccounts/dbaccount-4497/mongodbDatabases/mongodb-346?api-version=2022-11-15",
      "RequestMethod": "GET",
      "RequestHeaders": {
        "Authorization": "Sanitized",
        "traceparent": "00-3747a765d8cd8529e396fffde2bcd472-30253744b2cabca6-00",
        "User-Agent": "azsdk-net-ResourceManager/1.4.0 (.NET 7.0.4; Microsoft Windows 10.0.22621)",
        "x-ms-client-request-id": "d189d0852916071360c960967928c05d",
>>>>>>> d0a38e13
        "x-ms-return-client-request-id": "true"
      },
      "RequestBody": null,
      "StatusCode": 200,
      "ResponseHeaders": {
        "Cache-Control": "no-store, no-cache",
        "Content-Length": "314",
        "Content-Type": "application/json",
<<<<<<< HEAD
        "Date": "Thu, 06 Apr 2023 10:54:35 GMT",
=======
        "Date": "Fri, 31 Mar 2023 22:43:59 GMT",
>>>>>>> d0a38e13
        "Pragma": "no-cache",
        "Server": "Microsoft-HTTPAPI/2.0",
        "Strict-Transport-Security": "max-age=31536000; includeSubDomains",
        "X-Content-Type-Options": "nosniff",
<<<<<<< HEAD
        "x-ms-correlation-request-id": "1780ebc4-7956-4ba8-a9c7-a13354be99a2",
        "x-ms-gatewayversion": "version=2.14.0",
        "x-ms-ratelimit-remaining-subscription-reads": "11252",
        "x-ms-request-id": "1780ebc4-7956-4ba8-a9c7-a13354be99a2",
        "x-ms-routing-request-id": "WESTCENTRALUS:20230406T105435Z:1780ebc4-7956-4ba8-a9c7-a13354be99a2"
      },
      "ResponseBody": {
        "id": "/subscriptions/23587e98-b6ac-4328-a753-03bcd3c8e744/resourceGroups/dbaccount-9266/providers/Microsoft.DocumentDB/databaseAccounts/dbaccount-8388/mongodbDatabases/mongodb-9022",
        "type": "Microsoft.DocumentDB/databaseAccounts/mongodbDatabases",
        "name": "mongodb-9022",
        "properties": {
          "resource": {
            "id": "mongodb-9022"
          }
        }
      }
    },
    {
      "RequestUri": "https://management.azure.com/subscriptions/23587e98-b6ac-4328-a753-03bcd3c8e744/resourceGroups/dbaccount-9266/providers/Microsoft.DocumentDB/databaseAccounts/dbaccount-8388/mongodbDatabases/mongodb-9022/throughputSettings/default?api-version=2022-11-15-preview",
=======
        "x-ms-correlation-request-id": "924cbd42-1a31-4c6d-84f1-fd264e922570",
        "x-ms-gatewayversion": "version=2.14.0",
        "x-ms-ratelimit-remaining-subscription-reads": "11266",
        "x-ms-request-id": "924cbd42-1a31-4c6d-84f1-fd264e922570",
        "x-ms-routing-request-id": "EASTUS:20230331T224359Z:924cbd42-1a31-4c6d-84f1-fd264e922570"
      },
      "ResponseBody": {
        "id": "/subscriptions/710e347c-9ac8-408c-90fe-f8cfc44bf967/resourceGroups/dbaccount-9742/providers/Microsoft.DocumentDB/databaseAccounts/dbaccount-4497/mongodbDatabases/mongodb-346",
        "type": "Microsoft.DocumentDB/databaseAccounts/mongodbDatabases",
        "name": "mongodb-346",
        "properties": {
          "resource": {
            "id": "mongodb-346"
          }
        }
      }
    },
    {
      "RequestUri": "https://management.azure.com/subscriptions/710e347c-9ac8-408c-90fe-f8cfc44bf967/resourceGroups/dbaccount-9742/providers/Microsoft.DocumentDB/databaseAccounts/dbaccount-4497/mongodbDatabases/mongodb-346/throughputSettings/default?api-version=2022-11-15",
>>>>>>> d0a38e13
      "RequestMethod": "GET",
      "RequestHeaders": {
        "Accept": "application/json",
        "Authorization": "Sanitized",
<<<<<<< HEAD
        "traceparent": "00-75cd1fe6e2353766fc943179d02e180a-5375f18b6f5cf436-00",
        "User-Agent": "azsdk-net-ResourceManager.CosmosDB/1.3.0-alpha.20230405.1 (.NET 7.0.4; Microsoft Windows 10.0.22621)",
        "x-ms-client-request-id": "a48273b344c6097a2ff97cfd2705a959",
=======
        "traceparent": "00-29217f9e32a6d7be6c03c7a06aa4c83f-dfec3291f44e0788-00",
        "User-Agent": "azsdk-net-ResourceManager.CosmosDB/1.3.0-alpha.20230330.1 (.NET 7.0.4; Microsoft Windows 10.0.22621)",
        "x-ms-client-request-id": "4190d8a59c84cb8e4254365efab31942",
>>>>>>> d0a38e13
        "x-ms-return-client-request-id": "true"
      },
      "RequestBody": null,
      "StatusCode": 200,
      "ResponseHeaders": {
        "Cache-Control": "no-store, no-cache",
        "Content-Length": "377",
        "Content-Type": "application/json",
<<<<<<< HEAD
        "Date": "Thu, 06 Apr 2023 10:54:35 GMT",
=======
        "Date": "Fri, 31 Mar 2023 22:44:00 GMT",
>>>>>>> d0a38e13
        "Pragma": "no-cache",
        "Server": "Microsoft-HTTPAPI/2.0",
        "Strict-Transport-Security": "max-age=31536000; includeSubDomains",
        "X-Content-Type-Options": "nosniff",
<<<<<<< HEAD
        "x-ms-correlation-request-id": "d8d40c70-943a-4d8b-bf7b-938d1f7231aa",
        "x-ms-gatewayversion": "version=2.14.0",
        "x-ms-ratelimit-remaining-subscription-reads": "11251",
        "x-ms-request-id": "d8d40c70-943a-4d8b-bf7b-938d1f7231aa",
        "x-ms-routing-request-id": "WESTCENTRALUS:20230406T105435Z:d8d40c70-943a-4d8b-bf7b-938d1f7231aa"
      },
      "ResponseBody": {
        "id": "/subscriptions/23587e98-b6ac-4328-a753-03bcd3c8e744/resourceGroups/dbaccount-9266/providers/Microsoft.DocumentDB/databaseAccounts/dbaccount-8388/mongodbDatabases/mongodb-9022/throughputSettings/default",
        "type": "Microsoft.DocumentDB/databaseAccounts/mongodbDatabases/throughputSettings",
        "name": "J5fd",
=======
        "x-ms-correlation-request-id": "d3d83d56-5f94-4211-9c52-6422d9f5e576",
        "x-ms-gatewayversion": "version=2.14.0",
        "x-ms-ratelimit-remaining-subscription-reads": "11265",
        "x-ms-request-id": "d3d83d56-5f94-4211-9c52-6422d9f5e576",
        "x-ms-routing-request-id": "EASTUS:20230331T224400Z:d3d83d56-5f94-4211-9c52-6422d9f5e576"
      },
      "ResponseBody": {
        "id": "/subscriptions/710e347c-9ac8-408c-90fe-f8cfc44bf967/resourceGroups/dbaccount-9742/providers/Microsoft.DocumentDB/databaseAccounts/dbaccount-4497/mongodbDatabases/mongodb-346/throughputSettings/default",
        "type": "Microsoft.DocumentDB/databaseAccounts/mongodbDatabases/throughputSettings",
        "name": "izCw",
>>>>>>> d0a38e13
        "properties": {
          "resource": {
            "throughput": 700,
            "minimumThroughput": "400"
          }
        }
      }
    },
    {
<<<<<<< HEAD
      "RequestUri": "https://management.azure.com/subscriptions/23587e98-b6ac-4328-a753-03bcd3c8e744/resourceGroups/dbaccount-9266/providers/Microsoft.DocumentDB/databaseAccounts/dbaccount-8388/mongodbDatabases/mongodb-9022/throughputSettings/default?api-version=2022-11-15-preview",
=======
      "RequestUri": "https://management.azure.com/subscriptions/710e347c-9ac8-408c-90fe-f8cfc44bf967/resourceGroups/dbaccount-9742/providers/Microsoft.DocumentDB/databaseAccounts/dbaccount-4497/mongodbDatabases/mongodb-346/throughputSettings/default?api-version=2022-11-15",
>>>>>>> d0a38e13
      "RequestMethod": "PUT",
      "RequestHeaders": {
        "Accept": "application/json",
        "Authorization": "Sanitized",
        "Content-Length": "77",
        "Content-Type": "application/json",
<<<<<<< HEAD
        "traceparent": "00-34a49217b21b0417eb726d7b2030ce06-2d971b93edbb3d36-00",
        "User-Agent": "azsdk-net-ResourceManager.CosmosDB/1.3.0-alpha.20230405.1 (.NET 7.0.4; Microsoft Windows 10.0.22621)",
        "x-ms-client-request-id": "3ae1970bb436f9c32a383db82ccb9013",
=======
        "traceparent": "00-8fa491973b770a210457dec9cefe3a26-8c99c6f7df7d6d53-00",
        "User-Agent": "azsdk-net-ResourceManager.CosmosDB/1.3.0-alpha.20230330.1 (.NET 7.0.4; Microsoft Windows 10.0.22621)",
        "x-ms-client-request-id": "56875ae19a0510c750530eeb3a2bf2cf",
>>>>>>> d0a38e13
        "x-ms-return-client-request-id": "true"
      },
      "RequestBody": {
        "tags": {},
        "location": "westus",
        "properties": {
          "resource": {
            "throughput": 1000
          }
        }
      },
      "StatusCode": 202,
      "ResponseHeaders": {
<<<<<<< HEAD
        "Azure-AsyncOperation": "https://management.azure.com/subscriptions/23587e98-b6ac-4328-a753-03bcd3c8e744/providers/Microsoft.DocumentDB/locations/westus2/operationsStatus/49145c9a-01a1-41c8-ad9b-123c41f677d6?api-version=2022-11-15-preview",
        "Cache-Control": "no-store, no-cache",
        "Content-Length": "21",
        "Content-Type": "application/json",
        "Date": "Thu, 06 Apr 2023 10:54:36 GMT",
        "Location": "https://management.azure.com/subscriptions/23587e98-b6ac-4328-a753-03bcd3c8e744/resourceGroups/dbaccount-9266/providers/Microsoft.DocumentDB/databaseAccounts/dbaccount-8388/mongodbDatabases/mongodb-9022/throughputSettings/default/operationResults/49145c9a-01a1-41c8-ad9b-123c41f677d6?api-version=2022-11-15-preview",
=======
        "Azure-AsyncOperation": "https://management.azure.com/subscriptions/710e347c-9ac8-408c-90fe-f8cfc44bf967/providers/Microsoft.DocumentDB/locations/westus2/operationsStatus/aad62823-e985-41a0-bd2f-2c807ffb8bc1?api-version=2022-11-15",
        "Cache-Control": "no-store, no-cache",
        "Content-Length": "21",
        "Content-Type": "application/json",
        "Date": "Fri, 31 Mar 2023 22:44:01 GMT",
        "Location": "https://management.azure.com/subscriptions/710e347c-9ac8-408c-90fe-f8cfc44bf967/resourceGroups/dbaccount-9742/providers/Microsoft.DocumentDB/databaseAccounts/dbaccount-4497/mongodbDatabases/mongodb-346/throughputSettings/default/operationResults/aad62823-e985-41a0-bd2f-2c807ffb8bc1?api-version=2022-11-15",
>>>>>>> d0a38e13
        "Pragma": "no-cache",
        "Server": "Microsoft-HTTPAPI/2.0",
        "Strict-Transport-Security": "max-age=31536000; includeSubDomains",
        "X-Content-Type-Options": "nosniff",
<<<<<<< HEAD
        "x-ms-correlation-request-id": "afedc912-b00c-4ac8-ab1b-228f887d5b9d",
        "x-ms-gatewayversion": "version=2.14.0",
        "x-ms-ratelimit-remaining-subscription-writes": "1140",
        "x-ms-request-id": "49145c9a-01a1-41c8-ad9b-123c41f677d6",
        "x-ms-routing-request-id": "WESTCENTRALUS:20230406T105436Z:afedc912-b00c-4ac8-ab1b-228f887d5b9d"
=======
        "x-ms-correlation-request-id": "b4fc6b76-0f85-46ec-919c-48f0d11319dd",
        "x-ms-gatewayversion": "version=2.14.0",
        "x-ms-ratelimit-remaining-subscription-writes": "1139",
        "x-ms-request-id": "aad62823-e985-41a0-bd2f-2c807ffb8bc1",
        "x-ms-routing-request-id": "EASTUS:20230331T224401Z:b4fc6b76-0f85-46ec-919c-48f0d11319dd"
>>>>>>> d0a38e13
      },
      "ResponseBody": {
        "status": "Enqueued"
      }
    },
    {
<<<<<<< HEAD
      "RequestUri": "https://management.azure.com/subscriptions/23587e98-b6ac-4328-a753-03bcd3c8e744/providers/Microsoft.DocumentDB/locations/westus2/operationsStatus/49145c9a-01a1-41c8-ad9b-123c41f677d6?api-version=2022-11-15-preview",
      "RequestMethod": "GET",
      "RequestHeaders": {
        "Authorization": "Sanitized",
        "traceparent": "00-34a49217b21b0417eb726d7b2030ce06-3e1e5360aecbea39-00",
        "User-Agent": "azsdk-net-ResourceManager/1.4.0 (.NET 7.0.4; Microsoft Windows 10.0.22621)",
        "x-ms-client-request-id": "d490b15a4a02ff93b088798e06c1dc63",
=======
      "RequestUri": "https://management.azure.com/subscriptions/710e347c-9ac8-408c-90fe-f8cfc44bf967/providers/Microsoft.DocumentDB/locations/westus2/operationsStatus/aad62823-e985-41a0-bd2f-2c807ffb8bc1?api-version=2022-11-15",
      "RequestMethod": "GET",
      "RequestHeaders": {
        "Authorization": "Sanitized",
        "traceparent": "00-8fa491973b770a210457dec9cefe3a26-3875d3715179c36c-00",
        "User-Agent": "azsdk-net-ResourceManager/1.4.0 (.NET 7.0.4; Microsoft Windows 10.0.22621)",
        "x-ms-client-request-id": "1fb41db06aa00b57107ff0318da39016",
>>>>>>> d0a38e13
        "x-ms-return-client-request-id": "true"
      },
      "RequestBody": null,
      "StatusCode": 200,
      "ResponseHeaders": {
        "Cache-Control": "no-store, no-cache",
        "Content-Length": "21",
        "Content-Type": "application/json",
<<<<<<< HEAD
        "Date": "Thu, 06 Apr 2023 10:54:36 GMT",
=======
        "Date": "Fri, 31 Mar 2023 22:44:01 GMT",
>>>>>>> d0a38e13
        "Pragma": "no-cache",
        "Server": "Microsoft-HTTPAPI/2.0",
        "Strict-Transport-Security": "max-age=31536000; includeSubDomains",
        "X-Content-Type-Options": "nosniff",
<<<<<<< HEAD
        "x-ms-correlation-request-id": "982b5af8-8b6b-4e94-9635-cfc9789ed606",
        "x-ms-gatewayversion": "version=2.14.0",
        "x-ms-ratelimit-remaining-subscription-reads": "11250",
        "x-ms-request-id": "982b5af8-8b6b-4e94-9635-cfc9789ed606",
        "x-ms-routing-request-id": "WESTCENTRALUS:20230406T105436Z:982b5af8-8b6b-4e94-9635-cfc9789ed606"
=======
        "x-ms-correlation-request-id": "87d4e481-b1da-4ac0-839a-42d750b73491",
        "x-ms-gatewayversion": "version=2.14.0",
        "x-ms-ratelimit-remaining-subscription-reads": "11264",
        "x-ms-request-id": "87d4e481-b1da-4ac0-839a-42d750b73491",
        "x-ms-routing-request-id": "EASTUS:20230331T224401Z:87d4e481-b1da-4ac0-839a-42d750b73491"
>>>>>>> d0a38e13
      },
      "ResponseBody": {
        "status": "Enqueued"
      }
    },
    {
<<<<<<< HEAD
      "RequestUri": "https://management.azure.com/subscriptions/23587e98-b6ac-4328-a753-03bcd3c8e744/providers/Microsoft.DocumentDB/locations/westus2/operationsStatus/49145c9a-01a1-41c8-ad9b-123c41f677d6?api-version=2022-11-15-preview",
      "RequestMethod": "GET",
      "RequestHeaders": {
        "Authorization": "Sanitized",
        "traceparent": "00-34a49217b21b0417eb726d7b2030ce06-dd64696afedad70b-00",
        "User-Agent": "azsdk-net-ResourceManager/1.4.0 (.NET 7.0.4; Microsoft Windows 10.0.22621)",
        "x-ms-client-request-id": "d5336868c9289d11d918fe4b9200a179",
=======
      "RequestUri": "https://management.azure.com/subscriptions/710e347c-9ac8-408c-90fe-f8cfc44bf967/providers/Microsoft.DocumentDB/locations/westus2/operationsStatus/aad62823-e985-41a0-bd2f-2c807ffb8bc1?api-version=2022-11-15",
      "RequestMethod": "GET",
      "RequestHeaders": {
        "Authorization": "Sanitized",
        "traceparent": "00-8fa491973b770a210457dec9cefe3a26-f5cae445ec789049-00",
        "User-Agent": "azsdk-net-ResourceManager/1.4.0 (.NET 7.0.4; Microsoft Windows 10.0.22621)",
        "x-ms-client-request-id": "fb416662c86fad6a449e14470b061d9b",
>>>>>>> d0a38e13
        "x-ms-return-client-request-id": "true"
      },
      "RequestBody": null,
      "StatusCode": 200,
      "ResponseHeaders": {
        "Cache-Control": "no-store, no-cache",
        "Content-Length": "21",
        "Content-Type": "application/json",
<<<<<<< HEAD
        "Date": "Thu, 06 Apr 2023 10:54:37 GMT",
=======
        "Date": "Fri, 31 Mar 2023 22:44:02 GMT",
>>>>>>> d0a38e13
        "Pragma": "no-cache",
        "Server": "Microsoft-HTTPAPI/2.0",
        "Strict-Transport-Security": "max-age=31536000; includeSubDomains",
        "X-Content-Type-Options": "nosniff",
<<<<<<< HEAD
        "x-ms-correlation-request-id": "84e28a7a-261a-4136-945d-5d1e5b8f6995",
        "x-ms-gatewayversion": "version=2.14.0",
        "x-ms-ratelimit-remaining-subscription-reads": "11249",
        "x-ms-request-id": "84e28a7a-261a-4136-945d-5d1e5b8f6995",
        "x-ms-routing-request-id": "WESTCENTRALUS:20230406T105437Z:84e28a7a-261a-4136-945d-5d1e5b8f6995"
=======
        "x-ms-correlation-request-id": "86871c9d-2865-41d0-831d-85f5541139be",
        "x-ms-gatewayversion": "version=2.14.0",
        "x-ms-ratelimit-remaining-subscription-reads": "11263",
        "x-ms-request-id": "86871c9d-2865-41d0-831d-85f5541139be",
        "x-ms-routing-request-id": "EASTUS:20230331T224402Z:86871c9d-2865-41d0-831d-85f5541139be"
>>>>>>> d0a38e13
      },
      "ResponseBody": {
        "status": "Enqueued"
      }
    },
    {
<<<<<<< HEAD
      "RequestUri": "https://management.azure.com/subscriptions/23587e98-b6ac-4328-a753-03bcd3c8e744/providers/Microsoft.DocumentDB/locations/westus2/operationsStatus/49145c9a-01a1-41c8-ad9b-123c41f677d6?api-version=2022-11-15-preview",
      "RequestMethod": "GET",
      "RequestHeaders": {
        "Authorization": "Sanitized",
        "traceparent": "00-34a49217b21b0417eb726d7b2030ce06-a05112314cedd2a7-00",
        "User-Agent": "azsdk-net-ResourceManager/1.4.0 (.NET 7.0.4; Microsoft Windows 10.0.22621)",
        "x-ms-client-request-id": "7b5d97debb3b8010bddd2ebef32fc27a",
=======
      "RequestUri": "https://management.azure.com/subscriptions/710e347c-9ac8-408c-90fe-f8cfc44bf967/providers/Microsoft.DocumentDB/locations/westus2/operationsStatus/aad62823-e985-41a0-bd2f-2c807ffb8bc1?api-version=2022-11-15",
      "RequestMethod": "GET",
      "RequestHeaders": {
        "Authorization": "Sanitized",
        "traceparent": "00-8fa491973b770a210457dec9cefe3a26-4c74c7ee31621f05-00",
        "User-Agent": "azsdk-net-ResourceManager/1.4.0 (.NET 7.0.4; Microsoft Windows 10.0.22621)",
        "x-ms-client-request-id": "1c3b6047d377b12fa8373f5744e45b9f",
>>>>>>> d0a38e13
        "x-ms-return-client-request-id": "true"
      },
      "RequestBody": null,
      "StatusCode": 200,
      "ResponseHeaders": {
        "Cache-Control": "no-store, no-cache",
        "Content-Length": "21",
        "Content-Type": "application/json",
<<<<<<< HEAD
        "Date": "Thu, 06 Apr 2023 10:54:38 GMT",
=======
        "Date": "Fri, 31 Mar 2023 22:44:03 GMT",
>>>>>>> d0a38e13
        "Pragma": "no-cache",
        "Server": "Microsoft-HTTPAPI/2.0",
        "Strict-Transport-Security": "max-age=31536000; includeSubDomains",
        "X-Content-Type-Options": "nosniff",
<<<<<<< HEAD
        "x-ms-correlation-request-id": "67d06d09-064c-426d-86cd-b79aa285d197",
        "x-ms-gatewayversion": "version=2.14.0",
        "x-ms-ratelimit-remaining-subscription-reads": "11248",
        "x-ms-request-id": "67d06d09-064c-426d-86cd-b79aa285d197",
        "x-ms-routing-request-id": "WESTCENTRALUS:20230406T105438Z:67d06d09-064c-426d-86cd-b79aa285d197"
=======
        "x-ms-correlation-request-id": "9608bb36-16c8-4700-be17-2bb0a79f725c",
        "x-ms-gatewayversion": "version=2.14.0",
        "x-ms-ratelimit-remaining-subscription-reads": "11262",
        "x-ms-request-id": "9608bb36-16c8-4700-be17-2bb0a79f725c",
        "x-ms-routing-request-id": "EASTUS:20230331T224403Z:9608bb36-16c8-4700-be17-2bb0a79f725c"
>>>>>>> d0a38e13
      },
      "ResponseBody": {
        "status": "Enqueued"
      }
    },
    {
<<<<<<< HEAD
      "RequestUri": "https://management.azure.com/subscriptions/23587e98-b6ac-4328-a753-03bcd3c8e744/providers/Microsoft.DocumentDB/locations/westus2/operationsStatus/49145c9a-01a1-41c8-ad9b-123c41f677d6?api-version=2022-11-15-preview",
      "RequestMethod": "GET",
      "RequestHeaders": {
        "Authorization": "Sanitized",
        "traceparent": "00-34a49217b21b0417eb726d7b2030ce06-dee8c9c4ee1961d2-00",
        "User-Agent": "azsdk-net-ResourceManager/1.4.0 (.NET 7.0.4; Microsoft Windows 10.0.22621)",
        "x-ms-client-request-id": "ee5abe0f837e917d9ff2fbea4b486cb0",
=======
      "RequestUri": "https://management.azure.com/subscriptions/710e347c-9ac8-408c-90fe-f8cfc44bf967/providers/Microsoft.DocumentDB/locations/westus2/operationsStatus/aad62823-e985-41a0-bd2f-2c807ffb8bc1?api-version=2022-11-15",
      "RequestMethod": "GET",
      "RequestHeaders": {
        "Authorization": "Sanitized",
        "traceparent": "00-8fa491973b770a210457dec9cefe3a26-047948c5a6d10c4b-00",
        "User-Agent": "azsdk-net-ResourceManager/1.4.0 (.NET 7.0.4; Microsoft Windows 10.0.22621)",
        "x-ms-client-request-id": "8c5f772d1073e73eb307db025610000a",
>>>>>>> d0a38e13
        "x-ms-return-client-request-id": "true"
      },
      "RequestBody": null,
      "StatusCode": 200,
      "ResponseHeaders": {
        "Cache-Control": "no-store, no-cache",
        "Content-Length": "21",
        "Content-Type": "application/json",
<<<<<<< HEAD
        "Date": "Thu, 06 Apr 2023 10:54:39 GMT",
=======
        "Date": "Fri, 31 Mar 2023 22:44:04 GMT",
>>>>>>> d0a38e13
        "Pragma": "no-cache",
        "Server": "Microsoft-HTTPAPI/2.0",
        "Strict-Transport-Security": "max-age=31536000; includeSubDomains",
        "X-Content-Type-Options": "nosniff",
<<<<<<< HEAD
        "x-ms-correlation-request-id": "81bbc8da-9488-409b-8a6d-ebb000adbc7d",
        "x-ms-gatewayversion": "version=2.14.0",
        "x-ms-ratelimit-remaining-subscription-reads": "11247",
        "x-ms-request-id": "81bbc8da-9488-409b-8a6d-ebb000adbc7d",
        "x-ms-routing-request-id": "WESTCENTRALUS:20230406T105439Z:81bbc8da-9488-409b-8a6d-ebb000adbc7d"
=======
        "x-ms-correlation-request-id": "f2fa03b2-56ea-4c38-927a-7d5b3bc2f7e9",
        "x-ms-gatewayversion": "version=2.14.0",
        "x-ms-ratelimit-remaining-subscription-reads": "11261",
        "x-ms-request-id": "f2fa03b2-56ea-4c38-927a-7d5b3bc2f7e9",
        "x-ms-routing-request-id": "EASTUS:20230331T224404Z:f2fa03b2-56ea-4c38-927a-7d5b3bc2f7e9"
>>>>>>> d0a38e13
      },
      "ResponseBody": {
        "status": "Enqueued"
      }
    },
    {
<<<<<<< HEAD
      "RequestUri": "https://management.azure.com/subscriptions/23587e98-b6ac-4328-a753-03bcd3c8e744/providers/Microsoft.DocumentDB/locations/westus2/operationsStatus/49145c9a-01a1-41c8-ad9b-123c41f677d6?api-version=2022-11-15-preview",
      "RequestMethod": "GET",
      "RequestHeaders": {
        "Authorization": "Sanitized",
        "traceparent": "00-34a49217b21b0417eb726d7b2030ce06-dd167f717c8f9f33-00",
        "User-Agent": "azsdk-net-ResourceManager/1.4.0 (.NET 7.0.4; Microsoft Windows 10.0.22621)",
        "x-ms-client-request-id": "6faf00e76064ac2758b3184b9a52a9a9",
=======
      "RequestUri": "https://management.azure.com/subscriptions/710e347c-9ac8-408c-90fe-f8cfc44bf967/providers/Microsoft.DocumentDB/locations/westus2/operationsStatus/aad62823-e985-41a0-bd2f-2c807ffb8bc1?api-version=2022-11-15",
      "RequestMethod": "GET",
      "RequestHeaders": {
        "Authorization": "Sanitized",
        "traceparent": "00-8fa491973b770a210457dec9cefe3a26-4449fef76e29226f-00",
        "User-Agent": "azsdk-net-ResourceManager/1.4.0 (.NET 7.0.4; Microsoft Windows 10.0.22621)",
        "x-ms-client-request-id": "2cea556274678e9f3790533789126860",
>>>>>>> d0a38e13
        "x-ms-return-client-request-id": "true"
      },
      "RequestBody": null,
      "StatusCode": 200,
      "ResponseHeaders": {
        "Cache-Control": "no-store, no-cache",
        "Content-Length": "21",
        "Content-Type": "application/json",
<<<<<<< HEAD
        "Date": "Thu, 06 Apr 2023 10:54:41 GMT",
=======
        "Date": "Fri, 31 Mar 2023 22:44:06 GMT",
>>>>>>> d0a38e13
        "Pragma": "no-cache",
        "Server": "Microsoft-HTTPAPI/2.0",
        "Strict-Transport-Security": "max-age=31536000; includeSubDomains",
        "X-Content-Type-Options": "nosniff",
<<<<<<< HEAD
        "x-ms-correlation-request-id": "a4b78e5c-385c-4263-8466-d17e7a6a7a67",
        "x-ms-gatewayversion": "version=2.14.0",
        "x-ms-ratelimit-remaining-subscription-reads": "11246",
        "x-ms-request-id": "a4b78e5c-385c-4263-8466-d17e7a6a7a67",
        "x-ms-routing-request-id": "WESTCENTRALUS:20230406T105442Z:a4b78e5c-385c-4263-8466-d17e7a6a7a67"
=======
        "x-ms-correlation-request-id": "dd4d04d3-d677-4503-a94a-761fc062544f",
        "x-ms-gatewayversion": "version=2.14.0",
        "x-ms-ratelimit-remaining-subscription-reads": "11260",
        "x-ms-request-id": "dd4d04d3-d677-4503-a94a-761fc062544f",
        "x-ms-routing-request-id": "EASTUS:20230331T224406Z:dd4d04d3-d677-4503-a94a-761fc062544f"
>>>>>>> d0a38e13
      },
      "ResponseBody": {
        "status": "Dequeued"
      }
    },
    {
<<<<<<< HEAD
      "RequestUri": "https://management.azure.com/subscriptions/23587e98-b6ac-4328-a753-03bcd3c8e744/providers/Microsoft.DocumentDB/locations/westus2/operationsStatus/49145c9a-01a1-41c8-ad9b-123c41f677d6?api-version=2022-11-15-preview",
      "RequestMethod": "GET",
      "RequestHeaders": {
        "Authorization": "Sanitized",
        "traceparent": "00-34a49217b21b0417eb726d7b2030ce06-f6ebbe43054eb3c0-00",
        "User-Agent": "azsdk-net-ResourceManager/1.4.0 (.NET 7.0.4; Microsoft Windows 10.0.22621)",
        "x-ms-client-request-id": "d43c8356b3a55bfa19ccdc48c0263475",
=======
      "RequestUri": "https://management.azure.com/subscriptions/710e347c-9ac8-408c-90fe-f8cfc44bf967/providers/Microsoft.DocumentDB/locations/westus2/operationsStatus/aad62823-e985-41a0-bd2f-2c807ffb8bc1?api-version=2022-11-15",
      "RequestMethod": "GET",
      "RequestHeaders": {
        "Authorization": "Sanitized",
        "traceparent": "00-8fa491973b770a210457dec9cefe3a26-56709044dc5df7a1-00",
        "User-Agent": "azsdk-net-ResourceManager/1.4.0 (.NET 7.0.4; Microsoft Windows 10.0.22621)",
        "x-ms-client-request-id": "9319754290a6362722546970f82c5b98",
>>>>>>> d0a38e13
        "x-ms-return-client-request-id": "true"
      },
      "RequestBody": null,
      "StatusCode": 200,
      "ResponseHeaders": {
        "Cache-Control": "no-store, no-cache",
        "Content-Length": "22",
        "Content-Type": "application/json",
<<<<<<< HEAD
        "Date": "Thu, 06 Apr 2023 10:54:45 GMT",
=======
        "Date": "Fri, 31 Mar 2023 22:44:10 GMT",
>>>>>>> d0a38e13
        "Pragma": "no-cache",
        "Server": "Microsoft-HTTPAPI/2.0",
        "Strict-Transport-Security": "max-age=31536000; includeSubDomains",
        "X-Content-Type-Options": "nosniff",
<<<<<<< HEAD
        "x-ms-correlation-request-id": "97963b38-6332-41b9-a9b7-62936c7a818b",
        "x-ms-gatewayversion": "version=2.14.0",
        "x-ms-ratelimit-remaining-subscription-reads": "11245",
        "x-ms-request-id": "97963b38-6332-41b9-a9b7-62936c7a818b",
        "x-ms-routing-request-id": "WESTCENTRALUS:20230406T105446Z:97963b38-6332-41b9-a9b7-62936c7a818b"
=======
        "x-ms-correlation-request-id": "d4f76541-1b50-4518-9af6-d1621c1f4312",
        "x-ms-gatewayversion": "version=2.14.0",
        "x-ms-ratelimit-remaining-subscription-reads": "11259",
        "x-ms-request-id": "d4f76541-1b50-4518-9af6-d1621c1f4312",
        "x-ms-routing-request-id": "EASTUS:20230331T224411Z:d4f76541-1b50-4518-9af6-d1621c1f4312"
>>>>>>> d0a38e13
      },
      "ResponseBody": {
        "status": "Succeeded"
      }
    },
    {
<<<<<<< HEAD
      "RequestUri": "https://management.azure.com/subscriptions/23587e98-b6ac-4328-a753-03bcd3c8e744/resourceGroups/dbaccount-9266/providers/Microsoft.DocumentDB/databaseAccounts/dbaccount-8388/mongodbDatabases/mongodb-9022/throughputSettings/default?api-version=2022-11-15-preview",
      "RequestMethod": "GET",
      "RequestHeaders": {
        "Authorization": "Sanitized",
        "traceparent": "00-34a49217b21b0417eb726d7b2030ce06-f10503f2bfe4eb52-00",
        "User-Agent": "azsdk-net-ResourceManager/1.4.0 (.NET 7.0.4; Microsoft Windows 10.0.22621)",
        "x-ms-client-request-id": "f3d77e715280ae1596ae96cb6b32f64d",
=======
      "RequestUri": "https://management.azure.com/subscriptions/710e347c-9ac8-408c-90fe-f8cfc44bf967/resourceGroups/dbaccount-9742/providers/Microsoft.DocumentDB/databaseAccounts/dbaccount-4497/mongodbDatabases/mongodb-346/throughputSettings/default?api-version=2022-11-15",
      "RequestMethod": "GET",
      "RequestHeaders": {
        "Authorization": "Sanitized",
        "traceparent": "00-8fa491973b770a210457dec9cefe3a26-e6e0cf07dfbaafd3-00",
        "User-Agent": "azsdk-net-ResourceManager/1.4.0 (.NET 7.0.4; Microsoft Windows 10.0.22621)",
        "x-ms-client-request-id": "eef534372ff9b837d8d054e3bd065da0",
>>>>>>> d0a38e13
        "x-ms-return-client-request-id": "true"
      },
      "RequestBody": null,
      "StatusCode": 200,
      "ResponseHeaders": {
        "Cache-Control": "no-store, no-cache",
        "Content-Length": "378",
        "Content-Type": "application/json",
<<<<<<< HEAD
        "Date": "Thu, 06 Apr 2023 10:54:46 GMT",
=======
        "Date": "Fri, 31 Mar 2023 22:44:11 GMT",
>>>>>>> d0a38e13
        "Pragma": "no-cache",
        "Server": "Microsoft-HTTPAPI/2.0",
        "Strict-Transport-Security": "max-age=31536000; includeSubDomains",
        "X-Content-Type-Options": "nosniff",
<<<<<<< HEAD
        "x-ms-correlation-request-id": "607f06ec-abca-460c-b17e-d6a89831e61c",
        "x-ms-gatewayversion": "version=2.14.0",
        "x-ms-ratelimit-remaining-subscription-reads": "11244",
        "x-ms-request-id": "607f06ec-abca-460c-b17e-d6a89831e61c",
        "x-ms-routing-request-id": "WESTCENTRALUS:20230406T105446Z:607f06ec-abca-460c-b17e-d6a89831e61c"
      },
      "ResponseBody": {
        "id": "/subscriptions/23587e98-b6ac-4328-a753-03bcd3c8e744/resourceGroups/dbaccount-9266/providers/Microsoft.DocumentDB/databaseAccounts/dbaccount-8388/mongodbDatabases/mongodb-9022/throughputSettings/default",
        "type": "Microsoft.DocumentDB/databaseAccounts/mongodbDatabases/throughputSettings",
        "name": "J5fd",
=======
        "x-ms-correlation-request-id": "72e7795e-ffb8-4e08-8b78-faf805635ff4",
        "x-ms-gatewayversion": "version=2.14.0",
        "x-ms-ratelimit-remaining-subscription-reads": "11258",
        "x-ms-request-id": "72e7795e-ffb8-4e08-8b78-faf805635ff4",
        "x-ms-routing-request-id": "EASTUS:20230331T224411Z:72e7795e-ffb8-4e08-8b78-faf805635ff4"
      },
      "ResponseBody": {
        "id": "/subscriptions/710e347c-9ac8-408c-90fe-f8cfc44bf967/resourceGroups/dbaccount-9742/providers/Microsoft.DocumentDB/databaseAccounts/dbaccount-4497/mongodbDatabases/mongodb-346/throughputSettings/default",
        "type": "Microsoft.DocumentDB/databaseAccounts/mongodbDatabases/throughputSettings",
        "name": "izCw",
>>>>>>> d0a38e13
        "properties": {
          "resource": {
            "throughput": 1000,
            "minimumThroughput": "400"
          }
        }
      }
    },
    {
<<<<<<< HEAD
      "RequestUri": "https://management.azure.com/subscriptions/23587e98-b6ac-4328-a753-03bcd3c8e744/resourceGroups/dbaccount-9266/providers/Microsoft.DocumentDB/databaseAccounts/dbaccount-8388/mongodbDatabases/mongodb-9022?api-version=2022-11-15-preview",
=======
      "RequestUri": "https://management.azure.com/subscriptions/710e347c-9ac8-408c-90fe-f8cfc44bf967/resourceGroups/dbaccount-9742/providers/Microsoft.DocumentDB/databaseAccounts/dbaccount-4497/mongodbDatabases/mongodb-346?api-version=2022-11-15",
>>>>>>> d0a38e13
      "RequestMethod": "GET",
      "RequestHeaders": {
        "Accept": "application/json",
        "Authorization": "Sanitized",
<<<<<<< HEAD
        "traceparent": "00-b8f05e7c628ac4737fd34d124cd70454-2f36b84fd7ccc0ee-00",
        "User-Agent": "azsdk-net-ResourceManager.CosmosDB/1.3.0-alpha.20230405.1 (.NET 7.0.4; Microsoft Windows 10.0.22621)",
        "x-ms-client-request-id": "c8945248970c340b0554569883deec31",
=======
        "traceparent": "00-85ac2043a3311a116198c69cbe46ce24-bda6f537f29e7276-00",
        "User-Agent": "azsdk-net-ResourceManager.CosmosDB/1.3.0-alpha.20230330.1 (.NET 7.0.4; Microsoft Windows 10.0.22621)",
        "x-ms-client-request-id": "e1c07a9e6cf6d1642db409130b2f960a",
>>>>>>> d0a38e13
        "x-ms-return-client-request-id": "true"
      },
      "RequestBody": null,
      "StatusCode": 200,
      "ResponseHeaders": {
        "Cache-Control": "no-store, no-cache",
        "Content-Length": "314",
        "Content-Type": "application/json",
<<<<<<< HEAD
        "Date": "Thu, 06 Apr 2023 10:54:46 GMT",
=======
        "Date": "Fri, 31 Mar 2023 22:44:11 GMT",
>>>>>>> d0a38e13
        "Pragma": "no-cache",
        "Server": "Microsoft-HTTPAPI/2.0",
        "Strict-Transport-Security": "max-age=31536000; includeSubDomains",
        "X-Content-Type-Options": "nosniff",
<<<<<<< HEAD
        "x-ms-correlation-request-id": "2b9f9dc0-0640-4825-8f1c-521722559aad",
        "x-ms-gatewayversion": "version=2.14.0",
        "x-ms-ratelimit-remaining-subscription-reads": "11243",
        "x-ms-request-id": "2b9f9dc0-0640-4825-8f1c-521722559aad",
        "x-ms-routing-request-id": "WESTCENTRALUS:20230406T105446Z:2b9f9dc0-0640-4825-8f1c-521722559aad"
      },
      "ResponseBody": {
        "id": "/subscriptions/23587e98-b6ac-4328-a753-03bcd3c8e744/resourceGroups/dbaccount-9266/providers/Microsoft.DocumentDB/databaseAccounts/dbaccount-8388/mongodbDatabases/mongodb-9022",
        "type": "Microsoft.DocumentDB/databaseAccounts/mongodbDatabases",
        "name": "mongodb-9022",
        "properties": {
          "resource": {
            "id": "mongodb-9022"
          }
        }
      }
    },
    {
      "RequestUri": "https://management.azure.com/subscriptions/23587e98-b6ac-4328-a753-03bcd3c8e744/resourceGroups/dbaccount-9266/providers/Microsoft.DocumentDB/databaseAccounts/dbaccount-8388/mongodbDatabases/mongodb-9022?api-version=2022-11-15-preview",
      "RequestMethod": "DELETE",
      "RequestHeaders": {
        "Authorization": "Sanitized",
        "traceparent": "00-e99961baa7362281d201c13229a0c86f-67ae79a06591106d-00",
        "User-Agent": "azsdk-net-ResourceManager.CosmosDB/1.3.0-alpha.20230405.1 (.NET 7.0.4; Microsoft Windows 10.0.22621)",
        "x-ms-client-request-id": "1cd9a27fb67a03286d8d3ef71c2fefe6",
=======
        "x-ms-correlation-request-id": "c6a13544-6ce2-432e-991d-4b2d61fd6216",
        "x-ms-gatewayversion": "version=2.14.0",
        "x-ms-ratelimit-remaining-subscription-reads": "11257",
        "x-ms-request-id": "c6a13544-6ce2-432e-991d-4b2d61fd6216",
        "x-ms-routing-request-id": "EASTUS:20230331T224411Z:c6a13544-6ce2-432e-991d-4b2d61fd6216"
      },
      "ResponseBody": {
        "id": "/subscriptions/710e347c-9ac8-408c-90fe-f8cfc44bf967/resourceGroups/dbaccount-9742/providers/Microsoft.DocumentDB/databaseAccounts/dbaccount-4497/mongodbDatabases/mongodb-346",
        "type": "Microsoft.DocumentDB/databaseAccounts/mongodbDatabases",
        "name": "mongodb-346",
        "properties": {
          "resource": {
            "id": "mongodb-346"
          }
        }
      }
    },
    {
      "RequestUri": "https://management.azure.com/subscriptions/710e347c-9ac8-408c-90fe-f8cfc44bf967/resourceGroups/dbaccount-9742/providers/Microsoft.DocumentDB/databaseAccounts/dbaccount-4497/mongodbDatabases/mongodb-346?api-version=2022-11-15",
      "RequestMethod": "DELETE",
      "RequestHeaders": {
        "Authorization": "Sanitized",
        "traceparent": "00-1e669ff7945060c845d59c121a79e1a3-d9142687b9d1d995-00",
        "User-Agent": "azsdk-net-ResourceManager.CosmosDB/1.3.0-alpha.20230330.1 (.NET 7.0.4; Microsoft Windows 10.0.22621)",
        "x-ms-client-request-id": "5400bb357a1d12663d60bbd53b44781c",
>>>>>>> d0a38e13
        "x-ms-return-client-request-id": "true"
      },
      "RequestBody": null,
      "StatusCode": 202,
      "ResponseHeaders": {
<<<<<<< HEAD
        "Azure-AsyncOperation": "https://management.azure.com/subscriptions/23587e98-b6ac-4328-a753-03bcd3c8e744/providers/Microsoft.DocumentDB/locations/westus2/operationsStatus/d0f6ea7f-4b0c-41ac-951d-02429d3e8f11?api-version=2022-11-15-preview",
        "Cache-Control": "no-store, no-cache",
        "Content-Length": "21",
        "Content-Type": "application/json",
        "Date": "Thu, 06 Apr 2023 10:54:47 GMT",
        "Location": "https://management.azure.com/subscriptions/23587e98-b6ac-4328-a753-03bcd3c8e744/resourceGroups/dbaccount-9266/providers/Microsoft.DocumentDB/databaseAccounts/dbaccount-8388/mongodbDatabases/mongodb-9022/operationResults/d0f6ea7f-4b0c-41ac-951d-02429d3e8f11?api-version=2022-11-15-preview",
=======
        "Azure-AsyncOperation": "https://management.azure.com/subscriptions/710e347c-9ac8-408c-90fe-f8cfc44bf967/providers/Microsoft.DocumentDB/locations/westus2/operationsStatus/269fde98-6e75-4c6e-924a-a1296a2bda6f?api-version=2022-11-15",
        "Cache-Control": "no-store, no-cache",
        "Content-Length": "21",
        "Content-Type": "application/json",
        "Date": "Fri, 31 Mar 2023 22:44:12 GMT",
        "Location": "https://management.azure.com/subscriptions/710e347c-9ac8-408c-90fe-f8cfc44bf967/resourceGroups/dbaccount-9742/providers/Microsoft.DocumentDB/databaseAccounts/dbaccount-4497/mongodbDatabases/mongodb-346/operationResults/269fde98-6e75-4c6e-924a-a1296a2bda6f?api-version=2022-11-15",
>>>>>>> d0a38e13
        "Pragma": "no-cache",
        "Server": "Microsoft-HTTPAPI/2.0",
        "Strict-Transport-Security": "max-age=31536000; includeSubDomains",
        "X-Content-Type-Options": "nosniff",
<<<<<<< HEAD
        "x-ms-correlation-request-id": "1da4650c-a2c1-4d9a-bef8-42b8c881f7d3",
        "x-ms-gatewayversion": "version=2.14.0",
        "x-ms-ratelimit-remaining-subscription-deletes": "14970",
        "x-ms-request-id": "d0f6ea7f-4b0c-41ac-951d-02429d3e8f11",
        "x-ms-routing-request-id": "WESTCENTRALUS:20230406T105447Z:1da4650c-a2c1-4d9a-bef8-42b8c881f7d3"
=======
        "x-ms-correlation-request-id": "992e9d7e-75d4-4c34-bc0e-dbe0f8ed4689",
        "x-ms-gatewayversion": "version=2.14.0",
        "x-ms-ratelimit-remaining-subscription-deletes": "14971",
        "x-ms-request-id": "269fde98-6e75-4c6e-924a-a1296a2bda6f",
        "x-ms-routing-request-id": "EASTUS:20230331T224412Z:992e9d7e-75d4-4c34-bc0e-dbe0f8ed4689"
>>>>>>> d0a38e13
      },
      "ResponseBody": {
        "status": "Enqueued"
      }
    },
    {
<<<<<<< HEAD
      "RequestUri": "https://management.azure.com/subscriptions/23587e98-b6ac-4328-a753-03bcd3c8e744/providers/Microsoft.DocumentDB/locations/westus2/operationsStatus/d0f6ea7f-4b0c-41ac-951d-02429d3e8f11?api-version=2022-11-15-preview",
      "RequestMethod": "GET",
      "RequestHeaders": {
        "Authorization": "Sanitized",
        "traceparent": "00-e99961baa7362281d201c13229a0c86f-cef6c0e2501666e5-00",
        "User-Agent": "azsdk-net-ResourceManager/1.4.0 (.NET 7.0.4; Microsoft Windows 10.0.22621)",
        "x-ms-client-request-id": "c84c64c1d95891d229905a7e581317d6",
=======
      "RequestUri": "https://management.azure.com/subscriptions/710e347c-9ac8-408c-90fe-f8cfc44bf967/providers/Microsoft.DocumentDB/locations/westus2/operationsStatus/269fde98-6e75-4c6e-924a-a1296a2bda6f?api-version=2022-11-15",
      "RequestMethod": "GET",
      "RequestHeaders": {
        "Authorization": "Sanitized",
        "traceparent": "00-1e669ff7945060c845d59c121a79e1a3-72c95b1109ad8665-00",
        "User-Agent": "azsdk-net-ResourceManager/1.4.0 (.NET 7.0.4; Microsoft Windows 10.0.22621)",
        "x-ms-client-request-id": "02ae4a3a0906248214ada395b18e96e8",
>>>>>>> d0a38e13
        "x-ms-return-client-request-id": "true"
      },
      "RequestBody": null,
      "StatusCode": 200,
      "ResponseHeaders": {
        "Cache-Control": "no-store, no-cache",
        "Content-Length": "21",
        "Content-Type": "application/json",
<<<<<<< HEAD
        "Date": "Thu, 06 Apr 2023 10:54:47 GMT",
=======
        "Date": "Fri, 31 Mar 2023 22:44:12 GMT",
>>>>>>> d0a38e13
        "Pragma": "no-cache",
        "Server": "Microsoft-HTTPAPI/2.0",
        "Strict-Transport-Security": "max-age=31536000; includeSubDomains",
        "X-Content-Type-Options": "nosniff",
<<<<<<< HEAD
        "x-ms-correlation-request-id": "0783df10-bf55-4efd-8d53-b4723f77d0ba",
        "x-ms-gatewayversion": "version=2.14.0",
        "x-ms-ratelimit-remaining-subscription-reads": "11242",
        "x-ms-request-id": "0783df10-bf55-4efd-8d53-b4723f77d0ba",
        "x-ms-routing-request-id": "WESTCENTRALUS:20230406T105447Z:0783df10-bf55-4efd-8d53-b4723f77d0ba"
=======
        "x-ms-correlation-request-id": "bcb41cef-7772-46f7-aed7-19b3561590da",
        "x-ms-gatewayversion": "version=2.14.0",
        "x-ms-ratelimit-remaining-subscription-reads": "11256",
        "x-ms-request-id": "bcb41cef-7772-46f7-aed7-19b3561590da",
        "x-ms-routing-request-id": "EASTUS:20230331T224412Z:bcb41cef-7772-46f7-aed7-19b3561590da"
>>>>>>> d0a38e13
      },
      "ResponseBody": {
        "status": "Enqueued"
      }
    },
    {
<<<<<<< HEAD
      "RequestUri": "https://management.azure.com/subscriptions/23587e98-b6ac-4328-a753-03bcd3c8e744/providers/Microsoft.DocumentDB/locations/westus2/operationsStatus/d0f6ea7f-4b0c-41ac-951d-02429d3e8f11?api-version=2022-11-15-preview",
      "RequestMethod": "GET",
      "RequestHeaders": {
        "Authorization": "Sanitized",
        "traceparent": "00-e99961baa7362281d201c13229a0c86f-2dd149e202dcca8c-00",
        "User-Agent": "azsdk-net-ResourceManager/1.4.0 (.NET 7.0.4; Microsoft Windows 10.0.22621)",
        "x-ms-client-request-id": "f4c26f647ede139f39ffa9d7c9fc06ef",
=======
      "RequestUri": "https://management.azure.com/subscriptions/710e347c-9ac8-408c-90fe-f8cfc44bf967/providers/Microsoft.DocumentDB/locations/westus2/operationsStatus/269fde98-6e75-4c6e-924a-a1296a2bda6f?api-version=2022-11-15",
      "RequestMethod": "GET",
      "RequestHeaders": {
        "Authorization": "Sanitized",
        "traceparent": "00-1e669ff7945060c845d59c121a79e1a3-4792600b99f700cc-00",
        "User-Agent": "azsdk-net-ResourceManager/1.4.0 (.NET 7.0.4; Microsoft Windows 10.0.22621)",
        "x-ms-client-request-id": "421ded3c195dbb9d193583fab820ed1a",
>>>>>>> d0a38e13
        "x-ms-return-client-request-id": "true"
      },
      "RequestBody": null,
      "StatusCode": 200,
      "ResponseHeaders": {
        "Cache-Control": "no-store, no-cache",
        "Content-Length": "21",
        "Content-Type": "application/json",
<<<<<<< HEAD
        "Date": "Thu, 06 Apr 2023 10:54:48 GMT",
=======
        "Date": "Fri, 31 Mar 2023 22:44:13 GMT",
>>>>>>> d0a38e13
        "Pragma": "no-cache",
        "Server": "Microsoft-HTTPAPI/2.0",
        "Strict-Transport-Security": "max-age=31536000; includeSubDomains",
        "X-Content-Type-Options": "nosniff",
<<<<<<< HEAD
        "x-ms-correlation-request-id": "2f9aff8a-e6ad-433d-89c3-b6babb684773",
        "x-ms-gatewayversion": "version=2.14.0",
        "x-ms-ratelimit-remaining-subscription-reads": "11241",
        "x-ms-request-id": "2f9aff8a-e6ad-433d-89c3-b6babb684773",
        "x-ms-routing-request-id": "WESTCENTRALUS:20230406T105448Z:2f9aff8a-e6ad-433d-89c3-b6babb684773"
=======
        "x-ms-correlation-request-id": "791c7fa1-1826-4e6d-bbe3-1fa3598890d8",
        "x-ms-gatewayversion": "version=2.14.0",
        "x-ms-ratelimit-remaining-subscription-reads": "11255",
        "x-ms-request-id": "791c7fa1-1826-4e6d-bbe3-1fa3598890d8",
        "x-ms-routing-request-id": "EASTUS:20230331T224413Z:791c7fa1-1826-4e6d-bbe3-1fa3598890d8"
>>>>>>> d0a38e13
      },
      "ResponseBody": {
        "status": "Enqueued"
      }
    },
    {
<<<<<<< HEAD
      "RequestUri": "https://management.azure.com/subscriptions/23587e98-b6ac-4328-a753-03bcd3c8e744/providers/Microsoft.DocumentDB/locations/westus2/operationsStatus/d0f6ea7f-4b0c-41ac-951d-02429d3e8f11?api-version=2022-11-15-preview",
      "RequestMethod": "GET",
      "RequestHeaders": {
        "Authorization": "Sanitized",
        "traceparent": "00-e99961baa7362281d201c13229a0c86f-3323233493959ec7-00",
        "User-Agent": "azsdk-net-ResourceManager/1.4.0 (.NET 7.0.4; Microsoft Windows 10.0.22621)",
        "x-ms-client-request-id": "b735876226e2fc8ebc6e440110ea815f",
=======
      "RequestUri": "https://management.azure.com/subscriptions/710e347c-9ac8-408c-90fe-f8cfc44bf967/providers/Microsoft.DocumentDB/locations/westus2/operationsStatus/269fde98-6e75-4c6e-924a-a1296a2bda6f?api-version=2022-11-15",
      "RequestMethod": "GET",
      "RequestHeaders": {
        "Authorization": "Sanitized",
        "traceparent": "00-1e669ff7945060c845d59c121a79e1a3-111add64f798ea23-00",
        "User-Agent": "azsdk-net-ResourceManager/1.4.0 (.NET 7.0.4; Microsoft Windows 10.0.22621)",
        "x-ms-client-request-id": "f19b12b37596ed1646ad68bfd50c1942",
>>>>>>> d0a38e13
        "x-ms-return-client-request-id": "true"
      },
      "RequestBody": null,
      "StatusCode": 200,
      "ResponseHeaders": {
        "Cache-Control": "no-store, no-cache",
        "Content-Length": "21",
        "Content-Type": "application/json",
<<<<<<< HEAD
        "Date": "Thu, 06 Apr 2023 10:54:49 GMT",
=======
        "Date": "Fri, 31 Mar 2023 22:44:14 GMT",
>>>>>>> d0a38e13
        "Pragma": "no-cache",
        "Server": "Microsoft-HTTPAPI/2.0",
        "Strict-Transport-Security": "max-age=31536000; includeSubDomains",
        "X-Content-Type-Options": "nosniff",
<<<<<<< HEAD
        "x-ms-correlation-request-id": "6740d830-1858-41f9-967c-e6f7fea5f309",
        "x-ms-gatewayversion": "version=2.14.0",
        "x-ms-ratelimit-remaining-subscription-reads": "11240",
        "x-ms-request-id": "6740d830-1858-41f9-967c-e6f7fea5f309",
        "x-ms-routing-request-id": "WESTCENTRALUS:20230406T105449Z:6740d830-1858-41f9-967c-e6f7fea5f309"
=======
        "x-ms-correlation-request-id": "18fbeb36-7945-451e-ae43-b6200fb49281",
        "x-ms-gatewayversion": "version=2.14.0",
        "x-ms-ratelimit-remaining-subscription-reads": "11254",
        "x-ms-request-id": "18fbeb36-7945-451e-ae43-b6200fb49281",
        "x-ms-routing-request-id": "EASTUS:20230331T224414Z:18fbeb36-7945-451e-ae43-b6200fb49281"
>>>>>>> d0a38e13
      },
      "ResponseBody": {
        "status": "Enqueued"
      }
    },
    {
<<<<<<< HEAD
      "RequestUri": "https://management.azure.com/subscriptions/23587e98-b6ac-4328-a753-03bcd3c8e744/providers/Microsoft.DocumentDB/locations/westus2/operationsStatus/d0f6ea7f-4b0c-41ac-951d-02429d3e8f11?api-version=2022-11-15-preview",
      "RequestMethod": "GET",
      "RequestHeaders": {
        "Authorization": "Sanitized",
        "traceparent": "00-e99961baa7362281d201c13229a0c86f-3ba4cb5785ec8a31-00",
        "User-Agent": "azsdk-net-ResourceManager/1.4.0 (.NET 7.0.4; Microsoft Windows 10.0.22621)",
        "x-ms-client-request-id": "8dc8168b36bb42d8c5388f5930fbc82d",
=======
      "RequestUri": "https://management.azure.com/subscriptions/710e347c-9ac8-408c-90fe-f8cfc44bf967/providers/Microsoft.DocumentDB/locations/westus2/operationsStatus/269fde98-6e75-4c6e-924a-a1296a2bda6f?api-version=2022-11-15",
      "RequestMethod": "GET",
      "RequestHeaders": {
        "Authorization": "Sanitized",
        "traceparent": "00-1e669ff7945060c845d59c121a79e1a3-200a794914f554e7-00",
        "User-Agent": "azsdk-net-ResourceManager/1.4.0 (.NET 7.0.4; Microsoft Windows 10.0.22621)",
        "x-ms-client-request-id": "3809d88d6b06204bacf2e9d085886bf3",
>>>>>>> d0a38e13
        "x-ms-return-client-request-id": "true"
      },
      "RequestBody": null,
      "StatusCode": 200,
      "ResponseHeaders": {
        "Cache-Control": "no-store, no-cache",
        "Content-Length": "21",
        "Content-Type": "application/json",
<<<<<<< HEAD
        "Date": "Thu, 06 Apr 2023 10:54:50 GMT",
=======
        "Date": "Fri, 31 Mar 2023 22:44:15 GMT",
>>>>>>> d0a38e13
        "Pragma": "no-cache",
        "Server": "Microsoft-HTTPAPI/2.0",
        "Strict-Transport-Security": "max-age=31536000; includeSubDomains",
        "X-Content-Type-Options": "nosniff",
<<<<<<< HEAD
        "x-ms-correlation-request-id": "20eb9f57-120d-4923-85f2-63aba70264c2",
        "x-ms-gatewayversion": "version=2.14.0",
        "x-ms-ratelimit-remaining-subscription-reads": "11239",
        "x-ms-request-id": "20eb9f57-120d-4923-85f2-63aba70264c2",
        "x-ms-routing-request-id": "WESTCENTRALUS:20230406T105450Z:20eb9f57-120d-4923-85f2-63aba70264c2"
=======
        "x-ms-correlation-request-id": "153deba5-8794-4f59-9609-0fbc82832d36",
        "x-ms-gatewayversion": "version=2.14.0",
        "x-ms-ratelimit-remaining-subscription-reads": "11253",
        "x-ms-request-id": "153deba5-8794-4f59-9609-0fbc82832d36",
        "x-ms-routing-request-id": "EASTUS:20230331T224415Z:153deba5-8794-4f59-9609-0fbc82832d36"
>>>>>>> d0a38e13
      },
      "ResponseBody": {
        "status": "Dequeued"
      }
    },
    {
<<<<<<< HEAD
      "RequestUri": "https://management.azure.com/subscriptions/23587e98-b6ac-4328-a753-03bcd3c8e744/providers/Microsoft.DocumentDB/locations/westus2/operationsStatus/d0f6ea7f-4b0c-41ac-951d-02429d3e8f11?api-version=2022-11-15-preview",
      "RequestMethod": "GET",
      "RequestHeaders": {
        "Authorization": "Sanitized",
        "traceparent": "00-e99961baa7362281d201c13229a0c86f-0196e09010b85cd9-00",
        "User-Agent": "azsdk-net-ResourceManager/1.4.0 (.NET 7.0.4; Microsoft Windows 10.0.22621)",
        "x-ms-client-request-id": "d11c6a8a5fdd3df3e1c6386f3a9d024e",
=======
      "RequestUri": "https://management.azure.com/subscriptions/710e347c-9ac8-408c-90fe-f8cfc44bf967/providers/Microsoft.DocumentDB/locations/westus2/operationsStatus/269fde98-6e75-4c6e-924a-a1296a2bda6f?api-version=2022-11-15",
      "RequestMethod": "GET",
      "RequestHeaders": {
        "Authorization": "Sanitized",
        "traceparent": "00-1e669ff7945060c845d59c121a79e1a3-258db5240af7c576-00",
        "User-Agent": "azsdk-net-ResourceManager/1.4.0 (.NET 7.0.4; Microsoft Windows 10.0.22621)",
        "x-ms-client-request-id": "9fe289bfa4f2c652d730fbb0b0dee50d",
>>>>>>> d0a38e13
        "x-ms-return-client-request-id": "true"
      },
      "RequestBody": null,
      "StatusCode": 200,
      "ResponseHeaders": {
        "Cache-Control": "no-store, no-cache",
        "Content-Length": "22",
        "Content-Type": "application/json",
<<<<<<< HEAD
        "Date": "Thu, 06 Apr 2023 10:54:52 GMT",
=======
        "Date": "Fri, 31 Mar 2023 22:44:17 GMT",
>>>>>>> d0a38e13
        "Pragma": "no-cache",
        "Server": "Microsoft-HTTPAPI/2.0",
        "Strict-Transport-Security": "max-age=31536000; includeSubDomains",
        "X-Content-Type-Options": "nosniff",
<<<<<<< HEAD
        "x-ms-correlation-request-id": "e42d2a87-402a-4bdf-96cb-84da16a86ab2",
        "x-ms-gatewayversion": "version=2.14.0",
        "x-ms-ratelimit-remaining-subscription-reads": "11238",
        "x-ms-request-id": "e42d2a87-402a-4bdf-96cb-84da16a86ab2",
        "x-ms-routing-request-id": "WESTCENTRALUS:20230406T105452Z:e42d2a87-402a-4bdf-96cb-84da16a86ab2"
=======
        "x-ms-correlation-request-id": "825e02b2-cce0-4718-8d35-275dd871e65b",
        "x-ms-gatewayversion": "version=2.14.0",
        "x-ms-ratelimit-remaining-subscription-reads": "11252",
        "x-ms-request-id": "825e02b2-cce0-4718-8d35-275dd871e65b",
        "x-ms-routing-request-id": "EASTUS:20230331T224418Z:825e02b2-cce0-4718-8d35-275dd871e65b"
>>>>>>> d0a38e13
      },
      "ResponseBody": {
        "status": "Succeeded"
      }
    }
  ],
  "Variables": {
<<<<<<< HEAD
    "AZURE_AUTHORITY_HOST": "https://login.microsoftonline.com/",
    "RandomSeed": "2069615407",
    "RESOURCE_MANAGER_URL": "https://management.azure.com/",
    "SUBSCRIPTION_ID": "23587e98-b6ac-4328-a753-03bcd3c8e744"
=======
    "AZURE_AUTHORITY_HOST": null,
    "RandomSeed": "1102433717",
    "RESOURCE_MANAGER_URL": null,
    "SUBSCRIPTION_ID": "710e347c-9ac8-408c-90fe-f8cfc44bf967"
>>>>>>> d0a38e13
  }
}<|MERGE_RESOLUTION|>--- conflicted
+++ resolved
@@ -1,44 +1,27 @@
 {
   "Entries": [
     {
-<<<<<<< HEAD
       "RequestUri": "https://management.azure.com/subscriptions/23587e98-b6ac-4328-a753-03bcd3c8e744/resourceGroups/dbaccount-9266/providers/Microsoft.DocumentDB/databaseAccounts/dbaccount-8388?api-version=2022-11-15-preview",
-=======
-      "RequestUri": "https://management.azure.com/subscriptions/710e347c-9ac8-408c-90fe-f8cfc44bf967/resourceGroups/dbaccount-9742/providers/Microsoft.DocumentDB/databaseAccounts/dbaccount-4497?api-version=2022-11-15",
->>>>>>> d0a38e13
       "RequestMethod": "GET",
       "RequestHeaders": {
         "Accept": "application/json",
         "Authorization": "Sanitized",
-<<<<<<< HEAD
         "traceparent": "00-025c9b5b517879e6be614e9745766ac5-0958a3d998200d14-00",
         "User-Agent": "azsdk-net-ResourceManager.CosmosDB/1.3.0-alpha.20230405.1 (.NET 7.0.4; Microsoft Windows 10.0.22621)",
         "x-ms-client-request-id": "76f8a596af3d260abcccafb98b27c2c0",
-=======
-        "traceparent": "00-ae6d99967bcf2261ece0ed1e55328a42-33c9f3b28cf6225b-00",
-        "User-Agent": "azsdk-net-ResourceManager.CosmosDB/1.3.0-alpha.20230330.1 (.NET 7.0.4; Microsoft Windows 10.0.22621)",
-        "x-ms-client-request-id": "99f07d5251cae85a56e8706dec7ea851",
->>>>>>> d0a38e13
-        "x-ms-return-client-request-id": "true"
-      },
-      "RequestBody": null,
-      "StatusCode": 200,
-      "ResponseHeaders": {
-        "Cache-Control": "no-store, no-cache",
-<<<<<<< HEAD
+        "x-ms-return-client-request-id": "true"
+      },
+      "RequestBody": null,
+      "StatusCode": 200,
+      "ResponseHeaders": {
+        "Cache-Control": "no-store, no-cache",
         "Content-Length": "2970",
         "Content-Type": "application/json",
         "Date": "Thu, 06 Apr 2023 10:54:24 GMT",
-=======
-        "Content-Length": "2913",
-        "Content-Type": "application/json",
-        "Date": "Fri, 31 Mar 2023 22:43:48 GMT",
->>>>>>> d0a38e13
-        "Pragma": "no-cache",
-        "Server": "Microsoft-HTTPAPI/2.0",
-        "Strict-Transport-Security": "max-age=31536000; includeSubDomains",
-        "X-Content-Type-Options": "nosniff",
-<<<<<<< HEAD
+        "Pragma": "no-cache",
+        "Server": "Microsoft-HTTPAPI/2.0",
+        "Strict-Transport-Security": "max-age=31536000; includeSubDomains",
+        "X-Content-Type-Options": "nosniff",
         "x-ms-correlation-request-id": "a944569e-6a14-49b8-a4d9-3722b69506b7",
         "x-ms-gatewayversion": "version=2.14.0",
         "x-ms-ratelimit-remaining-subscription-reads": "11259",
@@ -48,17 +31,6 @@
       "ResponseBody": {
         "id": "/subscriptions/23587e98-b6ac-4328-a753-03bcd3c8e744/resourceGroups/dbaccount-9266/providers/Microsoft.DocumentDB/databaseAccounts/dbaccount-8388",
         "name": "dbaccount-8388",
-=======
-        "x-ms-correlation-request-id": "77fdb27f-f80b-4dc0-8517-cb6f024ddb28",
-        "x-ms-gatewayversion": "version=2.14.0",
-        "x-ms-ratelimit-remaining-subscription-reads": "11273",
-        "x-ms-request-id": "77fdb27f-f80b-4dc0-8517-cb6f024ddb28",
-        "x-ms-routing-request-id": "EASTUS:20230331T224348Z:77fdb27f-f80b-4dc0-8517-cb6f024ddb28"
-      },
-      "ResponseBody": {
-        "id": "/subscriptions/710e347c-9ac8-408c-90fe-f8cfc44bf967/resourceGroups/dbaccount-9742/providers/Microsoft.DocumentDB/databaseAccounts/dbaccount-4497",
-        "name": "dbaccount-4497",
->>>>>>> d0a38e13
         "location": "West US 2",
         "type": "Microsoft.DocumentDB/databaseAccounts",
         "kind": "MongoDB",
@@ -67,7 +39,6 @@
           "key2": "value2"
         },
         "systemData": {
-<<<<<<< HEAD
           "createdAt": "2023-04-06T10:52:28.1279064Z"
         },
         "properties": {
@@ -75,15 +46,6 @@
           "documentEndpoint": "https://dbaccount-8388.documents.azure.com:443/",
           "sqlEndpoint": "https://dbaccount-8388.documents.azure.com:443/",
           "mongoEndpoint": "https://dbaccount-8388.mongo.cosmos.azure.com:443/",
-=======
-          "createdAt": "2023-03-31T22:42:03.2118943Z"
-        },
-        "properties": {
-          "provisioningState": "Succeeded",
-          "documentEndpoint": "https://dbaccount-4497.documents.azure.com:443/",
-          "sqlEndpoint": "https://dbaccount-4497.documents.azure.com:443/",
-          "mongoEndpoint": "https://dbaccount-4497.mongo.cosmos.azure.com:443/",
->>>>>>> d0a38e13
           "publicNetworkAccess": "Enabled",
           "enableAutomaticFailover": false,
           "enableMultipleWriteLocations": false,
@@ -97,21 +59,14 @@
           "analyticalStorageConfiguration": {
             "schemaType": "FullFidelity"
           },
-<<<<<<< HEAD
           "instanceId": "e3985d03-bad5-472d-92a8-b0dcb6a564ec",
-=======
-          "instanceId": "d73dac3f-8618-49b2-8224-b7048387d2fb",
->>>>>>> d0a38e13
           "databaseAccountOfferType": "Standard",
           "enableMaterializedViews": false,
           "defaultIdentity": "FirstPartyIdentity",
           "networkAclBypass": "None",
           "disableLocalAuth": false,
           "enablePartitionMerge": false,
-<<<<<<< HEAD
           "enableBurstCapacity": false,
-=======
->>>>>>> d0a38e13
           "minimalTlsVersion": "Tls12",
           "consistencyPolicy": {
             "defaultConsistencyLevel": "BoundedStaleness",
@@ -126,15 +81,9 @@
           },
           "writeLocations": [
             {
-<<<<<<< HEAD
               "id": "dbaccount-8388-westus",
               "locationName": "West US",
               "documentEndpoint": "https://dbaccount-8388-westus.documents.azure.com:443/",
-=======
-              "id": "dbaccount-4497-westus",
-              "locationName": "West US",
-              "documentEndpoint": "https://dbaccount-4497-westus.documents.azure.com:443/",
->>>>>>> d0a38e13
               "provisioningState": "Succeeded",
               "failoverPriority": 0,
               "isZoneRedundant": false
@@ -142,15 +91,9 @@
           ],
           "readLocations": [
             {
-<<<<<<< HEAD
               "id": "dbaccount-8388-westus",
               "locationName": "West US",
               "documentEndpoint": "https://dbaccount-8388-westus.documents.azure.com:443/",
-=======
-              "id": "dbaccount-4497-westus",
-              "locationName": "West US",
-              "documentEndpoint": "https://dbaccount-4497-westus.documents.azure.com:443/",
->>>>>>> d0a38e13
               "provisioningState": "Succeeded",
               "failoverPriority": 0,
               "isZoneRedundant": false
@@ -158,15 +101,9 @@
           ],
           "locations": [
             {
-<<<<<<< HEAD
               "id": "dbaccount-8388-westus",
               "locationName": "West US",
               "documentEndpoint": "https://dbaccount-8388-westus.documents.azure.com:443/",
-=======
-              "id": "dbaccount-4497-westus",
-              "locationName": "West US",
-              "documentEndpoint": "https://dbaccount-4497-westus.documents.azure.com:443/",
->>>>>>> d0a38e13
               "provisioningState": "Succeeded",
               "failoverPriority": 0,
               "isZoneRedundant": false
@@ -174,11 +111,7 @@
           ],
           "failoverPolicies": [
             {
-<<<<<<< HEAD
               "id": "dbaccount-8388-westus",
-=======
-              "id": "dbaccount-4497-westus",
->>>>>>> d0a38e13
               "locationName": "West US",
               "failoverPriority": 0
             }
@@ -208,7 +141,6 @@
           },
           "keysMetadata": {
             "primaryMasterKey": {
-<<<<<<< HEAD
               "generationTime": "2023-04-06T10:52:28.1279064Z"
             },
             "secondaryMasterKey": {
@@ -219,18 +151,6 @@
             },
             "secondaryReadonlyMasterKey": {
               "generationTime": "2023-04-06T10:52:28.1279064Z"
-=======
-              "generationTime": "2023-03-31T22:42:03.2118943Z"
-            },
-            "secondaryMasterKey": {
-              "generationTime": "2023-03-31T22:42:03.2118943Z"
-            },
-            "primaryReadonlyMasterKey": {
-              "generationTime": "2023-03-31T22:42:03.2118943Z"
-            },
-            "secondaryReadonlyMasterKey": {
-              "generationTime": "2023-03-31T22:42:03.2118943Z"
->>>>>>> d0a38e13
             }
           }
         },
@@ -240,26 +160,16 @@
       }
     },
     {
-<<<<<<< HEAD
       "RequestUri": "https://management.azure.com/subscriptions/23587e98-b6ac-4328-a753-03bcd3c8e744/resourceGroups/dbaccount-9266/providers/Microsoft.DocumentDB/databaseAccounts/dbaccount-8388/mongodbDatabases/mongodb-9022?api-version=2022-11-15-preview",
-=======
-      "RequestUri": "https://management.azure.com/subscriptions/710e347c-9ac8-408c-90fe-f8cfc44bf967/resourceGroups/dbaccount-9742/providers/Microsoft.DocumentDB/databaseAccounts/dbaccount-4497/mongodbDatabases/mongodb-346?api-version=2022-11-15",
->>>>>>> d0a38e13
       "RequestMethod": "PUT",
       "RequestHeaders": {
         "Accept": "application/json",
         "Authorization": "Sanitized",
         "Content-Length": "107",
         "Content-Type": "application/json",
-<<<<<<< HEAD
         "traceparent": "00-14d3edce7359e675b9d04ded7fd4d621-190ebd713e24b37d-00",
         "User-Agent": "azsdk-net-ResourceManager.CosmosDB/1.3.0-alpha.20230405.1 (.NET 7.0.4; Microsoft Windows 10.0.22621)",
         "x-ms-client-request-id": "dc9a618c4b98d0038532cb1767ee6b7c",
-=======
-        "traceparent": "00-3747a765d8cd8529e396fffde2bcd472-062ddec3371c2228-00",
-        "User-Agent": "azsdk-net-ResourceManager.CosmosDB/1.3.0-alpha.20230330.1 (.NET 7.0.4; Microsoft Windows 10.0.22621)",
-        "x-ms-client-request-id": "05442bcf03ba8eed14b5ffe7b5504e8f",
->>>>>>> d0a38e13
         "x-ms-return-client-request-id": "true"
       },
       "RequestBody": {
@@ -267,11 +177,7 @@
         "location": "westus",
         "properties": {
           "resource": {
-<<<<<<< HEAD
             "id": "mongodb-9022"
-=======
-            "id": "mongodb-346"
->>>>>>> d0a38e13
           },
           "options": {
             "throughput": 700
@@ -280,45 +186,27 @@
       },
       "StatusCode": 202,
       "ResponseHeaders": {
-<<<<<<< HEAD
         "Azure-AsyncOperation": "https://management.azure.com/subscriptions/23587e98-b6ac-4328-a753-03bcd3c8e744/providers/Microsoft.DocumentDB/locations/westus2/operationsStatus/62db710b-e5c5-431f-bdf4-480e56c271a8?api-version=2022-11-15-preview",
         "Cache-Control": "no-store, no-cache",
         "Content-Length": "21",
         "Content-Type": "application/json",
         "Date": "Thu, 06 Apr 2023 10:54:25 GMT",
         "Location": "https://management.azure.com/subscriptions/23587e98-b6ac-4328-a753-03bcd3c8e744/resourceGroups/dbaccount-9266/providers/Microsoft.DocumentDB/databaseAccounts/dbaccount-8388/mongodbDatabases/mongodb-9022/operationResults/62db710b-e5c5-431f-bdf4-480e56c271a8?api-version=2022-11-15-preview",
-=======
-        "Azure-AsyncOperation": "https://management.azure.com/subscriptions/710e347c-9ac8-408c-90fe-f8cfc44bf967/providers/Microsoft.DocumentDB/locations/westus2/operationsStatus/7cca9ed5-397b-4985-aa40-03aa249edf77?api-version=2022-11-15",
-        "Cache-Control": "no-store, no-cache",
-        "Content-Length": "21",
-        "Content-Type": "application/json",
-        "Date": "Fri, 31 Mar 2023 22:43:49 GMT",
-        "Location": "https://management.azure.com/subscriptions/710e347c-9ac8-408c-90fe-f8cfc44bf967/resourceGroups/dbaccount-9742/providers/Microsoft.DocumentDB/databaseAccounts/dbaccount-4497/mongodbDatabases/mongodb-346/operationResults/7cca9ed5-397b-4985-aa40-03aa249edf77?api-version=2022-11-15",
->>>>>>> d0a38e13
-        "Pragma": "no-cache",
-        "Server": "Microsoft-HTTPAPI/2.0",
-        "Strict-Transport-Security": "max-age=31536000; includeSubDomains",
-        "X-Content-Type-Options": "nosniff",
-<<<<<<< HEAD
+        "Pragma": "no-cache",
+        "Server": "Microsoft-HTTPAPI/2.0",
+        "Strict-Transport-Security": "max-age=31536000; includeSubDomains",
+        "X-Content-Type-Options": "nosniff",
         "x-ms-correlation-request-id": "3eb8bfb9-b6c7-4f94-8690-057dfa70236a",
         "x-ms-gatewayversion": "version=2.14.0",
         "x-ms-ratelimit-remaining-subscription-writes": "1141",
         "x-ms-request-id": "62db710b-e5c5-431f-bdf4-480e56c271a8",
         "x-ms-routing-request-id": "WESTCENTRALUS:20230406T105425Z:3eb8bfb9-b6c7-4f94-8690-057dfa70236a"
-=======
-        "x-ms-correlation-request-id": "963e309e-d77f-49c1-905d-9a355808d44b",
-        "x-ms-gatewayversion": "version=2.14.0",
-        "x-ms-ratelimit-remaining-subscription-writes": "1140",
-        "x-ms-request-id": "7cca9ed5-397b-4985-aa40-03aa249edf77",
-        "x-ms-routing-request-id": "EASTUS:20230331T224349Z:963e309e-d77f-49c1-905d-9a355808d44b"
->>>>>>> d0a38e13
-      },
-      "ResponseBody": {
-        "status": "Enqueued"
-      }
-    },
-    {
-<<<<<<< HEAD
+      },
+      "ResponseBody": {
+        "status": "Enqueued"
+      }
+    },
+    {
       "RequestUri": "https://management.azure.com/subscriptions/23587e98-b6ac-4328-a753-03bcd3c8e744/providers/Microsoft.DocumentDB/locations/westus2/operationsStatus/62db710b-e5c5-431f-bdf4-480e56c271a8?api-version=2022-11-15-preview",
       "RequestMethod": "GET",
       "RequestHeaders": {
@@ -326,52 +214,30 @@
         "traceparent": "00-14d3edce7359e675b9d04ded7fd4d621-440635e494e112db-00",
         "User-Agent": "azsdk-net-ResourceManager/1.4.0 (.NET 7.0.4; Microsoft Windows 10.0.22621)",
         "x-ms-client-request-id": "24a5555350635afef4a5b77d3f0f55de",
-=======
-      "RequestUri": "https://management.azure.com/subscriptions/710e347c-9ac8-408c-90fe-f8cfc44bf967/providers/Microsoft.DocumentDB/locations/westus2/operationsStatus/7cca9ed5-397b-4985-aa40-03aa249edf77?api-version=2022-11-15",
-      "RequestMethod": "GET",
-      "RequestHeaders": {
-        "Authorization": "Sanitized",
-        "traceparent": "00-3747a765d8cd8529e396fffde2bcd472-4ea854bb5033142e-00",
-        "User-Agent": "azsdk-net-ResourceManager/1.4.0 (.NET 7.0.4; Microsoft Windows 10.0.22621)",
-        "x-ms-client-request-id": "6e546b225a5c7998020bb69c5a00a198",
->>>>>>> d0a38e13
-        "x-ms-return-client-request-id": "true"
-      },
-      "RequestBody": null,
-      "StatusCode": 200,
-      "ResponseHeaders": {
-        "Cache-Control": "no-store, no-cache",
-        "Content-Length": "21",
-        "Content-Type": "application/json",
-<<<<<<< HEAD
+        "x-ms-return-client-request-id": "true"
+      },
+      "RequestBody": null,
+      "StatusCode": 200,
+      "ResponseHeaders": {
+        "Cache-Control": "no-store, no-cache",
+        "Content-Length": "21",
+        "Content-Type": "application/json",
         "Date": "Thu, 06 Apr 2023 10:54:25 GMT",
-=======
-        "Date": "Fri, 31 Mar 2023 22:43:49 GMT",
->>>>>>> d0a38e13
-        "Pragma": "no-cache",
-        "Server": "Microsoft-HTTPAPI/2.0",
-        "Strict-Transport-Security": "max-age=31536000; includeSubDomains",
-        "X-Content-Type-Options": "nosniff",
-<<<<<<< HEAD
+        "Pragma": "no-cache",
+        "Server": "Microsoft-HTTPAPI/2.0",
+        "Strict-Transport-Security": "max-age=31536000; includeSubDomains",
+        "X-Content-Type-Options": "nosniff",
         "x-ms-correlation-request-id": "f8e5dc87-40f3-47b0-acb5-456efc3a1658",
         "x-ms-gatewayversion": "version=2.14.0",
         "x-ms-ratelimit-remaining-subscription-reads": "11258",
         "x-ms-request-id": "f8e5dc87-40f3-47b0-acb5-456efc3a1658",
         "x-ms-routing-request-id": "WESTCENTRALUS:20230406T105425Z:f8e5dc87-40f3-47b0-acb5-456efc3a1658"
-=======
-        "x-ms-correlation-request-id": "8fff03a5-92cb-4fc8-b6e9-caa404fe4f38",
-        "x-ms-gatewayversion": "version=2.14.0",
-        "x-ms-ratelimit-remaining-subscription-reads": "11272",
-        "x-ms-request-id": "8fff03a5-92cb-4fc8-b6e9-caa404fe4f38",
-        "x-ms-routing-request-id": "EASTUS:20230331T224349Z:8fff03a5-92cb-4fc8-b6e9-caa404fe4f38"
->>>>>>> d0a38e13
-      },
-      "ResponseBody": {
-        "status": "Enqueued"
-      }
-    },
-    {
-<<<<<<< HEAD
+      },
+      "ResponseBody": {
+        "status": "Enqueued"
+      }
+    },
+    {
       "RequestUri": "https://management.azure.com/subscriptions/23587e98-b6ac-4328-a753-03bcd3c8e744/providers/Microsoft.DocumentDB/locations/westus2/operationsStatus/62db710b-e5c5-431f-bdf4-480e56c271a8?api-version=2022-11-15-preview",
       "RequestMethod": "GET",
       "RequestHeaders": {
@@ -379,52 +245,30 @@
         "traceparent": "00-14d3edce7359e675b9d04ded7fd4d621-44453675f17886ef-00",
         "User-Agent": "azsdk-net-ResourceManager/1.4.0 (.NET 7.0.4; Microsoft Windows 10.0.22621)",
         "x-ms-client-request-id": "22ab3c43de2ced603114d37e2bbd6520",
-=======
-      "RequestUri": "https://management.azure.com/subscriptions/710e347c-9ac8-408c-90fe-f8cfc44bf967/providers/Microsoft.DocumentDB/locations/westus2/operationsStatus/7cca9ed5-397b-4985-aa40-03aa249edf77?api-version=2022-11-15",
-      "RequestMethod": "GET",
-      "RequestHeaders": {
-        "Authorization": "Sanitized",
-        "traceparent": "00-3747a765d8cd8529e396fffde2bcd472-f569f4c67ccb3f44-00",
-        "User-Agent": "azsdk-net-ResourceManager/1.4.0 (.NET 7.0.4; Microsoft Windows 10.0.22621)",
-        "x-ms-client-request-id": "6d75dd223a9e427eb691b4b96dbfa5b0",
->>>>>>> d0a38e13
-        "x-ms-return-client-request-id": "true"
-      },
-      "RequestBody": null,
-      "StatusCode": 200,
-      "ResponseHeaders": {
-        "Cache-Control": "no-store, no-cache",
-        "Content-Length": "21",
-        "Content-Type": "application/json",
-<<<<<<< HEAD
+        "x-ms-return-client-request-id": "true"
+      },
+      "RequestBody": null,
+      "StatusCode": 200,
+      "ResponseHeaders": {
+        "Cache-Control": "no-store, no-cache",
+        "Content-Length": "21",
+        "Content-Type": "application/json",
         "Date": "Thu, 06 Apr 2023 10:54:26 GMT",
-=======
-        "Date": "Fri, 31 Mar 2023 22:43:50 GMT",
->>>>>>> d0a38e13
-        "Pragma": "no-cache",
-        "Server": "Microsoft-HTTPAPI/2.0",
-        "Strict-Transport-Security": "max-age=31536000; includeSubDomains",
-        "X-Content-Type-Options": "nosniff",
-<<<<<<< HEAD
+        "Pragma": "no-cache",
+        "Server": "Microsoft-HTTPAPI/2.0",
+        "Strict-Transport-Security": "max-age=31536000; includeSubDomains",
+        "X-Content-Type-Options": "nosniff",
         "x-ms-correlation-request-id": "13228502-b31b-4249-8f1f-fa5bb05dfb3e",
         "x-ms-gatewayversion": "version=2.14.0",
         "x-ms-ratelimit-remaining-subscription-reads": "11257",
         "x-ms-request-id": "13228502-b31b-4249-8f1f-fa5bb05dfb3e",
         "x-ms-routing-request-id": "WESTCENTRALUS:20230406T105426Z:13228502-b31b-4249-8f1f-fa5bb05dfb3e"
-=======
-        "x-ms-correlation-request-id": "add632f0-9223-45a0-846d-963f87feacaa",
-        "x-ms-gatewayversion": "version=2.14.0",
-        "x-ms-ratelimit-remaining-subscription-reads": "11271",
-        "x-ms-request-id": "add632f0-9223-45a0-846d-963f87feacaa",
-        "x-ms-routing-request-id": "EASTUS:20230331T224350Z:add632f0-9223-45a0-846d-963f87feacaa"
->>>>>>> d0a38e13
-      },
-      "ResponseBody": {
-        "status": "Enqueued"
-      }
-    },
-    {
-<<<<<<< HEAD
+      },
+      "ResponseBody": {
+        "status": "Enqueued"
+      }
+    },
+    {
       "RequestUri": "https://management.azure.com/subscriptions/23587e98-b6ac-4328-a753-03bcd3c8e744/providers/Microsoft.DocumentDB/locations/westus2/operationsStatus/62db710b-e5c5-431f-bdf4-480e56c271a8?api-version=2022-11-15-preview",
       "RequestMethod": "GET",
       "RequestHeaders": {
@@ -432,52 +276,30 @@
         "traceparent": "00-14d3edce7359e675b9d04ded7fd4d621-92324f5a809cfb6a-00",
         "User-Agent": "azsdk-net-ResourceManager/1.4.0 (.NET 7.0.4; Microsoft Windows 10.0.22621)",
         "x-ms-client-request-id": "11c3cb8646488e19053ced34e7b247fa",
-=======
-      "RequestUri": "https://management.azure.com/subscriptions/710e347c-9ac8-408c-90fe-f8cfc44bf967/providers/Microsoft.DocumentDB/locations/westus2/operationsStatus/7cca9ed5-397b-4985-aa40-03aa249edf77?api-version=2022-11-15",
-      "RequestMethod": "GET",
-      "RequestHeaders": {
-        "Authorization": "Sanitized",
-        "traceparent": "00-3747a765d8cd8529e396fffde2bcd472-e9246b3d76703dcd-00",
-        "User-Agent": "azsdk-net-ResourceManager/1.4.0 (.NET 7.0.4; Microsoft Windows 10.0.22621)",
-        "x-ms-client-request-id": "49c52cdae0fb1c32799113efd6d8574f",
->>>>>>> d0a38e13
-        "x-ms-return-client-request-id": "true"
-      },
-      "RequestBody": null,
-      "StatusCode": 200,
-      "ResponseHeaders": {
-        "Cache-Control": "no-store, no-cache",
-        "Content-Length": "21",
-        "Content-Type": "application/json",
-<<<<<<< HEAD
+        "x-ms-return-client-request-id": "true"
+      },
+      "RequestBody": null,
+      "StatusCode": 200,
+      "ResponseHeaders": {
+        "Cache-Control": "no-store, no-cache",
+        "Content-Length": "21",
+        "Content-Type": "application/json",
         "Date": "Thu, 06 Apr 2023 10:54:27 GMT",
-=======
-        "Date": "Fri, 31 Mar 2023 22:43:51 GMT",
->>>>>>> d0a38e13
-        "Pragma": "no-cache",
-        "Server": "Microsoft-HTTPAPI/2.0",
-        "Strict-Transport-Security": "max-age=31536000; includeSubDomains",
-        "X-Content-Type-Options": "nosniff",
-<<<<<<< HEAD
+        "Pragma": "no-cache",
+        "Server": "Microsoft-HTTPAPI/2.0",
+        "Strict-Transport-Security": "max-age=31536000; includeSubDomains",
+        "X-Content-Type-Options": "nosniff",
         "x-ms-correlation-request-id": "c2405ed1-0120-4f81-8d34-d757755ff5c7",
         "x-ms-gatewayversion": "version=2.14.0",
         "x-ms-ratelimit-remaining-subscription-reads": "11256",
         "x-ms-request-id": "c2405ed1-0120-4f81-8d34-d757755ff5c7",
         "x-ms-routing-request-id": "WESTCENTRALUS:20230406T105427Z:c2405ed1-0120-4f81-8d34-d757755ff5c7"
-=======
-        "x-ms-correlation-request-id": "c19574b3-0c19-470a-beaa-28be942dcefb",
-        "x-ms-gatewayversion": "version=2.14.0",
-        "x-ms-ratelimit-remaining-subscription-reads": "11270",
-        "x-ms-request-id": "c19574b3-0c19-470a-beaa-28be942dcefb",
-        "x-ms-routing-request-id": "EASTUS:20230331T224351Z:c19574b3-0c19-470a-beaa-28be942dcefb"
->>>>>>> d0a38e13
-      },
-      "ResponseBody": {
-        "status": "Enqueued"
-      }
-    },
-    {
-<<<<<<< HEAD
+      },
+      "ResponseBody": {
+        "status": "Enqueued"
+      }
+    },
+    {
       "RequestUri": "https://management.azure.com/subscriptions/23587e98-b6ac-4328-a753-03bcd3c8e744/providers/Microsoft.DocumentDB/locations/westus2/operationsStatus/62db710b-e5c5-431f-bdf4-480e56c271a8?api-version=2022-11-15-preview",
       "RequestMethod": "GET",
       "RequestHeaders": {
@@ -485,52 +307,30 @@
         "traceparent": "00-14d3edce7359e675b9d04ded7fd4d621-4eebaa34eabacd9b-00",
         "User-Agent": "azsdk-net-ResourceManager/1.4.0 (.NET 7.0.4; Microsoft Windows 10.0.22621)",
         "x-ms-client-request-id": "2d0141c489b875d3f5b8f34f7d802e36",
-=======
-      "RequestUri": "https://management.azure.com/subscriptions/710e347c-9ac8-408c-90fe-f8cfc44bf967/providers/Microsoft.DocumentDB/locations/westus2/operationsStatus/7cca9ed5-397b-4985-aa40-03aa249edf77?api-version=2022-11-15",
-      "RequestMethod": "GET",
-      "RequestHeaders": {
-        "Authorization": "Sanitized",
-        "traceparent": "00-3747a765d8cd8529e396fffde2bcd472-cabfee6e015ec3e4-00",
-        "User-Agent": "azsdk-net-ResourceManager/1.4.0 (.NET 7.0.4; Microsoft Windows 10.0.22621)",
-        "x-ms-client-request-id": "0b0bfd5f6deee734ec11b7caa6de0b43",
->>>>>>> d0a38e13
-        "x-ms-return-client-request-id": "true"
-      },
-      "RequestBody": null,
-      "StatusCode": 200,
-      "ResponseHeaders": {
-        "Cache-Control": "no-store, no-cache",
-        "Content-Length": "21",
-        "Content-Type": "application/json",
-<<<<<<< HEAD
+        "x-ms-return-client-request-id": "true"
+      },
+      "RequestBody": null,
+      "StatusCode": 200,
+      "ResponseHeaders": {
+        "Cache-Control": "no-store, no-cache",
+        "Content-Length": "21",
+        "Content-Type": "application/json",
         "Date": "Thu, 06 Apr 2023 10:54:28 GMT",
-=======
-        "Date": "Fri, 31 Mar 2023 22:43:52 GMT",
->>>>>>> d0a38e13
-        "Pragma": "no-cache",
-        "Server": "Microsoft-HTTPAPI/2.0",
-        "Strict-Transport-Security": "max-age=31536000; includeSubDomains",
-        "X-Content-Type-Options": "nosniff",
-<<<<<<< HEAD
+        "Pragma": "no-cache",
+        "Server": "Microsoft-HTTPAPI/2.0",
+        "Strict-Transport-Security": "max-age=31536000; includeSubDomains",
+        "X-Content-Type-Options": "nosniff",
         "x-ms-correlation-request-id": "52950522-e032-4800-9749-8aec97203758",
         "x-ms-gatewayversion": "version=2.14.0",
         "x-ms-ratelimit-remaining-subscription-reads": "11255",
         "x-ms-request-id": "52950522-e032-4800-9749-8aec97203758",
         "x-ms-routing-request-id": "WESTCENTRALUS:20230406T105428Z:52950522-e032-4800-9749-8aec97203758"
-=======
-        "x-ms-correlation-request-id": "20eb78e1-d1a7-4f53-b456-ac8db9247019",
-        "x-ms-gatewayversion": "version=2.14.0",
-        "x-ms-ratelimit-remaining-subscription-reads": "11269",
-        "x-ms-request-id": "20eb78e1-d1a7-4f53-b456-ac8db9247019",
-        "x-ms-routing-request-id": "EASTUS:20230331T224352Z:20eb78e1-d1a7-4f53-b456-ac8db9247019"
->>>>>>> d0a38e13
       },
       "ResponseBody": {
         "status": "Dequeued"
       }
     },
     {
-<<<<<<< HEAD
       "RequestUri": "https://management.azure.com/subscriptions/23587e98-b6ac-4328-a753-03bcd3c8e744/providers/Microsoft.DocumentDB/locations/westus2/operationsStatus/62db710b-e5c5-431f-bdf4-480e56c271a8?api-version=2022-11-15-preview",
       "RequestMethod": "GET",
       "RequestHeaders": {
@@ -538,52 +338,30 @@
         "traceparent": "00-14d3edce7359e675b9d04ded7fd4d621-875d294ee97f47dc-00",
         "User-Agent": "azsdk-net-ResourceManager/1.4.0 (.NET 7.0.4; Microsoft Windows 10.0.22621)",
         "x-ms-client-request-id": "73f69740434bfd95231d1ceff02b057f",
-=======
-      "RequestUri": "https://management.azure.com/subscriptions/710e347c-9ac8-408c-90fe-f8cfc44bf967/providers/Microsoft.DocumentDB/locations/westus2/operationsStatus/7cca9ed5-397b-4985-aa40-03aa249edf77?api-version=2022-11-15",
-      "RequestMethod": "GET",
-      "RequestHeaders": {
-        "Authorization": "Sanitized",
-        "traceparent": "00-3747a765d8cd8529e396fffde2bcd472-6f9ae7a7899f14aa-00",
-        "User-Agent": "azsdk-net-ResourceManager/1.4.0 (.NET 7.0.4; Microsoft Windows 10.0.22621)",
-        "x-ms-client-request-id": "2ec10565573b419caa58f40c268f6bde",
->>>>>>> d0a38e13
-        "x-ms-return-client-request-id": "true"
-      },
-      "RequestBody": null,
-      "StatusCode": 200,
-      "ResponseHeaders": {
-        "Cache-Control": "no-store, no-cache",
-        "Content-Length": "21",
-        "Content-Type": "application/json",
-<<<<<<< HEAD
+        "x-ms-return-client-request-id": "true"
+      },
+      "RequestBody": null,
+      "StatusCode": 200,
+      "ResponseHeaders": {
+        "Cache-Control": "no-store, no-cache",
+        "Content-Length": "21",
+        "Content-Type": "application/json",
         "Date": "Thu, 06 Apr 2023 10:54:30 GMT",
-=======
-        "Date": "Fri, 31 Mar 2023 22:43:54 GMT",
->>>>>>> d0a38e13
-        "Pragma": "no-cache",
-        "Server": "Microsoft-HTTPAPI/2.0",
-        "Strict-Transport-Security": "max-age=31536000; includeSubDomains",
-        "X-Content-Type-Options": "nosniff",
-<<<<<<< HEAD
+        "Pragma": "no-cache",
+        "Server": "Microsoft-HTTPAPI/2.0",
+        "Strict-Transport-Security": "max-age=31536000; includeSubDomains",
+        "X-Content-Type-Options": "nosniff",
         "x-ms-correlation-request-id": "9b3bcaf8-d4d0-4674-85c8-be929504a1d9",
         "x-ms-gatewayversion": "version=2.14.0",
         "x-ms-ratelimit-remaining-subscription-reads": "11254",
         "x-ms-request-id": "9b3bcaf8-d4d0-4674-85c8-be929504a1d9",
         "x-ms-routing-request-id": "WESTCENTRALUS:20230406T105431Z:9b3bcaf8-d4d0-4674-85c8-be929504a1d9"
-=======
-        "x-ms-correlation-request-id": "61beeeca-ab00-40ff-83e9-a07e1977cebd",
-        "x-ms-gatewayversion": "version=2.14.0",
-        "x-ms-ratelimit-remaining-subscription-reads": "11268",
-        "x-ms-request-id": "61beeeca-ab00-40ff-83e9-a07e1977cebd",
-        "x-ms-routing-request-id": "EASTUS:20230331T224354Z:61beeeca-ab00-40ff-83e9-a07e1977cebd"
->>>>>>> d0a38e13
       },
       "ResponseBody": {
         "status": "Dequeued"
       }
     },
     {
-<<<<<<< HEAD
       "RequestUri": "https://management.azure.com/subscriptions/23587e98-b6ac-4328-a753-03bcd3c8e744/providers/Microsoft.DocumentDB/locations/westus2/operationsStatus/62db710b-e5c5-431f-bdf4-480e56c271a8?api-version=2022-11-15-preview",
       "RequestMethod": "GET",
       "RequestHeaders": {
@@ -591,15 +369,6 @@
         "traceparent": "00-14d3edce7359e675b9d04ded7fd4d621-d1ee4739f2195f56-00",
         "User-Agent": "azsdk-net-ResourceManager/1.4.0 (.NET 7.0.4; Microsoft Windows 10.0.22621)",
         "x-ms-client-request-id": "e9b9d9cc37bcfd67f74e1c9053ca1185",
-=======
-      "RequestUri": "https://management.azure.com/subscriptions/710e347c-9ac8-408c-90fe-f8cfc44bf967/providers/Microsoft.DocumentDB/locations/westus2/operationsStatus/7cca9ed5-397b-4985-aa40-03aa249edf77?api-version=2022-11-15",
-      "RequestMethod": "GET",
-      "RequestHeaders": {
-        "Authorization": "Sanitized",
-        "traceparent": "00-3747a765d8cd8529e396fffde2bcd472-7e087790b48da4ce-00",
-        "User-Agent": "azsdk-net-ResourceManager/1.4.0 (.NET 7.0.4; Microsoft Windows 10.0.22621)",
-        "x-ms-client-request-id": "6f5a643a9ab46cc2f7dd5ce92868769a",
->>>>>>> d0a38e13
         "x-ms-return-client-request-id": "true"
       },
       "RequestBody": null,
@@ -608,35 +377,22 @@
         "Cache-Control": "no-store, no-cache",
         "Content-Length": "22",
         "Content-Type": "application/json",
-<<<<<<< HEAD
         "Date": "Thu, 06 Apr 2023 10:54:34 GMT",
-=======
-        "Date": "Fri, 31 Mar 2023 22:43:58 GMT",
->>>>>>> d0a38e13
-        "Pragma": "no-cache",
-        "Server": "Microsoft-HTTPAPI/2.0",
-        "Strict-Transport-Security": "max-age=31536000; includeSubDomains",
-        "X-Content-Type-Options": "nosniff",
-<<<<<<< HEAD
+        "Pragma": "no-cache",
+        "Server": "Microsoft-HTTPAPI/2.0",
+        "Strict-Transport-Security": "max-age=31536000; includeSubDomains",
+        "X-Content-Type-Options": "nosniff",
         "x-ms-correlation-request-id": "d586de3a-cb10-40d3-9aff-c52f49fde1b0",
         "x-ms-gatewayversion": "version=2.14.0",
         "x-ms-ratelimit-remaining-subscription-reads": "11253",
         "x-ms-request-id": "d586de3a-cb10-40d3-9aff-c52f49fde1b0",
         "x-ms-routing-request-id": "WESTCENTRALUS:20230406T105435Z:d586de3a-cb10-40d3-9aff-c52f49fde1b0"
-=======
-        "x-ms-correlation-request-id": "d3d54b56-bd25-4cbf-b433-5fdab73b1649",
-        "x-ms-gatewayversion": "version=2.14.0",
-        "x-ms-ratelimit-remaining-subscription-reads": "11267",
-        "x-ms-request-id": "d3d54b56-bd25-4cbf-b433-5fdab73b1649",
-        "x-ms-routing-request-id": "EASTUS:20230331T224359Z:d3d54b56-bd25-4cbf-b433-5fdab73b1649"
->>>>>>> d0a38e13
       },
       "ResponseBody": {
         "status": "Succeeded"
       }
     },
     {
-<<<<<<< HEAD
       "RequestUri": "https://management.azure.com/subscriptions/23587e98-b6ac-4328-a753-03bcd3c8e744/resourceGroups/dbaccount-9266/providers/Microsoft.DocumentDB/databaseAccounts/dbaccount-8388/mongodbDatabases/mongodb-9022?api-version=2022-11-15-preview",
       "RequestMethod": "GET",
       "RequestHeaders": {
@@ -644,15 +400,6 @@
         "traceparent": "00-14d3edce7359e675b9d04ded7fd4d621-97171110b92bd057-00",
         "User-Agent": "azsdk-net-ResourceManager/1.4.0 (.NET 7.0.4; Microsoft Windows 10.0.22621)",
         "x-ms-client-request-id": "50f4b60dd3bc81aeac040a9b6ce484ca",
-=======
-      "RequestUri": "https://management.azure.com/subscriptions/710e347c-9ac8-408c-90fe-f8cfc44bf967/resourceGroups/dbaccount-9742/providers/Microsoft.DocumentDB/databaseAccounts/dbaccount-4497/mongodbDatabases/mongodb-346?api-version=2022-11-15",
-      "RequestMethod": "GET",
-      "RequestHeaders": {
-        "Authorization": "Sanitized",
-        "traceparent": "00-3747a765d8cd8529e396fffde2bcd472-30253744b2cabca6-00",
-        "User-Agent": "azsdk-net-ResourceManager/1.4.0 (.NET 7.0.4; Microsoft Windows 10.0.22621)",
-        "x-ms-client-request-id": "d189d0852916071360c960967928c05d",
->>>>>>> d0a38e13
         "x-ms-return-client-request-id": "true"
       },
       "RequestBody": null,
@@ -661,16 +408,11 @@
         "Cache-Control": "no-store, no-cache",
         "Content-Length": "314",
         "Content-Type": "application/json",
-<<<<<<< HEAD
         "Date": "Thu, 06 Apr 2023 10:54:35 GMT",
-=======
-        "Date": "Fri, 31 Mar 2023 22:43:59 GMT",
->>>>>>> d0a38e13
-        "Pragma": "no-cache",
-        "Server": "Microsoft-HTTPAPI/2.0",
-        "Strict-Transport-Security": "max-age=31536000; includeSubDomains",
-        "X-Content-Type-Options": "nosniff",
-<<<<<<< HEAD
+        "Pragma": "no-cache",
+        "Server": "Microsoft-HTTPAPI/2.0",
+        "Strict-Transport-Security": "max-age=31536000; includeSubDomains",
+        "X-Content-Type-Options": "nosniff",
         "x-ms-correlation-request-id": "1780ebc4-7956-4ba8-a9c7-a13354be99a2",
         "x-ms-gatewayversion": "version=2.14.0",
         "x-ms-ratelimit-remaining-subscription-reads": "11252",
@@ -690,40 +432,13 @@
     },
     {
       "RequestUri": "https://management.azure.com/subscriptions/23587e98-b6ac-4328-a753-03bcd3c8e744/resourceGroups/dbaccount-9266/providers/Microsoft.DocumentDB/databaseAccounts/dbaccount-8388/mongodbDatabases/mongodb-9022/throughputSettings/default?api-version=2022-11-15-preview",
-=======
-        "x-ms-correlation-request-id": "924cbd42-1a31-4c6d-84f1-fd264e922570",
-        "x-ms-gatewayversion": "version=2.14.0",
-        "x-ms-ratelimit-remaining-subscription-reads": "11266",
-        "x-ms-request-id": "924cbd42-1a31-4c6d-84f1-fd264e922570",
-        "x-ms-routing-request-id": "EASTUS:20230331T224359Z:924cbd42-1a31-4c6d-84f1-fd264e922570"
-      },
-      "ResponseBody": {
-        "id": "/subscriptions/710e347c-9ac8-408c-90fe-f8cfc44bf967/resourceGroups/dbaccount-9742/providers/Microsoft.DocumentDB/databaseAccounts/dbaccount-4497/mongodbDatabases/mongodb-346",
-        "type": "Microsoft.DocumentDB/databaseAccounts/mongodbDatabases",
-        "name": "mongodb-346",
-        "properties": {
-          "resource": {
-            "id": "mongodb-346"
-          }
-        }
-      }
-    },
-    {
-      "RequestUri": "https://management.azure.com/subscriptions/710e347c-9ac8-408c-90fe-f8cfc44bf967/resourceGroups/dbaccount-9742/providers/Microsoft.DocumentDB/databaseAccounts/dbaccount-4497/mongodbDatabases/mongodb-346/throughputSettings/default?api-version=2022-11-15",
->>>>>>> d0a38e13
       "RequestMethod": "GET",
       "RequestHeaders": {
         "Accept": "application/json",
         "Authorization": "Sanitized",
-<<<<<<< HEAD
         "traceparent": "00-75cd1fe6e2353766fc943179d02e180a-5375f18b6f5cf436-00",
         "User-Agent": "azsdk-net-ResourceManager.CosmosDB/1.3.0-alpha.20230405.1 (.NET 7.0.4; Microsoft Windows 10.0.22621)",
         "x-ms-client-request-id": "a48273b344c6097a2ff97cfd2705a959",
-=======
-        "traceparent": "00-29217f9e32a6d7be6c03c7a06aa4c83f-dfec3291f44e0788-00",
-        "User-Agent": "azsdk-net-ResourceManager.CosmosDB/1.3.0-alpha.20230330.1 (.NET 7.0.4; Microsoft Windows 10.0.22621)",
-        "x-ms-client-request-id": "4190d8a59c84cb8e4254365efab31942",
->>>>>>> d0a38e13
         "x-ms-return-client-request-id": "true"
       },
       "RequestBody": null,
@@ -732,16 +447,11 @@
         "Cache-Control": "no-store, no-cache",
         "Content-Length": "377",
         "Content-Type": "application/json",
-<<<<<<< HEAD
         "Date": "Thu, 06 Apr 2023 10:54:35 GMT",
-=======
-        "Date": "Fri, 31 Mar 2023 22:44:00 GMT",
->>>>>>> d0a38e13
-        "Pragma": "no-cache",
-        "Server": "Microsoft-HTTPAPI/2.0",
-        "Strict-Transport-Security": "max-age=31536000; includeSubDomains",
-        "X-Content-Type-Options": "nosniff",
-<<<<<<< HEAD
+        "Pragma": "no-cache",
+        "Server": "Microsoft-HTTPAPI/2.0",
+        "Strict-Transport-Security": "max-age=31536000; includeSubDomains",
+        "X-Content-Type-Options": "nosniff",
         "x-ms-correlation-request-id": "d8d40c70-943a-4d8b-bf7b-938d1f7231aa",
         "x-ms-gatewayversion": "version=2.14.0",
         "x-ms-ratelimit-remaining-subscription-reads": "11251",
@@ -752,18 +462,6 @@
         "id": "/subscriptions/23587e98-b6ac-4328-a753-03bcd3c8e744/resourceGroups/dbaccount-9266/providers/Microsoft.DocumentDB/databaseAccounts/dbaccount-8388/mongodbDatabases/mongodb-9022/throughputSettings/default",
         "type": "Microsoft.DocumentDB/databaseAccounts/mongodbDatabases/throughputSettings",
         "name": "J5fd",
-=======
-        "x-ms-correlation-request-id": "d3d83d56-5f94-4211-9c52-6422d9f5e576",
-        "x-ms-gatewayversion": "version=2.14.0",
-        "x-ms-ratelimit-remaining-subscription-reads": "11265",
-        "x-ms-request-id": "d3d83d56-5f94-4211-9c52-6422d9f5e576",
-        "x-ms-routing-request-id": "EASTUS:20230331T224400Z:d3d83d56-5f94-4211-9c52-6422d9f5e576"
-      },
-      "ResponseBody": {
-        "id": "/subscriptions/710e347c-9ac8-408c-90fe-f8cfc44bf967/resourceGroups/dbaccount-9742/providers/Microsoft.DocumentDB/databaseAccounts/dbaccount-4497/mongodbDatabases/mongodb-346/throughputSettings/default",
-        "type": "Microsoft.DocumentDB/databaseAccounts/mongodbDatabases/throughputSettings",
-        "name": "izCw",
->>>>>>> d0a38e13
         "properties": {
           "resource": {
             "throughput": 700,
@@ -773,26 +471,16 @@
       }
     },
     {
-<<<<<<< HEAD
       "RequestUri": "https://management.azure.com/subscriptions/23587e98-b6ac-4328-a753-03bcd3c8e744/resourceGroups/dbaccount-9266/providers/Microsoft.DocumentDB/databaseAccounts/dbaccount-8388/mongodbDatabases/mongodb-9022/throughputSettings/default?api-version=2022-11-15-preview",
-=======
-      "RequestUri": "https://management.azure.com/subscriptions/710e347c-9ac8-408c-90fe-f8cfc44bf967/resourceGroups/dbaccount-9742/providers/Microsoft.DocumentDB/databaseAccounts/dbaccount-4497/mongodbDatabases/mongodb-346/throughputSettings/default?api-version=2022-11-15",
->>>>>>> d0a38e13
       "RequestMethod": "PUT",
       "RequestHeaders": {
         "Accept": "application/json",
         "Authorization": "Sanitized",
         "Content-Length": "77",
         "Content-Type": "application/json",
-<<<<<<< HEAD
         "traceparent": "00-34a49217b21b0417eb726d7b2030ce06-2d971b93edbb3d36-00",
         "User-Agent": "azsdk-net-ResourceManager.CosmosDB/1.3.0-alpha.20230405.1 (.NET 7.0.4; Microsoft Windows 10.0.22621)",
         "x-ms-client-request-id": "3ae1970bb436f9c32a383db82ccb9013",
-=======
-        "traceparent": "00-8fa491973b770a210457dec9cefe3a26-8c99c6f7df7d6d53-00",
-        "User-Agent": "azsdk-net-ResourceManager.CosmosDB/1.3.0-alpha.20230330.1 (.NET 7.0.4; Microsoft Windows 10.0.22621)",
-        "x-ms-client-request-id": "56875ae19a0510c750530eeb3a2bf2cf",
->>>>>>> d0a38e13
         "x-ms-return-client-request-id": "true"
       },
       "RequestBody": {
@@ -806,45 +494,27 @@
       },
       "StatusCode": 202,
       "ResponseHeaders": {
-<<<<<<< HEAD
         "Azure-AsyncOperation": "https://management.azure.com/subscriptions/23587e98-b6ac-4328-a753-03bcd3c8e744/providers/Microsoft.DocumentDB/locations/westus2/operationsStatus/49145c9a-01a1-41c8-ad9b-123c41f677d6?api-version=2022-11-15-preview",
         "Cache-Control": "no-store, no-cache",
         "Content-Length": "21",
         "Content-Type": "application/json",
         "Date": "Thu, 06 Apr 2023 10:54:36 GMT",
         "Location": "https://management.azure.com/subscriptions/23587e98-b6ac-4328-a753-03bcd3c8e744/resourceGroups/dbaccount-9266/providers/Microsoft.DocumentDB/databaseAccounts/dbaccount-8388/mongodbDatabases/mongodb-9022/throughputSettings/default/operationResults/49145c9a-01a1-41c8-ad9b-123c41f677d6?api-version=2022-11-15-preview",
-=======
-        "Azure-AsyncOperation": "https://management.azure.com/subscriptions/710e347c-9ac8-408c-90fe-f8cfc44bf967/providers/Microsoft.DocumentDB/locations/westus2/operationsStatus/aad62823-e985-41a0-bd2f-2c807ffb8bc1?api-version=2022-11-15",
-        "Cache-Control": "no-store, no-cache",
-        "Content-Length": "21",
-        "Content-Type": "application/json",
-        "Date": "Fri, 31 Mar 2023 22:44:01 GMT",
-        "Location": "https://management.azure.com/subscriptions/710e347c-9ac8-408c-90fe-f8cfc44bf967/resourceGroups/dbaccount-9742/providers/Microsoft.DocumentDB/databaseAccounts/dbaccount-4497/mongodbDatabases/mongodb-346/throughputSettings/default/operationResults/aad62823-e985-41a0-bd2f-2c807ffb8bc1?api-version=2022-11-15",
->>>>>>> d0a38e13
-        "Pragma": "no-cache",
-        "Server": "Microsoft-HTTPAPI/2.0",
-        "Strict-Transport-Security": "max-age=31536000; includeSubDomains",
-        "X-Content-Type-Options": "nosniff",
-<<<<<<< HEAD
+        "Pragma": "no-cache",
+        "Server": "Microsoft-HTTPAPI/2.0",
+        "Strict-Transport-Security": "max-age=31536000; includeSubDomains",
+        "X-Content-Type-Options": "nosniff",
         "x-ms-correlation-request-id": "afedc912-b00c-4ac8-ab1b-228f887d5b9d",
         "x-ms-gatewayversion": "version=2.14.0",
         "x-ms-ratelimit-remaining-subscription-writes": "1140",
         "x-ms-request-id": "49145c9a-01a1-41c8-ad9b-123c41f677d6",
         "x-ms-routing-request-id": "WESTCENTRALUS:20230406T105436Z:afedc912-b00c-4ac8-ab1b-228f887d5b9d"
-=======
-        "x-ms-correlation-request-id": "b4fc6b76-0f85-46ec-919c-48f0d11319dd",
-        "x-ms-gatewayversion": "version=2.14.0",
-        "x-ms-ratelimit-remaining-subscription-writes": "1139",
-        "x-ms-request-id": "aad62823-e985-41a0-bd2f-2c807ffb8bc1",
-        "x-ms-routing-request-id": "EASTUS:20230331T224401Z:b4fc6b76-0f85-46ec-919c-48f0d11319dd"
->>>>>>> d0a38e13
-      },
-      "ResponseBody": {
-        "status": "Enqueued"
-      }
-    },
-    {
-<<<<<<< HEAD
+      },
+      "ResponseBody": {
+        "status": "Enqueued"
+      }
+    },
+    {
       "RequestUri": "https://management.azure.com/subscriptions/23587e98-b6ac-4328-a753-03bcd3c8e744/providers/Microsoft.DocumentDB/locations/westus2/operationsStatus/49145c9a-01a1-41c8-ad9b-123c41f677d6?api-version=2022-11-15-preview",
       "RequestMethod": "GET",
       "RequestHeaders": {
@@ -852,52 +522,30 @@
         "traceparent": "00-34a49217b21b0417eb726d7b2030ce06-3e1e5360aecbea39-00",
         "User-Agent": "azsdk-net-ResourceManager/1.4.0 (.NET 7.0.4; Microsoft Windows 10.0.22621)",
         "x-ms-client-request-id": "d490b15a4a02ff93b088798e06c1dc63",
-=======
-      "RequestUri": "https://management.azure.com/subscriptions/710e347c-9ac8-408c-90fe-f8cfc44bf967/providers/Microsoft.DocumentDB/locations/westus2/operationsStatus/aad62823-e985-41a0-bd2f-2c807ffb8bc1?api-version=2022-11-15",
-      "RequestMethod": "GET",
-      "RequestHeaders": {
-        "Authorization": "Sanitized",
-        "traceparent": "00-8fa491973b770a210457dec9cefe3a26-3875d3715179c36c-00",
-        "User-Agent": "azsdk-net-ResourceManager/1.4.0 (.NET 7.0.4; Microsoft Windows 10.0.22621)",
-        "x-ms-client-request-id": "1fb41db06aa00b57107ff0318da39016",
->>>>>>> d0a38e13
-        "x-ms-return-client-request-id": "true"
-      },
-      "RequestBody": null,
-      "StatusCode": 200,
-      "ResponseHeaders": {
-        "Cache-Control": "no-store, no-cache",
-        "Content-Length": "21",
-        "Content-Type": "application/json",
-<<<<<<< HEAD
+        "x-ms-return-client-request-id": "true"
+      },
+      "RequestBody": null,
+      "StatusCode": 200,
+      "ResponseHeaders": {
+        "Cache-Control": "no-store, no-cache",
+        "Content-Length": "21",
+        "Content-Type": "application/json",
         "Date": "Thu, 06 Apr 2023 10:54:36 GMT",
-=======
-        "Date": "Fri, 31 Mar 2023 22:44:01 GMT",
->>>>>>> d0a38e13
-        "Pragma": "no-cache",
-        "Server": "Microsoft-HTTPAPI/2.0",
-        "Strict-Transport-Security": "max-age=31536000; includeSubDomains",
-        "X-Content-Type-Options": "nosniff",
-<<<<<<< HEAD
+        "Pragma": "no-cache",
+        "Server": "Microsoft-HTTPAPI/2.0",
+        "Strict-Transport-Security": "max-age=31536000; includeSubDomains",
+        "X-Content-Type-Options": "nosniff",
         "x-ms-correlation-request-id": "982b5af8-8b6b-4e94-9635-cfc9789ed606",
         "x-ms-gatewayversion": "version=2.14.0",
         "x-ms-ratelimit-remaining-subscription-reads": "11250",
         "x-ms-request-id": "982b5af8-8b6b-4e94-9635-cfc9789ed606",
         "x-ms-routing-request-id": "WESTCENTRALUS:20230406T105436Z:982b5af8-8b6b-4e94-9635-cfc9789ed606"
-=======
-        "x-ms-correlation-request-id": "87d4e481-b1da-4ac0-839a-42d750b73491",
-        "x-ms-gatewayversion": "version=2.14.0",
-        "x-ms-ratelimit-remaining-subscription-reads": "11264",
-        "x-ms-request-id": "87d4e481-b1da-4ac0-839a-42d750b73491",
-        "x-ms-routing-request-id": "EASTUS:20230331T224401Z:87d4e481-b1da-4ac0-839a-42d750b73491"
->>>>>>> d0a38e13
-      },
-      "ResponseBody": {
-        "status": "Enqueued"
-      }
-    },
-    {
-<<<<<<< HEAD
+      },
+      "ResponseBody": {
+        "status": "Enqueued"
+      }
+    },
+    {
       "RequestUri": "https://management.azure.com/subscriptions/23587e98-b6ac-4328-a753-03bcd3c8e744/providers/Microsoft.DocumentDB/locations/westus2/operationsStatus/49145c9a-01a1-41c8-ad9b-123c41f677d6?api-version=2022-11-15-preview",
       "RequestMethod": "GET",
       "RequestHeaders": {
@@ -905,52 +553,30 @@
         "traceparent": "00-34a49217b21b0417eb726d7b2030ce06-dd64696afedad70b-00",
         "User-Agent": "azsdk-net-ResourceManager/1.4.0 (.NET 7.0.4; Microsoft Windows 10.0.22621)",
         "x-ms-client-request-id": "d5336868c9289d11d918fe4b9200a179",
-=======
-      "RequestUri": "https://management.azure.com/subscriptions/710e347c-9ac8-408c-90fe-f8cfc44bf967/providers/Microsoft.DocumentDB/locations/westus2/operationsStatus/aad62823-e985-41a0-bd2f-2c807ffb8bc1?api-version=2022-11-15",
-      "RequestMethod": "GET",
-      "RequestHeaders": {
-        "Authorization": "Sanitized",
-        "traceparent": "00-8fa491973b770a210457dec9cefe3a26-f5cae445ec789049-00",
-        "User-Agent": "azsdk-net-ResourceManager/1.4.0 (.NET 7.0.4; Microsoft Windows 10.0.22621)",
-        "x-ms-client-request-id": "fb416662c86fad6a449e14470b061d9b",
->>>>>>> d0a38e13
-        "x-ms-return-client-request-id": "true"
-      },
-      "RequestBody": null,
-      "StatusCode": 200,
-      "ResponseHeaders": {
-        "Cache-Control": "no-store, no-cache",
-        "Content-Length": "21",
-        "Content-Type": "application/json",
-<<<<<<< HEAD
+        "x-ms-return-client-request-id": "true"
+      },
+      "RequestBody": null,
+      "StatusCode": 200,
+      "ResponseHeaders": {
+        "Cache-Control": "no-store, no-cache",
+        "Content-Length": "21",
+        "Content-Type": "application/json",
         "Date": "Thu, 06 Apr 2023 10:54:37 GMT",
-=======
-        "Date": "Fri, 31 Mar 2023 22:44:02 GMT",
->>>>>>> d0a38e13
-        "Pragma": "no-cache",
-        "Server": "Microsoft-HTTPAPI/2.0",
-        "Strict-Transport-Security": "max-age=31536000; includeSubDomains",
-        "X-Content-Type-Options": "nosniff",
-<<<<<<< HEAD
+        "Pragma": "no-cache",
+        "Server": "Microsoft-HTTPAPI/2.0",
+        "Strict-Transport-Security": "max-age=31536000; includeSubDomains",
+        "X-Content-Type-Options": "nosniff",
         "x-ms-correlation-request-id": "84e28a7a-261a-4136-945d-5d1e5b8f6995",
         "x-ms-gatewayversion": "version=2.14.0",
         "x-ms-ratelimit-remaining-subscription-reads": "11249",
         "x-ms-request-id": "84e28a7a-261a-4136-945d-5d1e5b8f6995",
         "x-ms-routing-request-id": "WESTCENTRALUS:20230406T105437Z:84e28a7a-261a-4136-945d-5d1e5b8f6995"
-=======
-        "x-ms-correlation-request-id": "86871c9d-2865-41d0-831d-85f5541139be",
-        "x-ms-gatewayversion": "version=2.14.0",
-        "x-ms-ratelimit-remaining-subscription-reads": "11263",
-        "x-ms-request-id": "86871c9d-2865-41d0-831d-85f5541139be",
-        "x-ms-routing-request-id": "EASTUS:20230331T224402Z:86871c9d-2865-41d0-831d-85f5541139be"
->>>>>>> d0a38e13
-      },
-      "ResponseBody": {
-        "status": "Enqueued"
-      }
-    },
-    {
-<<<<<<< HEAD
+      },
+      "ResponseBody": {
+        "status": "Enqueued"
+      }
+    },
+    {
       "RequestUri": "https://management.azure.com/subscriptions/23587e98-b6ac-4328-a753-03bcd3c8e744/providers/Microsoft.DocumentDB/locations/westus2/operationsStatus/49145c9a-01a1-41c8-ad9b-123c41f677d6?api-version=2022-11-15-preview",
       "RequestMethod": "GET",
       "RequestHeaders": {
@@ -958,52 +584,30 @@
         "traceparent": "00-34a49217b21b0417eb726d7b2030ce06-a05112314cedd2a7-00",
         "User-Agent": "azsdk-net-ResourceManager/1.4.0 (.NET 7.0.4; Microsoft Windows 10.0.22621)",
         "x-ms-client-request-id": "7b5d97debb3b8010bddd2ebef32fc27a",
-=======
-      "RequestUri": "https://management.azure.com/subscriptions/710e347c-9ac8-408c-90fe-f8cfc44bf967/providers/Microsoft.DocumentDB/locations/westus2/operationsStatus/aad62823-e985-41a0-bd2f-2c807ffb8bc1?api-version=2022-11-15",
-      "RequestMethod": "GET",
-      "RequestHeaders": {
-        "Authorization": "Sanitized",
-        "traceparent": "00-8fa491973b770a210457dec9cefe3a26-4c74c7ee31621f05-00",
-        "User-Agent": "azsdk-net-ResourceManager/1.4.0 (.NET 7.0.4; Microsoft Windows 10.0.22621)",
-        "x-ms-client-request-id": "1c3b6047d377b12fa8373f5744e45b9f",
->>>>>>> d0a38e13
-        "x-ms-return-client-request-id": "true"
-      },
-      "RequestBody": null,
-      "StatusCode": 200,
-      "ResponseHeaders": {
-        "Cache-Control": "no-store, no-cache",
-        "Content-Length": "21",
-        "Content-Type": "application/json",
-<<<<<<< HEAD
+        "x-ms-return-client-request-id": "true"
+      },
+      "RequestBody": null,
+      "StatusCode": 200,
+      "ResponseHeaders": {
+        "Cache-Control": "no-store, no-cache",
+        "Content-Length": "21",
+        "Content-Type": "application/json",
         "Date": "Thu, 06 Apr 2023 10:54:38 GMT",
-=======
-        "Date": "Fri, 31 Mar 2023 22:44:03 GMT",
->>>>>>> d0a38e13
-        "Pragma": "no-cache",
-        "Server": "Microsoft-HTTPAPI/2.0",
-        "Strict-Transport-Security": "max-age=31536000; includeSubDomains",
-        "X-Content-Type-Options": "nosniff",
-<<<<<<< HEAD
+        "Pragma": "no-cache",
+        "Server": "Microsoft-HTTPAPI/2.0",
+        "Strict-Transport-Security": "max-age=31536000; includeSubDomains",
+        "X-Content-Type-Options": "nosniff",
         "x-ms-correlation-request-id": "67d06d09-064c-426d-86cd-b79aa285d197",
         "x-ms-gatewayversion": "version=2.14.0",
         "x-ms-ratelimit-remaining-subscription-reads": "11248",
         "x-ms-request-id": "67d06d09-064c-426d-86cd-b79aa285d197",
         "x-ms-routing-request-id": "WESTCENTRALUS:20230406T105438Z:67d06d09-064c-426d-86cd-b79aa285d197"
-=======
-        "x-ms-correlation-request-id": "9608bb36-16c8-4700-be17-2bb0a79f725c",
-        "x-ms-gatewayversion": "version=2.14.0",
-        "x-ms-ratelimit-remaining-subscription-reads": "11262",
-        "x-ms-request-id": "9608bb36-16c8-4700-be17-2bb0a79f725c",
-        "x-ms-routing-request-id": "EASTUS:20230331T224403Z:9608bb36-16c8-4700-be17-2bb0a79f725c"
->>>>>>> d0a38e13
-      },
-      "ResponseBody": {
-        "status": "Enqueued"
-      }
-    },
-    {
-<<<<<<< HEAD
+      },
+      "ResponseBody": {
+        "status": "Enqueued"
+      }
+    },
+    {
       "RequestUri": "https://management.azure.com/subscriptions/23587e98-b6ac-4328-a753-03bcd3c8e744/providers/Microsoft.DocumentDB/locations/westus2/operationsStatus/49145c9a-01a1-41c8-ad9b-123c41f677d6?api-version=2022-11-15-preview",
       "RequestMethod": "GET",
       "RequestHeaders": {
@@ -1011,52 +615,30 @@
         "traceparent": "00-34a49217b21b0417eb726d7b2030ce06-dee8c9c4ee1961d2-00",
         "User-Agent": "azsdk-net-ResourceManager/1.4.0 (.NET 7.0.4; Microsoft Windows 10.0.22621)",
         "x-ms-client-request-id": "ee5abe0f837e917d9ff2fbea4b486cb0",
-=======
-      "RequestUri": "https://management.azure.com/subscriptions/710e347c-9ac8-408c-90fe-f8cfc44bf967/providers/Microsoft.DocumentDB/locations/westus2/operationsStatus/aad62823-e985-41a0-bd2f-2c807ffb8bc1?api-version=2022-11-15",
-      "RequestMethod": "GET",
-      "RequestHeaders": {
-        "Authorization": "Sanitized",
-        "traceparent": "00-8fa491973b770a210457dec9cefe3a26-047948c5a6d10c4b-00",
-        "User-Agent": "azsdk-net-ResourceManager/1.4.0 (.NET 7.0.4; Microsoft Windows 10.0.22621)",
-        "x-ms-client-request-id": "8c5f772d1073e73eb307db025610000a",
->>>>>>> d0a38e13
-        "x-ms-return-client-request-id": "true"
-      },
-      "RequestBody": null,
-      "StatusCode": 200,
-      "ResponseHeaders": {
-        "Cache-Control": "no-store, no-cache",
-        "Content-Length": "21",
-        "Content-Type": "application/json",
-<<<<<<< HEAD
+        "x-ms-return-client-request-id": "true"
+      },
+      "RequestBody": null,
+      "StatusCode": 200,
+      "ResponseHeaders": {
+        "Cache-Control": "no-store, no-cache",
+        "Content-Length": "21",
+        "Content-Type": "application/json",
         "Date": "Thu, 06 Apr 2023 10:54:39 GMT",
-=======
-        "Date": "Fri, 31 Mar 2023 22:44:04 GMT",
->>>>>>> d0a38e13
-        "Pragma": "no-cache",
-        "Server": "Microsoft-HTTPAPI/2.0",
-        "Strict-Transport-Security": "max-age=31536000; includeSubDomains",
-        "X-Content-Type-Options": "nosniff",
-<<<<<<< HEAD
+        "Pragma": "no-cache",
+        "Server": "Microsoft-HTTPAPI/2.0",
+        "Strict-Transport-Security": "max-age=31536000; includeSubDomains",
+        "X-Content-Type-Options": "nosniff",
         "x-ms-correlation-request-id": "81bbc8da-9488-409b-8a6d-ebb000adbc7d",
         "x-ms-gatewayversion": "version=2.14.0",
         "x-ms-ratelimit-remaining-subscription-reads": "11247",
         "x-ms-request-id": "81bbc8da-9488-409b-8a6d-ebb000adbc7d",
         "x-ms-routing-request-id": "WESTCENTRALUS:20230406T105439Z:81bbc8da-9488-409b-8a6d-ebb000adbc7d"
-=======
-        "x-ms-correlation-request-id": "f2fa03b2-56ea-4c38-927a-7d5b3bc2f7e9",
-        "x-ms-gatewayversion": "version=2.14.0",
-        "x-ms-ratelimit-remaining-subscription-reads": "11261",
-        "x-ms-request-id": "f2fa03b2-56ea-4c38-927a-7d5b3bc2f7e9",
-        "x-ms-routing-request-id": "EASTUS:20230331T224404Z:f2fa03b2-56ea-4c38-927a-7d5b3bc2f7e9"
->>>>>>> d0a38e13
-      },
-      "ResponseBody": {
-        "status": "Enqueued"
-      }
-    },
-    {
-<<<<<<< HEAD
+      },
+      "ResponseBody": {
+        "status": "Enqueued"
+      }
+    },
+    {
       "RequestUri": "https://management.azure.com/subscriptions/23587e98-b6ac-4328-a753-03bcd3c8e744/providers/Microsoft.DocumentDB/locations/westus2/operationsStatus/49145c9a-01a1-41c8-ad9b-123c41f677d6?api-version=2022-11-15-preview",
       "RequestMethod": "GET",
       "RequestHeaders": {
@@ -1064,52 +646,30 @@
         "traceparent": "00-34a49217b21b0417eb726d7b2030ce06-dd167f717c8f9f33-00",
         "User-Agent": "azsdk-net-ResourceManager/1.4.0 (.NET 7.0.4; Microsoft Windows 10.0.22621)",
         "x-ms-client-request-id": "6faf00e76064ac2758b3184b9a52a9a9",
-=======
-      "RequestUri": "https://management.azure.com/subscriptions/710e347c-9ac8-408c-90fe-f8cfc44bf967/providers/Microsoft.DocumentDB/locations/westus2/operationsStatus/aad62823-e985-41a0-bd2f-2c807ffb8bc1?api-version=2022-11-15",
-      "RequestMethod": "GET",
-      "RequestHeaders": {
-        "Authorization": "Sanitized",
-        "traceparent": "00-8fa491973b770a210457dec9cefe3a26-4449fef76e29226f-00",
-        "User-Agent": "azsdk-net-ResourceManager/1.4.0 (.NET 7.0.4; Microsoft Windows 10.0.22621)",
-        "x-ms-client-request-id": "2cea556274678e9f3790533789126860",
->>>>>>> d0a38e13
-        "x-ms-return-client-request-id": "true"
-      },
-      "RequestBody": null,
-      "StatusCode": 200,
-      "ResponseHeaders": {
-        "Cache-Control": "no-store, no-cache",
-        "Content-Length": "21",
-        "Content-Type": "application/json",
-<<<<<<< HEAD
+        "x-ms-return-client-request-id": "true"
+      },
+      "RequestBody": null,
+      "StatusCode": 200,
+      "ResponseHeaders": {
+        "Cache-Control": "no-store, no-cache",
+        "Content-Length": "21",
+        "Content-Type": "application/json",
         "Date": "Thu, 06 Apr 2023 10:54:41 GMT",
-=======
-        "Date": "Fri, 31 Mar 2023 22:44:06 GMT",
->>>>>>> d0a38e13
-        "Pragma": "no-cache",
-        "Server": "Microsoft-HTTPAPI/2.0",
-        "Strict-Transport-Security": "max-age=31536000; includeSubDomains",
-        "X-Content-Type-Options": "nosniff",
-<<<<<<< HEAD
+        "Pragma": "no-cache",
+        "Server": "Microsoft-HTTPAPI/2.0",
+        "Strict-Transport-Security": "max-age=31536000; includeSubDomains",
+        "X-Content-Type-Options": "nosniff",
         "x-ms-correlation-request-id": "a4b78e5c-385c-4263-8466-d17e7a6a7a67",
         "x-ms-gatewayversion": "version=2.14.0",
         "x-ms-ratelimit-remaining-subscription-reads": "11246",
         "x-ms-request-id": "a4b78e5c-385c-4263-8466-d17e7a6a7a67",
         "x-ms-routing-request-id": "WESTCENTRALUS:20230406T105442Z:a4b78e5c-385c-4263-8466-d17e7a6a7a67"
-=======
-        "x-ms-correlation-request-id": "dd4d04d3-d677-4503-a94a-761fc062544f",
-        "x-ms-gatewayversion": "version=2.14.0",
-        "x-ms-ratelimit-remaining-subscription-reads": "11260",
-        "x-ms-request-id": "dd4d04d3-d677-4503-a94a-761fc062544f",
-        "x-ms-routing-request-id": "EASTUS:20230331T224406Z:dd4d04d3-d677-4503-a94a-761fc062544f"
->>>>>>> d0a38e13
       },
       "ResponseBody": {
         "status": "Dequeued"
       }
     },
     {
-<<<<<<< HEAD
       "RequestUri": "https://management.azure.com/subscriptions/23587e98-b6ac-4328-a753-03bcd3c8e744/providers/Microsoft.DocumentDB/locations/westus2/operationsStatus/49145c9a-01a1-41c8-ad9b-123c41f677d6?api-version=2022-11-15-preview",
       "RequestMethod": "GET",
       "RequestHeaders": {
@@ -1117,15 +677,6 @@
         "traceparent": "00-34a49217b21b0417eb726d7b2030ce06-f6ebbe43054eb3c0-00",
         "User-Agent": "azsdk-net-ResourceManager/1.4.0 (.NET 7.0.4; Microsoft Windows 10.0.22621)",
         "x-ms-client-request-id": "d43c8356b3a55bfa19ccdc48c0263475",
-=======
-      "RequestUri": "https://management.azure.com/subscriptions/710e347c-9ac8-408c-90fe-f8cfc44bf967/providers/Microsoft.DocumentDB/locations/westus2/operationsStatus/aad62823-e985-41a0-bd2f-2c807ffb8bc1?api-version=2022-11-15",
-      "RequestMethod": "GET",
-      "RequestHeaders": {
-        "Authorization": "Sanitized",
-        "traceparent": "00-8fa491973b770a210457dec9cefe3a26-56709044dc5df7a1-00",
-        "User-Agent": "azsdk-net-ResourceManager/1.4.0 (.NET 7.0.4; Microsoft Windows 10.0.22621)",
-        "x-ms-client-request-id": "9319754290a6362722546970f82c5b98",
->>>>>>> d0a38e13
         "x-ms-return-client-request-id": "true"
       },
       "RequestBody": null,
@@ -1134,35 +685,22 @@
         "Cache-Control": "no-store, no-cache",
         "Content-Length": "22",
         "Content-Type": "application/json",
-<<<<<<< HEAD
         "Date": "Thu, 06 Apr 2023 10:54:45 GMT",
-=======
-        "Date": "Fri, 31 Mar 2023 22:44:10 GMT",
->>>>>>> d0a38e13
-        "Pragma": "no-cache",
-        "Server": "Microsoft-HTTPAPI/2.0",
-        "Strict-Transport-Security": "max-age=31536000; includeSubDomains",
-        "X-Content-Type-Options": "nosniff",
-<<<<<<< HEAD
+        "Pragma": "no-cache",
+        "Server": "Microsoft-HTTPAPI/2.0",
+        "Strict-Transport-Security": "max-age=31536000; includeSubDomains",
+        "X-Content-Type-Options": "nosniff",
         "x-ms-correlation-request-id": "97963b38-6332-41b9-a9b7-62936c7a818b",
         "x-ms-gatewayversion": "version=2.14.0",
         "x-ms-ratelimit-remaining-subscription-reads": "11245",
         "x-ms-request-id": "97963b38-6332-41b9-a9b7-62936c7a818b",
         "x-ms-routing-request-id": "WESTCENTRALUS:20230406T105446Z:97963b38-6332-41b9-a9b7-62936c7a818b"
-=======
-        "x-ms-correlation-request-id": "d4f76541-1b50-4518-9af6-d1621c1f4312",
-        "x-ms-gatewayversion": "version=2.14.0",
-        "x-ms-ratelimit-remaining-subscription-reads": "11259",
-        "x-ms-request-id": "d4f76541-1b50-4518-9af6-d1621c1f4312",
-        "x-ms-routing-request-id": "EASTUS:20230331T224411Z:d4f76541-1b50-4518-9af6-d1621c1f4312"
->>>>>>> d0a38e13
       },
       "ResponseBody": {
         "status": "Succeeded"
       }
     },
     {
-<<<<<<< HEAD
       "RequestUri": "https://management.azure.com/subscriptions/23587e98-b6ac-4328-a753-03bcd3c8e744/resourceGroups/dbaccount-9266/providers/Microsoft.DocumentDB/databaseAccounts/dbaccount-8388/mongodbDatabases/mongodb-9022/throughputSettings/default?api-version=2022-11-15-preview",
       "RequestMethod": "GET",
       "RequestHeaders": {
@@ -1170,15 +708,6 @@
         "traceparent": "00-34a49217b21b0417eb726d7b2030ce06-f10503f2bfe4eb52-00",
         "User-Agent": "azsdk-net-ResourceManager/1.4.0 (.NET 7.0.4; Microsoft Windows 10.0.22621)",
         "x-ms-client-request-id": "f3d77e715280ae1596ae96cb6b32f64d",
-=======
-      "RequestUri": "https://management.azure.com/subscriptions/710e347c-9ac8-408c-90fe-f8cfc44bf967/resourceGroups/dbaccount-9742/providers/Microsoft.DocumentDB/databaseAccounts/dbaccount-4497/mongodbDatabases/mongodb-346/throughputSettings/default?api-version=2022-11-15",
-      "RequestMethod": "GET",
-      "RequestHeaders": {
-        "Authorization": "Sanitized",
-        "traceparent": "00-8fa491973b770a210457dec9cefe3a26-e6e0cf07dfbaafd3-00",
-        "User-Agent": "azsdk-net-ResourceManager/1.4.0 (.NET 7.0.4; Microsoft Windows 10.0.22621)",
-        "x-ms-client-request-id": "eef534372ff9b837d8d054e3bd065da0",
->>>>>>> d0a38e13
         "x-ms-return-client-request-id": "true"
       },
       "RequestBody": null,
@@ -1187,16 +716,11 @@
         "Cache-Control": "no-store, no-cache",
         "Content-Length": "378",
         "Content-Type": "application/json",
-<<<<<<< HEAD
         "Date": "Thu, 06 Apr 2023 10:54:46 GMT",
-=======
-        "Date": "Fri, 31 Mar 2023 22:44:11 GMT",
->>>>>>> d0a38e13
-        "Pragma": "no-cache",
-        "Server": "Microsoft-HTTPAPI/2.0",
-        "Strict-Transport-Security": "max-age=31536000; includeSubDomains",
-        "X-Content-Type-Options": "nosniff",
-<<<<<<< HEAD
+        "Pragma": "no-cache",
+        "Server": "Microsoft-HTTPAPI/2.0",
+        "Strict-Transport-Security": "max-age=31536000; includeSubDomains",
+        "X-Content-Type-Options": "nosniff",
         "x-ms-correlation-request-id": "607f06ec-abca-460c-b17e-d6a89831e61c",
         "x-ms-gatewayversion": "version=2.14.0",
         "x-ms-ratelimit-remaining-subscription-reads": "11244",
@@ -1207,18 +731,6 @@
         "id": "/subscriptions/23587e98-b6ac-4328-a753-03bcd3c8e744/resourceGroups/dbaccount-9266/providers/Microsoft.DocumentDB/databaseAccounts/dbaccount-8388/mongodbDatabases/mongodb-9022/throughputSettings/default",
         "type": "Microsoft.DocumentDB/databaseAccounts/mongodbDatabases/throughputSettings",
         "name": "J5fd",
-=======
-        "x-ms-correlation-request-id": "72e7795e-ffb8-4e08-8b78-faf805635ff4",
-        "x-ms-gatewayversion": "version=2.14.0",
-        "x-ms-ratelimit-remaining-subscription-reads": "11258",
-        "x-ms-request-id": "72e7795e-ffb8-4e08-8b78-faf805635ff4",
-        "x-ms-routing-request-id": "EASTUS:20230331T224411Z:72e7795e-ffb8-4e08-8b78-faf805635ff4"
-      },
-      "ResponseBody": {
-        "id": "/subscriptions/710e347c-9ac8-408c-90fe-f8cfc44bf967/resourceGroups/dbaccount-9742/providers/Microsoft.DocumentDB/databaseAccounts/dbaccount-4497/mongodbDatabases/mongodb-346/throughputSettings/default",
-        "type": "Microsoft.DocumentDB/databaseAccounts/mongodbDatabases/throughputSettings",
-        "name": "izCw",
->>>>>>> d0a38e13
         "properties": {
           "resource": {
             "throughput": 1000,
@@ -1228,24 +740,14 @@
       }
     },
     {
-<<<<<<< HEAD
       "RequestUri": "https://management.azure.com/subscriptions/23587e98-b6ac-4328-a753-03bcd3c8e744/resourceGroups/dbaccount-9266/providers/Microsoft.DocumentDB/databaseAccounts/dbaccount-8388/mongodbDatabases/mongodb-9022?api-version=2022-11-15-preview",
-=======
-      "RequestUri": "https://management.azure.com/subscriptions/710e347c-9ac8-408c-90fe-f8cfc44bf967/resourceGroups/dbaccount-9742/providers/Microsoft.DocumentDB/databaseAccounts/dbaccount-4497/mongodbDatabases/mongodb-346?api-version=2022-11-15",
->>>>>>> d0a38e13
       "RequestMethod": "GET",
       "RequestHeaders": {
         "Accept": "application/json",
         "Authorization": "Sanitized",
-<<<<<<< HEAD
         "traceparent": "00-b8f05e7c628ac4737fd34d124cd70454-2f36b84fd7ccc0ee-00",
         "User-Agent": "azsdk-net-ResourceManager.CosmosDB/1.3.0-alpha.20230405.1 (.NET 7.0.4; Microsoft Windows 10.0.22621)",
         "x-ms-client-request-id": "c8945248970c340b0554569883deec31",
-=======
-        "traceparent": "00-85ac2043a3311a116198c69cbe46ce24-bda6f537f29e7276-00",
-        "User-Agent": "azsdk-net-ResourceManager.CosmosDB/1.3.0-alpha.20230330.1 (.NET 7.0.4; Microsoft Windows 10.0.22621)",
-        "x-ms-client-request-id": "e1c07a9e6cf6d1642db409130b2f960a",
->>>>>>> d0a38e13
         "x-ms-return-client-request-id": "true"
       },
       "RequestBody": null,
@@ -1254,16 +756,11 @@
         "Cache-Control": "no-store, no-cache",
         "Content-Length": "314",
         "Content-Type": "application/json",
-<<<<<<< HEAD
         "Date": "Thu, 06 Apr 2023 10:54:46 GMT",
-=======
-        "Date": "Fri, 31 Mar 2023 22:44:11 GMT",
->>>>>>> d0a38e13
-        "Pragma": "no-cache",
-        "Server": "Microsoft-HTTPAPI/2.0",
-        "Strict-Transport-Security": "max-age=31536000; includeSubDomains",
-        "X-Content-Type-Options": "nosniff",
-<<<<<<< HEAD
+        "Pragma": "no-cache",
+        "Server": "Microsoft-HTTPAPI/2.0",
+        "Strict-Transport-Security": "max-age=31536000; includeSubDomains",
+        "X-Content-Type-Options": "nosniff",
         "x-ms-correlation-request-id": "2b9f9dc0-0640-4825-8f1c-521722559aad",
         "x-ms-gatewayversion": "version=2.14.0",
         "x-ms-ratelimit-remaining-subscription-reads": "11243",
@@ -1289,77 +786,32 @@
         "traceparent": "00-e99961baa7362281d201c13229a0c86f-67ae79a06591106d-00",
         "User-Agent": "azsdk-net-ResourceManager.CosmosDB/1.3.0-alpha.20230405.1 (.NET 7.0.4; Microsoft Windows 10.0.22621)",
         "x-ms-client-request-id": "1cd9a27fb67a03286d8d3ef71c2fefe6",
-=======
-        "x-ms-correlation-request-id": "c6a13544-6ce2-432e-991d-4b2d61fd6216",
-        "x-ms-gatewayversion": "version=2.14.0",
-        "x-ms-ratelimit-remaining-subscription-reads": "11257",
-        "x-ms-request-id": "c6a13544-6ce2-432e-991d-4b2d61fd6216",
-        "x-ms-routing-request-id": "EASTUS:20230331T224411Z:c6a13544-6ce2-432e-991d-4b2d61fd6216"
-      },
-      "ResponseBody": {
-        "id": "/subscriptions/710e347c-9ac8-408c-90fe-f8cfc44bf967/resourceGroups/dbaccount-9742/providers/Microsoft.DocumentDB/databaseAccounts/dbaccount-4497/mongodbDatabases/mongodb-346",
-        "type": "Microsoft.DocumentDB/databaseAccounts/mongodbDatabases",
-        "name": "mongodb-346",
-        "properties": {
-          "resource": {
-            "id": "mongodb-346"
-          }
-        }
-      }
-    },
-    {
-      "RequestUri": "https://management.azure.com/subscriptions/710e347c-9ac8-408c-90fe-f8cfc44bf967/resourceGroups/dbaccount-9742/providers/Microsoft.DocumentDB/databaseAccounts/dbaccount-4497/mongodbDatabases/mongodb-346?api-version=2022-11-15",
-      "RequestMethod": "DELETE",
-      "RequestHeaders": {
-        "Authorization": "Sanitized",
-        "traceparent": "00-1e669ff7945060c845d59c121a79e1a3-d9142687b9d1d995-00",
-        "User-Agent": "azsdk-net-ResourceManager.CosmosDB/1.3.0-alpha.20230330.1 (.NET 7.0.4; Microsoft Windows 10.0.22621)",
-        "x-ms-client-request-id": "5400bb357a1d12663d60bbd53b44781c",
->>>>>>> d0a38e13
         "x-ms-return-client-request-id": "true"
       },
       "RequestBody": null,
       "StatusCode": 202,
       "ResponseHeaders": {
-<<<<<<< HEAD
         "Azure-AsyncOperation": "https://management.azure.com/subscriptions/23587e98-b6ac-4328-a753-03bcd3c8e744/providers/Microsoft.DocumentDB/locations/westus2/operationsStatus/d0f6ea7f-4b0c-41ac-951d-02429d3e8f11?api-version=2022-11-15-preview",
         "Cache-Control": "no-store, no-cache",
         "Content-Length": "21",
         "Content-Type": "application/json",
         "Date": "Thu, 06 Apr 2023 10:54:47 GMT",
         "Location": "https://management.azure.com/subscriptions/23587e98-b6ac-4328-a753-03bcd3c8e744/resourceGroups/dbaccount-9266/providers/Microsoft.DocumentDB/databaseAccounts/dbaccount-8388/mongodbDatabases/mongodb-9022/operationResults/d0f6ea7f-4b0c-41ac-951d-02429d3e8f11?api-version=2022-11-15-preview",
-=======
-        "Azure-AsyncOperation": "https://management.azure.com/subscriptions/710e347c-9ac8-408c-90fe-f8cfc44bf967/providers/Microsoft.DocumentDB/locations/westus2/operationsStatus/269fde98-6e75-4c6e-924a-a1296a2bda6f?api-version=2022-11-15",
-        "Cache-Control": "no-store, no-cache",
-        "Content-Length": "21",
-        "Content-Type": "application/json",
-        "Date": "Fri, 31 Mar 2023 22:44:12 GMT",
-        "Location": "https://management.azure.com/subscriptions/710e347c-9ac8-408c-90fe-f8cfc44bf967/resourceGroups/dbaccount-9742/providers/Microsoft.DocumentDB/databaseAccounts/dbaccount-4497/mongodbDatabases/mongodb-346/operationResults/269fde98-6e75-4c6e-924a-a1296a2bda6f?api-version=2022-11-15",
->>>>>>> d0a38e13
-        "Pragma": "no-cache",
-        "Server": "Microsoft-HTTPAPI/2.0",
-        "Strict-Transport-Security": "max-age=31536000; includeSubDomains",
-        "X-Content-Type-Options": "nosniff",
-<<<<<<< HEAD
+        "Pragma": "no-cache",
+        "Server": "Microsoft-HTTPAPI/2.0",
+        "Strict-Transport-Security": "max-age=31536000; includeSubDomains",
+        "X-Content-Type-Options": "nosniff",
         "x-ms-correlation-request-id": "1da4650c-a2c1-4d9a-bef8-42b8c881f7d3",
         "x-ms-gatewayversion": "version=2.14.0",
         "x-ms-ratelimit-remaining-subscription-deletes": "14970",
         "x-ms-request-id": "d0f6ea7f-4b0c-41ac-951d-02429d3e8f11",
         "x-ms-routing-request-id": "WESTCENTRALUS:20230406T105447Z:1da4650c-a2c1-4d9a-bef8-42b8c881f7d3"
-=======
-        "x-ms-correlation-request-id": "992e9d7e-75d4-4c34-bc0e-dbe0f8ed4689",
-        "x-ms-gatewayversion": "version=2.14.0",
-        "x-ms-ratelimit-remaining-subscription-deletes": "14971",
-        "x-ms-request-id": "269fde98-6e75-4c6e-924a-a1296a2bda6f",
-        "x-ms-routing-request-id": "EASTUS:20230331T224412Z:992e9d7e-75d4-4c34-bc0e-dbe0f8ed4689"
->>>>>>> d0a38e13
-      },
-      "ResponseBody": {
-        "status": "Enqueued"
-      }
-    },
-    {
-<<<<<<< HEAD
+      },
+      "ResponseBody": {
+        "status": "Enqueued"
+      }
+    },
+    {
       "RequestUri": "https://management.azure.com/subscriptions/23587e98-b6ac-4328-a753-03bcd3c8e744/providers/Microsoft.DocumentDB/locations/westus2/operationsStatus/d0f6ea7f-4b0c-41ac-951d-02429d3e8f11?api-version=2022-11-15-preview",
       "RequestMethod": "GET",
       "RequestHeaders": {
@@ -1367,52 +819,30 @@
         "traceparent": "00-e99961baa7362281d201c13229a0c86f-cef6c0e2501666e5-00",
         "User-Agent": "azsdk-net-ResourceManager/1.4.0 (.NET 7.0.4; Microsoft Windows 10.0.22621)",
         "x-ms-client-request-id": "c84c64c1d95891d229905a7e581317d6",
-=======
-      "RequestUri": "https://management.azure.com/subscriptions/710e347c-9ac8-408c-90fe-f8cfc44bf967/providers/Microsoft.DocumentDB/locations/westus2/operationsStatus/269fde98-6e75-4c6e-924a-a1296a2bda6f?api-version=2022-11-15",
-      "RequestMethod": "GET",
-      "RequestHeaders": {
-        "Authorization": "Sanitized",
-        "traceparent": "00-1e669ff7945060c845d59c121a79e1a3-72c95b1109ad8665-00",
-        "User-Agent": "azsdk-net-ResourceManager/1.4.0 (.NET 7.0.4; Microsoft Windows 10.0.22621)",
-        "x-ms-client-request-id": "02ae4a3a0906248214ada395b18e96e8",
->>>>>>> d0a38e13
-        "x-ms-return-client-request-id": "true"
-      },
-      "RequestBody": null,
-      "StatusCode": 200,
-      "ResponseHeaders": {
-        "Cache-Control": "no-store, no-cache",
-        "Content-Length": "21",
-        "Content-Type": "application/json",
-<<<<<<< HEAD
+        "x-ms-return-client-request-id": "true"
+      },
+      "RequestBody": null,
+      "StatusCode": 200,
+      "ResponseHeaders": {
+        "Cache-Control": "no-store, no-cache",
+        "Content-Length": "21",
+        "Content-Type": "application/json",
         "Date": "Thu, 06 Apr 2023 10:54:47 GMT",
-=======
-        "Date": "Fri, 31 Mar 2023 22:44:12 GMT",
->>>>>>> d0a38e13
-        "Pragma": "no-cache",
-        "Server": "Microsoft-HTTPAPI/2.0",
-        "Strict-Transport-Security": "max-age=31536000; includeSubDomains",
-        "X-Content-Type-Options": "nosniff",
-<<<<<<< HEAD
+        "Pragma": "no-cache",
+        "Server": "Microsoft-HTTPAPI/2.0",
+        "Strict-Transport-Security": "max-age=31536000; includeSubDomains",
+        "X-Content-Type-Options": "nosniff",
         "x-ms-correlation-request-id": "0783df10-bf55-4efd-8d53-b4723f77d0ba",
         "x-ms-gatewayversion": "version=2.14.0",
         "x-ms-ratelimit-remaining-subscription-reads": "11242",
         "x-ms-request-id": "0783df10-bf55-4efd-8d53-b4723f77d0ba",
         "x-ms-routing-request-id": "WESTCENTRALUS:20230406T105447Z:0783df10-bf55-4efd-8d53-b4723f77d0ba"
-=======
-        "x-ms-correlation-request-id": "bcb41cef-7772-46f7-aed7-19b3561590da",
-        "x-ms-gatewayversion": "version=2.14.0",
-        "x-ms-ratelimit-remaining-subscription-reads": "11256",
-        "x-ms-request-id": "bcb41cef-7772-46f7-aed7-19b3561590da",
-        "x-ms-routing-request-id": "EASTUS:20230331T224412Z:bcb41cef-7772-46f7-aed7-19b3561590da"
->>>>>>> d0a38e13
-      },
-      "ResponseBody": {
-        "status": "Enqueued"
-      }
-    },
-    {
-<<<<<<< HEAD
+      },
+      "ResponseBody": {
+        "status": "Enqueued"
+      }
+    },
+    {
       "RequestUri": "https://management.azure.com/subscriptions/23587e98-b6ac-4328-a753-03bcd3c8e744/providers/Microsoft.DocumentDB/locations/westus2/operationsStatus/d0f6ea7f-4b0c-41ac-951d-02429d3e8f11?api-version=2022-11-15-preview",
       "RequestMethod": "GET",
       "RequestHeaders": {
@@ -1420,52 +850,30 @@
         "traceparent": "00-e99961baa7362281d201c13229a0c86f-2dd149e202dcca8c-00",
         "User-Agent": "azsdk-net-ResourceManager/1.4.0 (.NET 7.0.4; Microsoft Windows 10.0.22621)",
         "x-ms-client-request-id": "f4c26f647ede139f39ffa9d7c9fc06ef",
-=======
-      "RequestUri": "https://management.azure.com/subscriptions/710e347c-9ac8-408c-90fe-f8cfc44bf967/providers/Microsoft.DocumentDB/locations/westus2/operationsStatus/269fde98-6e75-4c6e-924a-a1296a2bda6f?api-version=2022-11-15",
-      "RequestMethod": "GET",
-      "RequestHeaders": {
-        "Authorization": "Sanitized",
-        "traceparent": "00-1e669ff7945060c845d59c121a79e1a3-4792600b99f700cc-00",
-        "User-Agent": "azsdk-net-ResourceManager/1.4.0 (.NET 7.0.4; Microsoft Windows 10.0.22621)",
-        "x-ms-client-request-id": "421ded3c195dbb9d193583fab820ed1a",
->>>>>>> d0a38e13
-        "x-ms-return-client-request-id": "true"
-      },
-      "RequestBody": null,
-      "StatusCode": 200,
-      "ResponseHeaders": {
-        "Cache-Control": "no-store, no-cache",
-        "Content-Length": "21",
-        "Content-Type": "application/json",
-<<<<<<< HEAD
+        "x-ms-return-client-request-id": "true"
+      },
+      "RequestBody": null,
+      "StatusCode": 200,
+      "ResponseHeaders": {
+        "Cache-Control": "no-store, no-cache",
+        "Content-Length": "21",
+        "Content-Type": "application/json",
         "Date": "Thu, 06 Apr 2023 10:54:48 GMT",
-=======
-        "Date": "Fri, 31 Mar 2023 22:44:13 GMT",
->>>>>>> d0a38e13
-        "Pragma": "no-cache",
-        "Server": "Microsoft-HTTPAPI/2.0",
-        "Strict-Transport-Security": "max-age=31536000; includeSubDomains",
-        "X-Content-Type-Options": "nosniff",
-<<<<<<< HEAD
+        "Pragma": "no-cache",
+        "Server": "Microsoft-HTTPAPI/2.0",
+        "Strict-Transport-Security": "max-age=31536000; includeSubDomains",
+        "X-Content-Type-Options": "nosniff",
         "x-ms-correlation-request-id": "2f9aff8a-e6ad-433d-89c3-b6babb684773",
         "x-ms-gatewayversion": "version=2.14.0",
         "x-ms-ratelimit-remaining-subscription-reads": "11241",
         "x-ms-request-id": "2f9aff8a-e6ad-433d-89c3-b6babb684773",
         "x-ms-routing-request-id": "WESTCENTRALUS:20230406T105448Z:2f9aff8a-e6ad-433d-89c3-b6babb684773"
-=======
-        "x-ms-correlation-request-id": "791c7fa1-1826-4e6d-bbe3-1fa3598890d8",
-        "x-ms-gatewayversion": "version=2.14.0",
-        "x-ms-ratelimit-remaining-subscription-reads": "11255",
-        "x-ms-request-id": "791c7fa1-1826-4e6d-bbe3-1fa3598890d8",
-        "x-ms-routing-request-id": "EASTUS:20230331T224413Z:791c7fa1-1826-4e6d-bbe3-1fa3598890d8"
->>>>>>> d0a38e13
-      },
-      "ResponseBody": {
-        "status": "Enqueued"
-      }
-    },
-    {
-<<<<<<< HEAD
+      },
+      "ResponseBody": {
+        "status": "Enqueued"
+      }
+    },
+    {
       "RequestUri": "https://management.azure.com/subscriptions/23587e98-b6ac-4328-a753-03bcd3c8e744/providers/Microsoft.DocumentDB/locations/westus2/operationsStatus/d0f6ea7f-4b0c-41ac-951d-02429d3e8f11?api-version=2022-11-15-preview",
       "RequestMethod": "GET",
       "RequestHeaders": {
@@ -1473,52 +881,30 @@
         "traceparent": "00-e99961baa7362281d201c13229a0c86f-3323233493959ec7-00",
         "User-Agent": "azsdk-net-ResourceManager/1.4.0 (.NET 7.0.4; Microsoft Windows 10.0.22621)",
         "x-ms-client-request-id": "b735876226e2fc8ebc6e440110ea815f",
-=======
-      "RequestUri": "https://management.azure.com/subscriptions/710e347c-9ac8-408c-90fe-f8cfc44bf967/providers/Microsoft.DocumentDB/locations/westus2/operationsStatus/269fde98-6e75-4c6e-924a-a1296a2bda6f?api-version=2022-11-15",
-      "RequestMethod": "GET",
-      "RequestHeaders": {
-        "Authorization": "Sanitized",
-        "traceparent": "00-1e669ff7945060c845d59c121a79e1a3-111add64f798ea23-00",
-        "User-Agent": "azsdk-net-ResourceManager/1.4.0 (.NET 7.0.4; Microsoft Windows 10.0.22621)",
-        "x-ms-client-request-id": "f19b12b37596ed1646ad68bfd50c1942",
->>>>>>> d0a38e13
-        "x-ms-return-client-request-id": "true"
-      },
-      "RequestBody": null,
-      "StatusCode": 200,
-      "ResponseHeaders": {
-        "Cache-Control": "no-store, no-cache",
-        "Content-Length": "21",
-        "Content-Type": "application/json",
-<<<<<<< HEAD
+        "x-ms-return-client-request-id": "true"
+      },
+      "RequestBody": null,
+      "StatusCode": 200,
+      "ResponseHeaders": {
+        "Cache-Control": "no-store, no-cache",
+        "Content-Length": "21",
+        "Content-Type": "application/json",
         "Date": "Thu, 06 Apr 2023 10:54:49 GMT",
-=======
-        "Date": "Fri, 31 Mar 2023 22:44:14 GMT",
->>>>>>> d0a38e13
-        "Pragma": "no-cache",
-        "Server": "Microsoft-HTTPAPI/2.0",
-        "Strict-Transport-Security": "max-age=31536000; includeSubDomains",
-        "X-Content-Type-Options": "nosniff",
-<<<<<<< HEAD
+        "Pragma": "no-cache",
+        "Server": "Microsoft-HTTPAPI/2.0",
+        "Strict-Transport-Security": "max-age=31536000; includeSubDomains",
+        "X-Content-Type-Options": "nosniff",
         "x-ms-correlation-request-id": "6740d830-1858-41f9-967c-e6f7fea5f309",
         "x-ms-gatewayversion": "version=2.14.0",
         "x-ms-ratelimit-remaining-subscription-reads": "11240",
         "x-ms-request-id": "6740d830-1858-41f9-967c-e6f7fea5f309",
         "x-ms-routing-request-id": "WESTCENTRALUS:20230406T105449Z:6740d830-1858-41f9-967c-e6f7fea5f309"
-=======
-        "x-ms-correlation-request-id": "18fbeb36-7945-451e-ae43-b6200fb49281",
-        "x-ms-gatewayversion": "version=2.14.0",
-        "x-ms-ratelimit-remaining-subscription-reads": "11254",
-        "x-ms-request-id": "18fbeb36-7945-451e-ae43-b6200fb49281",
-        "x-ms-routing-request-id": "EASTUS:20230331T224414Z:18fbeb36-7945-451e-ae43-b6200fb49281"
->>>>>>> d0a38e13
-      },
-      "ResponseBody": {
-        "status": "Enqueued"
-      }
-    },
-    {
-<<<<<<< HEAD
+      },
+      "ResponseBody": {
+        "status": "Enqueued"
+      }
+    },
+    {
       "RequestUri": "https://management.azure.com/subscriptions/23587e98-b6ac-4328-a753-03bcd3c8e744/providers/Microsoft.DocumentDB/locations/westus2/operationsStatus/d0f6ea7f-4b0c-41ac-951d-02429d3e8f11?api-version=2022-11-15-preview",
       "RequestMethod": "GET",
       "RequestHeaders": {
@@ -1526,52 +912,30 @@
         "traceparent": "00-e99961baa7362281d201c13229a0c86f-3ba4cb5785ec8a31-00",
         "User-Agent": "azsdk-net-ResourceManager/1.4.0 (.NET 7.0.4; Microsoft Windows 10.0.22621)",
         "x-ms-client-request-id": "8dc8168b36bb42d8c5388f5930fbc82d",
-=======
-      "RequestUri": "https://management.azure.com/subscriptions/710e347c-9ac8-408c-90fe-f8cfc44bf967/providers/Microsoft.DocumentDB/locations/westus2/operationsStatus/269fde98-6e75-4c6e-924a-a1296a2bda6f?api-version=2022-11-15",
-      "RequestMethod": "GET",
-      "RequestHeaders": {
-        "Authorization": "Sanitized",
-        "traceparent": "00-1e669ff7945060c845d59c121a79e1a3-200a794914f554e7-00",
-        "User-Agent": "azsdk-net-ResourceManager/1.4.0 (.NET 7.0.4; Microsoft Windows 10.0.22621)",
-        "x-ms-client-request-id": "3809d88d6b06204bacf2e9d085886bf3",
->>>>>>> d0a38e13
-        "x-ms-return-client-request-id": "true"
-      },
-      "RequestBody": null,
-      "StatusCode": 200,
-      "ResponseHeaders": {
-        "Cache-Control": "no-store, no-cache",
-        "Content-Length": "21",
-        "Content-Type": "application/json",
-<<<<<<< HEAD
+        "x-ms-return-client-request-id": "true"
+      },
+      "RequestBody": null,
+      "StatusCode": 200,
+      "ResponseHeaders": {
+        "Cache-Control": "no-store, no-cache",
+        "Content-Length": "21",
+        "Content-Type": "application/json",
         "Date": "Thu, 06 Apr 2023 10:54:50 GMT",
-=======
-        "Date": "Fri, 31 Mar 2023 22:44:15 GMT",
->>>>>>> d0a38e13
-        "Pragma": "no-cache",
-        "Server": "Microsoft-HTTPAPI/2.0",
-        "Strict-Transport-Security": "max-age=31536000; includeSubDomains",
-        "X-Content-Type-Options": "nosniff",
-<<<<<<< HEAD
+        "Pragma": "no-cache",
+        "Server": "Microsoft-HTTPAPI/2.0",
+        "Strict-Transport-Security": "max-age=31536000; includeSubDomains",
+        "X-Content-Type-Options": "nosniff",
         "x-ms-correlation-request-id": "20eb9f57-120d-4923-85f2-63aba70264c2",
         "x-ms-gatewayversion": "version=2.14.0",
         "x-ms-ratelimit-remaining-subscription-reads": "11239",
         "x-ms-request-id": "20eb9f57-120d-4923-85f2-63aba70264c2",
         "x-ms-routing-request-id": "WESTCENTRALUS:20230406T105450Z:20eb9f57-120d-4923-85f2-63aba70264c2"
-=======
-        "x-ms-correlation-request-id": "153deba5-8794-4f59-9609-0fbc82832d36",
-        "x-ms-gatewayversion": "version=2.14.0",
-        "x-ms-ratelimit-remaining-subscription-reads": "11253",
-        "x-ms-request-id": "153deba5-8794-4f59-9609-0fbc82832d36",
-        "x-ms-routing-request-id": "EASTUS:20230331T224415Z:153deba5-8794-4f59-9609-0fbc82832d36"
->>>>>>> d0a38e13
       },
       "ResponseBody": {
         "status": "Dequeued"
       }
     },
     {
-<<<<<<< HEAD
       "RequestUri": "https://management.azure.com/subscriptions/23587e98-b6ac-4328-a753-03bcd3c8e744/providers/Microsoft.DocumentDB/locations/westus2/operationsStatus/d0f6ea7f-4b0c-41ac-951d-02429d3e8f11?api-version=2022-11-15-preview",
       "RequestMethod": "GET",
       "RequestHeaders": {
@@ -1579,15 +943,6 @@
         "traceparent": "00-e99961baa7362281d201c13229a0c86f-0196e09010b85cd9-00",
         "User-Agent": "azsdk-net-ResourceManager/1.4.0 (.NET 7.0.4; Microsoft Windows 10.0.22621)",
         "x-ms-client-request-id": "d11c6a8a5fdd3df3e1c6386f3a9d024e",
-=======
-      "RequestUri": "https://management.azure.com/subscriptions/710e347c-9ac8-408c-90fe-f8cfc44bf967/providers/Microsoft.DocumentDB/locations/westus2/operationsStatus/269fde98-6e75-4c6e-924a-a1296a2bda6f?api-version=2022-11-15",
-      "RequestMethod": "GET",
-      "RequestHeaders": {
-        "Authorization": "Sanitized",
-        "traceparent": "00-1e669ff7945060c845d59c121a79e1a3-258db5240af7c576-00",
-        "User-Agent": "azsdk-net-ResourceManager/1.4.0 (.NET 7.0.4; Microsoft Windows 10.0.22621)",
-        "x-ms-client-request-id": "9fe289bfa4f2c652d730fbb0b0dee50d",
->>>>>>> d0a38e13
         "x-ms-return-client-request-id": "true"
       },
       "RequestBody": null,
@@ -1596,28 +951,16 @@
         "Cache-Control": "no-store, no-cache",
         "Content-Length": "22",
         "Content-Type": "application/json",
-<<<<<<< HEAD
         "Date": "Thu, 06 Apr 2023 10:54:52 GMT",
-=======
-        "Date": "Fri, 31 Mar 2023 22:44:17 GMT",
->>>>>>> d0a38e13
-        "Pragma": "no-cache",
-        "Server": "Microsoft-HTTPAPI/2.0",
-        "Strict-Transport-Security": "max-age=31536000; includeSubDomains",
-        "X-Content-Type-Options": "nosniff",
-<<<<<<< HEAD
+        "Pragma": "no-cache",
+        "Server": "Microsoft-HTTPAPI/2.0",
+        "Strict-Transport-Security": "max-age=31536000; includeSubDomains",
+        "X-Content-Type-Options": "nosniff",
         "x-ms-correlation-request-id": "e42d2a87-402a-4bdf-96cb-84da16a86ab2",
         "x-ms-gatewayversion": "version=2.14.0",
         "x-ms-ratelimit-remaining-subscription-reads": "11238",
         "x-ms-request-id": "e42d2a87-402a-4bdf-96cb-84da16a86ab2",
         "x-ms-routing-request-id": "WESTCENTRALUS:20230406T105452Z:e42d2a87-402a-4bdf-96cb-84da16a86ab2"
-=======
-        "x-ms-correlation-request-id": "825e02b2-cce0-4718-8d35-275dd871e65b",
-        "x-ms-gatewayversion": "version=2.14.0",
-        "x-ms-ratelimit-remaining-subscription-reads": "11252",
-        "x-ms-request-id": "825e02b2-cce0-4718-8d35-275dd871e65b",
-        "x-ms-routing-request-id": "EASTUS:20230331T224418Z:825e02b2-cce0-4718-8d35-275dd871e65b"
->>>>>>> d0a38e13
       },
       "ResponseBody": {
         "status": "Succeeded"
@@ -1625,16 +968,9 @@
     }
   ],
   "Variables": {
-<<<<<<< HEAD
     "AZURE_AUTHORITY_HOST": "https://login.microsoftonline.com/",
     "RandomSeed": "2069615407",
     "RESOURCE_MANAGER_URL": "https://management.azure.com/",
     "SUBSCRIPTION_ID": "23587e98-b6ac-4328-a753-03bcd3c8e744"
-=======
-    "AZURE_AUTHORITY_HOST": null,
-    "RandomSeed": "1102433717",
-    "RESOURCE_MANAGER_URL": null,
-    "SUBSCRIPTION_ID": "710e347c-9ac8-408c-90fe-f8cfc44bf967"
->>>>>>> d0a38e13
   }
 }