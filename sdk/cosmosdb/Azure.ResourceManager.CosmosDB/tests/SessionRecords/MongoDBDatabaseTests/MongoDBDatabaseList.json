{
  "Entries": [
    {
<<<<<<< HEAD
      "RequestUri": "https://management.azure.com/subscriptions/23587e98-b6ac-4328-a753-03bcd3c8e744/resourceGroups/dbaccount-9600/providers/Microsoft.DocumentDB/databaseAccounts/dbaccount-8494?api-version=2022-11-15-preview",
=======
      "RequestUri": "https://management.azure.com/subscriptions/710e347c-9ac8-408c-90fe-f8cfc44bf967/resourceGroups/dbaccount-5338/providers/Microsoft.DocumentDB/databaseAccounts/dbaccount-4642?api-version=2022-11-15",
>>>>>>> d0a38e13
      "RequestMethod": "GET",
      "RequestHeaders": {
        "Accept": "application/json",
        "Authorization": "Sanitized",
<<<<<<< HEAD
        "traceparent": "00-704bf9ae0ccbab7514f43063be71c61b-3a74ed767629236b-00",
        "User-Agent": "azsdk-net-ResourceManager.CosmosDB/1.3.0-alpha.20230405.1 (.NET 7.0.4; Microsoft Windows 10.0.22621)",
        "x-ms-client-request-id": "b2822785cc159696b66b8427d47188de",
=======
        "traceparent": "00-7809ac9dc64ad8be5895d957903358db-fb34ba549e1f7348-00",
        "User-Agent": "azsdk-net-ResourceManager.CosmosDB/1.3.0-alpha.20230330.1 (.NET 7.0.4; Microsoft Windows 10.0.22621)",
        "x-ms-client-request-id": "ce8ecd5aeaa6051f8615c05a7d025109",
>>>>>>> d0a38e13
        "x-ms-return-client-request-id": "true"
      },
      "RequestBody": null,
      "StatusCode": 200,
      "ResponseHeaders": {
        "Cache-Control": "no-store, no-cache",
<<<<<<< HEAD
        "Content-Length": "2970",
        "Content-Type": "application/json",
        "Date": "Thu, 06 Apr 2023 10:47:17 GMT",
=======
        "Content-Length": "2913",
        "Content-Type": "application/json",
        "Date": "Fri, 31 Mar 2023 22:36:54 GMT",
>>>>>>> d0a38e13
        "Pragma": "no-cache",
        "Server": "Microsoft-HTTPAPI/2.0",
        "Strict-Transport-Security": "max-age=31536000; includeSubDomains",
        "X-Content-Type-Options": "nosniff",
<<<<<<< HEAD
        "x-ms-correlation-request-id": "ff47be87-4fc2-4d49-baee-bcc82dcd0f6d",
        "x-ms-gatewayversion": "version=2.14.0",
        "x-ms-ratelimit-remaining-subscription-reads": "11373",
        "x-ms-request-id": "ff47be87-4fc2-4d49-baee-bcc82dcd0f6d",
        "x-ms-routing-request-id": "WESTCENTRALUS:20230406T104717Z:ff47be87-4fc2-4d49-baee-bcc82dcd0f6d"
      },
      "ResponseBody": {
        "id": "/subscriptions/23587e98-b6ac-4328-a753-03bcd3c8e744/resourceGroups/dbaccount-9600/providers/Microsoft.DocumentDB/databaseAccounts/dbaccount-8494",
        "name": "dbaccount-8494",
=======
        "x-ms-correlation-request-id": "c5fac139-909d-4d62-9ff3-d8feb0e5dfd4",
        "x-ms-gatewayversion": "version=2.14.0",
        "x-ms-ratelimit-remaining-subscription-reads": "11364",
        "x-ms-request-id": "c5fac139-909d-4d62-9ff3-d8feb0e5dfd4",
        "x-ms-routing-request-id": "EASTUS:20230331T223654Z:c5fac139-909d-4d62-9ff3-d8feb0e5dfd4"
      },
      "ResponseBody": {
        "id": "/subscriptions/710e347c-9ac8-408c-90fe-f8cfc44bf967/resourceGroups/dbaccount-5338/providers/Microsoft.DocumentDB/databaseAccounts/dbaccount-4642",
        "name": "dbaccount-4642",
>>>>>>> d0a38e13
        "location": "West US 2",
        "type": "Microsoft.DocumentDB/databaseAccounts",
        "kind": "MongoDB",
        "tags": {
          "key1": "value1",
          "key2": "value2"
        },
        "systemData": {
<<<<<<< HEAD
          "createdAt": "2023-04-06T10:45:54.8368065Z"
        },
        "properties": {
          "provisioningState": "Succeeded",
          "documentEndpoint": "https://dbaccount-8494.documents.azure.com:443/",
          "sqlEndpoint": "https://dbaccount-8494.documents.azure.com:443/",
          "mongoEndpoint": "https://dbaccount-8494.mongo.cosmos.azure.com:443/",
=======
          "createdAt": "2023-03-31T22:35:15.1296439Z"
        },
        "properties": {
          "provisioningState": "Succeeded",
          "documentEndpoint": "https://dbaccount-4642.documents.azure.com:443/",
          "sqlEndpoint": "https://dbaccount-4642.documents.azure.com:443/",
          "mongoEndpoint": "https://dbaccount-4642.mongo.cosmos.azure.com:443/",
>>>>>>> d0a38e13
          "publicNetworkAccess": "Enabled",
          "enableAutomaticFailover": false,
          "enableMultipleWriteLocations": false,
          "enablePartitionKeyMonitor": false,
          "isVirtualNetworkFilterEnabled": true,
          "virtualNetworkRules": [],
          "EnabledApiTypes": "MongoDB",
          "disableKeyBasedMetadataWriteAccess": false,
          "enableFreeTier": false,
          "enableAnalyticalStorage": false,
          "analyticalStorageConfiguration": {
            "schemaType": "FullFidelity"
          },
<<<<<<< HEAD
          "instanceId": "1f4d92be-3d73-4a72-8f38-c62654987a4f",
=======
          "instanceId": "204cb136-1982-48ee-bda9-59fc30c5ce85",
>>>>>>> d0a38e13
          "databaseAccountOfferType": "Standard",
          "enableMaterializedViews": false,
          "defaultIdentity": "FirstPartyIdentity",
          "networkAclBypass": "None",
          "disableLocalAuth": false,
          "enablePartitionMerge": false,
<<<<<<< HEAD
          "enableBurstCapacity": false,
=======
>>>>>>> d0a38e13
          "minimalTlsVersion": "Tls12",
          "consistencyPolicy": {
            "defaultConsistencyLevel": "BoundedStaleness",
            "maxIntervalInSeconds": 1000,
            "maxStalenessPrefix": 300
          },
          "apiProperties": {
            "serverVersion": "3.6"
          },
          "configurationOverrides": {
            "EnableBsonSchema": "True"
          },
          "writeLocations": [
            {
<<<<<<< HEAD
              "id": "dbaccount-8494-westus",
              "locationName": "West US",
              "documentEndpoint": "https://dbaccount-8494-westus.documents.azure.com:443/",
=======
              "id": "dbaccount-4642-westus",
              "locationName": "West US",
              "documentEndpoint": "https://dbaccount-4642-westus.documents.azure.com:443/",
>>>>>>> d0a38e13
              "provisioningState": "Succeeded",
              "failoverPriority": 0,
              "isZoneRedundant": false
            }
          ],
          "readLocations": [
            {
<<<<<<< HEAD
              "id": "dbaccount-8494-westus",
              "locationName": "West US",
              "documentEndpoint": "https://dbaccount-8494-westus.documents.azure.com:443/",
=======
              "id": "dbaccount-4642-westus",
              "locationName": "West US",
              "documentEndpoint": "https://dbaccount-4642-westus.documents.azure.com:443/",
>>>>>>> d0a38e13
              "provisioningState": "Succeeded",
              "failoverPriority": 0,
              "isZoneRedundant": false
            }
          ],
          "locations": [
            {
<<<<<<< HEAD
              "id": "dbaccount-8494-westus",
              "locationName": "West US",
              "documentEndpoint": "https://dbaccount-8494-westus.documents.azure.com:443/",
=======
              "id": "dbaccount-4642-westus",
              "locationName": "West US",
              "documentEndpoint": "https://dbaccount-4642-westus.documents.azure.com:443/",
>>>>>>> d0a38e13
              "provisioningState": "Succeeded",
              "failoverPriority": 0,
              "isZoneRedundant": false
            }
          ],
          "failoverPolicies": [
            {
<<<<<<< HEAD
              "id": "dbaccount-8494-westus",
=======
              "id": "dbaccount-4642-westus",
>>>>>>> d0a38e13
              "locationName": "West US",
              "failoverPriority": 0
            }
          ],
          "cors": [],
          "capabilities": [
            {
              "name": "EnableMongo"
            }
          ],
          "ipRules": [
            {
              "ipAddressOrRange": "23.43.230.120"
            }
          ],
          "backupPolicy": {
            "type": "Periodic",
            "periodicModeProperties": {
              "backupIntervalInMinutes": 240,
              "backupRetentionIntervalInHours": 8,
              "backupStorageRedundancy": "Geo"
            }
          },
          "networkAclBypassResourceIds": [],
          "diagnosticLogSettings": {
            "enableFullTextQuery": "None"
          },
          "keysMetadata": {
            "primaryMasterKey": {
<<<<<<< HEAD
              "generationTime": "2023-04-06T10:45:54.8368065Z"
            },
            "secondaryMasterKey": {
              "generationTime": "2023-04-06T10:45:54.8368065Z"
            },
            "primaryReadonlyMasterKey": {
              "generationTime": "2023-04-06T10:45:54.8368065Z"
            },
            "secondaryReadonlyMasterKey": {
              "generationTime": "2023-04-06T10:45:54.8368065Z"
=======
              "generationTime": "2023-03-31T22:35:15.1296439Z"
            },
            "secondaryMasterKey": {
              "generationTime": "2023-03-31T22:35:15.1296439Z"
            },
            "primaryReadonlyMasterKey": {
              "generationTime": "2023-03-31T22:35:15.1296439Z"
            },
            "secondaryReadonlyMasterKey": {
              "generationTime": "2023-03-31T22:35:15.1296439Z"
>>>>>>> d0a38e13
            }
          }
        },
        "identity": {
          "type": "None"
        }
      }
    },
    {
<<<<<<< HEAD
      "RequestUri": "https://management.azure.com/subscriptions/23587e98-b6ac-4328-a753-03bcd3c8e744/resourceGroups/dbaccount-9600/providers/Microsoft.DocumentDB/databaseAccounts/dbaccount-8494/mongodbDatabases/mongodb-9559?api-version=2022-11-15-preview",
=======
      "RequestUri": "https://management.azure.com/subscriptions/710e347c-9ac8-408c-90fe-f8cfc44bf967/resourceGroups/dbaccount-5338/providers/Microsoft.DocumentDB/databaseAccounts/dbaccount-4642/mongodbDatabases/mongodb-607?api-version=2022-11-15",
>>>>>>> d0a38e13
      "RequestMethod": "PUT",
      "RequestHeaders": {
        "Accept": "application/json",
        "Authorization": "Sanitized",
        "Content-Length": "107",
        "Content-Type": "application/json",
<<<<<<< HEAD
        "traceparent": "00-e3fbac6c9fc7c5886f1687ea67613793-de579977e6835371-00",
        "User-Agent": "azsdk-net-ResourceManager.CosmosDB/1.3.0-alpha.20230405.1 (.NET 7.0.4; Microsoft Windows 10.0.22621)",
        "x-ms-client-request-id": "eb9189100cbea310e77598cbd42df3f5",
=======
        "traceparent": "00-2e9cfc7f46bacfe495797795114eaacd-599ad2d35eee2431-00",
        "User-Agent": "azsdk-net-ResourceManager.CosmosDB/1.3.0-alpha.20230330.1 (.NET 7.0.4; Microsoft Windows 10.0.22621)",
        "x-ms-client-request-id": "9389df7fe514cd91c617600ffe9edfd5",
>>>>>>> d0a38e13
        "x-ms-return-client-request-id": "true"
      },
      "RequestBody": {
        "tags": {},
        "location": "westus",
        "properties": {
          "resource": {
<<<<<<< HEAD
            "id": "mongodb-9559"
=======
            "id": "mongodb-607"
>>>>>>> d0a38e13
          },
          "options": {
            "throughput": 700
          }
        }
      },
      "StatusCode": 202,
      "ResponseHeaders": {
<<<<<<< HEAD
        "Azure-AsyncOperation": "https://management.azure.com/subscriptions/23587e98-b6ac-4328-a753-03bcd3c8e744/providers/Microsoft.DocumentDB/locations/westus2/operationsStatus/7ad3f298-a917-47c2-8dc7-d2cb9a355bac?api-version=2022-11-15-preview",
        "Cache-Control": "no-store, no-cache",
        "Content-Length": "21",
        "Content-Type": "application/json",
        "Date": "Thu, 06 Apr 2023 10:47:18 GMT",
        "Location": "https://management.azure.com/subscriptions/23587e98-b6ac-4328-a753-03bcd3c8e744/resourceGroups/dbaccount-9600/providers/Microsoft.DocumentDB/databaseAccounts/dbaccount-8494/mongodbDatabases/mongodb-9559/operationResults/7ad3f298-a917-47c2-8dc7-d2cb9a355bac?api-version=2022-11-15-preview",
=======
        "Azure-AsyncOperation": "https://management.azure.com/subscriptions/710e347c-9ac8-408c-90fe-f8cfc44bf967/providers/Microsoft.DocumentDB/locations/westus2/operationsStatus/0bc53e03-bcd4-433c-a40f-873c0585de83?api-version=2022-11-15",
        "Cache-Control": "no-store, no-cache",
        "Content-Length": "21",
        "Content-Type": "application/json",
        "Date": "Fri, 31 Mar 2023 22:36:55 GMT",
        "Location": "https://management.azure.com/subscriptions/710e347c-9ac8-408c-90fe-f8cfc44bf967/resourceGroups/dbaccount-5338/providers/Microsoft.DocumentDB/databaseAccounts/dbaccount-4642/mongodbDatabases/mongodb-607/operationResults/0bc53e03-bcd4-433c-a40f-873c0585de83?api-version=2022-11-15",
>>>>>>> d0a38e13
        "Pragma": "no-cache",
        "Server": "Microsoft-HTTPAPI/2.0",
        "Strict-Transport-Security": "max-age=31536000; includeSubDomains",
        "X-Content-Type-Options": "nosniff",
<<<<<<< HEAD
        "x-ms-correlation-request-id": "8008f2fc-55c6-44fd-85e1-be770386625a",
        "x-ms-gatewayversion": "version=2.14.0",
        "x-ms-ratelimit-remaining-subscription-writes": "1150",
        "x-ms-request-id": "7ad3f298-a917-47c2-8dc7-d2cb9a355bac",
        "x-ms-routing-request-id": "WESTCENTRALUS:20230406T104718Z:8008f2fc-55c6-44fd-85e1-be770386625a"
=======
        "x-ms-correlation-request-id": "56cbf2a2-6ee5-410d-81c1-476b3ac12b57",
        "x-ms-gatewayversion": "version=2.14.0",
        "x-ms-ratelimit-remaining-subscription-writes": "1148",
        "x-ms-request-id": "0bc53e03-bcd4-433c-a40f-873c0585de83",
        "x-ms-routing-request-id": "EASTUS:20230331T223655Z:56cbf2a2-6ee5-410d-81c1-476b3ac12b57"
>>>>>>> d0a38e13
      },
      "ResponseBody": {
        "status": "Enqueued"
      }
    },
    {
<<<<<<< HEAD
      "RequestUri": "https://management.azure.com/subscriptions/23587e98-b6ac-4328-a753-03bcd3c8e744/providers/Microsoft.DocumentDB/locations/westus2/operationsStatus/7ad3f298-a917-47c2-8dc7-d2cb9a355bac?api-version=2022-11-15-preview",
      "RequestMethod": "GET",
      "RequestHeaders": {
        "Authorization": "Sanitized",
        "traceparent": "00-e3fbac6c9fc7c5886f1687ea67613793-3085d443e2df9098-00",
        "User-Agent": "azsdk-net-ResourceManager/1.4.0 (.NET 7.0.4; Microsoft Windows 10.0.22621)",
        "x-ms-client-request-id": "c4facd9e64921ac6710f2d57fecae13d",
=======
      "RequestUri": "https://management.azure.com/subscriptions/710e347c-9ac8-408c-90fe-f8cfc44bf967/providers/Microsoft.DocumentDB/locations/westus2/operationsStatus/0bc53e03-bcd4-433c-a40f-873c0585de83?api-version=2022-11-15",
      "RequestMethod": "GET",
      "RequestHeaders": {
        "Authorization": "Sanitized",
        "traceparent": "00-2e9cfc7f46bacfe495797795114eaacd-5006f81e8b4d6535-00",
        "User-Agent": "azsdk-net-ResourceManager/1.4.0 (.NET 7.0.4; Microsoft Windows 10.0.22621)",
        "x-ms-client-request-id": "6c403608147fe746fd00e0d2bff58876",
>>>>>>> d0a38e13
        "x-ms-return-client-request-id": "true"
      },
      "RequestBody": null,
      "StatusCode": 200,
      "ResponseHeaders": {
        "Cache-Control": "no-store, no-cache",
        "Content-Length": "21",
        "Content-Type": "application/json",
<<<<<<< HEAD
        "Date": "Thu, 06 Apr 2023 10:47:18 GMT",
=======
        "Date": "Fri, 31 Mar 2023 22:36:55 GMT",
>>>>>>> d0a38e13
        "Pragma": "no-cache",
        "Server": "Microsoft-HTTPAPI/2.0",
        "Strict-Transport-Security": "max-age=31536000; includeSubDomains",
        "X-Content-Type-Options": "nosniff",
<<<<<<< HEAD
        "x-ms-correlation-request-id": "64d2123f-21fa-46e9-91f7-818421ad36f4",
        "x-ms-gatewayversion": "version=2.14.0",
        "x-ms-ratelimit-remaining-subscription-reads": "11372",
        "x-ms-request-id": "64d2123f-21fa-46e9-91f7-818421ad36f4",
        "x-ms-routing-request-id": "WESTCENTRALUS:20230406T104718Z:64d2123f-21fa-46e9-91f7-818421ad36f4"
=======
        "x-ms-correlation-request-id": "0c15c343-1ec0-4869-aac7-5b3a3958eba4",
        "x-ms-gatewayversion": "version=2.14.0",
        "x-ms-ratelimit-remaining-subscription-reads": "11363",
        "x-ms-request-id": "0c15c343-1ec0-4869-aac7-5b3a3958eba4",
        "x-ms-routing-request-id": "EASTUS:20230331T223655Z:0c15c343-1ec0-4869-aac7-5b3a3958eba4"
>>>>>>> d0a38e13
      },
      "ResponseBody": {
        "status": "Enqueued"
      }
    },
    {
<<<<<<< HEAD
      "RequestUri": "https://management.azure.com/subscriptions/23587e98-b6ac-4328-a753-03bcd3c8e744/providers/Microsoft.DocumentDB/locations/westus2/operationsStatus/7ad3f298-a917-47c2-8dc7-d2cb9a355bac?api-version=2022-11-15-preview",
      "RequestMethod": "GET",
      "RequestHeaders": {
        "Authorization": "Sanitized",
        "traceparent": "00-e3fbac6c9fc7c5886f1687ea67613793-d875317f089c7c1d-00",
        "User-Agent": "azsdk-net-ResourceManager/1.4.0 (.NET 7.0.4; Microsoft Windows 10.0.22621)",
        "x-ms-client-request-id": "0661329013cc9a71f32c3dd91c94afff",
=======
      "RequestUri": "https://management.azure.com/subscriptions/710e347c-9ac8-408c-90fe-f8cfc44bf967/providers/Microsoft.DocumentDB/locations/westus2/operationsStatus/0bc53e03-bcd4-433c-a40f-873c0585de83?api-version=2022-11-15",
      "RequestMethod": "GET",
      "RequestHeaders": {
        "Authorization": "Sanitized",
        "traceparent": "00-2e9cfc7f46bacfe495797795114eaacd-589ec75e691d9d47-00",
        "User-Agent": "azsdk-net-ResourceManager/1.4.0 (.NET 7.0.4; Microsoft Windows 10.0.22621)",
        "x-ms-client-request-id": "7f3584e0da0d1dc3b1a38de34a6d1bb5",
>>>>>>> d0a38e13
        "x-ms-return-client-request-id": "true"
      },
      "RequestBody": null,
      "StatusCode": 200,
      "ResponseHeaders": {
        "Cache-Control": "no-store, no-cache",
        "Content-Length": "21",
        "Content-Type": "application/json",
<<<<<<< HEAD
        "Date": "Thu, 06 Apr 2023 10:47:19 GMT",
=======
        "Date": "Fri, 31 Mar 2023 22:36:56 GMT",
>>>>>>> d0a38e13
        "Pragma": "no-cache",
        "Server": "Microsoft-HTTPAPI/2.0",
        "Strict-Transport-Security": "max-age=31536000; includeSubDomains",
        "X-Content-Type-Options": "nosniff",
<<<<<<< HEAD
        "x-ms-correlation-request-id": "60baf576-0513-4840-92f6-8c6490d1405c",
        "x-ms-gatewayversion": "version=2.14.0",
        "x-ms-ratelimit-remaining-subscription-reads": "11371",
        "x-ms-request-id": "60baf576-0513-4840-92f6-8c6490d1405c",
        "x-ms-routing-request-id": "WESTCENTRALUS:20230406T104719Z:60baf576-0513-4840-92f6-8c6490d1405c"
=======
        "x-ms-correlation-request-id": "6a77e9f6-cbf8-4588-a1a2-a8a64d1ca1e6",
        "x-ms-gatewayversion": "version=2.14.0",
        "x-ms-ratelimit-remaining-subscription-reads": "11362",
        "x-ms-request-id": "6a77e9f6-cbf8-4588-a1a2-a8a64d1ca1e6",
        "x-ms-routing-request-id": "EASTUS:20230331T223656Z:6a77e9f6-cbf8-4588-a1a2-a8a64d1ca1e6"
>>>>>>> d0a38e13
      },
      "ResponseBody": {
        "status": "Enqueued"
      }
    },
    {
<<<<<<< HEAD
      "RequestUri": "https://management.azure.com/subscriptions/23587e98-b6ac-4328-a753-03bcd3c8e744/providers/Microsoft.DocumentDB/locations/westus2/operationsStatus/7ad3f298-a917-47c2-8dc7-d2cb9a355bac?api-version=2022-11-15-preview",
      "RequestMethod": "GET",
      "RequestHeaders": {
        "Authorization": "Sanitized",
        "traceparent": "00-e3fbac6c9fc7c5886f1687ea67613793-631458843ee89003-00",
        "User-Agent": "azsdk-net-ResourceManager/1.4.0 (.NET 7.0.4; Microsoft Windows 10.0.22621)",
        "x-ms-client-request-id": "072deaba2f330e62a4a1598e483e66e3",
=======
      "RequestUri": "https://management.azure.com/subscriptions/710e347c-9ac8-408c-90fe-f8cfc44bf967/providers/Microsoft.DocumentDB/locations/westus2/operationsStatus/0bc53e03-bcd4-433c-a40f-873c0585de83?api-version=2022-11-15",
      "RequestMethod": "GET",
      "RequestHeaders": {
        "Authorization": "Sanitized",
        "traceparent": "00-2e9cfc7f46bacfe495797795114eaacd-a65659bddf7b6582-00",
        "User-Agent": "azsdk-net-ResourceManager/1.4.0 (.NET 7.0.4; Microsoft Windows 10.0.22621)",
        "x-ms-client-request-id": "c8078814735e33563b5b31a3815c2710",
>>>>>>> d0a38e13
        "x-ms-return-client-request-id": "true"
      },
      "RequestBody": null,
      "StatusCode": 200,
      "ResponseHeaders": {
        "Cache-Control": "no-store, no-cache",
        "Content-Length": "21",
        "Content-Type": "application/json",
<<<<<<< HEAD
        "Date": "Thu, 06 Apr 2023 10:47:20 GMT",
=======
        "Date": "Fri, 31 Mar 2023 22:36:57 GMT",
>>>>>>> d0a38e13
        "Pragma": "no-cache",
        "Server": "Microsoft-HTTPAPI/2.0",
        "Strict-Transport-Security": "max-age=31536000; includeSubDomains",
        "X-Content-Type-Options": "nosniff",
<<<<<<< HEAD
        "x-ms-correlation-request-id": "d12a0790-373d-4740-8968-91add99857ab",
        "x-ms-gatewayversion": "version=2.14.0",
        "x-ms-ratelimit-remaining-subscription-reads": "11370",
        "x-ms-request-id": "d12a0790-373d-4740-8968-91add99857ab",
        "x-ms-routing-request-id": "WESTCENTRALUS:20230406T104720Z:d12a0790-373d-4740-8968-91add99857ab"
=======
        "x-ms-correlation-request-id": "734cf284-9d55-4082-a089-b528a8b46df2",
        "x-ms-gatewayversion": "version=2.14.0",
        "x-ms-ratelimit-remaining-subscription-reads": "11361",
        "x-ms-request-id": "734cf284-9d55-4082-a089-b528a8b46df2",
        "x-ms-routing-request-id": "EASTUS:20230331T223658Z:734cf284-9d55-4082-a089-b528a8b46df2"
>>>>>>> d0a38e13
      },
      "ResponseBody": {
        "status": "Enqueued"
      }
    },
    {
<<<<<<< HEAD
      "RequestUri": "https://management.azure.com/subscriptions/23587e98-b6ac-4328-a753-03bcd3c8e744/providers/Microsoft.DocumentDB/locations/westus2/operationsStatus/7ad3f298-a917-47c2-8dc7-d2cb9a355bac?api-version=2022-11-15-preview",
      "RequestMethod": "GET",
      "RequestHeaders": {
        "Authorization": "Sanitized",
        "traceparent": "00-e3fbac6c9fc7c5886f1687ea67613793-8bf21d9e7112b59a-00",
        "User-Agent": "azsdk-net-ResourceManager/1.4.0 (.NET 7.0.4; Microsoft Windows 10.0.22621)",
        "x-ms-client-request-id": "c1ebb203b4858be15b60d06526ecfedd",
=======
      "RequestUri": "https://management.azure.com/subscriptions/710e347c-9ac8-408c-90fe-f8cfc44bf967/providers/Microsoft.DocumentDB/locations/westus2/operationsStatus/0bc53e03-bcd4-433c-a40f-873c0585de83?api-version=2022-11-15",
      "RequestMethod": "GET",
      "RequestHeaders": {
        "Authorization": "Sanitized",
        "traceparent": "00-2e9cfc7f46bacfe495797795114eaacd-aebb30caaf95a22a-00",
        "User-Agent": "azsdk-net-ResourceManager/1.4.0 (.NET 7.0.4; Microsoft Windows 10.0.22621)",
        "x-ms-client-request-id": "2d4324a883db2dc97322bbdb87639d90",
>>>>>>> d0a38e13
        "x-ms-return-client-request-id": "true"
      },
      "RequestBody": null,
      "StatusCode": 200,
      "ResponseHeaders": {
        "Cache-Control": "no-store, no-cache",
        "Content-Length": "21",
        "Content-Type": "application/json",
<<<<<<< HEAD
        "Date": "Thu, 06 Apr 2023 10:47:21 GMT",
=======
        "Date": "Fri, 31 Mar 2023 22:36:58 GMT",
>>>>>>> d0a38e13
        "Pragma": "no-cache",
        "Server": "Microsoft-HTTPAPI/2.0",
        "Strict-Transport-Security": "max-age=31536000; includeSubDomains",
        "X-Content-Type-Options": "nosniff",
<<<<<<< HEAD
        "x-ms-correlation-request-id": "6b47d645-6209-4da1-8e7d-1d4e3b4761b1",
        "x-ms-gatewayversion": "version=2.14.0",
        "x-ms-ratelimit-remaining-subscription-reads": "11369",
        "x-ms-request-id": "6b47d645-6209-4da1-8e7d-1d4e3b4761b1",
        "x-ms-routing-request-id": "WESTCENTRALUS:20230406T104721Z:6b47d645-6209-4da1-8e7d-1d4e3b4761b1"
=======
        "x-ms-correlation-request-id": "974e7f9b-4f31-46fa-a866-5f580992419d",
        "x-ms-gatewayversion": "version=2.14.0",
        "x-ms-ratelimit-remaining-subscription-reads": "11360",
        "x-ms-request-id": "974e7f9b-4f31-46fa-a866-5f580992419d",
        "x-ms-routing-request-id": "EASTUS:20230331T223659Z:974e7f9b-4f31-46fa-a866-5f580992419d"
>>>>>>> d0a38e13
      },
      "ResponseBody": {
        "status": "Dequeued"
      }
    },
    {
<<<<<<< HEAD
      "RequestUri": "https://management.azure.com/subscriptions/23587e98-b6ac-4328-a753-03bcd3c8e744/providers/Microsoft.DocumentDB/locations/westus2/operationsStatus/7ad3f298-a917-47c2-8dc7-d2cb9a355bac?api-version=2022-11-15-preview",
      "RequestMethod": "GET",
      "RequestHeaders": {
        "Authorization": "Sanitized",
        "traceparent": "00-e3fbac6c9fc7c5886f1687ea67613793-03c40bef3c253f55-00",
        "User-Agent": "azsdk-net-ResourceManager/1.4.0 (.NET 7.0.4; Microsoft Windows 10.0.22621)",
        "x-ms-client-request-id": "139d2d5fda9d610acf52612ab9e351b4",
=======
      "RequestUri": "https://management.azure.com/subscriptions/710e347c-9ac8-408c-90fe-f8cfc44bf967/providers/Microsoft.DocumentDB/locations/westus2/operationsStatus/0bc53e03-bcd4-433c-a40f-873c0585de83?api-version=2022-11-15",
      "RequestMethod": "GET",
      "RequestHeaders": {
        "Authorization": "Sanitized",
        "traceparent": "00-2e9cfc7f46bacfe495797795114eaacd-8a458ec6dc8bff08-00",
        "User-Agent": "azsdk-net-ResourceManager/1.4.0 (.NET 7.0.4; Microsoft Windows 10.0.22621)",
        "x-ms-client-request-id": "36bd2ae5c0ee6d172e0144b2a91f9b54",
>>>>>>> d0a38e13
        "x-ms-return-client-request-id": "true"
      },
      "RequestBody": null,
      "StatusCode": 200,
      "ResponseHeaders": {
        "Cache-Control": "no-store, no-cache",
        "Content-Length": "21",
        "Content-Type": "application/json",
<<<<<<< HEAD
        "Date": "Thu, 06 Apr 2023 10:47:23 GMT",
=======
        "Date": "Fri, 31 Mar 2023 22:37:00 GMT",
>>>>>>> d0a38e13
        "Pragma": "no-cache",
        "Server": "Microsoft-HTTPAPI/2.0",
        "Strict-Transport-Security": "max-age=31536000; includeSubDomains",
        "X-Content-Type-Options": "nosniff",
<<<<<<< HEAD
        "x-ms-correlation-request-id": "4f7eff41-0595-4a02-aef8-db8d1ccfb710",
        "x-ms-gatewayversion": "version=2.14.0",
        "x-ms-ratelimit-remaining-subscription-reads": "11368",
        "x-ms-request-id": "4f7eff41-0595-4a02-aef8-db8d1ccfb710",
        "x-ms-routing-request-id": "WESTCENTRALUS:20230406T104723Z:4f7eff41-0595-4a02-aef8-db8d1ccfb710"
=======
        "x-ms-correlation-request-id": "1aff0a6d-a77d-43fa-a690-a8bd4d237460",
        "x-ms-gatewayversion": "version=2.14.0",
        "x-ms-ratelimit-remaining-subscription-reads": "11359",
        "x-ms-request-id": "1aff0a6d-a77d-43fa-a690-a8bd4d237460",
        "x-ms-routing-request-id": "EASTUS:20230331T223701Z:1aff0a6d-a77d-43fa-a690-a8bd4d237460"
>>>>>>> d0a38e13
      },
      "ResponseBody": {
        "status": "Dequeued"
      }
    },
    {
<<<<<<< HEAD
      "RequestUri": "https://management.azure.com/subscriptions/23587e98-b6ac-4328-a753-03bcd3c8e744/providers/Microsoft.DocumentDB/locations/westus2/operationsStatus/7ad3f298-a917-47c2-8dc7-d2cb9a355bac?api-version=2022-11-15-preview",
      "RequestMethod": "GET",
      "RequestHeaders": {
        "Authorization": "Sanitized",
        "traceparent": "00-e3fbac6c9fc7c5886f1687ea67613793-2c7f2786035dfd59-00",
        "User-Agent": "azsdk-net-ResourceManager/1.4.0 (.NET 7.0.4; Microsoft Windows 10.0.22621)",
        "x-ms-client-request-id": "69d65ac6eea8067a09a2abd25efde8b8",
=======
      "RequestUri": "https://management.azure.com/subscriptions/710e347c-9ac8-408c-90fe-f8cfc44bf967/providers/Microsoft.DocumentDB/locations/westus2/operationsStatus/0bc53e03-bcd4-433c-a40f-873c0585de83?api-version=2022-11-15",
      "RequestMethod": "GET",
      "RequestHeaders": {
        "Authorization": "Sanitized",
        "traceparent": "00-2e9cfc7f46bacfe495797795114eaacd-d1c3d01e7e85ccb7-00",
        "User-Agent": "azsdk-net-ResourceManager/1.4.0 (.NET 7.0.4; Microsoft Windows 10.0.22621)",
        "x-ms-client-request-id": "253a7d7bed2990dabfd9543bb77aacd7",
>>>>>>> d0a38e13
        "x-ms-return-client-request-id": "true"
      },
      "RequestBody": null,
      "StatusCode": 200,
      "ResponseHeaders": {
        "Cache-Control": "no-store, no-cache",
        "Content-Length": "22",
        "Content-Type": "application/json",
<<<<<<< HEAD
        "Date": "Thu, 06 Apr 2023 10:47:27 GMT",
=======
        "Date": "Fri, 31 Mar 2023 22:37:05 GMT",
>>>>>>> d0a38e13
        "Pragma": "no-cache",
        "Server": "Microsoft-HTTPAPI/2.0",
        "Strict-Transport-Security": "max-age=31536000; includeSubDomains",
        "X-Content-Type-Options": "nosniff",
<<<<<<< HEAD
        "x-ms-correlation-request-id": "37fbb12c-75b8-4864-8654-bf2560107a1c",
        "x-ms-gatewayversion": "version=2.14.0",
        "x-ms-ratelimit-remaining-subscription-reads": "11367",
        "x-ms-request-id": "37fbb12c-75b8-4864-8654-bf2560107a1c",
        "x-ms-routing-request-id": "WESTCENTRALUS:20230406T104727Z:37fbb12c-75b8-4864-8654-bf2560107a1c"
=======
        "x-ms-correlation-request-id": "937a7fa2-d2eb-4f25-a0e1-683330ca92f8",
        "x-ms-gatewayversion": "version=2.14.0",
        "x-ms-ratelimit-remaining-subscription-reads": "11358",
        "x-ms-request-id": "937a7fa2-d2eb-4f25-a0e1-683330ca92f8",
        "x-ms-routing-request-id": "EASTUS:20230331T223705Z:937a7fa2-d2eb-4f25-a0e1-683330ca92f8"
>>>>>>> d0a38e13
      },
      "ResponseBody": {
        "status": "Succeeded"
      }
    },
    {
<<<<<<< HEAD
      "RequestUri": "https://management.azure.com/subscriptions/23587e98-b6ac-4328-a753-03bcd3c8e744/resourceGroups/dbaccount-9600/providers/Microsoft.DocumentDB/databaseAccounts/dbaccount-8494/mongodbDatabases/mongodb-9559?api-version=2022-11-15-preview",
      "RequestMethod": "GET",
      "RequestHeaders": {
        "Authorization": "Sanitized",
        "traceparent": "00-e3fbac6c9fc7c5886f1687ea67613793-7bb933601c1c6a0e-00",
        "User-Agent": "azsdk-net-ResourceManager/1.4.0 (.NET 7.0.4; Microsoft Windows 10.0.22621)",
        "x-ms-client-request-id": "1a2e7ba252a12846a78af23252b6d178",
=======
      "RequestUri": "https://management.azure.com/subscriptions/710e347c-9ac8-408c-90fe-f8cfc44bf967/resourceGroups/dbaccount-5338/providers/Microsoft.DocumentDB/databaseAccounts/dbaccount-4642/mongodbDatabases/mongodb-607?api-version=2022-11-15",
      "RequestMethod": "GET",
      "RequestHeaders": {
        "Authorization": "Sanitized",
        "traceparent": "00-2e9cfc7f46bacfe495797795114eaacd-1788fafd502e4f3b-00",
        "User-Agent": "azsdk-net-ResourceManager/1.4.0 (.NET 7.0.4; Microsoft Windows 10.0.22621)",
        "x-ms-client-request-id": "57bea1bef09ee8210dd5ffda3f178453",
>>>>>>> d0a38e13
        "x-ms-return-client-request-id": "true"
      },
      "RequestBody": null,
      "StatusCode": 200,
      "ResponseHeaders": {
        "Cache-Control": "no-store, no-cache",
<<<<<<< HEAD
        "Content-Length": "317",
        "Content-Type": "application/json",
        "Date": "Thu, 06 Apr 2023 10:47:28 GMT",
=======
        "Content-Length": "314",
        "Content-Type": "application/json",
        "Date": "Fri, 31 Mar 2023 22:37:05 GMT",
>>>>>>> d0a38e13
        "Pragma": "no-cache",
        "Server": "Microsoft-HTTPAPI/2.0",
        "Strict-Transport-Security": "max-age=31536000; includeSubDomains",
        "X-Content-Type-Options": "nosniff",
<<<<<<< HEAD
        "x-ms-correlation-request-id": "5c4c0ce7-3141-4aca-a3d7-7ce63617bf95",
        "x-ms-gatewayversion": "version=2.14.0",
        "x-ms-ratelimit-remaining-subscription-reads": "11366",
        "x-ms-request-id": "5c4c0ce7-3141-4aca-a3d7-7ce63617bf95",
        "x-ms-routing-request-id": "WESTCENTRALUS:20230406T104728Z:5c4c0ce7-3141-4aca-a3d7-7ce63617bf95"
      },
      "ResponseBody": {
        "id": "/subscriptions/23587e98-b6ac-4328-a753-03bcd3c8e744/resourceGroups/dbaccount-9600/providers/Microsoft.DocumentDB/databaseAccounts/dbaccount-8494/mongodbDatabases/mongodb-9559",
        "type": "Microsoft.DocumentDB/databaseAccounts/mongodbDatabases",
        "name": "mongodb-9559",
        "properties": {
          "resource": {
            "id": "mongodb-9559"
          }
        }
      }
    },
    {
      "RequestUri": "https://management.azure.com/subscriptions/23587e98-b6ac-4328-a753-03bcd3c8e744/resourceGroups/dbaccount-9600/providers/Microsoft.DocumentDB/databaseAccounts/dbaccount-8494/mongodbDatabases?api-version=2022-11-15-preview",
=======
        "x-ms-correlation-request-id": "dbfd9e8a-02f8-4027-8b2d-94675521f4d6",
        "x-ms-gatewayversion": "version=2.14.0",
        "x-ms-ratelimit-remaining-subscription-reads": "11357",
        "x-ms-request-id": "dbfd9e8a-02f8-4027-8b2d-94675521f4d6",
        "x-ms-routing-request-id": "EASTUS:20230331T223706Z:dbfd9e8a-02f8-4027-8b2d-94675521f4d6"
      },
      "ResponseBody": {
        "id": "/subscriptions/710e347c-9ac8-408c-90fe-f8cfc44bf967/resourceGroups/dbaccount-5338/providers/Microsoft.DocumentDB/databaseAccounts/dbaccount-4642/mongodbDatabases/mongodb-607",
        "type": "Microsoft.DocumentDB/databaseAccounts/mongodbDatabases",
        "name": "mongodb-607",
        "properties": {
          "resource": {
            "id": "mongodb-607"
          }
        }
      }
    },
    {
      "RequestUri": "https://management.azure.com/subscriptions/710e347c-9ac8-408c-90fe-f8cfc44bf967/resourceGroups/dbaccount-5338/providers/Microsoft.DocumentDB/databaseAccounts/dbaccount-4642/mongodbDatabases?api-version=2022-11-15",
>>>>>>> d0a38e13
      "RequestMethod": "GET",
      "RequestHeaders": {
        "Accept": "application/json",
        "Authorization": "Sanitized",
<<<<<<< HEAD
        "traceparent": "00-c745837b1872a6d86a566de5d5b3ad97-672597a5cb15a6b0-00",
        "User-Agent": "azsdk-net-ResourceManager.CosmosDB/1.3.0-alpha.20230405.1 (.NET 7.0.4; Microsoft Windows 10.0.22621)",
        "x-ms-client-request-id": "cc9f1c0e94157135b3970afb2f3702d2",
=======
        "traceparent": "00-8d677405e8a33b3fb2e2ea1dc02a97e6-cf4037e363f51f65-00",
        "User-Agent": "azsdk-net-ResourceManager.CosmosDB/1.3.0-alpha.20230330.1 (.NET 7.0.4; Microsoft Windows 10.0.22621)",
        "x-ms-client-request-id": "0a6066877829f7664f2c76146bdbb6b3",
>>>>>>> d0a38e13
        "x-ms-return-client-request-id": "true"
      },
      "RequestBody": null,
      "StatusCode": 200,
      "ResponseHeaders": {
        "Cache-Control": "no-store, no-cache",
<<<<<<< HEAD
        "Content-Length": "329",
        "Content-Type": "application/json",
        "Date": "Thu, 06 Apr 2023 10:47:28 GMT",
=======
        "Content-Length": "326",
        "Content-Type": "application/json",
        "Date": "Fri, 31 Mar 2023 22:37:06 GMT",
>>>>>>> d0a38e13
        "Pragma": "no-cache",
        "Server": "Microsoft-HTTPAPI/2.0",
        "Strict-Transport-Security": "max-age=31536000; includeSubDomains",
        "X-Content-Type-Options": "nosniff",
<<<<<<< HEAD
        "x-ms-correlation-request-id": "ab18d791-1aed-4d4a-a298-f0a9a86db3a9",
        "x-ms-gatewayversion": "version=2.14.0",
        "x-ms-ratelimit-remaining-subscription-reads": "11365",
        "x-ms-request-id": "ab18d791-1aed-4d4a-a298-f0a9a86db3a9",
        "x-ms-routing-request-id": "WESTCENTRALUS:20230406T104728Z:ab18d791-1aed-4d4a-a298-f0a9a86db3a9"
=======
        "x-ms-correlation-request-id": "4c3bc067-454b-4a68-8c4d-6094646723fd",
        "x-ms-gatewayversion": "version=2.14.0",
        "x-ms-ratelimit-remaining-subscription-reads": "11356",
        "x-ms-request-id": "4c3bc067-454b-4a68-8c4d-6094646723fd",
        "x-ms-routing-request-id": "EASTUS:20230331T223706Z:4c3bc067-454b-4a68-8c4d-6094646723fd"
>>>>>>> d0a38e13
      },
      "ResponseBody": {
        "value": [
          {
<<<<<<< HEAD
            "id": "/subscriptions/23587e98-b6ac-4328-a753-03bcd3c8e744/resourceGroups/dbaccount-9600/providers/Microsoft.DocumentDB/databaseAccounts/dbaccount-8494/mongodbDatabases/mongodb-9559",
            "type": "Microsoft.DocumentDB/databaseAccounts/mongodbDatabases",
            "name": "mongodb-9559",
            "properties": {
              "resource": {
                "id": "mongodb-9559"
              }
            }
          }
        ]
      }
    },
    {
      "RequestUri": "https://management.azure.com/subscriptions/23587e98-b6ac-4328-a753-03bcd3c8e744/resourceGroups/dbaccount-9600/providers/Microsoft.DocumentDB/databaseAccounts/dbaccount-8494/mongodbDatabases/mongodb-9559?api-version=2022-11-15-preview",
=======
            "id": "/subscriptions/710e347c-9ac8-408c-90fe-f8cfc44bf967/resourceGroups/dbaccount-5338/providers/Microsoft.DocumentDB/databaseAccounts/dbaccount-4642/mongodbDatabases/mongodb-607",
            "type": "Microsoft.DocumentDB/databaseAccounts/mongodbDatabases",
            "name": "mongodb-607",
            "properties": {
              "resource": {
                "id": "mongodb-607"
              }
            }
          }
        ]
      }
    },
    {
      "RequestUri": "https://management.azure.com/subscriptions/710e347c-9ac8-408c-90fe-f8cfc44bf967/resourceGroups/dbaccount-5338/providers/Microsoft.DocumentDB/databaseAccounts/dbaccount-4642/mongodbDatabases/mongodb-607?api-version=2022-11-15",
>>>>>>> d0a38e13
      "RequestMethod": "GET",
      "RequestHeaders": {
        "Accept": "application/json",
        "Authorization": "Sanitized",
<<<<<<< HEAD
        "traceparent": "00-21257194d2624fc96f838d2ddd2ab8aa-d4f94e1380fbd20e-00",
        "User-Agent": "azsdk-net-ResourceManager.CosmosDB/1.3.0-alpha.20230405.1 (.NET 7.0.4; Microsoft Windows 10.0.22621)",
        "x-ms-client-request-id": "3d88a96a37b4731313adc11dfc47b452",
=======
        "traceparent": "00-cf5180c30c6e50ed1c113c2f7893139b-416acf4f8806e56e-00",
        "User-Agent": "azsdk-net-ResourceManager.CosmosDB/1.3.0-alpha.20230330.1 (.NET 7.0.4; Microsoft Windows 10.0.22621)",
        "x-ms-client-request-id": "07f46c5443618bb65b521753ee0051a8",
>>>>>>> d0a38e13
        "x-ms-return-client-request-id": "true"
      },
      "RequestBody": null,
      "StatusCode": 200,
      "ResponseHeaders": {
        "Cache-Control": "no-store, no-cache",
<<<<<<< HEAD
        "Content-Length": "317",
        "Content-Type": "application/json",
        "Date": "Thu, 06 Apr 2023 10:47:28 GMT",
=======
        "Content-Length": "314",
        "Content-Type": "application/json",
        "Date": "Fri, 31 Mar 2023 22:37:06 GMT",
>>>>>>> d0a38e13
        "Pragma": "no-cache",
        "Server": "Microsoft-HTTPAPI/2.0",
        "Strict-Transport-Security": "max-age=31536000; includeSubDomains",
        "X-Content-Type-Options": "nosniff",
<<<<<<< HEAD
        "x-ms-correlation-request-id": "9cbdff87-640f-4520-8888-62c737d4787b",
        "x-ms-gatewayversion": "version=2.14.0",
        "x-ms-ratelimit-remaining-subscription-reads": "11364",
        "x-ms-request-id": "9cbdff87-640f-4520-8888-62c737d4787b",
        "x-ms-routing-request-id": "WESTCENTRALUS:20230406T104729Z:9cbdff87-640f-4520-8888-62c737d4787b"
      },
      "ResponseBody": {
        "id": "/subscriptions/23587e98-b6ac-4328-a753-03bcd3c8e744/resourceGroups/dbaccount-9600/providers/Microsoft.DocumentDB/databaseAccounts/dbaccount-8494/mongodbDatabases/mongodb-9559",
        "type": "Microsoft.DocumentDB/databaseAccounts/mongodbDatabases",
        "name": "mongodb-9559",
        "properties": {
          "resource": {
            "id": "mongodb-9559"
          }
        }
      }
    },
    {
      "RequestUri": "https://management.azure.com/subscriptions/23587e98-b6ac-4328-a753-03bcd3c8e744/resourceGroups/dbaccount-9600/providers/Microsoft.DocumentDB/databaseAccounts/dbaccount-8494/mongodbDatabases/mongodb-9559?api-version=2022-11-15-preview",
      "RequestMethod": "DELETE",
      "RequestHeaders": {
        "Authorization": "Sanitized",
        "traceparent": "00-f1ce1ff0e86d5be7e5b6c5a0ed5ca815-73eec8a564a34792-00",
        "User-Agent": "azsdk-net-ResourceManager.CosmosDB/1.3.0-alpha.20230405.1 (.NET 7.0.4; Microsoft Windows 10.0.22621)",
        "x-ms-client-request-id": "42c433d01b5d0da246bd6609484bf970",
=======
        "x-ms-correlation-request-id": "6213741f-ed7e-4d50-bedf-aab2b22ec55a",
        "x-ms-gatewayversion": "version=2.14.0",
        "x-ms-ratelimit-remaining-subscription-reads": "11355",
        "x-ms-request-id": "6213741f-ed7e-4d50-bedf-aab2b22ec55a",
        "x-ms-routing-request-id": "EASTUS:20230331T223707Z:6213741f-ed7e-4d50-bedf-aab2b22ec55a"
      },
      "ResponseBody": {
        "id": "/subscriptions/710e347c-9ac8-408c-90fe-f8cfc44bf967/resourceGroups/dbaccount-5338/providers/Microsoft.DocumentDB/databaseAccounts/dbaccount-4642/mongodbDatabases/mongodb-607",
        "type": "Microsoft.DocumentDB/databaseAccounts/mongodbDatabases",
        "name": "mongodb-607",
        "properties": {
          "resource": {
            "id": "mongodb-607"
          }
        }
      }
    },
    {
      "RequestUri": "https://management.azure.com/subscriptions/710e347c-9ac8-408c-90fe-f8cfc44bf967/resourceGroups/dbaccount-5338/providers/Microsoft.DocumentDB/databaseAccounts/dbaccount-4642/mongodbDatabases/mongodb-607?api-version=2022-11-15",
      "RequestMethod": "DELETE",
      "RequestHeaders": {
        "Authorization": "Sanitized",
        "traceparent": "00-8100ff00a95e985f82f00ff7f61901bb-c10f899277c910af-00",
        "User-Agent": "azsdk-net-ResourceManager.CosmosDB/1.3.0-alpha.20230330.1 (.NET 7.0.4; Microsoft Windows 10.0.22621)",
        "x-ms-client-request-id": "51b40155a21a45ae3ac60871790d7c31",
>>>>>>> d0a38e13
        "x-ms-return-client-request-id": "true"
      },
      "RequestBody": null,
      "StatusCode": 202,
      "ResponseHeaders": {
<<<<<<< HEAD
        "Azure-AsyncOperation": "https://management.azure.com/subscriptions/23587e98-b6ac-4328-a753-03bcd3c8e744/providers/Microsoft.DocumentDB/locations/westus2/operationsStatus/ad5cf656-d010-46ee-abf5-1028f262d8cf?api-version=2022-11-15-preview",
        "Cache-Control": "no-store, no-cache",
        "Content-Length": "21",
        "Content-Type": "application/json",
        "Date": "Thu, 06 Apr 2023 10:47:29 GMT",
        "Location": "https://management.azure.com/subscriptions/23587e98-b6ac-4328-a753-03bcd3c8e744/resourceGroups/dbaccount-9600/providers/Microsoft.DocumentDB/databaseAccounts/dbaccount-8494/mongodbDatabases/mongodb-9559/operationResults/ad5cf656-d010-46ee-abf5-1028f262d8cf?api-version=2022-11-15-preview",
=======
        "Azure-AsyncOperation": "https://management.azure.com/subscriptions/710e347c-9ac8-408c-90fe-f8cfc44bf967/providers/Microsoft.DocumentDB/locations/westus2/operationsStatus/fde69efe-cc2e-4fec-a63b-f004a7e356fb?api-version=2022-11-15",
        "Cache-Control": "no-store, no-cache",
        "Content-Length": "21",
        "Content-Type": "application/json",
        "Date": "Fri, 31 Mar 2023 22:37:07 GMT",
        "Location": "https://management.azure.com/subscriptions/710e347c-9ac8-408c-90fe-f8cfc44bf967/resourceGroups/dbaccount-5338/providers/Microsoft.DocumentDB/databaseAccounts/dbaccount-4642/mongodbDatabases/mongodb-607/operationResults/fde69efe-cc2e-4fec-a63b-f004a7e356fb?api-version=2022-11-15",
        "Pragma": "no-cache",
        "Server": "Microsoft-HTTPAPI/2.0",
        "Strict-Transport-Security": "max-age=31536000; includeSubDomains",
        "X-Content-Type-Options": "nosniff",
        "x-ms-correlation-request-id": "2c3a366b-925e-4239-9004-78cd1eea834b",
        "x-ms-gatewayversion": "version=2.14.0",
        "x-ms-ratelimit-remaining-subscription-deletes": "14976",
        "x-ms-request-id": "fde69efe-cc2e-4fec-a63b-f004a7e356fb",
        "x-ms-routing-request-id": "EASTUS:20230331T223708Z:2c3a366b-925e-4239-9004-78cd1eea834b"
      },
      "ResponseBody": {
        "status": "Enqueued"
      }
    },
    {
      "RequestUri": "https://management.azure.com/subscriptions/710e347c-9ac8-408c-90fe-f8cfc44bf967/providers/Microsoft.DocumentDB/locations/westus2/operationsStatus/fde69efe-cc2e-4fec-a63b-f004a7e356fb?api-version=2022-11-15",
      "RequestMethod": "GET",
      "RequestHeaders": {
        "Authorization": "Sanitized",
        "traceparent": "00-8100ff00a95e985f82f00ff7f61901bb-0b1750aa9f33f084-00",
        "User-Agent": "azsdk-net-ResourceManager/1.4.0 (.NET 7.0.4; Microsoft Windows 10.0.22621)",
        "x-ms-client-request-id": "69beceda6527b299beaecc9b3b44114e",
        "x-ms-return-client-request-id": "true"
      },
      "RequestBody": null,
      "StatusCode": 200,
      "ResponseHeaders": {
        "Cache-Control": "no-store, no-cache",
        "Content-Length": "21",
        "Content-Type": "application/json",
        "Date": "Fri, 31 Mar 2023 22:37:07 GMT",
>>>>>>> d0a38e13
        "Pragma": "no-cache",
        "Server": "Microsoft-HTTPAPI/2.0",
        "Strict-Transport-Security": "max-age=31536000; includeSubDomains",
        "X-Content-Type-Options": "nosniff",
<<<<<<< HEAD
        "x-ms-correlation-request-id": "74c14dd9-258f-47b9-a2c3-5ba936ff47f5",
        "x-ms-gatewayversion": "version=2.14.0",
        "x-ms-ratelimit-remaining-subscription-deletes": "14975",
        "x-ms-request-id": "ad5cf656-d010-46ee-abf5-1028f262d8cf",
        "x-ms-routing-request-id": "WESTCENTRALUS:20230406T104729Z:74c14dd9-258f-47b9-a2c3-5ba936ff47f5"
=======
        "x-ms-correlation-request-id": "04d7b901-d1a2-45f6-8135-ae76fa77c00e",
        "x-ms-gatewayversion": "version=2.14.0",
        "x-ms-ratelimit-remaining-subscription-reads": "11354",
        "x-ms-request-id": "04d7b901-d1a2-45f6-8135-ae76fa77c00e",
        "x-ms-routing-request-id": "EASTUS:20230331T223708Z:04d7b901-d1a2-45f6-8135-ae76fa77c00e"
>>>>>>> d0a38e13
      },
      "ResponseBody": {
        "status": "Enqueued"
      }
    },
    {
<<<<<<< HEAD
      "RequestUri": "https://management.azure.com/subscriptions/23587e98-b6ac-4328-a753-03bcd3c8e744/providers/Microsoft.DocumentDB/locations/westus2/operationsStatus/ad5cf656-d010-46ee-abf5-1028f262d8cf?api-version=2022-11-15-preview",
      "RequestMethod": "GET",
      "RequestHeaders": {
        "Authorization": "Sanitized",
        "traceparent": "00-f1ce1ff0e86d5be7e5b6c5a0ed5ca815-fd381810bb50cdbf-00",
        "User-Agent": "azsdk-net-ResourceManager/1.4.0 (.NET 7.0.4; Microsoft Windows 10.0.22621)",
        "x-ms-client-request-id": "fb2ab7e3c0734f74067af7f6d0092bc8",
=======
      "RequestUri": "https://management.azure.com/subscriptions/710e347c-9ac8-408c-90fe-f8cfc44bf967/providers/Microsoft.DocumentDB/locations/westus2/operationsStatus/fde69efe-cc2e-4fec-a63b-f004a7e356fb?api-version=2022-11-15",
      "RequestMethod": "GET",
      "RequestHeaders": {
        "Authorization": "Sanitized",
        "traceparent": "00-8100ff00a95e985f82f00ff7f61901bb-861334e73f2170a5-00",
        "User-Agent": "azsdk-net-ResourceManager/1.4.0 (.NET 7.0.4; Microsoft Windows 10.0.22621)",
        "x-ms-client-request-id": "a233e6d57f7bd9840f70a145f3d7e527",
>>>>>>> d0a38e13
        "x-ms-return-client-request-id": "true"
      },
      "RequestBody": null,
      "StatusCode": 200,
      "ResponseHeaders": {
        "Cache-Control": "no-store, no-cache",
        "Content-Length": "21",
        "Content-Type": "application/json",
<<<<<<< HEAD
        "Date": "Thu, 06 Apr 2023 10:47:29 GMT",
=======
        "Date": "Fri, 31 Mar 2023 22:37:08 GMT",
>>>>>>> d0a38e13
        "Pragma": "no-cache",
        "Server": "Microsoft-HTTPAPI/2.0",
        "Strict-Transport-Security": "max-age=31536000; includeSubDomains",
        "X-Content-Type-Options": "nosniff",
<<<<<<< HEAD
        "x-ms-correlation-request-id": "e560dd40-ec8b-4f74-949e-e7619ac229eb",
        "x-ms-gatewayversion": "version=2.14.0",
        "x-ms-ratelimit-remaining-subscription-reads": "11363",
        "x-ms-request-id": "e560dd40-ec8b-4f74-949e-e7619ac229eb",
        "x-ms-routing-request-id": "WESTCENTRALUS:20230406T104729Z:e560dd40-ec8b-4f74-949e-e7619ac229eb"
=======
        "x-ms-correlation-request-id": "19aa4c56-dcda-48d1-9572-d57806480d1d",
        "x-ms-gatewayversion": "version=2.14.0",
        "x-ms-ratelimit-remaining-subscription-reads": "11353",
        "x-ms-request-id": "19aa4c56-dcda-48d1-9572-d57806480d1d",
        "x-ms-routing-request-id": "EASTUS:20230331T223709Z:19aa4c56-dcda-48d1-9572-d57806480d1d"
>>>>>>> d0a38e13
      },
      "ResponseBody": {
        "status": "Enqueued"
      }
    },
    {
<<<<<<< HEAD
      "RequestUri": "https://management.azure.com/subscriptions/23587e98-b6ac-4328-a753-03bcd3c8e744/providers/Microsoft.DocumentDB/locations/westus2/operationsStatus/ad5cf656-d010-46ee-abf5-1028f262d8cf?api-version=2022-11-15-preview",
      "RequestMethod": "GET",
      "RequestHeaders": {
        "Authorization": "Sanitized",
        "traceparent": "00-f1ce1ff0e86d5be7e5b6c5a0ed5ca815-fa8c30e506a9bb7a-00",
        "User-Agent": "azsdk-net-ResourceManager/1.4.0 (.NET 7.0.4; Microsoft Windows 10.0.22621)",
        "x-ms-client-request-id": "dc9651b40b7f3d246fed3932623a3b2f",
=======
      "RequestUri": "https://management.azure.com/subscriptions/710e347c-9ac8-408c-90fe-f8cfc44bf967/providers/Microsoft.DocumentDB/locations/westus2/operationsStatus/fde69efe-cc2e-4fec-a63b-f004a7e356fb?api-version=2022-11-15",
      "RequestMethod": "GET",
      "RequestHeaders": {
        "Authorization": "Sanitized",
        "traceparent": "00-8100ff00a95e985f82f00ff7f61901bb-edae97ad7eb3f1ae-00",
        "User-Agent": "azsdk-net-ResourceManager/1.4.0 (.NET 7.0.4; Microsoft Windows 10.0.22621)",
        "x-ms-client-request-id": "ab96b8bc124eba09b2d21474af56076a",
>>>>>>> d0a38e13
        "x-ms-return-client-request-id": "true"
      },
      "RequestBody": null,
      "StatusCode": 200,
      "ResponseHeaders": {
        "Cache-Control": "no-store, no-cache",
        "Content-Length": "21",
        "Content-Type": "application/json",
<<<<<<< HEAD
        "Date": "Thu, 06 Apr 2023 10:47:30 GMT",
=======
        "Date": "Fri, 31 Mar 2023 22:37:09 GMT",
>>>>>>> d0a38e13
        "Pragma": "no-cache",
        "Server": "Microsoft-HTTPAPI/2.0",
        "Strict-Transport-Security": "max-age=31536000; includeSubDomains",
        "X-Content-Type-Options": "nosniff",
<<<<<<< HEAD
        "x-ms-correlation-request-id": "673be7af-37cf-4b3d-b638-89b0f3258d3b",
        "x-ms-gatewayversion": "version=2.14.0",
        "x-ms-ratelimit-remaining-subscription-reads": "11362",
        "x-ms-request-id": "673be7af-37cf-4b3d-b638-89b0f3258d3b",
        "x-ms-routing-request-id": "WESTCENTRALUS:20230406T104730Z:673be7af-37cf-4b3d-b638-89b0f3258d3b"
=======
        "x-ms-correlation-request-id": "7cfabb4b-3e83-4f2f-a07e-cd1321abd60b",
        "x-ms-gatewayversion": "version=2.14.0",
        "x-ms-ratelimit-remaining-subscription-reads": "11352",
        "x-ms-request-id": "7cfabb4b-3e83-4f2f-a07e-cd1321abd60b",
        "x-ms-routing-request-id": "EASTUS:20230331T223710Z:7cfabb4b-3e83-4f2f-a07e-cd1321abd60b"
>>>>>>> d0a38e13
      },
      "ResponseBody": {
        "status": "Enqueued"
      }
    },
    {
<<<<<<< HEAD
      "RequestUri": "https://management.azure.com/subscriptions/23587e98-b6ac-4328-a753-03bcd3c8e744/providers/Microsoft.DocumentDB/locations/westus2/operationsStatus/ad5cf656-d010-46ee-abf5-1028f262d8cf?api-version=2022-11-15-preview",
      "RequestMethod": "GET",
      "RequestHeaders": {
        "Authorization": "Sanitized",
        "traceparent": "00-f1ce1ff0e86d5be7e5b6c5a0ed5ca815-b7af7528483f6c59-00",
        "User-Agent": "azsdk-net-ResourceManager/1.4.0 (.NET 7.0.4; Microsoft Windows 10.0.22621)",
        "x-ms-client-request-id": "9026fa48fd21c6fcab78a1b39ccd06fe",
=======
      "RequestUri": "https://management.azure.com/subscriptions/710e347c-9ac8-408c-90fe-f8cfc44bf967/providers/Microsoft.DocumentDB/locations/westus2/operationsStatus/fde69efe-cc2e-4fec-a63b-f004a7e356fb?api-version=2022-11-15",
      "RequestMethod": "GET",
      "RequestHeaders": {
        "Authorization": "Sanitized",
        "traceparent": "00-8100ff00a95e985f82f00ff7f61901bb-849bef88104801c5-00",
        "User-Agent": "azsdk-net-ResourceManager/1.4.0 (.NET 7.0.4; Microsoft Windows 10.0.22621)",
        "x-ms-client-request-id": "790160c366df5bd44ae559b6c353bfe6",
>>>>>>> d0a38e13
        "x-ms-return-client-request-id": "true"
      },
      "RequestBody": null,
      "StatusCode": 200,
      "ResponseHeaders": {
        "Cache-Control": "no-store, no-cache",
        "Content-Length": "21",
        "Content-Type": "application/json",
<<<<<<< HEAD
        "Date": "Thu, 06 Apr 2023 10:47:31 GMT",
=======
        "Date": "Fri, 31 Mar 2023 22:37:11 GMT",
>>>>>>> d0a38e13
        "Pragma": "no-cache",
        "Server": "Microsoft-HTTPAPI/2.0",
        "Strict-Transport-Security": "max-age=31536000; includeSubDomains",
        "X-Content-Type-Options": "nosniff",
<<<<<<< HEAD
        "x-ms-correlation-request-id": "78315069-912a-46a3-86b5-77a70545c49d",
        "x-ms-gatewayversion": "version=2.14.0",
        "x-ms-ratelimit-remaining-subscription-reads": "11361",
        "x-ms-request-id": "78315069-912a-46a3-86b5-77a70545c49d",
        "x-ms-routing-request-id": "WESTCENTRALUS:20230406T104732Z:78315069-912a-46a3-86b5-77a70545c49d"
      },
      "ResponseBody": {
        "status": "Enqueued"
      }
    },
    {
      "RequestUri": "https://management.azure.com/subscriptions/23587e98-b6ac-4328-a753-03bcd3c8e744/providers/Microsoft.DocumentDB/locations/westus2/operationsStatus/ad5cf656-d010-46ee-abf5-1028f262d8cf?api-version=2022-11-15-preview",
      "RequestMethod": "GET",
      "RequestHeaders": {
        "Authorization": "Sanitized",
        "traceparent": "00-f1ce1ff0e86d5be7e5b6c5a0ed5ca815-a382c01e708252c5-00",
        "User-Agent": "azsdk-net-ResourceManager/1.4.0 (.NET 7.0.4; Microsoft Windows 10.0.22621)",
        "x-ms-client-request-id": "80b3f0009880d7ec93ec8c868741eccc",
        "x-ms-return-client-request-id": "true"
      },
      "RequestBody": null,
      "StatusCode": 200,
      "ResponseHeaders": {
        "Cache-Control": "no-store, no-cache",
        "Content-Length": "21",
        "Content-Type": "application/json",
        "Date": "Thu, 06 Apr 2023 10:47:32 GMT",
        "Pragma": "no-cache",
        "Server": "Microsoft-HTTPAPI/2.0",
        "Strict-Transport-Security": "max-age=31536000; includeSubDomains",
        "X-Content-Type-Options": "nosniff",
        "x-ms-correlation-request-id": "2350b55b-31d9-4cb4-8031-fea0830e3339",
        "x-ms-gatewayversion": "version=2.14.0",
        "x-ms-ratelimit-remaining-subscription-reads": "11360",
        "x-ms-request-id": "2350b55b-31d9-4cb4-8031-fea0830e3339",
        "x-ms-routing-request-id": "WESTCENTRALUS:20230406T104733Z:2350b55b-31d9-4cb4-8031-fea0830e3339"
=======
        "x-ms-correlation-request-id": "35bcc735-5a51-475b-afda-a3a9e97b20d6",
        "x-ms-gatewayversion": "version=2.14.0",
        "x-ms-ratelimit-remaining-subscription-reads": "11351",
        "x-ms-request-id": "35bcc735-5a51-475b-afda-a3a9e97b20d6",
        "x-ms-routing-request-id": "EASTUS:20230331T223711Z:35bcc735-5a51-475b-afda-a3a9e97b20d6"
>>>>>>> d0a38e13
      },
      "ResponseBody": {
        "status": "Dequeued"
      }
    },
    {
<<<<<<< HEAD
      "RequestUri": "https://management.azure.com/subscriptions/23587e98-b6ac-4328-a753-03bcd3c8e744/providers/Microsoft.DocumentDB/locations/westus2/operationsStatus/ad5cf656-d010-46ee-abf5-1028f262d8cf?api-version=2022-11-15-preview",
      "RequestMethod": "GET",
      "RequestHeaders": {
        "Authorization": "Sanitized",
        "traceparent": "00-f1ce1ff0e86d5be7e5b6c5a0ed5ca815-64625a5930bb3f30-00",
        "User-Agent": "azsdk-net-ResourceManager/1.4.0 (.NET 7.0.4; Microsoft Windows 10.0.22621)",
        "x-ms-client-request-id": "d5adc73f9ae3b7a755cf30066a70a1a1",
=======
      "RequestUri": "https://management.azure.com/subscriptions/710e347c-9ac8-408c-90fe-f8cfc44bf967/providers/Microsoft.DocumentDB/locations/westus2/operationsStatus/fde69efe-cc2e-4fec-a63b-f004a7e356fb?api-version=2022-11-15",
      "RequestMethod": "GET",
      "RequestHeaders": {
        "Authorization": "Sanitized",
        "traceparent": "00-8100ff00a95e985f82f00ff7f61901bb-33f03f3cfeb479f0-00",
        "User-Agent": "azsdk-net-ResourceManager/1.4.0 (.NET 7.0.4; Microsoft Windows 10.0.22621)",
        "x-ms-client-request-id": "83dea5c966aec2ffdc78f0a86b0f29b9",
>>>>>>> d0a38e13
        "x-ms-return-client-request-id": "true"
      },
      "RequestBody": null,
      "StatusCode": 200,
      "ResponseHeaders": {
        "Cache-Control": "no-store, no-cache",
        "Content-Length": "22",
        "Content-Type": "application/json",
<<<<<<< HEAD
        "Date": "Thu, 06 Apr 2023 10:47:34 GMT",
=======
        "Date": "Fri, 31 Mar 2023 22:37:13 GMT",
>>>>>>> d0a38e13
        "Pragma": "no-cache",
        "Server": "Microsoft-HTTPAPI/2.0",
        "Strict-Transport-Security": "max-age=31536000; includeSubDomains",
        "X-Content-Type-Options": "nosniff",
<<<<<<< HEAD
        "x-ms-correlation-request-id": "4f4fa44e-ebc1-4125-b40a-de5590e271c1",
        "x-ms-gatewayversion": "version=2.14.0",
        "x-ms-ratelimit-remaining-subscription-reads": "11359",
        "x-ms-request-id": "4f4fa44e-ebc1-4125-b40a-de5590e271c1",
        "x-ms-routing-request-id": "WESTCENTRALUS:20230406T104735Z:4f4fa44e-ebc1-4125-b40a-de5590e271c1"
=======
        "x-ms-correlation-request-id": "5e0d4c31-b24c-4b8a-902d-13573636b60f",
        "x-ms-gatewayversion": "version=2.14.0",
        "x-ms-ratelimit-remaining-subscription-reads": "11350",
        "x-ms-request-id": "5e0d4c31-b24c-4b8a-902d-13573636b60f",
        "x-ms-routing-request-id": "EASTUS:20230331T223713Z:5e0d4c31-b24c-4b8a-902d-13573636b60f"
>>>>>>> d0a38e13
      },
      "ResponseBody": {
        "status": "Succeeded"
      }
    }
  ],
  "Variables": {
<<<<<<< HEAD
    "AZURE_AUTHORITY_HOST": "https://login.microsoftonline.com/",
    "RandomSeed": "1894686114",
    "RESOURCE_MANAGER_URL": "https://management.azure.com/",
    "SUBSCRIPTION_ID": "23587e98-b6ac-4328-a753-03bcd3c8e744"
=======
    "AZURE_AUTHORITY_HOST": null,
    "RandomSeed": "1799637957",
    "RESOURCE_MANAGER_URL": null,
    "SUBSCRIPTION_ID": "710e347c-9ac8-408c-90fe-f8cfc44bf967"
>>>>>>> d0a38e13
  }
}<|MERGE_RESOLUTION|>--- conflicted
+++ resolved
@@ -1,44 +1,27 @@
 {
   "Entries": [
     {
-<<<<<<< HEAD
       "RequestUri": "https://management.azure.com/subscriptions/23587e98-b6ac-4328-a753-03bcd3c8e744/resourceGroups/dbaccount-9600/providers/Microsoft.DocumentDB/databaseAccounts/dbaccount-8494?api-version=2022-11-15-preview",
-=======
-      "RequestUri": "https://management.azure.com/subscriptions/710e347c-9ac8-408c-90fe-f8cfc44bf967/resourceGroups/dbaccount-5338/providers/Microsoft.DocumentDB/databaseAccounts/dbaccount-4642?api-version=2022-11-15",
->>>>>>> d0a38e13
       "RequestMethod": "GET",
       "RequestHeaders": {
         "Accept": "application/json",
         "Authorization": "Sanitized",
-<<<<<<< HEAD
         "traceparent": "00-704bf9ae0ccbab7514f43063be71c61b-3a74ed767629236b-00",
         "User-Agent": "azsdk-net-ResourceManager.CosmosDB/1.3.0-alpha.20230405.1 (.NET 7.0.4; Microsoft Windows 10.0.22621)",
         "x-ms-client-request-id": "b2822785cc159696b66b8427d47188de",
-=======
-        "traceparent": "00-7809ac9dc64ad8be5895d957903358db-fb34ba549e1f7348-00",
-        "User-Agent": "azsdk-net-ResourceManager.CosmosDB/1.3.0-alpha.20230330.1 (.NET 7.0.4; Microsoft Windows 10.0.22621)",
-        "x-ms-client-request-id": "ce8ecd5aeaa6051f8615c05a7d025109",
->>>>>>> d0a38e13
-        "x-ms-return-client-request-id": "true"
-      },
-      "RequestBody": null,
-      "StatusCode": 200,
-      "ResponseHeaders": {
-        "Cache-Control": "no-store, no-cache",
-<<<<<<< HEAD
+        "x-ms-return-client-request-id": "true"
+      },
+      "RequestBody": null,
+      "StatusCode": 200,
+      "ResponseHeaders": {
+        "Cache-Control": "no-store, no-cache",
         "Content-Length": "2970",
         "Content-Type": "application/json",
         "Date": "Thu, 06 Apr 2023 10:47:17 GMT",
-=======
-        "Content-Length": "2913",
-        "Content-Type": "application/json",
-        "Date": "Fri, 31 Mar 2023 22:36:54 GMT",
->>>>>>> d0a38e13
-        "Pragma": "no-cache",
-        "Server": "Microsoft-HTTPAPI/2.0",
-        "Strict-Transport-Security": "max-age=31536000; includeSubDomains",
-        "X-Content-Type-Options": "nosniff",
-<<<<<<< HEAD
+        "Pragma": "no-cache",
+        "Server": "Microsoft-HTTPAPI/2.0",
+        "Strict-Transport-Security": "max-age=31536000; includeSubDomains",
+        "X-Content-Type-Options": "nosniff",
         "x-ms-correlation-request-id": "ff47be87-4fc2-4d49-baee-bcc82dcd0f6d",
         "x-ms-gatewayversion": "version=2.14.0",
         "x-ms-ratelimit-remaining-subscription-reads": "11373",
@@ -48,17 +31,6 @@
       "ResponseBody": {
         "id": "/subscriptions/23587e98-b6ac-4328-a753-03bcd3c8e744/resourceGroups/dbaccount-9600/providers/Microsoft.DocumentDB/databaseAccounts/dbaccount-8494",
         "name": "dbaccount-8494",
-=======
-        "x-ms-correlation-request-id": "c5fac139-909d-4d62-9ff3-d8feb0e5dfd4",
-        "x-ms-gatewayversion": "version=2.14.0",
-        "x-ms-ratelimit-remaining-subscription-reads": "11364",
-        "x-ms-request-id": "c5fac139-909d-4d62-9ff3-d8feb0e5dfd4",
-        "x-ms-routing-request-id": "EASTUS:20230331T223654Z:c5fac139-909d-4d62-9ff3-d8feb0e5dfd4"
-      },
-      "ResponseBody": {
-        "id": "/subscriptions/710e347c-9ac8-408c-90fe-f8cfc44bf967/resourceGroups/dbaccount-5338/providers/Microsoft.DocumentDB/databaseAccounts/dbaccount-4642",
-        "name": "dbaccount-4642",
->>>>>>> d0a38e13
         "location": "West US 2",
         "type": "Microsoft.DocumentDB/databaseAccounts",
         "kind": "MongoDB",
@@ -67,7 +39,6 @@
           "key2": "value2"
         },
         "systemData": {
-<<<<<<< HEAD
           "createdAt": "2023-04-06T10:45:54.8368065Z"
         },
         "properties": {
@@ -75,15 +46,6 @@
           "documentEndpoint": "https://dbaccount-8494.documents.azure.com:443/",
           "sqlEndpoint": "https://dbaccount-8494.documents.azure.com:443/",
           "mongoEndpoint": "https://dbaccount-8494.mongo.cosmos.azure.com:443/",
-=======
-          "createdAt": "2023-03-31T22:35:15.1296439Z"
-        },
-        "properties": {
-          "provisioningState": "Succeeded",
-          "documentEndpoint": "https://dbaccount-4642.documents.azure.com:443/",
-          "sqlEndpoint": "https://dbaccount-4642.documents.azure.com:443/",
-          "mongoEndpoint": "https://dbaccount-4642.mongo.cosmos.azure.com:443/",
->>>>>>> d0a38e13
           "publicNetworkAccess": "Enabled",
           "enableAutomaticFailover": false,
           "enableMultipleWriteLocations": false,
@@ -97,21 +59,14 @@
           "analyticalStorageConfiguration": {
             "schemaType": "FullFidelity"
           },
-<<<<<<< HEAD
           "instanceId": "1f4d92be-3d73-4a72-8f38-c62654987a4f",
-=======
-          "instanceId": "204cb136-1982-48ee-bda9-59fc30c5ce85",
->>>>>>> d0a38e13
           "databaseAccountOfferType": "Standard",
           "enableMaterializedViews": false,
           "defaultIdentity": "FirstPartyIdentity",
           "networkAclBypass": "None",
           "disableLocalAuth": false,
           "enablePartitionMerge": false,
-<<<<<<< HEAD
           "enableBurstCapacity": false,
-=======
->>>>>>> d0a38e13
           "minimalTlsVersion": "Tls12",
           "consistencyPolicy": {
             "defaultConsistencyLevel": "BoundedStaleness",
@@ -126,15 +81,9 @@
           },
           "writeLocations": [
             {
-<<<<<<< HEAD
               "id": "dbaccount-8494-westus",
               "locationName": "West US",
               "documentEndpoint": "https://dbaccount-8494-westus.documents.azure.com:443/",
-=======
-              "id": "dbaccount-4642-westus",
-              "locationName": "West US",
-              "documentEndpoint": "https://dbaccount-4642-westus.documents.azure.com:443/",
->>>>>>> d0a38e13
               "provisioningState": "Succeeded",
               "failoverPriority": 0,
               "isZoneRedundant": false
@@ -142,15 +91,9 @@
           ],
           "readLocations": [
             {
-<<<<<<< HEAD
               "id": "dbaccount-8494-westus",
               "locationName": "West US",
               "documentEndpoint": "https://dbaccount-8494-westus.documents.azure.com:443/",
-=======
-              "id": "dbaccount-4642-westus",
-              "locationName": "West US",
-              "documentEndpoint": "https://dbaccount-4642-westus.documents.azure.com:443/",
->>>>>>> d0a38e13
               "provisioningState": "Succeeded",
               "failoverPriority": 0,
               "isZoneRedundant": false
@@ -158,15 +101,9 @@
           ],
           "locations": [
             {
-<<<<<<< HEAD
               "id": "dbaccount-8494-westus",
               "locationName": "West US",
               "documentEndpoint": "https://dbaccount-8494-westus.documents.azure.com:443/",
-=======
-              "id": "dbaccount-4642-westus",
-              "locationName": "West US",
-              "documentEndpoint": "https://dbaccount-4642-westus.documents.azure.com:443/",
->>>>>>> d0a38e13
               "provisioningState": "Succeeded",
               "failoverPriority": 0,
               "isZoneRedundant": false
@@ -174,11 +111,7 @@
           ],
           "failoverPolicies": [
             {
-<<<<<<< HEAD
               "id": "dbaccount-8494-westus",
-=======
-              "id": "dbaccount-4642-westus",
->>>>>>> d0a38e13
               "locationName": "West US",
               "failoverPriority": 0
             }
@@ -208,7 +141,6 @@
           },
           "keysMetadata": {
             "primaryMasterKey": {
-<<<<<<< HEAD
               "generationTime": "2023-04-06T10:45:54.8368065Z"
             },
             "secondaryMasterKey": {
@@ -219,18 +151,6 @@
             },
             "secondaryReadonlyMasterKey": {
               "generationTime": "2023-04-06T10:45:54.8368065Z"
-=======
-              "generationTime": "2023-03-31T22:35:15.1296439Z"
-            },
-            "secondaryMasterKey": {
-              "generationTime": "2023-03-31T22:35:15.1296439Z"
-            },
-            "primaryReadonlyMasterKey": {
-              "generationTime": "2023-03-31T22:35:15.1296439Z"
-            },
-            "secondaryReadonlyMasterKey": {
-              "generationTime": "2023-03-31T22:35:15.1296439Z"
->>>>>>> d0a38e13
             }
           }
         },
@@ -240,26 +160,16 @@
       }
     },
     {
-<<<<<<< HEAD
       "RequestUri": "https://management.azure.com/subscriptions/23587e98-b6ac-4328-a753-03bcd3c8e744/resourceGroups/dbaccount-9600/providers/Microsoft.DocumentDB/databaseAccounts/dbaccount-8494/mongodbDatabases/mongodb-9559?api-version=2022-11-15-preview",
-=======
-      "RequestUri": "https://management.azure.com/subscriptions/710e347c-9ac8-408c-90fe-f8cfc44bf967/resourceGroups/dbaccount-5338/providers/Microsoft.DocumentDB/databaseAccounts/dbaccount-4642/mongodbDatabases/mongodb-607?api-version=2022-11-15",
->>>>>>> d0a38e13
       "RequestMethod": "PUT",
       "RequestHeaders": {
         "Accept": "application/json",
         "Authorization": "Sanitized",
         "Content-Length": "107",
         "Content-Type": "application/json",
-<<<<<<< HEAD
         "traceparent": "00-e3fbac6c9fc7c5886f1687ea67613793-de579977e6835371-00",
         "User-Agent": "azsdk-net-ResourceManager.CosmosDB/1.3.0-alpha.20230405.1 (.NET 7.0.4; Microsoft Windows 10.0.22621)",
         "x-ms-client-request-id": "eb9189100cbea310e77598cbd42df3f5",
-=======
-        "traceparent": "00-2e9cfc7f46bacfe495797795114eaacd-599ad2d35eee2431-00",
-        "User-Agent": "azsdk-net-ResourceManager.CosmosDB/1.3.0-alpha.20230330.1 (.NET 7.0.4; Microsoft Windows 10.0.22621)",
-        "x-ms-client-request-id": "9389df7fe514cd91c617600ffe9edfd5",
->>>>>>> d0a38e13
         "x-ms-return-client-request-id": "true"
       },
       "RequestBody": {
@@ -267,11 +177,7 @@
         "location": "westus",
         "properties": {
           "resource": {
-<<<<<<< HEAD
             "id": "mongodb-9559"
-=======
-            "id": "mongodb-607"
->>>>>>> d0a38e13
           },
           "options": {
             "throughput": 700
@@ -280,45 +186,27 @@
       },
       "StatusCode": 202,
       "ResponseHeaders": {
-<<<<<<< HEAD
         "Azure-AsyncOperation": "https://management.azure.com/subscriptions/23587e98-b6ac-4328-a753-03bcd3c8e744/providers/Microsoft.DocumentDB/locations/westus2/operationsStatus/7ad3f298-a917-47c2-8dc7-d2cb9a355bac?api-version=2022-11-15-preview",
         "Cache-Control": "no-store, no-cache",
         "Content-Length": "21",
         "Content-Type": "application/json",
         "Date": "Thu, 06 Apr 2023 10:47:18 GMT",
         "Location": "https://management.azure.com/subscriptions/23587e98-b6ac-4328-a753-03bcd3c8e744/resourceGroups/dbaccount-9600/providers/Microsoft.DocumentDB/databaseAccounts/dbaccount-8494/mongodbDatabases/mongodb-9559/operationResults/7ad3f298-a917-47c2-8dc7-d2cb9a355bac?api-version=2022-11-15-preview",
-=======
-        "Azure-AsyncOperation": "https://management.azure.com/subscriptions/710e347c-9ac8-408c-90fe-f8cfc44bf967/providers/Microsoft.DocumentDB/locations/westus2/operationsStatus/0bc53e03-bcd4-433c-a40f-873c0585de83?api-version=2022-11-15",
-        "Cache-Control": "no-store, no-cache",
-        "Content-Length": "21",
-        "Content-Type": "application/json",
-        "Date": "Fri, 31 Mar 2023 22:36:55 GMT",
-        "Location": "https://management.azure.com/subscriptions/710e347c-9ac8-408c-90fe-f8cfc44bf967/resourceGroups/dbaccount-5338/providers/Microsoft.DocumentDB/databaseAccounts/dbaccount-4642/mongodbDatabases/mongodb-607/operationResults/0bc53e03-bcd4-433c-a40f-873c0585de83?api-version=2022-11-15",
->>>>>>> d0a38e13
-        "Pragma": "no-cache",
-        "Server": "Microsoft-HTTPAPI/2.0",
-        "Strict-Transport-Security": "max-age=31536000; includeSubDomains",
-        "X-Content-Type-Options": "nosniff",
-<<<<<<< HEAD
+        "Pragma": "no-cache",
+        "Server": "Microsoft-HTTPAPI/2.0",
+        "Strict-Transport-Security": "max-age=31536000; includeSubDomains",
+        "X-Content-Type-Options": "nosniff",
         "x-ms-correlation-request-id": "8008f2fc-55c6-44fd-85e1-be770386625a",
         "x-ms-gatewayversion": "version=2.14.0",
         "x-ms-ratelimit-remaining-subscription-writes": "1150",
         "x-ms-request-id": "7ad3f298-a917-47c2-8dc7-d2cb9a355bac",
         "x-ms-routing-request-id": "WESTCENTRALUS:20230406T104718Z:8008f2fc-55c6-44fd-85e1-be770386625a"
-=======
-        "x-ms-correlation-request-id": "56cbf2a2-6ee5-410d-81c1-476b3ac12b57",
-        "x-ms-gatewayversion": "version=2.14.0",
-        "x-ms-ratelimit-remaining-subscription-writes": "1148",
-        "x-ms-request-id": "0bc53e03-bcd4-433c-a40f-873c0585de83",
-        "x-ms-routing-request-id": "EASTUS:20230331T223655Z:56cbf2a2-6ee5-410d-81c1-476b3ac12b57"
->>>>>>> d0a38e13
       },
       "ResponseBody": {
         "status": "Enqueued"
       }
     },
     {
-<<<<<<< HEAD
       "RequestUri": "https://management.azure.com/subscriptions/23587e98-b6ac-4328-a753-03bcd3c8e744/providers/Microsoft.DocumentDB/locations/westus2/operationsStatus/7ad3f298-a917-47c2-8dc7-d2cb9a355bac?api-version=2022-11-15-preview",
       "RequestMethod": "GET",
       "RequestHeaders": {
@@ -326,52 +214,30 @@
         "traceparent": "00-e3fbac6c9fc7c5886f1687ea67613793-3085d443e2df9098-00",
         "User-Agent": "azsdk-net-ResourceManager/1.4.0 (.NET 7.0.4; Microsoft Windows 10.0.22621)",
         "x-ms-client-request-id": "c4facd9e64921ac6710f2d57fecae13d",
-=======
-      "RequestUri": "https://management.azure.com/subscriptions/710e347c-9ac8-408c-90fe-f8cfc44bf967/providers/Microsoft.DocumentDB/locations/westus2/operationsStatus/0bc53e03-bcd4-433c-a40f-873c0585de83?api-version=2022-11-15",
-      "RequestMethod": "GET",
-      "RequestHeaders": {
-        "Authorization": "Sanitized",
-        "traceparent": "00-2e9cfc7f46bacfe495797795114eaacd-5006f81e8b4d6535-00",
-        "User-Agent": "azsdk-net-ResourceManager/1.4.0 (.NET 7.0.4; Microsoft Windows 10.0.22621)",
-        "x-ms-client-request-id": "6c403608147fe746fd00e0d2bff58876",
->>>>>>> d0a38e13
-        "x-ms-return-client-request-id": "true"
-      },
-      "RequestBody": null,
-      "StatusCode": 200,
-      "ResponseHeaders": {
-        "Cache-Control": "no-store, no-cache",
-        "Content-Length": "21",
-        "Content-Type": "application/json",
-<<<<<<< HEAD
+        "x-ms-return-client-request-id": "true"
+      },
+      "RequestBody": null,
+      "StatusCode": 200,
+      "ResponseHeaders": {
+        "Cache-Control": "no-store, no-cache",
+        "Content-Length": "21",
+        "Content-Type": "application/json",
         "Date": "Thu, 06 Apr 2023 10:47:18 GMT",
-=======
-        "Date": "Fri, 31 Mar 2023 22:36:55 GMT",
->>>>>>> d0a38e13
-        "Pragma": "no-cache",
-        "Server": "Microsoft-HTTPAPI/2.0",
-        "Strict-Transport-Security": "max-age=31536000; includeSubDomains",
-        "X-Content-Type-Options": "nosniff",
-<<<<<<< HEAD
+        "Pragma": "no-cache",
+        "Server": "Microsoft-HTTPAPI/2.0",
+        "Strict-Transport-Security": "max-age=31536000; includeSubDomains",
+        "X-Content-Type-Options": "nosniff",
         "x-ms-correlation-request-id": "64d2123f-21fa-46e9-91f7-818421ad36f4",
         "x-ms-gatewayversion": "version=2.14.0",
         "x-ms-ratelimit-remaining-subscription-reads": "11372",
         "x-ms-request-id": "64d2123f-21fa-46e9-91f7-818421ad36f4",
         "x-ms-routing-request-id": "WESTCENTRALUS:20230406T104718Z:64d2123f-21fa-46e9-91f7-818421ad36f4"
-=======
-        "x-ms-correlation-request-id": "0c15c343-1ec0-4869-aac7-5b3a3958eba4",
-        "x-ms-gatewayversion": "version=2.14.0",
-        "x-ms-ratelimit-remaining-subscription-reads": "11363",
-        "x-ms-request-id": "0c15c343-1ec0-4869-aac7-5b3a3958eba4",
-        "x-ms-routing-request-id": "EASTUS:20230331T223655Z:0c15c343-1ec0-4869-aac7-5b3a3958eba4"
->>>>>>> d0a38e13
       },
       "ResponseBody": {
         "status": "Enqueued"
       }
     },
     {
-<<<<<<< HEAD
       "RequestUri": "https://management.azure.com/subscriptions/23587e98-b6ac-4328-a753-03bcd3c8e744/providers/Microsoft.DocumentDB/locations/westus2/operationsStatus/7ad3f298-a917-47c2-8dc7-d2cb9a355bac?api-version=2022-11-15-preview",
       "RequestMethod": "GET",
       "RequestHeaders": {
@@ -379,52 +245,30 @@
         "traceparent": "00-e3fbac6c9fc7c5886f1687ea67613793-d875317f089c7c1d-00",
         "User-Agent": "azsdk-net-ResourceManager/1.4.0 (.NET 7.0.4; Microsoft Windows 10.0.22621)",
         "x-ms-client-request-id": "0661329013cc9a71f32c3dd91c94afff",
-=======
-      "RequestUri": "https://management.azure.com/subscriptions/710e347c-9ac8-408c-90fe-f8cfc44bf967/providers/Microsoft.DocumentDB/locations/westus2/operationsStatus/0bc53e03-bcd4-433c-a40f-873c0585de83?api-version=2022-11-15",
-      "RequestMethod": "GET",
-      "RequestHeaders": {
-        "Authorization": "Sanitized",
-        "traceparent": "00-2e9cfc7f46bacfe495797795114eaacd-589ec75e691d9d47-00",
-        "User-Agent": "azsdk-net-ResourceManager/1.4.0 (.NET 7.0.4; Microsoft Windows 10.0.22621)",
-        "x-ms-client-request-id": "7f3584e0da0d1dc3b1a38de34a6d1bb5",
->>>>>>> d0a38e13
-        "x-ms-return-client-request-id": "true"
-      },
-      "RequestBody": null,
-      "StatusCode": 200,
-      "ResponseHeaders": {
-        "Cache-Control": "no-store, no-cache",
-        "Content-Length": "21",
-        "Content-Type": "application/json",
-<<<<<<< HEAD
+        "x-ms-return-client-request-id": "true"
+      },
+      "RequestBody": null,
+      "StatusCode": 200,
+      "ResponseHeaders": {
+        "Cache-Control": "no-store, no-cache",
+        "Content-Length": "21",
+        "Content-Type": "application/json",
         "Date": "Thu, 06 Apr 2023 10:47:19 GMT",
-=======
-        "Date": "Fri, 31 Mar 2023 22:36:56 GMT",
->>>>>>> d0a38e13
-        "Pragma": "no-cache",
-        "Server": "Microsoft-HTTPAPI/2.0",
-        "Strict-Transport-Security": "max-age=31536000; includeSubDomains",
-        "X-Content-Type-Options": "nosniff",
-<<<<<<< HEAD
+        "Pragma": "no-cache",
+        "Server": "Microsoft-HTTPAPI/2.0",
+        "Strict-Transport-Security": "max-age=31536000; includeSubDomains",
+        "X-Content-Type-Options": "nosniff",
         "x-ms-correlation-request-id": "60baf576-0513-4840-92f6-8c6490d1405c",
         "x-ms-gatewayversion": "version=2.14.0",
         "x-ms-ratelimit-remaining-subscription-reads": "11371",
         "x-ms-request-id": "60baf576-0513-4840-92f6-8c6490d1405c",
         "x-ms-routing-request-id": "WESTCENTRALUS:20230406T104719Z:60baf576-0513-4840-92f6-8c6490d1405c"
-=======
-        "x-ms-correlation-request-id": "6a77e9f6-cbf8-4588-a1a2-a8a64d1ca1e6",
-        "x-ms-gatewayversion": "version=2.14.0",
-        "x-ms-ratelimit-remaining-subscription-reads": "11362",
-        "x-ms-request-id": "6a77e9f6-cbf8-4588-a1a2-a8a64d1ca1e6",
-        "x-ms-routing-request-id": "EASTUS:20230331T223656Z:6a77e9f6-cbf8-4588-a1a2-a8a64d1ca1e6"
->>>>>>> d0a38e13
       },
       "ResponseBody": {
         "status": "Enqueued"
       }
     },
     {
-<<<<<<< HEAD
       "RequestUri": "https://management.azure.com/subscriptions/23587e98-b6ac-4328-a753-03bcd3c8e744/providers/Microsoft.DocumentDB/locations/westus2/operationsStatus/7ad3f298-a917-47c2-8dc7-d2cb9a355bac?api-version=2022-11-15-preview",
       "RequestMethod": "GET",
       "RequestHeaders": {
@@ -432,52 +276,30 @@
         "traceparent": "00-e3fbac6c9fc7c5886f1687ea67613793-631458843ee89003-00",
         "User-Agent": "azsdk-net-ResourceManager/1.4.0 (.NET 7.0.4; Microsoft Windows 10.0.22621)",
         "x-ms-client-request-id": "072deaba2f330e62a4a1598e483e66e3",
-=======
-      "RequestUri": "https://management.azure.com/subscriptions/710e347c-9ac8-408c-90fe-f8cfc44bf967/providers/Microsoft.DocumentDB/locations/westus2/operationsStatus/0bc53e03-bcd4-433c-a40f-873c0585de83?api-version=2022-11-15",
-      "RequestMethod": "GET",
-      "RequestHeaders": {
-        "Authorization": "Sanitized",
-        "traceparent": "00-2e9cfc7f46bacfe495797795114eaacd-a65659bddf7b6582-00",
-        "User-Agent": "azsdk-net-ResourceManager/1.4.0 (.NET 7.0.4; Microsoft Windows 10.0.22621)",
-        "x-ms-client-request-id": "c8078814735e33563b5b31a3815c2710",
->>>>>>> d0a38e13
-        "x-ms-return-client-request-id": "true"
-      },
-      "RequestBody": null,
-      "StatusCode": 200,
-      "ResponseHeaders": {
-        "Cache-Control": "no-store, no-cache",
-        "Content-Length": "21",
-        "Content-Type": "application/json",
-<<<<<<< HEAD
+        "x-ms-return-client-request-id": "true"
+      },
+      "RequestBody": null,
+      "StatusCode": 200,
+      "ResponseHeaders": {
+        "Cache-Control": "no-store, no-cache",
+        "Content-Length": "21",
+        "Content-Type": "application/json",
         "Date": "Thu, 06 Apr 2023 10:47:20 GMT",
-=======
-        "Date": "Fri, 31 Mar 2023 22:36:57 GMT",
->>>>>>> d0a38e13
-        "Pragma": "no-cache",
-        "Server": "Microsoft-HTTPAPI/2.0",
-        "Strict-Transport-Security": "max-age=31536000; includeSubDomains",
-        "X-Content-Type-Options": "nosniff",
-<<<<<<< HEAD
+        "Pragma": "no-cache",
+        "Server": "Microsoft-HTTPAPI/2.0",
+        "Strict-Transport-Security": "max-age=31536000; includeSubDomains",
+        "X-Content-Type-Options": "nosniff",
         "x-ms-correlation-request-id": "d12a0790-373d-4740-8968-91add99857ab",
         "x-ms-gatewayversion": "version=2.14.0",
         "x-ms-ratelimit-remaining-subscription-reads": "11370",
         "x-ms-request-id": "d12a0790-373d-4740-8968-91add99857ab",
         "x-ms-routing-request-id": "WESTCENTRALUS:20230406T104720Z:d12a0790-373d-4740-8968-91add99857ab"
-=======
-        "x-ms-correlation-request-id": "734cf284-9d55-4082-a089-b528a8b46df2",
-        "x-ms-gatewayversion": "version=2.14.0",
-        "x-ms-ratelimit-remaining-subscription-reads": "11361",
-        "x-ms-request-id": "734cf284-9d55-4082-a089-b528a8b46df2",
-        "x-ms-routing-request-id": "EASTUS:20230331T223658Z:734cf284-9d55-4082-a089-b528a8b46df2"
->>>>>>> d0a38e13
       },
       "ResponseBody": {
         "status": "Enqueued"
       }
     },
     {
-<<<<<<< HEAD
       "RequestUri": "https://management.azure.com/subscriptions/23587e98-b6ac-4328-a753-03bcd3c8e744/providers/Microsoft.DocumentDB/locations/westus2/operationsStatus/7ad3f298-a917-47c2-8dc7-d2cb9a355bac?api-version=2022-11-15-preview",
       "RequestMethod": "GET",
       "RequestHeaders": {
@@ -485,52 +307,30 @@
         "traceparent": "00-e3fbac6c9fc7c5886f1687ea67613793-8bf21d9e7112b59a-00",
         "User-Agent": "azsdk-net-ResourceManager/1.4.0 (.NET 7.0.4; Microsoft Windows 10.0.22621)",
         "x-ms-client-request-id": "c1ebb203b4858be15b60d06526ecfedd",
-=======
-      "RequestUri": "https://management.azure.com/subscriptions/710e347c-9ac8-408c-90fe-f8cfc44bf967/providers/Microsoft.DocumentDB/locations/westus2/operationsStatus/0bc53e03-bcd4-433c-a40f-873c0585de83?api-version=2022-11-15",
-      "RequestMethod": "GET",
-      "RequestHeaders": {
-        "Authorization": "Sanitized",
-        "traceparent": "00-2e9cfc7f46bacfe495797795114eaacd-aebb30caaf95a22a-00",
-        "User-Agent": "azsdk-net-ResourceManager/1.4.0 (.NET 7.0.4; Microsoft Windows 10.0.22621)",
-        "x-ms-client-request-id": "2d4324a883db2dc97322bbdb87639d90",
->>>>>>> d0a38e13
-        "x-ms-return-client-request-id": "true"
-      },
-      "RequestBody": null,
-      "StatusCode": 200,
-      "ResponseHeaders": {
-        "Cache-Control": "no-store, no-cache",
-        "Content-Length": "21",
-        "Content-Type": "application/json",
-<<<<<<< HEAD
+        "x-ms-return-client-request-id": "true"
+      },
+      "RequestBody": null,
+      "StatusCode": 200,
+      "ResponseHeaders": {
+        "Cache-Control": "no-store, no-cache",
+        "Content-Length": "21",
+        "Content-Type": "application/json",
         "Date": "Thu, 06 Apr 2023 10:47:21 GMT",
-=======
-        "Date": "Fri, 31 Mar 2023 22:36:58 GMT",
->>>>>>> d0a38e13
-        "Pragma": "no-cache",
-        "Server": "Microsoft-HTTPAPI/2.0",
-        "Strict-Transport-Security": "max-age=31536000; includeSubDomains",
-        "X-Content-Type-Options": "nosniff",
-<<<<<<< HEAD
+        "Pragma": "no-cache",
+        "Server": "Microsoft-HTTPAPI/2.0",
+        "Strict-Transport-Security": "max-age=31536000; includeSubDomains",
+        "X-Content-Type-Options": "nosniff",
         "x-ms-correlation-request-id": "6b47d645-6209-4da1-8e7d-1d4e3b4761b1",
         "x-ms-gatewayversion": "version=2.14.0",
         "x-ms-ratelimit-remaining-subscription-reads": "11369",
         "x-ms-request-id": "6b47d645-6209-4da1-8e7d-1d4e3b4761b1",
         "x-ms-routing-request-id": "WESTCENTRALUS:20230406T104721Z:6b47d645-6209-4da1-8e7d-1d4e3b4761b1"
-=======
-        "x-ms-correlation-request-id": "974e7f9b-4f31-46fa-a866-5f580992419d",
-        "x-ms-gatewayversion": "version=2.14.0",
-        "x-ms-ratelimit-remaining-subscription-reads": "11360",
-        "x-ms-request-id": "974e7f9b-4f31-46fa-a866-5f580992419d",
-        "x-ms-routing-request-id": "EASTUS:20230331T223659Z:974e7f9b-4f31-46fa-a866-5f580992419d"
->>>>>>> d0a38e13
       },
       "ResponseBody": {
         "status": "Dequeued"
       }
     },
     {
-<<<<<<< HEAD
       "RequestUri": "https://management.azure.com/subscriptions/23587e98-b6ac-4328-a753-03bcd3c8e744/providers/Microsoft.DocumentDB/locations/westus2/operationsStatus/7ad3f298-a917-47c2-8dc7-d2cb9a355bac?api-version=2022-11-15-preview",
       "RequestMethod": "GET",
       "RequestHeaders": {
@@ -538,52 +338,30 @@
         "traceparent": "00-e3fbac6c9fc7c5886f1687ea67613793-03c40bef3c253f55-00",
         "User-Agent": "azsdk-net-ResourceManager/1.4.0 (.NET 7.0.4; Microsoft Windows 10.0.22621)",
         "x-ms-client-request-id": "139d2d5fda9d610acf52612ab9e351b4",
-=======
-      "RequestUri": "https://management.azure.com/subscriptions/710e347c-9ac8-408c-90fe-f8cfc44bf967/providers/Microsoft.DocumentDB/locations/westus2/operationsStatus/0bc53e03-bcd4-433c-a40f-873c0585de83?api-version=2022-11-15",
-      "RequestMethod": "GET",
-      "RequestHeaders": {
-        "Authorization": "Sanitized",
-        "traceparent": "00-2e9cfc7f46bacfe495797795114eaacd-8a458ec6dc8bff08-00",
-        "User-Agent": "azsdk-net-ResourceManager/1.4.0 (.NET 7.0.4; Microsoft Windows 10.0.22621)",
-        "x-ms-client-request-id": "36bd2ae5c0ee6d172e0144b2a91f9b54",
->>>>>>> d0a38e13
-        "x-ms-return-client-request-id": "true"
-      },
-      "RequestBody": null,
-      "StatusCode": 200,
-      "ResponseHeaders": {
-        "Cache-Control": "no-store, no-cache",
-        "Content-Length": "21",
-        "Content-Type": "application/json",
-<<<<<<< HEAD
+        "x-ms-return-client-request-id": "true"
+      },
+      "RequestBody": null,
+      "StatusCode": 200,
+      "ResponseHeaders": {
+        "Cache-Control": "no-store, no-cache",
+        "Content-Length": "21",
+        "Content-Type": "application/json",
         "Date": "Thu, 06 Apr 2023 10:47:23 GMT",
-=======
-        "Date": "Fri, 31 Mar 2023 22:37:00 GMT",
->>>>>>> d0a38e13
-        "Pragma": "no-cache",
-        "Server": "Microsoft-HTTPAPI/2.0",
-        "Strict-Transport-Security": "max-age=31536000; includeSubDomains",
-        "X-Content-Type-Options": "nosniff",
-<<<<<<< HEAD
+        "Pragma": "no-cache",
+        "Server": "Microsoft-HTTPAPI/2.0",
+        "Strict-Transport-Security": "max-age=31536000; includeSubDomains",
+        "X-Content-Type-Options": "nosniff",
         "x-ms-correlation-request-id": "4f7eff41-0595-4a02-aef8-db8d1ccfb710",
         "x-ms-gatewayversion": "version=2.14.0",
         "x-ms-ratelimit-remaining-subscription-reads": "11368",
         "x-ms-request-id": "4f7eff41-0595-4a02-aef8-db8d1ccfb710",
         "x-ms-routing-request-id": "WESTCENTRALUS:20230406T104723Z:4f7eff41-0595-4a02-aef8-db8d1ccfb710"
-=======
-        "x-ms-correlation-request-id": "1aff0a6d-a77d-43fa-a690-a8bd4d237460",
-        "x-ms-gatewayversion": "version=2.14.0",
-        "x-ms-ratelimit-remaining-subscription-reads": "11359",
-        "x-ms-request-id": "1aff0a6d-a77d-43fa-a690-a8bd4d237460",
-        "x-ms-routing-request-id": "EASTUS:20230331T223701Z:1aff0a6d-a77d-43fa-a690-a8bd4d237460"
->>>>>>> d0a38e13
       },
       "ResponseBody": {
         "status": "Dequeued"
       }
     },
     {
-<<<<<<< HEAD
       "RequestUri": "https://management.azure.com/subscriptions/23587e98-b6ac-4328-a753-03bcd3c8e744/providers/Microsoft.DocumentDB/locations/westus2/operationsStatus/7ad3f298-a917-47c2-8dc7-d2cb9a355bac?api-version=2022-11-15-preview",
       "RequestMethod": "GET",
       "RequestHeaders": {
@@ -591,15 +369,6 @@
         "traceparent": "00-e3fbac6c9fc7c5886f1687ea67613793-2c7f2786035dfd59-00",
         "User-Agent": "azsdk-net-ResourceManager/1.4.0 (.NET 7.0.4; Microsoft Windows 10.0.22621)",
         "x-ms-client-request-id": "69d65ac6eea8067a09a2abd25efde8b8",
-=======
-      "RequestUri": "https://management.azure.com/subscriptions/710e347c-9ac8-408c-90fe-f8cfc44bf967/providers/Microsoft.DocumentDB/locations/westus2/operationsStatus/0bc53e03-bcd4-433c-a40f-873c0585de83?api-version=2022-11-15",
-      "RequestMethod": "GET",
-      "RequestHeaders": {
-        "Authorization": "Sanitized",
-        "traceparent": "00-2e9cfc7f46bacfe495797795114eaacd-d1c3d01e7e85ccb7-00",
-        "User-Agent": "azsdk-net-ResourceManager/1.4.0 (.NET 7.0.4; Microsoft Windows 10.0.22621)",
-        "x-ms-client-request-id": "253a7d7bed2990dabfd9543bb77aacd7",
->>>>>>> d0a38e13
         "x-ms-return-client-request-id": "true"
       },
       "RequestBody": null,
@@ -608,35 +377,22 @@
         "Cache-Control": "no-store, no-cache",
         "Content-Length": "22",
         "Content-Type": "application/json",
-<<<<<<< HEAD
         "Date": "Thu, 06 Apr 2023 10:47:27 GMT",
-=======
-        "Date": "Fri, 31 Mar 2023 22:37:05 GMT",
->>>>>>> d0a38e13
-        "Pragma": "no-cache",
-        "Server": "Microsoft-HTTPAPI/2.0",
-        "Strict-Transport-Security": "max-age=31536000; includeSubDomains",
-        "X-Content-Type-Options": "nosniff",
-<<<<<<< HEAD
+        "Pragma": "no-cache",
+        "Server": "Microsoft-HTTPAPI/2.0",
+        "Strict-Transport-Security": "max-age=31536000; includeSubDomains",
+        "X-Content-Type-Options": "nosniff",
         "x-ms-correlation-request-id": "37fbb12c-75b8-4864-8654-bf2560107a1c",
         "x-ms-gatewayversion": "version=2.14.0",
         "x-ms-ratelimit-remaining-subscription-reads": "11367",
         "x-ms-request-id": "37fbb12c-75b8-4864-8654-bf2560107a1c",
         "x-ms-routing-request-id": "WESTCENTRALUS:20230406T104727Z:37fbb12c-75b8-4864-8654-bf2560107a1c"
-=======
-        "x-ms-correlation-request-id": "937a7fa2-d2eb-4f25-a0e1-683330ca92f8",
-        "x-ms-gatewayversion": "version=2.14.0",
-        "x-ms-ratelimit-remaining-subscription-reads": "11358",
-        "x-ms-request-id": "937a7fa2-d2eb-4f25-a0e1-683330ca92f8",
-        "x-ms-routing-request-id": "EASTUS:20230331T223705Z:937a7fa2-d2eb-4f25-a0e1-683330ca92f8"
->>>>>>> d0a38e13
       },
       "ResponseBody": {
         "status": "Succeeded"
       }
     },
     {
-<<<<<<< HEAD
       "RequestUri": "https://management.azure.com/subscriptions/23587e98-b6ac-4328-a753-03bcd3c8e744/resourceGroups/dbaccount-9600/providers/Microsoft.DocumentDB/databaseAccounts/dbaccount-8494/mongodbDatabases/mongodb-9559?api-version=2022-11-15-preview",
       "RequestMethod": "GET",
       "RequestHeaders": {
@@ -644,35 +400,19 @@
         "traceparent": "00-e3fbac6c9fc7c5886f1687ea67613793-7bb933601c1c6a0e-00",
         "User-Agent": "azsdk-net-ResourceManager/1.4.0 (.NET 7.0.4; Microsoft Windows 10.0.22621)",
         "x-ms-client-request-id": "1a2e7ba252a12846a78af23252b6d178",
-=======
-      "RequestUri": "https://management.azure.com/subscriptions/710e347c-9ac8-408c-90fe-f8cfc44bf967/resourceGroups/dbaccount-5338/providers/Microsoft.DocumentDB/databaseAccounts/dbaccount-4642/mongodbDatabases/mongodb-607?api-version=2022-11-15",
-      "RequestMethod": "GET",
-      "RequestHeaders": {
-        "Authorization": "Sanitized",
-        "traceparent": "00-2e9cfc7f46bacfe495797795114eaacd-1788fafd502e4f3b-00",
-        "User-Agent": "azsdk-net-ResourceManager/1.4.0 (.NET 7.0.4; Microsoft Windows 10.0.22621)",
-        "x-ms-client-request-id": "57bea1bef09ee8210dd5ffda3f178453",
->>>>>>> d0a38e13
-        "x-ms-return-client-request-id": "true"
-      },
-      "RequestBody": null,
-      "StatusCode": 200,
-      "ResponseHeaders": {
-        "Cache-Control": "no-store, no-cache",
-<<<<<<< HEAD
+        "x-ms-return-client-request-id": "true"
+      },
+      "RequestBody": null,
+      "StatusCode": 200,
+      "ResponseHeaders": {
+        "Cache-Control": "no-store, no-cache",
         "Content-Length": "317",
         "Content-Type": "application/json",
         "Date": "Thu, 06 Apr 2023 10:47:28 GMT",
-=======
-        "Content-Length": "314",
-        "Content-Type": "application/json",
-        "Date": "Fri, 31 Mar 2023 22:37:05 GMT",
->>>>>>> d0a38e13
-        "Pragma": "no-cache",
-        "Server": "Microsoft-HTTPAPI/2.0",
-        "Strict-Transport-Security": "max-age=31536000; includeSubDomains",
-        "X-Content-Type-Options": "nosniff",
-<<<<<<< HEAD
+        "Pragma": "no-cache",
+        "Server": "Microsoft-HTTPAPI/2.0",
+        "Strict-Transport-Security": "max-age=31536000; includeSubDomains",
+        "X-Content-Type-Options": "nosniff",
         "x-ms-correlation-request-id": "5c4c0ce7-3141-4aca-a3d7-7ce63617bf95",
         "x-ms-gatewayversion": "version=2.14.0",
         "x-ms-ratelimit-remaining-subscription-reads": "11366",
@@ -692,77 +432,35 @@
     },
     {
       "RequestUri": "https://management.azure.com/subscriptions/23587e98-b6ac-4328-a753-03bcd3c8e744/resourceGroups/dbaccount-9600/providers/Microsoft.DocumentDB/databaseAccounts/dbaccount-8494/mongodbDatabases?api-version=2022-11-15-preview",
-=======
-        "x-ms-correlation-request-id": "dbfd9e8a-02f8-4027-8b2d-94675521f4d6",
-        "x-ms-gatewayversion": "version=2.14.0",
-        "x-ms-ratelimit-remaining-subscription-reads": "11357",
-        "x-ms-request-id": "dbfd9e8a-02f8-4027-8b2d-94675521f4d6",
-        "x-ms-routing-request-id": "EASTUS:20230331T223706Z:dbfd9e8a-02f8-4027-8b2d-94675521f4d6"
-      },
-      "ResponseBody": {
-        "id": "/subscriptions/710e347c-9ac8-408c-90fe-f8cfc44bf967/resourceGroups/dbaccount-5338/providers/Microsoft.DocumentDB/databaseAccounts/dbaccount-4642/mongodbDatabases/mongodb-607",
-        "type": "Microsoft.DocumentDB/databaseAccounts/mongodbDatabases",
-        "name": "mongodb-607",
-        "properties": {
-          "resource": {
-            "id": "mongodb-607"
-          }
-        }
-      }
-    },
-    {
-      "RequestUri": "https://management.azure.com/subscriptions/710e347c-9ac8-408c-90fe-f8cfc44bf967/resourceGroups/dbaccount-5338/providers/Microsoft.DocumentDB/databaseAccounts/dbaccount-4642/mongodbDatabases?api-version=2022-11-15",
->>>>>>> d0a38e13
       "RequestMethod": "GET",
       "RequestHeaders": {
         "Accept": "application/json",
         "Authorization": "Sanitized",
-<<<<<<< HEAD
         "traceparent": "00-c745837b1872a6d86a566de5d5b3ad97-672597a5cb15a6b0-00",
         "User-Agent": "azsdk-net-ResourceManager.CosmosDB/1.3.0-alpha.20230405.1 (.NET 7.0.4; Microsoft Windows 10.0.22621)",
         "x-ms-client-request-id": "cc9f1c0e94157135b3970afb2f3702d2",
-=======
-        "traceparent": "00-8d677405e8a33b3fb2e2ea1dc02a97e6-cf4037e363f51f65-00",
-        "User-Agent": "azsdk-net-ResourceManager.CosmosDB/1.3.0-alpha.20230330.1 (.NET 7.0.4; Microsoft Windows 10.0.22621)",
-        "x-ms-client-request-id": "0a6066877829f7664f2c76146bdbb6b3",
->>>>>>> d0a38e13
-        "x-ms-return-client-request-id": "true"
-      },
-      "RequestBody": null,
-      "StatusCode": 200,
-      "ResponseHeaders": {
-        "Cache-Control": "no-store, no-cache",
-<<<<<<< HEAD
+        "x-ms-return-client-request-id": "true"
+      },
+      "RequestBody": null,
+      "StatusCode": 200,
+      "ResponseHeaders": {
+        "Cache-Control": "no-store, no-cache",
         "Content-Length": "329",
         "Content-Type": "application/json",
         "Date": "Thu, 06 Apr 2023 10:47:28 GMT",
-=======
-        "Content-Length": "326",
-        "Content-Type": "application/json",
-        "Date": "Fri, 31 Mar 2023 22:37:06 GMT",
->>>>>>> d0a38e13
-        "Pragma": "no-cache",
-        "Server": "Microsoft-HTTPAPI/2.0",
-        "Strict-Transport-Security": "max-age=31536000; includeSubDomains",
-        "X-Content-Type-Options": "nosniff",
-<<<<<<< HEAD
+        "Pragma": "no-cache",
+        "Server": "Microsoft-HTTPAPI/2.0",
+        "Strict-Transport-Security": "max-age=31536000; includeSubDomains",
+        "X-Content-Type-Options": "nosniff",
         "x-ms-correlation-request-id": "ab18d791-1aed-4d4a-a298-f0a9a86db3a9",
         "x-ms-gatewayversion": "version=2.14.0",
         "x-ms-ratelimit-remaining-subscription-reads": "11365",
         "x-ms-request-id": "ab18d791-1aed-4d4a-a298-f0a9a86db3a9",
         "x-ms-routing-request-id": "WESTCENTRALUS:20230406T104728Z:ab18d791-1aed-4d4a-a298-f0a9a86db3a9"
-=======
-        "x-ms-correlation-request-id": "4c3bc067-454b-4a68-8c4d-6094646723fd",
-        "x-ms-gatewayversion": "version=2.14.0",
-        "x-ms-ratelimit-remaining-subscription-reads": "11356",
-        "x-ms-request-id": "4c3bc067-454b-4a68-8c4d-6094646723fd",
-        "x-ms-routing-request-id": "EASTUS:20230331T223706Z:4c3bc067-454b-4a68-8c4d-6094646723fd"
->>>>>>> d0a38e13
       },
       "ResponseBody": {
         "value": [
           {
-<<<<<<< HEAD
             "id": "/subscriptions/23587e98-b6ac-4328-a753-03bcd3c8e744/resourceGroups/dbaccount-9600/providers/Microsoft.DocumentDB/databaseAccounts/dbaccount-8494/mongodbDatabases/mongodb-9559",
             "type": "Microsoft.DocumentDB/databaseAccounts/mongodbDatabases",
             "name": "mongodb-9559",
@@ -777,55 +475,26 @@
     },
     {
       "RequestUri": "https://management.azure.com/subscriptions/23587e98-b6ac-4328-a753-03bcd3c8e744/resourceGroups/dbaccount-9600/providers/Microsoft.DocumentDB/databaseAccounts/dbaccount-8494/mongodbDatabases/mongodb-9559?api-version=2022-11-15-preview",
-=======
-            "id": "/subscriptions/710e347c-9ac8-408c-90fe-f8cfc44bf967/resourceGroups/dbaccount-5338/providers/Microsoft.DocumentDB/databaseAccounts/dbaccount-4642/mongodbDatabases/mongodb-607",
-            "type": "Microsoft.DocumentDB/databaseAccounts/mongodbDatabases",
-            "name": "mongodb-607",
-            "properties": {
-              "resource": {
-                "id": "mongodb-607"
-              }
-            }
-          }
-        ]
-      }
-    },
-    {
-      "RequestUri": "https://management.azure.com/subscriptions/710e347c-9ac8-408c-90fe-f8cfc44bf967/resourceGroups/dbaccount-5338/providers/Microsoft.DocumentDB/databaseAccounts/dbaccount-4642/mongodbDatabases/mongodb-607?api-version=2022-11-15",
->>>>>>> d0a38e13
       "RequestMethod": "GET",
       "RequestHeaders": {
         "Accept": "application/json",
         "Authorization": "Sanitized",
-<<<<<<< HEAD
         "traceparent": "00-21257194d2624fc96f838d2ddd2ab8aa-d4f94e1380fbd20e-00",
         "User-Agent": "azsdk-net-ResourceManager.CosmosDB/1.3.0-alpha.20230405.1 (.NET 7.0.4; Microsoft Windows 10.0.22621)",
         "x-ms-client-request-id": "3d88a96a37b4731313adc11dfc47b452",
-=======
-        "traceparent": "00-cf5180c30c6e50ed1c113c2f7893139b-416acf4f8806e56e-00",
-        "User-Agent": "azsdk-net-ResourceManager.CosmosDB/1.3.0-alpha.20230330.1 (.NET 7.0.4; Microsoft Windows 10.0.22621)",
-        "x-ms-client-request-id": "07f46c5443618bb65b521753ee0051a8",
->>>>>>> d0a38e13
-        "x-ms-return-client-request-id": "true"
-      },
-      "RequestBody": null,
-      "StatusCode": 200,
-      "ResponseHeaders": {
-        "Cache-Control": "no-store, no-cache",
-<<<<<<< HEAD
+        "x-ms-return-client-request-id": "true"
+      },
+      "RequestBody": null,
+      "StatusCode": 200,
+      "ResponseHeaders": {
+        "Cache-Control": "no-store, no-cache",
         "Content-Length": "317",
         "Content-Type": "application/json",
         "Date": "Thu, 06 Apr 2023 10:47:28 GMT",
-=======
-        "Content-Length": "314",
-        "Content-Type": "application/json",
-        "Date": "Fri, 31 Mar 2023 22:37:06 GMT",
->>>>>>> d0a38e13
-        "Pragma": "no-cache",
-        "Server": "Microsoft-HTTPAPI/2.0",
-        "Strict-Transport-Security": "max-age=31536000; includeSubDomains",
-        "X-Content-Type-Options": "nosniff",
-<<<<<<< HEAD
+        "Pragma": "no-cache",
+        "Server": "Microsoft-HTTPAPI/2.0",
+        "Strict-Transport-Security": "max-age=31536000; includeSubDomains",
+        "X-Content-Type-Options": "nosniff",
         "x-ms-correlation-request-id": "9cbdff87-640f-4520-8888-62c737d4787b",
         "x-ms-gatewayversion": "version=2.14.0",
         "x-ms-ratelimit-remaining-subscription-reads": "11364",
@@ -851,108 +520,32 @@
         "traceparent": "00-f1ce1ff0e86d5be7e5b6c5a0ed5ca815-73eec8a564a34792-00",
         "User-Agent": "azsdk-net-ResourceManager.CosmosDB/1.3.0-alpha.20230405.1 (.NET 7.0.4; Microsoft Windows 10.0.22621)",
         "x-ms-client-request-id": "42c433d01b5d0da246bd6609484bf970",
-=======
-        "x-ms-correlation-request-id": "6213741f-ed7e-4d50-bedf-aab2b22ec55a",
-        "x-ms-gatewayversion": "version=2.14.0",
-        "x-ms-ratelimit-remaining-subscription-reads": "11355",
-        "x-ms-request-id": "6213741f-ed7e-4d50-bedf-aab2b22ec55a",
-        "x-ms-routing-request-id": "EASTUS:20230331T223707Z:6213741f-ed7e-4d50-bedf-aab2b22ec55a"
-      },
-      "ResponseBody": {
-        "id": "/subscriptions/710e347c-9ac8-408c-90fe-f8cfc44bf967/resourceGroups/dbaccount-5338/providers/Microsoft.DocumentDB/databaseAccounts/dbaccount-4642/mongodbDatabases/mongodb-607",
-        "type": "Microsoft.DocumentDB/databaseAccounts/mongodbDatabases",
-        "name": "mongodb-607",
-        "properties": {
-          "resource": {
-            "id": "mongodb-607"
-          }
-        }
-      }
-    },
-    {
-      "RequestUri": "https://management.azure.com/subscriptions/710e347c-9ac8-408c-90fe-f8cfc44bf967/resourceGroups/dbaccount-5338/providers/Microsoft.DocumentDB/databaseAccounts/dbaccount-4642/mongodbDatabases/mongodb-607?api-version=2022-11-15",
-      "RequestMethod": "DELETE",
-      "RequestHeaders": {
-        "Authorization": "Sanitized",
-        "traceparent": "00-8100ff00a95e985f82f00ff7f61901bb-c10f899277c910af-00",
-        "User-Agent": "azsdk-net-ResourceManager.CosmosDB/1.3.0-alpha.20230330.1 (.NET 7.0.4; Microsoft Windows 10.0.22621)",
-        "x-ms-client-request-id": "51b40155a21a45ae3ac60871790d7c31",
->>>>>>> d0a38e13
         "x-ms-return-client-request-id": "true"
       },
       "RequestBody": null,
       "StatusCode": 202,
       "ResponseHeaders": {
-<<<<<<< HEAD
         "Azure-AsyncOperation": "https://management.azure.com/subscriptions/23587e98-b6ac-4328-a753-03bcd3c8e744/providers/Microsoft.DocumentDB/locations/westus2/operationsStatus/ad5cf656-d010-46ee-abf5-1028f262d8cf?api-version=2022-11-15-preview",
         "Cache-Control": "no-store, no-cache",
         "Content-Length": "21",
         "Content-Type": "application/json",
         "Date": "Thu, 06 Apr 2023 10:47:29 GMT",
         "Location": "https://management.azure.com/subscriptions/23587e98-b6ac-4328-a753-03bcd3c8e744/resourceGroups/dbaccount-9600/providers/Microsoft.DocumentDB/databaseAccounts/dbaccount-8494/mongodbDatabases/mongodb-9559/operationResults/ad5cf656-d010-46ee-abf5-1028f262d8cf?api-version=2022-11-15-preview",
-=======
-        "Azure-AsyncOperation": "https://management.azure.com/subscriptions/710e347c-9ac8-408c-90fe-f8cfc44bf967/providers/Microsoft.DocumentDB/locations/westus2/operationsStatus/fde69efe-cc2e-4fec-a63b-f004a7e356fb?api-version=2022-11-15",
-        "Cache-Control": "no-store, no-cache",
-        "Content-Length": "21",
-        "Content-Type": "application/json",
-        "Date": "Fri, 31 Mar 2023 22:37:07 GMT",
-        "Location": "https://management.azure.com/subscriptions/710e347c-9ac8-408c-90fe-f8cfc44bf967/resourceGroups/dbaccount-5338/providers/Microsoft.DocumentDB/databaseAccounts/dbaccount-4642/mongodbDatabases/mongodb-607/operationResults/fde69efe-cc2e-4fec-a63b-f004a7e356fb?api-version=2022-11-15",
-        "Pragma": "no-cache",
-        "Server": "Microsoft-HTTPAPI/2.0",
-        "Strict-Transport-Security": "max-age=31536000; includeSubDomains",
-        "X-Content-Type-Options": "nosniff",
-        "x-ms-correlation-request-id": "2c3a366b-925e-4239-9004-78cd1eea834b",
-        "x-ms-gatewayversion": "version=2.14.0",
-        "x-ms-ratelimit-remaining-subscription-deletes": "14976",
-        "x-ms-request-id": "fde69efe-cc2e-4fec-a63b-f004a7e356fb",
-        "x-ms-routing-request-id": "EASTUS:20230331T223708Z:2c3a366b-925e-4239-9004-78cd1eea834b"
-      },
-      "ResponseBody": {
-        "status": "Enqueued"
-      }
-    },
-    {
-      "RequestUri": "https://management.azure.com/subscriptions/710e347c-9ac8-408c-90fe-f8cfc44bf967/providers/Microsoft.DocumentDB/locations/westus2/operationsStatus/fde69efe-cc2e-4fec-a63b-f004a7e356fb?api-version=2022-11-15",
-      "RequestMethod": "GET",
-      "RequestHeaders": {
-        "Authorization": "Sanitized",
-        "traceparent": "00-8100ff00a95e985f82f00ff7f61901bb-0b1750aa9f33f084-00",
-        "User-Agent": "azsdk-net-ResourceManager/1.4.0 (.NET 7.0.4; Microsoft Windows 10.0.22621)",
-        "x-ms-client-request-id": "69beceda6527b299beaecc9b3b44114e",
-        "x-ms-return-client-request-id": "true"
-      },
-      "RequestBody": null,
-      "StatusCode": 200,
-      "ResponseHeaders": {
-        "Cache-Control": "no-store, no-cache",
-        "Content-Length": "21",
-        "Content-Type": "application/json",
-        "Date": "Fri, 31 Mar 2023 22:37:07 GMT",
->>>>>>> d0a38e13
-        "Pragma": "no-cache",
-        "Server": "Microsoft-HTTPAPI/2.0",
-        "Strict-Transport-Security": "max-age=31536000; includeSubDomains",
-        "X-Content-Type-Options": "nosniff",
-<<<<<<< HEAD
+        "Pragma": "no-cache",
+        "Server": "Microsoft-HTTPAPI/2.0",
+        "Strict-Transport-Security": "max-age=31536000; includeSubDomains",
+        "X-Content-Type-Options": "nosniff",
         "x-ms-correlation-request-id": "74c14dd9-258f-47b9-a2c3-5ba936ff47f5",
         "x-ms-gatewayversion": "version=2.14.0",
         "x-ms-ratelimit-remaining-subscription-deletes": "14975",
         "x-ms-request-id": "ad5cf656-d010-46ee-abf5-1028f262d8cf",
         "x-ms-routing-request-id": "WESTCENTRALUS:20230406T104729Z:74c14dd9-258f-47b9-a2c3-5ba936ff47f5"
-=======
-        "x-ms-correlation-request-id": "04d7b901-d1a2-45f6-8135-ae76fa77c00e",
-        "x-ms-gatewayversion": "version=2.14.0",
-        "x-ms-ratelimit-remaining-subscription-reads": "11354",
-        "x-ms-request-id": "04d7b901-d1a2-45f6-8135-ae76fa77c00e",
-        "x-ms-routing-request-id": "EASTUS:20230331T223708Z:04d7b901-d1a2-45f6-8135-ae76fa77c00e"
->>>>>>> d0a38e13
       },
       "ResponseBody": {
         "status": "Enqueued"
       }
     },
     {
-<<<<<<< HEAD
       "RequestUri": "https://management.azure.com/subscriptions/23587e98-b6ac-4328-a753-03bcd3c8e744/providers/Microsoft.DocumentDB/locations/westus2/operationsStatus/ad5cf656-d010-46ee-abf5-1028f262d8cf?api-version=2022-11-15-preview",
       "RequestMethod": "GET",
       "RequestHeaders": {
@@ -960,52 +553,30 @@
         "traceparent": "00-f1ce1ff0e86d5be7e5b6c5a0ed5ca815-fd381810bb50cdbf-00",
         "User-Agent": "azsdk-net-ResourceManager/1.4.0 (.NET 7.0.4; Microsoft Windows 10.0.22621)",
         "x-ms-client-request-id": "fb2ab7e3c0734f74067af7f6d0092bc8",
-=======
-      "RequestUri": "https://management.azure.com/subscriptions/710e347c-9ac8-408c-90fe-f8cfc44bf967/providers/Microsoft.DocumentDB/locations/westus2/operationsStatus/fde69efe-cc2e-4fec-a63b-f004a7e356fb?api-version=2022-11-15",
-      "RequestMethod": "GET",
-      "RequestHeaders": {
-        "Authorization": "Sanitized",
-        "traceparent": "00-8100ff00a95e985f82f00ff7f61901bb-861334e73f2170a5-00",
-        "User-Agent": "azsdk-net-ResourceManager/1.4.0 (.NET 7.0.4; Microsoft Windows 10.0.22621)",
-        "x-ms-client-request-id": "a233e6d57f7bd9840f70a145f3d7e527",
->>>>>>> d0a38e13
-        "x-ms-return-client-request-id": "true"
-      },
-      "RequestBody": null,
-      "StatusCode": 200,
-      "ResponseHeaders": {
-        "Cache-Control": "no-store, no-cache",
-        "Content-Length": "21",
-        "Content-Type": "application/json",
-<<<<<<< HEAD
+        "x-ms-return-client-request-id": "true"
+      },
+      "RequestBody": null,
+      "StatusCode": 200,
+      "ResponseHeaders": {
+        "Cache-Control": "no-store, no-cache",
+        "Content-Length": "21",
+        "Content-Type": "application/json",
         "Date": "Thu, 06 Apr 2023 10:47:29 GMT",
-=======
-        "Date": "Fri, 31 Mar 2023 22:37:08 GMT",
->>>>>>> d0a38e13
-        "Pragma": "no-cache",
-        "Server": "Microsoft-HTTPAPI/2.0",
-        "Strict-Transport-Security": "max-age=31536000; includeSubDomains",
-        "X-Content-Type-Options": "nosniff",
-<<<<<<< HEAD
+        "Pragma": "no-cache",
+        "Server": "Microsoft-HTTPAPI/2.0",
+        "Strict-Transport-Security": "max-age=31536000; includeSubDomains",
+        "X-Content-Type-Options": "nosniff",
         "x-ms-correlation-request-id": "e560dd40-ec8b-4f74-949e-e7619ac229eb",
         "x-ms-gatewayversion": "version=2.14.0",
         "x-ms-ratelimit-remaining-subscription-reads": "11363",
         "x-ms-request-id": "e560dd40-ec8b-4f74-949e-e7619ac229eb",
         "x-ms-routing-request-id": "WESTCENTRALUS:20230406T104729Z:e560dd40-ec8b-4f74-949e-e7619ac229eb"
-=======
-        "x-ms-correlation-request-id": "19aa4c56-dcda-48d1-9572-d57806480d1d",
-        "x-ms-gatewayversion": "version=2.14.0",
-        "x-ms-ratelimit-remaining-subscription-reads": "11353",
-        "x-ms-request-id": "19aa4c56-dcda-48d1-9572-d57806480d1d",
-        "x-ms-routing-request-id": "EASTUS:20230331T223709Z:19aa4c56-dcda-48d1-9572-d57806480d1d"
->>>>>>> d0a38e13
       },
       "ResponseBody": {
         "status": "Enqueued"
       }
     },
     {
-<<<<<<< HEAD
       "RequestUri": "https://management.azure.com/subscriptions/23587e98-b6ac-4328-a753-03bcd3c8e744/providers/Microsoft.DocumentDB/locations/westus2/operationsStatus/ad5cf656-d010-46ee-abf5-1028f262d8cf?api-version=2022-11-15-preview",
       "RequestMethod": "GET",
       "RequestHeaders": {
@@ -1013,52 +584,30 @@
         "traceparent": "00-f1ce1ff0e86d5be7e5b6c5a0ed5ca815-fa8c30e506a9bb7a-00",
         "User-Agent": "azsdk-net-ResourceManager/1.4.0 (.NET 7.0.4; Microsoft Windows 10.0.22621)",
         "x-ms-client-request-id": "dc9651b40b7f3d246fed3932623a3b2f",
-=======
-      "RequestUri": "https://management.azure.com/subscriptions/710e347c-9ac8-408c-90fe-f8cfc44bf967/providers/Microsoft.DocumentDB/locations/westus2/operationsStatus/fde69efe-cc2e-4fec-a63b-f004a7e356fb?api-version=2022-11-15",
-      "RequestMethod": "GET",
-      "RequestHeaders": {
-        "Authorization": "Sanitized",
-        "traceparent": "00-8100ff00a95e985f82f00ff7f61901bb-edae97ad7eb3f1ae-00",
-        "User-Agent": "azsdk-net-ResourceManager/1.4.0 (.NET 7.0.4; Microsoft Windows 10.0.22621)",
-        "x-ms-client-request-id": "ab96b8bc124eba09b2d21474af56076a",
->>>>>>> d0a38e13
-        "x-ms-return-client-request-id": "true"
-      },
-      "RequestBody": null,
-      "StatusCode": 200,
-      "ResponseHeaders": {
-        "Cache-Control": "no-store, no-cache",
-        "Content-Length": "21",
-        "Content-Type": "application/json",
-<<<<<<< HEAD
+        "x-ms-return-client-request-id": "true"
+      },
+      "RequestBody": null,
+      "StatusCode": 200,
+      "ResponseHeaders": {
+        "Cache-Control": "no-store, no-cache",
+        "Content-Length": "21",
+        "Content-Type": "application/json",
         "Date": "Thu, 06 Apr 2023 10:47:30 GMT",
-=======
-        "Date": "Fri, 31 Mar 2023 22:37:09 GMT",
->>>>>>> d0a38e13
-        "Pragma": "no-cache",
-        "Server": "Microsoft-HTTPAPI/2.0",
-        "Strict-Transport-Security": "max-age=31536000; includeSubDomains",
-        "X-Content-Type-Options": "nosniff",
-<<<<<<< HEAD
+        "Pragma": "no-cache",
+        "Server": "Microsoft-HTTPAPI/2.0",
+        "Strict-Transport-Security": "max-age=31536000; includeSubDomains",
+        "X-Content-Type-Options": "nosniff",
         "x-ms-correlation-request-id": "673be7af-37cf-4b3d-b638-89b0f3258d3b",
         "x-ms-gatewayversion": "version=2.14.0",
         "x-ms-ratelimit-remaining-subscription-reads": "11362",
         "x-ms-request-id": "673be7af-37cf-4b3d-b638-89b0f3258d3b",
         "x-ms-routing-request-id": "WESTCENTRALUS:20230406T104730Z:673be7af-37cf-4b3d-b638-89b0f3258d3b"
-=======
-        "x-ms-correlation-request-id": "7cfabb4b-3e83-4f2f-a07e-cd1321abd60b",
-        "x-ms-gatewayversion": "version=2.14.0",
-        "x-ms-ratelimit-remaining-subscription-reads": "11352",
-        "x-ms-request-id": "7cfabb4b-3e83-4f2f-a07e-cd1321abd60b",
-        "x-ms-routing-request-id": "EASTUS:20230331T223710Z:7cfabb4b-3e83-4f2f-a07e-cd1321abd60b"
->>>>>>> d0a38e13
       },
       "ResponseBody": {
         "status": "Enqueued"
       }
     },
     {
-<<<<<<< HEAD
       "RequestUri": "https://management.azure.com/subscriptions/23587e98-b6ac-4328-a753-03bcd3c8e744/providers/Microsoft.DocumentDB/locations/westus2/operationsStatus/ad5cf656-d010-46ee-abf5-1028f262d8cf?api-version=2022-11-15-preview",
       "RequestMethod": "GET",
       "RequestHeaders": {
@@ -1066,33 +615,19 @@
         "traceparent": "00-f1ce1ff0e86d5be7e5b6c5a0ed5ca815-b7af7528483f6c59-00",
         "User-Agent": "azsdk-net-ResourceManager/1.4.0 (.NET 7.0.4; Microsoft Windows 10.0.22621)",
         "x-ms-client-request-id": "9026fa48fd21c6fcab78a1b39ccd06fe",
-=======
-      "RequestUri": "https://management.azure.com/subscriptions/710e347c-9ac8-408c-90fe-f8cfc44bf967/providers/Microsoft.DocumentDB/locations/westus2/operationsStatus/fde69efe-cc2e-4fec-a63b-f004a7e356fb?api-version=2022-11-15",
-      "RequestMethod": "GET",
-      "RequestHeaders": {
-        "Authorization": "Sanitized",
-        "traceparent": "00-8100ff00a95e985f82f00ff7f61901bb-849bef88104801c5-00",
-        "User-Agent": "azsdk-net-ResourceManager/1.4.0 (.NET 7.0.4; Microsoft Windows 10.0.22621)",
-        "x-ms-client-request-id": "790160c366df5bd44ae559b6c353bfe6",
->>>>>>> d0a38e13
-        "x-ms-return-client-request-id": "true"
-      },
-      "RequestBody": null,
-      "StatusCode": 200,
-      "ResponseHeaders": {
-        "Cache-Control": "no-store, no-cache",
-        "Content-Length": "21",
-        "Content-Type": "application/json",
-<<<<<<< HEAD
+        "x-ms-return-client-request-id": "true"
+      },
+      "RequestBody": null,
+      "StatusCode": 200,
+      "ResponseHeaders": {
+        "Cache-Control": "no-store, no-cache",
+        "Content-Length": "21",
+        "Content-Type": "application/json",
         "Date": "Thu, 06 Apr 2023 10:47:31 GMT",
-=======
-        "Date": "Fri, 31 Mar 2023 22:37:11 GMT",
->>>>>>> d0a38e13
-        "Pragma": "no-cache",
-        "Server": "Microsoft-HTTPAPI/2.0",
-        "Strict-Transport-Security": "max-age=31536000; includeSubDomains",
-        "X-Content-Type-Options": "nosniff",
-<<<<<<< HEAD
+        "Pragma": "no-cache",
+        "Server": "Microsoft-HTTPAPI/2.0",
+        "Strict-Transport-Security": "max-age=31536000; includeSubDomains",
+        "X-Content-Type-Options": "nosniff",
         "x-ms-correlation-request-id": "78315069-912a-46a3-86b5-77a70545c49d",
         "x-ms-gatewayversion": "version=2.14.0",
         "x-ms-ratelimit-remaining-subscription-reads": "11361",
@@ -1129,20 +664,12 @@
         "x-ms-ratelimit-remaining-subscription-reads": "11360",
         "x-ms-request-id": "2350b55b-31d9-4cb4-8031-fea0830e3339",
         "x-ms-routing-request-id": "WESTCENTRALUS:20230406T104733Z:2350b55b-31d9-4cb4-8031-fea0830e3339"
-=======
-        "x-ms-correlation-request-id": "35bcc735-5a51-475b-afda-a3a9e97b20d6",
-        "x-ms-gatewayversion": "version=2.14.0",
-        "x-ms-ratelimit-remaining-subscription-reads": "11351",
-        "x-ms-request-id": "35bcc735-5a51-475b-afda-a3a9e97b20d6",
-        "x-ms-routing-request-id": "EASTUS:20230331T223711Z:35bcc735-5a51-475b-afda-a3a9e97b20d6"
->>>>>>> d0a38e13
       },
       "ResponseBody": {
         "status": "Dequeued"
       }
     },
     {
-<<<<<<< HEAD
       "RequestUri": "https://management.azure.com/subscriptions/23587e98-b6ac-4328-a753-03bcd3c8e744/providers/Microsoft.DocumentDB/locations/westus2/operationsStatus/ad5cf656-d010-46ee-abf5-1028f262d8cf?api-version=2022-11-15-preview",
       "RequestMethod": "GET",
       "RequestHeaders": {
@@ -1150,15 +677,6 @@
         "traceparent": "00-f1ce1ff0e86d5be7e5b6c5a0ed5ca815-64625a5930bb3f30-00",
         "User-Agent": "azsdk-net-ResourceManager/1.4.0 (.NET 7.0.4; Microsoft Windows 10.0.22621)",
         "x-ms-client-request-id": "d5adc73f9ae3b7a755cf30066a70a1a1",
-=======
-      "RequestUri": "https://management.azure.com/subscriptions/710e347c-9ac8-408c-90fe-f8cfc44bf967/providers/Microsoft.DocumentDB/locations/westus2/operationsStatus/fde69efe-cc2e-4fec-a63b-f004a7e356fb?api-version=2022-11-15",
-      "RequestMethod": "GET",
-      "RequestHeaders": {
-        "Authorization": "Sanitized",
-        "traceparent": "00-8100ff00a95e985f82f00ff7f61901bb-33f03f3cfeb479f0-00",
-        "User-Agent": "azsdk-net-ResourceManager/1.4.0 (.NET 7.0.4; Microsoft Windows 10.0.22621)",
-        "x-ms-client-request-id": "83dea5c966aec2ffdc78f0a86b0f29b9",
->>>>>>> d0a38e13
         "x-ms-return-client-request-id": "true"
       },
       "RequestBody": null,
@@ -1167,28 +685,16 @@
         "Cache-Control": "no-store, no-cache",
         "Content-Length": "22",
         "Content-Type": "application/json",
-<<<<<<< HEAD
         "Date": "Thu, 06 Apr 2023 10:47:34 GMT",
-=======
-        "Date": "Fri, 31 Mar 2023 22:37:13 GMT",
->>>>>>> d0a38e13
-        "Pragma": "no-cache",
-        "Server": "Microsoft-HTTPAPI/2.0",
-        "Strict-Transport-Security": "max-age=31536000; includeSubDomains",
-        "X-Content-Type-Options": "nosniff",
-<<<<<<< HEAD
+        "Pragma": "no-cache",
+        "Server": "Microsoft-HTTPAPI/2.0",
+        "Strict-Transport-Security": "max-age=31536000; includeSubDomains",
+        "X-Content-Type-Options": "nosniff",
         "x-ms-correlation-request-id": "4f4fa44e-ebc1-4125-b40a-de5590e271c1",
         "x-ms-gatewayversion": "version=2.14.0",
         "x-ms-ratelimit-remaining-subscription-reads": "11359",
         "x-ms-request-id": "4f4fa44e-ebc1-4125-b40a-de5590e271c1",
         "x-ms-routing-request-id": "WESTCENTRALUS:20230406T104735Z:4f4fa44e-ebc1-4125-b40a-de5590e271c1"
-=======
-        "x-ms-correlation-request-id": "5e0d4c31-b24c-4b8a-902d-13573636b60f",
-        "x-ms-gatewayversion": "version=2.14.0",
-        "x-ms-ratelimit-remaining-subscription-reads": "11350",
-        "x-ms-request-id": "5e0d4c31-b24c-4b8a-902d-13573636b60f",
-        "x-ms-routing-request-id": "EASTUS:20230331T223713Z:5e0d4c31-b24c-4b8a-902d-13573636b60f"
->>>>>>> d0a38e13
       },
       "ResponseBody": {
         "status": "Succeeded"
@@ -1196,16 +702,9 @@
     }
   ],
   "Variables": {
-<<<<<<< HEAD
     "AZURE_AUTHORITY_HOST": "https://login.microsoftonline.com/",
     "RandomSeed": "1894686114",
     "RESOURCE_MANAGER_URL": "https://management.azure.com/",
     "SUBSCRIPTION_ID": "23587e98-b6ac-4328-a753-03bcd3c8e744"
-=======
-    "AZURE_AUTHORITY_HOST": null,
-    "RandomSeed": "1799637957",
-    "RESOURCE_MANAGER_URL": null,
-    "SUBSCRIPTION_ID": "710e347c-9ac8-408c-90fe-f8cfc44bf967"
->>>>>>> d0a38e13
   }
 }