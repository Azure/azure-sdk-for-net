{
  "Entries": [
    {
<<<<<<< HEAD
      "RequestUri": "https://management.azure.com/subscriptions/23587e98-b6ac-4328-a753-03bcd3c8e744/resourceGroups/dbaccount-3170/providers/Microsoft.DocumentDB/databaseAccounts/dbaccount-6561/sqlDatabases/sql-db-5459/containers/sql-container-7209?api-version=2022-11-15-preview",
=======
      "RequestUri": "https://management.azure.com/subscriptions/710e347c-9ac8-408c-90fe-f8cfc44bf967/resourceGroups/dbaccount-330/providers/Microsoft.DocumentDB/databaseAccounts/dbaccount-7528/sqlDatabases/sql-db-1355/containers/sql-container-4182?api-version=2022-11-15",
>>>>>>> d0a38e13
      "RequestMethod": "GET",
      "RequestHeaders": {
        "Accept": "application/json",
        "Authorization": "Sanitized",
<<<<<<< HEAD
        "traceparent": "00-93f267eae6579382dd0733ff914c7404-7ef89eca0a485b8e-00",
        "User-Agent": "azsdk-net-ResourceManager.CosmosDB/1.3.0-alpha.20230405.1 (.NET 7.0.4; Microsoft Windows 10.0.22621)",
        "x-ms-client-request-id": "d1decb349496f364ed9299189dc3d3b4",
=======
        "traceparent": "00-82170f5200143debfffc40f417839e71-13f892a6f5652862-00",
        "User-Agent": "azsdk-net-ResourceManager.CosmosDB/1.3.0-alpha.20230330.1 (.NET 7.0.4; Microsoft Windows 10.0.22621)",
        "x-ms-client-request-id": "d980139ef9155bc0afb80dae66568ea3",
>>>>>>> d0a38e13
        "x-ms-return-client-request-id": "true"
      },
      "RequestBody": null,
      "StatusCode": 200,
      "ResponseHeaders": {
        "Cache-Control": "no-store, no-cache",
        "Content-Length": "1332",
        "Content-Type": "application/json",
<<<<<<< HEAD
        "Date": "Thu, 06 Apr 2023 19:59:19 GMT",
=======
        "Date": "Sat, 01 Apr 2023 14:32:13 GMT",
>>>>>>> d0a38e13
        "Pragma": "no-cache",
        "Server": "Microsoft-HTTPAPI/2.0",
        "Strict-Transport-Security": "max-age=31536000; includeSubDomains",
        "X-Content-Type-Options": "nosniff",
<<<<<<< HEAD
        "x-ms-correlation-request-id": "2342e0d2-0397-4ea4-b403-49b7c4cce049",
        "x-ms-gatewayversion": "version=2.14.0",
        "x-ms-ratelimit-remaining-subscription-reads": "11955",
        "x-ms-request-id": "2342e0d2-0397-4ea4-b403-49b7c4cce049",
        "x-ms-routing-request-id": "WESTUS:20230406T195920Z:2342e0d2-0397-4ea4-b403-49b7c4cce049"
      },
      "ResponseBody": {
        "id": "/subscriptions/23587e98-b6ac-4328-a753-03bcd3c8e744/resourceGroups/dbaccount-3170/providers/Microsoft.DocumentDB/databaseAccounts/dbaccount-6561/sqlDatabases/sql-db-5459/containers/sql-container-7209",
        "type": "Microsoft.DocumentDB/databaseAccounts/sqlDatabases/containers",
        "name": "sql-container-7209",
        "properties": {
          "resource": {
            "id": "sql-container-7209",
=======
        "x-ms-correlation-request-id": "39f65c7b-d998-49dd-8f4d-4c9e3ae22bd1",
        "x-ms-gatewayversion": "version=2.14.0",
        "x-ms-ratelimit-remaining-subscription-reads": "11305",
        "x-ms-request-id": "39f65c7b-d998-49dd-8f4d-4c9e3ae22bd1",
        "x-ms-routing-request-id": "EASTUS:20230401T143214Z:39f65c7b-d998-49dd-8f4d-4c9e3ae22bd1"
      },
      "ResponseBody": {
        "id": "/subscriptions/710e347c-9ac8-408c-90fe-f8cfc44bf967/resourceGroups/dbaccount-330/providers/Microsoft.DocumentDB/databaseAccounts/dbaccount-7528/sqlDatabases/sql-db-1355/containers/sql-container-4182",
        "type": "Microsoft.DocumentDB/databaseAccounts/sqlDatabases/containers",
        "name": "sql-container-4182",
        "properties": {
          "resource": {
            "id": "sql-container-4182",
>>>>>>> d0a38e13
            "indexingPolicy": {
              "indexingMode": "consistent",
              "automatic": true,
              "includedPaths": [
                {
                  "path": "/*"
                }
              ],
              "excludedPaths": [
                {
                  "path": "/pathToNotIndex/*"
                },
                {
                  "path": "/\u0022_etag\u0022/?"
                }
              ],
              "spatialIndexes": [
                {
                  "path": "/*",
                  "types": [
                    "Point",
                    "LineString",
                    "Polygon",
                    "MultiPolygon"
                  ]
                }
              ],
              "compositeIndexes": [
                [
                  {
                    "path": "/orderByPath1",
                    "order": "ascending"
                  },
                  {
                    "path": "/orderByPath2",
                    "order": "descending"
                  }
                ]
              ]
            },
            "partitionKey": {
              "paths": [
                "/address/zipCode"
              ],
              "kind": "Hash"
            },
            "uniqueKeyPolicy": {
              "uniqueKeys": []
            },
            "conflictResolutionPolicy": {
              "mode": "LastWriterWins",
              "conflictResolutionPath": "/_ts",
              "conflictResolutionProcedure": ""
            },
            "geospatialConfig": {
              "type": "Geography"
            },
<<<<<<< HEAD
            "_rid": "4jtAANqU7-Q=",
            "_ts": 1680811116,
            "_self": "dbs/4jtAAA==/colls/4jtAANqU7-Q=/",
            "_etag": "\u00220100188c-0000-0700-0000-642f246c0000\u0022",
=======
            "_rid": "\u002BxQoAN0C4fI=",
            "_ts": 1680359490,
            "_self": "dbs/\u002BxQoAA==/colls/\u002BxQoAN0C4fI=/",
            "_etag": "\u002200004a04-0000-0700-0000-642840420000\u0022",
>>>>>>> d0a38e13
            "_docs": "docs/",
            "_sprocs": "sprocs/",
            "_triggers": "triggers/",
            "_udfs": "udfs/",
            "_conflicts": "conflicts/",
            "statistics": [
              {
                "id": "0",
                "sizeInKB": 0,
                "documentCount": 0,
                "sampledDistinctPartitionKeyCount": 0,
                "partitionKeys": []
              }
            ]
          }
        }
      }
    },
    {
<<<<<<< HEAD
      "RequestUri": "https://management.azure.com/subscriptions/23587e98-b6ac-4328-a753-03bcd3c8e744/resourceGroups/dbaccount-3170/providers/Microsoft.DocumentDB/databaseAccounts/dbaccount-6561/sqlDatabases/sql-db-5459/containers/sql-container-7209/userDefinedFunctions/sql-stored-procedure-4953?api-version=2022-11-15-preview",
=======
      "RequestUri": "https://management.azure.com/subscriptions/710e347c-9ac8-408c-90fe-f8cfc44bf967/resourceGroups/dbaccount-330/providers/Microsoft.DocumentDB/databaseAccounts/dbaccount-7528/sqlDatabases/sql-db-1355/containers/sql-container-4182/userDefinedFunctions/sql-stored-procedure-7947?api-version=2022-11-15",
>>>>>>> d0a38e13
      "RequestMethod": "PUT",
      "RequestHeaders": {
        "Accept": "application/json",
        "Authorization": "Sanitized",
        "Content-Length": "288",
        "Content-Type": "application/json",
<<<<<<< HEAD
        "traceparent": "00-ff148b05308d3eacd879c707aa5a8cd2-4f8d77a5723551c4-00",
        "User-Agent": "azsdk-net-ResourceManager.CosmosDB/1.3.0-alpha.20230405.1 (.NET 7.0.4; Microsoft Windows 10.0.22621)",
        "x-ms-client-request-id": "2d2d954aa850b30489879b9496adfd77",
=======
        "traceparent": "00-176d5866ed31f5ec6ac6b8e69aad6e12-92d1c236911d0814-00",
        "User-Agent": "azsdk-net-ResourceManager.CosmosDB/1.3.0-alpha.20230330.1 (.NET 7.0.4; Microsoft Windows 10.0.22621)",
        "x-ms-client-request-id": "2ff5363b8121e9b21702fed4983d3bb2",
>>>>>>> d0a38e13
        "x-ms-return-client-request-id": "true"
      },
      "RequestBody": {
        "tags": {},
        "location": "westus",
        "properties": {
          "resource": {
<<<<<<< HEAD
            "id": "sql-stored-procedure-4953",
=======
            "id": "sql-stored-procedure-7947",
>>>>>>> d0a38e13
            "body": "function () {\r\n    var updatetext = getContext();\r\n    var response = context.getResponse();\r\n    response.setBody(\u0027First Hello World\u0027);\r\n}"
          },
          "options": {
            "throughput": 700
          }
        }
      },
      "StatusCode": 202,
      "ResponseHeaders": {
<<<<<<< HEAD
        "Azure-AsyncOperation": "https://management.azure.com/subscriptions/23587e98-b6ac-4328-a753-03bcd3c8e744/providers/Microsoft.DocumentDB/locations/westus2/operationsStatus/14d634db-9dd6-445d-9c4b-38ce3956e657?api-version=2022-11-15-preview",
        "Cache-Control": "no-store, no-cache",
        "Content-Length": "21",
        "Content-Type": "application/json",
        "Date": "Thu, 06 Apr 2023 19:59:20 GMT",
        "Location": "https://management.azure.com/subscriptions/23587e98-b6ac-4328-a753-03bcd3c8e744/resourceGroups/dbaccount-3170/providers/Microsoft.DocumentDB/databaseAccounts/dbaccount-6561/sqlDatabases/sql-db-5459/containers/sql-container-7209/userDefinedFunctions/sql-stored-procedure-4953/operationResults/14d634db-9dd6-445d-9c4b-38ce3956e657?api-version=2022-11-15-preview",
=======
        "Azure-AsyncOperation": "https://management.azure.com/subscriptions/710e347c-9ac8-408c-90fe-f8cfc44bf967/providers/Microsoft.DocumentDB/locations/westus2/operationsStatus/87919297-505d-4f50-b536-abfabc2dda47?api-version=2022-11-15",
        "Cache-Control": "no-store, no-cache",
        "Content-Length": "21",
        "Content-Type": "application/json",
        "Date": "Sat, 01 Apr 2023 14:32:14 GMT",
        "Location": "https://management.azure.com/subscriptions/710e347c-9ac8-408c-90fe-f8cfc44bf967/resourceGroups/dbaccount-330/providers/Microsoft.DocumentDB/databaseAccounts/dbaccount-7528/sqlDatabases/sql-db-1355/containers/sql-container-4182/userDefinedFunctions/sql-stored-procedure-7947/operationResults/87919297-505d-4f50-b536-abfabc2dda47?api-version=2022-11-15",
>>>>>>> d0a38e13
        "Pragma": "no-cache",
        "Server": "Microsoft-HTTPAPI/2.0",
        "Strict-Transport-Security": "max-age=31536000; includeSubDomains",
        "X-Content-Type-Options": "nosniff",
<<<<<<< HEAD
        "x-ms-correlation-request-id": "6fbe1a46-5ef0-4cf2-ae82-ddeefb4f7d18",
        "x-ms-gatewayversion": "version=2.14.0",
        "x-ms-ratelimit-remaining-subscription-writes": "1195",
        "x-ms-request-id": "14d634db-9dd6-445d-9c4b-38ce3956e657",
        "x-ms-routing-request-id": "WESTUS:20230406T195920Z:6fbe1a46-5ef0-4cf2-ae82-ddeefb4f7d18"
=======
        "x-ms-correlation-request-id": "1b7db5a1-a46e-4a74-b4b4-ede13bf01ad4",
        "x-ms-gatewayversion": "version=2.14.0",
        "x-ms-ratelimit-remaining-subscription-writes": "1142",
        "x-ms-request-id": "87919297-505d-4f50-b536-abfabc2dda47",
        "x-ms-routing-request-id": "EASTUS:20230401T143215Z:1b7db5a1-a46e-4a74-b4b4-ede13bf01ad4"
>>>>>>> d0a38e13
      },
      "ResponseBody": {
        "status": "Enqueued"
      }
    },
    {
<<<<<<< HEAD
      "RequestUri": "https://management.azure.com/subscriptions/23587e98-b6ac-4328-a753-03bcd3c8e744/providers/Microsoft.DocumentDB/locations/westus2/operationsStatus/14d634db-9dd6-445d-9c4b-38ce3956e657?api-version=2022-11-15-preview",
      "RequestMethod": "GET",
      "RequestHeaders": {
        "Authorization": "Sanitized",
        "traceparent": "00-ff148b05308d3eacd879c707aa5a8cd2-3ffd3ad3a01850df-00",
        "User-Agent": "azsdk-net-ResourceManager/1.4.0 (.NET 7.0.4; Microsoft Windows 10.0.22621)",
        "x-ms-client-request-id": "12166d8b869923e3d91e0d0cc95f57e5",
=======
      "RequestUri": "https://management.azure.com/subscriptions/710e347c-9ac8-408c-90fe-f8cfc44bf967/providers/Microsoft.DocumentDB/locations/westus2/operationsStatus/87919297-505d-4f50-b536-abfabc2dda47?api-version=2022-11-15",
      "RequestMethod": "GET",
      "RequestHeaders": {
        "Authorization": "Sanitized",
        "traceparent": "00-176d5866ed31f5ec6ac6b8e69aad6e12-6f428d60fc8a329c-00",
        "User-Agent": "azsdk-net-ResourceManager/1.4.0 (.NET 7.0.4; Microsoft Windows 10.0.22621)",
        "x-ms-client-request-id": "bc729adc00f7927ccef0fef6c187167b",
>>>>>>> d0a38e13
        "x-ms-return-client-request-id": "true"
      },
      "RequestBody": null,
      "StatusCode": 200,
      "ResponseHeaders": {
        "Cache-Control": "no-store, no-cache",
        "Content-Length": "21",
        "Content-Type": "application/json",
<<<<<<< HEAD
        "Date": "Thu, 06 Apr 2023 19:59:20 GMT",
=======
        "Date": "Sat, 01 Apr 2023 14:32:14 GMT",
>>>>>>> d0a38e13
        "Pragma": "no-cache",
        "Server": "Microsoft-HTTPAPI/2.0",
        "Strict-Transport-Security": "max-age=31536000; includeSubDomains",
        "X-Content-Type-Options": "nosniff",
<<<<<<< HEAD
        "x-ms-correlation-request-id": "fb87f58c-d703-4abc-a16e-5ef4472a2442",
        "x-ms-gatewayversion": "version=2.14.0",
        "x-ms-ratelimit-remaining-subscription-reads": "11954",
        "x-ms-request-id": "fb87f58c-d703-4abc-a16e-5ef4472a2442",
        "x-ms-routing-request-id": "WESTUS:20230406T195920Z:fb87f58c-d703-4abc-a16e-5ef4472a2442"
=======
        "x-ms-correlation-request-id": "86c9a895-fc29-40ed-9a73-2656f7d06983",
        "x-ms-gatewayversion": "version=2.14.0",
        "x-ms-ratelimit-remaining-subscription-reads": "11304",
        "x-ms-request-id": "86c9a895-fc29-40ed-9a73-2656f7d06983",
        "x-ms-routing-request-id": "EASTUS:20230401T143215Z:86c9a895-fc29-40ed-9a73-2656f7d06983"
>>>>>>> d0a38e13
      },
      "ResponseBody": {
        "status": "Enqueued"
      }
    },
    {
<<<<<<< HEAD
      "RequestUri": "https://management.azure.com/subscriptions/23587e98-b6ac-4328-a753-03bcd3c8e744/providers/Microsoft.DocumentDB/locations/westus2/operationsStatus/14d634db-9dd6-445d-9c4b-38ce3956e657?api-version=2022-11-15-preview",
      "RequestMethod": "GET",
      "RequestHeaders": {
        "Authorization": "Sanitized",
        "traceparent": "00-ff148b05308d3eacd879c707aa5a8cd2-e4610d302263554e-00",
        "User-Agent": "azsdk-net-ResourceManager/1.4.0 (.NET 7.0.4; Microsoft Windows 10.0.22621)",
        "x-ms-client-request-id": "0065a19ca00cddf77a7c8295c424bdf5",
=======
      "RequestUri": "https://management.azure.com/subscriptions/710e347c-9ac8-408c-90fe-f8cfc44bf967/providers/Microsoft.DocumentDB/locations/westus2/operationsStatus/87919297-505d-4f50-b536-abfabc2dda47?api-version=2022-11-15",
      "RequestMethod": "GET",
      "RequestHeaders": {
        "Authorization": "Sanitized",
        "traceparent": "00-176d5866ed31f5ec6ac6b8e69aad6e12-0cd8db00282e5735-00",
        "User-Agent": "azsdk-net-ResourceManager/1.4.0 (.NET 7.0.4; Microsoft Windows 10.0.22621)",
        "x-ms-client-request-id": "89b0fcd11ec132597ab79cdd4c7d93fa",
>>>>>>> d0a38e13
        "x-ms-return-client-request-id": "true"
      },
      "RequestBody": null,
      "StatusCode": 200,
      "ResponseHeaders": {
        "Cache-Control": "no-store, no-cache",
        "Content-Length": "21",
        "Content-Type": "application/json",
<<<<<<< HEAD
        "Date": "Thu, 06 Apr 2023 19:59:21 GMT",
=======
        "Date": "Sat, 01 Apr 2023 14:32:15 GMT",
>>>>>>> d0a38e13
        "Pragma": "no-cache",
        "Server": "Microsoft-HTTPAPI/2.0",
        "Strict-Transport-Security": "max-age=31536000; includeSubDomains",
        "X-Content-Type-Options": "nosniff",
<<<<<<< HEAD
        "x-ms-correlation-request-id": "ec9ca6dd-d4d4-4cea-a9f1-6cf8b38dcdb5",
        "x-ms-gatewayversion": "version=2.14.0",
        "x-ms-ratelimit-remaining-subscription-reads": "11953",
        "x-ms-request-id": "ec9ca6dd-d4d4-4cea-a9f1-6cf8b38dcdb5",
        "x-ms-routing-request-id": "WESTUS:20230406T195922Z:ec9ca6dd-d4d4-4cea-a9f1-6cf8b38dcdb5"
=======
        "x-ms-correlation-request-id": "e81b93db-ab08-43d9-97a3-a42e8142dfa2",
        "x-ms-gatewayversion": "version=2.14.0",
        "x-ms-ratelimit-remaining-subscription-reads": "11303",
        "x-ms-request-id": "e81b93db-ab08-43d9-97a3-a42e8142dfa2",
        "x-ms-routing-request-id": "EASTUS:20230401T143216Z:e81b93db-ab08-43d9-97a3-a42e8142dfa2"
>>>>>>> d0a38e13
      },
      "ResponseBody": {
        "status": "Enqueued"
      }
    },
    {
<<<<<<< HEAD
      "RequestUri": "https://management.azure.com/subscriptions/23587e98-b6ac-4328-a753-03bcd3c8e744/providers/Microsoft.DocumentDB/locations/westus2/operationsStatus/14d634db-9dd6-445d-9c4b-38ce3956e657?api-version=2022-11-15-preview",
      "RequestMethod": "GET",
      "RequestHeaders": {
        "Authorization": "Sanitized",
        "traceparent": "00-ff148b05308d3eacd879c707aa5a8cd2-45d282c01baa6d87-00",
        "User-Agent": "azsdk-net-ResourceManager/1.4.0 (.NET 7.0.4; Microsoft Windows 10.0.22621)",
        "x-ms-client-request-id": "280812a1ea96b2dedfa33b09600de84c",
=======
      "RequestUri": "https://management.azure.com/subscriptions/710e347c-9ac8-408c-90fe-f8cfc44bf967/providers/Microsoft.DocumentDB/locations/westus2/operationsStatus/87919297-505d-4f50-b536-abfabc2dda47?api-version=2022-11-15",
      "RequestMethod": "GET",
      "RequestHeaders": {
        "Authorization": "Sanitized",
        "traceparent": "00-176d5866ed31f5ec6ac6b8e69aad6e12-5b6712dcd9058e62-00",
        "User-Agent": "azsdk-net-ResourceManager/1.4.0 (.NET 7.0.4; Microsoft Windows 10.0.22621)",
        "x-ms-client-request-id": "fef77dee7fcab5ba513ab6d60ac57c0c",
>>>>>>> d0a38e13
        "x-ms-return-client-request-id": "true"
      },
      "RequestBody": null,
      "StatusCode": 200,
      "ResponseHeaders": {
        "Cache-Control": "no-store, no-cache",
        "Content-Length": "21",
        "Content-Type": "application/json",
<<<<<<< HEAD
        "Date": "Thu, 06 Apr 2023 19:59:22 GMT",
=======
        "Date": "Sat, 01 Apr 2023 14:32:17 GMT",
>>>>>>> d0a38e13
        "Pragma": "no-cache",
        "Server": "Microsoft-HTTPAPI/2.0",
        "Strict-Transport-Security": "max-age=31536000; includeSubDomains",
        "X-Content-Type-Options": "nosniff",
<<<<<<< HEAD
        "x-ms-correlation-request-id": "e282fbdd-94c0-482e-be04-a74ff6fd36fe",
        "x-ms-gatewayversion": "version=2.14.0",
        "x-ms-ratelimit-remaining-subscription-reads": "11952",
        "x-ms-request-id": "e282fbdd-94c0-482e-be04-a74ff6fd36fe",
        "x-ms-routing-request-id": "WESTUS:20230406T195923Z:e282fbdd-94c0-482e-be04-a74ff6fd36fe"
=======
        "x-ms-correlation-request-id": "97684064-c0ad-4800-9522-920dadabb062",
        "x-ms-gatewayversion": "version=2.14.0",
        "x-ms-ratelimit-remaining-subscription-reads": "11302",
        "x-ms-request-id": "97684064-c0ad-4800-9522-920dadabb062",
        "x-ms-routing-request-id": "EASTUS:20230401T143217Z:97684064-c0ad-4800-9522-920dadabb062"
>>>>>>> d0a38e13
      },
      "ResponseBody": {
        "status": "Enqueued"
      }
    },
    {
<<<<<<< HEAD
      "RequestUri": "https://management.azure.com/subscriptions/23587e98-b6ac-4328-a753-03bcd3c8e744/providers/Microsoft.DocumentDB/locations/westus2/operationsStatus/14d634db-9dd6-445d-9c4b-38ce3956e657?api-version=2022-11-15-preview",
      "RequestMethod": "GET",
      "RequestHeaders": {
        "Authorization": "Sanitized",
        "traceparent": "00-ff148b05308d3eacd879c707aa5a8cd2-e691dd33f327b763-00",
        "User-Agent": "azsdk-net-ResourceManager/1.4.0 (.NET 7.0.4; Microsoft Windows 10.0.22621)",
        "x-ms-client-request-id": "5443fe63e62eeb7c7638981c044d5eb5",
=======
      "RequestUri": "https://management.azure.com/subscriptions/710e347c-9ac8-408c-90fe-f8cfc44bf967/providers/Microsoft.DocumentDB/locations/westus2/operationsStatus/87919297-505d-4f50-b536-abfabc2dda47?api-version=2022-11-15",
      "RequestMethod": "GET",
      "RequestHeaders": {
        "Authorization": "Sanitized",
        "traceparent": "00-176d5866ed31f5ec6ac6b8e69aad6e12-45349b302c2b5328-00",
        "User-Agent": "azsdk-net-ResourceManager/1.4.0 (.NET 7.0.4; Microsoft Windows 10.0.22621)",
        "x-ms-client-request-id": "5963b82e8b6cbec041404140649f4551",
>>>>>>> d0a38e13
        "x-ms-return-client-request-id": "true"
      },
      "RequestBody": null,
      "StatusCode": 200,
      "ResponseHeaders": {
        "Cache-Control": "no-store, no-cache",
        "Content-Length": "21",
        "Content-Type": "application/json",
<<<<<<< HEAD
        "Date": "Thu, 06 Apr 2023 19:59:23 GMT",
=======
        "Date": "Sat, 01 Apr 2023 14:32:18 GMT",
>>>>>>> d0a38e13
        "Pragma": "no-cache",
        "Server": "Microsoft-HTTPAPI/2.0",
        "Strict-Transport-Security": "max-age=31536000; includeSubDomains",
        "X-Content-Type-Options": "nosniff",
<<<<<<< HEAD
        "x-ms-correlation-request-id": "37ca7907-1ef5-4446-a836-fb1607bc8cbf",
        "x-ms-gatewayversion": "version=2.14.0",
        "x-ms-ratelimit-remaining-subscription-reads": "11951",
        "x-ms-request-id": "37ca7907-1ef5-4446-a836-fb1607bc8cbf",
        "x-ms-routing-request-id": "WESTUS:20230406T195924Z:37ca7907-1ef5-4446-a836-fb1607bc8cbf"
=======
        "x-ms-correlation-request-id": "f8b8a3fe-f674-440e-98c0-b49434d9f8ee",
        "x-ms-gatewayversion": "version=2.14.0",
        "x-ms-ratelimit-remaining-subscription-reads": "11301",
        "x-ms-request-id": "f8b8a3fe-f674-440e-98c0-b49434d9f8ee",
        "x-ms-routing-request-id": "EASTUS:20230401T143218Z:f8b8a3fe-f674-440e-98c0-b49434d9f8ee"
>>>>>>> d0a38e13
      },
      "ResponseBody": {
        "status": "Dequeued"
      }
    },
    {
<<<<<<< HEAD
      "RequestUri": "https://management.azure.com/subscriptions/23587e98-b6ac-4328-a753-03bcd3c8e744/providers/Microsoft.DocumentDB/locations/westus2/operationsStatus/14d634db-9dd6-445d-9c4b-38ce3956e657?api-version=2022-11-15-preview",
      "RequestMethod": "GET",
      "RequestHeaders": {
        "Authorization": "Sanitized",
        "traceparent": "00-ff148b05308d3eacd879c707aa5a8cd2-650906e81b9f2fc1-00",
        "User-Agent": "azsdk-net-ResourceManager/1.4.0 (.NET 7.0.4; Microsoft Windows 10.0.22621)",
        "x-ms-client-request-id": "b66b17602e57b24ec3b3206964ed7d6c",
=======
      "RequestUri": "https://management.azure.com/subscriptions/710e347c-9ac8-408c-90fe-f8cfc44bf967/providers/Microsoft.DocumentDB/locations/westus2/operationsStatus/87919297-505d-4f50-b536-abfabc2dda47?api-version=2022-11-15",
      "RequestMethod": "GET",
      "RequestHeaders": {
        "Authorization": "Sanitized",
        "traceparent": "00-176d5866ed31f5ec6ac6b8e69aad6e12-364413c741b71308-00",
        "User-Agent": "azsdk-net-ResourceManager/1.4.0 (.NET 7.0.4; Microsoft Windows 10.0.22621)",
        "x-ms-client-request-id": "4308035d188f52b141fa3786678227b4",
>>>>>>> d0a38e13
        "x-ms-return-client-request-id": "true"
      },
      "RequestBody": null,
      "StatusCode": 200,
      "ResponseHeaders": {
        "Cache-Control": "no-store, no-cache",
        "Content-Length": "21",
        "Content-Type": "application/json",
<<<<<<< HEAD
        "Date": "Thu, 06 Apr 2023 19:59:25 GMT",
=======
        "Date": "Sat, 01 Apr 2023 14:32:20 GMT",
>>>>>>> d0a38e13
        "Pragma": "no-cache",
        "Server": "Microsoft-HTTPAPI/2.0",
        "Strict-Transport-Security": "max-age=31536000; includeSubDomains",
        "X-Content-Type-Options": "nosniff",
<<<<<<< HEAD
        "x-ms-correlation-request-id": "94a9772b-eec9-4b1d-84b5-c02b60ad6d3b",
        "x-ms-gatewayversion": "version=2.14.0",
        "x-ms-ratelimit-remaining-subscription-reads": "11950",
        "x-ms-request-id": "94a9772b-eec9-4b1d-84b5-c02b60ad6d3b",
        "x-ms-routing-request-id": "WESTUS:20230406T195926Z:94a9772b-eec9-4b1d-84b5-c02b60ad6d3b"
=======
        "x-ms-correlation-request-id": "a8694eae-dad9-4915-a12e-8461185e4908",
        "x-ms-gatewayversion": "version=2.14.0",
        "x-ms-ratelimit-remaining-subscription-reads": "11300",
        "x-ms-request-id": "a8694eae-dad9-4915-a12e-8461185e4908",
        "x-ms-routing-request-id": "EASTUS:20230401T143220Z:a8694eae-dad9-4915-a12e-8461185e4908"
>>>>>>> d0a38e13
      },
      "ResponseBody": {
        "status": "Dequeued"
      }
    },
    {
<<<<<<< HEAD
      "RequestUri": "https://management.azure.com/subscriptions/23587e98-b6ac-4328-a753-03bcd3c8e744/providers/Microsoft.DocumentDB/locations/westus2/operationsStatus/14d634db-9dd6-445d-9c4b-38ce3956e657?api-version=2022-11-15-preview",
      "RequestMethod": "GET",
      "RequestHeaders": {
        "Authorization": "Sanitized",
        "traceparent": "00-ff148b05308d3eacd879c707aa5a8cd2-5735b59b609f3951-00",
        "User-Agent": "azsdk-net-ResourceManager/1.4.0 (.NET 7.0.4; Microsoft Windows 10.0.22621)",
        "x-ms-client-request-id": "c531359469e1bbc7961cb25e51c1ad92",
=======
      "RequestUri": "https://management.azure.com/subscriptions/710e347c-9ac8-408c-90fe-f8cfc44bf967/providers/Microsoft.DocumentDB/locations/westus2/operationsStatus/87919297-505d-4f50-b536-abfabc2dda47?api-version=2022-11-15",
      "RequestMethod": "GET",
      "RequestHeaders": {
        "Authorization": "Sanitized",
        "traceparent": "00-176d5866ed31f5ec6ac6b8e69aad6e12-5a9e2a049f963af0-00",
        "User-Agent": "azsdk-net-ResourceManager/1.4.0 (.NET 7.0.4; Microsoft Windows 10.0.22621)",
        "x-ms-client-request-id": "94ae8f3a391a628ebd39bd8a3d7a50b1",
>>>>>>> d0a38e13
        "x-ms-return-client-request-id": "true"
      },
      "RequestBody": null,
      "StatusCode": 200,
      "ResponseHeaders": {
        "Cache-Control": "no-store, no-cache",
        "Content-Length": "22",
        "Content-Type": "application/json",
<<<<<<< HEAD
        "Date": "Thu, 06 Apr 2023 19:59:29 GMT",
=======
        "Date": "Sat, 01 Apr 2023 14:32:24 GMT",
>>>>>>> d0a38e13
        "Pragma": "no-cache",
        "Server": "Microsoft-HTTPAPI/2.0",
        "Strict-Transport-Security": "max-age=31536000; includeSubDomains",
        "X-Content-Type-Options": "nosniff",
<<<<<<< HEAD
        "x-ms-correlation-request-id": "3257b587-4318-48bc-8c12-6734d1114d36",
        "x-ms-gatewayversion": "version=2.14.0",
        "x-ms-ratelimit-remaining-subscription-reads": "11949",
        "x-ms-request-id": "3257b587-4318-48bc-8c12-6734d1114d36",
        "x-ms-routing-request-id": "WESTUS:20230406T195930Z:3257b587-4318-48bc-8c12-6734d1114d36"
=======
        "x-ms-correlation-request-id": "75131abb-f305-439f-89db-0bc5252385f7",
        "x-ms-gatewayversion": "version=2.14.0",
        "x-ms-ratelimit-remaining-subscription-reads": "11299",
        "x-ms-request-id": "75131abb-f305-439f-89db-0bc5252385f7",
        "x-ms-routing-request-id": "EASTUS:20230401T143224Z:75131abb-f305-439f-89db-0bc5252385f7"
>>>>>>> d0a38e13
      },
      "ResponseBody": {
        "status": "Succeeded"
      }
    },
    {
<<<<<<< HEAD
      "RequestUri": "https://management.azure.com/subscriptions/23587e98-b6ac-4328-a753-03bcd3c8e744/resourceGroups/dbaccount-3170/providers/Microsoft.DocumentDB/databaseAccounts/dbaccount-6561/sqlDatabases/sql-db-5459/containers/sql-container-7209/userDefinedFunctions/sql-stored-procedure-4953?api-version=2022-11-15-preview",
      "RequestMethod": "GET",
      "RequestHeaders": {
        "Authorization": "Sanitized",
        "traceparent": "00-ff148b05308d3eacd879c707aa5a8cd2-f9cf04a57f432e8e-00",
        "User-Agent": "azsdk-net-ResourceManager/1.4.0 (.NET 7.0.4; Microsoft Windows 10.0.22621)",
        "x-ms-client-request-id": "48a8854531a235f5b090917ac6138788",
=======
      "RequestUri": "https://management.azure.com/subscriptions/710e347c-9ac8-408c-90fe-f8cfc44bf967/resourceGroups/dbaccount-330/providers/Microsoft.DocumentDB/databaseAccounts/dbaccount-7528/sqlDatabases/sql-db-1355/containers/sql-container-4182/userDefinedFunctions/sql-stored-procedure-7947?api-version=2022-11-15",
      "RequestMethod": "GET",
      "RequestHeaders": {
        "Authorization": "Sanitized",
        "traceparent": "00-176d5866ed31f5ec6ac6b8e69aad6e12-d6d7625601b57a9c-00",
        "User-Agent": "azsdk-net-ResourceManager/1.4.0 (.NET 7.0.4; Microsoft Windows 10.0.22621)",
        "x-ms-client-request-id": "077865f539bd157d07101871533a56be",
>>>>>>> d0a38e13
        "x-ms-return-client-request-id": "true"
      },
      "RequestBody": null,
      "StatusCode": 200,
      "ResponseHeaders": {
        "Cache-Control": "no-store, no-cache",
        "Content-Length": "774",
        "Content-Type": "application/json",
<<<<<<< HEAD
        "Date": "Thu, 06 Apr 2023 19:59:29 GMT",
=======
        "Date": "Sat, 01 Apr 2023 14:32:24 GMT",
>>>>>>> d0a38e13
        "Pragma": "no-cache",
        "Server": "Microsoft-HTTPAPI/2.0",
        "Strict-Transport-Security": "max-age=31536000; includeSubDomains",
        "X-Content-Type-Options": "nosniff",
<<<<<<< HEAD
        "x-ms-correlation-request-id": "b7825394-fcbb-43d5-98b9-4a34bc019831",
        "x-ms-gatewayversion": "version=2.14.0",
        "x-ms-ratelimit-remaining-subscription-reads": "11948",
        "x-ms-request-id": "b7825394-fcbb-43d5-98b9-4a34bc019831",
        "x-ms-routing-request-id": "WESTUS:20230406T195930Z:b7825394-fcbb-43d5-98b9-4a34bc019831"
      },
      "ResponseBody": {
        "id": "/subscriptions/23587e98-b6ac-4328-a753-03bcd3c8e744/resourceGroups/dbaccount-3170/providers/Microsoft.DocumentDB/databaseAccounts/dbaccount-6561/sqlDatabases/sql-db-5459/containers/sql-container-7209/userDefinedFunctions/sql-stored-procedure-4953",
        "type": "Microsoft.DocumentDB/databaseAccounts/sqlDatabases/containers/userDefinedFunctions",
        "name": "sql-stored-procedure-4953",
        "properties": {
          "resource": {
            "id": "sql-stored-procedure-4953",
            "body": "function () {\r\n    var updatetext = getContext();\r\n    var response = context.getResponse();\r\n    response.setBody(\u0027First Hello World\u0027);\r\n}",
            "_rid": "4jtAANqU7-QDAAAAAAAAYA==",
            "_self": "dbs/4jtAAA==/colls/4jtAANqU7-Q=/udfs/4jtAANqU7-QDAAAAAAAAYA==/",
            "_etag": "\u0022e2001bf5-0000-0700-0000-642f249d0000\u0022",
            "_ts": 1680811165
          }
        }
      }
    },
    {
      "RequestUri": "https://management.azure.com/subscriptions/23587e98-b6ac-4328-a753-03bcd3c8e744/resourceGroups/dbaccount-3170/providers/Microsoft.DocumentDB/databaseAccounts/dbaccount-6561/sqlDatabases/sql-db-5459/containers/sql-container-7209/userDefinedFunctions/sql-stored-procedure-4953?api-version=2022-11-15-preview",
      "RequestMethod": "DELETE",
      "RequestHeaders": {
        "Authorization": "Sanitized",
        "traceparent": "00-592ffb079ddf1bd2aaa738ae7bfd505d-8af14a2f0aad21a0-00",
        "User-Agent": "azsdk-net-ResourceManager.CosmosDB/1.3.0-alpha.20230405.1 (.NET 7.0.4; Microsoft Windows 10.0.22621)",
        "x-ms-client-request-id": "ce882bbb981cf6d450b0203b7bf06001",
=======
        "x-ms-correlation-request-id": "830545f9-962e-44c2-8758-3da21b079a51",
        "x-ms-gatewayversion": "version=2.14.0",
        "x-ms-ratelimit-remaining-subscription-reads": "11298",
        "x-ms-request-id": "830545f9-962e-44c2-8758-3da21b079a51",
        "x-ms-routing-request-id": "EASTUS:20230401T143224Z:830545f9-962e-44c2-8758-3da21b079a51"
      },
      "ResponseBody": {
        "id": "/subscriptions/710e347c-9ac8-408c-90fe-f8cfc44bf967/resourceGroups/dbaccount-330/providers/Microsoft.DocumentDB/databaseAccounts/dbaccount-7528/sqlDatabases/sql-db-1355/containers/sql-container-4182/userDefinedFunctions/sql-stored-procedure-7947",
        "type": "Microsoft.DocumentDB/databaseAccounts/sqlDatabases/containers/userDefinedFunctions",
        "name": "sql-stored-procedure-7947",
        "properties": {
          "resource": {
            "id": "sql-stored-procedure-7947",
            "body": "function () {\r\n    var updatetext = getContext();\r\n    var response = context.getResponse();\r\n    response.setBody(\u0027First Hello World\u0027);\r\n}",
            "_rid": "\u002BxQoAN0C4fIDAAAAAAAAYA==",
            "_self": "dbs/\u002BxQoAA==/colls/\u002BxQoAN0C4fI=/udfs/\u002BxQoAN0C4fIDAAAAAAAAYA==/",
            "_etag": "\u00223a009f63-0000-0700-0000-642840730000\u0022",
            "_ts": 1680359539
          }
        }
      }
    },
    {
      "RequestUri": "https://management.azure.com/subscriptions/710e347c-9ac8-408c-90fe-f8cfc44bf967/resourceGroups/dbaccount-330/providers/Microsoft.DocumentDB/databaseAccounts/dbaccount-7528/sqlDatabases/sql-db-1355/containers/sql-container-4182/userDefinedFunctions/sql-stored-procedure-7947?api-version=2022-11-15",
      "RequestMethod": "DELETE",
      "RequestHeaders": {
        "Authorization": "Sanitized",
        "traceparent": "00-7f2554bb2e2835b80a4a3d5e2180279b-1cfbabdc041dc991-00",
        "User-Agent": "azsdk-net-ResourceManager.CosmosDB/1.3.0-alpha.20230330.1 (.NET 7.0.4; Microsoft Windows 10.0.22621)",
        "x-ms-client-request-id": "d4068d18b1f0243775a586555b2614c7",
>>>>>>> d0a38e13
        "x-ms-return-client-request-id": "true"
      },
      "RequestBody": null,
      "StatusCode": 202,
      "ResponseHeaders": {
<<<<<<< HEAD
        "Azure-AsyncOperation": "https://management.azure.com/subscriptions/23587e98-b6ac-4328-a753-03bcd3c8e744/providers/Microsoft.DocumentDB/locations/westus2/operationsStatus/9697839d-7639-445f-af44-41408d4516f0?api-version=2022-11-15-preview",
        "Cache-Control": "no-store, no-cache",
        "Content-Length": "21",
        "Content-Type": "application/json",
        "Date": "Thu, 06 Apr 2023 19:59:30 GMT",
        "Location": "https://management.azure.com/subscriptions/23587e98-b6ac-4328-a753-03bcd3c8e744/resourceGroups/dbaccount-3170/providers/Microsoft.DocumentDB/databaseAccounts/dbaccount-6561/sqlDatabases/sql-db-5459/containers/sql-container-7209/userDefinedFunctions/sql-stored-procedure-4953/operationResults/9697839d-7639-445f-af44-41408d4516f0?api-version=2022-11-15-preview",
=======
        "Azure-AsyncOperation": "https://management.azure.com/subscriptions/710e347c-9ac8-408c-90fe-f8cfc44bf967/providers/Microsoft.DocumentDB/locations/westus2/operationsStatus/7af18a16-b9ac-4ad7-9f84-0e606d8b1708?api-version=2022-11-15",
        "Cache-Control": "no-store, no-cache",
        "Content-Length": "21",
        "Content-Type": "application/json",
        "Date": "Sat, 01 Apr 2023 14:32:24 GMT",
        "Location": "https://management.azure.com/subscriptions/710e347c-9ac8-408c-90fe-f8cfc44bf967/resourceGroups/dbaccount-330/providers/Microsoft.DocumentDB/databaseAccounts/dbaccount-7528/sqlDatabases/sql-db-1355/containers/sql-container-4182/userDefinedFunctions/sql-stored-procedure-7947/operationResults/7af18a16-b9ac-4ad7-9f84-0e606d8b1708?api-version=2022-11-15",
>>>>>>> d0a38e13
        "Pragma": "no-cache",
        "Server": "Microsoft-HTTPAPI/2.0",
        "Strict-Transport-Security": "max-age=31536000; includeSubDomains",
        "X-Content-Type-Options": "nosniff",
<<<<<<< HEAD
        "x-ms-correlation-request-id": "c8c900c2-0301-47ce-bc03-881b39ce2695",
        "x-ms-gatewayversion": "version=2.14.0",
        "x-ms-ratelimit-remaining-subscription-deletes": "14998",
        "x-ms-request-id": "9697839d-7639-445f-af44-41408d4516f0",
        "x-ms-routing-request-id": "WESTUS:20230406T195930Z:c8c900c2-0301-47ce-bc03-881b39ce2695"
=======
        "x-ms-correlation-request-id": "fcff5020-9008-4b5c-815e-dc94544a0fcc",
        "x-ms-gatewayversion": "version=2.14.0",
        "x-ms-ratelimit-remaining-subscription-deletes": "14974",
        "x-ms-request-id": "7af18a16-b9ac-4ad7-9f84-0e606d8b1708",
        "x-ms-routing-request-id": "EASTUS:20230401T143225Z:fcff5020-9008-4b5c-815e-dc94544a0fcc"
>>>>>>> d0a38e13
      },
      "ResponseBody": {
        "status": "Enqueued"
      }
    },
    {
<<<<<<< HEAD
      "RequestUri": "https://management.azure.com/subscriptions/23587e98-b6ac-4328-a753-03bcd3c8e744/providers/Microsoft.DocumentDB/locations/westus2/operationsStatus/9697839d-7639-445f-af44-41408d4516f0?api-version=2022-11-15-preview",
      "RequestMethod": "GET",
      "RequestHeaders": {
        "Authorization": "Sanitized",
        "traceparent": "00-592ffb079ddf1bd2aaa738ae7bfd505d-a8b04660752b28ce-00",
        "User-Agent": "azsdk-net-ResourceManager/1.4.0 (.NET 7.0.4; Microsoft Windows 10.0.22621)",
        "x-ms-client-request-id": "26a22a95de38ac76b1b2f7f211bab9c0",
=======
      "RequestUri": "https://management.azure.com/subscriptions/710e347c-9ac8-408c-90fe-f8cfc44bf967/providers/Microsoft.DocumentDB/locations/westus2/operationsStatus/7af18a16-b9ac-4ad7-9f84-0e606d8b1708?api-version=2022-11-15",
      "RequestMethod": "GET",
      "RequestHeaders": {
        "Authorization": "Sanitized",
        "traceparent": "00-7f2554bb2e2835b80a4a3d5e2180279b-44e8426bd95886e7-00",
        "User-Agent": "azsdk-net-ResourceManager/1.4.0 (.NET 7.0.4; Microsoft Windows 10.0.22621)",
        "x-ms-client-request-id": "b072fee37c7444c02d549117b227bae0",
>>>>>>> d0a38e13
        "x-ms-return-client-request-id": "true"
      },
      "RequestBody": null,
      "StatusCode": 200,
      "ResponseHeaders": {
        "Cache-Control": "no-store, no-cache",
        "Content-Length": "21",
        "Content-Type": "application/json",
<<<<<<< HEAD
        "Date": "Thu, 06 Apr 2023 19:59:30 GMT",
=======
        "Date": "Sat, 01 Apr 2023 14:32:25 GMT",
>>>>>>> d0a38e13
        "Pragma": "no-cache",
        "Server": "Microsoft-HTTPAPI/2.0",
        "Strict-Transport-Security": "max-age=31536000; includeSubDomains",
        "X-Content-Type-Options": "nosniff",
<<<<<<< HEAD
        "x-ms-correlation-request-id": "4a82ce91-fd9f-416c-9f1e-8fee09620e43",
        "x-ms-gatewayversion": "version=2.14.0",
        "x-ms-ratelimit-remaining-subscription-reads": "11947",
        "x-ms-request-id": "4a82ce91-fd9f-416c-9f1e-8fee09620e43",
        "x-ms-routing-request-id": "WESTUS:20230406T195930Z:4a82ce91-fd9f-416c-9f1e-8fee09620e43"
=======
        "x-ms-correlation-request-id": "6147ab71-aec7-4a51-84f4-c3d0dbdb28ae",
        "x-ms-gatewayversion": "version=2.14.0",
        "x-ms-ratelimit-remaining-subscription-reads": "11297",
        "x-ms-request-id": "6147ab71-aec7-4a51-84f4-c3d0dbdb28ae",
        "x-ms-routing-request-id": "EASTUS:20230401T143225Z:6147ab71-aec7-4a51-84f4-c3d0dbdb28ae"
>>>>>>> d0a38e13
      },
      "ResponseBody": {
        "status": "Enqueued"
      }
    },
    {
<<<<<<< HEAD
      "RequestUri": "https://management.azure.com/subscriptions/23587e98-b6ac-4328-a753-03bcd3c8e744/providers/Microsoft.DocumentDB/locations/westus2/operationsStatus/9697839d-7639-445f-af44-41408d4516f0?api-version=2022-11-15-preview",
      "RequestMethod": "GET",
      "RequestHeaders": {
        "Authorization": "Sanitized",
        "traceparent": "00-592ffb079ddf1bd2aaa738ae7bfd505d-397bcd0966fe403e-00",
        "User-Agent": "azsdk-net-ResourceManager/1.4.0 (.NET 7.0.4; Microsoft Windows 10.0.22621)",
        "x-ms-client-request-id": "38748f2fa8ef864360258e1f83831d04",
=======
      "RequestUri": "https://management.azure.com/subscriptions/710e347c-9ac8-408c-90fe-f8cfc44bf967/providers/Microsoft.DocumentDB/locations/westus2/operationsStatus/7af18a16-b9ac-4ad7-9f84-0e606d8b1708?api-version=2022-11-15",
      "RequestMethod": "GET",
      "RequestHeaders": {
        "Authorization": "Sanitized",
        "traceparent": "00-7f2554bb2e2835b80a4a3d5e2180279b-f6e8a81da849b13e-00",
        "User-Agent": "azsdk-net-ResourceManager/1.4.0 (.NET 7.0.4; Microsoft Windows 10.0.22621)",
        "x-ms-client-request-id": "cdc751fb53a9f7b49504c157242d0358",
>>>>>>> d0a38e13
        "x-ms-return-client-request-id": "true"
      },
      "RequestBody": null,
      "StatusCode": 200,
      "ResponseHeaders": {
        "Cache-Control": "no-store, no-cache",
        "Content-Length": "21",
        "Content-Type": "application/json",
<<<<<<< HEAD
        "Date": "Thu, 06 Apr 2023 19:59:31 GMT",
=======
        "Date": "Sat, 01 Apr 2023 14:32:26 GMT",
>>>>>>> d0a38e13
        "Pragma": "no-cache",
        "Server": "Microsoft-HTTPAPI/2.0",
        "Strict-Transport-Security": "max-age=31536000; includeSubDomains",
        "X-Content-Type-Options": "nosniff",
<<<<<<< HEAD
        "x-ms-correlation-request-id": "762cb829-1771-470f-9252-f48202230f8a",
        "x-ms-gatewayversion": "version=2.14.0",
        "x-ms-ratelimit-remaining-subscription-reads": "11946",
        "x-ms-request-id": "762cb829-1771-470f-9252-f48202230f8a",
        "x-ms-routing-request-id": "WESTUS:20230406T195932Z:762cb829-1771-470f-9252-f48202230f8a"
=======
        "x-ms-correlation-request-id": "47191c9a-bafb-4ec0-91ca-63f9f6be6212",
        "x-ms-gatewayversion": "version=2.14.0",
        "x-ms-ratelimit-remaining-subscription-reads": "11296",
        "x-ms-request-id": "47191c9a-bafb-4ec0-91ca-63f9f6be6212",
        "x-ms-routing-request-id": "EASTUS:20230401T143226Z:47191c9a-bafb-4ec0-91ca-63f9f6be6212"
>>>>>>> d0a38e13
      },
      "ResponseBody": {
        "status": "Enqueued"
      }
    },
    {
<<<<<<< HEAD
      "RequestUri": "https://management.azure.com/subscriptions/23587e98-b6ac-4328-a753-03bcd3c8e744/providers/Microsoft.DocumentDB/locations/westus2/operationsStatus/9697839d-7639-445f-af44-41408d4516f0?api-version=2022-11-15-preview",
      "RequestMethod": "GET",
      "RequestHeaders": {
        "Authorization": "Sanitized",
        "traceparent": "00-592ffb079ddf1bd2aaa738ae7bfd505d-132dd2c628e24d3b-00",
        "User-Agent": "azsdk-net-ResourceManager/1.4.0 (.NET 7.0.4; Microsoft Windows 10.0.22621)",
        "x-ms-client-request-id": "51a69dbb3a4d26c818772c923dd85185",
=======
      "RequestUri": "https://management.azure.com/subscriptions/710e347c-9ac8-408c-90fe-f8cfc44bf967/providers/Microsoft.DocumentDB/locations/westus2/operationsStatus/7af18a16-b9ac-4ad7-9f84-0e606d8b1708?api-version=2022-11-15",
      "RequestMethod": "GET",
      "RequestHeaders": {
        "Authorization": "Sanitized",
        "traceparent": "00-7f2554bb2e2835b80a4a3d5e2180279b-ff986ee6eedcab74-00",
        "User-Agent": "azsdk-net-ResourceManager/1.4.0 (.NET 7.0.4; Microsoft Windows 10.0.22621)",
        "x-ms-client-request-id": "5c72039664b42d52c54cd4b58fdf4eeb",
>>>>>>> d0a38e13
        "x-ms-return-client-request-id": "true"
      },
      "RequestBody": null,
      "StatusCode": 200,
      "ResponseHeaders": {
        "Cache-Control": "no-store, no-cache",
        "Content-Length": "21",
        "Content-Type": "application/json",
<<<<<<< HEAD
        "Date": "Thu, 06 Apr 2023 19:59:32 GMT",
=======
        "Date": "Sat, 01 Apr 2023 14:32:27 GMT",
>>>>>>> d0a38e13
        "Pragma": "no-cache",
        "Server": "Microsoft-HTTPAPI/2.0",
        "Strict-Transport-Security": "max-age=31536000; includeSubDomains",
        "X-Content-Type-Options": "nosniff",
<<<<<<< HEAD
        "x-ms-correlation-request-id": "4b71392e-3994-4188-86ad-7f903a8abd32",
        "x-ms-gatewayversion": "version=2.14.0",
        "x-ms-ratelimit-remaining-subscription-reads": "11945",
        "x-ms-request-id": "4b71392e-3994-4188-86ad-7f903a8abd32",
        "x-ms-routing-request-id": "WESTUS:20230406T195933Z:4b71392e-3994-4188-86ad-7f903a8abd32"
=======
        "x-ms-correlation-request-id": "beac0fba-8ba9-4789-8d19-06f177f2b2a2",
        "x-ms-gatewayversion": "version=2.14.0",
        "x-ms-ratelimit-remaining-subscription-reads": "11295",
        "x-ms-request-id": "beac0fba-8ba9-4789-8d19-06f177f2b2a2",
        "x-ms-routing-request-id": "EASTUS:20230401T143227Z:beac0fba-8ba9-4789-8d19-06f177f2b2a2"
>>>>>>> d0a38e13
      },
      "ResponseBody": {
        "status": "Enqueued"
      }
    },
    {
<<<<<<< HEAD
      "RequestUri": "https://management.azure.com/subscriptions/23587e98-b6ac-4328-a753-03bcd3c8e744/providers/Microsoft.DocumentDB/locations/westus2/operationsStatus/9697839d-7639-445f-af44-41408d4516f0?api-version=2022-11-15-preview",
      "RequestMethod": "GET",
      "RequestHeaders": {
        "Authorization": "Sanitized",
        "traceparent": "00-592ffb079ddf1bd2aaa738ae7bfd505d-92c7a365c3cb4dae-00",
        "User-Agent": "azsdk-net-ResourceManager/1.4.0 (.NET 7.0.4; Microsoft Windows 10.0.22621)",
        "x-ms-client-request-id": "49205443bcd7ec93e71bc5135056292d",
        "x-ms-return-client-request-id": "true"
      },
      "RequestBody": null,
      "StatusCode": 200,
      "ResponseHeaders": {
        "Cache-Control": "no-store, no-cache",
        "Content-Length": "21",
        "Content-Type": "application/json",
        "Date": "Thu, 06 Apr 2023 19:59:33 GMT",
        "Pragma": "no-cache",
        "Server": "Microsoft-HTTPAPI/2.0",
        "Strict-Transport-Security": "max-age=31536000; includeSubDomains",
        "X-Content-Type-Options": "nosniff",
        "x-ms-correlation-request-id": "b75ffa9f-afa0-4f8f-8abf-687cb5f9c5dd",
        "x-ms-gatewayversion": "version=2.14.0",
        "x-ms-ratelimit-remaining-subscription-reads": "11944",
        "x-ms-request-id": "b75ffa9f-afa0-4f8f-8abf-687cb5f9c5dd",
        "x-ms-routing-request-id": "WESTUS:20230406T195934Z:b75ffa9f-afa0-4f8f-8abf-687cb5f9c5dd"
      },
      "ResponseBody": {
        "status": "Dequeued"
      }
    },
    {
      "RequestUri": "https://management.azure.com/subscriptions/23587e98-b6ac-4328-a753-03bcd3c8e744/providers/Microsoft.DocumentDB/locations/westus2/operationsStatus/9697839d-7639-445f-af44-41408d4516f0?api-version=2022-11-15-preview",
      "RequestMethod": "GET",
      "RequestHeaders": {
        "Authorization": "Sanitized",
        "traceparent": "00-592ffb079ddf1bd2aaa738ae7bfd505d-cb942bce2983f57d-00",
        "User-Agent": "azsdk-net-ResourceManager/1.4.0 (.NET 7.0.4; Microsoft Windows 10.0.22621)",
        "x-ms-client-request-id": "7337f3946814f573c64d1f787bb04988",
=======
      "RequestUri": "https://management.azure.com/subscriptions/710e347c-9ac8-408c-90fe-f8cfc44bf967/providers/Microsoft.DocumentDB/locations/westus2/operationsStatus/7af18a16-b9ac-4ad7-9f84-0e606d8b1708?api-version=2022-11-15",
      "RequestMethod": "GET",
      "RequestHeaders": {
        "Authorization": "Sanitized",
        "traceparent": "00-7f2554bb2e2835b80a4a3d5e2180279b-7ec06ea97f375430-00",
        "User-Agent": "azsdk-net-ResourceManager/1.4.0 (.NET 7.0.4; Microsoft Windows 10.0.22621)",
        "x-ms-client-request-id": "cf0dabde41558fd9497b1b6fba691f00",
>>>>>>> d0a38e13
        "x-ms-return-client-request-id": "true"
      },
      "RequestBody": null,
      "StatusCode": 200,
      "ResponseHeaders": {
        "Cache-Control": "no-store, no-cache",
        "Content-Length": "21",
        "Content-Type": "application/json",
<<<<<<< HEAD
        "Date": "Thu, 06 Apr 2023 19:59:35 GMT",
=======
        "Date": "Sat, 01 Apr 2023 14:32:28 GMT",
>>>>>>> d0a38e13
        "Pragma": "no-cache",
        "Server": "Microsoft-HTTPAPI/2.0",
        "Strict-Transport-Security": "max-age=31536000; includeSubDomains",
        "X-Content-Type-Options": "nosniff",
<<<<<<< HEAD
        "x-ms-correlation-request-id": "a6251088-61a8-4820-a60c-653c92f6a79b",
        "x-ms-gatewayversion": "version=2.14.0",
        "x-ms-ratelimit-remaining-subscription-reads": "11943",
        "x-ms-request-id": "a6251088-61a8-4820-a60c-653c92f6a79b",
        "x-ms-routing-request-id": "WESTUS:20230406T195936Z:a6251088-61a8-4820-a60c-653c92f6a79b"
=======
        "x-ms-correlation-request-id": "c74d279a-1df1-4a5f-bd53-b72da692731d",
        "x-ms-gatewayversion": "version=2.14.0",
        "x-ms-ratelimit-remaining-subscription-reads": "11294",
        "x-ms-request-id": "c74d279a-1df1-4a5f-bd53-b72da692731d",
        "x-ms-routing-request-id": "EASTUS:20230401T143228Z:c74d279a-1df1-4a5f-bd53-b72da692731d"
>>>>>>> d0a38e13
      },
      "ResponseBody": {
        "status": "Dequeued"
      }
    },
    {
<<<<<<< HEAD
      "RequestUri": "https://management.azure.com/subscriptions/23587e98-b6ac-4328-a753-03bcd3c8e744/providers/Microsoft.DocumentDB/locations/westus2/operationsStatus/9697839d-7639-445f-af44-41408d4516f0?api-version=2022-11-15-preview",
      "RequestMethod": "GET",
      "RequestHeaders": {
        "Authorization": "Sanitized",
        "traceparent": "00-592ffb079ddf1bd2aaa738ae7bfd505d-14819bd5552d21de-00",
        "User-Agent": "azsdk-net-ResourceManager/1.4.0 (.NET 7.0.4; Microsoft Windows 10.0.22621)",
        "x-ms-client-request-id": "2edb09d4d463fe2c0ab9693174b5d6c1",
=======
      "RequestUri": "https://management.azure.com/subscriptions/710e347c-9ac8-408c-90fe-f8cfc44bf967/providers/Microsoft.DocumentDB/locations/westus2/operationsStatus/7af18a16-b9ac-4ad7-9f84-0e606d8b1708?api-version=2022-11-15",
      "RequestMethod": "GET",
      "RequestHeaders": {
        "Authorization": "Sanitized",
        "traceparent": "00-7f2554bb2e2835b80a4a3d5e2180279b-f17d931143adc399-00",
        "User-Agent": "azsdk-net-ResourceManager/1.4.0 (.NET 7.0.4; Microsoft Windows 10.0.22621)",
        "x-ms-client-request-id": "ae8039515eb5972cfe99075c7fff68b5",
>>>>>>> d0a38e13
        "x-ms-return-client-request-id": "true"
      },
      "RequestBody": null,
      "StatusCode": 200,
      "ResponseHeaders": {
        "Cache-Control": "no-store, no-cache",
        "Content-Length": "22",
        "Content-Type": "application/json",
<<<<<<< HEAD
        "Date": "Thu, 06 Apr 2023 19:59:39 GMT",
=======
        "Date": "Sat, 01 Apr 2023 14:32:30 GMT",
>>>>>>> d0a38e13
        "Pragma": "no-cache",
        "Server": "Microsoft-HTTPAPI/2.0",
        "Strict-Transport-Security": "max-age=31536000; includeSubDomains",
        "X-Content-Type-Options": "nosniff",
<<<<<<< HEAD
        "x-ms-correlation-request-id": "a6d5db02-0e31-405d-8038-6231b0e224c0",
        "x-ms-gatewayversion": "version=2.14.0",
        "x-ms-ratelimit-remaining-subscription-reads": "11942",
        "x-ms-request-id": "a6d5db02-0e31-405d-8038-6231b0e224c0",
        "x-ms-routing-request-id": "WESTUS:20230406T195940Z:a6d5db02-0e31-405d-8038-6231b0e224c0"
=======
        "x-ms-correlation-request-id": "fa754893-7581-4e72-880e-656975f68f0a",
        "x-ms-gatewayversion": "version=2.14.0",
        "x-ms-ratelimit-remaining-subscription-reads": "11293",
        "x-ms-request-id": "fa754893-7581-4e72-880e-656975f68f0a",
        "x-ms-routing-request-id": "EASTUS:20230401T143230Z:fa754893-7581-4e72-880e-656975f68f0a"
>>>>>>> d0a38e13
      },
      "ResponseBody": {
        "status": "Succeeded"
      }
    },
    {
<<<<<<< HEAD
      "RequestUri": "https://management.azure.com/subscriptions/23587e98-b6ac-4328-a753-03bcd3c8e744/resourceGroups/dbaccount-3170/providers/Microsoft.DocumentDB/databaseAccounts/dbaccount-6561/sqlDatabases/sql-db-5459/containers/sql-container-7209/userDefinedFunctions/sql-stored-procedure-4953?api-version=2022-11-15-preview",
=======
      "RequestUri": "https://management.azure.com/subscriptions/710e347c-9ac8-408c-90fe-f8cfc44bf967/resourceGroups/dbaccount-330/providers/Microsoft.DocumentDB/databaseAccounts/dbaccount-7528/sqlDatabases/sql-db-1355/containers/sql-container-4182/userDefinedFunctions/sql-stored-procedure-7947?api-version=2022-11-15",
>>>>>>> d0a38e13
      "RequestMethod": "GET",
      "RequestHeaders": {
        "Accept": "application/json",
        "Authorization": "Sanitized",
<<<<<<< HEAD
        "traceparent": "00-2172b6695d1c8d312da5184830524c55-ab44177bd2ed5656-00",
        "User-Agent": "azsdk-net-ResourceManager.CosmosDB/1.3.0-alpha.20230405.1 (.NET 7.0.4; Microsoft Windows 10.0.22621)",
        "x-ms-client-request-id": "49fdff4ddea0db71e12a82899d1a7137",
=======
        "traceparent": "00-b3db33c24efd1d3c9f3be1eb2586f8fe-e3f234d14d9fa48f-00",
        "User-Agent": "azsdk-net-ResourceManager.CosmosDB/1.3.0-alpha.20230330.1 (.NET 7.0.4; Microsoft Windows 10.0.22621)",
        "x-ms-client-request-id": "7879d6b63420550229e2123849e3735c",
>>>>>>> d0a38e13
        "x-ms-return-client-request-id": "true"
      },
      "RequestBody": null,
      "StatusCode": 404,
      "ResponseHeaders": {
        "Cache-Control": "no-store, no-cache",
<<<<<<< HEAD
        "Content-Length": "6680",
        "Content-Type": "application/json",
        "Date": "Thu, 06 Apr 2023 19:59:39 GMT",
=======
        "Content-Length": "6681",
        "Content-Type": "application/json",
        "Date": "Sat, 01 Apr 2023 14:32:30 GMT",
>>>>>>> d0a38e13
        "Pragma": "no-cache",
        "Server": "Microsoft-HTTPAPI/2.0",
        "Strict-Transport-Security": "max-age=31536000; includeSubDomains",
        "X-Content-Type-Options": "nosniff",
<<<<<<< HEAD
        "x-ms-correlation-request-id": "624610fd-5ee3-45ac-b7c7-89e596a15281",
        "x-ms-gatewayversion": "version=2.14.0",
        "x-ms-ratelimit-remaining-subscription-reads": "11941",
        "x-ms-request-id": "624610fd-5ee3-45ac-b7c7-89e596a15281",
        "x-ms-routing-request-id": "WESTUS:20230406T195940Z:624610fd-5ee3-45ac-b7c7-89e596a15281"
      },
      "ResponseBody": {
        "code": "NotFound",
        "message": "Message: {\u0022code\u0022:\u0022NotFound\u0022,\u0022message\u0022:\u0022Message: {\\\u0022Errors\\\u0022:[\\\u0022Resource Not Found. Learn more: https:\\\\/\\\\/aka.ms\\\\/cosmosdb-tsg-not-found\\\u0022]}\\r\\nActivityId: 49fdff4d-dea0-db71-e12a-82899d1a7137, Request URI: /apps/0b51ba6d-ec42-44ac-8164-6eeab9bb568a/services/1d618913-8213-4c10-b6f4-2a1c993a8ef5/partitions/77ffef17-b2fd-4671-b26e-99cf58ffa4e5/replicas/133252833084371400s/, RequestStats: \\r\\nRequestStartTime: 2023-04-06T19:59:40.4931097Z, RequestEndTime: 2023-04-06T19:59:40.4931097Z,  Number of regions attempted:1\\r\\n{\\\u0022systemHistory\\\u0022:[{\\\u0022dateUtc\\\u0022:\\\u00222023-04-06T19:58:49.4730163Z\\\u0022,\\\u0022cpu\\\u0022:1.181,\\\u0022memory\\\u0022:424261684.000,\\\u0022threadInfo\\\u0022:{\\\u0022isThreadStarving\\\u0022:\\\u0022False\\\u0022,\\\u0022threadWaitIntervalInMs\\\u0022:0.0193,\\\u0022availableThreads\\\u0022:32764,\\\u0022minThreads\\\u0022:64,\\\u0022maxThreads\\\u0022:32767},\\\u0022numberOfOpenTcpConnection\\\u0022:3947},{\\\u0022dateUtc\\\u0022:\\\u00222023-04-06T19:58:59.4830320Z\\\u0022,\\\u0022cpu\\\u0022:3.169,\\\u0022memory\\\u0022:424212740.000,\\\u0022threadInfo\\\u0022:{\\\u0022isThreadStarving\\\u0022:\\\u0022False\\\u0022,\\\u0022threadWaitIntervalInMs\\\u0022:0.0142,\\\u0022availableThreads\\\u0022:32764,\\\u0022minThreads\\\u0022:64,\\\u0022maxThreads\\\u0022:32767},\\\u0022numberOfOpenTcpConnection\\\u0022:3947},{\\\u0022dateUtc\\\u0022:\\\u00222023-04-06T19:59:09.4930512Z\\\u0022,\\\u0022cpu\\\u0022:2.130,\\\u0022memory\\\u0022:424210316.000,\\\u0022threadInfo\\\u0022:{\\\u0022isThreadStarving\\\u0022:\\\u0022False\\\u0022,\\\u0022threadWaitIntervalInMs\\\u0022:0.0234,\\\u0022availableThreads\\\u0022:32764,\\\u0022minThreads\\\u0022:64,\\\u0022maxThreads\\\u0022:32767},\\\u0022numberOfOpenTcpConnection\\\u0022:3947},{\\\u0022dateUtc\\\u0022:\\\u00222023-04-06T19:59:19.5030695Z\\\u0022,\\\u0022cpu\\\u0022:1.936,\\\u0022memory\\\u0022:424164200.000,\\\u0022threadInfo\\\u0022:{\\\u0022isThreadStarving\\\u0022:\\\u0022False\\\u0022,\\\u0022threadWaitIntervalInMs\\\u0022:0.0155,\\\u0022availableThreads\\\u0022:32764,\\\u0022minThreads\\\u0022:64,\\\u0022maxThreads\\\u0022:32767},\\\u0022numberOfOpenTcpConnection\\\u0022:3944},{\\\u0022dateUtc\\\u0022:\\\u00222023-04-06T19:59:29.5130869Z\\\u0022,\\\u0022cpu\\\u0022:2.197,\\\u0022memory\\\u0022:424190056.000,\\\u0022threadInfo\\\u0022:{\\\u0022isThreadStarving\\\u0022:\\\u0022False\\\u0022,\\\u0022threadWaitIntervalInMs\\\u0022:0.0106,\\\u0022availableThreads\\\u0022:32761,\\\u0022minThreads\\\u0022:64,\\\u0022maxThreads\\\u0022:32767},\\\u0022numberOfOpenTcpConnection\\\u0022:3944},{\\\u0022dateUtc\\\u0022:\\\u00222023-04-06T19:59:39.5231076Z\\\u0022,\\\u0022cpu\\\u0022:1.753,\\\u0022memory\\\u0022:424173968.000,\\\u0022threadInfo\\\u0022:{\\\u0022isThreadStarving\\\u0022:\\\u0022False\\\u0022,\\\u0022threadWaitIntervalInMs\\\u0022:0.0163,\\\u0022availableThreads\\\u0022:32764,\\\u0022minThreads\\\u0022:64,\\\u0022maxThreads\\\u0022:32767},\\\u0022numberOfOpenTcpConnection\\\u0022:3944}]}\\r\\nRequestStart: 2023-04-06T19:59:40.4931097Z; ResponseTime: 2023-04-06T19:59:40.4931097Z; StoreResult: StorePhysicalAddress: rntbd://cdb-ms-prod-westus1-be39.documents.azure.com:14318/apps/0b51ba6d-ec42-44ac-8164-6eeab9bb568a/services/1d618913-8213-4c10-b6f4-2a1c993a8ef5/partitions/77ffef17-b2fd-4671-b26e-99cf58ffa4e5/replicas/133252833084371400s/, LSN: 6, GlobalCommittedLsn: 6, PartitionKeyRangeId: 0, IsValid: True, StatusCode: 404, SubStatusCode: 0, RequestCharge: 1, ItemLSN: -1, SessionToken: -1#6, UsingLocalLSN: True, TransportException: null, BELatencyMs: 0.332, ActivityId: 49fdff4d-dea0-db71-e12a-82899d1a7137, RetryAfterInMs: , TransportRequestTimeline: {\\\u0022requestTimeline\\\u0022:[{\\\u0022event\\\u0022: \\\u0022Created\\\u0022, \\\u0022startTimeUtc\\\u0022: \\\u00222023-04-06T19:59:40.4931097Z\\\u0022, \\\u0022durationInMs\\\u0022: 0.0081},{\\\u0022event\\\u0022: \\\u0022ChannelAcquisitionStarted\\\u0022, \\\u0022startTimeUtc\\\u0022: \\\u00222023-04-06T19:59:40.4931178Z\\\u0022, \\\u0022durationInMs\\\u0022: 0.0098},{\\\u0022event\\\u0022: \\\u0022Pipelined\\\u0022, \\\u0022startTimeUtc\\\u0022: \\\u00222023-04-06T19:59:40.4931276Z\\\u0022, \\\u0022durationInMs\\\u0022: 0.1077},{\\\u0022event\\\u0022: \\\u0022Transit Time\\\u0022, \\\u0022startTimeUtc\\\u0022: \\\u00222023-04-06T19:59:40.4932353Z\\\u0022, \\\u0022durationInMs\\\u0022: 0.8301},{\\\u0022event\\\u0022: \\\u0022Received\\\u0022, \\\u0022startTimeUtc\\\u0022: \\\u00222023-04-06T19:59:40.4940654Z\\\u0022, \\\u0022durationInMs\\\u0022: 0.0874},{\\\u0022event\\\u0022: \\\u0022Completed\\\u0022, \\\u0022startTimeUtc\\\u0022: \\\u00222023-04-06T19:59:40.4941528Z\\\u0022, \\\u0022durationInMs\\\u0022: 0}],\\\u0022serviceEndpointStats\\\u0022:{\\\u0022inflightRequests\\\u0022:1,\\\u0022openConnections\\\u0022:1},\\\u0022connectionStats\\\u0022:{\\\u0022waitforConnectionInit\\\u0022:\\\u0022False\\\u0022,\\\u0022callsPendingReceive\\\u0022:0,\\\u0022lastSendAttempt\\\u0022:\\\u00222023-04-06T19:59:14.4130587Z\\\u0022,\\\u0022lastSend\\\u0022:\\\u00222023-04-06T19:59:14.4130587Z\\\u0022,\\\u0022lastReceive\\\u0022:\\\u00222023-04-06T19:59:14.4130587Z\\\u0022},\\\u0022requestSizeInBytes\\\u0022:568,\\\u0022responseMetadataSizeInBytes\\\u0022:140,\\\u0022responseBodySizeInBytes\\\u0022:87};\\r\\n ResourceType: UserDefinedFunction, OperationType: Read\\r\\nRequestStart: 2023-04-06T19:59:40.4931097Z; ResponseTime: 2023-04-06T19:59:40.4931097Z; StoreResult: StorePhysicalAddress: rntbd://cdb-ms-prod-westus1-be39.documents.azure.com:14071/apps/0b51ba6d-ec42-44ac-8164-6eeab9bb568a/services/1d618913-8213-4c10-b6f4-2a1c993a8ef5/partitions/77ffef17-b2fd-4671-b26e-99cf58ffa4e5/replicas/133252833084371401s/, LSN: 6, GlobalCommittedLsn: 6, PartitionKeyRangeId: 0, IsValid: True, StatusCode: 404, SubStatusCode: 0, RequestCharge: 1, ItemLSN: -1, SessionToken: -1#6, UsingLocalLSN: True, TransportException: null, BELatencyMs: 0.652, ActivityId: 49fdff4d-dea0-db71-e12a-82899d1a7137, RetryAfterInMs: , TransportRequestTimeline: {\\\u0022requestTimeline\\\u0022:[{\\\u0022event\\\u0022: \\\u0022Created\\\u0022, \\\u0022startTimeUtc\\\u0022: \\\u00222023-04-06T19:59:40.4931097Z\\\u0022, \\\u0022durationInMs\\\u0022: 0.0046},{\\\u0022event\\\u0022: \\\u0022ChannelAcquisitionStarted\\\u0022, \\\u0022startTimeUtc\\\u0022: \\\u00222023-04-06T19:59:40.4931143Z\\\u0022, \\\u0022durationInMs\\\u0022: 0.0065},{\\\u0022event\\\u0022: \\\u0022Pipelined\\\u0022, \\\u0022startTimeUtc\\\u0022: \\\u00222023-04-06T19:59:40.4931208Z\\\u0022, \\\u0022durationInMs\\\u0022: 0.0945},{\\\u0022event\\\u0022: \\\u0022Transit Time\\\u0022, \\\u0022startTimeUtc\\\u0022: \\\u00222023-04-06T19:59:40.4932153Z\\\u0022, \\\u0022durationInMs\\\u0022: 1.492},{\\\u0022event\\\u0022: \\\u0022Received\\\u0022, \\\u0022startTimeUtc\\\u0022: \\\u00222023-04-06T19:59:40.4947073Z\\\u0022, \\\u0022durationInMs\\\u0022: 0.0566},{\\\u0022event\\\u0022: \\\u0022Completed\\\u0022, \\\u0022startTimeUtc\\\u0022: \\\u00222023-04-06T19:59:40.4947639Z\\\u0022, \\\u0022durationInMs\\\u0022: 0}],\\\u0022serviceEndpointStats\\\u0022:{\\\u0022inflightRequests\\\u0022:1,\\\u0022openConnections\\\u0022:1},\\\u0022connectionStats\\\u0022:{\\\u0022waitforConnectionInit\\\u0022:\\\u0022False\\\u0022,\\\u0022callsPendingReceive\\\u0022:0,\\\u0022lastSendAttempt\\\u0022:\\\u00222023-04-06T19:59:30.4330896Z\\\u0022,\\\u0022lastSend\\\u0022:\\\u00222023-04-06T19:59:30.4330896Z\\\u0022,\\\u0022lastReceive\\\u0022:\\\u00222023-04-06T19:59:30.4330896Z\\\u0022},\\\u0022requestSizeInBytes\\\u0022:568,\\\u0022responseMetadataSizeInBytes\\\u0022:140,\\\u0022responseBodySizeInBytes\\\u0022:87};\\r\\n ResourceType: UserDefinedFunction, OperationType: Read\\r\\n, SDK: Microsoft.Azure.Documents.Common/2.14.0\u0022}, Request URI: /dbs/sql-db-5459/colls/sql-container-7209/udfs/sql-stored-procedure-4953, RequestStats: , SDK: Microsoft.Azure.Documents.Common/2.14.0"
      }
    },
    {
      "RequestUri": "https://management.azure.com/subscriptions/23587e98-b6ac-4328-a753-03bcd3c8e744/resourceGroups/dbaccount-3170/providers/Microsoft.DocumentDB/databaseAccounts/dbaccount-6561/sqlDatabases/sql-db-5459/containers/sql-container-7209/userDefinedFunctions/sql-stored-procedure-4953?api-version=2022-11-15-preview",
=======
        "x-ms-correlation-request-id": "50f9f8db-bae6-46c7-b82d-e941f47955dc",
        "x-ms-gatewayversion": "version=2.14.0",
        "x-ms-ratelimit-remaining-subscription-reads": "11292",
        "x-ms-request-id": "50f9f8db-bae6-46c7-b82d-e941f47955dc",
        "x-ms-routing-request-id": "EASTUS:20230401T143231Z:50f9f8db-bae6-46c7-b82d-e941f47955dc"
      },
      "ResponseBody": {
        "code": "NotFound",
        "message": "Message: {\u0022code\u0022:\u0022NotFound\u0022,\u0022message\u0022:\u0022Message: {\\\u0022Errors\\\u0022:[\\\u0022Resource Not Found. Learn more: https:\\\\/\\\\/aka.ms\\\\/cosmosdb-tsg-not-found\\\u0022]}\\r\\nActivityId: 7879d6b6-3420-5502-29e2-123849e3735c, Request URI: /apps/0b51ba6d-ec42-44ac-8164-6eeab9bb568a/services/3eaff6f1-6c5d-47aa-957e-589b2ee897ca/partitions/ead52b28-4dc6-4ed7-b2fd-7bd1afc9f8c3/replicas/133248318087279525s/, RequestStats: \\r\\nRequestStartTime: 2023-04-01T14:32:31.0352934Z, RequestEndTime: 2023-04-01T14:32:31.0352934Z,  Number of regions attempted:1\\r\\n{\\\u0022systemHistory\\\u0022:[{\\\u0022dateUtc\\\u0022:\\\u00222023-04-01T14:31:38.3145920Z\\\u0022,\\\u0022cpu\\\u0022:0.747,\\\u0022memory\\\u0022:488987580.000,\\\u0022threadInfo\\\u0022:{\\\u0022isThreadStarving\\\u0022:\\\u0022False\\\u0022,\\\u0022threadWaitIntervalInMs\\\u0022:0.0212,\\\u0022availableThreads\\\u0022:32764,\\\u0022minThreads\\\u0022:52,\\\u0022maxThreads\\\u0022:32767},\\\u0022numberOfOpenTcpConnection\\\u0022:2352},{\\\u0022dateUtc\\\u0022:\\\u00222023-04-01T14:31:48.3247509Z\\\u0022,\\\u0022cpu\\\u0022:0.952,\\\u0022memory\\\u0022:488968896.000,\\\u0022threadInfo\\\u0022:{\\\u0022isThreadStarving\\\u0022:\\\u0022False\\\u0022,\\\u0022threadWaitIntervalInMs\\\u0022:0.0201,\\\u0022availableThreads\\\u0022:32764,\\\u0022minThreads\\\u0022:52,\\\u0022maxThreads\\\u0022:32767},\\\u0022numberOfOpenTcpConnection\\\u0022:2356},{\\\u0022dateUtc\\\u0022:\\\u00222023-04-01T14:31:58.3348865Z\\\u0022,\\\u0022cpu\\\u0022:0.810,\\\u0022memory\\\u0022:488935280.000,\\\u0022threadInfo\\\u0022:{\\\u0022isThreadStarving\\\u0022:\\\u0022False\\\u0022,\\\u0022threadWaitIntervalInMs\\\u0022:0.0261,\\\u0022availableThreads\\\u0022:32764,\\\u0022minThreads\\\u0022:52,\\\u0022maxThreads\\\u0022:32767},\\\u0022numberOfOpenTcpConnection\\\u0022:2356},{\\\u0022dateUtc\\\u0022:\\\u00222023-04-01T14:32:08.3449964Z\\\u0022,\\\u0022cpu\\\u0022:1.615,\\\u0022memory\\\u0022:488930456.000,\\\u0022threadInfo\\\u0022:{\\\u0022isThreadStarving\\\u0022:\\\u0022False\\\u0022,\\\u0022threadWaitIntervalInMs\\\u0022:0.0254,\\\u0022availableThreads\\\u0022:32763,\\\u0022minThreads\\\u0022:52,\\\u0022maxThreads\\\u0022:32767},\\\u0022numberOfOpenTcpConnection\\\u0022:2358},{\\\u0022dateUtc\\\u0022:\\\u00222023-04-01T14:32:18.3551156Z\\\u0022,\\\u0022cpu\\\u0022:0.579,\\\u0022memory\\\u0022:488919692.000,\\\u0022threadInfo\\\u0022:{\\\u0022isThreadStarving\\\u0022:\\\u0022False\\\u0022,\\\u0022threadWaitIntervalInMs\\\u0022:0.0153,\\\u0022availableThreads\\\u0022:32763,\\\u0022minThreads\\\u0022:52,\\\u0022maxThreads\\\u0022:32767},\\\u0022numberOfOpenTcpConnection\\\u0022:2358},{\\\u0022dateUtc\\\u0022:\\\u00222023-04-01T14:32:28.3652705Z\\\u0022,\\\u0022cpu\\\u0022:0.897,\\\u0022memory\\\u0022:488913276.000,\\\u0022threadInfo\\\u0022:{\\\u0022isThreadStarving\\\u0022:\\\u0022False\\\u0022,\\\u0022threadWaitIntervalInMs\\\u0022:0.0128,\\\u0022availableThreads\\\u0022:32764,\\\u0022minThreads\\\u0022:52,\\\u0022maxThreads\\\u0022:32767},\\\u0022numberOfOpenTcpConnection\\\u0022:2358}]}\\r\\nRequestStart: 2023-04-01T14:32:31.0352934Z; ResponseTime: 2023-04-01T14:32:31.0352934Z; StoreResult: StorePhysicalAddress: rntbd://cdb-ms-prod-westus1-be39.documents.azure.com:14388/apps/0b51ba6d-ec42-44ac-8164-6eeab9bb568a/services/3eaff6f1-6c5d-47aa-957e-589b2ee897ca/partitions/ead52b28-4dc6-4ed7-b2fd-7bd1afc9f8c3/replicas/133248318087279525s/, LSN: 6, GlobalCommittedLsn: 6, PartitionKeyRangeId: 0, IsValid: True, StatusCode: 404, SubStatusCode: 0, RequestCharge: 1, ItemLSN: -1, SessionToken: -1#6, UsingLocalLSN: True, TransportException: null, BELatencyMs: 0.328, ActivityId: 7879d6b6-3420-5502-29e2-123849e3735c, RetryAfterInMs: , TransportRequestTimeline: {\\\u0022requestTimeline\\\u0022:[{\\\u0022event\\\u0022: \\\u0022Created\\\u0022, \\\u0022startTimeUtc\\\u0022: \\\u00222023-04-01T14:32:31.0352934Z\\\u0022, \\\u0022durationInMs\\\u0022: 0.0122},{\\\u0022event\\\u0022: \\\u0022ChannelAcquisitionStarted\\\u0022, \\\u0022startTimeUtc\\\u0022: \\\u00222023-04-01T14:32:31.0353056Z\\\u0022, \\\u0022durationInMs\\\u0022: 0.0174},{\\\u0022event\\\u0022: \\\u0022Pipelined\\\u0022, \\\u0022startTimeUtc\\\u0022: \\\u00222023-04-01T14:32:31.0353230Z\\\u0022, \\\u0022durationInMs\\\u0022: 0.2156},{\\\u0022event\\\u0022: \\\u0022Transit Time\\\u0022, \\\u0022startTimeUtc\\\u0022: \\\u00222023-04-01T14:32:31.0355386Z\\\u0022, \\\u0022durationInMs\\\u0022: 0.7077},{\\\u0022event\\\u0022: \\\u0022Received\\\u0022, \\\u0022startTimeUtc\\\u0022: \\\u00222023-04-01T14:32:31.0362463Z\\\u0022, \\\u0022durationInMs\\\u0022: 0.1088},{\\\u0022event\\\u0022: \\\u0022Completed\\\u0022, \\\u0022startTimeUtc\\\u0022: \\\u00222023-04-01T14:32:31.0363551Z\\\u0022, \\\u0022durationInMs\\\u0022: 0}],\\\u0022serviceEndpointStats\\\u0022:{\\\u0022inflightRequests\\\u0022:1,\\\u0022openConnections\\\u0022:1},\\\u0022connectionStats\\\u0022:{\\\u0022waitforConnectionInit\\\u0022:\\\u0022False\\\u0022,\\\u0022callsPendingReceive\\\u0022:0,\\\u0022lastSendAttempt\\\u0022:\\\u00222023-04-01T14:32:24.8251490Z\\\u0022,\\\u0022lastSend\\\u0022:\\\u00222023-04-01T14:32:24.8251490Z\\\u0022,\\\u0022lastReceive\\\u0022:\\\u00222023-04-01T14:32:24.8251490Z\\\u0022},\\\u0022requestSizeInBytes\\\u0022:570,\\\u0022responseMetadataSizeInBytes\\\u0022:140,\\\u0022responseBodySizeInBytes\\\u0022:87};\\r\\n ResourceType: UserDefinedFunction, OperationType: Read\\r\\nRequestStart: 2023-04-01T14:32:31.0352934Z; ResponseTime: 2023-04-01T14:32:31.0352934Z; StoreResult: StorePhysicalAddress: rntbd://cdb-ms-prod-westus1-be39.documents.azure.com:14342/apps/0b51ba6d-ec42-44ac-8164-6eeab9bb568a/services/3eaff6f1-6c5d-47aa-957e-589b2ee897ca/partitions/ead52b28-4dc6-4ed7-b2fd-7bd1afc9f8c3/replicas/133248318087279527s/, LSN: 6, GlobalCommittedLsn: 6, PartitionKeyRangeId: 0, IsValid: True, StatusCode: 404, SubStatusCode: 0, RequestCharge: 1, ItemLSN: -1, SessionToken: -1#6, UsingLocalLSN: True, TransportException: null, BELatencyMs: 0.265, ActivityId: 7879d6b6-3420-5502-29e2-123849e3735c, RetryAfterInMs: , TransportRequestTimeline: {\\\u0022requestTimeline\\\u0022:[{\\\u0022event\\\u0022: \\\u0022Created\\\u0022, \\\u0022startTimeUtc\\\u0022: \\\u00222023-04-01T14:32:31.0352934Z\\\u0022, \\\u0022durationInMs\\\u0022: 0.0069},{\\\u0022event\\\u0022: \\\u0022ChannelAcquisitionStarted\\\u0022, \\\u0022startTimeUtc\\\u0022: \\\u00222023-04-01T14:32:31.0353003Z\\\u0022, \\\u0022durationInMs\\\u0022: 0.0086},{\\\u0022event\\\u0022: \\\u0022Pipelined\\\u0022, \\\u0022startTimeUtc\\\u0022: \\\u00222023-04-01T14:32:31.0353089Z\\\u0022, \\\u0022durationInMs\\\u0022: 0.1135},{\\\u0022event\\\u0022: \\\u0022Transit Time\\\u0022, \\\u0022startTimeUtc\\\u0022: \\\u00222023-04-01T14:32:31.0354224Z\\\u0022, \\\u0022durationInMs\\\u0022: 0.6044},{\\\u0022event\\\u0022: \\\u0022Received\\\u0022, \\\u0022startTimeUtc\\\u0022: \\\u00222023-04-01T14:32:31.0360268Z\\\u0022, \\\u0022durationInMs\\\u0022: 0.1283},{\\\u0022event\\\u0022: \\\u0022Completed\\\u0022, \\\u0022startTimeUtc\\\u0022: \\\u00222023-04-01T14:32:31.0361551Z\\\u0022, \\\u0022durationInMs\\\u0022: 0}],\\\u0022serviceEndpointStats\\\u0022:{\\\u0022inflightRequests\\\u0022:1,\\\u0022openConnections\\\u0022:1},\\\u0022connectionStats\\\u0022:{\\\u0022waitforConnectionInit\\\u0022:\\\u0022False\\\u0022,\\\u0022callsPendingReceive\\\u0022:0,\\\u0022lastSendAttempt\\\u0022:\\\u00222023-04-01T14:32:24.8251490Z\\\u0022,\\\u0022lastSend\\\u0022:\\\u00222023-04-01T14:32:24.8251490Z\\\u0022,\\\u0022lastReceive\\\u0022:\\\u00222023-04-01T14:32:24.8251490Z\\\u0022},\\\u0022requestSizeInBytes\\\u0022:570,\\\u0022responseMetadataSizeInBytes\\\u0022:140,\\\u0022responseBodySizeInBytes\\\u0022:87};\\r\\n ResourceType: UserDefinedFunction, OperationType: Read\\r\\n, SDK: Microsoft.Azure.Documents.Common/2.14.0\u0022}, Request URI: /dbs/sql-db-1355/colls/sql-container-4182/udfs/sql-stored-procedure-7947, RequestStats: , SDK: Microsoft.Azure.Documents.Common/2.14.0"
      }
    },
    {
      "RequestUri": "https://management.azure.com/subscriptions/710e347c-9ac8-408c-90fe-f8cfc44bf967/resourceGroups/dbaccount-330/providers/Microsoft.DocumentDB/databaseAccounts/dbaccount-7528/sqlDatabases/sql-db-1355/containers/sql-container-4182/userDefinedFunctions/sql-stored-procedure-7947?api-version=2022-11-15",
>>>>>>> d0a38e13
      "RequestMethod": "GET",
      "RequestHeaders": {
        "Accept": "application/json",
        "Authorization": "Sanitized",
<<<<<<< HEAD
        "traceparent": "00-bdf292db2a00b5b3563a42bc755404b3-3eb3e1fa3945a004-00",
        "User-Agent": "azsdk-net-ResourceManager.CosmosDB/1.3.0-alpha.20230405.1 (.NET 7.0.4; Microsoft Windows 10.0.22621)",
        "x-ms-client-request-id": "463f3cd2fa7bbfcac739685afe418111",
=======
        "traceparent": "00-729124971db0a28e2ef4ac2264e8f8c4-50084e6faefd3f88-00",
        "User-Agent": "azsdk-net-ResourceManager.CosmosDB/1.3.0-alpha.20230330.1 (.NET 7.0.4; Microsoft Windows 10.0.22621)",
        "x-ms-client-request-id": "5564d42c9f5f80367f76d0bc397c104a",
>>>>>>> d0a38e13
        "x-ms-return-client-request-id": "true"
      },
      "RequestBody": null,
      "StatusCode": 404,
      "ResponseHeaders": {
        "Cache-Control": "no-store, no-cache",
        "Content-Length": "6679",
        "Content-Type": "application/json",
<<<<<<< HEAD
        "Date": "Thu, 06 Apr 2023 19:59:39 GMT",
=======
        "Date": "Sat, 01 Apr 2023 14:32:30 GMT",
>>>>>>> d0a38e13
        "Pragma": "no-cache",
        "Server": "Microsoft-HTTPAPI/2.0",
        "Strict-Transport-Security": "max-age=31536000; includeSubDomains",
        "X-Content-Type-Options": "nosniff",
<<<<<<< HEAD
        "x-ms-correlation-request-id": "7990c076-ac9f-4050-b3b7-f4122f701ded",
        "x-ms-gatewayversion": "version=2.14.0",
        "x-ms-ratelimit-remaining-subscription-reads": "11940",
        "x-ms-request-id": "7990c076-ac9f-4050-b3b7-f4122f701ded",
        "x-ms-routing-request-id": "WESTUS:20230406T195940Z:7990c076-ac9f-4050-b3b7-f4122f701ded"
      },
      "ResponseBody": {
        "code": "NotFound",
        "message": "Message: {\u0022code\u0022:\u0022NotFound\u0022,\u0022message\u0022:\u0022Message: {\\\u0022Errors\\\u0022:[\\\u0022Resource Not Found. Learn more: https:\\\\/\\\\/aka.ms\\\\/cosmosdb-tsg-not-found\\\u0022]}\\r\\nActivityId: 463f3cd2-fa7b-bfca-c739-685afe418111, Request URI: /apps/0b51ba6d-ec42-44ac-8164-6eeab9bb568a/services/1d618913-8213-4c10-b6f4-2a1c993a8ef5/partitions/77ffef17-b2fd-4671-b26e-99cf58ffa4e5/replicas/133252833084371402s/, RequestStats: \\r\\nRequestStartTime: 2023-04-06T19:59:40.6831120Z, RequestEndTime: 2023-04-06T19:59:40.6831120Z,  Number of regions attempted:1\\r\\n{\\\u0022systemHistory\\\u0022:[{\\\u0022dateUtc\\\u0022:\\\u00222023-04-06T19:58:49.4730163Z\\\u0022,\\\u0022cpu\\\u0022:1.181,\\\u0022memory\\\u0022:424261684.000,\\\u0022threadInfo\\\u0022:{\\\u0022isThreadStarving\\\u0022:\\\u0022False\\\u0022,\\\u0022threadWaitIntervalInMs\\\u0022:0.0193,\\\u0022availableThreads\\\u0022:32764,\\\u0022minThreads\\\u0022:64,\\\u0022maxThreads\\\u0022:32767},\\\u0022numberOfOpenTcpConnection\\\u0022:3947},{\\\u0022dateUtc\\\u0022:\\\u00222023-04-06T19:58:59.4830320Z\\\u0022,\\\u0022cpu\\\u0022:3.169,\\\u0022memory\\\u0022:424212740.000,\\\u0022threadInfo\\\u0022:{\\\u0022isThreadStarving\\\u0022:\\\u0022False\\\u0022,\\\u0022threadWaitIntervalInMs\\\u0022:0.0142,\\\u0022availableThreads\\\u0022:32764,\\\u0022minThreads\\\u0022:64,\\\u0022maxThreads\\\u0022:32767},\\\u0022numberOfOpenTcpConnection\\\u0022:3947},{\\\u0022dateUtc\\\u0022:\\\u00222023-04-06T19:59:09.4930512Z\\\u0022,\\\u0022cpu\\\u0022:2.130,\\\u0022memory\\\u0022:424210316.000,\\\u0022threadInfo\\\u0022:{\\\u0022isThreadStarving\\\u0022:\\\u0022False\\\u0022,\\\u0022threadWaitIntervalInMs\\\u0022:0.0234,\\\u0022availableThreads\\\u0022:32764,\\\u0022minThreads\\\u0022:64,\\\u0022maxThreads\\\u0022:32767},\\\u0022numberOfOpenTcpConnection\\\u0022:3947},{\\\u0022dateUtc\\\u0022:\\\u00222023-04-06T19:59:19.5030695Z\\\u0022,\\\u0022cpu\\\u0022:1.936,\\\u0022memory\\\u0022:424164200.000,\\\u0022threadInfo\\\u0022:{\\\u0022isThreadStarving\\\u0022:\\\u0022False\\\u0022,\\\u0022threadWaitIntervalInMs\\\u0022:0.0155,\\\u0022availableThreads\\\u0022:32764,\\\u0022minThreads\\\u0022:64,\\\u0022maxThreads\\\u0022:32767},\\\u0022numberOfOpenTcpConnection\\\u0022:3944},{\\\u0022dateUtc\\\u0022:\\\u00222023-04-06T19:59:29.5130869Z\\\u0022,\\\u0022cpu\\\u0022:2.197,\\\u0022memory\\\u0022:424190056.000,\\\u0022threadInfo\\\u0022:{\\\u0022isThreadStarving\\\u0022:\\\u0022False\\\u0022,\\\u0022threadWaitIntervalInMs\\\u0022:0.0106,\\\u0022availableThreads\\\u0022:32761,\\\u0022minThreads\\\u0022:64,\\\u0022maxThreads\\\u0022:32767},\\\u0022numberOfOpenTcpConnection\\\u0022:3944},{\\\u0022dateUtc\\\u0022:\\\u00222023-04-06T19:59:39.5231076Z\\\u0022,\\\u0022cpu\\\u0022:1.753,\\\u0022memory\\\u0022:424173968.000,\\\u0022threadInfo\\\u0022:{\\\u0022isThreadStarving\\\u0022:\\\u0022False\\\u0022,\\\u0022threadWaitIntervalInMs\\\u0022:0.0163,\\\u0022availableThreads\\\u0022:32764,\\\u0022minThreads\\\u0022:64,\\\u0022maxThreads\\\u0022:32767},\\\u0022numberOfOpenTcpConnection\\\u0022:3944}]}\\r\\nRequestStart: 2023-04-06T19:59:40.6831120Z; ResponseTime: 2023-04-06T19:59:40.6831120Z; StoreResult: StorePhysicalAddress: rntbd://cdb-ms-prod-westus1-be39.documents.azure.com:14004/apps/0b51ba6d-ec42-44ac-8164-6eeab9bb568a/services/1d618913-8213-4c10-b6f4-2a1c993a8ef5/partitions/77ffef17-b2fd-4671-b26e-99cf58ffa4e5/replicas/133252833084371402s/, LSN: 6, GlobalCommittedLsn: 6, PartitionKeyRangeId: 0, IsValid: True, StatusCode: 404, SubStatusCode: 0, RequestCharge: 1, ItemLSN: -1, SessionToken: -1#6, UsingLocalLSN: True, TransportException: null, BELatencyMs: 0.293, ActivityId: 463f3cd2-fa7b-bfca-c739-685afe418111, RetryAfterInMs: , TransportRequestTimeline: {\\\u0022requestTimeline\\\u0022:[{\\\u0022event\\\u0022: \\\u0022Created\\\u0022, \\\u0022startTimeUtc\\\u0022: \\\u00222023-04-06T19:59:40.6831120Z\\\u0022, \\\u0022durationInMs\\\u0022: 0.0097},{\\\u0022event\\\u0022: \\\u0022ChannelAcquisitionStarted\\\u0022, \\\u0022startTimeUtc\\\u0022: \\\u00222023-04-06T19:59:40.6831217Z\\\u0022, \\\u0022durationInMs\\\u0022: 0.0115},{\\\u0022event\\\u0022: \\\u0022Pipelined\\\u0022, \\\u0022startTimeUtc\\\u0022: \\\u00222023-04-06T19:59:40.6831332Z\\\u0022, \\\u0022durationInMs\\\u0022: 0.1438},{\\\u0022event\\\u0022: \\\u0022Transit Time\\\u0022, \\\u0022startTimeUtc\\\u0022: \\\u00222023-04-06T19:59:40.6832770Z\\\u0022, \\\u0022durationInMs\\\u0022: 1.064},{\\\u0022event\\\u0022: \\\u0022Received\\\u0022, \\\u0022startTimeUtc\\\u0022: \\\u00222023-04-06T19:59:40.6843410Z\\\u0022, \\\u0022durationInMs\\\u0022: 0.0603},{\\\u0022event\\\u0022: \\\u0022Completed\\\u0022, \\\u0022startTimeUtc\\\u0022: \\\u00222023-04-06T19:59:40.6844013Z\\\u0022, \\\u0022durationInMs\\\u0022: 0}],\\\u0022serviceEndpointStats\\\u0022:{\\\u0022inflightRequests\\\u0022:1,\\\u0022openConnections\\\u0022:1},\\\u0022connectionStats\\\u0022:{\\\u0022waitforConnectionInit\\\u0022:\\\u0022False\\\u0022,\\\u0022callsPendingReceive\\\u0022:0,\\\u0022lastSendAttempt\\\u0022:\\\u00222023-04-06T19:59:30.4330896Z\\\u0022,\\\u0022lastSend\\\u0022:\\\u00222023-04-06T19:59:30.4330896Z\\\u0022,\\\u0022lastReceive\\\u0022:\\\u00222023-04-06T19:59:30.4330896Z\\\u0022},\\\u0022requestSizeInBytes\\\u0022:568,\\\u0022responseMetadataSizeInBytes\\\u0022:140,\\\u0022responseBodySizeInBytes\\\u0022:87};\\r\\n ResourceType: UserDefinedFunction, OperationType: Read\\r\\nRequestStart: 2023-04-06T19:59:40.6831120Z; ResponseTime: 2023-04-06T19:59:40.6831120Z; StoreResult: StorePhysicalAddress: rntbd://cdb-ms-prod-westus1-be39.documents.azure.com:14071/apps/0b51ba6d-ec42-44ac-8164-6eeab9bb568a/services/1d618913-8213-4c10-b6f4-2a1c993a8ef5/partitions/77ffef17-b2fd-4671-b26e-99cf58ffa4e5/replicas/133252833084371401s/, LSN: 6, GlobalCommittedLsn: 6, PartitionKeyRangeId: 0, IsValid: True, StatusCode: 404, SubStatusCode: 0, RequestCharge: 1, ItemLSN: -1, SessionToken: -1#6, UsingLocalLSN: True, TransportException: null, BELatencyMs: 0.248, ActivityId: 463f3cd2-fa7b-bfca-c739-685afe418111, RetryAfterInMs: , TransportRequestTimeline: {\\\u0022requestTimeline\\\u0022:[{\\\u0022event\\\u0022: \\\u0022Created\\\u0022, \\\u0022startTimeUtc\\\u0022: \\\u00222023-04-06T19:59:40.6831120Z\\\u0022, \\\u0022durationInMs\\\u0022: 0.0047},{\\\u0022event\\\u0022: \\\u0022ChannelAcquisitionStarted\\\u0022, \\\u0022startTimeUtc\\\u0022: \\\u00222023-04-06T19:59:40.6831167Z\\\u0022, \\\u0022durationInMs\\\u0022: 0.002},{\\\u0022event\\\u0022: \\\u0022Pipelined\\\u0022, \\\u0022startTimeUtc\\\u0022: \\\u00222023-04-06T19:59:40.6831187Z\\\u0022, \\\u0022durationInMs\\\u0022: 0.0831},{\\\u0022event\\\u0022: \\\u0022Transit Time\\\u0022, \\\u0022startTimeUtc\\\u0022: \\\u00222023-04-06T19:59:40.6832018Z\\\u0022, \\\u0022durationInMs\\\u0022: 0.7714},{\\\u0022event\\\u0022: \\\u0022Received\\\u0022, \\\u0022startTimeUtc\\\u0022: \\\u00222023-04-06T19:59:40.6839732Z\\\u0022, \\\u0022durationInMs\\\u0022: 0.0608},{\\\u0022event\\\u0022: \\\u0022Completed\\\u0022, \\\u0022startTimeUtc\\\u0022: \\\u00222023-04-06T19:59:40.6840340Z\\\u0022, \\\u0022durationInMs\\\u0022: 0}],\\\u0022serviceEndpointStats\\\u0022:{\\\u0022inflightRequests\\\u0022:1,\\\u0022openConnections\\\u0022:1},\\\u0022connectionStats\\\u0022:{\\\u0022waitforConnectionInit\\\u0022:\\\u0022False\\\u0022,\\\u0022callsPendingReceive\\\u0022:0,\\\u0022lastSendAttempt\\\u0022:\\\u00222023-04-06T19:59:40.4931097Z\\\u0022,\\\u0022lastSend\\\u0022:\\\u00222023-04-06T19:59:40.4931097Z\\\u0022,\\\u0022lastReceive\\\u0022:\\\u00222023-04-06T19:59:40.4931097Z\\\u0022},\\\u0022requestSizeInBytes\\\u0022:568,\\\u0022responseMetadataSizeInBytes\\\u0022:140,\\\u0022responseBodySizeInBytes\\\u0022:87};\\r\\n ResourceType: UserDefinedFunction, OperationType: Read\\r\\n, SDK: Microsoft.Azure.Documents.Common/2.14.0\u0022}, Request URI: /dbs/sql-db-5459/colls/sql-container-7209/udfs/sql-stored-procedure-4953, RequestStats: , SDK: Microsoft.Azure.Documents.Common/2.14.0"
=======
        "x-ms-correlation-request-id": "0285bf55-c484-48fd-91f6-9eb8867b3254",
        "x-ms-gatewayversion": "version=2.14.0",
        "x-ms-ratelimit-remaining-subscription-reads": "11291",
        "x-ms-request-id": "0285bf55-c484-48fd-91f6-9eb8867b3254",
        "x-ms-routing-request-id": "EASTUS:20230401T143231Z:0285bf55-c484-48fd-91f6-9eb8867b3254"
      },
      "ResponseBody": {
        "code": "NotFound",
        "message": "Message: {\u0022code\u0022:\u0022NotFound\u0022,\u0022message\u0022:\u0022Message: {\\\u0022Errors\\\u0022:[\\\u0022Resource Not Found. Learn more: https:\\\\/\\\\/aka.ms\\\\/cosmosdb-tsg-not-found\\\u0022]}\\r\\nActivityId: 5564d42c-9f5f-8036-7f76-d0bc397c104a, Request URI: /apps/0b51ba6d-ec42-44ac-8164-6eeab9bb568a/services/3eaff6f1-6c5d-47aa-957e-589b2ee897ca/partitions/ead52b28-4dc6-4ed7-b2fd-7bd1afc9f8c3/replicas/133248318087279525s/, RequestStats: \\r\\nRequestStartTime: 2023-04-01T14:32:31.3052558Z, RequestEndTime: 2023-04-01T14:32:31.3052558Z,  Number of regions attempted:1\\r\\n{\\\u0022systemHistory\\\u0022:[{\\\u0022dateUtc\\\u0022:\\\u00222023-04-01T14:31:38.3145920Z\\\u0022,\\\u0022cpu\\\u0022:0.747,\\\u0022memory\\\u0022:488987580.000,\\\u0022threadInfo\\\u0022:{\\\u0022isThreadStarving\\\u0022:\\\u0022False\\\u0022,\\\u0022threadWaitIntervalInMs\\\u0022:0.0212,\\\u0022availableThreads\\\u0022:32764,\\\u0022minThreads\\\u0022:52,\\\u0022maxThreads\\\u0022:32767},\\\u0022numberOfOpenTcpConnection\\\u0022:2352},{\\\u0022dateUtc\\\u0022:\\\u00222023-04-01T14:31:48.3247509Z\\\u0022,\\\u0022cpu\\\u0022:0.952,\\\u0022memory\\\u0022:488968896.000,\\\u0022threadInfo\\\u0022:{\\\u0022isThreadStarving\\\u0022:\\\u0022False\\\u0022,\\\u0022threadWaitIntervalInMs\\\u0022:0.0201,\\\u0022availableThreads\\\u0022:32764,\\\u0022minThreads\\\u0022:52,\\\u0022maxThreads\\\u0022:32767},\\\u0022numberOfOpenTcpConnection\\\u0022:2356},{\\\u0022dateUtc\\\u0022:\\\u00222023-04-01T14:31:58.3348865Z\\\u0022,\\\u0022cpu\\\u0022:0.810,\\\u0022memory\\\u0022:488935280.000,\\\u0022threadInfo\\\u0022:{\\\u0022isThreadStarving\\\u0022:\\\u0022False\\\u0022,\\\u0022threadWaitIntervalInMs\\\u0022:0.0261,\\\u0022availableThreads\\\u0022:32764,\\\u0022minThreads\\\u0022:52,\\\u0022maxThreads\\\u0022:32767},\\\u0022numberOfOpenTcpConnection\\\u0022:2356},{\\\u0022dateUtc\\\u0022:\\\u00222023-04-01T14:32:08.3449964Z\\\u0022,\\\u0022cpu\\\u0022:1.615,\\\u0022memory\\\u0022:488930456.000,\\\u0022threadInfo\\\u0022:{\\\u0022isThreadStarving\\\u0022:\\\u0022False\\\u0022,\\\u0022threadWaitIntervalInMs\\\u0022:0.0254,\\\u0022availableThreads\\\u0022:32763,\\\u0022minThreads\\\u0022:52,\\\u0022maxThreads\\\u0022:32767},\\\u0022numberOfOpenTcpConnection\\\u0022:2358},{\\\u0022dateUtc\\\u0022:\\\u00222023-04-01T14:32:18.3551156Z\\\u0022,\\\u0022cpu\\\u0022:0.579,\\\u0022memory\\\u0022:488919692.000,\\\u0022threadInfo\\\u0022:{\\\u0022isThreadStarving\\\u0022:\\\u0022False\\\u0022,\\\u0022threadWaitIntervalInMs\\\u0022:0.0153,\\\u0022availableThreads\\\u0022:32763,\\\u0022minThreads\\\u0022:52,\\\u0022maxThreads\\\u0022:32767},\\\u0022numberOfOpenTcpConnection\\\u0022:2358},{\\\u0022dateUtc\\\u0022:\\\u00222023-04-01T14:32:28.3652705Z\\\u0022,\\\u0022cpu\\\u0022:0.897,\\\u0022memory\\\u0022:488913276.000,\\\u0022threadInfo\\\u0022:{\\\u0022isThreadStarving\\\u0022:\\\u0022False\\\u0022,\\\u0022threadWaitIntervalInMs\\\u0022:0.0128,\\\u0022availableThreads\\\u0022:32764,\\\u0022minThreads\\\u0022:52,\\\u0022maxThreads\\\u0022:32767},\\\u0022numberOfOpenTcpConnection\\\u0022:2358}]}\\r\\nRequestStart: 2023-04-01T14:32:31.3052558Z; ResponseTime: 2023-04-01T14:32:31.3052558Z; StoreResult: StorePhysicalAddress: rntbd://cdb-ms-prod-westus1-be39.documents.azure.com:14388/apps/0b51ba6d-ec42-44ac-8164-6eeab9bb568a/services/3eaff6f1-6c5d-47aa-957e-589b2ee897ca/partitions/ead52b28-4dc6-4ed7-b2fd-7bd1afc9f8c3/replicas/133248318087279525s/, LSN: 6, GlobalCommittedLsn: 6, PartitionKeyRangeId: 0, IsValid: True, StatusCode: 404, SubStatusCode: 0, RequestCharge: 1, ItemLSN: -1, SessionToken: -1#6, UsingLocalLSN: True, TransportException: null, BELatencyMs: 0.324, ActivityId: 5564d42c-9f5f-8036-7f76-d0bc397c104a, RetryAfterInMs: , TransportRequestTimeline: {\\\u0022requestTimeline\\\u0022:[{\\\u0022event\\\u0022: \\\u0022Created\\\u0022, \\\u0022startTimeUtc\\\u0022: \\\u00222023-04-01T14:32:31.3052558Z\\\u0022, \\\u0022durationInMs\\\u0022: 0.0097},{\\\u0022event\\\u0022: \\\u0022ChannelAcquisitionStarted\\\u0022, \\\u0022startTimeUtc\\\u0022: \\\u00222023-04-01T14:32:31.3052655Z\\\u0022, \\\u0022durationInMs\\\u0022: 0.0042},{\\\u0022event\\\u0022: \\\u0022Pipelined\\\u0022, \\\u0022startTimeUtc\\\u0022: \\\u00222023-04-01T14:32:31.3052697Z\\\u0022, \\\u0022durationInMs\\\u0022: 0.1749},{\\\u0022event\\\u0022: \\\u0022Transit Time\\\u0022, \\\u0022startTimeUtc\\\u0022: \\\u00222023-04-01T14:32:31.3054446Z\\\u0022, \\\u0022durationInMs\\\u0022: 0.673},{\\\u0022event\\\u0022: \\\u0022Received\\\u0022, \\\u0022startTimeUtc\\\u0022: \\\u00222023-04-01T14:32:31.3061176Z\\\u0022, \\\u0022durationInMs\\\u0022: 0.0744},{\\\u0022event\\\u0022: \\\u0022Completed\\\u0022, \\\u0022startTimeUtc\\\u0022: \\\u00222023-04-01T14:32:31.3061920Z\\\u0022, \\\u0022durationInMs\\\u0022: 0}],\\\u0022serviceEndpointStats\\\u0022:{\\\u0022inflightRequests\\\u0022:1,\\\u0022openConnections\\\u0022:1},\\\u0022connectionStats\\\u0022:{\\\u0022waitforConnectionInit\\\u0022:\\\u0022False\\\u0022,\\\u0022callsPendingReceive\\\u0022:0,\\\u0022lastSendAttempt\\\u0022:\\\u00222023-04-01T14:32:31.0352934Z\\\u0022,\\\u0022lastSend\\\u0022:\\\u00222023-04-01T14:32:31.0352934Z\\\u0022,\\\u0022lastReceive\\\u0022:\\\u00222023-04-01T14:32:31.0352934Z\\\u0022},\\\u0022requestSizeInBytes\\\u0022:562,\\\u0022responseMetadataSizeInBytes\\\u0022:140,\\\u0022responseBodySizeInBytes\\\u0022:87};\\r\\n ResourceType: UserDefinedFunction, OperationType: Read\\r\\nRequestStart: 2023-04-01T14:32:31.3052558Z; ResponseTime: 2023-04-01T14:32:31.3052558Z; StoreResult: StorePhysicalAddress: rntbd://cdb-ms-prod-westus1-be39.documents.azure.com:14342/apps/0b51ba6d-ec42-44ac-8164-6eeab9bb568a/services/3eaff6f1-6c5d-47aa-957e-589b2ee897ca/partitions/ead52b28-4dc6-4ed7-b2fd-7bd1afc9f8c3/replicas/133248318087279527s/, LSN: 6, GlobalCommittedLsn: 6, PartitionKeyRangeId: 0, IsValid: True, StatusCode: 404, SubStatusCode: 0, RequestCharge: 1, ItemLSN: -1, SessionToken: -1#6, UsingLocalLSN: True, TransportException: null, BELatencyMs: 0.27, ActivityId: 5564d42c-9f5f-8036-7f76-d0bc397c104a, RetryAfterInMs: , TransportRequestTimeline: {\\\u0022requestTimeline\\\u0022:[{\\\u0022event\\\u0022: \\\u0022Created\\\u0022, \\\u0022startTimeUtc\\\u0022: \\\u00222023-04-01T14:32:31.3052558Z\\\u0022, \\\u0022durationInMs\\\u0022: 0.0051},{\\\u0022event\\\u0022: \\\u0022ChannelAcquisitionStarted\\\u0022, \\\u0022startTimeUtc\\\u0022: \\\u00222023-04-01T14:32:31.3052609Z\\\u0022, \\\u0022durationInMs\\\u0022: 0.0022},{\\\u0022event\\\u0022: \\\u0022Pipelined\\\u0022, \\\u0022startTimeUtc\\\u0022: \\\u00222023-04-01T14:32:31.3052631Z\\\u0022, \\\u0022durationInMs\\\u0022: 0.1001},{\\\u0022event\\\u0022: \\\u0022Transit Time\\\u0022, \\\u0022startTimeUtc\\\u0022: \\\u00222023-04-01T14:32:31.3053632Z\\\u0022, \\\u0022durationInMs\\\u0022: 0.6617},{\\\u0022event\\\u0022: \\\u0022Received\\\u0022, \\\u0022startTimeUtc\\\u0022: \\\u00222023-04-01T14:32:31.3060249Z\\\u0022, \\\u0022durationInMs\\\u0022: 0.0702},{\\\u0022event\\\u0022: \\\u0022Completed\\\u0022, \\\u0022startTimeUtc\\\u0022: \\\u00222023-04-01T14:32:31.3060951Z\\\u0022, \\\u0022durationInMs\\\u0022: 0}],\\\u0022serviceEndpointStats\\\u0022:{\\\u0022inflightRequests\\\u0022:1,\\\u0022openConnections\\\u0022:1},\\\u0022connectionStats\\\u0022:{\\\u0022waitforConnectionInit\\\u0022:\\\u0022False\\\u0022,\\\u0022callsPendingReceive\\\u0022:0,\\\u0022lastSendAttempt\\\u0022:\\\u00222023-04-01T14:32:31.0352934Z\\\u0022,\\\u0022lastSend\\\u0022:\\\u00222023-04-01T14:32:31.0352934Z\\\u0022,\\\u0022lastReceive\\\u0022:\\\u00222023-04-01T14:32:31.0352934Z\\\u0022},\\\u0022requestSizeInBytes\\\u0022:562,\\\u0022responseMetadataSizeInBytes\\\u0022:140,\\\u0022responseBodySizeInBytes\\\u0022:87};\\r\\n ResourceType: UserDefinedFunction, OperationType: Read\\r\\n, SDK: Microsoft.Azure.Documents.Common/2.14.0\u0022}, Request URI: /dbs/sql-db-1355/colls/sql-container-4182/udfs/sql-stored-procedure-7947, RequestStats: , SDK: Microsoft.Azure.Documents.Common/2.14.0"
>>>>>>> d0a38e13
      }
    }
  ],
  "Variables": {
<<<<<<< HEAD
    "AZURE_AUTHORITY_HOST": "https://login.microsoftonline.com/",
    "RandomSeed": "2131723420",
    "RESOURCE_MANAGER_URL": "https://management.azure.com/",
    "SUBSCRIPTION_ID": "23587e98-b6ac-4328-a753-03bcd3c8e744"
=======
    "AZURE_AUTHORITY_HOST": null,
    "RandomSeed": "349816867",
    "RESOURCE_MANAGER_URL": null,
    "SUBSCRIPTION_ID": "710e347c-9ac8-408c-90fe-f8cfc44bf967"
>>>>>>> d0a38e13
  }
}<|MERGE_RESOLUTION|>--- conflicted
+++ resolved
@@ -1,24 +1,14 @@
 {
   "Entries": [
     {
-<<<<<<< HEAD
       "RequestUri": "https://management.azure.com/subscriptions/23587e98-b6ac-4328-a753-03bcd3c8e744/resourceGroups/dbaccount-3170/providers/Microsoft.DocumentDB/databaseAccounts/dbaccount-6561/sqlDatabases/sql-db-5459/containers/sql-container-7209?api-version=2022-11-15-preview",
-=======
-      "RequestUri": "https://management.azure.com/subscriptions/710e347c-9ac8-408c-90fe-f8cfc44bf967/resourceGroups/dbaccount-330/providers/Microsoft.DocumentDB/databaseAccounts/dbaccount-7528/sqlDatabases/sql-db-1355/containers/sql-container-4182?api-version=2022-11-15",
->>>>>>> d0a38e13
       "RequestMethod": "GET",
       "RequestHeaders": {
         "Accept": "application/json",
         "Authorization": "Sanitized",
-<<<<<<< HEAD
         "traceparent": "00-93f267eae6579382dd0733ff914c7404-7ef89eca0a485b8e-00",
         "User-Agent": "azsdk-net-ResourceManager.CosmosDB/1.3.0-alpha.20230405.1 (.NET 7.0.4; Microsoft Windows 10.0.22621)",
         "x-ms-client-request-id": "d1decb349496f364ed9299189dc3d3b4",
-=======
-        "traceparent": "00-82170f5200143debfffc40f417839e71-13f892a6f5652862-00",
-        "User-Agent": "azsdk-net-ResourceManager.CosmosDB/1.3.0-alpha.20230330.1 (.NET 7.0.4; Microsoft Windows 10.0.22621)",
-        "x-ms-client-request-id": "d980139ef9155bc0afb80dae66568ea3",
->>>>>>> d0a38e13
         "x-ms-return-client-request-id": "true"
       },
       "RequestBody": null,
@@ -27,16 +17,11 @@
         "Cache-Control": "no-store, no-cache",
         "Content-Length": "1332",
         "Content-Type": "application/json",
-<<<<<<< HEAD
         "Date": "Thu, 06 Apr 2023 19:59:19 GMT",
-=======
-        "Date": "Sat, 01 Apr 2023 14:32:13 GMT",
->>>>>>> d0a38e13
-        "Pragma": "no-cache",
-        "Server": "Microsoft-HTTPAPI/2.0",
-        "Strict-Transport-Security": "max-age=31536000; includeSubDomains",
-        "X-Content-Type-Options": "nosniff",
-<<<<<<< HEAD
+        "Pragma": "no-cache",
+        "Server": "Microsoft-HTTPAPI/2.0",
+        "Strict-Transport-Security": "max-age=31536000; includeSubDomains",
+        "X-Content-Type-Options": "nosniff",
         "x-ms-correlation-request-id": "2342e0d2-0397-4ea4-b403-49b7c4cce049",
         "x-ms-gatewayversion": "version=2.14.0",
         "x-ms-ratelimit-remaining-subscription-reads": "11955",
@@ -50,21 +35,6 @@
         "properties": {
           "resource": {
             "id": "sql-container-7209",
-=======
-        "x-ms-correlation-request-id": "39f65c7b-d998-49dd-8f4d-4c9e3ae22bd1",
-        "x-ms-gatewayversion": "version=2.14.0",
-        "x-ms-ratelimit-remaining-subscription-reads": "11305",
-        "x-ms-request-id": "39f65c7b-d998-49dd-8f4d-4c9e3ae22bd1",
-        "x-ms-routing-request-id": "EASTUS:20230401T143214Z:39f65c7b-d998-49dd-8f4d-4c9e3ae22bd1"
-      },
-      "ResponseBody": {
-        "id": "/subscriptions/710e347c-9ac8-408c-90fe-f8cfc44bf967/resourceGroups/dbaccount-330/providers/Microsoft.DocumentDB/databaseAccounts/dbaccount-7528/sqlDatabases/sql-db-1355/containers/sql-container-4182",
-        "type": "Microsoft.DocumentDB/databaseAccounts/sqlDatabases/containers",
-        "name": "sql-container-4182",
-        "properties": {
-          "resource": {
-            "id": "sql-container-4182",
->>>>>>> d0a38e13
             "indexingPolicy": {
               "indexingMode": "consistent",
               "automatic": true,
@@ -122,17 +92,10 @@
             "geospatialConfig": {
               "type": "Geography"
             },
-<<<<<<< HEAD
             "_rid": "4jtAANqU7-Q=",
             "_ts": 1680811116,
             "_self": "dbs/4jtAAA==/colls/4jtAANqU7-Q=/",
             "_etag": "\u00220100188c-0000-0700-0000-642f246c0000\u0022",
-=======
-            "_rid": "\u002BxQoAN0C4fI=",
-            "_ts": 1680359490,
-            "_self": "dbs/\u002BxQoAA==/colls/\u002BxQoAN0C4fI=/",
-            "_etag": "\u002200004a04-0000-0700-0000-642840420000\u0022",
->>>>>>> d0a38e13
             "_docs": "docs/",
             "_sprocs": "sprocs/",
             "_triggers": "triggers/",
@@ -152,26 +115,16 @@
       }
     },
     {
-<<<<<<< HEAD
       "RequestUri": "https://management.azure.com/subscriptions/23587e98-b6ac-4328-a753-03bcd3c8e744/resourceGroups/dbaccount-3170/providers/Microsoft.DocumentDB/databaseAccounts/dbaccount-6561/sqlDatabases/sql-db-5459/containers/sql-container-7209/userDefinedFunctions/sql-stored-procedure-4953?api-version=2022-11-15-preview",
-=======
-      "RequestUri": "https://management.azure.com/subscriptions/710e347c-9ac8-408c-90fe-f8cfc44bf967/resourceGroups/dbaccount-330/providers/Microsoft.DocumentDB/databaseAccounts/dbaccount-7528/sqlDatabases/sql-db-1355/containers/sql-container-4182/userDefinedFunctions/sql-stored-procedure-7947?api-version=2022-11-15",
->>>>>>> d0a38e13
       "RequestMethod": "PUT",
       "RequestHeaders": {
         "Accept": "application/json",
         "Authorization": "Sanitized",
         "Content-Length": "288",
         "Content-Type": "application/json",
-<<<<<<< HEAD
         "traceparent": "00-ff148b05308d3eacd879c707aa5a8cd2-4f8d77a5723551c4-00",
         "User-Agent": "azsdk-net-ResourceManager.CosmosDB/1.3.0-alpha.20230405.1 (.NET 7.0.4; Microsoft Windows 10.0.22621)",
         "x-ms-client-request-id": "2d2d954aa850b30489879b9496adfd77",
-=======
-        "traceparent": "00-176d5866ed31f5ec6ac6b8e69aad6e12-92d1c236911d0814-00",
-        "User-Agent": "azsdk-net-ResourceManager.CosmosDB/1.3.0-alpha.20230330.1 (.NET 7.0.4; Microsoft Windows 10.0.22621)",
-        "x-ms-client-request-id": "2ff5363b8121e9b21702fed4983d3bb2",
->>>>>>> d0a38e13
         "x-ms-return-client-request-id": "true"
       },
       "RequestBody": {
@@ -179,11 +132,7 @@
         "location": "westus",
         "properties": {
           "resource": {
-<<<<<<< HEAD
             "id": "sql-stored-procedure-4953",
-=======
-            "id": "sql-stored-procedure-7947",
->>>>>>> d0a38e13
             "body": "function () {\r\n    var updatetext = getContext();\r\n    var response = context.getResponse();\r\n    response.setBody(\u0027First Hello World\u0027);\r\n}"
           },
           "options": {
@@ -193,45 +142,27 @@
       },
       "StatusCode": 202,
       "ResponseHeaders": {
-<<<<<<< HEAD
         "Azure-AsyncOperation": "https://management.azure.com/subscriptions/23587e98-b6ac-4328-a753-03bcd3c8e744/providers/Microsoft.DocumentDB/locations/westus2/operationsStatus/14d634db-9dd6-445d-9c4b-38ce3956e657?api-version=2022-11-15-preview",
         "Cache-Control": "no-store, no-cache",
         "Content-Length": "21",
         "Content-Type": "application/json",
         "Date": "Thu, 06 Apr 2023 19:59:20 GMT",
         "Location": "https://management.azure.com/subscriptions/23587e98-b6ac-4328-a753-03bcd3c8e744/resourceGroups/dbaccount-3170/providers/Microsoft.DocumentDB/databaseAccounts/dbaccount-6561/sqlDatabases/sql-db-5459/containers/sql-container-7209/userDefinedFunctions/sql-stored-procedure-4953/operationResults/14d634db-9dd6-445d-9c4b-38ce3956e657?api-version=2022-11-15-preview",
-=======
-        "Azure-AsyncOperation": "https://management.azure.com/subscriptions/710e347c-9ac8-408c-90fe-f8cfc44bf967/providers/Microsoft.DocumentDB/locations/westus2/operationsStatus/87919297-505d-4f50-b536-abfabc2dda47?api-version=2022-11-15",
-        "Cache-Control": "no-store, no-cache",
-        "Content-Length": "21",
-        "Content-Type": "application/json",
-        "Date": "Sat, 01 Apr 2023 14:32:14 GMT",
-        "Location": "https://management.azure.com/subscriptions/710e347c-9ac8-408c-90fe-f8cfc44bf967/resourceGroups/dbaccount-330/providers/Microsoft.DocumentDB/databaseAccounts/dbaccount-7528/sqlDatabases/sql-db-1355/containers/sql-container-4182/userDefinedFunctions/sql-stored-procedure-7947/operationResults/87919297-505d-4f50-b536-abfabc2dda47?api-version=2022-11-15",
->>>>>>> d0a38e13
-        "Pragma": "no-cache",
-        "Server": "Microsoft-HTTPAPI/2.0",
-        "Strict-Transport-Security": "max-age=31536000; includeSubDomains",
-        "X-Content-Type-Options": "nosniff",
-<<<<<<< HEAD
+        "Pragma": "no-cache",
+        "Server": "Microsoft-HTTPAPI/2.0",
+        "Strict-Transport-Security": "max-age=31536000; includeSubDomains",
+        "X-Content-Type-Options": "nosniff",
         "x-ms-correlation-request-id": "6fbe1a46-5ef0-4cf2-ae82-ddeefb4f7d18",
         "x-ms-gatewayversion": "version=2.14.0",
         "x-ms-ratelimit-remaining-subscription-writes": "1195",
         "x-ms-request-id": "14d634db-9dd6-445d-9c4b-38ce3956e657",
         "x-ms-routing-request-id": "WESTUS:20230406T195920Z:6fbe1a46-5ef0-4cf2-ae82-ddeefb4f7d18"
-=======
-        "x-ms-correlation-request-id": "1b7db5a1-a46e-4a74-b4b4-ede13bf01ad4",
-        "x-ms-gatewayversion": "version=2.14.0",
-        "x-ms-ratelimit-remaining-subscription-writes": "1142",
-        "x-ms-request-id": "87919297-505d-4f50-b536-abfabc2dda47",
-        "x-ms-routing-request-id": "EASTUS:20230401T143215Z:1b7db5a1-a46e-4a74-b4b4-ede13bf01ad4"
->>>>>>> d0a38e13
-      },
-      "ResponseBody": {
-        "status": "Enqueued"
-      }
-    },
-    {
-<<<<<<< HEAD
+      },
+      "ResponseBody": {
+        "status": "Enqueued"
+      }
+    },
+    {
       "RequestUri": "https://management.azure.com/subscriptions/23587e98-b6ac-4328-a753-03bcd3c8e744/providers/Microsoft.DocumentDB/locations/westus2/operationsStatus/14d634db-9dd6-445d-9c4b-38ce3956e657?api-version=2022-11-15-preview",
       "RequestMethod": "GET",
       "RequestHeaders": {
@@ -239,52 +170,30 @@
         "traceparent": "00-ff148b05308d3eacd879c707aa5a8cd2-3ffd3ad3a01850df-00",
         "User-Agent": "azsdk-net-ResourceManager/1.4.0 (.NET 7.0.4; Microsoft Windows 10.0.22621)",
         "x-ms-client-request-id": "12166d8b869923e3d91e0d0cc95f57e5",
-=======
-      "RequestUri": "https://management.azure.com/subscriptions/710e347c-9ac8-408c-90fe-f8cfc44bf967/providers/Microsoft.DocumentDB/locations/westus2/operationsStatus/87919297-505d-4f50-b536-abfabc2dda47?api-version=2022-11-15",
-      "RequestMethod": "GET",
-      "RequestHeaders": {
-        "Authorization": "Sanitized",
-        "traceparent": "00-176d5866ed31f5ec6ac6b8e69aad6e12-6f428d60fc8a329c-00",
-        "User-Agent": "azsdk-net-ResourceManager/1.4.0 (.NET 7.0.4; Microsoft Windows 10.0.22621)",
-        "x-ms-client-request-id": "bc729adc00f7927ccef0fef6c187167b",
->>>>>>> d0a38e13
-        "x-ms-return-client-request-id": "true"
-      },
-      "RequestBody": null,
-      "StatusCode": 200,
-      "ResponseHeaders": {
-        "Cache-Control": "no-store, no-cache",
-        "Content-Length": "21",
-        "Content-Type": "application/json",
-<<<<<<< HEAD
+        "x-ms-return-client-request-id": "true"
+      },
+      "RequestBody": null,
+      "StatusCode": 200,
+      "ResponseHeaders": {
+        "Cache-Control": "no-store, no-cache",
+        "Content-Length": "21",
+        "Content-Type": "application/json",
         "Date": "Thu, 06 Apr 2023 19:59:20 GMT",
-=======
-        "Date": "Sat, 01 Apr 2023 14:32:14 GMT",
->>>>>>> d0a38e13
-        "Pragma": "no-cache",
-        "Server": "Microsoft-HTTPAPI/2.0",
-        "Strict-Transport-Security": "max-age=31536000; includeSubDomains",
-        "X-Content-Type-Options": "nosniff",
-<<<<<<< HEAD
+        "Pragma": "no-cache",
+        "Server": "Microsoft-HTTPAPI/2.0",
+        "Strict-Transport-Security": "max-age=31536000; includeSubDomains",
+        "X-Content-Type-Options": "nosniff",
         "x-ms-correlation-request-id": "fb87f58c-d703-4abc-a16e-5ef4472a2442",
         "x-ms-gatewayversion": "version=2.14.0",
         "x-ms-ratelimit-remaining-subscription-reads": "11954",
         "x-ms-request-id": "fb87f58c-d703-4abc-a16e-5ef4472a2442",
         "x-ms-routing-request-id": "WESTUS:20230406T195920Z:fb87f58c-d703-4abc-a16e-5ef4472a2442"
-=======
-        "x-ms-correlation-request-id": "86c9a895-fc29-40ed-9a73-2656f7d06983",
-        "x-ms-gatewayversion": "version=2.14.0",
-        "x-ms-ratelimit-remaining-subscription-reads": "11304",
-        "x-ms-request-id": "86c9a895-fc29-40ed-9a73-2656f7d06983",
-        "x-ms-routing-request-id": "EASTUS:20230401T143215Z:86c9a895-fc29-40ed-9a73-2656f7d06983"
->>>>>>> d0a38e13
-      },
-      "ResponseBody": {
-        "status": "Enqueued"
-      }
-    },
-    {
-<<<<<<< HEAD
+      },
+      "ResponseBody": {
+        "status": "Enqueued"
+      }
+    },
+    {
       "RequestUri": "https://management.azure.com/subscriptions/23587e98-b6ac-4328-a753-03bcd3c8e744/providers/Microsoft.DocumentDB/locations/westus2/operationsStatus/14d634db-9dd6-445d-9c4b-38ce3956e657?api-version=2022-11-15-preview",
       "RequestMethod": "GET",
       "RequestHeaders": {
@@ -292,52 +201,30 @@
         "traceparent": "00-ff148b05308d3eacd879c707aa5a8cd2-e4610d302263554e-00",
         "User-Agent": "azsdk-net-ResourceManager/1.4.0 (.NET 7.0.4; Microsoft Windows 10.0.22621)",
         "x-ms-client-request-id": "0065a19ca00cddf77a7c8295c424bdf5",
-=======
-      "RequestUri": "https://management.azure.com/subscriptions/710e347c-9ac8-408c-90fe-f8cfc44bf967/providers/Microsoft.DocumentDB/locations/westus2/operationsStatus/87919297-505d-4f50-b536-abfabc2dda47?api-version=2022-11-15",
-      "RequestMethod": "GET",
-      "RequestHeaders": {
-        "Authorization": "Sanitized",
-        "traceparent": "00-176d5866ed31f5ec6ac6b8e69aad6e12-0cd8db00282e5735-00",
-        "User-Agent": "azsdk-net-ResourceManager/1.4.0 (.NET 7.0.4; Microsoft Windows 10.0.22621)",
-        "x-ms-client-request-id": "89b0fcd11ec132597ab79cdd4c7d93fa",
->>>>>>> d0a38e13
-        "x-ms-return-client-request-id": "true"
-      },
-      "RequestBody": null,
-      "StatusCode": 200,
-      "ResponseHeaders": {
-        "Cache-Control": "no-store, no-cache",
-        "Content-Length": "21",
-        "Content-Type": "application/json",
-<<<<<<< HEAD
+        "x-ms-return-client-request-id": "true"
+      },
+      "RequestBody": null,
+      "StatusCode": 200,
+      "ResponseHeaders": {
+        "Cache-Control": "no-store, no-cache",
+        "Content-Length": "21",
+        "Content-Type": "application/json",
         "Date": "Thu, 06 Apr 2023 19:59:21 GMT",
-=======
-        "Date": "Sat, 01 Apr 2023 14:32:15 GMT",
->>>>>>> d0a38e13
-        "Pragma": "no-cache",
-        "Server": "Microsoft-HTTPAPI/2.0",
-        "Strict-Transport-Security": "max-age=31536000; includeSubDomains",
-        "X-Content-Type-Options": "nosniff",
-<<<<<<< HEAD
+        "Pragma": "no-cache",
+        "Server": "Microsoft-HTTPAPI/2.0",
+        "Strict-Transport-Security": "max-age=31536000; includeSubDomains",
+        "X-Content-Type-Options": "nosniff",
         "x-ms-correlation-request-id": "ec9ca6dd-d4d4-4cea-a9f1-6cf8b38dcdb5",
         "x-ms-gatewayversion": "version=2.14.0",
         "x-ms-ratelimit-remaining-subscription-reads": "11953",
         "x-ms-request-id": "ec9ca6dd-d4d4-4cea-a9f1-6cf8b38dcdb5",
         "x-ms-routing-request-id": "WESTUS:20230406T195922Z:ec9ca6dd-d4d4-4cea-a9f1-6cf8b38dcdb5"
-=======
-        "x-ms-correlation-request-id": "e81b93db-ab08-43d9-97a3-a42e8142dfa2",
-        "x-ms-gatewayversion": "version=2.14.0",
-        "x-ms-ratelimit-remaining-subscription-reads": "11303",
-        "x-ms-request-id": "e81b93db-ab08-43d9-97a3-a42e8142dfa2",
-        "x-ms-routing-request-id": "EASTUS:20230401T143216Z:e81b93db-ab08-43d9-97a3-a42e8142dfa2"
->>>>>>> d0a38e13
-      },
-      "ResponseBody": {
-        "status": "Enqueued"
-      }
-    },
-    {
-<<<<<<< HEAD
+      },
+      "ResponseBody": {
+        "status": "Enqueued"
+      }
+    },
+    {
       "RequestUri": "https://management.azure.com/subscriptions/23587e98-b6ac-4328-a753-03bcd3c8e744/providers/Microsoft.DocumentDB/locations/westus2/operationsStatus/14d634db-9dd6-445d-9c4b-38ce3956e657?api-version=2022-11-15-preview",
       "RequestMethod": "GET",
       "RequestHeaders": {
@@ -345,52 +232,30 @@
         "traceparent": "00-ff148b05308d3eacd879c707aa5a8cd2-45d282c01baa6d87-00",
         "User-Agent": "azsdk-net-ResourceManager/1.4.0 (.NET 7.0.4; Microsoft Windows 10.0.22621)",
         "x-ms-client-request-id": "280812a1ea96b2dedfa33b09600de84c",
-=======
-      "RequestUri": "https://management.azure.com/subscriptions/710e347c-9ac8-408c-90fe-f8cfc44bf967/providers/Microsoft.DocumentDB/locations/westus2/operationsStatus/87919297-505d-4f50-b536-abfabc2dda47?api-version=2022-11-15",
-      "RequestMethod": "GET",
-      "RequestHeaders": {
-        "Authorization": "Sanitized",
-        "traceparent": "00-176d5866ed31f5ec6ac6b8e69aad6e12-5b6712dcd9058e62-00",
-        "User-Agent": "azsdk-net-ResourceManager/1.4.0 (.NET 7.0.4; Microsoft Windows 10.0.22621)",
-        "x-ms-client-request-id": "fef77dee7fcab5ba513ab6d60ac57c0c",
->>>>>>> d0a38e13
-        "x-ms-return-client-request-id": "true"
-      },
-      "RequestBody": null,
-      "StatusCode": 200,
-      "ResponseHeaders": {
-        "Cache-Control": "no-store, no-cache",
-        "Content-Length": "21",
-        "Content-Type": "application/json",
-<<<<<<< HEAD
+        "x-ms-return-client-request-id": "true"
+      },
+      "RequestBody": null,
+      "StatusCode": 200,
+      "ResponseHeaders": {
+        "Cache-Control": "no-store, no-cache",
+        "Content-Length": "21",
+        "Content-Type": "application/json",
         "Date": "Thu, 06 Apr 2023 19:59:22 GMT",
-=======
-        "Date": "Sat, 01 Apr 2023 14:32:17 GMT",
->>>>>>> d0a38e13
-        "Pragma": "no-cache",
-        "Server": "Microsoft-HTTPAPI/2.0",
-        "Strict-Transport-Security": "max-age=31536000; includeSubDomains",
-        "X-Content-Type-Options": "nosniff",
-<<<<<<< HEAD
+        "Pragma": "no-cache",
+        "Server": "Microsoft-HTTPAPI/2.0",
+        "Strict-Transport-Security": "max-age=31536000; includeSubDomains",
+        "X-Content-Type-Options": "nosniff",
         "x-ms-correlation-request-id": "e282fbdd-94c0-482e-be04-a74ff6fd36fe",
         "x-ms-gatewayversion": "version=2.14.0",
         "x-ms-ratelimit-remaining-subscription-reads": "11952",
         "x-ms-request-id": "e282fbdd-94c0-482e-be04-a74ff6fd36fe",
         "x-ms-routing-request-id": "WESTUS:20230406T195923Z:e282fbdd-94c0-482e-be04-a74ff6fd36fe"
-=======
-        "x-ms-correlation-request-id": "97684064-c0ad-4800-9522-920dadabb062",
-        "x-ms-gatewayversion": "version=2.14.0",
-        "x-ms-ratelimit-remaining-subscription-reads": "11302",
-        "x-ms-request-id": "97684064-c0ad-4800-9522-920dadabb062",
-        "x-ms-routing-request-id": "EASTUS:20230401T143217Z:97684064-c0ad-4800-9522-920dadabb062"
->>>>>>> d0a38e13
-      },
-      "ResponseBody": {
-        "status": "Enqueued"
-      }
-    },
-    {
-<<<<<<< HEAD
+      },
+      "ResponseBody": {
+        "status": "Enqueued"
+      }
+    },
+    {
       "RequestUri": "https://management.azure.com/subscriptions/23587e98-b6ac-4328-a753-03bcd3c8e744/providers/Microsoft.DocumentDB/locations/westus2/operationsStatus/14d634db-9dd6-445d-9c4b-38ce3956e657?api-version=2022-11-15-preview",
       "RequestMethod": "GET",
       "RequestHeaders": {
@@ -398,52 +263,30 @@
         "traceparent": "00-ff148b05308d3eacd879c707aa5a8cd2-e691dd33f327b763-00",
         "User-Agent": "azsdk-net-ResourceManager/1.4.0 (.NET 7.0.4; Microsoft Windows 10.0.22621)",
         "x-ms-client-request-id": "5443fe63e62eeb7c7638981c044d5eb5",
-=======
-      "RequestUri": "https://management.azure.com/subscriptions/710e347c-9ac8-408c-90fe-f8cfc44bf967/providers/Microsoft.DocumentDB/locations/westus2/operationsStatus/87919297-505d-4f50-b536-abfabc2dda47?api-version=2022-11-15",
-      "RequestMethod": "GET",
-      "RequestHeaders": {
-        "Authorization": "Sanitized",
-        "traceparent": "00-176d5866ed31f5ec6ac6b8e69aad6e12-45349b302c2b5328-00",
-        "User-Agent": "azsdk-net-ResourceManager/1.4.0 (.NET 7.0.4; Microsoft Windows 10.0.22621)",
-        "x-ms-client-request-id": "5963b82e8b6cbec041404140649f4551",
->>>>>>> d0a38e13
-        "x-ms-return-client-request-id": "true"
-      },
-      "RequestBody": null,
-      "StatusCode": 200,
-      "ResponseHeaders": {
-        "Cache-Control": "no-store, no-cache",
-        "Content-Length": "21",
-        "Content-Type": "application/json",
-<<<<<<< HEAD
+        "x-ms-return-client-request-id": "true"
+      },
+      "RequestBody": null,
+      "StatusCode": 200,
+      "ResponseHeaders": {
+        "Cache-Control": "no-store, no-cache",
+        "Content-Length": "21",
+        "Content-Type": "application/json",
         "Date": "Thu, 06 Apr 2023 19:59:23 GMT",
-=======
-        "Date": "Sat, 01 Apr 2023 14:32:18 GMT",
->>>>>>> d0a38e13
-        "Pragma": "no-cache",
-        "Server": "Microsoft-HTTPAPI/2.0",
-        "Strict-Transport-Security": "max-age=31536000; includeSubDomains",
-        "X-Content-Type-Options": "nosniff",
-<<<<<<< HEAD
+        "Pragma": "no-cache",
+        "Server": "Microsoft-HTTPAPI/2.0",
+        "Strict-Transport-Security": "max-age=31536000; includeSubDomains",
+        "X-Content-Type-Options": "nosniff",
         "x-ms-correlation-request-id": "37ca7907-1ef5-4446-a836-fb1607bc8cbf",
         "x-ms-gatewayversion": "version=2.14.0",
         "x-ms-ratelimit-remaining-subscription-reads": "11951",
         "x-ms-request-id": "37ca7907-1ef5-4446-a836-fb1607bc8cbf",
         "x-ms-routing-request-id": "WESTUS:20230406T195924Z:37ca7907-1ef5-4446-a836-fb1607bc8cbf"
-=======
-        "x-ms-correlation-request-id": "f8b8a3fe-f674-440e-98c0-b49434d9f8ee",
-        "x-ms-gatewayversion": "version=2.14.0",
-        "x-ms-ratelimit-remaining-subscription-reads": "11301",
-        "x-ms-request-id": "f8b8a3fe-f674-440e-98c0-b49434d9f8ee",
-        "x-ms-routing-request-id": "EASTUS:20230401T143218Z:f8b8a3fe-f674-440e-98c0-b49434d9f8ee"
->>>>>>> d0a38e13
       },
       "ResponseBody": {
         "status": "Dequeued"
       }
     },
     {
-<<<<<<< HEAD
       "RequestUri": "https://management.azure.com/subscriptions/23587e98-b6ac-4328-a753-03bcd3c8e744/providers/Microsoft.DocumentDB/locations/westus2/operationsStatus/14d634db-9dd6-445d-9c4b-38ce3956e657?api-version=2022-11-15-preview",
       "RequestMethod": "GET",
       "RequestHeaders": {
@@ -451,52 +294,30 @@
         "traceparent": "00-ff148b05308d3eacd879c707aa5a8cd2-650906e81b9f2fc1-00",
         "User-Agent": "azsdk-net-ResourceManager/1.4.0 (.NET 7.0.4; Microsoft Windows 10.0.22621)",
         "x-ms-client-request-id": "b66b17602e57b24ec3b3206964ed7d6c",
-=======
-      "RequestUri": "https://management.azure.com/subscriptions/710e347c-9ac8-408c-90fe-f8cfc44bf967/providers/Microsoft.DocumentDB/locations/westus2/operationsStatus/87919297-505d-4f50-b536-abfabc2dda47?api-version=2022-11-15",
-      "RequestMethod": "GET",
-      "RequestHeaders": {
-        "Authorization": "Sanitized",
-        "traceparent": "00-176d5866ed31f5ec6ac6b8e69aad6e12-364413c741b71308-00",
-        "User-Agent": "azsdk-net-ResourceManager/1.4.0 (.NET 7.0.4; Microsoft Windows 10.0.22621)",
-        "x-ms-client-request-id": "4308035d188f52b141fa3786678227b4",
->>>>>>> d0a38e13
-        "x-ms-return-client-request-id": "true"
-      },
-      "RequestBody": null,
-      "StatusCode": 200,
-      "ResponseHeaders": {
-        "Cache-Control": "no-store, no-cache",
-        "Content-Length": "21",
-        "Content-Type": "application/json",
-<<<<<<< HEAD
+        "x-ms-return-client-request-id": "true"
+      },
+      "RequestBody": null,
+      "StatusCode": 200,
+      "ResponseHeaders": {
+        "Cache-Control": "no-store, no-cache",
+        "Content-Length": "21",
+        "Content-Type": "application/json",
         "Date": "Thu, 06 Apr 2023 19:59:25 GMT",
-=======
-        "Date": "Sat, 01 Apr 2023 14:32:20 GMT",
->>>>>>> d0a38e13
-        "Pragma": "no-cache",
-        "Server": "Microsoft-HTTPAPI/2.0",
-        "Strict-Transport-Security": "max-age=31536000; includeSubDomains",
-        "X-Content-Type-Options": "nosniff",
-<<<<<<< HEAD
+        "Pragma": "no-cache",
+        "Server": "Microsoft-HTTPAPI/2.0",
+        "Strict-Transport-Security": "max-age=31536000; includeSubDomains",
+        "X-Content-Type-Options": "nosniff",
         "x-ms-correlation-request-id": "94a9772b-eec9-4b1d-84b5-c02b60ad6d3b",
         "x-ms-gatewayversion": "version=2.14.0",
         "x-ms-ratelimit-remaining-subscription-reads": "11950",
         "x-ms-request-id": "94a9772b-eec9-4b1d-84b5-c02b60ad6d3b",
         "x-ms-routing-request-id": "WESTUS:20230406T195926Z:94a9772b-eec9-4b1d-84b5-c02b60ad6d3b"
-=======
-        "x-ms-correlation-request-id": "a8694eae-dad9-4915-a12e-8461185e4908",
-        "x-ms-gatewayversion": "version=2.14.0",
-        "x-ms-ratelimit-remaining-subscription-reads": "11300",
-        "x-ms-request-id": "a8694eae-dad9-4915-a12e-8461185e4908",
-        "x-ms-routing-request-id": "EASTUS:20230401T143220Z:a8694eae-dad9-4915-a12e-8461185e4908"
->>>>>>> d0a38e13
       },
       "ResponseBody": {
         "status": "Dequeued"
       }
     },
     {
-<<<<<<< HEAD
       "RequestUri": "https://management.azure.com/subscriptions/23587e98-b6ac-4328-a753-03bcd3c8e744/providers/Microsoft.DocumentDB/locations/westus2/operationsStatus/14d634db-9dd6-445d-9c4b-38ce3956e657?api-version=2022-11-15-preview",
       "RequestMethod": "GET",
       "RequestHeaders": {
@@ -504,15 +325,6 @@
         "traceparent": "00-ff148b05308d3eacd879c707aa5a8cd2-5735b59b609f3951-00",
         "User-Agent": "azsdk-net-ResourceManager/1.4.0 (.NET 7.0.4; Microsoft Windows 10.0.22621)",
         "x-ms-client-request-id": "c531359469e1bbc7961cb25e51c1ad92",
-=======
-      "RequestUri": "https://management.azure.com/subscriptions/710e347c-9ac8-408c-90fe-f8cfc44bf967/providers/Microsoft.DocumentDB/locations/westus2/operationsStatus/87919297-505d-4f50-b536-abfabc2dda47?api-version=2022-11-15",
-      "RequestMethod": "GET",
-      "RequestHeaders": {
-        "Authorization": "Sanitized",
-        "traceparent": "00-176d5866ed31f5ec6ac6b8e69aad6e12-5a9e2a049f963af0-00",
-        "User-Agent": "azsdk-net-ResourceManager/1.4.0 (.NET 7.0.4; Microsoft Windows 10.0.22621)",
-        "x-ms-client-request-id": "94ae8f3a391a628ebd39bd8a3d7a50b1",
->>>>>>> d0a38e13
         "x-ms-return-client-request-id": "true"
       },
       "RequestBody": null,
@@ -521,35 +333,22 @@
         "Cache-Control": "no-store, no-cache",
         "Content-Length": "22",
         "Content-Type": "application/json",
-<<<<<<< HEAD
         "Date": "Thu, 06 Apr 2023 19:59:29 GMT",
-=======
-        "Date": "Sat, 01 Apr 2023 14:32:24 GMT",
->>>>>>> d0a38e13
-        "Pragma": "no-cache",
-        "Server": "Microsoft-HTTPAPI/2.0",
-        "Strict-Transport-Security": "max-age=31536000; includeSubDomains",
-        "X-Content-Type-Options": "nosniff",
-<<<<<<< HEAD
+        "Pragma": "no-cache",
+        "Server": "Microsoft-HTTPAPI/2.0",
+        "Strict-Transport-Security": "max-age=31536000; includeSubDomains",
+        "X-Content-Type-Options": "nosniff",
         "x-ms-correlation-request-id": "3257b587-4318-48bc-8c12-6734d1114d36",
         "x-ms-gatewayversion": "version=2.14.0",
         "x-ms-ratelimit-remaining-subscription-reads": "11949",
         "x-ms-request-id": "3257b587-4318-48bc-8c12-6734d1114d36",
         "x-ms-routing-request-id": "WESTUS:20230406T195930Z:3257b587-4318-48bc-8c12-6734d1114d36"
-=======
-        "x-ms-correlation-request-id": "75131abb-f305-439f-89db-0bc5252385f7",
-        "x-ms-gatewayversion": "version=2.14.0",
-        "x-ms-ratelimit-remaining-subscription-reads": "11299",
-        "x-ms-request-id": "75131abb-f305-439f-89db-0bc5252385f7",
-        "x-ms-routing-request-id": "EASTUS:20230401T143224Z:75131abb-f305-439f-89db-0bc5252385f7"
->>>>>>> d0a38e13
       },
       "ResponseBody": {
         "status": "Succeeded"
       }
     },
     {
-<<<<<<< HEAD
       "RequestUri": "https://management.azure.com/subscriptions/23587e98-b6ac-4328-a753-03bcd3c8e744/resourceGroups/dbaccount-3170/providers/Microsoft.DocumentDB/databaseAccounts/dbaccount-6561/sqlDatabases/sql-db-5459/containers/sql-container-7209/userDefinedFunctions/sql-stored-procedure-4953?api-version=2022-11-15-preview",
       "RequestMethod": "GET",
       "RequestHeaders": {
@@ -557,15 +356,6 @@
         "traceparent": "00-ff148b05308d3eacd879c707aa5a8cd2-f9cf04a57f432e8e-00",
         "User-Agent": "azsdk-net-ResourceManager/1.4.0 (.NET 7.0.4; Microsoft Windows 10.0.22621)",
         "x-ms-client-request-id": "48a8854531a235f5b090917ac6138788",
-=======
-      "RequestUri": "https://management.azure.com/subscriptions/710e347c-9ac8-408c-90fe-f8cfc44bf967/resourceGroups/dbaccount-330/providers/Microsoft.DocumentDB/databaseAccounts/dbaccount-7528/sqlDatabases/sql-db-1355/containers/sql-container-4182/userDefinedFunctions/sql-stored-procedure-7947?api-version=2022-11-15",
-      "RequestMethod": "GET",
-      "RequestHeaders": {
-        "Authorization": "Sanitized",
-        "traceparent": "00-176d5866ed31f5ec6ac6b8e69aad6e12-d6d7625601b57a9c-00",
-        "User-Agent": "azsdk-net-ResourceManager/1.4.0 (.NET 7.0.4; Microsoft Windows 10.0.22621)",
-        "x-ms-client-request-id": "077865f539bd157d07101871533a56be",
->>>>>>> d0a38e13
         "x-ms-return-client-request-id": "true"
       },
       "RequestBody": null,
@@ -574,16 +364,11 @@
         "Cache-Control": "no-store, no-cache",
         "Content-Length": "774",
         "Content-Type": "application/json",
-<<<<<<< HEAD
         "Date": "Thu, 06 Apr 2023 19:59:29 GMT",
-=======
-        "Date": "Sat, 01 Apr 2023 14:32:24 GMT",
->>>>>>> d0a38e13
-        "Pragma": "no-cache",
-        "Server": "Microsoft-HTTPAPI/2.0",
-        "Strict-Transport-Security": "max-age=31536000; includeSubDomains",
-        "X-Content-Type-Options": "nosniff",
-<<<<<<< HEAD
+        "Pragma": "no-cache",
+        "Server": "Microsoft-HTTPAPI/2.0",
+        "Strict-Transport-Security": "max-age=31536000; includeSubDomains",
+        "X-Content-Type-Options": "nosniff",
         "x-ms-correlation-request-id": "b7825394-fcbb-43d5-98b9-4a34bc019831",
         "x-ms-gatewayversion": "version=2.14.0",
         "x-ms-ratelimit-remaining-subscription-reads": "11948",
@@ -614,82 +399,32 @@
         "traceparent": "00-592ffb079ddf1bd2aaa738ae7bfd505d-8af14a2f0aad21a0-00",
         "User-Agent": "azsdk-net-ResourceManager.CosmosDB/1.3.0-alpha.20230405.1 (.NET 7.0.4; Microsoft Windows 10.0.22621)",
         "x-ms-client-request-id": "ce882bbb981cf6d450b0203b7bf06001",
-=======
-        "x-ms-correlation-request-id": "830545f9-962e-44c2-8758-3da21b079a51",
-        "x-ms-gatewayversion": "version=2.14.0",
-        "x-ms-ratelimit-remaining-subscription-reads": "11298",
-        "x-ms-request-id": "830545f9-962e-44c2-8758-3da21b079a51",
-        "x-ms-routing-request-id": "EASTUS:20230401T143224Z:830545f9-962e-44c2-8758-3da21b079a51"
-      },
-      "ResponseBody": {
-        "id": "/subscriptions/710e347c-9ac8-408c-90fe-f8cfc44bf967/resourceGroups/dbaccount-330/providers/Microsoft.DocumentDB/databaseAccounts/dbaccount-7528/sqlDatabases/sql-db-1355/containers/sql-container-4182/userDefinedFunctions/sql-stored-procedure-7947",
-        "type": "Microsoft.DocumentDB/databaseAccounts/sqlDatabases/containers/userDefinedFunctions",
-        "name": "sql-stored-procedure-7947",
-        "properties": {
-          "resource": {
-            "id": "sql-stored-procedure-7947",
-            "body": "function () {\r\n    var updatetext = getContext();\r\n    var response = context.getResponse();\r\n    response.setBody(\u0027First Hello World\u0027);\r\n}",
-            "_rid": "\u002BxQoAN0C4fIDAAAAAAAAYA==",
-            "_self": "dbs/\u002BxQoAA==/colls/\u002BxQoAN0C4fI=/udfs/\u002BxQoAN0C4fIDAAAAAAAAYA==/",
-            "_etag": "\u00223a009f63-0000-0700-0000-642840730000\u0022",
-            "_ts": 1680359539
-          }
-        }
-      }
-    },
-    {
-      "RequestUri": "https://management.azure.com/subscriptions/710e347c-9ac8-408c-90fe-f8cfc44bf967/resourceGroups/dbaccount-330/providers/Microsoft.DocumentDB/databaseAccounts/dbaccount-7528/sqlDatabases/sql-db-1355/containers/sql-container-4182/userDefinedFunctions/sql-stored-procedure-7947?api-version=2022-11-15",
-      "RequestMethod": "DELETE",
-      "RequestHeaders": {
-        "Authorization": "Sanitized",
-        "traceparent": "00-7f2554bb2e2835b80a4a3d5e2180279b-1cfbabdc041dc991-00",
-        "User-Agent": "azsdk-net-ResourceManager.CosmosDB/1.3.0-alpha.20230330.1 (.NET 7.0.4; Microsoft Windows 10.0.22621)",
-        "x-ms-client-request-id": "d4068d18b1f0243775a586555b2614c7",
->>>>>>> d0a38e13
         "x-ms-return-client-request-id": "true"
       },
       "RequestBody": null,
       "StatusCode": 202,
       "ResponseHeaders": {
-<<<<<<< HEAD
         "Azure-AsyncOperation": "https://management.azure.com/subscriptions/23587e98-b6ac-4328-a753-03bcd3c8e744/providers/Microsoft.DocumentDB/locations/westus2/operationsStatus/9697839d-7639-445f-af44-41408d4516f0?api-version=2022-11-15-preview",
         "Cache-Control": "no-store, no-cache",
         "Content-Length": "21",
         "Content-Type": "application/json",
         "Date": "Thu, 06 Apr 2023 19:59:30 GMT",
         "Location": "https://management.azure.com/subscriptions/23587e98-b6ac-4328-a753-03bcd3c8e744/resourceGroups/dbaccount-3170/providers/Microsoft.DocumentDB/databaseAccounts/dbaccount-6561/sqlDatabases/sql-db-5459/containers/sql-container-7209/userDefinedFunctions/sql-stored-procedure-4953/operationResults/9697839d-7639-445f-af44-41408d4516f0?api-version=2022-11-15-preview",
-=======
-        "Azure-AsyncOperation": "https://management.azure.com/subscriptions/710e347c-9ac8-408c-90fe-f8cfc44bf967/providers/Microsoft.DocumentDB/locations/westus2/operationsStatus/7af18a16-b9ac-4ad7-9f84-0e606d8b1708?api-version=2022-11-15",
-        "Cache-Control": "no-store, no-cache",
-        "Content-Length": "21",
-        "Content-Type": "application/json",
-        "Date": "Sat, 01 Apr 2023 14:32:24 GMT",
-        "Location": "https://management.azure.com/subscriptions/710e347c-9ac8-408c-90fe-f8cfc44bf967/resourceGroups/dbaccount-330/providers/Microsoft.DocumentDB/databaseAccounts/dbaccount-7528/sqlDatabases/sql-db-1355/containers/sql-container-4182/userDefinedFunctions/sql-stored-procedure-7947/operationResults/7af18a16-b9ac-4ad7-9f84-0e606d8b1708?api-version=2022-11-15",
->>>>>>> d0a38e13
-        "Pragma": "no-cache",
-        "Server": "Microsoft-HTTPAPI/2.0",
-        "Strict-Transport-Security": "max-age=31536000; includeSubDomains",
-        "X-Content-Type-Options": "nosniff",
-<<<<<<< HEAD
+        "Pragma": "no-cache",
+        "Server": "Microsoft-HTTPAPI/2.0",
+        "Strict-Transport-Security": "max-age=31536000; includeSubDomains",
+        "X-Content-Type-Options": "nosniff",
         "x-ms-correlation-request-id": "c8c900c2-0301-47ce-bc03-881b39ce2695",
         "x-ms-gatewayversion": "version=2.14.0",
         "x-ms-ratelimit-remaining-subscription-deletes": "14998",
         "x-ms-request-id": "9697839d-7639-445f-af44-41408d4516f0",
         "x-ms-routing-request-id": "WESTUS:20230406T195930Z:c8c900c2-0301-47ce-bc03-881b39ce2695"
-=======
-        "x-ms-correlation-request-id": "fcff5020-9008-4b5c-815e-dc94544a0fcc",
-        "x-ms-gatewayversion": "version=2.14.0",
-        "x-ms-ratelimit-remaining-subscription-deletes": "14974",
-        "x-ms-request-id": "7af18a16-b9ac-4ad7-9f84-0e606d8b1708",
-        "x-ms-routing-request-id": "EASTUS:20230401T143225Z:fcff5020-9008-4b5c-815e-dc94544a0fcc"
->>>>>>> d0a38e13
-      },
-      "ResponseBody": {
-        "status": "Enqueued"
-      }
-    },
-    {
-<<<<<<< HEAD
+      },
+      "ResponseBody": {
+        "status": "Enqueued"
+      }
+    },
+    {
       "RequestUri": "https://management.azure.com/subscriptions/23587e98-b6ac-4328-a753-03bcd3c8e744/providers/Microsoft.DocumentDB/locations/westus2/operationsStatus/9697839d-7639-445f-af44-41408d4516f0?api-version=2022-11-15-preview",
       "RequestMethod": "GET",
       "RequestHeaders": {
@@ -697,52 +432,30 @@
         "traceparent": "00-592ffb079ddf1bd2aaa738ae7bfd505d-a8b04660752b28ce-00",
         "User-Agent": "azsdk-net-ResourceManager/1.4.0 (.NET 7.0.4; Microsoft Windows 10.0.22621)",
         "x-ms-client-request-id": "26a22a95de38ac76b1b2f7f211bab9c0",
-=======
-      "RequestUri": "https://management.azure.com/subscriptions/710e347c-9ac8-408c-90fe-f8cfc44bf967/providers/Microsoft.DocumentDB/locations/westus2/operationsStatus/7af18a16-b9ac-4ad7-9f84-0e606d8b1708?api-version=2022-11-15",
-      "RequestMethod": "GET",
-      "RequestHeaders": {
-        "Authorization": "Sanitized",
-        "traceparent": "00-7f2554bb2e2835b80a4a3d5e2180279b-44e8426bd95886e7-00",
-        "User-Agent": "azsdk-net-ResourceManager/1.4.0 (.NET 7.0.4; Microsoft Windows 10.0.22621)",
-        "x-ms-client-request-id": "b072fee37c7444c02d549117b227bae0",
->>>>>>> d0a38e13
-        "x-ms-return-client-request-id": "true"
-      },
-      "RequestBody": null,
-      "StatusCode": 200,
-      "ResponseHeaders": {
-        "Cache-Control": "no-store, no-cache",
-        "Content-Length": "21",
-        "Content-Type": "application/json",
-<<<<<<< HEAD
+        "x-ms-return-client-request-id": "true"
+      },
+      "RequestBody": null,
+      "StatusCode": 200,
+      "ResponseHeaders": {
+        "Cache-Control": "no-store, no-cache",
+        "Content-Length": "21",
+        "Content-Type": "application/json",
         "Date": "Thu, 06 Apr 2023 19:59:30 GMT",
-=======
-        "Date": "Sat, 01 Apr 2023 14:32:25 GMT",
->>>>>>> d0a38e13
-        "Pragma": "no-cache",
-        "Server": "Microsoft-HTTPAPI/2.0",
-        "Strict-Transport-Security": "max-age=31536000; includeSubDomains",
-        "X-Content-Type-Options": "nosniff",
-<<<<<<< HEAD
+        "Pragma": "no-cache",
+        "Server": "Microsoft-HTTPAPI/2.0",
+        "Strict-Transport-Security": "max-age=31536000; includeSubDomains",
+        "X-Content-Type-Options": "nosniff",
         "x-ms-correlation-request-id": "4a82ce91-fd9f-416c-9f1e-8fee09620e43",
         "x-ms-gatewayversion": "version=2.14.0",
         "x-ms-ratelimit-remaining-subscription-reads": "11947",
         "x-ms-request-id": "4a82ce91-fd9f-416c-9f1e-8fee09620e43",
         "x-ms-routing-request-id": "WESTUS:20230406T195930Z:4a82ce91-fd9f-416c-9f1e-8fee09620e43"
-=======
-        "x-ms-correlation-request-id": "6147ab71-aec7-4a51-84f4-c3d0dbdb28ae",
-        "x-ms-gatewayversion": "version=2.14.0",
-        "x-ms-ratelimit-remaining-subscription-reads": "11297",
-        "x-ms-request-id": "6147ab71-aec7-4a51-84f4-c3d0dbdb28ae",
-        "x-ms-routing-request-id": "EASTUS:20230401T143225Z:6147ab71-aec7-4a51-84f4-c3d0dbdb28ae"
->>>>>>> d0a38e13
-      },
-      "ResponseBody": {
-        "status": "Enqueued"
-      }
-    },
-    {
-<<<<<<< HEAD
+      },
+      "ResponseBody": {
+        "status": "Enqueued"
+      }
+    },
+    {
       "RequestUri": "https://management.azure.com/subscriptions/23587e98-b6ac-4328-a753-03bcd3c8e744/providers/Microsoft.DocumentDB/locations/westus2/operationsStatus/9697839d-7639-445f-af44-41408d4516f0?api-version=2022-11-15-preview",
       "RequestMethod": "GET",
       "RequestHeaders": {
@@ -750,52 +463,30 @@
         "traceparent": "00-592ffb079ddf1bd2aaa738ae7bfd505d-397bcd0966fe403e-00",
         "User-Agent": "azsdk-net-ResourceManager/1.4.0 (.NET 7.0.4; Microsoft Windows 10.0.22621)",
         "x-ms-client-request-id": "38748f2fa8ef864360258e1f83831d04",
-=======
-      "RequestUri": "https://management.azure.com/subscriptions/710e347c-9ac8-408c-90fe-f8cfc44bf967/providers/Microsoft.DocumentDB/locations/westus2/operationsStatus/7af18a16-b9ac-4ad7-9f84-0e606d8b1708?api-version=2022-11-15",
-      "RequestMethod": "GET",
-      "RequestHeaders": {
-        "Authorization": "Sanitized",
-        "traceparent": "00-7f2554bb2e2835b80a4a3d5e2180279b-f6e8a81da849b13e-00",
-        "User-Agent": "azsdk-net-ResourceManager/1.4.0 (.NET 7.0.4; Microsoft Windows 10.0.22621)",
-        "x-ms-client-request-id": "cdc751fb53a9f7b49504c157242d0358",
->>>>>>> d0a38e13
-        "x-ms-return-client-request-id": "true"
-      },
-      "RequestBody": null,
-      "StatusCode": 200,
-      "ResponseHeaders": {
-        "Cache-Control": "no-store, no-cache",
-        "Content-Length": "21",
-        "Content-Type": "application/json",
-<<<<<<< HEAD
+        "x-ms-return-client-request-id": "true"
+      },
+      "RequestBody": null,
+      "StatusCode": 200,
+      "ResponseHeaders": {
+        "Cache-Control": "no-store, no-cache",
+        "Content-Length": "21",
+        "Content-Type": "application/json",
         "Date": "Thu, 06 Apr 2023 19:59:31 GMT",
-=======
-        "Date": "Sat, 01 Apr 2023 14:32:26 GMT",
->>>>>>> d0a38e13
-        "Pragma": "no-cache",
-        "Server": "Microsoft-HTTPAPI/2.0",
-        "Strict-Transport-Security": "max-age=31536000; includeSubDomains",
-        "X-Content-Type-Options": "nosniff",
-<<<<<<< HEAD
+        "Pragma": "no-cache",
+        "Server": "Microsoft-HTTPAPI/2.0",
+        "Strict-Transport-Security": "max-age=31536000; includeSubDomains",
+        "X-Content-Type-Options": "nosniff",
         "x-ms-correlation-request-id": "762cb829-1771-470f-9252-f48202230f8a",
         "x-ms-gatewayversion": "version=2.14.0",
         "x-ms-ratelimit-remaining-subscription-reads": "11946",
         "x-ms-request-id": "762cb829-1771-470f-9252-f48202230f8a",
         "x-ms-routing-request-id": "WESTUS:20230406T195932Z:762cb829-1771-470f-9252-f48202230f8a"
-=======
-        "x-ms-correlation-request-id": "47191c9a-bafb-4ec0-91ca-63f9f6be6212",
-        "x-ms-gatewayversion": "version=2.14.0",
-        "x-ms-ratelimit-remaining-subscription-reads": "11296",
-        "x-ms-request-id": "47191c9a-bafb-4ec0-91ca-63f9f6be6212",
-        "x-ms-routing-request-id": "EASTUS:20230401T143226Z:47191c9a-bafb-4ec0-91ca-63f9f6be6212"
->>>>>>> d0a38e13
-      },
-      "ResponseBody": {
-        "status": "Enqueued"
-      }
-    },
-    {
-<<<<<<< HEAD
+      },
+      "ResponseBody": {
+        "status": "Enqueued"
+      }
+    },
+    {
       "RequestUri": "https://management.azure.com/subscriptions/23587e98-b6ac-4328-a753-03bcd3c8e744/providers/Microsoft.DocumentDB/locations/westus2/operationsStatus/9697839d-7639-445f-af44-41408d4516f0?api-version=2022-11-15-preview",
       "RequestMethod": "GET",
       "RequestHeaders": {
@@ -803,52 +494,30 @@
         "traceparent": "00-592ffb079ddf1bd2aaa738ae7bfd505d-132dd2c628e24d3b-00",
         "User-Agent": "azsdk-net-ResourceManager/1.4.0 (.NET 7.0.4; Microsoft Windows 10.0.22621)",
         "x-ms-client-request-id": "51a69dbb3a4d26c818772c923dd85185",
-=======
-      "RequestUri": "https://management.azure.com/subscriptions/710e347c-9ac8-408c-90fe-f8cfc44bf967/providers/Microsoft.DocumentDB/locations/westus2/operationsStatus/7af18a16-b9ac-4ad7-9f84-0e606d8b1708?api-version=2022-11-15",
-      "RequestMethod": "GET",
-      "RequestHeaders": {
-        "Authorization": "Sanitized",
-        "traceparent": "00-7f2554bb2e2835b80a4a3d5e2180279b-ff986ee6eedcab74-00",
-        "User-Agent": "azsdk-net-ResourceManager/1.4.0 (.NET 7.0.4; Microsoft Windows 10.0.22621)",
-        "x-ms-client-request-id": "5c72039664b42d52c54cd4b58fdf4eeb",
->>>>>>> d0a38e13
-        "x-ms-return-client-request-id": "true"
-      },
-      "RequestBody": null,
-      "StatusCode": 200,
-      "ResponseHeaders": {
-        "Cache-Control": "no-store, no-cache",
-        "Content-Length": "21",
-        "Content-Type": "application/json",
-<<<<<<< HEAD
+        "x-ms-return-client-request-id": "true"
+      },
+      "RequestBody": null,
+      "StatusCode": 200,
+      "ResponseHeaders": {
+        "Cache-Control": "no-store, no-cache",
+        "Content-Length": "21",
+        "Content-Type": "application/json",
         "Date": "Thu, 06 Apr 2023 19:59:32 GMT",
-=======
-        "Date": "Sat, 01 Apr 2023 14:32:27 GMT",
->>>>>>> d0a38e13
-        "Pragma": "no-cache",
-        "Server": "Microsoft-HTTPAPI/2.0",
-        "Strict-Transport-Security": "max-age=31536000; includeSubDomains",
-        "X-Content-Type-Options": "nosniff",
-<<<<<<< HEAD
+        "Pragma": "no-cache",
+        "Server": "Microsoft-HTTPAPI/2.0",
+        "Strict-Transport-Security": "max-age=31536000; includeSubDomains",
+        "X-Content-Type-Options": "nosniff",
         "x-ms-correlation-request-id": "4b71392e-3994-4188-86ad-7f903a8abd32",
         "x-ms-gatewayversion": "version=2.14.0",
         "x-ms-ratelimit-remaining-subscription-reads": "11945",
         "x-ms-request-id": "4b71392e-3994-4188-86ad-7f903a8abd32",
         "x-ms-routing-request-id": "WESTUS:20230406T195933Z:4b71392e-3994-4188-86ad-7f903a8abd32"
-=======
-        "x-ms-correlation-request-id": "beac0fba-8ba9-4789-8d19-06f177f2b2a2",
-        "x-ms-gatewayversion": "version=2.14.0",
-        "x-ms-ratelimit-remaining-subscription-reads": "11295",
-        "x-ms-request-id": "beac0fba-8ba9-4789-8d19-06f177f2b2a2",
-        "x-ms-routing-request-id": "EASTUS:20230401T143227Z:beac0fba-8ba9-4789-8d19-06f177f2b2a2"
->>>>>>> d0a38e13
-      },
-      "ResponseBody": {
-        "status": "Enqueued"
-      }
-    },
-    {
-<<<<<<< HEAD
+      },
+      "ResponseBody": {
+        "status": "Enqueued"
+      }
+    },
+    {
       "RequestUri": "https://management.azure.com/subscriptions/23587e98-b6ac-4328-a753-03bcd3c8e744/providers/Microsoft.DocumentDB/locations/westus2/operationsStatus/9697839d-7639-445f-af44-41408d4516f0?api-version=2022-11-15-preview",
       "RequestMethod": "GET",
       "RequestHeaders": {
@@ -887,52 +556,30 @@
         "traceparent": "00-592ffb079ddf1bd2aaa738ae7bfd505d-cb942bce2983f57d-00",
         "User-Agent": "azsdk-net-ResourceManager/1.4.0 (.NET 7.0.4; Microsoft Windows 10.0.22621)",
         "x-ms-client-request-id": "7337f3946814f573c64d1f787bb04988",
-=======
-      "RequestUri": "https://management.azure.com/subscriptions/710e347c-9ac8-408c-90fe-f8cfc44bf967/providers/Microsoft.DocumentDB/locations/westus2/operationsStatus/7af18a16-b9ac-4ad7-9f84-0e606d8b1708?api-version=2022-11-15",
-      "RequestMethod": "GET",
-      "RequestHeaders": {
-        "Authorization": "Sanitized",
-        "traceparent": "00-7f2554bb2e2835b80a4a3d5e2180279b-7ec06ea97f375430-00",
-        "User-Agent": "azsdk-net-ResourceManager/1.4.0 (.NET 7.0.4; Microsoft Windows 10.0.22621)",
-        "x-ms-client-request-id": "cf0dabde41558fd9497b1b6fba691f00",
->>>>>>> d0a38e13
-        "x-ms-return-client-request-id": "true"
-      },
-      "RequestBody": null,
-      "StatusCode": 200,
-      "ResponseHeaders": {
-        "Cache-Control": "no-store, no-cache",
-        "Content-Length": "21",
-        "Content-Type": "application/json",
-<<<<<<< HEAD
+        "x-ms-return-client-request-id": "true"
+      },
+      "RequestBody": null,
+      "StatusCode": 200,
+      "ResponseHeaders": {
+        "Cache-Control": "no-store, no-cache",
+        "Content-Length": "21",
+        "Content-Type": "application/json",
         "Date": "Thu, 06 Apr 2023 19:59:35 GMT",
-=======
-        "Date": "Sat, 01 Apr 2023 14:32:28 GMT",
->>>>>>> d0a38e13
-        "Pragma": "no-cache",
-        "Server": "Microsoft-HTTPAPI/2.0",
-        "Strict-Transport-Security": "max-age=31536000; includeSubDomains",
-        "X-Content-Type-Options": "nosniff",
-<<<<<<< HEAD
+        "Pragma": "no-cache",
+        "Server": "Microsoft-HTTPAPI/2.0",
+        "Strict-Transport-Security": "max-age=31536000; includeSubDomains",
+        "X-Content-Type-Options": "nosniff",
         "x-ms-correlation-request-id": "a6251088-61a8-4820-a60c-653c92f6a79b",
         "x-ms-gatewayversion": "version=2.14.0",
         "x-ms-ratelimit-remaining-subscription-reads": "11943",
         "x-ms-request-id": "a6251088-61a8-4820-a60c-653c92f6a79b",
         "x-ms-routing-request-id": "WESTUS:20230406T195936Z:a6251088-61a8-4820-a60c-653c92f6a79b"
-=======
-        "x-ms-correlation-request-id": "c74d279a-1df1-4a5f-bd53-b72da692731d",
-        "x-ms-gatewayversion": "version=2.14.0",
-        "x-ms-ratelimit-remaining-subscription-reads": "11294",
-        "x-ms-request-id": "c74d279a-1df1-4a5f-bd53-b72da692731d",
-        "x-ms-routing-request-id": "EASTUS:20230401T143228Z:c74d279a-1df1-4a5f-bd53-b72da692731d"
->>>>>>> d0a38e13
       },
       "ResponseBody": {
         "status": "Dequeued"
       }
     },
     {
-<<<<<<< HEAD
       "RequestUri": "https://management.azure.com/subscriptions/23587e98-b6ac-4328-a753-03bcd3c8e744/providers/Microsoft.DocumentDB/locations/westus2/operationsStatus/9697839d-7639-445f-af44-41408d4516f0?api-version=2022-11-15-preview",
       "RequestMethod": "GET",
       "RequestHeaders": {
@@ -940,15 +587,6 @@
         "traceparent": "00-592ffb079ddf1bd2aaa738ae7bfd505d-14819bd5552d21de-00",
         "User-Agent": "azsdk-net-ResourceManager/1.4.0 (.NET 7.0.4; Microsoft Windows 10.0.22621)",
         "x-ms-client-request-id": "2edb09d4d463fe2c0ab9693174b5d6c1",
-=======
-      "RequestUri": "https://management.azure.com/subscriptions/710e347c-9ac8-408c-90fe-f8cfc44bf967/providers/Microsoft.DocumentDB/locations/westus2/operationsStatus/7af18a16-b9ac-4ad7-9f84-0e606d8b1708?api-version=2022-11-15",
-      "RequestMethod": "GET",
-      "RequestHeaders": {
-        "Authorization": "Sanitized",
-        "traceparent": "00-7f2554bb2e2835b80a4a3d5e2180279b-f17d931143adc399-00",
-        "User-Agent": "azsdk-net-ResourceManager/1.4.0 (.NET 7.0.4; Microsoft Windows 10.0.22621)",
-        "x-ms-client-request-id": "ae8039515eb5972cfe99075c7fff68b5",
->>>>>>> d0a38e13
         "x-ms-return-client-request-id": "true"
       },
       "RequestBody": null,
@@ -957,72 +595,43 @@
         "Cache-Control": "no-store, no-cache",
         "Content-Length": "22",
         "Content-Type": "application/json",
-<<<<<<< HEAD
         "Date": "Thu, 06 Apr 2023 19:59:39 GMT",
-=======
-        "Date": "Sat, 01 Apr 2023 14:32:30 GMT",
->>>>>>> d0a38e13
-        "Pragma": "no-cache",
-        "Server": "Microsoft-HTTPAPI/2.0",
-        "Strict-Transport-Security": "max-age=31536000; includeSubDomains",
-        "X-Content-Type-Options": "nosniff",
-<<<<<<< HEAD
+        "Pragma": "no-cache",
+        "Server": "Microsoft-HTTPAPI/2.0",
+        "Strict-Transport-Security": "max-age=31536000; includeSubDomains",
+        "X-Content-Type-Options": "nosniff",
         "x-ms-correlation-request-id": "a6d5db02-0e31-405d-8038-6231b0e224c0",
         "x-ms-gatewayversion": "version=2.14.0",
         "x-ms-ratelimit-remaining-subscription-reads": "11942",
         "x-ms-request-id": "a6d5db02-0e31-405d-8038-6231b0e224c0",
         "x-ms-routing-request-id": "WESTUS:20230406T195940Z:a6d5db02-0e31-405d-8038-6231b0e224c0"
-=======
-        "x-ms-correlation-request-id": "fa754893-7581-4e72-880e-656975f68f0a",
-        "x-ms-gatewayversion": "version=2.14.0",
-        "x-ms-ratelimit-remaining-subscription-reads": "11293",
-        "x-ms-request-id": "fa754893-7581-4e72-880e-656975f68f0a",
-        "x-ms-routing-request-id": "EASTUS:20230401T143230Z:fa754893-7581-4e72-880e-656975f68f0a"
->>>>>>> d0a38e13
       },
       "ResponseBody": {
         "status": "Succeeded"
       }
     },
     {
-<<<<<<< HEAD
       "RequestUri": "https://management.azure.com/subscriptions/23587e98-b6ac-4328-a753-03bcd3c8e744/resourceGroups/dbaccount-3170/providers/Microsoft.DocumentDB/databaseAccounts/dbaccount-6561/sqlDatabases/sql-db-5459/containers/sql-container-7209/userDefinedFunctions/sql-stored-procedure-4953?api-version=2022-11-15-preview",
-=======
-      "RequestUri": "https://management.azure.com/subscriptions/710e347c-9ac8-408c-90fe-f8cfc44bf967/resourceGroups/dbaccount-330/providers/Microsoft.DocumentDB/databaseAccounts/dbaccount-7528/sqlDatabases/sql-db-1355/containers/sql-container-4182/userDefinedFunctions/sql-stored-procedure-7947?api-version=2022-11-15",
->>>>>>> d0a38e13
       "RequestMethod": "GET",
       "RequestHeaders": {
         "Accept": "application/json",
         "Authorization": "Sanitized",
-<<<<<<< HEAD
         "traceparent": "00-2172b6695d1c8d312da5184830524c55-ab44177bd2ed5656-00",
         "User-Agent": "azsdk-net-ResourceManager.CosmosDB/1.3.0-alpha.20230405.1 (.NET 7.0.4; Microsoft Windows 10.0.22621)",
         "x-ms-client-request-id": "49fdff4ddea0db71e12a82899d1a7137",
-=======
-        "traceparent": "00-b3db33c24efd1d3c9f3be1eb2586f8fe-e3f234d14d9fa48f-00",
-        "User-Agent": "azsdk-net-ResourceManager.CosmosDB/1.3.0-alpha.20230330.1 (.NET 7.0.4; Microsoft Windows 10.0.22621)",
-        "x-ms-client-request-id": "7879d6b63420550229e2123849e3735c",
->>>>>>> d0a38e13
         "x-ms-return-client-request-id": "true"
       },
       "RequestBody": null,
       "StatusCode": 404,
       "ResponseHeaders": {
         "Cache-Control": "no-store, no-cache",
-<<<<<<< HEAD
         "Content-Length": "6680",
         "Content-Type": "application/json",
         "Date": "Thu, 06 Apr 2023 19:59:39 GMT",
-=======
-        "Content-Length": "6681",
-        "Content-Type": "application/json",
-        "Date": "Sat, 01 Apr 2023 14:32:30 GMT",
->>>>>>> d0a38e13
-        "Pragma": "no-cache",
-        "Server": "Microsoft-HTTPAPI/2.0",
-        "Strict-Transport-Security": "max-age=31536000; includeSubDomains",
-        "X-Content-Type-Options": "nosniff",
-<<<<<<< HEAD
+        "Pragma": "no-cache",
+        "Server": "Microsoft-HTTPAPI/2.0",
+        "Strict-Transport-Security": "max-age=31536000; includeSubDomains",
+        "X-Content-Type-Options": "nosniff",
         "x-ms-correlation-request-id": "624610fd-5ee3-45ac-b7c7-89e596a15281",
         "x-ms-gatewayversion": "version=2.14.0",
         "x-ms-ratelimit-remaining-subscription-reads": "11941",
@@ -1036,34 +645,13 @@
     },
     {
       "RequestUri": "https://management.azure.com/subscriptions/23587e98-b6ac-4328-a753-03bcd3c8e744/resourceGroups/dbaccount-3170/providers/Microsoft.DocumentDB/databaseAccounts/dbaccount-6561/sqlDatabases/sql-db-5459/containers/sql-container-7209/userDefinedFunctions/sql-stored-procedure-4953?api-version=2022-11-15-preview",
-=======
-        "x-ms-correlation-request-id": "50f9f8db-bae6-46c7-b82d-e941f47955dc",
-        "x-ms-gatewayversion": "version=2.14.0",
-        "x-ms-ratelimit-remaining-subscription-reads": "11292",
-        "x-ms-request-id": "50f9f8db-bae6-46c7-b82d-e941f47955dc",
-        "x-ms-routing-request-id": "EASTUS:20230401T143231Z:50f9f8db-bae6-46c7-b82d-e941f47955dc"
-      },
-      "ResponseBody": {
-        "code": "NotFound",
-        "message": "Message: {\u0022code\u0022:\u0022NotFound\u0022,\u0022message\u0022:\u0022Message: {\\\u0022Errors\\\u0022:[\\\u0022Resource Not Found. Learn more: https:\\\\/\\\\/aka.ms\\\\/cosmosdb-tsg-not-found\\\u0022]}\\r\\nActivityId: 7879d6b6-3420-5502-29e2-123849e3735c, Request URI: /apps/0b51ba6d-ec42-44ac-8164-6eeab9bb568a/services/3eaff6f1-6c5d-47aa-957e-589b2ee897ca/partitions/ead52b28-4dc6-4ed7-b2fd-7bd1afc9f8c3/replicas/133248318087279525s/, RequestStats: \\r\\nRequestStartTime: 2023-04-01T14:32:31.0352934Z, RequestEndTime: 2023-04-01T14:32:31.0352934Z,  Number of regions attempted:1\\r\\n{\\\u0022systemHistory\\\u0022:[{\\\u0022dateUtc\\\u0022:\\\u00222023-04-01T14:31:38.3145920Z\\\u0022,\\\u0022cpu\\\u0022:0.747,\\\u0022memory\\\u0022:488987580.000,\\\u0022threadInfo\\\u0022:{\\\u0022isThreadStarving\\\u0022:\\\u0022False\\\u0022,\\\u0022threadWaitIntervalInMs\\\u0022:0.0212,\\\u0022availableThreads\\\u0022:32764,\\\u0022minThreads\\\u0022:52,\\\u0022maxThreads\\\u0022:32767},\\\u0022numberOfOpenTcpConnection\\\u0022:2352},{\\\u0022dateUtc\\\u0022:\\\u00222023-04-01T14:31:48.3247509Z\\\u0022,\\\u0022cpu\\\u0022:0.952,\\\u0022memory\\\u0022:488968896.000,\\\u0022threadInfo\\\u0022:{\\\u0022isThreadStarving\\\u0022:\\\u0022False\\\u0022,\\\u0022threadWaitIntervalInMs\\\u0022:0.0201,\\\u0022availableThreads\\\u0022:32764,\\\u0022minThreads\\\u0022:52,\\\u0022maxThreads\\\u0022:32767},\\\u0022numberOfOpenTcpConnection\\\u0022:2356},{\\\u0022dateUtc\\\u0022:\\\u00222023-04-01T14:31:58.3348865Z\\\u0022,\\\u0022cpu\\\u0022:0.810,\\\u0022memory\\\u0022:488935280.000,\\\u0022threadInfo\\\u0022:{\\\u0022isThreadStarving\\\u0022:\\\u0022False\\\u0022,\\\u0022threadWaitIntervalInMs\\\u0022:0.0261,\\\u0022availableThreads\\\u0022:32764,\\\u0022minThreads\\\u0022:52,\\\u0022maxThreads\\\u0022:32767},\\\u0022numberOfOpenTcpConnection\\\u0022:2356},{\\\u0022dateUtc\\\u0022:\\\u00222023-04-01T14:32:08.3449964Z\\\u0022,\\\u0022cpu\\\u0022:1.615,\\\u0022memory\\\u0022:488930456.000,\\\u0022threadInfo\\\u0022:{\\\u0022isThreadStarving\\\u0022:\\\u0022False\\\u0022,\\\u0022threadWaitIntervalInMs\\\u0022:0.0254,\\\u0022availableThreads\\\u0022:32763,\\\u0022minThreads\\\u0022:52,\\\u0022maxThreads\\\u0022:32767},\\\u0022numberOfOpenTcpConnection\\\u0022:2358},{\\\u0022dateUtc\\\u0022:\\\u00222023-04-01T14:32:18.3551156Z\\\u0022,\\\u0022cpu\\\u0022:0.579,\\\u0022memory\\\u0022:488919692.000,\\\u0022threadInfo\\\u0022:{\\\u0022isThreadStarving\\\u0022:\\\u0022False\\\u0022,\\\u0022threadWaitIntervalInMs\\\u0022:0.0153,\\\u0022availableThreads\\\u0022:32763,\\\u0022minThreads\\\u0022:52,\\\u0022maxThreads\\\u0022:32767},\\\u0022numberOfOpenTcpConnection\\\u0022:2358},{\\\u0022dateUtc\\\u0022:\\\u00222023-04-01T14:32:28.3652705Z\\\u0022,\\\u0022cpu\\\u0022:0.897,\\\u0022memory\\\u0022:488913276.000,\\\u0022threadInfo\\\u0022:{\\\u0022isThreadStarving\\\u0022:\\\u0022False\\\u0022,\\\u0022threadWaitIntervalInMs\\\u0022:0.0128,\\\u0022availableThreads\\\u0022:32764,\\\u0022minThreads\\\u0022:52,\\\u0022maxThreads\\\u0022:32767},\\\u0022numberOfOpenTcpConnection\\\u0022:2358}]}\\r\\nRequestStart: 2023-04-01T14:32:31.0352934Z; ResponseTime: 2023-04-01T14:32:31.0352934Z; StoreResult: StorePhysicalAddress: rntbd://cdb-ms-prod-westus1-be39.documents.azure.com:14388/apps/0b51ba6d-ec42-44ac-8164-6eeab9bb568a/services/3eaff6f1-6c5d-47aa-957e-589b2ee897ca/partitions/ead52b28-4dc6-4ed7-b2fd-7bd1afc9f8c3/replicas/133248318087279525s/, LSN: 6, GlobalCommittedLsn: 6, PartitionKeyRangeId: 0, IsValid: True, StatusCode: 404, SubStatusCode: 0, RequestCharge: 1, ItemLSN: -1, SessionToken: -1#6, UsingLocalLSN: True, TransportException: null, BELatencyMs: 0.328, ActivityId: 7879d6b6-3420-5502-29e2-123849e3735c, RetryAfterInMs: , TransportRequestTimeline: {\\\u0022requestTimeline\\\u0022:[{\\\u0022event\\\u0022: \\\u0022Created\\\u0022, \\\u0022startTimeUtc\\\u0022: \\\u00222023-04-01T14:32:31.0352934Z\\\u0022, \\\u0022durationInMs\\\u0022: 0.0122},{\\\u0022event\\\u0022: \\\u0022ChannelAcquisitionStarted\\\u0022, \\\u0022startTimeUtc\\\u0022: \\\u00222023-04-01T14:32:31.0353056Z\\\u0022, \\\u0022durationInMs\\\u0022: 0.0174},{\\\u0022event\\\u0022: \\\u0022Pipelined\\\u0022, \\\u0022startTimeUtc\\\u0022: \\\u00222023-04-01T14:32:31.0353230Z\\\u0022, \\\u0022durationInMs\\\u0022: 0.2156},{\\\u0022event\\\u0022: \\\u0022Transit Time\\\u0022, \\\u0022startTimeUtc\\\u0022: \\\u00222023-04-01T14:32:31.0355386Z\\\u0022, \\\u0022durationInMs\\\u0022: 0.7077},{\\\u0022event\\\u0022: \\\u0022Received\\\u0022, \\\u0022startTimeUtc\\\u0022: \\\u00222023-04-01T14:32:31.0362463Z\\\u0022, \\\u0022durationInMs\\\u0022: 0.1088},{\\\u0022event\\\u0022: \\\u0022Completed\\\u0022, \\\u0022startTimeUtc\\\u0022: \\\u00222023-04-01T14:32:31.0363551Z\\\u0022, \\\u0022durationInMs\\\u0022: 0}],\\\u0022serviceEndpointStats\\\u0022:{\\\u0022inflightRequests\\\u0022:1,\\\u0022openConnections\\\u0022:1},\\\u0022connectionStats\\\u0022:{\\\u0022waitforConnectionInit\\\u0022:\\\u0022False\\\u0022,\\\u0022callsPendingReceive\\\u0022:0,\\\u0022lastSendAttempt\\\u0022:\\\u00222023-04-01T14:32:24.8251490Z\\\u0022,\\\u0022lastSend\\\u0022:\\\u00222023-04-01T14:32:24.8251490Z\\\u0022,\\\u0022lastReceive\\\u0022:\\\u00222023-04-01T14:32:24.8251490Z\\\u0022},\\\u0022requestSizeInBytes\\\u0022:570,\\\u0022responseMetadataSizeInBytes\\\u0022:140,\\\u0022responseBodySizeInBytes\\\u0022:87};\\r\\n ResourceType: UserDefinedFunction, OperationType: Read\\r\\nRequestStart: 2023-04-01T14:32:31.0352934Z; ResponseTime: 2023-04-01T14:32:31.0352934Z; StoreResult: StorePhysicalAddress: rntbd://cdb-ms-prod-westus1-be39.documents.azure.com:14342/apps/0b51ba6d-ec42-44ac-8164-6eeab9bb568a/services/3eaff6f1-6c5d-47aa-957e-589b2ee897ca/partitions/ead52b28-4dc6-4ed7-b2fd-7bd1afc9f8c3/replicas/133248318087279527s/, LSN: 6, GlobalCommittedLsn: 6, PartitionKeyRangeId: 0, IsValid: True, StatusCode: 404, SubStatusCode: 0, RequestCharge: 1, ItemLSN: -1, SessionToken: -1#6, UsingLocalLSN: True, TransportException: null, BELatencyMs: 0.265, ActivityId: 7879d6b6-3420-5502-29e2-123849e3735c, RetryAfterInMs: , TransportRequestTimeline: {\\\u0022requestTimeline\\\u0022:[{\\\u0022event\\\u0022: \\\u0022Created\\\u0022, \\\u0022startTimeUtc\\\u0022: \\\u00222023-04-01T14:32:31.0352934Z\\\u0022, \\\u0022durationInMs\\\u0022: 0.0069},{\\\u0022event\\\u0022: \\\u0022ChannelAcquisitionStarted\\\u0022, \\\u0022startTimeUtc\\\u0022: \\\u00222023-04-01T14:32:31.0353003Z\\\u0022, \\\u0022durationInMs\\\u0022: 0.0086},{\\\u0022event\\\u0022: \\\u0022Pipelined\\\u0022, \\\u0022startTimeUtc\\\u0022: \\\u00222023-04-01T14:32:31.0353089Z\\\u0022, \\\u0022durationInMs\\\u0022: 0.1135},{\\\u0022event\\\u0022: \\\u0022Transit Time\\\u0022, \\\u0022startTimeUtc\\\u0022: \\\u00222023-04-01T14:32:31.0354224Z\\\u0022, \\\u0022durationInMs\\\u0022: 0.6044},{\\\u0022event\\\u0022: \\\u0022Received\\\u0022, \\\u0022startTimeUtc\\\u0022: \\\u00222023-04-01T14:32:31.0360268Z\\\u0022, \\\u0022durationInMs\\\u0022: 0.1283},{\\\u0022event\\\u0022: \\\u0022Completed\\\u0022, \\\u0022startTimeUtc\\\u0022: \\\u00222023-04-01T14:32:31.0361551Z\\\u0022, \\\u0022durationInMs\\\u0022: 0}],\\\u0022serviceEndpointStats\\\u0022:{\\\u0022inflightRequests\\\u0022:1,\\\u0022openConnections\\\u0022:1},\\\u0022connectionStats\\\u0022:{\\\u0022waitforConnectionInit\\\u0022:\\\u0022False\\\u0022,\\\u0022callsPendingReceive\\\u0022:0,\\\u0022lastSendAttempt\\\u0022:\\\u00222023-04-01T14:32:24.8251490Z\\\u0022,\\\u0022lastSend\\\u0022:\\\u00222023-04-01T14:32:24.8251490Z\\\u0022,\\\u0022lastReceive\\\u0022:\\\u00222023-04-01T14:32:24.8251490Z\\\u0022},\\\u0022requestSizeInBytes\\\u0022:570,\\\u0022responseMetadataSizeInBytes\\\u0022:140,\\\u0022responseBodySizeInBytes\\\u0022:87};\\r\\n ResourceType: UserDefinedFunction, OperationType: Read\\r\\n, SDK: Microsoft.Azure.Documents.Common/2.14.0\u0022}, Request URI: /dbs/sql-db-1355/colls/sql-container-4182/udfs/sql-stored-procedure-7947, RequestStats: , SDK: Microsoft.Azure.Documents.Common/2.14.0"
-      }
-    },
-    {
-      "RequestUri": "https://management.azure.com/subscriptions/710e347c-9ac8-408c-90fe-f8cfc44bf967/resourceGroups/dbaccount-330/providers/Microsoft.DocumentDB/databaseAccounts/dbaccount-7528/sqlDatabases/sql-db-1355/containers/sql-container-4182/userDefinedFunctions/sql-stored-procedure-7947?api-version=2022-11-15",
->>>>>>> d0a38e13
       "RequestMethod": "GET",
       "RequestHeaders": {
         "Accept": "application/json",
         "Authorization": "Sanitized",
-<<<<<<< HEAD
         "traceparent": "00-bdf292db2a00b5b3563a42bc755404b3-3eb3e1fa3945a004-00",
         "User-Agent": "azsdk-net-ResourceManager.CosmosDB/1.3.0-alpha.20230405.1 (.NET 7.0.4; Microsoft Windows 10.0.22621)",
         "x-ms-client-request-id": "463f3cd2fa7bbfcac739685afe418111",
-=======
-        "traceparent": "00-729124971db0a28e2ef4ac2264e8f8c4-50084e6faefd3f88-00",
-        "User-Agent": "azsdk-net-ResourceManager.CosmosDB/1.3.0-alpha.20230330.1 (.NET 7.0.4; Microsoft Windows 10.0.22621)",
-        "x-ms-client-request-id": "5564d42c9f5f80367f76d0bc397c104a",
->>>>>>> d0a38e13
         "x-ms-return-client-request-id": "true"
       },
       "RequestBody": null,
@@ -1072,16 +660,11 @@
         "Cache-Control": "no-store, no-cache",
         "Content-Length": "6679",
         "Content-Type": "application/json",
-<<<<<<< HEAD
         "Date": "Thu, 06 Apr 2023 19:59:39 GMT",
-=======
-        "Date": "Sat, 01 Apr 2023 14:32:30 GMT",
->>>>>>> d0a38e13
-        "Pragma": "no-cache",
-        "Server": "Microsoft-HTTPAPI/2.0",
-        "Strict-Transport-Security": "max-age=31536000; includeSubDomains",
-        "X-Content-Type-Options": "nosniff",
-<<<<<<< HEAD
+        "Pragma": "no-cache",
+        "Server": "Microsoft-HTTPAPI/2.0",
+        "Strict-Transport-Security": "max-age=31536000; includeSubDomains",
+        "X-Content-Type-Options": "nosniff",
         "x-ms-correlation-request-id": "7990c076-ac9f-4050-b3b7-f4122f701ded",
         "x-ms-gatewayversion": "version=2.14.0",
         "x-ms-ratelimit-remaining-subscription-reads": "11940",
@@ -1091,31 +674,13 @@
       "ResponseBody": {
         "code": "NotFound",
         "message": "Message: {\u0022code\u0022:\u0022NotFound\u0022,\u0022message\u0022:\u0022Message: {\\\u0022Errors\\\u0022:[\\\u0022Resource Not Found. Learn more: https:\\\\/\\\\/aka.ms\\\\/cosmosdb-tsg-not-found\\\u0022]}\\r\\nActivityId: 463f3cd2-fa7b-bfca-c739-685afe418111, Request URI: /apps/0b51ba6d-ec42-44ac-8164-6eeab9bb568a/services/1d618913-8213-4c10-b6f4-2a1c993a8ef5/partitions/77ffef17-b2fd-4671-b26e-99cf58ffa4e5/replicas/133252833084371402s/, RequestStats: \\r\\nRequestStartTime: 2023-04-06T19:59:40.6831120Z, RequestEndTime: 2023-04-06T19:59:40.6831120Z,  Number of regions attempted:1\\r\\n{\\\u0022systemHistory\\\u0022:[{\\\u0022dateUtc\\\u0022:\\\u00222023-04-06T19:58:49.4730163Z\\\u0022,\\\u0022cpu\\\u0022:1.181,\\\u0022memory\\\u0022:424261684.000,\\\u0022threadInfo\\\u0022:{\\\u0022isThreadStarving\\\u0022:\\\u0022False\\\u0022,\\\u0022threadWaitIntervalInMs\\\u0022:0.0193,\\\u0022availableThreads\\\u0022:32764,\\\u0022minThreads\\\u0022:64,\\\u0022maxThreads\\\u0022:32767},\\\u0022numberOfOpenTcpConnection\\\u0022:3947},{\\\u0022dateUtc\\\u0022:\\\u00222023-04-06T19:58:59.4830320Z\\\u0022,\\\u0022cpu\\\u0022:3.169,\\\u0022memory\\\u0022:424212740.000,\\\u0022threadInfo\\\u0022:{\\\u0022isThreadStarving\\\u0022:\\\u0022False\\\u0022,\\\u0022threadWaitIntervalInMs\\\u0022:0.0142,\\\u0022availableThreads\\\u0022:32764,\\\u0022minThreads\\\u0022:64,\\\u0022maxThreads\\\u0022:32767},\\\u0022numberOfOpenTcpConnection\\\u0022:3947},{\\\u0022dateUtc\\\u0022:\\\u00222023-04-06T19:59:09.4930512Z\\\u0022,\\\u0022cpu\\\u0022:2.130,\\\u0022memory\\\u0022:424210316.000,\\\u0022threadInfo\\\u0022:{\\\u0022isThreadStarving\\\u0022:\\\u0022False\\\u0022,\\\u0022threadWaitIntervalInMs\\\u0022:0.0234,\\\u0022availableThreads\\\u0022:32764,\\\u0022minThreads\\\u0022:64,\\\u0022maxThreads\\\u0022:32767},\\\u0022numberOfOpenTcpConnection\\\u0022:3947},{\\\u0022dateUtc\\\u0022:\\\u00222023-04-06T19:59:19.5030695Z\\\u0022,\\\u0022cpu\\\u0022:1.936,\\\u0022memory\\\u0022:424164200.000,\\\u0022threadInfo\\\u0022:{\\\u0022isThreadStarving\\\u0022:\\\u0022False\\\u0022,\\\u0022threadWaitIntervalInMs\\\u0022:0.0155,\\\u0022availableThreads\\\u0022:32764,\\\u0022minThreads\\\u0022:64,\\\u0022maxThreads\\\u0022:32767},\\\u0022numberOfOpenTcpConnection\\\u0022:3944},{\\\u0022dateUtc\\\u0022:\\\u00222023-04-06T19:59:29.5130869Z\\\u0022,\\\u0022cpu\\\u0022:2.197,\\\u0022memory\\\u0022:424190056.000,\\\u0022threadInfo\\\u0022:{\\\u0022isThreadStarving\\\u0022:\\\u0022False\\\u0022,\\\u0022threadWaitIntervalInMs\\\u0022:0.0106,\\\u0022availableThreads\\\u0022:32761,\\\u0022minThreads\\\u0022:64,\\\u0022maxThreads\\\u0022:32767},\\\u0022numberOfOpenTcpConnection\\\u0022:3944},{\\\u0022dateUtc\\\u0022:\\\u00222023-04-06T19:59:39.5231076Z\\\u0022,\\\u0022cpu\\\u0022:1.753,\\\u0022memory\\\u0022:424173968.000,\\\u0022threadInfo\\\u0022:{\\\u0022isThreadStarving\\\u0022:\\\u0022False\\\u0022,\\\u0022threadWaitIntervalInMs\\\u0022:0.0163,\\\u0022availableThreads\\\u0022:32764,\\\u0022minThreads\\\u0022:64,\\\u0022maxThreads\\\u0022:32767},\\\u0022numberOfOpenTcpConnection\\\u0022:3944}]}\\r\\nRequestStart: 2023-04-06T19:59:40.6831120Z; ResponseTime: 2023-04-06T19:59:40.6831120Z; StoreResult: StorePhysicalAddress: rntbd://cdb-ms-prod-westus1-be39.documents.azure.com:14004/apps/0b51ba6d-ec42-44ac-8164-6eeab9bb568a/services/1d618913-8213-4c10-b6f4-2a1c993a8ef5/partitions/77ffef17-b2fd-4671-b26e-99cf58ffa4e5/replicas/133252833084371402s/, LSN: 6, GlobalCommittedLsn: 6, PartitionKeyRangeId: 0, IsValid: True, StatusCode: 404, SubStatusCode: 0, RequestCharge: 1, ItemLSN: -1, SessionToken: -1#6, UsingLocalLSN: True, TransportException: null, BELatencyMs: 0.293, ActivityId: 463f3cd2-fa7b-bfca-c739-685afe418111, RetryAfterInMs: , TransportRequestTimeline: {\\\u0022requestTimeline\\\u0022:[{\\\u0022event\\\u0022: \\\u0022Created\\\u0022, \\\u0022startTimeUtc\\\u0022: \\\u00222023-04-06T19:59:40.6831120Z\\\u0022, \\\u0022durationInMs\\\u0022: 0.0097},{\\\u0022event\\\u0022: \\\u0022ChannelAcquisitionStarted\\\u0022, \\\u0022startTimeUtc\\\u0022: \\\u00222023-04-06T19:59:40.6831217Z\\\u0022, \\\u0022durationInMs\\\u0022: 0.0115},{\\\u0022event\\\u0022: \\\u0022Pipelined\\\u0022, \\\u0022startTimeUtc\\\u0022: \\\u00222023-04-06T19:59:40.6831332Z\\\u0022, \\\u0022durationInMs\\\u0022: 0.1438},{\\\u0022event\\\u0022: \\\u0022Transit Time\\\u0022, \\\u0022startTimeUtc\\\u0022: \\\u00222023-04-06T19:59:40.6832770Z\\\u0022, \\\u0022durationInMs\\\u0022: 1.064},{\\\u0022event\\\u0022: \\\u0022Received\\\u0022, \\\u0022startTimeUtc\\\u0022: \\\u00222023-04-06T19:59:40.6843410Z\\\u0022, \\\u0022durationInMs\\\u0022: 0.0603},{\\\u0022event\\\u0022: \\\u0022Completed\\\u0022, \\\u0022startTimeUtc\\\u0022: \\\u00222023-04-06T19:59:40.6844013Z\\\u0022, \\\u0022durationInMs\\\u0022: 0}],\\\u0022serviceEndpointStats\\\u0022:{\\\u0022inflightRequests\\\u0022:1,\\\u0022openConnections\\\u0022:1},\\\u0022connectionStats\\\u0022:{\\\u0022waitforConnectionInit\\\u0022:\\\u0022False\\\u0022,\\\u0022callsPendingReceive\\\u0022:0,\\\u0022lastSendAttempt\\\u0022:\\\u00222023-04-06T19:59:30.4330896Z\\\u0022,\\\u0022lastSend\\\u0022:\\\u00222023-04-06T19:59:30.4330896Z\\\u0022,\\\u0022lastReceive\\\u0022:\\\u00222023-04-06T19:59:30.4330896Z\\\u0022},\\\u0022requestSizeInBytes\\\u0022:568,\\\u0022responseMetadataSizeInBytes\\\u0022:140,\\\u0022responseBodySizeInBytes\\\u0022:87};\\r\\n ResourceType: UserDefinedFunction, OperationType: Read\\r\\nRequestStart: 2023-04-06T19:59:40.6831120Z; ResponseTime: 2023-04-06T19:59:40.6831120Z; StoreResult: StorePhysicalAddress: rntbd://cdb-ms-prod-westus1-be39.documents.azure.com:14071/apps/0b51ba6d-ec42-44ac-8164-6eeab9bb568a/services/1d618913-8213-4c10-b6f4-2a1c993a8ef5/partitions/77ffef17-b2fd-4671-b26e-99cf58ffa4e5/replicas/133252833084371401s/, LSN: 6, GlobalCommittedLsn: 6, PartitionKeyRangeId: 0, IsValid: True, StatusCode: 404, SubStatusCode: 0, RequestCharge: 1, ItemLSN: -1, SessionToken: -1#6, UsingLocalLSN: True, TransportException: null, BELatencyMs: 0.248, ActivityId: 463f3cd2-fa7b-bfca-c739-685afe418111, RetryAfterInMs: , TransportRequestTimeline: {\\\u0022requestTimeline\\\u0022:[{\\\u0022event\\\u0022: \\\u0022Created\\\u0022, \\\u0022startTimeUtc\\\u0022: \\\u00222023-04-06T19:59:40.6831120Z\\\u0022, \\\u0022durationInMs\\\u0022: 0.0047},{\\\u0022event\\\u0022: \\\u0022ChannelAcquisitionStarted\\\u0022, \\\u0022startTimeUtc\\\u0022: \\\u00222023-04-06T19:59:40.6831167Z\\\u0022, \\\u0022durationInMs\\\u0022: 0.002},{\\\u0022event\\\u0022: \\\u0022Pipelined\\\u0022, \\\u0022startTimeUtc\\\u0022: \\\u00222023-04-06T19:59:40.6831187Z\\\u0022, \\\u0022durationInMs\\\u0022: 0.0831},{\\\u0022event\\\u0022: \\\u0022Transit Time\\\u0022, \\\u0022startTimeUtc\\\u0022: \\\u00222023-04-06T19:59:40.6832018Z\\\u0022, \\\u0022durationInMs\\\u0022: 0.7714},{\\\u0022event\\\u0022: \\\u0022Received\\\u0022, \\\u0022startTimeUtc\\\u0022: \\\u00222023-04-06T19:59:40.6839732Z\\\u0022, \\\u0022durationInMs\\\u0022: 0.0608},{\\\u0022event\\\u0022: \\\u0022Completed\\\u0022, \\\u0022startTimeUtc\\\u0022: \\\u00222023-04-06T19:59:40.6840340Z\\\u0022, \\\u0022durationInMs\\\u0022: 0}],\\\u0022serviceEndpointStats\\\u0022:{\\\u0022inflightRequests\\\u0022:1,\\\u0022openConnections\\\u0022:1},\\\u0022connectionStats\\\u0022:{\\\u0022waitforConnectionInit\\\u0022:\\\u0022False\\\u0022,\\\u0022callsPendingReceive\\\u0022:0,\\\u0022lastSendAttempt\\\u0022:\\\u00222023-04-06T19:59:40.4931097Z\\\u0022,\\\u0022lastSend\\\u0022:\\\u00222023-04-06T19:59:40.4931097Z\\\u0022,\\\u0022lastReceive\\\u0022:\\\u00222023-04-06T19:59:40.4931097Z\\\u0022},\\\u0022requestSizeInBytes\\\u0022:568,\\\u0022responseMetadataSizeInBytes\\\u0022:140,\\\u0022responseBodySizeInBytes\\\u0022:87};\\r\\n ResourceType: UserDefinedFunction, OperationType: Read\\r\\n, SDK: Microsoft.Azure.Documents.Common/2.14.0\u0022}, Request URI: /dbs/sql-db-5459/colls/sql-container-7209/udfs/sql-stored-procedure-4953, RequestStats: , SDK: Microsoft.Azure.Documents.Common/2.14.0"
-=======
-        "x-ms-correlation-request-id": "0285bf55-c484-48fd-91f6-9eb8867b3254",
-        "x-ms-gatewayversion": "version=2.14.0",
-        "x-ms-ratelimit-remaining-subscription-reads": "11291",
-        "x-ms-request-id": "0285bf55-c484-48fd-91f6-9eb8867b3254",
-        "x-ms-routing-request-id": "EASTUS:20230401T143231Z:0285bf55-c484-48fd-91f6-9eb8867b3254"
-      },
-      "ResponseBody": {
-        "code": "NotFound",
-        "message": "Message: {\u0022code\u0022:\u0022NotFound\u0022,\u0022message\u0022:\u0022Message: {\\\u0022Errors\\\u0022:[\\\u0022Resource Not Found. Learn more: https:\\\\/\\\\/aka.ms\\\\/cosmosdb-tsg-not-found\\\u0022]}\\r\\nActivityId: 5564d42c-9f5f-8036-7f76-d0bc397c104a, Request URI: /apps/0b51ba6d-ec42-44ac-8164-6eeab9bb568a/services/3eaff6f1-6c5d-47aa-957e-589b2ee897ca/partitions/ead52b28-4dc6-4ed7-b2fd-7bd1afc9f8c3/replicas/133248318087279525s/, RequestStats: \\r\\nRequestStartTime: 2023-04-01T14:32:31.3052558Z, RequestEndTime: 2023-04-01T14:32:31.3052558Z,  Number of regions attempted:1\\r\\n{\\\u0022systemHistory\\\u0022:[{\\\u0022dateUtc\\\u0022:\\\u00222023-04-01T14:31:38.3145920Z\\\u0022,\\\u0022cpu\\\u0022:0.747,\\\u0022memory\\\u0022:488987580.000,\\\u0022threadInfo\\\u0022:{\\\u0022isThreadStarving\\\u0022:\\\u0022False\\\u0022,\\\u0022threadWaitIntervalInMs\\\u0022:0.0212,\\\u0022availableThreads\\\u0022:32764,\\\u0022minThreads\\\u0022:52,\\\u0022maxThreads\\\u0022:32767},\\\u0022numberOfOpenTcpConnection\\\u0022:2352},{\\\u0022dateUtc\\\u0022:\\\u00222023-04-01T14:31:48.3247509Z\\\u0022,\\\u0022cpu\\\u0022:0.952,\\\u0022memory\\\u0022:488968896.000,\\\u0022threadInfo\\\u0022:{\\\u0022isThreadStarving\\\u0022:\\\u0022False\\\u0022,\\\u0022threadWaitIntervalInMs\\\u0022:0.0201,\\\u0022availableThreads\\\u0022:32764,\\\u0022minThreads\\\u0022:52,\\\u0022maxThreads\\\u0022:32767},\\\u0022numberOfOpenTcpConnection\\\u0022:2356},{\\\u0022dateUtc\\\u0022:\\\u00222023-04-01T14:31:58.3348865Z\\\u0022,\\\u0022cpu\\\u0022:0.810,\\\u0022memory\\\u0022:488935280.000,\\\u0022threadInfo\\\u0022:{\\\u0022isThreadStarving\\\u0022:\\\u0022False\\\u0022,\\\u0022threadWaitIntervalInMs\\\u0022:0.0261,\\\u0022availableThreads\\\u0022:32764,\\\u0022minThreads\\\u0022:52,\\\u0022maxThreads\\\u0022:32767},\\\u0022numberOfOpenTcpConnection\\\u0022:2356},{\\\u0022dateUtc\\\u0022:\\\u00222023-04-01T14:32:08.3449964Z\\\u0022,\\\u0022cpu\\\u0022:1.615,\\\u0022memory\\\u0022:488930456.000,\\\u0022threadInfo\\\u0022:{\\\u0022isThreadStarving\\\u0022:\\\u0022False\\\u0022,\\\u0022threadWaitIntervalInMs\\\u0022:0.0254,\\\u0022availableThreads\\\u0022:32763,\\\u0022minThreads\\\u0022:52,\\\u0022maxThreads\\\u0022:32767},\\\u0022numberOfOpenTcpConnection\\\u0022:2358},{\\\u0022dateUtc\\\u0022:\\\u00222023-04-01T14:32:18.3551156Z\\\u0022,\\\u0022cpu\\\u0022:0.579,\\\u0022memory\\\u0022:488919692.000,\\\u0022threadInfo\\\u0022:{\\\u0022isThreadStarving\\\u0022:\\\u0022False\\\u0022,\\\u0022threadWaitIntervalInMs\\\u0022:0.0153,\\\u0022availableThreads\\\u0022:32763,\\\u0022minThreads\\\u0022:52,\\\u0022maxThreads\\\u0022:32767},\\\u0022numberOfOpenTcpConnection\\\u0022:2358},{\\\u0022dateUtc\\\u0022:\\\u00222023-04-01T14:32:28.3652705Z\\\u0022,\\\u0022cpu\\\u0022:0.897,\\\u0022memory\\\u0022:488913276.000,\\\u0022threadInfo\\\u0022:{\\\u0022isThreadStarving\\\u0022:\\\u0022False\\\u0022,\\\u0022threadWaitIntervalInMs\\\u0022:0.0128,\\\u0022availableThreads\\\u0022:32764,\\\u0022minThreads\\\u0022:52,\\\u0022maxThreads\\\u0022:32767},\\\u0022numberOfOpenTcpConnection\\\u0022:2358}]}\\r\\nRequestStart: 2023-04-01T14:32:31.3052558Z; ResponseTime: 2023-04-01T14:32:31.3052558Z; StoreResult: StorePhysicalAddress: rntbd://cdb-ms-prod-westus1-be39.documents.azure.com:14388/apps/0b51ba6d-ec42-44ac-8164-6eeab9bb568a/services/3eaff6f1-6c5d-47aa-957e-589b2ee897ca/partitions/ead52b28-4dc6-4ed7-b2fd-7bd1afc9f8c3/replicas/133248318087279525s/, LSN: 6, GlobalCommittedLsn: 6, PartitionKeyRangeId: 0, IsValid: True, StatusCode: 404, SubStatusCode: 0, RequestCharge: 1, ItemLSN: -1, SessionToken: -1#6, UsingLocalLSN: True, TransportException: null, BELatencyMs: 0.324, ActivityId: 5564d42c-9f5f-8036-7f76-d0bc397c104a, RetryAfterInMs: , TransportRequestTimeline: {\\\u0022requestTimeline\\\u0022:[{\\\u0022event\\\u0022: \\\u0022Created\\\u0022, \\\u0022startTimeUtc\\\u0022: \\\u00222023-04-01T14:32:31.3052558Z\\\u0022, \\\u0022durationInMs\\\u0022: 0.0097},{\\\u0022event\\\u0022: \\\u0022ChannelAcquisitionStarted\\\u0022, \\\u0022startTimeUtc\\\u0022: \\\u00222023-04-01T14:32:31.3052655Z\\\u0022, \\\u0022durationInMs\\\u0022: 0.0042},{\\\u0022event\\\u0022: \\\u0022Pipelined\\\u0022, \\\u0022startTimeUtc\\\u0022: \\\u00222023-04-01T14:32:31.3052697Z\\\u0022, \\\u0022durationInMs\\\u0022: 0.1749},{\\\u0022event\\\u0022: \\\u0022Transit Time\\\u0022, \\\u0022startTimeUtc\\\u0022: \\\u00222023-04-01T14:32:31.3054446Z\\\u0022, \\\u0022durationInMs\\\u0022: 0.673},{\\\u0022event\\\u0022: \\\u0022Received\\\u0022, \\\u0022startTimeUtc\\\u0022: \\\u00222023-04-01T14:32:31.3061176Z\\\u0022, \\\u0022durationInMs\\\u0022: 0.0744},{\\\u0022event\\\u0022: \\\u0022Completed\\\u0022, \\\u0022startTimeUtc\\\u0022: \\\u00222023-04-01T14:32:31.3061920Z\\\u0022, \\\u0022durationInMs\\\u0022: 0}],\\\u0022serviceEndpointStats\\\u0022:{\\\u0022inflightRequests\\\u0022:1,\\\u0022openConnections\\\u0022:1},\\\u0022connectionStats\\\u0022:{\\\u0022waitforConnectionInit\\\u0022:\\\u0022False\\\u0022,\\\u0022callsPendingReceive\\\u0022:0,\\\u0022lastSendAttempt\\\u0022:\\\u00222023-04-01T14:32:31.0352934Z\\\u0022,\\\u0022lastSend\\\u0022:\\\u00222023-04-01T14:32:31.0352934Z\\\u0022,\\\u0022lastReceive\\\u0022:\\\u00222023-04-01T14:32:31.0352934Z\\\u0022},\\\u0022requestSizeInBytes\\\u0022:562,\\\u0022responseMetadataSizeInBytes\\\u0022:140,\\\u0022responseBodySizeInBytes\\\u0022:87};\\r\\n ResourceType: UserDefinedFunction, OperationType: Read\\r\\nRequestStart: 2023-04-01T14:32:31.3052558Z; ResponseTime: 2023-04-01T14:32:31.3052558Z; StoreResult: StorePhysicalAddress: rntbd://cdb-ms-prod-westus1-be39.documents.azure.com:14342/apps/0b51ba6d-ec42-44ac-8164-6eeab9bb568a/services/3eaff6f1-6c5d-47aa-957e-589b2ee897ca/partitions/ead52b28-4dc6-4ed7-b2fd-7bd1afc9f8c3/replicas/133248318087279527s/, LSN: 6, GlobalCommittedLsn: 6, PartitionKeyRangeId: 0, IsValid: True, StatusCode: 404, SubStatusCode: 0, RequestCharge: 1, ItemLSN: -1, SessionToken: -1#6, UsingLocalLSN: True, TransportException: null, BELatencyMs: 0.27, ActivityId: 5564d42c-9f5f-8036-7f76-d0bc397c104a, RetryAfterInMs: , TransportRequestTimeline: {\\\u0022requestTimeline\\\u0022:[{\\\u0022event\\\u0022: \\\u0022Created\\\u0022, \\\u0022startTimeUtc\\\u0022: \\\u00222023-04-01T14:32:31.3052558Z\\\u0022, \\\u0022durationInMs\\\u0022: 0.0051},{\\\u0022event\\\u0022: \\\u0022ChannelAcquisitionStarted\\\u0022, \\\u0022startTimeUtc\\\u0022: \\\u00222023-04-01T14:32:31.3052609Z\\\u0022, \\\u0022durationInMs\\\u0022: 0.0022},{\\\u0022event\\\u0022: \\\u0022Pipelined\\\u0022, \\\u0022startTimeUtc\\\u0022: \\\u00222023-04-01T14:32:31.3052631Z\\\u0022, \\\u0022durationInMs\\\u0022: 0.1001},{\\\u0022event\\\u0022: \\\u0022Transit Time\\\u0022, \\\u0022startTimeUtc\\\u0022: \\\u00222023-04-01T14:32:31.3053632Z\\\u0022, \\\u0022durationInMs\\\u0022: 0.6617},{\\\u0022event\\\u0022: \\\u0022Received\\\u0022, \\\u0022startTimeUtc\\\u0022: \\\u00222023-04-01T14:32:31.3060249Z\\\u0022, \\\u0022durationInMs\\\u0022: 0.0702},{\\\u0022event\\\u0022: \\\u0022Completed\\\u0022, \\\u0022startTimeUtc\\\u0022: \\\u00222023-04-01T14:32:31.3060951Z\\\u0022, \\\u0022durationInMs\\\u0022: 0}],\\\u0022serviceEndpointStats\\\u0022:{\\\u0022inflightRequests\\\u0022:1,\\\u0022openConnections\\\u0022:1},\\\u0022connectionStats\\\u0022:{\\\u0022waitforConnectionInit\\\u0022:\\\u0022False\\\u0022,\\\u0022callsPendingReceive\\\u0022:0,\\\u0022lastSendAttempt\\\u0022:\\\u00222023-04-01T14:32:31.0352934Z\\\u0022,\\\u0022lastSend\\\u0022:\\\u00222023-04-01T14:32:31.0352934Z\\\u0022,\\\u0022lastReceive\\\u0022:\\\u00222023-04-01T14:32:31.0352934Z\\\u0022},\\\u0022requestSizeInBytes\\\u0022:562,\\\u0022responseMetadataSizeInBytes\\\u0022:140,\\\u0022responseBodySizeInBytes\\\u0022:87};\\r\\n ResourceType: UserDefinedFunction, OperationType: Read\\r\\n, SDK: Microsoft.Azure.Documents.Common/2.14.0\u0022}, Request URI: /dbs/sql-db-1355/colls/sql-container-4182/udfs/sql-stored-procedure-7947, RequestStats: , SDK: Microsoft.Azure.Documents.Common/2.14.0"
->>>>>>> d0a38e13
       }
     }
   ],
   "Variables": {
-<<<<<<< HEAD
     "AZURE_AUTHORITY_HOST": "https://login.microsoftonline.com/",
     "RandomSeed": "2131723420",
     "RESOURCE_MANAGER_URL": "https://management.azure.com/",
     "SUBSCRIPTION_ID": "23587e98-b6ac-4328-a753-03bcd3c8e744"
-=======
-    "AZURE_AUTHORITY_HOST": null,
-    "RandomSeed": "349816867",
-    "RESOURCE_MANAGER_URL": null,
-    "SUBSCRIPTION_ID": "710e347c-9ac8-408c-90fe-f8cfc44bf967"
->>>>>>> d0a38e13
   }
 }