--- conflicted
+++ resolved
@@ -10,7 +10,6 @@
     [TestFixture]
     public class OperationsTest : CosmosDBManagementClientBase
     {
-        private string resourceGroupName;
         public OperationsTest()
             : base(true)
         {
@@ -22,12 +21,9 @@
             if (Mode == RecordedTestMode.Record || Mode == RecordedTestMode.Playback)
             {
                 InitializeClients();
-                this.resourceGroupName = Recording.GenerateAssetName(CosmosDBTestUtilities.resourceGroupPrefix);
-                TestContext.Progress.WriteLine("//////////////////OperationsTests/////////////////////////////");
-                TestContext.Progress.WriteLine(this.resourceGroupName);
                 await CosmosDBTestUtilities.TryRegisterResourceGroupAsync(ResourceGroupsOperations,
-                    CosmosDBTestUtilities.location,
-                    this.resourceGroupName);
+                    CosmosDBTestUtilities.Location,
+                    Recording.GenerateAssetName(CosmosDBTestUtilities.ResourceGroupPrefix));
             }
         }
 
@@ -40,12 +36,7 @@
         [TestCase]
         public async Task ListOperationsTest()
         {
-<<<<<<< HEAD
-            CosmosDBManagementClient cosmosDBMgmtClient = GetCosmosDBManagementClient();
-            var operations = cosmosDBMgmtClient.Operations.ListAsync();
-=======
             var operations = CosmosDBManagementClient.Operations.ListAsync();
->>>>>>> 4294e942
             Assert.NotNull(operations);
             Assert.IsNotEmpty(await operations.ToEnumerableAsync());
         }
