# Generated code configuration

Run `dotnet build /t:GenerateCode` to generate code.

## Code Generation Configuration

```yaml
azure-arm: true
csharp: true
library-name: CosmosDB
skip-csproj: true
namespace: Azure.ResourceManager.CosmosDB
require: https://github.com/Azure/azure-rest-api-specs/blob/8a2a6226c3ac5a882f065a66daeaf5acef334273/specification/cosmos-db/resource-manager/readme.md
tag: package-2021-10-csharp
output-folder: Generated/
clear-output-folder: true
flatten-payloads: false
model-namespae: true
operation-id-mappings:
  DatabaseAccountCassandraKeyspaceThroughputSetting:
      accountName: Microsoft.DocumentDB/databaseAccounts
      keyspaceName: Microsoft.DocumentDB/databaseAccounts/cassandraKeyspaces
  DatabaseAccountCassandraKeyspaceTableThroughputSetting:
      accountName: Microsoft.DocumentDB/databaseAccounts
      keyspaceName: Microsoft.DocumentDB/databaseAccounts/cassandraKeyspaces
      tableName: Microsoft.DocumentDB/databaseAccounts/cassandraKeyspaces/tables
  DatabaseAccountTableThroughputSetting:
      accountName: Microsoft.DocumentDB/databaseAccounts
      tableName: Microsoft.DocumentDB/databaseAccounts/tables
  DatabaseAccountGremlinDatabaseThroughputSetting:
      accountName: Microsoft.DocumentDB/databaseAccounts
      databaseName: Microsoft.DocumentDB/databaseAccounts/gremlinDatabases
  DatabaseAccountGremlinDatabaseGraphThroughputSetting:
      accountName: Microsoft.DocumentDB/databaseAccounts
      databaseName: Microsoft.DocumentDB/databaseAccounts/gremlinDatabases
      graphName: Microsoft.DocumentDB/databaseAccounts/gremlinDatabases/graphs
  DatabaseAccountMongodbDatabaseCollectionThroughputSetting:
      accountName: Microsoft.DocumentDB/databaseAccounts
      databaseName: Microsoft.DocumentDB/databaseAccounts/mongodbDatabases
      collectionName: Microsoft.DocumentDB/databaseAccounts/mongodbDatabases/collections
  DatabaseAccountMongodbDatabaseThroughputSetting:
      accountName: Microsoft.DocumentDB/databaseAccounts
      databaseName: Microsoft.DocumentDB/databaseAccounts/mongodbDatabases
  DatabaseAccountSqlDatabaseContainerThroughputSetting:
      accountName: Microsoft.DocumentDB/databaseAccounts
      databaseName: Microsoft.DocumentDB/databaseAccounts/sqlDatabases
      containerName: Microsoft.DocumentDB/databaseAccounts/sqlDatabases/containers
  DatabaseAccountSqlDatabaseThroughputSetting:
      accountName: Microsoft.DocumentDB/databaseAccounts
      databaseName: Microsoft.DocumentDB/databaseAccounts/sqlDatabases
no-property-type-replacement: SqlDatabaseResource;MongoDBDatabaseResource;TableResource;CassandraKeyspaceResource;CassandraColumn;GremlinDatabaseResource;PrivateEndpointProperty

rename-rules:
  CPU: Cpu
  CPUs: Cpus
  Os: OS
  Ip: IP
  Ips: IPs
  ID: Id
  IDs: Ids
  VM: Vm
  VMs: Vms
  Vmos: VmOS
  VMScaleSet: VmScaleSet
  DNS: Dns
  VPN: Vpn
  NAT: Nat
  WAN: Wan
  Ipv4: IPv4
  Ipv6: IPv6
  Ipsec: IPsec
  SSO: Sso
  URI: Uri

directive:
- from: cosmos-db.json
  where: $.definitions.MetricDefinition.properties.resourceUri
  transform: $["x-ms-client-name"] = "ResourceId"
# Below is a workaround for ADO 6196
- remove-operation:
  - DatabaseAccounts_GetReadOnlyKeys
# rename bad model names
- rename-model:
    from: NotebookWorkspaceConnectionInfoResult
    to: NotebookWorkspaceConnectionInfo
- rename-model:
    from: LocationGetResult
    to: CosmosDBLocation
- rename-model:
    from: DatabaseAccountGetResults
    to: DatabaseAccount
- rename-model:
    from: ThroughputSettingsGetResults
    to: ThroughputSettings
- rename-model:
    from: ThroughputSettingsGetProperties
    to: ThroughputSettingsProperties
- rename-model:
    from: SqlDatabaseGetResults
    to: SqlDatabase
- rename-model:
    from: SqlDatabaseGetProperties
    to: SqlDatabaseProperties
- rename-model:
    from: SqlContainerGetResults
    to: SqlContainer
- rename-model:
    from: SqlContainerGetProperties
    to: SqlContainerProperties
- rename-model:
    from: SqlStoredProcedureGetResults
    to: SqlStoredProcedure
- rename-model:
    from: SqlStoredProcedureGetProperties
    to: SqlStoredProcedureProperties
- rename-model:
    from: SqlUserDefinedFunctionGetResults
    to: SqlUserDefinedFunction
- rename-model:
    from: SqlUserDefinedFunctionGetProperties
    to: SqlUserDefinedFunctionProperties
- rename-model:
    from: SqlTriggerGetResults
    to: SqlTrigger
- rename-model:
    from: SqlTriggerGetProperties
    to: SqlTriggerProperties
- rename-model:
    from: MongoDBDatabaseGetResults
    to: MongoDBDatabase
- rename-model:
    from: MongoDBDatabaseGetProperties
    to: MongoDBDatabaseProperties
- rename-model:
    from: MongoDBCollectionGetResults
    to: MongoDBCollection
- rename-model:
    from: MongoDBCollectionGetProperties
    to: MongoDBCollectionProperties
- rename-model:
    from: TableGetResults
    to: CosmosTable
- rename-model:
    from: TableGetProperties
    to: CosmosTableProperties
- rename-model:
    from: CassandraKeyspaceGetResults
    to: CassandraKeyspace
- rename-model:
    from: CassandraKeyspaceGetProperties
    to: CassandraKeyspaceProperties
- rename-model:
    from: CassandraTableGetResults
    to: CassandraTable
- rename-model:
    from: CassandraTableGetProperties
    to: CassandraTableProperties
- rename-model:
    from: GremlinDatabaseGetResults
    to: GremlinDatabase
- rename-model:
    from: GremlinDatabaseGetProperties
    to: GremlinDatabaseProperties
- rename-model:
    from: GremlinGraphGetResults
    to: GremlinGraph
- rename-model:
    from: GremlinGraphGetProperties
    to: GremlinGraphProperties
- rename-model:
    from: DatabaseAccountGetProperties
    to: DatabaseAccountProperties
- rename-model:
    from: DatabaseAccountListReadOnlyKeysResult
    to: DatabaseAccountReadOnlyKeyList
- rename-model:
    from: DatabaseAccountListKeysResult
    to: DatabaseAccountKeyList
- rename-model:
    from: SqlRoleAssignmentListResult
    to: SqlRoleAssignmentList
- rename-model:
    from: SqlRoleDefinitionListResult
    to: SqlRoleDefinitionList
# This API is returning a collection wrapping by the model 'DatabaseAccountListConnectionStringsResult', adding this directive so that the content could be automatically flattened
- from: swagger-document
  where: $.paths["/subscriptions/{subscriptionId}/resourceGroups/{resourceGroupName}/providers/Microsoft.DocumentDB/databaseAccounts/{accountName}/listConnectionStrings"].post
  transform: >
    $["x-ms-pageable"] = {
          "nextLinkName": null,
          "itemName": "connectionStrings"
        }
- rename-model:
    from: SqlRoleDefinitionGetResults
    to: SqlRoleDefinition
- rename-model:
    from: SqlRoleAssignmentGetResults
    to: SqlRoleAssignment
- rename-model:
    from: RestorableDatabaseAccountGetResult
    to: RestorableDatabaseAccount
- rename-model:
    from: RestorableSqlDatabaseGetResult
    to: RestorableSqlDatabase
- rename-model:
    from: RestorableSqlContainerGetResult
    to: RestorableSqlContainer
- rename-model:
    from: RestorableMongodbDatabaseGetResult
    to: RestorableMongodbDatabase
- rename-model:
    from: RestorableMongodbCollectionGetResult
    to: RestorableMongodbCollection
# rename for CSharp naming convention
# `Usage` is used in a few places which are not specific to one type of resources, and it has a child definition `PartitionUsage`.
- rename-model:
    from: Usage
    to: BaseUsage
# same as `Metric`
- rename-model:
    from: Metric
    to: BaseMetric
# `Location` is single word and we already have a common type `Location`
- rename-model:
    from: Location
    to: DatabaseAccountLocation
# `Capability` is single word
- rename-model:
    from: Capability
    to: DatabaseAccountCapability
# `Indexes` is single word
- rename-model:
    from: Indexes
    to: PathIndexes
# `Column` is a single workd, and it's only used in CassandraSchema
- rename-model:
    from: Column
    to: CassandraColumn
# Rename for input parameters s/Parameters/Data/, per C# convention
# rename parametes for cosmos-db.json
- rename-model:
    from: DatabaseAccountRegenerateKeyParameters
    to: DatabaseAccountRegenerateKeyInfo
- rename-model:
    from: ThroughputSettingsUpdateParameters
<<<<<<< HEAD
    to: ThroughputSettingsCreateOrUpdateInfo
# TODO: rename for notebook.json and rback.json when adding them back
=======
    to: ThroughputSettingsUpdateData
- rename-model:
    from: SqlDatabaseCreateUpdateParameters
    to: SqlDatabaseCreateUpdateData
- rename-model:
    from: SqlContainerCreateUpdateParameters
    to: SqlContainerCreateUpdateData
- rename-model:
    from: SqlStoredProcedureCreateUpdateParameters
    to: SqlStoredProcedureCreateUpdateData
- rename-model:
    from: SqlUserDefinedFunctionCreateUpdateParameters
    to: SqlUserDefinedFunctionCreateUpdateData
- rename-model:
    from: SqlTriggerCreateUpdateParameters
    to: SqlTriggerCreateUpdateData
- rename-model:
    from: MongoDBDatabaseCreateUpdateParameters
    to: MongoDBDatabaseCreateUpdateData
- rename-model:
    from: MongoDBCollectionCreateUpdateParameters
    to: MongoDBCollectionCreateUpdateData
- rename-model:
    from: TableCreateUpdateParameters
    to: TableCreateUpdateData
- rename-model:
    from: CassandraKeyspaceCreateUpdateParameters
    to: CassandraKeyspaceCreateUpdateData
- rename-model:
    from: CassandraTableCreateUpdateParameters
    to: CassandraTableCreateUpdateData
- rename-model:
    from: GremlinDatabaseCreateUpdateParameters
    to: GremlinDatabaseCreateUpdateData
- rename-model:
    from: GremlinGraphCreateUpdateParameters
    to: GremlinGraphCreateUpdateData
- rename-model:
    from: SqlRoleAssignmentCreateUpdateParameters
    to: SqlRoleAssignmentCreateUpdateData
- rename-model:
    from: SqlRoleDefinitionCreateUpdateParameters
    to: SqlRoleDefinitionCreateUpdateData
# TODO: rename for notebook.json when adding it back
>>>>>>> af5d4d28

# add a missing response code for long running operation. an issue was filed on swagger: https://github.com/Azure/azure-rest-api-specs/issues/16508
- from: swagger-document
  where: $.paths["/subscriptions/{subscriptionId}/resourceGroups/{resourceGroupName}/providers/Microsoft.DocumentDB/databaseAccounts/{accountName}/notebookWorkspaces/{notebookWorkspaceName}"].put
  transform: >
    $.responses["202"] = {
        "description": "Creation of notebook workspace will complete asynchronously."
    };
```

### Tag: package-2021-10-csharp

These settings apply only when `--tag=package-2021-10-csharp` is specified on the command line. We have to remove the following files:

- `notebook.json`: that feature is offline due to security issues
- `rbac.json`: a [bug](https://github.com/Azure/azure-rest-api-specs/issues/16560) is blocking SDK

```yaml $(tag) == 'package-2021-10-csharp'
input-file:
  - https://github.com/Azure/azure-rest-api-specs/blob/8a2a6226c3ac5a882f065a66daeaf5acef334273/specification/cosmos-db/resource-manager/Microsoft.DocumentDB/stable/2021-10-15/cosmos-db.json
  - https://github.com/Azure/azure-rest-api-specs/blob/8a2a6226c3ac5a882f065a66daeaf5acef334273/specification/cosmos-db/resource-manager/Microsoft.DocumentDB/stable/2021-10-15/privateEndpointConnection.json
  - https://github.com/Azure/azure-rest-api-specs/blob/8a2a6226c3ac5a882f065a66daeaf5acef334273/specification/cosmos-db/resource-manager/Microsoft.DocumentDB/stable/2021-10-15/privateLinkResources.json
  - https://github.com/Azure/azure-rest-api-specs/blob/8a2a6226c3ac5a882f065a66daeaf5acef334273/specification/cosmos-db/resource-manager/Microsoft.DocumentDB/stable/2021-10-15/restorable.json
  - https://github.com/Azure/azure-rest-api-specs/blob/8a2a6226c3ac5a882f065a66daeaf5acef334273/specification/cosmos-db/resource-manager/Microsoft.DocumentDB/stable/2021-10-15/managedCassandra.json
  - https://github.com/Azure/azure-rest-api-specs/blob/8a2a6226c3ac5a882f065a66daeaf5acef334273/specification/cosmos-db/resource-manager/Microsoft.DocumentDB/stable/2021-10-15/rbac.json
```<|MERGE_RESOLUTION|>--- conflicted
+++ resolved
@@ -243,10 +243,6 @@
     to: DatabaseAccountRegenerateKeyInfo
 - rename-model:
     from: ThroughputSettingsUpdateParameters
-<<<<<<< HEAD
-    to: ThroughputSettingsCreateOrUpdateInfo
-# TODO: rename for notebook.json and rback.json when adding them back
-=======
     to: ThroughputSettingsUpdateData
 - rename-model:
     from: SqlDatabaseCreateUpdateParameters
@@ -291,7 +287,6 @@
     from: SqlRoleDefinitionCreateUpdateParameters
     to: SqlRoleDefinitionCreateUpdateData
 # TODO: rename for notebook.json when adding it back
->>>>>>> af5d4d28
 
 # add a missing response code for long running operation. an issue was filed on swagger: https://github.com/Azure/azure-rest-api-specs/issues/16508
 - from: swagger-document
