--- conflicted
+++ resolved
@@ -3,11 +3,7 @@
   <PropertyGroup>
     <Version>1.4.0-beta.1</Version>
     <!--The ApiCompatVersion is managed automatically and should not generally be modified manually.-->
-<<<<<<< HEAD
-    <ApiCompatVersion>1.3.1</ApiCompatVersion>
-=======
     <ApiCompatVersion>1.3.2</ApiCompatVersion>
->>>>>>> 1f99b685
     <PackageId>Azure.ResourceManager.CosmosDB</PackageId>
     <Description>Microsoft Azure management client SDK for Azure resource provider Microsoft.CosmosDB.</Description>
     <PackageTags>azure;management;arm;resource manager;cosmosdb</PackageTags>
