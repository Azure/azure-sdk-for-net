<Project Sdk="Microsoft.NET.Sdk">
  <PropertyGroup>
    <Version>1.0.0-preview.2</Version>
    <PackageId>Azure.ResourceManager.CosmosDB</PackageId>
    <Description>Azure Resource Manager client SDK for Azure resource provider Microsoft.DocumentDB</Description>
    <PackageTags>azure;management;arm;resource manager;documentdb</PackageTags>
  </PropertyGroup>

  <PropertyGroup>
    <!-- TODO: As part of release process, this PropertyGroup can be removed once RP is approved for namespace -->
    <NoWarn>$(NoWarn);CS1591</NoWarn>
    <ExcludeMgmtCoreShared>true</ExcludeMgmtCoreShared>
<<<<<<< HEAD
=======
    <IsMgmtSubLibrary>false</IsMgmtSubLibrary>
>>>>>>> 89c2dd1d
  </PropertyGroup>

  <ItemGroup>
    <PackageReference Include="Microsoft.Azure.AutoRest.CSharp" VersionOverride="$(MgmtAutorestVersion)" PrivateAssets="All" />
  </ItemGroup>
</Project><|MERGE_RESOLUTION|>--- conflicted
+++ resolved
@@ -10,10 +10,7 @@
     <!-- TODO: As part of release process, this PropertyGroup can be removed once RP is approved for namespace -->
     <NoWarn>$(NoWarn);CS1591</NoWarn>
     <ExcludeMgmtCoreShared>true</ExcludeMgmtCoreShared>
-<<<<<<< HEAD
-=======
     <IsMgmtSubLibrary>false</IsMgmtSubLibrary>
->>>>>>> 89c2dd1d
   </PropertyGroup>
 
   <ItemGroup>
