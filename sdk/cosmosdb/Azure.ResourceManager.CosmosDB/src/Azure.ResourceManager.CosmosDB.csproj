--- conflicted
+++ resolved
@@ -1,11 +1,7 @@
 <Project Sdk="Microsoft.NET.Sdk">
 
   <PropertyGroup>
-<<<<<<< HEAD
-    <Version>1.4.0-beta.12</Version>
-=======
     <Version>1.4.0-beta.13</Version>
->>>>>>> f2036db0
     <!--The ApiCompatVersion is managed automatically and should not generally be modified manually.-->
     <ApiCompatVersion>1.3.0</ApiCompatVersion>
     <PackageId>Azure.ResourceManager.CosmosDB</PackageId>
