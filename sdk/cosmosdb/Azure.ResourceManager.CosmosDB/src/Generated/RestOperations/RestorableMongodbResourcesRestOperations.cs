--- conflicted
+++ resolved
@@ -75,11 +75,7 @@
         /// <param name="cancellationToken"> The cancellation token to use. </param>
         /// <exception cref="ArgumentNullException"> <paramref name="subscriptionId"/> or <paramref name="instanceId"/> is null. </exception>
         /// <exception cref="ArgumentException"> <paramref name="subscriptionId"/> or <paramref name="instanceId"/> is an empty string, and was expected to be non-empty. </exception>
-<<<<<<< HEAD
-        public async Task<Response<RestorableMongodbResourcesListResult>> ListAsync(string subscriptionId, AzureLocation location, string instanceId, string restoreLocation = null, string restoreTimestampInUtc = null, CancellationToken cancellationToken = default)
-=======
         public async Task<Response<RestorableMongoDBResourcesListResult>> ListAsync(string subscriptionId, AzureLocation location, string instanceId, string restoreLocation = null, string restoreTimestampInUtc = null, CancellationToken cancellationToken = default)
->>>>>>> b926ce7c
         {
             Argument.AssertNotNullOrEmpty(subscriptionId, nameof(subscriptionId));
             Argument.AssertNotNullOrEmpty(instanceId, nameof(instanceId));
@@ -109,11 +105,7 @@
         /// <param name="cancellationToken"> The cancellation token to use. </param>
         /// <exception cref="ArgumentNullException"> <paramref name="subscriptionId"/> or <paramref name="instanceId"/> is null. </exception>
         /// <exception cref="ArgumentException"> <paramref name="subscriptionId"/> or <paramref name="instanceId"/> is an empty string, and was expected to be non-empty. </exception>
-<<<<<<< HEAD
-        public Response<RestorableMongodbResourcesListResult> List(string subscriptionId, AzureLocation location, string instanceId, string restoreLocation = null, string restoreTimestampInUtc = null, CancellationToken cancellationToken = default)
-=======
         public Response<RestorableMongoDBResourcesListResult> List(string subscriptionId, AzureLocation location, string instanceId, string restoreLocation = null, string restoreTimestampInUtc = null, CancellationToken cancellationToken = default)
->>>>>>> b926ce7c
         {
             Argument.AssertNotNullOrEmpty(subscriptionId, nameof(subscriptionId));
             Argument.AssertNotNullOrEmpty(instanceId, nameof(instanceId));
