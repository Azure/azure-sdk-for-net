--- conflicted
+++ resolved
@@ -32,11 +32,7 @@
         {
             _pipeline = pipeline ?? throw new ArgumentNullException(nameof(pipeline));
             _endpoint = endpoint ?? new Uri("https://management.azure.com");
-<<<<<<< HEAD
-            _apiVersion = apiVersion ?? "2024-09-01-preview";
-=======
             _apiVersion = apiVersion ?? "2024-12-01-preview";
->>>>>>> f2036db0
             _userAgent = new TelemetryDetails(GetType().Assembly, applicationId);
         }
 
@@ -95,7 +91,7 @@
         }
 
         /// <summary> Retrieves the metrics determined by the given filter for the given partition key range id and region. </summary>
-        /// <param name="subscriptionId"> The ID of the target subscription. </param>
+        /// <param name="subscriptionId"> The ID of the target subscription. The value must be an UUID. </param>
         /// <param name="resourceGroupName"> The name of the resource group. The name is case insensitive. </param>
         /// <param name="accountName"> Cosmos DB database account name. </param>
         /// <param name="region"> Cosmos DB region, with spaces between words and each word capitalized. </param>
@@ -134,7 +130,7 @@
         }
 
         /// <summary> Retrieves the metrics determined by the given filter for the given partition key range id and region. </summary>
-        /// <param name="subscriptionId"> The ID of the target subscription. </param>
+        /// <param name="subscriptionId"> The ID of the target subscription. The value must be an UUID. </param>
         /// <param name="resourceGroupName"> The name of the resource group. The name is case insensitive. </param>
         /// <param name="accountName"> Cosmos DB database account name. </param>
         /// <param name="region"> Cosmos DB region, with spaces between words and each word capitalized. </param>
