--- conflicted
+++ resolved
@@ -32,11 +32,7 @@
         {
             _pipeline = pipeline ?? throw new ArgumentNullException(nameof(pipeline));
             _endpoint = endpoint ?? new Uri("https://management.azure.com");
-<<<<<<< HEAD
-            _apiVersion = apiVersion ?? "2024-09-01-preview";
-=======
             _apiVersion = apiVersion ?? "2024-12-01-preview";
->>>>>>> f2036db0
             _userAgent = new TelemetryDetails(GetType().Assembly, applicationId);
         }
 
@@ -77,7 +73,7 @@
         }
 
         /// <summary> Show the event feed of all mutations done on all the Azure Cosmos DB MongoDB databases under the restorable account.  This helps in scenario where database was accidentally deleted to get the deletion time.  This API requires  'Microsoft.DocumentDB/locations/restorableDatabaseAccounts/.../read' permission. </summary>
-        /// <param name="subscriptionId"> The ID of the target subscription. </param>
+        /// <param name="subscriptionId"> The ID of the target subscription. The value must be an UUID. </param>
         /// <param name="location"> Cosmos DB region, with spaces between words and each word capitalized. </param>
         /// <param name="instanceId"> The instanceId GUID of a restorable database account. </param>
         /// <param name="cancellationToken"> The cancellation token to use. </param>
@@ -104,7 +100,7 @@
         }
 
         /// <summary> Show the event feed of all mutations done on all the Azure Cosmos DB MongoDB databases under the restorable account.  This helps in scenario where database was accidentally deleted to get the deletion time.  This API requires  'Microsoft.DocumentDB/locations/restorableDatabaseAccounts/.../read' permission. </summary>
-        /// <param name="subscriptionId"> The ID of the target subscription. </param>
+        /// <param name="subscriptionId"> The ID of the target subscription. The value must be an UUID. </param>
         /// <param name="location"> Cosmos DB region, with spaces between words and each word capitalized. </param>
         /// <param name="instanceId"> The instanceId GUID of a restorable database account. </param>
         /// <param name="cancellationToken"> The cancellation token to use. </param>
