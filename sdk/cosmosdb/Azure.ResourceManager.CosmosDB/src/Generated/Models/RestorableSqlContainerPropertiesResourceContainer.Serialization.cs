--- conflicted
+++ resolved
@@ -152,7 +152,6 @@
             float? ts = default;
             ETag? etag = default;
             string id = default;
-<<<<<<< HEAD
             Optional<CosmosDBIndexingPolicy> indexingPolicy = default;
             Optional<CosmosDBContainerPartitionKey> partitionKey = default;
             Optional<int> defaultTtl = default;
@@ -164,18 +163,6 @@
             Optional<CosmosDBAccountCreateMode> createMode = default;
             Optional<MaterializedViewDefinition> materializedViewDefinition = default;
             IList<ComputedProperty> computedProperties = default;
-=======
-            CosmosDBIndexingPolicy indexingPolicy = default;
-            CosmosDBContainerPartitionKey partitionKey = default;
-            int? defaultTtl = default;
-            CosmosDBUniqueKeyPolicy uniqueKeyPolicy = default;
-            ConflictResolutionPolicy conflictResolutionPolicy = default;
-            CosmosDBClientEncryptionPolicy clientEncryptionPolicy = default;
-            long? analyticalStorageTtl = default;
-            ResourceRestoreParameters restoreParameters = default;
-            CosmosDBAccountCreateMode? createMode = default;
-            MaterializedViewDefinition materializedViewDefinition = default;
->>>>>>> de6abaa4
             IDictionary<string, BinaryData> serializedAdditionalRawData = default;
             Dictionary<string, BinaryData> additionalPropertiesDictionary = new Dictionary<string, BinaryData>();
             foreach (var property in element.EnumerateObject())
@@ -325,7 +312,6 @@
             serializedAdditionalRawData = additionalPropertiesDictionary;
             return new RestorableSqlContainerPropertiesResourceContainer(
                 id,
-<<<<<<< HEAD
                 indexingPolicy.Value,
                 partitionKey.Value,
                 Optional.ToNullable(defaultTtl),
@@ -337,18 +323,6 @@
                 Optional.ToNullable(createMode),
                 materializedViewDefinition.Value,
                 computedProperties ?? new ChangeTrackingList<ComputedProperty>(),
-=======
-                indexingPolicy,
-                partitionKey,
-                defaultTtl,
-                uniqueKeyPolicy,
-                conflictResolutionPolicy,
-                clientEncryptionPolicy,
-                analyticalStorageTtl,
-                restoreParameters,
-                createMode,
-                materializedViewDefinition,
->>>>>>> de6abaa4
                 serializedAdditionalRawData,
                 self,
                 rid,
