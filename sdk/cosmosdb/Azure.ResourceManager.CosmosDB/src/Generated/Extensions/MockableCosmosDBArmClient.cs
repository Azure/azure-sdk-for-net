--- conflicted
+++ resolved
@@ -35,8 +35,6 @@
         }
 
         /// <summary>
-<<<<<<< HEAD
-=======
         /// Gets an object representing a <see cref="CosmosDBChaosFaultResource"/> along with the instance operations that can be performed on it but with no data.
         /// You can use <see cref="CosmosDBChaosFaultResource.CreateResourceIdentifier" /> to create a <see cref="CosmosDBChaosFaultResource"/> <see cref="ResourceIdentifier"/> from its components.
         /// </summary>
@@ -49,7 +47,6 @@
         }
 
         /// <summary>
->>>>>>> f2036db0
         /// Gets an object representing a <see cref="CosmosDBAccountResource"/> along with the instance operations that can be performed on it but with no data.
         /// You can use <see cref="CosmosDBAccountResource.CreateResourceIdentifier" /> to create a <see cref="CosmosDBAccountResource"/> <see cref="ResourceIdentifier"/> from its components.
         /// </summary>
@@ -564,17 +561,5 @@
             CosmosDBThroughputPoolAccountResource.ValidateResourceId(id);
             return new CosmosDBThroughputPoolAccountResource(Client, id);
         }
-
-        /// <summary>
-        /// Gets an object representing a <see cref="CosmosDBChaosFaultResource"/> along with the instance operations that can be performed on it but with no data.
-        /// You can use <see cref="CosmosDBChaosFaultResource.CreateResourceIdentifier" /> to create a <see cref="CosmosDBChaosFaultResource"/> <see cref="ResourceIdentifier"/> from its components.
-        /// </summary>
-        /// <param name="id"> The resource ID of the resource to get. </param>
-        /// <returns> Returns a <see cref="CosmosDBChaosFaultResource"/> object. </returns>
-        public virtual CosmosDBChaosFaultResource GetCosmosDBChaosFaultResource(ResourceIdentifier id)
-        {
-            CosmosDBChaosFaultResource.ValidateResourceId(id);
-            return new CosmosDBChaosFaultResource(Client, id);
-        }
     }
 }