// Copyright (c) Microsoft Corporation. All rights reserved.
// Licensed under the MIT License.

// <auto-generated/>

#nullable disable

using System;
using System.Collections;
using System.Collections.Generic;
using System.Globalization;
using System.Linq;
using System.Threading;
using System.Threading.Tasks;
using Azure;
using Azure.Core;
using Azure.Core.Pipeline;
using Azure.ResourceManager;
using Azure.ResourceManager.CosmosDB.Models;

namespace Azure.ResourceManager.CosmosDB
{
    /// <summary> A class representing collection of CassandraKeyspace and their operations over its parent. </summary>
    public partial class CassandraKeyspaceCollection : ArmCollection, IEnumerable<CassandraKeyspaceResource>, IAsyncEnumerable<CassandraKeyspaceResource>
    {
        private readonly ClientDiagnostics _cassandraKeyspaceCassandraResourcesClientDiagnostics;
        private readonly CassandraResourcesRestOperations _cassandraKeyspaceCassandraResourcesRestClient;

        /// <summary> Initializes a new instance of the <see cref="CassandraKeyspaceCollection"/> class for mocking. </summary>
        protected CassandraKeyspaceCollection()
        {
        }

        /// <summary> Initializes a new instance of the <see cref="CassandraKeyspaceCollection"/> class. </summary>
        /// <param name="client"> The client parameters to use in these operations. </param>
        /// <param name="id"> The identifier of the parent resource that is the target of operations. </param>
        internal CassandraKeyspaceCollection(ArmClient client, ResourceIdentifier id) : base(client, id)
        {
<<<<<<< HEAD
            _cassandraKeyspaceCassandraResourcesClientDiagnostics = new ClientDiagnostics("Azure.ResourceManager.CosmosDB", CassandraKeyspaceResource.ResourceType.Namespace, DiagnosticOptions);
            TryGetApiVersion(CassandraKeyspaceResource.ResourceType, out string cassandraKeyspaceCassandraResourcesApiVersion);
            _cassandraKeyspaceCassandraResourcesRestClient = new CassandraResourcesRestOperations(Pipeline, DiagnosticOptions.ApplicationId, BaseUri, cassandraKeyspaceCassandraResourcesApiVersion);
=======
            _cassandraKeyspaceCassandraResourcesClientDiagnostics = new ClientDiagnostics("Azure.ResourceManager.CosmosDB", CassandraKeyspace.ResourceType.Namespace, Diagnostics);
            TryGetApiVersion(CassandraKeyspace.ResourceType, out string cassandraKeyspaceCassandraResourcesApiVersion);
            _cassandraKeyspaceCassandraResourcesRestClient = new CassandraResourcesRestOperations(Pipeline, Diagnostics.ApplicationId, Endpoint, cassandraKeyspaceCassandraResourcesApiVersion);
>>>>>>> 73128fc8
#if DEBUG
			ValidateResourceId(Id);
#endif
        }

        internal static void ValidateResourceId(ResourceIdentifier id)
        {
            if (id.ResourceType != DatabaseAccountResource.ResourceType)
                throw new ArgumentException(string.Format(CultureInfo.CurrentCulture, "Invalid resource type {0} expected {1}", id.ResourceType, DatabaseAccountResource.ResourceType), nameof(id));
        }

        /// <summary>
        /// Create or update an Azure Cosmos DB Cassandra keyspace
        /// Request Path: /subscriptions/{subscriptionId}/resourceGroups/{resourceGroupName}/providers/Microsoft.DocumentDB/databaseAccounts/{accountName}/cassandraKeyspaces/{keyspaceName}
        /// Operation Id: CassandraResources_CreateUpdateCassandraKeyspace
        /// </summary>
        /// <param name="waitUntil"> "F:Azure.WaitUntil.Completed" if the method should wait to return until the long-running operation has completed on the service; "F:Azure.WaitUntil.Started" if it should return after starting the operation. For more information on long-running operations, please see <see href="https://github.com/Azure/azure-sdk-for-net/blob/main/sdk/core/Azure.Core/samples/LongRunningOperations.md"> Azure.Core Long-Running Operation samples</see>. </param>
        /// <param name="keyspaceName"> Cosmos DB keyspace name. </param>
        /// <param name="createUpdateCassandraKeyspaceParameters"> The parameters to provide for the current Cassandra keyspace. </param>
        /// <param name="cancellationToken"> The cancellation token to use. </param>
        /// <exception cref="ArgumentException"> <paramref name="keyspaceName"/> is an empty string, and was expected to be non-empty. </exception>
        /// <exception cref="ArgumentNullException"> <paramref name="keyspaceName"/> or <paramref name="createUpdateCassandraKeyspaceParameters"/> is null. </exception>
        public virtual async Task<ArmOperation<CassandraKeyspaceResource>> CreateOrUpdateAsync(WaitUntil waitUntil, string keyspaceName, CassandraKeyspaceCreateUpdateData createUpdateCassandraKeyspaceParameters, CancellationToken cancellationToken = default)
        {
            Argument.AssertNotNullOrEmpty(keyspaceName, nameof(keyspaceName));
            Argument.AssertNotNull(createUpdateCassandraKeyspaceParameters, nameof(createUpdateCassandraKeyspaceParameters));

            using var scope = _cassandraKeyspaceCassandraResourcesClientDiagnostics.CreateScope("CassandraKeyspaceCollection.CreateOrUpdate");
            scope.Start();
            try
            {
                var response = await _cassandraKeyspaceCassandraResourcesRestClient.CreateUpdateCassandraKeyspaceAsync(Id.SubscriptionId, Id.ResourceGroupName, Id.Name, keyspaceName, createUpdateCassandraKeyspaceParameters, cancellationToken).ConfigureAwait(false);
                var operation = new CosmosDBArmOperation<CassandraKeyspaceResource>(new CassandraKeyspaceOperationSource(Client), _cassandraKeyspaceCassandraResourcesClientDiagnostics, Pipeline, _cassandraKeyspaceCassandraResourcesRestClient.CreateCreateUpdateCassandraKeyspaceRequest(Id.SubscriptionId, Id.ResourceGroupName, Id.Name, keyspaceName, createUpdateCassandraKeyspaceParameters).Request, response, OperationFinalStateVia.Location);
                if (waitUntil == WaitUntil.Completed)
                    await operation.WaitForCompletionAsync(cancellationToken).ConfigureAwait(false);
                return operation;
            }
            catch (Exception e)
            {
                scope.Failed(e);
                throw;
            }
        }

        /// <summary>
        /// Create or update an Azure Cosmos DB Cassandra keyspace
        /// Request Path: /subscriptions/{subscriptionId}/resourceGroups/{resourceGroupName}/providers/Microsoft.DocumentDB/databaseAccounts/{accountName}/cassandraKeyspaces/{keyspaceName}
        /// Operation Id: CassandraResources_CreateUpdateCassandraKeyspace
        /// </summary>
        /// <param name="waitUntil"> "F:Azure.WaitUntil.Completed" if the method should wait to return until the long-running operation has completed on the service; "F:Azure.WaitUntil.Started" if it should return after starting the operation. For more information on long-running operations, please see <see href="https://github.com/Azure/azure-sdk-for-net/blob/main/sdk/core/Azure.Core/samples/LongRunningOperations.md"> Azure.Core Long-Running Operation samples</see>. </param>
        /// <param name="keyspaceName"> Cosmos DB keyspace name. </param>
        /// <param name="createUpdateCassandraKeyspaceParameters"> The parameters to provide for the current Cassandra keyspace. </param>
        /// <param name="cancellationToken"> The cancellation token to use. </param>
        /// <exception cref="ArgumentException"> <paramref name="keyspaceName"/> is an empty string, and was expected to be non-empty. </exception>
        /// <exception cref="ArgumentNullException"> <paramref name="keyspaceName"/> or <paramref name="createUpdateCassandraKeyspaceParameters"/> is null. </exception>
        public virtual ArmOperation<CassandraKeyspaceResource> CreateOrUpdate(WaitUntil waitUntil, string keyspaceName, CassandraKeyspaceCreateUpdateData createUpdateCassandraKeyspaceParameters, CancellationToken cancellationToken = default)
        {
            Argument.AssertNotNullOrEmpty(keyspaceName, nameof(keyspaceName));
            Argument.AssertNotNull(createUpdateCassandraKeyspaceParameters, nameof(createUpdateCassandraKeyspaceParameters));

            using var scope = _cassandraKeyspaceCassandraResourcesClientDiagnostics.CreateScope("CassandraKeyspaceCollection.CreateOrUpdate");
            scope.Start();
            try
            {
                var response = _cassandraKeyspaceCassandraResourcesRestClient.CreateUpdateCassandraKeyspace(Id.SubscriptionId, Id.ResourceGroupName, Id.Name, keyspaceName, createUpdateCassandraKeyspaceParameters, cancellationToken);
                var operation = new CosmosDBArmOperation<CassandraKeyspaceResource>(new CassandraKeyspaceOperationSource(Client), _cassandraKeyspaceCassandraResourcesClientDiagnostics, Pipeline, _cassandraKeyspaceCassandraResourcesRestClient.CreateCreateUpdateCassandraKeyspaceRequest(Id.SubscriptionId, Id.ResourceGroupName, Id.Name, keyspaceName, createUpdateCassandraKeyspaceParameters).Request, response, OperationFinalStateVia.Location);
                if (waitUntil == WaitUntil.Completed)
                    operation.WaitForCompletion(cancellationToken);
                return operation;
            }
            catch (Exception e)
            {
                scope.Failed(e);
                throw;
            }
        }

        /// <summary>
        /// Gets the Cassandra keyspaces under an existing Azure Cosmos DB database account with the provided name.
        /// Request Path: /subscriptions/{subscriptionId}/resourceGroups/{resourceGroupName}/providers/Microsoft.DocumentDB/databaseAccounts/{accountName}/cassandraKeyspaces/{keyspaceName}
        /// Operation Id: CassandraResources_GetCassandraKeyspace
        /// </summary>
        /// <param name="keyspaceName"> Cosmos DB keyspace name. </param>
        /// <param name="cancellationToken"> The cancellation token to use. </param>
        /// <exception cref="ArgumentException"> <paramref name="keyspaceName"/> is an empty string, and was expected to be non-empty. </exception>
        /// <exception cref="ArgumentNullException"> <paramref name="keyspaceName"/> is null. </exception>
        public virtual async Task<Response<CassandraKeyspaceResource>> GetAsync(string keyspaceName, CancellationToken cancellationToken = default)
        {
            Argument.AssertNotNullOrEmpty(keyspaceName, nameof(keyspaceName));

            using var scope = _cassandraKeyspaceCassandraResourcesClientDiagnostics.CreateScope("CassandraKeyspaceCollection.Get");
            scope.Start();
            try
            {
                var response = await _cassandraKeyspaceCassandraResourcesRestClient.GetCassandraKeyspaceAsync(Id.SubscriptionId, Id.ResourceGroupName, Id.Name, keyspaceName, cancellationToken).ConfigureAwait(false);
                if (response.Value == null)
                    throw new RequestFailedException(response.GetRawResponse());
                return Response.FromValue(new CassandraKeyspaceResource(Client, response.Value), response.GetRawResponse());
            }
            catch (Exception e)
            {
                scope.Failed(e);
                throw;
            }
        }

        /// <summary>
        /// Gets the Cassandra keyspaces under an existing Azure Cosmos DB database account with the provided name.
        /// Request Path: /subscriptions/{subscriptionId}/resourceGroups/{resourceGroupName}/providers/Microsoft.DocumentDB/databaseAccounts/{accountName}/cassandraKeyspaces/{keyspaceName}
        /// Operation Id: CassandraResources_GetCassandraKeyspace
        /// </summary>
        /// <param name="keyspaceName"> Cosmos DB keyspace name. </param>
        /// <param name="cancellationToken"> The cancellation token to use. </param>
        /// <exception cref="ArgumentException"> <paramref name="keyspaceName"/> is an empty string, and was expected to be non-empty. </exception>
        /// <exception cref="ArgumentNullException"> <paramref name="keyspaceName"/> is null. </exception>
        public virtual Response<CassandraKeyspaceResource> Get(string keyspaceName, CancellationToken cancellationToken = default)
        {
            Argument.AssertNotNullOrEmpty(keyspaceName, nameof(keyspaceName));

            using var scope = _cassandraKeyspaceCassandraResourcesClientDiagnostics.CreateScope("CassandraKeyspaceCollection.Get");
            scope.Start();
            try
            {
                var response = _cassandraKeyspaceCassandraResourcesRestClient.GetCassandraKeyspace(Id.SubscriptionId, Id.ResourceGroupName, Id.Name, keyspaceName, cancellationToken);
                if (response.Value == null)
                    throw new RequestFailedException(response.GetRawResponse());
                return Response.FromValue(new CassandraKeyspaceResource(Client, response.Value), response.GetRawResponse());
            }
            catch (Exception e)
            {
                scope.Failed(e);
                throw;
            }
        }

        /// <summary>
        /// Lists the Cassandra keyspaces under an existing Azure Cosmos DB database account.
        /// Request Path: /subscriptions/{subscriptionId}/resourceGroups/{resourceGroupName}/providers/Microsoft.DocumentDB/databaseAccounts/{accountName}/cassandraKeyspaces
        /// Operation Id: CassandraResources_ListCassandraKeyspaces
        /// </summary>
        /// <param name="cancellationToken"> The cancellation token to use. </param>
        /// <returns> An async collection of <see cref="CassandraKeyspaceResource" /> that may take multiple service requests to iterate over. </returns>
        public virtual AsyncPageable<CassandraKeyspaceResource> GetAllAsync(CancellationToken cancellationToken = default)
        {
            async Task<Page<CassandraKeyspaceResource>> FirstPageFunc(int? pageSizeHint)
            {
                using var scope = _cassandraKeyspaceCassandraResourcesClientDiagnostics.CreateScope("CassandraKeyspaceCollection.GetAll");
                scope.Start();
                try
                {
                    var response = await _cassandraKeyspaceCassandraResourcesRestClient.ListCassandraKeyspacesAsync(Id.SubscriptionId, Id.ResourceGroupName, Id.Name, cancellationToken: cancellationToken).ConfigureAwait(false);
                    return Page.FromValues(response.Value.Value.Select(value => new CassandraKeyspaceResource(Client, value)), null, response.GetRawResponse());
                }
                catch (Exception e)
                {
                    scope.Failed(e);
                    throw;
                }
            }
            return PageableHelpers.CreateAsyncEnumerable(FirstPageFunc, null);
        }

        /// <summary>
        /// Lists the Cassandra keyspaces under an existing Azure Cosmos DB database account.
        /// Request Path: /subscriptions/{subscriptionId}/resourceGroups/{resourceGroupName}/providers/Microsoft.DocumentDB/databaseAccounts/{accountName}/cassandraKeyspaces
        /// Operation Id: CassandraResources_ListCassandraKeyspaces
        /// </summary>
        /// <param name="cancellationToken"> The cancellation token to use. </param>
        /// <returns> A collection of <see cref="CassandraKeyspaceResource" /> that may take multiple service requests to iterate over. </returns>
        public virtual Pageable<CassandraKeyspaceResource> GetAll(CancellationToken cancellationToken = default)
        {
            Page<CassandraKeyspaceResource> FirstPageFunc(int? pageSizeHint)
            {
                using var scope = _cassandraKeyspaceCassandraResourcesClientDiagnostics.CreateScope("CassandraKeyspaceCollection.GetAll");
                scope.Start();
                try
                {
                    var response = _cassandraKeyspaceCassandraResourcesRestClient.ListCassandraKeyspaces(Id.SubscriptionId, Id.ResourceGroupName, Id.Name, cancellationToken: cancellationToken);
                    return Page.FromValues(response.Value.Value.Select(value => new CassandraKeyspaceResource(Client, value)), null, response.GetRawResponse());
                }
                catch (Exception e)
                {
                    scope.Failed(e);
                    throw;
                }
            }
            return PageableHelpers.CreateEnumerable(FirstPageFunc, null);
        }

        /// <summary>
        /// Checks to see if the resource exists in azure.
        /// Request Path: /subscriptions/{subscriptionId}/resourceGroups/{resourceGroupName}/providers/Microsoft.DocumentDB/databaseAccounts/{accountName}/cassandraKeyspaces/{keyspaceName}
        /// Operation Id: CassandraResources_GetCassandraKeyspace
        /// </summary>
        /// <param name="keyspaceName"> Cosmos DB keyspace name. </param>
        /// <param name="cancellationToken"> The cancellation token to use. </param>
        /// <exception cref="ArgumentException"> <paramref name="keyspaceName"/> is an empty string, and was expected to be non-empty. </exception>
        /// <exception cref="ArgumentNullException"> <paramref name="keyspaceName"/> is null. </exception>
        public virtual async Task<Response<bool>> ExistsAsync(string keyspaceName, CancellationToken cancellationToken = default)
        {
            Argument.AssertNotNullOrEmpty(keyspaceName, nameof(keyspaceName));

            using var scope = _cassandraKeyspaceCassandraResourcesClientDiagnostics.CreateScope("CassandraKeyspaceCollection.Exists");
            scope.Start();
            try
            {
                var response = await GetIfExistsAsync(keyspaceName, cancellationToken: cancellationToken).ConfigureAwait(false);
                return Response.FromValue(response.Value != null, response.GetRawResponse());
            }
            catch (Exception e)
            {
                scope.Failed(e);
                throw;
            }
        }

        /// <summary>
        /// Checks to see if the resource exists in azure.
        /// Request Path: /subscriptions/{subscriptionId}/resourceGroups/{resourceGroupName}/providers/Microsoft.DocumentDB/databaseAccounts/{accountName}/cassandraKeyspaces/{keyspaceName}
        /// Operation Id: CassandraResources_GetCassandraKeyspace
        /// </summary>
        /// <param name="keyspaceName"> Cosmos DB keyspace name. </param>
        /// <param name="cancellationToken"> The cancellation token to use. </param>
        /// <exception cref="ArgumentException"> <paramref name="keyspaceName"/> is an empty string, and was expected to be non-empty. </exception>
        /// <exception cref="ArgumentNullException"> <paramref name="keyspaceName"/> is null. </exception>
        public virtual Response<bool> Exists(string keyspaceName, CancellationToken cancellationToken = default)
        {
            Argument.AssertNotNullOrEmpty(keyspaceName, nameof(keyspaceName));

            using var scope = _cassandraKeyspaceCassandraResourcesClientDiagnostics.CreateScope("CassandraKeyspaceCollection.Exists");
            scope.Start();
            try
            {
                var response = GetIfExists(keyspaceName, cancellationToken: cancellationToken);
                return Response.FromValue(response.Value != null, response.GetRawResponse());
            }
            catch (Exception e)
            {
                scope.Failed(e);
                throw;
            }
        }

        /// <summary>
        /// Tries to get details for this resource from the service.
        /// Request Path: /subscriptions/{subscriptionId}/resourceGroups/{resourceGroupName}/providers/Microsoft.DocumentDB/databaseAccounts/{accountName}/cassandraKeyspaces/{keyspaceName}
        /// Operation Id: CassandraResources_GetCassandraKeyspace
        /// </summary>
        /// <param name="keyspaceName"> Cosmos DB keyspace name. </param>
        /// <param name="cancellationToken"> The cancellation token to use. </param>
        /// <exception cref="ArgumentException"> <paramref name="keyspaceName"/> is an empty string, and was expected to be non-empty. </exception>
        /// <exception cref="ArgumentNullException"> <paramref name="keyspaceName"/> is null. </exception>
        public virtual async Task<Response<CassandraKeyspaceResource>> GetIfExistsAsync(string keyspaceName, CancellationToken cancellationToken = default)
        {
            Argument.AssertNotNullOrEmpty(keyspaceName, nameof(keyspaceName));

            using var scope = _cassandraKeyspaceCassandraResourcesClientDiagnostics.CreateScope("CassandraKeyspaceCollection.GetIfExists");
            scope.Start();
            try
            {
                var response = await _cassandraKeyspaceCassandraResourcesRestClient.GetCassandraKeyspaceAsync(Id.SubscriptionId, Id.ResourceGroupName, Id.Name, keyspaceName, cancellationToken: cancellationToken).ConfigureAwait(false);
                if (response.Value == null)
                    return Response.FromValue<CassandraKeyspaceResource>(null, response.GetRawResponse());
                return Response.FromValue(new CassandraKeyspaceResource(Client, response.Value), response.GetRawResponse());
            }
            catch (Exception e)
            {
                scope.Failed(e);
                throw;
            }
        }

        /// <summary>
        /// Tries to get details for this resource from the service.
        /// Request Path: /subscriptions/{subscriptionId}/resourceGroups/{resourceGroupName}/providers/Microsoft.DocumentDB/databaseAccounts/{accountName}/cassandraKeyspaces/{keyspaceName}
        /// Operation Id: CassandraResources_GetCassandraKeyspace
        /// </summary>
        /// <param name="keyspaceName"> Cosmos DB keyspace name. </param>
        /// <param name="cancellationToken"> The cancellation token to use. </param>
        /// <exception cref="ArgumentException"> <paramref name="keyspaceName"/> is an empty string, and was expected to be non-empty. </exception>
        /// <exception cref="ArgumentNullException"> <paramref name="keyspaceName"/> is null. </exception>
        public virtual Response<CassandraKeyspaceResource> GetIfExists(string keyspaceName, CancellationToken cancellationToken = default)
        {
            Argument.AssertNotNullOrEmpty(keyspaceName, nameof(keyspaceName));

            using var scope = _cassandraKeyspaceCassandraResourcesClientDiagnostics.CreateScope("CassandraKeyspaceCollection.GetIfExists");
            scope.Start();
            try
            {
                var response = _cassandraKeyspaceCassandraResourcesRestClient.GetCassandraKeyspace(Id.SubscriptionId, Id.ResourceGroupName, Id.Name, keyspaceName, cancellationToken: cancellationToken);
                if (response.Value == null)
                    return Response.FromValue<CassandraKeyspaceResource>(null, response.GetRawResponse());
                return Response.FromValue(new CassandraKeyspaceResource(Client, response.Value), response.GetRawResponse());
            }
            catch (Exception e)
            {
                scope.Failed(e);
                throw;
            }
        }

        IEnumerator<CassandraKeyspaceResource> IEnumerable<CassandraKeyspaceResource>.GetEnumerator()
        {
            return GetAll().GetEnumerator();
        }

        IEnumerator IEnumerable.GetEnumerator()
        {
            return GetAll().GetEnumerator();
        }

        IAsyncEnumerator<CassandraKeyspaceResource> IAsyncEnumerable<CassandraKeyspaceResource>.GetAsyncEnumerator(CancellationToken cancellationToken)
        {
            return GetAllAsync(cancellationToken: cancellationToken).GetAsyncEnumerator(cancellationToken);
        }
    }
}<|MERGE_RESOLUTION|>--- conflicted
+++ resolved
@@ -36,15 +36,9 @@
         /// <param name="id"> The identifier of the parent resource that is the target of operations. </param>
         internal CassandraKeyspaceCollection(ArmClient client, ResourceIdentifier id) : base(client, id)
         {
-<<<<<<< HEAD
-            _cassandraKeyspaceCassandraResourcesClientDiagnostics = new ClientDiagnostics("Azure.ResourceManager.CosmosDB", CassandraKeyspaceResource.ResourceType.Namespace, DiagnosticOptions);
+            _cassandraKeyspaceCassandraResourcesClientDiagnostics = new ClientDiagnostics("Azure.ResourceManager.CosmosDB", CassandraKeyspaceResource.ResourceType.Namespace, Diagnostics);
             TryGetApiVersion(CassandraKeyspaceResource.ResourceType, out string cassandraKeyspaceCassandraResourcesApiVersion);
-            _cassandraKeyspaceCassandraResourcesRestClient = new CassandraResourcesRestOperations(Pipeline, DiagnosticOptions.ApplicationId, BaseUri, cassandraKeyspaceCassandraResourcesApiVersion);
-=======
-            _cassandraKeyspaceCassandraResourcesClientDiagnostics = new ClientDiagnostics("Azure.ResourceManager.CosmosDB", CassandraKeyspace.ResourceType.Namespace, Diagnostics);
-            TryGetApiVersion(CassandraKeyspace.ResourceType, out string cassandraKeyspaceCassandraResourcesApiVersion);
             _cassandraKeyspaceCassandraResourcesRestClient = new CassandraResourcesRestOperations(Pipeline, Diagnostics.ApplicationId, Endpoint, cassandraKeyspaceCassandraResourcesApiVersion);
->>>>>>> 73128fc8
 #if DEBUG
 			ValidateResourceId(Id);
 #endif
