// Copyright (c) Microsoft Corporation. All rights reserved.
// Licensed under the MIT License.

// <auto-generated/>

#nullable disable

using System;
using System.Collections;
using System.Collections.Generic;
using System.Globalization;
using System.Threading;
using System.Threading.Tasks;
using Autorest.CSharp.Core;
using Azure.Core;
using Azure.Core.Pipeline;
using Azure.ResourceManager.CosmosDB.Models;

namespace Azure.ResourceManager.CosmosDB
{
    /// <summary>
    /// A class representing a collection of <see cref="DataTransferJobGetResultResource"/> and their operations.
    /// Each <see cref="DataTransferJobGetResultResource"/> in the collection will belong to the same instance of <see cref="CosmosDBAccountResource"/>.
    /// To get a <see cref="DataTransferJobGetResultCollection"/> instance call the GetDataTransferJobGetResults method from an instance of <see cref="CosmosDBAccountResource"/>.
    /// </summary>
    public partial class DataTransferJobGetResultCollection : ArmCollection, IEnumerable<DataTransferJobGetResultResource>, IAsyncEnumerable<DataTransferJobGetResultResource>
    {
        private readonly ClientDiagnostics _dataTransferJobGetResultDataTransferJobsClientDiagnostics;
        private readonly DataTransferJobsRestOperations _dataTransferJobGetResultDataTransferJobsRestClient;

        /// <summary> Initializes a new instance of the <see cref="DataTransferJobGetResultCollection"/> class for mocking. </summary>
        protected DataTransferJobGetResultCollection()
        {
        }

        /// <summary> Initializes a new instance of the <see cref="DataTransferJobGetResultCollection"/> class. </summary>
        /// <param name="client"> The client parameters to use in these operations. </param>
        /// <param name="id"> The identifier of the parent resource that is the target of operations. </param>
        internal DataTransferJobGetResultCollection(ArmClient client, ResourceIdentifier id) : base(client, id)
        {
            _dataTransferJobGetResultDataTransferJobsClientDiagnostics = new ClientDiagnostics("Azure.ResourceManager.CosmosDB", DataTransferJobGetResultResource.ResourceType.Namespace, Diagnostics);
            TryGetApiVersion(DataTransferJobGetResultResource.ResourceType, out string dataTransferJobGetResultDataTransferJobsApiVersion);
            _dataTransferJobGetResultDataTransferJobsRestClient = new DataTransferJobsRestOperations(Pipeline, Diagnostics.ApplicationId, Endpoint, dataTransferJobGetResultDataTransferJobsApiVersion);
#if DEBUG
			ValidateResourceId(Id);
#endif
        }

        internal static void ValidateResourceId(ResourceIdentifier id)
        {
            if (id.ResourceType != CosmosDBAccountResource.ResourceType)
                throw new ArgumentException(string.Format(CultureInfo.CurrentCulture, "Invalid resource type {0} expected {1}", id.ResourceType, CosmosDBAccountResource.ResourceType), nameof(id));
        }

        /// <summary>
        /// Creates a Data Transfer Job.
        /// <list type="bullet">
        /// <item>
        /// <term>Request Path</term>
        /// <description>/subscriptions/{subscriptionId}/resourceGroups/{resourceGroupName}/providers/Microsoft.DocumentDB/databaseAccounts/{accountName}/dataTransferJobs/{jobName}</description>
        /// </item>
        /// <item>
        /// <term>Operation Id</term>
        /// <description>DataTransferJobs_Create</description>
        /// </item>
        /// <item>
        /// <term>Default Api Version</term>
<<<<<<< HEAD
        /// <description>2024-09-01-preview</description>
=======
        /// <description>2024-12-01-preview</description>
>>>>>>> f2036db0
        /// </item>
        /// <item>
        /// <term>Resource</term>
        /// <description><see cref="DataTransferJobGetResultResource"/></description>
        /// </item>
        /// </list>
        /// </summary>
        /// <param name="waitUntil"> <see cref="WaitUntil.Completed"/> if the method should wait to return until the long-running operation has completed on the service; <see cref="WaitUntil.Started"/> if it should return after starting the operation. For more information on long-running operations, please see <see href="https://github.com/Azure/azure-sdk-for-net/blob/main/sdk/core/Azure.Core/samples/LongRunningOperations.md"> Azure.Core Long-Running Operation samples</see>. </param>
        /// <param name="jobName"> Name of the Data Transfer Job. </param>
        /// <param name="content"> The <see cref="DataTransferJobGetResultCreateOrUpdateContent"/> to use. </param>
        /// <param name="cancellationToken"> The cancellation token to use. </param>
        /// <exception cref="ArgumentException"> <paramref name="jobName"/> is an empty string, and was expected to be non-empty. </exception>
        /// <exception cref="ArgumentNullException"> <paramref name="jobName"/> or <paramref name="content"/> is null. </exception>
        public virtual async Task<ArmOperation<DataTransferJobGetResultResource>> CreateOrUpdateAsync(WaitUntil waitUntil, string jobName, DataTransferJobGetResultCreateOrUpdateContent content, CancellationToken cancellationToken = default)
        {
            Argument.AssertNotNullOrEmpty(jobName, nameof(jobName));
            Argument.AssertNotNull(content, nameof(content));

            using var scope = _dataTransferJobGetResultDataTransferJobsClientDiagnostics.CreateScope("DataTransferJobGetResultCollection.CreateOrUpdate");
            scope.Start();
            try
            {
                var response = await _dataTransferJobGetResultDataTransferJobsRestClient.CreateAsync(Id.SubscriptionId, Id.ResourceGroupName, Id.Name, jobName, content, cancellationToken).ConfigureAwait(false);
                var uri = _dataTransferJobGetResultDataTransferJobsRestClient.CreateCreateRequestUri(Id.SubscriptionId, Id.ResourceGroupName, Id.Name, jobName, content);
                var rehydrationToken = NextLinkOperationImplementation.GetRehydrationToken(RequestMethod.Put, uri.ToUri(), uri.ToString(), "None", null, OperationFinalStateVia.OriginalUri.ToString());
                var operation = new CosmosDBArmOperation<DataTransferJobGetResultResource>(Response.FromValue(new DataTransferJobGetResultResource(Client, response), response.GetRawResponse()), rehydrationToken);
                if (waitUntil == WaitUntil.Completed)
                    await operation.WaitForCompletionAsync(cancellationToken).ConfigureAwait(false);
                return operation;
            }
            catch (Exception e)
            {
                scope.Failed(e);
                throw;
            }
        }

        /// <summary>
        /// Creates a Data Transfer Job.
        /// <list type="bullet">
        /// <item>
        /// <term>Request Path</term>
        /// <description>/subscriptions/{subscriptionId}/resourceGroups/{resourceGroupName}/providers/Microsoft.DocumentDB/databaseAccounts/{accountName}/dataTransferJobs/{jobName}</description>
        /// </item>
        /// <item>
        /// <term>Operation Id</term>
        /// <description>DataTransferJobs_Create</description>
        /// </item>
        /// <item>
        /// <term>Default Api Version</term>
<<<<<<< HEAD
        /// <description>2024-09-01-preview</description>
=======
        /// <description>2024-12-01-preview</description>
>>>>>>> f2036db0
        /// </item>
        /// <item>
        /// <term>Resource</term>
        /// <description><see cref="DataTransferJobGetResultResource"/></description>
        /// </item>
        /// </list>
        /// </summary>
        /// <param name="waitUntil"> <see cref="WaitUntil.Completed"/> if the method should wait to return until the long-running operation has completed on the service; <see cref="WaitUntil.Started"/> if it should return after starting the operation. For more information on long-running operations, please see <see href="https://github.com/Azure/azure-sdk-for-net/blob/main/sdk/core/Azure.Core/samples/LongRunningOperations.md"> Azure.Core Long-Running Operation samples</see>. </param>
        /// <param name="jobName"> Name of the Data Transfer Job. </param>
        /// <param name="content"> The <see cref="DataTransferJobGetResultCreateOrUpdateContent"/> to use. </param>
        /// <param name="cancellationToken"> The cancellation token to use. </param>
        /// <exception cref="ArgumentException"> <paramref name="jobName"/> is an empty string, and was expected to be non-empty. </exception>
        /// <exception cref="ArgumentNullException"> <paramref name="jobName"/> or <paramref name="content"/> is null. </exception>
        public virtual ArmOperation<DataTransferJobGetResultResource> CreateOrUpdate(WaitUntil waitUntil, string jobName, DataTransferJobGetResultCreateOrUpdateContent content, CancellationToken cancellationToken = default)
        {
            Argument.AssertNotNullOrEmpty(jobName, nameof(jobName));
            Argument.AssertNotNull(content, nameof(content));

            using var scope = _dataTransferJobGetResultDataTransferJobsClientDiagnostics.CreateScope("DataTransferJobGetResultCollection.CreateOrUpdate");
            scope.Start();
            try
            {
                var response = _dataTransferJobGetResultDataTransferJobsRestClient.Create(Id.SubscriptionId, Id.ResourceGroupName, Id.Name, jobName, content, cancellationToken);
                var uri = _dataTransferJobGetResultDataTransferJobsRestClient.CreateCreateRequestUri(Id.SubscriptionId, Id.ResourceGroupName, Id.Name, jobName, content);
                var rehydrationToken = NextLinkOperationImplementation.GetRehydrationToken(RequestMethod.Put, uri.ToUri(), uri.ToString(), "None", null, OperationFinalStateVia.OriginalUri.ToString());
                var operation = new CosmosDBArmOperation<DataTransferJobGetResultResource>(Response.FromValue(new DataTransferJobGetResultResource(Client, response), response.GetRawResponse()), rehydrationToken);
                if (waitUntil == WaitUntil.Completed)
                    operation.WaitForCompletion(cancellationToken);
                return operation;
            }
            catch (Exception e)
            {
                scope.Failed(e);
                throw;
            }
        }

        /// <summary>
        /// Get a Data Transfer Job.
        /// <list type="bullet">
        /// <item>
        /// <term>Request Path</term>
        /// <description>/subscriptions/{subscriptionId}/resourceGroups/{resourceGroupName}/providers/Microsoft.DocumentDB/databaseAccounts/{accountName}/dataTransferJobs/{jobName}</description>
        /// </item>
        /// <item>
        /// <term>Operation Id</term>
        /// <description>DataTransferJobs_Get</description>
        /// </item>
        /// <item>
        /// <term>Default Api Version</term>
<<<<<<< HEAD
        /// <description>2024-09-01-preview</description>
=======
        /// <description>2024-12-01-preview</description>
>>>>>>> f2036db0
        /// </item>
        /// <item>
        /// <term>Resource</term>
        /// <description><see cref="DataTransferJobGetResultResource"/></description>
        /// </item>
        /// </list>
        /// </summary>
        /// <param name="jobName"> Name of the Data Transfer Job. </param>
        /// <param name="cancellationToken"> The cancellation token to use. </param>
        /// <exception cref="ArgumentException"> <paramref name="jobName"/> is an empty string, and was expected to be non-empty. </exception>
        /// <exception cref="ArgumentNullException"> <paramref name="jobName"/> is null. </exception>
        public virtual async Task<Response<DataTransferJobGetResultResource>> GetAsync(string jobName, CancellationToken cancellationToken = default)
        {
            Argument.AssertNotNullOrEmpty(jobName, nameof(jobName));

            using var scope = _dataTransferJobGetResultDataTransferJobsClientDiagnostics.CreateScope("DataTransferJobGetResultCollection.Get");
            scope.Start();
            try
            {
                var response = await _dataTransferJobGetResultDataTransferJobsRestClient.GetAsync(Id.SubscriptionId, Id.ResourceGroupName, Id.Name, jobName, cancellationToken).ConfigureAwait(false);
                if (response.Value == null)
                    throw new RequestFailedException(response.GetRawResponse());
                return Response.FromValue(new DataTransferJobGetResultResource(Client, response.Value), response.GetRawResponse());
            }
            catch (Exception e)
            {
                scope.Failed(e);
                throw;
            }
        }

        /// <summary>
        /// Get a Data Transfer Job.
        /// <list type="bullet">
        /// <item>
        /// <term>Request Path</term>
        /// <description>/subscriptions/{subscriptionId}/resourceGroups/{resourceGroupName}/providers/Microsoft.DocumentDB/databaseAccounts/{accountName}/dataTransferJobs/{jobName}</description>
        /// </item>
        /// <item>
        /// <term>Operation Id</term>
        /// <description>DataTransferJobs_Get</description>
        /// </item>
        /// <item>
        /// <term>Default Api Version</term>
<<<<<<< HEAD
        /// <description>2024-09-01-preview</description>
=======
        /// <description>2024-12-01-preview</description>
>>>>>>> f2036db0
        /// </item>
        /// <item>
        /// <term>Resource</term>
        /// <description><see cref="DataTransferJobGetResultResource"/></description>
        /// </item>
        /// </list>
        /// </summary>
        /// <param name="jobName"> Name of the Data Transfer Job. </param>
        /// <param name="cancellationToken"> The cancellation token to use. </param>
        /// <exception cref="ArgumentException"> <paramref name="jobName"/> is an empty string, and was expected to be non-empty. </exception>
        /// <exception cref="ArgumentNullException"> <paramref name="jobName"/> is null. </exception>
        public virtual Response<DataTransferJobGetResultResource> Get(string jobName, CancellationToken cancellationToken = default)
        {
            Argument.AssertNotNullOrEmpty(jobName, nameof(jobName));

            using var scope = _dataTransferJobGetResultDataTransferJobsClientDiagnostics.CreateScope("DataTransferJobGetResultCollection.Get");
            scope.Start();
            try
            {
                var response = _dataTransferJobGetResultDataTransferJobsRestClient.Get(Id.SubscriptionId, Id.ResourceGroupName, Id.Name, jobName, cancellationToken);
                if (response.Value == null)
                    throw new RequestFailedException(response.GetRawResponse());
                return Response.FromValue(new DataTransferJobGetResultResource(Client, response.Value), response.GetRawResponse());
            }
            catch (Exception e)
            {
                scope.Failed(e);
                throw;
            }
        }

        /// <summary>
        /// Get a list of Data Transfer jobs.
        /// <list type="bullet">
        /// <item>
        /// <term>Request Path</term>
        /// <description>/subscriptions/{subscriptionId}/resourceGroups/{resourceGroupName}/providers/Microsoft.DocumentDB/databaseAccounts/{accountName}/dataTransferJobs</description>
        /// </item>
        /// <item>
        /// <term>Operation Id</term>
        /// <description>DataTransferJobs_ListByDatabaseAccount</description>
        /// </item>
        /// <item>
        /// <term>Default Api Version</term>
<<<<<<< HEAD
        /// <description>2024-09-01-preview</description>
=======
        /// <description>2024-12-01-preview</description>
>>>>>>> f2036db0
        /// </item>
        /// <item>
        /// <term>Resource</term>
        /// <description><see cref="DataTransferJobGetResultResource"/></description>
        /// </item>
        /// </list>
        /// </summary>
        /// <param name="cancellationToken"> The cancellation token to use. </param>
        /// <returns> An async collection of <see cref="DataTransferJobGetResultResource"/> that may take multiple service requests to iterate over. </returns>
        public virtual AsyncPageable<DataTransferJobGetResultResource> GetAllAsync(CancellationToken cancellationToken = default)
        {
            HttpMessage FirstPageRequest(int? pageSizeHint) => _dataTransferJobGetResultDataTransferJobsRestClient.CreateListByDatabaseAccountRequest(Id.SubscriptionId, Id.ResourceGroupName, Id.Name);
            HttpMessage NextPageRequest(int? pageSizeHint, string nextLink) => _dataTransferJobGetResultDataTransferJobsRestClient.CreateListByDatabaseAccountNextPageRequest(nextLink, Id.SubscriptionId, Id.ResourceGroupName, Id.Name);
            return GeneratorPageableHelpers.CreateAsyncPageable(FirstPageRequest, NextPageRequest, e => new DataTransferJobGetResultResource(Client, DataTransferJobGetResultData.DeserializeDataTransferJobGetResultData(e)), _dataTransferJobGetResultDataTransferJobsClientDiagnostics, Pipeline, "DataTransferJobGetResultCollection.GetAll", "value", "nextLink", cancellationToken);
        }

        /// <summary>
        /// Get a list of Data Transfer jobs.
        /// <list type="bullet">
        /// <item>
        /// <term>Request Path</term>
        /// <description>/subscriptions/{subscriptionId}/resourceGroups/{resourceGroupName}/providers/Microsoft.DocumentDB/databaseAccounts/{accountName}/dataTransferJobs</description>
        /// </item>
        /// <item>
        /// <term>Operation Id</term>
        /// <description>DataTransferJobs_ListByDatabaseAccount</description>
        /// </item>
        /// <item>
        /// <term>Default Api Version</term>
<<<<<<< HEAD
        /// <description>2024-09-01-preview</description>
=======
        /// <description>2024-12-01-preview</description>
>>>>>>> f2036db0
        /// </item>
        /// <item>
        /// <term>Resource</term>
        /// <description><see cref="DataTransferJobGetResultResource"/></description>
        /// </item>
        /// </list>
        /// </summary>
        /// <param name="cancellationToken"> The cancellation token to use. </param>
        /// <returns> A collection of <see cref="DataTransferJobGetResultResource"/> that may take multiple service requests to iterate over. </returns>
        public virtual Pageable<DataTransferJobGetResultResource> GetAll(CancellationToken cancellationToken = default)
        {
            HttpMessage FirstPageRequest(int? pageSizeHint) => _dataTransferJobGetResultDataTransferJobsRestClient.CreateListByDatabaseAccountRequest(Id.SubscriptionId, Id.ResourceGroupName, Id.Name);
            HttpMessage NextPageRequest(int? pageSizeHint, string nextLink) => _dataTransferJobGetResultDataTransferJobsRestClient.CreateListByDatabaseAccountNextPageRequest(nextLink, Id.SubscriptionId, Id.ResourceGroupName, Id.Name);
            return GeneratorPageableHelpers.CreatePageable(FirstPageRequest, NextPageRequest, e => new DataTransferJobGetResultResource(Client, DataTransferJobGetResultData.DeserializeDataTransferJobGetResultData(e)), _dataTransferJobGetResultDataTransferJobsClientDiagnostics, Pipeline, "DataTransferJobGetResultCollection.GetAll", "value", "nextLink", cancellationToken);
        }

        /// <summary>
        /// Checks to see if the resource exists in azure.
        /// <list type="bullet">
        /// <item>
        /// <term>Request Path</term>
        /// <description>/subscriptions/{subscriptionId}/resourceGroups/{resourceGroupName}/providers/Microsoft.DocumentDB/databaseAccounts/{accountName}/dataTransferJobs/{jobName}</description>
        /// </item>
        /// <item>
        /// <term>Operation Id</term>
        /// <description>DataTransferJobs_Get</description>
        /// </item>
        /// <item>
        /// <term>Default Api Version</term>
<<<<<<< HEAD
        /// <description>2024-09-01-preview</description>
=======
        /// <description>2024-12-01-preview</description>
>>>>>>> f2036db0
        /// </item>
        /// <item>
        /// <term>Resource</term>
        /// <description><see cref="DataTransferJobGetResultResource"/></description>
        /// </item>
        /// </list>
        /// </summary>
        /// <param name="jobName"> Name of the Data Transfer Job. </param>
        /// <param name="cancellationToken"> The cancellation token to use. </param>
        /// <exception cref="ArgumentException"> <paramref name="jobName"/> is an empty string, and was expected to be non-empty. </exception>
        /// <exception cref="ArgumentNullException"> <paramref name="jobName"/> is null. </exception>
        public virtual async Task<Response<bool>> ExistsAsync(string jobName, CancellationToken cancellationToken = default)
        {
            Argument.AssertNotNullOrEmpty(jobName, nameof(jobName));

            using var scope = _dataTransferJobGetResultDataTransferJobsClientDiagnostics.CreateScope("DataTransferJobGetResultCollection.Exists");
            scope.Start();
            try
            {
                var response = await _dataTransferJobGetResultDataTransferJobsRestClient.GetAsync(Id.SubscriptionId, Id.ResourceGroupName, Id.Name, jobName, cancellationToken: cancellationToken).ConfigureAwait(false);
                return Response.FromValue(response.Value != null, response.GetRawResponse());
            }
            catch (Exception e)
            {
                scope.Failed(e);
                throw;
            }
        }

        /// <summary>
        /// Checks to see if the resource exists in azure.
        /// <list type="bullet">
        /// <item>
        /// <term>Request Path</term>
        /// <description>/subscriptions/{subscriptionId}/resourceGroups/{resourceGroupName}/providers/Microsoft.DocumentDB/databaseAccounts/{accountName}/dataTransferJobs/{jobName}</description>
        /// </item>
        /// <item>
        /// <term>Operation Id</term>
        /// <description>DataTransferJobs_Get</description>
        /// </item>
        /// <item>
        /// <term>Default Api Version</term>
<<<<<<< HEAD
        /// <description>2024-09-01-preview</description>
=======
        /// <description>2024-12-01-preview</description>
>>>>>>> f2036db0
        /// </item>
        /// <item>
        /// <term>Resource</term>
        /// <description><see cref="DataTransferJobGetResultResource"/></description>
        /// </item>
        /// </list>
        /// </summary>
        /// <param name="jobName"> Name of the Data Transfer Job. </param>
        /// <param name="cancellationToken"> The cancellation token to use. </param>
        /// <exception cref="ArgumentException"> <paramref name="jobName"/> is an empty string, and was expected to be non-empty. </exception>
        /// <exception cref="ArgumentNullException"> <paramref name="jobName"/> is null. </exception>
        public virtual Response<bool> Exists(string jobName, CancellationToken cancellationToken = default)
        {
            Argument.AssertNotNullOrEmpty(jobName, nameof(jobName));

            using var scope = _dataTransferJobGetResultDataTransferJobsClientDiagnostics.CreateScope("DataTransferJobGetResultCollection.Exists");
            scope.Start();
            try
            {
                var response = _dataTransferJobGetResultDataTransferJobsRestClient.Get(Id.SubscriptionId, Id.ResourceGroupName, Id.Name, jobName, cancellationToken: cancellationToken);
                return Response.FromValue(response.Value != null, response.GetRawResponse());
            }
            catch (Exception e)
            {
                scope.Failed(e);
                throw;
            }
        }

        /// <summary>
        /// Tries to get details for this resource from the service.
        /// <list type="bullet">
        /// <item>
        /// <term>Request Path</term>
        /// <description>/subscriptions/{subscriptionId}/resourceGroups/{resourceGroupName}/providers/Microsoft.DocumentDB/databaseAccounts/{accountName}/dataTransferJobs/{jobName}</description>
        /// </item>
        /// <item>
        /// <term>Operation Id</term>
        /// <description>DataTransferJobs_Get</description>
        /// </item>
        /// <item>
        /// <term>Default Api Version</term>
<<<<<<< HEAD
        /// <description>2024-09-01-preview</description>
=======
        /// <description>2024-12-01-preview</description>
>>>>>>> f2036db0
        /// </item>
        /// <item>
        /// <term>Resource</term>
        /// <description><see cref="DataTransferJobGetResultResource"/></description>
        /// </item>
        /// </list>
        /// </summary>
        /// <param name="jobName"> Name of the Data Transfer Job. </param>
        /// <param name="cancellationToken"> The cancellation token to use. </param>
        /// <exception cref="ArgumentException"> <paramref name="jobName"/> is an empty string, and was expected to be non-empty. </exception>
        /// <exception cref="ArgumentNullException"> <paramref name="jobName"/> is null. </exception>
        public virtual async Task<NullableResponse<DataTransferJobGetResultResource>> GetIfExistsAsync(string jobName, CancellationToken cancellationToken = default)
        {
            Argument.AssertNotNullOrEmpty(jobName, nameof(jobName));

            using var scope = _dataTransferJobGetResultDataTransferJobsClientDiagnostics.CreateScope("DataTransferJobGetResultCollection.GetIfExists");
            scope.Start();
            try
            {
                var response = await _dataTransferJobGetResultDataTransferJobsRestClient.GetAsync(Id.SubscriptionId, Id.ResourceGroupName, Id.Name, jobName, cancellationToken: cancellationToken).ConfigureAwait(false);
                if (response.Value == null)
                    return new NoValueResponse<DataTransferJobGetResultResource>(response.GetRawResponse());
                return Response.FromValue(new DataTransferJobGetResultResource(Client, response.Value), response.GetRawResponse());
            }
            catch (Exception e)
            {
                scope.Failed(e);
                throw;
            }
        }

        /// <summary>
        /// Tries to get details for this resource from the service.
        /// <list type="bullet">
        /// <item>
        /// <term>Request Path</term>
        /// <description>/subscriptions/{subscriptionId}/resourceGroups/{resourceGroupName}/providers/Microsoft.DocumentDB/databaseAccounts/{accountName}/dataTransferJobs/{jobName}</description>
        /// </item>
        /// <item>
        /// <term>Operation Id</term>
        /// <description>DataTransferJobs_Get</description>
        /// </item>
        /// <item>
        /// <term>Default Api Version</term>
<<<<<<< HEAD
        /// <description>2024-09-01-preview</description>
=======
        /// <description>2024-12-01-preview</description>
>>>>>>> f2036db0
        /// </item>
        /// <item>
        /// <term>Resource</term>
        /// <description><see cref="DataTransferJobGetResultResource"/></description>
        /// </item>
        /// </list>
        /// </summary>
        /// <param name="jobName"> Name of the Data Transfer Job. </param>
        /// <param name="cancellationToken"> The cancellation token to use. </param>
        /// <exception cref="ArgumentException"> <paramref name="jobName"/> is an empty string, and was expected to be non-empty. </exception>
        /// <exception cref="ArgumentNullException"> <paramref name="jobName"/> is null. </exception>
        public virtual NullableResponse<DataTransferJobGetResultResource> GetIfExists(string jobName, CancellationToken cancellationToken = default)
        {
            Argument.AssertNotNullOrEmpty(jobName, nameof(jobName));

            using var scope = _dataTransferJobGetResultDataTransferJobsClientDiagnostics.CreateScope("DataTransferJobGetResultCollection.GetIfExists");
            scope.Start();
            try
            {
                var response = _dataTransferJobGetResultDataTransferJobsRestClient.Get(Id.SubscriptionId, Id.ResourceGroupName, Id.Name, jobName, cancellationToken: cancellationToken);
                if (response.Value == null)
                    return new NoValueResponse<DataTransferJobGetResultResource>(response.GetRawResponse());
                return Response.FromValue(new DataTransferJobGetResultResource(Client, response.Value), response.GetRawResponse());
            }
            catch (Exception e)
            {
                scope.Failed(e);
                throw;
            }
        }

        IEnumerator<DataTransferJobGetResultResource> IEnumerable<DataTransferJobGetResultResource>.GetEnumerator()
        {
            return GetAll().GetEnumerator();
        }

        IEnumerator IEnumerable.GetEnumerator()
        {
            return GetAll().GetEnumerator();
        }

        IAsyncEnumerator<DataTransferJobGetResultResource> IAsyncEnumerable<DataTransferJobGetResultResource>.GetAsyncEnumerator(CancellationToken cancellationToken)
        {
            return GetAllAsync(cancellationToken: cancellationToken).GetAsyncEnumerator(cancellationToken);
        }
    }
}<|MERGE_RESOLUTION|>--- conflicted
+++ resolved
@@ -65,11 +65,7 @@
         /// </item>
         /// <item>
         /// <term>Default Api Version</term>
-<<<<<<< HEAD
-        /// <description>2024-09-01-preview</description>
-=======
-        /// <description>2024-12-01-preview</description>
->>>>>>> f2036db0
+        /// <description>2024-12-01-preview</description>
         /// </item>
         /// <item>
         /// <term>Resource</term>
@@ -120,11 +116,7 @@
         /// </item>
         /// <item>
         /// <term>Default Api Version</term>
-<<<<<<< HEAD
-        /// <description>2024-09-01-preview</description>
-=======
-        /// <description>2024-12-01-preview</description>
->>>>>>> f2036db0
+        /// <description>2024-12-01-preview</description>
         /// </item>
         /// <item>
         /// <term>Resource</term>
@@ -175,11 +167,7 @@
         /// </item>
         /// <item>
         /// <term>Default Api Version</term>
-<<<<<<< HEAD
-        /// <description>2024-09-01-preview</description>
-=======
-        /// <description>2024-12-01-preview</description>
->>>>>>> f2036db0
+        /// <description>2024-12-01-preview</description>
         /// </item>
         /// <item>
         /// <term>Resource</term>
@@ -224,11 +212,7 @@
         /// </item>
         /// <item>
         /// <term>Default Api Version</term>
-<<<<<<< HEAD
-        /// <description>2024-09-01-preview</description>
-=======
-        /// <description>2024-12-01-preview</description>
->>>>>>> f2036db0
+        /// <description>2024-12-01-preview</description>
         /// </item>
         /// <item>
         /// <term>Resource</term>
@@ -273,11 +257,7 @@
         /// </item>
         /// <item>
         /// <term>Default Api Version</term>
-<<<<<<< HEAD
-        /// <description>2024-09-01-preview</description>
-=======
-        /// <description>2024-12-01-preview</description>
->>>>>>> f2036db0
+        /// <description>2024-12-01-preview</description>
         /// </item>
         /// <item>
         /// <term>Resource</term>
@@ -307,11 +287,7 @@
         /// </item>
         /// <item>
         /// <term>Default Api Version</term>
-<<<<<<< HEAD
-        /// <description>2024-09-01-preview</description>
-=======
-        /// <description>2024-12-01-preview</description>
->>>>>>> f2036db0
+        /// <description>2024-12-01-preview</description>
         /// </item>
         /// <item>
         /// <term>Resource</term>
@@ -341,11 +317,7 @@
         /// </item>
         /// <item>
         /// <term>Default Api Version</term>
-<<<<<<< HEAD
-        /// <description>2024-09-01-preview</description>
-=======
-        /// <description>2024-12-01-preview</description>
->>>>>>> f2036db0
+        /// <description>2024-12-01-preview</description>
         /// </item>
         /// <item>
         /// <term>Resource</term>
@@ -388,11 +360,7 @@
         /// </item>
         /// <item>
         /// <term>Default Api Version</term>
-<<<<<<< HEAD
-        /// <description>2024-09-01-preview</description>
-=======
-        /// <description>2024-12-01-preview</description>
->>>>>>> f2036db0
+        /// <description>2024-12-01-preview</description>
         /// </item>
         /// <item>
         /// <term>Resource</term>
@@ -435,11 +403,7 @@
         /// </item>
         /// <item>
         /// <term>Default Api Version</term>
-<<<<<<< HEAD
-        /// <description>2024-09-01-preview</description>
-=======
-        /// <description>2024-12-01-preview</description>
->>>>>>> f2036db0
+        /// <description>2024-12-01-preview</description>
         /// </item>
         /// <item>
         /// <term>Resource</term>
@@ -484,11 +448,7 @@
         /// </item>
         /// <item>
         /// <term>Default Api Version</term>
-<<<<<<< HEAD
-        /// <description>2024-09-01-preview</description>
-=======
-        /// <description>2024-12-01-preview</description>
->>>>>>> f2036db0
+        /// <description>2024-12-01-preview</description>
         /// </item>
         /// <item>
         /// <term>Resource</term>
