--- conflicted
+++ resolved
@@ -1,542 +1,22 @@
 {
   "Entries": [
     {
-<<<<<<< HEAD
       "RequestUri": "/providers/Microsoft.DocumentDB/databaseAccountNames/db2048?api-version=2021-01-15",
       "EncodedRequestUri": "L3Byb3ZpZGVycy9NaWNyb3NvZnQuRG9jdW1lbnREQi9kYXRhYmFzZUFjY291bnROYW1lcy9kYjIwNDg/YXBpLXZlcnNpb249MjAyMS0wMS0xNQ==",
-=======
-      "RequestUri": "/subscriptions/80be3961-0521-4a0a-8570-5cd5a4e2f98c/resourceGroups/CosmosDBResourceGroup3668/providers/Microsoft.DocumentDB/databaseAccounts/db9934/sqlDatabases/databaseName/containers/containerName/triggers/triggerName?api-version=2020-06-01-preview",
-      "EncodedRequestUri": "L3N1YnNjcmlwdGlvbnMvODBiZTM5NjEtMDUyMS00YTBhLTg1NzAtNWNkNWE0ZTJmOThjL3Jlc291cmNlR3JvdXBzL0Nvc21vc0RCUmVzb3VyY2VHcm91cDM2NjgvcHJvdmlkZXJzL01pY3Jvc29mdC5Eb2N1bWVudERCL2RhdGFiYXNlQWNjb3VudHMvZGI5OTM0L3NxbERhdGFiYXNlcy9kYXRhYmFzZU5hbWUvY29udGFpbmVycy9jb250YWluZXJOYW1lL3RyaWdnZXJzL3RyaWdnZXJOYW1lP2FwaS12ZXJzaW9uPTIwMjAtMDYtMDEtcHJldmlldw==",
-      "RequestMethod": "DELETE",
+      "RequestMethod": "HEAD",
       "RequestBody": "",
       "RequestHeaders": {
         "x-ms-client-request-id": [
-          "ab6154a2-ea53-417a-bc3a-24ef756c9974"
+          "8a9968b4-c0e8-424e-a15a-f7cd8b9eb49c"
         ],
         "Accept-Language": [
           "en-US"
         ],
         "User-Agent": [
-          "FxVersion/4.6.29220.03",
-          "OSName/Windows",
-          "OSVersion/Microsoft.Windows.10.0.19041.",
-          "Microsoft.Azure.Management.CosmosDB.CosmosDBManagementClient/1.2.1.0"
-        ]
-      },
-      "ResponseHeaders": {
-        "Cache-Control": [
-          "no-store, no-cache"
-        ],
-        "Pragma": [
-          "no-cache"
-        ],
-        "Location": [
-          "https://management.azure.com/subscriptions/80be3961-0521-4a0a-8570-5cd5a4e2f98c/resourceGroups/CosmosDBResourceGroup3668/providers/Microsoft.DocumentDB/databaseAccounts/db9934/sqlDatabases/databaseName/containers/containerName/triggers/triggerName/operationResults/6b8894f9-d0f2-4de8-b616-c6d4a2be59f0?api-version=2020-06-01-preview"
-        ],
-        "Azure-AsyncOperation": [
-          "https://management.azure.com/subscriptions/80be3961-0521-4a0a-8570-5cd5a4e2f98c/providers/Microsoft.DocumentDB/locations/eastus2/operationsStatus/6b8894f9-d0f2-4de8-b616-c6d4a2be59f0?api-version=2020-06-01-preview"
-        ],
-        "x-ms-request-id": [
-          "6b8894f9-d0f2-4de8-b616-c6d4a2be59f0"
-        ],
-        "Strict-Transport-Security": [
-          "max-age=31536000; includeSubDomains"
-        ],
-        "x-ms-gatewayversion": [
-          "version=2.11.0"
-        ],
-        "Server": [
-          "Microsoft-HTTPAPI/2.0"
-        ],
-        "x-ms-ratelimit-remaining-subscription-deletes": [
-          "14997"
-        ],
-        "x-ms-correlation-request-id": [
-          "9f6e9102-5bb0-477e-bf23-1fe43338d212"
-        ],
-        "x-ms-routing-request-id": [
-          "WESTUS2:20200917T040303Z:9f6e9102-5bb0-477e-bf23-1fe43338d212"
-        ],
-        "X-Content-Type-Options": [
-          "nosniff"
-        ],
-        "Date": [
-          "Thu, 17 Sep 2020 04:03:02 GMT"
-        ],
-        "Content-Length": [
-          "21"
-        ],
-        "Content-Type": [
-          "application/json"
-        ],
-        "Content-Location": [
-          "https://management.documents-staging.windows-ppe.net:450/subscriptions/80be3961-0521-4a0a-8570-5cd5a4e2f98c/resourceGroups/CosmosDBResourceGroup3668/providers/Microsoft.DocumentDB/databaseAccounts/db9934/sqlDatabases/databaseName/containers/containerName/triggers/triggerName?api-version=2020-06-01-preview"
-        ]
-      },
-      "ResponseBody": "{\r\n  \"status\": \"Enqueued\"\r\n}",
-      "StatusCode": 202
-    },
-    {
-      "RequestUri": "/subscriptions/80be3961-0521-4a0a-8570-5cd5a4e2f98c/resourceGroups/CosmosDBResourceGroup3668/providers/Microsoft.DocumentDB/databaseAccounts/db9934/sqlDatabases/SampleDB?api-version=2020-06-01-preview",
-      "EncodedRequestUri": "L3N1YnNjcmlwdGlvbnMvODBiZTM5NjEtMDUyMS00YTBhLTg1NzAtNWNkNWE0ZTJmOThjL3Jlc291cmNlR3JvdXBzL0Nvc21vc0RCUmVzb3VyY2VHcm91cDM2NjgvcHJvdmlkZXJzL01pY3Jvc29mdC5Eb2N1bWVudERCL2RhdGFiYXNlQWNjb3VudHMvZGI5OTM0L3NxbERhdGFiYXNlcy9TYW1wbGVEQj9hcGktdmVyc2lvbj0yMDIwLTA2LTAxLXByZXZpZXc=",
-      "RequestMethod": "DELETE",
-      "RequestBody": "",
-      "RequestHeaders": {
-        "x-ms-client-request-id": [
-          "9b0592a9-7f51-4684-9d1a-a17cec31a2e7"
-        ],
-        "Accept-Language": [
-          "en-US"
-        ],
-        "User-Agent": [
-          "FxVersion/4.6.29220.03",
-          "OSName/Windows",
-          "OSVersion/Microsoft.Windows.10.0.19041.",
-          "Microsoft.Azure.Management.CosmosDB.CosmosDBManagementClient/1.2.1.0"
-        ]
-      },
-      "ResponseHeaders": {
-        "Cache-Control": [
-          "no-store, no-cache"
-        ],
-        "Pragma": [
-          "no-cache"
-        ],
-        "Location": [
-          "https://management.azure.com/subscriptions/80be3961-0521-4a0a-8570-5cd5a4e2f98c/resourceGroups/CosmosDBResourceGroup3668/providers/Microsoft.DocumentDB/databaseAccounts/db9934/sqlDatabases/SampleDB/operationResults/131e0f81-e475-4bc3-bc96-19cf35f97875?api-version=2020-06-01-preview"
-        ],
-        "Azure-AsyncOperation": [
-          "https://management.azure.com/subscriptions/80be3961-0521-4a0a-8570-5cd5a4e2f98c/providers/Microsoft.DocumentDB/locations/eastus2/operationsStatus/131e0f81-e475-4bc3-bc96-19cf35f97875?api-version=2020-06-01-preview"
-        ],
-        "x-ms-request-id": [
-          "131e0f81-e475-4bc3-bc96-19cf35f97875"
-        ],
-        "Strict-Transport-Security": [
-          "max-age=31536000; includeSubDomains"
-        ],
-        "x-ms-gatewayversion": [
-          "version=2.11.0"
-        ],
-        "Server": [
-          "Microsoft-HTTPAPI/2.0"
-        ],
-        "x-ms-ratelimit-remaining-subscription-deletes": [
-          "14999"
-        ],
-        "x-ms-correlation-request-id": [
-          "5c7c4f7e-fe64-4ee9-90c5-4ba161b39344"
-        ],
-        "x-ms-routing-request-id": [
-          "WESTUS2:20200917T040303Z:5c7c4f7e-fe64-4ee9-90c5-4ba161b39344"
-        ],
-        "X-Content-Type-Options": [
-          "nosniff"
-        ],
-        "Date": [
-          "Thu, 17 Sep 2020 04:03:03 GMT"
-        ],
-        "Content-Length": [
-          "21"
-        ],
-        "Content-Type": [
-          "application/json"
-        ],
-        "Content-Location": [
-          "https://management.documents-staging.windows-ppe.net:450/subscriptions/80be3961-0521-4a0a-8570-5cd5a4e2f98c/resourceGroups/CosmosDBResourceGroup3668/providers/Microsoft.DocumentDB/databaseAccounts/db9934/sqlDatabases/SampleDB?api-version=2020-06-01-preview"
-        ]
-      },
-      "ResponseBody": "{\r\n  \"status\": \"Enqueued\"\r\n}",
-      "StatusCode": 202
-    },
-    {
-      "RequestUri": "/subscriptions/80be3961-0521-4a0a-8570-5cd5a4e2f98c/resourceGroups/CosmosDBResourceGroup3668/providers/Microsoft.DocumentDB/databaseAccounts/db9934/sqlDatabases/databaseNameRbac?api-version=2020-06-01-preview",
-      "EncodedRequestUri": "L3N1YnNjcmlwdGlvbnMvODBiZTM5NjEtMDUyMS00YTBhLTg1NzAtNWNkNWE0ZTJmOThjL3Jlc291cmNlR3JvdXBzL0Nvc21vc0RCUmVzb3VyY2VHcm91cDM2NjgvcHJvdmlkZXJzL01pY3Jvc29mdC5Eb2N1bWVudERCL2RhdGFiYXNlQWNjb3VudHMvZGI5OTM0L3NxbERhdGFiYXNlcy9kYXRhYmFzZU5hbWVSYmFjP2FwaS12ZXJzaW9uPTIwMjAtMDYtMDEtcHJldmlldw==",
-      "RequestMethod": "DELETE",
-      "RequestBody": "",
-      "RequestHeaders": {
-        "x-ms-client-request-id": [
-          "1b0f6dc3-bedc-401e-aaeb-0d07b0555dd4"
-        ],
-        "Accept-Language": [
-          "en-US"
-        ],
-        "User-Agent": [
-          "FxVersion/4.6.29220.03",
-          "OSName/Windows",
-          "OSVersion/Microsoft.Windows.10.0.19041.",
-          "Microsoft.Azure.Management.CosmosDB.CosmosDBManagementClient/1.2.1.0"
-        ]
-      },
-      "ResponseHeaders": {
-        "Cache-Control": [
-          "no-store, no-cache"
-        ],
-        "Pragma": [
-          "no-cache"
-        ],
-        "Location": [
-          "https://management.azure.com/subscriptions/80be3961-0521-4a0a-8570-5cd5a4e2f98c/resourceGroups/CosmosDBResourceGroup3668/providers/Microsoft.DocumentDB/databaseAccounts/db9934/sqlDatabases/databaseNameRbac/operationResults/dcb19ccf-260f-409c-be88-0faf8846d761?api-version=2020-06-01-preview"
-        ],
-        "Azure-AsyncOperation": [
-          "https://management.azure.com/subscriptions/80be3961-0521-4a0a-8570-5cd5a4e2f98c/providers/Microsoft.DocumentDB/locations/eastus2/operationsStatus/dcb19ccf-260f-409c-be88-0faf8846d761?api-version=2020-06-01-preview"
-        ],
-        "x-ms-request-id": [
-          "dcb19ccf-260f-409c-be88-0faf8846d761"
-        ],
-        "Strict-Transport-Security": [
-          "max-age=31536000; includeSubDomains"
-        ],
-        "x-ms-gatewayversion": [
-          "version=2.11.0"
-        ],
-        "Server": [
-          "Microsoft-HTTPAPI/2.0"
-        ],
-        "x-ms-ratelimit-remaining-subscription-deletes": [
-          "14999"
-        ],
-        "x-ms-correlation-request-id": [
-          "d0611fa3-0b92-424c-bb52-44dd6d8ea30c"
-        ],
-        "x-ms-routing-request-id": [
-          "WESTUS2:20200917T040303Z:d0611fa3-0b92-424c-bb52-44dd6d8ea30c"
-        ],
-        "X-Content-Type-Options": [
-          "nosniff"
-        ],
-        "Date": [
-          "Thu, 17 Sep 2020 04:03:03 GMT"
-        ],
-        "Content-Length": [
-          "21"
-        ],
-        "Content-Type": [
-          "application/json"
-        ],
-        "Content-Location": [
-          "https://management.documents-staging.windows-ppe.net:450/subscriptions/80be3961-0521-4a0a-8570-5cd5a4e2f98c/resourceGroups/CosmosDBResourceGroup3668/providers/Microsoft.DocumentDB/databaseAccounts/db9934/sqlDatabases/databaseNameRbac?api-version=2020-06-01-preview"
-        ]
-      },
-      "ResponseBody": "{\r\n  \"status\": \"Enqueued\"\r\n}",
-      "StatusCode": 202
-    },
-    {
-      "RequestUri": "/subscriptions/80be3961-0521-4a0a-8570-5cd5a4e2f98c/resourceGroups/CosmosDBResourceGroup3668/providers/Microsoft.DocumentDB/databaseAccounts/db9934/sqlDatabases/databaseName2?api-version=2020-06-01-preview",
-      "EncodedRequestUri": "L3N1YnNjcmlwdGlvbnMvODBiZTM5NjEtMDUyMS00YTBhLTg1NzAtNWNkNWE0ZTJmOThjL3Jlc291cmNlR3JvdXBzL0Nvc21vc0RCUmVzb3VyY2VHcm91cDM2NjgvcHJvdmlkZXJzL01pY3Jvc29mdC5Eb2N1bWVudERCL2RhdGFiYXNlQWNjb3VudHMvZGI5OTM0L3NxbERhdGFiYXNlcy9kYXRhYmFzZU5hbWUyP2FwaS12ZXJzaW9uPTIwMjAtMDYtMDEtcHJldmlldw==",
-      "RequestMethod": "DELETE",
-      "RequestBody": "",
-      "RequestHeaders": {
-        "x-ms-client-request-id": [
-          "288cad5e-5dab-4413-a451-a46913581dbe"
-        ],
-        "Accept-Language": [
-          "en-US"
-        ],
-        "User-Agent": [
-          "FxVersion/4.6.29220.03",
-          "OSName/Windows",
-          "OSVersion/Microsoft.Windows.10.0.19041.",
-          "Microsoft.Azure.Management.CosmosDB.CosmosDBManagementClient/1.2.1.0"
-        ]
-      },
-      "ResponseHeaders": {
-        "Cache-Control": [
-          "no-store, no-cache"
-        ],
-        "Pragma": [
-          "no-cache"
-        ],
-        "Location": [
-          "https://management.azure.com/subscriptions/80be3961-0521-4a0a-8570-5cd5a4e2f98c/resourceGroups/CosmosDBResourceGroup3668/providers/Microsoft.DocumentDB/databaseAccounts/db9934/sqlDatabases/databaseName2/operationResults/40df7ff1-7b2f-4fda-887f-6925b2c1e893?api-version=2020-06-01-preview"
-        ],
-        "Azure-AsyncOperation": [
-          "https://management.azure.com/subscriptions/80be3961-0521-4a0a-8570-5cd5a4e2f98c/providers/Microsoft.DocumentDB/locations/eastus2/operationsStatus/40df7ff1-7b2f-4fda-887f-6925b2c1e893?api-version=2020-06-01-preview"
-        ],
-        "x-ms-request-id": [
-          "40df7ff1-7b2f-4fda-887f-6925b2c1e893"
-        ],
-        "Strict-Transport-Security": [
-          "max-age=31536000; includeSubDomains"
-        ],
-        "x-ms-gatewayversion": [
-          "version=2.11.0"
-        ],
-        "Server": [
-          "Microsoft-HTTPAPI/2.0"
-        ],
-        "x-ms-ratelimit-remaining-subscription-deletes": [
-          "14999"
-        ],
-        "x-ms-correlation-request-id": [
-          "ea71d9ba-6d6f-46a1-b6c1-5588714b61d7"
-        ],
-        "x-ms-routing-request-id": [
-          "WESTUS2:20200917T040303Z:ea71d9ba-6d6f-46a1-b6c1-5588714b61d7"
-        ],
-        "X-Content-Type-Options": [
-          "nosniff"
-        ],
-        "Date": [
-          "Thu, 17 Sep 2020 04:03:03 GMT"
-        ],
-        "Content-Length": [
-          "21"
-        ],
-        "Content-Type": [
-          "application/json"
-        ],
-        "Content-Location": [
-          "https://management.documents-staging.windows-ppe.net:450/subscriptions/80be3961-0521-4a0a-8570-5cd5a4e2f98c/resourceGroups/CosmosDBResourceGroup3668/providers/Microsoft.DocumentDB/databaseAccounts/db9934/sqlDatabases/databaseName2?api-version=2020-06-01-preview"
-        ]
-      },
-      "ResponseBody": "{\r\n  \"status\": \"Enqueued\"\r\n}",
-      "StatusCode": 202
-    },
-    {
-      "RequestUri": "/subscriptions/80be3961-0521-4a0a-8570-5cd5a4e2f98c/resourceGroups/CosmosDBResourceGroup3668/providers/Microsoft.DocumentDB/databaseAccounts/db9934/sqlDatabases/DB1?api-version=2020-06-01-preview",
-      "EncodedRequestUri": "L3N1YnNjcmlwdGlvbnMvODBiZTM5NjEtMDUyMS00YTBhLTg1NzAtNWNkNWE0ZTJmOThjL3Jlc291cmNlR3JvdXBzL0Nvc21vc0RCUmVzb3VyY2VHcm91cDM2NjgvcHJvdmlkZXJzL01pY3Jvc29mdC5Eb2N1bWVudERCL2RhdGFiYXNlQWNjb3VudHMvZGI5OTM0L3NxbERhdGFiYXNlcy9EQjE/YXBpLXZlcnNpb249MjAyMC0wNi0wMS1wcmV2aWV3",
-      "RequestMethod": "DELETE",
-      "RequestBody": "",
-      "RequestHeaders": {
-        "x-ms-client-request-id": [
-          "6f5b203f-fbdf-4bf6-98f0-ef62416b3792"
-        ],
-        "Accept-Language": [
-          "en-US"
-        ],
-        "User-Agent": [
-          "FxVersion/4.6.29220.03",
-          "OSName/Windows",
-          "OSVersion/Microsoft.Windows.10.0.19041.",
-          "Microsoft.Azure.Management.CosmosDB.CosmosDBManagementClient/1.2.1.0"
-        ]
-      },
-      "ResponseHeaders": {
-        "Cache-Control": [
-          "no-store, no-cache"
-        ],
-        "Pragma": [
-          "no-cache"
-        ],
-        "Location": [
-          "https://management.azure.com/subscriptions/80be3961-0521-4a0a-8570-5cd5a4e2f98c/resourceGroups/CosmosDBResourceGroup3668/providers/Microsoft.DocumentDB/databaseAccounts/db9934/sqlDatabases/DB1/operationResults/22d3f77b-9abe-46e5-be78-51ef3298d039?api-version=2020-06-01-preview"
-        ],
-        "Azure-AsyncOperation": [
-          "https://management.azure.com/subscriptions/80be3961-0521-4a0a-8570-5cd5a4e2f98c/providers/Microsoft.DocumentDB/locations/eastus2/operationsStatus/22d3f77b-9abe-46e5-be78-51ef3298d039?api-version=2020-06-01-preview"
-        ],
-        "x-ms-request-id": [
-          "22d3f77b-9abe-46e5-be78-51ef3298d039"
-        ],
-        "Strict-Transport-Security": [
-          "max-age=31536000; includeSubDomains"
-        ],
-        "x-ms-gatewayversion": [
-          "version=2.11.0"
-        ],
-        "Server": [
-          "Microsoft-HTTPAPI/2.0"
-        ],
-        "x-ms-ratelimit-remaining-subscription-deletes": [
-          "14999"
-        ],
-        "x-ms-correlation-request-id": [
-          "f86822f2-9e12-4198-8191-9a03d6745b13"
-        ],
-        "x-ms-routing-request-id": [
-          "WESTUS2:20200917T040303Z:f86822f2-9e12-4198-8191-9a03d6745b13"
-        ],
-        "X-Content-Type-Options": [
-          "nosniff"
-        ],
-        "Date": [
-          "Thu, 17 Sep 2020 04:03:02 GMT"
-        ],
-        "Content-Length": [
-          "21"
-        ],
-        "Content-Type": [
-          "application/json"
-        ],
-        "Content-Location": [
-          "https://management.documents-staging.windows-ppe.net:450/subscriptions/80be3961-0521-4a0a-8570-5cd5a4e2f98c/resourceGroups/CosmosDBResourceGroup3668/providers/Microsoft.DocumentDB/databaseAccounts/db9934/sqlDatabases/DB1?api-version=2020-06-01-preview"
-        ]
-      },
-      "ResponseBody": "{\r\n  \"status\": \"Enqueued\"\r\n}",
-      "StatusCode": 202
-    },
-    {
-      "RequestUri": "/subscriptions/80be3961-0521-4a0a-8570-5cd5a4e2f98c/resourceGroups/CosmosDBResourceGroup3668/providers/Microsoft.DocumentDB/databaseAccounts/db9934/sqlDatabases/databaseName/containers/containerName?api-version=2020-06-01-preview",
-      "EncodedRequestUri": "L3N1YnNjcmlwdGlvbnMvODBiZTM5NjEtMDUyMS00YTBhLTg1NzAtNWNkNWE0ZTJmOThjL3Jlc291cmNlR3JvdXBzL0Nvc21vc0RCUmVzb3VyY2VHcm91cDM2NjgvcHJvdmlkZXJzL01pY3Jvc29mdC5Eb2N1bWVudERCL2RhdGFiYXNlQWNjb3VudHMvZGI5OTM0L3NxbERhdGFiYXNlcy9kYXRhYmFzZU5hbWUvY29udGFpbmVycy9jb250YWluZXJOYW1lP2FwaS12ZXJzaW9uPTIwMjAtMDYtMDEtcHJldmlldw==",
-      "RequestMethod": "DELETE",
-      "RequestBody": "",
-      "RequestHeaders": {
-        "x-ms-client-request-id": [
-          "392919ea-9096-4b8e-a52d-7fc4b848e891"
-        ],
-        "Accept-Language": [
-          "en-US"
-        ],
-        "User-Agent": [
-          "FxVersion/4.6.29220.03",
-          "OSName/Windows",
-          "OSVersion/Microsoft.Windows.10.0.19041.",
-          "Microsoft.Azure.Management.CosmosDB.CosmosDBManagementClient/1.2.1.0"
-        ]
-      },
-      "ResponseHeaders": {
-        "Cache-Control": [
-          "no-store, no-cache"
-        ],
-        "Pragma": [
-          "no-cache"
-        ],
-        "Location": [
-          "https://management.azure.com/subscriptions/80be3961-0521-4a0a-8570-5cd5a4e2f98c/resourceGroups/CosmosDBResourceGroup3668/providers/Microsoft.DocumentDB/databaseAccounts/db9934/sqlDatabases/databaseName/containers/containerName/operationResults/98c6bc21-ad34-4aea-be99-793e83cbc146?api-version=2020-06-01-preview"
-        ],
-        "Azure-AsyncOperation": [
-          "https://management.azure.com/subscriptions/80be3961-0521-4a0a-8570-5cd5a4e2f98c/providers/Microsoft.DocumentDB/locations/eastus2/operationsStatus/98c6bc21-ad34-4aea-be99-793e83cbc146?api-version=2020-06-01-preview"
-        ],
-        "x-ms-request-id": [
-          "98c6bc21-ad34-4aea-be99-793e83cbc146"
-        ],
-        "Strict-Transport-Security": [
-          "max-age=31536000; includeSubDomains"
-        ],
-        "x-ms-gatewayversion": [
-          "version=2.11.0"
-        ],
-        "Server": [
-          "Microsoft-HTTPAPI/2.0"
-        ],
-        "x-ms-ratelimit-remaining-subscription-deletes": [
-          "14999"
-        ],
-        "x-ms-correlation-request-id": [
-          "a816af9f-eb30-47c1-bbb3-b2fc4500b735"
-        ],
-        "x-ms-routing-request-id": [
-          "WESTUS2:20200917T040303Z:a816af9f-eb30-47c1-bbb3-b2fc4500b735"
-        ],
-        "X-Content-Type-Options": [
-          "nosniff"
-        ],
-        "Date": [
-          "Thu, 17 Sep 2020 04:03:02 GMT"
-        ],
-        "Content-Length": [
-          "21"
-        ],
-        "Content-Type": [
-          "application/json"
-        ],
-        "Content-Location": [
-          "https://management.documents-staging.windows-ppe.net:450/subscriptions/80be3961-0521-4a0a-8570-5cd5a4e2f98c/resourceGroups/CosmosDBResourceGroup3668/providers/Microsoft.DocumentDB/databaseAccounts/db9934/sqlDatabases/databaseName/containers/containerName?api-version=2020-06-01-preview"
-        ]
-      },
-      "ResponseBody": "{\r\n  \"status\": \"Enqueued\"\r\n}",
-      "StatusCode": 202
-    },
-    {
-      "RequestUri": "/subscriptions/80be3961-0521-4a0a-8570-5cd5a4e2f98c/resourceGroups/CosmosDBResourceGroup3668/providers/Microsoft.DocumentDB/databaseAccounts/db9934/sqlDatabases/databaseName?api-version=2020-06-01-preview",
-      "EncodedRequestUri": "L3N1YnNjcmlwdGlvbnMvODBiZTM5NjEtMDUyMS00YTBhLTg1NzAtNWNkNWE0ZTJmOThjL3Jlc291cmNlR3JvdXBzL0Nvc21vc0RCUmVzb3VyY2VHcm91cDM2NjgvcHJvdmlkZXJzL01pY3Jvc29mdC5Eb2N1bWVudERCL2RhdGFiYXNlQWNjb3VudHMvZGI5OTM0L3NxbERhdGFiYXNlcy9kYXRhYmFzZU5hbWU/YXBpLXZlcnNpb249MjAyMC0wNi0wMS1wcmV2aWV3",
-      "RequestMethod": "DELETE",
-      "RequestBody": "",
-      "RequestHeaders": {
-        "x-ms-client-request-id": [
-          "7f98bf78-b24b-4141-8496-89a87d48b97a"
-        ],
-        "Accept-Language": [
-          "en-US"
-        ],
-        "User-Agent": [
-          "FxVersion/4.6.29220.03",
-          "OSName/Windows",
-          "OSVersion/Microsoft.Windows.10.0.19041.",
-          "Microsoft.Azure.Management.CosmosDB.CosmosDBManagementClient/1.2.1.0"
-        ]
-      },
-      "ResponseHeaders": {
-        "Cache-Control": [
-          "no-store, no-cache"
-        ],
-        "Pragma": [
-          "no-cache"
-        ],
-        "Location": [
-          "https://management.azure.com/subscriptions/80be3961-0521-4a0a-8570-5cd5a4e2f98c/resourceGroups/CosmosDBResourceGroup3668/providers/Microsoft.DocumentDB/databaseAccounts/db9934/sqlDatabases/databaseName/operationResults/576f3a6e-2047-4090-8c37-4c486dab904d?api-version=2020-06-01-preview"
-        ],
-        "Azure-AsyncOperation": [
-          "https://management.azure.com/subscriptions/80be3961-0521-4a0a-8570-5cd5a4e2f98c/providers/Microsoft.DocumentDB/locations/eastus2/operationsStatus/576f3a6e-2047-4090-8c37-4c486dab904d?api-version=2020-06-01-preview"
-        ],
-        "x-ms-request-id": [
-          "576f3a6e-2047-4090-8c37-4c486dab904d"
-        ],
-        "Strict-Transport-Security": [
-          "max-age=31536000; includeSubDomains"
-        ],
-        "x-ms-gatewayversion": [
-          "version=2.11.0"
-        ],
-        "Server": [
-          "Microsoft-HTTPAPI/2.0"
-        ],
-        "x-ms-ratelimit-remaining-subscription-deletes": [
-          "14999"
-        ],
-        "x-ms-correlation-request-id": [
-          "1a743a3e-fa16-4884-9393-b9c133940e11"
-        ],
-        "x-ms-routing-request-id": [
-          "WESTUS2:20200917T040303Z:1a743a3e-fa16-4884-9393-b9c133940e11"
-        ],
-        "X-Content-Type-Options": [
-          "nosniff"
-        ],
-        "Date": [
-          "Thu, 17 Sep 2020 04:03:03 GMT"
-        ],
-        "Content-Length": [
-          "21"
-        ],
-        "Content-Type": [
-          "application/json"
-        ],
-        "Content-Location": [
-          "https://management.documents-staging.windows-ppe.net:450/subscriptions/80be3961-0521-4a0a-8570-5cd5a4e2f98c/resourceGroups/CosmosDBResourceGroup3668/providers/Microsoft.DocumentDB/databaseAccounts/db9934/sqlDatabases/databaseName?api-version=2020-06-01-preview"
-        ]
-      },
-      "ResponseBody": "{\r\n  \"status\": \"Enqueued\"\r\n}",
-      "StatusCode": 202
-    },
-    {
-      "RequestUri": "/providers/Microsoft.DocumentDB/databaseAccountNames/db2048?api-version=2020-06-01-preview",
-      "EncodedRequestUri": "L3Byb3ZpZGVycy9NaWNyb3NvZnQuRG9jdW1lbnREQi9kYXRhYmFzZUFjY291bnROYW1lcy9kYjIwNDg/YXBpLXZlcnNpb249MjAyMC0wNi0wMS1wcmV2aWV3",
->>>>>>> b950cfe3
-      "RequestMethod": "HEAD",
-      "RequestBody": "",
-      "RequestHeaders": {
-        "x-ms-client-request-id": [
-<<<<<<< HEAD
-          "8a9968b4-c0e8-424e-a15a-f7cd8b9eb49c"
-=======
-          "33dd147f-20ad-4739-adb3-1d3669e7a5b0"
->>>>>>> b950cfe3
-        ],
-        "Accept-Language": [
-          "en-US"
-        ],
-        "User-Agent": [
-<<<<<<< HEAD
-          "FxVersion/4.6.29518.01",
-          "OSName/Windows",
-          "OSVersion/Microsoft.Windows.10.0.19042.",
-          "Microsoft.Azure.Management.CosmosDB.CosmosDBManagementClient/1.5.0.0"
-=======
-          "FxVersion/4.6.29220.03",
-          "OSName/Windows",
-          "OSVersion/Microsoft.Windows.10.0.19041.",
-          "Microsoft.Azure.Management.CosmosDB.CosmosDBManagementClient/1.2.1.0"
->>>>>>> b950cfe3
+          "FxVersion/4.6.29518.01",
+          "OSName/Windows",
+          "OSVersion/Microsoft.Windows.10.0.19042.",
+          "Microsoft.Azure.Management.CosmosDB.CosmosDBManagementClient/1.5.0.0"
         ]
       },
       "ResponseHeaders": {
@@ -559,7 +39,6 @@
           "11998"
         ],
         "x-ms-request-id": [
-<<<<<<< HEAD
           "62e65846-94e6-4184-9780-aa8d5ff0a34c"
         ],
         "x-ms-correlation-request-id": [
@@ -567,25 +46,12 @@
         ],
         "x-ms-routing-request-id": [
           "WESTUS2:20210209T224750Z:62e65846-94e6-4184-9780-aa8d5ff0a34c"
-=======
-          "3311d211-03c9-4bd6-b9f9-73f58e4908d2"
-        ],
-        "x-ms-correlation-request-id": [
-          "3311d211-03c9-4bd6-b9f9-73f58e4908d2"
-        ],
-        "x-ms-routing-request-id": [
-          "WESTUS2:20200917T040304Z:3311d211-03c9-4bd6-b9f9-73f58e4908d2"
->>>>>>> b950cfe3
-        ],
-        "X-Content-Type-Options": [
-          "nosniff"
-        ],
-        "Date": [
-<<<<<<< HEAD
+        ],
+        "X-Content-Type-Options": [
+          "nosniff"
+        ],
+        "Date": [
           "Tue, 09 Feb 2021 22:47:49 GMT"
-=======
-          "Thu, 17 Sep 2020 04:03:03 GMT"
->>>>>>> b950cfe3
         ],
         "Content-Length": [
           "0"
