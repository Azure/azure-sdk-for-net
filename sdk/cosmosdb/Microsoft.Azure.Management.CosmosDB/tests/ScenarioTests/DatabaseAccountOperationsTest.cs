--- conflicted
+++ resolved
@@ -32,7 +32,6 @@
                 string databaseAccountName = TestUtilities.GenerateName(prefix: "accountname");
 
                 List<Location> locations = new List<Location>();
-<<<<<<< HEAD
                 locations.Add(new Location(locationName: "East US 2"));
                 DatabaseAccountCreateUpdateParameters databaseAccountCreateUpdateParameters = new DatabaseAccountCreateUpdateParameters
                 {
@@ -43,11 +42,6 @@
                         {"key2","value2"}
                     },
                     Kind = "MongoDB",
-=======
-                locations.Add(new Location(locationName: location));
-                DefaultRequestDatabaseAccountCreateUpdateProperties databaseAccountCreateUpdateProperties = new DefaultRequestDatabaseAccountCreateUpdateProperties
-                {
->>>>>>> b950cfe3
                     ConsistencyPolicy = new ConsistencyPolicy
                     {
                         DefaultConsistencyLevel = DefaultConsistencyLevel.BoundedStaleness,
@@ -95,11 +89,7 @@
 
                 DatabaseAccountUpdateParameters databaseAccountUpdateParameters = new DatabaseAccountUpdateParameters
                 {
-<<<<<<< HEAD
                     Location = "EAST US 2",
-=======
-                    Location = location,
->>>>>>> b950cfe3
                     Tags = new Dictionary<string, string>
                     {
                         {"key3","value3"},
@@ -173,7 +163,6 @@
             Assert.Equal(databaseAccount.Tags.Count, parameters.Tags.Count);
             Assert.True(databaseAccount.Tags.SequenceEqual(parameters.Tags));
             Assert.Equal(databaseAccount.Kind, parameters.Kind);
-<<<<<<< HEAD
             VerifyConsistencyPolicy(databaseAccount.ConsistencyPolicy, parameters.ConsistencyPolicy);
             Assert.Equal(databaseAccount.IsVirtualNetworkFilterEnabled, parameters.IsVirtualNetworkFilterEnabled);
             Assert.Equal(databaseAccount.EnableAutomaticFailover, parameters.EnableAutomaticFailover);
@@ -183,15 +172,6 @@
             Assert.Equal(databaseAccount.DisableKeyBasedMetadataWriteAccess, parameters.DisableKeyBasedMetadataWriteAccess);
             Assert.Equal(databaseAccount.NetworkAclBypass, parameters.NetworkAclBypass);
             Assert.Equal(databaseAccount.NetworkAclBypassResourceIds.Count, parameters.NetworkAclBypassResourceIds.Count);
-=======
-            VerifyConsistencyPolicy(databaseAccount.ConsistencyPolicy, parameters.Properties.ConsistencyPolicy);
-            Assert.Equal(databaseAccount.IsVirtualNetworkFilterEnabled, parameters.Properties.IsVirtualNetworkFilterEnabled);
-            Assert.Equal(databaseAccount.EnableAutomaticFailover, parameters.Properties.EnableAutomaticFailover);
-            Assert.Equal(databaseAccount.EnableMultipleWriteLocations, parameters.Properties.EnableMultipleWriteLocations);
-            Assert.Equal(databaseAccount.EnableCassandraConnector, parameters.Properties.EnableCassandraConnector);
-            Assert.Equal(databaseAccount.ConnectorOffer, parameters.Properties.ConnectorOffer);
-            Assert.Equal(databaseAccount.DisableKeyBasedMetadataWriteAccess, parameters.Properties.DisableKeyBasedMetadataWriteAccess);
->>>>>>> b950cfe3
         }
 
         private static void VerifyCosmosDBAccount(DatabaseAccountGetResults databaseAccount, DatabaseAccountUpdateParameters parameters)
