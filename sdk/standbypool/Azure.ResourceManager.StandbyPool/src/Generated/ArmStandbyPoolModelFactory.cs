// Copyright (c) Microsoft Corporation. All rights reserved.
// Licensed under the MIT License.

// <auto-generated/>

#nullable disable

using System;
using System.Collections.Generic;
using System.ComponentModel;
using System.Linq;
using Azure.Core;
using Azure.ResourceManager.Models;

namespace Azure.ResourceManager.StandbyPool.Models
{
    /// <summary> Model factory for models. </summary>
    public static partial class ArmStandbyPoolModelFactory
    {
        /// <summary> Initializes a new instance of <see cref="StandbyPool.StandbyVirtualMachinePoolData"/>. </summary>
        /// <param name="id"> The id. </param>
        /// <param name="name"> The name. </param>
        /// <param name="resourceType"> The resourceType. </param>
        /// <param name="systemData"> The systemData. </param>
        /// <param name="tags"> The tags. </param>
        /// <param name="location"> The location. </param>
        /// <param name="properties"> The resource-specific properties for this resource. </param>
        /// <returns> A new <see cref="StandbyPool.StandbyVirtualMachinePoolData"/> instance for mocking. </returns>
        public static StandbyVirtualMachinePoolData StandbyVirtualMachinePoolData(ResourceIdentifier id = null, string name = null, ResourceType resourceType = default, SystemData systemData = null, IDictionary<string, string> tags = null, AzureLocation location = default, StandbyVirtualMachinePoolProperties properties = null)
        {
            tags ??= new Dictionary<string, string>();

            return new StandbyVirtualMachinePoolData(
                id,
                name,
                resourceType,
                systemData,
                tags,
                location,
                properties,
                serializedAdditionalRawData: null);
        }

<<<<<<< HEAD
        /// <summary> Initializes a new instance of <see cref="Models.StandbyContainerGroupPoolRuntimeViewProperties"/>. </summary>
        /// <param name="instanceCountSummary"> A list containing the counts of container groups in each possible state, as known by the StandbyPool resource provider. </param>
        /// <param name="status"> Display status of the standby pool. </param>
        /// <param name="provisioningState"> Displays the provisioning state of the standby pool. </param>
        /// <param name="prediction"> Displays prediction information of the standby pool. </param>
        /// <returns> A new <see cref="Models.StandbyContainerGroupPoolRuntimeViewProperties"/> instance for mocking. </returns>
        public static StandbyContainerGroupPoolRuntimeViewProperties StandbyContainerGroupPoolRuntimeViewProperties(IEnumerable<ContainerGroupInstanceCountSummary> instanceCountSummary = null, StandbyPoolStatus status = null, StandbyProvisioningState? provisioningState = null, StandbyContainerGroupPoolPrediction prediction = null)
        {
            instanceCountSummary ??= new List<ContainerGroupInstanceCountSummary>();

            return new StandbyContainerGroupPoolRuntimeViewProperties(instanceCountSummary?.ToList(), status, provisioningState, prediction, serializedAdditionalRawData: null);
        }

        /// <summary> Initializes a new instance of <see cref="Models.ContainerGroupInstanceCountSummary"/>. </summary>
        /// <param name="zone"> The zone that the provided counts are in. It will not have a value if zones are not enabled. </param>
        /// <param name="standbyContainerGroupInstanceCountsByState"> The count of pooled container groups in each state for the given zone. </param>
        /// <returns> A new <see cref="Models.ContainerGroupInstanceCountSummary"/> instance for mocking. </returns>
        public static ContainerGroupInstanceCountSummary ContainerGroupInstanceCountSummary(long? zone = null, IEnumerable<PoolContainerGroupStateCount> standbyContainerGroupInstanceCountsByState = null)
        {
            standbyContainerGroupInstanceCountsByState ??= new List<PoolContainerGroupStateCount>();

            return new ContainerGroupInstanceCountSummary(zone, standbyContainerGroupInstanceCountsByState?.ToList(), serializedAdditionalRawData: null);
        }

        /// <summary> Initializes a new instance of <see cref="Models.PoolContainerGroupStateCount"/>. </summary>
        /// <param name="state"> The state that the pooled container groups count is for. </param>
        /// <param name="count"> The count of pooled container groups in the given state. </param>
        /// <returns> A new <see cref="Models.PoolContainerGroupStateCount"/> instance for mocking. </returns>
        public static PoolContainerGroupStateCount PoolContainerGroupStateCount(PoolContainerGroupState state = default, long count = default)
        {
            return new PoolContainerGroupStateCount(state, count, serializedAdditionalRawData: null);
        }

        /// <summary> Initializes a new instance of <see cref="Models.StandbyPoolStatus"/>. </summary>
        /// <param name="code"> Displays the healthy state of the StandbyPool. </param>
        /// <param name="message"> Displays the StandbyPool health state details. </param>
        /// <returns> A new <see cref="Models.StandbyPoolStatus"/> instance for mocking. </returns>
        public static StandbyPoolStatus StandbyPoolStatus(StandbyPoolHealthStateCode code = default, string message = null)
        {
            return new StandbyPoolStatus(code, message, serializedAdditionalRawData: null);
        }

        /// <summary> Initializes a new instance of <see cref="Models.StandbyContainerGroupPoolPrediction"/>. </summary>
        /// <param name="forecastValuesInstancesRequestedCount"> Displays the forecast information of the standby pool. </param>
        /// <param name="forecastStartOn"> Displays the UTC timestamp of when the prediction was retrieved for the standby pool. </param>
        /// <param name="forecastInfo"> Displays additional information for the prediction of the standby pool. </param>
        /// <returns> A new <see cref="Models.StandbyContainerGroupPoolPrediction"/> instance for mocking. </returns>
        public static StandbyContainerGroupPoolPrediction StandbyContainerGroupPoolPrediction(IEnumerable<long> forecastValuesInstancesRequestedCount = null, DateTimeOffset forecastStartOn = default, string forecastInfo = null)
        {
            forecastValuesInstancesRequestedCount ??= new List<long>();

            return new StandbyContainerGroupPoolPrediction(forecastValuesInstancesRequestedCount != null ? new StandbyContainerGroupPoolForecastValues(forecastValuesInstancesRequestedCount?.ToList(), serializedAdditionalRawData: null) : null, forecastStartOn, forecastInfo, serializedAdditionalRawData: null);
=======
        /// <summary> Initializes a new instance of <see cref="Models.StandbyVirtualMachinePoolProperties"/>. </summary>
        /// <param name="elasticityProfile"> Specifies the elasticity profile of the standby virtual machine pools. </param>
        /// <param name="virtualMachineState"> Specifies the desired state of virtual machines in the pool. </param>
        /// <param name="attachedVirtualMachineScaleSetId"> Specifies the fully qualified resource ID of a virtual machine scale set the pool is attached to. </param>
        /// <param name="provisioningState"> The status of the last operation. </param>
        /// <returns> A new <see cref="Models.StandbyVirtualMachinePoolProperties"/> instance for mocking. </returns>
        public static StandbyVirtualMachinePoolProperties StandbyVirtualMachinePoolProperties(StandbyVirtualMachinePoolElasticityProfile elasticityProfile = null, StandbyVirtualMachineState virtualMachineState = default, ResourceIdentifier attachedVirtualMachineScaleSetId = null, StandbyProvisioningState? provisioningState = null)
        {
            return new StandbyVirtualMachinePoolProperties(elasticityProfile, virtualMachineState, attachedVirtualMachineScaleSetId, provisioningState, serializedAdditionalRawData: null);
>>>>>>> 9957c74f
        }

        /// <summary> Initializes a new instance of <see cref="StandbyPool.StandbyVirtualMachineData"/>. </summary>
        /// <param name="id"> The id. </param>
        /// <param name="name"> The name. </param>
        /// <param name="resourceType"> The resourceType. </param>
        /// <param name="systemData"> The systemData. </param>
        /// <param name="properties"> The resource-specific properties for this resource. </param>
        /// <returns> A new <see cref="StandbyPool.StandbyVirtualMachineData"/> instance for mocking. </returns>
        public static StandbyVirtualMachineData StandbyVirtualMachineData(ResourceIdentifier id = null, string name = null, ResourceType resourceType = default, SystemData systemData = null, StandbyVirtualMachineProperties properties = null)
        {
            return new StandbyVirtualMachineData(
                id,
                name,
                resourceType,
                systemData,
                properties,
                serializedAdditionalRawData: null);
        }

<<<<<<< HEAD
        /// <summary> Initializes a new instance of <see cref="Models.StandbyContainerGroupPoolProperties"/>. </summary>
        /// <param name="elasticityProfile"> Specifies elasticity profile of standby container group pools. </param>
        /// <param name="containerGroupProperties"> Specifies container group properties of standby container group pools. </param>
        /// <param name="zones"> Specifies zones of standby container group pools. </param>
        /// <param name="provisioningState"> The status of the last operation. </param>
        /// <returns> A new <see cref="Models.StandbyContainerGroupPoolProperties"/> instance for mocking. </returns>
        public static StandbyContainerGroupPoolProperties StandbyContainerGroupPoolProperties(StandbyContainerGroupPoolElasticityProfile elasticityProfile = null, StandbyContainerGroupProperties containerGroupProperties = null, IEnumerable<string> zones = null, StandbyProvisioningState? provisioningState = null)
        {
            zones ??= new List<string>();

            return new StandbyContainerGroupPoolProperties(elasticityProfile, containerGroupProperties, zones?.ToList(), provisioningState, serializedAdditionalRawData: null);
=======
        /// <summary> Initializes a new instance of <see cref="Models.StandbyVirtualMachineProperties"/>. </summary>
        /// <param name="virtualMachineResourceId"> Resource id of the virtual machine. </param>
        /// <param name="provisioningState"> The status of the last operation. </param>
        /// <returns> A new <see cref="Models.StandbyVirtualMachineProperties"/> instance for mocking. </returns>
        public static StandbyVirtualMachineProperties StandbyVirtualMachineProperties(ResourceIdentifier virtualMachineResourceId = null, StandbyProvisioningState? provisioningState = null)
        {
            return new StandbyVirtualMachineProperties(virtualMachineResourceId, provisioningState, serializedAdditionalRawData: null);
>>>>>>> 9957c74f
        }

        /// <summary> Initializes a new instance of <see cref="StandbyPool.StandbyVirtualMachinePoolRuntimeViewData"/>. </summary>
        /// <param name="id"> The id. </param>
        /// <param name="name"> The name. </param>
        /// <param name="resourceType"> The resourceType. </param>
        /// <param name="systemData"> The systemData. </param>
        /// <param name="properties"> The resource-specific properties for this resource. </param>
        /// <returns> A new <see cref="StandbyPool.StandbyVirtualMachinePoolRuntimeViewData"/> instance for mocking. </returns>
        public static StandbyVirtualMachinePoolRuntimeViewData StandbyVirtualMachinePoolRuntimeViewData(ResourceIdentifier id = null, string name = null, ResourceType resourceType = default, SystemData systemData = null, StandbyVirtualMachinePoolRuntimeViewProperties properties = null)
        {
            return new StandbyVirtualMachinePoolRuntimeViewData(
                id,
                name,
                resourceType,
                systemData,
                properties,
                serializedAdditionalRawData: null);
        }

        /// <summary> Initializes a new instance of <see cref="Models.StandbyVirtualMachinePoolRuntimeViewProperties"/>. </summary>
        /// <param name="instanceCountSummary"> A list containing the counts of virtual machines in each possible power state for each zone if enabled, as known by the StandbyPool resource provider. If zones are not enabled on the attached VMSS, the list will contain a single entry without zone values. Note: any resources in the Running state may still be installing extensions / not fully provisioned. </param>
        /// <param name="status"> Display status of the standby pool. </param>
        /// <param name="provisioningState"> Displays the provisioning state of the standby pool. </param>
        /// <param name="prediction"> Displays prediction information of the standby pool. </param>
        /// <returns> A new <see cref="Models.StandbyVirtualMachinePoolRuntimeViewProperties"/> instance for mocking. </returns>
        public static StandbyVirtualMachinePoolRuntimeViewProperties StandbyVirtualMachinePoolRuntimeViewProperties(IEnumerable<StandbyVirtualMachineInstanceCountSummary> instanceCountSummary = null, StandbyPoolStatus status = null, StandbyProvisioningState? provisioningState = null, StandbyVirtualMachinePoolPrediction prediction = null)
        {
            instanceCountSummary ??= new List<StandbyVirtualMachineInstanceCountSummary>();

            return new StandbyVirtualMachinePoolRuntimeViewProperties(instanceCountSummary?.ToList(), status, provisioningState, prediction, serializedAdditionalRawData: null);
        }

        /// <summary> Initializes a new instance of <see cref="Models.StandbyVirtualMachineInstanceCountSummary"/>. </summary>
        /// <param name="zone"> The zone that the provided counts are in. It will not have a value if zones are not enabled on the attached VMSS. </param>
        /// <param name="standbyVirtualMachineInstanceCountsByState"> The count of pooled virtual machines in each state for the given zone. </param>
        /// <returns> A new <see cref="Models.StandbyVirtualMachineInstanceCountSummary"/> instance for mocking. </returns>
        public static StandbyVirtualMachineInstanceCountSummary StandbyVirtualMachineInstanceCountSummary(long? zone = null, IEnumerable<PoolVirtualMachineStateCount> standbyVirtualMachineInstanceCountsByState = null)
        {
            standbyVirtualMachineInstanceCountsByState ??= new List<PoolVirtualMachineStateCount>();

            return new StandbyVirtualMachineInstanceCountSummary(zone, standbyVirtualMachineInstanceCountsByState?.ToList(), serializedAdditionalRawData: null);
        }

        /// <summary> Initializes a new instance of <see cref="Models.PoolVirtualMachineStateCount"/>. </summary>
        /// <param name="state"> The state that the pooled virtual machines count is for. </param>
        /// <param name="count"> The count of pooled virtual machines in the given state. </param>
        /// <returns> A new <see cref="Models.PoolVirtualMachineStateCount"/> instance for mocking. </returns>
        public static PoolVirtualMachineStateCount PoolVirtualMachineStateCount(PoolVirtualMachineState state = default, long count = default)
        {
            return new PoolVirtualMachineStateCount(state, count, serializedAdditionalRawData: null);
        }

        /// <summary> Initializes a new instance of <see cref="Models.StandbyVirtualMachinePoolPrediction"/>. </summary>
        /// <param name="forecastValuesInstancesRequestedCount"> Displays the forecast information of the standby pool. </param>
        /// <param name="forecastStartOn"> Displays the UTC timestamp of when the prediction was retrieved for the standby pool. </param>
        /// <param name="forecastInfo"> Displays additional information for the prediction of the standby pool. </param>
        /// <returns> A new <see cref="Models.StandbyVirtualMachinePoolPrediction"/> instance for mocking. </returns>
        public static StandbyVirtualMachinePoolPrediction StandbyVirtualMachinePoolPrediction(IEnumerable<long> forecastValuesInstancesRequestedCount = null, DateTimeOffset forecastStartOn = default, string forecastInfo = null)
        {
            forecastValuesInstancesRequestedCount ??= new List<long>();

            return new StandbyVirtualMachinePoolPrediction(forecastValuesInstancesRequestedCount != null ? new StandbyVirtualMachinePoolForecastValues(forecastValuesInstancesRequestedCount?.ToList(), serializedAdditionalRawData: null) : null, forecastStartOn, forecastInfo, serializedAdditionalRawData: null);
        }

        /// <summary> Initializes a new instance of <see cref="Models.PoolResourceStateCount"/>. </summary>
        /// <param name="state"> The state that the pooled resources count is for. </param>
        /// <param name="count"> The count of pooled resources in the given state. </param>
        /// <returns> A new <see cref="Models.PoolResourceStateCount"/> instance for mocking. </returns>
        public static PoolResourceStateCount PoolResourceStateCount(string state = null, long count = default)
        {
            return new PoolResourceStateCount(state, count, serializedAdditionalRawData: null);
        }

        /// <summary> Initializes a new instance of <see cref="StandbyPool.StandbyContainerGroupPoolData"/>. </summary>
        /// <param name="id"> The id. </param>
        /// <param name="name"> The name. </param>
        /// <param name="resourceType"> The resourceType. </param>
        /// <param name="systemData"> The systemData. </param>
        /// <param name="tags"> The tags. </param>
        /// <param name="location"> The location. </param>
        /// <param name="properties"> The resource-specific properties for this resource. </param>
        /// <returns> A new <see cref="StandbyPool.StandbyContainerGroupPoolData"/> instance for mocking. </returns>
        public static StandbyContainerGroupPoolData StandbyContainerGroupPoolData(ResourceIdentifier id = null, string name = null, ResourceType resourceType = default, SystemData systemData = null, IDictionary<string, string> tags = null, AzureLocation location = default, StandbyContainerGroupPoolProperties properties = null)
        {
            tags ??= new Dictionary<string, string>();

            return new StandbyContainerGroupPoolData(
                id,
                name,
                resourceType,
                systemData,
                tags,
                location,
                properties,
                serializedAdditionalRawData: null);
        }

        /// <summary> Initializes a new instance of <see cref="Models.StandbyContainerGroupPoolProperties"/>. </summary>
        /// <param name="elasticityProfile"> Specifies elasticity profile of standby container group pools. </param>
        /// <param name="containerGroupProperties"> Specifies container group properties of standby container group pools. </param>
        /// <param name="provisioningState"> The status of the last operation. </param>
        /// <returns> A new <see cref="Models.StandbyContainerGroupPoolProperties"/> instance for mocking. </returns>
        public static StandbyContainerGroupPoolProperties StandbyContainerGroupPoolProperties(StandbyContainerGroupPoolElasticityProfile elasticityProfile = null, StandbyContainerGroupProperties containerGroupProperties = null, StandbyProvisioningState? provisioningState = null)
        {
            return new StandbyContainerGroupPoolProperties(elasticityProfile, containerGroupProperties, provisioningState, serializedAdditionalRawData: null);
        }

        /// <summary> Initializes a new instance of <see cref="StandbyPool.StandbyContainerGroupPoolRuntimeViewData"/>. </summary>
        /// <param name="id"> The id. </param>
        /// <param name="name"> The name. </param>
        /// <param name="resourceType"> The resourceType. </param>
        /// <param name="systemData"> The systemData. </param>
        /// <param name="properties"> The resource-specific properties for this resource. </param>
        /// <returns> A new <see cref="StandbyPool.StandbyContainerGroupPoolRuntimeViewData"/> instance for mocking. </returns>
        public static StandbyContainerGroupPoolRuntimeViewData StandbyContainerGroupPoolRuntimeViewData(ResourceIdentifier id = null, string name = null, ResourceType resourceType = default, SystemData systemData = null, StandbyContainerGroupPoolRuntimeViewProperties properties = null)
        {
            return new StandbyContainerGroupPoolRuntimeViewData(
                id,
                name,
                resourceType,
                systemData,
                properties,
                serializedAdditionalRawData: null);
        }

        /// <summary> Initializes a new instance of <see cref="Models.StandbyContainerGroupPoolRuntimeViewProperties"/>. </summary>
        /// <param name="instanceCountSummary"> A list containing the counts of container groups in each possible state, as known by the StandbyPool resource provider. </param>
        /// <param name="provisioningState"> Displays the provisioning state of the standby pool. </param>
        /// <returns> A new <see cref="Models.StandbyContainerGroupPoolRuntimeViewProperties"/> instance for mocking. </returns>
        public static StandbyContainerGroupPoolRuntimeViewProperties StandbyContainerGroupPoolRuntimeViewProperties(IEnumerable<ContainerGroupInstanceCountSummary> instanceCountSummary = null, StandbyProvisioningState? provisioningState = null)
        {
            instanceCountSummary ??= new List<ContainerGroupInstanceCountSummary>();

            return new StandbyContainerGroupPoolRuntimeViewProperties(instanceCountSummary?.ToList(), provisioningState, serializedAdditionalRawData: null);
        }

        /// <summary> Initializes a new instance of <see cref="Models.ContainerGroupInstanceCountSummary"/>. </summary>
        /// <param name="instanceCountsByState"> The count of pooled resources in each state. </param>
        /// <returns> A new <see cref="Models.ContainerGroupInstanceCountSummary"/> instance for mocking. </returns>
        public static ContainerGroupInstanceCountSummary ContainerGroupInstanceCountSummary(IEnumerable<PoolResourceStateCount> instanceCountsByState = null)
        {
            instanceCountsByState ??= new List<PoolResourceStateCount>();

            return new ContainerGroupInstanceCountSummary(instanceCountsByState?.ToList(), serializedAdditionalRawData: null);
        }

        /// <summary> Initializes a new instance of <see cref="T:Azure.ResourceManager.StandbyPool.Models.StandbyContainerGroupPoolRuntimeViewProperties" />. </summary>
        /// <param name="instanceCountSummary"> A list containing the counts of container groups in each possible state, as known by the StandbyPool resource provider. </param>
        /// <param name="provisioningState"> Displays the provisioning state of the standby pool. </param>
        /// <returns> A new <see cref="T:Azure.ResourceManager.StandbyPool.Models.StandbyContainerGroupPoolRuntimeViewProperties" /> instance for mocking. </returns>
        [EditorBrowsable(EditorBrowsableState.Never)]
        public static StandbyContainerGroupPoolRuntimeViewProperties StandbyContainerGroupPoolRuntimeViewProperties(IEnumerable<ContainerGroupInstanceCountSummary> instanceCountSummary, StandbyProvisioningState? provisioningState)
        {
            return StandbyContainerGroupPoolRuntimeViewProperties(instanceCountSummary: instanceCountSummary, status: default, provisioningState: provisioningState, prediction: default);
        }

        /// <summary> Initializes a new instance of <see cref="T:Azure.ResourceManager.StandbyPool.Models.StandbyContainerGroupPoolProperties" />. </summary>
        /// <param name="elasticityProfile"> Specifies elasticity profile of standby container group pools. </param>
        /// <param name="containerGroupProperties"> Specifies container group properties of standby container group pools. </param>
        /// <param name="provisioningState"> The status of the last operation. </param>
        /// <returns> A new <see cref="T:Azure.ResourceManager.StandbyPool.Models.StandbyContainerGroupPoolProperties" /> instance for mocking. </returns>
        [EditorBrowsable(EditorBrowsableState.Never)]
        public static StandbyContainerGroupPoolProperties StandbyContainerGroupPoolProperties(StandbyContainerGroupPoolElasticityProfile elasticityProfile, StandbyContainerGroupProperties containerGroupProperties, StandbyProvisioningState? provisioningState)
        {
            return StandbyContainerGroupPoolProperties(elasticityProfile: elasticityProfile, containerGroupProperties: containerGroupProperties, zones: default, provisioningState: provisioningState);
        }

        /// <summary> Initializes a new instance of <see cref="T:Azure.ResourceManager.StandbyPool.Models.StandbyVirtualMachinePoolRuntimeViewProperties" />. </summary>
        /// <param name="instanceCountSummary">
        /// A list containing the counts of virtual machines in each possible power state for each zone if enabled, as known by the StandbyPool resource provider.
        /// If zones are not enabled on the attached VMSS, the list will contain a single entry with null zone values.
        /// Note: any updates to pool resources outside of StandbyPoolRP (i.e deleting a VM through portal) are not reflected here.
        /// Note: any resources in the Running state may still be installing extensions / not fully provisioned.
        /// </param>
        /// <param name="provisioningState"> Displays the provisioning state of the standby pool. </param>
        /// <returns> A new <see cref="T:Azure.ResourceManager.StandbyPool.Models.StandbyVirtualMachinePoolRuntimeViewProperties" /> instance for mocking. </returns>
        [EditorBrowsable(EditorBrowsableState.Never)]
        public static StandbyVirtualMachinePoolRuntimeViewProperties StandbyVirtualMachinePoolRuntimeViewProperties(IEnumerable<StandbyVirtualMachineInstanceCountSummary> instanceCountSummary, StandbyProvisioningState? provisioningState)
        {
            return StandbyVirtualMachinePoolRuntimeViewProperties(instanceCountSummary: instanceCountSummary, status: default, provisioningState: provisioningState, prediction: default);
        }
    }
}<|MERGE_RESOLUTION|>--- conflicted
+++ resolved
@@ -41,7 +41,6 @@
                 serializedAdditionalRawData: null);
         }
 
-<<<<<<< HEAD
         /// <summary> Initializes a new instance of <see cref="Models.StandbyContainerGroupPoolRuntimeViewProperties"/>. </summary>
         /// <param name="instanceCountSummary"> A list containing the counts of container groups in each possible state, as known by the StandbyPool resource provider. </param>
         /// <param name="status"> Display status of the standby pool. </param>
@@ -94,7 +93,8 @@
             forecastValuesInstancesRequestedCount ??= new List<long>();
 
             return new StandbyContainerGroupPoolPrediction(forecastValuesInstancesRequestedCount != null ? new StandbyContainerGroupPoolForecastValues(forecastValuesInstancesRequestedCount?.ToList(), serializedAdditionalRawData: null) : null, forecastStartOn, forecastInfo, serializedAdditionalRawData: null);
-=======
+        }
+
         /// <summary> Initializes a new instance of <see cref="Models.StandbyVirtualMachinePoolProperties"/>. </summary>
         /// <param name="elasticityProfile"> Specifies the elasticity profile of the standby virtual machine pools. </param>
         /// <param name="virtualMachineState"> Specifies the desired state of virtual machines in the pool. </param>
@@ -104,7 +104,6 @@
         public static StandbyVirtualMachinePoolProperties StandbyVirtualMachinePoolProperties(StandbyVirtualMachinePoolElasticityProfile elasticityProfile = null, StandbyVirtualMachineState virtualMachineState = default, ResourceIdentifier attachedVirtualMachineScaleSetId = null, StandbyProvisioningState? provisioningState = null)
         {
             return new StandbyVirtualMachinePoolProperties(elasticityProfile, virtualMachineState, attachedVirtualMachineScaleSetId, provisioningState, serializedAdditionalRawData: null);
->>>>>>> 9957c74f
         }
 
         /// <summary> Initializes a new instance of <see cref="StandbyPool.StandbyVirtualMachineData"/>. </summary>
@@ -125,7 +124,6 @@
                 serializedAdditionalRawData: null);
         }
 
-<<<<<<< HEAD
         /// <summary> Initializes a new instance of <see cref="Models.StandbyContainerGroupPoolProperties"/>. </summary>
         /// <param name="elasticityProfile"> Specifies elasticity profile of standby container group pools. </param>
         /// <param name="containerGroupProperties"> Specifies container group properties of standby container group pools. </param>
@@ -137,7 +135,8 @@
             zones ??= new List<string>();
 
             return new StandbyContainerGroupPoolProperties(elasticityProfile, containerGroupProperties, zones?.ToList(), provisioningState, serializedAdditionalRawData: null);
-=======
+        }
+      
         /// <summary> Initializes a new instance of <see cref="Models.StandbyVirtualMachineProperties"/>. </summary>
         /// <param name="virtualMachineResourceId"> Resource id of the virtual machine. </param>
         /// <param name="provisioningState"> The status of the last operation. </param>
@@ -145,7 +144,6 @@
         public static StandbyVirtualMachineProperties StandbyVirtualMachineProperties(ResourceIdentifier virtualMachineResourceId = null, StandbyProvisioningState? provisioningState = null)
         {
             return new StandbyVirtualMachineProperties(virtualMachineResourceId, provisioningState, serializedAdditionalRawData: null);
->>>>>>> 9957c74f
         }
 
         /// <summary> Initializes a new instance of <see cref="StandbyPool.StandbyVirtualMachinePoolRuntimeViewData"/>. </summary>
