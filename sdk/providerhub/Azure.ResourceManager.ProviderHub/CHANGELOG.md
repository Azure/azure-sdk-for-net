# Release History

<<<<<<< HEAD
## 1.0.0 (2023-04-07)
=======
## 1.1.0-beta.1 (Unreleased)
>>>>>>> 35d03546

This release is the first stable release of the Provider Hub Management library.

### Breaking Changes

Polishing since last public beta release:
- Prepended `ProviderHub` / `Provider` prefix to all single / simple model names.
- Corrected the format of all `Guid` type properties / parameters.
- Corrected the format of all `ResourceIdentifier` type properties / parameters.
- Corrected the format of all `ResouceType` type properties / parameters.
- Corrected the format of all `ETag` type properties / parameters.
- Corrected the format of all `AzureLocation` type properties / parameters.
- Corrected the format of all binary type properties / parameters.
- Corrected all acronyms that not follow [.Net Naming Guidelines](https://docs.microsoft.com/dotnet/standard/design-guidelines/naming-guidelines).
- Corrected enumeration name by following [Naming Enumerations Rule](https://docs.microsoft.com/dotnet/standard/design-guidelines/names-of-classes-structs-and-interfaces#naming-enumerations).
- Corrected the suffix of `DateTimeOffset` properties / parameters.
- Corrected the name of interval / duration properties / parameters that end with units.
- Optimized the name of some models and functions.

### Other Changes

<<<<<<< HEAD
=======
## 1.0.0 (2023-04-07)

This release is the first stable release of the Provider Hub Management library.

### Breaking Changes

Polishing since last public beta release:
- Prepended `ProviderHub` / `Provider` prefix to all single / simple model names.
- Corrected the format of all `Guid` type properties / parameters.
- Corrected the format of all `ResourceIdentifier` type properties / parameters.
- Corrected the format of all `ResouceType` type properties / parameters.
- Corrected the format of all `ETag` type properties / parameters.
- Corrected the format of all `AzureLocation` type properties / parameters.
- Corrected the format of all binary type properties / parameters.
- Corrected all acronyms that not follow [.Net Naming Guidelines](https://docs.microsoft.com/dotnet/standard/design-guidelines/naming-guidelines).
- Corrected enumeration name by following [Naming Enumerations Rule](https://docs.microsoft.com/dotnet/standard/design-guidelines/names-of-classes-structs-and-interfaces#naming-enumerations).
- Corrected the suffix of `DateTimeOffset` properties / parameters.
- Corrected the name of interval / duration properties / parameters that end with units.
- Optimized the name of some models and functions.

### Other Changes

>>>>>>> 35d03546
- Upgraded dependent `Azure.Core` to `1.30.0`.

## 1.0.0-beta.1 (2022-09-25)

### Breaking Changes

New design of track 2 initial commit.

### Package Name

The package name has been changed from `Microsoft.Azure.Management.ProviderHub` to `Azure.ResourceManager.ProviderHub`.

### General New Features

This package follows the [new Azure SDK guidelines](https://azure.github.io/azure-sdk/general_introduction.html), and provides many core capabilities:

    - Support MSAL.NET, Azure.Identity is out of box for supporting MSAL.NET.
    - Support [OpenTelemetry](https://opentelemetry.io/) for distributed tracing.
    - HTTP pipeline with custom policies.
    - Better error-handling.
    - Support uniform telemetry across all languages.

This package is a Public Preview version, so expect incompatible changes in subsequent releases as we improve the product. To provide feedback, submit an issue in our [Azure SDK for .NET GitHub repo](https://github.com/Azure/azure-sdk-for-net/issues).

> NOTE: For more information about unified authentication, please refer to [Microsoft Azure Identity documentation for .NET](https://docs.microsoft.com//dotnet/api/overview/azure/identity-readme?view=azure-dotnet).<|MERGE_RESOLUTION|>--- conflicted
+++ resolved
@@ -1,33 +1,15 @@
 # Release History
 
-<<<<<<< HEAD
-## 1.0.0 (2023-04-07)
-=======
 ## 1.1.0-beta.1 (Unreleased)
->>>>>>> 35d03546
 
-This release is the first stable release of the Provider Hub Management library.
+### Features Added
 
 ### Breaking Changes
 
-Polishing since last public beta release:
-- Prepended `ProviderHub` / `Provider` prefix to all single / simple model names.
-- Corrected the format of all `Guid` type properties / parameters.
-- Corrected the format of all `ResourceIdentifier` type properties / parameters.
-- Corrected the format of all `ResouceType` type properties / parameters.
-- Corrected the format of all `ETag` type properties / parameters.
-- Corrected the format of all `AzureLocation` type properties / parameters.
-- Corrected the format of all binary type properties / parameters.
-- Corrected all acronyms that not follow [.Net Naming Guidelines](https://docs.microsoft.com/dotnet/standard/design-guidelines/naming-guidelines).
-- Corrected enumeration name by following [Naming Enumerations Rule](https://docs.microsoft.com/dotnet/standard/design-guidelines/names-of-classes-structs-and-interfaces#naming-enumerations).
-- Corrected the suffix of `DateTimeOffset` properties / parameters.
-- Corrected the name of interval / duration properties / parameters that end with units.
-- Optimized the name of some models and functions.
+### Bugs Fixed
 
 ### Other Changes
 
-<<<<<<< HEAD
-=======
 ## 1.0.0 (2023-04-07)
 
 This release is the first stable release of the Provider Hub Management library.
@@ -50,7 +32,6 @@
 
 ### Other Changes
 
->>>>>>> 35d03546
 - Upgraded dependent `Azure.Core` to `1.30.0`.
 
 ## 1.0.0-beta.1 (2022-09-25)
