--- conflicted
+++ resolved
@@ -1,12 +1,8 @@
 <Project Sdk="Microsoft.NET.Sdk">
   <PropertyGroup>
-<<<<<<< HEAD
-    <Version>1.0.0</Version>
-=======
     <Version>1.1.0-beta.1</Version>
     <!--The ApiCompatVersion is managed automatically and should not generally be modified manually.-->
     <ApiCompatVersion>1.0.0</ApiCompatVersion>
->>>>>>> 35d03546
     <PackageId>Azure.ResourceManager.ProviderHub</PackageId>
     <Description>Microsoft Azure Resource Manager client SDK for Azure resource provider Microsoft.ProviderHub.</Description>
     <PackageTags>azure;management;arm;resource manager;providerhub</PackageTags>
