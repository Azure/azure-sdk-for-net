# Release History

## 5.1.0-beta.5 (Unreleased)
### New features
- Added ability to filter the categories returned in a Personally Identifiable Information recognition with the optional parameter `CategoriesFilter` in `RecognizePiiEntitiesOptions`.
<<<<<<< HEAD
- Added the ability to recognize linked entities under `AnalyzeBatchActionsOperation`.
- Added `RecognizeLinkedEntitiesOptions` to `TextAnalyticsActions`.
- Added `RecognizeLinkedEntitiesActionsResults` to `AnalyzeBatchActionsResult`.
=======
- `AnalyzeHealthcareEntitiesResult`, now exposes the property `EntityRelations`of type `HealthcareEntityRelation`.
- Introduced `HealthcareEntityRelation` class which will determine all the different relations between the entities as `Roles`.
- Added `HealthcareEntityRelationRole`, which exposes `Name` and `Entity` of type `string` and `HealthcareEntity` respectively.
- `HealthcareEntityAssertion` is added to `HealthcareEntity` which further exposes `Association`, `Certainity` and `Conditionality`.
- Added new types under `HealthcareRelationType` class.
>>>>>>> f82f4bb1

### Breaking changes
- Renamed `AspectSentiment` to `TargetSentiment`.
- Renamed `MinedOpinion` to `SentenceOpinion`.
- Renamed `OpinionSentiment` to `AssessmentSentiment`.
- For `PiiEntity.Category` the type of the property is now `PiiEntityCategory` instead of `EntityCategory`.
- Removed `RelatedEntities`.
- `RecognizePiiEntitiesOptions.Domain` is now a nullable type.

### Fixes
- `RecognizePiiEntities` and `TextAnalyticsActions.RecognizePiiEntitiesOptions` were always passing `PiiEntityDomainType.PHI`. Now, it is only passed when requested by the user [19086](https://github.com/Azure/azure-sdk-for-net/issues/19086).

## 5.1.0-beta.4 (2021-02-10)
### New features
- Added property `Length` to `CategorizedEntity`, `SentenceSentiment`, `LinkedEntityMatch`, `AspectSentiment`, `OpinionSentiment`, and `PiiEntity`.
- `StringIndexType` has been added to all endpoints that expose the new properties `Offset` and `Length` to determine the encoding which service should use. It is added into the `TextAnalyticsRequestOptions` class and default for this SDK is `UTF-16` code unit.
- `AnalyzeHealthcareEntitiesOperation` now exposes the properties `CreatedOn`, `ExpiresOn`, `LastModified`, and `Status`.
- `AnalyzeBatchActionsOperation ` now exposes the properties `CreatedOn`, `ExpiresOn`, `LastModified`, `Status`, `ActionsFailed`, `ActionsInProgress`,  `ActionsSucceeded`,  `DisplayName`, and `TotalActions`.

### Breaking changes
- Renamed `JobStatus` to `TextAnalyticsOperationStatus`.

#### Analyze Healthcare Entities
- Pagination support was added for all `StartAnalyzeHealthcareEntities` methods.
- Moved `Cancel` and `CancelAsync` for Healthcare from `TextAnalyticsClient` to `AnalyzeHealthcareEntitiesOperation`.
- The healthcare entities returned by `StartAnalyzeHealthcareEntities` are now organized as a directed graph where the edges represent a certain type of healthcare relationship between the source and target entities. Edges are stored in the `RelatedEntities` property.
- Renamed `StartHealthcareBatch` and `StartHealthcareBatchAsync` to `StartAnalyzeHealthcareEntities` and `StartAnalyzeHealthcareEntitiesAsync` respectively.
- Renamed `RecognizeHealthcareEntitiesResultCollection` to `AnalyzeHealthcareEntitiesResultCollection`.
- Renamed `DocumentHealthcareResult` to `AnalyzeHealthcareEntitiesResult`.
- Renamed `HealthcareOperation` to `AnalyzeHealthcareEntitiesOperation`.
- Renamed `HealthcareOptions` to `AnalyzeHealthcareEntitiesOptions`, and removed types `Skip` and `Top` from it. Pagination is now done automatically by the SDK.
- Renamed `HealthcareEntityLink` to `EntityDataSource` with `DataSource` to `EntityDataSource` and `Id` to `Name`.
- Renamed `HealthcareRelation` to `HealthcareRelationType`.
- Removed method `GetHealthcareEntities` as pagination is now done with the main `StartAnalyzeHealthcareEntities` methods.
- Removed `HealthcareTaskResult`.
- Removed `StartHealthcare` and `StartHealthcareAsync` methods.
- Removed `IsNegated` property from `HealthcareEntity`.

#### Analyze batch actions
- The word `action` is now used consistently in our names and documentation instead of `task`.
- Pagination support was added for all `StartAnalyzeBatchActions` methods.
- Renamed methods `StartAnalyzeOperationBatch` and `StartAnalyzeOperationBatchAsync` to `StartAnalyzeBatchActions` and `StartAnalyzeBatchActionsAsync` respectively.
- Type `TextAnalyticsActions` added to `StartAnalyzeBatchActions` methods to specify the actions to execute in the batch of documents instead of in `AnalyzeOperationOptions`.
- The way to configure the options for each action is now exposed in the respective `ExtractKeyPhrasesOptions`, `RecognizeEntitiesOptions`, or `RecognizePiiEntitiesOptions` object.
- Results for the `StartAnalyzeBatchActions` method are now returned in a `AnalyzeHealthcareEntitiesResultCollection` object that contains information per type of action.
- Renamed `AnalyzeOperation` to `AnalyzeBatchActionsOperation`.
- Reuse `PiiEntityDomainType` instead of `PiiTaskParametersDomain`.
- Removed `AnalyzeTasks`, `EntitiesTask`, `EntitiesTaskParameters`, `EntityRecognitionTasksItem`, `JobManifestTasks`, `KeyPhraseExtractionTasksItem`, `KeyPhrasesTask`, `KeyPhrasesTaskParameters`, `PiiTask`, `PiiTaskParameters`.

## 5.1.0-beta.3 (2020-11-19)
### New Features
- Added `HealthcareOperation` long running operation for new asynchronous `Text Analytics for health` hosted API with support for batch processing. Note this is a currently in a gated preview where AAD is not supported. More information [here](https://docs.microsoft.com/azure/cognitive-services/text-analytics/how-tos/text-analytics-for-health?tabs=ner#request-access-to-the-public-preview).
- Added `AnalyzeOperation` long running operation for new asynchronous `Analyze API` to support batch processing of Named entity recognition, Personally Identifiable Information and Key phrase extraction.
- Both new features listed above are available in `West US2`, `East US2`, `Central US`, `North Europe` and `West Europe` regions and in Standard tier.

### Breaking changes
- Modified the way to turn on Opinion Mining feature in `AnalyzeSentiment` to a bool property called `IncludeOpinionMining`.

## 5.1.0-beta.2 (2020-10-06)
### Breaking changes
- Removed property `Length` from `CategorizedEntity`, `SentenceSentiment`, `LinkedEntityMatch`, `AspectSentiment`, `OpinionSentiment`, and `PiiEntity`.

## 5.1.0-beta.1 (2020-09-17)

### New Features
- It defaults to the latest supported API version, which currently is `3.1-preview.2`.
- `ErrorCode` value returned from the service is now surfaced in `RequestFailedException`.
- Added the `RecognizePiiEntities` endpoint which returns entities containing Personally Identifiable Information. This feature is available in the Text Analytics service v3.1-preview.1 and above.
- Support added for Opinion Mining. This feature is available in the Text Analytics service v3.1-preview.1 and above.
- Added `Offset` and `Length` properties for `CategorizedEntity`, `SentenceSentiment`, and `LinkedEntityMatch`. The default encoding is UTF-16 code units. For additional information see https://aka.ms/text-analytics-offsets
- `TextAnalyticsError` and `TextAnalyticsWarning` now are marked as immutable.
- Added property `BingEntitySearchApiId` to the `LinkedEntity` class. This property is only available for v3.1-preview.2 and up, and it is to be used in conjunction with the Bing Entity Search API to fetch additional relevant information about the returned entity.

## 5.0.0 (2020-07-27)
- Re-release of version `1.0.1` with updated version `5.0.0`.

## 1.0.1 (2020-06-23)

### Fixes
- The document confidence scores for analyze sentiment now contains the values the Text Analytics service returns ([12889](https://github.com/Azure/azure-sdk-for-net/issues/12889)).
- `TextAnalyticsErrorCode` casing is now pascal case instead of camel case ([12888](https://github.com/Azure/azure-sdk-for-net/issues/12888)).

## 1.0.0 (2020-06-09)
- First stable release of Azure.AI.TextAnalytics package.

## 1.0.0-preview.5 (2020-05-27)
### Breaking changes
- Now targets the service's v3.0 API, instead of the v3.0-preview.1 API
- Removed `GraphemeLength` and `GraphemeOffset` from `CategorizedEntity`, `SentenceSentiment`, and `LinkedEntityMatch`.
- `GraphemeCount` in `TextDocumentStatistics` has been renamed to `CharacterCount`.
- `DetectedLanguage` property `SentimentScores` has been renamed to `ConfidenceScores`.
- `TextAnalyticsError` property `Code` has been renamed to `ErrorCode` and it is an `TextAnalyticsErrorCode` instead of a string.
- Single operation method `RecognizeEntitiesAsync` and `RecognizeEntities` now returns a `CategorizedEntityCollection`.
- Single operation method `ExtractKeyPhrasesAsync` and `ExtractKeyPhrases` now returns a `KeyPhraseCollection`.
- Single operation method `RecognizeLinkedEntitiesAsync` and `RecognizeLinkedEntities` now returns a `LinkedEntityCollection`.

### Added
- Added `Text` property to `SentenceSentiment`.
- `Warnings` property added to each document-level response object returned from the endpoints. It is a list of `TextAnalyticsWarnings`.

## 1.0.0-preview.4 (2020-04-07)
### Breaking changes
- Replaced `TextAnalyticsApiKeyCredential` with `AzureKeyCredential`.
- Renamed all input parameters `inputText` to `document`, and `inputs` to `documents`.
- Removed the `RecognizePiiEntities` endpoint and all related models (`RecognizePiiEntitiesResult` and `PiiEntity`) from this library.

### Added
- Refactor common properties from `DetectLanguageInput` and `TextDocumentInput` into it's own type `TextAnalyticsInput`.
- Mock support for the Text Analytics client with respective samples.
- Integration for ASP.NET Core.

## 1.0.0-preview.3 (2020-03-10)
### Breaking changes
- In both `DocumentSentiment` and `SentenceSentiment` property `SentimentScores` has been renamed to `ConfidenceScores`.
- In `LinkedEntity`, property `Id` has been renamed to `DataSourceEntityId`.
- Change wording in all documentation from `text inputs` to `documents`.
- Properties `Length` and `Offset` have been renamed to `GraphemeLength` and `GraphemeOffset` for the `SentenceSentiment`,
`CategorizedEntity`, `PiiEntity`, and `LinkedEntityMatch` objects, to make it clear that the offsets and lengths are in units of Unicode graphemes.
- `CharacterCount` in `TextDocumentStatistics` has been renamed to `GraphemeCount`.
- Unified `DocumentSentimentLabel` and `SentenceSentimentLabel` into `TextSentiment`.
- `SentimentConfidenceScorePerLabel` renamed to `SentimentConfidenceScores`.
- Extensible ENUM `SubCategory` has been deleted and managed as a string trhought the code.
- `Score` has been renamed to `ConfidenceScore` for types `CategorizedEntity`, `LinkedEntityMatch`, and `PiiEntity`.

### New Features
 - Added `DetectLanguageInput.None` for user convenience when overriding the default behavior of `CountryHint`.
 - Added `PersonType`, `Skill`, `Product`, `IP Address`, and `Event` to the `EntityCategory` ENUM.

## 1.0.0-preview.2 (2020-02-11)
### Breaking changes
- The `TextAnalyticsError` model has been simplified to an object with properties `Code`, `Message`, and `Target`.
- To use an API key as the credential for authenticating the client, a new credential class `TextAnalyticsApiKeyCredential("<api_key>")` must be passed in for the credential parameter.
Passing the API key as a string is no longer supported.
- Reference to `subcription key` changed to `API key`.
- `DetectLanguages` has been renamed to `DetectLanguage`. Same applies for `DetectLanguagesAsync` to `DetectLanguageAsync`.
- All batch overload methods have been renamed by adding the suffix `Batch` or `BatchAsync` accordingly. For example, instead of `AnalyzeSentimentAsync` now we have `AnalyzeSentimentBatchAsync`.
- Added a new parameter `TextAnalyticsRequestOptions` options to batch method overloads accepting a list of documents for allowing the users to opt for batch operation statistics.
- All single text operation methods now return an atomic type of the operation result. For example `DetectLanguage(String text)` returns a `DetectedLanguage` rather than a `DetectLanguageResult`.
- `NamedEntity.Type` and `NamedEntity.SubType` have been renamed to `NamedEntity.Category` and `NamedEntity.SubCategory`.
- `NamedEntity` has been renamed to `CategorizedEntity`.
- `RecognizeEntitiesResult` property `NamedEntities` has been renamed to `Entities`.
- `RecognizePiiEntitiesResult` now contains a list of `PiiEntity` instead of `NamedEntity`.
- `RecognizePiiEntitiesResult` property `NamedEntities` has been renamed to `Entities`.
- `RecognizeLinkedEntitiesResult` property `LinkedEntities` has been renamed to `Entities`.
- `DetectLanguageResult` no longer has a property `DetectedLanguages`. Use `PrimaryLanguage` to access the detected language in text.
- Created class `DocumentSentiment` that includes a list of `SentenceSentiment`.
- Sentiment label and sentiment scores are now part of `DocumentSentiment` and `SentenceSentiment`.
- Renamed `TextSentiment` to `SentenceSentiment`.
- Renamed `SentimentClass` to `SentimentLabel`.
- Extandable ENUMs created for `Category`, and `SubCategory`.

### New Features
Credential class `TextAnalyticsApiKeyCredential` provides an `UpdateCredential()` method which allows you to update the API key for long-lived clients.

### Fixes and improvements
A new `HasError` property has added to `<document>Collection` types to allow you to check if an operation on a particular document succeeded or failed.
If you try to access a result attribute where the operation was unsuccesful, an `InvalidOperationException` is raised with a custom error message that provides information about the error.

## 1.0.0-preview.1 (2020-01-09)
This is the first preview of the `Azure.AI.TextAnalytics` client library. It is not a direct replacement for `Microsoft.Azure.CognitiveServices.Language.TextAnalytics`, as applications currently using that library would require code changes to use `Azure.AI.TextAnalytics`.

This package's [documentation](https://github.com/Azure/azure-sdk-for-net/blob/master/sdk/textanalytics/Azure.AI.TextAnalytics/README.md) and [samples](https://github.com/Azure/azure-sdk-for-net/tree/master/sdk/textanalytics/Azure.AI.TextAnalytics/samples) demonstrate the new API.


### Major changes from `Microsoft.Azure.CognitiveServices.Language.TextAnalytics`
- This library supports only the Text Analytics Service v3.0-preview.1 API, whereas the previous library supports only earlier versions.
- The namespace/package name for Azure Text Analytics client library has changed from 
    `Microsoft.Azure.CognitiveServices.Language.TextAnalytics` to `Azure.AI.TextAnalytics`
- Added support for:
  - Subscription key and AAD authentication for both synchronous and asynchronous clients.
  - Detect Language.
  - Separation of Entity Recognition and Entity Linking.
  - Identification of Personally Identifiable Information.
  - Analyze Sentiment APIs including analysis for mixed sentiment.<|MERGE_RESOLUTION|>--- conflicted
+++ resolved
@@ -3,17 +3,14 @@
 ## 5.1.0-beta.5 (Unreleased)
 ### New features
 - Added ability to filter the categories returned in a Personally Identifiable Information recognition with the optional parameter `CategoriesFilter` in `RecognizePiiEntitiesOptions`.
-<<<<<<< HEAD
 - Added the ability to recognize linked entities under `AnalyzeBatchActionsOperation`.
 - Added `RecognizeLinkedEntitiesOptions` to `TextAnalyticsActions`.
 - Added `RecognizeLinkedEntitiesActionsResults` to `AnalyzeBatchActionsResult`.
-=======
 - `AnalyzeHealthcareEntitiesResult`, now exposes the property `EntityRelations`of type `HealthcareEntityRelation`.
 - Introduced `HealthcareEntityRelation` class which will determine all the different relations between the entities as `Roles`.
 - Added `HealthcareEntityRelationRole`, which exposes `Name` and `Entity` of type `string` and `HealthcareEntity` respectively.
 - `HealthcareEntityAssertion` is added to `HealthcareEntity` which further exposes `Association`, `Certainity` and `Conditionality`.
 - Added new types under `HealthcareRelationType` class.
->>>>>>> f82f4bb1
 
 ### Breaking changes
 - Renamed `AspectSentiment` to `TargetSentiment`.
