--- conflicted
+++ resolved
@@ -3,23 +3,18 @@
 ## 5.1.0-beta.5 (Unreleased)
 ### New features
 - Added ability to filter the categories returned in a Personally Identifiable Information recognition with the optional parameter `CategoriesFilter` in `RecognizePiiEntitiesOptions`.
+- `AnalyzeHealthcareEntitiesResult`, now exposes the property `EntityRelations`of type `HealthcareEntityRelation`.
+- Introduced `HealthcareEntityRelation` class which will determine all the different relations between the entities as `Roles`.
+- Added `HealthcareEntityRelationRole`, which exposes `Name` and `Entity` of type `string` and `HealthcareEntity` respectively.
+- `HealthcareEntityAssertion` is added to `HealthcareEntity` which further exposes `Association`, `Certainity` and `Conditionality`.
+- Added new types under `HealthcareRelationType` class.
 
 ### Breaking changes
 - Renamed `AspectSentiment` to `TargetSentiment`.
 - Renamed `MinedOpinion` to `SentenceOpinion`.
 - Renamed `OpinionSentiment` to `AssessmentSentiment`.
-<<<<<<< HEAD
+- For `PiiEntity.Category` the type of the property is now `PiiEntityCategory` instead of `EntityCategory`.
 - Removed `RelatedEntities`.
-
-### New Features
-- `AnalyzeHealthcareEntitiesResult`, now exposes the property `EntityRelations`of type `HealthcareEntityRelation`.
-- Introduced `HealthcareEntityRelation` class which will determine all the different relations between the entities as `Roles`.
-- Added `HealthcareEntityRelationRole`, which exposes `Name` and `Entity` of type `string` and `HealthcareEntity` respectively.
-- `HealthcareEntityAssertion` is added to `HealthcareEntity` which further exposes `Association`, `Certainity` and `Conditionality`.
-- Added new types under `HealthcareRelationType` class.
-=======
-- For `PiiEntity.Category` the type of the property is now `PiiEntityCategory` instead of `EntityCategory`.
->>>>>>> a60deaf2
  
 ## 5.1.0-beta.4 (2021-02-10)
 ### New features
