# Release History

## 5.1.0-beta.3 (2020-11-19)
### New Features
<<<<<<< HEAD
- Added `HealthcareOperation` long running operation for new asynchronous `Text Analytics for health` hosted API with support for batch processing.
- Added `AnalyzeOperation` long running operation for new asynchronous `Analyze API` to support batch processing of Named entity recognition, Personally Identifiable Information and Key phrase extraction.
- Both new features listed above are available in `West US2`, `East US2`, `Central US`, `North Europe` and `West Europe` regions. Also, both the new features are available in Standard tier.
=======
- Added `HealthcareOperation` long running operation for new asynchronous `Text Analytics for health` hosted API with support for batch processing. Note this is a currently in a gated preview where AAD is not supported. More information [here](https://docs.microsoft.com/azure/cognitive-services/text-analytics/how-tos/text-analytics-for-health?tabs=ner#request-access-to-the-public-preview).
- Added `AnalyzeOperation` long running operation for new asynchronous `Analyze API` to support batch processing of Named entity recognition, Personally Identifiable Information and Key phrase extraction.
- Both new features listed above are available in `West US2`, `East US2`, `Central US`, `North Europe` and `West Europe` regions and in Standard tier.
>>>>>>> ec71d1d4

### Breaking changes
- Modified the way to turn on Opinion Mining feature in `AnalyzeSentiment` to a bool property called `IncludeOpinionMining`.

## 5.1.0-beta.2 (2020-10-06)
### Breaking changes
- Removed property `Length` from `CategorizedEntity`, `SentenceSentiment`, `LinkedEntityMatch`, `AspectSentiment`, `OpinionSentiment`, and `PiiEntity`.

## 5.1.0-beta.1 (2020-09-17)

### New Features
- It defaults to the latest supported API version, which currently is `3.1-preview.2`.
- `ErrorCode` value returned from the service is now surfaced in `RequestFailedException`.
- Added the `RecognizePiiEntities` endpoint which returns entities containing Personally Identifiable Information. This feature is available in the Text Analytics service v3.1-preview.1 and above.
- Support added for Opinion Mining. This feature is available in the Text Analytics service v3.1-preview.1 and above.
- Added `Offset` and `Length` properties for `CategorizedEntity`, `SentenceSentiment`, and `LinkedEntityMatch`. The default encoding is UTF-16 code units. For additional information see https://aka.ms/text-analytics-offsets
- `TextAnalyticsError` and `TextAnalyticsWarning` now are marked as immutable.
- Added property `BingEntitySearchApiId` to the `LinkedEntity` class. This property is only available for v3.1-preview.2 and up, and it is to be used in conjunction with the Bing Entity Search API to fetch additional relevant information about the returned entity.

## 5.0.0 (2020-07-27)
- Re-release of version `1.0.1` with updated version `5.0.0`.

## 1.0.1 (2020-06-23)

### Fixes
- The document confidence scores for analyze sentiment now contains the values the Text Analytics service returns ([12889](https://github.com/Azure/azure-sdk-for-net/issues/12889)).
- `TextAnalyticsErrorCode` casing is now pascal case instead of camel case ([12888](https://github.com/Azure/azure-sdk-for-net/issues/12888)).

## 1.0.0 (2020-06-09)
- First stable release of Azure.AI.TextAnalytics package.

## 1.0.0-preview.5 (2020-05-27)
### Breaking changes
- Now targets the service's v3.0 API, instead of the v3.0-preview.1 API
- Removed `GraphemeLength` and `GraphemeOffset` from `CategorizedEntity`, `SentenceSentiment`, and `LinkedEntityMatch`.
- `GraphemeCount` in `TextDocumentStatistics` has been renamed to `CharacterCount`.
- `DetectedLanguage` property `SentimentScores` has been renamed to `ConfidenceScores`.
- `TextAnalyticsError` property `Code` has been renamed to `ErrorCode` and it is an `TextAnalyticsErrorCode` instead of a string.
- Single operation method `RecognizeEntitiesAsync` and `RecognizeEntities` now returns a `CategorizedEntityCollection`.
- Single operation method `ExtractKeyPhrasesAsync` and `ExtractKeyPhrases` now returns a `KeyPhraseCollection`.
- Single operation method `RecognizeLinkedEntitiesAsync` and `RecognizeLinkedEntities` now returns a `LinkedEntityCollection`.

### Added
- Added `Text` property to `SentenceSentiment`.
- `Warnings` property added to each document-level response object returned from the endpoints. It is a list of `TextAnalyticsWarnings`.

## 1.0.0-preview.4 (2020-04-07)
### Breaking changes
- Replaced `TextAnalyticsApiKeyCredential` with `AzureKeyCredential`.
- Renamed all input parameters `inputText` to `document`, and `inputs` to `documents`.
- Removed the `RecognizePiiEntities` endpoint and all related models (`RecognizePiiEntitiesResult` and `PiiEntity`) from this library.

### Added
- Refactor common properties from `DetectLanguageInput` and `TextDocumentInput` into it's own type `TextAnalyticsInput`.
- Mock support for the Text Analytics client with respective samples.
- Integration for ASP.NET Core.

## 1.0.0-preview.3 (2020-03-10)
### Breaking changes
- In both `DocumentSentiment` and `SentenceSentiment` property `SentimentScores` has been renamed to `ConfidenceScores`.
- In `LinkedEntity`, property `Id` has been renamed to `DataSourceEntityId`.
- Change wording in all documentation from `text inputs` to `documents`.
- Properties `Length` and `Offset` have been renamed to `GraphemeLength` and `GraphemeOffset` for the `SentenceSentiment`,
`CategorizedEntity`, `PiiEntity`, and `LinkedEntityMatch` objects, to make it clear that the offsets and lengths are in units of Unicode graphemes.
- `CharacterCount` in `TextDocumentStatistics` has been renamed to `GraphemeCount`.
- Unified `DocumentSentimentLabel` and `SentenceSentimentLabel` into `TextSentiment`.
- `SentimentConfidenceScorePerLabel` renamed to `SentimentConfidenceScores`.
- Extensible ENUM `SubCategory` has been deleted and managed as a string trhought the code.
- `Score` has been renamed to `ConfidenceScore` for types `CategorizedEntity`, `LinkedEntityMatch`, and `PiiEntity`.

### New Features
 - Added `DetectLanguageInput.None` for user convenience when overriding the default behavior of `CountryHint`.
 - Added `PersonType`, `Skill`, `Product`, `IP Address`, and `Event` to the `EntityCategory` ENUM.

## 1.0.0-preview.2 (2020-02-11)
### Breaking changes
- The `TextAnalyticsError` model has been simplified to an object with properties `Code`, `Message`, and `Target`.
- To use an API key as the credential for authenticating the client, a new credential class `TextAnalyticsApiKeyCredential("<api_key>")` must be passed in for the credential parameter.
Passing the API key as a string is no longer supported.
- Reference to `subcription key` changed to `API key`.
- `DetectLanguages` has been renamed to `DetectLanguage`. Same applies for `DetectLanguagesAsync` to `DetectLanguageAsync`.
- All batch overload methods have been renamed by adding the suffix `Batch` or `BatchAsync` accordingly. For example, instead of `AnalyzeSentimentAsync` now we have `AnalyzeSentimentBatchAsync`.
- Added a new parameter `TextAnalyticsRequestOptions` options to batch method overloads accepting a list of documents for allowing the users to opt for batch operation statistics.
- All single text operation methods now return an atomic type of the operation result. For example `DetectLanguage(String text)` returns a `DetectedLanguage` rather than a `DetectLanguageResult`.
- `NamedEntity.Type` and `NamedEntity.SubType` have been renamed to `NamedEntity.Category` and `NamedEntity.SubCategory`.
- `NamedEntity` has been renamed to `CategorizedEntity`.
- `RecognizeEntitiesResult` property `NamedEntities` has been renamed to `Entities`.
- `RecognizePiiEntitiesResult` now contains a list of `PiiEntity` instead of `NamedEntity`.
- `RecognizePiiEntitiesResult` property `NamedEntities` has been renamed to `Entities`.
- `RecognizeLinkedEntitiesResult` property `LinkedEntities` has been renamed to `Entities`.
- `DetectLanguageResult` no longer has a property `DetectedLanguages`. Use `PrimaryLanguage` to access the detected language in text.
- Created class `DocumentSentiment` that includes a list of `SentenceSentiment`.
- Sentiment label and sentiment scores are now part of `DocumentSentiment` and `SentenceSentiment`.
- Renamed `TextSentiment` to `SentenceSentiment`.
- Renamed `SentimentClass` to `SentimentLabel`.
- Extandable ENUMs created for `Category`, and `SubCategory`.

### New Features
Credential class `TextAnalyticsApiKeyCredential` provides an `UpdateCredential()` method which allows you to update the API key for long-lived clients.

### Fixes and improvements
A new `HasError` property has added to `<document>Collection` types to allow you to check if an operation on a particular document succeeded or failed.
If you try to access a result attribute where the operation was unsuccesful, an `InvalidOperationException` is raised with a custom error message that provides information about the error.

## 1.0.0-preview.1 (2020-01-09)
This is the first preview of the `Azure.AI.TextAnalytics` client library. It is not a direct replacement for `Microsoft.Azure.CognitiveServices.Language.TextAnalytics`, as applications currently using that library would require code changes to use `Azure.AI.TextAnalytics`.

This package's [documentation](https://github.com/Azure/azure-sdk-for-net/blob/master/sdk/textanalytics/Azure.AI.TextAnalytics/README.md) and [samples](https://github.com/Azure/azure-sdk-for-net/tree/master/sdk/textanalytics/Azure.AI.TextAnalytics/samples) demonstrate the new API.


### Major changes from `Microsoft.Azure.CognitiveServices.Language.TextAnalytics`
- This library supports only the Text Analytics Service v3.0-preview.1 API, whereas the previous library supports only earlier versions.
- The namespace/package name for Azure Text Analytics client library has changed from 
    `Microsoft.Azure.CognitiveServices.Language.TextAnalytics` to `Azure.AI.TextAnalytics`
- Added support for:
  - Subscription key and AAD authentication for both synchronous and asynchronous clients.
  - Detect Language.
  - Separation of Entity Recognition and Entity Linking.
  - Identification of Personally Identifiable Information.
  - Analyze Sentiment APIs including analysis for mixed sentiment.<|MERGE_RESOLUTION|>--- conflicted
+++ resolved
@@ -2,15 +2,9 @@
 
 ## 5.1.0-beta.3 (2020-11-19)
 ### New Features
-<<<<<<< HEAD
-- Added `HealthcareOperation` long running operation for new asynchronous `Text Analytics for health` hosted API with support for batch processing.
-- Added `AnalyzeOperation` long running operation for new asynchronous `Analyze API` to support batch processing of Named entity recognition, Personally Identifiable Information and Key phrase extraction.
-- Both new features listed above are available in `West US2`, `East US2`, `Central US`, `North Europe` and `West Europe` regions. Also, both the new features are available in Standard tier.
-=======
 - Added `HealthcareOperation` long running operation for new asynchronous `Text Analytics for health` hosted API with support for batch processing. Note this is a currently in a gated preview where AAD is not supported. More information [here](https://docs.microsoft.com/azure/cognitive-services/text-analytics/how-tos/text-analytics-for-health?tabs=ner#request-access-to-the-public-preview).
 - Added `AnalyzeOperation` long running operation for new asynchronous `Analyze API` to support batch processing of Named entity recognition, Personally Identifiable Information and Key phrase extraction.
 - Both new features listed above are available in `West US2`, `East US2`, `Central US`, `North Europe` and `West Europe` regions and in Standard tier.
->>>>>>> ec71d1d4
 
 ### Breaking changes
 - Modified the way to turn on Opinion Mining feature in `AnalyzeSentiment` to a bool property called `IncludeOpinionMining`.
