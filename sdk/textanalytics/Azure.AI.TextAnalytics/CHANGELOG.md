--- conflicted
+++ resolved
@@ -24,9 +24,6 @@
 ## 1.0.0-preview.4 (2020-04-07)
 ### Breaking changes
 - Replaced `TextAnalyticsApiKeyCredential` with `AzureKeyCredential`.
-<<<<<<< HEAD
-- Rename all input parameters `inputText` to `document`, and `inputs` to `documents`.
-=======
 - Renamed all input parameters `inputText` to `document`, and `inputs` to `documents`.
 - Removed the `RecognizePiiEntities` endpoint and all related models (`RecognizePiiEntitiesResult` and `PiiEntity`) from this library.
 
@@ -34,7 +31,6 @@
 - Refactor common properties from `DetectLanguageInput` and `TextDocumentInput` into it's own type `TextAnalyticsInput`.
 - Mock support for the Text Analytics client with respective samples.
 - Integration for ASP.NET Core.
->>>>>>> 8d420312
 
 ## 1.0.0-preview.3 (2020-03-10)
 ### Breaking changes
