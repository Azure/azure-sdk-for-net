﻿// Copyright (c) Microsoft Corporation. All rights reserved.
// Licensed under the MIT License.

using System;
using System.Collections.Generic;
using System.Globalization;
using System.Linq;
using System.Text.RegularExpressions;
using Azure.AI.TextAnalytics.Models;

namespace Azure.AI.TextAnalytics
{
    internal static partial class Transforms
    {
        #region Needs Review

        //
        // REGION: Common
        //
        internal static TextAnalyticsError ConvertToError(TextAnalyticsErrorInternal error) => throw new NotImplementedException("I think the TextAnalyticsInternalType is no longer used.");
        internal static List<TextAnalyticsError> ConvertToErrors(IReadOnlyList<TextAnalyticsErrorInternal> internalErrors) => throw new NotImplementedException("I think the TextAnalyticsInternalType is no longer used.");

        #endregion

        #region Common

        public static readonly Regex _targetRegex = new Regex("#/tasks/(keyPhraseExtractionTasks|entityRecognitionPiiTasks|entityRecognitionTasks|entityLinkingTasks|sentimentAnalysisTasks|extractiveSummarizationTasks|customSingleClassificationTasks|customMultiClassificationTasks|customEntityRecognitionTasks)/(\\d+)", RegexOptions.Compiled, TimeSpan.FromSeconds(2));

        internal static TextAnalyticsError ConvertToError(Error error)
        {
            var innerError = error.Innererror;

            return (innerError != null)
                ? new TextAnalyticsError(innerError.Code.ToString(), innerError.Message, innerError.Target)
                : new TextAnalyticsError(error.Code.ToString(), error.Message, error.Target);
        }

        internal static List<TextAnalyticsWarning> ConvertToWarnings(IReadOnlyList<TextAnalyticsWarningInternal> internalWarnings)
        {
            var warnings = new List<TextAnalyticsWarning>();

            if (internalWarnings == null)
            {
                return warnings;
            }

            foreach (TextAnalyticsWarningInternal warning in internalWarnings)
            {
                warnings.Add(new TextAnalyticsWarning(warning));
            }
            return warnings;
        }

        internal static List<TextAnalyticsWarning> ConvertToWarnings(IList<DocumentWarning> documentWarnings)
        {
            var warnings = new List<TextAnalyticsWarning>();

            if (documentWarnings == null)
            {
                return warnings;
            }

            foreach (var warning in documentWarnings)
            {
                warnings.Add(new TextAnalyticsWarning(warning));
            }

            return warnings;
        }

        #endregion

        #region DetectLanguage

        internal static DetectedLanguage ConvertToDetectedLanguage(LanguageDetectionDocumentResult documentLanguage)
        {
            List<TextAnalyticsWarning> warnings = ConvertToWarnings(documentLanguage.Warnings);
            return new DetectedLanguage(documentLanguage.DetectedLanguage, warnings);
        }

        internal static DetectLanguageResultCollection ConvertToDetectLanguageResultCollection(LanguageDetectionResult results, IDictionary<string, int> idToIndexMap)
        {
            var detectedLanguages = new List<DetectLanguageResult>(results.Errors.Count);

            //Read errors
            foreach (DocumentError error in results.Errors)
            {
                detectedLanguages.Add(new DetectLanguageResult(error.Id, ConvertToError(error.Error)));
            }

            //Read languages
            foreach (var language in results.Documents)
            {
                detectedLanguages.Add(new DetectLanguageResult(language.Id, language.Statistics ?? default, ConvertToDetectedLanguage(language)));
            }

            detectedLanguages = SortHeterogeneousCollection(detectedLanguages, idToIndexMap);

            return new DetectLanguageResultCollection(detectedLanguages, results.Statistics, results.ModelVersion);
        }

        #endregion

        #region AnalyzeSentiment

        internal static AnalyzeSentimentResultCollection ConvertToAnalyzeSentimentResultCollection(SentimentResponse results, IDictionary<string, int> idToIndexMap)
        {
            //var analyzedSentiments = new List<AnalyzeSentimentResult>(results.Errors.Count);

            ////Read errors
            //foreach (DocumentError error in results.Errors)
            //{
            //    analyzedSentiments.Add(new AnalyzeSentimentResult(error.Id, ConvertToError(error.Error)));
            //}

            ////Read sentiments
            //foreach (DocumentSentimentInternal docSentiment in results.Documents)
            //{
            //    analyzedSentiments.Add(new AnalyzeSentimentResult(docSentiment.Id, docSentiment.Statistics ?? default, new DocumentSentiment(docSentiment)));
            //}

            //analyzedSentiments = SortHeterogeneousCollection(analyzedSentiments, idToIndexMap);

            //return new AnalyzeSentimentResultCollection(analyzedSentiments, results.Statistics, results.ModelVersion);

            throw new NotImplementedException();
        }

        #endregion

        #region KeyPhrases

        //internal static KeyPhraseCollection ConvertToKeyPhraseCollection(DocumentKeyPhrases documentKeyPhrases)
        //{
        //    return new KeyPhraseCollection(documentKeyPhrases.KeyPhrases.ToList(), ConvertToWarnings(documentKeyPhrases.Warnings));
        //}

        internal static ExtractKeyPhrasesResultCollection ConvertToExtractKeyPhrasesResultCollection(KeyPhraseResult results, IDictionary<string, int> idToIndexMap)
        {
            //var keyPhrases = new List<ExtractKeyPhrasesResult>(results.Errors.Count);

            ////Read errors
            //foreach (DocumentError error in results.Errors)
            //{
            //    keyPhrases.Add(new ExtractKeyPhrasesResult(error.Id, ConvertToError(error.Error)));
            //}

            ////Read Key phrases
            //foreach (DocumentKeyPhrases docKeyPhrases in results.Documents)
            //{
            //    keyPhrases.Add(new ExtractKeyPhrasesResult(docKeyPhrases.Id, docKeyPhrases.Statistics ?? default, ConvertToKeyPhraseCollection(docKeyPhrases)));
            //}

            //keyPhrases = SortHeterogeneousCollection(keyPhrases, idToIndexMap);

            //return new ExtractKeyPhrasesResultCollection(keyPhrases, results.Statistics, results.ModelVersion);

            throw new NotImplementedException();
        }

        #endregion

        #region Recognize Entities

        internal static List<CategorizedEntity> ConvertToCategorizedEntityList(IList<Entity> entities)
        {
            var entityList = new List<CategorizedEntity>(entities.Count);

<<<<<<< HEAD
        internal static CategorizedEntityCollection ConvertToCategorizedEntityCollection(EntitiesResultDocumentsItem documentEntities)
        {
            return new CategorizedEntityCollection(ConvertToCategorizedEntityList(documentEntities.Entities.ToList()), ConvertToWarnings(documentEntities.Warnings));
=======
            foreach (var entity in entities)
            {
                entityList.Add(new CategorizedEntity(entity));
            }

            return entityList;
        }

        // CHANGED: added overload for New Swagger
        internal static CategorizedEntityCollection ConvertToCategorizedEntityCollection(EntitiesResultDocumentsItem documentEntities)
        {
            List<TextAnalyticsWarning> warnings = new List<TextAnalyticsWarning>();
            foreach (var warning in documentEntities.Warnings)
            {
                warnings.Add(new TextAnalyticsWarning(warning));
            }
            return new CategorizedEntityCollection(ConvertToCategorizedEntityList(documentEntities.Entities), warnings);
>>>>>>> ad6c9344
        }

        internal static RecognizeEntitiesResultCollection ConvertToRecognizeEntitiesResultCollection(EntitiesResult results, IDictionary<string, int> idToIndexMap)
        {
            var recognizeEntities = new List<RecognizeEntitiesResult>(results.Errors.Count);

            //Read errors
            foreach (DocumentError error in results.Errors)
            {
                recognizeEntities.Add(new RecognizeEntitiesResult(error.Id, ConvertToError(error.Error)));
            }

            //Read document entities
            foreach (var docEntities in results.Documents)
            {
                recognizeEntities.Add(new RecognizeEntitiesResult(docEntities.Id, docEntities.Statistics ?? default, ConvertToCategorizedEntityCollection(docEntities)));
            }

            recognizeEntities = SortHeterogeneousCollection(recognizeEntities, idToIndexMap);

            return new RecognizeEntitiesResultCollection(recognizeEntities, results.Statistics, results.ModelVersion);
        }

        #endregion

        #region Recognize Custom Entities
        internal static RecognizeCustomEntitiesResultCollection ConvertToRecognizeCustomEntitiesResultCollection(CustomEntitiesResult results, IDictionary<string, int> idToIndexMap)
        {
            //var recognizeEntities = new List<RecognizeEntitiesResult>(results.Errors.Count);

            ////Read errors
            //foreach (DocumentError error in results.Errors)
            //{
            //    recognizeEntities.Add(new RecognizeEntitiesResult(error.Id, ConvertToError(error.Error)));
            //}

            ////Read document entities
            //foreach (DocumentEntities docEntities in results.Documents)
            //{
            //    recognizeEntities.Add(new RecognizeEntitiesResult(docEntities.Id, docEntities.Statistics ?? default, ConvertToCategorizedEntityCollection(docEntities)));
            //}

            //recognizeEntities = SortHeterogeneousCollection(recognizeEntities, idToIndexMap);

            //return new RecognizeCustomEntitiesResultCollection(recognizeEntities, results.Statistics, results.ProjectName, results.DeploymentName);

            throw new NotImplementedException();
        }

        #endregion

        #region Recognize PII Entities

        internal static List<PiiEntity> ConvertToPiiEntityList(List<Entity> entities)
        {
            var entityList = new List<PiiEntity>(entities.Count);

            foreach (var entity in entities)
            {
                entityList.Add(new PiiEntity(entity));
            }

            return entityList;
        }

        // CHANGED: added overload for New Swagger
        internal static PiiEntityCollection ConvertToPiiEntityCollection(PiiResultDocumentsItem piiResult)
        {
            //List<TextAnalyticsWarning> warnings = new List<TextAnalyticsWarning>();
            //foreach (var warning in documentLanguage.Warnings)
            //{
            //    warnings.Add(new TextAnalyticsWarning(warning));
            //}
            //return new DetectedLanguage(documentLanguage.DetectedLanguage, warnings);

            throw new NotImplementedException();
        }

        internal static RecognizePiiEntitiesResultCollection ConvertToRecognizePiiEntitiesResultCollection(PiiEntitiesResult results, IDictionary<string, int> idToIndexMap)
        {
            //var recognizeEntities = new List<RecognizePiiEntitiesResult>(results.Errors.Count);

            ////Read errors
            //foreach (DocumentError error in results.Errors)
            //{
            //    recognizeEntities.Add(new RecognizePiiEntitiesResult(error.Id, ConvertToError(error.Error)));
            //}

            ////Read document entities
            //foreach (PiiDocumentEntities docEntities in results.Documents)
            //{
            //    recognizeEntities.Add(new RecognizePiiEntitiesResult(docEntities.Id, docEntities.Statistics ?? default, ConvertToPiiEntityCollection(docEntities)));
            //}

            //recognizeEntities = SortHeterogeneousCollection(recognizeEntities, idToIndexMap);

            //return new RecognizePiiEntitiesResultCollection(recognizeEntities, results.Statistics, results.ModelVersion);

            throw new NotImplementedException();
        }

        #endregion

        #region Recognize Linked Entities

        //internal static LinkedEntityCollection ConvertToLinkedEntityCollection(DocumentLinkedEntities documentEntities)
        //{
        //    return new LinkedEntityCollection(documentEntities.Entities.ToList(), ConvertToWarnings(documentEntities.Warnings));
        //}

        internal static RecognizeLinkedEntitiesResultCollection ConvertToRecognizeLinkedEntitiesResultCollection(EntityLinkingResult results, IDictionary<string, int> idToIndexMap)
        {
            //var recognizeEntities = new List<RecognizeLinkedEntitiesResult>(results.Errors.Count);

            ////Read errors
            //foreach (DocumentError error in results.Errors)
            //{
            //    recognizeEntities.Add(new RecognizeLinkedEntitiesResult(error.Id, ConvertToError(error.Error)));
            //}

            ////Read document linked entities
            //foreach (DocumentLinkedEntities docEntities in results.Documents)
            //{
            //    recognizeEntities.Add(new RecognizeLinkedEntitiesResult(docEntities.Id, docEntities.Statistics ?? default, ConvertToLinkedEntityCollection(docEntities)));
            //}

            //recognizeEntities = SortHeterogeneousCollection(recognizeEntities, idToIndexMap);

            //return new RecognizeLinkedEntitiesResultCollection(recognizeEntities, results.Statistics, results.ModelVersion);

            throw new NotImplementedException();
        }

        #endregion

        #region Healthcare

        internal static List<HealthcareEntity> ConvertToHealthcareEntityCollection(IEnumerable<HealthcareEntityInternal> healthcareEntities)
        {
            return healthcareEntities.Select((entity) => new HealthcareEntity(entity)).ToList();
        }

        internal static AnalyzeHealthcareEntitiesResultCollection ConvertToAnalyzeHealthcareEntitiesResultCollection(HealthcareResult results, IDictionary<string, int> idToIndexMap)
        {
            //var healthcareEntititesResults = new List<AnalyzeHealthcareEntitiesResult>(results.Errors.Count);

            ////Read errors
            //foreach (DocumentError error in results.Errors)
            //{
            //    healthcareEntititesResults.Add(new AnalyzeHealthcareEntitiesResult(error.Id, ConvertToError(error.Error)));
            //}

            ////Read entities
            //foreach (DocumentHealthcareEntitiesInternal documentHealthcareEntities in results.Documents)
            //{
            //    healthcareEntititesResults.Add(new AnalyzeHealthcareEntitiesResult(
            //        documentHealthcareEntities.Id,
            //        documentHealthcareEntities.Statistics ?? default,
            //        ConvertToHealthcareEntityCollection(documentHealthcareEntities.Entities),
            //        ConvertToHealthcareEntityRelationsCollection(documentHealthcareEntities.Entities, documentHealthcareEntities.Relations),
            //        ConvertToWarnings(documentHealthcareEntities.Warnings)));
            //}

            //healthcareEntititesResults = healthcareEntititesResults.OrderBy(result => idToIndexMap[result.Id]).ToList();

            //return new AnalyzeHealthcareEntitiesResultCollection(healthcareEntititesResults, results.Statistics, results.ModelVersion);

            throw new NotImplementedException();
        }

        private static IList<HealthcareEntityRelation> ConvertToHealthcareEntityRelationsCollection(IReadOnlyList<HealthcareEntityInternal> healthcareEntities, IReadOnlyList<HealthcareRelationInternal> healthcareRelations)
        {
            //List<HealthcareEntityRelation> result = new List<HealthcareEntityRelation>();
            //foreach (HealthcareRelationInternal relation in healthcareRelations)
            //{
            //    result.Add(new HealthcareEntityRelation(relation.RelationType, ConvertToHealthcareEntityRelationRoleCollection(relation.Entities, healthcareEntities)));
            //}
            //return result;

            throw new NotImplementedException();
        }

        private static IReadOnlyCollection<HealthcareEntityRelationRole> ConvertToHealthcareEntityRelationRoleCollection(IReadOnlyList<HealthcareRelationEntity> entities, IReadOnlyList<HealthcareEntityInternal> healthcareEntities)
        {
            List<HealthcareEntityRelationRole> result = new List<HealthcareEntityRelationRole>();

            foreach (HealthcareRelationEntity entity in entities)
            {
                int refIndex = ParseHealthcareEntityIndex(entity.Ref);
                HealthcareEntityInternal refEntity = healthcareEntities[refIndex];

                result.Add(new HealthcareEntityRelationRole(refEntity, entity.Role));
            }

            return result;
        }

        private static int ParseHealthcareEntityIndex(string reference)
        {
            Match healthcareEntityMatch = _healthcareEntityRegex.Match(reference);
            if (healthcareEntityMatch.Success)
            {
                return int.Parse(healthcareEntityMatch.Groups["entityIndex"].Value, CultureInfo.InvariantCulture);
            }

            throw new InvalidOperationException($"Failed to parse element reference: {reference}");
        }

        private static Regex _healthcareEntityRegex = new Regex(@"\#/results/documents\/(?<documentIndex>\d*)\/entities\/(?<entityIndex>\d*)$", RegexOptions.Compiled, TimeSpan.FromSeconds(2));

        #endregion

        #region Extract Summary

        internal static List<SummarySentence> ConvertToSummarySentenceList(List<ExtractedSummarySentence> sentences)
            => sentences.Select((sentence) => new SummarySentence(sentence)).ToList();

        //internal static SummarySentenceCollection ConvertToSummarySentenceCollection(ExtractedDocumentSummary documentSummary)
        //{
        //    return new SummarySentenceCollection(ConvertToSummarySentenceList(documentSummary.Sentences.ToList()), ConvertToWarnings(documentSummary.Warnings));
        //}

        internal static ExtractSummaryResultCollection ConvertToExtractSummaryResultCollection(ExtractiveSummarizationResult results, IDictionary<string, int> idToIndexMap)
        {
            //var extractedSummaries = new List<ExtractSummaryResult>(results.Errors.Count);

            ////Read errors
            //foreach (DocumentError error in results.Errors)
            //{
            //    extractedSummaries.Add(new ExtractSummaryResult(error.Id, ConvertToError(error.Error)));
            //}

            ////Read document summaries
            //foreach (ExtractedDocumentSummary docSummary in results.Documents)
            //{
            //    extractedSummaries.Add(new ExtractSummaryResult(docSummary.Id, docSummary.Statistics ?? default, ConvertToSummarySentenceCollection(docSummary)));
            //}

            //extractedSummaries = SortHeterogeneousCollection(extractedSummaries, idToIndexMap);

            //return new ExtractSummaryResultCollection(extractedSummaries, results.Statistics, results.ModelVersion);

            throw new NotImplementedException();
        }

        #endregion

        #region Multi-Category Classify
        internal static List<ClassificationCategory> ConvertToClassificationCategoryList(List<ClassificationResult> classifications)
            => classifications.Select((classification) => new ClassificationCategory(classification)).ToList();

        //internal static ClassificationCategoryCollection ConvertToClassificationCategoryCollection(MultiClassificationDocument extractedClassificationsDocuments)
        //{
        //    return new ClassificationCategoryCollection(ConvertToClassificationCategoryList(extractedClassificationsDocuments.Classifications.ToList()), ConvertToWarnings(extractedClassificationsDocuments.Warnings));
        //}

        internal static MultiCategoryClassifyResultCollection ConvertToMultiCategoryClassifyResultCollection(CustomMultiLabelClassificationResult results, IDictionary<string, int> idToIndexMap)
        {
            //var classifiedCustomCategoryResults = new List<MultiCategoryClassifyResult>(results.Errors.Count);

            ////Read errors
            //foreach (DocumentError error in results.Errors)
            //{
            //    classifiedCustomCategoryResults.Add(new MultiCategoryClassifyResult(error.Id, ConvertToError(error.Error)));
            //}

            ////Read classifications
            //foreach (MultiClassificationDocument classificationsDocument in results.Documents)
            //{
            //    classifiedCustomCategoryResults.Add(new MultiCategoryClassifyResult(classificationsDocument.Id, classificationsDocument.Statistics ?? default, ConvertToClassificationCategoryCollection(classificationsDocument), ConvertToWarnings(classificationsDocument.Warnings)));
            //}

            //classifiedCustomCategoryResults = SortHeterogeneousCollection(classifiedCustomCategoryResults, idToIndexMap);

            //return new MultiCategoryClassifyResultCollection(classifiedCustomCategoryResults, results.Statistics, results.ProjectName, results.DeploymentName);

            throw new NotImplementedException();
        }

        #endregion

        #region Single Category Classify
        internal static SingleCategoryClassifyResultCollection ConvertToSingleCategoryClassifyResultCollection(CustomSingleLabelClassificationResult results, IDictionary<string, int> idToIndexMap)
        {
            //var classifiedCustomCategoryResults = new List<SingleCategoryClassifyResult>(results.Errors.Count);

            ////Read errors
            //foreach (DocumentError error in results.Errors)
            //{
            //    classifiedCustomCategoryResults.Add(new SingleCategoryClassifyResult(error.Id, ConvertToError(error.Error)));
            //}

            ////Read classifications
            //foreach (SingleClassificationDocument classificationDocument in results.Documents)
            //{
            //    classifiedCustomCategoryResults.Add(new SingleCategoryClassifyResult(classificationDocument.Id, classificationDocument.Statistics ?? default, new ClassificationCategory(classificationDocument), ConvertToWarnings(classificationDocument.Warnings)));
            //}

            //classifiedCustomCategoryResults = SortHeterogeneousCollection(classifiedCustomCategoryResults, idToIndexMap);

            //return new SingleCategoryClassifyResultCollection(classifiedCustomCategoryResults, results.Statistics, results.ProjectName, results.DeploymentName);

            throw new NotImplementedException();
        }

        #endregion

        #region Analyze Operation

        //internal static PiiTask ConvertToPiiTask(RecognizePiiEntitiesAction action)
        //{
        //    var parameters = new PiiTaskParameters()
        //    {
        //        Domain = action.DomainFilter.GetString() ?? (PiiTaskParametersDomain?)null,
        //        ModelVersion = action.ModelVersion,
        //        StringIndexType = Constants.DefaultStringIndexType,
        //        LoggingOptOut = action.DisableServiceLogs
        //    };

        //    if (action.CategoriesFilter.Count > 0)
        //    {
        //        parameters.PiiCategories = action.CategoriesFilter;
        //    }

        //    return new PiiTask()
        //    {
        //        Parameters = parameters,
        //        TaskName = action.ActionName
        //    };
        //}

        //internal static EntityLinkingTask ConvertToLinkedEntitiesTask(RecognizeLinkedEntitiesAction action)
        //{
        //    return new EntityLinkingTask()
        //    {
        //        Parameters = new EntityLinkingTaskParameters()
        //        {
        //            ModelVersion = action.ModelVersion,
        //            StringIndexType = Constants.DefaultStringIndexType,
        //            LoggingOptOut = action.DisableServiceLogs
        //        },
        //        TaskName = action.ActionName
        //    };
        //}

        //internal static EntitiesTask ConvertToEntitiesTask(RecognizeEntitiesAction action)
        //{
        //    return new EntitiesTask()
        //    {
        //        Parameters = new EntitiesTaskParameters()
        //        {
        //            ModelVersion = action.ModelVersion,
        //            StringIndexType = Constants.DefaultStringIndexType,
        //            LoggingOptOut = action.DisableServiceLogs
        //        },
        //        TaskName = action.ActionName
        //    };
        //}

        //internal static KeyPhrasesTask ConvertToKeyPhrasesTask(ExtractKeyPhrasesAction action)
        //{
        //    return new KeyPhrasesTask()
        //    {
        //        Parameters = new KeyPhrasesTaskParameters()
        //        {
        //            ModelVersion = action.ModelVersion,
        //            LoggingOptOut = action.DisableServiceLogs
        //        },
        //        TaskName = action.ActionName
        //    };
        //}

        //internal static SentimentAnalysisTask ConvertToSentimentAnalysisTask(AnalyzeSentimentAction action)
        //{
        //    return new SentimentAnalysisTask()
        //    {
        //        Parameters = new SentimentAnalysisTaskParameters()
        //        {
        //            ModelVersion = action.ModelVersion,
        //            StringIndexType = Constants.DefaultStringIndexType,
        //            LoggingOptOut = action.DisableServiceLogs,
        //            OpinionMining = action.IncludeOpinionMining
        //        },
        //        TaskName = action.ActionName
        //    };
        //}

        //internal static ExtractiveSummarizationTask ConvertToExtractiveSummarizationTask(ExtractSummaryAction action)
        //{
        //    return new ExtractiveSummarizationTask()
        //    {
        //        Parameters = new ExtractiveSummarizationTaskParameters()
        //        {
        //            ModelVersion = action.ModelVersion,
        //            StringIndexType = Constants.DefaultStringIndexType,
        //            LoggingOptOut = action.DisableServiceLogs,
        //            SentenceCount = action.MaxSentenceCount,
        //            SortBy = action.OrderBy
        //        },
        //        TaskName = action.ActionName
        //    };
        //}

        //internal static CustomEntitiesTask ConvertToCustomEntitiesTask(RecognizeCustomEntitiesAction action)
        //{
        //    return new CustomEntitiesTask()
        //    {
        //        Parameters = new CustomEntitiesTaskParameters(action.ProjectName, action.DeploymentName)
        //        {
        //            LoggingOptOut = action.DisableServiceLogs,
        //        },
        //        TaskName = action.ActionName
        //    };
        //}

        //internal static CustomSingleClassificationTask ConvertToCustomSingleClassificationTask(SingleCategoryClassifyAction action)
        //{
        //    return new CustomSingleClassificationTask()
        //    {
        //        Parameters = new CustomSingleClassificationTaskParameters(action.ProjectName, action.DeploymentName)
        //        {
        //            LoggingOptOut = action.DisableServiceLogs,
        //        },
        //        TaskName = action.ActionName
        //    };
        //}

        //internal static CustomMultiClassificationTask ConvertToCustomMultiClassificationTask(MultiCategoryClassifyAction action)
        //{
        //    return new CustomMultiClassificationTask()
        //    {
        //        Parameters = new CustomMultiClassificationTaskParameters(action.ProjectName, action.DeploymentName)
        //        {
        //            LoggingOptOut = action.DisableServiceLogs,
        //        },
        //        TaskName = action.ActionName
        //    };
        //}

        //internal static IList<EntityLinkingTask> ConvertFromRecognizeLinkedEntitiesActionsToTasks(IReadOnlyCollection<RecognizeLinkedEntitiesAction> recognizeLinkedEntitiesActions)
        //{
        //    List<EntityLinkingTask> list = new List<EntityLinkingTask>(recognizeLinkedEntitiesActions.Count);

        //    foreach (RecognizeLinkedEntitiesAction action in recognizeLinkedEntitiesActions)
        //    {
        //        list.Add(ConvertToLinkedEntitiesTask(action));
        //    }

        //    return list;
        //}

        //internal static IList<EntitiesTask> ConvertFromRecognizeEntitiesActionsToTasks(IReadOnlyCollection<RecognizeEntitiesAction> recognizeEntitiesActions)
        //{
        //    List<EntitiesTask> list = new List<EntitiesTask>(recognizeEntitiesActions.Count);

        //    foreach (RecognizeEntitiesAction action in recognizeEntitiesActions)
        //    {
        //        list.Add(ConvertToEntitiesTask(action));
        //    }

        //    return list;
        //}

        //internal static IList<KeyPhrasesTask> ConvertFromExtractKeyPhrasesActionsToTasks(IReadOnlyCollection<ExtractKeyPhrasesAction> extractKeyPhrasesActions)
        //{
        //    List<KeyPhrasesTask> list = new List<KeyPhrasesTask>(extractKeyPhrasesActions.Count);

        //    foreach (ExtractKeyPhrasesAction action in extractKeyPhrasesActions)
        //    {
        //        list.Add(ConvertToKeyPhrasesTask(action));
        //    }

        //    return list;
        //}

        //internal static IList<PiiTask> ConvertFromRecognizePiiEntitiesActionsToTasks(IReadOnlyCollection<RecognizePiiEntitiesAction> recognizePiiEntitiesActions)
        //{
        //    List <PiiTask> list = new List<PiiTask>(recognizePiiEntitiesActions.Count);

        //    foreach (RecognizePiiEntitiesAction action in recognizePiiEntitiesActions)
        //    {
        //        list.Add(ConvertToPiiTask(action));
        //    }

        //    return list;
        //}

        //internal static IList<SentimentAnalysisTask> ConvertFromAnalyzeSentimentActionsToTasks(IReadOnlyCollection<AnalyzeSentimentAction> analyzeSentimentActions)
        //{
        //    List<SentimentAnalysisTask> list = new List<SentimentAnalysisTask>(analyzeSentimentActions.Count);

        //    foreach (AnalyzeSentimentAction action in analyzeSentimentActions)
        //    {
        //        list.Add(ConvertToSentimentAnalysisTask(action));
        //    }

        //    return list;
        //}

        //internal static IList<ExtractiveSummarizationTask> ConvertFromExtractSummaryActionsToTasks(IReadOnlyCollection<ExtractSummaryAction> extractSummaryActions)
        //{
        //    List<ExtractiveSummarizationTask> list = new List<ExtractiveSummarizationTask>(extractSummaryActions.Count);

        //    foreach (ExtractSummaryAction action in extractSummaryActions)
        //    {
        //        list.Add(ConvertToExtractiveSummarizationTask(action));
        //    }

        //    return list;
        //}
        //internal static IList<CustomSingleClassificationTask> ConvertFromSingleCategoryClassifyActionsToTasks(IReadOnlyCollection<SingleCategoryClassifyAction> singleCategoryClassifyActions)
        //{
        //    List<CustomSingleClassificationTask> list = new List<CustomSingleClassificationTask>(singleCategoryClassifyActions.Count);

        //    foreach (SingleCategoryClassifyAction action in singleCategoryClassifyActions)
        //    {
        //        list.Add(ConvertToCustomSingleClassificationTask(action));
        //    }

        //    return list;
        //}

        //internal static IList<CustomMultiClassificationTask> ConvertFromMultiCategoryClassifyActionsToTasks(IReadOnlyCollection<MultiCategoryClassifyAction> MultiCategoryClassifyActions)
        //{
        //    List<CustomMultiClassificationTask> list = new List<CustomMultiClassificationTask>(MultiCategoryClassifyActions.Count);

        //    foreach (MultiCategoryClassifyAction action in MultiCategoryClassifyActions)
        //    {
        //        list.Add(ConvertToCustomMultiClassificationTask(action));
        //    }

        //    return list;
        //}
        //internal static IList<CustomEntitiesTask> ConvertFromRecognizeCustomEntitiesActionsToTasks(IReadOnlyCollection<RecognizeCustomEntitiesAction> recognizeCustomEntitiesActions)
        //{
        //    var list = new List<CustomEntitiesTask>(recognizeCustomEntitiesActions.Count);

        //    foreach (var action in recognizeCustomEntitiesActions)
        //    {
        //        list.Add(ConvertToCustomEntitiesTask(action));
        //    }

        //    return list;
        //}

        //private static string[] parseActionErrorTarget(string targetReference)
        //{
        //    if (string.IsNullOrEmpty(targetReference))
        //    {
        //        throw new InvalidOperationException("Expected an error with a target field referencing an action but did not get one");
        //    }

        //    // action could be failed and the target reference is "#/tasks/keyPhraseExtractionTasks/0";
        //    Match targetMatch = _targetRegex.Match(targetReference);

        //    string[] taskNameIdPair = new string[2];
        //    if (targetMatch.Success && targetMatch.Groups.Count == 3)
        //    {
        //        taskNameIdPair[0] = targetMatch.Groups[1].Value;
        //        taskNameIdPair[1] = targetMatch.Groups[2].Value;
        //        return taskNameIdPair;
        //    }
        //    return null;
        //}

        //internal static AnalyzeActionsResult ConvertToAnalyzeActionsResult(AnalyzeJobState jobState, IDictionary<string, int> map)
        //{
        //    IDictionary<int, TextAnalyticsErrorInternal> keyPhraseErrors = new Dictionary<int, TextAnalyticsErrorInternal>();
        //    IDictionary<int, TextAnalyticsErrorInternal> entitiesRecognitionErrors = new Dictionary<int, TextAnalyticsErrorInternal>();
        //    IDictionary<int, TextAnalyticsErrorInternal> entitiesPiiRecognitionErrors = new Dictionary<int, TextAnalyticsErrorInternal>();
        //    IDictionary<int, TextAnalyticsErrorInternal> entitiesLinkingRecognitionErrors = new Dictionary<int, TextAnalyticsErrorInternal>();
        //    IDictionary<int, TextAnalyticsErrorInternal> analyzeSentimentErrors = new Dictionary<int, TextAnalyticsErrorInternal>();
        //    IDictionary<int, TextAnalyticsErrorInternal> extractSummaryErrors = new Dictionary<int, TextAnalyticsErrorInternal>();
        //    IDictionary<int, TextAnalyticsErrorInternal> customEntitiesRecognitionErrors = new Dictionary<int, TextAnalyticsErrorInternal>();
        //    IDictionary<int, TextAnalyticsErrorInternal> singleCategoryClassifyErrors = new Dictionary<int, TextAnalyticsErrorInternal>();
        //    IDictionary<int, TextAnalyticsErrorInternal> multiCategoryClassifyErrors = new Dictionary<int, TextAnalyticsErrorInternal>();

        //    if (jobState.Errors.Any())
        //    {
        //        foreach (TextAnalyticsErrorInternal error in jobState.Errors)
        //        {
        //            string[] targetPair = parseActionErrorTarget(error.Target);
        //            if (targetPair == null)
        //                throw new InvalidOperationException($"Invalid action/id error. \n Additional information: Error code: {error.Code} Error message: {error.Message}");

        //            string taskName = targetPair[0];
        //            int taskIndex = int.Parse(targetPair[1], CultureInfo.InvariantCulture);

        //            if ("entityRecognitionTasks".Equals(taskName))
        //            {
        //                entitiesRecognitionErrors.Add(taskIndex, error);
        //            }
        //            else if ("entityRecognitionPiiTasks".Equals(taskName))
        //            {
        //                entitiesPiiRecognitionErrors.Add(taskIndex, error);
        //            }
        //            else if ("keyPhraseExtractionTasks".Equals(taskName))
        //            {
        //                keyPhraseErrors.Add(taskIndex, error);
        //            }
        //            else if ("entityLinkingTasks".Equals(taskName))
        //            {
        //                entitiesLinkingRecognitionErrors.Add(taskIndex, error);
        //            }
        //            else if ("sentimentAnalysisTasks".Equals(taskName))
        //            {
        //                analyzeSentimentErrors.Add(taskIndex, error);
        //            }
        //            else if ("extractiveSummarizationTasks".Equals(taskName))
        //            {
        //                extractSummaryErrors.Add(taskIndex, error);
        //            }
        //            else if ("customEntityRecognitionTasks".Equals(taskName))
        //            {
        //                customEntitiesRecognitionErrors.Add(taskIndex, error);
        //            }
        //            else if ("customSingleClassificationTasks".Equals(taskName))
        //            {
        //                singleCategoryClassifyErrors.Add(taskIndex, error);
        //            }
        //            else if ("customMultiClassificationTasks".Equals(taskName))
        //            {
        //                multiCategoryClassifyErrors.Add(taskIndex, error);
        //            }
        //            else
        //            {
        //                throw new InvalidOperationException($"Invalid task name in target reference - {taskName}. \n Additional information: Error code: {error.Code} Error message: {error.Message}");
        //            }
        //        }
        //    }

        //    return new AnalyzeActionsResult(
        //        ConvertToExtractKeyPhrasesActionResults(jobState, map, keyPhraseErrors),
        //        ConvertToRecognizeEntitiesActionsResults(jobState, map, entitiesRecognitionErrors),
        //        ConvertToRecognizePiiEntitiesActionsResults(jobState, map, entitiesPiiRecognitionErrors),
        //        ConvertToRecognizeLinkedEntitiesActionsResults(jobState, map, entitiesLinkingRecognitionErrors),
        //        ConvertToAnalyzeSentimentActionsResults(jobState, map, analyzeSentimentErrors),
        //        ConvertToExtractSummaryActionsResults(jobState, map, extractSummaryErrors),
        //        ConvertToRecognizeCustomEntitiesActionsResults(jobState, map, customEntitiesRecognitionErrors),
        //        ConvertToSingleCategoryClassifyResults(jobState, map, singleCategoryClassifyErrors),
        //        ConvertToMultiCategoryClassifyActionsResults(jobState, map, multiCategoryClassifyErrors)
        //        );
        //}

        //private static IReadOnlyCollection<MultiCategoryClassifyActionResult> ConvertToMultiCategoryClassifyActionsResults(AnalyzeJobState jobState, IDictionary<string, int> idToIndexMap, IDictionary<int, TextAnalyticsErrorInternal> tasksErrors)
        //{
        //    var collection = new List<MultiCategoryClassifyActionResult>(jobState.Tasks.CustomMultiClassificationTasks.Count);
        //    int index = 0;
        //    foreach (CustomMultiClassificationTasksItem task in jobState.Tasks.CustomMultiClassificationTasks)
        //    {
        //        tasksErrors.TryGetValue(index, out TextAnalyticsErrorInternal taskError);

        //        if (taskError != null)
        //        {
        //            collection.Add(new MultiCategoryClassifyActionResult(task.TaskName, task.LastUpdateDateTime, taskError));
        //        }
        //        else
        //        {
        //            collection.Add(new MultiCategoryClassifyActionResult(ConvertToMultiCategoryClassifyResultCollection(task.Results, idToIndexMap), task.TaskName, task.LastUpdateDateTime));
        //        }
        //        index++;
        //    }

        //    return collection;
        //}

        //private static IReadOnlyCollection<SingleCategoryClassifyActionResult> ConvertToSingleCategoryClassifyResults(AnalyzeJobState jobState, IDictionary<string, int> idToIndexMap, IDictionary<int, TextAnalyticsErrorInternal> tasksErrors)
        //{
        //    var collection = new List<SingleCategoryClassifyActionResult>(jobState.Tasks.CustomSingleClassificationTasks.Count);
        //    int index = 0;
        //    foreach (CustomSingleClassificationTasksItem task in jobState.Tasks.CustomSingleClassificationTasks)
        //    {
        //        tasksErrors.TryGetValue(index, out TextAnalyticsErrorInternal taskError);

        //        if (taskError != null)
        //        {
        //            collection.Add(new SingleCategoryClassifyActionResult(task.TaskName, task.LastUpdateDateTime, taskError));
        //        }
        //        else
        //        {
        //            collection.Add(new SingleCategoryClassifyActionResult(ConvertToSingleCategoryClassifyResultCollection(task.Results, idToIndexMap), task.TaskName, task.LastUpdateDateTime));
        //        }
        //        index++;
        //    }

        //    return collection;
        //}

        //private static IReadOnlyCollection<AnalyzeSentimentActionResult> ConvertToAnalyzeSentimentActionsResults(AnalyzeJobState jobState, IDictionary<string, int> idToIndexMap, IDictionary<int, TextAnalyticsErrorInternal> tasksErrors)
        //{
        //    var collection = new List<AnalyzeSentimentActionResult>(jobState.Tasks.SentimentAnalysisTasks.Count);
        //    int index = 0;
        //    foreach (SentimentAnalysisTasksItem task in jobState.Tasks.SentimentAnalysisTasks)
        //    {
        //        tasksErrors.TryGetValue(index, out TextAnalyticsErrorInternal taskError);

        //        if (taskError != null)
        //        {
        //            collection.Add(new AnalyzeSentimentActionResult( task.TaskName,task.LastUpdateDateTime, taskError));
        //        }
        //        else
        //        {
        //            collection.Add(new AnalyzeSentimentActionResult(ConvertToAnalyzeSentimentResultCollection(task.Results, idToIndexMap), task.TaskName, task.LastUpdateDateTime));
        //        }
        //        index++;
        //    }

        //    return collection;
        //}

        //private static IReadOnlyCollection<RecognizeLinkedEntitiesActionResult> ConvertToRecognizeLinkedEntitiesActionsResults(AnalyzeJobState jobState, IDictionary<string, int> idToIndexMap, IDictionary<int, TextAnalyticsErrorInternal> tasksErrors)
        //{
        //    var collection = new List<RecognizeLinkedEntitiesActionResult>(jobState.Tasks.EntityLinkingTasks.Count);
        //    int index = 0;
        //    foreach (EntityLinkingTasksItem task in jobState.Tasks.EntityLinkingTasks)
        //    {
        //        tasksErrors.TryGetValue(index, out TextAnalyticsErrorInternal taskError);

        //        if (taskError != null)
        //        {
        //            collection.Add(new RecognizeLinkedEntitiesActionResult(task.TaskName, task.LastUpdateDateTime, taskError));
        //        }
        //        else
        //        {
        //            collection.Add(new RecognizeLinkedEntitiesActionResult(ConvertToRecognizeLinkedEntitiesResultCollection(task.Results, idToIndexMap), task.TaskName, task.LastUpdateDateTime));
        //        }
        //        index++;
        //    }

        //    return collection;
        //}

        //private static IReadOnlyCollection<ExtractKeyPhrasesActionResult> ConvertToExtractKeyPhrasesActionResults(AnalyzeJobState jobState, IDictionary<string, int> idToIndexMap, IDictionary<int, TextAnalyticsErrorInternal> tasksErrors)
        //{
        //    var collection = new List<ExtractKeyPhrasesActionResult>(jobState.Tasks.KeyPhraseExtractionTasks.Count);
        //    int index = 0;
        //    foreach (KeyPhraseExtractionTasksItem task in jobState.Tasks.KeyPhraseExtractionTasks)
        //    {
        //        tasksErrors.TryGetValue(index, out TextAnalyticsErrorInternal taskError);

        //        if (taskError != null)
        //        {
        //            collection.Add(new ExtractKeyPhrasesActionResult(task.TaskName, task.LastUpdateDateTime, taskError));
        //        }
        //        else
        //        {
        //            collection.Add(new ExtractKeyPhrasesActionResult(ConvertToExtractKeyPhrasesResultCollection(task.Results, idToIndexMap), task.TaskName, task.LastUpdateDateTime));
        //        }
        //        index++;
        //    }

        //    return collection;
        //}

        //private static IReadOnlyCollection<RecognizePiiEntitiesActionResult> ConvertToRecognizePiiEntitiesActionsResults(AnalyzeJobState jobState, IDictionary<string, int> idToIndexMap, IDictionary<int, TextAnalyticsErrorInternal> tasksErrors)
        //{
        //    var collection = new List<RecognizePiiEntitiesActionResult>(jobState.Tasks.EntityRecognitionPiiTasks.Count);
        //    int index = 0;
        //    foreach (EntityRecognitionPiiTasksItem task in jobState.Tasks.EntityRecognitionPiiTasks)
        //    {
        //        tasksErrors.TryGetValue(index, out TextAnalyticsErrorInternal taskError);

        //        if (taskError != null)
        //        {
        //            collection.Add(new RecognizePiiEntitiesActionResult(task.TaskName, task.LastUpdateDateTime, taskError));
        //        }
        //        else
        //        {
        //            collection.Add(new RecognizePiiEntitiesActionResult(ConvertToRecognizePiiEntitiesResultCollection(task.Results, idToIndexMap), task.TaskName, task.LastUpdateDateTime));
        //        }
        //        index++;
        //    }

        //    return collection;
        //}

        //private static IReadOnlyCollection<RecognizeEntitiesActionResult> ConvertToRecognizeEntitiesActionsResults(AnalyzeJobState jobState, IDictionary<string, int> idToIndexMap, IDictionary<int, TextAnalyticsErrorInternal> tasksErrors)
        //{
        //    var collection = new List<RecognizeEntitiesActionResult>(jobState.Tasks.EntityRecognitionTasks.Count);
        //    int index = 0;
        //    foreach (EntityRecognitionTasksItem task in jobState.Tasks.EntityRecognitionTasks)
        //    {
        //        tasksErrors.TryGetValue(index, out TextAnalyticsErrorInternal taskError);

        //        if (taskError != null)
        //        {
        //            collection.Add(new RecognizeEntitiesActionResult(task.TaskName, task.LastUpdateDateTime, taskError));
        //        }
        //        else
        //        {
        //            collection.Add(new RecognizeEntitiesActionResult(ConvertToRecognizeEntitiesResultCollection(task.Results, idToIndexMap), task.TaskName, task.LastUpdateDateTime));
        //        }
        //        index++;
        //    }

        //    return collection;
        //}

        //private static IReadOnlyCollection<RecognizeCustomEntitiesActionResult> ConvertToRecognizeCustomEntitiesActionsResults(AnalyzeJobState jobState, IDictionary<string, int> idToIndexMap, IDictionary<int, TextAnalyticsErrorInternal> tasksErrors)
        //{
        //    var collection = new List<RecognizeCustomEntitiesActionResult>(jobState.Tasks.CustomEntityRecognitionTasks.Count);
        //    int index = 0;
        //    foreach (var task in jobState.Tasks.CustomEntityRecognitionTasks)
        //    {
        //        tasksErrors.TryGetValue(index, out TextAnalyticsErrorInternal taskError);

        //        if (taskError != null)
        //        {
        //            collection.Add(new RecognizeCustomEntitiesActionResult(task.TaskName, task.LastUpdateDateTime, taskError));
        //        }
        //        else
        //        {
        //            collection.Add(new RecognizeCustomEntitiesActionResult(ConvertToRecognizeCustomEntitiesResultCollection(task.Results, idToIndexMap), task.TaskName, task.LastUpdateDateTime));
        //        }
        //        index++;
        //    }

        //    return collection;
        //}

        //private static IReadOnlyCollection<ExtractSummaryActionResult> ConvertToExtractSummaryActionsResults(AnalyzeJobState jobState, IDictionary<string, int> idToIndexMap, IDictionary<int, TextAnalyticsErrorInternal> tasksErrors)
        //{
        //    var collection = new List<ExtractSummaryActionResult>(jobState.Tasks.ExtractiveSummarizationTasks.Count);
        //    int index = 0;
        //    foreach (ExtractiveSummarizationTasksItem task in jobState.Tasks.ExtractiveSummarizationTasks)
        //    {
        //        tasksErrors.TryGetValue(index, out TextAnalyticsErrorInternal taskError);

        //        if (taskError != null)
        //        {
        //            collection.Add(new ExtractSummaryActionResult(task.TaskName, task.LastUpdateDateTime, taskError));
        //        }
        //        else
        //        {
        //            collection.Add(new ExtractSummaryActionResult(ConvertToExtractSummaryResultCollection(task.Results, idToIndexMap), task.TaskName, task.LastUpdateDateTime));
        //        }
        //        index++;
        //    }

        //    return collection;
        //}

        #endregion

        private static List<T> SortHeterogeneousCollection<T>(List<T> collection, IDictionary<string, int> idToIndexMap) where T : TextAnalyticsResult
        {
            return collection.OrderBy(result => idToIndexMap[result.Id]).ToList();
        }
    }
}<|MERGE_RESOLUTION|>--- conflicted
+++ resolved
@@ -162,33 +162,12 @@
 
         #region Recognize Entities
 
-        internal static List<CategorizedEntity> ConvertToCategorizedEntityList(IList<Entity> entities)
-        {
-            var entityList = new List<CategorizedEntity>(entities.Count);
-
-<<<<<<< HEAD
+        internal static List<CategorizedEntity> ConvertToCategorizedEntityList(List<Entity> entities)
+            => entities.Select((entity) => new CategorizedEntity(entity)).ToList();
+
         internal static CategorizedEntityCollection ConvertToCategorizedEntityCollection(EntitiesResultDocumentsItem documentEntities)
         {
             return new CategorizedEntityCollection(ConvertToCategorizedEntityList(documentEntities.Entities.ToList()), ConvertToWarnings(documentEntities.Warnings));
-=======
-            foreach (var entity in entities)
-            {
-                entityList.Add(new CategorizedEntity(entity));
-            }
-
-            return entityList;
-        }
-
-        // CHANGED: added overload for New Swagger
-        internal static CategorizedEntityCollection ConvertToCategorizedEntityCollection(EntitiesResultDocumentsItem documentEntities)
-        {
-            List<TextAnalyticsWarning> warnings = new List<TextAnalyticsWarning>();
-            foreach (var warning in documentEntities.Warnings)
-            {
-                warnings.Add(new TextAnalyticsWarning(warning));
-            }
-            return new CategorizedEntityCollection(ConvertToCategorizedEntityList(documentEntities.Entities), warnings);
->>>>>>> ad6c9344
         }
 
         internal static RecognizeEntitiesResultCollection ConvertToRecognizeEntitiesResultCollection(EntitiesResult results, IDictionary<string, int> idToIndexMap)
