﻿// Copyright (c) Microsoft Corporation. All rights reserved.
// Licensed under the MIT License.

namespace Azure.AI.TextAnalytics
{
    /// <summary>
    /// Options that allow callers to specify details about how the operation
    /// is run and what information is returned from it by the service.
    /// </summary>
    public class AnalyzeHealthcareEntitiesOptions : TextAnalyticsRequestOptions
    {
        /// <summary>
        /// Initializes a new instance of the <see cref="AnalyzeHealthcareEntitiesOptions"/>
        /// class.
        /// </summary>
        public AnalyzeHealthcareEntitiesOptions()
        {
        }
<<<<<<< HEAD

        /// <summary>
        /// The first top documents from the result.
        /// </summary>
        internal int? Top { get; set; }

        /// <summary>
        /// The skipped documents from the result. The Skip is called first when used with Top.
        /// </summary>
        internal int? Skip { get; set; }
=======
>>>>>>> e0fd1cd4
    }
}<|MERGE_RESOLUTION|>--- conflicted
+++ resolved
@@ -16,18 +16,5 @@
         public AnalyzeHealthcareEntitiesOptions()
         {
         }
-<<<<<<< HEAD
-
-        /// <summary>
-        /// The first top documents from the result.
-        /// </summary>
-        internal int? Top { get; set; }
-
-        /// <summary>
-        /// The skipped documents from the result. The Skip is called first when used with Top.
-        /// </summary>
-        internal int? Skip { get; set; }
-=======
->>>>>>> e0fd1cd4
     }
 }