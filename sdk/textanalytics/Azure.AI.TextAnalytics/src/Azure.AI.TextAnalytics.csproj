--- conflicted
+++ resolved
@@ -10,11 +10,8 @@
     <!-- AZC0012 - Single word class names are too generic for Entity.cs class  -->
     <NoWarn>$(NoWarn);3021;AZC0012;AZC0034</NoWarn>
     <IncludeOperationsSharedSource>true</IncludeOperationsSharedSource>
-<<<<<<< HEAD
     <IncludeAutorestDependency>true</IncludeAutorestDependency>
-=======
     <AotCompatOptOut>true</AotCompatOptOut>
->>>>>>> edcdc03a
   </PropertyGroup>
   <ItemGroup>
     <PackageReference Include="Azure.Core" />
