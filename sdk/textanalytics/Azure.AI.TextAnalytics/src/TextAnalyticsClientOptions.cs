--- conflicted
+++ resolved
@@ -16,15 +16,11 @@
         /// <summary>
         /// The latest service version supported by this client library.
         /// </summary>
-<<<<<<< HEAD
-        internal const ServiceVersion LatestVersion = ServiceVersion.V3_1_Preview_4;
+        internal const ServiceVersion LatestVersion = ServiceVersion.V3_1_Preview_5;
         private const string AzurePublicCloud = "https://login.microsoftonline.com/";
         private const string AzureChina = "https://login.microsoftonline.cn/";
         private const string AzureGovernment = "https://login.microsoftonline.us/";
-=======
-        internal const ServiceVersion LatestVersion = ServiceVersion.V3_1_Preview_5;
 
->>>>>>> 5a1955c2
         /// <summary>
         /// The versions of the Text Analytics service supported by this client library.
         /// </summary>
