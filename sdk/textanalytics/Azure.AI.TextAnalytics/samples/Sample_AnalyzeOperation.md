--- conflicted
+++ resolved
@@ -41,7 +41,6 @@
 
     await operation.WaitForCompletionAsync();
 
-<<<<<<< HEAD
     AnalyzeBatchActionsResult resultCollection = operation.Value;
 
     RecognizeEntitiesResultCollection entitiesResult = resultCollection.RecognizeEntitiesActionResults.Results[0];
@@ -49,13 +48,6 @@
     ExtractKeyPhrasesResultCollection keyPhrasesResult = resultCollection.ExtractKeyPhrasesActionResults.Results[0];
 
     RecognizePiiEntitiesResultCollection piiResult = resultCollection.RecognizePiiEntitiesActionResults.Results[0];
-=======
-    foreach (AnalyzeOperationResult documentsInPage in operation.GetValues())
-    {
-        RecognizeEntitiesResultCollection entitiesResult = documentsInPage.Tasks.EntityRecognitionTasks[0].Results;
-
-        ExtractKeyPhrasesResultCollection keyPhrasesResult = documentsInPage.Tasks.KeyPhraseExtractionTasks[0].Results;
->>>>>>> 517ddd92
 
         RecognizePiiEntitiesResultCollection piiResult = documentsInPage.Tasks.EntityRecognitionPiiTasks[0].Results;
 
