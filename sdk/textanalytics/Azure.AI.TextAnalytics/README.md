# Azure Cognitive Services Text Analytics client library for .NET
Azure Cognitive Services Text Analytics is a cloud service that provides advanced natural language processing over raw text, and includes the following main functions: 
* Language Detection
* Sentiment Analysis
* Key Phrase Extraction
* Named Entity Recognition
* Personally Identifiable Information (PII) Recognition
* Linked Entity Recognition
* Healthcare Recognition <sup>beta</sup>
* Analyze Operation <sup>beta</sup>

[Source code][textanalytics_client_src] | [Package (NuGet)][textanalytics_nuget_package] | [API reference documentation][textanalytics_refdocs] | [Product documentation][textanalytics_docs] | [Samples][textanalytics_samples]

## Getting started

### Install the package
Install the Azure Text Analytics client library for .NET with [NuGet][nuget]:

```PowerShell
dotnet add package Azure.AI.TextAnalytics
```

### Prerequisites
* An [Azure subscription][azure_sub].
* An existing Cognitive Services or Text Analytics resource.

#### Create a Cognitive Services or Text Analytics resource
Text Analytics supports both [multi-service and single-service access][cognitive_resource_portal]. Create a Cognitive Services resource if you plan to access multiple cognitive services under a single endpoint/key. For Text Analytics access only, create a Text Analytics resource.

You can create either resource using: 

**Option 1:** [Azure Portal][cognitive_resource_portal].

**Option 2:** [Azure CLI][cognitive_resource_cli]. 

Below is an example of how you can create a Text Analytics resource using the CLI:

```PowerShell
# Create a new resource group to hold the Text Analytics resource -
# if using an existing resource group, skip this step
az group create --name <your-resource-name> --location <location>
```

```PowerShell
# Create Text Analytics
az cognitiveservices account create \
    --name <your-resource-name> \
    --resource-group <your-resource-group-name> \
    --kind TextAnalytics \
    --sku <sku> \
    --location <location> \
    --yes
```
For more information about creating the resource or how to get the location and sku information see [here][cognitive_resource_cli].

### Authenticate the client
In order to interact with the Text Analytics service, you'll need to create an instance of the [TextAnalyticsClient][textanalytics_client_class] class. You will need an **endpoint**, and either an **API key** or ``TokenCredential`` to instantiate a client object.  For more information regarding authenticating with cognitive services, see [Authenticate requests to Azure Cognitive Services][cognitive_auth].

#### Get API Key
You can get the `endpoint` and `API key` from the Cognitive Services resource or Text Analytics resource information in the [Azure Portal][azure_portal].

Alternatively, use the [Azure CLI][azure_cli] snippet below to get the API key from the Text Analytics resource.

```PowerShell
az cognitiveservices account keys list --resource-group <your-resource-group-name> --name <your-resource-name>
```

#### Create TextAnalyticsClient with API Key Credential
Once you have the value for the API key, create an `AzureKeyCredential`. This will allow you to
update the API key without creating a new client.

With the value of the endpoint and an `AzureKeyCredential`, you can create the [TextAnalyticsClient][textanalytics_client_class]:

```C# Snippet:CreateTextAnalyticsClient
string endpoint = "<endpoint>";
string apiKey = "<apiKey>";
var client = new TextAnalyticsClient(new Uri(endpoint), new AzureKeyCredential(apiKey));
```

#### Create TextAnalyticsClient with Azure Active Directory Credential

Client API key authentication is used in most of the examples in this getting started guide, but you can also authenticate with Azure Active Directory using the [Azure Identity library][azure_identity].  Note that regional endpoints do not support AAD authentication. Create a [custom subdomain][custom_subdomain] for your resource in order to use this type of authentication.  

To use the [DefaultAzureCredential][DefaultAzureCredential] provider shown below,
or other credential providers provided with the Azure SDK, please install the Azure.Identity package:

```PowerShell
Install-Package Azure.Identity
```

You will also need to [register a new AAD application][register_aad_app] and [grant access][aad_grant_access] to Text Analytics by assigning the `"Cognitive Services User"` role to your service principal.

Set the values of the client ID, tenant ID, and client secret of the AAD application as environment variables: AZURE_CLIENT_ID, AZURE_TENANT_ID, AZURE_CLIENT_SECRET.

```C# Snippet:CreateTextAnalyticsClientTokenCredential
string endpoint = "<endpoint>";
var client = new TextAnalyticsClient(new Uri(endpoint), new DefaultAzureCredential());
```

## Key concepts

### TextAnalyticsClient
A `TextAnalyticsClient` is the primary interface for developers using the Text Analytics client library.  It provides both synchronous and asynchronous operations to access a specific use of Text Analytics, such as language detection or key phrase extraction. 

### Input
A **document**, is a single unit of input to be analyzed by the predictive models in the Text Analytics service.  Operations on `TextAnalyticsClient` may take a single document or a collection of documents to be analyzed as a batch.
For document length limits, maximum batch size, and supported text encoding see [here][data_limits].

### Operation on multiple documents
For each supported operation, `TextAnalyticsClient` provides a method that accepts a batch of documents as strings, or a batch of either `TextDocumentInput` or `DetectLanguageInput` objects. This methods allow callers to give each document a unique ID, indicate that the documents in the batch are written in different languages, or provide a country hint about the language of the document.

**Note:** It is recommended to use the batch methods when working on production environments as they allow you to send one request with multiple documents. This is more performant than sending a request per each document.

### Return value
Return values, such as `AnalyzeSentimentResult`, is the result of a Text Analytics operation, containing a prediction or predictions about a single document.  An operation's return value also may optionally include information about the document and how it was processed.

### Return value Collection
A Return value collection, such as `AnalyzeSentimentResultCollection`, is a collection of operation results, where each corresponds to one of the documents provided in the input batch.  A document and its result will have the same index in the input and result collections. The return value also contains a `HasError` property that allows to identify if an operation executed was succesful or unsuccesful for the given document. It may optionally include information about the document batch and how it was processed.

### Long-Running Operations

For large documents which take a long time to execute, these operations are implemented as [**long-running operations**][dotnet_lro_guidelines].  Long-running operations consist of an initial request sent to the service to start an operation, followed by polling the service at intervals to determine whether the operation has completed or failed, and if it has succeeded, to get the result.

For long running operations in the Azure SDK, the client exposes a `Start<operation-name>` method that returns an `Operation<T>`.  You can use the extension method `WaitForCompletionAsync()` to wait for the operation to complete and obtain its result.  A sample code snippet is provided to illustrate using long-running operations [below](#recognize-healthcare-entities-asynchronously).


## Examples
The following section provides several code snippets using the `client` [created above](#create-textanalyticsclient-with-azure-active-directory-credential), and covers the main functions of Text Analytics.

### Sync examples
* [Detect Language](#detect-language)
* [Analyze Sentiment](#analyze-sentiment)
* [Extract Key Phrases](#extract-key-phrases)
* [Recognize Entities](#recognize-entities)
* [Recognize PII Entities](#recognize-pii-entities)
* [Recognize Linked Entities](#recognize-linked-entities)

### Async examples
* [Detect Language Asynchronously](#detect-language-asynchronously)
* [Recognize Entities Asyncronously](#recognize-entities-asynchronously)
* [Recognize Healthcare Entities Asyncronously](#recognize-healthcare-entities-asynchronously)
* [Run Analyze Operation Asyncronously](#run-analyze-operation-asynchronously)

### Detect Language
Run a Text Analytics predictive model to determine the language that the passed-in document or batch of documents are written in.

```C# Snippet:DetectLanguage
string document = @"Este documento está escrito en un idioma diferente al Inglés. Tiene como objetivo demostrar
                    cómo invocar el método de Detección de idioma del servicio de Text Analytics en Microsoft Azure.
                    También muestra cómo acceder a la información retornada por el servicio. Esta capacidad es útil
                    para los sistemas de contenido que recopilan texto arbitrario, donde el idioma es desconocido.
                    La característica Detección de idioma puede detectar una amplia gama de idiomas, variantes,
                    dialectos y algunos idiomas regionales o culturales.";

try
{
    Response<DetectedLanguage> response = client.DetectLanguage(document);

    DetectedLanguage language = response.Value;
    Console.WriteLine($"Detected language {language.Name} with confidence score {language.ConfidenceScore}.");
}
catch (RequestFailedException exception)
{
    Console.WriteLine($"Error Code: {exception.ErrorCode}");
    Console.WriteLine($"Message: {exception.Message}");
}
```
For samples on using the production recommended option `DetectLanguageBatch` see [here][detect_language_sample].

Please refer to the service documentation for a conceptual discussion of [language detection][language_detection].

### Analyze Sentiment
Run a Text Analytics predictive model to identify the positive, negative, neutral or mixed sentiment contained in the passed-in document or batch of documents.

```C# Snippet:AnalyzeSentiment
string document = @"I had the best day of my life. I decided to go sky-diving and it
                    made me appreciate my whole life so much more.
                    I developed a deep-connection with my instructor as well, and I
                    feel as if I've made a life-long friend in her.";

try
{
    Response<DocumentSentiment> response = client.AnalyzeSentiment(document);
    DocumentSentiment docSentiment = response.Value;

    Console.WriteLine($"Sentiment was {docSentiment.Sentiment}, with confidence scores: ");
    Console.WriteLine($"  Positive confidence score: {docSentiment.ConfidenceScores.Positive}.");
    Console.WriteLine($"  Neutral confidence score: {docSentiment.ConfidenceScores.Neutral}.");
    Console.WriteLine($"  Negative confidence score: {docSentiment.ConfidenceScores.Negative}.");
}
catch (RequestFailedException exception)
{
    Console.WriteLine($"Error Code: {exception.ErrorCode}");
    Console.WriteLine($"Message: {exception.Message}");
}
```
For samples on using the production recommended option `AnalyzeSentimentBatch` see [here][analyze_sentiment_sample].

To get more granular information about the opinions related to aspects of a product/service, also known as Aspect-based Sentiment Analysis in Natural Language Processing (NLP), see a sample on sentiment analysis with opinion mining [here][analyze_sentiment_opinion_mining_sample].

Please refer to the service documentation for a conceptual discussion of [sentiment analysis][sentiment_analysis].

### Extract Key Phrases
Run a model to identify a collection of significant phrases found in the passed-in document or batch of documents.

```C# Snippet:ExtractKeyPhrases
string document = @"My cat might need to see a veterinarian. It has been sneezing more than normal, and although my 
                    little sister thinks it is funny, I am worried it has the cold that I got last week.
                    We are going to call tomorrow and try to schedule an appointment for this week. Hopefully it
                    will be covered by the cat's insurance.
                    It might be good to not let it sleep in my room for a while.";

try
{
    Response<KeyPhraseCollection> response = client.ExtractKeyPhrases(document);
    KeyPhraseCollection keyPhrases = response.Value;

    Console.WriteLine($"Extracted {keyPhrases.Count} key phrases:");
    foreach (string keyPhrase in keyPhrases)
    {
        Console.WriteLine($"  {keyPhrase}");
    }
}
catch (RequestFailedException exception)
{
    Console.WriteLine($"Error Code: {exception.ErrorCode}");
    Console.WriteLine($"Message: {exception.Message}");
}
```
For samples on using the production recommended option `ExtractKeyPhrasesBatch` see [here][extract_key_phrases_sample].

Please refer to the service documentation for a conceptual discussion of [key phrase extraction][key_phrase_extraction].

### Recognize Entities
Run a predictive model to identify a collection of named entities in the passed-in document or batch of documents and categorize those entities into categories such as person, location, or organization.  For more information on available categories, see [Text Analytics Named Entity Categories][named_entities_categories].

```C# Snippet:RecognizeEntities
string document = @"We love this trail and make the trip every year. The views are breathtaking and well
                    worth the hike! Yesterday was foggy though, so we missed the spectacular views.
                    We tried again today and it was amazing. Everyone in my family liked the trail although
                    it was too challenging for the less athletic among us.
                    Not necessarily recommended for small children.
                    A hotel close to the trail offers services for childcare in case you want that.";

try
{
    Response<CategorizedEntityCollection> response = client.RecognizeEntities(document);
    CategorizedEntityCollection entitiesInDocument = response.Value;

    Console.WriteLine($"Recognized {entitiesInDocument.Count} entities:");
    foreach (CategorizedEntity entity in entitiesInDocument)
    {
        Console.WriteLine($"  Text: {entity.Text}");
        Console.WriteLine($"  Offset: {entity.Offset}");
        Console.WriteLine($"  Category: {entity.Category}");
        if (!string.IsNullOrEmpty(entity.SubCategory))
            Console.WriteLine($"  SubCategory: {entity.SubCategory}");
        Console.WriteLine($"  Confidence score: {entity.ConfidenceScore}");
        Console.WriteLine("");
    }
}
catch (RequestFailedException exception)
{
    Console.WriteLine($"Error Code: {exception.ErrorCode}");
    Console.WriteLine($"Message: {exception.Message}");
}
```
For samples on using the production recommended option `RecognizeEntitiesBatch` see [here][recognize_entities_sample].

Please refer to the service documentation for a conceptual discussion of [named entity recognition][named_entity_recognition].

### Recognize PII Entities
Run a predictive model to identify a collection of entities containing Personally Identifiable Information found in the passed-in document or batch of documents, and categorize those entities into categories such as US social security number, drivers license number, or credit card number.

```C# Snippet:RecognizePiiEntities
string document = @"Parker Doe has repaid all of their loans as of 2020-04-25.
                    Their SSN is 859-98-0987. To contact them, use their phone number 800-102-1100.
                    They are originally from Brazil and have document ID number 998.214.865-68";

try
{
    Response<PiiEntityCollection> response = client.RecognizePiiEntities(document);
    PiiEntityCollection entities = response.Value;

    Console.WriteLine($"Redacted Text: {entities.RedactedText}");
    Console.WriteLine("");
    Console.WriteLine($"Recognized {entities.Count} PII entities:");
    foreach (PiiEntity entity in entities)
    {
        Console.WriteLine($"  Text: {entity.Text}");
        Console.WriteLine($"  Category: {entity.Category}");
        if (!string.IsNullOrEmpty(entity.SubCategory))
            Console.WriteLine($"  SubCategory: {entity.SubCategory}");
        Console.WriteLine($"  Confidence score: {entity.ConfidenceScore}");
        Console.WriteLine("");
    }
}
catch (RequestFailedException exception)
{
    Console.WriteLine($"Error Code: {exception.ErrorCode}");
    Console.WriteLine($"Message: {exception.Message}");
}
```

For samples on using the production recommended option `RecognizePiiEntitiesBatch` see [here][recognize_pii_entities_sample].

Please refer to the service documentation for supported [PII entity types][pii_entity_type].

### Recognize Linked Entities
Run a predictive model to identify a collection of entities found in the passed-in document or batch of documents, and include information linking the entities to their corresponding entries in a well-known knowledge base.

```C# Snippet:RecognizeLinkedEntities
string document = @"Microsoft was founded by Bill Gates with some friends he met at Harvard. One of his friends,
                    Steve Ballmer, eventually became CEO after Bill Gates as well. Steve Ballmer eventually stepped
                    down as CEO of Microsoft, and was succeeded by Satya Nadella.
                    Microsoft originally moved its headquarters to Bellevue, Washington in Januaray 1979, but is now
                    headquartered in Redmond";

try
{
    Response<LinkedEntityCollection> response = client.RecognizeLinkedEntities(document);
    LinkedEntityCollection linkedEntities = response.Value;

    Console.WriteLine($"Recognized {linkedEntities.Count} entities:");
    foreach (LinkedEntity linkedEntity in linkedEntities)
    {
        Console.WriteLine($"  Name: {linkedEntity.Name}");
        Console.WriteLine($"  Language: {linkedEntity.Language}");
        Console.WriteLine($"  Data Source: {linkedEntity.DataSource}");
        Console.WriteLine($"  URL: {linkedEntity.Url}");
        Console.WriteLine($"  Entity Id in Data Source: {linkedEntity.DataSourceEntityId}");
        foreach (LinkedEntityMatch match in linkedEntity.Matches)
        {
            Console.WriteLine($"    Match Text: {match.Text}");
            Console.WriteLine($"    Offset: {match.Offset}");
            Console.WriteLine($"    Confidence score: {match.ConfidenceScore}");
        }
        Console.WriteLine("");
    }
}
catch (RequestFailedException exception)
{
    Console.WriteLine($"Error Code: {exception.ErrorCode}");
    Console.WriteLine($"Message: {exception.Message}");
}
```
For samples on using the production recommended option `RecognizeLinkedEntitiesBatch` see [here][recognize_linked_entities_sample].

Please refer to the service documentation for a conceptual discussion of [entity linking][named_entity_recognition].

### Detect Language Asynchronously
Run a Text Analytics predictive model to determine the language that the passed-in document or batch of documents are written in.

```C# Snippet:DetectLanguageAsync
string document = @"Este documento está escrito en un idioma diferente al Inglés. Tiene como objetivo demostrar
                    cómo invocar el método de Detección de idioma del servicio de Text Analytics en Microsoft Azure.
                    También muestra cómo acceder a la información retornada por el servicio. Esta capacidad es útil
                    para los sistemas de contenido que recopilan texto arbitrario, donde el idioma es desconocido.
                    La característica Detección de idioma puede detectar una amplia gama de idiomas, variantes,
                    dialectos y algunos idiomas regionales o culturales.";

try
{
    Response<DetectedLanguage> response = await client.DetectLanguageAsync(document);

    DetectedLanguage language = response.Value;
    Console.WriteLine($"Detected language {language.Name} with confidence score {language.ConfidenceScore}.");
}
catch (RequestFailedException exception)
{
    Console.WriteLine($"Error Code: {exception.ErrorCode}");
    Console.WriteLine($"Message: {exception.Message}");
}
```

### Recognize Entities Asynchronously
Run a predictive model to identify a collection of named entities in the passed-in document or batch of documents and categorize those entities into categories such as person, location, or organization.  For more information on available categories, see [Text Analytics Named Entity Categories][named_entities_categories].

```C# Snippet:RecognizeEntitiesAsync
string document = @"We love this trail and make the trip every year. The views are breathtaking and well
                    worth the hike! Yesterday was foggy though, so we missed the spectacular views.
                    We tried again today and it was amazing. Everyone in my family liked the trail although
                    it was too challenging for the less athletic among us.
                    Not necessarily recommended for small children.
                    A hotel close to the trail offers services for childcare in case you want that.";

try
{
    Response<CategorizedEntityCollection> response = await client.RecognizeEntitiesAsync(document);
    CategorizedEntityCollection entitiesInDocument = response.Value;

    Console.WriteLine($"Recognized {entitiesInDocument.Count} entities:");
    foreach (CategorizedEntity entity in entitiesInDocument)
    {
        Console.WriteLine($"    Text: {entity.Text}");
        Console.WriteLine($"    Offset: {entity.Offset}");
        Console.WriteLine($"    Category: {entity.Category}");
        if (!string.IsNullOrEmpty(entity.SubCategory))
            Console.WriteLine($"    SubCategory: {entity.SubCategory}");
        Console.WriteLine($"    Confidence score: {entity.ConfidenceScore}");
        Console.WriteLine("");
    }
}
catch (RequestFailedException exception)
{
    Console.WriteLine($"Error Code: {exception.ErrorCode}");
    Console.WriteLine($"Message: {exception.Message}");
}
```

### Recognize Healthcare Entities Asynchronously
Text Analytics for health is a containerized service that extracts and labels relevant medical information from unstructured texts such as doctor's notes, discharge summaries, clinical documents, and electronic health records. For more information see [How to: Use Text Analytics for health][healthcare].

```C# Snippet:TextAnalyticsSampleHealthcareBatchAsync
    string document1 = @"RECORD #333582770390100 | MH | 85986313 | | 054351 | 2/14/2001 12:00:00 AM | CORONARY ARTERY DISEASE | Signed | DIS |
                        Admission Date: 5/22/2001 Report Status: Signed Discharge Date: 4/24/2001 ADMISSION DIAGNOSIS: CORONARY ARTERY DISEASE.
                        HISTORY OF PRESENT ILLNESS: The patient is a 54-year-old gentleman with a history of progressive angina over the past several months.
                        The patient had a cardiac catheterization in July of this year revealing total occlusion of the RCA and 50% left main disease ,\
                        with a strong family history of coronary artery disease with a brother dying at the age of 52 from a myocardial infarction and \
                        another brother who is status post coronary artery bypass grafting. The patient had a stress echocardiogram done on July , 2001 , \
                        which showed no wall motion abnormalities , but this was a difficult study due to body habitus. The patient went for six minutes with \
                        minimal ST depressions in the anterior lateral leads , thought due to fatigue and wrist pain , his anginal equivalent. Due to the patient's \
                        increased symptoms and family history and history left main disease with total occasional of his RCA was referred for revascularization with open heart surgery.";

    string document2 = "Prescribed 100mg ibuprofen, taken twice daily.";

    List<string> batchInput = new List<string>()
    {
        document1,
        document2,
    };

    AnalyzeHealthcareEntitiesOptions options = new AnalyzeHealthcareEntitiesOptions()
    {
        IncludeStatistics = true
    };

    AnalyzeHealthcareEntitiesOperation healthOperation = await client.StartAnalyzeHealthcareEntitiesAsync(batchInput, "en", options);

    await healthOperation.WaitForCompletionAsync();

    await foreach (AnalyzeHealthcareEntitiesResultCollection documentsInPage in healthOperation.Value)
    {
        Console.WriteLine($"Results of Azure Text Analytics \"Healthcare Async\" Model, version: \"{documentsInPage.ModelVersion}\"");
        Console.WriteLine("");

        foreach (AnalyzeHealthcareEntitiesResult result in documentsInPage)
        {
            Console.WriteLine($"    Recognized the following {result.Entities.Count} healthcare entities:");

            foreach (HealthcareEntity entity in result.Entities)
            {
                Console.WriteLine($"    Entity: {entity.Text}");
                Console.WriteLine($"    Category: {entity.Category}");
                Console.WriteLine($"    Offset: {entity.Offset}");
                Console.WriteLine($"    Length: {entity.Length}");
                Console.WriteLine($"    Links:");

                foreach (EntityDataSource entityDataSource in entity.DataSources)
                {
                    Console.WriteLine($"        Entity ID in Data Source: {entityDataSource.EntityId}");
                    Console.WriteLine($"        DataSource: {entityDataSource.Name}");
                }
            }

            Console.WriteLine($"    Document statistics:");
            Console.WriteLine($"        Character count (in Unicode graphemes): {result.Statistics.CharacterCount}");
            Console.WriteLine($"        Transaction count: {result.Statistics.TransactionCount}");
            Console.WriteLine("");
        }
        Console.WriteLine($"Request statistics:");
        Console.WriteLine($"    Document Count: {documentsInPage.Statistics.DocumentCount}");
        Console.WriteLine($"    Valid Document Count: {documentsInPage.Statistics.ValidDocumentCount}");
        Console.WriteLine($"    Transaction Count: {documentsInPage.Statistics.TransactionCount}");
        Console.WriteLine($"    Invalid Document Count: {documentsInPage.Statistics.InvalidDocumentCount}");
        Console.WriteLine("");
    }
}
```

### Run Analyze Operation Asynchronously
The Analyze functionality allows to choose which of the supported Text Analytics features to execute in the same set of documents. Currently the supported features are: entity recognition, key phrase extraction, and Personally Identifiable Information (PII) Recognition. For more information see [How to: Use Text Analytics for analyze operation][analyze_operation_howto].

```C# Snippet:AnalyzeOperationBatchConvenience
    string document = @"We went to Contoso Steakhouse located at midtown NYC last week for a dinner party, 
                        and we adore the spot! They provide marvelous food and they have a great menu. The
                        chief cook happens to be the owner (I think his name is John Doe) and he is super 
                        nice, coming out of the kitchen and greeted us all. We enjoyed very much dining in 
                        the place! The Sirloin steak I ordered was tender and juicy, and the place was impeccably
                        clean. You can even pre-order from their online menu at www.contososteakhouse.com, 
                        call 312-555-0176 or send email to order@contososteakhouse.com! The only complaint 
                        I have is the food didn't come fast enough. Overall I highly recommend it!";

    var batchDocuments = new List<string> { document };

    TextAnalyticsActions batchActions = new TextAnalyticsActions()
    {
        ExtractKeyPhrasesOptions = new List<ExtractKeyPhrasesOptions>() { new ExtractKeyPhrasesOptions() },
        RecognizeEntitiesOptions = new List<RecognizeEntitiesOptions>() { new RecognizeEntitiesOptions() },
        RecognizePiiEntityOptions = new List<RecognizePiiEntitiesOptions>() { new RecognizePiiEntitiesOptions() },
        DisplayName = "AnalyzeOperationSample"
    };

    AnalyzeBatchActionsOperation operation = await client.StartAnalyzeBatchActionsAsync(batchDocuments, batchActions);

    await operation.WaitForCompletionAsync();

<<<<<<< HEAD
    AnalyzeBatchActionsResult resultCollection = operation.Value;

    RecognizeEntitiesResultCollection entitiesResult = resultCollection.RecognizeEntitiesActionResults.Results[0];

    ExtractKeyPhrasesResultCollection keyPhrasesResult = resultCollection.ExtractKeyPhrasesActionResults.Results[0];

    RecognizePiiEntitiesResultCollection piiResult = resultCollection.RecognizePiiEntitiesActionResults.Results[0];
=======
    foreach (AnalyzeOperationResult documentsInPage in operation.GetValues())
    {
        RecognizeEntitiesResultCollection entitiesResult = documentsInPage.Tasks.EntityRecognitionTasks[0].Results;

        ExtractKeyPhrasesResultCollection keyPhrasesResult = documentsInPage.Tasks.KeyPhraseExtractionTasks[0].Results;

        RecognizePiiEntitiesResultCollection piiResult = documentsInPage.Tasks.EntityRecognitionPiiTasks[0].Results;
>>>>>>> 517ddd92

        Console.WriteLine("Recognized Entities");

        foreach (RecognizeEntitiesResult result in entitiesResult)
        {
            Console.WriteLine($"    Recognized the following {result.Entities.Count} entities:");

            foreach (CategorizedEntity entity in result.Entities)
            {
                Console.WriteLine($"    Entity: {entity.Text}");
                Console.WriteLine($"    Category: {entity.Category}");
                Console.WriteLine($"    Offset: {entity.Offset}");
                Console.WriteLine($"    ConfidenceScore: {entity.ConfidenceScore}");
                Console.WriteLine($"    SubCategory: {entity.SubCategory}");
            }
            Console.WriteLine("");
        }

        Console.WriteLine("Recognized PII Entities");

        foreach (RecognizePiiEntitiesResult result in piiResult)
        {
            Console.WriteLine($"    Recognized the following {result.Entities.Count} PII entities:");

            foreach (PiiEntity entity in result.Entities)
            {
                Console.WriteLine($"    Entity: {entity.Text}");
                Console.WriteLine($"    Category: {entity.Category}");
                Console.WriteLine($"    Offset: {entity.Offset}");
                Console.WriteLine($"    ConfidenceScore: {entity.ConfidenceScore}");
                Console.WriteLine($"    SubCategory: {entity.SubCategory}");
            }
            Console.WriteLine("");
        }

        Console.WriteLine("Key Phrases");

        foreach (ExtractKeyPhrasesResult result in keyPhrasesResult)
        {
            Console.WriteLine($"    Recognized the following {result.KeyPhrases.Count} Keyphrases:");

            foreach (string keyphrase in result.KeyPhrases)
            {
                Console.WriteLine($"    {keyphrase}");
            }
            Console.WriteLine("");
        }
    }
}
```

## Troubleshooting

### General
When you interact with the Cognitive Services Text Analytics client library using the .NET SDK, errors returned by the service correspond to the same HTTP status codes returned for [REST API][textanalytics_rest_api] requests.

For example, if you submit a batch of text document inputs containing duplicate document ids, a `400` error is returned, indicating "Bad Request".

```C# Snippet:BadRequest
try
{
    DetectedLanguage result = client.DetectLanguage(document);
}
catch (RequestFailedException e)
{
    Console.WriteLine(e.ToString());
}
```

You will notice that additional information is logged, like the client request ID of the operation.

```
Message:
    Azure.RequestFailedException:
    Status: 400 (Bad Request)

Content:
    {"error":{"code":"InvalidRequest","innerError":{"code":"InvalidDocument","message":"Request contains duplicated Ids. Make sure each document has a unique Id."},"message":"Invalid document in request."}}

Headers:
    Transfer-Encoding: chunked
    x-aml-ta-request-id: 146ca04a-af54-43d4-9872-01a004bee5f8
    X-Content-Type-Options: nosniff
    x-envoy-upstream-service-time: 6
    apim-request-id: c650acda-2b59-4ff7-b96a-e316442ea01b
    Strict-Transport-Security: max-age=31536000; includeSubDomains; preload
    Date: Wed, 18 Dec 2019 16:24:52 GMT
    Content-Type: application/json; charset=utf-8
```

### Setting up console logging
The simplest way to see the logs is to enable the console logging.
To create an Azure SDK log listener that outputs messages to console use AzureEventSourceListener.CreateConsoleLogger method.

```
// Setup a listener to monitor logged events.
using AzureEventSourceListener listener = AzureEventSourceListener.CreateConsoleLogger();
```

To learn more about other logging mechanisms see [here][logging].

## Next steps

Samples showing how to use the Cognitive Services Text Analytics library are available in this GitHub repository.
Samples are provided for each main functional area, and for each area, samples are provided for analyzing a single document, and a collection of documents in both sync and async mode.

- [Detect Language][detect_language_sample]
- [Analyze Sentiment][analyze_sentiment_sample]
- [Extract Key Phrases][extract_key_phrases_sample]
- [Recognize Entities][recognize_entities_sample]
- [Recognize PII Entities][recognize_pii_entities_sample]
- [Recognize Linked Entities][recognize_linked_entities_sample]
- [Recognize Healthcare Entities][recognize_healthcare_sample]
- [Run Analyze Operation][analyze_operation_sample]

### Advanced samples
- [Analyze Sentiment with Opinion Mining][analyze_sentiment_opinion_mining_sample]
- [Create a mock client][mock_client_sample] for testing using the [Moq][moq] library.

## Contributing
See the [CONTRIBUTING.md][contributing] for details on building, testing, and contributing to this library.

This project welcomes contributions and suggestions. Most contributions require you to agree to a Contributor License Agreement (CLA) declaring that you have the right to, and actually do, grant us the rights to use your contribution. For details, visit [cla.microsoft.com][cla].

When you submit a pull request, a CLA-bot will automatically determine whether you need to provide a CLA and decorate the PR appropriately (e.g., label, comment). Simply follow the instructions provided by the bot. You will only need to do this once across all repos using our CLA.

This project has adopted the [Microsoft Open Source Code of Conduct][code_of_conduct]. For more information see the [Code of Conduct FAQ][coc_faq] or contact [opencode@microsoft.com][coc_contact] with any additional questions or comments.

![Impressions](https://azure-sdk-impressions.azurewebsites.net/api/impressions/azure-sdk-for-net%2Fsdk%2Ftextanalytics%2FAzure.AI.TextAnalytics%2FREADME.png)


<!-- LINKS -->
[textanalytics_client_src]: https://github.com/Azure/azure-sdk-for-net/tree/master/sdk/textanalytics/Azure.AI.TextAnalytics/src
[textanalytics_docs]: https://docs.microsoft.com/azure/cognitive-services/Text-Analytics/
[textanalytics_refdocs]: https://aka.ms/azsdk-net-textanalytics-ref-docs
[textanalytics_nuget_package]: https://www.nuget.org/packages/Azure.AI.TextAnalytics
[textanalytics_samples]: https://github.com/Azure/azure-sdk-for-net/tree/master/sdk/textanalytics/Azure.AI.TextAnalytics/samples/README.md
[textanalytics_rest_api]: https://westcentralus.dev.cognitive.microsoft.com/docs/services/TextAnalytics-v3-1-Preview-3/operations/Languages
[cognitive_resource_portal]: https://docs.microsoft.com/azure/cognitive-services/cognitive-services-apis-create-account
[cognitive_resource_cli]: https://docs.microsoft.com/azure/cognitive-services/cognitive-services-apis-create-account-cli
[dotnet_lro_guidelines]: https://azure.github.io/azure-sdk/dotnet_introduction.html#dotnet-longrunning

[recognize_healthcare_sample]: https://github.com/Azure/azure-sdk-for-net/tree/master/sdk/textanalytics/Azure.AI.TextAnalytics/samples/Sample_RecognizeHealthcareEntities.md
[analyze_operation_sample]: https://github.com/Azure/azure-sdk-for-net/tree/master/sdk/textanalytics/Azure.AI.TextAnalytics/samples/Sample_AnalyzeOperation.md
[analyze_operation_howto]: https://docs.microsoft.com/azure/cognitive-services/text-analytics/how-tos/text-analytics-how-to-call-api?tabs=analyze
[healthcare]: https://docs.microsoft.com/azure/cognitive-services/text-analytics/how-tos/text-analytics-for-health?tabs=ner
[language_detection]: https://docs.microsoft.com/azure/cognitive-services/Text-Analytics/how-tos/text-analytics-how-to-language-detection
[sentiment_analysis]: https://docs.microsoft.com/azure/cognitive-services/Text-Analytics/how-tos/text-analytics-how-to-sentiment-analysis
[key_phrase_extraction]: https://docs.microsoft.com/azure/cognitive-services/Text-Analytics/how-tos/text-analytics-how-to-keyword-extraction
[named_entity_recognition]: https://docs.microsoft.com/azure/cognitive-services/Text-Analytics/how-tos/text-analytics-how-to-entity-linking
[named_entities_categories]: https://docs.microsoft.com/azure/cognitive-services/Text-Analytics/named-entity-types
[pii_entity_type]:https://docs.microsoft.com/azure/cognitive-services/text-analytics/named-entity-types?tabs=personal 

[textanalytics_client_class]: https://github.com/Azure/azure-sdk-for-net/tree/master/sdk/textanalytics/Azure.AI.TextAnalytics/src/TextAnalyticsClient.cs
[azure_identity]: https://github.com/Azure/azure-sdk-for-net/tree/master/sdk/identity/Azure.Identity
[cognitive_auth]: https://docs.microsoft.com/azure/cognitive-services/authentication
[register_aad_app]: https://docs.microsoft.com/azure/cognitive-services/authentication#assign-a-role-to-a-service-principal
[aad_grant_access]: https://docs.microsoft.com/azure/cognitive-services/authentication#assign-a-role-to-a-service-principal
[custom_subdomain]: https://docs.microsoft.com/azure/cognitive-services/authentication#create-a-resource-with-a-custom-subdomain
[DefaultAzureCredential]: https://github.com/Azure/azure-sdk-for-net/tree/master/sdk/identity/Azure.Identity/README.md
[logging]: https://github.com/Azure/azure-sdk-for-net/blob/master/sdk/core/Azure.Core/samples/Diagnostics.md
[data_limits]: https://docs.microsoft.com/azure/cognitive-services/text-analytics/overview#data-limits
[contributing]: https://github.com/Azure/azure-sdk-for-net/blob/master/CONTRIBUTING.md

[detect_language_sample]: https://github.com/Azure/azure-sdk-for-net/tree/master/sdk/textanalytics/Azure.AI.TextAnalytics/samples/Sample1_DetectLanguage.md
[analyze_sentiment_sample]: https://github.com/Azure/azure-sdk-for-net/tree/master/sdk/textanalytics/Azure.AI.TextAnalytics/samples/Sample2_AnalyzeSentiment.md
[analyze_sentiment_opinion_mining_sample]: https://github.com/Azure/azure-sdk-for-net/tree/master/sdk/textanalytics/Azure.AI.TextAnalytics/samples/Sample2.1_AnalyzeSentimentWithOpinionMining.md
[extract_key_phrases_sample]: https://github.com/Azure/azure-sdk-for-net/tree/master/sdk/textanalytics/Azure.AI.TextAnalytics/samples/Sample3_ExtractKeyPhrases.md
[recognize_entities_sample]: https://github.com/Azure/azure-sdk-for-net/tree/master/sdk/textanalytics/Azure.AI.TextAnalytics/samples/Sample4_RecognizeEntities.md
[recognize_pii_entities_sample]: https://github.com/Azure/azure-sdk-for-net/tree/master/sdk/textanalytics/Azure.AI.TextAnalytics/samples/Sample5_RecognizePiiEntities.md
[recognize_linked_entities_sample]: https://github.com/Azure/azure-sdk-for-net/tree/master/sdk/textanalytics/Azure.AI.TextAnalytics/samples/Sample6_RecognizeLinkedEntities.md
[mock_client_sample]: https://github.com/Azure/azure-sdk-for-net/tree/master/sdk/textanalytics/Azure.AI.TextAnalytics/samples/Sample_MockClient.md

[azure_cli]: https://docs.microsoft.com/cli/azure
[azure_sub]: https://azure.microsoft.com/free/
[nuget]: https://www.nuget.org/
[azure_portal]: https://portal.azure.com
[moq]: https://github.com/Moq/moq4/

[cla]: https://cla.microsoft.com
[code_of_conduct]: https://opensource.microsoft.com/codeofconduct/
[coc_faq]: https://opensource.microsoft.com/codeofconduct/faq/
[coc_contact]: mailto:opencode@microsoft.com<|MERGE_RESOLUTION|>--- conflicted
+++ resolved
@@ -505,7 +505,6 @@
 
     await operation.WaitForCompletionAsync();
 
-<<<<<<< HEAD
     AnalyzeBatchActionsResult resultCollection = operation.Value;
 
     RecognizeEntitiesResultCollection entitiesResult = resultCollection.RecognizeEntitiesActionResults.Results[0];
@@ -513,15 +512,6 @@
     ExtractKeyPhrasesResultCollection keyPhrasesResult = resultCollection.ExtractKeyPhrasesActionResults.Results[0];
 
     RecognizePiiEntitiesResultCollection piiResult = resultCollection.RecognizePiiEntitiesActionResults.Results[0];
-=======
-    foreach (AnalyzeOperationResult documentsInPage in operation.GetValues())
-    {
-        RecognizeEntitiesResultCollection entitiesResult = documentsInPage.Tasks.EntityRecognitionTasks[0].Results;
-
-        ExtractKeyPhrasesResultCollection keyPhrasesResult = documentsInPage.Tasks.KeyPhraseExtractionTasks[0].Results;
-
-        RecognizePiiEntitiesResultCollection piiResult = documentsInPage.Tasks.EntityRecognitionPiiTasks[0].Results;
->>>>>>> 517ddd92
 
         Console.WriteLine("Recognized Entities");
 
