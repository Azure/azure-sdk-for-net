﻿// Copyright (c) Microsoft Corporation. All rights reserved.
// Licensed under the MIT License.

using System;
using System.Collections.Generic;
using System.Linq;
using System.Threading.Tasks;
using Azure.AI.TextAnalytics.Models;
using Azure.Core.TestFramework;
using NUnit.Framework;

namespace Azure.AI.TextAnalytics.Tests
{
    public class AnalyzeOperationTests : TextAnalyticsClientLiveTestBase
    {
        public AnalyzeOperationTests(bool isAsync) : base(isAsync) { }

        private static List<string> batchConvenienceDocuments = new List<string>
        {
            "Elon Musk is the CEO of SpaceX and Tesla.",
            "Tesla stock is up by 400% this year."
        };

        private static List<TextDocumentInput> batchDocuments = new List<TextDocumentInput>
        {
            new TextDocumentInput("1", "Elon Musk is the CEO of SpaceX and Tesla.")
            {
                 Language = "en",
            },
            new TextDocumentInput("2", "Tesla stock is up by 400% this year.")
            {
                 Language = "en",
            }
        };

        [Test]
        public async Task AnalyzeOperationWithAADTest()
        {
            TextAnalyticsClient client = GetClient(useTokenCredential: true);

            TextAnalyticsActions batchActions = new TextAnalyticsActions()
            {
                ExtractKeyPhrasesOptions = new List<ExtractKeyPhrasesOptions>() { new ExtractKeyPhrasesOptions() },
            };

            AnalyzeBatchActionsOperation operation = await client.StartAnalyzeBatchActionsAsync(batchDocuments, batchActions);

            await operation.WaitForCompletionAsync(PollingInterval);

<<<<<<< HEAD
            AnalyzeBatchActionsResult resultCollection = operation.Value;
=======
            //Take the first page
            AnalyzeOperationResult resultCollection = operation.Value.ToEnumerableAsync().Result.FirstOrDefault();
>>>>>>> 517ddd92

            RecognizeEntitiesResultCollection entitiesResult = resultCollection.RecognizeEntitiesActionsResults.ElementAt(0).Result;

            ExtractKeyPhrasesResultCollection keyPhrasesResult = resultCollection.ExtractKeyPhrasesActionsResults.ElementAt(0).Result;

            RecognizePiiEntitiesResultCollection piiResult = resultCollection.RecognizePiiEntitiesActionsResults.ElementAt(0).Result;

            Assert.IsNotNull(keyPhrasesResult);
            Assert.IsNotNull(entitiesResult);
            Assert.IsNotNull(piiResult);

            Assert.AreEqual(2, keyPhrasesResult.Count);
        }

        [Test]
        public async Task AnalyzeOperationTest()
        {
            TextAnalyticsClient client = GetClient();

            TextAnalyticsActions batchActions = new TextAnalyticsActions()
            {
                ExtractKeyPhrasesOptions = new List<ExtractKeyPhrasesOptions>() { new ExtractKeyPhrasesOptions() },
            };

            AnalyzeBatchActionsOperation operation = await client.StartAnalyzeBatchActionsAsync(batchConvenienceDocuments, batchActions, "en");

            await operation.WaitForCompletionAsync(PollingInterval);

<<<<<<< HEAD
            AnalyzeBatchActionsResult resultCollection = operation.Value;
=======
            //Take the first page
            AnalyzeOperationResult resultCollection = operation.Value.ToEnumerableAsync().Result.FirstOrDefault();
>>>>>>> 517ddd92

            RecognizeEntitiesResultCollection entitiesResult = resultCollection.RecognizeEntitiesActionsResults.ElementAt(0).Result;

            ExtractKeyPhrasesResultCollection keyPhrasesResult = resultCollection.ExtractKeyPhrasesActionsResults.ElementAt(0).Result;

            RecognizePiiEntitiesResultCollection piiResult = resultCollection.RecognizePiiEntitiesActionsResults.ElementAt(0).Result;

            Assert.IsNotNull(keyPhrasesResult);
            Assert.IsNotNull(entitiesResult);
            Assert.IsNotNull(piiResult);

            Assert.AreEqual(2, keyPhrasesResult.Count);

            var keyPhrasesListId1 = new List<string> { "CEO of SpaceX", "Elon Musk", "Tesla" };
            var keyPhrasesListId2 = new List<string> { "Tesla stock", "year" };

            foreach (string keyphrase in keyPhrasesResult[0].KeyPhrases)
            {
                Assert.IsTrue(keyPhrasesListId1.Contains(keyphrase));
            }

            foreach (string keyphrase in keyPhrasesResult[1].KeyPhrases)
            {
                Assert.IsTrue(keyPhrasesListId2.Contains(keyphrase));
            }
        }

        [Test]
        public async Task AnalyzeOperationWithLanguageTest()
        {
            TextAnalyticsClient client = GetClient();

            var batchDocuments = new List<TextDocumentInput>
            {
                new TextDocumentInput("1", "Microsoft was founded by Bill Gates and Paul Allen.")
                {
                     Language = "en",
                },
                new TextDocumentInput("2", "Mi perro y mi gato tienen que ir al veterinario.")
                {
                     Language = "es",
                }
            };

            TextAnalyticsActions batchActions = new TextAnalyticsActions()
            {
                ExtractKeyPhrasesOptions = new List<ExtractKeyPhrasesOptions>() { new ExtractKeyPhrasesOptions() },
                DisplayName = "AnalyzeOperationWithLanguageTest"
            };

            AnalyzeBatchActionsOperation operation = await client.StartAnalyzeBatchActionsAsync(batchDocuments, batchActions);

            await operation.WaitForCompletionAsync(PollingInterval);

<<<<<<< HEAD
            AnalyzeBatchActionsResult resultCollection = operation.Value;
=======
            //Take the first page
            AnalyzeOperationResult resultCollection = operation.Value.ToEnumerableAsync().Result.FirstOrDefault();
>>>>>>> 517ddd92

            ExtractKeyPhrasesResultCollection keyPhrasesResult = resultCollection.ExtractKeyPhrasesActionsResults.ElementAt(0).Result;

            Assert.IsNotNull(keyPhrasesResult);

            Assert.AreEqual(2, keyPhrasesResult.Count);

            Assert.AreEqual("AnalyzeOperationWithLanguageTest", operation.DisplayName);

            var keyPhrasesListId1 = new List<string> { "Bill Gates", "Paul Allen", "Microsoft" };
            var keyPhrasesListId2 = new List<string> { "gato", "perro", "veterinario" };

            foreach (string keyphrase in keyPhrasesResult[0].KeyPhrases)
            {
                Assert.IsTrue(keyPhrasesListId1.Contains(keyphrase));
            }

            foreach (string keyphrase in keyPhrasesResult[1].KeyPhrases)
            {
                Assert.IsTrue(keyPhrasesListId2.Contains(keyphrase));
            }
        }

        [Test]
        public async Task AnalyzeOperationWithMultipleTasks()
        {
            TextAnalyticsClient client = GetClient();

            var batchDocuments = new List<TextDocumentInput>
            {
                new TextDocumentInput("1", "Microsoft was founded by Bill Gates and Paul Allen.")
                {
                     Language = "en",
                },
                new TextDocumentInput("2", "Mi perro y mi gato tienen que ir al veterinario.")
                {
                     Language = "es",
                }
            };

            TextAnalyticsActions batchActions = new TextAnalyticsActions()
            {
                ExtractKeyPhrasesOptions = new List<ExtractKeyPhrasesOptions>() { new ExtractKeyPhrasesOptions() },
                RecognizeEntitiesOptions = new List<RecognizeEntitiesOptions>() { new RecognizeEntitiesOptions() },
                RecognizePiiEntityOptions = new List<RecognizePiiEntitiesOptions>() { new RecognizePiiEntitiesOptions() },
                DisplayName = "AnalyzeOperationWithMultipleTasks"
            };

            AnalyzeBatchActionsOperation operation = await client.StartAnalyzeBatchActionsAsync(batchDocuments, batchActions);

            await operation.WaitForCompletionAsync(PollingInterval);

<<<<<<< HEAD
            AnalyzeBatchActionsResult resultCollection = operation.Value;
=======
            //Take the first page
            AnalyzeOperationResult resultCollection = operation.Value.ToEnumerableAsync().Result.FirstOrDefault();
>>>>>>> 517ddd92

            RecognizeEntitiesResultCollection entitiesResult = resultCollection.RecognizeEntitiesActionsResults.ElementAt(0).Result;

            ExtractKeyPhrasesResultCollection keyPhrasesResult = resultCollection.ExtractKeyPhrasesActionsResults.ElementAt(0).Result;

            RecognizePiiEntitiesResultCollection piiResult = resultCollection.RecognizePiiEntitiesActionsResults.ElementAt(0).Result;

            Assert.IsNotNull(keyPhrasesResult);
            Assert.IsNotNull(entitiesResult);
            Assert.IsNotNull(piiResult);
            Assert.AreEqual("AnalyzeOperationWithMultipleTasks", operation.DisplayName);

            // Keyphrases
            Assert.AreEqual(2, keyPhrasesResult.Count);

            var keyPhrasesListId1 = new List<string> { "Bill Gates", "Paul Allen", "Microsoft" };
            var keyPhrasesListId2 = new List<string> { "gato", "perro", "veterinario" };

            foreach (string keyphrase in keyPhrasesResult[0].KeyPhrases)
            {
                Assert.IsTrue(keyPhrasesListId1.Contains(keyphrase));
            }

            foreach (string keyphrase in keyPhrasesResult[1].KeyPhrases)
            {
                Assert.IsTrue(keyPhrasesListId2.Contains(keyphrase));
            }

            // Entities
            Assert.AreEqual(2, entitiesResult.Count);

            Assert.AreEqual(3, entitiesResult[0].Entities.Count);

            var entitiesList = new List<string> { "Bill Gates", "Microsoft", "Paul Allen" };
            foreach (CategorizedEntity entity in entitiesResult[0].Entities)
            {
                Assert.IsTrue(entitiesList.Contains(entity.Text));
                Assert.IsNotNull(entity.Category);
                Assert.IsNotNull(entity.Offset);
                Assert.IsNotNull(entity.ConfidenceScore);
            }

            // PII

            Assert.AreEqual(2, entitiesResult.Count);

            Assert.AreEqual(3, entitiesResult[0].Entities.Count);
            Assert.IsNotNull(entitiesResult[0].Id);
            Assert.IsNotNull(entitiesResult[0].Entities);
            Assert.IsNotNull(entitiesResult[0].Error);
        }

        [Test]
        public async Task AnalyzeOperationWithPagination()
        {
            TextAnalyticsClient client = GetClient();

<<<<<<< HEAD
            TextAnalyticsActions batchActions = new TextAnalyticsActions()
            {
                ExtractKeyPhrasesOptions = new List<ExtractKeyPhrasesOptions>() { new ExtractKeyPhrasesOptions() },
            };

            AnalyzeBatchActionsOperation operation = await client.StartAnalyzeBatchActionsAsync(batchDocuments, batchActions);

            await operation.WaitForCompletionAsync();

            AnalyzeBatchActionsResult resultCollection = operation.Value;

            ExtractKeyPhrasesResultCollection keyPhrasesResult = resultCollection.ExtractKeyPhrasesActionsResults.ElementAt(0).Result;

            Assert.IsNotNull(keyPhrasesResult);

            Assert.AreEqual(1, keyPhrasesResult.Count);

            var keyPhrasesListId2 = new List<string> { "Tesla stock", "year" };

            foreach (string keyphrase in keyPhrasesResult[0].KeyPhrases)
=======
            List<string> documents = new ();

            for (int i = 0; i < 23; i++)
>>>>>>> 517ddd92
            {
                documents.Add("Elon Musk is the CEO of SpaceX and Tesla.");
            }

            TextAnalyticsActions batchActions = new TextAnalyticsActions()
            {
                ExtractKeyPhrasesOptions = new List<ExtractKeyPhrasesOptions>() { new ExtractKeyPhrasesOptions() },
                DisplayName = "AnalyzeOperationWithSkipParameter",
            };

<<<<<<< HEAD
            AnalyzeBatchActionsOperation operation = await client.StartAnalyzeBatchActionsAsync(batchConvenienceDocuments, batchActions, "en");

            await operation.WaitForCompletionAsync(PollingInterval);

            AnalyzeBatchActionsResult resultCollection = operation.Value;

            ExtractKeyPhrasesResultCollection keyPhrasesResult = resultCollection.ExtractKeyPhrasesActionsResults.ElementAt(0).Result;

            Assert.IsNotNull(keyPhrasesResult);

            Assert.AreEqual(1, keyPhrasesResult.Count);
=======
            AnalyzeOperation operation = await client.StartAnalyzeOperationBatchAsync(documents, operationOptions);

            Assert.IsFalse(operation.HasCompleted);
            Assert.IsFalse(operation.HasValue);

            Assert.ThrowsAsync<InvalidOperationException>(async () => await Task.Run(() => operation.Value));
            Assert.Throws<InvalidOperationException>(() => operation.GetValues());

            await operation.WaitForCompletionAsync(PollingInterval);

            Assert.IsTrue(operation.HasCompleted);
            Assert.IsTrue(operation.HasValue);

            await operation.WaitForCompletionAsync(PollingInterval);

            // try async
            //There most be 2 pages as service limit is 20 documents per page
            List<AnalyzeOperationResult> asyncPages = operation.Value.ToEnumerableAsync().Result;
            Assert.AreEqual(2, asyncPages.Count);

            // First page should have 20 results
            Assert.AreEqual(20, asyncPages[0].Tasks.KeyPhraseExtractionTasks.FirstOrDefault().Results.Count);
>>>>>>> 517ddd92

            // Second page should have remaining 3 results
            Assert.AreEqual(3, asyncPages[1].Tasks.KeyPhraseExtractionTasks.FirstOrDefault().Results.Count);

<<<<<<< HEAD
            foreach (string keyphrase in keyPhrasesResult[0].KeyPhrases)
            {
                Assert.IsTrue(keyPhrasesListId1.Contains(keyphrase));
            }
=======
            // try sync
            //There most be 2 pages as service limit is 20 documents per page
            List<AnalyzeOperationResult> pages = operation.GetValues().AsEnumerable().ToList();
            Assert.AreEqual(2, pages.Count);

            // First page should have 20 results
            Assert.AreEqual(20, pages[0].Tasks.KeyPhraseExtractionTasks.FirstOrDefault().Results.Count);

            // Second page should have remaining 3 results
            Assert.AreEqual(3, pages[1].Tasks.KeyPhraseExtractionTasks.FirstOrDefault().Results.Count);
>>>>>>> 517ddd92
        }

        [Test]
        [Ignore("Will add this once the pagination is implemented for AnalyzeOperation - https://github.com/Azure/azure-sdk-for-net/issues/16958")]
        public async Task AnalyzeOperationBatchWithErrorTest()
        {
            TextAnalyticsClient client = GetClient();

            var documents = new List<string>
            {
                "Subject is taking 100mg of ibuprofen twice daily",
                "Can cause rapid or irregular heartbeat, delirium, panic, psychosis, and heart failure.",
                "",
            };
            TextAnalyticsActions batchActions = new TextAnalyticsActions()
            {
                ExtractKeyPhrasesOptions = new List<ExtractKeyPhrasesOptions>() { new ExtractKeyPhrasesOptions() },
                DisplayName = "AnalyzeOperationBatchWithErrorTest",
            };

            await Task.Run(() => {
                RequestFailedException ex = Assert.ThrowsAsync<RequestFailedException>(async () =>
                {
                   AnalyzeBatchActionsOperation operation = await client.StartAnalyzeBatchActionsAsync(documents, batchActions, "en");
                });

                Assert.IsTrue(ex.ErrorCode.Equals("InvalidArgument"));
                Assert.IsTrue(ex.Status.Equals(400));
            });
        }

        [Test]
        public async Task AnalyzeOperationBatchWithPHIDomain()
        {
            TextAnalyticsClient client = GetClient();

            var documents = new List<string>
            {
                "A patient with medical id 12345678 whose phone number is 800-102-1100 is going under heart surgery",
            };

            TextAnalyticsActions batchActions = new TextAnalyticsActions()
            {
                RecognizePiiEntityOptions = new List<RecognizePiiEntitiesOptions>() { new RecognizePiiEntitiesOptions() { DomainFilter = PiiEntityDomainType.ProtectedHealthInformation } },
                DisplayName = "AnalyzeOperationWithPHIDomain",
            };

            AnalyzeBatchActionsOperation operation = await client.StartAnalyzeBatchActionsAsync(documents, batchActions, "en");

            await operation.WaitForCompletionAsync(PollingInterval);

<<<<<<< HEAD
            AnalyzeBatchActionsResult resultCollection = operation.Value;
=======
            //Take the first page
            AnalyzeOperationResult resultCollection = operation.Value.ToEnumerableAsync().Result.FirstOrDefault();
>>>>>>> 517ddd92

            RecognizePiiEntitiesResultCollection result = resultCollection.RecognizePiiEntitiesActionsResults.ElementAt(0).Result;

            Assert.IsNotNull(result);

            Assert.AreEqual(1, result.Count);

            // TODO - Update this once the service starts returning RedactedText
            //var redactedText = string.Empty;
            //Assert.AreEqual(redactedText, result[0].Entities.RedactedText);

            Assert.IsFalse(result[0].HasError);
            Assert.AreEqual(2, result[0].Entities.Count);
        }

        [Test]
        [Ignore("The statstics is not being returned from the service - https://github.com/Azure/azure-sdk-for-net/issues/16839")]
        public async Task AnalyzeOperationBatchWithStatisticsTest()
        {
            TextAnalyticsClient client = GetClient();

            var batchDocuments = new List<TextDocumentInput>
            {
                new TextDocumentInput("1", "Microsoft was founded by Bill Gates and Paul Allen.")
                {
                     Language = "en",
                },
                new TextDocumentInput("2", "Mi perro y mi gato tienen que ir al veterinario.")
                {
                     Language = "es",
                }
            };

            TextAnalyticsActions batchActions = new TextAnalyticsActions()
            {
                ExtractKeyPhrasesOptions = new List<ExtractKeyPhrasesOptions>() { new ExtractKeyPhrasesOptions() },
                DisplayName = "AnalyzeOperationTest",
            };

            AnalyzeBatchActionsOptions options = new AnalyzeBatchActionsOptions()
            {
                IncludeStatistics = true
            };

            AnalyzeBatchActionsOperation operation = await client.StartAnalyzeBatchActionsAsync(batchDocuments, batchActions, options);

            await operation.WaitForCompletionAsync(PollingInterval);

<<<<<<< HEAD
            AnalyzeBatchActionsResult resultCollection = operation.Value;
=======
            //Take the first page
            AnalyzeOperationResult resultCollection = operation.Value.ToEnumerableAsync().Result.FirstOrDefault();
>>>>>>> 517ddd92

            ExtractKeyPhrasesResultCollection result = resultCollection.ExtractKeyPhrasesActionsResults.ElementAt(0).Result;

            Assert.IsNotNull(result);

            Assert.AreEqual(2, result.Count);

            // TODO - Update this once service start returning statistics.
            // TODO - Add Other request level statistics.
            Assert.AreEqual(0, result[0].Statistics.CharacterCount);
            Assert.AreEqual(0, result[0].Statistics.TransactionCount);
        }
    }
}<|MERGE_RESOLUTION|>--- conflicted
+++ resolved
@@ -5,7 +5,6 @@
 using System.Collections.Generic;
 using System.Linq;
 using System.Threading.Tasks;
-using Azure.AI.TextAnalytics.Models;
 using Azure.Core.TestFramework;
 using NUnit.Framework;
 
@@ -47,18 +46,14 @@
 
             await operation.WaitForCompletionAsync(PollingInterval);
 
-<<<<<<< HEAD
-            AnalyzeBatchActionsResult resultCollection = operation.Value;
-=======
-            //Take the first page
-            AnalyzeOperationResult resultCollection = operation.Value.ToEnumerableAsync().Result.FirstOrDefault();
->>>>>>> 517ddd92
-
-            RecognizeEntitiesResultCollection entitiesResult = resultCollection.RecognizeEntitiesActionsResults.ElementAt(0).Result;
+            //Take the first page
+            AnalyzeBatchActionsResult resultCollection = operation.Value.ToEnumerableAsync().Result.FirstOrDefault();
+
+            IReadOnlyCollection<RecognizeEntitiesActionResult> entitiesResult = resultCollection.RecognizeEntitiesActionsResults;
 
             ExtractKeyPhrasesResultCollection keyPhrasesResult = resultCollection.ExtractKeyPhrasesActionsResults.ElementAt(0).Result;
 
-            RecognizePiiEntitiesResultCollection piiResult = resultCollection.RecognizePiiEntitiesActionsResults.ElementAt(0).Result;
+            IReadOnlyCollection<RecognizePiiEntitiesActionResult> piiResult = resultCollection.RecognizePiiEntitiesActionsResults;
 
             Assert.IsNotNull(keyPhrasesResult);
             Assert.IsNotNull(entitiesResult);
@@ -81,18 +76,14 @@
 
             await operation.WaitForCompletionAsync(PollingInterval);
 
-<<<<<<< HEAD
-            AnalyzeBatchActionsResult resultCollection = operation.Value;
-=======
-            //Take the first page
-            AnalyzeOperationResult resultCollection = operation.Value.ToEnumerableAsync().Result.FirstOrDefault();
->>>>>>> 517ddd92
-
-            RecognizeEntitiesResultCollection entitiesResult = resultCollection.RecognizeEntitiesActionsResults.ElementAt(0).Result;
+            //Take the first page
+            AnalyzeBatchActionsResult resultCollection = operation.Value.ToEnumerableAsync().Result.FirstOrDefault();
+
+            IReadOnlyCollection<RecognizeEntitiesActionResult> entitiesResult = resultCollection.RecognizeEntitiesActionsResults;
 
             ExtractKeyPhrasesResultCollection keyPhrasesResult = resultCollection.ExtractKeyPhrasesActionsResults.ElementAt(0).Result;
 
-            RecognizePiiEntitiesResultCollection piiResult = resultCollection.RecognizePiiEntitiesActionsResults.ElementAt(0).Result;
+            IReadOnlyCollection<RecognizePiiEntitiesActionResult> piiResult = resultCollection.RecognizePiiEntitiesActionsResults;
 
             Assert.IsNotNull(keyPhrasesResult);
             Assert.IsNotNull(entitiesResult);
@@ -141,12 +132,8 @@
 
             await operation.WaitForCompletionAsync(PollingInterval);
 
-<<<<<<< HEAD
-            AnalyzeBatchActionsResult resultCollection = operation.Value;
-=======
-            //Take the first page
-            AnalyzeOperationResult resultCollection = operation.Value.ToEnumerableAsync().Result.FirstOrDefault();
->>>>>>> 517ddd92
+            //Take the first page
+            AnalyzeBatchActionsResult resultCollection = operation.Value.ToEnumerableAsync().Result.FirstOrDefault();
 
             ExtractKeyPhrasesResultCollection keyPhrasesResult = resultCollection.ExtractKeyPhrasesActionsResults.ElementAt(0).Result;
 
@@ -191,7 +178,7 @@
             {
                 ExtractKeyPhrasesOptions = new List<ExtractKeyPhrasesOptions>() { new ExtractKeyPhrasesOptions() },
                 RecognizeEntitiesOptions = new List<RecognizeEntitiesOptions>() { new RecognizeEntitiesOptions() },
-                RecognizePiiEntityOptions = new List<RecognizePiiEntitiesOptions>() { new RecognizePiiEntitiesOptions() },
+                RecognizePiiEntitiesOptions = new List<RecognizePiiEntitiesOptions>() { new RecognizePiiEntitiesOptions() },
                 DisplayName = "AnalyzeOperationWithMultipleTasks"
             };
 
@@ -199,12 +186,8 @@
 
             await operation.WaitForCompletionAsync(PollingInterval);
 
-<<<<<<< HEAD
-            AnalyzeBatchActionsResult resultCollection = operation.Value;
-=======
-            //Take the first page
-            AnalyzeOperationResult resultCollection = operation.Value.ToEnumerableAsync().Result.FirstOrDefault();
->>>>>>> 517ddd92
+            //Take the first page
+            AnalyzeBatchActionsResult resultCollection = operation.Value.ToEnumerableAsync().Result.FirstOrDefault();
 
             RecognizeEntitiesResultCollection entitiesResult = resultCollection.RecognizeEntitiesActionsResults.ElementAt(0).Result;
 
@@ -262,32 +245,9 @@
         {
             TextAnalyticsClient client = GetClient();
 
-<<<<<<< HEAD
-            TextAnalyticsActions batchActions = new TextAnalyticsActions()
-            {
-                ExtractKeyPhrasesOptions = new List<ExtractKeyPhrasesOptions>() { new ExtractKeyPhrasesOptions() },
-            };
-
-            AnalyzeBatchActionsOperation operation = await client.StartAnalyzeBatchActionsAsync(batchDocuments, batchActions);
-
-            await operation.WaitForCompletionAsync();
-
-            AnalyzeBatchActionsResult resultCollection = operation.Value;
-
-            ExtractKeyPhrasesResultCollection keyPhrasesResult = resultCollection.ExtractKeyPhrasesActionsResults.ElementAt(0).Result;
-
-            Assert.IsNotNull(keyPhrasesResult);
-
-            Assert.AreEqual(1, keyPhrasesResult.Count);
-
-            var keyPhrasesListId2 = new List<string> { "Tesla stock", "year" };
-
-            foreach (string keyphrase in keyPhrasesResult[0].KeyPhrases)
-=======
             List<string> documents = new ();
 
             for (int i = 0; i < 23; i++)
->>>>>>> 517ddd92
             {
                 documents.Add("Elon Musk is the CEO of SpaceX and Tesla.");
             }
@@ -298,20 +258,7 @@
                 DisplayName = "AnalyzeOperationWithSkipParameter",
             };
 
-<<<<<<< HEAD
-            AnalyzeBatchActionsOperation operation = await client.StartAnalyzeBatchActionsAsync(batchConvenienceDocuments, batchActions, "en");
-
-            await operation.WaitForCompletionAsync(PollingInterval);
-
-            AnalyzeBatchActionsResult resultCollection = operation.Value;
-
-            ExtractKeyPhrasesResultCollection keyPhrasesResult = resultCollection.ExtractKeyPhrasesActionsResults.ElementAt(0).Result;
-
-            Assert.IsNotNull(keyPhrasesResult);
-
-            Assert.AreEqual(1, keyPhrasesResult.Count);
-=======
-            AnalyzeOperation operation = await client.StartAnalyzeOperationBatchAsync(documents, operationOptions);
+            AnalyzeBatchActionsOperation operation = await client.StartAnalyzeBatchActionsAsync(documents, batchActions);
 
             Assert.IsFalse(operation.HasCompleted);
             Assert.IsFalse(operation.HasValue);
@@ -328,33 +275,25 @@
 
             // try async
             //There most be 2 pages as service limit is 20 documents per page
-            List<AnalyzeOperationResult> asyncPages = operation.Value.ToEnumerableAsync().Result;
+            List<AnalyzeBatchActionsResult> asyncPages = operation.Value.ToEnumerableAsync().Result;
             Assert.AreEqual(2, asyncPages.Count);
 
             // First page should have 20 results
-            Assert.AreEqual(20, asyncPages[0].Tasks.KeyPhraseExtractionTasks.FirstOrDefault().Results.Count);
->>>>>>> 517ddd92
+            Assert.AreEqual(20, asyncPages[0].ExtractKeyPhrasesActionsResults.FirstOrDefault().Result.Count);
 
             // Second page should have remaining 3 results
-            Assert.AreEqual(3, asyncPages[1].Tasks.KeyPhraseExtractionTasks.FirstOrDefault().Results.Count);
-
-<<<<<<< HEAD
-            foreach (string keyphrase in keyPhrasesResult[0].KeyPhrases)
-            {
-                Assert.IsTrue(keyPhrasesListId1.Contains(keyphrase));
-            }
-=======
+            Assert.AreEqual(3, asyncPages[1].ExtractKeyPhrasesActionsResults.FirstOrDefault().Result.Count);
+
             // try sync
             //There most be 2 pages as service limit is 20 documents per page
-            List<AnalyzeOperationResult> pages = operation.GetValues().AsEnumerable().ToList();
+            List<AnalyzeBatchActionsResult> pages = operation.GetValues().AsEnumerable().ToList();
             Assert.AreEqual(2, pages.Count);
 
             // First page should have 20 results
-            Assert.AreEqual(20, pages[0].Tasks.KeyPhraseExtractionTasks.FirstOrDefault().Results.Count);
+            Assert.AreEqual(20, pages[0].ExtractKeyPhrasesActionsResults.FirstOrDefault().Result.Count);
 
             // Second page should have remaining 3 results
-            Assert.AreEqual(3, pages[1].Tasks.KeyPhraseExtractionTasks.FirstOrDefault().Results.Count);
->>>>>>> 517ddd92
+            Assert.AreEqual(3, pages[1].ExtractKeyPhrasesActionsResults.FirstOrDefault().Result.Count);
         }
 
         [Test]
@@ -398,7 +337,7 @@
 
             TextAnalyticsActions batchActions = new TextAnalyticsActions()
             {
-                RecognizePiiEntityOptions = new List<RecognizePiiEntitiesOptions>() { new RecognizePiiEntitiesOptions() { DomainFilter = PiiEntityDomainType.ProtectedHealthInformation } },
+                RecognizePiiEntitiesOptions = new List<RecognizePiiEntitiesOptions>() { new RecognizePiiEntitiesOptions() { DomainFilter = PiiEntityDomainType.ProtectedHealthInformation } },
                 DisplayName = "AnalyzeOperationWithPHIDomain",
             };
 
@@ -406,12 +345,8 @@
 
             await operation.WaitForCompletionAsync(PollingInterval);
 
-<<<<<<< HEAD
-            AnalyzeBatchActionsResult resultCollection = operation.Value;
-=======
-            //Take the first page
-            AnalyzeOperationResult resultCollection = operation.Value.ToEnumerableAsync().Result.FirstOrDefault();
->>>>>>> 517ddd92
+            //Take the first page
+            AnalyzeBatchActionsResult resultCollection = operation.Value.ToEnumerableAsync().Result.FirstOrDefault();
 
             RecognizePiiEntitiesResultCollection result = resultCollection.RecognizePiiEntitiesActionsResults.ElementAt(0).Result;
 
@@ -460,12 +395,8 @@
 
             await operation.WaitForCompletionAsync(PollingInterval);
 
-<<<<<<< HEAD
-            AnalyzeBatchActionsResult resultCollection = operation.Value;
-=======
-            //Take the first page
-            AnalyzeOperationResult resultCollection = operation.Value.ToEnumerableAsync().Result.FirstOrDefault();
->>>>>>> 517ddd92
+            //Take the first page
+            AnalyzeBatchActionsResult resultCollection = operation.Value.ToEnumerableAsync().Result.FirstOrDefault();
 
             ExtractKeyPhrasesResultCollection result = resultCollection.ExtractKeyPhrasesActionsResults.ElementAt(0).Result;
 
