﻿// Copyright (c) Microsoft Corporation. All rights reserved.
// Licensed under the MIT License.

using System;
using System.Collections.Generic;
using System.Linq;
using System.Threading.Tasks;
using Azure.AI.TextAnalytics.Models;
using Azure.AI.TextAnalytics.Tests;
using Azure.Core.TestFramework;
using NUnit.Framework;

namespace Azure.AI.TextAnalytics.Samples
{
    [LiveOnly]
    public partial class TextAnalyticsSamples: SamplesBase<TextAnalyticsTestEnvironment>
    {
        [Test]
        public async Task AnalyzeOperationAsync()
        {
            string endpoint = TestEnvironment.Endpoint;
            string apiKey = TestEnvironment.ApiKey;

            var client = new TextAnalyticsClient(new Uri(endpoint), new AzureKeyCredential(apiKey));

            #region Snippet:AnalyzeOperationBatchAsync
            string document = @"We went to Contoso Steakhouse located at midtown NYC last week for a dinner party, 
                                and we adore the spot! They provide marvelous food and they have a great menu. The
                                chief cook happens to be the owner (I think his name is John Doe) and he is super 
                                nice, coming out of the kitchen and greeted us all. We enjoyed very much dining in 
                                the place! The Sirloin steak I ordered was tender and juicy, and the place was impeccably
                                clean. You can even pre-order from their online menu at www.contososteakhouse.com, 
                                call 312-555-0176 or send email to order@contososteakhouse.com! The only complaint 
                                I have is the food didn't come fast enough. Overall I highly recommend it!";

            var batchDocuments = new List<TextDocumentInput>
            {
                new TextDocumentInput("1", document)
                {
                     Language = "en",
                }
            };

            TextAnalyticsActions batchActions = new TextAnalyticsActions()
            {
                ExtractKeyPhrasesOptions = new List<ExtractKeyPhrasesOptions>() { new ExtractKeyPhrasesOptions() },
                RecognizeEntitiesOptions = new List<RecognizeEntitiesOptions>() { new RecognizeEntitiesOptions() },
                RecognizePiiEntityOptions = new List<RecognizePiiEntitiesOptions>() { new RecognizePiiEntitiesOptions() },
                DisplayName = "AnalyzeOperationSample"
            };

            AnalyzeBatchActionsOperation operation = await client.StartAnalyzeBatchActionsAsync(batchDocuments, batchActions);

            await operation.WaitForCompletionAsync();

<<<<<<< HEAD
            AnalyzeBatchActionsResult resultCollection = operation.Value;

            RecognizeEntitiesResultCollection entitiesResult = resultCollection.RecognizeEntitiesActionsResults.ElementAt(0).Result;

            ExtractKeyPhrasesResultCollection keyPhrasesResult = resultCollection.ExtractKeyPhrasesActionsResults.ElementAt(0).Result;

            RecognizePiiEntitiesResultCollection piiResult = resultCollection.RecognizePiiEntitiesActionsResults.ElementAt(0).Result;
=======
            await foreach (AnalyzeOperationResult documentsInPage in operation.Value)
            {
                RecognizeEntitiesResultCollection entitiesResult = documentsInPage.Tasks.EntityRecognitionTasks[0].Results;

                ExtractKeyPhrasesResultCollection keyPhrasesResult = documentsInPage.Tasks.KeyPhraseExtractionTasks[0].Results;
>>>>>>> 517ddd92

                RecognizePiiEntitiesResultCollection piiResult = documentsInPage.Tasks.EntityRecognitionPiiTasks[0].Results;

                Console.WriteLine("Recognized Entities");

                foreach (RecognizeEntitiesResult result in entitiesResult)
                {
                    Console.WriteLine($"    Recognized the following {result.Entities.Count} entities:");

                    foreach (CategorizedEntity entity in result.Entities)
                    {
                        Console.WriteLine($"    Entity: {entity.Text}");
                        Console.WriteLine($"    Category: {entity.Category}");
                        Console.WriteLine($"    Offset: {entity.Offset}");
                        Console.WriteLine($"    ConfidenceScore: {entity.ConfidenceScore}");
                        Console.WriteLine($"    SubCategory: {entity.SubCategory}");
                    }
                    Console.WriteLine("");
                }

                Console.WriteLine("Recognized PII Entities");

                foreach (RecognizePiiEntitiesResult result in piiResult)
                {
                    Console.WriteLine($"    Recognized the following {result.Entities.Count} PII entities:");

                    foreach (PiiEntity entity in result.Entities)
                    {
                        Console.WriteLine($"    Entity: {entity.Text}");
                        Console.WriteLine($"    Category: {entity.Category}");
                        Console.WriteLine($"    Offset: {entity.Offset}");
                        Console.WriteLine($"    ConfidenceScore: {entity.ConfidenceScore}");
                        Console.WriteLine($"    SubCategory: {entity.SubCategory}");
                    }
                    Console.WriteLine("");
                }

                Console.WriteLine("Key Phrases");

                foreach (ExtractKeyPhrasesResult result in keyPhrasesResult)
                {
                    Console.WriteLine($"    Recognized the following {result.KeyPhrases.Count} Keyphrases:");

                    foreach (string keyphrase in result.KeyPhrases)
                    {
                        Console.WriteLine($"    {keyphrase}");
                    }
                    Console.WriteLine("");
                }
            }
        }

        #endregion
    }
}<|MERGE_RESOLUTION|>--- conflicted
+++ resolved
@@ -45,7 +45,7 @@
             {
                 ExtractKeyPhrasesOptions = new List<ExtractKeyPhrasesOptions>() { new ExtractKeyPhrasesOptions() },
                 RecognizeEntitiesOptions = new List<RecognizeEntitiesOptions>() { new RecognizeEntitiesOptions() },
-                RecognizePiiEntityOptions = new List<RecognizePiiEntitiesOptions>() { new RecognizePiiEntitiesOptions() },
+                RecognizePiiEntitiesOptions = new List<RecognizePiiEntitiesOptions>() { new RecognizePiiEntitiesOptions() },
                 DisplayName = "AnalyzeOperationSample"
             };
 
@@ -53,23 +53,13 @@
 
             await operation.WaitForCompletionAsync();
 
-<<<<<<< HEAD
-            AnalyzeBatchActionsResult resultCollection = operation.Value;
+            await foreach (AnalyzeBatchActionsResult documentsInPage in operation.Value)
+            {
+                RecognizeEntitiesResultCollection entitiesResult = documentsInPage.RecognizeEntitiesActionsResults.ElementAt(0).Result;
 
-            RecognizeEntitiesResultCollection entitiesResult = resultCollection.RecognizeEntitiesActionsResults.ElementAt(0).Result;
+                ExtractKeyPhrasesResultCollection keyPhrasesResult = documentsInPage.ExtractKeyPhrasesActionsResults.ElementAt(0).Result;
 
-            ExtractKeyPhrasesResultCollection keyPhrasesResult = resultCollection.ExtractKeyPhrasesActionsResults.ElementAt(0).Result;
-
-            RecognizePiiEntitiesResultCollection piiResult = resultCollection.RecognizePiiEntitiesActionsResults.ElementAt(0).Result;
-=======
-            await foreach (AnalyzeOperationResult documentsInPage in operation.Value)
-            {
-                RecognizeEntitiesResultCollection entitiesResult = documentsInPage.Tasks.EntityRecognitionTasks[0].Results;
-
-                ExtractKeyPhrasesResultCollection keyPhrasesResult = documentsInPage.Tasks.KeyPhraseExtractionTasks[0].Results;
->>>>>>> 517ddd92
-
-                RecognizePiiEntitiesResultCollection piiResult = documentsInPage.Tasks.EntityRecognitionPiiTasks[0].Results;
+                RecognizePiiEntitiesResultCollection piiResult = documentsInPage.RecognizePiiEntitiesActionsResults.ElementAt(0).Result;
 
                 Console.WriteLine("Recognized Entities");
 
