﻿// Copyright (c) Microsoft Corporation. All rights reserved.
// Licensed under the MIT License.

using System;
using System.Collections.Generic;
using System.Linq;
using System.Threading.Tasks;
using Azure.AI.TextAnalytics.Models;
using Azure.AI.TextAnalytics.Tests;
using Azure.Core.TestFramework;
using NUnit.Framework;

namespace Azure.AI.TextAnalytics.Samples
{
    [LiveOnly]
    public partial class TextAnalyticsSamples: SamplesBase<TextAnalyticsTestEnvironment>
    {
        [Test]
        public void AnalyzeOperationAsync_ManualPolling()
        {
            string endpoint = TestEnvironment.Endpoint;
            string apiKey = TestEnvironment.ApiKey;

            var client = new TextAnalyticsClient(new Uri(endpoint), new AzureKeyCredential(apiKey));

            #region Snippet:AnalyzeOperationBatchAsyncManualPolling
            string document = @"We went to Contoso Steakhouse located at midtown NYC last week for a dinner party, 
                                and we adore the spot! They provide marvelous food and they have a great menu. The
                                chief cook happens to be the owner (I think his name is John Doe) and he is super 
                                nice, coming out of the kitchen and greeted us all. We enjoyed very much dining in 
                                the place! The Sirloin steak I ordered was tender and juicy, and the place was impeccably
                                clean. You can even pre-order from their online menu at www.contososteakhouse.com, 
                                call 312-555-0176 or send email to order@contososteakhouse.com! The only complaint 
                                I have is the food didn't come fast enough. Overall I highly recommend it!";

            var batchDocuments = new List<TextDocumentInput>
            {
                new TextDocumentInput("1", document)
                {
                     Language = "en",
                }
            };

            TextAnalyticsActions batchActions = new TextAnalyticsActions()
            {
                ExtractKeyPhrasesOptions = new List<ExtractKeyPhrasesOptions>() { new ExtractKeyPhrasesOptions() },
                RecognizeEntitiesOptions = new List<RecognizeEntitiesOptions>() { new RecognizeEntitiesOptions() },
                RecognizePiiEntityOptions = new List<RecognizePiiEntitiesOptions>() { new RecognizePiiEntitiesOptions() },
                DisplayName = "AnalyzeOperationSample"
            };

            AnalyzeBatchActionsOperation operation = client.StartAnalyzeBatchActions(batchDocuments, batchActions);

            TimeSpan pollingInterval = new TimeSpan(1000);

            while (true)
            {
                operation.UpdateStatus();
                if (operation.HasCompleted)
                {
                    break;
                }

                Task.Delay(pollingInterval);
            }

<<<<<<< HEAD
            AnalyzeBatchActionsResult resultCollection = operation.Value;

            RecognizeEntitiesResultCollection entitiesResult = resultCollection.RecognizeEntitiesActionsResults.ElementAt(0).Result;

            ExtractKeyPhrasesResultCollection keyPhrasesResult = resultCollection.ExtractKeyPhrasesActionsResults.ElementAt(0).Result;

            RecognizePiiEntitiesResultCollection piiResult = resultCollection.RecognizePiiEntitiesActionsResults.ElementAt(0).Result;
=======
            await foreach (AnalyzeOperationResult documentsInPage in operation.Value)
            {
                RecognizeEntitiesResultCollection entitiesResult = documentsInPage.Tasks.EntityRecognitionTasks[0].Results;

                ExtractKeyPhrasesResultCollection keyPhrasesResult = documentsInPage.Tasks.KeyPhraseExtractionTasks[0].Results;
>>>>>>> 517ddd92

                RecognizePiiEntitiesResultCollection piiResult = documentsInPage.Tasks.EntityRecognitionPiiTasks[0].Results;

                Console.WriteLine("Recognized Entities");

                foreach (RecognizeEntitiesResult result in entitiesResult)
                {
                    Console.WriteLine($"    Recognized the following {result.Entities.Count} entities:");

                    foreach (CategorizedEntity entity in result.Entities)
                    {
                        Console.WriteLine($"    Entity: {entity.Text}");
                        Console.WriteLine($"    Category: {entity.Category}");
                        Console.WriteLine($"    Offset: {entity.Offset}");
                        Console.WriteLine($"    ConfidenceScore: {entity.ConfidenceScore}");
                        Console.WriteLine($"    SubCategory: {entity.SubCategory}");
                    }
                    Console.WriteLine("");
                }

                Console.WriteLine("Recognized PII Entities");

                foreach (RecognizePiiEntitiesResult result in piiResult)
                {
                    Console.WriteLine($"    Recognized the following {result.Entities.Count} PII entities:");

                    foreach (PiiEntity entity in result.Entities)
                    {
                        Console.WriteLine($"    Entity: {entity.Text}");
                        Console.WriteLine($"    Category: {entity.Category}");
                        Console.WriteLine($"    Offset: {entity.Offset}");
                        Console.WriteLine($"    ConfidenceScore: {entity.ConfidenceScore}");
                        Console.WriteLine($"    SubCategory: {entity.SubCategory}");
                    }
                    Console.WriteLine("");
                }

                Console.WriteLine("Key Phrases");

                foreach (ExtractKeyPhrasesResult result in keyPhrasesResult)
                {
                    Console.WriteLine($"    Recognized the following {result.KeyPhrases.Count} Keyphrases:");

                    foreach (string keyphrase in result.KeyPhrases)
                    {
                        Console.WriteLine($"    {keyphrase}");
                    }
                    Console.WriteLine("");
                }
            }
        }

        #endregion
    }
}<|MERGE_RESOLUTION|>--- conflicted
+++ resolved
@@ -5,7 +5,6 @@
 using System.Collections.Generic;
 using System.Linq;
 using System.Threading.Tasks;
-using Azure.AI.TextAnalytics.Models;
 using Azure.AI.TextAnalytics.Tests;
 using Azure.Core.TestFramework;
 using NUnit.Framework;
@@ -16,7 +15,7 @@
     public partial class TextAnalyticsSamples: SamplesBase<TextAnalyticsTestEnvironment>
     {
         [Test]
-        public void AnalyzeOperationAsync_ManualPolling()
+        public async void AnalyzeOperationAsync_ManualPolling()
         {
             string endpoint = TestEnvironment.Endpoint;
             string apiKey = TestEnvironment.ApiKey;
@@ -45,7 +44,7 @@
             {
                 ExtractKeyPhrasesOptions = new List<ExtractKeyPhrasesOptions>() { new ExtractKeyPhrasesOptions() },
                 RecognizeEntitiesOptions = new List<RecognizeEntitiesOptions>() { new RecognizeEntitiesOptions() },
-                RecognizePiiEntityOptions = new List<RecognizePiiEntitiesOptions>() { new RecognizePiiEntitiesOptions() },
+                RecognizePiiEntitiesOptions = new List<RecognizePiiEntitiesOptions>() { new RecognizePiiEntitiesOptions() },
                 DisplayName = "AnalyzeOperationSample"
             };
 
@@ -61,26 +60,16 @@
                     break;
                 }
 
-                Task.Delay(pollingInterval);
+                await Task.Delay(pollingInterval);
             }
 
-<<<<<<< HEAD
-            AnalyzeBatchActionsResult resultCollection = operation.Value;
+            await foreach (AnalyzeBatchActionsResult documentsInPage in operation.Value)
+            {
+            RecognizeEntitiesResultCollection entitiesResult = documentsInPage.RecognizeEntitiesActionsResults.ElementAt(0).Result;
 
-            RecognizeEntitiesResultCollection entitiesResult = resultCollection.RecognizeEntitiesActionsResults.ElementAt(0).Result;
+            ExtractKeyPhrasesResultCollection keyPhrasesResult = documentsInPage.ExtractKeyPhrasesActionsResults.ElementAt(0).Result;
 
-            ExtractKeyPhrasesResultCollection keyPhrasesResult = resultCollection.ExtractKeyPhrasesActionsResults.ElementAt(0).Result;
-
-            RecognizePiiEntitiesResultCollection piiResult = resultCollection.RecognizePiiEntitiesActionsResults.ElementAt(0).Result;
-=======
-            await foreach (AnalyzeOperationResult documentsInPage in operation.Value)
-            {
-                RecognizeEntitiesResultCollection entitiesResult = documentsInPage.Tasks.EntityRecognitionTasks[0].Results;
-
-                ExtractKeyPhrasesResultCollection keyPhrasesResult = documentsInPage.Tasks.KeyPhraseExtractionTasks[0].Results;
->>>>>>> 517ddd92
-
-                RecognizePiiEntitiesResultCollection piiResult = documentsInPage.Tasks.EntityRecognitionPiiTasks[0].Results;
+            RecognizePiiEntitiesResultCollection piiResult = documentsInPage.RecognizePiiEntitiesActionsResults.ElementAt(0).Result;
 
                 Console.WriteLine("Recognized Entities");
 
