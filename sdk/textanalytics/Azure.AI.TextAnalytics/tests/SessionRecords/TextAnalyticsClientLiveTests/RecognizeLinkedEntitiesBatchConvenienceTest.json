--- conflicted
+++ resolved
@@ -1,11 +1,7 @@
 {
   "Entries": [
     {
-<<<<<<< HEAD
-      "RequestUri": "https://tda93f4a80c424e1d-textanalytics.cognitiveservices.azure.com/text/analytics/v3.1-preview.1/entities/linking?showStats=false",
-=======
       "RequestUri": "https://azsdknet-test-ta.cognitiveservices.azure.com/text/analytics/v3.1-preview.1/entities/linking?showStats=false",
->>>>>>> d57234c7
       "RequestMethod": "POST",
       "RequestHeaders": {
         "Accept": [
@@ -15,17 +11,10 @@
         "Content-Length": "192",
         "Content-Type": "application/json",
         "Ocp-Apim-Subscription-Key": "Sanitized",
-<<<<<<< HEAD
-        "traceparent": "00-be1e0f0670a3d844aa451d5ce0fa2198-50cc6f5609c7244a-00",
-        "User-Agent": [
-          "azsdk-net-AI.TextAnalytics/5.1.0-dev.20200825.1",
-          "(.NET Core 4.6.27514.02; Microsoft Windows 10.0.17763 )"
-=======
         "traceparent": "00-c09e55949d9ee14e95076701f6cc2e50-0f6df1b947f93549-00",
         "User-Agent": [
           "azsdk-net-AI.TextAnalytics/5.1.0-dev.20200821.1",
           "(.NET Core 4.6.29017.01; Microsoft Windows 10.0.18363 )"
->>>>>>> d57234c7
         ],
         "x-ms-client-request-id": "8f11ec31a0d6dd97bc6eadd4466afdeb",
         "x-ms-return-client-request-id": "true"
@@ -46,16 +35,6 @@
       },
       "StatusCode": 200,
       "ResponseHeaders": {
-<<<<<<< HEAD
-        "apim-request-id": "491c9a55-1a50-4f16-9f2d-51a89fe3ee57",
-        "Content-Type": "application/json; charset=utf-8",
-        "csp-billing-usage": "CognitiveServices.TextAnalytics.BatchScoring=2",
-        "Date": "Tue, 25 Aug 2020 16:20:35 GMT",
-        "Strict-Transport-Security": "max-age=31536000; includeSubDomains; preload",
-        "Transfer-Encoding": "chunked",
-        "X-Content-Type-Options": "nosniff",
-        "x-envoy-upstream-service-time": "22"
-=======
         "apim-request-id": "bb84ae20-9bf6-4bd2-ba7a-f5ce96a5ecf3",
         "Content-Type": "application/json; charset=utf-8",
         "csp-billing-usage": "CognitiveServices.TextAnalytics.BatchScoring=2",
@@ -64,7 +43,6 @@
         "Transfer-Encoding": "chunked",
         "X-Content-Type-Options": "nosniff",
         "x-envoy-upstream-service-time": "21"
->>>>>>> d57234c7
       },
       "ResponseBody": {
         "documents": [
