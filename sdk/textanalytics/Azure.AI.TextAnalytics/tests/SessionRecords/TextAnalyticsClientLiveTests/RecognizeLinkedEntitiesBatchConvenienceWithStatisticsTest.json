{
  "Entries": [
    {
      "RequestUri": "https://tda93f4a80c424e1d-textanalytics.cognitiveservices.azure.com/text/analytics/v3.1-preview.1/entities/linking?showStats=true",
      "RequestMethod": "POST",
      "RequestHeaders": {
        "Accept": [
          "application/json",
          "text/json"
        ],
        "Content-Length": "192",
        "Content-Type": "application/json",
        "Ocp-Apim-Subscription-Key": "Sanitized",
<<<<<<< HEAD
        "traceparent": "00-bee47ea5d9e1554c9b2d8f076a9f27bc-df11b17de522ff42-00",
        "User-Agent": [
          "azsdk-net-AI.TextAnalytics/5.1.0-dev.20200825.1",
          "(.NET Core 4.6.27514.02; Microsoft Windows 10.0.17763 )"
=======
        "traceparent": "00-b8ae35a4e6506f4185891c8c8a0ab06c-a8e93d57447ac244-00",
        "User-Agent": [
          "azsdk-net-AI.TextAnalytics/5.1.0-dev.20200821.1",
          "(.NET Core 4.6.29017.01; Microsoft Windows 10.0.18363 )"
>>>>>>> d57234c7
        ],
        "x-ms-client-request-id": "e777b6480245fb1a906933248888bd0e",
        "x-ms-return-client-request-id": "true"
      },
      "RequestBody": {
        "documents": [
          {
            "id": "0",
            "text": "Microsoft was founded by Bill Gates and Paul Allen.",
            "language": "en"
          },
          {
            "id": "1",
            "text": "Pike place market is my favorite Seattle attraction.",
            "language": "en"
          }
        ]
      },
      "StatusCode": 200,
      "ResponseHeaders": {
<<<<<<< HEAD
        "apim-request-id": "ece3c551-ee9b-46a2-846f-77dde15333a8",
        "Content-Type": "application/json; charset=utf-8",
        "csp-billing-usage": "CognitiveServices.TextAnalytics.BatchScoring=2",
        "Date": "Tue, 25 Aug 2020 16:20:36 GMT",
=======
        "apim-request-id": "ecea3d6b-c62a-4521-b9ee-9b5088e029ee",
        "Content-Type": "application/json; charset=utf-8",
        "csp-billing-usage": "CognitiveServices.TextAnalytics.BatchScoring=2",
        "Date": "Fri, 21 Aug 2020 20:16:54 GMT",
>>>>>>> d57234c7
        "Strict-Transport-Security": "max-age=31536000; includeSubDomains; preload",
        "Transfer-Encoding": "chunked",
        "X-Content-Type-Options": "nosniff",
        "x-envoy-upstream-service-time": "21"
      },
      "ResponseBody": {
        "statistics": {
          "documentsCount": 2,
          "validDocumentsCount": 2,
          "erroneousDocumentsCount": 0,
          "transactionsCount": 2
        },
        "documents": [
          {
            "id": "0",
            "statistics": {
              "charactersCount": 51,
              "transactionsCount": 1
            },
            "entities": [
              {
                "name": "Bill Gates",
                "matches": [
                  {
                    "text": "Bill Gates",
                    "offset": 25,
                    "length": 10,
                    "confidenceScore": 0.52
                  }
                ],
                "language": "en",
                "id": "Bill Gates",
                "url": "https://en.wikipedia.org/wiki/Bill_Gates",
                "dataSource": "Wikipedia"
              },
              {
                "name": "Paul Allen",
                "matches": [
                  {
                    "text": "Paul Allen",
                    "offset": 40,
                    "length": 10,
                    "confidenceScore": 0.54
                  }
                ],
                "language": "en",
                "id": "Paul Allen",
                "url": "https://en.wikipedia.org/wiki/Paul_Allen",
                "dataSource": "Wikipedia"
              },
              {
                "name": "Microsoft",
                "matches": [
                  {
                    "text": "Microsoft",
                    "offset": 0,
                    "length": 9,
                    "confidenceScore": 0.49
                  }
                ],
                "language": "en",
                "id": "Microsoft",
                "url": "https://en.wikipedia.org/wiki/Microsoft",
                "dataSource": "Wikipedia"
              }
            ],
            "warnings": []
          },
          {
            "id": "1",
            "statistics": {
              "charactersCount": 52,
              "transactionsCount": 1
            },
            "entities": [
              {
                "name": "Pike Place Market",
                "matches": [
                  {
                    "text": "Pike place market",
                    "offset": 0,
                    "length": 17,
                    "confidenceScore": 0.86
                  }
                ],
                "language": "en",
                "id": "Pike Place Market",
                "url": "https://en.wikipedia.org/wiki/Pike_Place_Market",
                "dataSource": "Wikipedia"
              },
              {
                "name": "Seattle",
                "matches": [
                  {
                    "text": "Seattle",
                    "offset": 33,
                    "length": 7,
                    "confidenceScore": 0.27
                  }
                ],
                "language": "en",
                "id": "Seattle",
                "url": "https://en.wikipedia.org/wiki/Seattle",
                "dataSource": "Wikipedia"
              }
            ],
            "warnings": []
          }
        ],
        "errors": [],
        "modelVersion": "2020-02-01"
      }
    }
  ],
  "Variables": {
    "RandomSeed": "467082777",
    "TEXT_ANALYTICS_API_KEY": "Sanitized",
    "TEXT_ANALYTICS_ENDPOINT": "https://tda93f4a80c424e1d-textanalytics.cognitiveservices.azure.com"
  }
}<|MERGE_RESOLUTION|>--- conflicted
+++ resolved
@@ -11,17 +11,10 @@
         "Content-Length": "192",
         "Content-Type": "application/json",
         "Ocp-Apim-Subscription-Key": "Sanitized",
-<<<<<<< HEAD
-        "traceparent": "00-bee47ea5d9e1554c9b2d8f076a9f27bc-df11b17de522ff42-00",
-        "User-Agent": [
-          "azsdk-net-AI.TextAnalytics/5.1.0-dev.20200825.1",
-          "(.NET Core 4.6.27514.02; Microsoft Windows 10.0.17763 )"
-=======
         "traceparent": "00-b8ae35a4e6506f4185891c8c8a0ab06c-a8e93d57447ac244-00",
         "User-Agent": [
           "azsdk-net-AI.TextAnalytics/5.1.0-dev.20200821.1",
           "(.NET Core 4.6.29017.01; Microsoft Windows 10.0.18363 )"
->>>>>>> d57234c7
         ],
         "x-ms-client-request-id": "e777b6480245fb1a906933248888bd0e",
         "x-ms-return-client-request-id": "true"
@@ -42,17 +35,10 @@
       },
       "StatusCode": 200,
       "ResponseHeaders": {
-<<<<<<< HEAD
-        "apim-request-id": "ece3c551-ee9b-46a2-846f-77dde15333a8",
-        "Content-Type": "application/json; charset=utf-8",
-        "csp-billing-usage": "CognitiveServices.TextAnalytics.BatchScoring=2",
-        "Date": "Tue, 25 Aug 2020 16:20:36 GMT",
-=======
         "apim-request-id": "ecea3d6b-c62a-4521-b9ee-9b5088e029ee",
         "Content-Type": "application/json; charset=utf-8",
         "csp-billing-usage": "CognitiveServices.TextAnalytics.BatchScoring=2",
         "Date": "Fri, 21 Aug 2020 20:16:54 GMT",
->>>>>>> d57234c7
         "Strict-Transport-Security": "max-age=31536000; includeSubDomains; preload",
         "Transfer-Encoding": "chunked",
         "X-Content-Type-Options": "nosniff",
