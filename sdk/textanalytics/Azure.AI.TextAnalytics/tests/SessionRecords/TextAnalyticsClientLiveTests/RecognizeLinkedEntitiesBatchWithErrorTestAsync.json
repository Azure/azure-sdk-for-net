--- conflicted
+++ resolved
@@ -1,11 +1,7 @@
 {
   "Entries": [
     {
-<<<<<<< HEAD
-      "RequestUri": "https://tda93f4a80c424e1d-textanalytics.cognitiveservices.azure.com/text/analytics/v3.1-preview.1/entities/linking?showStats=false",
-=======
       "RequestUri": "https://azsdknet-test-ta.cognitiveservices.azure.com/text/analytics/v3.1-preview.1/entities/linking?showStats=false",
->>>>>>> d57234c7
       "RequestMethod": "POST",
       "RequestHeaders": {
         "Accept": [
@@ -15,17 +11,10 @@
         "Content-Length": "229",
         "Content-Type": "application/json",
         "Ocp-Apim-Subscription-Key": "Sanitized",
-<<<<<<< HEAD
-        "traceparent": "00-9e9776f632acd04b89ad5c58c48cf1e3-1eb28513cb29ea47-00",
-        "User-Agent": [
-          "azsdk-net-AI.TextAnalytics/5.1.0-dev.20200825.1",
-          "(.NET Core 4.6.27514.02; Microsoft Windows 10.0.17763 )"
-=======
         "traceparent": "00-7009efb54e41c64eb2df6c70a5fc5bce-445a9e82ff086f4c-00",
         "User-Agent": [
           "azsdk-net-AI.TextAnalytics/5.1.0-dev.20200821.1",
           "(.NET Core 4.6.29017.01; Microsoft Windows 10.0.18363 )"
->>>>>>> d57234c7
         ],
         "x-ms-client-request-id": "a31c6139014927c10b81c58c3423ed27",
         "x-ms-return-client-request-id": "true"
@@ -51,16 +40,6 @@
       },
       "StatusCode": 200,
       "ResponseHeaders": {
-<<<<<<< HEAD
-        "apim-request-id": "0082e6ad-f4bc-4f27-a467-701fad259372",
-        "Content-Type": "application/json; charset=utf-8",
-        "csp-billing-usage": "CognitiveServices.TextAnalytics.BatchScoring=2",
-        "Date": "Tue, 25 Aug 2020 16:20:43 GMT",
-        "Strict-Transport-Security": "max-age=31536000; includeSubDomains; preload",
-        "Transfer-Encoding": "chunked",
-        "X-Content-Type-Options": "nosniff",
-        "x-envoy-upstream-service-time": "18"
-=======
         "apim-request-id": "50c537e5-381e-47ff-ba13-4f8c32fee7d2",
         "Content-Type": "application/json; charset=utf-8",
         "csp-billing-usage": "CognitiveServices.TextAnalytics.BatchScoring=2",
@@ -69,7 +48,6 @@
         "Transfer-Encoding": "chunked",
         "X-Content-Type-Options": "nosniff",
         "x-envoy-upstream-service-time": "20"
->>>>>>> d57234c7
       },
       "ResponseBody": {
         "documents": [
