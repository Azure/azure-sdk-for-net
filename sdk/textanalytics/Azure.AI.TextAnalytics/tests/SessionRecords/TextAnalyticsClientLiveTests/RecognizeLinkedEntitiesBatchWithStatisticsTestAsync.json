--- conflicted
+++ resolved
@@ -11,17 +11,10 @@
         "Content-Length": "192",
         "Content-Type": "application/json",
         "Ocp-Apim-Subscription-Key": "Sanitized",
-<<<<<<< HEAD
-        "traceparent": "00-3c7b2e0fe9621d44869a61ee6c74662d-956d8d219a771541-00",
-        "User-Agent": [
-          "azsdk-net-AI.TextAnalytics/5.1.0-dev.20200825.1",
-          "(.NET Core 4.6.27514.02; Microsoft Windows 10.0.17763 )"
-=======
         "traceparent": "00-a6c24a01a28a0043982cd009f10c8291-835f4a6710a36648-00",
         "User-Agent": [
           "azsdk-net-AI.TextAnalytics/5.1.0-dev.20200821.1",
           "(.NET Core 4.6.29017.01; Microsoft Windows 10.0.18363 )"
->>>>>>> d57234c7
         ],
         "x-ms-client-request-id": "8ed18b93a3e73909f7c9cfa7a8378501",
         "x-ms-return-client-request-id": "true"
@@ -42,16 +35,6 @@
       },
       "StatusCode": 200,
       "ResponseHeaders": {
-<<<<<<< HEAD
-        "apim-request-id": "a7758072-06cf-4fa3-8c3c-6979b9ae28d5",
-        "Content-Type": "application/json; charset=utf-8",
-        "csp-billing-usage": "CognitiveServices.TextAnalytics.BatchScoring=2",
-        "Date": "Tue, 25 Aug 2020 16:20:43 GMT",
-        "Strict-Transport-Security": "max-age=31536000; includeSubDomains; preload",
-        "Transfer-Encoding": "chunked",
-        "X-Content-Type-Options": "nosniff",
-        "x-envoy-upstream-service-time": "20"
-=======
         "apim-request-id": "c4db2d42-dfa6-421a-8c6f-b7b26de561b5",
         "Content-Type": "application/json; charset=utf-8",
         "csp-billing-usage": "CognitiveServices.TextAnalytics.BatchScoring=2",
@@ -60,7 +43,6 @@
         "Transfer-Encoding": "chunked",
         "X-Content-Type-Options": "nosniff",
         "x-envoy-upstream-service-time": "21"
->>>>>>> d57234c7
       },
       "ResponseBody": {
         "statistics": {
