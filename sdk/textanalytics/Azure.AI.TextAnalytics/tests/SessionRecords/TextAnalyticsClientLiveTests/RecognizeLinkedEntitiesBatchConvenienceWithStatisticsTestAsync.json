--- conflicted
+++ resolved
@@ -11,17 +11,10 @@
         "Content-Length": "192",
         "Content-Type": "application/json",
         "Ocp-Apim-Subscription-Key": "Sanitized",
-<<<<<<< HEAD
-        "traceparent": "00-7a2816747c4aae4eadd264bd8d92cb8a-bd3d397c02857e41-00",
-        "User-Agent": [
-          "azsdk-net-AI.TextAnalytics/5.1.0-dev.20200825.1",
-          "(.NET Core 4.6.27514.02; Microsoft Windows 10.0.17763 )"
-=======
         "traceparent": "00-12301565b914ab4ebeae7639038275d0-fa79df8044b8da4e-00",
         "User-Agent": [
           "azsdk-net-AI.TextAnalytics/5.1.0-dev.20200821.1",
           "(.NET Core 4.6.29017.01; Microsoft Windows 10.0.18363 )"
->>>>>>> d57234c7
         ],
         "x-ms-client-request-id": "cebfc48521f800c85fe23c8dd3af35d5",
         "x-ms-return-client-request-id": "true"
@@ -42,17 +35,10 @@
       },
       "StatusCode": 200,
       "ResponseHeaders": {
-<<<<<<< HEAD
-        "apim-request-id": "8fef5182-f633-414e-ad37-cb7a7f2cb53e",
-        "Content-Type": "application/json; charset=utf-8",
-        "csp-billing-usage": "CognitiveServices.TextAnalytics.BatchScoring=2",
-        "Date": "Tue, 25 Aug 2020 16:20:43 GMT",
-=======
         "apim-request-id": "7873469e-a8e2-4f0f-aa4a-f14199317828",
         "Content-Type": "application/json; charset=utf-8",
         "csp-billing-usage": "CognitiveServices.TextAnalytics.BatchScoring=2",
         "Date": "Fri, 21 Aug 2020 20:16:56 GMT",
->>>>>>> d57234c7
         "Strict-Transport-Security": "max-age=31536000; includeSubDomains; preload",
         "Transfer-Encoding": "chunked",
         "X-Content-Type-Options": "nosniff",
