--- conflicted
+++ resolved
@@ -1,27 +1,16 @@
 {
   "Entries": [
     {
-<<<<<<< HEAD
-      "RequestUri": "https://t822ba17aa8b34513-textanalytics.cognitiveservices.azure.com/text/analytics/v3.1-preview.1/entities/recognition/general",
-=======
       "RequestUri": "https://azsdknet-test-ta.cognitiveservices.azure.com/text/analytics/v3.1-preview.1/entities/recognition/general?showStats=false",
->>>>>>> 367da34b
       "RequestMethod": "POST",
       "RequestHeaders": {
         "Content-Length": "297",
         "Content-Type": "application/json",
         "Ocp-Apim-Subscription-Key": "Sanitized",
-<<<<<<< HEAD
-        "traceparent": "00-65189e34a7a7d64d871dfed9c0551f4f-6a35e2087b859d47-00",
-        "User-Agent": [
-          "azsdk-net-AI.TextAnalytics/5.1.0-dev.20200820.2",
-          "(.NET Core 4.6.27514.02; Microsoft Windows 10.0.17763 )"
-=======
         "traceparent": "00-2f1d127638499e4d92673c49cbab01a3-f8f1dbb42a92dc4b-00",
         "User-Agent": [
           "azsdk-net-AI.TextAnalytics/5.1.0-dev.20200820.1",
           "(.NET Core 4.6.29017.01; Microsoft Windows 10.0.18363 )"
->>>>>>> 367da34b
         ],
         "x-ms-client-request-id": "61bab9305b789cd5c62b896ba42cbf9b",
         "x-ms-return-client-request-id": "true"
@@ -62,15 +51,9 @@
       },
       "StatusCode": 400,
       "ResponseHeaders": {
-<<<<<<< HEAD
-        "apim-request-id": "75c57cb4-64d1-477a-a467-73ddefa4bf3c",
-        "Content-Type": "application/json; charset=utf-8",
-        "Date": "Thu, 20 Aug 2020 23:13:03 GMT",
-=======
         "apim-request-id": "f93870bb-d311-41fa-8987-0b3d0355e677",
         "Content-Type": "application/json; charset=utf-8",
         "Date": "Fri, 21 Aug 2020 02:45:03 GMT",
->>>>>>> 367da34b
         "Strict-Transport-Security": "max-age=31536000; includeSubDomains; preload",
         "Transfer-Encoding": "chunked",
         "X-Content-Type-Options": "nosniff",
