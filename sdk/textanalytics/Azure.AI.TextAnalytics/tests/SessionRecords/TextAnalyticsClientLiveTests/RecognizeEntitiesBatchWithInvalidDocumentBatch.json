--- conflicted
+++ resolved
@@ -1,27 +1,16 @@
 {
   "Entries": [
     {
-<<<<<<< HEAD
-      "RequestUri": "https://t822ba17aa8b34513-textanalytics.cognitiveservices.azure.com/text/analytics/v3.1-preview.1/entities/recognition/general",
-=======
       "RequestUri": "https://azsdknet-test-ta.cognitiveservices.azure.com/text/analytics/v3.1-preview.1/entities/recognition/general?showStats=false",
->>>>>>> 367da34b
       "RequestMethod": "POST",
       "RequestHeaders": {
         "Content-Length": "297",
         "Content-Type": "application/json",
         "Ocp-Apim-Subscription-Key": "Sanitized",
-<<<<<<< HEAD
-        "traceparent": "00-2c4cc01d8964dd4b910527ffff2706bd-33a90c8ae5575f48-00",
-        "User-Agent": [
-          "azsdk-net-AI.TextAnalytics/5.1.0-dev.20200820.2",
-          "(.NET Core 4.6.27514.02; Microsoft Windows 10.0.17763 )"
-=======
         "traceparent": "00-5e6e8a88c1ad4047994ed2e5c63396de-b69920ee44fbc74e-00",
         "User-Agent": [
           "azsdk-net-AI.TextAnalytics/5.1.0-dev.20200820.1",
           "(.NET Core 4.6.29017.01; Microsoft Windows 10.0.18363 )"
->>>>>>> 367da34b
         ],
         "x-ms-client-request-id": "d44a3eacd4647966beab4f078d164d7a",
         "x-ms-return-client-request-id": "true"
@@ -62,15 +51,6 @@
       },
       "StatusCode": 400,
       "ResponseHeaders": {
-<<<<<<< HEAD
-        "apim-request-id": "d8bd1dd6-9c7a-45bb-85ac-380350dc5d43",
-        "Content-Type": "application/json; charset=utf-8",
-        "Date": "Thu, 20 Aug 2020 23:12:58 GMT",
-        "Strict-Transport-Security": "max-age=31536000; includeSubDomains; preload",
-        "Transfer-Encoding": "chunked",
-        "X-Content-Type-Options": "nosniff",
-        "x-envoy-upstream-service-time": "6"
-=======
         "apim-request-id": "229371f9-8c9c-4163-a547-03ed376d9183",
         "Content-Type": "application/json; charset=utf-8",
         "Date": "Fri, 21 Aug 2020 02:45:02 GMT",
@@ -78,7 +58,6 @@
         "Transfer-Encoding": "chunked",
         "X-Content-Type-Options": "nosniff",
         "x-envoy-upstream-service-time": "4"
->>>>>>> 367da34b
       },
       "ResponseBody": {
         "error": {
