{
  "Entries": [
    {
<<<<<<< HEAD
      "RequestUri": "https://t822ba17aa8b34513-textanalytics.cognitiveservices.azure.com/text/analytics/v3.1-preview.1/entities/recognition/general",
=======
      "RequestUri": "https://azsdknet-test-ta.cognitiveservices.azure.com/text/analytics/v3.1-preview.1/entities/recognition/general?showStats=false",
>>>>>>> 367da34b
      "RequestMethod": "POST",
      "RequestHeaders": {
        "Content-Length": "191",
        "Content-Type": "application/json",
        "Ocp-Apim-Subscription-Key": "Sanitized",
<<<<<<< HEAD
        "traceparent": "00-fa538aafbd4a3c4692fc75ad7dd17e88-c2515bae94135741-00",
        "User-Agent": [
          "azsdk-net-AI.TextAnalytics/5.1.0-dev.20200820.2",
          "(.NET Core 4.6.27514.02; Microsoft Windows 10.0.17763 )"
=======
        "traceparent": "00-3dc1925c6275594480ff3d67fd6fec73-b406ad0b63a2da4c-00",
        "User-Agent": [
          "azsdk-net-AI.TextAnalytics/5.1.0-dev.20200820.1",
          "(.NET Core 4.6.29017.01; Microsoft Windows 10.0.18363 )"
>>>>>>> 367da34b
        ],
        "x-ms-client-request-id": "5d0270d542a9b258c6540948e3fcf907",
        "x-ms-return-client-request-id": "true"
      },
      "RequestBody": {
        "documents": [
          {
            "id": "0",
            "text": "Microsoft was founded by Bill Gates and Paul Allen.",
            "language": "en"
          },
          {
            "id": "1",
            "text": "My cat and my dog might need to see a veterinarian.",
            "language": "en"
          }
        ]
      },
      "StatusCode": 200,
      "ResponseHeaders": {
<<<<<<< HEAD
        "apim-request-id": "c2f62dbb-8d3b-42f1-a8bf-def8e711c4d0",
        "Content-Type": "application/json; charset=utf-8",
        "csp-billing-usage": "CognitiveServices.TextAnalytics.BatchScoring=2",
        "Date": "Thu, 20 Aug 2020 23:12:57 GMT",
        "Strict-Transport-Security": "max-age=31536000; includeSubDomains; preload",
        "Transfer-Encoding": "chunked",
        "X-Content-Type-Options": "nosniff",
        "x-envoy-upstream-service-time": "99"
=======
        "apim-request-id": "fd2ff84f-3ab9-416e-8adc-95afad6ecb2c",
        "Content-Type": "application/json; charset=utf-8",
        "csp-billing-usage": "CognitiveServices.TextAnalytics.BatchScoring=2",
        "Date": "Fri, 21 Aug 2020 02:45:02 GMT",
        "Strict-Transport-Security": "max-age=31536000; includeSubDomains; preload",
        "Transfer-Encoding": "chunked",
        "X-Content-Type-Options": "nosniff",
        "x-envoy-upstream-service-time": "81"
>>>>>>> 367da34b
      },
      "ResponseBody": {
        "documents": [
          {
            "id": "0",
            "entities": [
              {
                "text": "Microsoft",
                "category": "Organization",
                "offset": 0,
                "length": 9,
                "confidenceScore": 0.83
              },
              {
                "text": "Bill Gates",
                "category": "Person",
                "offset": 25,
                "length": 10,
                "confidenceScore": 0.85
              },
              {
                "text": "Paul Allen",
                "category": "Person",
                "offset": 40,
                "length": 10,
                "confidenceScore": 0.9
              }
            ],
            "warnings": []
          },
          {
            "id": "1",
            "entities": [
              {
                "text": "veterinarian",
                "category": "PersonType",
                "offset": 38,
                "length": 12,
                "confidenceScore": 0.83
              }
            ],
            "warnings": []
          }
        ],
        "errors": [],
        "modelVersion": "2020-04-01"
      }
    }
  ],
  "Variables": {
    "RandomSeed": "1395959521",
    "TEXT_ANALYTICS_API_KEY": "Sanitized",
    "TEXT_ANALYTICS_ENDPOINT": "https://t822ba17aa8b34513-textanalytics.cognitiveservices.azure.com"
  }
}<|MERGE_RESOLUTION|>--- conflicted
+++ resolved
@@ -1,27 +1,16 @@
 {
   "Entries": [
     {
-<<<<<<< HEAD
-      "RequestUri": "https://t822ba17aa8b34513-textanalytics.cognitiveservices.azure.com/text/analytics/v3.1-preview.1/entities/recognition/general",
-=======
       "RequestUri": "https://azsdknet-test-ta.cognitiveservices.azure.com/text/analytics/v3.1-preview.1/entities/recognition/general?showStats=false",
->>>>>>> 367da34b
       "RequestMethod": "POST",
       "RequestHeaders": {
         "Content-Length": "191",
         "Content-Type": "application/json",
         "Ocp-Apim-Subscription-Key": "Sanitized",
-<<<<<<< HEAD
-        "traceparent": "00-fa538aafbd4a3c4692fc75ad7dd17e88-c2515bae94135741-00",
-        "User-Agent": [
-          "azsdk-net-AI.TextAnalytics/5.1.0-dev.20200820.2",
-          "(.NET Core 4.6.27514.02; Microsoft Windows 10.0.17763 )"
-=======
         "traceparent": "00-3dc1925c6275594480ff3d67fd6fec73-b406ad0b63a2da4c-00",
         "User-Agent": [
           "azsdk-net-AI.TextAnalytics/5.1.0-dev.20200820.1",
           "(.NET Core 4.6.29017.01; Microsoft Windows 10.0.18363 )"
->>>>>>> 367da34b
         ],
         "x-ms-client-request-id": "5d0270d542a9b258c6540948e3fcf907",
         "x-ms-return-client-request-id": "true"
@@ -42,16 +31,6 @@
       },
       "StatusCode": 200,
       "ResponseHeaders": {
-<<<<<<< HEAD
-        "apim-request-id": "c2f62dbb-8d3b-42f1-a8bf-def8e711c4d0",
-        "Content-Type": "application/json; charset=utf-8",
-        "csp-billing-usage": "CognitiveServices.TextAnalytics.BatchScoring=2",
-        "Date": "Thu, 20 Aug 2020 23:12:57 GMT",
-        "Strict-Transport-Security": "max-age=31536000; includeSubDomains; preload",
-        "Transfer-Encoding": "chunked",
-        "X-Content-Type-Options": "nosniff",
-        "x-envoy-upstream-service-time": "99"
-=======
         "apim-request-id": "fd2ff84f-3ab9-416e-8adc-95afad6ecb2c",
         "Content-Type": "application/json; charset=utf-8",
         "csp-billing-usage": "CognitiveServices.TextAnalytics.BatchScoring=2",
@@ -60,7 +39,6 @@
         "Transfer-Encoding": "chunked",
         "X-Content-Type-Options": "nosniff",
         "x-envoy-upstream-service-time": "81"
->>>>>>> 367da34b
       },
       "ResponseBody": {
         "documents": [
