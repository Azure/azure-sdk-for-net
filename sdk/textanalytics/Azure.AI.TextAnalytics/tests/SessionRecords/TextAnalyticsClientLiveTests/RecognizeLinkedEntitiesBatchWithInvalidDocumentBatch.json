--- conflicted
+++ resolved
@@ -1,11 +1,7 @@
 {
   "Entries": [
     {
-<<<<<<< HEAD
-      "RequestUri": "https://tda93f4a80c424e1d-textanalytics.cognitiveservices.azure.com/text/analytics/v3.1-preview.1/entities/linking?showStats=false",
-=======
       "RequestUri": "https://azsdknet-test-ta.cognitiveservices.azure.com/text/analytics/v3.1-preview.1/entities/linking?showStats=false",
->>>>>>> d57234c7
       "RequestMethod": "POST",
       "RequestHeaders": {
         "Accept": [
@@ -15,17 +11,10 @@
         "Content-Length": "561",
         "Content-Type": "application/json",
         "Ocp-Apim-Subscription-Key": "Sanitized",
-<<<<<<< HEAD
-        "traceparent": "00-bb5eb9b4a105c7438ce729eeaf6a65d8-fc955a50b82d5149-00",
-        "User-Agent": [
-          "azsdk-net-AI.TextAnalytics/5.1.0-dev.20200825.1",
-          "(.NET Core 4.6.27514.02; Microsoft Windows 10.0.17763 )"
-=======
         "traceparent": "00-4771fb96a697df42a49652214213ff65-1520b60c072dc246-00",
         "User-Agent": [
           "azsdk-net-AI.TextAnalytics/5.1.0-dev.20200821.1",
           "(.NET Core 4.6.29017.01; Microsoft Windows 10.0.18363 )"
->>>>>>> d57234c7
         ],
         "x-ms-client-request-id": "4d779a7a51313f9b3c0edbedb23fc9e2",
         "x-ms-return-client-request-id": "true"
@@ -66,15 +55,9 @@
       },
       "StatusCode": 400,
       "ResponseHeaders": {
-<<<<<<< HEAD
-        "apim-request-id": "600d5d2d-ba4a-4bcc-a8db-7b9066dd7d8a",
-        "Content-Type": "application/json; charset=utf-8",
-        "Date": "Tue, 25 Aug 2020 16:20:36 GMT",
-=======
         "apim-request-id": "c0d064f0-c6e8-40a3-95c3-5abe1edb979b",
         "Content-Type": "application/json; charset=utf-8",
         "Date": "Fri, 21 Aug 2020 20:16:54 GMT",
->>>>>>> d57234c7
         "Strict-Transport-Security": "max-age=31536000; includeSubDomains; preload",
         "Transfer-Encoding": "chunked",
         "X-Content-Type-Options": "nosniff",
