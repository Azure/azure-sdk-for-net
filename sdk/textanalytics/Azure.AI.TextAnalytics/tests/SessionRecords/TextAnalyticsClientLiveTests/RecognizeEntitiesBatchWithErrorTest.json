--- conflicted
+++ resolved
@@ -1,27 +1,16 @@
 {
   "Entries": [
     {
-<<<<<<< HEAD
-      "RequestUri": "https://t822ba17aa8b34513-textanalytics.cognitiveservices.azure.com/text/analytics/v3.1-preview.1/entities/recognition/general",
-=======
       "RequestUri": "https://azsdknet-test-ta.cognitiveservices.azure.com/text/analytics/v3.1-preview.1/entities/recognition/general?showStats=false",
->>>>>>> 367da34b
       "RequestMethod": "POST",
       "RequestHeaders": {
         "Content-Length": "217",
         "Content-Type": "application/json",
         "Ocp-Apim-Subscription-Key": "Sanitized",
-<<<<<<< HEAD
-        "traceparent": "00-4f072a395378e646ad3484cd8228fa6f-5bd1915445880542-00",
-        "User-Agent": [
-          "azsdk-net-AI.TextAnalytics/5.1.0-dev.20200820.2",
-          "(.NET Core 4.6.27514.02; Microsoft Windows 10.0.17763 )"
-=======
         "traceparent": "00-0b1d742ac4de6f43bce2f7eb777b73b3-9e2a79828673094b-00",
         "User-Agent": [
           "azsdk-net-AI.TextAnalytics/5.1.0-dev.20200820.1",
           "(.NET Core 4.6.29017.01; Microsoft Windows 10.0.18363 )"
->>>>>>> 367da34b
         ],
         "x-ms-client-request-id": "3ff95858c19275f33d23070f9ab76ce8",
         "x-ms-return-client-request-id": "true"
@@ -47,16 +36,6 @@
       },
       "StatusCode": 200,
       "ResponseHeaders": {
-<<<<<<< HEAD
-        "apim-request-id": "e17beeb8-c690-4b42-a2fa-2a2c6e569fb5",
-        "Content-Type": "application/json; charset=utf-8",
-        "csp-billing-usage": "CognitiveServices.TextAnalytics.BatchScoring=2",
-        "Date": "Thu, 20 Aug 2020 23:12:57 GMT",
-        "Strict-Transport-Security": "max-age=31536000; includeSubDomains; preload",
-        "Transfer-Encoding": "chunked",
-        "X-Content-Type-Options": "nosniff",
-        "x-envoy-upstream-service-time": "132"
-=======
         "apim-request-id": "e3240af6-0627-47c5-ac7e-8ce0b3fa2c6e",
         "Content-Type": "application/json; charset=utf-8",
         "csp-billing-usage": "CognitiveServices.TextAnalytics.BatchScoring=2",
@@ -65,7 +44,6 @@
         "Transfer-Encoding": "chunked",
         "X-Content-Type-Options": "nosniff",
         "x-envoy-upstream-service-time": "74"
->>>>>>> 367da34b
       },
       "ResponseBody": {
         "documents": [
