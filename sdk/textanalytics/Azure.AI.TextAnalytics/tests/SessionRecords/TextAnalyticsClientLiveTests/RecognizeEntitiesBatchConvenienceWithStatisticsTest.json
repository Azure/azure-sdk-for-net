{
  "Entries": [
    {
      "RequestUri": "https://t822ba17aa8b34513-textanalytics.cognitiveservices.azure.com/text/analytics/v3.1-preview.1/entities/recognition/general?showStats=true",
      "RequestMethod": "POST",
      "RequestHeaders": {
        "Content-Length": "191",
        "Content-Type": "application/json",
        "Ocp-Apim-Subscription-Key": "Sanitized",
<<<<<<< HEAD
        "traceparent": "00-fdee083618caca4aa495e0d3f40030d8-6e5115d01a2de04c-00",
        "User-Agent": [
          "azsdk-net-AI.TextAnalytics/5.1.0-dev.20200820.2",
          "(.NET Core 4.6.27514.02; Microsoft Windows 10.0.17763 )"
=======
        "traceparent": "00-61a4cd04e56d464b863dac5ded3ec519-93848c094636424f-00",
        "User-Agent": [
          "azsdk-net-AI.TextAnalytics/5.1.0-dev.20200819.1",
          "(.NET Core 4.6.29017.01; Microsoft Windows 10.0.18363 )"
>>>>>>> 367da34b
        ],
        "x-ms-client-request-id": "ff4be27d75c93d758603df58d2422daa",
        "x-ms-return-client-request-id": "true"
      },
      "RequestBody": {
        "documents": [
          {
            "id": "0",
            "text": "Microsoft was founded by Bill Gates and Paul Allen.",
            "language": "en"
          },
          {
            "id": "1",
            "text": "My cat and my dog might need to see a veterinarian.",
            "language": "en"
          }
        ]
      },
      "StatusCode": 200,
      "ResponseHeaders": {
<<<<<<< HEAD
        "apim-request-id": "c0c21b6e-28d4-422d-9fed-3cf62628b3cf",
        "Content-Type": "application/json; charset=utf-8",
        "csp-billing-usage": "CognitiveServices.TextAnalytics.BatchScoring=2",
        "Date": "Thu, 20 Aug 2020 23:12:57 GMT",
        "Strict-Transport-Security": "max-age=31536000; includeSubDomains; preload",
        "Transfer-Encoding": "chunked",
        "X-Content-Type-Options": "nosniff",
        "x-envoy-upstream-service-time": "98"
=======
        "apim-request-id": "1875be0b-ca28-4350-99a4-97af294ca24d",
        "Content-Type": "application/json; charset=utf-8",
        "csp-billing-usage": "CognitiveServices.TextAnalytics.BatchScoring=2",
        "Date": "Thu, 20 Aug 2020 00:09:50 GMT",
        "Strict-Transport-Security": "max-age=31536000; includeSubDomains; preload",
        "Transfer-Encoding": "chunked",
        "X-Content-Type-Options": "nosniff",
        "x-envoy-upstream-service-time": "76"
>>>>>>> 367da34b
      },
      "ResponseBody": {
        "statistics": {
          "documentsCount": 2,
          "validDocumentsCount": 2,
          "erroneousDocumentsCount": 0,
          "transactionsCount": 2
        },
        "documents": [
          {
            "id": "0",
            "statistics": {
              "charactersCount": 51,
              "transactionsCount": 1
            },
            "entities": [
              {
                "text": "Microsoft",
                "category": "Organization",
                "offset": 0,
                "length": 9,
                "confidenceScore": 0.83
              },
              {
                "text": "Bill Gates",
                "category": "Person",
                "offset": 25,
                "length": 10,
                "confidenceScore": 0.85
              },
              {
                "text": "Paul Allen",
                "category": "Person",
                "offset": 40,
                "length": 10,
                "confidenceScore": 0.9
              }
            ],
            "warnings": []
          },
          {
            "id": "1",
            "statistics": {
              "charactersCount": 51,
              "transactionsCount": 1
            },
            "entities": [
              {
                "text": "veterinarian",
                "category": "PersonType",
                "offset": 38,
                "length": 12,
                "confidenceScore": 0.83
              }
            ],
            "warnings": []
          }
        ],
        "errors": [],
        "modelVersion": "2020-04-01"
      }
    }
  ],
  "Variables": {
    "RandomSeed": "429831713",
    "TEXT_ANALYTICS_API_KEY": "Sanitized",
    "TEXT_ANALYTICS_ENDPOINT": "https://t822ba17aa8b34513-textanalytics.cognitiveservices.azure.com"
  }
}<|MERGE_RESOLUTION|>--- conflicted
+++ resolved
@@ -7,17 +7,10 @@
         "Content-Length": "191",
         "Content-Type": "application/json",
         "Ocp-Apim-Subscription-Key": "Sanitized",
-<<<<<<< HEAD
-        "traceparent": "00-fdee083618caca4aa495e0d3f40030d8-6e5115d01a2de04c-00",
-        "User-Agent": [
-          "azsdk-net-AI.TextAnalytics/5.1.0-dev.20200820.2",
-          "(.NET Core 4.6.27514.02; Microsoft Windows 10.0.17763 )"
-=======
         "traceparent": "00-61a4cd04e56d464b863dac5ded3ec519-93848c094636424f-00",
         "User-Agent": [
           "azsdk-net-AI.TextAnalytics/5.1.0-dev.20200819.1",
           "(.NET Core 4.6.29017.01; Microsoft Windows 10.0.18363 )"
->>>>>>> 367da34b
         ],
         "x-ms-client-request-id": "ff4be27d75c93d758603df58d2422daa",
         "x-ms-return-client-request-id": "true"
@@ -38,16 +31,6 @@
       },
       "StatusCode": 200,
       "ResponseHeaders": {
-<<<<<<< HEAD
-        "apim-request-id": "c0c21b6e-28d4-422d-9fed-3cf62628b3cf",
-        "Content-Type": "application/json; charset=utf-8",
-        "csp-billing-usage": "CognitiveServices.TextAnalytics.BatchScoring=2",
-        "Date": "Thu, 20 Aug 2020 23:12:57 GMT",
-        "Strict-Transport-Security": "max-age=31536000; includeSubDomains; preload",
-        "Transfer-Encoding": "chunked",
-        "X-Content-Type-Options": "nosniff",
-        "x-envoy-upstream-service-time": "98"
-=======
         "apim-request-id": "1875be0b-ca28-4350-99a4-97af294ca24d",
         "Content-Type": "application/json; charset=utf-8",
         "csp-billing-usage": "CognitiveServices.TextAnalytics.BatchScoring=2",
@@ -56,7 +39,6 @@
         "Transfer-Encoding": "chunked",
         "X-Content-Type-Options": "nosniff",
         "x-envoy-upstream-service-time": "76"
->>>>>>> 367da34b
       },
       "ResponseBody": {
         "statistics": {
