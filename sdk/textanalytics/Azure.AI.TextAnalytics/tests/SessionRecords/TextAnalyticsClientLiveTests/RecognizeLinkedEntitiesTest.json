{
  "Entries": [
    {
      "RequestUri": "https://tda93f4a80c424e1d-textanalytics.cognitiveservices.azure.com/text/analytics/v3.1-preview.1/entities/linking",
      "RequestMethod": "POST",
      "RequestHeaders": {
        "Accept": [
          "application/json",
          "text/json"
        ],
        "Content-Length": "103",
        "Content-Type": "application/json",
        "Ocp-Apim-Subscription-Key": "Sanitized",
<<<<<<< HEAD
        "traceparent": "00-e5760307a24ed24bb67abf42c901c827-75462abe84a5ef49-00",
        "User-Agent": [
          "azsdk-net-AI.TextAnalytics/5.1.0-dev.20200825.1",
          "(.NET Core 4.6.27514.02; Microsoft Windows 10.0.17763 )"
=======
        "traceparent": "00-77ebe66b67c8aa408963e8ec8ab043d3-fb66a2e5c4774941-00",
        "User-Agent": [
          "azsdk-net-AI.TextAnalytics/5.1.0-dev.20200821.1",
          "(.NET Core 4.6.29017.01; Microsoft Windows 10.0.18363 )"
>>>>>>> d57234c7
        ],
        "x-ms-client-request-id": "e3778139259e1903444975ba4546d6d8",
        "x-ms-return-client-request-id": "true"
      },
      "RequestBody": {
        "documents": [
          {
            "id": "0",
            "text": "Microsoft was founded by Bill Gates and Paul Allen.",
            "language": "en"
          }
        ]
      },
      "StatusCode": 200,
      "ResponseHeaders": {
<<<<<<< HEAD
        "apim-request-id": "b99198ea-22db-4ba1-b2d1-0de41d9ad6e8",
        "Content-Type": "application/json; charset=utf-8",
        "csp-billing-usage": "CognitiveServices.TextAnalytics.BatchScoring=1",
        "Date": "Tue, 25 Aug 2020 16:20:36 GMT",
        "Strict-Transport-Security": "max-age=31536000; includeSubDomains; preload",
        "Transfer-Encoding": "chunked",
        "X-Content-Type-Options": "nosniff",
        "x-envoy-upstream-service-time": "18"
=======
        "apim-request-id": "3ff2fbdf-b70f-412b-9817-3eaf1358588f",
        "Content-Type": "application/json; charset=utf-8",
        "csp-billing-usage": "CognitiveServices.TextAnalytics.BatchScoring=1",
        "Date": "Fri, 21 Aug 2020 20:16:56 GMT",
        "Strict-Transport-Security": "max-age=31536000; includeSubDomains; preload",
        "Transfer-Encoding": "chunked",
        "X-Content-Type-Options": "nosniff",
        "x-envoy-upstream-service-time": "19"
>>>>>>> d57234c7
      },
      "ResponseBody": {
        "documents": [
          {
            "id": "0",
            "entities": [
              {
                "name": "Bill Gates",
                "matches": [
                  {
                    "text": "Bill Gates",
                    "offset": 25,
                    "length": 10,
                    "confidenceScore": 0.52
                  }
                ],
                "language": "en",
                "id": "Bill Gates",
                "url": "https://en.wikipedia.org/wiki/Bill_Gates",
                "dataSource": "Wikipedia"
              },
              {
                "name": "Paul Allen",
                "matches": [
                  {
                    "text": "Paul Allen",
                    "offset": 40,
                    "length": 10,
                    "confidenceScore": 0.54
                  }
                ],
                "language": "en",
                "id": "Paul Allen",
                "url": "https://en.wikipedia.org/wiki/Paul_Allen",
                "dataSource": "Wikipedia"
              },
              {
                "name": "Microsoft",
                "matches": [
                  {
                    "text": "Microsoft",
                    "offset": 0,
                    "length": 9,
                    "confidenceScore": 0.49
                  }
                ],
                "language": "en",
                "id": "Microsoft",
                "url": "https://en.wikipedia.org/wiki/Microsoft",
                "dataSource": "Wikipedia"
              }
            ],
            "warnings": []
          }
        ],
        "errors": [],
        "modelVersion": "2020-02-01"
      }
    }
  ],
  "Variables": {
    "RandomSeed": "2126928205",
    "TEXT_ANALYTICS_API_KEY": "Sanitized",
    "TEXT_ANALYTICS_ENDPOINT": "https://tda93f4a80c424e1d-textanalytics.cognitiveservices.azure.com"
  }
}<|MERGE_RESOLUTION|>--- conflicted
+++ resolved
@@ -11,17 +11,10 @@
         "Content-Length": "103",
         "Content-Type": "application/json",
         "Ocp-Apim-Subscription-Key": "Sanitized",
-<<<<<<< HEAD
-        "traceparent": "00-e5760307a24ed24bb67abf42c901c827-75462abe84a5ef49-00",
-        "User-Agent": [
-          "azsdk-net-AI.TextAnalytics/5.1.0-dev.20200825.1",
-          "(.NET Core 4.6.27514.02; Microsoft Windows 10.0.17763 )"
-=======
         "traceparent": "00-77ebe66b67c8aa408963e8ec8ab043d3-fb66a2e5c4774941-00",
         "User-Agent": [
           "azsdk-net-AI.TextAnalytics/5.1.0-dev.20200821.1",
           "(.NET Core 4.6.29017.01; Microsoft Windows 10.0.18363 )"
->>>>>>> d57234c7
         ],
         "x-ms-client-request-id": "e3778139259e1903444975ba4546d6d8",
         "x-ms-return-client-request-id": "true"
@@ -37,16 +30,6 @@
       },
       "StatusCode": 200,
       "ResponseHeaders": {
-<<<<<<< HEAD
-        "apim-request-id": "b99198ea-22db-4ba1-b2d1-0de41d9ad6e8",
-        "Content-Type": "application/json; charset=utf-8",
-        "csp-billing-usage": "CognitiveServices.TextAnalytics.BatchScoring=1",
-        "Date": "Tue, 25 Aug 2020 16:20:36 GMT",
-        "Strict-Transport-Security": "max-age=31536000; includeSubDomains; preload",
-        "Transfer-Encoding": "chunked",
-        "X-Content-Type-Options": "nosniff",
-        "x-envoy-upstream-service-time": "18"
-=======
         "apim-request-id": "3ff2fbdf-b70f-412b-9817-3eaf1358588f",
         "Content-Type": "application/json; charset=utf-8",
         "csp-billing-usage": "CognitiveServices.TextAnalytics.BatchScoring=1",
@@ -55,7 +38,6 @@
         "Transfer-Encoding": "chunked",
         "X-Content-Type-Options": "nosniff",
         "x-envoy-upstream-service-time": "19"
->>>>>>> d57234c7
       },
       "ResponseBody": {
         "documents": [
