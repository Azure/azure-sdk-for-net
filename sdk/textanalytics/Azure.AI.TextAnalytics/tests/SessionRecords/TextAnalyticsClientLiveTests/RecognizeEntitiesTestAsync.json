--- conflicted
+++ resolved
@@ -7,17 +7,10 @@
         "Content-Length": "103",
         "Content-Type": "application/json",
         "Ocp-Apim-Subscription-Key": "Sanitized",
-<<<<<<< HEAD
-        "traceparent": "00-b76a0e3c8b71324e8f4ada5aed457a36-e7a5395d6eadbd43-00",
-        "User-Agent": [
-          "azsdk-net-AI.TextAnalytics/5.1.0-dev.20200820.2",
-          "(.NET Core 4.6.27514.02; Microsoft Windows 10.0.17763 )"
-=======
         "traceparent": "00-da30e7a3f650c5409476e217be9bf244-c55404bda8affd4c-00",
         "User-Agent": [
           "azsdk-net-AI.TextAnalytics/5.1.0-dev.20200820.1",
           "(.NET Core 4.6.29017.01; Microsoft Windows 10.0.18363 )"
->>>>>>> 367da34b
         ],
         "x-ms-client-request-id": "7f6808c33dd08579be55419970f0f264",
         "x-ms-return-client-request-id": "true"
@@ -33,16 +26,6 @@
       },
       "StatusCode": 200,
       "ResponseHeaders": {
-<<<<<<< HEAD
-        "apim-request-id": "16c1390e-59fb-4af9-92e3-eebe06e92c8a",
-        "Content-Type": "application/json; charset=utf-8",
-        "csp-billing-usage": "CognitiveServices.TextAnalytics.BatchScoring=1",
-        "Date": "Thu, 20 Aug 2020 23:13:03 GMT",
-        "Strict-Transport-Security": "max-age=31536000; includeSubDomains; preload",
-        "Transfer-Encoding": "chunked",
-        "X-Content-Type-Options": "nosniff",
-        "x-envoy-upstream-service-time": "81"
-=======
         "apim-request-id": "5d5010f1-1eae-4e07-9176-9272340b0814",
         "Content-Type": "application/json; charset=utf-8",
         "csp-billing-usage": "CognitiveServices.TextAnalytics.BatchScoring=1",
@@ -51,7 +34,6 @@
         "Transfer-Encoding": "chunked",
         "X-Content-Type-Options": "nosniff",
         "x-envoy-upstream-service-time": "164"
->>>>>>> 367da34b
       },
       "ResponseBody": {
         "documents": [
