--- conflicted
+++ resolved
@@ -11,17 +11,10 @@
         "Content-Length": "102",
         "Content-Type": "application/json",
         "Ocp-Apim-Subscription-Key": "Sanitized",
-<<<<<<< HEAD
-        "traceparent": "00-2fc64335e9c5ec4ab1f5e2b14544a427-d3d6308d588a3f4f-00",
-        "User-Agent": [
-          "azsdk-net-AI.TextAnalytics/5.1.0-dev.20200825.1",
-          "(.NET Core 4.6.27514.02; Microsoft Windows 10.0.17763 )"
-=======
         "traceparent": "00-81f2d48bfba38947b059b9bb0a37c09a-5d23275c2eee2147-00",
         "User-Agent": [
           "azsdk-net-AI.TextAnalytics/5.1.0-dev.20200821.1",
           "(.NET Core 4.6.29017.01; Microsoft Windows 10.0.18363 )"
->>>>>>> d57234c7
         ],
         "x-ms-client-request-id": "0f4dee882bc9a4d691f7c109315bb3b9",
         "x-ms-return-client-request-id": "true"
@@ -37,17 +30,10 @@
       },
       "StatusCode": 200,
       "ResponseHeaders": {
-<<<<<<< HEAD
-        "apim-request-id": "4337250f-dcb0-4a7a-8884-ddfe18f94d55",
-        "Content-Type": "application/json; charset=utf-8",
-        "csp-billing-usage": "CognitiveServices.TextAnalytics.BatchScoring=1",
-        "Date": "Tue, 25 Aug 2020 16:20:36 GMT",
-=======
         "apim-request-id": "2fbd7292-c7d6-4238-b88f-74e3ac5c10ae",
         "Content-Type": "application/json; charset=utf-8",
         "csp-billing-usage": "CognitiveServices.TextAnalytics.BatchScoring=1",
         "Date": "Fri, 21 Aug 2020 20:16:56 GMT",
->>>>>>> d57234c7
         "Strict-Transport-Security": "max-age=31536000; includeSubDomains; preload",
         "Transfer-Encoding": "chunked",
         "X-Content-Type-Options": "nosniff",
