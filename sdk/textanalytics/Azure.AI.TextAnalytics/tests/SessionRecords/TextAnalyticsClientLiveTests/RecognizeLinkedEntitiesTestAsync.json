--- conflicted
+++ resolved
@@ -11,17 +11,10 @@
         "Content-Length": "103",
         "Content-Type": "application/json",
         "Ocp-Apim-Subscription-Key": "Sanitized",
-<<<<<<< HEAD
-        "traceparent": "00-dc46afca871e7746af0646a8ad598fd3-c421fe98681e4e4f-00",
-        "User-Agent": [
-          "azsdk-net-AI.TextAnalytics/5.1.0-dev.20200825.1",
-          "(.NET Core 4.6.27514.02; Microsoft Windows 10.0.17763 )"
-=======
         "traceparent": "00-b96002ff6783cc41824c82e6ff4d4bd0-e29a7e2a9a2dd041-00",
         "User-Agent": [
           "azsdk-net-AI.TextAnalytics/5.1.0-dev.20200821.1",
           "(.NET Core 4.6.29017.01; Microsoft Windows 10.0.18363 )"
->>>>>>> d57234c7
         ],
         "x-ms-client-request-id": "5a4d7a82cb486024c16f2d182035b514",
         "x-ms-return-client-request-id": "true"
@@ -37,16 +30,6 @@
       },
       "StatusCode": 200,
       "ResponseHeaders": {
-<<<<<<< HEAD
-        "apim-request-id": "552d0120-78df-462a-aeac-fc20e8726838",
-        "Content-Type": "application/json; charset=utf-8",
-        "csp-billing-usage": "CognitiveServices.TextAnalytics.BatchScoring=1",
-        "Date": "Tue, 25 Aug 2020 16:20:43 GMT",
-        "Strict-Transport-Security": "max-age=31536000; includeSubDomains; preload",
-        "Transfer-Encoding": "chunked",
-        "X-Content-Type-Options": "nosniff",
-        "x-envoy-upstream-service-time": "21"
-=======
         "apim-request-id": "b2714a3f-ce6f-4d43-bf93-b9e907367581",
         "Content-Type": "application/json; charset=utf-8",
         "csp-billing-usage": "CognitiveServices.TextAnalytics.BatchScoring=1",
@@ -55,7 +38,6 @@
         "Transfer-Encoding": "chunked",
         "X-Content-Type-Options": "nosniff",
         "x-envoy-upstream-service-time": "18"
->>>>>>> d57234c7
       },
       "ResponseBody": {
         "documents": [
