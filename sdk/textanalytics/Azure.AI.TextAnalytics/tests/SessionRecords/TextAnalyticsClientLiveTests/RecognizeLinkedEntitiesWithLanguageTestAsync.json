{
  "Entries": [
    {
      "RequestUri": "https://tda93f4a80c424e1d-textanalytics.cognitiveservices.azure.com/text/analytics/v3.1-preview.1/entities/linking",
      "RequestMethod": "POST",
      "RequestHeaders": {
        "Accept": [
          "application/json",
          "text/json"
        ],
        "Content-Length": "102",
        "Content-Type": "application/json",
        "Ocp-Apim-Subscription-Key": "Sanitized",
<<<<<<< HEAD
        "traceparent": "00-6e1c7f296b46194e8e5131b72e563d34-77a316246b6aeb4d-00",
        "User-Agent": [
          "azsdk-net-AI.TextAnalytics/5.1.0-dev.20200825.1",
          "(.NET Core 4.6.27514.02; Microsoft Windows 10.0.17763 )"
=======
        "traceparent": "00-104e915b5c25cb41a1714fd6051654d6-8f30214282befc4b-00",
        "User-Agent": [
          "azsdk-net-AI.TextAnalytics/5.1.0-dev.20200821.1",
          "(.NET Core 4.6.29017.01; Microsoft Windows 10.0.18363 )"
>>>>>>> d57234c7
        ],
        "x-ms-client-request-id": "8f4e7e84f9a0288ea74748893d7d3430",
        "x-ms-return-client-request-id": "true"
      },
      "RequestBody": {
        "documents": [
          {
            "id": "0",
            "text": "Microsoft fue fundado por Bill Gates y Paul Allen.",
            "language": "es"
          }
        ]
      },
      "StatusCode": 200,
      "ResponseHeaders": {
<<<<<<< HEAD
        "apim-request-id": "654c200b-f38f-46e5-b03f-9269b70c0737",
        "Content-Type": "application/json; charset=utf-8",
        "csp-billing-usage": "CognitiveServices.TextAnalytics.BatchScoring=1",
        "Date": "Tue, 25 Aug 2020 16:20:43 GMT",
        "Strict-Transport-Security": "max-age=31536000; includeSubDomains; preload",
        "Transfer-Encoding": "chunked",
        "X-Content-Type-Options": "nosniff",
        "x-envoy-upstream-service-time": "12"
=======
        "apim-request-id": "e8cf11ed-c602-4602-85a4-661001e650b5",
        "Content-Type": "application/json; charset=utf-8",
        "csp-billing-usage": "CognitiveServices.TextAnalytics.BatchScoring=1",
        "Date": "Fri, 21 Aug 2020 20:16:57 GMT",
        "Strict-Transport-Security": "max-age=31536000; includeSubDomains; preload",
        "Transfer-Encoding": "chunked",
        "X-Content-Type-Options": "nosniff",
        "x-envoy-upstream-service-time": "14"
>>>>>>> d57234c7
      },
      "ResponseBody": {
        "documents": [
          {
            "id": "0",
            "entities": [
              {
                "name": "Bill Gates",
                "matches": [
                  {
                    "text": "Bill Gates",
                    "offset": 26,
                    "length": 10,
                    "confidenceScore": 0.37
                  }
                ],
                "language": "es",
                "id": "Bill Gates",
                "url": "https://es.wikipedia.org/wiki/Bill_Gates",
                "dataSource": "Wikipedia"
              },
              {
                "name": "Paul Allen",
                "matches": [
                  {
                    "text": "Paul Allen",
                    "offset": 39,
                    "length": 10,
                    "confidenceScore": 0.9
                  }
                ],
                "language": "es",
                "id": "Paul Allen",
                "url": "https://es.wikipedia.org/wiki/Paul_Allen",
                "dataSource": "Wikipedia"
              },
              {
                "name": "Microsoft",
                "matches": [
                  {
                    "text": "Microsoft",
                    "offset": 0,
                    "length": 9,
                    "confidenceScore": 0.38
                  }
                ],
                "language": "es",
                "id": "Microsoft",
                "url": "https://es.wikipedia.org/wiki/Microsoft",
                "dataSource": "Wikipedia"
              }
            ],
            "warnings": []
          }
        ],
        "errors": [],
        "modelVersion": "2020-02-01"
      }
    }
  ],
  "Variables": {
    "RandomSeed": "740938405",
    "TEXT_ANALYTICS_API_KEY": "Sanitized",
    "TEXT_ANALYTICS_ENDPOINT": "https://tda93f4a80c424e1d-textanalytics.cognitiveservices.azure.com"
  }
}<|MERGE_RESOLUTION|>--- conflicted
+++ resolved
@@ -11,17 +11,10 @@
         "Content-Length": "102",
         "Content-Type": "application/json",
         "Ocp-Apim-Subscription-Key": "Sanitized",
-<<<<<<< HEAD
-        "traceparent": "00-6e1c7f296b46194e8e5131b72e563d34-77a316246b6aeb4d-00",
-        "User-Agent": [
-          "azsdk-net-AI.TextAnalytics/5.1.0-dev.20200825.1",
-          "(.NET Core 4.6.27514.02; Microsoft Windows 10.0.17763 )"
-=======
         "traceparent": "00-104e915b5c25cb41a1714fd6051654d6-8f30214282befc4b-00",
         "User-Agent": [
           "azsdk-net-AI.TextAnalytics/5.1.0-dev.20200821.1",
           "(.NET Core 4.6.29017.01; Microsoft Windows 10.0.18363 )"
->>>>>>> d57234c7
         ],
         "x-ms-client-request-id": "8f4e7e84f9a0288ea74748893d7d3430",
         "x-ms-return-client-request-id": "true"
@@ -37,16 +30,6 @@
       },
       "StatusCode": 200,
       "ResponseHeaders": {
-<<<<<<< HEAD
-        "apim-request-id": "654c200b-f38f-46e5-b03f-9269b70c0737",
-        "Content-Type": "application/json; charset=utf-8",
-        "csp-billing-usage": "CognitiveServices.TextAnalytics.BatchScoring=1",
-        "Date": "Tue, 25 Aug 2020 16:20:43 GMT",
-        "Strict-Transport-Security": "max-age=31536000; includeSubDomains; preload",
-        "Transfer-Encoding": "chunked",
-        "X-Content-Type-Options": "nosniff",
-        "x-envoy-upstream-service-time": "12"
-=======
         "apim-request-id": "e8cf11ed-c602-4602-85a4-661001e650b5",
         "Content-Type": "application/json; charset=utf-8",
         "csp-billing-usage": "CognitiveServices.TextAnalytics.BatchScoring=1",
@@ -55,7 +38,6 @@
         "Transfer-Encoding": "chunked",
         "X-Content-Type-Options": "nosniff",
         "x-envoy-upstream-service-time": "14"
->>>>>>> d57234c7
       },
       "ResponseBody": {
         "documents": [
