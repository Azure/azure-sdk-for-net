namespace Azure.AI.TextAnalytics
{
<<<<<<< HEAD
    public partial class AnalyzeBatchActionsOperation : Azure.Operation<Azure.AI.TextAnalytics.AnalyzeBatchActionsResult>
    {
        public AnalyzeBatchActionsOperation(string operationId, Azure.AI.TextAnalytics.TextAnalyticsClient client) { }
        public int ActionsFailed { get { throw null; } }
        public int ActionsInProgress { get { throw null; } }
        public int ActionsSucceeded { get { throw null; } }
        public System.DateTimeOffset CreatedOn { get { throw null; } }
        public string DisplayName { get { throw null; } }
        public System.DateTimeOffset? ExpiresOn { get { throw null; } }
        public override bool HasCompleted { get { throw null; } }
        public override bool HasValue { get { throw null; } }
        public override string Id { get { throw null; } }
        public System.DateTimeOffset LastModified { get { throw null; } }
        public Azure.AI.TextAnalytics.OperationStatus Status { get { throw null; } }
        public int TotalActions { get { throw null; } }
        public override Azure.AI.TextAnalytics.AnalyzeBatchActionsResult Value { get { throw null; } }
        public override Azure.Response GetRawResponse() { throw null; }
        public override Azure.Response UpdateStatus(System.Threading.CancellationToken cancellationToken = default(System.Threading.CancellationToken)) { throw null; }
        public override System.Threading.Tasks.ValueTask<Azure.Response> UpdateStatusAsync(System.Threading.CancellationToken cancellationToken = default(System.Threading.CancellationToken)) { throw null; }
        public override System.Threading.Tasks.ValueTask<Azure.Response<Azure.AI.TextAnalytics.AnalyzeBatchActionsResult>> WaitForCompletionAsync(System.Threading.CancellationToken cancellationToken = default(System.Threading.CancellationToken)) { throw null; }
        public override System.Threading.Tasks.ValueTask<Azure.Response<Azure.AI.TextAnalytics.AnalyzeBatchActionsResult>> WaitForCompletionAsync(System.TimeSpan pollingInterval, System.Threading.CancellationToken cancellationToken = default(System.Threading.CancellationToken)) { throw null; }
    }
    public partial class AnalyzeBatchActionsOptions
    {
        public AnalyzeBatchActionsOptions() { }
        public bool IncludeStatistics { get { throw null; } set { } }
    }
    public partial class AnalyzeBatchActionsResult
    {
        internal AnalyzeBatchActionsResult() { }
        public Azure.AI.TextAnalytics.ExtractKeyPhrasesActionResults ExtractKeyPhrasesActionResults { get { throw null; } }
        public Azure.AI.TextAnalytics.RecognizeEntitiesActionResults RecognizeEntitiesActionResults { get { throw null; } }
        public Azure.AI.TextAnalytics.RecognizePiiEntitiesActionResults RecognizePiiEntitiesActionResults { get { throw null; } }
        public Azure.AI.TextAnalytics.TextDocumentBatchStatistics Statistics { get { throw null; } }
    }
    public partial class AnalyzeHealthcareEntitiesOperation : Azure.Operation<Azure.AI.TextAnalytics.AnalyzeHealthcareEntitiesResultCollection>
=======
    public partial class AnalyzeHealthcareEntitiesOperation : Azure.AI.TextAnalytics.PageableOperation<Azure.AI.TextAnalytics.AnalyzeHealthcareEntitiesResultCollection>
>>>>>>> e0fd1cd4
    {
        public AnalyzeHealthcareEntitiesOperation(string operationId, Azure.AI.TextAnalytics.TextAnalyticsClient client) { }
        public System.DateTimeOffset CreatedOn { get { throw null; } }
        public System.DateTimeOffset ExpiresOn { get { throw null; } }
        public override bool HasCompleted { get { throw null; } }
        public override bool HasValue { get { throw null; } }
        public override string Id { get { throw null; } }
        public System.DateTimeOffset LastModified { get { throw null; } }
<<<<<<< HEAD
        public Azure.AI.TextAnalytics.OperationStatus Status { get { throw null; } }
        public override Azure.AI.TextAnalytics.AnalyzeHealthcareEntitiesResultCollection Value { get { throw null; } }
=======
        public Azure.AI.TextAnalytics.TextAnalyticsOperationStatus Status { get { throw null; } }
        public override Azure.AsyncPageable<Azure.AI.TextAnalytics.AnalyzeHealthcareEntitiesResultCollection> Value { get { throw null; } }
>>>>>>> e0fd1cd4
        public virtual void Cancel(System.Threading.CancellationToken cancellationToken = default(System.Threading.CancellationToken)) { }
        public virtual System.Threading.Tasks.Task CancelAsync(System.Threading.CancellationToken cancellationToken = default(System.Threading.CancellationToken)) { throw null; }
        public override Azure.Response GetRawResponse() { throw null; }
        public override Azure.Pageable<Azure.AI.TextAnalytics.AnalyzeHealthcareEntitiesResultCollection> GetValues() { throw null; }
        public override Azure.AsyncPageable<Azure.AI.TextAnalytics.AnalyzeHealthcareEntitiesResultCollection> GetValuesAsync() { throw null; }
        public override Azure.Response UpdateStatus(System.Threading.CancellationToken cancellationToken = default(System.Threading.CancellationToken)) { throw null; }
        public override System.Threading.Tasks.ValueTask<Azure.Response> UpdateStatusAsync(System.Threading.CancellationToken cancellationToken = default(System.Threading.CancellationToken)) { throw null; }
        public override System.Threading.Tasks.ValueTask<Azure.Response<Azure.AsyncPageable<Azure.AI.TextAnalytics.AnalyzeHealthcareEntitiesResultCollection>>> WaitForCompletionAsync(System.Threading.CancellationToken cancellationToken = default(System.Threading.CancellationToken)) { throw null; }
        public override System.Threading.Tasks.ValueTask<Azure.Response<Azure.AsyncPageable<Azure.AI.TextAnalytics.AnalyzeHealthcareEntitiesResultCollection>>> WaitForCompletionAsync(System.TimeSpan pollingInterval, System.Threading.CancellationToken cancellationToken = default(System.Threading.CancellationToken)) { throw null; }
    }
    public partial class AnalyzeHealthcareEntitiesOptions : Azure.AI.TextAnalytics.TextAnalyticsRequestOptions
    {
        public AnalyzeHealthcareEntitiesOptions() { }
    }
    public partial class AnalyzeHealthcareEntitiesResult : Azure.AI.TextAnalytics.TextAnalyticsResult
    {
        internal AnalyzeHealthcareEntitiesResult() { }
        public System.Collections.Generic.IReadOnlyCollection<Azure.AI.TextAnalytics.HealthcareEntity> Entities { get { throw null; } }
        public System.Collections.Generic.IReadOnlyCollection<Azure.AI.TextAnalytics.TextAnalyticsWarning> Warnings { get { throw null; } }
    }
    public partial class AnalyzeHealthcareEntitiesResultCollection : System.Collections.ObjectModel.ReadOnlyCollection<Azure.AI.TextAnalytics.AnalyzeHealthcareEntitiesResult>
    {
        internal AnalyzeHealthcareEntitiesResultCollection() : base (default(System.Collections.Generic.IList<Azure.AI.TextAnalytics.AnalyzeHealthcareEntitiesResult>)) { }
        public string ModelVersion { get { throw null; } }
        public Azure.AI.TextAnalytics.TextDocumentBatchStatistics Statistics { get { throw null; } }
    }
    public partial class AnalyzeSentimentOptions : Azure.AI.TextAnalytics.TextAnalyticsRequestOptions
    {
        public AnalyzeSentimentOptions() { }
        public bool IncludeOpinionMining { get { throw null; } set { } }
    }
    public partial class AnalyzeSentimentResult : Azure.AI.TextAnalytics.TextAnalyticsResult
    {
        internal AnalyzeSentimentResult() { }
        public Azure.AI.TextAnalytics.DocumentSentiment DocumentSentiment { get { throw null; } }
    }
    public partial class AnalyzeSentimentResultCollection : System.Collections.ObjectModel.ReadOnlyCollection<Azure.AI.TextAnalytics.AnalyzeSentimentResult>
    {
        internal AnalyzeSentimentResultCollection() : base (default(System.Collections.Generic.IList<Azure.AI.TextAnalytics.AnalyzeSentimentResult>)) { }
        public string ModelVersion { get { throw null; } }
        public Azure.AI.TextAnalytics.TextDocumentBatchStatistics Statistics { get { throw null; } }
    }
    [System.Runtime.InteropServices.StructLayoutAttribute(System.Runtime.InteropServices.LayoutKind.Sequential)]
    public readonly partial struct AspectSentiment
    {
        private readonly object _dummy;
        private readonly int _dummyPrimitive;
        public Azure.AI.TextAnalytics.SentimentConfidenceScores ConfidenceScores { get { throw null; } }
        public int Offset { get { throw null; } }
        public Azure.AI.TextAnalytics.TextSentiment Sentiment { get { throw null; } }
        public string Text { get { throw null; } }
    }
    [System.Runtime.InteropServices.StructLayoutAttribute(System.Runtime.InteropServices.LayoutKind.Sequential)]
    public readonly partial struct CategorizedEntity
    {
        private readonly object _dummy;
        private readonly int _dummyPrimitive;
        public Azure.AI.TextAnalytics.EntityCategory Category { get { throw null; } }
        public double ConfidenceScore { get { throw null; } }
        public int Offset { get { throw null; } }
        public string SubCategory { get { throw null; } }
        public string Text { get { throw null; } }
    }
    public partial class CategorizedEntityCollection : System.Collections.ObjectModel.ReadOnlyCollection<Azure.AI.TextAnalytics.CategorizedEntity>
    {
        internal CategorizedEntityCollection() : base (default(System.Collections.Generic.IList<Azure.AI.TextAnalytics.CategorizedEntity>)) { }
        public System.Collections.Generic.IReadOnlyCollection<Azure.AI.TextAnalytics.TextAnalyticsWarning> Warnings { get { throw null; } }
    }
    [System.Runtime.InteropServices.StructLayoutAttribute(System.Runtime.InteropServices.LayoutKind.Sequential)]
    public readonly partial struct DetectedLanguage
    {
        private readonly object _dummy;
        private readonly int _dummyPrimitive;
        public double ConfidenceScore { get { throw null; } }
        public string Iso6391Name { get { throw null; } }
        public string Name { get { throw null; } }
        public System.Collections.Generic.IReadOnlyCollection<Azure.AI.TextAnalytics.TextAnalyticsWarning> Warnings { get { throw null; } }
    }
    public partial class DetectLanguageInput : Azure.AI.TextAnalytics.TextAnalyticsInput
    {
        public const string None = "";
        public DetectLanguageInput(string id, string text) { }
        public string CountryHint { get { throw null; } set { } }
    }
    public partial class DetectLanguageResult : Azure.AI.TextAnalytics.TextAnalyticsResult
    {
        internal DetectLanguageResult() { }
        public Azure.AI.TextAnalytics.DetectedLanguage PrimaryLanguage { get { throw null; } }
    }
    public partial class DetectLanguageResultCollection : System.Collections.ObjectModel.ReadOnlyCollection<Azure.AI.TextAnalytics.DetectLanguageResult>
    {
        internal DetectLanguageResultCollection() : base (default(System.Collections.Generic.IList<Azure.AI.TextAnalytics.DetectLanguageResult>)) { }
        public string ModelVersion { get { throw null; } }
        public Azure.AI.TextAnalytics.TextDocumentBatchStatistics Statistics { get { throw null; } }
    }
    public partial class DocumentSentiment
    {
        internal DocumentSentiment() { }
        public Azure.AI.TextAnalytics.SentimentConfidenceScores ConfidenceScores { get { throw null; } }
        public System.Collections.Generic.IReadOnlyCollection<Azure.AI.TextAnalytics.SentenceSentiment> Sentences { get { throw null; } }
        public Azure.AI.TextAnalytics.TextSentiment Sentiment { get { throw null; } }
        public System.Collections.Generic.IReadOnlyCollection<Azure.AI.TextAnalytics.TextAnalyticsWarning> Warnings { get { throw null; } }
    }
    public partial class Entity
    {
        internal Entity() { }
        public string Category { get { throw null; } }
        public double ConfidenceScore { get { throw null; } }
        public int Length { get { throw null; } }
        public int Offset { get { throw null; } }
        public string Subcategory { get { throw null; } }
        public string Text { get { throw null; } }
    }
    [System.Runtime.InteropServices.StructLayoutAttribute(System.Runtime.InteropServices.LayoutKind.Sequential)]
    public readonly partial struct EntityCategory : System.IEquatable<Azure.AI.TextAnalytics.EntityCategory>
    {
        private readonly object _dummy;
        private readonly int _dummyPrimitive;
        public static readonly Azure.AI.TextAnalytics.EntityCategory Address;
        public static readonly Azure.AI.TextAnalytics.EntityCategory DateTime;
        public static readonly Azure.AI.TextAnalytics.EntityCategory Email;
        public static readonly Azure.AI.TextAnalytics.EntityCategory Event;
        public static readonly Azure.AI.TextAnalytics.EntityCategory IPAddress;
        public static readonly Azure.AI.TextAnalytics.EntityCategory Location;
        public static readonly Azure.AI.TextAnalytics.EntityCategory Organization;
        public static readonly Azure.AI.TextAnalytics.EntityCategory Person;
        public static readonly Azure.AI.TextAnalytics.EntityCategory PersonType;
        public static readonly Azure.AI.TextAnalytics.EntityCategory PhoneNumber;
        public static readonly Azure.AI.TextAnalytics.EntityCategory Product;
        public static readonly Azure.AI.TextAnalytics.EntityCategory Quantity;
        public static readonly Azure.AI.TextAnalytics.EntityCategory Skill;
        public static readonly Azure.AI.TextAnalytics.EntityCategory Url;
        public bool Equals(Azure.AI.TextAnalytics.EntityCategory other) { throw null; }
        [System.ComponentModel.EditorBrowsableAttribute(System.ComponentModel.EditorBrowsableState.Never)]
        public override bool Equals(object obj) { throw null; }
        [System.ComponentModel.EditorBrowsableAttribute(System.ComponentModel.EditorBrowsableState.Never)]
        public override int GetHashCode() { throw null; }
        public static bool operator ==(Azure.AI.TextAnalytics.EntityCategory left, Azure.AI.TextAnalytics.EntityCategory right) { throw null; }
        public static explicit operator string (Azure.AI.TextAnalytics.EntityCategory category) { throw null; }
        public static implicit operator Azure.AI.TextAnalytics.EntityCategory (string category) { throw null; }
        public static bool operator !=(Azure.AI.TextAnalytics.EntityCategory left, Azure.AI.TextAnalytics.EntityCategory right) { throw null; }
        public override string ToString() { throw null; }
    }
    public partial class EntityDataSource
    {
        internal EntityDataSource() { }
        public string EntityId { get { throw null; } }
        public string Name { get { throw null; } }
    }
    public partial class ExtractKeyPhrasesActionResults : Azure.AI.TextAnalytics.TextAnalyticsActionDetails
    {
        internal ExtractKeyPhrasesActionResults() { }
        public System.Collections.Generic.IReadOnlyList<Azure.AI.TextAnalytics.ExtractKeyPhrasesResultCollection> Results { get { throw null; } }
    }
    public partial class ExtractKeyPhrasesOptions : Azure.AI.TextAnalytics.TextAnalyticsRequestOptions
    {
        public ExtractKeyPhrasesOptions() { }
    }
    public partial class ExtractKeyPhrasesResult : Azure.AI.TextAnalytics.TextAnalyticsResult
    {
        internal ExtractKeyPhrasesResult() { }
        public Azure.AI.TextAnalytics.KeyPhraseCollection KeyPhrases { get { throw null; } }
    }
    public partial class ExtractKeyPhrasesResultCollection : System.Collections.ObjectModel.ReadOnlyCollection<Azure.AI.TextAnalytics.ExtractKeyPhrasesResult>
    {
        internal ExtractKeyPhrasesResultCollection() : base (default(System.Collections.Generic.IList<Azure.AI.TextAnalytics.ExtractKeyPhrasesResult>)) { }
        public string ModelVersion { get { throw null; } }
        public Azure.AI.TextAnalytics.TextDocumentBatchStatistics Statistics { get { throw null; } }
    }
    public partial class HealthcareEntity
    {
        internal HealthcareEntity() { }
        public string Category { get { throw null; } }
        public double ConfidenceScore { get { throw null; } }
        public System.Collections.Generic.IReadOnlyCollection<Azure.AI.TextAnalytics.EntityDataSource> DataSources { get { throw null; } }
        public int Length { get { throw null; } }
        public int Offset { get { throw null; } }
        public System.Collections.Generic.Dictionary<Azure.AI.TextAnalytics.HealthcareEntity, Azure.AI.TextAnalytics.HealthcareEntityRelationType> RelatedEntities { get { throw null; } }
        public string SubCategory { get { throw null; } }
        public string Text { get { throw null; } }
    }
    public partial class HealthcareEntityRelationType : System.IEquatable<Azure.AI.TextAnalytics.HealthcareEntityRelationType>
    {
        internal HealthcareEntityRelationType() { }
        public static readonly Azure.AI.TextAnalytics.HealthcareEntityRelationType DirectionOfBodyStructure;
        public static readonly Azure.AI.TextAnalytics.HealthcareEntityRelationType DirectionOfExamination;
        public static readonly Azure.AI.TextAnalytics.HealthcareEntityRelationType RelationOfExamination;
        public static readonly Azure.AI.TextAnalytics.HealthcareEntityRelationType TimeOfExamination;
        public bool Equals(Azure.AI.TextAnalytics.HealthcareEntityRelationType other) { throw null; }
        [System.ComponentModel.EditorBrowsableAttribute(System.ComponentModel.EditorBrowsableState.Never)]
        public override bool Equals(object obj) { throw null; }
        [System.ComponentModel.EditorBrowsableAttribute(System.ComponentModel.EditorBrowsableState.Never)]
        public override int GetHashCode() { throw null; }
        public static bool operator ==(Azure.AI.TextAnalytics.HealthcareEntityRelationType left, Azure.AI.TextAnalytics.HealthcareEntityRelationType right) { throw null; }
        public static explicit operator string (Azure.AI.TextAnalytics.HealthcareEntityRelationType relationtype) { throw null; }
        public static implicit operator Azure.AI.TextAnalytics.HealthcareEntityRelationType (string relationtype) { throw null; }
        public static bool operator !=(Azure.AI.TextAnalytics.HealthcareEntityRelationType left, Azure.AI.TextAnalytics.HealthcareEntityRelationType right) { throw null; }
        public override string ToString() { throw null; }
    }
    public partial class KeyPhraseCollection : System.Collections.ObjectModel.ReadOnlyCollection<string>
    {
        internal KeyPhraseCollection() : base (default(System.Collections.Generic.IList<string>)) { }
        public System.Collections.Generic.IReadOnlyCollection<Azure.AI.TextAnalytics.TextAnalyticsWarning> Warnings { get { throw null; } }
    }
    [System.Runtime.InteropServices.StructLayoutAttribute(System.Runtime.InteropServices.LayoutKind.Sequential)]
    public readonly partial struct LinkedEntity
    {
        private readonly object _dummy;
        private readonly int _dummyPrimitive;
        public string BingEntitySearchApiId { get { throw null; } }
        public string DataSource { get { throw null; } }
        public string DataSourceEntityId { get { throw null; } }
        public string Language { get { throw null; } }
        public System.Collections.Generic.IEnumerable<Azure.AI.TextAnalytics.LinkedEntityMatch> Matches { get { throw null; } }
        public string Name { get { throw null; } }
        public System.Uri Url { get { throw null; } }
    }
    public partial class LinkedEntityCollection : System.Collections.ObjectModel.ReadOnlyCollection<Azure.AI.TextAnalytics.LinkedEntity>
    {
        internal LinkedEntityCollection() : base (default(System.Collections.Generic.IList<Azure.AI.TextAnalytics.LinkedEntity>)) { }
        public System.Collections.Generic.IReadOnlyCollection<Azure.AI.TextAnalytics.TextAnalyticsWarning> Warnings { get { throw null; } }
    }
    [System.Runtime.InteropServices.StructLayoutAttribute(System.Runtime.InteropServices.LayoutKind.Sequential)]
    public readonly partial struct LinkedEntityMatch
    {
        private readonly object _dummy;
        private readonly int _dummyPrimitive;
        public double ConfidenceScore { get { throw null; } }
        public int Offset { get { throw null; } }
        public string Text { get { throw null; } }
    }
    [System.Runtime.InteropServices.StructLayoutAttribute(System.Runtime.InteropServices.LayoutKind.Sequential)]
    public readonly partial struct MinedOpinion
    {
        private readonly object _dummy;
        private readonly int _dummyPrimitive;
        public Azure.AI.TextAnalytics.AspectSentiment Aspect { get { throw null; } }
        public System.Collections.Generic.IReadOnlyCollection<Azure.AI.TextAnalytics.OpinionSentiment> Opinions { get { throw null; } }
    }
    [System.Runtime.InteropServices.StructLayoutAttribute(System.Runtime.InteropServices.LayoutKind.Sequential)]
    public readonly partial struct OperationStatus : System.IEquatable<Azure.AI.TextAnalytics.OperationStatus>
    {
        private readonly object _dummy;
        private readonly int _dummyPrimitive;
        public OperationStatus(string value) { throw null; }
        public static Azure.AI.TextAnalytics.OperationStatus Cancelled { get { throw null; } }
        public static Azure.AI.TextAnalytics.OperationStatus Cancelling { get { throw null; } }
        public static Azure.AI.TextAnalytics.OperationStatus Failed { get { throw null; } }
        public static Azure.AI.TextAnalytics.OperationStatus NotStarted { get { throw null; } }
        public static Azure.AI.TextAnalytics.OperationStatus PartiallyCompleted { get { throw null; } }
        public static Azure.AI.TextAnalytics.OperationStatus Rejected { get { throw null; } }
        public static Azure.AI.TextAnalytics.OperationStatus Running { get { throw null; } }
        public static Azure.AI.TextAnalytics.OperationStatus Succeeded { get { throw null; } }
        public bool Equals(Azure.AI.TextAnalytics.OperationStatus other) { throw null; }
        [System.ComponentModel.EditorBrowsableAttribute(System.ComponentModel.EditorBrowsableState.Never)]
        public override bool Equals(object obj) { throw null; }
        [System.ComponentModel.EditorBrowsableAttribute(System.ComponentModel.EditorBrowsableState.Never)]
        public override int GetHashCode() { throw null; }
        public static bool operator ==(Azure.AI.TextAnalytics.OperationStatus left, Azure.AI.TextAnalytics.OperationStatus right) { throw null; }
        public static implicit operator Azure.AI.TextAnalytics.OperationStatus (string value) { throw null; }
        public static bool operator !=(Azure.AI.TextAnalytics.OperationStatus left, Azure.AI.TextAnalytics.OperationStatus right) { throw null; }
        public override string ToString() { throw null; }
    }
    [System.Runtime.InteropServices.StructLayoutAttribute(System.Runtime.InteropServices.LayoutKind.Sequential)]
    public readonly partial struct OpinionSentiment
    {
        private readonly object _dummy;
        private readonly int _dummyPrimitive;
        public Azure.AI.TextAnalytics.SentimentConfidenceScores ConfidenceScores { get { throw null; } }
        public bool IsNegated { get { throw null; } }
        public int Offset { get { throw null; } }
        public Azure.AI.TextAnalytics.TextSentiment Sentiment { get { throw null; } }
        public string Text { get { throw null; } }
    }
    public abstract partial class PageableOperation<T> : Azure.Operation<Azure.AsyncPageable<T>> where T : notnull
    {
        protected PageableOperation() { }
        public override Azure.AsyncPageable<T> Value { get { throw null; } }
        public abstract Azure.Pageable<T> GetValues();
        public abstract Azure.AsyncPageable<T> GetValuesAsync();
    }
    [System.Runtime.InteropServices.StructLayoutAttribute(System.Runtime.InteropServices.LayoutKind.Sequential)]
    public readonly partial struct PiiEntity
    {
        private readonly object _dummy;
        private readonly int _dummyPrimitive;
        public Azure.AI.TextAnalytics.EntityCategory Category { get { throw null; } }
        public double ConfidenceScore { get { throw null; } }
        public int Offset { get { throw null; } }
        public string SubCategory { get { throw null; } }
        public string Text { get { throw null; } }
    }
    public partial class PiiEntityCollection : System.Collections.ObjectModel.ReadOnlyCollection<Azure.AI.TextAnalytics.PiiEntity>
    {
        internal PiiEntityCollection() : base (default(System.Collections.Generic.IList<Azure.AI.TextAnalytics.PiiEntity>)) { }
        public string RedactedText { get { throw null; } }
        public System.Collections.Generic.IReadOnlyCollection<Azure.AI.TextAnalytics.TextAnalyticsWarning> Warnings { get { throw null; } }
    }
    public enum PiiEntityDomainType
    {
        ProtectedHealthInformation = 0,
    }
    public partial class RecognizeEntitiesActionResults : Azure.AI.TextAnalytics.TextAnalyticsActionDetails
    {
        internal RecognizeEntitiesActionResults() { }
        public System.Collections.Generic.IReadOnlyList<Azure.AI.TextAnalytics.RecognizeEntitiesResultCollection> Results { get { throw null; } }
    }
    public partial class RecognizeEntitiesOptions : Azure.AI.TextAnalytics.TextAnalyticsRequestOptions
    {
        public RecognizeEntitiesOptions() { }
    }
    public partial class RecognizeEntitiesResult : Azure.AI.TextAnalytics.TextAnalyticsResult
    {
        internal RecognizeEntitiesResult() { }
        public Azure.AI.TextAnalytics.CategorizedEntityCollection Entities { get { throw null; } }
    }
    public partial class RecognizeEntitiesResultCollection : System.Collections.ObjectModel.ReadOnlyCollection<Azure.AI.TextAnalytics.RecognizeEntitiesResult>
    {
        internal RecognizeEntitiesResultCollection() : base (default(System.Collections.Generic.IList<Azure.AI.TextAnalytics.RecognizeEntitiesResult>)) { }
        public string ModelVersion { get { throw null; } }
        public Azure.AI.TextAnalytics.TextDocumentBatchStatistics Statistics { get { throw null; } }
    }
    public partial class RecognizeLinkedEntitiesResult : Azure.AI.TextAnalytics.TextAnalyticsResult
    {
        internal RecognizeLinkedEntitiesResult() { }
        public Azure.AI.TextAnalytics.LinkedEntityCollection Entities { get { throw null; } }
    }
    public partial class RecognizeLinkedEntitiesResultCollection : System.Collections.ObjectModel.ReadOnlyCollection<Azure.AI.TextAnalytics.RecognizeLinkedEntitiesResult>
    {
        internal RecognizeLinkedEntitiesResultCollection() : base (default(System.Collections.Generic.IList<Azure.AI.TextAnalytics.RecognizeLinkedEntitiesResult>)) { }
        public string ModelVersion { get { throw null; } }
        public Azure.AI.TextAnalytics.TextDocumentBatchStatistics Statistics { get { throw null; } }
    }
    public partial class RecognizePiiEntitiesActionResults : Azure.AI.TextAnalytics.TextAnalyticsActionDetails
    {
        internal RecognizePiiEntitiesActionResults() { }
        public System.Collections.Generic.IReadOnlyList<Azure.AI.TextAnalytics.RecognizePiiEntitiesResultCollection> Results { get { throw null; } }
    }
    public partial class RecognizePiiEntitiesOptions : Azure.AI.TextAnalytics.TextAnalyticsRequestOptions
    {
        public RecognizePiiEntitiesOptions() { }
        public Azure.AI.TextAnalytics.PiiEntityDomainType DomainFilter { get { throw null; } set { } }
    }
    public partial class RecognizePiiEntitiesResult : Azure.AI.TextAnalytics.TextAnalyticsResult
    {
        internal RecognizePiiEntitiesResult() { }
        public Azure.AI.TextAnalytics.PiiEntityCollection Entities { get { throw null; } }
    }
    public partial class RecognizePiiEntitiesResultCollection : System.Collections.ObjectModel.ReadOnlyCollection<Azure.AI.TextAnalytics.RecognizePiiEntitiesResult>
    {
        internal RecognizePiiEntitiesResultCollection() : base (default(System.Collections.Generic.IList<Azure.AI.TextAnalytics.RecognizePiiEntitiesResult>)) { }
        public string ModelVersion { get { throw null; } }
        public Azure.AI.TextAnalytics.TextDocumentBatchStatistics Statistics { get { throw null; } }
    }
    [System.Runtime.InteropServices.StructLayoutAttribute(System.Runtime.InteropServices.LayoutKind.Sequential)]
    public readonly partial struct SentenceSentiment
    {
        private readonly object _dummy;
        private readonly int _dummyPrimitive;
        public Azure.AI.TextAnalytics.SentimentConfidenceScores ConfidenceScores { get { throw null; } }
        public System.Collections.Generic.IReadOnlyCollection<Azure.AI.TextAnalytics.MinedOpinion> MinedOpinions { get { throw null; } }
        public int Offset { get { throw null; } }
        public Azure.AI.TextAnalytics.TextSentiment Sentiment { get { throw null; } }
        public string Text { get { throw null; } }
    }
    public partial class SentimentConfidenceScores
    {
        internal SentimentConfidenceScores() { }
        public double Negative { get { throw null; } }
        public double Neutral { get { throw null; } }
        public double Positive { get { throw null; } }
    }
    [System.Runtime.InteropServices.StructLayoutAttribute(System.Runtime.InteropServices.LayoutKind.Sequential)]
    public readonly partial struct StringIndexType : System.IEquatable<Azure.AI.TextAnalytics.StringIndexType>
    {
        private readonly object _dummy;
        private readonly int _dummyPrimitive;
        public StringIndexType(string value) { throw null; }
        public static Azure.AI.TextAnalytics.StringIndexType TextElementsV8 { get { throw null; } }
        public static Azure.AI.TextAnalytics.StringIndexType UnicodeCodePoint { get { throw null; } }
        public static Azure.AI.TextAnalytics.StringIndexType Utf16CodeUnit { get { throw null; } }
        public bool Equals(Azure.AI.TextAnalytics.StringIndexType other) { throw null; }
        [System.ComponentModel.EditorBrowsableAttribute(System.ComponentModel.EditorBrowsableState.Never)]
        public override bool Equals(object obj) { throw null; }
        [System.ComponentModel.EditorBrowsableAttribute(System.ComponentModel.EditorBrowsableState.Never)]
        public override int GetHashCode() { throw null; }
        public static bool operator ==(Azure.AI.TextAnalytics.StringIndexType left, Azure.AI.TextAnalytics.StringIndexType right) { throw null; }
        public static implicit operator Azure.AI.TextAnalytics.StringIndexType (string value) { throw null; }
        public static bool operator !=(Azure.AI.TextAnalytics.StringIndexType left, Azure.AI.TextAnalytics.StringIndexType right) { throw null; }
        public override string ToString() { throw null; }
    }
    public partial class TasksStateTasksDetailsInternal : Azure.AI.TextAnalytics.TaskState
    {
        internal TasksStateTasksDetailsInternal() { }
    }
    public partial class TaskState
    {
        internal TaskState() { }
        public System.DateTimeOffset LastUpdateDateTime { get { throw null; } }
        public string Name { get { throw null; } }
        public Azure.AI.TextAnalytics.OperationStatus Status { get { throw null; } }
    }
    public partial class TextAnalyticsActionDetails
    {
        internal TextAnalyticsActionDetails() { }
        public System.DateTimeOffset CompletedOn { get { throw null; } }
        public System.Collections.Generic.IReadOnlyList<Azure.AI.TextAnalytics.TextAnalyticsError> Errors { get { throw null; } }
        public bool HasError { get { throw null; } }
    }
    public partial class TextAnalyticsActions
    {
        public TextAnalyticsActions() { }
        public string DisplayName { get { throw null; } set { } }
        public System.Collections.Generic.IReadOnlyCollection<Azure.AI.TextAnalytics.ExtractKeyPhrasesOptions> ExtractKeyPhrasesOptions { get { throw null; } set { } }
        public System.Collections.Generic.IReadOnlyCollection<Azure.AI.TextAnalytics.RecognizeEntitiesOptions> RecognizeEntitiesOptions { get { throw null; } set { } }
        public System.Collections.Generic.IReadOnlyCollection<Azure.AI.TextAnalytics.RecognizePiiEntitiesOptions> RecognizePiiEntityOptions { get { throw null; } set { } }
    }
    public partial class TextAnalyticsClient
    {
        protected TextAnalyticsClient() { }
        public TextAnalyticsClient(System.Uri endpoint, Azure.AzureKeyCredential credential) { }
        public TextAnalyticsClient(System.Uri endpoint, Azure.AzureKeyCredential credential, Azure.AI.TextAnalytics.TextAnalyticsClientOptions options) { }
        public TextAnalyticsClient(System.Uri endpoint, Azure.Core.TokenCredential credential) { }
        public TextAnalyticsClient(System.Uri endpoint, Azure.Core.TokenCredential credential, Azure.AI.TextAnalytics.TextAnalyticsClientOptions options) { }
        public virtual Azure.Response<Azure.AI.TextAnalytics.DocumentSentiment> AnalyzeSentiment(string document, string language = null, Azure.AI.TextAnalytics.AnalyzeSentimentOptions options = null, System.Threading.CancellationToken cancellationToken = default(System.Threading.CancellationToken)) { throw null; }
        [System.ComponentModel.EditorBrowsableAttribute(System.ComponentModel.EditorBrowsableState.Never)]
        public virtual Azure.Response<Azure.AI.TextAnalytics.DocumentSentiment> AnalyzeSentiment(string document, string language, System.Threading.CancellationToken cancellationToken) { throw null; }
        public virtual System.Threading.Tasks.Task<Azure.Response<Azure.AI.TextAnalytics.DocumentSentiment>> AnalyzeSentimentAsync(string document, string language = null, Azure.AI.TextAnalytics.AnalyzeSentimentOptions options = null, System.Threading.CancellationToken cancellationToken = default(System.Threading.CancellationToken)) { throw null; }
        [System.ComponentModel.EditorBrowsableAttribute(System.ComponentModel.EditorBrowsableState.Never)]
        public virtual System.Threading.Tasks.Task<Azure.Response<Azure.AI.TextAnalytics.DocumentSentiment>> AnalyzeSentimentAsync(string document, string language, System.Threading.CancellationToken cancellationToken) { throw null; }
        public virtual Azure.Response<Azure.AI.TextAnalytics.AnalyzeSentimentResultCollection> AnalyzeSentimentBatch(System.Collections.Generic.IEnumerable<Azure.AI.TextAnalytics.TextDocumentInput> documents, Azure.AI.TextAnalytics.AnalyzeSentimentOptions options = null, System.Threading.CancellationToken cancellationToken = default(System.Threading.CancellationToken)) { throw null; }
        [System.ComponentModel.EditorBrowsableAttribute(System.ComponentModel.EditorBrowsableState.Never)]
        public virtual Azure.Response<Azure.AI.TextAnalytics.AnalyzeSentimentResultCollection> AnalyzeSentimentBatch(System.Collections.Generic.IEnumerable<Azure.AI.TextAnalytics.TextDocumentInput> documents, Azure.AI.TextAnalytics.TextAnalyticsRequestOptions options, System.Threading.CancellationToken cancellationToken = default(System.Threading.CancellationToken)) { throw null; }
        public virtual Azure.Response<Azure.AI.TextAnalytics.AnalyzeSentimentResultCollection> AnalyzeSentimentBatch(System.Collections.Generic.IEnumerable<string> documents, string language = null, Azure.AI.TextAnalytics.AnalyzeSentimentOptions options = null, System.Threading.CancellationToken cancellationToken = default(System.Threading.CancellationToken)) { throw null; }
        [System.ComponentModel.EditorBrowsableAttribute(System.ComponentModel.EditorBrowsableState.Never)]
        public virtual Azure.Response<Azure.AI.TextAnalytics.AnalyzeSentimentResultCollection> AnalyzeSentimentBatch(System.Collections.Generic.IEnumerable<string> documents, string language, Azure.AI.TextAnalytics.TextAnalyticsRequestOptions options, System.Threading.CancellationToken cancellationToken = default(System.Threading.CancellationToken)) { throw null; }
        public virtual System.Threading.Tasks.Task<Azure.Response<Azure.AI.TextAnalytics.AnalyzeSentimentResultCollection>> AnalyzeSentimentBatchAsync(System.Collections.Generic.IEnumerable<Azure.AI.TextAnalytics.TextDocumentInput> documents, Azure.AI.TextAnalytics.AnalyzeSentimentOptions options = null, System.Threading.CancellationToken cancellationToken = default(System.Threading.CancellationToken)) { throw null; }
        [System.ComponentModel.EditorBrowsableAttribute(System.ComponentModel.EditorBrowsableState.Never)]
        public virtual System.Threading.Tasks.Task<Azure.Response<Azure.AI.TextAnalytics.AnalyzeSentimentResultCollection>> AnalyzeSentimentBatchAsync(System.Collections.Generic.IEnumerable<Azure.AI.TextAnalytics.TextDocumentInput> documents, Azure.AI.TextAnalytics.TextAnalyticsRequestOptions options, System.Threading.CancellationToken cancellationToken = default(System.Threading.CancellationToken)) { throw null; }
        public virtual System.Threading.Tasks.Task<Azure.Response<Azure.AI.TextAnalytics.AnalyzeSentimentResultCollection>> AnalyzeSentimentBatchAsync(System.Collections.Generic.IEnumerable<string> documents, string language = null, Azure.AI.TextAnalytics.AnalyzeSentimentOptions options = null, System.Threading.CancellationToken cancellationToken = default(System.Threading.CancellationToken)) { throw null; }
        [System.ComponentModel.EditorBrowsableAttribute(System.ComponentModel.EditorBrowsableState.Never)]
        public virtual System.Threading.Tasks.Task<Azure.Response<Azure.AI.TextAnalytics.AnalyzeSentimentResultCollection>> AnalyzeSentimentBatchAsync(System.Collections.Generic.IEnumerable<string> documents, string language, Azure.AI.TextAnalytics.TextAnalyticsRequestOptions options, System.Threading.CancellationToken cancellationToken = default(System.Threading.CancellationToken)) { throw null; }
        public virtual Azure.Response<Azure.AI.TextAnalytics.DetectedLanguage> DetectLanguage(string document, string countryHint = null, System.Threading.CancellationToken cancellationToken = default(System.Threading.CancellationToken)) { throw null; }
        public virtual System.Threading.Tasks.Task<Azure.Response<Azure.AI.TextAnalytics.DetectedLanguage>> DetectLanguageAsync(string document, string countryHint = null, System.Threading.CancellationToken cancellationToken = default(System.Threading.CancellationToken)) { throw null; }
        public virtual Azure.Response<Azure.AI.TextAnalytics.DetectLanguageResultCollection> DetectLanguageBatch(System.Collections.Generic.IEnumerable<Azure.AI.TextAnalytics.DetectLanguageInput> documents, Azure.AI.TextAnalytics.TextAnalyticsRequestOptions options = null, System.Threading.CancellationToken cancellationToken = default(System.Threading.CancellationToken)) { throw null; }
        public virtual Azure.Response<Azure.AI.TextAnalytics.DetectLanguageResultCollection> DetectLanguageBatch(System.Collections.Generic.IEnumerable<string> documents, string countryHint = null, Azure.AI.TextAnalytics.TextAnalyticsRequestOptions options = null, System.Threading.CancellationToken cancellationToken = default(System.Threading.CancellationToken)) { throw null; }
        public virtual System.Threading.Tasks.Task<Azure.Response<Azure.AI.TextAnalytics.DetectLanguageResultCollection>> DetectLanguageBatchAsync(System.Collections.Generic.IEnumerable<Azure.AI.TextAnalytics.DetectLanguageInput> documents, Azure.AI.TextAnalytics.TextAnalyticsRequestOptions options = null, System.Threading.CancellationToken cancellationToken = default(System.Threading.CancellationToken)) { throw null; }
        public virtual System.Threading.Tasks.Task<Azure.Response<Azure.AI.TextAnalytics.DetectLanguageResultCollection>> DetectLanguageBatchAsync(System.Collections.Generic.IEnumerable<string> documents, string countryHint = null, Azure.AI.TextAnalytics.TextAnalyticsRequestOptions options = null, System.Threading.CancellationToken cancellationToken = default(System.Threading.CancellationToken)) { throw null; }
        [System.ComponentModel.EditorBrowsableAttribute(System.ComponentModel.EditorBrowsableState.Never)]
        public override bool Equals(object obj) { throw null; }
        public virtual Azure.Response<Azure.AI.TextAnalytics.KeyPhraseCollection> ExtractKeyPhrases(string document, string language = null, System.Threading.CancellationToken cancellationToken = default(System.Threading.CancellationToken)) { throw null; }
        public virtual System.Threading.Tasks.Task<Azure.Response<Azure.AI.TextAnalytics.KeyPhraseCollection>> ExtractKeyPhrasesAsync(string document, string language = null, System.Threading.CancellationToken cancellationToken = default(System.Threading.CancellationToken)) { throw null; }
        public virtual Azure.Response<Azure.AI.TextAnalytics.ExtractKeyPhrasesResultCollection> ExtractKeyPhrasesBatch(System.Collections.Generic.IEnumerable<Azure.AI.TextAnalytics.TextDocumentInput> documents, Azure.AI.TextAnalytics.TextAnalyticsRequestOptions options = null, System.Threading.CancellationToken cancellationToken = default(System.Threading.CancellationToken)) { throw null; }
        public virtual Azure.Response<Azure.AI.TextAnalytics.ExtractKeyPhrasesResultCollection> ExtractKeyPhrasesBatch(System.Collections.Generic.IEnumerable<string> documents, string language = null, Azure.AI.TextAnalytics.TextAnalyticsRequestOptions options = null, System.Threading.CancellationToken cancellationToken = default(System.Threading.CancellationToken)) { throw null; }
        public virtual System.Threading.Tasks.Task<Azure.Response<Azure.AI.TextAnalytics.ExtractKeyPhrasesResultCollection>> ExtractKeyPhrasesBatchAsync(System.Collections.Generic.IEnumerable<Azure.AI.TextAnalytics.TextDocumentInput> documents, Azure.AI.TextAnalytics.TextAnalyticsRequestOptions options = null, System.Threading.CancellationToken cancellationToken = default(System.Threading.CancellationToken)) { throw null; }
        public virtual System.Threading.Tasks.Task<Azure.Response<Azure.AI.TextAnalytics.ExtractKeyPhrasesResultCollection>> ExtractKeyPhrasesBatchAsync(System.Collections.Generic.IEnumerable<string> documents, string language = null, Azure.AI.TextAnalytics.TextAnalyticsRequestOptions options = null, System.Threading.CancellationToken cancellationToken = default(System.Threading.CancellationToken)) { throw null; }
        [System.ComponentModel.EditorBrowsableAttribute(System.ComponentModel.EditorBrowsableState.Never)]
        public override int GetHashCode() { throw null; }
        public virtual Azure.Response<Azure.AI.TextAnalytics.CategorizedEntityCollection> RecognizeEntities(string document, string language = null, System.Threading.CancellationToken cancellationToken = default(System.Threading.CancellationToken)) { throw null; }
        public virtual System.Threading.Tasks.Task<Azure.Response<Azure.AI.TextAnalytics.CategorizedEntityCollection>> RecognizeEntitiesAsync(string document, string language = null, System.Threading.CancellationToken cancellationToken = default(System.Threading.CancellationToken)) { throw null; }
        public virtual Azure.Response<Azure.AI.TextAnalytics.RecognizeEntitiesResultCollection> RecognizeEntitiesBatch(System.Collections.Generic.IEnumerable<Azure.AI.TextAnalytics.TextDocumentInput> documents, Azure.AI.TextAnalytics.TextAnalyticsRequestOptions options = null, System.Threading.CancellationToken cancellationToken = default(System.Threading.CancellationToken)) { throw null; }
        public virtual Azure.Response<Azure.AI.TextAnalytics.RecognizeEntitiesResultCollection> RecognizeEntitiesBatch(System.Collections.Generic.IEnumerable<string> documents, string language = null, Azure.AI.TextAnalytics.TextAnalyticsRequestOptions options = null, System.Threading.CancellationToken cancellationToken = default(System.Threading.CancellationToken)) { throw null; }
        public virtual System.Threading.Tasks.Task<Azure.Response<Azure.AI.TextAnalytics.RecognizeEntitiesResultCollection>> RecognizeEntitiesBatchAsync(System.Collections.Generic.IEnumerable<Azure.AI.TextAnalytics.TextDocumentInput> documents, Azure.AI.TextAnalytics.TextAnalyticsRequestOptions options = null, System.Threading.CancellationToken cancellationToken = default(System.Threading.CancellationToken)) { throw null; }
        public virtual System.Threading.Tasks.Task<Azure.Response<Azure.AI.TextAnalytics.RecognizeEntitiesResultCollection>> RecognizeEntitiesBatchAsync(System.Collections.Generic.IEnumerable<string> documents, string language = null, Azure.AI.TextAnalytics.TextAnalyticsRequestOptions options = null, System.Threading.CancellationToken cancellationToken = default(System.Threading.CancellationToken)) { throw null; }
        public virtual Azure.Response<Azure.AI.TextAnalytics.LinkedEntityCollection> RecognizeLinkedEntities(string document, string language = null, System.Threading.CancellationToken cancellationToken = default(System.Threading.CancellationToken)) { throw null; }
        public virtual System.Threading.Tasks.Task<Azure.Response<Azure.AI.TextAnalytics.LinkedEntityCollection>> RecognizeLinkedEntitiesAsync(string document, string language = null, System.Threading.CancellationToken cancellationToken = default(System.Threading.CancellationToken)) { throw null; }
        public virtual Azure.Response<Azure.AI.TextAnalytics.RecognizeLinkedEntitiesResultCollection> RecognizeLinkedEntitiesBatch(System.Collections.Generic.IEnumerable<Azure.AI.TextAnalytics.TextDocumentInput> documents, Azure.AI.TextAnalytics.TextAnalyticsRequestOptions options = null, System.Threading.CancellationToken cancellationToken = default(System.Threading.CancellationToken)) { throw null; }
        public virtual Azure.Response<Azure.AI.TextAnalytics.RecognizeLinkedEntitiesResultCollection> RecognizeLinkedEntitiesBatch(System.Collections.Generic.IEnumerable<string> documents, string language = null, Azure.AI.TextAnalytics.TextAnalyticsRequestOptions options = null, System.Threading.CancellationToken cancellationToken = default(System.Threading.CancellationToken)) { throw null; }
        public virtual System.Threading.Tasks.Task<Azure.Response<Azure.AI.TextAnalytics.RecognizeLinkedEntitiesResultCollection>> RecognizeLinkedEntitiesBatchAsync(System.Collections.Generic.IEnumerable<Azure.AI.TextAnalytics.TextDocumentInput> documents, Azure.AI.TextAnalytics.TextAnalyticsRequestOptions options = null, System.Threading.CancellationToken cancellationToken = default(System.Threading.CancellationToken)) { throw null; }
        public virtual System.Threading.Tasks.Task<Azure.Response<Azure.AI.TextAnalytics.RecognizeLinkedEntitiesResultCollection>> RecognizeLinkedEntitiesBatchAsync(System.Collections.Generic.IEnumerable<string> documents, string language = null, Azure.AI.TextAnalytics.TextAnalyticsRequestOptions options = null, System.Threading.CancellationToken cancellationToken = default(System.Threading.CancellationToken)) { throw null; }
        public virtual Azure.Response<Azure.AI.TextAnalytics.PiiEntityCollection> RecognizePiiEntities(string document, string language = null, Azure.AI.TextAnalytics.RecognizePiiEntitiesOptions options = null, System.Threading.CancellationToken cancellationToken = default(System.Threading.CancellationToken)) { throw null; }
        public virtual System.Threading.Tasks.Task<Azure.Response<Azure.AI.TextAnalytics.PiiEntityCollection>> RecognizePiiEntitiesAsync(string document, string language = null, Azure.AI.TextAnalytics.RecognizePiiEntitiesOptions options = null, System.Threading.CancellationToken cancellationToken = default(System.Threading.CancellationToken)) { throw null; }
        public virtual Azure.Response<Azure.AI.TextAnalytics.RecognizePiiEntitiesResultCollection> RecognizePiiEntitiesBatch(System.Collections.Generic.IEnumerable<Azure.AI.TextAnalytics.TextDocumentInput> documents, Azure.AI.TextAnalytics.RecognizePiiEntitiesOptions options = null, System.Threading.CancellationToken cancellationToken = default(System.Threading.CancellationToken)) { throw null; }
        public virtual Azure.Response<Azure.AI.TextAnalytics.RecognizePiiEntitiesResultCollection> RecognizePiiEntitiesBatch(System.Collections.Generic.IEnumerable<string> documents, string language = null, Azure.AI.TextAnalytics.RecognizePiiEntitiesOptions options = null, System.Threading.CancellationToken cancellationToken = default(System.Threading.CancellationToken)) { throw null; }
        public virtual System.Threading.Tasks.Task<Azure.Response<Azure.AI.TextAnalytics.RecognizePiiEntitiesResultCollection>> RecognizePiiEntitiesBatchAsync(System.Collections.Generic.IEnumerable<Azure.AI.TextAnalytics.TextDocumentInput> documents, Azure.AI.TextAnalytics.RecognizePiiEntitiesOptions options = null, System.Threading.CancellationToken cancellationToken = default(System.Threading.CancellationToken)) { throw null; }
        public virtual System.Threading.Tasks.Task<Azure.Response<Azure.AI.TextAnalytics.RecognizePiiEntitiesResultCollection>> RecognizePiiEntitiesBatchAsync(System.Collections.Generic.IEnumerable<string> documents, string language = null, Azure.AI.TextAnalytics.RecognizePiiEntitiesOptions options = null, System.Threading.CancellationToken cancellationToken = default(System.Threading.CancellationToken)) { throw null; }
        public virtual Azure.AI.TextAnalytics.AnalyzeBatchActionsOperation StartAnalyzeBatchActions(System.Collections.Generic.IEnumerable<Azure.AI.TextAnalytics.TextDocumentInput> documents, Azure.AI.TextAnalytics.TextAnalyticsActions actions, Azure.AI.TextAnalytics.AnalyzeBatchActionsOptions options = null, System.Threading.CancellationToken cancellationToken = default(System.Threading.CancellationToken)) { throw null; }
        public virtual Azure.AI.TextAnalytics.AnalyzeBatchActionsOperation StartAnalyzeBatchActions(System.Collections.Generic.IEnumerable<string> documents, Azure.AI.TextAnalytics.TextAnalyticsActions actions, string language = null, Azure.AI.TextAnalytics.AnalyzeBatchActionsOptions options = null, System.Threading.CancellationToken cancellationToken = default(System.Threading.CancellationToken)) { throw null; }
        public virtual System.Threading.Tasks.Task<Azure.AI.TextAnalytics.AnalyzeBatchActionsOperation> StartAnalyzeBatchActionsAsync(System.Collections.Generic.IEnumerable<Azure.AI.TextAnalytics.TextDocumentInput> documents, Azure.AI.TextAnalytics.TextAnalyticsActions actions, Azure.AI.TextAnalytics.AnalyzeBatchActionsOptions options = null, System.Threading.CancellationToken cancellationToken = default(System.Threading.CancellationToken)) { throw null; }
        public virtual System.Threading.Tasks.Task<Azure.AI.TextAnalytics.AnalyzeBatchActionsOperation> StartAnalyzeBatchActionsAsync(System.Collections.Generic.IEnumerable<string> documents, Azure.AI.TextAnalytics.TextAnalyticsActions actions, string language = null, Azure.AI.TextAnalytics.AnalyzeBatchActionsOptions options = null, System.Threading.CancellationToken cancellationToken = default(System.Threading.CancellationToken)) { throw null; }
        public virtual Azure.AI.TextAnalytics.AnalyzeHealthcareEntitiesOperation StartAnalyzeHealthcareEntities(System.Collections.Generic.IEnumerable<Azure.AI.TextAnalytics.TextDocumentInput> documents, Azure.AI.TextAnalytics.AnalyzeHealthcareEntitiesOptions options, System.Threading.CancellationToken cancellationToken = default(System.Threading.CancellationToken)) { throw null; }
        public virtual Azure.AI.TextAnalytics.AnalyzeHealthcareEntitiesOperation StartAnalyzeHealthcareEntities(System.Collections.Generic.IEnumerable<string> documents, string language = null, Azure.AI.TextAnalytics.AnalyzeHealthcareEntitiesOptions options = null, System.Threading.CancellationToken cancellationToken = default(System.Threading.CancellationToken)) { throw null; }
        public virtual System.Threading.Tasks.Task<Azure.AI.TextAnalytics.AnalyzeHealthcareEntitiesOperation> StartAnalyzeHealthcareEntitiesAsync(System.Collections.Generic.IEnumerable<Azure.AI.TextAnalytics.TextDocumentInput> documents, Azure.AI.TextAnalytics.AnalyzeHealthcareEntitiesOptions options = null, System.Threading.CancellationToken cancellationToken = default(System.Threading.CancellationToken)) { throw null; }
        public virtual System.Threading.Tasks.Task<Azure.AI.TextAnalytics.AnalyzeHealthcareEntitiesOperation> StartAnalyzeHealthcareEntitiesAsync(System.Collections.Generic.IEnumerable<string> documents, string language = null, Azure.AI.TextAnalytics.AnalyzeHealthcareEntitiesOptions options = null, System.Threading.CancellationToken cancellationToken = default(System.Threading.CancellationToken)) { throw null; }
        [System.ComponentModel.EditorBrowsableAttribute(System.ComponentModel.EditorBrowsableState.Never)]
        public override string ToString() { throw null; }
    }
    public partial class TextAnalyticsClientOptions : Azure.Core.ClientOptions
    {
        public TextAnalyticsClientOptions(Azure.AI.TextAnalytics.TextAnalyticsClientOptions.ServiceVersion version = Azure.AI.TextAnalytics.TextAnalyticsClientOptions.ServiceVersion.V3_1_Preview_3) { }
        public string DefaultCountryHint { get { throw null; } set { } }
        public string DefaultLanguage { get { throw null; } set { } }
        public enum ServiceVersion
        {
            V3_0 = 1,
            V3_1_Preview_3 = 2,
        }
    }
    [System.Runtime.InteropServices.StructLayoutAttribute(System.Runtime.InteropServices.LayoutKind.Sequential)]
    public readonly partial struct TextAnalyticsError
    {
        private readonly object _dummy;
        private readonly int _dummyPrimitive;
        public Azure.AI.TextAnalytics.TextAnalyticsErrorCode ErrorCode { get { throw null; } }
        public string Message { get { throw null; } }
        public string Target { get { throw null; } }
    }
    [System.Runtime.InteropServices.StructLayoutAttribute(System.Runtime.InteropServices.LayoutKind.Sequential)]
    public readonly partial struct TextAnalyticsErrorCode : System.IEquatable<Azure.AI.TextAnalytics.TextAnalyticsErrorCode>
    {
        private readonly object _dummy;
        private readonly int _dummyPrimitive;
        public static readonly string EmptyRequest;
        public static readonly string InternalServerError;
        public static readonly string InvalidArgument;
        public static readonly string InvalidCountryHint;
        public static readonly string InvalidDocument;
        public static readonly string InvalidDocumentBatch;
        public static readonly string InvalidParameterValue;
        public static readonly string InvalidRequest;
        public static readonly string InvalidRequestBodyFormat;
        public static readonly string MissingInputRecords;
        public static readonly string ModelVersionIncorrect;
        public static readonly string NotFound;
        public static readonly string ServiceUnavailable;
        public static readonly string UnsupportedLanguageCode;
        public bool Equals(Azure.AI.TextAnalytics.TextAnalyticsErrorCode other) { throw null; }
        [System.ComponentModel.EditorBrowsableAttribute(System.ComponentModel.EditorBrowsableState.Never)]
        public override bool Equals(object obj) { throw null; }
        [System.ComponentModel.EditorBrowsableAttribute(System.ComponentModel.EditorBrowsableState.Never)]
        public override int GetHashCode() { throw null; }
        public static bool operator ==(Azure.AI.TextAnalytics.TextAnalyticsErrorCode left, Azure.AI.TextAnalytics.TextAnalyticsErrorCode right) { throw null; }
        public static explicit operator string (Azure.AI.TextAnalytics.TextAnalyticsErrorCode errorCode) { throw null; }
        public static implicit operator Azure.AI.TextAnalytics.TextAnalyticsErrorCode (string errorCode) { throw null; }
        public static bool operator !=(Azure.AI.TextAnalytics.TextAnalyticsErrorCode left, Azure.AI.TextAnalytics.TextAnalyticsErrorCode right) { throw null; }
        public override string ToString() { throw null; }
    }
    public partial class TextAnalyticsInput
    {
        internal TextAnalyticsInput() { }
        public string Id { get { throw null; } }
        public string Text { get { throw null; } }
    }
    public static partial class TextAnalyticsModelFactory
    {
        public static Azure.AI.TextAnalytics.AnalyzeSentimentResult AnalyzeSentimentResult(string id, Azure.AI.TextAnalytics.TextAnalyticsError error) { throw null; }
        public static Azure.AI.TextAnalytics.AnalyzeSentimentResult AnalyzeSentimentResult(string id, Azure.AI.TextAnalytics.TextDocumentStatistics statistics, Azure.AI.TextAnalytics.DocumentSentiment documentSentiment) { throw null; }
        public static Azure.AI.TextAnalytics.AnalyzeSentimentResultCollection AnalyzeSentimentResultCollection(System.Collections.Generic.IEnumerable<Azure.AI.TextAnalytics.AnalyzeSentimentResult> list, Azure.AI.TextAnalytics.TextDocumentBatchStatistics statistics, string modelVersion) { throw null; }
        public static Azure.AI.TextAnalytics.AspectSentiment AspectSentiment(Azure.AI.TextAnalytics.TextSentiment sentiment, string text, double positiveScore, double negativeScore, int offset) { throw null; }
        [System.ComponentModel.EditorBrowsableAttribute(System.ComponentModel.EditorBrowsableState.Never)]
        public static Azure.AI.TextAnalytics.CategorizedEntity CategorizedEntity(string text, string category, string subCategory, double score) { throw null; }
        public static Azure.AI.TextAnalytics.CategorizedEntity CategorizedEntity(string text, string category, string subCategory, double score, int offset) { throw null; }
        public static Azure.AI.TextAnalytics.CategorizedEntityCollection CategorizedEntityCollection(System.Collections.Generic.IList<Azure.AI.TextAnalytics.CategorizedEntity> entities, System.Collections.Generic.IList<Azure.AI.TextAnalytics.TextAnalyticsWarning> warnings = null) { throw null; }
        public static Azure.AI.TextAnalytics.DetectedLanguage DetectedLanguage(string name, string iso6391Name, double confidenceScore, System.Collections.Generic.IList<Azure.AI.TextAnalytics.TextAnalyticsWarning> warnings = null) { throw null; }
        public static Azure.AI.TextAnalytics.DetectLanguageResult DetectLanguageResult(string id, Azure.AI.TextAnalytics.TextAnalyticsError error) { throw null; }
        public static Azure.AI.TextAnalytics.DetectLanguageResult DetectLanguageResult(string id, Azure.AI.TextAnalytics.TextDocumentStatistics statistics, Azure.AI.TextAnalytics.DetectedLanguage detectedLanguage) { throw null; }
        public static Azure.AI.TextAnalytics.DetectLanguageResultCollection DetectLanguageResultCollection(System.Collections.Generic.IEnumerable<Azure.AI.TextAnalytics.DetectLanguageResult> list, Azure.AI.TextAnalytics.TextDocumentBatchStatistics statistics, string modelVersion) { throw null; }
        public static Azure.AI.TextAnalytics.DocumentSentiment DocumentSentiment(Azure.AI.TextAnalytics.TextSentiment sentiment, double positiveScore, double neutralScore, double negativeScore, System.Collections.Generic.List<Azure.AI.TextAnalytics.SentenceSentiment> sentenceSentiments, System.Collections.Generic.IList<Azure.AI.TextAnalytics.TextAnalyticsWarning> warnings = null) { throw null; }
        public static Azure.AI.TextAnalytics.ExtractKeyPhrasesResult ExtractKeyPhrasesResult(string id, Azure.AI.TextAnalytics.TextAnalyticsError error) { throw null; }
        public static Azure.AI.TextAnalytics.ExtractKeyPhrasesResult ExtractKeyPhrasesResult(string id, Azure.AI.TextAnalytics.TextDocumentStatistics statistics, Azure.AI.TextAnalytics.KeyPhraseCollection keyPhrases) { throw null; }
        public static Azure.AI.TextAnalytics.ExtractKeyPhrasesResultCollection ExtractKeyPhrasesResultCollection(System.Collections.Generic.IEnumerable<Azure.AI.TextAnalytics.ExtractKeyPhrasesResult> list, Azure.AI.TextAnalytics.TextDocumentBatchStatistics statistics, string modelVersion) { throw null; }
        public static Azure.AI.TextAnalytics.KeyPhraseCollection KeyPhraseCollection(System.Collections.Generic.IList<string> keyPhrases, System.Collections.Generic.IList<Azure.AI.TextAnalytics.TextAnalyticsWarning> warnings = null) { throw null; }
        [System.ComponentModel.EditorBrowsableAttribute(System.ComponentModel.EditorBrowsableState.Never)]
        public static Azure.AI.TextAnalytics.LinkedEntity LinkedEntity(string name, string dataSourceEntityId, string language, string dataSource, System.Uri url, System.Collections.Generic.IEnumerable<Azure.AI.TextAnalytics.LinkedEntityMatch> matches) { throw null; }
        public static Azure.AI.TextAnalytics.LinkedEntity LinkedEntity(string name, string dataSourceEntityId, string language, string dataSource, System.Uri url, System.Collections.Generic.IEnumerable<Azure.AI.TextAnalytics.LinkedEntityMatch> matches, string bingEntitySearchApiId) { throw null; }
        public static Azure.AI.TextAnalytics.LinkedEntityCollection LinkedEntityCollection(System.Collections.Generic.IList<Azure.AI.TextAnalytics.LinkedEntity> entities, System.Collections.Generic.IList<Azure.AI.TextAnalytics.TextAnalyticsWarning> warnings = null) { throw null; }
        [System.ComponentModel.EditorBrowsableAttribute(System.ComponentModel.EditorBrowsableState.Never)]
        public static Azure.AI.TextAnalytics.LinkedEntityMatch LinkedEntityMatch(string text, double score) { throw null; }
        public static Azure.AI.TextAnalytics.LinkedEntityMatch LinkedEntityMatch(string text, double score, int offset) { throw null; }
        public static Azure.AI.TextAnalytics.MinedOpinion MinedOpinion(Azure.AI.TextAnalytics.AspectSentiment aspect, System.Collections.Generic.IReadOnlyList<Azure.AI.TextAnalytics.OpinionSentiment> opinions) { throw null; }
        public static Azure.AI.TextAnalytics.OpinionSentiment OpinionSentiment(Azure.AI.TextAnalytics.TextSentiment sentiment, double positiveScore, double negativeScore, string text, bool isNegated, int offset) { throw null; }
        public static Azure.AI.TextAnalytics.PiiEntity PiiEntity(string text, string category, string subCategory, double score, int offset) { throw null; }
        public static Azure.AI.TextAnalytics.PiiEntityCollection PiiEntityCollection(System.Collections.Generic.IList<Azure.AI.TextAnalytics.PiiEntity> entities, string redactedText, System.Collections.Generic.IList<Azure.AI.TextAnalytics.TextAnalyticsWarning> warnings = null) { throw null; }
        public static Azure.AI.TextAnalytics.RecognizeEntitiesResult RecognizeEntitiesResult(string id, Azure.AI.TextAnalytics.TextAnalyticsError error) { throw null; }
        public static Azure.AI.TextAnalytics.RecognizeEntitiesResult RecognizeEntitiesResult(string id, Azure.AI.TextAnalytics.TextDocumentStatistics statistics, Azure.AI.TextAnalytics.CategorizedEntityCollection entities) { throw null; }
        public static Azure.AI.TextAnalytics.RecognizeEntitiesResultCollection RecognizeEntitiesResultCollection(System.Collections.Generic.IEnumerable<Azure.AI.TextAnalytics.RecognizeEntitiesResult> list, Azure.AI.TextAnalytics.TextDocumentBatchStatistics statistics, string modelVersion) { throw null; }
        public static Azure.AI.TextAnalytics.RecognizeLinkedEntitiesResult RecognizeLinkedEntitiesResult(string id, Azure.AI.TextAnalytics.TextAnalyticsError error) { throw null; }
        public static Azure.AI.TextAnalytics.RecognizeLinkedEntitiesResult RecognizeLinkedEntitiesResult(string id, Azure.AI.TextAnalytics.TextDocumentStatistics statistics, Azure.AI.TextAnalytics.LinkedEntityCollection linkedEntities) { throw null; }
        public static Azure.AI.TextAnalytics.RecognizeLinkedEntitiesResultCollection RecognizeLinkedEntitiesResultCollection(System.Collections.Generic.IEnumerable<Azure.AI.TextAnalytics.RecognizeLinkedEntitiesResult> list, Azure.AI.TextAnalytics.TextDocumentBatchStatistics statistics, string modelVersion) { throw null; }
        public static Azure.AI.TextAnalytics.RecognizePiiEntitiesResult RecognizePiiEntitiesResult(string id, Azure.AI.TextAnalytics.TextAnalyticsError error) { throw null; }
        public static Azure.AI.TextAnalytics.RecognizePiiEntitiesResult RecognizePiiEntitiesResult(string id, Azure.AI.TextAnalytics.TextDocumentStatistics statistics, Azure.AI.TextAnalytics.PiiEntityCollection entities) { throw null; }
        public static Azure.AI.TextAnalytics.RecognizePiiEntitiesResultCollection RecognizePiiEntitiesResultCollection(System.Collections.Generic.IEnumerable<Azure.AI.TextAnalytics.RecognizePiiEntitiesResult> list, Azure.AI.TextAnalytics.TextDocumentBatchStatistics statistics, string modelVersion) { throw null; }
        [System.ComponentModel.EditorBrowsableAttribute(System.ComponentModel.EditorBrowsableState.Never)]
        public static Azure.AI.TextAnalytics.SentenceSentiment SentenceSentiment(Azure.AI.TextAnalytics.TextSentiment sentiment, string text, double positiveScore, double neutralScore, double negativeScore) { throw null; }
        public static Azure.AI.TextAnalytics.SentenceSentiment SentenceSentiment(Azure.AI.TextAnalytics.TextSentiment sentiment, string text, double positiveScore, double neutralScore, double negativeScore, int offset, System.Collections.Generic.IReadOnlyList<Azure.AI.TextAnalytics.MinedOpinion> minedOpinions) { throw null; }
        public static Azure.AI.TextAnalytics.SentimentConfidenceScores SentimentConfidenceScores(double positiveScore, double neutralScore, double negativeScore) { throw null; }
        public static Azure.AI.TextAnalytics.TextAnalyticsError TextAnalyticsError(string code, string message, string target = null) { throw null; }
        public static Azure.AI.TextAnalytics.TextAnalyticsWarning TextAnalyticsWarning(string code, string message) { throw null; }
        public static Azure.AI.TextAnalytics.TextDocumentBatchStatistics TextDocumentBatchStatistics(int documentCount, int validDocumentCount, int invalidDocumentCount, long transactionCount) { throw null; }
        public static Azure.AI.TextAnalytics.TextDocumentStatistics TextDocumentStatistics(int characterCount, int transactionCount) { throw null; }
    }
    public partial class TextAnalyticsRequestOptions
    {
        public TextAnalyticsRequestOptions() { }
        public bool IncludeStatistics { get { throw null; } set { } }
        public string ModelVersion { get { throw null; } set { } }
        public Azure.AI.TextAnalytics.StringIndexType StringIndexType { get { throw null; } set { } }
    }
    public partial class TextAnalyticsResult
    {
        internal TextAnalyticsResult() { }
        public Azure.AI.TextAnalytics.TextAnalyticsError Error { get { throw null; } }
        public bool HasError { get { throw null; } }
        public string Id { get { throw null; } }
        public Azure.AI.TextAnalytics.TextDocumentStatistics Statistics { get { throw null; } }
    }
    [System.Runtime.InteropServices.StructLayoutAttribute(System.Runtime.InteropServices.LayoutKind.Sequential)]
    public readonly partial struct TextAnalyticsWarning
    {
        private readonly object _dummy;
        private readonly int _dummyPrimitive;
        public string Message { get { throw null; } }
        public Azure.AI.TextAnalytics.TextAnalyticsWarningCode WarningCode { get { throw null; } }
    }
    [System.Runtime.InteropServices.StructLayoutAttribute(System.Runtime.InteropServices.LayoutKind.Sequential)]
    public readonly partial struct TextAnalyticsWarningCode : System.IEquatable<Azure.AI.TextAnalytics.TextAnalyticsWarningCode>
    {
        private readonly object _dummy;
        private readonly int _dummyPrimitive;
        public static readonly string DocumentTruncated;
        public static readonly string LongWordsInDocument;
        public bool Equals(Azure.AI.TextAnalytics.TextAnalyticsWarningCode other) { throw null; }
        [System.ComponentModel.EditorBrowsableAttribute(System.ComponentModel.EditorBrowsableState.Never)]
        public override bool Equals(object obj) { throw null; }
        [System.ComponentModel.EditorBrowsableAttribute(System.ComponentModel.EditorBrowsableState.Never)]
        public override int GetHashCode() { throw null; }
        public static bool operator ==(Azure.AI.TextAnalytics.TextAnalyticsWarningCode left, Azure.AI.TextAnalytics.TextAnalyticsWarningCode right) { throw null; }
        public static explicit operator string (Azure.AI.TextAnalytics.TextAnalyticsWarningCode warningCode) { throw null; }
        public static implicit operator Azure.AI.TextAnalytics.TextAnalyticsWarningCode (string warningCode) { throw null; }
        public static bool operator !=(Azure.AI.TextAnalytics.TextAnalyticsWarningCode left, Azure.AI.TextAnalytics.TextAnalyticsWarningCode right) { throw null; }
        public override string ToString() { throw null; }
    }
    public partial class TextDocumentBatchStatistics
    {
        internal TextDocumentBatchStatistics() { }
        public int DocumentCount { get { throw null; } }
        public int InvalidDocumentCount { get { throw null; } }
        public long TransactionCount { get { throw null; } }
        public int ValidDocumentCount { get { throw null; } }
    }
    public partial class TextDocumentInput : Azure.AI.TextAnalytics.TextAnalyticsInput
    {
        public TextDocumentInput(string id, string text) { }
        public string Language { get { throw null; } set { } }
    }
    [System.Runtime.InteropServices.StructLayoutAttribute(System.Runtime.InteropServices.LayoutKind.Sequential)]
    public readonly partial struct TextDocumentStatistics
    {
        private readonly int _dummyPrimitive;
        public int CharacterCount { get { throw null; } }
        public int TransactionCount { get { throw null; } }
    }
    public enum TextSentiment
    {
        Positive = 0,
        Neutral = 1,
        Negative = 2,
        Mixed = 3,
    }
}
namespace Microsoft.Extensions.Azure
{
    public static partial class TextAnalyticsClientBuilderExtensions
    {
        public static Azure.Core.Extensions.IAzureClientBuilder<Azure.AI.TextAnalytics.TextAnalyticsClient, Azure.AI.TextAnalytics.TextAnalyticsClientOptions> AddTextAnalyticsClient<TBuilder>(this TBuilder builder, System.Uri endpoint) where TBuilder : Azure.Core.Extensions.IAzureClientFactoryBuilderWithCredential { throw null; }
        public static Azure.Core.Extensions.IAzureClientBuilder<Azure.AI.TextAnalytics.TextAnalyticsClient, Azure.AI.TextAnalytics.TextAnalyticsClientOptions> AddTextAnalyticsClient<TBuilder>(this TBuilder builder, System.Uri endpoint, Azure.AzureKeyCredential credential) where TBuilder : Azure.Core.Extensions.IAzureClientFactoryBuilder { throw null; }
        public static Azure.Core.Extensions.IAzureClientBuilder<Azure.AI.TextAnalytics.TextAnalyticsClient, Azure.AI.TextAnalytics.TextAnalyticsClientOptions> AddTextAnalyticsClient<TBuilder, TConfiguration>(this TBuilder builder, TConfiguration configuration) where TBuilder : Azure.Core.Extensions.IAzureClientFactoryBuilderWithConfiguration<TConfiguration> { throw null; }
    }
}<|MERGE_RESOLUTION|>--- conflicted
+++ resolved
@@ -1,45 +1,6 @@
 namespace Azure.AI.TextAnalytics
 {
-<<<<<<< HEAD
-    public partial class AnalyzeBatchActionsOperation : Azure.Operation<Azure.AI.TextAnalytics.AnalyzeBatchActionsResult>
-    {
-        public AnalyzeBatchActionsOperation(string operationId, Azure.AI.TextAnalytics.TextAnalyticsClient client) { }
-        public int ActionsFailed { get { throw null; } }
-        public int ActionsInProgress { get { throw null; } }
-        public int ActionsSucceeded { get { throw null; } }
-        public System.DateTimeOffset CreatedOn { get { throw null; } }
-        public string DisplayName { get { throw null; } }
-        public System.DateTimeOffset? ExpiresOn { get { throw null; } }
-        public override bool HasCompleted { get { throw null; } }
-        public override bool HasValue { get { throw null; } }
-        public override string Id { get { throw null; } }
-        public System.DateTimeOffset LastModified { get { throw null; } }
-        public Azure.AI.TextAnalytics.OperationStatus Status { get { throw null; } }
-        public int TotalActions { get { throw null; } }
-        public override Azure.AI.TextAnalytics.AnalyzeBatchActionsResult Value { get { throw null; } }
-        public override Azure.Response GetRawResponse() { throw null; }
-        public override Azure.Response UpdateStatus(System.Threading.CancellationToken cancellationToken = default(System.Threading.CancellationToken)) { throw null; }
-        public override System.Threading.Tasks.ValueTask<Azure.Response> UpdateStatusAsync(System.Threading.CancellationToken cancellationToken = default(System.Threading.CancellationToken)) { throw null; }
-        public override System.Threading.Tasks.ValueTask<Azure.Response<Azure.AI.TextAnalytics.AnalyzeBatchActionsResult>> WaitForCompletionAsync(System.Threading.CancellationToken cancellationToken = default(System.Threading.CancellationToken)) { throw null; }
-        public override System.Threading.Tasks.ValueTask<Azure.Response<Azure.AI.TextAnalytics.AnalyzeBatchActionsResult>> WaitForCompletionAsync(System.TimeSpan pollingInterval, System.Threading.CancellationToken cancellationToken = default(System.Threading.CancellationToken)) { throw null; }
-    }
-    public partial class AnalyzeBatchActionsOptions
-    {
-        public AnalyzeBatchActionsOptions() { }
-        public bool IncludeStatistics { get { throw null; } set { } }
-    }
-    public partial class AnalyzeBatchActionsResult
-    {
-        internal AnalyzeBatchActionsResult() { }
-        public Azure.AI.TextAnalytics.ExtractKeyPhrasesActionResults ExtractKeyPhrasesActionResults { get { throw null; } }
-        public Azure.AI.TextAnalytics.RecognizeEntitiesActionResults RecognizeEntitiesActionResults { get { throw null; } }
-        public Azure.AI.TextAnalytics.RecognizePiiEntitiesActionResults RecognizePiiEntitiesActionResults { get { throw null; } }
-        public Azure.AI.TextAnalytics.TextDocumentBatchStatistics Statistics { get { throw null; } }
-    }
-    public partial class AnalyzeHealthcareEntitiesOperation : Azure.Operation<Azure.AI.TextAnalytics.AnalyzeHealthcareEntitiesResultCollection>
-=======
     public partial class AnalyzeHealthcareEntitiesOperation : Azure.AI.TextAnalytics.PageableOperation<Azure.AI.TextAnalytics.AnalyzeHealthcareEntitiesResultCollection>
->>>>>>> e0fd1cd4
     {
         public AnalyzeHealthcareEntitiesOperation(string operationId, Azure.AI.TextAnalytics.TextAnalyticsClient client) { }
         public System.DateTimeOffset CreatedOn { get { throw null; } }
@@ -48,13 +9,8 @@
         public override bool HasValue { get { throw null; } }
         public override string Id { get { throw null; } }
         public System.DateTimeOffset LastModified { get { throw null; } }
-<<<<<<< HEAD
-        public Azure.AI.TextAnalytics.OperationStatus Status { get { throw null; } }
-        public override Azure.AI.TextAnalytics.AnalyzeHealthcareEntitiesResultCollection Value { get { throw null; } }
-=======
         public Azure.AI.TextAnalytics.TextAnalyticsOperationStatus Status { get { throw null; } }
         public override Azure.AsyncPageable<Azure.AI.TextAnalytics.AnalyzeHealthcareEntitiesResultCollection> Value { get { throw null; } }
->>>>>>> e0fd1cd4
         public virtual void Cancel(System.Threading.CancellationToken cancellationToken = default(System.Threading.CancellationToken)) { }
         public virtual System.Threading.Tasks.Task CancelAsync(System.Threading.CancellationToken cancellationToken = default(System.Threading.CancellationToken)) { throw null; }
         public override Azure.Response GetRawResponse() { throw null; }
