--- conflicted
+++ resolved
@@ -72,8 +72,6 @@
         public string ModelVersion { get { throw null; } }
         public Azure.AI.TextAnalytics.TextDocumentBatchStatistics Statistics { get { throw null; } }
     }
-<<<<<<< HEAD
-=======
     public partial class AnalyzeOperation : Azure.AI.TextAnalytics.PageableOperation<Azure.AI.TextAnalytics.AnalyzeOperationResult>
     {
         public AnalyzeOperation(string operationId, Azure.AI.TextAnalytics.TextAnalyticsClient client) { }
@@ -106,7 +104,6 @@
         public Azure.AI.TextAnalytics.TextAnalyticsOperationStatus Status { get { throw null; } }
         public Azure.AI.TextAnalytics.AnalyzeTasks Tasks { get { throw null; } }
     }
->>>>>>> 517ddd92
     public partial class AnalyzeSentimentOptions : Azure.AI.TextAnalytics.TextAnalyticsRequestOptions
     {
         public AnalyzeSentimentOptions() { }
@@ -184,17 +181,6 @@
         public Azure.AI.TextAnalytics.TextSentiment Sentiment { get { throw null; } }
         public System.Collections.Generic.IReadOnlyCollection<Azure.AI.TextAnalytics.TextAnalyticsWarning> Warnings { get { throw null; } }
     }
-<<<<<<< HEAD
-    public partial class Entity
-    {
-        internal Entity() { }
-        public string Category { get { throw null; } }
-        public double ConfidenceScore { get { throw null; } }
-        public int Length { get { throw null; } }
-        public int Offset { get { throw null; } }
-        public string Subcategory { get { throw null; } }
-        public string Text { get { throw null; } }
-=======
     public partial class EntitiesTask
     {
         public EntitiesTask() { }
@@ -205,7 +191,6 @@
         public EntitiesTaskParameters() { }
         public string ModelVersion { get { throw null; } set { } }
         public Azure.AI.TextAnalytics.StringIndexType StringIndexType { get { throw null; } set { } }
->>>>>>> 517ddd92
     }
     [System.Runtime.InteropServices.StructLayoutAttribute(System.Runtime.InteropServices.LayoutKind.Sequential)]
     public readonly partial struct EntityCategory : System.IEquatable<Azure.AI.TextAnalytics.EntityCategory>
