// Copyright (c) Microsoft Corporation. All rights reserved.
// Licensed under the MIT License.

// <auto-generated/>

#nullable disable

using System;
using System.Threading.Tasks;
using Azure.Core;
using Azure.Identity;
using NUnit.Framework;

namespace Azure.ResourceManager.NetApp.Samples
{
    public partial class Sample_NetAppBackupVaultBackupCollection
    {
        [Test]
        [Ignore("Only validating compilation of examples")]
        public async Task CreateOrUpdate_BackupsUnderBackupVaultCreate()
        {
<<<<<<< HEAD
            // Generated from example definition: specification/netapp/resource-manager/Microsoft.NetApp/preview/2024-07-01-preview/examples/BackupsUnderBackupVault_List.json
            // this example is just showing the usage of "Backups_ListByVault" operation, for the dependent resources, they will have to be created separately.
=======
            // Generated from example definition: specification/netapp/resource-manager/Microsoft.NetApp/stable/2024-07-01/examples/BackupsUnderBackupVault_Create.json
            // this example is just showing the usage of "Backups_Create" operation, for the dependent resources, they will have to be created separately.
>>>>>>> 43be57cf

            // get your azure access token, for more details of how Azure SDK get your access token, please refer to https://learn.microsoft.com/en-us/dotnet/azure/sdk/authentication?tabs=command-line
            TokenCredential cred = new DefaultAzureCredential();
            // authenticate your client
            ArmClient client = new ArmClient(cred);

            // this example assumes you already have this NetAppBackupVaultResource created on azure
            // for more information of creating NetAppBackupVaultResource, please refer to the document of NetAppBackupVaultResource
            string subscriptionId = "D633CC2E-722B-4AE1-B636-BBD9E4C60ED9";
            string resourceGroupName = "myRG";
            string accountName = "account1";
            string backupVaultName = "backupVault1";
            ResourceIdentifier netAppBackupVaultResourceId = NetAppBackupVaultResource.CreateResourceIdentifier(subscriptionId, resourceGroupName, accountName, backupVaultName);
            NetAppBackupVaultResource netAppBackupVault = client.GetNetAppBackupVaultResource(netAppBackupVaultResourceId);

            // get the collection of this NetAppBackupVaultBackupResource
            NetAppBackupVaultBackupCollection collection = netAppBackupVault.GetNetAppBackupVaultBackups();

            // invoke the operation
            string backupName = "backup1";
            NetAppBackupData data = new NetAppBackupData(new ResourceIdentifier("/subscriptions/D633CC2E-722B-4AE1-B636-BBD9E4C60ED9/resourceGroups/myRG/providers/Microsoft.NetApp/netAppAccounts/account1/capacityPool/pool1/volumes/volume1"))
            {
                Label = "myLabel",
            };
            ArmOperation<NetAppBackupVaultBackupResource> lro = await collection.CreateOrUpdateAsync(WaitUntil.Completed, backupName, data);
            NetAppBackupVaultBackupResource result = lro.Value;

            // the variable result is a resource, you could call other operations on this instance as well
            // but just for demo, we get its data from this resource instance
            NetAppBackupData resourceData = result.Data;
            // for demo we just print out the id
            Console.WriteLine($"Succeeded on id: {resourceData.Id}");
        }

        [Test]
        [Ignore("Only validating compilation of examples")]
        public async Task Get_BackupsUnderBackupVaultGet()
        {
            // Generated from example definition: specification/netapp/resource-manager/Microsoft.NetApp/preview/2024-07-01-preview/examples/BackupsUnderBackupVault_Get.json
            // this example is just showing the usage of "Backups_Get" operation, for the dependent resources, they will have to be created separately.

            // get your azure access token, for more details of how Azure SDK get your access token, please refer to https://learn.microsoft.com/en-us/dotnet/azure/sdk/authentication?tabs=command-line
            TokenCredential cred = new DefaultAzureCredential();
            // authenticate your client
            ArmClient client = new ArmClient(cred);

            // this example assumes you already have this NetAppBackupVaultResource created on azure
            // for more information of creating NetAppBackupVaultResource, please refer to the document of NetAppBackupVaultResource
            string subscriptionId = "D633CC2E-722B-4AE1-B636-BBD9E4C60ED9";
            string resourceGroupName = "myRG";
            string accountName = "account1";
            string backupVaultName = "backupVault1";
            ResourceIdentifier netAppBackupVaultResourceId = NetAppBackupVaultResource.CreateResourceIdentifier(subscriptionId, resourceGroupName, accountName, backupVaultName);
            NetAppBackupVaultResource netAppBackupVault = client.GetNetAppBackupVaultResource(netAppBackupVaultResourceId);

            // get the collection of this NetAppBackupVaultBackupResource
            NetAppBackupVaultBackupCollection collection = netAppBackupVault.GetNetAppBackupVaultBackups();

            // invoke the operation
            string backupName = "backup1";
            NetAppBackupVaultBackupResource result = await collection.GetAsync(backupName);

            // the variable result is a resource, you could call other operations on this instance as well
            // but just for demo, we get its data from this resource instance
            NetAppBackupData resourceData = result.Data;
            // for demo we just print out the id
            Console.WriteLine($"Succeeded on id: {resourceData.Id}");
        }

        [Test]
        [Ignore("Only validating compilation of examples")]
        public async Task GetAll_BackupsList()
        {
<<<<<<< HEAD
            // Generated from example definition: specification/netapp/resource-manager/Microsoft.NetApp/preview/2024-07-01-preview/examples/BackupsUnderBackupVault_Get.json
            // this example is just showing the usage of "Backups_Get" operation, for the dependent resources, they will have to be created separately.
=======
            // Generated from example definition: specification/netapp/resource-manager/Microsoft.NetApp/stable/2024-07-01/examples/BackupsUnderBackupVault_List.json
            // this example is just showing the usage of "Backups_ListByVault" operation, for the dependent resources, they will have to be created separately.
>>>>>>> 43be57cf

            // get your azure access token, for more details of how Azure SDK get your access token, please refer to https://learn.microsoft.com/en-us/dotnet/azure/sdk/authentication?tabs=command-line
            TokenCredential cred = new DefaultAzureCredential();
            // authenticate your client
            ArmClient client = new ArmClient(cred);

            // this example assumes you already have this NetAppBackupVaultResource created on azure
            // for more information of creating NetAppBackupVaultResource, please refer to the document of NetAppBackupVaultResource
            string subscriptionId = "D633CC2E-722B-4AE1-B636-BBD9E4C60ED9";
            string resourceGroupName = "myRG";
            string accountName = "account1";
            string backupVaultName = "backupVault1";
            ResourceIdentifier netAppBackupVaultResourceId = NetAppBackupVaultResource.CreateResourceIdentifier(subscriptionId, resourceGroupName, accountName, backupVaultName);
            NetAppBackupVaultResource netAppBackupVault = client.GetNetAppBackupVaultResource(netAppBackupVaultResourceId);

            // get the collection of this NetAppBackupVaultBackupResource
            NetAppBackupVaultBackupCollection collection = netAppBackupVault.GetNetAppBackupVaultBackups();

            // invoke the operation and iterate over the result
            await foreach (NetAppBackupVaultBackupResource item in collection.GetAllAsync())
            {
                // the variable item is a resource, you could call other operations on this instance as well
                // but just for demo, we get its data from this resource instance
                NetAppBackupData resourceData = item.Data;
                // for demo we just print out the id
                Console.WriteLine($"Succeeded on id: {resourceData.Id}");
            }

            Console.WriteLine("Succeeded");
        }

        [Test]
        [Ignore("Only validating compilation of examples")]
        public async Task Exists_BackupsUnderBackupVaultGet()
        {
            // Generated from example definition: specification/netapp/resource-manager/Microsoft.NetApp/preview/2024-07-01-preview/examples/BackupsUnderBackupVault_Get.json
            // this example is just showing the usage of "Backups_Get" operation, for the dependent resources, they will have to be created separately.

            // get your azure access token, for more details of how Azure SDK get your access token, please refer to https://learn.microsoft.com/en-us/dotnet/azure/sdk/authentication?tabs=command-line
            TokenCredential cred = new DefaultAzureCredential();
            // authenticate your client
            ArmClient client = new ArmClient(cred);

            // this example assumes you already have this NetAppBackupVaultResource created on azure
            // for more information of creating NetAppBackupVaultResource, please refer to the document of NetAppBackupVaultResource
            string subscriptionId = "D633CC2E-722B-4AE1-B636-BBD9E4C60ED9";
            string resourceGroupName = "myRG";
            string accountName = "account1";
            string backupVaultName = "backupVault1";
            ResourceIdentifier netAppBackupVaultResourceId = NetAppBackupVaultResource.CreateResourceIdentifier(subscriptionId, resourceGroupName, accountName, backupVaultName);
            NetAppBackupVaultResource netAppBackupVault = client.GetNetAppBackupVaultResource(netAppBackupVaultResourceId);

            // get the collection of this NetAppBackupVaultBackupResource
            NetAppBackupVaultBackupCollection collection = netAppBackupVault.GetNetAppBackupVaultBackups();

            // invoke the operation
            string backupName = "backup1";
            bool result = await collection.ExistsAsync(backupName);

            Console.WriteLine($"Succeeded: {result}");
        }

        [Test]
        [Ignore("Only validating compilation of examples")]
        public async Task GetIfExists_BackupsUnderBackupVaultGet()
        {
<<<<<<< HEAD
            // Generated from example definition: specification/netapp/resource-manager/Microsoft.NetApp/preview/2024-07-01-preview/examples/BackupsUnderBackupVault_Create.json
            // this example is just showing the usage of "Backups_Create" operation, for the dependent resources, they will have to be created separately.
=======
            // Generated from example definition: specification/netapp/resource-manager/Microsoft.NetApp/stable/2024-07-01/examples/BackupsUnderBackupVault_Get.json
            // this example is just showing the usage of "Backups_Get" operation, for the dependent resources, they will have to be created separately.
>>>>>>> 43be57cf

            // get your azure access token, for more details of how Azure SDK get your access token, please refer to https://learn.microsoft.com/en-us/dotnet/azure/sdk/authentication?tabs=command-line
            TokenCredential cred = new DefaultAzureCredential();
            // authenticate your client
            ArmClient client = new ArmClient(cred);

            // this example assumes you already have this NetAppBackupVaultResource created on azure
            // for more information of creating NetAppBackupVaultResource, please refer to the document of NetAppBackupVaultResource
            string subscriptionId = "D633CC2E-722B-4AE1-B636-BBD9E4C60ED9";
            string resourceGroupName = "myRG";
            string accountName = "account1";
            string backupVaultName = "backupVault1";
            ResourceIdentifier netAppBackupVaultResourceId = NetAppBackupVaultResource.CreateResourceIdentifier(subscriptionId, resourceGroupName, accountName, backupVaultName);
            NetAppBackupVaultResource netAppBackupVault = client.GetNetAppBackupVaultResource(netAppBackupVaultResourceId);

            // get the collection of this NetAppBackupVaultBackupResource
            NetAppBackupVaultBackupCollection collection = netAppBackupVault.GetNetAppBackupVaultBackups();

            // invoke the operation
            string backupName = "backup1";
            NullableResponse<NetAppBackupVaultBackupResource> response = await collection.GetIfExistsAsync(backupName);
            NetAppBackupVaultBackupResource result = response.HasValue ? response.Value : null;

            if (result == null)
            {
                Console.WriteLine("Succeeded with null as result");
            }
            else
            {
                // the variable result is a resource, you could call other operations on this instance as well
                // but just for demo, we get its data from this resource instance
                NetAppBackupData resourceData = result.Data;
                // for demo we just print out the id
                Console.WriteLine($"Succeeded on id: {resourceData.Id}");
            }
        }
    }
}<|MERGE_RESOLUTION|>--- conflicted
+++ resolved
@@ -19,13 +19,8 @@
         [Ignore("Only validating compilation of examples")]
         public async Task CreateOrUpdate_BackupsUnderBackupVaultCreate()
         {
-<<<<<<< HEAD
-            // Generated from example definition: specification/netapp/resource-manager/Microsoft.NetApp/preview/2024-07-01-preview/examples/BackupsUnderBackupVault_List.json
-            // this example is just showing the usage of "Backups_ListByVault" operation, for the dependent resources, they will have to be created separately.
-=======
-            // Generated from example definition: specification/netapp/resource-manager/Microsoft.NetApp/stable/2024-07-01/examples/BackupsUnderBackupVault_Create.json
+            // Generated from example definition: specification/netapp/resource-manager/Microsoft.NetApp/preview/2024-07-01-preview/examples/BackupsUnderBackupVault_Create.json
             // this example is just showing the usage of "Backups_Create" operation, for the dependent resources, they will have to be created separately.
->>>>>>> 43be57cf
 
             // get your azure access token, for more details of how Azure SDK get your access token, please refer to https://learn.microsoft.com/en-us/dotnet/azure/sdk/authentication?tabs=command-line
             TokenCredential cred = new DefaultAzureCredential();
@@ -99,13 +94,8 @@
         [Ignore("Only validating compilation of examples")]
         public async Task GetAll_BackupsList()
         {
-<<<<<<< HEAD
-            // Generated from example definition: specification/netapp/resource-manager/Microsoft.NetApp/preview/2024-07-01-preview/examples/BackupsUnderBackupVault_Get.json
-            // this example is just showing the usage of "Backups_Get" operation, for the dependent resources, they will have to be created separately.
-=======
-            // Generated from example definition: specification/netapp/resource-manager/Microsoft.NetApp/stable/2024-07-01/examples/BackupsUnderBackupVault_List.json
+            // Generated from example definition: specification/netapp/resource-manager/Microsoft.NetApp/preview/2024-07-01-preview/examples/BackupsUnderBackupVault_List.json
             // this example is just showing the usage of "Backups_ListByVault" operation, for the dependent resources, they will have to be created separately.
->>>>>>> 43be57cf
 
             // get your azure access token, for more details of how Azure SDK get your access token, please refer to https://learn.microsoft.com/en-us/dotnet/azure/sdk/authentication?tabs=command-line
             TokenCredential cred = new DefaultAzureCredential();
@@ -172,13 +162,8 @@
         [Ignore("Only validating compilation of examples")]
         public async Task GetIfExists_BackupsUnderBackupVaultGet()
         {
-<<<<<<< HEAD
-            // Generated from example definition: specification/netapp/resource-manager/Microsoft.NetApp/preview/2024-07-01-preview/examples/BackupsUnderBackupVault_Create.json
-            // this example is just showing the usage of "Backups_Create" operation, for the dependent resources, they will have to be created separately.
-=======
-            // Generated from example definition: specification/netapp/resource-manager/Microsoft.NetApp/stable/2024-07-01/examples/BackupsUnderBackupVault_Get.json
+            // Generated from example definition: specification/netapp/resource-manager/Microsoft.NetApp/preview/2024-07-01-preview/examples/BackupsUnderBackupVault_Get.json
             // this example is just showing the usage of "Backups_Get" operation, for the dependent resources, they will have to be created separately.
->>>>>>> 43be57cf
 
             // get your azure access token, for more details of how Azure SDK get your access token, please refer to https://learn.microsoft.com/en-us/dotnet/azure/sdk/authentication?tabs=command-line
             TokenCredential cred = new DefaultAzureCredential();
