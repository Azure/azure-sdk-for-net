--- conflicted
+++ resolved
@@ -554,11 +554,7 @@
         [Ignore("Only validating compilation of examples")]
         public async Task Get_VolumeGroupsGetOracle()
         {
-<<<<<<< HEAD
-            // Generated from example definition: specification/netapp/resource-manager/Microsoft.NetApp/stable/2024-07-01/examples/VolumeGroups_Get_Oracle.json
-=======
             // Generated from example definition: specification/netapp/resource-manager/Microsoft.NetApp/preview/2024-07-01-preview/examples/VolumeGroups_Get_Oracle.json
->>>>>>> f2036db0
             // this example is just showing the usage of "VolumeGroups_Get" operation, for the dependent resources, they will have to be created separately.
 
             // get your azure access token, for more details of how Azure SDK get your access token, please refer to https://learn.microsoft.com/en-us/dotnet/azure/sdk/authentication?tabs=command-line
@@ -592,11 +588,7 @@
         [Ignore("Only validating compilation of examples")]
         public async Task Get_VolumeGroupsGetSapHana()
         {
-<<<<<<< HEAD
-            // Generated from example definition: specification/netapp/resource-manager/Microsoft.NetApp/stable/2024-07-01/examples/VolumeGroups_Get_SapHana.json
-=======
             // Generated from example definition: specification/netapp/resource-manager/Microsoft.NetApp/preview/2024-07-01-preview/examples/VolumeGroups_Get_SapHana.json
->>>>>>> f2036db0
             // this example is just showing the usage of "VolumeGroups_Get" operation, for the dependent resources, they will have to be created separately.
 
             // get your azure access token, for more details of how Azure SDK get your access token, please refer to https://learn.microsoft.com/en-us/dotnet/azure/sdk/authentication?tabs=command-line
@@ -630,11 +622,7 @@
         [Ignore("Only validating compilation of examples")]
         public async Task Exists_VolumeGroupsGetOracle()
         {
-<<<<<<< HEAD
-            // Generated from example definition: specification/netapp/resource-manager/Microsoft.NetApp/stable/2024-07-01/examples/VolumeGroups_Get_Oracle.json
-=======
             // Generated from example definition: specification/netapp/resource-manager/Microsoft.NetApp/preview/2024-07-01-preview/examples/VolumeGroups_Get_Oracle.json
->>>>>>> f2036db0
             // this example is just showing the usage of "VolumeGroups_Get" operation, for the dependent resources, they will have to be created separately.
 
             // get your azure access token, for more details of how Azure SDK get your access token, please refer to https://learn.microsoft.com/en-us/dotnet/azure/sdk/authentication?tabs=command-line
@@ -664,11 +652,7 @@
         [Ignore("Only validating compilation of examples")]
         public async Task Exists_VolumeGroupsGetSapHana()
         {
-<<<<<<< HEAD
-            // Generated from example definition: specification/netapp/resource-manager/Microsoft.NetApp/stable/2024-07-01/examples/VolumeGroups_Get_SapHana.json
-=======
             // Generated from example definition: specification/netapp/resource-manager/Microsoft.NetApp/preview/2024-07-01-preview/examples/VolumeGroups_Get_SapHana.json
->>>>>>> f2036db0
             // this example is just showing the usage of "VolumeGroups_Get" operation, for the dependent resources, they will have to be created separately.
 
             // get your azure access token, for more details of how Azure SDK get your access token, please refer to https://learn.microsoft.com/en-us/dotnet/azure/sdk/authentication?tabs=command-line
@@ -698,11 +682,7 @@
         [Ignore("Only validating compilation of examples")]
         public async Task GetIfExists_VolumeGroupsGetOracle()
         {
-<<<<<<< HEAD
-            // Generated from example definition: specification/netapp/resource-manager/Microsoft.NetApp/stable/2024-07-01/examples/VolumeGroups_Get_Oracle.json
-=======
             // Generated from example definition: specification/netapp/resource-manager/Microsoft.NetApp/preview/2024-07-01-preview/examples/VolumeGroups_Get_Oracle.json
->>>>>>> f2036db0
             // this example is just showing the usage of "VolumeGroups_Get" operation, for the dependent resources, they will have to be created separately.
 
             // get your azure access token, for more details of how Azure SDK get your access token, please refer to https://learn.microsoft.com/en-us/dotnet/azure/sdk/authentication?tabs=command-line
@@ -744,11 +724,7 @@
         [Ignore("Only validating compilation of examples")]
         public async Task GetIfExists_VolumeGroupsGetSapHana()
         {
-<<<<<<< HEAD
-            // Generated from example definition: specification/netapp/resource-manager/Microsoft.NetApp/stable/2024-07-01/examples/VolumeGroups_Get_SapHana.json
-=======
             // Generated from example definition: specification/netapp/resource-manager/Microsoft.NetApp/preview/2024-07-01-preview/examples/VolumeGroups_Get_SapHana.json
->>>>>>> f2036db0
             // this example is just showing the usage of "VolumeGroups_Get" operation, for the dependent resources, they will have to be created separately.
 
             // get your azure access token, for more details of how Azure SDK get your access token, please refer to https://learn.microsoft.com/en-us/dotnet/azure/sdk/authentication?tabs=command-line
