--- conflicted
+++ resolved
@@ -18,11 +18,10 @@
     {
         [Test]
         [Ignore("Only validating compilation of examples")]
-<<<<<<< HEAD
-        public async Task Get_VolumeGroupsGetOracle()
+        public async Task CreateOrUpdate_VolumeGroupsCreateOracle()
         {
-            // Generated from example definition: specification/netapp/resource-manager/Microsoft.NetApp/preview/2024-07-01-preview/examples/VolumeGroups_Get_Oracle.json
-            // this example is just showing the usage of "VolumeGroups_Get" operation, for the dependent resources, they will have to be created separately.
+            // Generated from example definition: specification/netapp/resource-manager/Microsoft.NetApp/preview/2024-07-01-preview/examples/VolumeGroups_Create_Oracle.json
+            // this example is just showing the usage of "VolumeGroups_Create" operation, for the dependent resources, they will have to be created separately.
 
             // get your azure access token, for more details of how Azure SDK get your access token, please refer to https://learn.microsoft.com/en-us/dotnet/azure/sdk/authentication?tabs=command-line
             TokenCredential cred = new DefaultAzureCredential();
@@ -42,7 +41,331 @@
 
             // invoke the operation
             string volumeGroupName = "group1";
-            NetAppVolumeGroupResource result = await collection.GetAsync(volumeGroupName);
+            NetAppVolumeGroupData data = new NetAppVolumeGroupData
+            {
+                Location = new AzureLocation("westus"),
+                GroupMetaData = new NetAppVolumeGroupMetadata
+                {
+                    GroupDescription = "Volume group",
+                    ApplicationType = NetAppApplicationType.Oracle,
+                    ApplicationIdentifier = "OR2",
+                },
+                Volumes = {new NetAppVolumeGroupVolume("test-ora-data1", 107374182400L, new ResourceIdentifier("/subscriptions/d633cc2e-722b-4ae1-b636-bbd9e4c60ed9/resourceGroups/myRP/providers/Microsoft.Network/virtualNetworks/testvnet3/subnets/testsubnet3"))
+{
+Name = "test-ora-data1",
+Zones = {"1"},
+ServiceLevel = NetAppFileServiceLevel.Premium,
+ExportRules = {new NetAppVolumeExportPolicyRule
+{
+RuleIndex = 1,
+IsUnixReadOnly = true,
+IsUnixReadWrite = true,
+IsKerberos5ReadOnly = false,
+IsKerberos5ReadWrite = false,
+IsKerberos5iReadOnly = false,
+IsKerberos5iReadWrite = false,
+IsKerberos5pReadOnly = false,
+IsKerberos5pReadWrite = false,
+AllowCifsProtocol = false,
+AllowNfsV3Protocol = false,
+AllowNfsV41Protocol = true,
+AllowedClients = "0.0.0.0/0",
+HasRootAccess = true,
+}},
+ProtocolTypes = {"NFSv4.1"},
+ThroughputMibps = 10,
+CapacityPoolResourceId = new ResourceIdentifier("/subscriptions/d633cc2e-722b-4ae1-b636-bbd9e4c60ed9/resourceGroups/myRG/providers/Microsoft.NetApp/netAppAccounts/account1/capacityPools/pool1"),
+VolumeSpecName = "ora-data1",
+}, new NetAppVolumeGroupVolume("test-ora-data2", 107374182400L, new ResourceIdentifier("/subscriptions/d633cc2e-722b-4ae1-b636-bbd9e4c60ed9/resourceGroups/myRP/providers/Microsoft.Network/virtualNetworks/testvnet3/subnets/testsubnet3"))
+{
+Name = "test-ora-data2",
+Zones = {"1"},
+ServiceLevel = NetAppFileServiceLevel.Premium,
+ExportRules = {new NetAppVolumeExportPolicyRule
+{
+RuleIndex = 1,
+IsUnixReadOnly = true,
+IsUnixReadWrite = true,
+IsKerberos5ReadOnly = false,
+IsKerberos5ReadWrite = false,
+IsKerberos5iReadOnly = false,
+IsKerberos5iReadWrite = false,
+IsKerberos5pReadOnly = false,
+IsKerberos5pReadWrite = false,
+AllowCifsProtocol = false,
+AllowNfsV3Protocol = false,
+AllowNfsV41Protocol = true,
+AllowedClients = "0.0.0.0/0",
+HasRootAccess = true,
+}},
+ProtocolTypes = {"NFSv4.1"},
+ThroughputMibps = 10,
+CapacityPoolResourceId = new ResourceIdentifier("/subscriptions/d633cc2e-722b-4ae1-b636-bbd9e4c60ed9/resourceGroups/myRG/providers/Microsoft.NetApp/netAppAccounts/account1/capacityPools/pool1"),
+VolumeSpecName = "ora-data2",
+}, new NetAppVolumeGroupVolume("test-ora-data3", 107374182400L, new ResourceIdentifier("/subscriptions/d633cc2e-722b-4ae1-b636-bbd9e4c60ed9/resourceGroups/myRP/providers/Microsoft.Network/virtualNetworks/testvnet3/subnets/testsubnet3"))
+{
+Name = "test-ora-data3",
+Zones = {"1"},
+ServiceLevel = NetAppFileServiceLevel.Premium,
+ExportRules = {new NetAppVolumeExportPolicyRule
+{
+RuleIndex = 1,
+IsUnixReadOnly = true,
+IsUnixReadWrite = true,
+IsKerberos5ReadOnly = false,
+IsKerberos5ReadWrite = false,
+IsKerberos5iReadOnly = false,
+IsKerberos5iReadWrite = false,
+IsKerberos5pReadOnly = false,
+IsKerberos5pReadWrite = false,
+AllowCifsProtocol = false,
+AllowNfsV3Protocol = false,
+AllowNfsV41Protocol = true,
+AllowedClients = "0.0.0.0/0",
+HasRootAccess = true,
+}},
+ProtocolTypes = {"NFSv4.1"},
+ThroughputMibps = 10,
+CapacityPoolResourceId = new ResourceIdentifier("/subscriptions/d633cc2e-722b-4ae1-b636-bbd9e4c60ed9/resourceGroups/myRG/providers/Microsoft.NetApp/netAppAccounts/account1/capacityPools/pool1"),
+VolumeSpecName = "ora-data3",
+}, new NetAppVolumeGroupVolume("test-ora-data4", 107374182400L, new ResourceIdentifier("/subscriptions/d633cc2e-722b-4ae1-b636-bbd9e4c60ed9/resourceGroups/myRP/providers/Microsoft.Network/virtualNetworks/testvnet3/subnets/testsubnet3"))
+{
+Name = "test-ora-data4",
+Zones = {"1"},
+ServiceLevel = NetAppFileServiceLevel.Premium,
+ExportRules = {new NetAppVolumeExportPolicyRule
+{
+RuleIndex = 1,
+IsUnixReadOnly = true,
+IsUnixReadWrite = true,
+IsKerberos5ReadOnly = false,
+IsKerberos5ReadWrite = false,
+IsKerberos5iReadOnly = false,
+IsKerberos5iReadWrite = false,
+IsKerberos5pReadOnly = false,
+IsKerberos5pReadWrite = false,
+AllowCifsProtocol = false,
+AllowNfsV3Protocol = false,
+AllowNfsV41Protocol = true,
+AllowedClients = "0.0.0.0/0",
+HasRootAccess = true,
+}},
+ProtocolTypes = {"NFSv4.1"},
+ThroughputMibps = 10,
+CapacityPoolResourceId = new ResourceIdentifier("/subscriptions/d633cc2e-722b-4ae1-b636-bbd9e4c60ed9/resourceGroups/myRG/providers/Microsoft.NetApp/netAppAccounts/account1/capacityPools/pool1"),
+VolumeSpecName = "ora-data4",
+}, new NetAppVolumeGroupVolume("test-ora-data5", 107374182400L, new ResourceIdentifier("/subscriptions/d633cc2e-722b-4ae1-b636-bbd9e4c60ed9/resourceGroups/myRP/providers/Microsoft.Network/virtualNetworks/testvnet3/subnets/testsubnet3"))
+{
+Name = "test-ora-data5",
+Zones = {"1"},
+ServiceLevel = NetAppFileServiceLevel.Premium,
+ExportRules = {new NetAppVolumeExportPolicyRule
+{
+RuleIndex = 1,
+IsUnixReadOnly = true,
+IsUnixReadWrite = true,
+IsKerberos5ReadOnly = false,
+IsKerberos5ReadWrite = false,
+IsKerberos5iReadOnly = false,
+IsKerberos5iReadWrite = false,
+IsKerberos5pReadOnly = false,
+IsKerberos5pReadWrite = false,
+AllowCifsProtocol = false,
+AllowNfsV3Protocol = false,
+AllowNfsV41Protocol = true,
+AllowedClients = "0.0.0.0/0",
+HasRootAccess = true,
+}},
+ProtocolTypes = {"NFSv4.1"},
+ThroughputMibps = 10,
+CapacityPoolResourceId = new ResourceIdentifier("/subscriptions/d633cc2e-722b-4ae1-b636-bbd9e4c60ed9/resourceGroups/myRG/providers/Microsoft.NetApp/netAppAccounts/account1/capacityPools/pool1"),
+VolumeSpecName = "ora-data5",
+}, new NetAppVolumeGroupVolume("test-ora-data6", 107374182400L, new ResourceIdentifier("/subscriptions/d633cc2e-722b-4ae1-b636-bbd9e4c60ed9/resourceGroups/myRP/providers/Microsoft.Network/virtualNetworks/testvnet3/subnets/testsubnet3"))
+{
+Name = "test-ora-data6",
+Zones = {"1"},
+ServiceLevel = NetAppFileServiceLevel.Premium,
+ExportRules = {new NetAppVolumeExportPolicyRule
+{
+RuleIndex = 1,
+IsUnixReadOnly = true,
+IsUnixReadWrite = true,
+IsKerberos5ReadOnly = false,
+IsKerberos5ReadWrite = false,
+IsKerberos5iReadOnly = false,
+IsKerberos5iReadWrite = false,
+IsKerberos5pReadOnly = false,
+IsKerberos5pReadWrite = false,
+AllowCifsProtocol = false,
+AllowNfsV3Protocol = false,
+AllowNfsV41Protocol = true,
+AllowedClients = "0.0.0.0/0",
+HasRootAccess = true,
+}},
+ProtocolTypes = {"NFSv4.1"},
+ThroughputMibps = 10,
+CapacityPoolResourceId = new ResourceIdentifier("/subscriptions/d633cc2e-722b-4ae1-b636-bbd9e4c60ed9/resourceGroups/myRG/providers/Microsoft.NetApp/netAppAccounts/account1/capacityPools/pool1"),
+VolumeSpecName = "ora-data6",
+}, new NetAppVolumeGroupVolume("test-ora-data7", 107374182400L, new ResourceIdentifier("/subscriptions/d633cc2e-722b-4ae1-b636-bbd9e4c60ed9/resourceGroups/myRP/providers/Microsoft.Network/virtualNetworks/testvnet3/subnets/testsubnet3"))
+{
+Name = "test-ora-data7",
+Zones = {"1"},
+ServiceLevel = NetAppFileServiceLevel.Premium,
+ExportRules = {new NetAppVolumeExportPolicyRule
+{
+RuleIndex = 1,
+IsUnixReadOnly = true,
+IsUnixReadWrite = true,
+IsKerberos5ReadOnly = false,
+IsKerberos5ReadWrite = false,
+IsKerberos5iReadOnly = false,
+IsKerberos5iReadWrite = false,
+IsKerberos5pReadOnly = false,
+IsKerberos5pReadWrite = false,
+AllowCifsProtocol = false,
+AllowNfsV3Protocol = false,
+AllowNfsV41Protocol = true,
+AllowedClients = "0.0.0.0/0",
+HasRootAccess = true,
+}},
+ProtocolTypes = {"NFSv4.1"},
+ThroughputMibps = 10,
+CapacityPoolResourceId = new ResourceIdentifier("/subscriptions/d633cc2e-722b-4ae1-b636-bbd9e4c60ed9/resourceGroups/myRG/providers/Microsoft.NetApp/netAppAccounts/account1/capacityPools/pool1"),
+VolumeSpecName = "ora-data7",
+}, new NetAppVolumeGroupVolume("test-ora-data8", 107374182400L, new ResourceIdentifier("/subscriptions/d633cc2e-722b-4ae1-b636-bbd9e4c60ed9/resourceGroups/myRP/providers/Microsoft.Network/virtualNetworks/testvnet3/subnets/testsubnet3"))
+{
+Name = "test-ora-data8",
+Zones = {"1"},
+ServiceLevel = NetAppFileServiceLevel.Premium,
+ExportRules = {new NetAppVolumeExportPolicyRule
+{
+RuleIndex = 1,
+IsUnixReadOnly = true,
+IsUnixReadWrite = true,
+IsKerberos5ReadOnly = false,
+IsKerberos5ReadWrite = false,
+IsKerberos5iReadOnly = false,
+IsKerberos5iReadWrite = false,
+IsKerberos5pReadOnly = false,
+IsKerberos5pReadWrite = false,
+AllowCifsProtocol = false,
+AllowNfsV3Protocol = false,
+AllowNfsV41Protocol = true,
+AllowedClients = "0.0.0.0/0",
+HasRootAccess = true,
+}},
+ProtocolTypes = {"NFSv4.1"},
+ThroughputMibps = 10,
+CapacityPoolResourceId = new ResourceIdentifier("/subscriptions/d633cc2e-722b-4ae1-b636-bbd9e4c60ed9/resourceGroups/myRG/providers/Microsoft.NetApp/netAppAccounts/account1/capacityPools/pool1"),
+VolumeSpecName = "ora-data8",
+}, new NetAppVolumeGroupVolume("test-ora-log", 107374182400L, new ResourceIdentifier("/subscriptions/d633cc2e-722b-4ae1-b636-bbd9e4c60ed9/resourceGroups/myRP/providers/Microsoft.Network/virtualNetworks/testvnet3/subnets/testsubnet3"))
+{
+Name = "test-ora-log",
+Zones = {"1"},
+ServiceLevel = NetAppFileServiceLevel.Premium,
+ExportRules = {new NetAppVolumeExportPolicyRule
+{
+RuleIndex = 1,
+IsUnixReadOnly = true,
+IsUnixReadWrite = true,
+IsKerberos5ReadOnly = false,
+IsKerberos5ReadWrite = false,
+IsKerberos5iReadOnly = false,
+IsKerberos5iReadWrite = false,
+IsKerberos5pReadOnly = false,
+IsKerberos5pReadWrite = false,
+AllowCifsProtocol = false,
+AllowNfsV3Protocol = false,
+AllowNfsV41Protocol = true,
+AllowedClients = "0.0.0.0/0",
+HasRootAccess = true,
+}},
+ProtocolTypes = {"NFSv4.1"},
+ThroughputMibps = 10,
+CapacityPoolResourceId = new ResourceIdentifier("/subscriptions/d633cc2e-722b-4ae1-b636-bbd9e4c60ed9/resourceGroups/myRG/providers/Microsoft.NetApp/netAppAccounts/account1/capacityPools/pool1"),
+VolumeSpecName = "ora-log",
+}, new NetAppVolumeGroupVolume("test-ora-log-mirror", 107374182400L, new ResourceIdentifier("/subscriptions/d633cc2e-722b-4ae1-b636-bbd9e4c60ed9/resourceGroups/myRP/providers/Microsoft.Network/virtualNetworks/testvnet3/subnets/testsubnet3"))
+{
+Name = "test-ora-log-mirror",
+Zones = {"1"},
+ServiceLevel = NetAppFileServiceLevel.Premium,
+ExportRules = {new NetAppVolumeExportPolicyRule
+{
+RuleIndex = 1,
+IsUnixReadOnly = true,
+IsUnixReadWrite = true,
+IsKerberos5ReadOnly = false,
+IsKerberos5ReadWrite = false,
+IsKerberos5iReadOnly = false,
+IsKerberos5iReadWrite = false,
+IsKerberos5pReadOnly = false,
+IsKerberos5pReadWrite = false,
+AllowCifsProtocol = false,
+AllowNfsV3Protocol = false,
+AllowNfsV41Protocol = true,
+AllowedClients = "0.0.0.0/0",
+HasRootAccess = true,
+}},
+ProtocolTypes = {"NFSv4.1"},
+ThroughputMibps = 10,
+CapacityPoolResourceId = new ResourceIdentifier("/subscriptions/d633cc2e-722b-4ae1-b636-bbd9e4c60ed9/resourceGroups/myRG/providers/Microsoft.NetApp/netAppAccounts/account1/capacityPools/pool1"),
+VolumeSpecName = "ora-log-mirror",
+}, new NetAppVolumeGroupVolume("test-ora-binary", 107374182400L, new ResourceIdentifier("/subscriptions/d633cc2e-722b-4ae1-b636-bbd9e4c60ed9/resourceGroups/myRP/providers/Microsoft.Network/virtualNetworks/testvnet3/subnets/testsubnet3"))
+{
+Name = "test-ora-binary",
+Zones = {"1"},
+ServiceLevel = NetAppFileServiceLevel.Premium,
+ExportRules = {new NetAppVolumeExportPolicyRule
+{
+RuleIndex = 1,
+IsUnixReadOnly = true,
+IsUnixReadWrite = true,
+IsKerberos5ReadOnly = false,
+IsKerberos5ReadWrite = false,
+IsKerberos5iReadOnly = false,
+IsKerberos5iReadWrite = false,
+IsKerberos5pReadOnly = false,
+IsKerberos5pReadWrite = false,
+AllowCifsProtocol = false,
+AllowNfsV3Protocol = false,
+AllowNfsV41Protocol = true,
+AllowedClients = "0.0.0.0/0",
+HasRootAccess = true,
+}},
+ProtocolTypes = {"NFSv4.1"},
+ThroughputMibps = 10,
+CapacityPoolResourceId = new ResourceIdentifier("/subscriptions/d633cc2e-722b-4ae1-b636-bbd9e4c60ed9/resourceGroups/myRG/providers/Microsoft.NetApp/netAppAccounts/account1/capacityPools/pool1"),
+VolumeSpecName = "ora-binary",
+}, new NetAppVolumeGroupVolume("test-ora-backup", 107374182400L, new ResourceIdentifier("/subscriptions/d633cc2e-722b-4ae1-b636-bbd9e4c60ed9/resourceGroups/myRP/providers/Microsoft.Network/virtualNetworks/testvnet3/subnets/testsubnet3"))
+{
+Name = "test-ora-backup",
+Zones = {"1"},
+ServiceLevel = NetAppFileServiceLevel.Premium,
+ExportRules = {new NetAppVolumeExportPolicyRule
+{
+RuleIndex = 1,
+IsUnixReadOnly = true,
+IsUnixReadWrite = true,
+IsKerberos5ReadOnly = false,
+IsKerberos5ReadWrite = false,
+IsKerberos5iReadOnly = false,
+IsKerberos5iReadWrite = false,
+IsKerberos5pReadOnly = false,
+IsKerberos5pReadWrite = false,
+AllowCifsProtocol = false,
+AllowNfsV3Protocol = false,
+AllowNfsV41Protocol = true,
+AllowedClients = "0.0.0.0/0",
+HasRootAccess = true,
+}},
+ProtocolTypes = {"NFSv4.1"},
+ThroughputMibps = 10,
+CapacityPoolResourceId = new ResourceIdentifier("/subscriptions/d633cc2e-722b-4ae1-b636-bbd9e4c60ed9/resourceGroups/myRG/providers/Microsoft.NetApp/netAppAccounts/account1/capacityPools/pool1"),
+VolumeSpecName = "ora-backup",
+}},
+            };
+            ArmOperation<NetAppVolumeGroupResource> lro = await collection.CreateOrUpdateAsync(WaitUntil.Completed, volumeGroupName, data);
+            NetAppVolumeGroupResource result = lro.Value;
 
             // the variable result is a resource, you could call other operations on this instance as well
             // but just for demo, we get its data from this resource instance
@@ -53,9 +376,283 @@
 
         [Test]
         [Ignore("Only validating compilation of examples")]
+        public async Task CreateOrUpdate_VolumeGroupsCreateSapHana()
+        {
+            // Generated from example definition: specification/netapp/resource-manager/Microsoft.NetApp/preview/2024-07-01-preview/examples/VolumeGroups_Create_SapHana.json
+            // this example is just showing the usage of "VolumeGroups_Create" operation, for the dependent resources, they will have to be created separately.
+
+            // get your azure access token, for more details of how Azure SDK get your access token, please refer to https://learn.microsoft.com/en-us/dotnet/azure/sdk/authentication?tabs=command-line
+            TokenCredential cred = new DefaultAzureCredential();
+            // authenticate your client
+            ArmClient client = new ArmClient(cred);
+
+            // this example assumes you already have this NetAppAccountResource created on azure
+            // for more information of creating NetAppAccountResource, please refer to the document of NetAppAccountResource
+            string subscriptionId = "D633CC2E-722B-4AE1-B636-BBD9E4C60ED9";
+            string resourceGroupName = "myRG";
+            string accountName = "account1";
+            ResourceIdentifier netAppAccountResourceId = NetAppAccountResource.CreateResourceIdentifier(subscriptionId, resourceGroupName, accountName);
+            NetAppAccountResource netAppAccount = client.GetNetAppAccountResource(netAppAccountResourceId);
+
+            // get the collection of this NetAppVolumeGroupResource
+            NetAppVolumeGroupCollection collection = netAppAccount.GetNetAppVolumeGroups();
+
+            // invoke the operation
+            string volumeGroupName = "group1";
+            NetAppVolumeGroupData data = new NetAppVolumeGroupData
+            {
+                Location = new AzureLocation("westus"),
+                GroupMetaData = new NetAppVolumeGroupMetadata
+                {
+                    GroupDescription = "Volume group",
+                    ApplicationType = NetAppApplicationType.SapHana,
+                    ApplicationIdentifier = "SH9",
+                },
+                Volumes = {new NetAppVolumeGroupVolume("test-data-mnt00001", 107374182400L, new ResourceIdentifier("/subscriptions/d633cc2e-722b-4ae1-b636-bbd9e4c60ed9/resourceGroups/myRP/providers/Microsoft.Network/virtualNetworks/testvnet3/subnets/testsubnet3"))
+{
+Name = "test-data-mnt00001",
+ServiceLevel = NetAppFileServiceLevel.Premium,
+ExportRules = {new NetAppVolumeExportPolicyRule
+{
+RuleIndex = 1,
+IsUnixReadOnly = true,
+IsUnixReadWrite = true,
+IsKerberos5ReadOnly = false,
+IsKerberos5ReadWrite = false,
+IsKerberos5iReadOnly = false,
+IsKerberos5iReadWrite = false,
+IsKerberos5pReadOnly = false,
+IsKerberos5pReadWrite = false,
+AllowCifsProtocol = false,
+AllowNfsV3Protocol = false,
+AllowNfsV41Protocol = true,
+AllowedClients = "0.0.0.0/0",
+HasRootAccess = true,
+}},
+ProtocolTypes = {"NFSv4.1"},
+ThroughputMibps = 10,
+CapacityPoolResourceId = new ResourceIdentifier("/subscriptions/d633cc2e-722b-4ae1-b636-bbd9e4c60ed9/resourceGroups/myRG/providers/Microsoft.NetApp/netAppAccounts/account1/capacityPools/pool1"),
+ProximityPlacementGroupId = new ResourceIdentifier("/subscriptions/d633cc2e-722b-4ae1-b636-bbd9e4c60ed9/resourceGroups/cys_sjain_fcp_rg/providers/Microsoft.Compute/proximityPlacementGroups/svlqa_sjain_multivolume_ppg"),
+VolumeSpecName = "data",
+}, new NetAppVolumeGroupVolume("test-log-mnt00001", 107374182400L, new ResourceIdentifier("/subscriptions/d633cc2e-722b-4ae1-b636-bbd9e4c60ed9/resourceGroups/myRP/providers/Microsoft.Network/virtualNetworks/testvnet3/subnets/testsubnet3"))
+{
+Name = "test-log-mnt00001",
+ServiceLevel = NetAppFileServiceLevel.Premium,
+ExportRules = {new NetAppVolumeExportPolicyRule
+{
+RuleIndex = 1,
+IsUnixReadOnly = true,
+IsUnixReadWrite = true,
+IsKerberos5ReadOnly = false,
+IsKerberos5ReadWrite = false,
+IsKerberos5iReadOnly = false,
+IsKerberos5iReadWrite = false,
+IsKerberos5pReadOnly = false,
+IsKerberos5pReadWrite = false,
+AllowCifsProtocol = false,
+AllowNfsV3Protocol = false,
+AllowNfsV41Protocol = true,
+AllowedClients = "0.0.0.0/0",
+HasRootAccess = true,
+}},
+ProtocolTypes = {"NFSv4.1"},
+ThroughputMibps = 10,
+CapacityPoolResourceId = new ResourceIdentifier("/subscriptions/d633cc2e-722b-4ae1-b636-bbd9e4c60ed9/resourceGroups/myRG/providers/Microsoft.NetApp/netAppAccounts/account1/capacityPools/pool1"),
+ProximityPlacementGroupId = new ResourceIdentifier("/subscriptions/d633cc2e-722b-4ae1-b636-bbd9e4c60ed9/resourceGroups/cys_sjain_fcp_rg/providers/Microsoft.Compute/proximityPlacementGroups/svlqa_sjain_multivolume_ppg"),
+VolumeSpecName = "log",
+}, new NetAppVolumeGroupVolume("test-shared", 107374182400L, new ResourceIdentifier("/subscriptions/d633cc2e-722b-4ae1-b636-bbd9e4c60ed9/resourceGroups/myRP/providers/Microsoft.Network/virtualNetworks/testvnet3/subnets/testsubnet3"))
+{
+Name = "test-shared",
+ServiceLevel = NetAppFileServiceLevel.Premium,
+ExportRules = {new NetAppVolumeExportPolicyRule
+{
+RuleIndex = 1,
+IsUnixReadOnly = true,
+IsUnixReadWrite = true,
+IsKerberos5ReadOnly = false,
+IsKerberos5ReadWrite = false,
+IsKerberos5iReadOnly = false,
+IsKerberos5iReadWrite = false,
+IsKerberos5pReadOnly = false,
+IsKerberos5pReadWrite = false,
+AllowCifsProtocol = false,
+AllowNfsV3Protocol = false,
+AllowNfsV41Protocol = true,
+AllowedClients = "0.0.0.0/0",
+HasRootAccess = true,
+}},
+ProtocolTypes = {"NFSv4.1"},
+ThroughputMibps = 10,
+CapacityPoolResourceId = new ResourceIdentifier("/subscriptions/d633cc2e-722b-4ae1-b636-bbd9e4c60ed9/resourceGroups/myRG/providers/Microsoft.NetApp/netAppAccounts/account1/capacityPools/pool1"),
+ProximityPlacementGroupId = new ResourceIdentifier("/subscriptions/d633cc2e-722b-4ae1-b636-bbd9e4c60ed9/resourceGroups/cys_sjain_fcp_rg/providers/Microsoft.Compute/proximityPlacementGroups/svlqa_sjain_multivolume_ppg"),
+VolumeSpecName = "shared",
+}, new NetAppVolumeGroupVolume("test-data-backup", 107374182400L, new ResourceIdentifier("/subscriptions/d633cc2e-722b-4ae1-b636-bbd9e4c60ed9/resourceGroups/myRP/providers/Microsoft.Network/virtualNetworks/testvnet3/subnets/testsubnet3"))
+{
+Name = "test-data-backup",
+ServiceLevel = NetAppFileServiceLevel.Premium,
+ExportRules = {new NetAppVolumeExportPolicyRule
+{
+RuleIndex = 1,
+IsUnixReadOnly = true,
+IsUnixReadWrite = true,
+IsKerberos5ReadOnly = false,
+IsKerberos5ReadWrite = false,
+IsKerberos5iReadOnly = false,
+IsKerberos5iReadWrite = false,
+IsKerberos5pReadOnly = false,
+IsKerberos5pReadWrite = false,
+AllowCifsProtocol = false,
+AllowNfsV3Protocol = false,
+AllowNfsV41Protocol = true,
+AllowedClients = "0.0.0.0/0",
+HasRootAccess = true,
+}},
+ProtocolTypes = {"NFSv4.1"},
+ThroughputMibps = 10,
+CapacityPoolResourceId = new ResourceIdentifier("/subscriptions/d633cc2e-722b-4ae1-b636-bbd9e4c60ed9/resourceGroups/myRG/providers/Microsoft.NetApp/netAppAccounts/account1/capacityPools/pool1"),
+ProximityPlacementGroupId = new ResourceIdentifier("/subscriptions/d633cc2e-722b-4ae1-b636-bbd9e4c60ed9/resourceGroups/cys_sjain_fcp_rg/providers/Microsoft.Compute/proximityPlacementGroups/svlqa_sjain_multivolume_ppg"),
+VolumeSpecName = "data-backup",
+}, new NetAppVolumeGroupVolume("test-log-backup", 107374182400L, new ResourceIdentifier("/subscriptions/d633cc2e-722b-4ae1-b636-bbd9e4c60ed9/resourceGroups/myRP/providers/Microsoft.Network/virtualNetworks/testvnet3/subnets/testsubnet3"))
+{
+Name = "test-log-backup",
+ServiceLevel = NetAppFileServiceLevel.Premium,
+ExportRules = {new NetAppVolumeExportPolicyRule
+{
+RuleIndex = 1,
+IsUnixReadOnly = true,
+IsUnixReadWrite = true,
+IsKerberos5ReadOnly = false,
+IsKerberos5ReadWrite = false,
+IsKerberos5iReadOnly = false,
+IsKerberos5iReadWrite = false,
+IsKerberos5pReadOnly = false,
+IsKerberos5pReadWrite = false,
+AllowCifsProtocol = false,
+AllowNfsV3Protocol = false,
+AllowNfsV41Protocol = true,
+AllowedClients = "0.0.0.0/0",
+HasRootAccess = true,
+}},
+ProtocolTypes = {"NFSv4.1"},
+ThroughputMibps = 10,
+CapacityPoolResourceId = new ResourceIdentifier("/subscriptions/d633cc2e-722b-4ae1-b636-bbd9e4c60ed9/resourceGroups/myRG/providers/Microsoft.NetApp/netAppAccounts/account1/capacityPools/pool1"),
+ProximityPlacementGroupId = new ResourceIdentifier("/subscriptions/d633cc2e-722b-4ae1-b636-bbd9e4c60ed9/resourceGroups/cys_sjain_fcp_rg/providers/Microsoft.Compute/proximityPlacementGroups/svlqa_sjain_multivolume_ppg"),
+VolumeSpecName = "log-backup",
+}},
+            };
+            ArmOperation<NetAppVolumeGroupResource> lro = await collection.CreateOrUpdateAsync(WaitUntil.Completed, volumeGroupName, data);
+            NetAppVolumeGroupResource result = lro.Value;
+
+            // the variable result is a resource, you could call other operations on this instance as well
+            // but just for demo, we get its data from this resource instance
+            NetAppVolumeGroupData resourceData = result.Data;
+            // for demo we just print out the id
+            Console.WriteLine($"Succeeded on id: {resourceData.Id}");
+        }
+
+        [Test]
+        [Ignore("Only validating compilation of examples")]
+        public async Task Get_VolumeGroupsGetOracle()
+        {
+            // Generated from example definition: specification/netapp/resource-manager/Microsoft.NetApp/preview/2024-07-01-preview/examples/VolumeGroups_Get_Oracle.json
+            // this example is just showing the usage of "VolumeGroups_Get" operation, for the dependent resources, they will have to be created separately.
+
+            // get your azure access token, for more details of how Azure SDK get your access token, please refer to https://learn.microsoft.com/en-us/dotnet/azure/sdk/authentication?tabs=command-line
+            TokenCredential cred = new DefaultAzureCredential();
+            // authenticate your client
+            ArmClient client = new ArmClient(cred);
+
+            // this example assumes you already have this NetAppAccountResource created on azure
+            // for more information of creating NetAppAccountResource, please refer to the document of NetAppAccountResource
+            string subscriptionId = "D633CC2E-722B-4AE1-B636-BBD9E4C60ED9";
+            string resourceGroupName = "myRG";
+            string accountName = "account1";
+            ResourceIdentifier netAppAccountResourceId = NetAppAccountResource.CreateResourceIdentifier(subscriptionId, resourceGroupName, accountName);
+            NetAppAccountResource netAppAccount = client.GetNetAppAccountResource(netAppAccountResourceId);
+
+            // get the collection of this NetAppVolumeGroupResource
+            NetAppVolumeGroupCollection collection = netAppAccount.GetNetAppVolumeGroups();
+
+            // invoke the operation
+            string volumeGroupName = "group1";
+            NetAppVolumeGroupResource result = await collection.GetAsync(volumeGroupName);
+
+            // the variable result is a resource, you could call other operations on this instance as well
+            // but just for demo, we get its data from this resource instance
+            NetAppVolumeGroupData resourceData = result.Data;
+            // for demo we just print out the id
+            Console.WriteLine($"Succeeded on id: {resourceData.Id}");
+        }
+
+        [Test]
+        [Ignore("Only validating compilation of examples")]
+        public async Task Get_VolumeGroupsGetSapHana()
+        {
+            // Generated from example definition: specification/netapp/resource-manager/Microsoft.NetApp/preview/2024-07-01-preview/examples/VolumeGroups_Get_SapHana.json
+            // this example is just showing the usage of "VolumeGroups_Get" operation, for the dependent resources, they will have to be created separately.
+
+            // get your azure access token, for more details of how Azure SDK get your access token, please refer to https://learn.microsoft.com/en-us/dotnet/azure/sdk/authentication?tabs=command-line
+            TokenCredential cred = new DefaultAzureCredential();
+            // authenticate your client
+            ArmClient client = new ArmClient(cred);
+
+            // this example assumes you already have this NetAppAccountResource created on azure
+            // for more information of creating NetAppAccountResource, please refer to the document of NetAppAccountResource
+            string subscriptionId = "D633CC2E-722B-4AE1-B636-BBD9E4C60ED9";
+            string resourceGroupName = "myRG";
+            string accountName = "account1";
+            ResourceIdentifier netAppAccountResourceId = NetAppAccountResource.CreateResourceIdentifier(subscriptionId, resourceGroupName, accountName);
+            NetAppAccountResource netAppAccount = client.GetNetAppAccountResource(netAppAccountResourceId);
+
+            // get the collection of this NetAppVolumeGroupResource
+            NetAppVolumeGroupCollection collection = netAppAccount.GetNetAppVolumeGroups();
+
+            // invoke the operation
+            string volumeGroupName = "group1";
+            NetAppVolumeGroupResource result = await collection.GetAsync(volumeGroupName);
+
+            // the variable result is a resource, you could call other operations on this instance as well
+            // but just for demo, we get its data from this resource instance
+            NetAppVolumeGroupData resourceData = result.Data;
+            // for demo we just print out the id
+            Console.WriteLine($"Succeeded on id: {resourceData.Id}");
+        }
+
+        [Test]
+        [Ignore("Only validating compilation of examples")]
         public async Task Exists_VolumeGroupsGetOracle()
         {
             // Generated from example definition: specification/netapp/resource-manager/Microsoft.NetApp/preview/2024-07-01-preview/examples/VolumeGroups_Get_Oracle.json
+            // this example is just showing the usage of "VolumeGroups_Get" operation, for the dependent resources, they will have to be created separately.
+
+            // get your azure access token, for more details of how Azure SDK get your access token, please refer to https://learn.microsoft.com/en-us/dotnet/azure/sdk/authentication?tabs=command-line
+            TokenCredential cred = new DefaultAzureCredential();
+            // authenticate your client
+            ArmClient client = new ArmClient(cred);
+
+            // this example assumes you already have this NetAppAccountResource created on azure
+            // for more information of creating NetAppAccountResource, please refer to the document of NetAppAccountResource
+            string subscriptionId = "D633CC2E-722B-4AE1-B636-BBD9E4C60ED9";
+            string resourceGroupName = "myRG";
+            string accountName = "account1";
+            ResourceIdentifier netAppAccountResourceId = NetAppAccountResource.CreateResourceIdentifier(subscriptionId, resourceGroupName, accountName);
+            NetAppAccountResource netAppAccount = client.GetNetAppAccountResource(netAppAccountResourceId);
+
+            // get the collection of this NetAppVolumeGroupResource
+            NetAppVolumeGroupCollection collection = netAppAccount.GetNetAppVolumeGroups();
+
+            // invoke the operation
+            string volumeGroupName = "group1";
+            bool result = await collection.ExistsAsync(volumeGroupName);
+
+            Console.WriteLine($"Succeeded: {result}");
+        }
+
+        [Test]
+        [Ignore("Only validating compilation of examples")]
+        public async Task Exists_VolumeGroupsGetSapHana()
+        {
+            // Generated from example definition: specification/netapp/resource-manager/Microsoft.NetApp/preview/2024-07-01-preview/examples/VolumeGroups_Get_SapHana.json
             // this example is just showing the usage of "VolumeGroups_Get" operation, for the dependent resources, they will have to be created separately.
 
             // get your azure access token, for more details of how Azure SDK get your access token, please refer to https://learn.microsoft.com/en-us/dotnet/azure/sdk/authentication?tabs=command-line
@@ -125,821 +722,9 @@
 
         [Test]
         [Ignore("Only validating compilation of examples")]
-        public async Task Get_VolumeGroupsGetSapHana()
-        {
-            // Generated from example definition: specification/netapp/resource-manager/Microsoft.NetApp/preview/2024-07-01-preview/examples/VolumeGroups_Get_SapHana.json
-            // this example is just showing the usage of "VolumeGroups_Get" operation, for the dependent resources, they will have to be created separately.
-
-            // get your azure access token, for more details of how Azure SDK get your access token, please refer to https://learn.microsoft.com/en-us/dotnet/azure/sdk/authentication?tabs=command-line
-            TokenCredential cred = new DefaultAzureCredential();
-            // authenticate your client
-            ArmClient client = new ArmClient(cred);
-
-            // this example assumes you already have this NetAppAccountResource created on azure
-            // for more information of creating NetAppAccountResource, please refer to the document of NetAppAccountResource
-            string subscriptionId = "D633CC2E-722B-4AE1-B636-BBD9E4C60ED9";
-            string resourceGroupName = "myRG";
-            string accountName = "account1";
-            ResourceIdentifier netAppAccountResourceId = NetAppAccountResource.CreateResourceIdentifier(subscriptionId, resourceGroupName, accountName);
-            NetAppAccountResource netAppAccount = client.GetNetAppAccountResource(netAppAccountResourceId);
-
-            // get the collection of this NetAppVolumeGroupResource
-            NetAppVolumeGroupCollection collection = netAppAccount.GetNetAppVolumeGroups();
-
-            // invoke the operation
-            string volumeGroupName = "group1";
-            NetAppVolumeGroupResource result = await collection.GetAsync(volumeGroupName);
-
-            // the variable result is a resource, you could call other operations on this instance as well
-            // but just for demo, we get its data from this resource instance
-            NetAppVolumeGroupData resourceData = result.Data;
-            // for demo we just print out the id
-            Console.WriteLine($"Succeeded on id: {resourceData.Id}");
-        }
-
-        [Test]
-        [Ignore("Only validating compilation of examples")]
-        public async Task Exists_VolumeGroupsGetSapHana()
-        {
-            // Generated from example definition: specification/netapp/resource-manager/Microsoft.NetApp/preview/2024-07-01-preview/examples/VolumeGroups_Get_SapHana.json
-            // this example is just showing the usage of "VolumeGroups_Get" operation, for the dependent resources, they will have to be created separately.
-
-            // get your azure access token, for more details of how Azure SDK get your access token, please refer to https://learn.microsoft.com/en-us/dotnet/azure/sdk/authentication?tabs=command-line
-            TokenCredential cred = new DefaultAzureCredential();
-            // authenticate your client
-            ArmClient client = new ArmClient(cred);
-
-            // this example assumes you already have this NetAppAccountResource created on azure
-            // for more information of creating NetAppAccountResource, please refer to the document of NetAppAccountResource
-            string subscriptionId = "D633CC2E-722B-4AE1-B636-BBD9E4C60ED9";
-            string resourceGroupName = "myRG";
-            string accountName = "account1";
-            ResourceIdentifier netAppAccountResourceId = NetAppAccountResource.CreateResourceIdentifier(subscriptionId, resourceGroupName, accountName);
-            NetAppAccountResource netAppAccount = client.GetNetAppAccountResource(netAppAccountResourceId);
-
-            // get the collection of this NetAppVolumeGroupResource
-            NetAppVolumeGroupCollection collection = netAppAccount.GetNetAppVolumeGroups();
-
-            // invoke the operation
-            string volumeGroupName = "group1";
-            bool result = await collection.ExistsAsync(volumeGroupName);
-
-            Console.WriteLine($"Succeeded: {result}");
-        }
-
-        [Test]
-        [Ignore("Only validating compilation of examples")]
         public async Task GetIfExists_VolumeGroupsGetSapHana()
         {
             // Generated from example definition: specification/netapp/resource-manager/Microsoft.NetApp/preview/2024-07-01-preview/examples/VolumeGroups_Get_SapHana.json
-            // this example is just showing the usage of "VolumeGroups_Get" operation, for the dependent resources, they will have to be created separately.
-
-            // get your azure access token, for more details of how Azure SDK get your access token, please refer to https://learn.microsoft.com/en-us/dotnet/azure/sdk/authentication?tabs=command-line
-            TokenCredential cred = new DefaultAzureCredential();
-            // authenticate your client
-            ArmClient client = new ArmClient(cred);
-
-            // this example assumes you already have this NetAppAccountResource created on azure
-            // for more information of creating NetAppAccountResource, please refer to the document of NetAppAccountResource
-            string subscriptionId = "D633CC2E-722B-4AE1-B636-BBD9E4C60ED9";
-            string resourceGroupName = "myRG";
-            string accountName = "account1";
-            ResourceIdentifier netAppAccountResourceId = NetAppAccountResource.CreateResourceIdentifier(subscriptionId, resourceGroupName, accountName);
-            NetAppAccountResource netAppAccount = client.GetNetAppAccountResource(netAppAccountResourceId);
-
-            // get the collection of this NetAppVolumeGroupResource
-            NetAppVolumeGroupCollection collection = netAppAccount.GetNetAppVolumeGroups();
-
-            // invoke the operation
-            string volumeGroupName = "group1";
-            NullableResponse<NetAppVolumeGroupResource> response = await collection.GetIfExistsAsync(volumeGroupName);
-            NetAppVolumeGroupResource result = response.HasValue ? response.Value : null;
-
-            if (result == null)
-            {
-                Console.WriteLine("Succeeded with null as result");
-            }
-            else
-            {
-                // the variable result is a resource, you could call other operations on this instance as well
-                // but just for demo, we get its data from this resource instance
-                NetAppVolumeGroupData resourceData = result.Data;
-                // for demo we just print out the id
-                Console.WriteLine($"Succeeded on id: {resourceData.Id}");
-            }
-        }
-
-        [Test]
-        [Ignore("Only validating compilation of examples")]
-=======
->>>>>>> 43be57cf
-        public async Task CreateOrUpdate_VolumeGroupsCreateOracle()
-        {
-            // Generated from example definition: specification/netapp/resource-manager/Microsoft.NetApp/preview/2024-07-01-preview/examples/VolumeGroups_Create_Oracle.json
-            // this example is just showing the usage of "VolumeGroups_Create" operation, for the dependent resources, they will have to be created separately.
-
-            // get your azure access token, for more details of how Azure SDK get your access token, please refer to https://learn.microsoft.com/en-us/dotnet/azure/sdk/authentication?tabs=command-line
-            TokenCredential cred = new DefaultAzureCredential();
-            // authenticate your client
-            ArmClient client = new ArmClient(cred);
-
-            // this example assumes you already have this NetAppAccountResource created on azure
-            // for more information of creating NetAppAccountResource, please refer to the document of NetAppAccountResource
-            string subscriptionId = "D633CC2E-722B-4AE1-B636-BBD9E4C60ED9";
-            string resourceGroupName = "myRG";
-            string accountName = "account1";
-            ResourceIdentifier netAppAccountResourceId = NetAppAccountResource.CreateResourceIdentifier(subscriptionId, resourceGroupName, accountName);
-            NetAppAccountResource netAppAccount = client.GetNetAppAccountResource(netAppAccountResourceId);
-
-            // get the collection of this NetAppVolumeGroupResource
-            NetAppVolumeGroupCollection collection = netAppAccount.GetNetAppVolumeGroups();
-
-            // invoke the operation
-            string volumeGroupName = "group1";
-            NetAppVolumeGroupData data = new NetAppVolumeGroupData
-            {
-                Location = new AzureLocation("westus"),
-                GroupMetaData = new NetAppVolumeGroupMetadata
-                {
-                    GroupDescription = "Volume group",
-                    ApplicationType = NetAppApplicationType.Oracle,
-                    ApplicationIdentifier = "OR2",
-                },
-                Volumes = {new NetAppVolumeGroupVolume("test-ora-data1", 107374182400L, new ResourceIdentifier("/subscriptions/d633cc2e-722b-4ae1-b636-bbd9e4c60ed9/resourceGroups/myRP/providers/Microsoft.Network/virtualNetworks/testvnet3/subnets/testsubnet3"))
-{
-Name = "test-ora-data1",
-Zones = {"1"},
-ServiceLevel = NetAppFileServiceLevel.Premium,
-ExportRules = {new NetAppVolumeExportPolicyRule
-{
-RuleIndex = 1,
-IsUnixReadOnly = true,
-IsUnixReadWrite = true,
-IsKerberos5ReadOnly = false,
-IsKerberos5ReadWrite = false,
-IsKerberos5iReadOnly = false,
-IsKerberos5iReadWrite = false,
-IsKerberos5pReadOnly = false,
-IsKerberos5pReadWrite = false,
-AllowCifsProtocol = false,
-AllowNfsV3Protocol = false,
-AllowNfsV41Protocol = true,
-AllowedClients = "0.0.0.0/0",
-HasRootAccess = true,
-}},
-ProtocolTypes = {"NFSv4.1"},
-ThroughputMibps = 10,
-CapacityPoolResourceId = new ResourceIdentifier("/subscriptions/d633cc2e-722b-4ae1-b636-bbd9e4c60ed9/resourceGroups/myRG/providers/Microsoft.NetApp/netAppAccounts/account1/capacityPools/pool1"),
-VolumeSpecName = "ora-data1",
-}, new NetAppVolumeGroupVolume("test-ora-data2", 107374182400L, new ResourceIdentifier("/subscriptions/d633cc2e-722b-4ae1-b636-bbd9e4c60ed9/resourceGroups/myRP/providers/Microsoft.Network/virtualNetworks/testvnet3/subnets/testsubnet3"))
-{
-Name = "test-ora-data2",
-Zones = {"1"},
-ServiceLevel = NetAppFileServiceLevel.Premium,
-ExportRules = {new NetAppVolumeExportPolicyRule
-{
-RuleIndex = 1,
-IsUnixReadOnly = true,
-IsUnixReadWrite = true,
-IsKerberos5ReadOnly = false,
-IsKerberos5ReadWrite = false,
-IsKerberos5iReadOnly = false,
-IsKerberos5iReadWrite = false,
-IsKerberos5pReadOnly = false,
-IsKerberos5pReadWrite = false,
-AllowCifsProtocol = false,
-AllowNfsV3Protocol = false,
-AllowNfsV41Protocol = true,
-AllowedClients = "0.0.0.0/0",
-HasRootAccess = true,
-}},
-ProtocolTypes = {"NFSv4.1"},
-ThroughputMibps = 10,
-CapacityPoolResourceId = new ResourceIdentifier("/subscriptions/d633cc2e-722b-4ae1-b636-bbd9e4c60ed9/resourceGroups/myRG/providers/Microsoft.NetApp/netAppAccounts/account1/capacityPools/pool1"),
-VolumeSpecName = "ora-data2",
-}, new NetAppVolumeGroupVolume("test-ora-data3", 107374182400L, new ResourceIdentifier("/subscriptions/d633cc2e-722b-4ae1-b636-bbd9e4c60ed9/resourceGroups/myRP/providers/Microsoft.Network/virtualNetworks/testvnet3/subnets/testsubnet3"))
-{
-Name = "test-ora-data3",
-Zones = {"1"},
-ServiceLevel = NetAppFileServiceLevel.Premium,
-ExportRules = {new NetAppVolumeExportPolicyRule
-{
-RuleIndex = 1,
-IsUnixReadOnly = true,
-IsUnixReadWrite = true,
-IsKerberos5ReadOnly = false,
-IsKerberos5ReadWrite = false,
-IsKerberos5iReadOnly = false,
-IsKerberos5iReadWrite = false,
-IsKerberos5pReadOnly = false,
-IsKerberos5pReadWrite = false,
-AllowCifsProtocol = false,
-AllowNfsV3Protocol = false,
-AllowNfsV41Protocol = true,
-AllowedClients = "0.0.0.0/0",
-HasRootAccess = true,
-}},
-ProtocolTypes = {"NFSv4.1"},
-ThroughputMibps = 10,
-CapacityPoolResourceId = new ResourceIdentifier("/subscriptions/d633cc2e-722b-4ae1-b636-bbd9e4c60ed9/resourceGroups/myRG/providers/Microsoft.NetApp/netAppAccounts/account1/capacityPools/pool1"),
-VolumeSpecName = "ora-data3",
-}, new NetAppVolumeGroupVolume("test-ora-data4", 107374182400L, new ResourceIdentifier("/subscriptions/d633cc2e-722b-4ae1-b636-bbd9e4c60ed9/resourceGroups/myRP/providers/Microsoft.Network/virtualNetworks/testvnet3/subnets/testsubnet3"))
-{
-Name = "test-ora-data4",
-Zones = {"1"},
-ServiceLevel = NetAppFileServiceLevel.Premium,
-ExportRules = {new NetAppVolumeExportPolicyRule
-{
-RuleIndex = 1,
-IsUnixReadOnly = true,
-IsUnixReadWrite = true,
-IsKerberos5ReadOnly = false,
-IsKerberos5ReadWrite = false,
-IsKerberos5iReadOnly = false,
-IsKerberos5iReadWrite = false,
-IsKerberos5pReadOnly = false,
-IsKerberos5pReadWrite = false,
-AllowCifsProtocol = false,
-AllowNfsV3Protocol = false,
-AllowNfsV41Protocol = true,
-AllowedClients = "0.0.0.0/0",
-HasRootAccess = true,
-}},
-ProtocolTypes = {"NFSv4.1"},
-ThroughputMibps = 10,
-CapacityPoolResourceId = new ResourceIdentifier("/subscriptions/d633cc2e-722b-4ae1-b636-bbd9e4c60ed9/resourceGroups/myRG/providers/Microsoft.NetApp/netAppAccounts/account1/capacityPools/pool1"),
-VolumeSpecName = "ora-data4",
-}, new NetAppVolumeGroupVolume("test-ora-data5", 107374182400L, new ResourceIdentifier("/subscriptions/d633cc2e-722b-4ae1-b636-bbd9e4c60ed9/resourceGroups/myRP/providers/Microsoft.Network/virtualNetworks/testvnet3/subnets/testsubnet3"))
-{
-Name = "test-ora-data5",
-Zones = {"1"},
-ServiceLevel = NetAppFileServiceLevel.Premium,
-ExportRules = {new NetAppVolumeExportPolicyRule
-{
-RuleIndex = 1,
-IsUnixReadOnly = true,
-IsUnixReadWrite = true,
-IsKerberos5ReadOnly = false,
-IsKerberos5ReadWrite = false,
-IsKerberos5iReadOnly = false,
-IsKerberos5iReadWrite = false,
-IsKerberos5pReadOnly = false,
-IsKerberos5pReadWrite = false,
-AllowCifsProtocol = false,
-AllowNfsV3Protocol = false,
-AllowNfsV41Protocol = true,
-AllowedClients = "0.0.0.0/0",
-HasRootAccess = true,
-}},
-ProtocolTypes = {"NFSv4.1"},
-ThroughputMibps = 10,
-CapacityPoolResourceId = new ResourceIdentifier("/subscriptions/d633cc2e-722b-4ae1-b636-bbd9e4c60ed9/resourceGroups/myRG/providers/Microsoft.NetApp/netAppAccounts/account1/capacityPools/pool1"),
-VolumeSpecName = "ora-data5",
-}, new NetAppVolumeGroupVolume("test-ora-data6", 107374182400L, new ResourceIdentifier("/subscriptions/d633cc2e-722b-4ae1-b636-bbd9e4c60ed9/resourceGroups/myRP/providers/Microsoft.Network/virtualNetworks/testvnet3/subnets/testsubnet3"))
-{
-Name = "test-ora-data6",
-Zones = {"1"},
-ServiceLevel = NetAppFileServiceLevel.Premium,
-ExportRules = {new NetAppVolumeExportPolicyRule
-{
-RuleIndex = 1,
-IsUnixReadOnly = true,
-IsUnixReadWrite = true,
-IsKerberos5ReadOnly = false,
-IsKerberos5ReadWrite = false,
-IsKerberos5iReadOnly = false,
-IsKerberos5iReadWrite = false,
-IsKerberos5pReadOnly = false,
-IsKerberos5pReadWrite = false,
-AllowCifsProtocol = false,
-AllowNfsV3Protocol = false,
-AllowNfsV41Protocol = true,
-AllowedClients = "0.0.0.0/0",
-HasRootAccess = true,
-}},
-ProtocolTypes = {"NFSv4.1"},
-ThroughputMibps = 10,
-CapacityPoolResourceId = new ResourceIdentifier("/subscriptions/d633cc2e-722b-4ae1-b636-bbd9e4c60ed9/resourceGroups/myRG/providers/Microsoft.NetApp/netAppAccounts/account1/capacityPools/pool1"),
-VolumeSpecName = "ora-data6",
-}, new NetAppVolumeGroupVolume("test-ora-data7", 107374182400L, new ResourceIdentifier("/subscriptions/d633cc2e-722b-4ae1-b636-bbd9e4c60ed9/resourceGroups/myRP/providers/Microsoft.Network/virtualNetworks/testvnet3/subnets/testsubnet3"))
-{
-Name = "test-ora-data7",
-Zones = {"1"},
-ServiceLevel = NetAppFileServiceLevel.Premium,
-ExportRules = {new NetAppVolumeExportPolicyRule
-{
-RuleIndex = 1,
-IsUnixReadOnly = true,
-IsUnixReadWrite = true,
-IsKerberos5ReadOnly = false,
-IsKerberos5ReadWrite = false,
-IsKerberos5iReadOnly = false,
-IsKerberos5iReadWrite = false,
-IsKerberos5pReadOnly = false,
-IsKerberos5pReadWrite = false,
-AllowCifsProtocol = false,
-AllowNfsV3Protocol = false,
-AllowNfsV41Protocol = true,
-AllowedClients = "0.0.0.0/0",
-HasRootAccess = true,
-}},
-ProtocolTypes = {"NFSv4.1"},
-ThroughputMibps = 10,
-CapacityPoolResourceId = new ResourceIdentifier("/subscriptions/d633cc2e-722b-4ae1-b636-bbd9e4c60ed9/resourceGroups/myRG/providers/Microsoft.NetApp/netAppAccounts/account1/capacityPools/pool1"),
-VolumeSpecName = "ora-data7",
-}, new NetAppVolumeGroupVolume("test-ora-data8", 107374182400L, new ResourceIdentifier("/subscriptions/d633cc2e-722b-4ae1-b636-bbd9e4c60ed9/resourceGroups/myRP/providers/Microsoft.Network/virtualNetworks/testvnet3/subnets/testsubnet3"))
-{
-Name = "test-ora-data8",
-Zones = {"1"},
-ServiceLevel = NetAppFileServiceLevel.Premium,
-ExportRules = {new NetAppVolumeExportPolicyRule
-{
-RuleIndex = 1,
-IsUnixReadOnly = true,
-IsUnixReadWrite = true,
-IsKerberos5ReadOnly = false,
-IsKerberos5ReadWrite = false,
-IsKerberos5iReadOnly = false,
-IsKerberos5iReadWrite = false,
-IsKerberos5pReadOnly = false,
-IsKerberos5pReadWrite = false,
-AllowCifsProtocol = false,
-AllowNfsV3Protocol = false,
-AllowNfsV41Protocol = true,
-AllowedClients = "0.0.0.0/0",
-HasRootAccess = true,
-}},
-ProtocolTypes = {"NFSv4.1"},
-ThroughputMibps = 10,
-CapacityPoolResourceId = new ResourceIdentifier("/subscriptions/d633cc2e-722b-4ae1-b636-bbd9e4c60ed9/resourceGroups/myRG/providers/Microsoft.NetApp/netAppAccounts/account1/capacityPools/pool1"),
-VolumeSpecName = "ora-data8",
-}, new NetAppVolumeGroupVolume("test-ora-log", 107374182400L, new ResourceIdentifier("/subscriptions/d633cc2e-722b-4ae1-b636-bbd9e4c60ed9/resourceGroups/myRP/providers/Microsoft.Network/virtualNetworks/testvnet3/subnets/testsubnet3"))
-{
-Name = "test-ora-log",
-Zones = {"1"},
-ServiceLevel = NetAppFileServiceLevel.Premium,
-ExportRules = {new NetAppVolumeExportPolicyRule
-{
-RuleIndex = 1,
-IsUnixReadOnly = true,
-IsUnixReadWrite = true,
-IsKerberos5ReadOnly = false,
-IsKerberos5ReadWrite = false,
-IsKerberos5iReadOnly = false,
-IsKerberos5iReadWrite = false,
-IsKerberos5pReadOnly = false,
-IsKerberos5pReadWrite = false,
-AllowCifsProtocol = false,
-AllowNfsV3Protocol = false,
-AllowNfsV41Protocol = true,
-AllowedClients = "0.0.0.0/0",
-HasRootAccess = true,
-}},
-ProtocolTypes = {"NFSv4.1"},
-ThroughputMibps = 10,
-CapacityPoolResourceId = new ResourceIdentifier("/subscriptions/d633cc2e-722b-4ae1-b636-bbd9e4c60ed9/resourceGroups/myRG/providers/Microsoft.NetApp/netAppAccounts/account1/capacityPools/pool1"),
-VolumeSpecName = "ora-log",
-}, new NetAppVolumeGroupVolume("test-ora-log-mirror", 107374182400L, new ResourceIdentifier("/subscriptions/d633cc2e-722b-4ae1-b636-bbd9e4c60ed9/resourceGroups/myRP/providers/Microsoft.Network/virtualNetworks/testvnet3/subnets/testsubnet3"))
-{
-Name = "test-ora-log-mirror",
-Zones = {"1"},
-ServiceLevel = NetAppFileServiceLevel.Premium,
-ExportRules = {new NetAppVolumeExportPolicyRule
-{
-RuleIndex = 1,
-IsUnixReadOnly = true,
-IsUnixReadWrite = true,
-IsKerberos5ReadOnly = false,
-IsKerberos5ReadWrite = false,
-IsKerberos5iReadOnly = false,
-IsKerberos5iReadWrite = false,
-IsKerberos5pReadOnly = false,
-IsKerberos5pReadWrite = false,
-AllowCifsProtocol = false,
-AllowNfsV3Protocol = false,
-AllowNfsV41Protocol = true,
-AllowedClients = "0.0.0.0/0",
-HasRootAccess = true,
-}},
-ProtocolTypes = {"NFSv4.1"},
-ThroughputMibps = 10,
-CapacityPoolResourceId = new ResourceIdentifier("/subscriptions/d633cc2e-722b-4ae1-b636-bbd9e4c60ed9/resourceGroups/myRG/providers/Microsoft.NetApp/netAppAccounts/account1/capacityPools/pool1"),
-VolumeSpecName = "ora-log-mirror",
-}, new NetAppVolumeGroupVolume("test-ora-binary", 107374182400L, new ResourceIdentifier("/subscriptions/d633cc2e-722b-4ae1-b636-bbd9e4c60ed9/resourceGroups/myRP/providers/Microsoft.Network/virtualNetworks/testvnet3/subnets/testsubnet3"))
-{
-Name = "test-ora-binary",
-Zones = {"1"},
-ServiceLevel = NetAppFileServiceLevel.Premium,
-ExportRules = {new NetAppVolumeExportPolicyRule
-{
-RuleIndex = 1,
-IsUnixReadOnly = true,
-IsUnixReadWrite = true,
-IsKerberos5ReadOnly = false,
-IsKerberos5ReadWrite = false,
-IsKerberos5iReadOnly = false,
-IsKerberos5iReadWrite = false,
-IsKerberos5pReadOnly = false,
-IsKerberos5pReadWrite = false,
-AllowCifsProtocol = false,
-AllowNfsV3Protocol = false,
-AllowNfsV41Protocol = true,
-AllowedClients = "0.0.0.0/0",
-HasRootAccess = true,
-}},
-ProtocolTypes = {"NFSv4.1"},
-ThroughputMibps = 10,
-CapacityPoolResourceId = new ResourceIdentifier("/subscriptions/d633cc2e-722b-4ae1-b636-bbd9e4c60ed9/resourceGroups/myRG/providers/Microsoft.NetApp/netAppAccounts/account1/capacityPools/pool1"),
-VolumeSpecName = "ora-binary",
-}, new NetAppVolumeGroupVolume("test-ora-backup", 107374182400L, new ResourceIdentifier("/subscriptions/d633cc2e-722b-4ae1-b636-bbd9e4c60ed9/resourceGroups/myRP/providers/Microsoft.Network/virtualNetworks/testvnet3/subnets/testsubnet3"))
-{
-Name = "test-ora-backup",
-Zones = {"1"},
-ServiceLevel = NetAppFileServiceLevel.Premium,
-ExportRules = {new NetAppVolumeExportPolicyRule
-{
-RuleIndex = 1,
-IsUnixReadOnly = true,
-IsUnixReadWrite = true,
-IsKerberos5ReadOnly = false,
-IsKerberos5ReadWrite = false,
-IsKerberos5iReadOnly = false,
-IsKerberos5iReadWrite = false,
-IsKerberos5pReadOnly = false,
-IsKerberos5pReadWrite = false,
-AllowCifsProtocol = false,
-AllowNfsV3Protocol = false,
-AllowNfsV41Protocol = true,
-AllowedClients = "0.0.0.0/0",
-HasRootAccess = true,
-}},
-ProtocolTypes = {"NFSv4.1"},
-ThroughputMibps = 10,
-CapacityPoolResourceId = new ResourceIdentifier("/subscriptions/d633cc2e-722b-4ae1-b636-bbd9e4c60ed9/resourceGroups/myRG/providers/Microsoft.NetApp/netAppAccounts/account1/capacityPools/pool1"),
-VolumeSpecName = "ora-backup",
-}},
-            };
-            ArmOperation<NetAppVolumeGroupResource> lro = await collection.CreateOrUpdateAsync(WaitUntil.Completed, volumeGroupName, data);
-            NetAppVolumeGroupResource result = lro.Value;
-
-            // the variable result is a resource, you could call other operations on this instance as well
-            // but just for demo, we get its data from this resource instance
-            NetAppVolumeGroupData resourceData = result.Data;
-            // for demo we just print out the id
-            Console.WriteLine($"Succeeded on id: {resourceData.Id}");
-        }
-
-        [Test]
-        [Ignore("Only validating compilation of examples")]
-        public async Task CreateOrUpdate_VolumeGroupsCreateSapHana()
-        {
-            // Generated from example definition: specification/netapp/resource-manager/Microsoft.NetApp/preview/2024-07-01-preview/examples/VolumeGroups_Create_SapHana.json
-            // this example is just showing the usage of "VolumeGroups_Create" operation, for the dependent resources, they will have to be created separately.
-
-            // get your azure access token, for more details of how Azure SDK get your access token, please refer to https://learn.microsoft.com/en-us/dotnet/azure/sdk/authentication?tabs=command-line
-            TokenCredential cred = new DefaultAzureCredential();
-            // authenticate your client
-            ArmClient client = new ArmClient(cred);
-
-            // this example assumes you already have this NetAppAccountResource created on azure
-            // for more information of creating NetAppAccountResource, please refer to the document of NetAppAccountResource
-            string subscriptionId = "D633CC2E-722B-4AE1-B636-BBD9E4C60ED9";
-            string resourceGroupName = "myRG";
-            string accountName = "account1";
-            ResourceIdentifier netAppAccountResourceId = NetAppAccountResource.CreateResourceIdentifier(subscriptionId, resourceGroupName, accountName);
-            NetAppAccountResource netAppAccount = client.GetNetAppAccountResource(netAppAccountResourceId);
-
-            // get the collection of this NetAppVolumeGroupResource
-            NetAppVolumeGroupCollection collection = netAppAccount.GetNetAppVolumeGroups();
-
-            // invoke the operation
-            string volumeGroupName = "group1";
-            NetAppVolumeGroupData data = new NetAppVolumeGroupData
-            {
-                Location = new AzureLocation("westus"),
-                GroupMetaData = new NetAppVolumeGroupMetadata
-                {
-                    GroupDescription = "Volume group",
-                    ApplicationType = NetAppApplicationType.SapHana,
-                    ApplicationIdentifier = "SH9",
-                },
-                Volumes = {new NetAppVolumeGroupVolume("test-data-mnt00001", 107374182400L, new ResourceIdentifier("/subscriptions/d633cc2e-722b-4ae1-b636-bbd9e4c60ed9/resourceGroups/myRP/providers/Microsoft.Network/virtualNetworks/testvnet3/subnets/testsubnet3"))
-{
-Name = "test-data-mnt00001",
-ServiceLevel = NetAppFileServiceLevel.Premium,
-ExportRules = {new NetAppVolumeExportPolicyRule
-{
-RuleIndex = 1,
-IsUnixReadOnly = true,
-IsUnixReadWrite = true,
-IsKerberos5ReadOnly = false,
-IsKerberos5ReadWrite = false,
-IsKerberos5iReadOnly = false,
-IsKerberos5iReadWrite = false,
-IsKerberos5pReadOnly = false,
-IsKerberos5pReadWrite = false,
-AllowCifsProtocol = false,
-AllowNfsV3Protocol = false,
-AllowNfsV41Protocol = true,
-AllowedClients = "0.0.0.0/0",
-HasRootAccess = true,
-}},
-ProtocolTypes = {"NFSv4.1"},
-ThroughputMibps = 10,
-CapacityPoolResourceId = new ResourceIdentifier("/subscriptions/d633cc2e-722b-4ae1-b636-bbd9e4c60ed9/resourceGroups/myRG/providers/Microsoft.NetApp/netAppAccounts/account1/capacityPools/pool1"),
-ProximityPlacementGroupId = new ResourceIdentifier("/subscriptions/d633cc2e-722b-4ae1-b636-bbd9e4c60ed9/resourceGroups/cys_sjain_fcp_rg/providers/Microsoft.Compute/proximityPlacementGroups/svlqa_sjain_multivolume_ppg"),
-VolumeSpecName = "data",
-}, new NetAppVolumeGroupVolume("test-log-mnt00001", 107374182400L, new ResourceIdentifier("/subscriptions/d633cc2e-722b-4ae1-b636-bbd9e4c60ed9/resourceGroups/myRP/providers/Microsoft.Network/virtualNetworks/testvnet3/subnets/testsubnet3"))
-{
-Name = "test-log-mnt00001",
-ServiceLevel = NetAppFileServiceLevel.Premium,
-ExportRules = {new NetAppVolumeExportPolicyRule
-{
-RuleIndex = 1,
-IsUnixReadOnly = true,
-IsUnixReadWrite = true,
-IsKerberos5ReadOnly = false,
-IsKerberos5ReadWrite = false,
-IsKerberos5iReadOnly = false,
-IsKerberos5iReadWrite = false,
-IsKerberos5pReadOnly = false,
-IsKerberos5pReadWrite = false,
-AllowCifsProtocol = false,
-AllowNfsV3Protocol = false,
-AllowNfsV41Protocol = true,
-AllowedClients = "0.0.0.0/0",
-HasRootAccess = true,
-}},
-ProtocolTypes = {"NFSv4.1"},
-ThroughputMibps = 10,
-CapacityPoolResourceId = new ResourceIdentifier("/subscriptions/d633cc2e-722b-4ae1-b636-bbd9e4c60ed9/resourceGroups/myRG/providers/Microsoft.NetApp/netAppAccounts/account1/capacityPools/pool1"),
-ProximityPlacementGroupId = new ResourceIdentifier("/subscriptions/d633cc2e-722b-4ae1-b636-bbd9e4c60ed9/resourceGroups/cys_sjain_fcp_rg/providers/Microsoft.Compute/proximityPlacementGroups/svlqa_sjain_multivolume_ppg"),
-VolumeSpecName = "log",
-}, new NetAppVolumeGroupVolume("test-shared", 107374182400L, new ResourceIdentifier("/subscriptions/d633cc2e-722b-4ae1-b636-bbd9e4c60ed9/resourceGroups/myRP/providers/Microsoft.Network/virtualNetworks/testvnet3/subnets/testsubnet3"))
-{
-Name = "test-shared",
-ServiceLevel = NetAppFileServiceLevel.Premium,
-ExportRules = {new NetAppVolumeExportPolicyRule
-{
-RuleIndex = 1,
-IsUnixReadOnly = true,
-IsUnixReadWrite = true,
-IsKerberos5ReadOnly = false,
-IsKerberos5ReadWrite = false,
-IsKerberos5iReadOnly = false,
-IsKerberos5iReadWrite = false,
-IsKerberos5pReadOnly = false,
-IsKerberos5pReadWrite = false,
-AllowCifsProtocol = false,
-AllowNfsV3Protocol = false,
-AllowNfsV41Protocol = true,
-AllowedClients = "0.0.0.0/0",
-HasRootAccess = true,
-}},
-ProtocolTypes = {"NFSv4.1"},
-ThroughputMibps = 10,
-CapacityPoolResourceId = new ResourceIdentifier("/subscriptions/d633cc2e-722b-4ae1-b636-bbd9e4c60ed9/resourceGroups/myRG/providers/Microsoft.NetApp/netAppAccounts/account1/capacityPools/pool1"),
-ProximityPlacementGroupId = new ResourceIdentifier("/subscriptions/d633cc2e-722b-4ae1-b636-bbd9e4c60ed9/resourceGroups/cys_sjain_fcp_rg/providers/Microsoft.Compute/proximityPlacementGroups/svlqa_sjain_multivolume_ppg"),
-VolumeSpecName = "shared",
-}, new NetAppVolumeGroupVolume("test-data-backup", 107374182400L, new ResourceIdentifier("/subscriptions/d633cc2e-722b-4ae1-b636-bbd9e4c60ed9/resourceGroups/myRP/providers/Microsoft.Network/virtualNetworks/testvnet3/subnets/testsubnet3"))
-{
-Name = "test-data-backup",
-ServiceLevel = NetAppFileServiceLevel.Premium,
-ExportRules = {new NetAppVolumeExportPolicyRule
-{
-RuleIndex = 1,
-IsUnixReadOnly = true,
-IsUnixReadWrite = true,
-IsKerberos5ReadOnly = false,
-IsKerberos5ReadWrite = false,
-IsKerberos5iReadOnly = false,
-IsKerberos5iReadWrite = false,
-IsKerberos5pReadOnly = false,
-IsKerberos5pReadWrite = false,
-AllowCifsProtocol = false,
-AllowNfsV3Protocol = false,
-AllowNfsV41Protocol = true,
-AllowedClients = "0.0.0.0/0",
-HasRootAccess = true,
-}},
-ProtocolTypes = {"NFSv4.1"},
-ThroughputMibps = 10,
-CapacityPoolResourceId = new ResourceIdentifier("/subscriptions/d633cc2e-722b-4ae1-b636-bbd9e4c60ed9/resourceGroups/myRG/providers/Microsoft.NetApp/netAppAccounts/account1/capacityPools/pool1"),
-ProximityPlacementGroupId = new ResourceIdentifier("/subscriptions/d633cc2e-722b-4ae1-b636-bbd9e4c60ed9/resourceGroups/cys_sjain_fcp_rg/providers/Microsoft.Compute/proximityPlacementGroups/svlqa_sjain_multivolume_ppg"),
-VolumeSpecName = "data-backup",
-}, new NetAppVolumeGroupVolume("test-log-backup", 107374182400L, new ResourceIdentifier("/subscriptions/d633cc2e-722b-4ae1-b636-bbd9e4c60ed9/resourceGroups/myRP/providers/Microsoft.Network/virtualNetworks/testvnet3/subnets/testsubnet3"))
-{
-Name = "test-log-backup",
-ServiceLevel = NetAppFileServiceLevel.Premium,
-ExportRules = {new NetAppVolumeExportPolicyRule
-{
-RuleIndex = 1,
-IsUnixReadOnly = true,
-IsUnixReadWrite = true,
-IsKerberos5ReadOnly = false,
-IsKerberos5ReadWrite = false,
-IsKerberos5iReadOnly = false,
-IsKerberos5iReadWrite = false,
-IsKerberos5pReadOnly = false,
-IsKerberos5pReadWrite = false,
-AllowCifsProtocol = false,
-AllowNfsV3Protocol = false,
-AllowNfsV41Protocol = true,
-AllowedClients = "0.0.0.0/0",
-HasRootAccess = true,
-}},
-ProtocolTypes = {"NFSv4.1"},
-ThroughputMibps = 10,
-CapacityPoolResourceId = new ResourceIdentifier("/subscriptions/d633cc2e-722b-4ae1-b636-bbd9e4c60ed9/resourceGroups/myRG/providers/Microsoft.NetApp/netAppAccounts/account1/capacityPools/pool1"),
-ProximityPlacementGroupId = new ResourceIdentifier("/subscriptions/d633cc2e-722b-4ae1-b636-bbd9e4c60ed9/resourceGroups/cys_sjain_fcp_rg/providers/Microsoft.Compute/proximityPlacementGroups/svlqa_sjain_multivolume_ppg"),
-VolumeSpecName = "log-backup",
-}},
-            };
-            ArmOperation<NetAppVolumeGroupResource> lro = await collection.CreateOrUpdateAsync(WaitUntil.Completed, volumeGroupName, data);
-            NetAppVolumeGroupResource result = lro.Value;
-
-            // the variable result is a resource, you could call other operations on this instance as well
-            // but just for demo, we get its data from this resource instance
-            NetAppVolumeGroupData resourceData = result.Data;
-            // for demo we just print out the id
-            Console.WriteLine($"Succeeded on id: {resourceData.Id}");
-        }
-
-        [Test]
-        [Ignore("Only validating compilation of examples")]
-        public async Task Get_VolumeGroupsGetOracle()
-        {
-            // Generated from example definition: specification/netapp/resource-manager/Microsoft.NetApp/stable/2024-07-01/examples/VolumeGroups_Get_Oracle.json
-            // this example is just showing the usage of "VolumeGroups_Get" operation, for the dependent resources, they will have to be created separately.
-
-            // get your azure access token, for more details of how Azure SDK get your access token, please refer to https://learn.microsoft.com/en-us/dotnet/azure/sdk/authentication?tabs=command-line
-            TokenCredential cred = new DefaultAzureCredential();
-            // authenticate your client
-            ArmClient client = new ArmClient(cred);
-
-            // this example assumes you already have this NetAppAccountResource created on azure
-            // for more information of creating NetAppAccountResource, please refer to the document of NetAppAccountResource
-            string subscriptionId = "D633CC2E-722B-4AE1-B636-BBD9E4C60ED9";
-            string resourceGroupName = "myRG";
-            string accountName = "account1";
-            ResourceIdentifier netAppAccountResourceId = NetAppAccountResource.CreateResourceIdentifier(subscriptionId, resourceGroupName, accountName);
-            NetAppAccountResource netAppAccount = client.GetNetAppAccountResource(netAppAccountResourceId);
-
-            // get the collection of this NetAppVolumeGroupResource
-            NetAppVolumeGroupCollection collection = netAppAccount.GetNetAppVolumeGroups();
-
-            // invoke the operation
-            string volumeGroupName = "group1";
-            NetAppVolumeGroupResource result = await collection.GetAsync(volumeGroupName);
-
-            // the variable result is a resource, you could call other operations on this instance as well
-            // but just for demo, we get its data from this resource instance
-            NetAppVolumeGroupData resourceData = result.Data;
-            // for demo we just print out the id
-            Console.WriteLine($"Succeeded on id: {resourceData.Id}");
-        }
-
-        [Test]
-        [Ignore("Only validating compilation of examples")]
-        public async Task Get_VolumeGroupsGetSapHana()
-        {
-            // Generated from example definition: specification/netapp/resource-manager/Microsoft.NetApp/stable/2024-07-01/examples/VolumeGroups_Get_SapHana.json
-            // this example is just showing the usage of "VolumeGroups_Get" operation, for the dependent resources, they will have to be created separately.
-
-            // get your azure access token, for more details of how Azure SDK get your access token, please refer to https://learn.microsoft.com/en-us/dotnet/azure/sdk/authentication?tabs=command-line
-            TokenCredential cred = new DefaultAzureCredential();
-            // authenticate your client
-            ArmClient client = new ArmClient(cred);
-
-            // this example assumes you already have this NetAppAccountResource created on azure
-            // for more information of creating NetAppAccountResource, please refer to the document of NetAppAccountResource
-            string subscriptionId = "D633CC2E-722B-4AE1-B636-BBD9E4C60ED9";
-            string resourceGroupName = "myRG";
-            string accountName = "account1";
-            ResourceIdentifier netAppAccountResourceId = NetAppAccountResource.CreateResourceIdentifier(subscriptionId, resourceGroupName, accountName);
-            NetAppAccountResource netAppAccount = client.GetNetAppAccountResource(netAppAccountResourceId);
-
-            // get the collection of this NetAppVolumeGroupResource
-            NetAppVolumeGroupCollection collection = netAppAccount.GetNetAppVolumeGroups();
-
-            // invoke the operation
-            string volumeGroupName = "group1";
-            NetAppVolumeGroupResource result = await collection.GetAsync(volumeGroupName);
-
-            // the variable result is a resource, you could call other operations on this instance as well
-            // but just for demo, we get its data from this resource instance
-            NetAppVolumeGroupData resourceData = result.Data;
-            // for demo we just print out the id
-            Console.WriteLine($"Succeeded on id: {resourceData.Id}");
-        }
-
-        [Test]
-        [Ignore("Only validating compilation of examples")]
-        public async Task Exists_VolumeGroupsGetOracle()
-        {
-            // Generated from example definition: specification/netapp/resource-manager/Microsoft.NetApp/stable/2024-07-01/examples/VolumeGroups_Get_Oracle.json
-            // this example is just showing the usage of "VolumeGroups_Get" operation, for the dependent resources, they will have to be created separately.
-
-            // get your azure access token, for more details of how Azure SDK get your access token, please refer to https://learn.microsoft.com/en-us/dotnet/azure/sdk/authentication?tabs=command-line
-            TokenCredential cred = new DefaultAzureCredential();
-            // authenticate your client
-            ArmClient client = new ArmClient(cred);
-
-            // this example assumes you already have this NetAppAccountResource created on azure
-            // for more information of creating NetAppAccountResource, please refer to the document of NetAppAccountResource
-            string subscriptionId = "D633CC2E-722B-4AE1-B636-BBD9E4C60ED9";
-            string resourceGroupName = "myRG";
-            string accountName = "account1";
-            ResourceIdentifier netAppAccountResourceId = NetAppAccountResource.CreateResourceIdentifier(subscriptionId, resourceGroupName, accountName);
-            NetAppAccountResource netAppAccount = client.GetNetAppAccountResource(netAppAccountResourceId);
-
-            // get the collection of this NetAppVolumeGroupResource
-            NetAppVolumeGroupCollection collection = netAppAccount.GetNetAppVolumeGroups();
-
-            // invoke the operation
-            string volumeGroupName = "group1";
-            bool result = await collection.ExistsAsync(volumeGroupName);
-
-            Console.WriteLine($"Succeeded: {result}");
-        }
-
-        [Test]
-        [Ignore("Only validating compilation of examples")]
-        public async Task Exists_VolumeGroupsGetSapHana()
-        {
-            // Generated from example definition: specification/netapp/resource-manager/Microsoft.NetApp/stable/2024-07-01/examples/VolumeGroups_Get_SapHana.json
-            // this example is just showing the usage of "VolumeGroups_Get" operation, for the dependent resources, they will have to be created separately.
-
-            // get your azure access token, for more details of how Azure SDK get your access token, please refer to https://learn.microsoft.com/en-us/dotnet/azure/sdk/authentication?tabs=command-line
-            TokenCredential cred = new DefaultAzureCredential();
-            // authenticate your client
-            ArmClient client = new ArmClient(cred);
-
-            // this example assumes you already have this NetAppAccountResource created on azure
-            // for more information of creating NetAppAccountResource, please refer to the document of NetAppAccountResource
-            string subscriptionId = "D633CC2E-722B-4AE1-B636-BBD9E4C60ED9";
-            string resourceGroupName = "myRG";
-            string accountName = "account1";
-            ResourceIdentifier netAppAccountResourceId = NetAppAccountResource.CreateResourceIdentifier(subscriptionId, resourceGroupName, accountName);
-            NetAppAccountResource netAppAccount = client.GetNetAppAccountResource(netAppAccountResourceId);
-
-            // get the collection of this NetAppVolumeGroupResource
-            NetAppVolumeGroupCollection collection = netAppAccount.GetNetAppVolumeGroups();
-
-            // invoke the operation
-            string volumeGroupName = "group1";
-            bool result = await collection.ExistsAsync(volumeGroupName);
-
-            Console.WriteLine($"Succeeded: {result}");
-        }
-
-        [Test]
-        [Ignore("Only validating compilation of examples")]
-        public async Task GetIfExists_VolumeGroupsGetOracle()
-        {
-            // Generated from example definition: specification/netapp/resource-manager/Microsoft.NetApp/stable/2024-07-01/examples/VolumeGroups_Get_Oracle.json
-            // this example is just showing the usage of "VolumeGroups_Get" operation, for the dependent resources, they will have to be created separately.
-
-            // get your azure access token, for more details of how Azure SDK get your access token, please refer to https://learn.microsoft.com/en-us/dotnet/azure/sdk/authentication?tabs=command-line
-            TokenCredential cred = new DefaultAzureCredential();
-            // authenticate your client
-            ArmClient client = new ArmClient(cred);
-
-            // this example assumes you already have this NetAppAccountResource created on azure
-            // for more information of creating NetAppAccountResource, please refer to the document of NetAppAccountResource
-            string subscriptionId = "D633CC2E-722B-4AE1-B636-BBD9E4C60ED9";
-            string resourceGroupName = "myRG";
-            string accountName = "account1";
-            ResourceIdentifier netAppAccountResourceId = NetAppAccountResource.CreateResourceIdentifier(subscriptionId, resourceGroupName, accountName);
-            NetAppAccountResource netAppAccount = client.GetNetAppAccountResource(netAppAccountResourceId);
-
-            // get the collection of this NetAppVolumeGroupResource
-            NetAppVolumeGroupCollection collection = netAppAccount.GetNetAppVolumeGroups();
-
-            // invoke the operation
-            string volumeGroupName = "group1";
-            NullableResponse<NetAppVolumeGroupResource> response = await collection.GetIfExistsAsync(volumeGroupName);
-            NetAppVolumeGroupResource result = response.HasValue ? response.Value : null;
-
-            if (result == null)
-            {
-                Console.WriteLine("Succeeded with null as result");
-            }
-            else
-            {
-                // the variable result is a resource, you could call other operations on this instance as well
-                // but just for demo, we get its data from this resource instance
-                NetAppVolumeGroupData resourceData = result.Data;
-                // for demo we just print out the id
-                Console.WriteLine($"Succeeded on id: {resourceData.Id}");
-            }
-        }
-
-        [Test]
-        [Ignore("Only validating compilation of examples")]
-        public async Task GetIfExists_VolumeGroupsGetSapHana()
-        {
-            // Generated from example definition: specification/netapp/resource-manager/Microsoft.NetApp/stable/2024-07-01/examples/VolumeGroups_Get_SapHana.json
             // this example is just showing the usage of "VolumeGroups_Get" operation, for the dependent resources, they will have to be created separately.
 
             // get your azure access token, for more details of how Azure SDK get your access token, please refer to https://learn.microsoft.com/en-us/dotnet/azure/sdk/authentication?tabs=command-line
