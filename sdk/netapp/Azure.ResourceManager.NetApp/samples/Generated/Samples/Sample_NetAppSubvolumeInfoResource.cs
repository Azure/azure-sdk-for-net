--- conflicted
+++ resolved
@@ -20,11 +20,7 @@
         [Ignore("Only validating compilation of examples")]
         public async Task Get_SubvolumesGet()
         {
-<<<<<<< HEAD
-            // Generated from example definition: specification/netapp/resource-manager/Microsoft.NetApp/preview/2024-07-01-preview/examples/Subvolumes_Get.json
-=======
             // Generated from example definition: specification/netapp/resource-manager/Microsoft.NetApp/stable/2024-09-01/examples/Subvolumes_Get.json
->>>>>>> c2a9a198
             // this example is just showing the usage of "Subvolumes_Get" operation, for the dependent resources, they will have to be created separately.
 
             // get your azure access token, for more details of how Azure SDK get your access token, please refer to https://learn.microsoft.com/en-us/dotnet/azure/sdk/authentication?tabs=command-line
@@ -57,11 +53,7 @@
         [Ignore("Only validating compilation of examples")]
         public async Task Delete_SubvolumesDelete()
         {
-<<<<<<< HEAD
-            // Generated from example definition: specification/netapp/resource-manager/Microsoft.NetApp/preview/2024-07-01-preview/examples/Subvolumes_Delete.json
-=======
             // Generated from example definition: specification/netapp/resource-manager/Microsoft.NetApp/stable/2024-09-01/examples/Subvolumes_Delete.json
->>>>>>> c2a9a198
             // this example is just showing the usage of "Subvolumes_Delete" operation, for the dependent resources, they will have to be created separately.
 
             // get your azure access token, for more details of how Azure SDK get your access token, please refer to https://learn.microsoft.com/en-us/dotnet/azure/sdk/authentication?tabs=command-line
@@ -90,11 +82,7 @@
         [Ignore("Only validating compilation of examples")]
         public async Task Update_SubvolumesUpdate()
         {
-<<<<<<< HEAD
-            // Generated from example definition: specification/netapp/resource-manager/Microsoft.NetApp/preview/2024-07-01-preview/examples/Subvolumes_Update.json
-=======
             // Generated from example definition: specification/netapp/resource-manager/Microsoft.NetApp/stable/2024-09-01/examples/Subvolumes_Update.json
->>>>>>> c2a9a198
             // this example is just showing the usage of "Subvolumes_Update" operation, for the dependent resources, they will have to be created separately.
 
             // get your azure access token, for more details of how Azure SDK get your access token, please refer to https://learn.microsoft.com/en-us/dotnet/azure/sdk/authentication?tabs=command-line
@@ -132,11 +120,7 @@
         [Ignore("Only validating compilation of examples")]
         public async Task GetMetadata_SubvolumesMetadata()
         {
-<<<<<<< HEAD
-            // Generated from example definition: specification/netapp/resource-manager/Microsoft.NetApp/preview/2024-07-01-preview/examples/Subvolumes_Metadata.json
-=======
             // Generated from example definition: specification/netapp/resource-manager/Microsoft.NetApp/stable/2024-09-01/examples/Subvolumes_Metadata.json
->>>>>>> c2a9a198
             // this example is just showing the usage of "Subvolumes_GetMetadata" operation, for the dependent resources, they will have to be created separately.
 
             // get your azure access token, for more details of how Azure SDK get your access token, please refer to https://learn.microsoft.com/en-us/dotnet/azure/sdk/authentication?tabs=command-line
