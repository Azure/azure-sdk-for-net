<Project Sdk="Microsoft.NET.Sdk">
  <PropertyGroup>
    <Version>1.13.0-beta.1</Version>
    <!--The ApiCompatVersion is managed automatically and should not generally be modified manually.-->
    <ApiCompatVersion>1.12.0</ApiCompatVersion>
    <PackageId>Azure.ResourceManager.NetApp</PackageId>
    <Description>Microsoft Azure Resource Manager client SDK for Azure resource provider Microsoft.NetApp.</Description>
    <PackageTags>azure;management;arm;resource manager;netapp</PackageTags>
<<<<<<< HEAD
    <IncludeAutorestDependency>true</IncludeAutorestDependency>
=======
    <AotCompatOptOut>true</AotCompatOptOut>
>>>>>>> edcdc03a
  </PropertyGroup>
</Project><|MERGE_RESOLUTION|>--- conflicted
+++ resolved
@@ -6,10 +6,7 @@
     <PackageId>Azure.ResourceManager.NetApp</PackageId>
     <Description>Microsoft Azure Resource Manager client SDK for Azure resource provider Microsoft.NetApp.</Description>
     <PackageTags>azure;management;arm;resource manager;netapp</PackageTags>
-<<<<<<< HEAD
     <IncludeAutorestDependency>true</IncludeAutorestDependency>
-=======
     <AotCompatOptOut>true</AotCompatOptOut>
->>>>>>> edcdc03a
   </PropertyGroup>
 </Project>