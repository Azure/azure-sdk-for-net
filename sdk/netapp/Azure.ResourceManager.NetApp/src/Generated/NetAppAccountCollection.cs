--- conflicted
+++ resolved
@@ -65,11 +65,7 @@
         /// </item>
         /// <item>
         /// <term>Default Api Version</term>
-<<<<<<< HEAD
-        /// <description>2024-07-01-preview</description>
-=======
-        /// <description>2024-09-01</description>
->>>>>>> e0b8da94
+        /// <description>2024-09-01</description>
         /// </item>
         /// <item>
         /// <term>Resource</term>
@@ -118,11 +114,7 @@
         /// </item>
         /// <item>
         /// <term>Default Api Version</term>
-<<<<<<< HEAD
-        /// <description>2024-07-01-preview</description>
-=======
-        /// <description>2024-09-01</description>
->>>>>>> e0b8da94
+        /// <description>2024-09-01</description>
         /// </item>
         /// <item>
         /// <term>Resource</term>
@@ -171,11 +163,7 @@
         /// </item>
         /// <item>
         /// <term>Default Api Version</term>
-<<<<<<< HEAD
-        /// <description>2024-07-01-preview</description>
-=======
-        /// <description>2024-09-01</description>
->>>>>>> e0b8da94
+        /// <description>2024-09-01</description>
         /// </item>
         /// <item>
         /// <term>Resource</term>
@@ -220,11 +208,7 @@
         /// </item>
         /// <item>
         /// <term>Default Api Version</term>
-<<<<<<< HEAD
-        /// <description>2024-07-01-preview</description>
-=======
-        /// <description>2024-09-01</description>
->>>>>>> e0b8da94
+        /// <description>2024-09-01</description>
         /// </item>
         /// <item>
         /// <term>Resource</term>
@@ -269,11 +253,7 @@
         /// </item>
         /// <item>
         /// <term>Default Api Version</term>
-<<<<<<< HEAD
-        /// <description>2024-07-01-preview</description>
-=======
-        /// <description>2024-09-01</description>
->>>>>>> e0b8da94
+        /// <description>2024-09-01</description>
         /// </item>
         /// <item>
         /// <term>Resource</term>
@@ -303,11 +283,7 @@
         /// </item>
         /// <item>
         /// <term>Default Api Version</term>
-<<<<<<< HEAD
-        /// <description>2024-07-01-preview</description>
-=======
-        /// <description>2024-09-01</description>
->>>>>>> e0b8da94
+        /// <description>2024-09-01</description>
         /// </item>
         /// <item>
         /// <term>Resource</term>
@@ -337,11 +313,7 @@
         /// </item>
         /// <item>
         /// <term>Default Api Version</term>
-<<<<<<< HEAD
-        /// <description>2024-07-01-preview</description>
-=======
-        /// <description>2024-09-01</description>
->>>>>>> e0b8da94
+        /// <description>2024-09-01</description>
         /// </item>
         /// <item>
         /// <term>Resource</term>
@@ -384,11 +356,7 @@
         /// </item>
         /// <item>
         /// <term>Default Api Version</term>
-<<<<<<< HEAD
-        /// <description>2024-07-01-preview</description>
-=======
-        /// <description>2024-09-01</description>
->>>>>>> e0b8da94
+        /// <description>2024-09-01</description>
         /// </item>
         /// <item>
         /// <term>Resource</term>
@@ -431,11 +399,7 @@
         /// </item>
         /// <item>
         /// <term>Default Api Version</term>
-<<<<<<< HEAD
-        /// <description>2024-07-01-preview</description>
-=======
-        /// <description>2024-09-01</description>
->>>>>>> e0b8da94
+        /// <description>2024-09-01</description>
         /// </item>
         /// <item>
         /// <term>Resource</term>
@@ -480,11 +444,7 @@
         /// </item>
         /// <item>
         /// <term>Default Api Version</term>
-<<<<<<< HEAD
-        /// <description>2024-07-01-preview</description>
-=======
-        /// <description>2024-09-01</description>
->>>>>>> e0b8da94
+        /// <description>2024-09-01</description>
         /// </item>
         /// <item>
         /// <term>Resource</term>
