--- conflicted
+++ resolved
@@ -61,11 +61,7 @@
         /// </item>
         /// <item>
         /// <term>Default Api Version</term>
-<<<<<<< HEAD
-        /// <description>2024-07-01-preview</description>
-=======
-        /// <description>2024-09-01</description>
->>>>>>> c2a9a198
+        /// <description>2024-09-01</description>
         /// </item>
         /// <item>
         /// <term>Resource</term>
@@ -114,11 +110,7 @@
         /// </item>
         /// <item>
         /// <term>Default Api Version</term>
-<<<<<<< HEAD
-        /// <description>2024-07-01-preview</description>
-=======
-        /// <description>2024-09-01</description>
->>>>>>> c2a9a198
+        /// <description>2024-09-01</description>
         /// </item>
         /// <item>
         /// <term>Resource</term>
@@ -167,11 +159,7 @@
         /// </item>
         /// <item>
         /// <term>Default Api Version</term>
-<<<<<<< HEAD
-        /// <description>2024-07-01-preview</description>
-=======
-        /// <description>2024-09-01</description>
->>>>>>> c2a9a198
+        /// <description>2024-09-01</description>
         /// </item>
         /// <item>
         /// <term>Resource</term>
@@ -216,11 +204,7 @@
         /// </item>
         /// <item>
         /// <term>Default Api Version</term>
-<<<<<<< HEAD
-        /// <description>2024-07-01-preview</description>
-=======
-        /// <description>2024-09-01</description>
->>>>>>> c2a9a198
+        /// <description>2024-09-01</description>
         /// </item>
         /// <item>
         /// <term>Resource</term>
@@ -265,11 +249,7 @@
         /// </item>
         /// <item>
         /// <term>Default Api Version</term>
-<<<<<<< HEAD
-        /// <description>2024-07-01-preview</description>
-=======
-        /// <description>2024-09-01</description>
->>>>>>> c2a9a198
+        /// <description>2024-09-01</description>
         /// </item>
         /// <item>
         /// <term>Resource</term>
@@ -312,11 +292,7 @@
         /// </item>
         /// <item>
         /// <term>Default Api Version</term>
-<<<<<<< HEAD
-        /// <description>2024-07-01-preview</description>
-=======
-        /// <description>2024-09-01</description>
->>>>>>> c2a9a198
+        /// <description>2024-09-01</description>
         /// </item>
         /// <item>
         /// <term>Resource</term>
@@ -359,11 +335,7 @@
         /// </item>
         /// <item>
         /// <term>Default Api Version</term>
-<<<<<<< HEAD
-        /// <description>2024-07-01-preview</description>
-=======
-        /// <description>2024-09-01</description>
->>>>>>> c2a9a198
+        /// <description>2024-09-01</description>
         /// </item>
         /// <item>
         /// <term>Resource</term>
@@ -408,11 +380,7 @@
         /// </item>
         /// <item>
         /// <term>Default Api Version</term>
-<<<<<<< HEAD
-        /// <description>2024-07-01-preview</description>
-=======
-        /// <description>2024-09-01</description>
->>>>>>> c2a9a198
+        /// <description>2024-09-01</description>
         /// </item>
         /// <item>
         /// <term>Resource</term>
