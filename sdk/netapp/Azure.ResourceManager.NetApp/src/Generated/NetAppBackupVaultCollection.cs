--- conflicted
+++ resolved
@@ -64,11 +64,7 @@
         /// </item>
         /// <item>
         /// <term>Default Api Version</term>
-<<<<<<< HEAD
-        /// <description>2024-07-01-preview</description>
-=======
-        /// <description>2024-09-01</description>
->>>>>>> c2a9a198
+        /// <description>2024-09-01</description>
         /// </item>
         /// <item>
         /// <term>Resource</term>
@@ -117,11 +113,7 @@
         /// </item>
         /// <item>
         /// <term>Default Api Version</term>
-<<<<<<< HEAD
-        /// <description>2024-07-01-preview</description>
-=======
-        /// <description>2024-09-01</description>
->>>>>>> c2a9a198
+        /// <description>2024-09-01</description>
         /// </item>
         /// <item>
         /// <term>Resource</term>
@@ -170,11 +162,7 @@
         /// </item>
         /// <item>
         /// <term>Default Api Version</term>
-<<<<<<< HEAD
-        /// <description>2024-07-01-preview</description>
-=======
-        /// <description>2024-09-01</description>
->>>>>>> c2a9a198
+        /// <description>2024-09-01</description>
         /// </item>
         /// <item>
         /// <term>Resource</term>
@@ -219,11 +207,7 @@
         /// </item>
         /// <item>
         /// <term>Default Api Version</term>
-<<<<<<< HEAD
-        /// <description>2024-07-01-preview</description>
-=======
-        /// <description>2024-09-01</description>
->>>>>>> c2a9a198
+        /// <description>2024-09-01</description>
         /// </item>
         /// <item>
         /// <term>Resource</term>
@@ -268,11 +252,7 @@
         /// </item>
         /// <item>
         /// <term>Default Api Version</term>
-<<<<<<< HEAD
-        /// <description>2024-07-01-preview</description>
-=======
-        /// <description>2024-09-01</description>
->>>>>>> c2a9a198
+        /// <description>2024-09-01</description>
         /// </item>
         /// <item>
         /// <term>Resource</term>
@@ -302,11 +282,7 @@
         /// </item>
         /// <item>
         /// <term>Default Api Version</term>
-<<<<<<< HEAD
-        /// <description>2024-07-01-preview</description>
-=======
-        /// <description>2024-09-01</description>
->>>>>>> c2a9a198
+        /// <description>2024-09-01</description>
         /// </item>
         /// <item>
         /// <term>Resource</term>
@@ -336,11 +312,7 @@
         /// </item>
         /// <item>
         /// <term>Default Api Version</term>
-<<<<<<< HEAD
-        /// <description>2024-07-01-preview</description>
-=======
-        /// <description>2024-09-01</description>
->>>>>>> c2a9a198
+        /// <description>2024-09-01</description>
         /// </item>
         /// <item>
         /// <term>Resource</term>
@@ -383,11 +355,7 @@
         /// </item>
         /// <item>
         /// <term>Default Api Version</term>
-<<<<<<< HEAD
-        /// <description>2024-07-01-preview</description>
-=======
-        /// <description>2024-09-01</description>
->>>>>>> c2a9a198
+        /// <description>2024-09-01</description>
         /// </item>
         /// <item>
         /// <term>Resource</term>
@@ -430,11 +398,7 @@
         /// </item>
         /// <item>
         /// <term>Default Api Version</term>
-<<<<<<< HEAD
-        /// <description>2024-07-01-preview</description>
-=======
-        /// <description>2024-09-01</description>
->>>>>>> c2a9a198
+        /// <description>2024-09-01</description>
         /// </item>
         /// <item>
         /// <term>Resource</term>
@@ -479,11 +443,7 @@
         /// </item>
         /// <item>
         /// <term>Default Api Version</term>
-<<<<<<< HEAD
-        /// <description>2024-07-01-preview</description>
-=======
-        /// <description>2024-09-01</description>
->>>>>>> c2a9a198
+        /// <description>2024-09-01</description>
         /// </item>
         /// <item>
         /// <term>Resource</term>
