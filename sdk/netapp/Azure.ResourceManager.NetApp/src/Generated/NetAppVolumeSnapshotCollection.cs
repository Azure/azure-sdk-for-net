--- conflicted
+++ resolved
@@ -64,11 +64,7 @@
         /// </item>
         /// <item>
         /// <term>Default Api Version</term>
-<<<<<<< HEAD
-        /// <description>2024-07-01-preview</description>
-=======
-        /// <description>2024-09-01</description>
->>>>>>> e0b8da94
+        /// <description>2024-09-01</description>
         /// </item>
         /// <item>
         /// <term>Resource</term>
@@ -117,11 +113,7 @@
         /// </item>
         /// <item>
         /// <term>Default Api Version</term>
-<<<<<<< HEAD
-        /// <description>2024-07-01-preview</description>
-=======
-        /// <description>2024-09-01</description>
->>>>>>> e0b8da94
+        /// <description>2024-09-01</description>
         /// </item>
         /// <item>
         /// <term>Resource</term>
@@ -170,11 +162,7 @@
         /// </item>
         /// <item>
         /// <term>Default Api Version</term>
-<<<<<<< HEAD
-        /// <description>2024-07-01-preview</description>
-=======
-        /// <description>2024-09-01</description>
->>>>>>> e0b8da94
+        /// <description>2024-09-01</description>
         /// </item>
         /// <item>
         /// <term>Resource</term>
@@ -219,11 +207,7 @@
         /// </item>
         /// <item>
         /// <term>Default Api Version</term>
-<<<<<<< HEAD
-        /// <description>2024-07-01-preview</description>
-=======
-        /// <description>2024-09-01</description>
->>>>>>> e0b8da94
+        /// <description>2024-09-01</description>
         /// </item>
         /// <item>
         /// <term>Resource</term>
@@ -268,11 +252,7 @@
         /// </item>
         /// <item>
         /// <term>Default Api Version</term>
-<<<<<<< HEAD
-        /// <description>2024-07-01-preview</description>
-=======
-        /// <description>2024-09-01</description>
->>>>>>> e0b8da94
+        /// <description>2024-09-01</description>
         /// </item>
         /// <item>
         /// <term>Resource</term>
@@ -301,11 +281,7 @@
         /// </item>
         /// <item>
         /// <term>Default Api Version</term>
-<<<<<<< HEAD
-        /// <description>2024-07-01-preview</description>
-=======
-        /// <description>2024-09-01</description>
->>>>>>> e0b8da94
+        /// <description>2024-09-01</description>
         /// </item>
         /// <item>
         /// <term>Resource</term>
@@ -334,11 +310,7 @@
         /// </item>
         /// <item>
         /// <term>Default Api Version</term>
-<<<<<<< HEAD
-        /// <description>2024-07-01-preview</description>
-=======
-        /// <description>2024-09-01</description>
->>>>>>> e0b8da94
+        /// <description>2024-09-01</description>
         /// </item>
         /// <item>
         /// <term>Resource</term>
@@ -381,11 +353,7 @@
         /// </item>
         /// <item>
         /// <term>Default Api Version</term>
-<<<<<<< HEAD
-        /// <description>2024-07-01-preview</description>
-=======
-        /// <description>2024-09-01</description>
->>>>>>> e0b8da94
+        /// <description>2024-09-01</description>
         /// </item>
         /// <item>
         /// <term>Resource</term>
@@ -428,11 +396,7 @@
         /// </item>
         /// <item>
         /// <term>Default Api Version</term>
-<<<<<<< HEAD
-        /// <description>2024-07-01-preview</description>
-=======
-        /// <description>2024-09-01</description>
->>>>>>> e0b8da94
+        /// <description>2024-09-01</description>
         /// </item>
         /// <item>
         /// <term>Resource</term>
@@ -477,11 +441,7 @@
         /// </item>
         /// <item>
         /// <term>Default Api Version</term>
-<<<<<<< HEAD
-        /// <description>2024-07-01-preview</description>
-=======
-        /// <description>2024-09-01</description>
->>>>>>> e0b8da94
+        /// <description>2024-09-01</description>
         /// </item>
         /// <item>
         /// <term>Resource</term>
