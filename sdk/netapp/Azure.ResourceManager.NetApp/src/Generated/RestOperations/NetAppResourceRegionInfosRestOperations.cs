// Copyright (c) Microsoft Corporation. All rights reserved.
// Licensed under the MIT License.

// <auto-generated/>

#nullable disable

using System;
using System.Text.Json;
using System.Threading;
using System.Threading.Tasks;
using Azure.Core;
using Azure.Core.Pipeline;
using Azure.ResourceManager.NetApp.Models;

namespace Azure.ResourceManager.NetApp
{
    internal partial class NetAppResourceRegionInfosRestOperations
    {
        private readonly TelemetryDetails _userAgent;
        private readonly HttpPipeline _pipeline;
        private readonly Uri _endpoint;
        private readonly string _apiVersion;

        /// <summary> Initializes a new instance of NetAppResourceRegionInfosRestOperations. </summary>
        /// <param name="pipeline"> The HTTP pipeline for sending and receiving REST requests and responses. </param>
        /// <param name="applicationId"> The application id to use for user agent. </param>
        /// <param name="endpoint"> server parameter. </param>
        /// <param name="apiVersion"> Api Version. </param>
        /// <exception cref="ArgumentNullException"> <paramref name="pipeline"/> or <paramref name="apiVersion"/> is null. </exception>
        public NetAppResourceRegionInfosRestOperations(HttpPipeline pipeline, string applicationId, Uri endpoint = null, string apiVersion = default)
        {
            _pipeline = pipeline ?? throw new ArgumentNullException(nameof(pipeline));
            _endpoint = endpoint ?? new Uri("https://management.azure.com");
<<<<<<< HEAD
            _apiVersion = apiVersion ?? "2024-07-01-preview";
=======
            _apiVersion = apiVersion ?? "2024-09-01";
>>>>>>> c2a9a198
            _userAgent = new TelemetryDetails(GetType().Assembly, applicationId);
        }

        internal RequestUriBuilder CreateListRequestUri(string subscriptionId, AzureLocation location)
        {
            var uri = new RawRequestUriBuilder();
            uri.Reset(_endpoint);
            uri.AppendPath("/subscriptions/", false);
            uri.AppendPath(subscriptionId, true);
            uri.AppendPath("/providers/Microsoft.NetApp/locations/", false);
            uri.AppendPath(location, true);
            uri.AppendPath("/regionInfos", false);
            uri.AppendQuery("api-version", _apiVersion, true);
            return uri;
        }

        internal HttpMessage CreateListRequest(string subscriptionId, AzureLocation location)
        {
            var message = _pipeline.CreateMessage();
            var request = message.Request;
            request.Method = RequestMethod.Get;
            var uri = new RawRequestUriBuilder();
            uri.Reset(_endpoint);
            uri.AppendPath("/subscriptions/", false);
            uri.AppendPath(subscriptionId, true);
            uri.AppendPath("/providers/Microsoft.NetApp/locations/", false);
            uri.AppendPath(location, true);
            uri.AppendPath("/regionInfos", false);
            uri.AppendQuery("api-version", _apiVersion, true);
            request.Uri = uri;
            request.Headers.Add("Accept", "application/json");
            _userAgent.Apply(message);
            return message;
        }

        /// <summary> Provides region specific information. </summary>
        /// <param name="subscriptionId"> The ID of the target subscription. The value must be an UUID. </param>
        /// <param name="location"> The name of the Azure region. </param>
        /// <param name="cancellationToken"> The cancellation token to use. </param>
        /// <exception cref="ArgumentNullException"> <paramref name="subscriptionId"/> is null. </exception>
        /// <exception cref="ArgumentException"> <paramref name="subscriptionId"/> is an empty string, and was expected to be non-empty. </exception>
        public async Task<Response<RegionInfosList>> ListAsync(string subscriptionId, AzureLocation location, CancellationToken cancellationToken = default)
        {
            Argument.AssertNotNullOrEmpty(subscriptionId, nameof(subscriptionId));

            using var message = CreateListRequest(subscriptionId, location);
            await _pipeline.SendAsync(message, cancellationToken).ConfigureAwait(false);
            switch (message.Response.Status)
            {
                case 200:
                    {
                        RegionInfosList value = default;
                        using var document = await JsonDocument.ParseAsync(message.Response.ContentStream, ModelSerializationExtensions.JsonDocumentOptions, cancellationToken).ConfigureAwait(false);
                        value = RegionInfosList.DeserializeRegionInfosList(document.RootElement);
                        return Response.FromValue(value, message.Response);
                    }
                default:
                    throw new RequestFailedException(message.Response);
            }
        }

        /// <summary> Provides region specific information. </summary>
        /// <param name="subscriptionId"> The ID of the target subscription. The value must be an UUID. </param>
        /// <param name="location"> The name of the Azure region. </param>
        /// <param name="cancellationToken"> The cancellation token to use. </param>
        /// <exception cref="ArgumentNullException"> <paramref name="subscriptionId"/> is null. </exception>
        /// <exception cref="ArgumentException"> <paramref name="subscriptionId"/> is an empty string, and was expected to be non-empty. </exception>
        public Response<RegionInfosList> List(string subscriptionId, AzureLocation location, CancellationToken cancellationToken = default)
        {
            Argument.AssertNotNullOrEmpty(subscriptionId, nameof(subscriptionId));

            using var message = CreateListRequest(subscriptionId, location);
            _pipeline.Send(message, cancellationToken);
            switch (message.Response.Status)
            {
                case 200:
                    {
                        RegionInfosList value = default;
                        using var document = JsonDocument.Parse(message.Response.ContentStream, ModelSerializationExtensions.JsonDocumentOptions);
                        value = RegionInfosList.DeserializeRegionInfosList(document.RootElement);
                        return Response.FromValue(value, message.Response);
                    }
                default:
                    throw new RequestFailedException(message.Response);
            }
        }

        internal RequestUriBuilder CreateGetRequestUri(string subscriptionId, AzureLocation location)
        {
            var uri = new RawRequestUriBuilder();
            uri.Reset(_endpoint);
            uri.AppendPath("/subscriptions/", false);
            uri.AppendPath(subscriptionId, true);
            uri.AppendPath("/providers/Microsoft.NetApp/locations/", false);
            uri.AppendPath(location, true);
            uri.AppendPath("/regionInfos/default", false);
            uri.AppendQuery("api-version", _apiVersion, true);
            return uri;
        }

        internal HttpMessage CreateGetRequest(string subscriptionId, AzureLocation location)
        {
            var message = _pipeline.CreateMessage();
            var request = message.Request;
            request.Method = RequestMethod.Get;
            var uri = new RawRequestUriBuilder();
            uri.Reset(_endpoint);
            uri.AppendPath("/subscriptions/", false);
            uri.AppendPath(subscriptionId, true);
            uri.AppendPath("/providers/Microsoft.NetApp/locations/", false);
            uri.AppendPath(location, true);
            uri.AppendPath("/regionInfos/default", false);
            uri.AppendQuery("api-version", _apiVersion, true);
            request.Uri = uri;
            request.Headers.Add("Accept", "application/json");
            _userAgent.Apply(message);
            return message;
        }

        /// <summary> Provides storage to network proximity and logical zone mapping information. </summary>
        /// <param name="subscriptionId"> The ID of the target subscription. The value must be an UUID. </param>
        /// <param name="location"> The name of the Azure region. </param>
        /// <param name="cancellationToken"> The cancellation token to use. </param>
        /// <exception cref="ArgumentNullException"> <paramref name="subscriptionId"/> is null. </exception>
        /// <exception cref="ArgumentException"> <paramref name="subscriptionId"/> is an empty string, and was expected to be non-empty. </exception>
        public async Task<Response<RegionInfoResourceData>> GetAsync(string subscriptionId, AzureLocation location, CancellationToken cancellationToken = default)
        {
            Argument.AssertNotNullOrEmpty(subscriptionId, nameof(subscriptionId));

            using var message = CreateGetRequest(subscriptionId, location);
            await _pipeline.SendAsync(message, cancellationToken).ConfigureAwait(false);
            switch (message.Response.Status)
            {
                case 200:
                    {
                        RegionInfoResourceData value = default;
                        using var document = await JsonDocument.ParseAsync(message.Response.ContentStream, ModelSerializationExtensions.JsonDocumentOptions, cancellationToken).ConfigureAwait(false);
                        value = RegionInfoResourceData.DeserializeRegionInfoResourceData(document.RootElement);
                        return Response.FromValue(value, message.Response);
                    }
                case 404:
                    return Response.FromValue((RegionInfoResourceData)null, message.Response);
                default:
                    throw new RequestFailedException(message.Response);
            }
        }

        /// <summary> Provides storage to network proximity and logical zone mapping information. </summary>
        /// <param name="subscriptionId"> The ID of the target subscription. The value must be an UUID. </param>
        /// <param name="location"> The name of the Azure region. </param>
        /// <param name="cancellationToken"> The cancellation token to use. </param>
        /// <exception cref="ArgumentNullException"> <paramref name="subscriptionId"/> is null. </exception>
        /// <exception cref="ArgumentException"> <paramref name="subscriptionId"/> is an empty string, and was expected to be non-empty. </exception>
        public Response<RegionInfoResourceData> Get(string subscriptionId, AzureLocation location, CancellationToken cancellationToken = default)
        {
            Argument.AssertNotNullOrEmpty(subscriptionId, nameof(subscriptionId));

            using var message = CreateGetRequest(subscriptionId, location);
            _pipeline.Send(message, cancellationToken);
            switch (message.Response.Status)
            {
                case 200:
                    {
                        RegionInfoResourceData value = default;
                        using var document = JsonDocument.Parse(message.Response.ContentStream, ModelSerializationExtensions.JsonDocumentOptions);
                        value = RegionInfoResourceData.DeserializeRegionInfoResourceData(document.RootElement);
                        return Response.FromValue(value, message.Response);
                    }
                case 404:
                    return Response.FromValue((RegionInfoResourceData)null, message.Response);
                default:
                    throw new RequestFailedException(message.Response);
            }
        }

        internal RequestUriBuilder CreateListNextPageRequestUri(string nextLink, string subscriptionId, AzureLocation location)
        {
            var uri = new RawRequestUriBuilder();
            uri.Reset(_endpoint);
            uri.AppendRawNextLink(nextLink, false);
            return uri;
        }

        internal HttpMessage CreateListNextPageRequest(string nextLink, string subscriptionId, AzureLocation location)
        {
            var message = _pipeline.CreateMessage();
            var request = message.Request;
            request.Method = RequestMethod.Get;
            var uri = new RawRequestUriBuilder();
            uri.Reset(_endpoint);
            uri.AppendRawNextLink(nextLink, false);
            request.Uri = uri;
            request.Headers.Add("Accept", "application/json");
            _userAgent.Apply(message);
            return message;
        }

        /// <summary> Provides region specific information. </summary>
        /// <param name="nextLink"> The URL to the next page of results. </param>
        /// <param name="subscriptionId"> The ID of the target subscription. The value must be an UUID. </param>
        /// <param name="location"> The name of the Azure region. </param>
        /// <param name="cancellationToken"> The cancellation token to use. </param>
        /// <exception cref="ArgumentNullException"> <paramref name="nextLink"/> or <paramref name="subscriptionId"/> is null. </exception>
        /// <exception cref="ArgumentException"> <paramref name="subscriptionId"/> is an empty string, and was expected to be non-empty. </exception>
        public async Task<Response<RegionInfosList>> ListNextPageAsync(string nextLink, string subscriptionId, AzureLocation location, CancellationToken cancellationToken = default)
        {
            Argument.AssertNotNull(nextLink, nameof(nextLink));
            Argument.AssertNotNullOrEmpty(subscriptionId, nameof(subscriptionId));

            using var message = CreateListNextPageRequest(nextLink, subscriptionId, location);
            await _pipeline.SendAsync(message, cancellationToken).ConfigureAwait(false);
            switch (message.Response.Status)
            {
                case 200:
                    {
                        RegionInfosList value = default;
                        using var document = await JsonDocument.ParseAsync(message.Response.ContentStream, ModelSerializationExtensions.JsonDocumentOptions, cancellationToken).ConfigureAwait(false);
                        value = RegionInfosList.DeserializeRegionInfosList(document.RootElement);
                        return Response.FromValue(value, message.Response);
                    }
                default:
                    throw new RequestFailedException(message.Response);
            }
        }

        /// <summary> Provides region specific information. </summary>
        /// <param name="nextLink"> The URL to the next page of results. </param>
        /// <param name="subscriptionId"> The ID of the target subscription. The value must be an UUID. </param>
        /// <param name="location"> The name of the Azure region. </param>
        /// <param name="cancellationToken"> The cancellation token to use. </param>
        /// <exception cref="ArgumentNullException"> <paramref name="nextLink"/> or <paramref name="subscriptionId"/> is null. </exception>
        /// <exception cref="ArgumentException"> <paramref name="subscriptionId"/> is an empty string, and was expected to be non-empty. </exception>
        public Response<RegionInfosList> ListNextPage(string nextLink, string subscriptionId, AzureLocation location, CancellationToken cancellationToken = default)
        {
            Argument.AssertNotNull(nextLink, nameof(nextLink));
            Argument.AssertNotNullOrEmpty(subscriptionId, nameof(subscriptionId));

            using var message = CreateListNextPageRequest(nextLink, subscriptionId, location);
            _pipeline.Send(message, cancellationToken);
            switch (message.Response.Status)
            {
                case 200:
                    {
                        RegionInfosList value = default;
                        using var document = JsonDocument.Parse(message.Response.ContentStream, ModelSerializationExtensions.JsonDocumentOptions);
                        value = RegionInfosList.DeserializeRegionInfosList(document.RootElement);
                        return Response.FromValue(value, message.Response);
                    }
                default:
                    throw new RequestFailedException(message.Response);
            }
        }
    }
}<|MERGE_RESOLUTION|>--- conflicted
+++ resolved
@@ -32,11 +32,7 @@
         {
             _pipeline = pipeline ?? throw new ArgumentNullException(nameof(pipeline));
             _endpoint = endpoint ?? new Uri("https://management.azure.com");
-<<<<<<< HEAD
-            _apiVersion = apiVersion ?? "2024-07-01-preview";
-=======
             _apiVersion = apiVersion ?? "2024-09-01";
->>>>>>> c2a9a198
             _userAgent = new TelemetryDetails(GetType().Assembly, applicationId);
         }
 
