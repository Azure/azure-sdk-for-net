--- conflicted
+++ resolved
@@ -68,11 +68,7 @@
         /// </item>
         /// <item>
         /// <term>Default Api Version</term>
-<<<<<<< HEAD
-        /// <description>2024-07-01-preview</description>
-=======
-        /// <description>2024-09-01</description>
->>>>>>> e0b8da94
+        /// <description>2024-09-01</description>
         /// </item>
         /// <item>
         /// <term>Resource</term>
@@ -112,11 +108,7 @@
         /// </item>
         /// <item>
         /// <term>Default Api Version</term>
-<<<<<<< HEAD
-        /// <description>2024-07-01-preview</description>
-=======
-        /// <description>2024-09-01</description>
->>>>>>> e0b8da94
+        /// <description>2024-09-01</description>
         /// </item>
         /// <item>
         /// <term>Resource</term>
@@ -156,11 +148,7 @@
         /// </item>
         /// <item>
         /// <term>Default Api Version</term>
-<<<<<<< HEAD
-        /// <description>2024-07-01-preview</description>
-=======
-        /// <description>2024-09-01</description>
->>>>>>> e0b8da94
+        /// <description>2024-09-01</description>
         /// </item>
         /// <item>
         /// <term>Resource</term>
@@ -190,11 +178,7 @@
         /// </item>
         /// <item>
         /// <term>Default Api Version</term>
-<<<<<<< HEAD
-        /// <description>2024-07-01-preview</description>
-=======
-        /// <description>2024-09-01</description>
->>>>>>> e0b8da94
+        /// <description>2024-09-01</description>
         /// </item>
         /// <item>
         /// <term>Resource</term>
@@ -224,11 +208,7 @@
         /// </item>
         /// <item>
         /// <term>Default Api Version</term>
-<<<<<<< HEAD
-        /// <description>2024-07-01-preview</description>
-=======
-        /// <description>2024-09-01</description>
->>>>>>> e0b8da94
+        /// <description>2024-09-01</description>
         /// </item>
         /// <item>
         /// <term>Resource</term>
@@ -266,11 +246,7 @@
         /// </item>
         /// <item>
         /// <term>Default Api Version</term>
-<<<<<<< HEAD
-        /// <description>2024-07-01-preview</description>
-=======
-        /// <description>2024-09-01</description>
->>>>>>> e0b8da94
+        /// <description>2024-09-01</description>
         /// </item>
         /// <item>
         /// <term>Resource</term>
@@ -308,11 +284,7 @@
         /// </item>
         /// <item>
         /// <term>Default Api Version</term>
-<<<<<<< HEAD
-        /// <description>2024-07-01-preview</description>
-=======
-        /// <description>2024-09-01</description>
->>>>>>> e0b8da94
+        /// <description>2024-09-01</description>
         /// </item>
         /// <item>
         /// <term>Resource</term>
@@ -352,11 +324,7 @@
         /// </item>
         /// <item>
         /// <term>Default Api Version</term>
-<<<<<<< HEAD
-        /// <description>2024-07-01-preview</description>
-=======
-        /// <description>2024-09-01</description>
->>>>>>> e0b8da94
+        /// <description>2024-09-01</description>
         /// </item>
         /// <item>
         /// <term>Resource</term>
