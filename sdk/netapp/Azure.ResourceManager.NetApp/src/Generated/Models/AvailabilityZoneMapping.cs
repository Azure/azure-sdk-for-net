--- conflicted
+++ resolved
@@ -10,10 +10,7 @@
 
 namespace Azure.ResourceManager.NetApp.Models
 {
-    /// <summary>
-    /// The AvailabilityZoneMapping.
-    /// Serialized Name: RegionInfoAvailabilityZoneMappingsItem
-    /// </summary>
+    /// <summary> The AvailabilityZoneMapping. </summary>
     public partial class AvailabilityZoneMapping
     {
         /// <summary>
@@ -49,42 +46,24 @@
         private IDictionary<string, BinaryData> _serializedAdditionalRawData;
 
         /// <summary> Initializes a new instance of <see cref="AvailabilityZoneMapping"/>. </summary>
-        public AvailabilityZoneMapping()
+        internal AvailabilityZoneMapping()
         {
         }
 
         /// <summary> Initializes a new instance of <see cref="AvailabilityZoneMapping"/>. </summary>
-<<<<<<< HEAD
-        /// <param name="availabilityZone">
-        /// Logical availability zone.
-        /// Serialized Name: RegionInfoAvailabilityZoneMappingsItem.availabilityZone
-        /// </param>
-        /// <param name="isAvailable">
-        /// Available availability zone
-        /// Serialized Name: RegionInfoAvailabilityZoneMappingsItem.isAvailable
-        /// </param>
-        internal AvailabilityZoneMapping(string availabilityZone, bool? isAvailable)
-=======
         /// <param name="availabilityZone"> Logical availability zone. </param>
         /// <param name="isAvailable"> Available availability zone. </param>
         /// <param name="serializedAdditionalRawData"> Keeps track of any properties unknown to the library. </param>
         internal AvailabilityZoneMapping(string availabilityZone, bool? isAvailable, IDictionary<string, BinaryData> serializedAdditionalRawData)
->>>>>>> 9733e38b
         {
             AvailabilityZone = availabilityZone;
             IsAvailable = isAvailable;
             _serializedAdditionalRawData = serializedAdditionalRawData;
         }
 
-        /// <summary>
-        /// Logical availability zone.
-        /// Serialized Name: RegionInfoAvailabilityZoneMappingsItem.availabilityZone
-        /// </summary>
-        public string AvailabilityZone { get; set; }
-        /// <summary>
-        /// Available availability zone
-        /// Serialized Name: RegionInfoAvailabilityZoneMappingsItem.isAvailable
-        /// </summary>
-        public bool? IsAvailable { get; set; }
+        /// <summary> Logical availability zone. </summary>
+        public string AvailabilityZone { get; }
+        /// <summary> Available availability zone. </summary>
+        public bool? IsAvailable { get; }
     }
 }