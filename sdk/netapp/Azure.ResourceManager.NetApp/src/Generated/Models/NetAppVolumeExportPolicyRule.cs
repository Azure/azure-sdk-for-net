--- conflicted
+++ resolved
@@ -10,10 +10,7 @@
 
 namespace Azure.ResourceManager.NetApp.Models
 {
-    /// <summary>
-    /// Volume Export Policy Rule
-    /// Serialized Name: ExportPolicyRule
-    /// </summary>
+    /// <summary> Volume Export Policy Rule. </summary>
     public partial class NetAppVolumeExportPolicyRule
     {
         /// <summary>
@@ -54,69 +51,6 @@
         }
 
         /// <summary> Initializes a new instance of <see cref="NetAppVolumeExportPolicyRule"/>. </summary>
-<<<<<<< HEAD
-        /// <param name="ruleIndex">
-        /// Order index
-        /// Serialized Name: ExportPolicyRule.ruleIndex
-        /// </param>
-        /// <param name="isUnixReadOnly">
-        /// Read only access
-        /// Serialized Name: ExportPolicyRule.unixReadOnly
-        /// </param>
-        /// <param name="isUnixReadWrite">
-        /// Read and write access
-        /// Serialized Name: ExportPolicyRule.unixReadWrite
-        /// </param>
-        /// <param name="isKerberos5ReadOnly">
-        /// Kerberos5 Read only access. To be use with swagger version 2020-05-01 or later
-        /// Serialized Name: ExportPolicyRule.kerberos5ReadOnly
-        /// </param>
-        /// <param name="isKerberos5ReadWrite">
-        /// Kerberos5 Read and write access. To be use with swagger version 2020-05-01 or later
-        /// Serialized Name: ExportPolicyRule.kerberos5ReadWrite
-        /// </param>
-        /// <param name="isKerberos5iReadOnly">
-        /// Kerberos5i Read only access. To be use with swagger version 2020-05-01 or later
-        /// Serialized Name: ExportPolicyRule.kerberos5iReadOnly
-        /// </param>
-        /// <param name="isKerberos5iReadWrite">
-        /// Kerberos5i Read and write access. To be use with swagger version 2020-05-01 or later
-        /// Serialized Name: ExportPolicyRule.kerberos5iReadWrite
-        /// </param>
-        /// <param name="isKerberos5pReadOnly">
-        /// Kerberos5p Read only access. To be use with swagger version 2020-05-01 or later
-        /// Serialized Name: ExportPolicyRule.kerberos5pReadOnly
-        /// </param>
-        /// <param name="isKerberos5pReadWrite">
-        /// Kerberos5p Read and write access. To be use with swagger version 2020-05-01 or later
-        /// Serialized Name: ExportPolicyRule.kerberos5pReadWrite
-        /// </param>
-        /// <param name="allowCifsProtocol">
-        /// Allows CIFS protocol
-        /// Serialized Name: ExportPolicyRule.cifs
-        /// </param>
-        /// <param name="allowNfsV3Protocol">
-        /// Allows NFSv3 protocol. Enable only for NFSv3 type volumes
-        /// Serialized Name: ExportPolicyRule.nfsv3
-        /// </param>
-        /// <param name="allowNfsV41Protocol">
-        /// Allows NFSv4.1 protocol. Enable only for NFSv4.1 type volumes
-        /// Serialized Name: ExportPolicyRule.nfsv41
-        /// </param>
-        /// <param name="allowedClients">
-        /// Client ingress specification as comma separated string with IPv4 CIDRs, IPv4 host addresses and host names
-        /// Serialized Name: ExportPolicyRule.allowedClients
-        /// </param>
-        /// <param name="hasRootAccess">
-        /// Has root access to volume
-        /// Serialized Name: ExportPolicyRule.hasRootAccess
-        /// </param>
-        /// <param name="chownMode">
-        /// This parameter specifies who is authorized to change the ownership of a file. restricted - Only root user can change the ownership of the file. unrestricted - Non-root users can change ownership of files that they own.
-        /// Serialized Name: ExportPolicyRule.chownMode
-        /// </param>
-        internal NetAppVolumeExportPolicyRule(int? ruleIndex, bool? isUnixReadOnly, bool? isUnixReadWrite, bool? isKerberos5ReadOnly, bool? isKerberos5ReadWrite, bool? isKerberos5iReadOnly, bool? isKerberos5iReadWrite, bool? isKerberos5pReadOnly, bool? isKerberos5pReadWrite, bool? allowCifsProtocol, bool? allowNfsV3Protocol, bool? allowNfsV41Protocol, string allowedClients, bool? hasRootAccess, NetAppChownMode? chownMode)
-=======
         /// <param name="ruleIndex"> Order index. </param>
         /// <param name="isUnixReadOnly"> Read only access. </param>
         /// <param name="isUnixReadWrite"> Read and write access. </param>
@@ -134,7 +68,6 @@
         /// <param name="chownMode"> This parameter specifies who is authorized to change the ownership of a file. restricted - Only root user can change the ownership of the file. unrestricted - Non-root users can change ownership of files that they own. </param>
         /// <param name="serializedAdditionalRawData"> Keeps track of any properties unknown to the library. </param>
         internal NetAppVolumeExportPolicyRule(int? ruleIndex, bool? isUnixReadOnly, bool? isUnixReadWrite, bool? isKerberos5ReadOnly, bool? isKerberos5ReadWrite, bool? isKerberos5iReadOnly, bool? isKerberos5iReadWrite, bool? isKerberos5pReadOnly, bool? isKerberos5pReadWrite, bool? allowCifsProtocol, bool? allowNfsV3Protocol, bool? allowNfsV41Protocol, string allowedClients, bool? hasRootAccess, NetAppChownMode? chownMode, IDictionary<string, BinaryData> serializedAdditionalRawData)
->>>>>>> 9733e38b
         {
             RuleIndex = ruleIndex;
             IsUnixReadOnly = isUnixReadOnly;
@@ -154,80 +87,35 @@
             _serializedAdditionalRawData = serializedAdditionalRawData;
         }
 
-        /// <summary>
-        /// Order index
-        /// Serialized Name: ExportPolicyRule.ruleIndex
-        /// </summary>
+        /// <summary> Order index. </summary>
         public int? RuleIndex { get; set; }
-        /// <summary>
-        /// Read only access
-        /// Serialized Name: ExportPolicyRule.unixReadOnly
-        /// </summary>
+        /// <summary> Read only access. </summary>
         public bool? IsUnixReadOnly { get; set; }
-        /// <summary>
-        /// Read and write access
-        /// Serialized Name: ExportPolicyRule.unixReadWrite
-        /// </summary>
+        /// <summary> Read and write access. </summary>
         public bool? IsUnixReadWrite { get; set; }
-        /// <summary>
-        /// Kerberos5 Read only access. To be use with swagger version 2020-05-01 or later
-        /// Serialized Name: ExportPolicyRule.kerberos5ReadOnly
-        /// </summary>
+        /// <summary> Kerberos5 Read only access. To be use with swagger version 2020-05-01 or later. </summary>
         public bool? IsKerberos5ReadOnly { get; set; }
-        /// <summary>
-        /// Kerberos5 Read and write access. To be use with swagger version 2020-05-01 or later
-        /// Serialized Name: ExportPolicyRule.kerberos5ReadWrite
-        /// </summary>
+        /// <summary> Kerberos5 Read and write access. To be use with swagger version 2020-05-01 or later. </summary>
         public bool? IsKerberos5ReadWrite { get; set; }
-        /// <summary>
-        /// Kerberos5i Read only access. To be use with swagger version 2020-05-01 or later
-        /// Serialized Name: ExportPolicyRule.kerberos5iReadOnly
-        /// </summary>
+        /// <summary> Kerberos5i Read only access. To be use with swagger version 2020-05-01 or later. </summary>
         public bool? IsKerberos5iReadOnly { get; set; }
-        /// <summary>
-        /// Kerberos5i Read and write access. To be use with swagger version 2020-05-01 or later
-        /// Serialized Name: ExportPolicyRule.kerberos5iReadWrite
-        /// </summary>
+        /// <summary> Kerberos5i Read and write access. To be use with swagger version 2020-05-01 or later. </summary>
         public bool? IsKerberos5iReadWrite { get; set; }
-        /// <summary>
-        /// Kerberos5p Read only access. To be use with swagger version 2020-05-01 or later
-        /// Serialized Name: ExportPolicyRule.kerberos5pReadOnly
-        /// </summary>
+        /// <summary> Kerberos5p Read only access. To be use with swagger version 2020-05-01 or later. </summary>
         public bool? IsKerberos5pReadOnly { get; set; }
-        /// <summary>
-        /// Kerberos5p Read and write access. To be use with swagger version 2020-05-01 or later
-        /// Serialized Name: ExportPolicyRule.kerberos5pReadWrite
-        /// </summary>
+        /// <summary> Kerberos5p Read and write access. To be use with swagger version 2020-05-01 or later. </summary>
         public bool? IsKerberos5pReadWrite { get; set; }
-        /// <summary>
-        /// Allows CIFS protocol
-        /// Serialized Name: ExportPolicyRule.cifs
-        /// </summary>
+        /// <summary> Allows CIFS protocol. </summary>
         public bool? AllowCifsProtocol { get; set; }
-        /// <summary>
-        /// Allows NFSv3 protocol. Enable only for NFSv3 type volumes
-        /// Serialized Name: ExportPolicyRule.nfsv3
-        /// </summary>
+        /// <summary> Allows NFSv3 protocol. Enable only for NFSv3 type volumes. </summary>
         public bool? AllowNfsV3Protocol { get; set; }
-        /// <summary>
-        /// Allows NFSv4.1 protocol. Enable only for NFSv4.1 type volumes
-        /// Serialized Name: ExportPolicyRule.nfsv41
-        /// </summary>
+        /// <summary> Allows NFSv4.1 protocol. Enable only for NFSv4.1 type volumes. </summary>
         public bool? AllowNfsV41Protocol { get; set; }
-        /// <summary>
-        /// Client ingress specification as comma separated string with IPv4 CIDRs, IPv4 host addresses and host names
-        /// Serialized Name: ExportPolicyRule.allowedClients
-        /// </summary>
+        /// <summary> Client ingress specification as comma separated string with IPv4 CIDRs, IPv4 host addresses and host names. </summary>
         public string AllowedClients { get; set; }
-        /// <summary>
-        /// Has root access to volume
-        /// Serialized Name: ExportPolicyRule.hasRootAccess
-        /// </summary>
+        /// <summary> Has root access to volume. </summary>
         public bool? HasRootAccess { get; set; }
-        /// <summary>
-        /// This parameter specifies who is authorized to change the ownership of a file. restricted - Only root user can change the ownership of the file. unrestricted - Non-root users can change ownership of files that they own.
-        /// Serialized Name: ExportPolicyRule.chownMode
-        /// </summary>
+        /// <summary> This parameter specifies who is authorized to change the ownership of a file. restricted - Only root user can change the ownership of the file. unrestricted - Non-root users can change ownership of files that they own. </summary>
         public NetAppChownMode? ChownMode { get; set; }
     }
 }