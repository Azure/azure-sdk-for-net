// Copyright (c) Microsoft Corporation. All rights reserved.
// Licensed under the MIT License.

// <auto-generated/>

#nullable disable

using System;
using System.ClientModel.Primitives;
using System.Collections.Generic;
using System.Text.Json;
using Azure.Core;

namespace Azure.ResourceManager.NetApp.Models
{
    public partial class NetAppVolumeGroupMetadata : IUtf8JsonSerializable, IJsonModel<NetAppVolumeGroupMetadata>
    {
        void IUtf8JsonSerializable.Write(Utf8JsonWriter writer) => ((IJsonModel<NetAppVolumeGroupMetadata>)this).Write(writer, new ModelReaderWriterOptions("W"));

        void IJsonModel<NetAppVolumeGroupMetadata>.Write(Utf8JsonWriter writer, ModelReaderWriterOptions options)
        {
            var format = options.Format == "W" ? ((IPersistableModel<NetAppVolumeGroupMetadata>)this).GetFormatFromOptions(options) : options.Format;
            if (format != "J")
            {
                throw new FormatException($"The model {nameof(NetAppVolumeGroupMetadata)} does not support '{format}' format.");
            }

            writer.WriteStartObject();
            if (GroupDescription != null)
            {
                writer.WritePropertyName("groupDescription"u8);
                writer.WriteStringValue(GroupDescription);
            }
            if (ApplicationType.HasValue)
            {
                writer.WritePropertyName("applicationType"u8);
                writer.WriteStringValue(ApplicationType.Value.ToString());
            }
            if (ApplicationIdentifier != null)
            {
                writer.WritePropertyName("applicationIdentifier"u8);
                writer.WriteStringValue(ApplicationIdentifier);
            }
            if (!(GlobalPlacementRules is ChangeTrackingList<NetAppVolumePlacementRule> collection && collection.IsUndefined))
            {
                writer.WritePropertyName("globalPlacementRules"u8);
                writer.WriteStartArray();
                foreach (var item in GlobalPlacementRules)
                {
                    writer.WriteObjectValue(item);
                }
                writer.WriteEndArray();
            }
            if (options.Format != "W" && VolumesCount.HasValue)
            {
                writer.WritePropertyName("volumesCount"u8);
                writer.WriteNumberValue(VolumesCount.Value);
            }
            if (options.Format != "W" && _serializedAdditionalRawData != null)
            {
                foreach (var item in _serializedAdditionalRawData)
                {
                    writer.WritePropertyName(item.Key);
#if NET6_0_OR_GREATER
				writer.WriteRawValue(item.Value);
#else
                    using (JsonDocument document = JsonDocument.Parse(item.Value))
                    {
                        JsonSerializer.Serialize(writer, document.RootElement);
                    }
#endif
                }
            }
            writer.WriteEndObject();
        }

        NetAppVolumeGroupMetadata IJsonModel<NetAppVolumeGroupMetadata>.Create(ref Utf8JsonReader reader, ModelReaderWriterOptions options)
        {
            var format = options.Format == "W" ? ((IPersistableModel<NetAppVolumeGroupMetadata>)this).GetFormatFromOptions(options) : options.Format;
            if (format != "J")
            {
                throw new FormatException($"The model {nameof(NetAppVolumeGroupMetadata)} does not support '{format}' format.");
            }

            using JsonDocument document = JsonDocument.ParseValue(ref reader);
            return DeserializeNetAppVolumeGroupMetadata(document.RootElement, options);
        }

        internal static NetAppVolumeGroupMetadata DeserializeNetAppVolumeGroupMetadata(JsonElement element, ModelReaderWriterOptions options = null)
        {
            options ??= new ModelReaderWriterOptions("W");

            if (element.ValueKind == JsonValueKind.Null)
            {
                return null;
            }
            string groupDescription = default;
            NetAppApplicationType? applicationType = default;
            string applicationIdentifier = default;
            IList<NetAppVolumePlacementRule> globalPlacementRules = default;
<<<<<<< HEAD
            string deploymentSpecId = default;
            long? volumesCount = default;
=======
            Optional<long> volumesCount = default;
>>>>>>> 41f285e5
            IDictionary<string, BinaryData> serializedAdditionalRawData = default;
            Dictionary<string, BinaryData> additionalPropertiesDictionary = new Dictionary<string, BinaryData>();
            foreach (var property in element.EnumerateObject())
            {
                if (property.NameEquals("groupDescription"u8))
                {
                    groupDescription = property.Value.GetString();
                    continue;
                }
                if (property.NameEquals("applicationType"u8))
                {
                    if (property.Value.ValueKind == JsonValueKind.Null)
                    {
                        continue;
                    }
                    applicationType = new NetAppApplicationType(property.Value.GetString());
                    continue;
                }
                if (property.NameEquals("applicationIdentifier"u8))
                {
                    applicationIdentifier = property.Value.GetString();
                    continue;
                }
                if (property.NameEquals("globalPlacementRules"u8))
                {
                    if (property.Value.ValueKind == JsonValueKind.Null)
                    {
                        continue;
                    }
                    List<NetAppVolumePlacementRule> array = new List<NetAppVolumePlacementRule>();
                    foreach (var item in property.Value.EnumerateArray())
                    {
                        array.Add(NetAppVolumePlacementRule.DeserializeNetAppVolumePlacementRule(item, options));
                    }
                    globalPlacementRules = array;
                    continue;
                }
                if (property.NameEquals("volumesCount"u8))
                {
                    if (property.Value.ValueKind == JsonValueKind.Null)
                    {
                        continue;
                    }
                    volumesCount = property.Value.GetInt64();
                    continue;
                }
                if (options.Format != "W")
                {
                    additionalPropertiesDictionary.Add(property.Name, BinaryData.FromString(property.Value.GetRawText()));
                }
            }
            serializedAdditionalRawData = additionalPropertiesDictionary;
            return new NetAppVolumeGroupMetadata(
                groupDescription,
                applicationType,
                applicationIdentifier,
                globalPlacementRules ?? new ChangeTrackingList<NetAppVolumePlacementRule>(),
<<<<<<< HEAD
                deploymentSpecId,
                volumesCount,
=======
                Optional.ToNullable(volumesCount),
>>>>>>> 41f285e5
                serializedAdditionalRawData);
        }

        BinaryData IPersistableModel<NetAppVolumeGroupMetadata>.Write(ModelReaderWriterOptions options)
        {
            var format = options.Format == "W" ? ((IPersistableModel<NetAppVolumeGroupMetadata>)this).GetFormatFromOptions(options) : options.Format;

            switch (format)
            {
                case "J":
                    return ModelReaderWriter.Write(this, options);
                default:
                    throw new FormatException($"The model {nameof(NetAppVolumeGroupMetadata)} does not support '{options.Format}' format.");
            }
        }

        NetAppVolumeGroupMetadata IPersistableModel<NetAppVolumeGroupMetadata>.Create(BinaryData data, ModelReaderWriterOptions options)
        {
            var format = options.Format == "W" ? ((IPersistableModel<NetAppVolumeGroupMetadata>)this).GetFormatFromOptions(options) : options.Format;

            switch (format)
            {
                case "J":
                    {
                        using JsonDocument document = JsonDocument.Parse(data);
                        return DeserializeNetAppVolumeGroupMetadata(document.RootElement, options);
                    }
                default:
                    throw new FormatException($"The model {nameof(NetAppVolumeGroupMetadata)} does not support '{options.Format}' format.");
            }
        }

        string IPersistableModel<NetAppVolumeGroupMetadata>.GetFormatFromOptions(ModelReaderWriterOptions options) => "J";
    }
}<|MERGE_RESOLUTION|>--- conflicted
+++ resolved
@@ -98,12 +98,7 @@
             NetAppApplicationType? applicationType = default;
             string applicationIdentifier = default;
             IList<NetAppVolumePlacementRule> globalPlacementRules = default;
-<<<<<<< HEAD
-            string deploymentSpecId = default;
-            long? volumesCount = default;
-=======
-            Optional<long> volumesCount = default;
->>>>>>> 41f285e5
+            long volumesCount = default;
             IDictionary<string, BinaryData> serializedAdditionalRawData = default;
             Dictionary<string, BinaryData> additionalPropertiesDictionary = new Dictionary<string, BinaryData>();
             foreach (var property in element.EnumerateObject())
@@ -161,12 +156,7 @@
                 applicationType,
                 applicationIdentifier,
                 globalPlacementRules ?? new ChangeTrackingList<NetAppVolumePlacementRule>(),
-<<<<<<< HEAD
-                deploymentSpecId,
                 volumesCount,
-=======
-                Optional.ToNullable(volumesCount),
->>>>>>> 41f285e5
                 serializedAdditionalRawData);
         }
 
