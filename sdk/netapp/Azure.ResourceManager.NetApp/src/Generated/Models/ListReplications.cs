--- conflicted
+++ resolved
@@ -11,10 +11,7 @@
 
 namespace Azure.ResourceManager.NetApp.Models
 {
-    /// <summary>
-    /// List Replications
-    /// Serialized Name: ListReplications
-    /// </summary>
+    /// <summary> List Replications. </summary>
     internal partial class ListReplications
     {
         /// <summary>
@@ -56,26 +53,15 @@
         }
 
         /// <summary> Initializes a new instance of <see cref="ListReplications"/>. </summary>
-<<<<<<< HEAD
-        /// <param name="value">
-        /// A list of replications
-        /// Serialized Name: ListReplications.value
-        /// </param>
-        internal ListReplications(IReadOnlyList<NetAppVolumeReplication> value)
-=======
         /// <param name="value"> A list of replications. </param>
         /// <param name="serializedAdditionalRawData"> Keeps track of any properties unknown to the library. </param>
         internal ListReplications(IReadOnlyList<NetAppVolumeReplication> value, IDictionary<string, BinaryData> serializedAdditionalRawData)
->>>>>>> 9733e38b
         {
             Value = value;
             _serializedAdditionalRawData = serializedAdditionalRawData;
         }
 
-        /// <summary>
-        /// A list of replications
-        /// Serialized Name: ListReplications.value
-        /// </summary>
+        /// <summary> A list of replications. </summary>
         public IReadOnlyList<NetAppVolumeReplication> Value { get; }
     }
 }