﻿// Copyright (c) Microsoft Corporation. All rights reserved.
// Licensed under the MIT License.

#nullable disable

using Azure.Core;
using Azure.ResourceManager.Models;
using System;
using Azure.ResourceManager.NetApp.Models;
using System.Collections.Generic;
using System.Linq;
using System.ComponentModel;

namespace Azure.ResourceManager.NetApp.Models
{
    /// <summary> Model factory for models. </summary>
    public static partial class ArmNetAppModelFactory
    {
        /// <summary> Initializes a new instance of NetAppBackupData. </summary>
        /// <param name="id"> The id. </param>
        /// <param name="name"> The name. </param>
        /// <param name="resourceType"> The resourceType. </param>
        /// <param name="systemData"> The systemData. </param>
        /// <param name="location"> Resource location. </param>
        /// <param name="backupId"> UUID v4 used to identify the Backup. </param>
        /// <param name="createdOn"> The creation date of the backup. </param>
        /// <param name="provisioningState"> Azure lifecycle management. </param>
        /// <param name="size"> Size of backup. </param>
        /// <param name="label"> Label for backup. </param>
        /// <param name="backupType"> Type of backup Manual or Scheduled. </param>
        /// <param name="failureReason"> Failure reason. </param>
        /// <param name="volumeName"> Volume name. </param>
        /// <param name="useExistingSnapshot"> Manual backup an already existing snapshot. This will always be false for scheduled backups and true/false for manual backups. </param>
        /// <returns> A new <see cref="NetApp.NetAppBackupData"/> instance for mocking. </returns>
        [EditorBrowsable(EditorBrowsableState.Never)]

        public static NetAppBackupData NetAppBackupData(ResourceIdentifier id = null, string name = null, ResourceType resourceType = default, Azure.ResourceManager.Models.SystemData systemData = null, AzureLocation location = default, string backupId = null, DateTimeOffset? createdOn = null, string provisioningState = null, long? size = null, string label = null, NetAppBackupType? backupType = null, string failureReason = null, string volumeName = null, bool? useExistingSnapshot = null)
        {
<<<<<<< HEAD
            return new NetAppBackupData(id, name, resourceType, systemData, backupId, createdOn, provisioningState, size, label, backupType, failureReason, null, useExistingSnapshot, snapshotName: null, backupPolicyArmResourceId: null, isLargeVolume:null, serializedAdditionalRawData: null);
        }

        /// <summary> Initializes a new instance of NetAppVolumeGroupVolume. </summary>
        /// <param name="id"> Resource Id. </param>
        /// <param name="name"> Resource name. </param>
        /// <param name="resourceType"> Resource type. </param>
        /// <param name="tags"> Resource tags. </param>
        /// <param name="fileSystemId"> Unique FileSystem Identifier. </param>
        /// <param name="creationToken"> A unique file path for the volume. Used when creating mount targets. </param>
        /// <param name="serviceLevel"> The service level of the file system. </param>
        /// <param name="usageThreshold"> Maximum storage quota allowed for a file system in bytes. This is a soft quota used for alerting only. Minimum size is 100 GiB. Upper limit is 100TiB, 500Tib for LargeVolume. Specified in bytes. </param>
        /// <param name="exportRules"> Set of export policy rules. </param>
        /// <param name="protocolTypes"> Set of protocol types, default NFSv3, CIFS for SMB protocol. </param>
        /// <param name="provisioningState"> Azure lifecycle management. </param>
        /// <param name="snapshotId"> UUID v4 or resource identifier used to identify the Snapshot. </param>
        /// <param name="deleteBaseSnapshot"> If enabled (true) the snapshot the volume was created from will be automatically deleted after the volume create operation has finished.  Defaults to false. </param>
        /// <param name="backupId"> UUID v4 or resource identifier used to identify the Backup. </param>
        /// <param name="baremetalTenantId"> Unique Baremetal Tenant Identifier. </param>
        /// <param name="subnetId"> The Azure Resource URI for a delegated subnet. Must have the delegation Microsoft.NetApp/volumes. </param>
        /// <param name="networkFeatures"> Basic network, or Standard features available to the volume. </param>
        /// <param name="networkSiblingSetId"> Network Sibling Set ID for the the group of volumes sharing networking resources. </param>
        /// <param name="storageToNetworkProximity"> Provides storage to network proximity information for the volume. </param>
        /// <param name="mountTargets"> List of mount targets. </param>
        /// <param name="volumeType"> What type of volume is this. For destination volumes in Cross Region Replication, set type to DataProtection. </param>
        /// <param name="dataProtection"> DataProtection type volumes include an object containing details of the replication. </param>
        /// <param name="isRestoring"> Restoring. </param>
        /// <param name="isSnapshotDirectoryVisible"> If enabled (true) the volume will contain a read-only snapshot directory which provides access to each of the volume's snapshots (defaults to true). </param>
        /// <param name="isKerberosEnabled"> Describe if a volume is KerberosEnabled. To be use with swagger version 2020-05-01 or later. </param>
        /// <param name="securityStyle"> The security style of volume, default unix, defaults to ntfs for dual protocol or CIFS protocol. </param>
        /// <param name="isSmbEncryptionEnabled"> Enables encryption for in-flight smb3 data. Only applicable for SMB/DualProtocol volume. To be used with swagger version 2020-08-01 or later. </param>
        /// <param name="smbAccessBasedEnumeration"> Enables access based enumeration share property for SMB Shares. Only applicable for SMB/DualProtocol volume. </param>
        /// <param name="smbNonBrowsable"> Enables non browsable property for SMB Shares. Only applicable for SMB/DualProtocol volume. </param>
        /// <param name="isSmbContinuouslyAvailable"> Enables continuously available share property for smb volume. Only applicable for SMB volume. </param>
        /// <param name="throughputMibps"> Maximum throughput in MiB/s that can be achieved by this volume and this will be accepted as input only for manual qosType volume. </param>
        /// <param name="actualThroughputMibps"> Actual throughput in MiB/s for auto qosType volumes calculated based on size and serviceLevel. </param>
        /// <param name="encryptionKeySource"> Source of key used to encrypt data in volume. Applicable if NetApp account has encryption.keySource = 'Microsoft.KeyVault'. Possible values (case-insensitive) are: 'Microsoft.NetApp, Microsoft.KeyVault'. </param>
        /// <param name="keyVaultPrivateEndpointResourceId"> The resource ID of private endpoint for KeyVault. It must reside in the same VNET as the volume. Only applicable if encryptionKeySource = 'Microsoft.KeyVault'. </param>
        /// <param name="isLdapEnabled"> Specifies whether LDAP is enabled or not for a given NFS volume. </param>
        /// <param name="isCoolAccessEnabled"> Specifies whether Cool Access(tiering) is enabled for the volume. </param>
        /// <param name="coolnessPeriod"> Specifies the number of days after which data that is not accessed by clients will be tiered. </param>
        /// <param name="unixPermissions"> UNIX permissions for NFS volume accepted in octal 4 digit format. First digit selects the set user ID(4), set group ID (2) and sticky (1) attributes. Second digit selects permission for the owner of the file: read (4), write (2) and execute (1). Third selects permissions for other users in the same group. the fourth for other users not in the group. 0755 - gives read/write/execute permissions to owner and read/execute to group and other users. </param>
        /// <param name="cloneProgress"> When a volume is being restored from another volume's snapshot, will show the percentage completion of this cloning process. When this value is empty/null there is no cloning process currently happening on this volume. This value will update every 5 minutes during cloning. </param>
        /// <param name="fileAccessLogs"> Flag indicating whether file access logs are enabled for the volume, based on active diagnostic settings present on the volume. </param>
        /// <param name="avsDataStore"> Specifies whether the volume is enabled for Azure VMware Solution (AVS) datastore purpose. </param>
        /// <param name="dataStoreResourceId"> Data store resource unique identifier. </param>
        /// <param name="isDefaultQuotaEnabled"> Specifies if default quota is enabled for the volume. </param>
        /// <param name="defaultUserQuotaInKiBs"> Default user quota for volume in KiBs. If isDefaultQuotaEnabled is set, the minimum value of 4 KiBs applies . </param>
        /// <param name="defaultGroupQuotaInKiBs"> Default group quota for volume in KiBs. If isDefaultQuotaEnabled is set, the minimum value of 4 KiBs applies. </param>
        /// <param name="maximumNumberOfFiles"> Maximum number of files allowed. Needs a service request in order to be changed. Only allowed to be changed if volume quota is more than 4TiB. </param>
        /// <param name="volumeGroupName"> Volume Group Name. </param>
        /// <param name="capacityPoolResourceId"> Pool Resource Id used in case of creating a volume through volume group. </param>
        /// <param name="proximityPlacementGroupId"> Proximity placement group associated with the volume. </param>
        /// <param name="t2Network"> T2 network information. </param>
        /// <param name="volumeSpecName"> Volume spec name is the application specific designation or identifier for the particular volume in a volume group for e.g. data, log. </param>
        /// <param name="isEncrypted"> Specifies if the volume is encrypted or not. Only available on volumes created or updated after 2022-01-01. </param>
        /// <param name="placementRules"> Application specific placement rules for the particular volume. </param>
        /// <param name="enableSubvolumes"> Flag indicating whether subvolume operations are enabled on the volume. </param>
        /// <param name="provisionedAvailabilityZone"> The availability zone where the volume is provisioned. This refers to the logical availability zone where the volume resides. </param>
        /// <param name="isLargeVolume"> Specifies whether volume is a Large Volume or Regular Volume. </param>
        /// <param name="originatingResourceId"> Id of the snapshot or backup that the volume is restored from. </param>
        /// <returns> A new <see cref="Models.NetAppVolumeGroupVolume"/> instance for mocking. </returns>
        [EditorBrowsable(EditorBrowsableState.Never)]
        public static NetAppVolumeGroupVolume NetAppVolumeGroupVolume(ResourceIdentifier id = null, string name = null, ResourceType? resourceType = null, IDictionary<string, string> tags = null, Guid? fileSystemId = null, string creationToken = null, NetAppFileServiceLevel? serviceLevel = null, long usageThreshold = default, IEnumerable<NetAppVolumeExportPolicyRule> exportRules = null, IEnumerable<string> protocolTypes = null, string provisioningState = null, string snapshotId = null, bool? deleteBaseSnapshot = null, string backupId = null, string baremetalTenantId = null, ResourceIdentifier subnetId = null, NetAppNetworkFeature? networkFeatures = null, Guid? networkSiblingSetId = null, NetAppVolumeStorageToNetworkProximity? storageToNetworkProximity = null, IEnumerable<NetAppVolumeMountTarget> mountTargets = null, string volumeType = null, NetAppVolumeDataProtection dataProtection = null, bool? isRestoring = null, bool? isSnapshotDirectoryVisible = null, bool? isKerberosEnabled = null, NetAppVolumeSecurityStyle? securityStyle = null, bool? isSmbEncryptionEnabled = null, SmbAccessBasedEnumeration? smbAccessBasedEnumeration = null, SmbNonBrowsable? smbNonBrowsable = null, bool? isSmbContinuouslyAvailable = null, float? throughputMibps = null, float? actualThroughputMibps = null, NetAppEncryptionKeySource? encryptionKeySource = null, ResourceIdentifier keyVaultPrivateEndpointResourceId = null, bool? isLdapEnabled = null, bool? isCoolAccessEnabled = null, int? coolnessPeriod = null, string unixPermissions = null, int? cloneProgress = null, NetAppFileAccessLog? fileAccessLogs = null, NetAppAvsDataStore? avsDataStore = null, IEnumerable<ResourceIdentifier> dataStoreResourceId = null, bool? isDefaultQuotaEnabled = null, long? defaultUserQuotaInKiBs = null, long? defaultGroupQuotaInKiBs = null, long? maximumNumberOfFiles = null, string volumeGroupName = null, ResourceIdentifier capacityPoolResourceId = null, ResourceIdentifier proximityPlacementGroupId = null, string t2Network = null, string volumeSpecName = null, bool? isEncrypted = null, IEnumerable<NetAppVolumePlacementRule> placementRules = null, EnableNetAppSubvolume? enableSubvolumes = null, string provisionedAvailabilityZone = null, bool? isLargeVolume = null, ResourceIdentifier originatingResourceId = null)
        {
            tags ??= new Dictionary<string, string>();
            exportRules ??= new List<NetAppVolumeExportPolicyRule>();
            protocolTypes ??= new List<string>();
            mountTargets ??= new List<NetAppVolumeMountTarget>();
            dataStoreResourceId ??= new List<ResourceIdentifier>();
            placementRules ??= new List<NetAppVolumePlacementRule>();
            //Set null for zones, coolAccessRetrievalPolicy and effectiveNetworkFeatures for backwards compat
            return new NetAppVolumeGroupVolume(id, name, resourceType, tags, null, fileSystemId, creationToken, serviceLevel, usageThreshold, exportRules != null ? new VolumePropertiesExportPolicy(exportRules?.ToList(), serializedAdditionalRawData: null) : null, protocolTypes?.ToList(), provisioningState, new ResourceIdentifier(snapshotId), deleteBaseSnapshot, new ResourceIdentifier(backupId), baremetalTenantId, subnetId, networkFeatures, null, networkSiblingSetId, storageToNetworkProximity, mountTargets?.ToList(), volumeType, dataProtection, acceptGrowCapacityPoolForShortTermCloneSplit: null, isRestoring, isSnapshotDirectoryVisible, isKerberosEnabled, securityStyle, isSmbEncryptionEnabled, smbAccessBasedEnumeration, smbNonBrowsable, isSmbContinuouslyAvailable, throughputMibps, actualThroughputMibps, encryptionKeySource, keyVaultPrivateEndpointResourceId, isLdapEnabled, isCoolAccessEnabled, coolnessPeriod, null, unixPermissions, cloneProgress, fileAccessLogs, avsDataStore, dataStoreResourceId?.ToList(), isDefaultQuotaEnabled, defaultUserQuotaInKiBs, defaultGroupQuotaInKiBs, maximumNumberOfFiles, volumeGroupName, capacityPoolResourceId, proximityPlacementGroupId, t2Network, volumeSpecName, isEncrypted: isEncrypted, placementRules: placementRules?.ToList(), enableSubvolumes: enableSubvolumes, provisionedAvailabilityZone: provisionedAvailabilityZone, isLargeVolume: isLargeVolume, originatingResourceId: originatingResourceId, inheritedSizeInBytes: null, language:null, serializedAdditionalRawData: null);
        }

        /// <summary> Initializes a new instance of <see cref="Models.NetAppVolumeGroupVolume"/>. </summary>
        /// <param name="id"> Resource Id. </param>
        /// <param name="name"> Resource name. </param>
        /// <param name="resourceType"> Resource type. </param>
        /// <param name="tags"> Resource tags. </param>
        /// <param name="zones"> Availability Zone. </param>
        /// <param name="fileSystemId"> Unique FileSystem Identifier. </param>
        /// <param name="creationToken"> A unique file path for the volume. Used when creating mount targets. </param>
        /// <param name="serviceLevel"> The service level of the file system. </param>
        /// <param name="usageThreshold"> Maximum storage quota allowed for a file system in bytes. This is a soft quota used for alerting only. For regular volumes, valid values are in the range 50GiB to 100TiB. For large volumes, valid values are in the range 100TiB to 500TiB, and on an exceptional basis, from to 2400GiB to 2400TiB. Values expressed in bytes as multiples of 1 GiB. </param>
        /// <param name="exportRules"> Set of export policy rules. </param>
        /// <param name="protocolTypes"> Set of protocol types, default NFSv3, CIFS for SMB protocol. </param>
        /// <param name="provisioningState"> Azure lifecycle management. </param>
        /// <param name="snapshotId"> Resource identifier used to identify the Snapshot. </param>
        /// <param name="deleteBaseSnapshot"> If enabled (true) the snapshot the volume was created from will be automatically deleted after the volume create operation has finished.  Defaults to false. </param>
        /// <param name="backupId"> Resource identifier used to identify the Backup. </param>
        /// <param name="baremetalTenantId"> Unique Baremetal Tenant Identifier. </param>
        /// <param name="subnetId"> The Azure Resource URI for a delegated subnet. Must have the delegation Microsoft.NetApp/volumes. </param>
        /// <param name="networkFeatures"> Network features available to the volume, or current state of update. </param>
        /// <param name="networkSiblingSetId"> Network Sibling Set ID for the the group of volumes sharing networking resources. </param>
        /// <param name="storageToNetworkProximity"> Provides storage to network proximity information for the volume. </param>
        /// <param name="mountTargets"> List of mount targets. </param>
        /// <param name="volumeType"> What type of volume is this. For destination volumes in Cross Region Replication, set type to DataProtection. </param>
        /// <param name="dataProtection"> DataProtection type volumes include an object containing details of the replication. </param>
        /// <param name="isRestoring"> Restoring. </param>
        /// <param name="isSnapshotDirectoryVisible"> If enabled (true) the volume will contain a read-only snapshot directory which provides access to each of the volume's snapshots (defaults to true). </param>
        /// <param name="isKerberosEnabled"> Describe if a volume is KerberosEnabled. To be use with swagger version 2020-05-01 or later. </param>
        /// <param name="securityStyle"> The security style of volume, default unix, defaults to ntfs for dual protocol or CIFS protocol. </param>
        /// <param name="isSmbEncryptionEnabled"> Enables encryption for in-flight smb3 data. Only applicable for SMB/DualProtocol volume. To be used with swagger version 2020-08-01 or later. </param>
        /// <param name="smbAccessBasedEnumeration"> Enables access-based enumeration share property for SMB Shares. Only applicable for SMB/DualProtocol volume. </param>
        /// <param name="smbNonBrowsable"> Enables non-browsable property for SMB Shares. Only applicable for SMB/DualProtocol volume. </param>
        /// <param name="isSmbContinuouslyAvailable"> Enables continuously available share property for smb volume. Only applicable for SMB volume. </param>
        /// <param name="throughputMibps"> Maximum throughput in MiB/s that can be achieved by this volume and this will be accepted as input only for manual qosType volume. </param>
        /// <param name="actualThroughputMibps"> Actual throughput in MiB/s for auto qosType volumes calculated based on size and serviceLevel. </param>
        /// <param name="encryptionKeySource"> Source of key used to encrypt data in volume. Applicable if NetApp account has encryption.keySource = 'Microsoft.KeyVault'. Possible values (case-insensitive) are: 'Microsoft.NetApp, Microsoft.KeyVault'. </param>
        /// <param name="keyVaultPrivateEndpointResourceId"> The resource ID of private endpoint for KeyVault. It must reside in the same VNET as the volume. Only applicable if encryptionKeySource = 'Microsoft.KeyVault'. </param>
        /// <param name="isLdapEnabled"> Specifies whether LDAP is enabled or not for a given NFS volume. </param>
        /// <param name="isCoolAccessEnabled"> Specifies whether Cool Access(tiering) is enabled for the volume. </param>
        /// <param name="coolnessPeriod"> Specifies the number of days after which data that is not accessed by clients will be tiered. </param>
        /// <param name="coolAccessRetrievalPolicy">
        /// coolAccessRetrievalPolicy determines the data retrieval behavior from the cool tier to standard storage based on the read pattern for cool access enabled volumes. The possible values for this field are:
        ///  Default - Data will be pulled from cool tier to standard storage on random reads. This policy is the default.
        ///  OnRead - All client-driven data read is pulled from cool tier to standard storage on both sequential and random reads.
        ///  Never - No client-driven data is pulled from cool tier to standard storage.
        /// </param>
        /// <param name="unixPermissions"> UNIX permissions for NFS volume accepted in octal 4 digit format. First digit selects the set user ID(4), set group ID (2) and sticky (1) attributes. Second digit selects permission for the owner of the file: read (4), write (2) and execute (1). Third selects permissions for other users in the same group. the fourth for other users not in the group. 0755 - gives read/write/execute permissions to owner and read/execute to group and other users. </param>
        /// <param name="cloneProgress"> When a volume is being restored from another volume's snapshot, will show the percentage completion of this cloning process. When this value is empty/null there is no cloning process currently happening on this volume. This value will update every 5 minutes during cloning. </param>
        /// <param name="fileAccessLogs"> Flag indicating whether file access logs are enabled for the volume, based on active diagnostic settings present on the volume. </param>
        /// <param name="avsDataStore"> Specifies whether the volume is enabled for Azure VMware Solution (AVS) datastore purpose. </param>
        /// <param name="dataStoreResourceId"> Data store resource unique identifier. </param>
        /// <param name="isDefaultQuotaEnabled"> Specifies if default quota is enabled for the volume. </param>
        /// <param name="defaultUserQuotaInKiBs"> Default user quota for volume in KiBs. If isDefaultQuotaEnabled is set, the minimum value of 4 KiBs applies . </param>
        /// <param name="defaultGroupQuotaInKiBs"> Default group quota for volume in KiBs. If isDefaultQuotaEnabled is set, the minimum value of 4 KiBs applies. </param>
        /// <param name="maximumNumberOfFiles"> Maximum number of files allowed. Needs a service request in order to be changed. Only allowed to be changed if volume quota is more than 4TiB. </param>
        /// <param name="volumeGroupName"> Volume Group Name. </param>
        /// <param name="capacityPoolResourceId"> Pool Resource Id used in case of creating a volume through volume group. </param>
        /// <param name="proximityPlacementGroupId"> Proximity placement group associated with the volume. </param>
        /// <param name="t2Network"> T2 network information. </param>
        /// <param name="volumeSpecName"> Volume spec name is the application specific designation or identifier for the particular volume in a volume group for e.g. data, log. </param>
        /// <param name="isEncrypted"> Specifies if the volume is encrypted or not. Only available on volumes created or updated after 2022-01-01. </param>
        /// <param name="placementRules"> Application specific placement rules for the particular volume. </param>
        /// <param name="enableSubvolumes"> Flag indicating whether subvolume operations are enabled on the volume. </param>
        /// <param name="provisionedAvailabilityZone"> The availability zone where the volume is provisioned. This refers to the logical availability zone where the volume resides. </param>
        /// <param name="isLargeVolume"> Specifies whether volume is a Large Volume or Regular Volume. </param>
        /// <param name="originatingResourceId"> Id of the snapshot or backup that the volume is restored from. </param>
        /// <returns> A new <see cref="Models.NetAppVolumeGroupVolume"/> instance for mocking. </returns>
        [EditorBrowsable(EditorBrowsableState.Never)]
        public static NetAppVolumeGroupVolume NetAppVolumeGroupVolume(ResourceIdentifier id = null, string name = null, ResourceType? resourceType = null, IDictionary<string, string> tags = null, IEnumerable<string> zones = null, Guid? fileSystemId = null, string creationToken = null, NetAppFileServiceLevel? serviceLevel = null, long usageThreshold = default, IEnumerable<NetAppVolumeExportPolicyRule> exportRules = null, IEnumerable<string> protocolTypes = null, string provisioningState = null, string snapshotId = null, bool? deleteBaseSnapshot = null, string backupId = null, string baremetalTenantId = null, ResourceIdentifier subnetId = null, NetAppNetworkFeature? networkFeatures = null, Guid? networkSiblingSetId = null, NetAppVolumeStorageToNetworkProximity? storageToNetworkProximity = null, IEnumerable<NetAppVolumeMountTarget> mountTargets = null, string volumeType = null, NetAppVolumeDataProtection dataProtection = null, bool? isRestoring = null, bool? isSnapshotDirectoryVisible = null, bool? isKerberosEnabled = null, NetAppVolumeSecurityStyle? securityStyle = null, bool? isSmbEncryptionEnabled = null, SmbAccessBasedEnumeration? smbAccessBasedEnumeration = null, SmbNonBrowsable? smbNonBrowsable = null, bool? isSmbContinuouslyAvailable = null, float? throughputMibps = null, float? actualThroughputMibps = null, NetAppEncryptionKeySource? encryptionKeySource = null, ResourceIdentifier keyVaultPrivateEndpointResourceId = null, bool? isLdapEnabled = null, bool? isCoolAccessEnabled = null, int? coolnessPeriod = null, CoolAccessRetrievalPolicy? coolAccessRetrievalPolicy = null, string unixPermissions = null, int? cloneProgress = null, NetAppFileAccessLog? fileAccessLogs = null, NetAppAvsDataStore? avsDataStore = null, IEnumerable<ResourceIdentifier> dataStoreResourceId = null, bool? isDefaultQuotaEnabled = null, long? defaultUserQuotaInKiBs = null, long? defaultGroupQuotaInKiBs = null, long? maximumNumberOfFiles = null, string volumeGroupName = null, ResourceIdentifier capacityPoolResourceId = null, ResourceIdentifier proximityPlacementGroupId = null, string t2Network = null, string volumeSpecName = null, bool? isEncrypted = null, IEnumerable<NetAppVolumePlacementRule> placementRules = null, EnableNetAppSubvolume? enableSubvolumes = null, string provisionedAvailabilityZone = null, bool? isLargeVolume = null, ResourceIdentifier originatingResourceId = null)
        {
            //For Backwards compatability sets effective networkfeatures to null
            tags ??= new Dictionary<string, string>();
            zones ??= new List<string>();
            exportRules ??= new List<NetAppVolumeExportPolicyRule>();
            protocolTypes ??= new List<string>();
            mountTargets ??= new List<NetAppVolumeMountTarget>();
            dataStoreResourceId ??= new List<ResourceIdentifier>();
            placementRules ??= new List<NetAppVolumePlacementRule>();

            return new NetAppVolumeGroupVolume(
                id,
                name,
                resourceType,
                tags,
                zones?.ToList(),
                fileSystemId,
                creationToken,
                serviceLevel,
                usageThreshold,
                exportRules != null ? new VolumePropertiesExportPolicy(exportRules?.ToList(), serializedAdditionalRawData: null) : null,
                protocolTypes?.ToList(),
                provisioningState,
                new ResourceIdentifier(snapshotId),
                deleteBaseSnapshot,
                new ResourceIdentifier(backupId),
                baremetalTenantId,
                subnetId,
                networkFeatures,
                null,
                networkSiblingSetId,
                storageToNetworkProximity,
                mountTargets?.ToList(),
                volumeType,
                dataProtection,
                acceptGrowCapacityPoolForShortTermCloneSplit: null,
                isRestoring,
                isSnapshotDirectoryVisible,
                isKerberosEnabled,
                securityStyle,
                isSmbEncryptionEnabled,
                smbAccessBasedEnumeration,
                smbNonBrowsable,
                isSmbContinuouslyAvailable,
                throughputMibps,
                actualThroughputMibps,
                encryptionKeySource,
                keyVaultPrivateEndpointResourceId,
                isLdapEnabled,
                isCoolAccessEnabled,
                coolnessPeriod,
                coolAccessRetrievalPolicy,
                unixPermissions,
                cloneProgress,
                fileAccessLogs,
                avsDataStore,
                dataStoreResourceId?.ToList(),
                isDefaultQuotaEnabled,
                defaultUserQuotaInKiBs,
                defaultGroupQuotaInKiBs,
                maximumNumberOfFiles,
                volumeGroupName,
                capacityPoolResourceId,
                proximityPlacementGroupId,
                t2Network,
                volumeSpecName,
                isEncrypted,
                placementRules?.ToList(),
                enableSubvolumes,
                provisionedAvailabilityZone,
                isLargeVolume,
                originatingResourceId: originatingResourceId,
                inheritedSizeInBytes: null,
                language: null,
                serializedAdditionalRawData: null);
        }

        /// <summary> Initializes a new instance of NetAppVolumeData. </summary>
        /// <param name="id"> The id. </param>
        /// <param name="name"> The name. </param>
        /// <param name="resourceType"> The resourceType. </param>
        /// <param name="systemData"> The systemData. </param>
        /// <param name="tags"> The tags. </param>
        /// <param name="location"> The location. </param>
        /// <param name="etag"> A unique read-only string that changes whenever the resource is updated. </param>
        /// <param name="zones"> Availability Zone. </param>
        /// <param name="fileSystemId"> Unique FileSystem Identifier. </param>
        /// <param name="creationToken"> A unique file path for the volume. Used when creating mount targets. </param>
        /// <param name="serviceLevel"> The service level of the file system. </param>
        /// <param name="usageThreshold"> Maximum storage quota allowed for a file system in bytes. This is a soft quota used for alerting only. Minimum size is 100 GiB. Upper limit is 100TiB, 500Tib for LargeVolume. Specified in bytes. </param>
        /// <param name="exportRules"> Set of export policy rules. </param>
        /// <param name="protocolTypes"> Set of protocol types, default NFSv3, CIFS for SMB protocol. </param>
        /// <param name="provisioningState"> Azure lifecycle management. </param>
        /// <param name="snapshotId"> UUID v4 or resource identifier used to identify the Snapshot. </param>
        /// <param name="deleteBaseSnapshot"> If enabled (true) the snapshot the volume was created from will be automatically deleted after the volume create operation has finished.  Defaults to false. </param>
        /// <param name="backupId"> UUID v4 or resource identifier used to identify the Backup. </param>
        /// <param name="baremetalTenantId"> Unique Baremetal Tenant Identifier. </param>
        /// <param name="subnetId"> The Azure Resource URI for a delegated subnet. Must have the delegation Microsoft.NetApp/volumes. </param>
        /// <param name="networkFeatures"> Basic network, or Standard features available to the volume. </param>
        /// <param name="networkSiblingSetId"> Network Sibling Set ID for the the group of volumes sharing networking resources. </param>
        /// <param name="storageToNetworkProximity"> Provides storage to network proximity information for the volume. </param>
        /// <param name="mountTargets"> List of mount targets. </param>
        /// <param name="volumeType"> What type of volume is this. For destination volumes in Cross Region Replication, set type to DataProtection. </param>
        /// <param name="dataProtection"> DataProtection type volumes include an object containing details of the replication. </param>
        /// <param name="isRestoring"> Restoring. </param>
        /// <param name="isSnapshotDirectoryVisible"> If enabled (true) the volume will contain a read-only snapshot directory which provides access to each of the volume's snapshots (defaults to true). </param>
        /// <param name="isKerberosEnabled"> Describe if a volume is KerberosEnabled. To be use with swagger version 2020-05-01 or later. </param>
        /// <param name="securityStyle"> The security style of volume, default unix, defaults to ntfs for dual protocol or CIFS protocol. </param>
        /// <param name="isSmbEncryptionEnabled"> Enables encryption for in-flight smb3 data. Only applicable for SMB/DualProtocol volume. To be used with swagger version 2020-08-01 or later. </param>
        /// <param name="smbAccessBasedEnumeration"> Enables access based enumeration share property for SMB Shares. Only applicable for SMB/DualProtocol volume. </param>
        /// <param name="smbNonBrowsable"> Enables non browsable property for SMB Shares. Only applicable for SMB/DualProtocol volume. </param>
        /// <param name="isSmbContinuouslyAvailable"> Enables continuously available share property for smb volume. Only applicable for SMB volume. </param>
        /// <param name="throughputMibps"> Maximum throughput in MiB/s that can be achieved by this volume and this will be accepted as input only for manual qosType volume. </param>
        /// <param name="actualThroughputMibps"> Actual throughput in MiB/s for auto qosType volumes calculated based on size and serviceLevel. </param>
        /// <param name="encryptionKeySource"> Source of key used to encrypt data in volume. Applicable if NetApp account has encryption.keySource = 'Microsoft.KeyVault'. Possible values (case-insensitive) are: 'Microsoft.NetApp, Microsoft.KeyVault'. </param>
        /// <param name="keyVaultPrivateEndpointResourceId"> The resource ID of private endpoint for KeyVault. It must reside in the same VNET as the volume. Only applicable if encryptionKeySource = 'Microsoft.KeyVault'. </param>
        /// <param name="isLdapEnabled"> Specifies whether LDAP is enabled or not for a given NFS volume. </param>
        /// <param name="isCoolAccessEnabled"> Specifies whether Cool Access(tiering) is enabled for the volume. </param>
        /// <param name="coolnessPeriod"> Specifies the number of days after which data that is not accessed by clients will be tiered. </param>
        /// <param name="unixPermissions"> UNIX permissions for NFS volume accepted in octal 4 digit format. First digit selects the set user ID(4), set group ID (2) and sticky (1) attributes. Second digit selects permission for the owner of the file: read (4), write (2) and execute (1). Third selects permissions for other users in the same group. the fourth for other users not in the group. 0755 - gives read/write/execute permissions to owner and read/execute to group and other users. </param>
        /// <param name="cloneProgress"> When a volume is being restored from another volume's snapshot, will show the percentage completion of this cloning process. When this value is empty/null there is no cloning process currently happening on this volume. This value will update every 5 minutes during cloning. </param>
        /// <param name="fileAccessLogs"> Flag indicating whether file access logs are enabled for the volume, based on active diagnostic settings present on the volume. </param>
        /// <param name="avsDataStore"> Specifies whether the volume is enabled for Azure VMware Solution (AVS) datastore purpose. </param>
        /// <param name="dataStoreResourceId"> Data store resource unique identifier. </param>
        /// <param name="isDefaultQuotaEnabled"> Specifies if default quota is enabled for the volume. </param>
        /// <param name="defaultUserQuotaInKiBs"> Default user quota for volume in KiBs. If isDefaultQuotaEnabled is set, the minimum value of 4 KiBs applies . </param>
        /// <param name="defaultGroupQuotaInKiBs"> Default group quota for volume in KiBs. If isDefaultQuotaEnabled is set, the minimum value of 4 KiBs applies. </param>
        /// <param name="maximumNumberOfFiles"> Maximum number of files allowed. Needs a service request in order to be changed. Only allowed to be changed if volume quota is more than 4TiB. </param>
        /// <param name="volumeGroupName"> Volume Group Name. </param>
        /// <param name="capacityPoolResourceId"> Pool Resource Id used in case of creating a volume through volume group. </param>
        /// <param name="proximityPlacementGroupId"> Proximity placement group associated with the volume. </param>
        /// <param name="t2Network"> T2 network information. </param>
        /// <param name="volumeSpecName"> Volume spec name is the application specific designation or identifier for the particular volume in a volume group for e.g. data, log. </param>
        /// <param name="isEncrypted"> Specifies if the volume is encrypted or not. Only available on volumes created or updated after 2022-01-01. </param>
        /// <param name="placementRules"> Application specific placement rules for the particular volume. </param>
        /// <param name="enableSubvolumes"> Flag indicating whether subvolume operations are enabled on the volume. </param>
        /// <param name="provisionedAvailabilityZone"> The availability zone where the volume is provisioned. This refers to the logical availability zone where the volume resides. </param>
        /// <param name="isLargeVolume"> Specifies whether volume is a Large Volume or Regular Volume. </param>
        /// <param name="originatingResourceId"> Id of the snapshot or backup that the volume is restored from. </param>
        /// <returns> A new <see cref="NetApp.NetAppVolumeData"/> instance for mocking. </returns>
        [EditorBrowsable(EditorBrowsableState.Never)]
        public static NetAppVolumeData NetAppVolumeData(ResourceIdentifier id = null, string name = null, ResourceType resourceType = default, Azure.ResourceManager.Models.SystemData systemData = null, IDictionary<string, string> tags = null, AzureLocation location = default, ETag? etag = null, IEnumerable<string> zones = null, Guid? fileSystemId = null, string creationToken = null, NetAppFileServiceLevel? serviceLevel = null, long usageThreshold = default, IEnumerable<NetAppVolumeExportPolicyRule> exportRules = null, IEnumerable<string> protocolTypes = null, string provisioningState = null, string snapshotId = null, bool? deleteBaseSnapshot = null, string backupId = null, string baremetalTenantId = null, ResourceIdentifier subnetId = null, NetAppNetworkFeature? networkFeatures = null, Guid? networkSiblingSetId = null, NetAppVolumeStorageToNetworkProximity? storageToNetworkProximity = null, IEnumerable<NetAppVolumeMountTarget> mountTargets = null, string volumeType = null, NetAppVolumeDataProtection dataProtection = null, bool? isRestoring = null, bool? isSnapshotDirectoryVisible = null, bool? isKerberosEnabled = null, NetAppVolumeSecurityStyle? securityStyle = null, bool? isSmbEncryptionEnabled = null, SmbAccessBasedEnumeration? smbAccessBasedEnumeration = null, SmbNonBrowsable? smbNonBrowsable = null, bool? isSmbContinuouslyAvailable = null, float? throughputMibps = null, float? actualThroughputMibps = null, NetAppEncryptionKeySource? encryptionKeySource = null, ResourceIdentifier keyVaultPrivateEndpointResourceId = null, bool? isLdapEnabled = null, bool? isCoolAccessEnabled = null, int? coolnessPeriod = null, string unixPermissions = null, int? cloneProgress = null, NetAppFileAccessLog? fileAccessLogs = null, NetAppAvsDataStore? avsDataStore = null, IEnumerable<ResourceIdentifier> dataStoreResourceId = null, bool? isDefaultQuotaEnabled = null, long? defaultUserQuotaInKiBs = null, long? defaultGroupQuotaInKiBs = null, long? maximumNumberOfFiles = null, string volumeGroupName = null, ResourceIdentifier capacityPoolResourceId = null, ResourceIdentifier proximityPlacementGroupId = null, string t2Network = null, string volumeSpecName = null, bool? isEncrypted = null, IEnumerable<NetAppVolumePlacementRule> placementRules = null, EnableNetAppSubvolume? enableSubvolumes = null, string provisionedAvailabilityZone = null, bool? isLargeVolume = null, ResourceIdentifier originatingResourceId = null)
        {
            tags ??= new Dictionary<string, string>();
            zones ??= new List<string>();
            exportRules ??= new List<NetAppVolumeExportPolicyRule>();
            protocolTypes ??= new List<string>();
            mountTargets ??= new List<NetAppVolumeMountTarget>();
            dataStoreResourceId ??= new List<ResourceIdentifier>();
            placementRules ??= new List<NetAppVolumePlacementRule>();
            //Set null for zones and coolAccessRetrievalPolicy for backwards compat
            return new NetAppVolumeData(id, name, resourceType, systemData, tags, location, etag, zones?.ToList(), fileSystemId, creationToken, serviceLevel, usageThreshold, exportRules != null ? new VolumePropertiesExportPolicy(exportRules?.ToList(), serializedAdditionalRawData: null) : null, protocolTypes?.ToList(), provisioningState, new ResourceIdentifier(snapshotId), deleteBaseSnapshot, new ResourceIdentifier(backupId), baremetalTenantId, subnetId, networkFeatures, null, networkSiblingSetId, storageToNetworkProximity, mountTargets?.ToList(), volumeType, dataProtection, acceptGrowCapacityPoolForShortTermCloneSplit: null, isRestoring, isSnapshotDirectoryVisible, isKerberosEnabled, securityStyle, isSmbEncryptionEnabled, smbAccessBasedEnumeration, smbNonBrowsable, isSmbContinuouslyAvailable, throughputMibps, actualThroughputMibps, encryptionKeySource, keyVaultPrivateEndpointResourceId, isLdapEnabled, isCoolAccessEnabled, coolnessPeriod, null, unixPermissions, cloneProgress, fileAccessLogs, avsDataStore, dataStoreResourceId?.ToList(), isDefaultQuotaEnabled, defaultUserQuotaInKiBs, defaultGroupQuotaInKiBs, maximumNumberOfFiles, volumeGroupName, capacityPoolResourceId, proximityPlacementGroupId, t2Network, volumeSpecName, isEncrypted, placementRules?.ToList(), enableSubvolumes, provisionedAvailabilityZone, isLargeVolume, originatingResourceId, inheritedSizeInBytes: null, language: null, serializedAdditionalRawData: null);
        }

        /// <summary> Initializes a new instance of <see cref="NetApp.NetAppVolumeData"/>. </summary>
        /// <param name="id"> The id. </param>
        /// <param name="name"> The name. </param>
        /// <param name="resourceType"> The resourceType. </param>
        /// <param name="systemData"> The systemData. </param>
        /// <param name="tags"> The tags. </param>
        /// <param name="location"> The location. </param>
        /// <param name="etag"> A unique read-only string that changes whenever the resource is updated. </param>
        /// <param name="zones"> Availability Zone. </param>
        /// <param name="fileSystemId"> Unique FileSystem Identifier. </param>
        /// <param name="creationToken"> A unique file path for the volume. Used when creating mount targets. </param>
        /// <param name="serviceLevel"> The service level of the file system. </param>
        /// <param name="usageThreshold"> Maximum storage quota allowed for a file system in bytes. This is a soft quota used for alerting only. For regular volumes, valid values are in the range 50GiB to 100TiB. For large volumes, valid values are in the range 100TiB to 500TiB, and on an exceptional basis, from to 2400GiB to 2400TiB. Values expressed in bytes as multiples of 1 GiB. </param>
        /// <param name="exportRules"> Set of export policy rules. </param>
        /// <param name="protocolTypes"> Set of protocol types, default NFSv3, CIFS for SMB protocol. </param>
        /// <param name="provisioningState"> Azure lifecycle management. </param>
        /// <param name="snapshotId"> Resource identifier used to identify the Snapshot. </param>
        /// <param name="deleteBaseSnapshot"> If enabled (true) the snapshot the volume was created from will be automatically deleted after the volume create operation has finished.  Defaults to false. </param>
        /// <param name="backupId"> Resource identifier used to identify the Backup. </param>
        /// <param name="baremetalTenantId"> Unique Baremetal Tenant Identifier. </param>
        /// <param name="subnetId"> The Azure Resource URI for a delegated subnet. Must have the delegation Microsoft.NetApp/volumes. </param>
        /// <param name="networkFeatures"> Network features available to the volume, or current state of update. </param>
        /// <param name="networkSiblingSetId"> Network Sibling Set ID for the the group of volumes sharing networking resources. </param>
        /// <param name="storageToNetworkProximity"> Provides storage to network proximity information for the volume. </param>
        /// <param name="mountTargets"> List of mount targets. </param>
        /// <param name="volumeType"> What type of volume is this. For destination volumes in Cross Region Replication, set type to DataProtection. </param>
        /// <param name="dataProtection"> DataProtection type volumes include an object containing details of the replication. </param>
        /// <param name="isRestoring"> Restoring. </param>
        /// <param name="isSnapshotDirectoryVisible"> If enabled (true) the volume will contain a read-only snapshot directory which provides access to each of the volume's snapshots (defaults to true). </param>
        /// <param name="isKerberosEnabled"> Describe if a volume is KerberosEnabled. To be use with swagger version 2020-05-01 or later. </param>
        /// <param name="securityStyle"> The security style of volume, default unix, defaults to ntfs for dual protocol or CIFS protocol. </param>
        /// <param name="isSmbEncryptionEnabled"> Enables encryption for in-flight smb3 data. Only applicable for SMB/DualProtocol volume. To be used with swagger version 2020-08-01 or later. </param>
        /// <param name="smbAccessBasedEnumeration"> Enables access-based enumeration share property for SMB Shares. Only applicable for SMB/DualProtocol volume. </param>
        /// <param name="smbNonBrowsable"> Enables non-browsable property for SMB Shares. Only applicable for SMB/DualProtocol volume. </param>
        /// <param name="isSmbContinuouslyAvailable"> Enables continuously available share property for smb volume. Only applicable for SMB volume. </param>
        /// <param name="throughputMibps"> Maximum throughput in MiB/s that can be achieved by this volume and this will be accepted as input only for manual qosType volume. </param>
        /// <param name="actualThroughputMibps"> Actual throughput in MiB/s for auto qosType volumes calculated based on size and serviceLevel. </param>
        /// <param name="encryptionKeySource"> Source of key used to encrypt data in volume. Applicable if NetApp account has encryption.keySource = 'Microsoft.KeyVault'. Possible values (case-insensitive) are: 'Microsoft.NetApp, Microsoft.KeyVault'. </param>
        /// <param name="keyVaultPrivateEndpointResourceId"> The resource ID of private endpoint for KeyVault. It must reside in the same VNET as the volume. Only applicable if encryptionKeySource = 'Microsoft.KeyVault'. </param>
        /// <param name="isLdapEnabled"> Specifies whether LDAP is enabled or not for a given NFS volume. </param>
        /// <param name="isCoolAccessEnabled"> Specifies whether Cool Access(tiering) is enabled for the volume. </param>
        /// <param name="coolnessPeriod"> Specifies the number of days after which data that is not accessed by clients will be tiered. </param>
        /// <param name="coolAccessRetrievalPolicy">
        /// coolAccessRetrievalPolicy determines the data retrieval behavior from the cool tier to standard storage based on the read pattern for cool access enabled volumes. The possible values for this field are:
        ///  Default - Data will be pulled from cool tier to standard storage on random reads. This policy is the default.
        ///  OnRead - All client-driven data read is pulled from cool tier to standard storage on both sequential and random reads.
        ///  Never - No client-driven data is pulled from cool tier to standard storage.
        /// </param>
        /// <param name="unixPermissions"> UNIX permissions for NFS volume accepted in octal 4 digit format. First digit selects the set user ID(4), set group ID (2) and sticky (1) attributes. Second digit selects permission for the owner of the file: read (4), write (2) and execute (1). Third selects permissions for other users in the same group. the fourth for other users not in the group. 0755 - gives read/write/execute permissions to owner and read/execute to group and other users. </param>
        /// <param name="cloneProgress"> When a volume is being restored from another volume's snapshot, will show the percentage completion of this cloning process. When this value is empty/null there is no cloning process currently happening on this volume. This value will update every 5 minutes during cloning. </param>
        /// <param name="fileAccessLogs"> Flag indicating whether file access logs are enabled for the volume, based on active diagnostic settings present on the volume. </param>
        /// <param name="avsDataStore"> Specifies whether the volume is enabled for Azure VMware Solution (AVS) datastore purpose. </param>
        /// <param name="dataStoreResourceId"> Data store resource unique identifier. </param>
        /// <param name="isDefaultQuotaEnabled"> Specifies if default quota is enabled for the volume. </param>
        /// <param name="defaultUserQuotaInKiBs"> Default user quota for volume in KiBs. If isDefaultQuotaEnabled is set, the minimum value of 4 KiBs applies . </param>
        /// <param name="defaultGroupQuotaInKiBs"> Default group quota for volume in KiBs. If isDefaultQuotaEnabled is set, the minimum value of 4 KiBs applies. </param>
        /// <param name="maximumNumberOfFiles"> Maximum number of files allowed. Needs a service request in order to be changed. Only allowed to be changed if volume quota is more than 4TiB. </param>
        /// <param name="volumeGroupName"> Volume Group Name. </param>
        /// <param name="capacityPoolResourceId"> Pool Resource Id used in case of creating a volume through volume group. </param>
        /// <param name="proximityPlacementGroupId"> Proximity placement group associated with the volume. </param>
        /// <param name="t2Network"> T2 network information. </param>
        /// <param name="volumeSpecName"> Volume spec name is the application specific designation or identifier for the particular volume in a volume group for e.g. data, log. </param>
        /// <param name="isEncrypted"> Specifies if the volume is encrypted or not. Only available on volumes created or updated after 2022-01-01. </param>
        /// <param name="placementRules"> Application specific placement rules for the particular volume. </param>
        /// <param name="enableSubvolumes"> Flag indicating whether subvolume operations are enabled on the volume. </param>
        /// <param name="provisionedAvailabilityZone"> The availability zone where the volume is provisioned. This refers to the logical availability zone where the volume resides. </param>
        /// <param name="isLargeVolume"> Specifies whether volume is a Large Volume or Regular Volume. </param>
        /// <param name="originatingResourceId"> Id of the snapshot or backup that the volume is restored from. </param>
        /// <returns> A new <see cref="NetApp.NetAppVolumeData"/> instance for mocking. </returns>
        [EditorBrowsable(EditorBrowsableState.Never)]
        public static NetAppVolumeData NetAppVolumeData(ResourceIdentifier id = null, string name = null, ResourceType resourceType = default, SystemData systemData = null, IDictionary<string, string> tags = null, AzureLocation location = default, ETag? etag = null, IEnumerable<string> zones = null, Guid? fileSystemId = null, string creationToken = null, NetAppFileServiceLevel? serviceLevel = null, long usageThreshold = default, IEnumerable<NetAppVolumeExportPolicyRule> exportRules = null, IEnumerable<string> protocolTypes = null, string provisioningState = null, string snapshotId = null, bool? deleteBaseSnapshot = null, string backupId = null, string baremetalTenantId = null, ResourceIdentifier subnetId = null, NetAppNetworkFeature? networkFeatures = null, Guid? networkSiblingSetId = null, NetAppVolumeStorageToNetworkProximity? storageToNetworkProximity = null, IEnumerable<NetAppVolumeMountTarget> mountTargets = null, string volumeType = null, NetAppVolumeDataProtection dataProtection = null, bool? isRestoring = null, bool? isSnapshotDirectoryVisible = null, bool? isKerberosEnabled = null, NetAppVolumeSecurityStyle? securityStyle = null, bool? isSmbEncryptionEnabled = null, SmbAccessBasedEnumeration? smbAccessBasedEnumeration = null, SmbNonBrowsable? smbNonBrowsable = null, bool? isSmbContinuouslyAvailable = null, float? throughputMibps = null, float? actualThroughputMibps = null, NetAppEncryptionKeySource? encryptionKeySource = null, ResourceIdentifier keyVaultPrivateEndpointResourceId = null, bool? isLdapEnabled = null, bool? isCoolAccessEnabled = null, int? coolnessPeriod = null, CoolAccessRetrievalPolicy? coolAccessRetrievalPolicy = null, string unixPermissions = null, int? cloneProgress = null, NetAppFileAccessLog? fileAccessLogs = null, NetAppAvsDataStore? avsDataStore = null, IEnumerable<ResourceIdentifier> dataStoreResourceId = null, bool? isDefaultQuotaEnabled = null, long? defaultUserQuotaInKiBs = null, long? defaultGroupQuotaInKiBs = null, long? maximumNumberOfFiles = null, string volumeGroupName = null, ResourceIdentifier capacityPoolResourceId = null, ResourceIdentifier proximityPlacementGroupId = null, string t2Network = null, string volumeSpecName = null, bool? isEncrypted = null, IEnumerable<NetAppVolumePlacementRule> placementRules = null, EnableNetAppSubvolume? enableSubvolumes = null, string provisionedAvailabilityZone = null, bool? isLargeVolume = null, ResourceIdentifier originatingResourceId = null)
        {
            tags ??= new Dictionary<string, string>();
            exportRules ??= new List<NetAppVolumeExportPolicyRule>();
            protocolTypes ??= new List<string>();
            mountTargets ??= new List<NetAppVolumeMountTarget>();
            dataStoreResourceId ??= new List<ResourceIdentifier>();
            placementRules ??= new List<NetAppVolumePlacementRule>();
            return new NetAppVolumeData(id, name, resourceType, systemData, tags, location, etag, zones?.ToList(), fileSystemId, creationToken, serviceLevel, usageThreshold, exportRules != null ? new VolumePropertiesExportPolicy(exportRules?.ToList(), serializedAdditionalRawData: null) : null, protocolTypes?.ToList(), provisioningState, new ResourceIdentifier(snapshotId), deleteBaseSnapshot, new ResourceIdentifier(backupId), baremetalTenantId, subnetId, networkFeatures, null, networkSiblingSetId, storageToNetworkProximity, mountTargets?.ToList(), volumeType, dataProtection, acceptGrowCapacityPoolForShortTermCloneSplit:null, isRestoring, isSnapshotDirectoryVisible, isKerberosEnabled, securityStyle, isSmbEncryptionEnabled, smbAccessBasedEnumeration, smbNonBrowsable, isSmbContinuouslyAvailable, throughputMibps, actualThroughputMibps, encryptionKeySource, keyVaultPrivateEndpointResourceId, isLdapEnabled, isCoolAccessEnabled, coolnessPeriod, coolAccessRetrievalPolicy, unixPermissions, cloneProgress, fileAccessLogs, avsDataStore, dataStoreResourceId?.ToList(), isDefaultQuotaEnabled, defaultUserQuotaInKiBs, defaultGroupQuotaInKiBs, maximumNumberOfFiles, volumeGroupName, capacityPoolResourceId, proximityPlacementGroupId, t2Network, volumeSpecName, isEncrypted, placementRules?.ToList(), enableSubvolumes, provisionedAvailabilityZone, isLargeVolume, originatingResourceId, inheritedSizeInBytes: null, language: null, serializedAdditionalRawData: null);
=======
            return new NetAppBackupData(id, name, resourceType, systemData, backupId, createdOn, provisioningState, size, label, backupType, failureReason, null, useExistingSnapshot, snapshotName: null, backupPolicyArmResourceId: null,  serializedAdditionalRawData: null);
>>>>>>> c2a9a198
        }

        /// <summary> Initializes a new instance of <see cref="Models.NetAppVolumeGroupMetadata"/>. </summary>
        /// <param name="groupDescription"> Group Description. </param>
        /// <param name="applicationType"> Application Type. </param>
        /// <param name="applicationIdentifier"> Application specific identifier. </param>
        /// <param name="globalPlacementRules"> Application specific placement rules for the volume group. </param>
        /// <param name="deploymentSpecId"> Application specific identifier of deployment rules for the volume group. </param>
        /// <param name="volumesCount"> Number of volumes in volume group. </param>
        /// <returns> A new <see cref="Models.NetAppVolumeGroupMetadata"/> instance for mocking. </returns>
        [EditorBrowsable(EditorBrowsableState.Never)]
        public static NetAppVolumeGroupMetadata NetAppVolumeGroupMetadata(string groupDescription, NetAppApplicationType? applicationType, string applicationIdentifier, IEnumerable<NetAppVolumePlacementRule> globalPlacementRules, string deploymentSpecId, long? volumesCount)
            => NetAppVolumeGroupMetadata(groupDescription, applicationType, applicationIdentifier, globalPlacementRules, volumesCount);

        /// <summary> Initializes a new instance of <see cref="Models.AvailabilityZoneMapping"/>. </summary>
        /// <param name="availabilityZone"> Logical availability zone. </param>
        /// <param name="isAvailable"> Available availability zone. </param>
        /// <returns> A new <see cref="Models.AvailabilityZoneMapping"/> instance for mocking. </returns>
        [EditorBrowsable(EditorBrowsableState.Never)]
        public static AvailabilityZoneMapping AvailabilityZoneMapping(string availabilityZone = null, bool? isAvailable = null)
        {
            return new AvailabilityZoneMapping(availabilityZone, isAvailable, serializedAdditionalRawData: null);
        }

        /// <summary> Initializes a new instance of <see cref="Models.NetAppVolumePatch"/>. </summary>
        /// <param name="id"> The id. </param>
        /// <param name="name"> The name. </param>
        /// <param name="resourceType"> The resourceType. </param>
        /// <param name="systemData"> The systemData. </param>
        /// <param name="tags"> The tags. </param>
        /// <param name="location"> The location. </param>
        /// <param name="serviceLevel"> The service level of the file system. </param>
        /// <param name="usageThreshold"> Maximum storage quota allowed for a file system in bytes. This is a soft quota used for alerting only. Minimum size is 100 GiB. Upper limit is 100TiB, 500Tib for LargeVolume or 2400Tib for LargeVolume on exceptional basis. Specified in bytes. </param>
        /// <param name="exportRules"> Set of export policy rules. </param>
        /// <param name="throughputMibps"> Maximum throughput in MiB/s that can be achieved by this volume and this will be accepted as input only for manual qosType volume. </param>
        /// <param name="snapshotPolicyId"> DataProtection type volumes include an object containing details of the replication. </param>
        /// <param name="isDefaultQuotaEnabled"> Specifies if default quota is enabled for the volume. </param>
        /// <param name="defaultUserQuotaInKiBs"> Default user quota for volume in KiBs. If isDefaultQuotaEnabled is set, the minimum value of 4 KiBs applies . </param>
        /// <param name="defaultGroupQuotaInKiBs"> Default group quota for volume in KiBs. If isDefaultQuotaEnabled is set, the minimum value of 4 KiBs applies. </param>
        /// <param name="unixPermissions"> UNIX permissions for NFS volume accepted in octal 4 digit format. First digit selects the set user ID(4), set group ID (2) and sticky (1) attributes. Second digit selects permission for the owner of the file: read (4), write (2) and execute (1). Third selects permissions for other users in the same group. the fourth for other users not in the group. 0755 - gives read/write/execute permissions to owner and read/execute to group and other users. </param>
        /// <param name="isCoolAccessEnabled"> Specifies whether Cool Access(tiering) is enabled for the volume. </param>
        /// <param name="coolnessPeriod"> Specifies the number of days after which data that is not accessed by clients will be tiered. </param>
        /// <param name="coolAccessRetrievalPolicy">
        /// coolAccessRetrievalPolicy determines the data retrieval behavior from the cool tier to standard storage based on the read pattern for cool access enabled volumes. The possible values for this field are:
        ///  Default - Data will be pulled from cool tier to standard storage on random reads. This policy is the default.
        ///  OnRead - All client-driven data read is pulled from cool tier to standard storage on both sequential and random reads.
        ///  Never - No client-driven data is pulled from cool tier to standard storage.
        /// </param>
        /// <param name="isSnapshotDirectoryVisible"> If enabled (true) the volume will contain a read-only snapshot directory which provides access to each of the volume's snapshots. </param>
        /// <param name="smbAccessBasedEnumeration"> Enables access-based enumeration share property for SMB Shares. Only applicable for SMB/DualProtocol volume. </param>
        /// <param name="smbNonBrowsable"> Enables non-browsable property for SMB Shares. Only applicable for SMB/DualProtocol volume. </param>
        /// <returns> A new <see cref="Models.NetAppVolumePatch"/> instance for mocking. </returns>
        [EditorBrowsable(EditorBrowsableState.Never)]
        public static NetAppVolumePatch NetAppVolumePatch(ResourceIdentifier id = null, string name = null, ResourceType resourceType = default, SystemData systemData = null, IDictionary<string, string> tags = null, AzureLocation location = default, NetAppFileServiceLevel? serviceLevel = null, long? usageThreshold = null, IEnumerable<NetAppVolumeExportPolicyRule> exportRules = null, float? throughputMibps = null, ResourceIdentifier snapshotPolicyId = null, bool? isDefaultQuotaEnabled = null, long? defaultUserQuotaInKiBs = null, long? defaultGroupQuotaInKiBs = null, string unixPermissions = null, bool? isCoolAccessEnabled = null, int? coolnessPeriod = null, CoolAccessRetrievalPolicy? coolAccessRetrievalPolicy = null, bool? isSnapshotDirectoryVisible = null, SmbAccessBasedEnumeration? smbAccessBasedEnumeration = null, SmbNonBrowsable? smbNonBrowsable = null)
        {
            tags ??= new Dictionary<string, string>();
            exportRules ??= new List<NetAppVolumeExportPolicyRule>();

            return new NetAppVolumePatch(
                id,
                name,
                resourceType,
                systemData,
                tags,
                location,
                serviceLevel,
                usageThreshold,
                exportRules != null ? new VolumePatchPropertiesExportPolicy(exportRules?.ToList(), serializedAdditionalRawData: null) : null,
                null, //protocolTypes
                throughputMibps,
                snapshotPolicyId != null ? new NetAppVolumePatchDataProtection(null, new VolumeSnapshotProperties(snapshotPolicyId, serializedAdditionalRawData: null), serializedAdditionalRawData: null) : null,
                isDefaultQuotaEnabled,
                defaultUserQuotaInKiBs,
                defaultGroupQuotaInKiBs,
                unixPermissions,
                isCoolAccessEnabled,
                coolnessPeriod,
                coolAccessRetrievalPolicy,
                null,
                isSnapshotDirectoryVisible,
                smbAccessBasedEnumeration,
                smbNonBrowsable,
                serializedAdditionalRawData: null);
        }

        /// <summary> Initializes a new instance of <see cref="NetApp.NetAppBackupData"/>. </summary>
        /// <param name="id"> The id. </param>
        /// <param name="name"> The name. </param>
        /// <param name="resourceType"> The resourceType. </param>
        /// <param name="systemData"> The systemData. </param>
        /// <param name="backupId"> UUID v4 used to identify the Backup. </param>
        /// <param name="createdOn"> The creation date of the backup. </param>
        /// <param name="provisioningState"> Azure lifecycle management. </param>
        /// <param name="size"> Size of backup in bytes. </param>
        /// <param name="label"> Label for backup. </param>
        /// <param name="backupType"> Type of backup Manual or Scheduled. </param>
        /// <param name="failureReason"> Failure reason. </param>
        /// <param name="volumeResourceId"> ResourceId used to identify the Volume. </param>
        /// <param name="useExistingSnapshot"> Manual backup an already existing snapshot. This will always be false for scheduled backups and true/false for manual backups. </param>
        /// <param name="snapshotName"> The name of the snapshot. </param>
        /// <param name="backupPolicyResourceId"> ResourceId used to identify the backup policy. </param>
        /// <returns> A new <see cref="NetApp.NetAppBackupData"/> instance for mocking. </returns>
        public static NetAppBackupData NetAppBackupData(ResourceIdentifier id = null, string name = null, ResourceType resourceType = default, SystemData systemData = null, string backupId = null, DateTimeOffset? createdOn = null, string provisioningState = null, long? size = null, string label = null, NetAppBackupType? backupType = null, string failureReason = null, ResourceIdentifier volumeResourceId = null, bool? useExistingSnapshot = null, string snapshotName = null, string backupPolicyResourceId = null)
        {
            ResourceIdentifier backupPolicyArmResourceId = new ResourceIdentifier(backupPolicyResourceId);
            return new NetAppBackupData(
                id,
                name,
                resourceType,
                systemData,
                backupId,
                createdOn,
                provisioningState,
                size,
                label,
                backupType,
                failureReason,
                volumeResourceId,
                useExistingSnapshot,
                snapshotName,
                backupPolicyArmResourceId,
                isLargeVolume: null,
                serializedAdditionalRawData: null);
        }

        /// <summary> Initializes a new instance of <see cref="Models.NetAppKeyVaultProperties"/>. </summary>
        /// <param name="keyVaultId"> UUID v4 used to identify the Azure Key Vault configuration. </param>
        /// <param name="keyVaultUri"> The Uri of KeyVault. </param>
        /// <param name="keyName"> The name of KeyVault key. </param>
        /// <param name="keyVaultResourceId"> The resource ID of KeyVault. </param>
        /// <param name="status"> Status of the KeyVault connection. </param>
        /// <returns> A new <see cref="Models.NetAppKeyVaultProperties"/> instance for mocking. </returns>
        public static NetAppKeyVaultProperties NetAppKeyVaultProperties(string keyVaultId = null, Uri keyVaultUri = null, string keyName = null, string keyVaultResourceId = null, NetAppKeyVaultStatus? status = null)
        {
            ResourceIdentifier _keyVaultResourceId = new ResourceIdentifier(keyVaultResourceId);
            return new NetAppKeyVaultProperties(
                keyVaultId,
                keyVaultUri,
                keyName,
                _keyVaultResourceId,
                status,
                serializedAdditionalRawData: null);
        }
    }
}<|MERGE_RESOLUTION|>--- conflicted
+++ resolved
@@ -36,386 +36,7 @@
 
         public static NetAppBackupData NetAppBackupData(ResourceIdentifier id = null, string name = null, ResourceType resourceType = default, Azure.ResourceManager.Models.SystemData systemData = null, AzureLocation location = default, string backupId = null, DateTimeOffset? createdOn = null, string provisioningState = null, long? size = null, string label = null, NetAppBackupType? backupType = null, string failureReason = null, string volumeName = null, bool? useExistingSnapshot = null)
         {
-<<<<<<< HEAD
-            return new NetAppBackupData(id, name, resourceType, systemData, backupId, createdOn, provisioningState, size, label, backupType, failureReason, null, useExistingSnapshot, snapshotName: null, backupPolicyArmResourceId: null, isLargeVolume:null, serializedAdditionalRawData: null);
-        }
-
-        /// <summary> Initializes a new instance of NetAppVolumeGroupVolume. </summary>
-        /// <param name="id"> Resource Id. </param>
-        /// <param name="name"> Resource name. </param>
-        /// <param name="resourceType"> Resource type. </param>
-        /// <param name="tags"> Resource tags. </param>
-        /// <param name="fileSystemId"> Unique FileSystem Identifier. </param>
-        /// <param name="creationToken"> A unique file path for the volume. Used when creating mount targets. </param>
-        /// <param name="serviceLevel"> The service level of the file system. </param>
-        /// <param name="usageThreshold"> Maximum storage quota allowed for a file system in bytes. This is a soft quota used for alerting only. Minimum size is 100 GiB. Upper limit is 100TiB, 500Tib for LargeVolume. Specified in bytes. </param>
-        /// <param name="exportRules"> Set of export policy rules. </param>
-        /// <param name="protocolTypes"> Set of protocol types, default NFSv3, CIFS for SMB protocol. </param>
-        /// <param name="provisioningState"> Azure lifecycle management. </param>
-        /// <param name="snapshotId"> UUID v4 or resource identifier used to identify the Snapshot. </param>
-        /// <param name="deleteBaseSnapshot"> If enabled (true) the snapshot the volume was created from will be automatically deleted after the volume create operation has finished.  Defaults to false. </param>
-        /// <param name="backupId"> UUID v4 or resource identifier used to identify the Backup. </param>
-        /// <param name="baremetalTenantId"> Unique Baremetal Tenant Identifier. </param>
-        /// <param name="subnetId"> The Azure Resource URI for a delegated subnet. Must have the delegation Microsoft.NetApp/volumes. </param>
-        /// <param name="networkFeatures"> Basic network, or Standard features available to the volume. </param>
-        /// <param name="networkSiblingSetId"> Network Sibling Set ID for the the group of volumes sharing networking resources. </param>
-        /// <param name="storageToNetworkProximity"> Provides storage to network proximity information for the volume. </param>
-        /// <param name="mountTargets"> List of mount targets. </param>
-        /// <param name="volumeType"> What type of volume is this. For destination volumes in Cross Region Replication, set type to DataProtection. </param>
-        /// <param name="dataProtection"> DataProtection type volumes include an object containing details of the replication. </param>
-        /// <param name="isRestoring"> Restoring. </param>
-        /// <param name="isSnapshotDirectoryVisible"> If enabled (true) the volume will contain a read-only snapshot directory which provides access to each of the volume's snapshots (defaults to true). </param>
-        /// <param name="isKerberosEnabled"> Describe if a volume is KerberosEnabled. To be use with swagger version 2020-05-01 or later. </param>
-        /// <param name="securityStyle"> The security style of volume, default unix, defaults to ntfs for dual protocol or CIFS protocol. </param>
-        /// <param name="isSmbEncryptionEnabled"> Enables encryption for in-flight smb3 data. Only applicable for SMB/DualProtocol volume. To be used with swagger version 2020-08-01 or later. </param>
-        /// <param name="smbAccessBasedEnumeration"> Enables access based enumeration share property for SMB Shares. Only applicable for SMB/DualProtocol volume. </param>
-        /// <param name="smbNonBrowsable"> Enables non browsable property for SMB Shares. Only applicable for SMB/DualProtocol volume. </param>
-        /// <param name="isSmbContinuouslyAvailable"> Enables continuously available share property for smb volume. Only applicable for SMB volume. </param>
-        /// <param name="throughputMibps"> Maximum throughput in MiB/s that can be achieved by this volume and this will be accepted as input only for manual qosType volume. </param>
-        /// <param name="actualThroughputMibps"> Actual throughput in MiB/s for auto qosType volumes calculated based on size and serviceLevel. </param>
-        /// <param name="encryptionKeySource"> Source of key used to encrypt data in volume. Applicable if NetApp account has encryption.keySource = 'Microsoft.KeyVault'. Possible values (case-insensitive) are: 'Microsoft.NetApp, Microsoft.KeyVault'. </param>
-        /// <param name="keyVaultPrivateEndpointResourceId"> The resource ID of private endpoint for KeyVault. It must reside in the same VNET as the volume. Only applicable if encryptionKeySource = 'Microsoft.KeyVault'. </param>
-        /// <param name="isLdapEnabled"> Specifies whether LDAP is enabled or not for a given NFS volume. </param>
-        /// <param name="isCoolAccessEnabled"> Specifies whether Cool Access(tiering) is enabled for the volume. </param>
-        /// <param name="coolnessPeriod"> Specifies the number of days after which data that is not accessed by clients will be tiered. </param>
-        /// <param name="unixPermissions"> UNIX permissions for NFS volume accepted in octal 4 digit format. First digit selects the set user ID(4), set group ID (2) and sticky (1) attributes. Second digit selects permission for the owner of the file: read (4), write (2) and execute (1). Third selects permissions for other users in the same group. the fourth for other users not in the group. 0755 - gives read/write/execute permissions to owner and read/execute to group and other users. </param>
-        /// <param name="cloneProgress"> When a volume is being restored from another volume's snapshot, will show the percentage completion of this cloning process. When this value is empty/null there is no cloning process currently happening on this volume. This value will update every 5 minutes during cloning. </param>
-        /// <param name="fileAccessLogs"> Flag indicating whether file access logs are enabled for the volume, based on active diagnostic settings present on the volume. </param>
-        /// <param name="avsDataStore"> Specifies whether the volume is enabled for Azure VMware Solution (AVS) datastore purpose. </param>
-        /// <param name="dataStoreResourceId"> Data store resource unique identifier. </param>
-        /// <param name="isDefaultQuotaEnabled"> Specifies if default quota is enabled for the volume. </param>
-        /// <param name="defaultUserQuotaInKiBs"> Default user quota for volume in KiBs. If isDefaultQuotaEnabled is set, the minimum value of 4 KiBs applies . </param>
-        /// <param name="defaultGroupQuotaInKiBs"> Default group quota for volume in KiBs. If isDefaultQuotaEnabled is set, the minimum value of 4 KiBs applies. </param>
-        /// <param name="maximumNumberOfFiles"> Maximum number of files allowed. Needs a service request in order to be changed. Only allowed to be changed if volume quota is more than 4TiB. </param>
-        /// <param name="volumeGroupName"> Volume Group Name. </param>
-        /// <param name="capacityPoolResourceId"> Pool Resource Id used in case of creating a volume through volume group. </param>
-        /// <param name="proximityPlacementGroupId"> Proximity placement group associated with the volume. </param>
-        /// <param name="t2Network"> T2 network information. </param>
-        /// <param name="volumeSpecName"> Volume spec name is the application specific designation or identifier for the particular volume in a volume group for e.g. data, log. </param>
-        /// <param name="isEncrypted"> Specifies if the volume is encrypted or not. Only available on volumes created or updated after 2022-01-01. </param>
-        /// <param name="placementRules"> Application specific placement rules for the particular volume. </param>
-        /// <param name="enableSubvolumes"> Flag indicating whether subvolume operations are enabled on the volume. </param>
-        /// <param name="provisionedAvailabilityZone"> The availability zone where the volume is provisioned. This refers to the logical availability zone where the volume resides. </param>
-        /// <param name="isLargeVolume"> Specifies whether volume is a Large Volume or Regular Volume. </param>
-        /// <param name="originatingResourceId"> Id of the snapshot or backup that the volume is restored from. </param>
-        /// <returns> A new <see cref="Models.NetAppVolumeGroupVolume"/> instance for mocking. </returns>
-        [EditorBrowsable(EditorBrowsableState.Never)]
-        public static NetAppVolumeGroupVolume NetAppVolumeGroupVolume(ResourceIdentifier id = null, string name = null, ResourceType? resourceType = null, IDictionary<string, string> tags = null, Guid? fileSystemId = null, string creationToken = null, NetAppFileServiceLevel? serviceLevel = null, long usageThreshold = default, IEnumerable<NetAppVolumeExportPolicyRule> exportRules = null, IEnumerable<string> protocolTypes = null, string provisioningState = null, string snapshotId = null, bool? deleteBaseSnapshot = null, string backupId = null, string baremetalTenantId = null, ResourceIdentifier subnetId = null, NetAppNetworkFeature? networkFeatures = null, Guid? networkSiblingSetId = null, NetAppVolumeStorageToNetworkProximity? storageToNetworkProximity = null, IEnumerable<NetAppVolumeMountTarget> mountTargets = null, string volumeType = null, NetAppVolumeDataProtection dataProtection = null, bool? isRestoring = null, bool? isSnapshotDirectoryVisible = null, bool? isKerberosEnabled = null, NetAppVolumeSecurityStyle? securityStyle = null, bool? isSmbEncryptionEnabled = null, SmbAccessBasedEnumeration? smbAccessBasedEnumeration = null, SmbNonBrowsable? smbNonBrowsable = null, bool? isSmbContinuouslyAvailable = null, float? throughputMibps = null, float? actualThroughputMibps = null, NetAppEncryptionKeySource? encryptionKeySource = null, ResourceIdentifier keyVaultPrivateEndpointResourceId = null, bool? isLdapEnabled = null, bool? isCoolAccessEnabled = null, int? coolnessPeriod = null, string unixPermissions = null, int? cloneProgress = null, NetAppFileAccessLog? fileAccessLogs = null, NetAppAvsDataStore? avsDataStore = null, IEnumerable<ResourceIdentifier> dataStoreResourceId = null, bool? isDefaultQuotaEnabled = null, long? defaultUserQuotaInKiBs = null, long? defaultGroupQuotaInKiBs = null, long? maximumNumberOfFiles = null, string volumeGroupName = null, ResourceIdentifier capacityPoolResourceId = null, ResourceIdentifier proximityPlacementGroupId = null, string t2Network = null, string volumeSpecName = null, bool? isEncrypted = null, IEnumerable<NetAppVolumePlacementRule> placementRules = null, EnableNetAppSubvolume? enableSubvolumes = null, string provisionedAvailabilityZone = null, bool? isLargeVolume = null, ResourceIdentifier originatingResourceId = null)
-        {
-            tags ??= new Dictionary<string, string>();
-            exportRules ??= new List<NetAppVolumeExportPolicyRule>();
-            protocolTypes ??= new List<string>();
-            mountTargets ??= new List<NetAppVolumeMountTarget>();
-            dataStoreResourceId ??= new List<ResourceIdentifier>();
-            placementRules ??= new List<NetAppVolumePlacementRule>();
-            //Set null for zones, coolAccessRetrievalPolicy and effectiveNetworkFeatures for backwards compat
-            return new NetAppVolumeGroupVolume(id, name, resourceType, tags, null, fileSystemId, creationToken, serviceLevel, usageThreshold, exportRules != null ? new VolumePropertiesExportPolicy(exportRules?.ToList(), serializedAdditionalRawData: null) : null, protocolTypes?.ToList(), provisioningState, new ResourceIdentifier(snapshotId), deleteBaseSnapshot, new ResourceIdentifier(backupId), baremetalTenantId, subnetId, networkFeatures, null, networkSiblingSetId, storageToNetworkProximity, mountTargets?.ToList(), volumeType, dataProtection, acceptGrowCapacityPoolForShortTermCloneSplit: null, isRestoring, isSnapshotDirectoryVisible, isKerberosEnabled, securityStyle, isSmbEncryptionEnabled, smbAccessBasedEnumeration, smbNonBrowsable, isSmbContinuouslyAvailable, throughputMibps, actualThroughputMibps, encryptionKeySource, keyVaultPrivateEndpointResourceId, isLdapEnabled, isCoolAccessEnabled, coolnessPeriod, null, unixPermissions, cloneProgress, fileAccessLogs, avsDataStore, dataStoreResourceId?.ToList(), isDefaultQuotaEnabled, defaultUserQuotaInKiBs, defaultGroupQuotaInKiBs, maximumNumberOfFiles, volumeGroupName, capacityPoolResourceId, proximityPlacementGroupId, t2Network, volumeSpecName, isEncrypted: isEncrypted, placementRules: placementRules?.ToList(), enableSubvolumes: enableSubvolumes, provisionedAvailabilityZone: provisionedAvailabilityZone, isLargeVolume: isLargeVolume, originatingResourceId: originatingResourceId, inheritedSizeInBytes: null, language:null, serializedAdditionalRawData: null);
-        }
-
-        /// <summary> Initializes a new instance of <see cref="Models.NetAppVolumeGroupVolume"/>. </summary>
-        /// <param name="id"> Resource Id. </param>
-        /// <param name="name"> Resource name. </param>
-        /// <param name="resourceType"> Resource type. </param>
-        /// <param name="tags"> Resource tags. </param>
-        /// <param name="zones"> Availability Zone. </param>
-        /// <param name="fileSystemId"> Unique FileSystem Identifier. </param>
-        /// <param name="creationToken"> A unique file path for the volume. Used when creating mount targets. </param>
-        /// <param name="serviceLevel"> The service level of the file system. </param>
-        /// <param name="usageThreshold"> Maximum storage quota allowed for a file system in bytes. This is a soft quota used for alerting only. For regular volumes, valid values are in the range 50GiB to 100TiB. For large volumes, valid values are in the range 100TiB to 500TiB, and on an exceptional basis, from to 2400GiB to 2400TiB. Values expressed in bytes as multiples of 1 GiB. </param>
-        /// <param name="exportRules"> Set of export policy rules. </param>
-        /// <param name="protocolTypes"> Set of protocol types, default NFSv3, CIFS for SMB protocol. </param>
-        /// <param name="provisioningState"> Azure lifecycle management. </param>
-        /// <param name="snapshotId"> Resource identifier used to identify the Snapshot. </param>
-        /// <param name="deleteBaseSnapshot"> If enabled (true) the snapshot the volume was created from will be automatically deleted after the volume create operation has finished.  Defaults to false. </param>
-        /// <param name="backupId"> Resource identifier used to identify the Backup. </param>
-        /// <param name="baremetalTenantId"> Unique Baremetal Tenant Identifier. </param>
-        /// <param name="subnetId"> The Azure Resource URI for a delegated subnet. Must have the delegation Microsoft.NetApp/volumes. </param>
-        /// <param name="networkFeatures"> Network features available to the volume, or current state of update. </param>
-        /// <param name="networkSiblingSetId"> Network Sibling Set ID for the the group of volumes sharing networking resources. </param>
-        /// <param name="storageToNetworkProximity"> Provides storage to network proximity information for the volume. </param>
-        /// <param name="mountTargets"> List of mount targets. </param>
-        /// <param name="volumeType"> What type of volume is this. For destination volumes in Cross Region Replication, set type to DataProtection. </param>
-        /// <param name="dataProtection"> DataProtection type volumes include an object containing details of the replication. </param>
-        /// <param name="isRestoring"> Restoring. </param>
-        /// <param name="isSnapshotDirectoryVisible"> If enabled (true) the volume will contain a read-only snapshot directory which provides access to each of the volume's snapshots (defaults to true). </param>
-        /// <param name="isKerberosEnabled"> Describe if a volume is KerberosEnabled. To be use with swagger version 2020-05-01 or later. </param>
-        /// <param name="securityStyle"> The security style of volume, default unix, defaults to ntfs for dual protocol or CIFS protocol. </param>
-        /// <param name="isSmbEncryptionEnabled"> Enables encryption for in-flight smb3 data. Only applicable for SMB/DualProtocol volume. To be used with swagger version 2020-08-01 or later. </param>
-        /// <param name="smbAccessBasedEnumeration"> Enables access-based enumeration share property for SMB Shares. Only applicable for SMB/DualProtocol volume. </param>
-        /// <param name="smbNonBrowsable"> Enables non-browsable property for SMB Shares. Only applicable for SMB/DualProtocol volume. </param>
-        /// <param name="isSmbContinuouslyAvailable"> Enables continuously available share property for smb volume. Only applicable for SMB volume. </param>
-        /// <param name="throughputMibps"> Maximum throughput in MiB/s that can be achieved by this volume and this will be accepted as input only for manual qosType volume. </param>
-        /// <param name="actualThroughputMibps"> Actual throughput in MiB/s for auto qosType volumes calculated based on size and serviceLevel. </param>
-        /// <param name="encryptionKeySource"> Source of key used to encrypt data in volume. Applicable if NetApp account has encryption.keySource = 'Microsoft.KeyVault'. Possible values (case-insensitive) are: 'Microsoft.NetApp, Microsoft.KeyVault'. </param>
-        /// <param name="keyVaultPrivateEndpointResourceId"> The resource ID of private endpoint for KeyVault. It must reside in the same VNET as the volume. Only applicable if encryptionKeySource = 'Microsoft.KeyVault'. </param>
-        /// <param name="isLdapEnabled"> Specifies whether LDAP is enabled or not for a given NFS volume. </param>
-        /// <param name="isCoolAccessEnabled"> Specifies whether Cool Access(tiering) is enabled for the volume. </param>
-        /// <param name="coolnessPeriod"> Specifies the number of days after which data that is not accessed by clients will be tiered. </param>
-        /// <param name="coolAccessRetrievalPolicy">
-        /// coolAccessRetrievalPolicy determines the data retrieval behavior from the cool tier to standard storage based on the read pattern for cool access enabled volumes. The possible values for this field are:
-        ///  Default - Data will be pulled from cool tier to standard storage on random reads. This policy is the default.
-        ///  OnRead - All client-driven data read is pulled from cool tier to standard storage on both sequential and random reads.
-        ///  Never - No client-driven data is pulled from cool tier to standard storage.
-        /// </param>
-        /// <param name="unixPermissions"> UNIX permissions for NFS volume accepted in octal 4 digit format. First digit selects the set user ID(4), set group ID (2) and sticky (1) attributes. Second digit selects permission for the owner of the file: read (4), write (2) and execute (1). Third selects permissions for other users in the same group. the fourth for other users not in the group. 0755 - gives read/write/execute permissions to owner and read/execute to group and other users. </param>
-        /// <param name="cloneProgress"> When a volume is being restored from another volume's snapshot, will show the percentage completion of this cloning process. When this value is empty/null there is no cloning process currently happening on this volume. This value will update every 5 minutes during cloning. </param>
-        /// <param name="fileAccessLogs"> Flag indicating whether file access logs are enabled for the volume, based on active diagnostic settings present on the volume. </param>
-        /// <param name="avsDataStore"> Specifies whether the volume is enabled for Azure VMware Solution (AVS) datastore purpose. </param>
-        /// <param name="dataStoreResourceId"> Data store resource unique identifier. </param>
-        /// <param name="isDefaultQuotaEnabled"> Specifies if default quota is enabled for the volume. </param>
-        /// <param name="defaultUserQuotaInKiBs"> Default user quota for volume in KiBs. If isDefaultQuotaEnabled is set, the minimum value of 4 KiBs applies . </param>
-        /// <param name="defaultGroupQuotaInKiBs"> Default group quota for volume in KiBs. If isDefaultQuotaEnabled is set, the minimum value of 4 KiBs applies. </param>
-        /// <param name="maximumNumberOfFiles"> Maximum number of files allowed. Needs a service request in order to be changed. Only allowed to be changed if volume quota is more than 4TiB. </param>
-        /// <param name="volumeGroupName"> Volume Group Name. </param>
-        /// <param name="capacityPoolResourceId"> Pool Resource Id used in case of creating a volume through volume group. </param>
-        /// <param name="proximityPlacementGroupId"> Proximity placement group associated with the volume. </param>
-        /// <param name="t2Network"> T2 network information. </param>
-        /// <param name="volumeSpecName"> Volume spec name is the application specific designation or identifier for the particular volume in a volume group for e.g. data, log. </param>
-        /// <param name="isEncrypted"> Specifies if the volume is encrypted or not. Only available on volumes created or updated after 2022-01-01. </param>
-        /// <param name="placementRules"> Application specific placement rules for the particular volume. </param>
-        /// <param name="enableSubvolumes"> Flag indicating whether subvolume operations are enabled on the volume. </param>
-        /// <param name="provisionedAvailabilityZone"> The availability zone where the volume is provisioned. This refers to the logical availability zone where the volume resides. </param>
-        /// <param name="isLargeVolume"> Specifies whether volume is a Large Volume or Regular Volume. </param>
-        /// <param name="originatingResourceId"> Id of the snapshot or backup that the volume is restored from. </param>
-        /// <returns> A new <see cref="Models.NetAppVolumeGroupVolume"/> instance for mocking. </returns>
-        [EditorBrowsable(EditorBrowsableState.Never)]
-        public static NetAppVolumeGroupVolume NetAppVolumeGroupVolume(ResourceIdentifier id = null, string name = null, ResourceType? resourceType = null, IDictionary<string, string> tags = null, IEnumerable<string> zones = null, Guid? fileSystemId = null, string creationToken = null, NetAppFileServiceLevel? serviceLevel = null, long usageThreshold = default, IEnumerable<NetAppVolumeExportPolicyRule> exportRules = null, IEnumerable<string> protocolTypes = null, string provisioningState = null, string snapshotId = null, bool? deleteBaseSnapshot = null, string backupId = null, string baremetalTenantId = null, ResourceIdentifier subnetId = null, NetAppNetworkFeature? networkFeatures = null, Guid? networkSiblingSetId = null, NetAppVolumeStorageToNetworkProximity? storageToNetworkProximity = null, IEnumerable<NetAppVolumeMountTarget> mountTargets = null, string volumeType = null, NetAppVolumeDataProtection dataProtection = null, bool? isRestoring = null, bool? isSnapshotDirectoryVisible = null, bool? isKerberosEnabled = null, NetAppVolumeSecurityStyle? securityStyle = null, bool? isSmbEncryptionEnabled = null, SmbAccessBasedEnumeration? smbAccessBasedEnumeration = null, SmbNonBrowsable? smbNonBrowsable = null, bool? isSmbContinuouslyAvailable = null, float? throughputMibps = null, float? actualThroughputMibps = null, NetAppEncryptionKeySource? encryptionKeySource = null, ResourceIdentifier keyVaultPrivateEndpointResourceId = null, bool? isLdapEnabled = null, bool? isCoolAccessEnabled = null, int? coolnessPeriod = null, CoolAccessRetrievalPolicy? coolAccessRetrievalPolicy = null, string unixPermissions = null, int? cloneProgress = null, NetAppFileAccessLog? fileAccessLogs = null, NetAppAvsDataStore? avsDataStore = null, IEnumerable<ResourceIdentifier> dataStoreResourceId = null, bool? isDefaultQuotaEnabled = null, long? defaultUserQuotaInKiBs = null, long? defaultGroupQuotaInKiBs = null, long? maximumNumberOfFiles = null, string volumeGroupName = null, ResourceIdentifier capacityPoolResourceId = null, ResourceIdentifier proximityPlacementGroupId = null, string t2Network = null, string volumeSpecName = null, bool? isEncrypted = null, IEnumerable<NetAppVolumePlacementRule> placementRules = null, EnableNetAppSubvolume? enableSubvolumes = null, string provisionedAvailabilityZone = null, bool? isLargeVolume = null, ResourceIdentifier originatingResourceId = null)
-        {
-            //For Backwards compatability sets effective networkfeatures to null
-            tags ??= new Dictionary<string, string>();
-            zones ??= new List<string>();
-            exportRules ??= new List<NetAppVolumeExportPolicyRule>();
-            protocolTypes ??= new List<string>();
-            mountTargets ??= new List<NetAppVolumeMountTarget>();
-            dataStoreResourceId ??= new List<ResourceIdentifier>();
-            placementRules ??= new List<NetAppVolumePlacementRule>();
-
-            return new NetAppVolumeGroupVolume(
-                id,
-                name,
-                resourceType,
-                tags,
-                zones?.ToList(),
-                fileSystemId,
-                creationToken,
-                serviceLevel,
-                usageThreshold,
-                exportRules != null ? new VolumePropertiesExportPolicy(exportRules?.ToList(), serializedAdditionalRawData: null) : null,
-                protocolTypes?.ToList(),
-                provisioningState,
-                new ResourceIdentifier(snapshotId),
-                deleteBaseSnapshot,
-                new ResourceIdentifier(backupId),
-                baremetalTenantId,
-                subnetId,
-                networkFeatures,
-                null,
-                networkSiblingSetId,
-                storageToNetworkProximity,
-                mountTargets?.ToList(),
-                volumeType,
-                dataProtection,
-                acceptGrowCapacityPoolForShortTermCloneSplit: null,
-                isRestoring,
-                isSnapshotDirectoryVisible,
-                isKerberosEnabled,
-                securityStyle,
-                isSmbEncryptionEnabled,
-                smbAccessBasedEnumeration,
-                smbNonBrowsable,
-                isSmbContinuouslyAvailable,
-                throughputMibps,
-                actualThroughputMibps,
-                encryptionKeySource,
-                keyVaultPrivateEndpointResourceId,
-                isLdapEnabled,
-                isCoolAccessEnabled,
-                coolnessPeriod,
-                coolAccessRetrievalPolicy,
-                unixPermissions,
-                cloneProgress,
-                fileAccessLogs,
-                avsDataStore,
-                dataStoreResourceId?.ToList(),
-                isDefaultQuotaEnabled,
-                defaultUserQuotaInKiBs,
-                defaultGroupQuotaInKiBs,
-                maximumNumberOfFiles,
-                volumeGroupName,
-                capacityPoolResourceId,
-                proximityPlacementGroupId,
-                t2Network,
-                volumeSpecName,
-                isEncrypted,
-                placementRules?.ToList(),
-                enableSubvolumes,
-                provisionedAvailabilityZone,
-                isLargeVolume,
-                originatingResourceId: originatingResourceId,
-                inheritedSizeInBytes: null,
-                language: null,
-                serializedAdditionalRawData: null);
-        }
-
-        /// <summary> Initializes a new instance of NetAppVolumeData. </summary>
-        /// <param name="id"> The id. </param>
-        /// <param name="name"> The name. </param>
-        /// <param name="resourceType"> The resourceType. </param>
-        /// <param name="systemData"> The systemData. </param>
-        /// <param name="tags"> The tags. </param>
-        /// <param name="location"> The location. </param>
-        /// <param name="etag"> A unique read-only string that changes whenever the resource is updated. </param>
-        /// <param name="zones"> Availability Zone. </param>
-        /// <param name="fileSystemId"> Unique FileSystem Identifier. </param>
-        /// <param name="creationToken"> A unique file path for the volume. Used when creating mount targets. </param>
-        /// <param name="serviceLevel"> The service level of the file system. </param>
-        /// <param name="usageThreshold"> Maximum storage quota allowed for a file system in bytes. This is a soft quota used for alerting only. Minimum size is 100 GiB. Upper limit is 100TiB, 500Tib for LargeVolume. Specified in bytes. </param>
-        /// <param name="exportRules"> Set of export policy rules. </param>
-        /// <param name="protocolTypes"> Set of protocol types, default NFSv3, CIFS for SMB protocol. </param>
-        /// <param name="provisioningState"> Azure lifecycle management. </param>
-        /// <param name="snapshotId"> UUID v4 or resource identifier used to identify the Snapshot. </param>
-        /// <param name="deleteBaseSnapshot"> If enabled (true) the snapshot the volume was created from will be automatically deleted after the volume create operation has finished.  Defaults to false. </param>
-        /// <param name="backupId"> UUID v4 or resource identifier used to identify the Backup. </param>
-        /// <param name="baremetalTenantId"> Unique Baremetal Tenant Identifier. </param>
-        /// <param name="subnetId"> The Azure Resource URI for a delegated subnet. Must have the delegation Microsoft.NetApp/volumes. </param>
-        /// <param name="networkFeatures"> Basic network, or Standard features available to the volume. </param>
-        /// <param name="networkSiblingSetId"> Network Sibling Set ID for the the group of volumes sharing networking resources. </param>
-        /// <param name="storageToNetworkProximity"> Provides storage to network proximity information for the volume. </param>
-        /// <param name="mountTargets"> List of mount targets. </param>
-        /// <param name="volumeType"> What type of volume is this. For destination volumes in Cross Region Replication, set type to DataProtection. </param>
-        /// <param name="dataProtection"> DataProtection type volumes include an object containing details of the replication. </param>
-        /// <param name="isRestoring"> Restoring. </param>
-        /// <param name="isSnapshotDirectoryVisible"> If enabled (true) the volume will contain a read-only snapshot directory which provides access to each of the volume's snapshots (defaults to true). </param>
-        /// <param name="isKerberosEnabled"> Describe if a volume is KerberosEnabled. To be use with swagger version 2020-05-01 or later. </param>
-        /// <param name="securityStyle"> The security style of volume, default unix, defaults to ntfs for dual protocol or CIFS protocol. </param>
-        /// <param name="isSmbEncryptionEnabled"> Enables encryption for in-flight smb3 data. Only applicable for SMB/DualProtocol volume. To be used with swagger version 2020-08-01 or later. </param>
-        /// <param name="smbAccessBasedEnumeration"> Enables access based enumeration share property for SMB Shares. Only applicable for SMB/DualProtocol volume. </param>
-        /// <param name="smbNonBrowsable"> Enables non browsable property for SMB Shares. Only applicable for SMB/DualProtocol volume. </param>
-        /// <param name="isSmbContinuouslyAvailable"> Enables continuously available share property for smb volume. Only applicable for SMB volume. </param>
-        /// <param name="throughputMibps"> Maximum throughput in MiB/s that can be achieved by this volume and this will be accepted as input only for manual qosType volume. </param>
-        /// <param name="actualThroughputMibps"> Actual throughput in MiB/s for auto qosType volumes calculated based on size and serviceLevel. </param>
-        /// <param name="encryptionKeySource"> Source of key used to encrypt data in volume. Applicable if NetApp account has encryption.keySource = 'Microsoft.KeyVault'. Possible values (case-insensitive) are: 'Microsoft.NetApp, Microsoft.KeyVault'. </param>
-        /// <param name="keyVaultPrivateEndpointResourceId"> The resource ID of private endpoint for KeyVault. It must reside in the same VNET as the volume. Only applicable if encryptionKeySource = 'Microsoft.KeyVault'. </param>
-        /// <param name="isLdapEnabled"> Specifies whether LDAP is enabled or not for a given NFS volume. </param>
-        /// <param name="isCoolAccessEnabled"> Specifies whether Cool Access(tiering) is enabled for the volume. </param>
-        /// <param name="coolnessPeriod"> Specifies the number of days after which data that is not accessed by clients will be tiered. </param>
-        /// <param name="unixPermissions"> UNIX permissions for NFS volume accepted in octal 4 digit format. First digit selects the set user ID(4), set group ID (2) and sticky (1) attributes. Second digit selects permission for the owner of the file: read (4), write (2) and execute (1). Third selects permissions for other users in the same group. the fourth for other users not in the group. 0755 - gives read/write/execute permissions to owner and read/execute to group and other users. </param>
-        /// <param name="cloneProgress"> When a volume is being restored from another volume's snapshot, will show the percentage completion of this cloning process. When this value is empty/null there is no cloning process currently happening on this volume. This value will update every 5 minutes during cloning. </param>
-        /// <param name="fileAccessLogs"> Flag indicating whether file access logs are enabled for the volume, based on active diagnostic settings present on the volume. </param>
-        /// <param name="avsDataStore"> Specifies whether the volume is enabled for Azure VMware Solution (AVS) datastore purpose. </param>
-        /// <param name="dataStoreResourceId"> Data store resource unique identifier. </param>
-        /// <param name="isDefaultQuotaEnabled"> Specifies if default quota is enabled for the volume. </param>
-        /// <param name="defaultUserQuotaInKiBs"> Default user quota for volume in KiBs. If isDefaultQuotaEnabled is set, the minimum value of 4 KiBs applies . </param>
-        /// <param name="defaultGroupQuotaInKiBs"> Default group quota for volume in KiBs. If isDefaultQuotaEnabled is set, the minimum value of 4 KiBs applies. </param>
-        /// <param name="maximumNumberOfFiles"> Maximum number of files allowed. Needs a service request in order to be changed. Only allowed to be changed if volume quota is more than 4TiB. </param>
-        /// <param name="volumeGroupName"> Volume Group Name. </param>
-        /// <param name="capacityPoolResourceId"> Pool Resource Id used in case of creating a volume through volume group. </param>
-        /// <param name="proximityPlacementGroupId"> Proximity placement group associated with the volume. </param>
-        /// <param name="t2Network"> T2 network information. </param>
-        /// <param name="volumeSpecName"> Volume spec name is the application specific designation or identifier for the particular volume in a volume group for e.g. data, log. </param>
-        /// <param name="isEncrypted"> Specifies if the volume is encrypted or not. Only available on volumes created or updated after 2022-01-01. </param>
-        /// <param name="placementRules"> Application specific placement rules for the particular volume. </param>
-        /// <param name="enableSubvolumes"> Flag indicating whether subvolume operations are enabled on the volume. </param>
-        /// <param name="provisionedAvailabilityZone"> The availability zone where the volume is provisioned. This refers to the logical availability zone where the volume resides. </param>
-        /// <param name="isLargeVolume"> Specifies whether volume is a Large Volume or Regular Volume. </param>
-        /// <param name="originatingResourceId"> Id of the snapshot or backup that the volume is restored from. </param>
-        /// <returns> A new <see cref="NetApp.NetAppVolumeData"/> instance for mocking. </returns>
-        [EditorBrowsable(EditorBrowsableState.Never)]
-        public static NetAppVolumeData NetAppVolumeData(ResourceIdentifier id = null, string name = null, ResourceType resourceType = default, Azure.ResourceManager.Models.SystemData systemData = null, IDictionary<string, string> tags = null, AzureLocation location = default, ETag? etag = null, IEnumerable<string> zones = null, Guid? fileSystemId = null, string creationToken = null, NetAppFileServiceLevel? serviceLevel = null, long usageThreshold = default, IEnumerable<NetAppVolumeExportPolicyRule> exportRules = null, IEnumerable<string> protocolTypes = null, string provisioningState = null, string snapshotId = null, bool? deleteBaseSnapshot = null, string backupId = null, string baremetalTenantId = null, ResourceIdentifier subnetId = null, NetAppNetworkFeature? networkFeatures = null, Guid? networkSiblingSetId = null, NetAppVolumeStorageToNetworkProximity? storageToNetworkProximity = null, IEnumerable<NetAppVolumeMountTarget> mountTargets = null, string volumeType = null, NetAppVolumeDataProtection dataProtection = null, bool? isRestoring = null, bool? isSnapshotDirectoryVisible = null, bool? isKerberosEnabled = null, NetAppVolumeSecurityStyle? securityStyle = null, bool? isSmbEncryptionEnabled = null, SmbAccessBasedEnumeration? smbAccessBasedEnumeration = null, SmbNonBrowsable? smbNonBrowsable = null, bool? isSmbContinuouslyAvailable = null, float? throughputMibps = null, float? actualThroughputMibps = null, NetAppEncryptionKeySource? encryptionKeySource = null, ResourceIdentifier keyVaultPrivateEndpointResourceId = null, bool? isLdapEnabled = null, bool? isCoolAccessEnabled = null, int? coolnessPeriod = null, string unixPermissions = null, int? cloneProgress = null, NetAppFileAccessLog? fileAccessLogs = null, NetAppAvsDataStore? avsDataStore = null, IEnumerable<ResourceIdentifier> dataStoreResourceId = null, bool? isDefaultQuotaEnabled = null, long? defaultUserQuotaInKiBs = null, long? defaultGroupQuotaInKiBs = null, long? maximumNumberOfFiles = null, string volumeGroupName = null, ResourceIdentifier capacityPoolResourceId = null, ResourceIdentifier proximityPlacementGroupId = null, string t2Network = null, string volumeSpecName = null, bool? isEncrypted = null, IEnumerable<NetAppVolumePlacementRule> placementRules = null, EnableNetAppSubvolume? enableSubvolumes = null, string provisionedAvailabilityZone = null, bool? isLargeVolume = null, ResourceIdentifier originatingResourceId = null)
-        {
-            tags ??= new Dictionary<string, string>();
-            zones ??= new List<string>();
-            exportRules ??= new List<NetAppVolumeExportPolicyRule>();
-            protocolTypes ??= new List<string>();
-            mountTargets ??= new List<NetAppVolumeMountTarget>();
-            dataStoreResourceId ??= new List<ResourceIdentifier>();
-            placementRules ??= new List<NetAppVolumePlacementRule>();
-            //Set null for zones and coolAccessRetrievalPolicy for backwards compat
-            return new NetAppVolumeData(id, name, resourceType, systemData, tags, location, etag, zones?.ToList(), fileSystemId, creationToken, serviceLevel, usageThreshold, exportRules != null ? new VolumePropertiesExportPolicy(exportRules?.ToList(), serializedAdditionalRawData: null) : null, protocolTypes?.ToList(), provisioningState, new ResourceIdentifier(snapshotId), deleteBaseSnapshot, new ResourceIdentifier(backupId), baremetalTenantId, subnetId, networkFeatures, null, networkSiblingSetId, storageToNetworkProximity, mountTargets?.ToList(), volumeType, dataProtection, acceptGrowCapacityPoolForShortTermCloneSplit: null, isRestoring, isSnapshotDirectoryVisible, isKerberosEnabled, securityStyle, isSmbEncryptionEnabled, smbAccessBasedEnumeration, smbNonBrowsable, isSmbContinuouslyAvailable, throughputMibps, actualThroughputMibps, encryptionKeySource, keyVaultPrivateEndpointResourceId, isLdapEnabled, isCoolAccessEnabled, coolnessPeriod, null, unixPermissions, cloneProgress, fileAccessLogs, avsDataStore, dataStoreResourceId?.ToList(), isDefaultQuotaEnabled, defaultUserQuotaInKiBs, defaultGroupQuotaInKiBs, maximumNumberOfFiles, volumeGroupName, capacityPoolResourceId, proximityPlacementGroupId, t2Network, volumeSpecName, isEncrypted, placementRules?.ToList(), enableSubvolumes, provisionedAvailabilityZone, isLargeVolume, originatingResourceId, inheritedSizeInBytes: null, language: null, serializedAdditionalRawData: null);
-        }
-
-        /// <summary> Initializes a new instance of <see cref="NetApp.NetAppVolumeData"/>. </summary>
-        /// <param name="id"> The id. </param>
-        /// <param name="name"> The name. </param>
-        /// <param name="resourceType"> The resourceType. </param>
-        /// <param name="systemData"> The systemData. </param>
-        /// <param name="tags"> The tags. </param>
-        /// <param name="location"> The location. </param>
-        /// <param name="etag"> A unique read-only string that changes whenever the resource is updated. </param>
-        /// <param name="zones"> Availability Zone. </param>
-        /// <param name="fileSystemId"> Unique FileSystem Identifier. </param>
-        /// <param name="creationToken"> A unique file path for the volume. Used when creating mount targets. </param>
-        /// <param name="serviceLevel"> The service level of the file system. </param>
-        /// <param name="usageThreshold"> Maximum storage quota allowed for a file system in bytes. This is a soft quota used for alerting only. For regular volumes, valid values are in the range 50GiB to 100TiB. For large volumes, valid values are in the range 100TiB to 500TiB, and on an exceptional basis, from to 2400GiB to 2400TiB. Values expressed in bytes as multiples of 1 GiB. </param>
-        /// <param name="exportRules"> Set of export policy rules. </param>
-        /// <param name="protocolTypes"> Set of protocol types, default NFSv3, CIFS for SMB protocol. </param>
-        /// <param name="provisioningState"> Azure lifecycle management. </param>
-        /// <param name="snapshotId"> Resource identifier used to identify the Snapshot. </param>
-        /// <param name="deleteBaseSnapshot"> If enabled (true) the snapshot the volume was created from will be automatically deleted after the volume create operation has finished.  Defaults to false. </param>
-        /// <param name="backupId"> Resource identifier used to identify the Backup. </param>
-        /// <param name="baremetalTenantId"> Unique Baremetal Tenant Identifier. </param>
-        /// <param name="subnetId"> The Azure Resource URI for a delegated subnet. Must have the delegation Microsoft.NetApp/volumes. </param>
-        /// <param name="networkFeatures"> Network features available to the volume, or current state of update. </param>
-        /// <param name="networkSiblingSetId"> Network Sibling Set ID for the the group of volumes sharing networking resources. </param>
-        /// <param name="storageToNetworkProximity"> Provides storage to network proximity information for the volume. </param>
-        /// <param name="mountTargets"> List of mount targets. </param>
-        /// <param name="volumeType"> What type of volume is this. For destination volumes in Cross Region Replication, set type to DataProtection. </param>
-        /// <param name="dataProtection"> DataProtection type volumes include an object containing details of the replication. </param>
-        /// <param name="isRestoring"> Restoring. </param>
-        /// <param name="isSnapshotDirectoryVisible"> If enabled (true) the volume will contain a read-only snapshot directory which provides access to each of the volume's snapshots (defaults to true). </param>
-        /// <param name="isKerberosEnabled"> Describe if a volume is KerberosEnabled. To be use with swagger version 2020-05-01 or later. </param>
-        /// <param name="securityStyle"> The security style of volume, default unix, defaults to ntfs for dual protocol or CIFS protocol. </param>
-        /// <param name="isSmbEncryptionEnabled"> Enables encryption for in-flight smb3 data. Only applicable for SMB/DualProtocol volume. To be used with swagger version 2020-08-01 or later. </param>
-        /// <param name="smbAccessBasedEnumeration"> Enables access-based enumeration share property for SMB Shares. Only applicable for SMB/DualProtocol volume. </param>
-        /// <param name="smbNonBrowsable"> Enables non-browsable property for SMB Shares. Only applicable for SMB/DualProtocol volume. </param>
-        /// <param name="isSmbContinuouslyAvailable"> Enables continuously available share property for smb volume. Only applicable for SMB volume. </param>
-        /// <param name="throughputMibps"> Maximum throughput in MiB/s that can be achieved by this volume and this will be accepted as input only for manual qosType volume. </param>
-        /// <param name="actualThroughputMibps"> Actual throughput in MiB/s for auto qosType volumes calculated based on size and serviceLevel. </param>
-        /// <param name="encryptionKeySource"> Source of key used to encrypt data in volume. Applicable if NetApp account has encryption.keySource = 'Microsoft.KeyVault'. Possible values (case-insensitive) are: 'Microsoft.NetApp, Microsoft.KeyVault'. </param>
-        /// <param name="keyVaultPrivateEndpointResourceId"> The resource ID of private endpoint for KeyVault. It must reside in the same VNET as the volume. Only applicable if encryptionKeySource = 'Microsoft.KeyVault'. </param>
-        /// <param name="isLdapEnabled"> Specifies whether LDAP is enabled or not for a given NFS volume. </param>
-        /// <param name="isCoolAccessEnabled"> Specifies whether Cool Access(tiering) is enabled for the volume. </param>
-        /// <param name="coolnessPeriod"> Specifies the number of days after which data that is not accessed by clients will be tiered. </param>
-        /// <param name="coolAccessRetrievalPolicy">
-        /// coolAccessRetrievalPolicy determines the data retrieval behavior from the cool tier to standard storage based on the read pattern for cool access enabled volumes. The possible values for this field are:
-        ///  Default - Data will be pulled from cool tier to standard storage on random reads. This policy is the default.
-        ///  OnRead - All client-driven data read is pulled from cool tier to standard storage on both sequential and random reads.
-        ///  Never - No client-driven data is pulled from cool tier to standard storage.
-        /// </param>
-        /// <param name="unixPermissions"> UNIX permissions for NFS volume accepted in octal 4 digit format. First digit selects the set user ID(4), set group ID (2) and sticky (1) attributes. Second digit selects permission for the owner of the file: read (4), write (2) and execute (1). Third selects permissions for other users in the same group. the fourth for other users not in the group. 0755 - gives read/write/execute permissions to owner and read/execute to group and other users. </param>
-        /// <param name="cloneProgress"> When a volume is being restored from another volume's snapshot, will show the percentage completion of this cloning process. When this value is empty/null there is no cloning process currently happening on this volume. This value will update every 5 minutes during cloning. </param>
-        /// <param name="fileAccessLogs"> Flag indicating whether file access logs are enabled for the volume, based on active diagnostic settings present on the volume. </param>
-        /// <param name="avsDataStore"> Specifies whether the volume is enabled for Azure VMware Solution (AVS) datastore purpose. </param>
-        /// <param name="dataStoreResourceId"> Data store resource unique identifier. </param>
-        /// <param name="isDefaultQuotaEnabled"> Specifies if default quota is enabled for the volume. </param>
-        /// <param name="defaultUserQuotaInKiBs"> Default user quota for volume in KiBs. If isDefaultQuotaEnabled is set, the minimum value of 4 KiBs applies . </param>
-        /// <param name="defaultGroupQuotaInKiBs"> Default group quota for volume in KiBs. If isDefaultQuotaEnabled is set, the minimum value of 4 KiBs applies. </param>
-        /// <param name="maximumNumberOfFiles"> Maximum number of files allowed. Needs a service request in order to be changed. Only allowed to be changed if volume quota is more than 4TiB. </param>
-        /// <param name="volumeGroupName"> Volume Group Name. </param>
-        /// <param name="capacityPoolResourceId"> Pool Resource Id used in case of creating a volume through volume group. </param>
-        /// <param name="proximityPlacementGroupId"> Proximity placement group associated with the volume. </param>
-        /// <param name="t2Network"> T2 network information. </param>
-        /// <param name="volumeSpecName"> Volume spec name is the application specific designation or identifier for the particular volume in a volume group for e.g. data, log. </param>
-        /// <param name="isEncrypted"> Specifies if the volume is encrypted or not. Only available on volumes created or updated after 2022-01-01. </param>
-        /// <param name="placementRules"> Application specific placement rules for the particular volume. </param>
-        /// <param name="enableSubvolumes"> Flag indicating whether subvolume operations are enabled on the volume. </param>
-        /// <param name="provisionedAvailabilityZone"> The availability zone where the volume is provisioned. This refers to the logical availability zone where the volume resides. </param>
-        /// <param name="isLargeVolume"> Specifies whether volume is a Large Volume or Regular Volume. </param>
-        /// <param name="originatingResourceId"> Id of the snapshot or backup that the volume is restored from. </param>
-        /// <returns> A new <see cref="NetApp.NetAppVolumeData"/> instance for mocking. </returns>
-        [EditorBrowsable(EditorBrowsableState.Never)]
-        public static NetAppVolumeData NetAppVolumeData(ResourceIdentifier id = null, string name = null, ResourceType resourceType = default, SystemData systemData = null, IDictionary<string, string> tags = null, AzureLocation location = default, ETag? etag = null, IEnumerable<string> zones = null, Guid? fileSystemId = null, string creationToken = null, NetAppFileServiceLevel? serviceLevel = null, long usageThreshold = default, IEnumerable<NetAppVolumeExportPolicyRule> exportRules = null, IEnumerable<string> protocolTypes = null, string provisioningState = null, string snapshotId = null, bool? deleteBaseSnapshot = null, string backupId = null, string baremetalTenantId = null, ResourceIdentifier subnetId = null, NetAppNetworkFeature? networkFeatures = null, Guid? networkSiblingSetId = null, NetAppVolumeStorageToNetworkProximity? storageToNetworkProximity = null, IEnumerable<NetAppVolumeMountTarget> mountTargets = null, string volumeType = null, NetAppVolumeDataProtection dataProtection = null, bool? isRestoring = null, bool? isSnapshotDirectoryVisible = null, bool? isKerberosEnabled = null, NetAppVolumeSecurityStyle? securityStyle = null, bool? isSmbEncryptionEnabled = null, SmbAccessBasedEnumeration? smbAccessBasedEnumeration = null, SmbNonBrowsable? smbNonBrowsable = null, bool? isSmbContinuouslyAvailable = null, float? throughputMibps = null, float? actualThroughputMibps = null, NetAppEncryptionKeySource? encryptionKeySource = null, ResourceIdentifier keyVaultPrivateEndpointResourceId = null, bool? isLdapEnabled = null, bool? isCoolAccessEnabled = null, int? coolnessPeriod = null, CoolAccessRetrievalPolicy? coolAccessRetrievalPolicy = null, string unixPermissions = null, int? cloneProgress = null, NetAppFileAccessLog? fileAccessLogs = null, NetAppAvsDataStore? avsDataStore = null, IEnumerable<ResourceIdentifier> dataStoreResourceId = null, bool? isDefaultQuotaEnabled = null, long? defaultUserQuotaInKiBs = null, long? defaultGroupQuotaInKiBs = null, long? maximumNumberOfFiles = null, string volumeGroupName = null, ResourceIdentifier capacityPoolResourceId = null, ResourceIdentifier proximityPlacementGroupId = null, string t2Network = null, string volumeSpecName = null, bool? isEncrypted = null, IEnumerable<NetAppVolumePlacementRule> placementRules = null, EnableNetAppSubvolume? enableSubvolumes = null, string provisionedAvailabilityZone = null, bool? isLargeVolume = null, ResourceIdentifier originatingResourceId = null)
-        {
-            tags ??= new Dictionary<string, string>();
-            exportRules ??= new List<NetAppVolumeExportPolicyRule>();
-            protocolTypes ??= new List<string>();
-            mountTargets ??= new List<NetAppVolumeMountTarget>();
-            dataStoreResourceId ??= new List<ResourceIdentifier>();
-            placementRules ??= new List<NetAppVolumePlacementRule>();
-            return new NetAppVolumeData(id, name, resourceType, systemData, tags, location, etag, zones?.ToList(), fileSystemId, creationToken, serviceLevel, usageThreshold, exportRules != null ? new VolumePropertiesExportPolicy(exportRules?.ToList(), serializedAdditionalRawData: null) : null, protocolTypes?.ToList(), provisioningState, new ResourceIdentifier(snapshotId), deleteBaseSnapshot, new ResourceIdentifier(backupId), baremetalTenantId, subnetId, networkFeatures, null, networkSiblingSetId, storageToNetworkProximity, mountTargets?.ToList(), volumeType, dataProtection, acceptGrowCapacityPoolForShortTermCloneSplit:null, isRestoring, isSnapshotDirectoryVisible, isKerberosEnabled, securityStyle, isSmbEncryptionEnabled, smbAccessBasedEnumeration, smbNonBrowsable, isSmbContinuouslyAvailable, throughputMibps, actualThroughputMibps, encryptionKeySource, keyVaultPrivateEndpointResourceId, isLdapEnabled, isCoolAccessEnabled, coolnessPeriod, coolAccessRetrievalPolicy, unixPermissions, cloneProgress, fileAccessLogs, avsDataStore, dataStoreResourceId?.ToList(), isDefaultQuotaEnabled, defaultUserQuotaInKiBs, defaultGroupQuotaInKiBs, maximumNumberOfFiles, volumeGroupName, capacityPoolResourceId, proximityPlacementGroupId, t2Network, volumeSpecName, isEncrypted, placementRules?.ToList(), enableSubvolumes, provisionedAvailabilityZone, isLargeVolume, originatingResourceId, inheritedSizeInBytes: null, language: null, serializedAdditionalRawData: null);
-=======
             return new NetAppBackupData(id, name, resourceType, systemData, backupId, createdOn, provisioningState, size, label, backupType, failureReason, null, useExistingSnapshot, snapshotName: null, backupPolicyArmResourceId: null,  serializedAdditionalRawData: null);
->>>>>>> c2a9a198
         }
 
         /// <summary> Initializes a new instance of <see cref="Models.NetAppVolumeGroupMetadata"/>. </summary>
@@ -537,7 +158,6 @@
                 useExistingSnapshot,
                 snapshotName,
                 backupPolicyArmResourceId,
-                isLargeVolume: null,
                 serializedAdditionalRawData: null);
         }
 
