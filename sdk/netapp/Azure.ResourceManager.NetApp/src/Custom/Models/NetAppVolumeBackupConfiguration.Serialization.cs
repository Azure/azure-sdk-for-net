--- conflicted
+++ resolved
@@ -44,12 +44,6 @@
                 writer.WritePropertyName("backupEnabled"u8);
                 writer.WriteBooleanValue(IsBackupEnabled.Value);
             }
-<<<<<<< HEAD
-            if (Optional.IsDefined(BackupVaultId))
-            {
-                writer.WritePropertyName("backupVaultId");
-                writer.WriteStringValue(BackupVaultId);
-=======
             if (options.Format != "W" && _serializedAdditionalRawData != null)
             {
                 foreach (var item in _serializedAdditionalRawData)
@@ -64,7 +58,6 @@
                     }
 #endif
                 }
->>>>>>> 9733e38b
             }
             writer.WriteEndObject();
         }
@@ -90,7 +83,6 @@
                 return null;
             }
             Optional<ResourceIdentifier> backupPolicyId = default;
-            Optional<ResourceIdentifier> backupVaultId = default;
             Optional<bool> policyEnforced = default;
             Optional<bool> backupEnabled = default;
             Optional<ResourceIdentifier> vaultId = default;
@@ -138,20 +130,6 @@
                     vaultId = new ResourceIdentifier(property.Value.GetString());
                     continue;
                 }
-<<<<<<< HEAD
-                if (property.NameEquals("backupVaultId"u8))
-                {
-                    if (property.Value.ValueKind == JsonValueKind.Null)
-                    {
-                        property.ThrowNonNullablePropertyIsNull();
-                        continue;
-                    }
-                    backupVaultId = new ResourceIdentifier(property.Value.GetString());
-                    continue;
-                }
-            }
-            return new NetAppVolumeBackupConfiguration(backupPolicyId.Value, Optional.ToNullable(policyEnforced), vaultId.Value, Optional.ToNullable(backupEnabled)) { BackupVaultId = backupVaultId };
-=======
                 if (options.Format != "W")
                 {
                     additionalPropertiesDictionary.Add(property.Name, BinaryData.FromString(property.Value.GetRawText()));
@@ -159,7 +137,6 @@
             }
             serializedAdditionalRawData = additionalPropertiesDictionary;
             return new NetAppVolumeBackupConfiguration(backupPolicyId.Value, Optional.ToNullable(policyEnforced), vaultId.Value, Optional.ToNullable(backupEnabled), serializedAdditionalRawData);
->>>>>>> 9733e38b
         }
 
         BinaryData IPersistableModel<NetAppVolumeBackupConfiguration>.Write(ModelReaderWriterOptions options)
