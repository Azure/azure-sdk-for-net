﻿// Copyright (c) Microsoft Corporation. All rights reserved.
// Licensed under the MIT License.

#nullable disable

using System;
using System.ClientModel.Primitives;
using System.Collections.Generic;
using System.Text.Json;
using Azure.Core;
using Azure.ResourceManager.Models;
using Azure.ResourceManager.NetApp.Models;

namespace Azure.ResourceManager.NetApp
{
    public partial class NetAppBackupData : IUtf8JsonSerializable, IJsonModel<NetAppBackupData>
    {
<<<<<<< HEAD
        //void IUtf8JsonSerializable.Write(Utf8JsonWriter writer)
        //{
        //    writer.WriteStartObject();
        //    writer.WritePropertyName("location"u8);
        //    writer.WriteStringValue(Location);
        //    writer.WritePropertyName("properties"u8);
        //    writer.WriteStartObject();
        //    if (Optional.IsDefined(Label))
        //    {
        //        writer.WritePropertyName("label"u8);
        //        writer.WriteStringValue(Label);
        //    }
        //    if (Optional.IsDefined(UseExistingSnapshot))
        //    {
        //        writer.WritePropertyName("useExistingSnapshot"u8);
        //        writer.WriteBooleanValue(UseExistingSnapshot.Value);
        //    }
        //    writer.WriteEndObject();
        //    writer.WriteEndObject();
        //}

        //internal static NetAppBackupData DeserializeNetAppBackupData(JsonElement element)
        //{
        //    if (element.ValueKind == JsonValueKind.Null)
        //    {
        //        return null;
        //    }
        //    AzureLocation location = default;
        //    ResourceIdentifier id = default;
        //    string name = default;
        //    ResourceType type = default;
        //    Optional<Azure.ResourceManager.Models.SystemData> systemData = default;
        //    Optional<string> backupId = default;
        //    Optional<DateTimeOffset> creationDate = default;
        //    Optional<string> provisioningState = default;
        //    Optional<long> size = default;
        //    Optional<string> label = default;
        //    Optional<NetAppBackupType> backupType = default;
        //    Optional<string> failureReason = default;
        //    Optional<string> volumeName = default;
        //    Optional<bool> useExistingSnapshot = default;
        //    foreach (var property in element.EnumerateObject())
        //    {
        //        if (property.NameEquals("location"u8))
        //        {
        //            location = new AzureLocation(property.Value.GetString());
        //            continue;
        //        }
        //        if (property.NameEquals("id"u8))
        //        {
        //            id = new ResourceIdentifier(property.Value.GetString());
        //            continue;
        //        }
        //        if (property.NameEquals("name"u8))
        //        {
        //            name = property.Value.GetString();
        //            continue;
        //        }
        //        if (property.NameEquals("type"u8))
        //        {
        //            type = new ResourceType(property.Value.GetString());
        //            continue;
        //        }
        //        if (property.NameEquals("systemData"u8))
        //        {
        //            if (property.Value.ValueKind == JsonValueKind.Null)
        //            {
        //                continue;
        //            }
        //            systemData = JsonSerializer.Deserialize<Azure.ResourceManager.Models.SystemData>(property.Value.GetRawText());
        //            continue;
        //        }
        //        if (property.NameEquals("properties"u8))
        //        {
        //            if (property.Value.ValueKind == JsonValueKind.Null)
        //            {
        //                property.ThrowNonNullablePropertyIsNull();
        //                continue;
        //            }
        //            foreach (var property0 in property.Value.EnumerateObject())
        //            {
        //                if (property0.NameEquals("backupId"u8))
        //                {
        //                    backupId = property0.Value.GetString();
        //                    continue;
        //                }
        //                if (property0.NameEquals("creationDate"u8))
        //                {
        //                    if (property0.Value.ValueKind == JsonValueKind.Null)
        //                    {
        //                        continue;
        //                    }
        //                    creationDate = property0.Value.GetDateTimeOffset("O");
        //                    continue;
        //                }
        //                if (property0.NameEquals("provisioningState"u8))
        //                {
        //                    provisioningState = property0.Value.GetString();
        //                    continue;
        //                }
        //                if (property0.NameEquals("size"u8))
        //                {
        //                    if (property0.Value.ValueKind == JsonValueKind.Null)
        //                    {
        //                        continue;
        //                    }
        //                    size = property0.Value.GetInt64();
        //                    continue;
        //                }
        //                if (property0.NameEquals("label"u8))
        //                {
        //                    label = property0.Value.GetString();
        //                    continue;
        //                }
        //                if (property0.NameEquals("backupType"u8))
        //                {
        //                    if (property0.Value.ValueKind == JsonValueKind.Null)
        //                    {
        //                        continue;
        //                    }
        //                    backupType = new NetAppBackupType(property0.Value.GetString());
        //                    continue;
        //                }
        //                if (property0.NameEquals("failureReason"u8))
        //                {
        //                    failureReason = property0.Value.GetString();
        //                    continue;
        //                }
        //                if (property0.NameEquals("volumeName"u8))
        //                {
        //                    volumeName = property0.Value.GetString();
        //                    continue;
        //                }
        //                if (property0.NameEquals("useExistingSnapshot"u8))
        //                {
        //                    if (property0.Value.ValueKind == JsonValueKind.Null)
        //                    {
        //                        continue;
        //                    }
        //                    useExistingSnapshot = property0.Value.GetBoolean();
        //                    continue;
        //                }
        //            }
        //            continue;
        //        }
        //    }
        //    return new NetAppBackupData(id, name, type, systemData.Value, location, backupId.Value, Optional.ToNullable(creationDate), provisioningState.Value, Optional.ToNullable(size), label.Value, Optional.ToNullable(backupType), failureReason.Value, volumeName.Value, Optional.ToNullable(useExistingSnapshot));
        //}
=======
        void IUtf8JsonSerializable.Write(Utf8JsonWriter writer) => ((IJsonModel<NetAppBackupData>)this).Write(writer, new ModelReaderWriterOptions("W"));

        void IJsonModel<NetAppBackupData>.Write(Utf8JsonWriter writer, ModelReaderWriterOptions options)
        {
            var format = options.Format == "W" ? ((IPersistableModel<NetAppVault>)this).GetFormatFromOptions(options) : options.Format;
            if (format != "J")
            {
                throw new FormatException($"The model {nameof(NetAppVault)} does not support '{format}' format.");
            }
            writer.WriteStartObject();
            if (options.Format != "W")
            {
                writer.WritePropertyName("id"u8);
                writer.WriteStringValue(Id);
            }
            if (options.Format != "W")
            {
                writer.WritePropertyName("name"u8);
                writer.WriteStringValue(Name);
            }
            if (options.Format != "W")
            {
                writer.WritePropertyName("type"u8);
                writer.WriteStringValue(ResourceType);
            }
            if (options.Format != "W" && Optional.IsDefined(SystemData))
            {
                writer.WritePropertyName("systemData"u8);
                JsonSerializer.Serialize(writer, SystemData);
            }
            writer.WritePropertyName("location"u8);
            writer.WriteStringValue(Location);
            writer.WritePropertyName("properties"u8);
            writer.WriteStartObject();
            if (options.Format != "W" && Optional.IsDefined(BackupId))
            {
                writer.WritePropertyName("backupId"u8);
                writer.WriteStringValue(BackupId);
            }
            if (options.Format != "W" && Optional.IsDefined(CreatedOn))
            {
                writer.WritePropertyName("creationDate"u8);
                writer.WriteStringValue(CreatedOn.Value, "O");
            }
            if (options.Format != "W" && Optional.IsDefined(ProvisioningState))
            {
                writer.WritePropertyName("provisioningState"u8);
                writer.WriteStringValue(ProvisioningState);
            }
            if (options.Format != "W" && Optional.IsDefined(Size))
            {
                writer.WritePropertyName("size"u8);
                writer.WriteNumberValue((long)Size);
            }
            if (Optional.IsDefined(Label))
            {
                writer.WritePropertyName("label"u8);
                writer.WriteStringValue(Label);
            }
            if (options.Format != "W" && Optional.IsDefined(BackupType))
            {
                writer.WritePropertyName("backupType"u8);
                writer.WriteStringValue(BackupType.Value.ToString());
            }
            if (options.Format != "W" && Optional.IsDefined(FailureReason))
            {
                writer.WritePropertyName("failureReason"u8);
                writer.WriteStringValue(FailureReason);
            }
            if (options.Format != "W" && Optional.IsDefined(VolumeName))
            {
                writer.WritePropertyName("volumeName"u8);
                writer.WriteStringValue(VolumeName);
            }
            if (Optional.IsDefined(UseExistingSnapshot))
            {
                writer.WritePropertyName("useExistingSnapshot"u8);
                writer.WriteBooleanValue(UseExistingSnapshot.Value);
            }
            writer.WriteEndObject();
            if (options.Format != "W" && _serializedAdditionalRawData != null)
            {
                foreach (var item in _serializedAdditionalRawData)
                {
                    writer.WritePropertyName(item.Key);
#if NET6_0_OR_GREATER
				writer.WriteRawValue(item.Value);
#else
                    using (JsonDocument document = JsonDocument.Parse(item.Value))
                    {
                        JsonSerializer.Serialize(writer, document.RootElement);
                    }
#endif
                }
            }
            writer.WriteEndObject();
        }

        NetAppBackupData IJsonModel<NetAppBackupData>.Create(ref Utf8JsonReader reader, ModelReaderWriterOptions options)
        {
            var format = options.Format == "W" ? ((IPersistableModel<NetAppBackupData>)this).GetFormatFromOptions(options) : options.Format;
            if (format != "J")
            {
                throw new FormatException($"The model {nameof(NetAppBackupData)} does not support '{format}' format.");
            }

            using JsonDocument document = JsonDocument.ParseValue(ref reader);
            return DeserializeNetAppBackupData(document.RootElement, options);
        }

        internal static NetAppBackupData DeserializeNetAppBackupData(JsonElement element, ModelReaderWriterOptions options = null)
        {
            options ??= new ModelReaderWriterOptions("W");

            if (element.ValueKind == JsonValueKind.Null)
            {
                return null;
            }
            AzureLocation location = default;
            ResourceIdentifier id = default;
            string name = default;
            ResourceType type = default;
            Optional<Azure.ResourceManager.Models.SystemData> systemData = default;
            Optional<string> backupId = default;
            Optional<DateTimeOffset> creationDate = default;
            Optional<string> provisioningState = default;
            Optional<long> size = default;
            Optional<string> label = default;
            Optional<NetAppBackupType> backupType = default;
            Optional<string> failureReason = default;
            Optional<string> volumeName = default;
            Optional<bool> useExistingSnapshot = default;
            IDictionary<string, BinaryData> serializedAdditionalRawData = default;
            Dictionary<string, BinaryData> additionalPropertiesDictionary = new Dictionary<string, BinaryData>();
            foreach (var property in element.EnumerateObject())
            {
                if (property.NameEquals("location"u8))
                {
                    location = new AzureLocation(property.Value.GetString());
                    continue;
                }
                if (property.NameEquals("id"u8))
                {
                    id = new ResourceIdentifier(property.Value.GetString());
                    continue;
                }
                if (property.NameEquals("name"u8))
                {
                    name = property.Value.GetString();
                    continue;
                }
                if (property.NameEquals("type"u8))
                {
                    type = new ResourceType(property.Value.GetString());
                    continue;
                }
                if (property.NameEquals("systemData"u8))
                {
                    if (property.Value.ValueKind == JsonValueKind.Null)
                    {
                        continue;
                    }
                    systemData = JsonSerializer.Deserialize<Azure.ResourceManager.Models.SystemData>(property.Value.GetRawText());
                    continue;
                }
                if (property.NameEquals("properties"u8))
                {
                    if (property.Value.ValueKind == JsonValueKind.Null)
                    {
                        continue;
                    }
                    foreach (var property0 in property.Value.EnumerateObject())
                    {
                        if (property0.NameEquals("backupId"u8))
                        {
                            backupId = property0.Value.GetString();
                            continue;
                        }
                        if (property0.NameEquals("creationDate"u8))
                        {
                            if (property0.Value.ValueKind == JsonValueKind.Null)
                            {
                                continue;
                            }
                            creationDate = property0.Value.GetDateTimeOffset("O");
                            continue;
                        }
                        if (property0.NameEquals("provisioningState"u8))
                        {
                            provisioningState = property0.Value.GetString();
                            continue;
                        }
                        if (property0.NameEquals("size"u8))
                        {
                            if (property0.Value.ValueKind == JsonValueKind.Null)
                            {
                                continue;
                            }
                            size = property0.Value.GetInt64();
                            continue;
                        }
                        if (property0.NameEquals("label"u8))
                        {
                            label = property0.Value.GetString();
                            continue;
                        }
                        if (property0.NameEquals("backupType"u8))
                        {
                            if (property0.Value.ValueKind == JsonValueKind.Null)
                            {
                                continue;
                            }
                            backupType = new NetAppBackupType(property0.Value.GetString());
                            continue;
                        }
                        if (property0.NameEquals("failureReason"u8))
                        {
                            failureReason = property0.Value.GetString();
                            continue;
                        }
                        if (property0.NameEquals("volumeName"u8))
                        {
                            volumeName = property0.Value.GetString();
                            continue;
                        }
                        if (property0.NameEquals("useExistingSnapshot"u8))
                        {
                            if (property0.Value.ValueKind == JsonValueKind.Null)
                            {
                                continue;
                            }
                            useExistingSnapshot = property0.Value.GetBoolean();
                            continue;
                        }
                    }
                    continue;
                }
                if (options.Format != "W")
                {
                    additionalPropertiesDictionary.Add(property.Name, BinaryData.FromString(property.Value.GetRawText()));
                }
            }
            serializedAdditionalRawData = additionalPropertiesDictionary;
            return new NetAppBackupData(id, name, type, systemData.Value, location, backupId.Value, Optional.ToNullable(creationDate), provisioningState.Value, Optional.ToNullable(size), label.Value, Optional.ToNullable(backupType), failureReason.Value, volumeName.Value, Optional.ToNullable(useExistingSnapshot), serializedAdditionalRawData);
        }

        BinaryData IPersistableModel<NetAppBackupData>.Write(ModelReaderWriterOptions options)
        {
            var format = options.Format == "W" ? ((IPersistableModel<NetAppBackupData>)this).GetFormatFromOptions(options) : options.Format;

            switch (format)
            {
                case "J":
                    return ModelReaderWriter.Write(this, options);
                default:
                    throw new FormatException($"The model {nameof(NetAppBackupData)} does not support '{options.Format}' format.");
            }
        }

        NetAppBackupData IPersistableModel<NetAppBackupData>.Create(BinaryData data, ModelReaderWriterOptions options)
        {
            var format = options.Format == "W" ? ((IPersistableModel<NetAppBackupData>)this).GetFormatFromOptions(options) : options.Format;

            switch (format)
            {
                case "J":
                    {
                        using JsonDocument document = JsonDocument.Parse(data);
                        return DeserializeNetAppBackupData(document.RootElement, options);
                    }
                default:
                    throw new FormatException($"The model {nameof(NetAppBackupData)} does not support '{options.Format}' format.");
            }
        }

        string IPersistableModel<NetAppBackupData>.GetFormatFromOptions(ModelReaderWriterOptions options) => "J";
>>>>>>> 35d67a15
    }
}<|MERGE_RESOLUTION|>--- conflicted
+++ resolved
@@ -4,8 +4,6 @@
 #nullable disable
 
 using System;
-using System.ClientModel.Primitives;
-using System.Collections.Generic;
 using System.Text.Json;
 using Azure.Core;
 using Azure.ResourceManager.Models;
@@ -13,9 +11,8 @@
 
 namespace Azure.ResourceManager.NetApp
 {
-    public partial class NetAppBackupData : IUtf8JsonSerializable, IJsonModel<NetAppBackupData>
+    public partial class NetAppBackupData : IUtf8JsonSerializable
     {
-<<<<<<< HEAD
         //void IUtf8JsonSerializable.Write(Utf8JsonWriter writer)
         //{
         //    writer.WriteStartObject();
@@ -164,283 +161,5 @@
         //    }
         //    return new NetAppBackupData(id, name, type, systemData.Value, location, backupId.Value, Optional.ToNullable(creationDate), provisioningState.Value, Optional.ToNullable(size), label.Value, Optional.ToNullable(backupType), failureReason.Value, volumeName.Value, Optional.ToNullable(useExistingSnapshot));
         //}
-=======
-        void IUtf8JsonSerializable.Write(Utf8JsonWriter writer) => ((IJsonModel<NetAppBackupData>)this).Write(writer, new ModelReaderWriterOptions("W"));
-
-        void IJsonModel<NetAppBackupData>.Write(Utf8JsonWriter writer, ModelReaderWriterOptions options)
-        {
-            var format = options.Format == "W" ? ((IPersistableModel<NetAppVault>)this).GetFormatFromOptions(options) : options.Format;
-            if (format != "J")
-            {
-                throw new FormatException($"The model {nameof(NetAppVault)} does not support '{format}' format.");
-            }
-            writer.WriteStartObject();
-            if (options.Format != "W")
-            {
-                writer.WritePropertyName("id"u8);
-                writer.WriteStringValue(Id);
-            }
-            if (options.Format != "W")
-            {
-                writer.WritePropertyName("name"u8);
-                writer.WriteStringValue(Name);
-            }
-            if (options.Format != "W")
-            {
-                writer.WritePropertyName("type"u8);
-                writer.WriteStringValue(ResourceType);
-            }
-            if (options.Format != "W" && Optional.IsDefined(SystemData))
-            {
-                writer.WritePropertyName("systemData"u8);
-                JsonSerializer.Serialize(writer, SystemData);
-            }
-            writer.WritePropertyName("location"u8);
-            writer.WriteStringValue(Location);
-            writer.WritePropertyName("properties"u8);
-            writer.WriteStartObject();
-            if (options.Format != "W" && Optional.IsDefined(BackupId))
-            {
-                writer.WritePropertyName("backupId"u8);
-                writer.WriteStringValue(BackupId);
-            }
-            if (options.Format != "W" && Optional.IsDefined(CreatedOn))
-            {
-                writer.WritePropertyName("creationDate"u8);
-                writer.WriteStringValue(CreatedOn.Value, "O");
-            }
-            if (options.Format != "W" && Optional.IsDefined(ProvisioningState))
-            {
-                writer.WritePropertyName("provisioningState"u8);
-                writer.WriteStringValue(ProvisioningState);
-            }
-            if (options.Format != "W" && Optional.IsDefined(Size))
-            {
-                writer.WritePropertyName("size"u8);
-                writer.WriteNumberValue((long)Size);
-            }
-            if (Optional.IsDefined(Label))
-            {
-                writer.WritePropertyName("label"u8);
-                writer.WriteStringValue(Label);
-            }
-            if (options.Format != "W" && Optional.IsDefined(BackupType))
-            {
-                writer.WritePropertyName("backupType"u8);
-                writer.WriteStringValue(BackupType.Value.ToString());
-            }
-            if (options.Format != "W" && Optional.IsDefined(FailureReason))
-            {
-                writer.WritePropertyName("failureReason"u8);
-                writer.WriteStringValue(FailureReason);
-            }
-            if (options.Format != "W" && Optional.IsDefined(VolumeName))
-            {
-                writer.WritePropertyName("volumeName"u8);
-                writer.WriteStringValue(VolumeName);
-            }
-            if (Optional.IsDefined(UseExistingSnapshot))
-            {
-                writer.WritePropertyName("useExistingSnapshot"u8);
-                writer.WriteBooleanValue(UseExistingSnapshot.Value);
-            }
-            writer.WriteEndObject();
-            if (options.Format != "W" && _serializedAdditionalRawData != null)
-            {
-                foreach (var item in _serializedAdditionalRawData)
-                {
-                    writer.WritePropertyName(item.Key);
-#if NET6_0_OR_GREATER
-				writer.WriteRawValue(item.Value);
-#else
-                    using (JsonDocument document = JsonDocument.Parse(item.Value))
-                    {
-                        JsonSerializer.Serialize(writer, document.RootElement);
-                    }
-#endif
-                }
-            }
-            writer.WriteEndObject();
-        }
-
-        NetAppBackupData IJsonModel<NetAppBackupData>.Create(ref Utf8JsonReader reader, ModelReaderWriterOptions options)
-        {
-            var format = options.Format == "W" ? ((IPersistableModel<NetAppBackupData>)this).GetFormatFromOptions(options) : options.Format;
-            if (format != "J")
-            {
-                throw new FormatException($"The model {nameof(NetAppBackupData)} does not support '{format}' format.");
-            }
-
-            using JsonDocument document = JsonDocument.ParseValue(ref reader);
-            return DeserializeNetAppBackupData(document.RootElement, options);
-        }
-
-        internal static NetAppBackupData DeserializeNetAppBackupData(JsonElement element, ModelReaderWriterOptions options = null)
-        {
-            options ??= new ModelReaderWriterOptions("W");
-
-            if (element.ValueKind == JsonValueKind.Null)
-            {
-                return null;
-            }
-            AzureLocation location = default;
-            ResourceIdentifier id = default;
-            string name = default;
-            ResourceType type = default;
-            Optional<Azure.ResourceManager.Models.SystemData> systemData = default;
-            Optional<string> backupId = default;
-            Optional<DateTimeOffset> creationDate = default;
-            Optional<string> provisioningState = default;
-            Optional<long> size = default;
-            Optional<string> label = default;
-            Optional<NetAppBackupType> backupType = default;
-            Optional<string> failureReason = default;
-            Optional<string> volumeName = default;
-            Optional<bool> useExistingSnapshot = default;
-            IDictionary<string, BinaryData> serializedAdditionalRawData = default;
-            Dictionary<string, BinaryData> additionalPropertiesDictionary = new Dictionary<string, BinaryData>();
-            foreach (var property in element.EnumerateObject())
-            {
-                if (property.NameEquals("location"u8))
-                {
-                    location = new AzureLocation(property.Value.GetString());
-                    continue;
-                }
-                if (property.NameEquals("id"u8))
-                {
-                    id = new ResourceIdentifier(property.Value.GetString());
-                    continue;
-                }
-                if (property.NameEquals("name"u8))
-                {
-                    name = property.Value.GetString();
-                    continue;
-                }
-                if (property.NameEquals("type"u8))
-                {
-                    type = new ResourceType(property.Value.GetString());
-                    continue;
-                }
-                if (property.NameEquals("systemData"u8))
-                {
-                    if (property.Value.ValueKind == JsonValueKind.Null)
-                    {
-                        continue;
-                    }
-                    systemData = JsonSerializer.Deserialize<Azure.ResourceManager.Models.SystemData>(property.Value.GetRawText());
-                    continue;
-                }
-                if (property.NameEquals("properties"u8))
-                {
-                    if (property.Value.ValueKind == JsonValueKind.Null)
-                    {
-                        continue;
-                    }
-                    foreach (var property0 in property.Value.EnumerateObject())
-                    {
-                        if (property0.NameEquals("backupId"u8))
-                        {
-                            backupId = property0.Value.GetString();
-                            continue;
-                        }
-                        if (property0.NameEquals("creationDate"u8))
-                        {
-                            if (property0.Value.ValueKind == JsonValueKind.Null)
-                            {
-                                continue;
-                            }
-                            creationDate = property0.Value.GetDateTimeOffset("O");
-                            continue;
-                        }
-                        if (property0.NameEquals("provisioningState"u8))
-                        {
-                            provisioningState = property0.Value.GetString();
-                            continue;
-                        }
-                        if (property0.NameEquals("size"u8))
-                        {
-                            if (property0.Value.ValueKind == JsonValueKind.Null)
-                            {
-                                continue;
-                            }
-                            size = property0.Value.GetInt64();
-                            continue;
-                        }
-                        if (property0.NameEquals("label"u8))
-                        {
-                            label = property0.Value.GetString();
-                            continue;
-                        }
-                        if (property0.NameEquals("backupType"u8))
-                        {
-                            if (property0.Value.ValueKind == JsonValueKind.Null)
-                            {
-                                continue;
-                            }
-                            backupType = new NetAppBackupType(property0.Value.GetString());
-                            continue;
-                        }
-                        if (property0.NameEquals("failureReason"u8))
-                        {
-                            failureReason = property0.Value.GetString();
-                            continue;
-                        }
-                        if (property0.NameEquals("volumeName"u8))
-                        {
-                            volumeName = property0.Value.GetString();
-                            continue;
-                        }
-                        if (property0.NameEquals("useExistingSnapshot"u8))
-                        {
-                            if (property0.Value.ValueKind == JsonValueKind.Null)
-                            {
-                                continue;
-                            }
-                            useExistingSnapshot = property0.Value.GetBoolean();
-                            continue;
-                        }
-                    }
-                    continue;
-                }
-                if (options.Format != "W")
-                {
-                    additionalPropertiesDictionary.Add(property.Name, BinaryData.FromString(property.Value.GetRawText()));
-                }
-            }
-            serializedAdditionalRawData = additionalPropertiesDictionary;
-            return new NetAppBackupData(id, name, type, systemData.Value, location, backupId.Value, Optional.ToNullable(creationDate), provisioningState.Value, Optional.ToNullable(size), label.Value, Optional.ToNullable(backupType), failureReason.Value, volumeName.Value, Optional.ToNullable(useExistingSnapshot), serializedAdditionalRawData);
-        }
-
-        BinaryData IPersistableModel<NetAppBackupData>.Write(ModelReaderWriterOptions options)
-        {
-            var format = options.Format == "W" ? ((IPersistableModel<NetAppBackupData>)this).GetFormatFromOptions(options) : options.Format;
-
-            switch (format)
-            {
-                case "J":
-                    return ModelReaderWriter.Write(this, options);
-                default:
-                    throw new FormatException($"The model {nameof(NetAppBackupData)} does not support '{options.Format}' format.");
-            }
-        }
-
-        NetAppBackupData IPersistableModel<NetAppBackupData>.Create(BinaryData data, ModelReaderWriterOptions options)
-        {
-            var format = options.Format == "W" ? ((IPersistableModel<NetAppBackupData>)this).GetFormatFromOptions(options) : options.Format;
-
-            switch (format)
-            {
-                case "J":
-                    {
-                        using JsonDocument document = JsonDocument.Parse(data);
-                        return DeserializeNetAppBackupData(document.RootElement, options);
-                    }
-                default:
-                    throw new FormatException($"The model {nameof(NetAppBackupData)} does not support '{options.Format}' format.");
-            }
-        }
-
-        string IPersistableModel<NetAppBackupData>.GetFormatFromOptions(ModelReaderWriterOptions options) => "J";
->>>>>>> 35d67a15
     }
 }