--- conflicted
+++ resolved
@@ -3,46 +3,94 @@
 
 #nullable disable
 
+using System;
+using System.ClientModel.Primitives;
 using System.Collections.Generic;
 using System.Text.Json;
 using Azure.Core;
 
 namespace Azure.ResourceManager.NetApp.Models
 {
-    internal partial class VaultList
+    internal partial class VaultList : IUtf8JsonSerializable, IJsonModel<VaultList>
     {
-        internal static VaultList DeserializeVaultList(JsonElement element)
+        void IUtf8JsonSerializable.Write(Utf8JsonWriter writer) => ((IJsonModel<VaultList>)this).Write(writer, new ModelReaderWriterOptions("W"));
+
+        void IJsonModel<VaultList>.Write(Utf8JsonWriter writer, ModelReaderWriterOptions options)
         {
+            var format = options.Format == "W" ? ((IPersistableModel<VaultList>)this).GetFormatFromOptions(options) : options.Format;
+            if (format != "J")
+            {
+                throw new FormatException($"The model {nameof(VaultList)} does not support '{format}' format.");
+            }
+
+            writer.WriteStartObject();
+            if (!(Value is ChangeTrackingList<NetAppVault> collection && collection.IsUndefined))
+            {
+                writer.WritePropertyName("value"u8);
+                writer.WriteStartArray();
+                foreach (var item in Value)
+                {
+                    writer.WriteObjectValue(item);
+                }
+                writer.WriteEndArray();
+            }
+            if (options.Format != "W" && _serializedAdditionalRawData != null)
+            {
+                foreach (var item in _serializedAdditionalRawData)
+                {
+                    writer.WritePropertyName(item.Key);
+#if NET6_0_OR_GREATER
+				writer.WriteRawValue(item.Value);
+#else
+                    using (JsonDocument document = JsonDocument.Parse(item.Value))
+                    {
+                        JsonSerializer.Serialize(writer, document.RootElement);
+                    }
+#endif
+                }
+            }
+            writer.WriteEndObject();
+        }
+
+        VaultList IJsonModel<VaultList>.Create(ref Utf8JsonReader reader, ModelReaderWriterOptions options)
+        {
+            var format = options.Format == "W" ? ((IPersistableModel<VaultList>)this).GetFormatFromOptions(options) : options.Format;
+            if (format != "J")
+            {
+                throw new FormatException($"The model {nameof(VaultList)} does not support '{format}' format.");
+            }
+
+            using JsonDocument document = JsonDocument.ParseValue(ref reader);
+            return DeserializeVaultList(document.RootElement, options);
+        }
+
+        internal static VaultList DeserializeVaultList(JsonElement element, ModelReaderWriterOptions options = null)
+        {
+            options ??= new ModelReaderWriterOptions("W");
+
             if (element.ValueKind == JsonValueKind.Null)
             {
                 return null;
             }
-<<<<<<< HEAD
-            Optional<IReadOnlyList<NetAppVault>> value = default;
-=======
             IReadOnlyList<NetAppVault> value = default;
             IDictionary<string, BinaryData> serializedAdditionalRawData = default;
             Dictionary<string, BinaryData> additionalPropertiesDictionary = new Dictionary<string, BinaryData>();
->>>>>>> 5178b1d1
             foreach (var property in element.EnumerateObject())
             {
                 if (property.NameEquals("value"u8))
                 {
                     if (property.Value.ValueKind == JsonValueKind.Null)
                     {
-                        property.ThrowNonNullablePropertyIsNull();
                         continue;
                     }
                     List<NetAppVault> array = new List<NetAppVault>();
                     foreach (var item in property.Value.EnumerateArray())
                     {
-                        array.Add(NetAppVault.DeserializeNetAppVault(item));
+                        array.Add(NetAppVault.DeserializeNetAppVault(item, options));
                     }
                     value = array;
                     continue;
                 }
-<<<<<<< HEAD
-=======
                 if (options.Format != "W")
                 {
                     additionalPropertiesDictionary.Add(property.Name, BinaryData.FromString(property.Value.GetRawText()));
@@ -78,9 +126,9 @@
                     }
                 default:
                     throw new FormatException($"The model {nameof(BackupPoliciesList)} does not support '{options.Format}' format.");
->>>>>>> 5178b1d1
             }
-            return new VaultList(Optional.ToList(value));
         }
+
+        string IPersistableModel<VaultList>.GetFormatFromOptions(ModelReaderWriterOptions options) => "J";
     }
 }