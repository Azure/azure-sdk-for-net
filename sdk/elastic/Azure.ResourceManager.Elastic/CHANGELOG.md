--- conflicted
+++ resolved
@@ -1,10 +1,6 @@
 # Release History
 
-<<<<<<< HEAD
-## 1.1.0 (2025-11-01)
-=======
 ## 1.1.0 (2025-11-14)
->>>>>>> a91dae9c
 
 ### Features Added
 
