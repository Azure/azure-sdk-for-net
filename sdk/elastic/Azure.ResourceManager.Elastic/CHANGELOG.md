--- conflicted
+++ resolved
@@ -1,14 +1,5 @@
 # Release History
 
-<<<<<<< HEAD
-## 1.0.0-beta.5 (2024-10-01)
-
-### Features Added
-
-- Upgraded api-version tag to 'package-2024-06-15-preview'. Tag detail available at https://github.com/Azure/azure-rest-api-specs/blob/14ac81f2a50ae8dbf5b0fc78c13f809b49ee4375/specification/elastic/resource-manager/readme.md.
-- Enabled the new model serialization by using the System.ClientModel, refer this [document](https://aka.ms/azsdk/net/mrw) for more details.
-- Added `ArmOperation.Rehydrate` and `ArmOperation.Rehydrate<T>` static methods to rehydrate a long-running operation.
-=======
 ## 1.0.0-beta.6 (Unreleased)
 
 ### Features Added
@@ -18,7 +9,6 @@
 ### Bugs Fixed
 
 ### Other Changes
->>>>>>> cd398108
 
 ## 1.0.0-beta.5 (2024-10-01)
 
