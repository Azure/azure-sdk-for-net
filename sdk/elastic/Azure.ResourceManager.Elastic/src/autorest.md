# Generated code configuration

Run `dotnet build /t:GenerateCode` to generate code.

``` yaml

azure-arm: true
csharp: true
library-name: Elastic
namespace: Azure.ResourceManager.Elastic
require: https://github.com/Azure/azure-rest-api-specs/blob/700bd7b4e10d2bd83672ee56fd6aedcf7e195a06/specification/elastic/resource-manager/readme.md
#tag: package-2024-03-01
output-folder: $(this-folder)/Generated
clear-output-folder: true
sample-gen:
  output-folder: $(this-folder)/../samples/Generated
  clear-output-folder: true
skip-csproj: true
modelerfour:
  flatten-payloads: false
use-model-reader-writer: true
<<<<<<< HEAD
=======

#mgmt-debug:
#  show-serialized-names: true
>>>>>>> f2036db0

format-by-name-rules:
  'tenantId': 'uuid'
  'ETag': 'etag'
  'location': 'azure-location'
  '*Uri': 'Uri'
  '*Uris': 'Uri'

acronym-mapping:
  CPU: Cpu
  CPUs: Cpus
  Os: OS
  Ip: IP
  Ips: IPs|ips
  ID: Id
  IDs: Ids
  VM: Vm
  VMs: Vms
  Vmos: VmOS
  VMScaleSet: VmScaleSet
  DNS: Dns
  VPN: Vpn
  NAT: Nat
  WAN: Wan
  Ipv4: IPv4|ipv4
  Ipv6: IPv6|ipv6
  Ipsec: IPsec|ipsec
  SSO: Sso
  URI: Uri
  Etag: ETag|etag

rename-mapping:
  ElasticMonitorResource: ElasticMonitor
  MonitoringTagRules: ElasticTagRule
  MonitoringTagRulesProperties: ElasticTagRuleProperties
  ElasticVersionListProperties.version: AvailableVersion
  OpenAIIntegrationRPModel: ElasticOpenAIIntegration
  OpenAIIntegrationProperties: ElasticOpenAIIntegrationProperties
  BillingInfoResponse: ElasticBillingInfoResult
  ConnectedPartnerResourceProperties.azureResourceId: -|arm-id
  ConnectedPartnerResourcesListFormat: ConnectedPartnerResourceInfo
  DeploymentInfoResponse: ElasticDeploymentInfoResult
  ElasticOrganizationToAzureSubscriptionMappingResponse: ElasticOrganizationToAzureSubscriptionMappingResult
  ElasticOrganizationToAzureSubscriptionMappingResponseProperties: ElasticOrganizationToAzureSubscriptionMappingProperties
  ElasticProperties: ElasticCloudProperties
  ElasticTrafficFilter.includeByDefault: DoesIncludeByDefault
  ElasticTrafficFilterResponse: ElasticTrafficFilterListResult
  ElasticVersionListFormat: ElasticVersion
  ElasticVersionListProperties: ElasticVersionProperties
  ExternalUserInfo: ElasticExternalUserContent
  ExternalUserCreationResponse: ElasticExternalUserCreationResult
  ExternalUserCreationResponse.created: IsCreated
  FilteringTag: ElasticFilteringTag
  LiftrResourceCategories: ElasticLiftrResourceCategories
  LogRules: ElasticLogRules
  LogRules.sendAadLogs: ShouldAadLogsBeSent
  LogRules.sendSubscriptionLogs: ShouldSubscriptionLogsBeSent
  LogRules.sendActivityLogs: ShouldActivityLogsBeSent
  MarketplaceSaaSInfo.subscribed: IsSubscribed
  MonitoredResource: MonitoredResourceInfo
  MonitoredResource.id: -|arm-id
  MonitorProperties.generateApiKey: IsApiKeyGenerated
  OpenAIIntegrationStatusResponse: ElasticOpenAIIntegrationStatusResult
  OpenAIIntegrationStatusResponseProperties: ElasticOpenAIIntegrationStatusProperties
  OperationName: VMCollectionUpdateOperationName
  ResourceSku: ElasticSku
  SendingLogs: SendingLogsStatus
  TagAction: FilteringTagAction
  Type: ElasticFilterType
  UpgradableVersionsList: UpgradableVersionListResult
  UserApiKeyResponse: ElasticUserApiKeyResult
  UserApiKeyResponseProperties: ElasticUserApiKeyProperties
  UserInfo: ElasticUserInfo
  UserEmailId: ElasticUserEmailId
  VMCollectionUpdate: VmCollectionContent
  VMCollectionUpdate.vmResourceId: -|arm-id
  VMIngestionDetailsResponse: VmIngestionDetailsResult
  VMResources: ElasticVMResourceInfo
  VMResources.vmResourceId: -|arm-id
 
prepend-rp-prefix:
  - MonitoringStatus
  - MonitorProperties
  - CompanyInfo
  - PlanDetails
  - ProvisioningState

override-operation-name:
  VMHost_List: GetVmHosts
  VMIngestion_Details: GetVmIngestionDetails
  VMCollection_Update: UpdateVmCollection
  UpgradableVersions_Details: GetUpgradableVersionDetails
  listAssociatedTrafficFilters_List: GetAssociatedTrafficFilters
  createAndAssociateIPFilter_Create: CreateAndAssociateIPFilter
  createAndAssociatePLFilter_Create: CreateAndAssociatePrivateLinkFilter
  AssociateTrafficFilter_Associate: AssociateTrafficFilter
  DetachAndDeleteTrafficFilter_Delete: DetachAndDeleteTrafficFilter
  DetachTrafficFilter_Update: DetachTrafficFilter
  Organizations_GetApiKey: GetApiKey
  Organizations_GetElasticToAzureSubscriptionMapping: GetElasticToAzureSubscriptionMapping

```<|MERGE_RESOLUTION|>--- conflicted
+++ resolved
@@ -19,12 +19,9 @@
 modelerfour:
   flatten-payloads: false
 use-model-reader-writer: true
-<<<<<<< HEAD
-=======
 
 #mgmt-debug:
 #  show-serialized-names: true
->>>>>>> f2036db0
 
 format-by-name-rules:
   'tenantId': 'uuid'
