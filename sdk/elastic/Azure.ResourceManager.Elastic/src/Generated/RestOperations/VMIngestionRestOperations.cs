--- conflicted
+++ resolved
@@ -92,11 +92,7 @@
                 case 200:
                     {
                         VmIngestionDetailsResult value = default;
-<<<<<<< HEAD
-                        using var document = await JsonDocument.ParseAsync(message.Response.ContentStream, default, cancellationToken).ConfigureAwait(false);
-=======
                         using var document = await JsonDocument.ParseAsync(message.Response.ContentStream, ModelSerializationExtensions.JsonDocumentOptions, cancellationToken).ConfigureAwait(false);
->>>>>>> c2a9a198
                         value = VmIngestionDetailsResult.DeserializeVmIngestionDetailsResult(document.RootElement);
                         return Response.FromValue(value, message.Response);
                     }
@@ -125,11 +121,7 @@
                 case 200:
                     {
                         VmIngestionDetailsResult value = default;
-<<<<<<< HEAD
-                        using var document = JsonDocument.Parse(message.Response.ContentStream);
-=======
                         using var document = JsonDocument.Parse(message.Response.ContentStream, ModelSerializationExtensions.JsonDocumentOptions);
->>>>>>> c2a9a198
                         value = VmIngestionDetailsResult.DeserializeVmIngestionDetailsResult(document.RootElement);
                         return Response.FromValue(value, message.Response);
                     }
