// Copyright (c) Microsoft Corporation. All rights reserved.
// Licensed under the MIT License.

// <auto-generated/>

#nullable disable

using System;
using System.ClientModel.Primitives;
using System.Collections.Generic;
using System.Text.Json;
using Azure.Core;

namespace Azure.ResourceManager.ContainerService.Models
{
    public partial class ManagedClusterApiServerAccessProfile : IUtf8JsonSerializable, IJsonModel<ManagedClusterApiServerAccessProfile>
    {
        void IUtf8JsonSerializable.Write(Utf8JsonWriter writer) => ((IJsonModel<ManagedClusterApiServerAccessProfile>)this).Write(writer, new ModelReaderWriterOptions("W"));

        void IJsonModel<ManagedClusterApiServerAccessProfile>.Write(Utf8JsonWriter writer, ModelReaderWriterOptions options)
        {
            var format = options.Format == "W" ? ((IPersistableModel<ManagedClusterApiServerAccessProfile>)this).GetFormatFromOptions(options) : options.Format;
            if (format != "J")
            {
                throw new FormatException($"The model {nameof(ManagedClusterApiServerAccessProfile)} does not support '{format}' format.");
            }

            writer.WriteStartObject();
            if (Optional.IsCollectionDefined(AuthorizedIPRanges))
            {
                writer.WritePropertyName("authorizedIPRanges"u8);
                writer.WriteStartArray();
                foreach (var item in AuthorizedIPRanges)
                {
                    writer.WriteStringValue(item);
                }
                writer.WriteEndArray();
            }
            if (Optional.IsDefined(EnablePrivateCluster))
            {
                writer.WritePropertyName("enablePrivateCluster"u8);
                writer.WriteBooleanValue(EnablePrivateCluster.Value);
            }
            if (Optional.IsDefined(PrivateDnsZone))
            {
                writer.WritePropertyName("privateDNSZone"u8);
                writer.WriteStringValue(PrivateDnsZone);
            }
            if (Optional.IsDefined(EnablePrivateClusterPublicFqdn))
            {
                writer.WritePropertyName("enablePrivateClusterPublicFQDN"u8);
                writer.WriteBooleanValue(EnablePrivateClusterPublicFqdn.Value);
            }
            if (Optional.IsDefined(DisableRunCommand))
            {
                writer.WritePropertyName("disableRunCommand"u8);
                writer.WriteBooleanValue(DisableRunCommand.Value);
            }
            if (options.Format != "W" && _serializedAdditionalRawData != null)
            {
                foreach (var item in _serializedAdditionalRawData)
                {
                    writer.WritePropertyName(item.Key);
#if NET6_0_OR_GREATER
				writer.WriteRawValue(item.Value);
#else
                    using (JsonDocument document = JsonDocument.Parse(item.Value))
                    {
                        JsonSerializer.Serialize(writer, document.RootElement);
                    }
#endif
                }
            }
            writer.WriteEndObject();
        }

        ManagedClusterApiServerAccessProfile IJsonModel<ManagedClusterApiServerAccessProfile>.Create(ref Utf8JsonReader reader, ModelReaderWriterOptions options)
        {
            var format = options.Format == "W" ? ((IPersistableModel<ManagedClusterApiServerAccessProfile>)this).GetFormatFromOptions(options) : options.Format;
            if (format != "J")
            {
                throw new FormatException($"The model {nameof(ManagedClusterApiServerAccessProfile)} does not support '{format}' format.");
            }
<<<<<<< HEAD
            if (options.Format != "W" && _serializedAdditionalRawData != null)
            {
                foreach (var item in _serializedAdditionalRawData)
                {
                    writer.WritePropertyName(item.Key);
#if NET6_0_OR_GREATER
				writer.WriteRawValue(item.Value);
#else
                    using (JsonDocument document = JsonDocument.Parse(item.Value))
                    {
                        JsonSerializer.Serialize(writer, document.RootElement);
                    }
#endif
                }
            }
            writer.WriteEndObject();
        }

        ManagedClusterApiServerAccessProfile IJsonModel<ManagedClusterApiServerAccessProfile>.Create(ref Utf8JsonReader reader, ModelReaderWriterOptions options)
        {
            var format = options.Format == "W" ? ((IPersistableModel<ManagedClusterApiServerAccessProfile>)this).GetFormatFromOptions(options) : options.Format;
            if (format != "J")
            {
                throw new FormatException($"The model {nameof(ManagedClusterApiServerAccessProfile)} does not support '{format}' format.");
            }

            using JsonDocument document = JsonDocument.ParseValue(ref reader);
            return DeserializeManagedClusterApiServerAccessProfile(document.RootElement, options);
        }

=======

            using JsonDocument document = JsonDocument.ParseValue(ref reader);
            return DeserializeManagedClusterApiServerAccessProfile(document.RootElement, options);
        }

>>>>>>> 7e1030d4
        internal static ManagedClusterApiServerAccessProfile DeserializeManagedClusterApiServerAccessProfile(JsonElement element, ModelReaderWriterOptions options = null)
        {
            options ??= new ModelReaderWriterOptions("W");

            if (element.ValueKind == JsonValueKind.Null)
            {
                return null;
            }
            Optional<IList<string>> authorizedIPRanges = default;
            Optional<bool> enablePrivateCluster = default;
            Optional<string> privateDnsZone = default;
            Optional<bool> enablePrivateClusterPublicFQDN = default;
            Optional<bool> disableRunCommand = default;
<<<<<<< HEAD
            Optional<bool> enableVnetIntegration = default;
            Optional<ResourceIdentifier> subnetId = default;
=======
>>>>>>> 7e1030d4
            IDictionary<string, BinaryData> serializedAdditionalRawData = default;
            Dictionary<string, BinaryData> additionalPropertiesDictionary = new Dictionary<string, BinaryData>();
            foreach (var property in element.EnumerateObject())
            {
                if (property.NameEquals("authorizedIPRanges"u8))
                {
                    if (property.Value.ValueKind == JsonValueKind.Null)
                    {
                        continue;
                    }
                    List<string> array = new List<string>();
                    foreach (var item in property.Value.EnumerateArray())
                    {
                        array.Add(item.GetString());
                    }
                    authorizedIPRanges = array;
                    continue;
                }
                if (property.NameEquals("enablePrivateCluster"u8))
                {
                    if (property.Value.ValueKind == JsonValueKind.Null)
                    {
                        continue;
                    }
                    enablePrivateCluster = property.Value.GetBoolean();
                    continue;
                }
                if (property.NameEquals("privateDNSZone"u8))
                {
                    privateDnsZone = property.Value.GetString();
                    continue;
                }
                if (property.NameEquals("enablePrivateClusterPublicFQDN"u8))
                {
                    if (property.Value.ValueKind == JsonValueKind.Null)
                    {
                        continue;
                    }
                    enablePrivateClusterPublicFQDN = property.Value.GetBoolean();
                    continue;
                }
                if (property.NameEquals("disableRunCommand"u8))
                {
                    if (property.Value.ValueKind == JsonValueKind.Null)
                    {
                        continue;
                    }
                    disableRunCommand = property.Value.GetBoolean();
                    continue;
                }
                if (options.Format != "W")
                {
                    additionalPropertiesDictionary.Add(property.Name, BinaryData.FromString(property.Value.GetRawText()));
                }
            }
            serializedAdditionalRawData = additionalPropertiesDictionary;
            return new ManagedClusterApiServerAccessProfile(Optional.ToList(authorizedIPRanges), Optional.ToNullable(enablePrivateCluster), privateDnsZone.Value, Optional.ToNullable(enablePrivateClusterPublicFQDN), Optional.ToNullable(disableRunCommand), serializedAdditionalRawData);
        }

        BinaryData IPersistableModel<ManagedClusterApiServerAccessProfile>.Write(ModelReaderWriterOptions options)
        {
            var format = options.Format == "W" ? ((IPersistableModel<ManagedClusterApiServerAccessProfile>)this).GetFormatFromOptions(options) : options.Format;

            switch (format)
            {
                case "J":
                    return ModelReaderWriter.Write(this, options);
                default:
                    throw new FormatException($"The model {nameof(ManagedClusterApiServerAccessProfile)} does not support '{options.Format}' format.");
            }
        }

        ManagedClusterApiServerAccessProfile IPersistableModel<ManagedClusterApiServerAccessProfile>.Create(BinaryData data, ModelReaderWriterOptions options)
        {
            var format = options.Format == "W" ? ((IPersistableModel<ManagedClusterApiServerAccessProfile>)this).GetFormatFromOptions(options) : options.Format;

            switch (format)
            {
                case "J":
                    {
                        using JsonDocument document = JsonDocument.Parse(data);
                        return DeserializeManagedClusterApiServerAccessProfile(document.RootElement, options);
                    }
<<<<<<< HEAD
                    subnetId = new ResourceIdentifier(property.Value.GetString());
                    continue;
                }
                if (options.Format != "W")
                {
                    additionalPropertiesDictionary.Add(property.Name, BinaryData.FromString(property.Value.GetRawText()));
                }
            }
            serializedAdditionalRawData = additionalPropertiesDictionary;
            return new ManagedClusterApiServerAccessProfile(Optional.ToList(authorizedIPRanges), Optional.ToNullable(enablePrivateCluster), privateDnsZone.Value, Optional.ToNullable(enablePrivateClusterPublicFQDN), Optional.ToNullable(disableRunCommand), Optional.ToNullable(enableVnetIntegration), subnetId.Value, serializedAdditionalRawData);
        }

        BinaryData IPersistableModel<ManagedClusterApiServerAccessProfile>.Write(ModelReaderWriterOptions options)
        {
            var format = options.Format == "W" ? ((IPersistableModel<ManagedClusterApiServerAccessProfile>)this).GetFormatFromOptions(options) : options.Format;

            switch (format)
            {
                case "J":
                    return ModelReaderWriter.Write(this, options);
                default:
                    throw new FormatException($"The model {nameof(ManagedClusterApiServerAccessProfile)} does not support '{options.Format}' format.");
            }
        }

        ManagedClusterApiServerAccessProfile IPersistableModel<ManagedClusterApiServerAccessProfile>.Create(BinaryData data, ModelReaderWriterOptions options)
        {
            var format = options.Format == "W" ? ((IPersistableModel<ManagedClusterApiServerAccessProfile>)this).GetFormatFromOptions(options) : options.Format;

            switch (format)
            {
                case "J":
                    {
                        using JsonDocument document = JsonDocument.Parse(data);
                        return DeserializeManagedClusterApiServerAccessProfile(document.RootElement, options);
                    }
                default:
                    throw new FormatException($"The model {nameof(ManagedClusterApiServerAccessProfile)} does not support '{options.Format}' format.");
            }
        }

=======
                default:
                    throw new FormatException($"The model {nameof(ManagedClusterApiServerAccessProfile)} does not support '{options.Format}' format.");
            }
        }

>>>>>>> 7e1030d4
        string IPersistableModel<ManagedClusterApiServerAccessProfile>.GetFormatFromOptions(ModelReaderWriterOptions options) => "J";
    }
}<|MERGE_RESOLUTION|>--- conflicted
+++ resolved
@@ -81,44 +81,11 @@
             {
                 throw new FormatException($"The model {nameof(ManagedClusterApiServerAccessProfile)} does not support '{format}' format.");
             }
-<<<<<<< HEAD
-            if (options.Format != "W" && _serializedAdditionalRawData != null)
-            {
-                foreach (var item in _serializedAdditionalRawData)
-                {
-                    writer.WritePropertyName(item.Key);
-#if NET6_0_OR_GREATER
-				writer.WriteRawValue(item.Value);
-#else
-                    using (JsonDocument document = JsonDocument.Parse(item.Value))
-                    {
-                        JsonSerializer.Serialize(writer, document.RootElement);
-                    }
-#endif
-                }
-            }
-            writer.WriteEndObject();
-        }
-
-        ManagedClusterApiServerAccessProfile IJsonModel<ManagedClusterApiServerAccessProfile>.Create(ref Utf8JsonReader reader, ModelReaderWriterOptions options)
-        {
-            var format = options.Format == "W" ? ((IPersistableModel<ManagedClusterApiServerAccessProfile>)this).GetFormatFromOptions(options) : options.Format;
-            if (format != "J")
-            {
-                throw new FormatException($"The model {nameof(ManagedClusterApiServerAccessProfile)} does not support '{format}' format.");
-            }
 
             using JsonDocument document = JsonDocument.ParseValue(ref reader);
             return DeserializeManagedClusterApiServerAccessProfile(document.RootElement, options);
         }
 
-=======
-
-            using JsonDocument document = JsonDocument.ParseValue(ref reader);
-            return DeserializeManagedClusterApiServerAccessProfile(document.RootElement, options);
-        }
-
->>>>>>> 7e1030d4
         internal static ManagedClusterApiServerAccessProfile DeserializeManagedClusterApiServerAccessProfile(JsonElement element, ModelReaderWriterOptions options = null)
         {
             options ??= new ModelReaderWriterOptions("W");
@@ -132,11 +99,6 @@
             Optional<string> privateDnsZone = default;
             Optional<bool> enablePrivateClusterPublicFQDN = default;
             Optional<bool> disableRunCommand = default;
-<<<<<<< HEAD
-            Optional<bool> enableVnetIntegration = default;
-            Optional<ResourceIdentifier> subnetId = default;
-=======
->>>>>>> 7e1030d4
             IDictionary<string, BinaryData> serializedAdditionalRawData = default;
             Dictionary<string, BinaryData> additionalPropertiesDictionary = new Dictionary<string, BinaryData>();
             foreach (var property in element.EnumerateObject())
@@ -220,55 +182,11 @@
                         using JsonDocument document = JsonDocument.Parse(data);
                         return DeserializeManagedClusterApiServerAccessProfile(document.RootElement, options);
                     }
-<<<<<<< HEAD
-                    subnetId = new ResourceIdentifier(property.Value.GetString());
-                    continue;
-                }
-                if (options.Format != "W")
-                {
-                    additionalPropertiesDictionary.Add(property.Name, BinaryData.FromString(property.Value.GetRawText()));
-                }
-            }
-            serializedAdditionalRawData = additionalPropertiesDictionary;
-            return new ManagedClusterApiServerAccessProfile(Optional.ToList(authorizedIPRanges), Optional.ToNullable(enablePrivateCluster), privateDnsZone.Value, Optional.ToNullable(enablePrivateClusterPublicFQDN), Optional.ToNullable(disableRunCommand), Optional.ToNullable(enableVnetIntegration), subnetId.Value, serializedAdditionalRawData);
-        }
-
-        BinaryData IPersistableModel<ManagedClusterApiServerAccessProfile>.Write(ModelReaderWriterOptions options)
-        {
-            var format = options.Format == "W" ? ((IPersistableModel<ManagedClusterApiServerAccessProfile>)this).GetFormatFromOptions(options) : options.Format;
-
-            switch (format)
-            {
-                case "J":
-                    return ModelReaderWriter.Write(this, options);
                 default:
                     throw new FormatException($"The model {nameof(ManagedClusterApiServerAccessProfile)} does not support '{options.Format}' format.");
             }
         }
 
-        ManagedClusterApiServerAccessProfile IPersistableModel<ManagedClusterApiServerAccessProfile>.Create(BinaryData data, ModelReaderWriterOptions options)
-        {
-            var format = options.Format == "W" ? ((IPersistableModel<ManagedClusterApiServerAccessProfile>)this).GetFormatFromOptions(options) : options.Format;
-
-            switch (format)
-            {
-                case "J":
-                    {
-                        using JsonDocument document = JsonDocument.Parse(data);
-                        return DeserializeManagedClusterApiServerAccessProfile(document.RootElement, options);
-                    }
-                default:
-                    throw new FormatException($"The model {nameof(ManagedClusterApiServerAccessProfile)} does not support '{options.Format}' format.");
-            }
-        }
-
-=======
-                default:
-                    throw new FormatException($"The model {nameof(ManagedClusterApiServerAccessProfile)} does not support '{options.Format}' format.");
-            }
-        }
-
->>>>>>> 7e1030d4
         string IPersistableModel<ManagedClusterApiServerAccessProfile>.GetFormatFromOptions(ModelReaderWriterOptions options) => "J";
     }
 }