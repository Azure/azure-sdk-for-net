// Copyright (c) Microsoft Corporation. All rights reserved.
// Licensed under the MIT License.

// <auto-generated/>

#nullable disable

using System;
using System.Threading;
using System.Threading.Tasks;
using Azure;
using Azure.Core;
using Azure.ResourceManager;
using Azure.ResourceManager.Relay.Mocking;
using Azure.ResourceManager.Relay.Models;
using Azure.ResourceManager.Resources;

namespace Azure.ResourceManager.Relay
{
    /// <summary> A class to add extension methods to Azure.ResourceManager.Relay. </summary>
    public static partial class RelayExtensions
    {
        private static RelayArmClientMockingExtension GetRelayArmClientMockingExtension(ArmClient client)
        {
<<<<<<< HEAD
            return client.GetCachedClient(client =>
            {
                return new RelayArmClientMockingExtension(client);
            });
=======
            return client.GetCachedClient(client0 => new RelayArmClientMockingExtension(client0));
>>>>>>> d846db7d
        }

        private static RelayResourceGroupMockingExtension GetRelayResourceGroupMockingExtension(ArmResource resource)
        {
<<<<<<< HEAD
            return resource.GetCachedClient(client =>
            {
                return new RelayResourceGroupMockingExtension(client, resource.Id);
            });
=======
            return resource.GetCachedClient(client => new RelayResourceGroupMockingExtension(client, resource.Id));
>>>>>>> d846db7d
        }

        private static RelaySubscriptionMockingExtension GetRelaySubscriptionMockingExtension(ArmResource resource)
        {
<<<<<<< HEAD
            return resource.GetCachedClient(client =>
            {
                return new RelaySubscriptionMockingExtension(client, resource.Id);
            });
=======
            return resource.GetCachedClient(client => new RelaySubscriptionMockingExtension(client, resource.Id));
>>>>>>> d846db7d
        }

        /// <summary>
        /// Gets an object representing a <see cref="RelayNamespaceAuthorizationRuleResource" /> along with the instance operations that can be performed on it but with no data.
        /// You can use <see cref="RelayNamespaceAuthorizationRuleResource.CreateResourceIdentifier" /> to create a <see cref="RelayNamespaceAuthorizationRuleResource" /> <see cref="ResourceIdentifier" /> from its components.
        /// <item>
        /// <term>Mocking</term>
        /// <description>To mock this method, please mock <see cref="RelayArmClientMockingExtension.GetRelayNamespaceAuthorizationRuleResource(ResourceIdentifier)"/> instead.</description>
        /// </item>
        /// </summary>
        /// <param name="client"> The <see cref="ArmClient" /> instance the method will execute against. </param>
        /// <param name="id"> The resource ID of the resource to get. </param>
        /// <returns> Returns a <see cref="RelayNamespaceAuthorizationRuleResource" /> object. </returns>
        public static RelayNamespaceAuthorizationRuleResource GetRelayNamespaceAuthorizationRuleResource(this ArmClient client, ResourceIdentifier id)
        {
            return GetRelayArmClientMockingExtension(client).GetRelayNamespaceAuthorizationRuleResource(id);
        }

        /// <summary>
        /// Gets an object representing a <see cref="RelayHybridConnectionAuthorizationRuleResource" /> along with the instance operations that can be performed on it but with no data.
        /// You can use <see cref="RelayHybridConnectionAuthorizationRuleResource.CreateResourceIdentifier" /> to create a <see cref="RelayHybridConnectionAuthorizationRuleResource" /> <see cref="ResourceIdentifier" /> from its components.
        /// <item>
        /// <term>Mocking</term>
        /// <description>To mock this method, please mock <see cref="RelayArmClientMockingExtension.GetRelayHybridConnectionAuthorizationRuleResource(ResourceIdentifier)"/> instead.</description>
        /// </item>
        /// </summary>
        /// <param name="client"> The <see cref="ArmClient" /> instance the method will execute against. </param>
        /// <param name="id"> The resource ID of the resource to get. </param>
        /// <returns> Returns a <see cref="RelayHybridConnectionAuthorizationRuleResource" /> object. </returns>
        public static RelayHybridConnectionAuthorizationRuleResource GetRelayHybridConnectionAuthorizationRuleResource(this ArmClient client, ResourceIdentifier id)
        {
            return GetRelayArmClientMockingExtension(client).GetRelayHybridConnectionAuthorizationRuleResource(id);
        }

        /// <summary>
        /// Gets an object representing a <see cref="WcfRelayAuthorizationRuleResource" /> along with the instance operations that can be performed on it but with no data.
        /// You can use <see cref="WcfRelayAuthorizationRuleResource.CreateResourceIdentifier" /> to create a <see cref="WcfRelayAuthorizationRuleResource" /> <see cref="ResourceIdentifier" /> from its components.
        /// <item>
        /// <term>Mocking</term>
        /// <description>To mock this method, please mock <see cref="RelayArmClientMockingExtension.GetWcfRelayAuthorizationRuleResource(ResourceIdentifier)"/> instead.</description>
        /// </item>
        /// </summary>
        /// <param name="client"> The <see cref="ArmClient" /> instance the method will execute against. </param>
        /// <param name="id"> The resource ID of the resource to get. </param>
        /// <returns> Returns a <see cref="WcfRelayAuthorizationRuleResource" /> object. </returns>
        public static WcfRelayAuthorizationRuleResource GetWcfRelayAuthorizationRuleResource(this ArmClient client, ResourceIdentifier id)
        {
            return GetRelayArmClientMockingExtension(client).GetWcfRelayAuthorizationRuleResource(id);
        }

        /// <summary>
        /// Gets an object representing a <see cref="RelayNamespaceResource" /> along with the instance operations that can be performed on it but with no data.
        /// You can use <see cref="RelayNamespaceResource.CreateResourceIdentifier" /> to create a <see cref="RelayNamespaceResource" /> <see cref="ResourceIdentifier" /> from its components.
        /// <item>
        /// <term>Mocking</term>
        /// <description>To mock this method, please mock <see cref="RelayArmClientMockingExtension.GetRelayNamespaceResource(ResourceIdentifier)"/> instead.</description>
        /// </item>
        /// </summary>
        /// <param name="client"> The <see cref="ArmClient" /> instance the method will execute against. </param>
        /// <param name="id"> The resource ID of the resource to get. </param>
        /// <returns> Returns a <see cref="RelayNamespaceResource" /> object. </returns>
        public static RelayNamespaceResource GetRelayNamespaceResource(this ArmClient client, ResourceIdentifier id)
        {
            return GetRelayArmClientMockingExtension(client).GetRelayNamespaceResource(id);
        }

        /// <summary>
        /// Gets an object representing a <see cref="RelayNetworkRuleSetResource" /> along with the instance operations that can be performed on it but with no data.
        /// You can use <see cref="RelayNetworkRuleSetResource.CreateResourceIdentifier" /> to create a <see cref="RelayNetworkRuleSetResource" /> <see cref="ResourceIdentifier" /> from its components.
        /// <item>
        /// <term>Mocking</term>
        /// <description>To mock this method, please mock <see cref="RelayArmClientMockingExtension.GetRelayNetworkRuleSetResource(ResourceIdentifier)"/> instead.</description>
        /// </item>
        /// </summary>
        /// <param name="client"> The <see cref="ArmClient" /> instance the method will execute against. </param>
        /// <param name="id"> The resource ID of the resource to get. </param>
        /// <returns> Returns a <see cref="RelayNetworkRuleSetResource" /> object. </returns>
        public static RelayNetworkRuleSetResource GetRelayNetworkRuleSetResource(this ArmClient client, ResourceIdentifier id)
        {
            return GetRelayArmClientMockingExtension(client).GetRelayNetworkRuleSetResource(id);
        }

        /// <summary>
        /// Gets an object representing a <see cref="RelayHybridConnectionResource" /> along with the instance operations that can be performed on it but with no data.
        /// You can use <see cref="RelayHybridConnectionResource.CreateResourceIdentifier" /> to create a <see cref="RelayHybridConnectionResource" /> <see cref="ResourceIdentifier" /> from its components.
        /// <item>
        /// <term>Mocking</term>
        /// <description>To mock this method, please mock <see cref="RelayArmClientMockingExtension.GetRelayHybridConnectionResource(ResourceIdentifier)"/> instead.</description>
        /// </item>
        /// </summary>
        /// <param name="client"> The <see cref="ArmClient" /> instance the method will execute against. </param>
        /// <param name="id"> The resource ID of the resource to get. </param>
        /// <returns> Returns a <see cref="RelayHybridConnectionResource" /> object. </returns>
        public static RelayHybridConnectionResource GetRelayHybridConnectionResource(this ArmClient client, ResourceIdentifier id)
        {
            return GetRelayArmClientMockingExtension(client).GetRelayHybridConnectionResource(id);
        }

        /// <summary>
        /// Gets an object representing a <see cref="WcfRelayResource" /> along with the instance operations that can be performed on it but with no data.
        /// You can use <see cref="WcfRelayResource.CreateResourceIdentifier" /> to create a <see cref="WcfRelayResource" /> <see cref="ResourceIdentifier" /> from its components.
        /// <item>
        /// <term>Mocking</term>
        /// <description>To mock this method, please mock <see cref="RelayArmClientMockingExtension.GetWcfRelayResource(ResourceIdentifier)"/> instead.</description>
        /// </item>
        /// </summary>
        /// <param name="client"> The <see cref="ArmClient" /> instance the method will execute against. </param>
        /// <param name="id"> The resource ID of the resource to get. </param>
        /// <returns> Returns a <see cref="WcfRelayResource" /> object. </returns>
        public static WcfRelayResource GetWcfRelayResource(this ArmClient client, ResourceIdentifier id)
        {
            return GetRelayArmClientMockingExtension(client).GetWcfRelayResource(id);
        }

        /// <summary>
        /// Gets an object representing a <see cref="RelayPrivateEndpointConnectionResource" /> along with the instance operations that can be performed on it but with no data.
        /// You can use <see cref="RelayPrivateEndpointConnectionResource.CreateResourceIdentifier" /> to create a <see cref="RelayPrivateEndpointConnectionResource" /> <see cref="ResourceIdentifier" /> from its components.
        /// <item>
        /// <term>Mocking</term>
        /// <description>To mock this method, please mock <see cref="RelayArmClientMockingExtension.GetRelayPrivateEndpointConnectionResource(ResourceIdentifier)"/> instead.</description>
        /// </item>
        /// </summary>
        /// <param name="client"> The <see cref="ArmClient" /> instance the method will execute against. </param>
        /// <param name="id"> The resource ID of the resource to get. </param>
        /// <returns> Returns a <see cref="RelayPrivateEndpointConnectionResource" /> object. </returns>
        public static RelayPrivateEndpointConnectionResource GetRelayPrivateEndpointConnectionResource(this ArmClient client, ResourceIdentifier id)
        {
            return GetRelayArmClientMockingExtension(client).GetRelayPrivateEndpointConnectionResource(id);
        }

        /// <summary>
        /// Gets an object representing a <see cref="RelayPrivateLinkResource" /> along with the instance operations that can be performed on it but with no data.
        /// You can use <see cref="RelayPrivateLinkResource.CreateResourceIdentifier" /> to create a <see cref="RelayPrivateLinkResource" /> <see cref="ResourceIdentifier" /> from its components.
        /// <item>
        /// <term>Mocking</term>
        /// <description>To mock this method, please mock <see cref="RelayArmClientMockingExtension.GetRelayPrivateLinkResource(ResourceIdentifier)"/> instead.</description>
        /// </item>
        /// </summary>
        /// <param name="client"> The <see cref="ArmClient" /> instance the method will execute against. </param>
        /// <param name="id"> The resource ID of the resource to get. </param>
        /// <returns> Returns a <see cref="RelayPrivateLinkResource" /> object. </returns>
        public static RelayPrivateLinkResource GetRelayPrivateLinkResource(this ArmClient client, ResourceIdentifier id)
        {
            return GetRelayArmClientMockingExtension(client).GetRelayPrivateLinkResource(id);
        }

        /// <summary>
        /// Gets a collection of RelayNamespaceResources in the ResourceGroupResource.
        /// <item>
        /// <term>Mocking</term>
        /// <description>To mock this method, please mock <see cref="RelayResourceGroupMockingExtension.GetRelayNamespaces()"/> instead.</description>
        /// </item>
        /// </summary>
        /// <param name="resourceGroupResource"> The <see cref="ResourceGroupResource" /> instance the method will execute against. </param>
        /// <returns> An object representing collection of RelayNamespaceResources and their operations over a RelayNamespaceResource. </returns>
        public static RelayNamespaceCollection GetRelayNamespaces(this ResourceGroupResource resourceGroupResource)
        {
            return GetRelayResourceGroupMockingExtension(resourceGroupResource).GetRelayNamespaces();
        }

        /// <summary>
        /// Returns the description for the specified namespace.
        /// <list type="bullet">
        /// <item>
        /// <term>Request Path</term>
        /// <description>/subscriptions/{subscriptionId}/resourceGroups/{resourceGroupName}/providers/Microsoft.Relay/namespaces/{namespaceName}</description>
        /// </item>
        /// <item>
        /// <term>Operation Id</term>
        /// <description>Namespaces_Get</description>
        /// </item>
        /// </list>
        /// <item>
        /// <term>Mocking</term>
        /// <description>To mock this method, please mock <see cref="RelayResourceGroupMockingExtension.GetRelayNamespaceAsync(string,CancellationToken)"/> instead.</description>
        /// </item>
        /// </summary>
        /// <param name="resourceGroupResource"> The <see cref="ResourceGroupResource" /> instance the method will execute against. </param>
        /// <param name="namespaceName"> The namespace name. </param>
        /// <param name="cancellationToken"> The cancellation token to use. </param>
        /// <exception cref="ArgumentNullException"> <paramref name="namespaceName"/> is null. </exception>
        /// <exception cref="ArgumentException"> <paramref name="namespaceName"/> is an empty string, and was expected to be non-empty. </exception>
        [ForwardsClientCalls]
        public static async Task<Response<RelayNamespaceResource>> GetRelayNamespaceAsync(this ResourceGroupResource resourceGroupResource, string namespaceName, CancellationToken cancellationToken = default)
        {
            return await GetRelayResourceGroupMockingExtension(resourceGroupResource).GetRelayNamespaceAsync(namespaceName, cancellationToken).ConfigureAwait(false);
        }

        /// <summary>
        /// Returns the description for the specified namespace.
        /// <list type="bullet">
        /// <item>
        /// <term>Request Path</term>
        /// <description>/subscriptions/{subscriptionId}/resourceGroups/{resourceGroupName}/providers/Microsoft.Relay/namespaces/{namespaceName}</description>
        /// </item>
        /// <item>
        /// <term>Operation Id</term>
        /// <description>Namespaces_Get</description>
        /// </item>
        /// </list>
        /// <item>
        /// <term>Mocking</term>
        /// <description>To mock this method, please mock <see cref="RelayResourceGroupMockingExtension.GetRelayNamespace(string,CancellationToken)"/> instead.</description>
        /// </item>
        /// </summary>
        /// <param name="resourceGroupResource"> The <see cref="ResourceGroupResource" /> instance the method will execute against. </param>
        /// <param name="namespaceName"> The namespace name. </param>
        /// <param name="cancellationToken"> The cancellation token to use. </param>
        /// <exception cref="ArgumentNullException"> <paramref name="namespaceName"/> is null. </exception>
        /// <exception cref="ArgumentException"> <paramref name="namespaceName"/> is an empty string, and was expected to be non-empty. </exception>
        [ForwardsClientCalls]
        public static Response<RelayNamespaceResource> GetRelayNamespace(this ResourceGroupResource resourceGroupResource, string namespaceName, CancellationToken cancellationToken = default)
        {
            return GetRelayResourceGroupMockingExtension(resourceGroupResource).GetRelayNamespace(namespaceName, cancellationToken);
        }

        /// <summary>
        /// Check the specified namespace name availability.
        /// <list type="bullet">
        /// <item>
        /// <term>Request Path</term>
        /// <description>/subscriptions/{subscriptionId}/providers/Microsoft.Relay/checkNameAvailability</description>
        /// </item>
        /// <item>
        /// <term>Operation Id</term>
        /// <description>Namespaces_CheckNameAvailability</description>
        /// </item>
        /// </list>
        /// <item>
        /// <term>Mocking</term>
        /// <description>To mock this method, please mock <see cref="RelaySubscriptionMockingExtension.CheckRelayNamespaceNameAvailability(RelayNameAvailabilityContent,CancellationToken)"/> instead.</description>
        /// </item>
        /// </summary>
        /// <param name="subscriptionResource"> The <see cref="SubscriptionResource" /> instance the method will execute against. </param>
        /// <param name="content"> Parameters to check availability of the specified namespace name. </param>
        /// <param name="cancellationToken"> The cancellation token to use. </param>
        /// <exception cref="ArgumentNullException"> <paramref name="content"/> is null. </exception>
        public static async Task<Response<RelayNameAvailabilityResult>> CheckRelayNamespaceNameAvailabilityAsync(this SubscriptionResource subscriptionResource, RelayNameAvailabilityContent content, CancellationToken cancellationToken = default)
        {
            return await GetRelaySubscriptionMockingExtension(subscriptionResource).CheckRelayNamespaceNameAvailabilityAsync(content, cancellationToken).ConfigureAwait(false);
        }

        /// <summary>
        /// Check the specified namespace name availability.
        /// <list type="bullet">
        /// <item>
        /// <term>Request Path</term>
        /// <description>/subscriptions/{subscriptionId}/providers/Microsoft.Relay/checkNameAvailability</description>
        /// </item>
        /// <item>
        /// <term>Operation Id</term>
        /// <description>Namespaces_CheckNameAvailability</description>
        /// </item>
        /// </list>
        /// <item>
        /// <term>Mocking</term>
        /// <description>To mock this method, please mock <see cref="RelaySubscriptionMockingExtension.CheckRelayNamespaceNameAvailability(RelayNameAvailabilityContent,CancellationToken)"/> instead.</description>
        /// </item>
        /// </summary>
        /// <param name="subscriptionResource"> The <see cref="SubscriptionResource" /> instance the method will execute against. </param>
        /// <param name="content"> Parameters to check availability of the specified namespace name. </param>
        /// <param name="cancellationToken"> The cancellation token to use. </param>
        /// <exception cref="ArgumentNullException"> <paramref name="content"/> is null. </exception>
        public static Response<RelayNameAvailabilityResult> CheckRelayNamespaceNameAvailability(this SubscriptionResource subscriptionResource, RelayNameAvailabilityContent content, CancellationToken cancellationToken = default)
        {
            return GetRelaySubscriptionMockingExtension(subscriptionResource).CheckRelayNamespaceNameAvailability(content, cancellationToken);
        }

        /// <summary>
        /// Lists all the available namespaces within the subscription regardless of the resourceGroups.
        /// <list type="bullet">
        /// <item>
        /// <term>Request Path</term>
        /// <description>/subscriptions/{subscriptionId}/providers/Microsoft.Relay/namespaces</description>
        /// </item>
        /// <item>
        /// <term>Operation Id</term>
        /// <description>Namespaces_List</description>
        /// </item>
        /// </list>
        /// <item>
        /// <term>Mocking</term>
        /// <description>To mock this method, please mock <see cref="RelaySubscriptionMockingExtension.GetRelayNamespaces(CancellationToken)"/> instead.</description>
        /// </item>
        /// </summary>
        /// <param name="subscriptionResource"> The <see cref="SubscriptionResource" /> instance the method will execute against. </param>
        /// <param name="cancellationToken"> The cancellation token to use. </param>
        /// <returns> An async collection of <see cref="RelayNamespaceResource" /> that may take multiple service requests to iterate over. </returns>
        public static AsyncPageable<RelayNamespaceResource> GetRelayNamespacesAsync(this SubscriptionResource subscriptionResource, CancellationToken cancellationToken = default)
        {
            return GetRelaySubscriptionMockingExtension(subscriptionResource).GetRelayNamespacesAsync(cancellationToken);
        }

        /// <summary>
        /// Lists all the available namespaces within the subscription regardless of the resourceGroups.
        /// <list type="bullet">
        /// <item>
        /// <term>Request Path</term>
        /// <description>/subscriptions/{subscriptionId}/providers/Microsoft.Relay/namespaces</description>
        /// </item>
        /// <item>
        /// <term>Operation Id</term>
        /// <description>Namespaces_List</description>
        /// </item>
        /// </list>
        /// <item>
        /// <term>Mocking</term>
        /// <description>To mock this method, please mock <see cref="RelaySubscriptionMockingExtension.GetRelayNamespaces(CancellationToken)"/> instead.</description>
        /// </item>
        /// </summary>
        /// <param name="subscriptionResource"> The <see cref="SubscriptionResource" /> instance the method will execute against. </param>
        /// <param name="cancellationToken"> The cancellation token to use. </param>
        /// <returns> A collection of <see cref="RelayNamespaceResource" /> that may take multiple service requests to iterate over. </returns>
        public static Pageable<RelayNamespaceResource> GetRelayNamespaces(this SubscriptionResource subscriptionResource, CancellationToken cancellationToken = default)
        {
            return GetRelaySubscriptionMockingExtension(subscriptionResource).GetRelayNamespaces(cancellationToken);
        }
    }
}<|MERGE_RESOLUTION|>--- conflicted
+++ resolved
@@ -22,38 +22,17 @@
     {
         private static RelayArmClientMockingExtension GetRelayArmClientMockingExtension(ArmClient client)
         {
-<<<<<<< HEAD
-            return client.GetCachedClient(client =>
-            {
-                return new RelayArmClientMockingExtension(client);
-            });
-=======
             return client.GetCachedClient(client0 => new RelayArmClientMockingExtension(client0));
->>>>>>> d846db7d
         }
 
         private static RelayResourceGroupMockingExtension GetRelayResourceGroupMockingExtension(ArmResource resource)
         {
-<<<<<<< HEAD
-            return resource.GetCachedClient(client =>
-            {
-                return new RelayResourceGroupMockingExtension(client, resource.Id);
-            });
-=======
             return resource.GetCachedClient(client => new RelayResourceGroupMockingExtension(client, resource.Id));
->>>>>>> d846db7d
         }
 
         private static RelaySubscriptionMockingExtension GetRelaySubscriptionMockingExtension(ArmResource resource)
         {
-<<<<<<< HEAD
-            return resource.GetCachedClient(client =>
-            {
-                return new RelaySubscriptionMockingExtension(client, resource.Id);
-            });
-=======
             return resource.GetCachedClient(client => new RelaySubscriptionMockingExtension(client, resource.Id));
->>>>>>> d846db7d
         }
 
         /// <summary>
