--- conflicted
+++ resolved
@@ -104,105 +104,8 @@
     <member name="GetCompletions(string,RequestContent,RequestContext)">
     </member>
     <member name="GetChatCompletionsAsync(string,ChatCompletionsOptions,CancellationToken)">
-<<<<<<< HEAD
-<example>
-This sample shows how to call GetChatCompletionsAsync with required parameters.
-<code><![CDATA[
-var client = new OpenAIClient("<openAIApiKey>");
-
-var chatCompletionsOptions = new ChatCompletionsOptions(new ChatMessage[] 
-{
-    new ChatMessage(ChatRole.System, "<content>")
-{
-        Name = "<Name>",
-        FunctionCall = new FunctionCall("<name>", "<arguments>"),
-        AzureExtensionsContext = new AzureChatExtensionsMessageContext()
-{
-            Messages = {},
-        },
-    }
-})
-{
-    Functions = 
-{
-        new FunctionDefinition("<name>")
-{
-            Description = "<Description>",
-            Parameters = BinaryData.FromString("<your binary data content>"),
-        }
-    },
-    FunctionCall = new FunctionDefinition("<name>")
-{
-        Description = "<Description>",
-        Parameters = BinaryData.FromString("<your binary data content>"),
-    },
-    MaxTokens = 1234,
-    Temperature = 3.14f,
-    NucleusSamplingFactor = 3.14f,
-    User = "<User>",
-    ChoiceCount = 1234,
-    StopSequences = 
-{
-        "<null>"
-    },
-    PresencePenalty = 3.14f,
-    FrequencyPenalty = 3.14f,
-};
-var result = await client.GetChatCompletionsAsync("<deploymentId>", chatCompletionsOptions);
-]]></code>
-</example>
     </member>
     <member name="GetChatCompletions(string,ChatCompletionsOptions,CancellationToken)">
-<example>
-This sample shows how to call GetChatCompletions with required parameters.
-<code><![CDATA[
-var client = new OpenAIClient("<openAIApiKey>");
-
-var chatCompletionsOptions = new ChatCompletionsOptions(new ChatMessage[] 
-{
-    new ChatMessage(ChatRole.System, "<content>")
-{
-        Name = "<Name>",
-        FunctionCall = new FunctionCall("<name>", "<arguments>"),
-        AzureExtensionsContext = new AzureChatExtensionsMessageContext()
-{
-            Messages = {},
-        },
-    }
-})
-{
-    Functions = 
-{
-        new FunctionDefinition("<name>")
-{
-            Description = "<Description>",
-            Parameters = BinaryData.FromString("<your binary data content>"),
-        }
-    },
-    FunctionCall = new FunctionDefinition("<name>")
-{
-        Description = "<Description>",
-        Parameters = BinaryData.FromString("<your binary data content>"),
-    },
-    MaxTokens = 1234,
-    Temperature = 3.14f,
-    NucleusSamplingFactor = 3.14f,
-    User = "<User>",
-    ChoiceCount = 1234,
-    StopSequences = 
-{
-        "<null>"
-    },
-    PresencePenalty = 3.14f,
-    FrequencyPenalty = 3.14f,
-};
-var result = client.GetChatCompletions("<deploymentId>", chatCompletionsOptions);
-]]></code>
-</example>
-=======
-    </member>
-    <member name="GetChatCompletions(string,ChatCompletionsOptions,CancellationToken)">
->>>>>>> 0b854968
     </member>
     <member name="GetChatCompletionsAsync(string,RequestContent,RequestContext)">
     </member>
