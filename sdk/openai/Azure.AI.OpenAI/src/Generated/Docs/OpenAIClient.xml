<?xml version="1.0" encoding="utf-8"?>
<doc>
  <members>
<<<<<<< HEAD
    <member name="GetEmbeddingsAsync(string,EmbeddingsOptions,CancellationToken)">
<example>
This sample shows how to call GetEmbeddingsAsync with required parameters.
<code><![CDATA[
var client = new OpenAIClient("<openAIApiKey>");

var embeddingsOptions = new EmbeddingsOptions(new string[] 
{
    "<null>"
})
{
    User = "<User>",
};
var result = await client.GetEmbeddingsAsync("<deploymentId>", embeddingsOptions);
]]></code>
</example>
    </member>
    <member name="GetEmbeddings(string,EmbeddingsOptions,CancellationToken)">
<example>
This sample shows how to call GetEmbeddings with required parameters.
<code><![CDATA[
var client = new OpenAIClient("<openAIApiKey>");

var embeddingsOptions = new EmbeddingsOptions(new string[] 
{
    "<null>"
})
{
    User = "<User>",
};
var result = client.GetEmbeddings("<deploymentId>", embeddingsOptions);
]]></code>
</example>
    </member>
    <member name="GetEmbeddingsAsync(string,RequestContent,RequestContext)">
    </member>
    <member name="GetEmbeddings(string,RequestContent,RequestContext)">
    </member>
    <member name="GetCompletionsAsync(string,CompletionsOptions,CancellationToken)">
<example>
This sample shows how to call GetCompletionsAsync with required parameters.
<code><![CDATA[
var client = new OpenAIClient("<openAIApiKey>");

var completionsOptions = new CompletionsOptions(new string[] 
{
    "<null>"
})
{
    MaxTokens = 1234,
    Temperature = 3.14f,
    NucleusSamplingFactor = 3.14f,
    User = "<User>",
    ChoicesPerPrompt = 1234,
    LogProbabilityCount = 1234,
    Echo = true,
    StopSequences = 
{
        "<null>"
    },
    PresencePenalty = 3.14f,
    FrequencyPenalty = 3.14f,
    GenerationSampleCount = 1234,
};
var result = await client.GetCompletionsAsync("<deploymentId>", completionsOptions);
]]></code>
</example>
    </member>
    <member name="GetCompletions(string,CompletionsOptions,CancellationToken)">
<example>
This sample shows how to call GetCompletions with required parameters.
<code><![CDATA[
var client = new OpenAIClient("<openAIApiKey>");

var completionsOptions = new CompletionsOptions(new string[] 
{
    "<null>"
})
{
    MaxTokens = 1234,
    Temperature = 3.14f,
    NucleusSamplingFactor = 3.14f,
    User = "<User>",
    ChoicesPerPrompt = 1234,
    LogProbabilityCount = 1234,
    Echo = true,
    StopSequences = 
{
        "<null>"
    },
    PresencePenalty = 3.14f,
    FrequencyPenalty = 3.14f,
    GenerationSampleCount = 1234,
};
var result = client.GetCompletions("<deploymentId>", completionsOptions);
]]></code>
</example>
    </member>
    <member name="GetCompletionsAsync(string,RequestContent,RequestContext)">
    </member>
    <member name="GetCompletions(string,RequestContent,RequestContext)">
    </member>
    <member name="GetChatCompletionsAsync(string,ChatCompletionsOptions,CancellationToken)">
    </member>
    <member name="GetChatCompletions(string,ChatCompletionsOptions,CancellationToken)">
    </member>
    <member name="GetChatCompletionsAsync(string,RequestContent,RequestContext)">
    </member>
    <member name="GetChatCompletions(string,RequestContent,RequestContext)">
    </member>
    <member name="GetChatCompletionsWithAzureExtensionsAsync(string,ChatCompletionsOptions,CancellationToken)">
    </member>
    <member name="GetChatCompletionsWithAzureExtensions(string,ChatCompletionsOptions,CancellationToken)">
    </member>
    <member name="GetChatCompletionsWithAzureExtensionsAsync(string,RequestContent,RequestContext)">
    </member>
    <member name="GetChatCompletionsWithAzureExtensions(string,RequestContent,RequestContext)">
    </member>
    <member name="GetAudioTranscriptionAsPlainTextAsync(string,AudioTranscriptionOptions,CancellationToken)">
    </member>
    <member name="GetAudioTranscriptionAsPlainText(string,AudioTranscriptionOptions,CancellationToken)">
    </member>
    <member name="GetAudioTranscriptionAsPlainTextAsync(string,RequestContent,RequestContext)">
    </member>
    <member name="GetAudioTranscriptionAsPlainText(string,RequestContent,RequestContext)">
    </member>
    <member name="GetAudioTranscriptionAsResponseObjectAsync(string,AudioTranscriptionOptions,CancellationToken)">
    </member>
    <member name="GetAudioTranscriptionAsResponseObject(string,AudioTranscriptionOptions,CancellationToken)">
    </member>
    <member name="GetAudioTranscriptionAsResponseObjectAsync(string,RequestContent,RequestContext)">
    </member>
    <member name="GetAudioTranscriptionAsResponseObject(string,RequestContent,RequestContext)">
    </member>
    <member name="GetAudioTranslationAsPlainTextAsync(string,AudioTranslationOptions,CancellationToken)">
    </member>
    <member name="GetAudioTranslationAsPlainText(string,AudioTranslationOptions,CancellationToken)">
    </member>
    <member name="GetAudioTranslationAsPlainTextAsync(string,RequestContent,RequestContext)">
    </member>
    <member name="GetAudioTranslationAsPlainText(string,RequestContent,RequestContext)">
    </member>
    <member name="GetAudioTranslationAsResponseObjectAsync(string,AudioTranslationOptions,CancellationToken)">
    </member>
    <member name="GetAudioTranslationAsResponseObject(string,AudioTranslationOptions,CancellationToken)">
    </member>
    <member name="GetAudioTranslationAsResponseObjectAsync(string,RequestContent,RequestContext)">
    </member>
    <member name="GetAudioTranslationAsResponseObject(string,RequestContent,RequestContext)">
    </member>
    <member name="BeginAzureBatchImageGenerationAsync(WaitUntil,ImageGenerationOptions,CancellationToken)">
    </member>
    <member name="BeginAzureBatchImageGeneration(WaitUntil,ImageGenerationOptions,CancellationToken)">
    </member>
    <member name="BeginAzureBatchImageGenerationAsync(WaitUntil,RequestContent,RequestContext)">
    </member>
    <member name="BeginAzureBatchImageGeneration(WaitUntil,RequestContent,RequestContext)">
    </member>
=======
    <member name="GetEmbeddingsAsync(string,EmbeddingsOptions,CancellationToken)" />
    <member name="GetEmbeddings(string,EmbeddingsOptions,CancellationToken)" />
    <member name="GetEmbeddingsAsync(string,RequestContent,RequestContext)" />
    <member name="GetEmbeddings(string,RequestContent,RequestContext)" />
    <member name="GetCompletionsAsync(string,CompletionsOptions,CancellationToken)" />
    <member name="GetCompletions(string,CompletionsOptions,CancellationToken)" />
    <member name="GetCompletionsAsync(string,RequestContent,RequestContext)" />
    <member name="GetCompletions(string,RequestContent,RequestContext)" />
    <member name="GetChatCompletionsAsync(string,ChatCompletionsOptions,CancellationToken)" />
    <member name="GetChatCompletions(string,ChatCompletionsOptions,CancellationToken)" />
    <member name="GetChatCompletionsAsync(string,RequestContent,RequestContext)" />
    <member name="GetChatCompletions(string,RequestContent,RequestContext)" />
    <member name="GetChatCompletionsWithAzureExtensionsAsync(string,ChatCompletionsOptions,CancellationToken)" />
    <member name="GetChatCompletionsWithAzureExtensions(string,ChatCompletionsOptions,CancellationToken)" />
    <member name="GetChatCompletionsWithAzureExtensionsAsync(string,RequestContent,RequestContext)" />
    <member name="GetChatCompletionsWithAzureExtensions(string,RequestContent,RequestContext)" />
    <member name="BeginAzureBatchImageGenerationAsync(WaitUntil,ImageGenerationOptions,CancellationToken)" />
    <member name="BeginAzureBatchImageGeneration(WaitUntil,ImageGenerationOptions,CancellationToken)" />
    <member name="BeginAzureBatchImageGenerationAsync(WaitUntil,RequestContent,RequestContext)" />
    <member name="BeginAzureBatchImageGeneration(WaitUntil,RequestContent,RequestContext)" />
>>>>>>> 5cdb322a
  </members>
</doc><|MERGE_RESOLUTION|>--- conflicted
+++ resolved
@@ -1,166 +1,6 @@
 <?xml version="1.0" encoding="utf-8"?>
 <doc>
   <members>
-<<<<<<< HEAD
-    <member name="GetEmbeddingsAsync(string,EmbeddingsOptions,CancellationToken)">
-<example>
-This sample shows how to call GetEmbeddingsAsync with required parameters.
-<code><![CDATA[
-var client = new OpenAIClient("<openAIApiKey>");
-
-var embeddingsOptions = new EmbeddingsOptions(new string[] 
-{
-    "<null>"
-})
-{
-    User = "<User>",
-};
-var result = await client.GetEmbeddingsAsync("<deploymentId>", embeddingsOptions);
-]]></code>
-</example>
-    </member>
-    <member name="GetEmbeddings(string,EmbeddingsOptions,CancellationToken)">
-<example>
-This sample shows how to call GetEmbeddings with required parameters.
-<code><![CDATA[
-var client = new OpenAIClient("<openAIApiKey>");
-
-var embeddingsOptions = new EmbeddingsOptions(new string[] 
-{
-    "<null>"
-})
-{
-    User = "<User>",
-};
-var result = client.GetEmbeddings("<deploymentId>", embeddingsOptions);
-]]></code>
-</example>
-    </member>
-    <member name="GetEmbeddingsAsync(string,RequestContent,RequestContext)">
-    </member>
-    <member name="GetEmbeddings(string,RequestContent,RequestContext)">
-    </member>
-    <member name="GetCompletionsAsync(string,CompletionsOptions,CancellationToken)">
-<example>
-This sample shows how to call GetCompletionsAsync with required parameters.
-<code><![CDATA[
-var client = new OpenAIClient("<openAIApiKey>");
-
-var completionsOptions = new CompletionsOptions(new string[] 
-{
-    "<null>"
-})
-{
-    MaxTokens = 1234,
-    Temperature = 3.14f,
-    NucleusSamplingFactor = 3.14f,
-    User = "<User>",
-    ChoicesPerPrompt = 1234,
-    LogProbabilityCount = 1234,
-    Echo = true,
-    StopSequences = 
-{
-        "<null>"
-    },
-    PresencePenalty = 3.14f,
-    FrequencyPenalty = 3.14f,
-    GenerationSampleCount = 1234,
-};
-var result = await client.GetCompletionsAsync("<deploymentId>", completionsOptions);
-]]></code>
-</example>
-    </member>
-    <member name="GetCompletions(string,CompletionsOptions,CancellationToken)">
-<example>
-This sample shows how to call GetCompletions with required parameters.
-<code><![CDATA[
-var client = new OpenAIClient("<openAIApiKey>");
-
-var completionsOptions = new CompletionsOptions(new string[] 
-{
-    "<null>"
-})
-{
-    MaxTokens = 1234,
-    Temperature = 3.14f,
-    NucleusSamplingFactor = 3.14f,
-    User = "<User>",
-    ChoicesPerPrompt = 1234,
-    LogProbabilityCount = 1234,
-    Echo = true,
-    StopSequences = 
-{
-        "<null>"
-    },
-    PresencePenalty = 3.14f,
-    FrequencyPenalty = 3.14f,
-    GenerationSampleCount = 1234,
-};
-var result = client.GetCompletions("<deploymentId>", completionsOptions);
-]]></code>
-</example>
-    </member>
-    <member name="GetCompletionsAsync(string,RequestContent,RequestContext)">
-    </member>
-    <member name="GetCompletions(string,RequestContent,RequestContext)">
-    </member>
-    <member name="GetChatCompletionsAsync(string,ChatCompletionsOptions,CancellationToken)">
-    </member>
-    <member name="GetChatCompletions(string,ChatCompletionsOptions,CancellationToken)">
-    </member>
-    <member name="GetChatCompletionsAsync(string,RequestContent,RequestContext)">
-    </member>
-    <member name="GetChatCompletions(string,RequestContent,RequestContext)">
-    </member>
-    <member name="GetChatCompletionsWithAzureExtensionsAsync(string,ChatCompletionsOptions,CancellationToken)">
-    </member>
-    <member name="GetChatCompletionsWithAzureExtensions(string,ChatCompletionsOptions,CancellationToken)">
-    </member>
-    <member name="GetChatCompletionsWithAzureExtensionsAsync(string,RequestContent,RequestContext)">
-    </member>
-    <member name="GetChatCompletionsWithAzureExtensions(string,RequestContent,RequestContext)">
-    </member>
-    <member name="GetAudioTranscriptionAsPlainTextAsync(string,AudioTranscriptionOptions,CancellationToken)">
-    </member>
-    <member name="GetAudioTranscriptionAsPlainText(string,AudioTranscriptionOptions,CancellationToken)">
-    </member>
-    <member name="GetAudioTranscriptionAsPlainTextAsync(string,RequestContent,RequestContext)">
-    </member>
-    <member name="GetAudioTranscriptionAsPlainText(string,RequestContent,RequestContext)">
-    </member>
-    <member name="GetAudioTranscriptionAsResponseObjectAsync(string,AudioTranscriptionOptions,CancellationToken)">
-    </member>
-    <member name="GetAudioTranscriptionAsResponseObject(string,AudioTranscriptionOptions,CancellationToken)">
-    </member>
-    <member name="GetAudioTranscriptionAsResponseObjectAsync(string,RequestContent,RequestContext)">
-    </member>
-    <member name="GetAudioTranscriptionAsResponseObject(string,RequestContent,RequestContext)">
-    </member>
-    <member name="GetAudioTranslationAsPlainTextAsync(string,AudioTranslationOptions,CancellationToken)">
-    </member>
-    <member name="GetAudioTranslationAsPlainText(string,AudioTranslationOptions,CancellationToken)">
-    </member>
-    <member name="GetAudioTranslationAsPlainTextAsync(string,RequestContent,RequestContext)">
-    </member>
-    <member name="GetAudioTranslationAsPlainText(string,RequestContent,RequestContext)">
-    </member>
-    <member name="GetAudioTranslationAsResponseObjectAsync(string,AudioTranslationOptions,CancellationToken)">
-    </member>
-    <member name="GetAudioTranslationAsResponseObject(string,AudioTranslationOptions,CancellationToken)">
-    </member>
-    <member name="GetAudioTranslationAsResponseObjectAsync(string,RequestContent,RequestContext)">
-    </member>
-    <member name="GetAudioTranslationAsResponseObject(string,RequestContent,RequestContext)">
-    </member>
-    <member name="BeginAzureBatchImageGenerationAsync(WaitUntil,ImageGenerationOptions,CancellationToken)">
-    </member>
-    <member name="BeginAzureBatchImageGeneration(WaitUntil,ImageGenerationOptions,CancellationToken)">
-    </member>
-    <member name="BeginAzureBatchImageGenerationAsync(WaitUntil,RequestContent,RequestContext)">
-    </member>
-    <member name="BeginAzureBatchImageGeneration(WaitUntil,RequestContent,RequestContext)">
-    </member>
-=======
     <member name="GetEmbeddingsAsync(string,EmbeddingsOptions,CancellationToken)" />
     <member name="GetEmbeddings(string,EmbeddingsOptions,CancellationToken)" />
     <member name="GetEmbeddingsAsync(string,RequestContent,RequestContext)" />
@@ -177,10 +17,25 @@
     <member name="GetChatCompletionsWithAzureExtensions(string,ChatCompletionsOptions,CancellationToken)" />
     <member name="GetChatCompletionsWithAzureExtensionsAsync(string,RequestContent,RequestContext)" />
     <member name="GetChatCompletionsWithAzureExtensions(string,RequestContent,RequestContext)" />
+    <member name="GetAudioTranscriptionAsPlainTextAsync(string,AudioTranscriptionOptions,CancellationToken)" />
+    <member name="GetAudioTranscriptionAsPlainText(string,AudioTranscriptionOptions,CancellationToken)" />
+    <member name="GetAudioTranscriptionAsPlainTextAsync(string,RequestContent,RequestContext)" />
+    <member name="GetAudioTranscriptionAsPlainText(string,RequestContent,RequestContext)" />
+    <member name="GetAudioTranscriptionAsResponseObjectAsync(string,AudioTranscriptionOptions,CancellationToken)" />
+    <member name="GetAudioTranscriptionAsResponseObject(string,AudioTranscriptionOptions,CancellationToken)" />
+    <member name="GetAudioTranscriptionAsResponseObjectAsync(string,RequestContent,RequestContext)" />
+    <member name="GetAudioTranscriptionAsResponseObject(string,RequestContent,RequestContext)" />
+    <member name="GetAudioTranslationAsPlainTextAsync(string,AudioTranslationOptions,CancellationToken)" />
+    <member name="GetAudioTranslationAsPlainText(string,AudioTranslationOptions,CancellationToken)" />
+    <member name="GetAudioTranslationAsPlainTextAsync(string,RequestContent,RequestContext)" />
+    <member name="GetAudioTranslationAsPlainText(string,RequestContent,RequestContext)" />
+    <member name="GetAudioTranslationAsResponseObjectAsync(string,AudioTranslationOptions,CancellationToken)" />
+    <member name="GetAudioTranslationAsResponseObject(string,AudioTranslationOptions,CancellationToken)" />
+    <member name="GetAudioTranslationAsResponseObjectAsync(string,RequestContent,RequestContext)" />
+    <member name="GetAudioTranslationAsResponseObject(string,RequestContent,RequestContext)" />
     <member name="BeginAzureBatchImageGenerationAsync(WaitUntil,ImageGenerationOptions,CancellationToken)" />
     <member name="BeginAzureBatchImageGeneration(WaitUntil,ImageGenerationOptions,CancellationToken)" />
     <member name="BeginAzureBatchImageGenerationAsync(WaitUntil,RequestContent,RequestContext)" />
     <member name="BeginAzureBatchImageGeneration(WaitUntil,RequestContent,RequestContext)" />
->>>>>>> 5cdb322a
   </members>
 </doc>