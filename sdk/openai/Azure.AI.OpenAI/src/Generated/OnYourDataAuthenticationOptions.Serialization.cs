// Copyright (c) Microsoft Corporation. All rights reserved.
// Licensed under the MIT License.

// <auto-generated/>

#nullable disable

using System;
using System.ClientModel.Primitives;
using System.Text.Json;
using Azure;
using Azure.Core;

namespace Azure.AI.OpenAI
{
    [PersistableModelProxy(typeof(UnknownOnYourDataAuthenticationOptions))]
    public partial class OnYourDataAuthenticationOptions : IUtf8JsonSerializable, IJsonModel<OnYourDataAuthenticationOptions>
    {
        void IUtf8JsonSerializable.Write(Utf8JsonWriter writer) => ((IJsonModel<OnYourDataAuthenticationOptions>)this).Write(writer, new ModelReaderWriterOptions("W"));

        void IJsonModel<OnYourDataAuthenticationOptions>.Write(Utf8JsonWriter writer, ModelReaderWriterOptions options)
        {
            var format = options.Format == "W" ? ((IPersistableModel<OnYourDataAuthenticationOptions>)this).GetFormatFromOptions(options) : options.Format;
            if (format != "J")
            {
                throw new FormatException($"The model {nameof(OnYourDataAuthenticationOptions)} does not support '{format}' format.");
            }

            writer.WriteStartObject();
            writer.WritePropertyName("type"u8);
            writer.WriteStringValue(Type.ToString());
            if (options.Format != "W" && _serializedAdditionalRawData != null)
            {
                foreach (var item in _serializedAdditionalRawData)
                {
                    writer.WritePropertyName(item.Key);
#if NET6_0_OR_GREATER
				writer.WriteRawValue(item.Value);
#else
                    using (JsonDocument document = JsonDocument.Parse(item.Value))
                    {
                        JsonSerializer.Serialize(writer, document.RootElement);
                    }
#endif
                }
            }
            writer.WriteEndObject();
        }

        OnYourDataAuthenticationOptions IJsonModel<OnYourDataAuthenticationOptions>.Create(ref Utf8JsonReader reader, ModelReaderWriterOptions options)
        {
            var format = options.Format == "W" ? ((IPersistableModel<OnYourDataAuthenticationOptions>)this).GetFormatFromOptions(options) : options.Format;
            if (format != "J")
            {
                throw new FormatException($"The model {nameof(OnYourDataAuthenticationOptions)} does not support '{format}' format.");
            }

            using JsonDocument document = JsonDocument.ParseValue(ref reader);
            return DeserializeOnYourDataAuthenticationOptions(document.RootElement, options);
        }

        internal static OnYourDataAuthenticationOptions DeserializeOnYourDataAuthenticationOptions(JsonElement element, ModelReaderWriterOptions options = null)
        {
            options ??= new ModelReaderWriterOptions("W");

            if (element.ValueKind == JsonValueKind.Null)
            {
                return null;
            }
            if (element.TryGetProperty("type", out JsonElement discriminator))
            {
                switch (discriminator.GetString())
                {
<<<<<<< HEAD
                    case "api_key": return OnYourDataApiKeyAuthenticationOptions.DeserializeOnYourDataApiKeyAuthenticationOptions(element);
                    case "connection_string": return OnYourDataConnectionStringAuthenticationOptions.DeserializeOnYourDataConnectionStringAuthenticationOptions(element);
                    case "key_and_key_id": return OnYourDataKeyAndKeyIdAuthenticationOptions.DeserializeOnYourDataKeyAndKeyIdAuthenticationOptions(element);
                    case "encoded_api_key": return OnYourDataEncodedApiKeyAuthenticationOptions.DeserializeOnYourDataEncodedApiKeyAuthenticationOptions(element);
                    case "access_token": return OnYourDataAccessTokenAuthenticationOptions.DeserializeOnYourDataAccessTokenAuthenticationOptions(element);
                    case "system_assigned_managed_identity": return OnYourDataSystemAssignedManagedIdentityAuthenticationOptions.DeserializeOnYourDataSystemAssignedManagedIdentityAuthenticationOptions(element);
                    case "user_assigned_managed_identity": return OnYourDataUserAssignedManagedIdentityAuthenticationOptions.DeserializeOnYourDataUserAssignedManagedIdentityAuthenticationOptions(element);
=======
                    case "APIKey": return OnYourDataApiKeyAuthenticationOptions.DeserializeOnYourDataApiKeyAuthenticationOptions(element, options);
                    case "ConnectionString": return OnYourDataConnectionStringAuthenticationOptions.DeserializeOnYourDataConnectionStringAuthenticationOptions(element, options);
                    case "KeyAndKeyId": return OnYourDataKeyAndKeyIdAuthenticationOptions.DeserializeOnYourDataKeyAndKeyIdAuthenticationOptions(element, options);
                    case "SystemAssignedManagedIdentity": return OnYourDataSystemAssignedManagedIdentityAuthenticationOptions.DeserializeOnYourDataSystemAssignedManagedIdentityAuthenticationOptions(element, options);
                    case "UserAssignedManagedIdentity": return OnYourDataUserAssignedManagedIdentityAuthenticationOptions.DeserializeOnYourDataUserAssignedManagedIdentityAuthenticationOptions(element, options);
>>>>>>> 7d8b0c2d
                }
            }
            return UnknownOnYourDataAuthenticationOptions.DeserializeUnknownOnYourDataAuthenticationOptions(element, options);
        }

        BinaryData IPersistableModel<OnYourDataAuthenticationOptions>.Write(ModelReaderWriterOptions options)
        {
            var format = options.Format == "W" ? ((IPersistableModel<OnYourDataAuthenticationOptions>)this).GetFormatFromOptions(options) : options.Format;

            switch (format)
            {
                case "J":
                    return ModelReaderWriter.Write(this, options);
                default:
                    throw new FormatException($"The model {nameof(OnYourDataAuthenticationOptions)} does not support '{options.Format}' format.");
            }
        }

        OnYourDataAuthenticationOptions IPersistableModel<OnYourDataAuthenticationOptions>.Create(BinaryData data, ModelReaderWriterOptions options)
        {
            var format = options.Format == "W" ? ((IPersistableModel<OnYourDataAuthenticationOptions>)this).GetFormatFromOptions(options) : options.Format;

            switch (format)
            {
                case "J":
                    {
                        using JsonDocument document = JsonDocument.Parse(data);
                        return DeserializeOnYourDataAuthenticationOptions(document.RootElement, options);
                    }
                default:
                    throw new FormatException($"The model {nameof(OnYourDataAuthenticationOptions)} does not support '{options.Format}' format.");
            }
        }

        string IPersistableModel<OnYourDataAuthenticationOptions>.GetFormatFromOptions(ModelReaderWriterOptions options) => "J";

        /// <summary> Deserializes the model from a raw response. </summary>
        /// <param name="response"> The response to deserialize the model from. </param>
        internal static OnYourDataAuthenticationOptions FromResponse(Response response)
        {
            using var document = JsonDocument.Parse(response.Content);
            return DeserializeOnYourDataAuthenticationOptions(document.RootElement);
        }

        /// <summary> Convert into a Utf8JsonRequestContent. </summary>
        internal virtual RequestContent ToRequestContent()
        {
            var content = new Utf8JsonRequestContent();
            content.JsonWriter.WriteObjectValue(this);
            return content;
        }
    }
}<|MERGE_RESOLUTION|>--- conflicted
+++ resolved
@@ -71,21 +71,13 @@
             {
                 switch (discriminator.GetString())
                 {
-<<<<<<< HEAD
-                    case "api_key": return OnYourDataApiKeyAuthenticationOptions.DeserializeOnYourDataApiKeyAuthenticationOptions(element);
-                    case "connection_string": return OnYourDataConnectionStringAuthenticationOptions.DeserializeOnYourDataConnectionStringAuthenticationOptions(element);
-                    case "key_and_key_id": return OnYourDataKeyAndKeyIdAuthenticationOptions.DeserializeOnYourDataKeyAndKeyIdAuthenticationOptions(element);
-                    case "encoded_api_key": return OnYourDataEncodedApiKeyAuthenticationOptions.DeserializeOnYourDataEncodedApiKeyAuthenticationOptions(element);
-                    case "access_token": return OnYourDataAccessTokenAuthenticationOptions.DeserializeOnYourDataAccessTokenAuthenticationOptions(element);
-                    case "system_assigned_managed_identity": return OnYourDataSystemAssignedManagedIdentityAuthenticationOptions.DeserializeOnYourDataSystemAssignedManagedIdentityAuthenticationOptions(element);
-                    case "user_assigned_managed_identity": return OnYourDataUserAssignedManagedIdentityAuthenticationOptions.DeserializeOnYourDataUserAssignedManagedIdentityAuthenticationOptions(element);
-=======
-                    case "APIKey": return OnYourDataApiKeyAuthenticationOptions.DeserializeOnYourDataApiKeyAuthenticationOptions(element, options);
-                    case "ConnectionString": return OnYourDataConnectionStringAuthenticationOptions.DeserializeOnYourDataConnectionStringAuthenticationOptions(element, options);
-                    case "KeyAndKeyId": return OnYourDataKeyAndKeyIdAuthenticationOptions.DeserializeOnYourDataKeyAndKeyIdAuthenticationOptions(element, options);
-                    case "SystemAssignedManagedIdentity": return OnYourDataSystemAssignedManagedIdentityAuthenticationOptions.DeserializeOnYourDataSystemAssignedManagedIdentityAuthenticationOptions(element, options);
-                    case "UserAssignedManagedIdentity": return OnYourDataUserAssignedManagedIdentityAuthenticationOptions.DeserializeOnYourDataUserAssignedManagedIdentityAuthenticationOptions(element, options);
->>>>>>> 7d8b0c2d
+                    case "api_key": return OnYourDataApiKeyAuthenticationOptions.DeserializeOnYourDataApiKeyAuthenticationOptions(element, options);
+                    case "connection_string": return OnYourDataConnectionStringAuthenticationOptions.DeserializeOnYourDataConnectionStringAuthenticationOptions(element, options);
+                    case "key_and_key_id": return OnYourDataKeyAndKeyIdAuthenticationOptions.DeserializeOnYourDataKeyAndKeyIdAuthenticationOptions(element, options);
+                    case "encoded_api_key": return OnYourDataEncodedApiKeyAuthenticationOptions.DeserializeOnYourDataEncodedApiKeyAuthenticationOptions(element, options);
+                    case "access_token": return OnYourDataAccessTokenAuthenticationOptions.DeserializeOnYourDataAccessTokenAuthenticationOptions(element, options);
+                    case "system_assigned_managed_identity": return OnYourDataSystemAssignedManagedIdentityAuthenticationOptions.DeserializeOnYourDataSystemAssignedManagedIdentityAuthenticationOptions(element, options);
+                    case "user_assigned_managed_identity": return OnYourDataUserAssignedManagedIdentityAuthenticationOptions.DeserializeOnYourDataUserAssignedManagedIdentityAuthenticationOptions(element, options);
                 }
             }
             return UnknownOnYourDataAuthenticationOptions.DeserializeUnknownOnYourDataAuthenticationOptions(element, options);
