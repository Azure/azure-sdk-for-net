// Copyright (c) Microsoft Corporation. All rights reserved.
// Licensed under the MIT License.

// <auto-generated/>

#nullable disable

using System;
using System.ClientModel.Primitives;
using System.Collections.Generic;
using System.Text.Json;
using Azure;
using Azure.Core;

namespace Azure.AI.OpenAI
{
    public partial class ChatChoice : IUtf8JsonSerializable, IJsonModel<ChatChoice>
    {
        void IUtf8JsonSerializable.Write(Utf8JsonWriter writer) => ((IJsonModel<ChatChoice>)this).Write(writer, new ModelReaderWriterOptions("W"));

        void IJsonModel<ChatChoice>.Write(Utf8JsonWriter writer, ModelReaderWriterOptions options)
        {
            var format = options.Format == "W" ? ((IPersistableModel<ChatChoice>)this).GetFormatFromOptions(options) : options.Format;
            if (format != "J")
            {
                throw new FormatException($"The model {nameof(ChatChoice)} does not support '{format}' format.");
            }

            writer.WriteStartObject();
            if (Message != null)
            {
                writer.WritePropertyName("message"u8);
                writer.WriteObjectValue(Message);
            }
            if (LogProbabilityInfo != null)
            {
                writer.WritePropertyName("logprobs"u8);
                writer.WriteObjectValue(LogProbabilityInfo);
            }
            else
            {
                writer.WriteNull("logprobs");
            }
            writer.WritePropertyName("index"u8);
            writer.WriteNumberValue(Index);
            if (FinishReason != null)
            {
                writer.WritePropertyName("finish_reason"u8);
                writer.WriteStringValue(FinishReason.Value.ToString());
            }
            else
            {
                writer.WriteNull("finish_reason");
            }
            if (FinishDetails != null)
            {
                writer.WritePropertyName("finish_details"u8);
                writer.WriteObjectValue(FinishDetails);
            }
            if (InternalStreamingDeltaMessage != null)
            {
                writer.WritePropertyName("delta"u8);
                writer.WriteObjectValue(InternalStreamingDeltaMessage);
            }
            if (ContentFilterResults != null)
            {
                writer.WritePropertyName("content_filter_results"u8);
                writer.WriteObjectValue(ContentFilterResults);
            }
            if (Enhancements != null)
            {
                writer.WritePropertyName("enhancements"u8);
                writer.WriteObjectValue(Enhancements);
            }
            if (options.Format != "W" && _serializedAdditionalRawData != null)
            {
                foreach (var item in _serializedAdditionalRawData)
                {
                    writer.WritePropertyName(item.Key);
#if NET6_0_OR_GREATER
				writer.WriteRawValue(item.Value);
#else
                    using (JsonDocument document = JsonDocument.Parse(item.Value))
                    {
                        JsonSerializer.Serialize(writer, document.RootElement);
                    }
#endif
                }
            }
            writer.WriteEndObject();
        }

        ChatChoice IJsonModel<ChatChoice>.Create(ref Utf8JsonReader reader, ModelReaderWriterOptions options)
        {
            var format = options.Format == "W" ? ((IPersistableModel<ChatChoice>)this).GetFormatFromOptions(options) : options.Format;
            if (format != "J")
            {
                throw new FormatException($"The model {nameof(ChatChoice)} does not support '{format}' format.");
            }

            using JsonDocument document = JsonDocument.ParseValue(ref reader);
            return DeserializeChatChoice(document.RootElement, options);
        }

        internal static ChatChoice DeserializeChatChoice(JsonElement element, ModelReaderWriterOptions options = null)
        {
            options ??= new ModelReaderWriterOptions("W");

            if (element.ValueKind == JsonValueKind.Null)
            {
                return null;
            }
            Optional<ChatResponseMessage> message = default;
            ChatChoiceLogProbabilityInfo logprobs = default;
            int index = default;
            CompletionsFinishReason? finishReason = default;
            Optional<ChatFinishDetails> finishDetails = default;
            Optional<ChatResponseMessage> delta = default;
            Optional<ContentFilterResultsForChoice> contentFilterResults = default;
            Optional<AzureChatEnhancements> enhancements = default;
            IDictionary<string, BinaryData> serializedAdditionalRawData = default;
            Dictionary<string, BinaryData> additionalPropertiesDictionary = new Dictionary<string, BinaryData>();
            foreach (var property in element.EnumerateObject())
            {
                if (property.NameEquals("message"u8))
                {
                    if (property.Value.ValueKind == JsonValueKind.Null)
                    {
                        continue;
                    }
                    message = ChatResponseMessage.DeserializeChatResponseMessage(property.Value, options);
                    continue;
                }
                if (property.NameEquals("logprobs"u8))
                {
                    if (property.Value.ValueKind == JsonValueKind.Null)
                    {
                        logprobs = null;
                        continue;
                    }
                    logprobs = ChatChoiceLogProbabilityInfo.DeserializeChatChoiceLogProbabilityInfo(property.Value, options);
                    continue;
                }
                if (property.NameEquals("index"u8))
                {
                    index = property.Value.GetInt32();
                    continue;
                }
                if (property.NameEquals("finish_reason"u8))
                {
                    if (property.Value.ValueKind == JsonValueKind.Null)
                    {
                        finishReason = null;
                        continue;
                    }
                    finishReason = new CompletionsFinishReason(property.Value.GetString());
                    continue;
                }
                if (property.NameEquals("finish_details"u8))
                {
                    if (property.Value.ValueKind == JsonValueKind.Null)
                    {
                        continue;
                    }
                    finishDetails = ChatFinishDetails.DeserializeChatFinishDetails(property.Value, options);
                    continue;
                }
                if (property.NameEquals("delta"u8))
                {
                    if (property.Value.ValueKind == JsonValueKind.Null)
                    {
                        continue;
                    }
                    delta = ChatResponseMessage.DeserializeChatResponseMessage(property.Value, options);
                    continue;
                }
                if (property.NameEquals("content_filter_results"u8))
                {
                    if (property.Value.ValueKind == JsonValueKind.Null)
                    {
                        continue;
                    }
                    contentFilterResults = ContentFilterResultsForChoice.DeserializeContentFilterResultsForChoice(property.Value, options);
                    continue;
                }
                if (property.NameEquals("enhancements"u8))
                {
                    if (property.Value.ValueKind == JsonValueKind.Null)
                    {
                        continue;
                    }
                    enhancements = AzureChatEnhancements.DeserializeAzureChatEnhancements(property.Value, options);
                    continue;
                }
                if (options.Format != "W")
                {
                    additionalPropertiesDictionary.Add(property.Name, BinaryData.FromString(property.Value.GetRawText()));
                }
            }
            serializedAdditionalRawData = additionalPropertiesDictionary;
<<<<<<< HEAD
            return new ChatChoice(message.Value, logprobs, index, finishReason, finishDetails.Value, delta.Value, contentFilterResults.Value, enhancements.Value, serializedAdditionalRawData);
=======
            return new ChatChoice(
                message.Value,
                index,
                finishReason,
                finishDetails.Value,
                delta.Value,
                contentFilterResults.Value,
                enhancements.Value,
                serializedAdditionalRawData);
>>>>>>> 365d04fb
        }

        BinaryData IPersistableModel<ChatChoice>.Write(ModelReaderWriterOptions options)
        {
            var format = options.Format == "W" ? ((IPersistableModel<ChatChoice>)this).GetFormatFromOptions(options) : options.Format;

            switch (format)
            {
                case "J":
                    return ModelReaderWriter.Write(this, options);
                default:
                    throw new FormatException($"The model {nameof(ChatChoice)} does not support '{options.Format}' format.");
            }
        }

        ChatChoice IPersistableModel<ChatChoice>.Create(BinaryData data, ModelReaderWriterOptions options)
        {
            var format = options.Format == "W" ? ((IPersistableModel<ChatChoice>)this).GetFormatFromOptions(options) : options.Format;

            switch (format)
            {
                case "J":
                    {
                        using JsonDocument document = JsonDocument.Parse(data);
                        return DeserializeChatChoice(document.RootElement, options);
                    }
                default:
                    throw new FormatException($"The model {nameof(ChatChoice)} does not support '{options.Format}' format.");
            }
        }

        string IPersistableModel<ChatChoice>.GetFormatFromOptions(ModelReaderWriterOptions options) => "J";

        /// <summary> Deserializes the model from a raw response. </summary>
        /// <param name="response"> The response to deserialize the model from. </param>
        internal static ChatChoice FromResponse(Response response)
        {
            using var document = JsonDocument.Parse(response.Content);
            return DeserializeChatChoice(document.RootElement);
        }

        /// <summary> Convert into a Utf8JsonRequestContent. </summary>
        internal virtual RequestContent ToRequestContent()
        {
            var content = new Utf8JsonRequestContent();
            content.JsonWriter.WriteObjectValue(this);
            return content;
        }
    }
}<|MERGE_RESOLUTION|>--- conflicted
+++ resolved
@@ -198,11 +198,9 @@
                 }
             }
             serializedAdditionalRawData = additionalPropertiesDictionary;
-<<<<<<< HEAD
-            return new ChatChoice(message.Value, logprobs, index, finishReason, finishDetails.Value, delta.Value, contentFilterResults.Value, enhancements.Value, serializedAdditionalRawData);
-=======
             return new ChatChoice(
                 message.Value,
+                logprobs,
                 index,
                 finishReason,
                 finishDetails.Value,
@@ -210,7 +208,6 @@
                 contentFilterResults.Value,
                 enhancements.Value,
                 serializedAdditionalRawData);
->>>>>>> 365d04fb
         }
 
         BinaryData IPersistableModel<ChatChoice>.Write(ModelReaderWriterOptions options)
