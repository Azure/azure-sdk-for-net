// Copyright (c) Microsoft Corporation. All rights reserved.
// Licensed under the MIT License.

// <auto-generated/>

#nullable disable

using System;
using System.ClientModel.Primitives;
using System.Collections.Generic;
using System.Text.Json;
using Azure;
using Azure.Core;

namespace Azure.AI.OpenAI
{
    public partial class CompletionsOptions : IUtf8JsonSerializable, IJsonModel<CompletionsOptions>
    {
        void IUtf8JsonSerializable.Write(Utf8JsonWriter writer) => ((IJsonModel<CompletionsOptions>)this).Write(writer, new ModelReaderWriterOptions("W"));

        void IJsonModel<CompletionsOptions>.Write(Utf8JsonWriter writer, ModelReaderWriterOptions options)
        {
            var format = options.Format == "W" ? ((IPersistableModel<CompletionsOptions>)this).GetFormatFromOptions(options) : options.Format;
            if (format != "J")
            {
                throw new FormatException($"The model {nameof(CompletionsOptions)} does not support '{format}' format.");
            }

            writer.WriteStartObject();
            writer.WritePropertyName("prompt"u8);
            writer.WriteStartArray();
            foreach (var item in Prompts)
            {
                writer.WriteStringValue(item);
            }
            writer.WriteEndArray();
            if (MaxTokens.HasValue)
            {
                writer.WritePropertyName("max_tokens"u8);
                writer.WriteNumberValue(MaxTokens.Value);
            }
            if (Temperature.HasValue)
            {
                writer.WritePropertyName("temperature"u8);
                writer.WriteNumberValue(Temperature.Value);
            }
            if (NucleusSamplingFactor.HasValue)
            {
                writer.WritePropertyName("top_p"u8);
                writer.WriteNumberValue(NucleusSamplingFactor.Value);
            }
            if (!(TokenSelectionBiases is ChangeTrackingDictionary<int, int> collection && collection.IsUndefined))
            {
                writer.WritePropertyName("logit_bias"u8);
                SerializeTokenSelectionBiases(writer);
            }
            if (User != null)
            {
                writer.WritePropertyName("user"u8);
                writer.WriteStringValue(User);
            }
            if (ChoicesPerPrompt.HasValue)
            {
                writer.WritePropertyName("n"u8);
                writer.WriteNumberValue(ChoicesPerPrompt.Value);
            }
            if (LogProbabilityCount.HasValue)
            {
                writer.WritePropertyName("logprobs"u8);
                writer.WriteNumberValue(LogProbabilityCount.Value);
            }
            if (Suffix != null)
            {
                writer.WritePropertyName("suffix"u8);
                writer.WriteStringValue(Suffix);
            }
            if (Echo.HasValue)
            {
                writer.WritePropertyName("echo"u8);
                writer.WriteBooleanValue(Echo.Value);
            }
            if (!(StopSequences is ChangeTrackingList<string> collection0 && collection0.IsUndefined))
            {
                writer.WritePropertyName("stop"u8);
                writer.WriteStartArray();
                foreach (var item in StopSequences)
                {
                    writer.WriteStringValue(item);
                }
                writer.WriteEndArray();
            }
            if (PresencePenalty.HasValue)
            {
                writer.WritePropertyName("presence_penalty"u8);
                writer.WriteNumberValue(PresencePenalty.Value);
            }
            if (FrequencyPenalty.HasValue)
            {
                writer.WritePropertyName("frequency_penalty"u8);
                writer.WriteNumberValue(FrequencyPenalty.Value);
            }
            if (GenerationSampleCount.HasValue)
            {
                writer.WritePropertyName("best_of"u8);
                writer.WriteNumberValue(GenerationSampleCount.Value);
            }
            if (InternalShouldStreamResponse.HasValue)
            {
                writer.WritePropertyName("stream"u8);
                writer.WriteBooleanValue(InternalShouldStreamResponse.Value);
            }
            if (DeploymentName != null)
            {
                writer.WritePropertyName("model"u8);
                writer.WriteStringValue(DeploymentName);
            }
            if (options.Format != "W" && _serializedAdditionalRawData != null)
            {
                foreach (var item in _serializedAdditionalRawData)
                {
                    writer.WritePropertyName(item.Key);
#if NET6_0_OR_GREATER
				writer.WriteRawValue(item.Value);
#else
                    using (JsonDocument document = JsonDocument.Parse(item.Value))
                    {
                        JsonSerializer.Serialize(writer, document.RootElement);
                    }
#endif
                }
            }
            writer.WriteEndObject();
        }

        CompletionsOptions IJsonModel<CompletionsOptions>.Create(ref Utf8JsonReader reader, ModelReaderWriterOptions options)
        {
            var format = options.Format == "W" ? ((IPersistableModel<CompletionsOptions>)this).GetFormatFromOptions(options) : options.Format;
            if (format != "J")
            {
                throw new FormatException($"The model {nameof(CompletionsOptions)} does not support '{format}' format.");
            }

            using JsonDocument document = JsonDocument.ParseValue(ref reader);
            return DeserializeCompletionsOptions(document.RootElement, options);
        }

        internal static CompletionsOptions DeserializeCompletionsOptions(JsonElement element, ModelReaderWriterOptions options = null)
        {
            options ??= new ModelReaderWriterOptions("W");

            if (element.ValueKind == JsonValueKind.Null)
            {
                return null;
            }
            IList<string> prompt = default;
            int? maxTokens = default;
            float? temperature = default;
            float? topP = default;
            IDictionary<int, int> logitBias = default;
<<<<<<< HEAD
            Optional<string> user = default;
            Optional<int> n = default;
            Optional<int> logprobs = default;
            Optional<string> suffix = default;
            Optional<bool> echo = default;
=======
            string user = default;
            int? n = default;
            int? logprobs = default;
            bool? echo = default;
>>>>>>> fd83f635
            IList<string> stop = default;
            float? presencePenalty = default;
            float? frequencyPenalty = default;
            int? bestOf = default;
            bool? stream = default;
            string model = default;
            IDictionary<string, BinaryData> serializedAdditionalRawData = default;
            Dictionary<string, BinaryData> additionalPropertiesDictionary = new Dictionary<string, BinaryData>();
            foreach (var property in element.EnumerateObject())
            {
                if (property.NameEquals("prompt"u8))
                {
                    List<string> array = new List<string>();
                    foreach (var item in property.Value.EnumerateArray())
                    {
                        array.Add(item.GetString());
                    }
                    prompt = array;
                    continue;
                }
                if (property.NameEquals("max_tokens"u8))
                {
                    if (property.Value.ValueKind == JsonValueKind.Null)
                    {
                        continue;
                    }
                    maxTokens = property.Value.GetInt32();
                    continue;
                }
                if (property.NameEquals("temperature"u8))
                {
                    if (property.Value.ValueKind == JsonValueKind.Null)
                    {
                        continue;
                    }
                    temperature = property.Value.GetSingle();
                    continue;
                }
                if (property.NameEquals("top_p"u8))
                {
                    if (property.Value.ValueKind == JsonValueKind.Null)
                    {
                        continue;
                    }
                    topP = property.Value.GetSingle();
                    continue;
                }
                if (property.NameEquals("logit_bias"u8))
                {
                    DeserializeTokenSelectionBiases(property, ref logitBias);
                    continue;
                }
                if (property.NameEquals("user"u8))
                {
                    user = property.Value.GetString();
                    continue;
                }
                if (property.NameEquals("n"u8))
                {
                    if (property.Value.ValueKind == JsonValueKind.Null)
                    {
                        continue;
                    }
                    n = property.Value.GetInt32();
                    continue;
                }
                if (property.NameEquals("logprobs"u8))
                {
                    if (property.Value.ValueKind == JsonValueKind.Null)
                    {
                        continue;
                    }
                    logprobs = property.Value.GetInt32();
                    continue;
                }
                if (property.NameEquals("suffix"u8))
                {
                    suffix = property.Value.GetString();
                    continue;
                }
                if (property.NameEquals("echo"u8))
                {
                    if (property.Value.ValueKind == JsonValueKind.Null)
                    {
                        continue;
                    }
                    echo = property.Value.GetBoolean();
                    continue;
                }
                if (property.NameEquals("stop"u8))
                {
                    if (property.Value.ValueKind == JsonValueKind.Null)
                    {
                        continue;
                    }
                    List<string> array = new List<string>();
                    foreach (var item in property.Value.EnumerateArray())
                    {
                        array.Add(item.GetString());
                    }
                    stop = array;
                    continue;
                }
                if (property.NameEquals("presence_penalty"u8))
                {
                    if (property.Value.ValueKind == JsonValueKind.Null)
                    {
                        continue;
                    }
                    presencePenalty = property.Value.GetSingle();
                    continue;
                }
                if (property.NameEquals("frequency_penalty"u8))
                {
                    if (property.Value.ValueKind == JsonValueKind.Null)
                    {
                        continue;
                    }
                    frequencyPenalty = property.Value.GetSingle();
                    continue;
                }
                if (property.NameEquals("best_of"u8))
                {
                    if (property.Value.ValueKind == JsonValueKind.Null)
                    {
                        continue;
                    }
                    bestOf = property.Value.GetInt32();
                    continue;
                }
                if (property.NameEquals("stream"u8))
                {
                    if (property.Value.ValueKind == JsonValueKind.Null)
                    {
                        continue;
                    }
                    stream = property.Value.GetBoolean();
                    continue;
                }
                if (property.NameEquals("model"u8))
                {
                    model = property.Value.GetString();
                    continue;
                }
                if (options.Format != "W")
                {
                    additionalPropertiesDictionary.Add(property.Name, BinaryData.FromString(property.Value.GetRawText()));
                }
            }
            serializedAdditionalRawData = additionalPropertiesDictionary;
            return new CompletionsOptions(
                prompt,
                maxTokens,
                temperature,
                topP,
                logitBias ?? new ChangeTrackingDictionary<int, int>(),
<<<<<<< HEAD
                user.Value,
                Optional.ToNullable(n),
                Optional.ToNullable(logprobs),
                suffix.Value,
                Optional.ToNullable(echo),
=======
                user,
                n,
                logprobs,
                echo,
>>>>>>> fd83f635
                stop ?? new ChangeTrackingList<string>(),
                presencePenalty,
                frequencyPenalty,
                bestOf,
                stream,
                model,
                serializedAdditionalRawData);
        }

        BinaryData IPersistableModel<CompletionsOptions>.Write(ModelReaderWriterOptions options)
        {
            var format = options.Format == "W" ? ((IPersistableModel<CompletionsOptions>)this).GetFormatFromOptions(options) : options.Format;

            switch (format)
            {
                case "J":
                    return ModelReaderWriter.Write(this, options);
                default:
                    throw new FormatException($"The model {nameof(CompletionsOptions)} does not support '{options.Format}' format.");
            }
        }

        CompletionsOptions IPersistableModel<CompletionsOptions>.Create(BinaryData data, ModelReaderWriterOptions options)
        {
            var format = options.Format == "W" ? ((IPersistableModel<CompletionsOptions>)this).GetFormatFromOptions(options) : options.Format;

            switch (format)
            {
                case "J":
                    {
                        using JsonDocument document = JsonDocument.Parse(data);
                        return DeserializeCompletionsOptions(document.RootElement, options);
                    }
                default:
                    throw new FormatException($"The model {nameof(CompletionsOptions)} does not support '{options.Format}' format.");
            }
        }

        string IPersistableModel<CompletionsOptions>.GetFormatFromOptions(ModelReaderWriterOptions options) => "J";

        /// <summary> Deserializes the model from a raw response. </summary>
        /// <param name="response"> The response to deserialize the model from. </param>
        internal static CompletionsOptions FromResponse(Response response)
        {
            using var document = JsonDocument.Parse(response.Content);
            return DeserializeCompletionsOptions(document.RootElement);
        }

        /// <summary> Convert into a Utf8JsonRequestContent. </summary>
        internal virtual RequestContent ToRequestContent()
        {
            var content = new Utf8JsonRequestContent();
            content.JsonWriter.WriteObjectValue(this);
            return content;
        }
    }
}<|MERGE_RESOLUTION|>--- conflicted
+++ resolved
@@ -157,18 +157,11 @@
             float? temperature = default;
             float? topP = default;
             IDictionary<int, int> logitBias = default;
-<<<<<<< HEAD
-            Optional<string> user = default;
-            Optional<int> n = default;
-            Optional<int> logprobs = default;
-            Optional<string> suffix = default;
-            Optional<bool> echo = default;
-=======
             string user = default;
             int? n = default;
             int? logprobs = default;
+            string suffix = default;
             bool? echo = default;
->>>>>>> fd83f635
             IList<string> stop = default;
             float? presencePenalty = default;
             float? frequencyPenalty = default;
@@ -325,18 +318,11 @@
                 temperature,
                 topP,
                 logitBias ?? new ChangeTrackingDictionary<int, int>(),
-<<<<<<< HEAD
-                user.Value,
-                Optional.ToNullable(n),
-                Optional.ToNullable(logprobs),
-                suffix.Value,
-                Optional.ToNullable(echo),
-=======
                 user,
                 n,
                 logprobs,
+                suffix,
                 echo,
->>>>>>> fd83f635
                 stop ?? new ChangeTrackingList<string>(),
                 presencePenalty,
                 frequencyPenalty,
