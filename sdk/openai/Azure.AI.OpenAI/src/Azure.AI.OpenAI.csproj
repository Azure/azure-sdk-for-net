--- conflicted
+++ resolved
@@ -6,8 +6,6 @@
     </Description>
     <AssemblyTitle>Azure.AI.OpenAI Client Library</AssemblyTitle>
     <PackageTags>Microsoft Azure OpenAI</PackageTags>
-    <Version>2.1.0-beta.3</Version>
-    <!--The ApiCompatVersion is managed automatically and should not generally be modified manually.-->
     <DisableEnhancedAnalysis>true</DisableEnhancedAnalysis>
     <TargetFrameworks>$(RequiredTargetFrameworks)</TargetFrameworks>
     <GenerateAPIListing>true</GenerateAPIListing>
@@ -27,10 +25,6 @@
     <When Condition="'$(GAServiceVersionLabel)' != ''">
       <PropertyGroup>
         <DefineConstants>AZURE_OPENAI_GA</DefineConstants>
-<<<<<<< HEAD
-      </PropertyGroup>
-    </When>
-=======
         <VersionPrefix>2.1.0</VersionPrefix>
         <VersionSuffix />
       </PropertyGroup>
@@ -41,7 +35,6 @@
         <VersionSuffix>beta.1</VersionSuffix>
       </PropertyGroup>
     </Otherwise>
->>>>>>> f2036db0
   </Choose>
 
   <!-- Which Azure.Core library/code should we use? -->
