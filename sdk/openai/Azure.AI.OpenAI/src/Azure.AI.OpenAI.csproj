--- conflicted
+++ resolved
@@ -23,13 +23,6 @@
     </InternalsVisibleTo>
   </ItemGroup>
 
-<<<<<<< HEAD
-  <!-- TEMP until Azure.Core is released with updated SCM version -->
-  <ItemGroup>
-    <PackageReference Include="System.ClientModel" />
-  </ItemGroup>
-=======
->>>>>>> 5449a3a3
   <ItemGroup>
     <PackageReference Include="System.Text.Json" />
     <PackageReference Include="System.ClientModel" />
