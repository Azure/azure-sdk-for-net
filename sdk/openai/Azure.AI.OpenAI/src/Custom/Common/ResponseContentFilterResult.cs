--- conflicted
+++ resolved
@@ -9,11 +9,7 @@
 [CodeGenModel("AzureContentFilterResultForChoice")]
 public partial class ResponseContentFilterResult
 {
-<<<<<<< HEAD
-    internal InternalAzureContentFilterResultForPromptContentFilterResultsError Error { get; }
-=======
     internal InternalAzureContentFilterResultForChoiceError Error { get; }
->>>>>>> e0b8da94
 
 #if !AZURE_OPENAI_GA
     public ContentFilterTextSpanResult UngroundedMaterial { get; }
