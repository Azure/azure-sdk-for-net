// Copyright (c) Microsoft Corporation. All rights reserved.
// Licensed under the MIT License.

using System;
using System.Diagnostics.CodeAnalysis;

namespace Azure.AI.OpenAI;

[Experimental("AOAI001")]
[CodeGenType("AzureContentFilterResultForChoice")]
public partial class ResponseContentFilterResult
{
<<<<<<< HEAD
    internal InternalAzureContentFilterResultForPromptContentFilterResultsError Error { get; }
=======
    [CodeGenMember("Error")]
    internal InternalAzureContentFilterResultForChoiceError Error { get; }
>>>>>>> c2a9a198

#if !AZURE_OPENAI_GA
    public ContentFilterTextSpanResult UngroundedMaterial { get; }
#else
    internal ContentFilterTextSpanResult UngroundedMaterial { get; }
#endif
}<|MERGE_RESOLUTION|>--- conflicted
+++ resolved
@@ -10,12 +10,8 @@
 [CodeGenType("AzureContentFilterResultForChoice")]
 public partial class ResponseContentFilterResult
 {
-<<<<<<< HEAD
-    internal InternalAzureContentFilterResultForPromptContentFilterResultsError Error { get; }
-=======
     [CodeGenMember("Error")]
     internal InternalAzureContentFilterResultForChoiceError Error { get; }
->>>>>>> c2a9a198
 
 #if !AZURE_OPENAI_GA
     public ContentFilterTextSpanResult UngroundedMaterial { get; }
