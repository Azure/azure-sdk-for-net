﻿// Copyright (c) Microsoft Corporation. All rights reserved.
// Licensed under the MIT License.

global using OpenAI;
global using OpenAI.Assistants;
global using OpenAI.Audio;
global using OpenAI.Batch;
global using OpenAI.Chat;
global using OpenAI.Embeddings;
global using OpenAI.Files;
global using OpenAI.FineTuning;
global using OpenAI.Images;
global using OpenAI.Models;
global using OpenAI.Moderations;
global using OpenAI.VectorStores;
#if !AZURE_OPENAI_GA
global using OpenAI.RealtimeConversation;
global using OpenAI.Responses;
#endif

using System.ClientModel;
using System.ClientModel.Primitives;
using System.ComponentModel;
using System.Diagnostics.CodeAnalysis;
using Azure.AI.OpenAI.Audio;
using Azure.AI.OpenAI.Batch;
using Azure.AI.OpenAI.Chat;
using Azure.AI.OpenAI.Embeddings;
using Azure.AI.OpenAI.Files;
using Azure.AI.OpenAI.Images;
using Azure.Core;

#if !AZURE_OPENAI_GA
global using OpenAI.RealtimeConversation;
using Azure.AI.OpenAI.Assistants;
using Azure.AI.OpenAI.FineTuning;
using Azure.AI.OpenAI.RealtimeConversation;
using Azure.AI.OpenAI.VectorStores;
using Azure.AI.OpenAI.Responses;
#endif

#pragma warning disable AZC0007

namespace Azure.AI.OpenAI;

/// <summary>
/// The top-level client for the Azure OpenAI service.
/// </summary>
/// <remarks>
/// For scenario-specific operations, create a corresponding client using the matching method on this type, e.g. <see cref="GetChatClient(string)"/>.
/// </remarks>
public partial class AzureOpenAIClient : OpenAIClient
{
    private readonly Uri _endpoint;
    private readonly AzureOpenAIClientOptions _options;
    private readonly ApiKeyCredential _keyCredential;
    private readonly TokenCredential _tokenCredential;

    /// <summary>
    /// Creates a new instance of <see cref="AzureOpenAIClient"/> that will connect to a specified Azure OpenAI
    /// service resource endpoint using an API key.
    /// </summary>
    /// <remarks>
    /// <para>
    /// For token-based authentication, including the use of managed identity, please use the alternate constructor:
    /// <see cref="AzureOpenAIClient(Uri,TokenCredential,AzureOpenAIClientOptions)"/>
    /// </para>
    /// </remarks>
    /// <param name="endpoint"> The Azure OpenAI resource endpoint to use. This should not include model deployment or operation information. For example: <c>https://my-resource.openai.azure.com</c>. </param>
    /// <param name="credential"> The API key to authenticate with the service. </param>
    public AzureOpenAIClient(Uri endpoint, ApiKeyCredential credential) : this(endpoint, credential, new AzureOpenAIClientOptions())
    {
    }

    /// <summary>
    /// Creates a new instance of <see cref="AzureOpenAIClient"/> that will connect to an Azure OpenAI service resource
    /// using token authentication, including for tokens issued via managed identity.
    /// </summary>
    /// <remarks>
    /// For API-key-based authentication, please use the alternate constructor:
    /// <see cref="AzureOpenAIClient(Uri,ApiKeyCredential,AzureOpenAIClientOptions)"/>
    /// </remarks>
    /// <param name="endpoint"> The Azure OpenAI resource endpoint to use. This should not include model deployment or operation information. For example: <c>https://my-resource.openai.azure.com</c>. </param>
    /// <param name="credential"> The token credential to authenticate with the service. </param>
    public AzureOpenAIClient(Uri endpoint, TokenCredential credential) : this(endpoint, credential, new AzureOpenAIClientOptions())
    {
    }

    /// <summary>
    /// Creates a new instance of <see cref="AzureOpenAIClient"/> that will connect to a specified Azure OpenAI
    /// service resource endpoint using an API key.
    /// </summary>
    /// <remarks>
    /// <para>
    /// For token-based authentication, including the use of managed identity, please use the alternate constructor:
    /// <see cref="AzureOpenAIClient(Uri,TokenCredential,AzureOpenAIClientOptions)"/>
    /// </para>
    /// </remarks>
    /// <param name="endpoint"> The Azure OpenAI resource endpoint to use. This should not include model deployment or operation information. For example: <c>https://my-resource.openai.azure.com</c>. </param>
    /// <param name="credential"> The API key to authenticate with the service. </param>
    /// <param name="options"> The options to configure the client. </param>
    public AzureOpenAIClient(Uri endpoint, ApiKeyCredential credential, AzureOpenAIClientOptions options)
        : this(CreatePipeline(credential, options), endpoint, options)
    {
        _keyCredential = credential;
    }

    /// <summary>
    /// Creates a new instance of <see cref="AzureOpenAIClient"/> that will connect to an Azure OpenAI service resource
    /// using token authentication, including for tokens issued via managed identity.
    /// </summary>
    /// <remarks>
    /// For API-key-based authentication, please use the alternate constructor:
    /// <see cref="AzureOpenAIClient(Uri,ApiKeyCredential,AzureOpenAIClientOptions)"/>
    /// </remarks>
    /// <param name="endpoint">
    /// <para>
    /// The Azure OpenAI resource endpoint to use. This should not include model deployment or operation information.
    /// </para>
    /// <para>
    /// Example: <c>https://my-resource.openai.azure.com</c>
    /// </para>
    /// </param>
    /// <param name="credential"> The API key to use when authenticating with the provided endpoint. </param>
    /// <param name="options"> The scenario-independent options to use. </param>
    public AzureOpenAIClient(Uri endpoint, TokenCredential credential, AzureOpenAIClientOptions options)
        : this(CreatePipeline(credential, options), endpoint, options)
    {
        _tokenCredential = credential;
    }

    /// <summary>
    /// Creates a new instance of <see cref="AzureOpenAIClient"/>.
    /// </summary>
    /// <param name="pipeline"> The client pipeline to use. </param>
    /// <param name="endpoint"> The endpoint to use. </param>
    /// <param name="options"> The additional client options to use. </param>
    protected AzureOpenAIClient(ClientPipeline pipeline, Uri endpoint, AzureOpenAIClientOptions options)
        : base(pipeline, new OpenAIClientOptions() { Endpoint = endpoint })
    {
        Argument.AssertNotNull(pipeline, nameof(pipeline));
        Argument.AssertNotNull(endpoint, nameof(endpoint));
        options ??= new();

        _endpoint = endpoint;
        _options = options;
    }

    /// <summary>
    /// Creates a new instance of <see cref="AzureOpenAIClient"/> for mocking.
    /// </summary>
    protected AzureOpenAIClient()
    { }

    /// <summary>
    /// Gets a new <see cref="AssistantClient"/> instance configured for assistant operation use with the Azure OpenAI service.
    /// </summary>
    /// <returns> A new <see cref="AssistantClient"/> instance. </returns>
#if AZURE_OPENAI_GA
    [EditorBrowsable(EditorBrowsableState.Never)]
#endif
    [Experimental("OPENAI001")]
    public override AssistantClient GetAssistantClient()
#if !AZURE_OPENAI_GA
        => new AzureAssistantClient(Pipeline, _endpoint, _options);
#else
        => throw new InvalidOperationException($"The preview Assistants feature area is not available in this GA release of the Azure OpenAI Service. To use this capability, please use a preview version of the library.");
#endif

    /// <summary>
    /// Gets a new <see cref="AudioClient"/> instance configured for audio operation use with the Azure OpenAI service.
    /// </summary>
    /// <param name="deploymentName"> The model deployment name to use for the new client's audio operations. </param>
    /// <returns> A new <see cref="AudioClient"/> instance. </returns>
    public override AudioClient GetAudioClient(string deploymentName)
        => new AzureAudioClient(Pipeline, deploymentName, _endpoint, _options);

    /// <summary>
    /// Gets a new <see cref="BatchClient"/> instance configured for batch operation use with the Azure OpenAI service.
    /// </summary>
    /// <returns> A new <see cref="BatchClient"/> instance. </returns>
    [Experimental("OPENAI001")]
    public override BatchClient GetBatchClient()
        => new AzureBatchClient(Pipeline, _endpoint, _options);

    /// <summary>
    /// Gets a new <see cref="ChatClient"/> instance configured for chat completion operation use with the Azure OpenAI service.
    /// </summary>
    /// <param name="deploymentName"> The model deployment name to use for the new client's chat completion operations. </param>
    /// <returns> A new <see cref="ChatClient"/> instance. </returns>
    public override ChatClient GetChatClient(string deploymentName)
        => new AzureChatClient(Pipeline, deploymentName, _endpoint, _options);

    /// <summary>
    /// Gets a new <see cref="EmbeddingClient"/> instance configured for embedding operation use with the Azure OpenAI service.
    /// </summary>
    /// <param name="deploymentName"> The model deployment name to use for the new client's embedding operations. </param>
    /// <returns> A new <see cref="EmbeddingClient"/> instance. </returns>
    public override EmbeddingClient GetEmbeddingClient(string deploymentName)
        => new AzureEmbeddingClient(Pipeline, deploymentName, _endpoint, _options);

    /// <summary>
    /// Gets a new <see cref="OpenAIFileClient"/> instance configured for file operation use with the Azure OpenAI service.
    /// </summary>
    /// <returns> A new <see cref="OpenAIFileClient"/> instance. </returns>
    [Experimental("AOAI001")]
    public override OpenAIFileClient GetOpenAIFileClient()
        => new AzureFileClient(Pipeline, _endpoint, _options);

    /// <summary>
    /// Gets a new <see cref="FineTuningClient"/> instance configured for fine-tuning operation use with the Azure OpenAI service.
    /// </summary>
    /// <returns> A new <see cref="FineTuningClient"/> instance. </returns>
#if AZURE_OPENAI_GA
    [EditorBrowsable(EditorBrowsableState.Never)]
#endif
    [Experimental("OPENAI001")]
    public override FineTuningClient GetFineTuningClient()
#if !AZURE_OPENAI_GA
        => new AzureFineTuningClient(Pipeline, _endpoint, _options);
#else
        => throw new InvalidOperationException($"Fine-tuning is not yet supported in the GA version of the library. Please use a preview version.");
#endif

    /// <summary>
    /// Gets a new <see cref="ImageClient"/> instance configured for image operation use with the Azure OpenAI service.
    /// </summary>
    /// <param name="deploymentName"> The model deployment name to use for the new client's image operations. </param>
    /// <returns> A new <see cref="ImageClient"/> instance. </returns>
    public override ImageClient GetImageClient(string deploymentName)
        => new AzureImageClient(Pipeline, deploymentName, _endpoint, _options);

    /// <remarks>
    /// Model management operations are not supported with Azure OpenAI.
    /// </remarks>
    [EditorBrowsable(EditorBrowsableState.Never)]
    public override OpenAIModelClient GetOpenAIModelClient()
        => throw new NotSupportedException($"Azure OpenAI does not support the OpenAI model management API. Please "
            + "use the Azure AI Services Account Management API to interact with Azure OpenAI model deployments.");

    /// <remarks>
    /// Moderation operations are not supported with Azure OpenAI.
    /// </remarks>
    [EditorBrowsable(EditorBrowsableState.Never)]
    public override ModerationClient GetModerationClient(string _)
        => throw new NotSupportedException($"Azure OpenAI does not support the OpenAI moderations API. Please refer "
            + "to the documentation on Microsoft's Responsible AI embedded content filters to learn more about Azure "
            + "OpenAI's content filter policies and content filter annotations.");

    /// <summary>
    /// Gets a new <see cref="VectorStoreClient"/> instance configured for vector store operation use with the
    /// Azure OpenAI service.
    /// </summary>
    /// <returns> A new <see cref="VectorStoreClient"/> instance. </returns>
#if AZURE_OPENAI_GA
    [EditorBrowsable(EditorBrowsableState.Never)]
#endif
    [Experimental("OPENAI001")]
    public override VectorStoreClient GetVectorStoreClient()
#if !AZURE_OPENAI_GA
    => new AzureVectorStoreClient(Pipeline, _endpoint, _options);
#else
        => throw new InvalidOperationException($"VectorStoreClient is not supported with this GA version of the library. Please use a preview version of the library for this functionality.");
#endif

#if !AZURE_OPENAI_GA
    [Experimental("OPENAI002")]
    public override RealtimeConversationClient GetRealtimeConversationClient(string deploymentName)
    {
        if (_tokenCredential is not null)
        {
            return new AzureRealtimeConversationClient(_endpoint, deploymentName, _tokenCredential, _options);
        }
        else
        {
            return new AzureRealtimeConversationClient(_endpoint, deploymentName, _keyCredential, _options);
        }
    }
#else
    // Not yet present in OpenAI GA dependency
#endif
<<<<<<< HEAD
=======

    public override OpenAIResponseClient GetOpenAIResponseClient()
    {
        return new AzureOpenAIResponseClient(Pipeline, null, _endpoint, _options);
    }

    public override OpenAIResponseClient GetOpenAIResponseClient(string deploymentName)
    {
        Argument.AssertNotNullOrEmpty(deploymentName, nameof(deploymentName));
        return new AzureOpenAIResponseClient(Pipeline, deploymentName, _endpoint, _options);
    }
>>>>>>> c2a9a198

    private static ClientPipeline CreatePipeline(PipelinePolicy authenticationPolicy, AzureOpenAIClientOptions options)
        => ClientPipeline.Create(
            options ?? new(),
            perCallPolicies:
            [
                CreateAddUserAgentHeaderPolicy(options),
                CreateAddClientRequestIdHeaderPolicy(),
            ],
            perTryPolicies:
            [
                authenticationPolicy,
            ],
            beforeTransportPolicies: []);

    internal static ClientPipeline CreatePipeline(ApiKeyCredential credential, AzureOpenAIClientOptions options = null)
    {
        Argument.AssertNotNull(credential, nameof(credential));
        return CreatePipeline(ApiKeyAuthenticationPolicy.CreateHeaderApiKeyPolicy(credential, "api-key"), options);
    }

    internal static ClientPipeline CreatePipeline(TokenCredential credential, AzureOpenAIClientOptions options = null)
    {
        Argument.AssertNotNull(credential, nameof(credential));
        string authorizationScope = options?.Audience?.ToString()
            ?? AzureOpenAIAudience.AzurePublicCloud.ToString();
        return CreatePipeline(new AzureTokenAuthenticationPolicy(credential, [authorizationScope]), options);
    }

    private static PipelinePolicy CreateAddUserAgentHeaderPolicy(AzureOpenAIClientOptions options = null)
    {
        Core.TelemetryDetails telemetryDetails = new(typeof(AzureOpenAIClient).Assembly, options?.UserAgentApplicationId);
        return new GenericActionPipelinePolicy(
            requestAction: request =>
            {
                if (request?.Headers?.TryGetValue(s_userAgentHeaderKey, out string _) == false)
                {
                    request.Headers.Set(s_userAgentHeaderKey, telemetryDetails.ToString());
                }
            });
    }

    private static PipelinePolicy CreateAddClientRequestIdHeaderPolicy()
    {
        return new GenericActionPipelinePolicy(request =>
        {
            if (request?.Headers is not null)
            {
                string requestId = request.Headers.TryGetValue(s_clientRequestIdHeaderKey, out string existingHeader) == true
                    ? existingHeader
                    : Guid.NewGuid().ToString().ToLowerInvariant();
                request.Headers.Set(s_clientRequestIdHeaderKey, requestId);
            }
        });
    }

    private static readonly string s_userAgentHeaderKey = "User-Agent";
    private static readonly string s_clientRequestIdHeaderKey = "x-ms-client-request-id";
    private static PipelineMessageClassifier s_pipelineMessageClassifier;
    internal static PipelineMessageClassifier PipelineMessageClassifier
        => s_pipelineMessageClassifier ??= PipelineMessageClassifier.Create(stackalloc ushort[] { 200, 201 });
}<|MERGE_RESOLUTION|>--- conflicted
+++ resolved
@@ -31,7 +31,6 @@
 using Azure.Core;
 
 #if !AZURE_OPENAI_GA
-global using OpenAI.RealtimeConversation;
 using Azure.AI.OpenAI.Assistants;
 using Azure.AI.OpenAI.FineTuning;
 using Azure.AI.OpenAI.RealtimeConversation;
@@ -279,8 +278,6 @@
 #else
     // Not yet present in OpenAI GA dependency
 #endif
-<<<<<<< HEAD
-=======
 
     public override OpenAIResponseClient GetOpenAIResponseClient()
     {
@@ -292,7 +289,6 @@
         Argument.AssertNotNullOrEmpty(deploymentName, nameof(deploymentName));
         return new AzureOpenAIResponseClient(Pipeline, deploymentName, _endpoint, _options);
     }
->>>>>>> c2a9a198
 
     private static ClientPipeline CreatePipeline(PipelinePolicy authenticationPolicy, AzureOpenAIClientOptions options)
         => ClientPipeline.Create(
