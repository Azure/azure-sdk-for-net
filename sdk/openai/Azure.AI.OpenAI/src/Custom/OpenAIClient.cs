// Copyright (c) Microsoft Corporation. All rights reserved.
// Licensed under the MIT License.

#nullable disable

using System;
using System.IO;
using System.Text.Json;
using System.Threading;
using System.Threading.Tasks;
using Azure.Core;
using Azure.Core.Pipeline;

namespace Azure.AI.OpenAI
{
    // Data plane generated client.
    /// <summary> Azure OpenAI APIs for completions and search. </summary>
    public partial class OpenAIClient
    {
        private const string publicOpenAIVersion = "1";
        private const string publicOpenAIEndpoint = $"https://api.openai.com/v{publicOpenAIVersion}";

        private string PublicOpenAIToken { get; } = "";

        /// <summary> Initializes a instance of OpenAIClient using the public OpenAI endpoint. </summary>
        /// <param name="token"> A credential used to authenticate to an Azure Service. </param>
        /// <exception cref="ArgumentNullException"> <paramref name="token"/> is null. </exception>
        public OpenAIClient(string token) : this(token, new OpenAIClientOptions())
        {
        }

        /// <summary> Initializes a instance of OpenAIClient using the public OpenAI endpoint. </summary>
        /// <param name="token"> String token to generate a token credential </param>
        /// <param name="options"> The options for configuring the client. </param>
        /// <exception cref="ArgumentNullException"> <paramref name="token"/> is null. </exception>
        public OpenAIClient(string token, OpenAIClientOptions options) : this(new Uri(publicOpenAIEndpoint), CreateDelegatedToken(token), options)
        {
            PublicOpenAIToken = token;
        }

        /// <summary> Return the completion for a given prompt. </summary>
        /// <param name="deploymentId"> Deployment id (also known as model name) to use for operations </param>
        /// <param name="prompt"> Input string prompt to create a prompt completion from a deployment. </param>
        /// <param name="cancellationToken"> The cancellation token to use. </param>
        public virtual async Task<Response<Completions>> GetCompletionsAsync(string deploymentId, string prompt, CancellationToken cancellationToken = default)
        {
            Argument.AssertNotNullOrEmpty(prompt, nameof(prompt));

            CompletionsOptions completionsOptions = new CompletionsOptions();
            completionsOptions.Prompt.Add(prompt);
            return await GetCompletionsAsync(deploymentId, completionsOptions, cancellationToken).ConfigureAwait(false);
        }

        /// <summary> Return the completions for a given prompt. </summary>
        /// <param name="deploymentId"> Deployment id (also known as model name) to use for operations </param>
        /// <param name="prompt"> Input string prompt to create a prompt completion from a deployment. </param>
        /// <param name="cancellationToken"> The cancellation token to use. </param>
        public virtual Response<Completions> GetCompletions(string deploymentId, string prompt, CancellationToken cancellationToken = default)
        {
            Argument.AssertNotNullOrEmpty(prompt, nameof(prompt));
            CompletionsOptions completionsOptions = new CompletionsOptions();
            completionsOptions.Prompt.Add(prompt);
            return GetCompletions(deploymentId, completionsOptions, cancellationToken);
        }

<<<<<<< HEAD
        internal HttpMessage CreateGetCompletionsRequest(string deploymentId, RequestContent content, RequestContext context)
        {
            var message = _pipeline.CreateMessage(context, ResponseClassifier200);
            var request = message.Request;
            request.Method = RequestMethod.Post;
            var uri = new RawRequestUriBuilder();
            uri.Reset(_endpoint);
            if (string.IsNullOrEmpty(PublicOpenAIToken))
            {
                Argument.AssertNotNullOrEmpty(deploymentId, nameof(deploymentId));
                uri.AppendRaw("/openai", false);
                uri.AppendPath("/deployments/", false);
                uri.AppendPath(deploymentId, true);
                uri.AppendPath("/completions", false);
                uri.AppendQuery("api-version", _apiVersion, true);
            }
            else
            {
                uri.AppendPath("/completions", false);
            }
            request.Uri = uri;
            request.Headers.Add("Accept", "application/json");
            request.Headers.Add("Content-Type", "application/json");
            request.Content = content;
            return message;
        }

        internal HttpMessage CreateGetEmbeddingsRequest(string deploymentId, RequestContent content, RequestContext context)
        {
            var message = _pipeline.CreateMessage(context, ResponseClassifier200);
            var request = message.Request;
            request.Method = RequestMethod.Post;
            var uri = new RawRequestUriBuilder();
            uri.Reset(_endpoint);
            if (string.IsNullOrEmpty(PublicOpenAIToken))
            {
                Argument.AssertNotNullOrEmpty(deploymentId, nameof(deploymentId));
                uri.AppendRaw("/openai", false);
                uri.AppendPath("/deployments/", false);
                uri.AppendPath(deploymentId, true);
                uri.AppendPath("/embeddings", false);
                uri.AppendQuery("api-version", _apiVersion, true);
            }
            else
            {
                uri.AppendPath("/embeddings", false);
            }
            request.Uri = uri;
            request.Headers.Add("Accept", "application/json");
            request.Headers.Add("Content-Type", "application/json");
            request.Content = content;
            return message;
        }

        private static TokenCredential CreateDelegatedToken(string token)
        {
            AccessToken accessToken = new AccessToken(token, DateTimeOffset.Now.AddDays(180));
            return DelegatedTokenCredential.Create((_, _) => accessToken);
=======
        public virtual Response<StreamingCompletions> GetCompletionsStreaming(
            string deploymentId,
            CompletionsOptions completionsOptions,
            CancellationToken cancellationToken = default)
        {
            Argument.AssertNotNullOrEmpty(deploymentId, nameof(deploymentId));
            Argument.AssertNotNull(completionsOptions, nameof(completionsOptions));

            using DiagnosticScope scope = ClientDiagnostics.CreateScope(
                "OpenAIClient.GetCompletionsStreaming");
            scope.Start();

            RequestContext context = FromCancellationToken(cancellationToken);

            RequestContent nonStreamingContent = completionsOptions.ToRequestContent();
            RequestContent streamingContent = GetStreamingEnabledRequestContent(nonStreamingContent);

            try
            {
                HttpMessage message = CreateGetCompletionsRequest(deploymentId, streamingContent, context);
                message.BufferResponse = false;
                Response baseResponse = _pipeline.ProcessMessage(message, context, cancellationToken);
                return Response.FromValue(new StreamingCompletions(baseResponse), baseResponse);
            }
            catch (Exception e)
            {
                scope.Failed(e);
                throw;
            }
        }

        public virtual async Task<Response<StreamingCompletions>> GetCompletionsStreamingAsync(
            string deploymentId,
            CompletionsOptions completionsOptions,
            CancellationToken cancellationToken = default)
        {
            Argument.AssertNotNullOrEmpty(deploymentId, nameof(deploymentId));
            Argument.AssertNotNull(completionsOptions, nameof(completionsOptions));

            using DiagnosticScope scope = ClientDiagnostics.CreateScope(
                "OpenAIClient.GetCompletionsStreaming");
            scope.Start();

            RequestContext context = FromCancellationToken(cancellationToken);

            RequestContent nonStreamingContent = completionsOptions.ToRequestContent();
            RequestContent streamingContent = GetStreamingEnabledRequestContent(nonStreamingContent);

            try
            {
                HttpMessage message = CreateGetCompletionsRequest(deploymentId, streamingContent, context);
                message.BufferResponse = false;
                Response baseResponse = await _pipeline.ProcessMessageAsync(
                    message,
                    context,
                    cancellationToken).ConfigureAwait(false);
                return Response.FromValue(new StreamingCompletions(baseResponse), baseResponse);
            }
            catch (Exception e)
            {
                scope.Failed(e);
                throw;
            }
        }

        private static RequestContent GetStreamingEnabledRequestContent(RequestContent originalRequestContent)
        {
            // Dump the original request content to a temporary stream and seek to start
            using Stream originalRequestContentStream = new MemoryStream();
            originalRequestContent.WriteTo(originalRequestContentStream, new CancellationToken());
            originalRequestContentStream.Position = 0;

            JsonDocument originalJson = JsonDocument.Parse(originalRequestContentStream);
            JsonElement originalJsonRoot = originalJson.RootElement;

            Utf8JsonRequestContent augmentedContent = new Utf8JsonRequestContent();
            augmentedContent.JsonWriter.WriteStartObject();

            // Copy the original JSON content back into the new copy
            foreach (JsonProperty jsonThing in originalJsonRoot.EnumerateObject())
            {
                augmentedContent.JsonWriter.WritePropertyName(jsonThing.Name);
                jsonThing.Value.WriteTo(augmentedContent.JsonWriter);
            }

            // ...Add the *one thing* we wanted to add
            augmentedContent.JsonWriter.WritePropertyName("stream");
            augmentedContent.JsonWriter.WriteBooleanValue(true);

            augmentedContent.JsonWriter.WriteEndObject();

            return augmentedContent;
>>>>>>> 0ec6c9ef
        }
    }
}<|MERGE_RESOLUTION|>--- conflicted
+++ resolved
@@ -63,66 +63,6 @@
             return GetCompletions(deploymentId, completionsOptions, cancellationToken);
         }
 
-<<<<<<< HEAD
-        internal HttpMessage CreateGetCompletionsRequest(string deploymentId, RequestContent content, RequestContext context)
-        {
-            var message = _pipeline.CreateMessage(context, ResponseClassifier200);
-            var request = message.Request;
-            request.Method = RequestMethod.Post;
-            var uri = new RawRequestUriBuilder();
-            uri.Reset(_endpoint);
-            if (string.IsNullOrEmpty(PublicOpenAIToken))
-            {
-                Argument.AssertNotNullOrEmpty(deploymentId, nameof(deploymentId));
-                uri.AppendRaw("/openai", false);
-                uri.AppendPath("/deployments/", false);
-                uri.AppendPath(deploymentId, true);
-                uri.AppendPath("/completions", false);
-                uri.AppendQuery("api-version", _apiVersion, true);
-            }
-            else
-            {
-                uri.AppendPath("/completions", false);
-            }
-            request.Uri = uri;
-            request.Headers.Add("Accept", "application/json");
-            request.Headers.Add("Content-Type", "application/json");
-            request.Content = content;
-            return message;
-        }
-
-        internal HttpMessage CreateGetEmbeddingsRequest(string deploymentId, RequestContent content, RequestContext context)
-        {
-            var message = _pipeline.CreateMessage(context, ResponseClassifier200);
-            var request = message.Request;
-            request.Method = RequestMethod.Post;
-            var uri = new RawRequestUriBuilder();
-            uri.Reset(_endpoint);
-            if (string.IsNullOrEmpty(PublicOpenAIToken))
-            {
-                Argument.AssertNotNullOrEmpty(deploymentId, nameof(deploymentId));
-                uri.AppendRaw("/openai", false);
-                uri.AppendPath("/deployments/", false);
-                uri.AppendPath(deploymentId, true);
-                uri.AppendPath("/embeddings", false);
-                uri.AppendQuery("api-version", _apiVersion, true);
-            }
-            else
-            {
-                uri.AppendPath("/embeddings", false);
-            }
-            request.Uri = uri;
-            request.Headers.Add("Accept", "application/json");
-            request.Headers.Add("Content-Type", "application/json");
-            request.Content = content;
-            return message;
-        }
-
-        private static TokenCredential CreateDelegatedToken(string token)
-        {
-            AccessToken accessToken = new AccessToken(token, DateTimeOffset.Now.AddDays(180));
-            return DelegatedTokenCredential.Create((_, _) => accessToken);
-=======
         public virtual Response<StreamingCompletions> GetCompletionsStreaming(
             string deploymentId,
             CompletionsOptions completionsOptions,
@@ -215,7 +155,6 @@
             augmentedContent.JsonWriter.WriteEndObject();
 
             return augmentedContent;
->>>>>>> 0ec6c9ef
         }
     }
 }