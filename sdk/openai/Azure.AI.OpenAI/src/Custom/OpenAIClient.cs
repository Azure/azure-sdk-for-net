--- conflicted
+++ resolved
@@ -223,13 +223,8 @@
         /// A response that, if the request was successful, may be asynchronously enumerated for
         /// <see cref="Completions"/> instances.
         /// </returns>
-<<<<<<< HEAD
         [SuppressMessage("Usage", "AZC0015:Unexpected client method return type.")]
         public virtual StreamingResponse<Completions> GetCompletionsStreaming(
-            string deploymentOrModelName,
-=======
-        public virtual Response<StreamingCompletions> GetCompletionsStreaming(
->>>>>>> 7b91060f
             CompletionsOptions completionsOptions,
             CancellationToken cancellationToken = default)
         {
@@ -264,12 +259,6 @@
             }
         }
 
-<<<<<<< HEAD
-        /// <inheritdoc cref="GetCompletionsStreaming(string, CompletionsOptions, CancellationToken)"/>
-        [SuppressMessage("Usage", "AZC0015:Unexpected client method return type.")]
-        public virtual async Task<StreamingResponse<Completions>> GetCompletionsStreamingAsync(
-            string deploymentOrModelName,
-=======
         /// <summary>
         ///     Begin a completions request and get an object that can stream response data as it becomes available.
         /// </summary>
@@ -284,10 +273,11 @@
         ///     <paramref name="completionsOptions.DeploymentName"/> is an empty string.
         /// </exception>
         /// <returns>
-        /// A response that, if the request was successful, includes a <see cref="StreamingCompletions"/> instance.
+        /// A response that, if the request was successful, may be asynchronously enumerated for
+        /// <see cref="Completions"/> instances.
         /// </returns>
-        public virtual async Task<Response<StreamingCompletions>> GetCompletionsStreamingAsync(
->>>>>>> 7b91060f
+        [SuppressMessage("Usage", "AZC0015:Unexpected client method return type.")]
+        public virtual async Task<StreamingResponse<Completions>> GetCompletionsStreamingAsync(
             CompletionsOptions completionsOptions,
             CancellationToken cancellationToken = default)
         {
@@ -415,13 +405,8 @@
         ///     <paramref name="chatCompletionsOptions.DeploymentName"/> is an empty string.
         /// </exception>
         /// <returns> The response returned from the service. </returns>
-<<<<<<< HEAD
         [SuppressMessage("Usage", "AZC0015:Unexpected client method return type.")]
         public virtual StreamingResponse<StreamingChatCompletionsUpdate> GetChatCompletionsStreaming(
-            string deploymentOrModelName,
-=======
-        public virtual Response<StreamingChatCompletions> GetChatCompletionsStreaming(
->>>>>>> 7b91060f
             ChatCompletionsOptions chatCompletionsOptions,
             CancellationToken cancellationToken = default)
         {
@@ -457,12 +442,6 @@
             }
         }
 
-<<<<<<< HEAD
-        /// <inheritdoc cref="GetChatCompletionsStreaming(string, ChatCompletionsOptions, CancellationToken)"/>
-        [SuppressMessage("Usage", "AZC0015:Unexpected client method return type.")]
-        public virtual async Task<StreamingResponse<StreamingChatCompletionsUpdate>> GetChatCompletionsStreamingAsync(
-            string deploymentOrModelName,
-=======
         /// <summary>
         ///     Begin a chat completions request and get an object that can stream response data as it becomes
         ///     available.
@@ -479,9 +458,12 @@
         /// <exception cref="ArgumentException">
         ///     <paramref name="chatCompletionsOptions.DeploymentName"/> is an empty string.
         /// </exception>
-        /// <returns> The response returned from the service. </returns>
-        public virtual async Task<Response<StreamingChatCompletions>> GetChatCompletionsStreamingAsync(
->>>>>>> 7b91060f
+        /// <returns>
+        /// A response that, if the request was successful, may be asynchronously enumerated for
+        /// <see cref="StreamingChatCompletionsUpdate"/> instances.
+        /// </returns>
+        [SuppressMessage("Usage", "AZC0015:Unexpected client method return type.")]
+        public virtual async Task<StreamingResponse<StreamingChatCompletionsUpdate>> GetChatCompletionsStreamingAsync(
             ChatCompletionsOptions chatCompletionsOptions,
             CancellationToken cancellationToken = default)
         {
@@ -746,14 +728,8 @@
 
             try
             {
-<<<<<<< HEAD
-                using HttpMessage message = CreateGetAudioTranscriptionRequest(deploymentId, content, context);
-                rawResponse = await _pipeline.ProcessMessageAsync(message, context, cancellationToken)
-                    .ConfigureAwait(false);
-=======
                 using HttpMessage message = CreateGetAudioTranscriptionRequest(audioTranscriptionOptions, content, context);
                 rawResponse = await _pipeline.ProcessMessageAsync(message, context).ConfigureAwait(false);
->>>>>>> 7b91060f
             }
             catch (Exception e)
             {
@@ -793,13 +769,8 @@
 
             try
             {
-<<<<<<< HEAD
-                using HttpMessage message = CreateGetAudioTranscriptionRequest(deploymentId, content, context);
-                rawResponse = _pipeline.ProcessMessage(message, context, cancellationToken);
-=======
                 using HttpMessage message = CreateGetAudioTranscriptionRequest(audioTranscriptionOptions, content, context);
                 rawResponse = _pipeline.ProcessMessage(message, context);
->>>>>>> 7b91060f
             }
             catch (Exception e)
             {
@@ -839,14 +810,8 @@
 
             try
             {
-<<<<<<< HEAD
-                using HttpMessage message = CreateGetAudioTranslationRequest(deploymentId, content, context);
-                rawResponse = await _pipeline.ProcessMessageAsync(message, context, cancellationToken)
-                    .ConfigureAwait(false);
-=======
                 using HttpMessage message = CreateGetAudioTranslationRequest(audioTranslationOptions, content, context);
                 rawResponse = await _pipeline.ProcessMessageAsync(message, context).ConfigureAwait(false);
->>>>>>> 7b91060f
             }
             catch (Exception e)
             {
@@ -886,13 +851,8 @@
 
             try
             {
-<<<<<<< HEAD
-                using HttpMessage message = CreateGetAudioTranslationRequest(deploymentId, content, context);
-                rawResponse = _pipeline.ProcessMessage(message, context, cancellationToken);
-=======
                 using HttpMessage message = CreateGetAudioTranslationRequest(audioTranslationOptions, content, context);
                 rawResponse = _pipeline.ProcessMessage(message, context);
->>>>>>> 7b91060f
             }
             catch (Exception e)
             {
