// Copyright (c) Microsoft Corporation. All rights reserved.
// Licensed under the MIT License.

#nullable disable

using System;
using System.Runtime.CompilerServices;
using System.Text.Json;
using Azure.Core;

namespace Azure.AI.OpenAI
{
    /// <summary>
    /// A specific representation of configurable options for Azure Cognitive Search when using it as an Azure OpenAI chat
    /// extension.
    /// </summary>
    [CodeGenSuppress("ToRequestContent")]
    public partial class AzureCognitiveSearchChatExtensionConfiguration : AzureChatExtensionConfiguration
    {
        // CUSTOM CODE NOTE: this override effects the desired "default" behavior in the derived type
        public override AzureChatExtensionType Type
        {
            get => base.Type == default ? AzureChatExtensionType.AzureCognitiveSearch : base.Type;
            set => base.Type = value;
        }

        // CUSTOM CODE NOTE: the following required properties have setters added here to support an init-only
        //                      default constructor pattern and use AzureKeyCredential for key fields

        /// <summary> The absolute endpoint path for the Azure Cognitive Search resource to use. </summary>
        public Uri SearchEndpoint { get; set; }
<<<<<<< HEAD
        /// <summary> The API key to use with the specified Azure Cognitive Search endpoint. </summary>
        [CodeGenMemberSerializationHooks(SerializationValueHook = nameof(SerializeSearchKeyValue))]
        public AzureKeyCredential SearchKey { get; set; }

        [MethodImpl(MethodImplOptions.AggressiveInlining)]
        private void SerializeSearchKeyValue(Utf8JsonWriter writer)
        {
            writer.WriteStringValue(SearchKey.Key);
        }
=======
>>>>>>> 74848c79
        /// <summary> The name of the index to use as available in the referenced Azure Cognitive Search resource. </summary>
        public string IndexName { get; set; }
        /// <summary> Customized field mapping behavior to use when interacting with the search index. </summary>
        public AzureCognitiveSearchIndexFieldMappingOptions FieldMappingOptions { get; set; }
        /// <summary> The configured top number of documents to feature for the configured query. </summary>
        public int? DocumentCount { get; set; }
        /// <summary> The query type to use with Azure Cognitive Search. </summary>
        public AzureCognitiveSearchQueryType? QueryType { get; set; }
        /// <summary> Whether queries should be restricted to use of indexed data. </summary>
        public bool? ShouldRestrictResultScope { get; set; }
        /// <summary> The additional semantic configuration for the query. </summary>
        public string SemanticConfiguration { get; set; }
        /// <summary> When using embeddings for search, specifies the resource URL from which embeddings should be retrieved. </summary>
        public Uri EmbeddingEndpoint { get; set; }

        /// <summary> The API key to use with the specified Azure Cognitive Search endpoint. </summary>
        private string SearchKey { get; set; }
        /// <summary> When using embeddings, specifies the API key to use with the provided embeddings endpoint. </summary>
<<<<<<< HEAD
        [CodeGenMemberSerializationHooks(SerializationValueHook = nameof(SerializeEmbeddingKeyValue))]
        public AzureKeyCredential EmbeddingKey { get; set; }
=======
        private string EmbeddingKey { get; set; }
>>>>>>> 74848c79

        [MethodImpl(MethodImplOptions.AggressiveInlining)]
        private void SerializeEmbeddingKeyValue(Utf8JsonWriter writer)
        {
            // this is the logic we would like to have for the value serialization
            writer.WriteStringValue(EmbeddingKey.Key);
        }
        /// <summary>
        /// Initializes a new instance of AzureCognitiveSearchChatExtensionConfiguration.
        /// </summary>
        public AzureCognitiveSearchChatExtensionConfiguration()
        {
        }

        /// <summary> Initializes a new instance of AzureCognitiveSearchChatExtensionConfiguration. </summary>
        /// <param name="type">
        /// The type label to use when configuring Azure OpenAI chat extensions. This should typically not be changed from its
        /// default value for Azure Cognitive Search.
        /// </param>
        /// <param name="searchEndpoint"> The absolute endpoint path for the Azure Cognitive Search resource to use. </param>
        /// <param name="indexName"> The name of the index to use as available in the referenced Azure Cognitive Search resource. </param>
        /// <exception cref="ArgumentNullException"> <paramref name="searchEndpoint"/>, or <paramref name="indexName"/> is null. </exception>
        public AzureCognitiveSearchChatExtensionConfiguration(AzureChatExtensionType type, Uri searchEndpoint, string indexName)
        {
            Argument.AssertNotNull(searchEndpoint, nameof(searchEndpoint));
            Argument.AssertNotNull(indexName, nameof(indexName));

            Type = type;
            SearchEndpoint = searchEndpoint;
            IndexName = indexName;
        }
<<<<<<< HEAD
=======

        /// <summary>
        /// Sets the API key to use with the specified Azure Cognitive Search endpoint.
        /// </summary>
        /// <param name="searchKey"> The API key. </param>
        public void SetSearchKey(string searchKey)
        {
            SearchKey = searchKey;
        }

        /// <summary>
        /// Sets the API key to use with the provided embeddings endpoint when using embeddings.
        /// </summary>
        /// <param name="embeddingKey"> The API key. </param>
        public void SetEmbeddingKey(string embeddingKey)
        {
            EmbeddingKey = embeddingKey;
        }
>>>>>>> 74848c79
    }
}<|MERGE_RESOLUTION|>--- conflicted
+++ resolved
@@ -29,7 +29,6 @@
 
         /// <summary> The absolute endpoint path for the Azure Cognitive Search resource to use. </summary>
         public Uri SearchEndpoint { get; set; }
-<<<<<<< HEAD
         /// <summary> The API key to use with the specified Azure Cognitive Search endpoint. </summary>
         [CodeGenMemberSerializationHooks(SerializationValueHook = nameof(SerializeSearchKeyValue))]
         public AzureKeyCredential SearchKey { get; set; }
@@ -39,8 +38,6 @@
         {
             writer.WriteStringValue(SearchKey.Key);
         }
-=======
->>>>>>> 74848c79
         /// <summary> The name of the index to use as available in the referenced Azure Cognitive Search resource. </summary>
         public string IndexName { get; set; }
         /// <summary> Customized field mapping behavior to use when interacting with the search index. </summary>
@@ -59,12 +56,8 @@
         /// <summary> The API key to use with the specified Azure Cognitive Search endpoint. </summary>
         private string SearchKey { get; set; }
         /// <summary> When using embeddings, specifies the API key to use with the provided embeddings endpoint. </summary>
-<<<<<<< HEAD
         [CodeGenMemberSerializationHooks(SerializationValueHook = nameof(SerializeEmbeddingKeyValue))]
         public AzureKeyCredential EmbeddingKey { get; set; }
-=======
-        private string EmbeddingKey { get; set; }
->>>>>>> 74848c79
 
         [MethodImpl(MethodImplOptions.AggressiveInlining)]
         private void SerializeEmbeddingKeyValue(Utf8JsonWriter writer)
@@ -96,26 +89,5 @@
             SearchEndpoint = searchEndpoint;
             IndexName = indexName;
         }
-<<<<<<< HEAD
-=======
-
-        /// <summary>
-        /// Sets the API key to use with the specified Azure Cognitive Search endpoint.
-        /// </summary>
-        /// <param name="searchKey"> The API key. </param>
-        public void SetSearchKey(string searchKey)
-        {
-            SearchKey = searchKey;
-        }
-
-        /// <summary>
-        /// Sets the API key to use with the provided embeddings endpoint when using embeddings.
-        /// </summary>
-        /// <param name="embeddingKey"> The API key. </param>
-        public void SetEmbeddingKey(string embeddingKey)
-        {
-            EmbeddingKey = embeddingKey;
-        }
->>>>>>> 74848c79
     }
 }