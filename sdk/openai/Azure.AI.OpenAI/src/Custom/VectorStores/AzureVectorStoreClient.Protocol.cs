--- conflicted
+++ resolved
@@ -16,35 +16,20 @@
     {
         return new AzureAsyncCollectionResult<VectorStore, VectorStoreCollectionPageToken>(
             Pipeline,
-<<<<<<< HEAD
-            options,
-            continuation => CreateGetVectorStoresRequest(limit, order, continuation?.After ?? after, before, options),
-            page => VectorStoreCollectionPageToken.FromResponse(page, limit, order, before),
-            page => ModelReaderWriter.Read<InternalListVectorStoresResponse>(page.GetRawResponse().Content, ModelReaderWriterOptions.Json, AzureAIOpenAIContext.Default).Data,
-            options?.CancellationToken ?? default);
-=======
             continuation => CreateGetVectorStoresRequest(options?.PageSizeLimit, options?.Order.ToString(), continuation?.After ?? options?.AfterId, options?.BeforeId, cancellationToken.ToRequestOptions()),
             page => VectorStoreCollectionPageToken.FromResponse(page, options?.PageSizeLimit, options?.Order.ToString(), options?.BeforeId),
             page => ModelReaderWriter.Read<InternalListVectorStoresResponse>(page.GetRawResponse().Content).Data,
             cancellationToken);
->>>>>>> eea77397
     }
 
     public override CollectionResult<VectorStore> GetVectorStores(VectorStoreCollectionOptions options = null, CancellationToken cancellationToken = default)
     {
         return new AzureCollectionResult<VectorStore, VectorStoreCollectionPageToken>(
             Pipeline,
-<<<<<<< HEAD
-            options,
-            continuation => CreateGetVectorStoresRequest(limit, order, continuation?.After ?? after, before, options),
-            page => VectorStoreCollectionPageToken.FromResponse(page, limit, order, before),
-            page => ModelReaderWriter.Read<InternalListVectorStoresResponse>(page.GetRawResponse().Content, ModelReaderWriterOptions.Json, AzureAIOpenAIContext.Default).Data);
-=======
             continuation => CreateGetVectorStoresRequest(options?.PageSizeLimit, options?.Order.ToString(), continuation?.After ?? options?.AfterId, options?.BeforeId, cancellationToken.ToRequestOptions()),
             page => VectorStoreCollectionPageToken.FromResponse(page, options?.PageSizeLimit, options?.Order.ToString(), options?.BeforeId),
             page => ModelReaderWriter.Read<InternalListVectorStoresResponse>(page.GetRawResponse().Content).Data,
             cancellationToken);
->>>>>>> eea77397
     }
 
     public override AsyncCollectionResult<VectorStoreFile> GetVectorStoreFilesAsync(string vectorStoreId, VectorStoreFileCollectionOptions options = null, CancellationToken cancellationToken = default)
@@ -53,18 +38,10 @@
 
         return new AzureAsyncCollectionResult<VectorStoreFile, VectorStoreFileCollectionPageToken>(
             Pipeline,
-<<<<<<< HEAD
-            options,
-            continuation => CreateGetVectorStoreFilesRequest(vectorStoreId, limit, order, continuation?.After ?? after, before, filter, options),
-            page => VectorStoreFileCollectionPageToken.FromResponse(page, vectorStoreId, limit, order, before, filter),
-            page => ModelReaderWriter.Read<InternalListVectorStoreFilesResponse>(page.GetRawResponse().Content, ModelReaderWriterOptions.Json, AzureAIOpenAIContext.Default).Data,
-            options?.CancellationToken ?? default);
-=======
             continuation => CreateGetVectorStoreFilesRequest(vectorStoreId, options?.PageSizeLimit, options?.Order.ToString(), continuation?.After ?? options?.AfterId, options?.BeforeId, options?.Filter.ToString(), cancellationToken.ToRequestOptions()),
             page => VectorStoreFileCollectionPageToken.FromResponse(page, vectorStoreId, options?.PageSizeLimit, options?.Order.ToString(), options?.BeforeId, options?.Filter.ToString()),
             page => ModelReaderWriter.Read<InternalListVectorStoreFilesResponse>(page.GetRawResponse().Content).Data,
             cancellationToken);
->>>>>>> eea77397
     }
 
     public override CollectionResult<VectorStoreFile> GetVectorStoreFiles(string vectorStoreId, VectorStoreFileCollectionOptions options = null, CancellationToken cancellationToken = default)
@@ -73,17 +50,10 @@
 
         return new AzureCollectionResult<VectorStoreFile, VectorStoreFileCollectionPageToken>(
             Pipeline,
-<<<<<<< HEAD
-            options,
-            continuation => CreateGetVectorStoreFilesRequest(vectorStoreId, limit, order, continuation?.After ?? after, before, filter, options),
-            page => VectorStoreFileCollectionPageToken.FromResponse(page, vectorStoreId, limit, order, before, filter),
-            page => ModelReaderWriter.Read<InternalListVectorStoreFilesResponse>(page.GetRawResponse().Content, ModelReaderWriterOptions.Json, AzureAIOpenAIContext.Default).Data);
-=======
             continuation => CreateGetVectorStoreFilesRequest(vectorStoreId, options?.PageSizeLimit, options?.Order.ToString(), continuation?.After ?? options?.AfterId, options?.BeforeId, options?.Filter.ToString(), cancellationToken.ToRequestOptions()),
             page => VectorStoreFileCollectionPageToken.FromResponse(page, vectorStoreId, options?.PageSizeLimit, options?.Order.ToString(), options?.BeforeId, options?.Filter.ToString()),
             page => ModelReaderWriter.Read<InternalListVectorStoreFilesResponse>(page.GetRawResponse().Content).Data,
             cancellationToken);
->>>>>>> eea77397
     }
 
     internal override PipelineMessage CreateGetVectorStoresRequest(int? limit, string order, string after, string before, RequestOptions options)
