--- conflicted
+++ resolved
@@ -49,10 +49,6 @@
         _endpoint = endpoint;
         _userAgent = userAgent;
     }
-<<<<<<< HEAD
-}
-=======
 }
 
-#endif
->>>>>>> f2036db0
+#endif