--- conflicted
+++ resolved
@@ -2,17 +2,9 @@
 // Licensed under the MIT License.
 
 using Azure.AI.OpenAI.Internal;
-<<<<<<< HEAD
-using OpenAI.Chat;
-using System.ClientModel;
-using System.ClientModel.Primitives;
-using System.Data.SqlTypes;
-using System.Diagnostics.CodeAnalysis;
-=======
 using System.ClientModel;
 using System.ClientModel.Primitives;
 using System.Text.Json;
->>>>>>> b38a9c20
 
 #pragma warning disable AOAI001
 #pragma warning disable AZC0112
@@ -95,11 +87,7 @@
     private static void PostfixClearStreamOptions(IEnumerable<ChatMessage> messages, ref ChatCompletionOptions options)
     {
         if (AdditionalPropertyHelpers
-<<<<<<< HEAD
-                .GetAdditionalListProperty<ChatDataSource>(options?.SerializedAdditionalRawData, "data_sources")?.Count > 0
-=======
                 .GetAdditionalPropertyAsListOfChatDataSource(options?.SerializedAdditionalRawData, "data_sources")?.Count > 0
->>>>>>> b38a9c20
             || messages?.Any(
                 message => message?.Content?.Any(
                     contentPart => contentPart?.Kind == ChatMessageContentPartKind.Image) == true)
@@ -133,9 +121,6 @@
             {
                 options.SerializedAdditionalRawData ??= new ChangeTrackingDictionary<string, BinaryData>();
                 AdditionalPropertyHelpers.SetEmptySentinelValue(options.SerializedAdditionalRawData, "max_completion_tokens");
-<<<<<<< HEAD
-                options.SerializedAdditionalRawData["max_tokens"] = BinaryData.FromObjectAsJson(options.MaxOutputTokenCount);
-=======
 
                 using MemoryStream stream = new();
                 using Utf8JsonWriter writer = new(stream);
@@ -152,7 +137,6 @@
                 writer.Flush();
 
                 options.SerializedAdditionalRawData["max_tokens"] = BinaryData.FromBytes(stream.ToArray());
->>>>>>> b38a9c20
             }
             else
             {
