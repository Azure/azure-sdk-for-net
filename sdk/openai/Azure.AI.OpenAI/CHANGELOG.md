--- conflicted
+++ resolved
@@ -1,15 +1,6 @@
 # Release History
 
-<<<<<<< HEAD
-## 2.1.0 (2024-12-05)
-
-This GA library release aligns functionality with the latest `2024-10-21` stable service API label.
-
-> [!NOTE]
-> For consistency and reliability, GA releases of the `Azure.AI.OpenAI` library will always map to stable Azure OpenAI service API versions. Because stable service API versions omit volatile surfaces such as beta features, GA library releases will also not contain the full set of preview functionality. To use beta and preview features, please use the latest prerelease version of the library.
-=======
 ## 2.2.0-beta.2 (2025-02-18)
->>>>>>> e0b8da94
 
 ### Bugs fixed
 
@@ -26,9 +17,21 @@
 - Chat Completions `o`-series model feature support: the new `developer` message role via `DeveloperChatMessage` (used just like `SystemChatMessage`), `ReasoningEffortLevel` on Chat Completion options
 - [AOAI exclusive] `UserSecurityContext` integration with [Defender for Cloud](https://learn.microsoft.com/azure/defender-for-cloud/gain-end-user-context-ai); add a `UserSecurityContext` instance to `ChatCompletionOptions` with `SetUserSecurityContext()`
 
+### Breaking Changes
+
+- **Batch**: files uploaded for batch operations (`UploadFile` with `FileUploadPurpose.Batch`) will now report a `status` of `processed`, matching expected behavior against OpenAI's `/v1` endpoint. This is a change from past behavior where such files would initially report `pending` and a later `processed`, `error`, or other status depending on operation progress. Batch input validation is instead consistently performed from the batch client.
+
+## 2.1.0 (2024-12-05)
+
+This GA library release aligns functionality with the latest `2024-10-21` stable service API label.
+
+> [!NOTE]
+> For consistency and reliability, GA releases of the `Azure.AI.OpenAI` library will always map to stable Azure OpenAI service API versions. Because stable service API versions omit volatile surfaces such as beta features, GA library releases will also not contain the full set of preview functionality. To use beta and preview features, please use the latest prerelease version of the library.
+
+### Features Added
+
 **Chat**
 
-<<<<<<< HEAD
 - [GA] The `2024-10-21` API version brings GA AOAI support for streaming token usage in chat completions; `Usage` is now automatically populated in `StreamingChatCompletionUpdate` instances.
   - Note 1: this feature is not yet compatible when using On Your Data features (after invoking the `.AddDataSource()` extension method on `ChatCompletionOptions`)
   - Note 2: this feature is not yet compatible when using image input (a `ChatMessageContentPart` of `Kind` `Image`)
@@ -41,33 +44,6 @@
 
 The `2024-10-21` service API label introduces stable support for batch chat completions to Azure OpenAI. This library release exposes low-level support for batch:
 
-=======
-- **Batch**: files uploaded for batch operations (`UploadFile` with `FileUploadPurpose.Batch`) will now report a `status` of `processed`, matching expected behavior against OpenAI's `/v1` endpoint. This is a change from past behavior where such files would initially report `pending` and a later `processed`, `error`, or other status depending on operation progress. Batch input validation is instead consistently performed from the batch client.
-
-## 2.1.0 (2024-12-05)
-
-This GA library release aligns functionality with the latest `2024-10-21` stable service API label.
-
-> [!NOTE]
-> For consistency and reliability, GA releases of the `Azure.AI.OpenAI` library will always map to stable Azure OpenAI service API versions. Because stable service API versions omit volatile surfaces such as beta features, GA library releases will also not contain the full set of preview functionality. To use beta and preview features, please use the latest prerelease version of the library.
-
-### Features Added
-
-**Chat**
-
-- [GA] The `2024-10-21` API version brings GA AOAI support for streaming token usage in chat completions; `Usage` is now automatically populated in `StreamingChatCompletionUpdate` instances.
-  - Note 1: this feature is not yet compatible when using On Your Data features (after invoking the `.AddDataSource()` extension method on `ChatCompletionOptions`)
-  - Note 2: this feature is not yet compatible when using image input (a `ChatMessageContentPart` of `Kind` `Image`)
-- [GA] The `AllowParalllelToolCalls` property on `ChatCompletionOptions`, which can be set to `false` to disable the invocation of multiple tools on a single chat completion response, is now supported.
-- [GA] Structured outputs, via the use of `ChatResponseFormat.CreateJsonSchemaFormat()`, is now supported.
-- When using `o1-preview` and `o1-mini` models, `max_completion_tokens` may now be configured by calling the `[Experimental] SetNewMaxCompletionTokensPropertyEnabled()` extension method on `ChatCompletionOptions`.
-  - This extension method will be removed in a future service API version, when it becomes unnecessary once all models support the `max_completion_tokens` property
-
-**Batch**
-
-The `2024-10-21` service API label introduces stable support for batch chat completions to Azure OpenAI. This library release exposes low-level support for batch:
-
->>>>>>> e0b8da94
 - `AzureOpenAIClient`'s `GetOpenAIFileClient()` will now return a valid, configured instance of `FileClient` that supports uploading files with `FileUploadPurpose.Batch`. This can be used to upload the contents of a valid `.jsonl` file for batch processing.
 - `AzureOpenAIClient`'s `GetBatchClient()` will now return a valid, configured instance of `BatchClient` that can produce a `CreateBatchOperation` given an uploaded file ID using protocol methods.
 - Strongly typed convenience surfaces for `BatchClient` will arrive in a future update.
