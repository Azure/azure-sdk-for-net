# Release History

## 2.0.0-beta.3 (2024-08-23)

This change updates the library for compatibility with the latest `2.0.0-beta.9` of the `OpenAI` package and the `2024-07-01-preview` Azure OpenAI service API version label, as published on 8/5.

### Features Added

- The library now directly supports alternative authentication audiences, including Azure Government. This can be specified by providing an appropriate `AzureOpenAIAudience` value to the `AzureOpenAIClientOptions.Audience` property when creating a client. See the client configuration section of the README for more details.

<<<<<<< HEAD
=======
Additional new features from the `OpenAI` package can be found in [the OpenAI changelog](https://github.com/openai/openai-dotnet/blob/main/CHANGELOG.md).

**Please note**: Structured Outputs support is not yet available with the `2024-07-01-preview` service API version. This means that attempting to use the feature with this library version will fail with an unrecognized property for either `response_format` or `strict` in request payloads; all existing functionality is unaffected. Azure OpenAI support for Structured Outputs is coming soon.

>>>>>>> 31927770
### Breaking Changes

No Azure-specific breaking changes are present in this update.

The update from `OpenAI` `2.0.0-beta.7` to `2.0.0-beta.9` does bring a number of breaking changes, however, as described in [the OpenAI changelog](https://github.com/openai/openai-dotnet/blob/main/CHANGELOG.md):

- Removed client constructors that do not explicitly take an API key parameter or an endpoint via an `OpenAIClientOptions` parameter, making it clearer how to appropriately instantiate a client. ([13a9c68](https://github.com/openai/openai-dotnet/commit/13a9c68647c8d54475f1529a63b13ad711bd4ba6))
- Removed the endpoint parameter from all client constructors, making it clearer that an alternative endpoint must be specified via the `OpenAIClientOptions` parameter. ([13a9c68](https://github.com/openai/openai-dotnet/commit/13a9c68647c8d54475f1529a63b13ad711bd4ba6))
- Removed `OpenAIClient`'s `Endpoint` `protected` property. ([13a9c68](https://github.com/openai/openai-dotnet/commit/13a9c68647c8d54475f1529a63b13ad711bd4ba6))
- Made `OpenAIClient`'s constructor that takes a `ClientPipeline` parameter `protected internal` instead of just `protected`. ([13a9c68](https://github.com/openai/openai-dotnet/commit/13a9c68647c8d54475f1529a63b13ad711bd4ba6))
- Renamed the `User` property in applicable Options classes to `EndUserId`, making its purpose clearer. ([13a9c68](https://github.com/openai/openai-dotnet/commit/13a9c68647c8d54475f1529a63b13ad711bd4ba6))
- Changed name of return types from methods returning streaming collections from `ResultCollection` to `CollectionResult`. ([7bdecfd](https://github.com/openai/openai-dotnet/commit/7bdecfd8d294be933c7779c7e5b6435ba8a8eab0))
- Changed return types from methods returning paginated collections from `PageableCollection` to `PageCollection`. ([7bdecfd](https://github.com/openai/openai-dotnet/commit/7bdecfd8d294be933c7779c7e5b6435ba8a8eab0))
- Users must now call `GetAllValues` on the collection of pages to enumerate collection items directly. Corresponding protocol methods return `IEnumerable<ClientResult>` where each collection item represents a single service response holding a page of values. ([7bdecfd](https://github.com/openai/openai-dotnet/commit/7bdecfd8d294be933c7779c7e5b6435ba8a8eab0))
- Updated `VectorStoreFileCounts` and `VectorStoreFileAssociationError` types from `readonly struct` to `class`. ([58f93c8](https://github.com/openai/openai-dotnet/commit/58f93c8d5ea080adfee8b37ae3cc034ebb06c79f))

### Bugs Fixed

- Removed an inappropriate null check in `FileClient.GetFiles()` (azure-sdk-for-net 44912)
- Addressed issues with automatic retry behavior, including for HTTP 429 rate limit errors:
  - Authorization headers are now appropriately reapplied to retried requests
  - Automatic retry behavior will now honor header-based intervals from `Retry-After` and related response headers
- The client will now originate an `x-ms-client-request-id` header to match prior library behavior and facilitate troubleshooting

Additional, non-Azure-specific bug fixes can be found in [the OpenAI changelog](https://github.com/openai/openai-dotnet/blob/main/CHANGELOG.md).

## 2.0.0-beta.2 (2024-06-14)

### Features Added

- Per changes to the [OpenAI .NET client library](https://github.com/openai/openai-dotnet), most convenience methods now provide the direct ability to provide optional `CancellationTokens`, removing the need to use protocol methods

### Breaking Changes

- In support of `CancellationToken`s in methods, an overriden method signature for streaming chat completions was changed and a new minimum version dependency of 2.0.0-beta.5 is established for the OpenAI dependency. These styles of breaks will be extraordinarily rare.

### Bugs Fixed

- See breaking changes: when streaming chat completions, an error of "Unrecognized request argument supplied: stream_options" is introduced when using Azure.AI.OpenAI 2.0.0-beta.1 with OpenAI 2.0.0-beta.5+. This is fixed with the new version.

## 2.0.0-beta.1 (2024-06-07)

**Please note**: This update brings a *major* set of changes to the Azure.AI.OpenAI library.

With the release of the official [OpenAI .NET client library](https://github.com/openai/openai-dotnet), the `Azure.AI.OpenAI` library has migrated to become a companion to OpenAI's package that offers Azure client configuration and strongly-typed extension support for Azure-specific request and response models.

**We'd love your feedback:** our goal is to move the new `OpenAI` .NET library and its refreshed `Azure.AI.OpenAI` companion into a General Availability status as quickly as we can; we've heard loud and clear that the perpetual preview/prerelease status is an adoption blocker. To reach that goal, your feedback -- either on the issues here, in `azure-sdk-for-net`, or the issues on the new `openai-dotnet` OpenAI repository -- will be invaluable.

### Features Added

**OpenAI parity**: built on the OpenAI .NET library, full parity support is available for the breadth of common features, including:

- Assistants V2 with streaming
- Audio transcription/translation and text-to-speech generation
- (Coming soon) Batch
- Chat completion
- Embeddings
- Files
- Fine-tuning
- Image generation with dall-e-3
- Vector stores

**Azure OpenAI**: updated to the latest `2024-05-01-preview` service API, new features include:

- Assistants v2 with streaming
- Improved configuration for On Your Data
- Expanded Responsible AI content filter annotations

### Breaking Changes

Given the nature of this update, breaking changes are extensive. Please see the README and the [OpenAI library README](https://github.com/openai/openai-dotnet/blob/master/README.md) for usage details. OpenAI's library carries forward many of the same design concepts as the Azure.AI.OpenAI library used as a standalone library, but considerable improvements have been made to the surface that will require significant code adjustments.

## 1.0.0-beta.17 (2024-05-03)

### Features Added

- Image input support for `gpt-4-turbo` chat completions now works with image data in addition to internet URLs.
  Images may be now be used as `gpt-4-turbo` message content items via one of three constructors:
  - `ChatMessageImageContent(Uri)` -- the existing constructor, used for URL-based image references
  - `ChatMessageImageContent(Stream,string)` -- (new) used with a stream and known MIME type (like `image/png`)
  - `ChatMessageImageContent(BinaryData,string)` -- (new) used with a BinaryData instance and known MIME type
  Please see the [readme example](https://github.com/Azure/azure-sdk-for-net/blob/main/sdk/openai/Azure.AI.OpenAI/README.md#chat-with-images-using-gpt-4-turbo) for more details.

### Breaking Changes

- Public visibility of the `ChatMessageImageUrl` type is removed to promote more flexible use of data sources in
  `ChatMessageImageContent`. Code that previously created a `ChatMessageImageUrl` using a `Uri` should simply provide
  the `Uri` to the `ChatMessageImageContent` constructor directly.

## 1.0.0-beta.16 (2024-04-11)

### Features Added

**Audio**

- `GetAudioTranscription()` now supports word-level timestamp granularities via `AudioTranscriptionOptions`:
  - The `Verbose` option for `ResponseFormat` must be used for any timing information to be populated
  - `TimestampGranularityFlags` accepts a combination of the `.Word` and `.Segment` granularity values in
    `AudioTimestampGranularity`, joined when needed via the single-pipe `|` operator
    - For example, `TimestampGranularityFlags = AudioTimestampGranularity.Word | AudioTimestampGranularity.Segment`
      will request that both word-level and segment-level timestamps are provided on the transcription result
  - If not otherwise specified, `Verbose` format will default to using segment-level timestamp information
  - Corresponding word-level information is found on the `.Words` collection of `AudioTranscription`, peer to the
    existing `.Segments` collection
  - Note that word-level timing information incurs a small amount of additional processingly latency; segment-level
    timestamps do not encounter this behavior
- `GenerateSpeechFromText()` can now use `Wav` and `Pcm` values from `SpeechGenerationResponseFormat`, these new
  options providing alternative uncompressed formats to `Flac`

**Chat**

- `ChatCompletions` and `StreamingChatCompletionsUpdate` now include the reported `Model` value from the response
- Log probability information is now included in `StreamingChatCompletionsUpdate` when `logprobs` are requested on
  `GetChatCompletionsStreaming()`
- [AOAI] Custom Blocklist information in content filter results is now represented in a more structured
  `ContentFilterDetailedResults` type
- [AOAI] A new `IndirectAttack` content filter entry is now present on content filter results for prompts

### Breaking Changes

- [AOAI] `AzureChatExtensionMessageContext`'s `RequestContentFilterResults`  now uses the new
  `ContentFilterDetailedResults` type, changed from the previous `IReadOnlyList<ContentFilterBlockListIdResult>`. The
  previous list is now present on `CustomBlockLists.Details`, supplemented with a new `CustomBlockLists.Filtered`
  property.

### Bugs Fixed

- [AOAI] An issue that sometimes caused `StreamingChatCompletionUpdates` from Azure OpenAI to inappropriately exclude
  top-level information like `Id` and `CreatedAt` has been addressed

## 1.0.0-beta.15 (2024-03-20)

This release targets the latest `2024-03-01-preview` service API label and brings support for the `Dimensions` property when using new embedding models.

### Features Added

- `EmbeddingsOptions` now includes the `Dimensions` property, new to Azure OpenAI's `2024-03-01-preview` service API.

### Bugs Fixed

- Several issues with the `ImageGenerations` response object being treated as writeable are fixed:
  - `ImageGenerations` no longer has an erroneous public constructor
  - `ImageGenerations.Created` no longer has a public setter
  - `ImageGenerations.Data` is now an `IReadOnlyList` instead of an `IList`
  - A corresponding replacement factory method for mocks is added to `AzureOpenAIModelFactory`

## 1.0.0-beta.14 (2024-03-04)

### Features Added

- Text-to-speech using OpenAI TTS models is now supported. See [OpenAI's API reference](https://platform.openai.com/docs/api-reference/audio/createSpeech) or the [Azure OpenAI quickstart](https://learn.microsoft.com/azure/ai-services/openai/text-to-speech-quickstart) for detailed overview and background information.
  - The new method `GenerateSpeechFromText` exposes this capability on `OpenAIClient`.
  - Text-to-speech converts text into lifelike spoken audio in a chosen voice, together with other optional configurations.
  - This method works for both Azure OpenAI and non-Azure `api.openai.com` client configurations

### Breaking Changes

"On Your Data" changes:

- Introduced a new type `AzureChatExtensionDataSourceResponseCitation` for a more structured representation of citation data.
- Correspondingly, updated `AzureChatExtensionsMessageContext`:
  - Replaced `Messages` with `Citations` of type `AzureChatExtensionDataSourceResponseCitation`.
  - Added `Intent` as a string type.
- Renamed "AzureCognitiveSearch" to "AzureSearch":
  - `AzureCognitiveSearchChatExtensionConfiguration` is now `AzureSearchChatExtensionConfiguration`.
  - `AzureCognitiveSearchIndexFieldMappingOptions` is now `AzureSearchIndexFieldMappingOptions`.
- Check the project README for updated code snippets.

### Other Changes

- New properties in `ChatCompletionsOptions`:
  - `EnableLogProbabilities`: Allows retrieval of log probabilities (REST: `logprobs`)
  - `LogProbabilitiesPerToken`: The number of most likely tokens to return per token (REST: `top_logprobs`)
- Introduced a new property in `CompletionsOptions`:
  - `Suffix`: Defines the suffix that follows the completion of inserted text (REST: `suffix`)
- Image generation response now includes content filtering details (specific to Azure OpenAI endpoint):
  - `ImageGenerationData.ContentFilterResults`: Information about the content filtering results. (REST: `content_filter_results`)
  - `ImageGenerationData.PromptFilterResults`: Information about the content filtering category (REST: `prompt_filter_results`)
  
## 1.0.0-beta.13 (2024-02-01)

### Breaking Changes

- Removed the setter of the `Functions` property of the `ChatCompletionsOptions` class as per the guidelines for collection properties.

### Bugs Fixed

- Addressed an issue with the public constructor for `ChatCompletionsFunctionToolCall` that failed to set the tool call type in the corresponding request.

## 1.0.0-beta.12 (2023-12-15)

Like beta.11, beta.12 is another release that brings further refinements and fixes. It remains based on the `2023-12-01-preview` service API version for Azure OpenAI and does not add any new service capabilities.

### Features Added

**Updates for using streaming tool calls:**

- A new .NET-specific `StreamingToolCallUpdate` type has been added to better represent streaming tool call updates
  when using chat tools.
  - This new type includes an explicit `ToolCallIndex` property, reflecting `index` in the REST schema, to allow
    resilient deserialization of parallel function tool calling.
- A convenience constructor has been added for `ChatRequestAssistantMessage` that can automatically populate from a prior
  `ChatResponseMessage` when using non-streaming chat completions.
- A public constructor has been added for `ChatCompletionsFunctionToolCall` to allow more intuitive reconstruction of
  `ChatCompletionsToolCall` instances for use in `ChatRequestAssistantMessage` instances made from streaming responses.

**Other additions:**

- To facilitate reuse of user message contents, `ChatRequestUserMessage` now provides a public `Content` property (`string`) as well as a public `MultimodalContentItems` property (`IList<ChatMessageContentItem`).
  - `Content` is the conventional plain-text content and will be populated as non-null when the a `ChatRequestUserMessage()` constructor accepting a string is used to instantiate the message.
  - `MultimodalContentItems` is the new compound content type, currently only usable with `gpt-4-vision-preview`, that allows hybrid use of text and image references. It will be populated when an appropriate `ChatRequestUserMessage()` constructor accepting a collection of `ChatMessageContentItem` instances is used.
  - `Role` is also restored to common visibility to `ChatRequestUserMessage`.

### Breaking Changes

- The type of `ToolCallUpdate` on `StreamingChatCompletionsUpdate` has been changed from the non-streaming
  `ChatCompletionsToolCall` to the new `StreamingToolCallUpdate` type. The conversion is straightforward:
  - `ToolCallUpdate.Id` remains unchanged.
  - Instead of casting `ToolCallUpdate` to `ChatCompletionsFunctionToolCall`, cast it to `StreamingToolCallUpdate`.
  - Update cast instance use of `functionToolCallUpdate.Arguments` to accumulate `functionToolCallUpdate.ArgumentsUpdate`.
- Removed the parameterized constructor of the `ChatCompletionsOptions` class that only received the messages as a parameter in favor of the parameterized constructor that receives the deployment name as well. This makes it consistent with the implementation of other Options classes.
- Removed the setter of the `Input` property of the `EmbeddingsOptions` class as per the guidelines for collection properties.

### Bugs fixed

- [[QUERY] Azure.AI.OpenAI_1.0.0-beta.10 no longer exposes message content on base ChatRequestMessage](https://github.com/Azure/azure-sdk-for-net/issues/40634)
- [[BUG] Null Reference Exception in OpenAIClient.GetChatCompletionsAsync](https://github.com/Azure/azure-sdk-for-net/issues/40810)

## 1.0.0-beta.11 (2023-12-07)

This is a fast-following bug fix update to address some of the biggest issues reported by the community. Thank you
sharing your experiences!

### Breaking Changes

- The type of `ChatCompletionsOptions.ToolChoice` has been updated from `BinaryData` to a new `ChatCompletionsToolChoice` type. Please use `ChatCompletionsToolChoice.None`, `ChatCompletionsToolChoice.Auto`, or provide a reference to a function or function tool definition to migrate.

### Bugs Fixed

- `ChatCompletionsOptions.ResponseFormat` now serializes correctly and will not result in "not of type 'object" errors
- `ChatCompletionsOptions.FunctionCall` is fixed to again work with `FunctionDefinition.None` and `FunctionDefinition.Auto` instead of resulting in not finding a named "none" or "auto" function
- `ChatCompletionsOptions.ToolChoice` previously defaulted to a `BinaryData` type and has now been corrected to use a custom `ChatCompletionsToolChoice` type that parallels `FunctionDefinition` for older function calling.

## 1.0.0-beta.10 (2023-12-06)

Following OpenAI's November Dev Day and Microsoft's 2023 Ignite conference, this update brings a slew of new
features and changes to the SDK.

### Features Added

- `-1106` model feature support for `gpt-35-turbo` and `gpt-4-turbo`, including use of `seed`, `system_fingerprint`,
    parallel function calling via tools, "JSON mode" for guaranteed function outputs, and more
- `dall-e-3` image generation capabilities via `GetImageGenerations`, featuring higher model quality, automatic prompt
    revisions by `gpt-4`, and customizable quality/style settings
- Greatly expanded "On Your Data" capabilities in Azure OpenAI, including many new data source options and authentication
    mechanisms
- Early support for `gpt-4-vision-preview`, which allows the hybrid use of text and images as input to enable scenarios
    like "describe this image for me"
- Support for Azure enhancements to `gpt-4-vision-preview` results that include grounding and OCR features

### Breaking Changes

`ChatMessage` changes:

- The singular `ChatMessage` type has been replaced by `ChatRequestMessage` and `ChatResponseMessage`, the former of
    which is an abstract, polymorphic type with concrete derivations like `ChatRequestSystemMessage` and
    `ChatRequestUserMessage`. This requires conversion from old `ChatMessages` into the new types. While this is
    usually a straightforward string replacement, converting a response message into a request message (e.g. when
    propagating an assistant response to continue the conversation) will require creating a new instance of the
    appropriate request message with the response message's data. See the examples for details.

Dall-e-3:

- Azure OpenAI now uses `dall-e-3` model deployments for its image generation API and such a valid deployment must
    be provided into the options for the `GetImageGenerations` method to receive results.

### Other changes

- Audio transcription and translation (via `GetAudioTranscription()` and `GetAudioTranslation()` now allow specification of an optional `Filename` in addition to the binary audio data. This is used purely as an identifier and does not functionally alter the transcription/translation behavior in any way.

## 1.0.0-beta.9 (2023-11-06)

### Breaking Changes

This update includes a number of version-to-version breaking changes to the API.

#### Streaming for completions and chat completions

Streaming Completions and Streaming Chat Completions have been significantly updated to use simpler, shallower usage
patterns and data representations. The goal of these changes is to make streaming much easier to consume in common
cases while still retaining full functionality in more complex ones (e.g. with multiple choices requested).
- A new `StreamingResponse<T>` type is introduced that implicitly exposes an `IAsyncEnumerable<T>` derived from
  the underlying response.
- `OpenAI.GetCompletionsStreaming()` now returns a `StreamingResponse<Completions>` that may be directly
  enumerated over. `StreamingCompletions`, `StreamingChoice`, and the corresponding methods are removed.
- Because Chat Completions use a distinct structure for their streaming response messages, a new
  `StreamingChatCompletionsUpdate` type is introduced that encapsulates this update data.
- Correspondingly, `OpenAI.GetChatCompletionsStreaming()` now returns a
  `StreamingResponse<StreamingChatCompletionsUpdate>` that may be enumerated over directly.
  `StreamingChatCompletions`, `StreamingChatChoice`, and related methods are removed.
- For more information, please see
  [the related pull request description](https://github.com/Azure/azure-sdk-for-net/pull/39347) as well as the
  updated snippets in the project README.

#### `deploymentOrModelName` moved to `*Options.DeploymentName`

`deploymentOrModelName` and related method parameters on `OpenAIClient` have been moved to `DeploymentName`
properties in the corresponding method options. This is intended to promote consistency across scenario,
language, and Azure/non-Azure OpenAI use.

As an example, the following:

```csharp
ChatCompletionsOptions chatCompletionsOptions = new()
{
    Messages = { new(ChatRole.User, "Hello, assistant!") },
};
Response<ChatCompletions> response = client.GetChatCompletions("gpt-4", chatCompletionsOptions);
```

...is now re-written as:

```csharp
ChatCompletionsOptions chatCompletionsOptions = new()
{
    DeploymentName = "gpt-4",
    Messages = { new(ChatRole.User, "Hello, assistant!") },
};
Response<ChatCompletions> response = client.GetChatCompletions(chatCompletionsOptions);
```

#### Consistency in complex method options type constructors

With the migration of `DeploymentName` into method complex options types, these options types have now been snapped to
follow a common pattern: each complex options type will feature a default constructor that allows `init`-style setting
of properties as well as a single additional constructor that accepts *all* required parameters for the corresponding
method. Existing constructors that no longer meet that "all" requirement, including those impacted by the addition of
`DeploymentName`, have been removed. The "convenience" constructors that represented required parameter data
differently -- for example, `EmbeddingsOptions(string)`, have also been removed in favor of the consistent "set of
directly provide" choice.

More exhaustively, *removed* are:

- `AudioTranscriptionOptions(BinaryData)`
- `AudioTranslationOptions(BinaryData)`
- `ChatCompletionsOptions(IEnumerable<ChatMessage>)`
- `CompletionsOptions(IEnumerable<string>)`
- `EmbeddingsOptions(string)`
- `EmbeddingsOptions(IEnumerable<string>)`

And *added* as replacements are:

- `AudioTranscriptionOptions(string, BinaryData)`
- `AudioTranslationOptions(string, BinaryData)`
- `ChatCompletionsOptions(string, IEnumerable<ChatMessage>)`
- `CompletionsOptions(string, IEnumerable<string>)`
- `EmbeddingsOptions(string, IEnumerable<string>)`

#### Embeddings now represented as `ReadOnlyMemory<float>`

Changed the representation of embeddings (specifically, the type of the `Embedding` property of the `EmbeddingItem` class)
from `IReadOnlyList<float>` to `ReadOnlyMemory<float>` as part of a broader effort to establish consistency across the
.NET ecosystem.

#### `SearchKey` and `EmbeddingKey` properties replaced by `SetSearchKey` and `SetEmbeddingKey` methods

Replaced the `SearchKey` and `EmbeddingKey` properties of the `AzureCognitiveSearchChatExtensionConfiguration` class with
new `SetSearchKey` and `SetEmbeddingKey` methods respectively. These methods simplify the configuration of the Azure Cognitive
Search chat extension by receiving a plain string instead of an `AzureKeyCredential`, promote more sensible key and secret
management, and align with the Azure SDK guidelines.

## 1.0.0-beta.8 (2023-09-21)

### Features Added

- Audio Transcription and Audio Translation using OpenAI Whisper models is now supported. See [OpenAI's API
  reference](https://platform.openai.com/docs/api-reference/audio) or the [Azure OpenAI
  quickstart](https://learn.microsoft.com/azure/ai-services/openai/whisper-quickstart) for detailed overview and
  background information.
  - The new methods `GetAudioTranscription` and `GetAudioTranscription` expose these capabilities on `OpenAIClient`
  - Transcription produces text in the primary, supported, spoken input language of the audio data provided, together
    with any optional associated metadata
  - Translation produces text, translated to English and reflective of the audio data provided, together with any
    optional associated metadata
  - These methods work for both Azure OpenAI and non-Azure `api.openai.com` client configurations

### Breaking Changes

- The underlying representation of `PromptFilterResults` (for `Completions` and `ChatCompletions`) has had its response
  body key changed from `prompt_annotations` to `prompt_filter_results`
- **Prior versions of the `Azure.AI.OpenAI` library may no longer populate `PromptFilterResults` as expected** and it's
  highly recommended to upgrade to this version if the use of Azure OpenAI content moderation annotations for input data
  is desired
- If a library version upgrade is not immediately possible, it's advised to use `Response<T>.GetRawResponse()` and manually
  extract the `prompt_filter_results` object from the top level of the `Completions` or `ChatCompletions` response `Content`
  payload

### Bugs Fixed

- Support for the described breaking change for `PromptFilterResults` was added and this library version will now again
  deserialize `PromptFilterResults` appropriately
- `PromptFilterResults` and `ContentFilterResults` are now exposed on the result classes for streaming Completions and
  Chat Completions. `Streaming(Chat)Completions.PromptFilterResults` will report an index-sorted list of all prompt
  annotations received so far while `Streaming(Chat)Choice.ContentFilterResults` will reflect the latest-received
  content annotations that were populated and received while streaming

## 1.0.0-beta.7 (2023-08-25)

### Features Added

- The Azure OpenAI "using your own data" feature is now supported. See [the Azure OpenAI using your own data quickstart](https://learn.microsoft.com/azure/ai-services/openai/use-your-data-quickstart) for conceptual background and detailed setup instructions.
  - Azure OpenAI chat extensions are configured via a new `AzureChatExtensionsOptions` property on `ChatCompletionsOptions`. When an `AzureChatExtensionsOptions` is provided, configured requests will only work with clients configured to use the Azure OpenAI service, as the capabilities are unique to that service target.
  - `AzureChatExtensionsOptions` then has `AzureChatExtensionConfiguration` instances added to its `Extensions` property, with these instances representing the supplementary information needed for Azure OpenAI to use desired data sources to supplement chat completions behavior.
  - `ChatChoice` instances on a `ChatCompletions` response value that used chat extensions will then also have their `Message` property supplemented by an `AzureChatExtensionMessageContext` instance. This context contains a collection of supplementary `Messages` that describe the behavior of extensions that were used and supplementary response data, such as citations, provided along with the response.
  - See the README sample snippet for a simplified example of request/response use with "using your own data"

## 1.0.0-beta.6 (2023-07-19)

### Features Added

- DALL-E image generation is now supported. See [the Azure OpenAI quickstart](https://learn.microsoft.com/azure/cognitive-services/openai/dall-e-quickstart) for conceptual background and detailed setup instructions.
  - `OpenAIClient` gains a new `GetImageGenerations` method that accepts an `ImageGenerationOptions` and produces an `ImageGenerations` via its response. This response object encapsulates the temporary storage location of generated images for future retrieval.
  - In contrast to other capabilities, DALL-E image generation does not require explicit creation or specification of a deployment or model. Its surface as such does not include this concept.
- Functions for chat completions are now supported: see [OpenAI's blog post on the topic](https://openai.com/blog/function-calling-and-other-api-updates) for much more detail.
  - A list of `FunctionDefinition` objects may be populated on `ChatCompletionsOptions` via its `Functions` property. These definitions include a name and description together with a serialized JSON Schema representation of its parameters; these parameters can be generated easily via `BinaryData.FromObjectAsJson` with dynamic objects -- see the README for example usage.
  - **NOTE**: Chat Functions requires a minimum of the `-0613` model versions for `gpt-4` and `gpt-3.5-turbo`/`gpt-35-turbo`. Please ensure you're using these later model versions, as Functions are not supported with older model revisions. For Azure OpenAI, you can update a deployment's model version or create a new model deployment with an updated version via the Azure AI Studio interface, also accessible through Azure Portal.
- (Azure OpenAI specific) Completions and Chat Completions responses now include embedded content filter annotations for prompts and responses
- A new `Azure.AI.OpenAI.AzureOpenAIModelFactory` is now present for mocking.

### Breaking Changes

- `ChatMessage`'s one-parameter constructor has been replaced with a no-parameter constructor. Please replace any hybrid construction with one of these two options that either completely rely on property setting or completely rely on constructor parameters.

## 1.0.0-beta.5 (2023-03-22)

This is a significant release that brings GPT-4 model support (chat) and the ability to use non-Azure OpenAI (not just Azure OpenAI resources) to the .NET library. It also makes a number of clarifying adjustments to request properties for completions.

### Features Added
- GPT-4 models are now supported via new `GetChatCompletions` and `GetChatCompletionsStreaming` methods on `OpenAIClient`. These use the `/chat/completions` REST endpoint and represent the [OpenAI Chat messages format](https://platform.openai.com/docs/guides/chat).
    - The `gpt-3.5-model` can also be used with Chat completions; prior models like text-davinci-003 cannot be used with Chat completions and should still use the `GetCompletions` methods.
- Support for using OpenAI's endpoint via valid API keys obtained from https://platform.openai.com has been added. `OpenAIClient` has new constructors that accept an OpenAI API key instead of an Azure endpoint URI and credential; once configured, Completions, Chat Completions, and Embeddings can be used with identical calling patterns.

### Breaking Changes

A number of Completions request properties have been renamed and further documented for clarity.
- `CompletionsOptions` (REST request payload):
    - `CacheLevel` and `CompletionConfig` are removed.
    - `LogitBias` (REST: `logit_bias`), previously a `<string, int>` Dictionary, is now an `<int, int>` Dictionary named `TokenSelectionBiases`.
    - `LogProbability` (REST: `logprobs`) is renamed to `LogProbabilityCount`.
    - `Model` is removed (in favor of the method-level parameter for deployment or model name)
    - `Prompt` is renamed to `Prompts`
    - `SnippetCount` (REST: `n`) is renamed to `ChoicesPerPrompt`.
    - `Stop` is renamed to `StopSequences`.
- Method and property documentation are broadly updated, with renames from REST schema (like `n` becoming `ChoicesPerPrompt`) specifically noted in `<remarks>`.

## 1.0.0-beta.4 (2023-02-23)

### Bugs fixed
- Addressed issues that sometimes caused `beta.3`'s new `GetStreamingCompletions` method to execute indefinitely

## 1.0.0-beta.3 (2023-02-17)

### Features Added
- Support for streaming Completions responses, a capability that parallels setting `stream=true` in the REST API, is now available. A new `GetStreamingCompletions` method on `OpenAIClient` provides a response value `StreamingCompletions` type. This, in turn, exposes a collection of `StreamingChoice` objects as an `IAsyncEnumerable` that will update as a streamed response progresses. `StreamingChoice` further exposes an `IAsyncEnumerable` of streaming text elements via a `GetTextStreaming` method. Used together, this facilitates providing faster, live-updating responses for Completions via the convenient `await foreach` pattern.
- ASP.NET integration via `Microsoft.Extensions.Azure`'s `IAzureClientBuilder` interfaces is available. `OpenAIClient` is now a supported client type for these extension methods.

### Breaking Changes
- `CompletionsLogProbability.TokenLogProbability`, available on `Choice` elements of a `Completions` response value's `.Choices` collection when a non-zero `LogProbability` value is provided via `CompletionsOptions`, is now an `IReadOnlyList<float?>` vs. its previous type of `IReadOnlyList<float>`. This nullability addition accomodates circumstances where some tokens produce expected null values in log probability arrays.

### Bugs Fixed
- Setting `CompletionsOptions.Echo` to true while also setting a non-zero `CompletionsOptions.LogProbability` no longer results in a deserialization error during response processing.

## 1.0.0-beta.2 (2023-02-08)
### Bugs Fixed
- Adjusted bad name `finishReason` to `finish_reason` in deserializer class

## 1.0.0-beta.1 (2023-02-06)

### Features Added

- This is the initial preview release for Azure OpenAI inference capabilities, including completions and embeddings.<|MERGE_RESOLUTION|>--- conflicted
+++ resolved
@@ -8,13 +8,10 @@
 
 - The library now directly supports alternative authentication audiences, including Azure Government. This can be specified by providing an appropriate `AzureOpenAIAudience` value to the `AzureOpenAIClientOptions.Audience` property when creating a client. See the client configuration section of the README for more details.
 
-<<<<<<< HEAD
-=======
 Additional new features from the `OpenAI` package can be found in [the OpenAI changelog](https://github.com/openai/openai-dotnet/blob/main/CHANGELOG.md).
 
 **Please note**: Structured Outputs support is not yet available with the `2024-07-01-preview` service API version. This means that attempting to use the feature with this library version will fail with an unrecognized property for either `response_format` or `strict` in request payloads; all existing functionality is unaffected. Azure OpenAI support for Structured Outputs is coming soon.
 
->>>>>>> 31927770
 ### Breaking Changes
 
 No Azure-specific breaking changes are present in this update.
