# Release History

<<<<<<< HEAD
## 2.1.0-beta.3 (Unreleased)

### Features Added

### Breaking Changes

### Bugs Fixed

### Other Changes

## 2.1.0-beta.2 (2024-11-04)

This update brings compatibility with the Azure OpenAI `2024-10-01-preview` service API version as well as the `2.1.0-beta.2` release of the `OpenAI` library.

### Breaking Changes

- `[Experimental]` `ChatCitation` and `ChatRetrievedDocument` have each replaced the `Uri` property of type `System.Uri` with a `string` property named `Url`. This aligns with the REST specification and accounts for the wire value of `url` not always providing a valid RFC 3986 identifier [[azure-sdk-for-net \#46793](https://github.com/Azure/azure-sdk-for-net/issues/46793)]
=======
## 2.1.0 (2024-12-05)

This GA library release aligns functionality with the latest `2024-10-21` stable service API label.

> [!NOTE]
> For consistency and reliability, GA releases of the `Azure.AI.OpenAI` library will always map to stable Azure OpenAI service API versions. Because stable service API versions omit volatile surfaces such as beta features, GA library releases will also not contain the full set of preview functionality. To use beta and preview features, please use the latest prerelease version of the library.

### Features Added

**Chat**

- [GA] The `2024-10-21` API version brings GA AOAI support for streaming token usage in chat completions; `Usage` is now automatically populated in `StreamingChatCompletionUpdate` instances.
  - Note 1: this feature is not yet compatible when using On Your Data features (after invoking the `.AddDataSource()` extension method on `ChatCompletionOptions`)
  - Note 2: this feature is not yet compatible when using image input (a `ChatMessageContentPart` of `Kind` `Image`)
- [GA] The `AllowParalllelToolCalls` property on `ChatCompletionOptions`, which can be set to `false` to disable the invocation of multiple tools on a single chat completion response, is now supported.
- [GA] Structured outputs, via the use of `ChatResponseFormat.CreateJsonSchemaFormat()`, is now supported.
- When using `o1-preview` and `o1-mini` models, `max_completion_tokens` may now be configured by calling the `[Experimental] SetNewMaxCompletionTokensPropertyEnabled()` extension method on `ChatCompletionOptions`.
  - This extension method will be removed in a future service API version, when it becomes unnecessary once all models support the `max_completion_tokens` property

**Batch**

The `2024-10-21` service API label introduces stable support for batch chat completions to Azure OpenAI. This library release exposes low-level support for batch:

- `AzureOpenAIClient`'s `GetOpenAIFileClient()` will now return a valid, configured instance of `FileClient` that supports uploading files with `FileUploadPurpose.Batch`. This can be used to upload the contents of a valid `.jsonl` file for batch processing.
- `AzureOpenAIClient`'s `GetBatchClient()` will now return a valid, configured instance of `BatchClient` that can produce a `CreateBatchOperation` given an uploaded file ID using protocol methods.
- Strongly typed convenience surfaces for `BatchClient` will arrive in a future update.

### Breaking Changes

> [!NOTE]
> GA library releases only permit breaking changes to items marked with an `[Experimental]` attribute and these changes will be minimized whenever possible.

- `[Experimental]` `GetBatchClient(string deploymentName)` on `AzureOpenAIClient` is removed, as the Azure OpenAI batch API now aligns with OpenAI's in not using a deployment-based request URI path. Please use `GetBatchClient()`, instead.
- `[Expermental]` the `Uri` property of type `System.Uri` in `ChatCitation` and `ChatRetrivedDocument` has been replaced by a `Url` property of type `string`. This contains the same information but properly handles document paths that don't conform to a valid RFC 3986 identifier.

## 2.1.0-beta.2 (2024-11-04)

This update brings compatibility with the Azure OpenAI `2024-10-01-preview` service API version as well as the `2.1.0-beta.2` release of the `OpenAI` library.
>>>>>>> f2036db0

### Features Added

- The included update via `2024-09-01-preview` brings AOAI support for streaming token usage in chat completions; `Usage` is now automatically populated in `StreamingChatCompletionUpdate` instances.
  - Note 1: this feature is not yet compatible when using On Your Data features (after invoking the `.AddDataSource()` extension method on `ChatCompletionOptions`)
  - Note 2: this feature is not yet compatible when using image input (a `ChatMessageContentPart` of `Kind` `Image`)
- `2024-10-01-preview` further adds support for ungrounded content detection in chat completion content filter results via the `UngroundedMaterial` property on `ResponseContentFilterResult`, as retrieved from a chat completion via the `GetResponseContentFilterResult()` extension method.

<<<<<<< HEAD
Via `OpenAI 2.0.0-beta.2`:

- Made improvements to the experimental Realtime API. Please note this features area is currently under rapid development and not all changes may be reflected here.
  - Several types have been renamed for consistency and clarity.
  - ConversationRateLimitsUpdate (previously ConversationRateLimitsUpdatedUpdate) now includes named RequestDetails and TokenDetails properties, mapping to the corresponding named items in the underlying rate_limits command payload.

### Bugs Fixed

- Addressed an HTTP 401 issue that caused certain connection retry attempts, such as those triggered for HTTP 429 rate limiting errors, to sometimes generate a malformed request with multiple `Authorization` headers that would then be rejected. [#46401](https://github.com/Azure/azure-sdk-for-net/pull/46401)
- Addressed an issue that caused `ChatCitation` and `ChatRetrievedDocument` to sometimes throw on deserialization, specifically when a returned value in the `url` JSON field was not populated with an RFC 3986 compliant identifier for `System.Uri` [[azure-sdk-for-net \#46793](https://github.com/Azure/azure-sdk-for-net/issues/46793)]

Via `OpenAI 2.0.0-beta.2`:

- Fixed serialization and deserialization of ConversationToolChoice literal values (such as "required").

=======
## Breaking Changes

- `[Experimental]` `ChatCitation` and `ChatRetrievedDocument` have each replaced the `Uri` property of type `System.Uri` with a `string` property named `Url`. This aligns with the REST specification and accounts for the wire value of `url` not always providing a valid RFC 3986 identifier [[azure-sdk-for-net \#46793](https://github.com/Azure/azure-sdk-for-net/issues/46793)]

## Bugs Fixed

- Addressed an issue that caused `ChatCitation` and `ChatRetrievedDocument` to sometimes throw on deserialization, specifically when a returned value in the `url` JSON field was not populated with an RFC 3986 compliant identifier for `System.Uri` [[azure-sdk-for-net \#46793](https://github.com/Azure/azure-sdk-for-net/issues/46793)]

>>>>>>> f2036db0
## 2.1.0-beta.1 (2024-10-01)

Relative to the prior GA release, this update restores preview surfaces, retargeting to the latest `2024-08-01-preview` service `api-version` label. It also brings early support for the newly-announced `/realtime` capabilities with `gpt-4o-realtime-preview`. You can read more about Azure OpenAI support for `/realtime` in the annoucement post here: https://azure.microsoft.com/blog/announcing-new-products-and-features-for-azure-openai-service-including-gpt-4o-realtime-preview-with-audio-and-speech-capabilities/

### Features Added

- Added a new `RealtimeConversationClient` in a corresponding scenario namespace. ([ff75da4](https://github.com/openai/openai-dotnet/commit/ff75da4167bc83fa85eb69ac142cab88a963ed06))
  - This maps to the new `/realtime` beta endpoint and is thus marked with a new `[Experimental("OPENAI002")]` diagnostic tag. 
  - This is a very early version of the convenience surface and thus subject to significant change
  - Documentation and samples will arrive soon; in the interim, see the scenario test files (in `/tests`) for basic usage
  - You can also find an external sample employing this client, together with Azure OpenAI support, at https://github.com/Azure-Samples/aoai-realtime-audio-sdk/tree/main/dotnet/samples

## 2.0.0 (2024-09-30)

This update marks the first stable library version for `Azure.AI.OpenAI`. It snaps its dependency to `OpenAI`'s matched `2.0.0` stable version and targets the latest Azure OpenAI Service stable `api-version` label of `2024-06-01`. As a GA label, the `2.0.0` stable version exposes a subset of preview features, with preview library labels continuing to support preview features.

Specifically included in the GA library release:

- `AudioClient`, supporting transcription and translation using the `whisper` model
- `ChatClient`, supporting chat completions, including Azure-specific features:
  - Embedded request and response content filter annotations
  - Azure Search and Cosmos DB data sources for Azure OpenAI On Your Data
- `EmbeddingClient`, supporting `text-embedding` model embedding operations
- `ImageClient`, supporting `dall-e-3` image generation

Assistants, Audio Generation, Batch, Files, Fine-Tuning, and Vector Stores are not yet included in the GA surface; they will continue to be available in preview library releases and the originating Azure OpenAI Service `api-version` labels.

### Breaking Changes

- `AzureOpenAIClient` constructors accepting `AzureKeyCredential` have been removed; please use the `ApiKeyCredential` constructors, instead. Note that `AzureKeyCredential` will inherit from `ApiKeyCredential` in a future update and that `AzureKeyCredential` has [a non-browsable Key property](https://github.com/Azure/azure-sdk-for-net/blob/448d80d80ad0f3df69b96df080da6cf8b537e9d2/sdk/core/Azure.Core/src/AzureKeyCredential.cs#L19) that may be used for conversion in the interim.
- The `AzureOpenAIClientOptions` `ApplicationId` has been renamed to a more descriptive `UserAgentApplicationId`.

**From OpenAI 2.0.0 stable**

- Implemented `ChatMessageContent` to encapsulate the representation of content parts in `ChatMessage`, `ChatCompletion`, and `StreamingChatCompletionUpdate`. (commit_hash)
- Changed the representation of function arguments to `BinaryData` in `ChatToolCall`, `StreamingChatToolCallUpdate`, `ChatFunctionCall`, and `StreamingChatFunctionCallUpdate`. (commit_hash)
- Renamed `OpenAIClientOptions`'s `ApplicationId` to `UserAgentApplicationId` (commit_hash)
- Renamed `StreamingChatToolCallUpdate`'s `Id` to `ToolCallId` (commit_hash)
- Renamed `StreamingChatCompletionUpdate`'s `Id` to `CompletionId` (commit_hash)
- Replaced `Auto` and `None` in the deprecated `ChatFunctionChoice` with `CreateAutoChoice()` and `CreateNoneChoice()` (commit_hash)
- Replaced the deprecated `ChatFunctionChoice(ChatFunction)` constructor with `CreateNamedChoice(string functionName)` (commit_hash)
- Renamed `FileClient` to `OpenAIFileClient` and the corresponding `GetFileClient()` method in `OpenAIClient` to `GetOpenAIFileClient()`. (commit_hash)
- Renamed `ModelClient` to `OpenAIModelClient` and the corresponding `GetModelClient()` method in `OpenAIClient` to `GetOpenAIModelClient()`. (commit_hash)

## 2.0.0-beta.6 (2024-09-23)

This version increments library compatibility to `OpenAI 2.0.0-beta.12`, including support for `o1` models with reasoning tokens and a number of breaking changes to method names.

### Features Added

- The library now includes support for the new [OpenAI o1](https://openai.com/o1/) model family. ([2ab1a94](https://github.com/openai/openai-dotnet/commit/2ab1a94269125e6bed45d134a402ad8addd8fea4))
  - `ChatCompletionOptions` will automatically apply its `MaxOutputTokenCount` value (renamed from `MaxTokens`) to the new `max_completion_tokens` request body property
  - `Usage` includes a new `OutputTokenDetails` property with a `ReasoningTokenCount` value that will reflect `o1` model use of this new subcategory of output tokens.
  - Note that `OutputTokenCount` (`completion_tokens`) is the *sum* of displayed tokens generated by the model *and* (when applicable) these new reasoning tokens
- Assistants file search now includes support for `RankingOptions`. ([2ab1a94](https://github.com/openai/openai-dotnet/commit/2ab1a94269125e6bed45d134a402ad8addd8fea4))
  - Use of the `include[]` query string parameter and retrieval of run step detail result content is currently only available via protocol methods
- Added support for the Uploads API in `FileClient`. This `Experimental` feature allows uploading large files in multiple parts. ([2ab1a94](https://github.com/openai/openai-dotnet/commit/2ab1a94269125e6bed45d134a402ad8addd8fea4))
  - The feature is supported by the `CreateUpload`, `AddUploadPart`, `CompleteUpload`, and `CancelUpload` protocol methods.

### Breaking Changes

- Renamed `ChatMessageContentPart`'s `CreateTextMessageContentPart` factory method to `CreateTextPart`. ([2ab1a94](https://github.com/openai/openai-dotnet/commit/2ab1a94269125e6bed45d134a402ad8addd8fea4))
- Renamed `ChatMessageContentPart`'s `CreateImageMessageContentPart` factory method to `CreateImagePart`. ([2ab1a94](https://github.com/openai/openai-dotnet/commit/2ab1a94269125e6bed45d134a402ad8addd8fea4))
- Renamed `ChatMessageContentPart`'s `CreateRefusalMessageContentPart` factory method to `CreateRefusalPart`. ([2ab1a94](https://github.com/openai/openai-dotnet/commit/2ab1a94269125e6bed45d134a402ad8addd8fea4))
- Renamed `ImageChatMessageContentPartDetail` to `ChatImageDetailLevel`. ([2ab1a94](https://github.com/openai/openai-dotnet/commit/2ab1a94269125e6bed45d134a402ad8addd8fea4))
- Removed `ChatMessageContentPart`'s `ToString` overload. ([2ab1a94](https://github.com/openai/openai-dotnet/commit/2ab1a94269125e6bed45d134a402ad8addd8fea4))
- Renamed the `MaxTokens` property in `ChatCompletionOptions` to `MaxOutputTokenCount`. ([2ab1a94](https://github.com/openai/openai-dotnet/commit/2ab1a94269125e6bed45d134a402ad8addd8fea4))
- Renamed properties in `ChatTokenUsage`:
  - `InputTokens` is renamed to `InputTokenCount`. ([2ab1a94](https://github.com/openai/openai-dotnet/commit/2ab1a94269125e6bed45d134a402ad8addd8fea4))
  - `OutputTokens` is renamed to `OutputTokenCount`. ([2ab1a94](https://github.com/openai/openai-dotnet/commit/2ab1a94269125e6bed45d134a402ad8addd8fea4))
  - `TotalTokens` is renamed to `TotalTokenCount`. ([2ab1a94](https://github.com/openai/openai-dotnet/commit/2ab1a94269125e6bed45d134a402ad8addd8fea4))
- Removed the common `ListOrder` enum from the top-level `OpenAI` namespace in favor of individual enums in their corresponding sub-namespace. ([2ab1a94](https://github.com/openai/openai-dotnet/commit/2ab1a94269125e6bed45d134a402ad8addd8fea4))
- Renamed the `PageSize` property to `PageSizeLimit`. ([2ab1a94](https://github.com/openai/openai-dotnet/commit/2ab1a94269125e6bed45d134a402ad8addd8fea4))
- Updated deletion methods to return a result object instead of a `bool`. Affected methods:
  - `DeleteAssitant`, `DeleteMessage`, and `DeleteThread` in `AssistantClient`. ([2ab1a94](https://github.com/openai/openai-dotnet/commit/2ab1a94269125e6bed45d134a402ad8addd8fea4))
  - `DeleteVectorStore` and `RemoveFileFromStore` in `VectorStoreClient`. ([2ab1a94](https://github.com/openai/openai-dotnet/commit/2ab1a94269125e6bed45d134a402ad8addd8fea4))
  - `DeleteModel` in `ModelClient`. ([2ab1a94](https://github.com/openai/openai-dotnet/commit/2ab1a94269125e6bed45d134a402ad8addd8fea4))
  - `DeleteFile` in `FileClient`. ([2ab1a94](https://github.com/openai/openai-dotnet/commit/2ab1a94269125e6bed45d134a402ad8addd8fea4))
- Removed setters from collection properties. ([2ab1a94](https://github.com/openai/openai-dotnet/commit/2ab1a94269125e6bed45d134a402ad8addd8fea4))
- Renamed `ChatTokenLogProbabilityInfo` to `ChatTokenLogProbabilityDetails`. ([2ab1a94](https://github.com/openai/openai-dotnet/commit/2ab1a94269125e6bed45d134a402ad8addd8fea4))
- Renamed `ChatTokenTopLogProbabilityInfo` to `ChatTokenTopLogProbabilityDetails`. ([2ab1a94](https://github.com/openai/openai-dotnet/commit/2ab1a94269125e6bed45d134a402ad8addd8fea4))
- Renamed the `Utf8ByteValues` properties of `ChatTokenLogProbabilityDetails` and `ChatTokenTopLogProbabilityDetails` to `Utf8Bytes` and changed their type from `IReadOnlyList<int>` to `ReadOnlyMemory<byte>?`. ([2ab1a94](https://github.com/openai/openai-dotnet/commit/2ab1a94269125e6bed45d134a402ad8addd8fea4))
- Renamed the `Start` and `End` properties of `TranscribedSegment` and `TranscribedWord` to `StartTime` and `EndTime`. ([2ab1a94](https://github.com/openai/openai-dotnet/commit/2ab1a94269125e6bed45d134a402ad8addd8fea4))
- Changed the type of `TranscribedSegment`'s `AverageLogProbability` and `NoSpeechProbability` properties from `double` to `float`. ([2ab1a94](https://github.com/openai/openai-dotnet/commit/2ab1a94269125e6bed45d134a402ad8addd8fea4))
- Changed the type of `TranscribedSegment`'s `SeekOffset` property from `long` to `int`. ([2ab1a94](https://github.com/openai/openai-dotnet/commit/2ab1a94269125e6bed45d134a402ad8addd8fea4))
- Changed the type of `TranscribedSegment`'s `TokenIds` property from `IReadOnlyList<long>` to `IReadOnlyList<int>`. ([2ab1a94](https://github.com/openai/openai-dotnet/commit/2ab1a94269125e6bed45d134a402ad8addd8fea4))
- Updated the `Embedding.Vector` property to the `Embedding.ToFloats()` method. ([2ab1a94](https://github.com/openai/openai-dotnet/commit/2ab1a94269125e6bed45d134a402ad8addd8fea4))
- Removed the optional parameter from the constructors of `VectorStoreCreationHelper`, `AssistantChatMessage`, and `ChatFunction`. ([2ab1a94](https://github.com/openai/openai-dotnet/commit/2ab1a94269125e6bed45d134a402ad8addd8fea4))
- Removed the optional `purpose` parameter from `FileClient.GetFilesAsync` and `FileClient.GetFiles` methods, and added overloads where `purpose` is required. ([2ab1a94](https://github.com/openai/openai-dotnet/commit/2ab1a94269125e6bed45d134a402ad8addd8fea4))
- Renamed `ModerationClient`'s `ClassifyTextInput` methods to `ClassifyText`. ([2ab1a94](https://github.com/openai/openai-dotnet/commit/2ab1a94269125e6bed45d134a402ad8addd8fea4))
- Removed duplicated `Created` property from `GeneratedImageCollection`. ([2ab1a94](https://github.com/openai/openai-dotnet/commit/2ab1a94269125e6bed45d134a402ad8addd8fea4))

### Bugs Fixed

- Addressed an issue that caused multi-page queries of fine-tuning jobs, checkpoints, and events to fail. ([2ab1a94](https://github.com/openai/openai-dotnet/commit/2ab1a94269125e6bed45d134a402ad8addd8fea4))
- `ChatCompletionOptions` can now be serialized via `ModelReaderWriter.Write()` prior to calling `CompleteChat` using the options. ([2ab1a94](https://github.com/openai/openai-dotnet/commit/2ab1a94269125e6bed45d134a402ad8addd8fea4))

### Other Changes

- Added support for `CancellationToken` to `ModelClient` methods. ([2ab1a94](https://github.com/openai/openai-dotnet/commit/2ab1a94269125e6bed45d134a402ad8addd8fea4))
- Applied the `Obsolete` attribute where appropriate to align with the existing deprecations in the REST API. ([2ab1a94](https://github.com/openai/openai-dotnet/commit/2ab1a94269125e6bed45d134a402ad8addd8fea4))

## 2.0.0-beta.5 (2024-09-03)

This update increments library compatibility to `OpenAI 2.0.0-beta.11`, including several breaking changes.

### Features Added

- Added the `OpenAIChatModelFactory` in the `OpenAI.Chat` namespace (a static class that can be used to instantiate OpenAI models for mocking in non-live test scenarios). ([79014ab](https://github.com/openai/openai-dotnet/commit/79014abc01a00e13d5a334d3f6529ed590b8ee98))

### Breaking Changes

- Updated fine-tuning pagination methods `GetJobs`, `GetEvents`, and `GetJobCheckpoints` to return `IEnumerable<ClientResult>` instead of `ClientResult`. ([5773292](https://github.com/openai/openai-dotnet/commit/57732927575c6c48f30bded0afb9f5b16d4f30da))
- Updated the batching pagination method `GetBatches` to return `IEnumerable<ClientResult>` instead of `ClientResult`. ([5773292](https://github.com/openai/openai-dotnet/commit/57732927575c6c48f30bded0afb9f5b16d4f30da))
- Changed `GeneratedSpeechVoice` from an enum to an "extensible enum". ([79014ab](https://github.com/openai/openai-dotnet/commit/79014abc01a00e13d5a334d3f6529ed590b8ee98))
- Changed `GeneratedSpeechFormat` from an enum to an "extensible enum". ([cc9169a](https://github.com/openai/openai-dotnet/commit/cc9169ad2ff92bb7312eed3b7e64e45da5da1d18))
- Renamed `SpeechGenerationOptions`'s `Speed` property to `SpeedRatio`. ([cc9169a](https://github.com/openai/openai-dotnet/commit/cc9169ad2ff92bb7312eed3b7e64e45da5da1d18))

### Bugs Fixed

- Corrected an internal deserialization issue that caused recent updates to Assistants `file_search` to fail when streaming a run. Strongly typed support for `ranking_options` is not included but will arrive soon. ([cc9169a](https://github.com/openai/openai-dotnet/commit/cc9169ad2ff92bb7312eed3b7e64e45da5da1d18))
- Mitigated a .NET runtime issue that prevented `ChatResponseFormat` from serializing correct on targets including Unity. ([cc9169a](https://github.com/openai/openai-dotnet/commit/cc9169ad2ff92bb7312eed3b7e64e45da5da1d18))

## 2.0.0-beta.4 (2024-08-30)

This small release increments library compatibility to the latest `OpenAI 2.0.0-beta.10`. Prior to this update, interactions with the two breaking changes described below prevented full interoperability.

### Breaking Changes

- `AudioClient`'s `GenerateSpeechFromText()` method is renamed to `GenerateSpeech()`
- `OpenAIFileInfo`'s `SizeInBytes` is now of type `int?` (previously `long?`)

## 2.0.0-beta.3 (2024-08-23)

This change updates the library for compatibility with the latest `2.0.0-beta.9` of the `OpenAI` package and the `2024-07-01-preview` Azure OpenAI service API version label, as published on 8/5.

### Features Added

- The library now directly supports alternative authentication audiences, including Azure Government. This can be specified by providing an appropriate `AzureOpenAIAudience` value to the `AzureOpenAIClientOptions.Audience` property when creating a client. See the client configuration section of the README for more details.

Additional new features from the `OpenAI` package can be found in [the OpenAI changelog](https://github.com/openai/openai-dotnet/blob/main/CHANGELOG.md).

**Please note**: Structured Outputs support is not yet available with the `2024-07-01-preview` service API version. This means that attempting to use the feature with this library version will fail with an unrecognized property for either `response_format` or `strict` in request payloads; all existing functionality is unaffected. Azure OpenAI support for Structured Outputs is coming soon.

### Breaking Changes

No Azure-specific breaking changes are present in this update.

The update from `OpenAI` `2.0.0-beta.7` to `2.0.0-beta.9` does bring a number of breaking changes, however, as described in [the OpenAI changelog](https://github.com/openai/openai-dotnet/blob/main/CHANGELOG.md):

- Removed client constructors that do not explicitly take an API key parameter or an endpoint via an `OpenAIClientOptions` parameter, making it clearer how to appropriately instantiate a client. ([13a9c68](https://github.com/openai/openai-dotnet/commit/13a9c68647c8d54475f1529a63b13ad711bd4ba6))
- Removed the endpoint parameter from all client constructors, making it clearer that an alternative endpoint must be specified via the `OpenAIClientOptions` parameter. ([13a9c68](https://github.com/openai/openai-dotnet/commit/13a9c68647c8d54475f1529a63b13ad711bd4ba6))
- Removed `OpenAIClient`'s `Endpoint` `protected` property. ([13a9c68](https://github.com/openai/openai-dotnet/commit/13a9c68647c8d54475f1529a63b13ad711bd4ba6))
- Made `OpenAIClient`'s constructor that takes a `ClientPipeline` parameter `protected internal` instead of just `protected`. ([13a9c68](https://github.com/openai/openai-dotnet/commit/13a9c68647c8d54475f1529a63b13ad711bd4ba6))
- Renamed the `User` property in applicable Options classes to `EndUserId`, making its purpose clearer. ([13a9c68](https://github.com/openai/openai-dotnet/commit/13a9c68647c8d54475f1529a63b13ad711bd4ba6))
- Changed name of return types from methods returning streaming collections from `ResultCollection` to `CollectionResult`. ([7bdecfd](https://github.com/openai/openai-dotnet/commit/7bdecfd8d294be933c7779c7e5b6435ba8a8eab0))
- Changed return types from methods returning paginated collections from `PageableCollection` to `PageCollection`. ([7bdecfd](https://github.com/openai/openai-dotnet/commit/7bdecfd8d294be933c7779c7e5b6435ba8a8eab0))
- Users must now call `GetAllValues` on the collection of pages to enumerate collection items directly. Corresponding protocol methods return `IEnumerable<ClientResult>` where each collection item represents a single service response holding a page of values. ([7bdecfd](https://github.com/openai/openai-dotnet/commit/7bdecfd8d294be933c7779c7e5b6435ba8a8eab0))
- Updated `VectorStoreFileCounts` and `VectorStoreFileAssociationError` types from `readonly struct` to `class`. ([58f93c8](https://github.com/openai/openai-dotnet/commit/58f93c8d5ea080adfee8b37ae3cc034ebb06c79f))

### Bugs Fixed

- Removed an inappropriate null check in `FileClient.GetFiles()` (azure-sdk-for-net 44912)
- Addressed issues with automatic retry behavior, including for HTTP 429 rate limit errors:
  - Authorization headers are now appropriately reapplied to retried requests
  - Automatic retry behavior will now honor header-based intervals from `Retry-After` and related response headers
- The client will now originate an `x-ms-client-request-id` header to match prior library behavior and facilitate troubleshooting

Additional, non-Azure-specific bug fixes can be found in [the OpenAI changelog](https://github.com/openai/openai-dotnet/blob/main/CHANGELOG.md).

## 2.0.0-beta.2 (2024-06-14)

### Features Added

- Per changes to the [OpenAI .NET client library](https://github.com/openai/openai-dotnet), most convenience methods now provide the direct ability to provide optional `CancellationTokens`, removing the need to use protocol methods

### Breaking Changes

- In support of `CancellationToken`s in methods, an overriden method signature for streaming chat completions was changed and a new minimum version dependency of 2.0.0-beta.5 is established for the OpenAI dependency. These styles of breaks will be extraordinarily rare.

### Bugs Fixed

- See breaking changes: when streaming chat completions, an error of "Unrecognized request argument supplied: stream_options" is introduced when using Azure.AI.OpenAI 2.0.0-beta.1 with OpenAI 2.0.0-beta.5+. This is fixed with the new version.

## 2.0.0-beta.1 (2024-06-07)

**Please note**: This update brings a *major* set of changes to the Azure.AI.OpenAI library.

With the release of the official [OpenAI .NET client library](https://github.com/openai/openai-dotnet), the `Azure.AI.OpenAI` library has migrated to become a companion to OpenAI's package that offers Azure client configuration and strongly-typed extension support for Azure-specific request and response models.

**We'd love your feedback:** our goal is to move the new `OpenAI` .NET library and its refreshed `Azure.AI.OpenAI` companion into a General Availability status as quickly as we can; we've heard loud and clear that the perpetual preview/prerelease status is an adoption blocker. To reach that goal, your feedback -- either on the issues here, in `azure-sdk-for-net`, or the issues on the new `openai-dotnet` OpenAI repository -- will be invaluable.

### Features Added

**OpenAI parity**: built on the OpenAI .NET library, full parity support is available for the breadth of common features, including:

- Assistants V2 with streaming
- Audio transcription/translation and text-to-speech generation
- (Coming soon) Batch
- Chat completion
- Embeddings
- Files
- Fine-tuning
- Image generation with dall-e-3
- Vector stores

**Azure OpenAI**: updated to the latest `2024-05-01-preview` service API, new features include:

- Assistants v2 with streaming
- Improved configuration for On Your Data
- Expanded Responsible AI content filter annotations

### Breaking Changes

Given the nature of this update, breaking changes are extensive. Please see the README and the [OpenAI library README](https://github.com/openai/openai-dotnet/blob/master/README.md) for usage details. OpenAI's library carries forward many of the same design concepts as the Azure.AI.OpenAI library used as a standalone library, but considerable improvements have been made to the surface that will require significant code adjustments.

## 1.0.0-beta.17 (2024-05-03)

### Features Added

- Image input support for `gpt-4-turbo` chat completions now works with image data in addition to internet URLs.
  Images may be now be used as `gpt-4-turbo` message content items via one of three constructors:
  - `ChatMessageImageContent(Uri)` -- the existing constructor, used for URL-based image references
  - `ChatMessageImageContent(Stream,string)` -- (new) used with a stream and known MIME type (like `image/png`)
  - `ChatMessageImageContent(BinaryData,string)` -- (new) used with a BinaryData instance and known MIME type
  Please see the [readme example](https://github.com/Azure/azure-sdk-for-net/blob/main/sdk/openai/Azure.AI.OpenAI/README.md#chat-with-images-using-gpt-4-turbo) for more details.

### Breaking Changes

- Public visibility of the `ChatMessageImageUrl` type is removed to promote more flexible use of data sources in
  `ChatMessageImageContent`. Code that previously created a `ChatMessageImageUrl` using a `Uri` should simply provide
  the `Uri` to the `ChatMessageImageContent` constructor directly.

## 1.0.0-beta.16 (2024-04-11)

### Features Added

**Audio**

- `GetAudioTranscription()` now supports word-level timestamp granularities via `AudioTranscriptionOptions`:
  - The `Verbose` option for `ResponseFormat` must be used for any timing information to be populated
  - `TimestampGranularityFlags` accepts a combination of the `.Word` and `.Segment` granularity values in
    `AudioTimestampGranularity`, joined when needed via the single-pipe `|` operator
    - For example, `TimestampGranularityFlags = AudioTimestampGranularity.Word | AudioTimestampGranularity.Segment`
      will request that both word-level and segment-level timestamps are provided on the transcription result
  - If not otherwise specified, `Verbose` format will default to using segment-level timestamp information
  - Corresponding word-level information is found on the `.Words` collection of `AudioTranscription`, peer to the
    existing `.Segments` collection
  - Note that word-level timing information incurs a small amount of additional processingly latency; segment-level
    timestamps do not encounter this behavior
- `GenerateSpeechFromText()` can now use `Wav` and `Pcm` values from `SpeechGenerationResponseFormat`, these new
  options providing alternative uncompressed formats to `Flac`

**Chat**

- `ChatCompletions` and `StreamingChatCompletionsUpdate` now include the reported `Model` value from the response
- Log probability information is now included in `StreamingChatCompletionsUpdate` when `logprobs` are requested on
  `GetChatCompletionsStreaming()`
- [AOAI] Custom Blocklist information in content filter results is now represented in a more structured
  `ContentFilterDetailedResults` type
- [AOAI] A new `IndirectAttack` content filter entry is now present on content filter results for prompts

### Breaking Changes

- [AOAI] `AzureChatExtensionMessageContext`'s `RequestContentFilterResults`  now uses the new
  `ContentFilterDetailedResults` type, changed from the previous `IReadOnlyList<ContentFilterBlockListIdResult>`. The
  previous list is now present on `CustomBlockLists.Details`, supplemented with a new `CustomBlockLists.Filtered`
  property.

### Bugs Fixed

- [AOAI] An issue that sometimes caused `StreamingChatCompletionUpdates` from Azure OpenAI to inappropriately exclude
  top-level information like `Id` and `CreatedAt` has been addressed

## 1.0.0-beta.15 (2024-03-20)

This release targets the latest `2024-03-01-preview` service API label and brings support for the `Dimensions` property when using new embedding models.

### Features Added

- `EmbeddingsOptions` now includes the `Dimensions` property, new to Azure OpenAI's `2024-03-01-preview` service API.

### Bugs Fixed

- Several issues with the `ImageGenerations` response object being treated as writeable are fixed:
  - `ImageGenerations` no longer has an erroneous public constructor
  - `ImageGenerations.Created` no longer has a public setter
  - `ImageGenerations.Data` is now an `IReadOnlyList` instead of an `IList`
  - A corresponding replacement factory method for mocks is added to `AzureOpenAIModelFactory`

## 1.0.0-beta.14 (2024-03-04)

### Features Added

- Text-to-speech using OpenAI TTS models is now supported. See [OpenAI's API reference](https://platform.openai.com/docs/api-reference/audio/createSpeech) or the [Azure OpenAI quickstart](https://learn.microsoft.com/azure/ai-services/openai/text-to-speech-quickstart) for detailed overview and background information.
  - The new method `GenerateSpeechFromText` exposes this capability on `OpenAIClient`.
  - Text-to-speech converts text into lifelike spoken audio in a chosen voice, together with other optional configurations.
  - This method works for both Azure OpenAI and non-Azure `api.openai.com` client configurations

### Breaking Changes

"On Your Data" changes:

- Introduced a new type `AzureChatExtensionDataSourceResponseCitation` for a more structured representation of citation data.
- Correspondingly, updated `AzureChatExtensionsMessageContext`:
  - Replaced `Messages` with `Citations` of type `AzureChatExtensionDataSourceResponseCitation`.
  - Added `Intent` as a string type.
- Renamed "AzureCognitiveSearch" to "AzureSearch":
  - `AzureCognitiveSearchChatExtensionConfiguration` is now `AzureSearchChatExtensionConfiguration`.
  - `AzureCognitiveSearchIndexFieldMappingOptions` is now `AzureSearchIndexFieldMappingOptions`.
- Check the project README for updated code snippets.

### Other Changes

- New properties in `ChatCompletionsOptions`:
  - `EnableLogProbabilities`: Allows retrieval of log probabilities (REST: `logprobs`)
  - `LogProbabilitiesPerToken`: The number of most likely tokens to return per token (REST: `top_logprobs`)
- Introduced a new property in `CompletionsOptions`:
  - `Suffix`: Defines the suffix that follows the completion of inserted text (REST: `suffix`)
- Image generation response now includes content filtering details (specific to Azure OpenAI endpoint):
  - `ImageGenerationData.ContentFilterResults`: Information about the content filtering results. (REST: `content_filter_results`)
  - `ImageGenerationData.PromptFilterResults`: Information about the content filtering category (REST: `prompt_filter_results`)
  
## 1.0.0-beta.13 (2024-02-01)

### Breaking Changes

- Removed the setter of the `Functions` property of the `ChatCompletionsOptions` class as per the guidelines for collection properties.

### Bugs Fixed

- Addressed an issue with the public constructor for `ChatCompletionsFunctionToolCall` that failed to set the tool call type in the corresponding request.

## 1.0.0-beta.12 (2023-12-15)

Like beta.11, beta.12 is another release that brings further refinements and fixes. It remains based on the `2023-12-01-preview` service API version for Azure OpenAI and does not add any new service capabilities.

### Features Added

**Updates for using streaming tool calls:**

- A new .NET-specific `StreamingToolCallUpdate` type has been added to better represent streaming tool call updates
  when using chat tools.
  - This new type includes an explicit `ToolCallIndex` property, reflecting `index` in the REST schema, to allow
    resilient deserialization of parallel function tool calling.
- A convenience constructor has been added for `ChatRequestAssistantMessage` that can automatically populate from a prior
  `ChatResponseMessage` when using non-streaming chat completions.
- A public constructor has been added for `ChatCompletionsFunctionToolCall` to allow more intuitive reconstruction of
  `ChatCompletionsToolCall` instances for use in `ChatRequestAssistantMessage` instances made from streaming responses.

**Other additions:**

- To facilitate reuse of user message contents, `ChatRequestUserMessage` now provides a public `Content` property (`string`) as well as a public `MultimodalContentItems` property (`IList<ChatMessageContentItem`).
  - `Content` is the conventional plain-text content and will be populated as non-null when the a `ChatRequestUserMessage()` constructor accepting a string is used to instantiate the message.
  - `MultimodalContentItems` is the new compound content type, currently only usable with `gpt-4-vision-preview`, that allows hybrid use of text and image references. It will be populated when an appropriate `ChatRequestUserMessage()` constructor accepting a collection of `ChatMessageContentItem` instances is used.
  - `Role` is also restored to common visibility to `ChatRequestUserMessage`.

### Breaking Changes

- The type of `ToolCallUpdate` on `StreamingChatCompletionsUpdate` has been changed from the non-streaming
  `ChatCompletionsToolCall` to the new `StreamingToolCallUpdate` type. The conversion is straightforward:
  - `ToolCallUpdate.Id` remains unchanged.
  - Instead of casting `ToolCallUpdate` to `ChatCompletionsFunctionToolCall`, cast it to `StreamingToolCallUpdate`.
  - Update cast instance use of `functionToolCallUpdate.Arguments` to accumulate `functionToolCallUpdate.ArgumentsUpdate`.
- Removed the parameterized constructor of the `ChatCompletionsOptions` class that only received the messages as a parameter in favor of the parameterized constructor that receives the deployment name as well. This makes it consistent with the implementation of other Options classes.
- Removed the setter of the `Input` property of the `EmbeddingsOptions` class as per the guidelines for collection properties.

### Bugs fixed

- [[QUERY] Azure.AI.OpenAI_1.0.0-beta.10 no longer exposes message content on base ChatRequestMessage](https://github.com/Azure/azure-sdk-for-net/issues/40634)
- [[BUG] Null Reference Exception in OpenAIClient.GetChatCompletionsAsync](https://github.com/Azure/azure-sdk-for-net/issues/40810)

## 1.0.0-beta.11 (2023-12-07)

This is a fast-following bug fix update to address some of the biggest issues reported by the community. Thank you
sharing your experiences!

### Breaking Changes

- The type of `ChatCompletionsOptions.ToolChoice` has been updated from `BinaryData` to a new `ChatCompletionsToolChoice` type. Please use `ChatCompletionsToolChoice.None`, `ChatCompletionsToolChoice.Auto`, or provide a reference to a function or function tool definition to migrate.

### Bugs Fixed

- `ChatCompletionsOptions.ResponseFormat` now serializes correctly and will not result in "not of type 'object" errors
- `ChatCompletionsOptions.FunctionCall` is fixed to again work with `FunctionDefinition.None` and `FunctionDefinition.Auto` instead of resulting in not finding a named "none" or "auto" function
- `ChatCompletionsOptions.ToolChoice` previously defaulted to a `BinaryData` type and has now been corrected to use a custom `ChatCompletionsToolChoice` type that parallels `FunctionDefinition` for older function calling.

## 1.0.0-beta.10 (2023-12-06)

Following OpenAI's November Dev Day and Microsoft's 2023 Ignite conference, this update brings a slew of new
features and changes to the SDK.

### Features Added

- `-1106` model feature support for `gpt-35-turbo` and `gpt-4-turbo`, including use of `seed`, `system_fingerprint`,
    parallel function calling via tools, "JSON mode" for guaranteed function outputs, and more
- `dall-e-3` image generation capabilities via `GetImageGenerations`, featuring higher model quality, automatic prompt
    revisions by `gpt-4`, and customizable quality/style settings
- Greatly expanded "On Your Data" capabilities in Azure OpenAI, including many new data source options and authentication
    mechanisms
- Early support for `gpt-4-vision-preview`, which allows the hybrid use of text and images as input to enable scenarios
    like "describe this image for me"
- Support for Azure enhancements to `gpt-4-vision-preview` results that include grounding and OCR features

### Breaking Changes

`ChatMessage` changes:

- The singular `ChatMessage` type has been replaced by `ChatRequestMessage` and `ChatResponseMessage`, the former of
    which is an abstract, polymorphic type with concrete derivations like `ChatRequestSystemMessage` and
    `ChatRequestUserMessage`. This requires conversion from old `ChatMessages` into the new types. While this is
    usually a straightforward string replacement, converting a response message into a request message (e.g. when
    propagating an assistant response to continue the conversation) will require creating a new instance of the
    appropriate request message with the response message's data. See the examples for details.

Dall-e-3:

- Azure OpenAI now uses `dall-e-3` model deployments for its image generation API and such a valid deployment must
    be provided into the options for the `GetImageGenerations` method to receive results.

### Other changes

- Audio transcription and translation (via `GetAudioTranscription()` and `GetAudioTranslation()` now allow specification of an optional `Filename` in addition to the binary audio data. This is used purely as an identifier and does not functionally alter the transcription/translation behavior in any way.

## 1.0.0-beta.9 (2023-11-06)

### Breaking Changes

This update includes a number of version-to-version breaking changes to the API.

#### Streaming for completions and chat completions

Streaming Completions and Streaming Chat Completions have been significantly updated to use simpler, shallower usage
patterns and data representations. The goal of these changes is to make streaming much easier to consume in common
cases while still retaining full functionality in more complex ones (e.g. with multiple choices requested).
- A new `StreamingResponse<T>` type is introduced that implicitly exposes an `IAsyncEnumerable<T>` derived from
  the underlying response.
- `OpenAI.GetCompletionsStreaming()` now returns a `StreamingResponse<Completions>` that may be directly
  enumerated over. `StreamingCompletions`, `StreamingChoice`, and the corresponding methods are removed.
- Because Chat Completions use a distinct structure for their streaming response messages, a new
  `StreamingChatCompletionsUpdate` type is introduced that encapsulates this update data.
- Correspondingly, `OpenAI.GetChatCompletionsStreaming()` now returns a
  `StreamingResponse<StreamingChatCompletionsUpdate>` that may be enumerated over directly.
  `StreamingChatCompletions`, `StreamingChatChoice`, and related methods are removed.
- For more information, please see
  [the related pull request description](https://github.com/Azure/azure-sdk-for-net/pull/39347) as well as the
  updated snippets in the project README.

#### `deploymentOrModelName` moved to `*Options.DeploymentName`

`deploymentOrModelName` and related method parameters on `OpenAIClient` have been moved to `DeploymentName`
properties in the corresponding method options. This is intended to promote consistency across scenario,
language, and Azure/non-Azure OpenAI use.

As an example, the following:

```csharp
ChatCompletionsOptions chatCompletionsOptions = new()
{
    Messages = { new(ChatRole.User, "Hello, assistant!") },
};
Response<ChatCompletions> response = client.GetChatCompletions("gpt-4", chatCompletionsOptions);
```

...is now re-written as:

```csharp
ChatCompletionsOptions chatCompletionsOptions = new()
{
    DeploymentName = "gpt-4",
    Messages = { new(ChatRole.User, "Hello, assistant!") },
};
Response<ChatCompletions> response = client.GetChatCompletions(chatCompletionsOptions);
```

#### Consistency in complex method options type constructors

With the migration of `DeploymentName` into method complex options types, these options types have now been snapped to
follow a common pattern: each complex options type will feature a default constructor that allows `init`-style setting
of properties as well as a single additional constructor that accepts *all* required parameters for the corresponding
method. Existing constructors that no longer meet that "all" requirement, including those impacted by the addition of
`DeploymentName`, have been removed. The "convenience" constructors that represented required parameter data
differently -- for example, `EmbeddingsOptions(string)`, have also been removed in favor of the consistent "set of
directly provide" choice.

More exhaustively, *removed* are:

- `AudioTranscriptionOptions(BinaryData)`
- `AudioTranslationOptions(BinaryData)`
- `ChatCompletionsOptions(IEnumerable<ChatMessage>)`
- `CompletionsOptions(IEnumerable<string>)`
- `EmbeddingsOptions(string)`
- `EmbeddingsOptions(IEnumerable<string>)`

And *added* as replacements are:

- `AudioTranscriptionOptions(string, BinaryData)`
- `AudioTranslationOptions(string, BinaryData)`
- `ChatCompletionsOptions(string, IEnumerable<ChatMessage>)`
- `CompletionsOptions(string, IEnumerable<string>)`
- `EmbeddingsOptions(string, IEnumerable<string>)`

#### Embeddings now represented as `ReadOnlyMemory<float>`

Changed the representation of embeddings (specifically, the type of the `Embedding` property of the `EmbeddingItem` class)
from `IReadOnlyList<float>` to `ReadOnlyMemory<float>` as part of a broader effort to establish consistency across the
.NET ecosystem.

#### `SearchKey` and `EmbeddingKey` properties replaced by `SetSearchKey` and `SetEmbeddingKey` methods

Replaced the `SearchKey` and `EmbeddingKey` properties of the `AzureCognitiveSearchChatExtensionConfiguration` class with
new `SetSearchKey` and `SetEmbeddingKey` methods respectively. These methods simplify the configuration of the Azure Cognitive
Search chat extension by receiving a plain string instead of an `AzureKeyCredential`, promote more sensible key and secret
management, and align with the Azure SDK guidelines.

## 1.0.0-beta.8 (2023-09-21)

### Features Added

- Audio Transcription and Audio Translation using OpenAI Whisper models is now supported. See [OpenAI's API
  reference](https://platform.openai.com/docs/api-reference/audio) or the [Azure OpenAI
  quickstart](https://learn.microsoft.com/azure/ai-services/openai/whisper-quickstart) for detailed overview and
  background information.
  - The new methods `GetAudioTranscription` and `GetAudioTranscription` expose these capabilities on `OpenAIClient`
  - Transcription produces text in the primary, supported, spoken input language of the audio data provided, together
    with any optional associated metadata
  - Translation produces text, translated to English and reflective of the audio data provided, together with any
    optional associated metadata
  - These methods work for both Azure OpenAI and non-Azure `api.openai.com` client configurations

### Breaking Changes

- The underlying representation of `PromptFilterResults` (for `Completions` and `ChatCompletions`) has had its response
  body key changed from `prompt_annotations` to `prompt_filter_results`
- **Prior versions of the `Azure.AI.OpenAI` library may no longer populate `PromptFilterResults` as expected** and it's
  highly recommended to upgrade to this version if the use of Azure OpenAI content moderation annotations for input data
  is desired
- If a library version upgrade is not immediately possible, it's advised to use `Response<T>.GetRawResponse()` and manually
  extract the `prompt_filter_results` object from the top level of the `Completions` or `ChatCompletions` response `Content`
  payload

### Bugs Fixed

- Support for the described breaking change for `PromptFilterResults` was added and this library version will now again
  deserialize `PromptFilterResults` appropriately
- `PromptFilterResults` and `ContentFilterResults` are now exposed on the result classes for streaming Completions and
  Chat Completions. `Streaming(Chat)Completions.PromptFilterResults` will report an index-sorted list of all prompt
  annotations received so far while `Streaming(Chat)Choice.ContentFilterResults` will reflect the latest-received
  content annotations that were populated and received while streaming

## 1.0.0-beta.7 (2023-08-25)

### Features Added

- The Azure OpenAI "using your own data" feature is now supported. See [the Azure OpenAI using your own data quickstart](https://learn.microsoft.com/azure/ai-services/openai/use-your-data-quickstart) for conceptual background and detailed setup instructions.
  - Azure OpenAI chat extensions are configured via a new `AzureChatExtensionsOptions` property on `ChatCompletionsOptions`. When an `AzureChatExtensionsOptions` is provided, configured requests will only work with clients configured to use the Azure OpenAI service, as the capabilities are unique to that service target.
  - `AzureChatExtensionsOptions` then has `AzureChatExtensionConfiguration` instances added to its `Extensions` property, with these instances representing the supplementary information needed for Azure OpenAI to use desired data sources to supplement chat completions behavior.
  - `ChatChoice` instances on a `ChatCompletions` response value that used chat extensions will then also have their `Message` property supplemented by an `AzureChatExtensionMessageContext` instance. This context contains a collection of supplementary `Messages` that describe the behavior of extensions that were used and supplementary response data, such as citations, provided along with the response.
  - See the README sample snippet for a simplified example of request/response use with "using your own data"

## 1.0.0-beta.6 (2023-07-19)

### Features Added

- DALL-E image generation is now supported. See [the Azure OpenAI quickstart](https://learn.microsoft.com/azure/cognitive-services/openai/dall-e-quickstart) for conceptual background and detailed setup instructions.
  - `OpenAIClient` gains a new `GetImageGenerations` method that accepts an `ImageGenerationOptions` and produces an `ImageGenerations` via its response. This response object encapsulates the temporary storage location of generated images for future retrieval.
  - In contrast to other capabilities, DALL-E image generation does not require explicit creation or specification of a deployment or model. Its surface as such does not include this concept.
- Functions for chat completions are now supported: see [OpenAI's blog post on the topic](https://openai.com/blog/function-calling-and-other-api-updates) for much more detail.
  - A list of `FunctionDefinition` objects may be populated on `ChatCompletionsOptions` via its `Functions` property. These definitions include a name and description together with a serialized JSON Schema representation of its parameters; these parameters can be generated easily via `BinaryData.FromObjectAsJson` with dynamic objects -- see the README for example usage.
  - **NOTE**: Chat Functions requires a minimum of the `-0613` model versions for `gpt-4` and `gpt-3.5-turbo`/`gpt-35-turbo`. Please ensure you're using these later model versions, as Functions are not supported with older model revisions. For Azure OpenAI, you can update a deployment's model version or create a new model deployment with an updated version via the Azure AI Foundry interface, also accessible through Azure Portal.
- (Azure OpenAI specific) Completions and Chat Completions responses now include embedded content filter annotations for prompts and responses
- A new `Azure.AI.OpenAI.AzureOpenAIModelFactory` is now present for mocking.

### Breaking Changes

- `ChatMessage`'s one-parameter constructor has been replaced with a no-parameter constructor. Please replace any hybrid construction with one of these two options that either completely rely on property setting or completely rely on constructor parameters.

## 1.0.0-beta.5 (2023-03-22)

This is a significant release that brings GPT-4 model support (chat) and the ability to use non-Azure OpenAI (not just Azure OpenAI resources) to the .NET library. It also makes a number of clarifying adjustments to request properties for completions.

### Features Added
- GPT-4 models are now supported via new `GetChatCompletions` and `GetChatCompletionsStreaming` methods on `OpenAIClient`. These use the `/chat/completions` REST endpoint and represent the [OpenAI Chat messages format](https://platform.openai.com/docs/guides/chat).
    - The `gpt-3.5-model` can also be used with Chat completions; prior models like text-davinci-003 cannot be used with Chat completions and should still use the `GetCompletions` methods.
- Support for using OpenAI's endpoint via valid API keys obtained from https://platform.openai.com has been added. `OpenAIClient` has new constructors that accept an OpenAI API key instead of an Azure endpoint URI and credential; once configured, Completions, Chat Completions, and Embeddings can be used with identical calling patterns.

### Breaking Changes

A number of Completions request properties have been renamed and further documented for clarity.
- `CompletionsOptions` (REST request payload):
    - `CacheLevel` and `CompletionConfig` are removed.
    - `LogitBias` (REST: `logit_bias`), previously a `<string, int>` Dictionary, is now an `<int, int>` Dictionary named `TokenSelectionBiases`.
    - `LogProbability` (REST: `logprobs`) is renamed to `LogProbabilityCount`.
    - `Model` is removed (in favor of the method-level parameter for deployment or model name)
    - `Prompt` is renamed to `Prompts`
    - `SnippetCount` (REST: `n`) is renamed to `ChoicesPerPrompt`.
    - `Stop` is renamed to `StopSequences`.
- Method and property documentation are broadly updated, with renames from REST schema (like `n` becoming `ChoicesPerPrompt`) specifically noted in `<remarks>`.

## 1.0.0-beta.4 (2023-02-23)

### Bugs fixed
- Addressed issues that sometimes caused `beta.3`'s new `GetStreamingCompletions` method to execute indefinitely

## 1.0.0-beta.3 (2023-02-17)

### Features Added
- Support for streaming Completions responses, a capability that parallels setting `stream=true` in the REST API, is now available. A new `GetStreamingCompletions` method on `OpenAIClient` provides a response value `StreamingCompletions` type. This, in turn, exposes a collection of `StreamingChoice` objects as an `IAsyncEnumerable` that will update as a streamed response progresses. `StreamingChoice` further exposes an `IAsyncEnumerable` of streaming text elements via a `GetTextStreaming` method. Used together, this facilitates providing faster, live-updating responses for Completions via the convenient `await foreach` pattern.
- ASP.NET integration via `Microsoft.Extensions.Azure`'s `IAzureClientBuilder` interfaces is available. `OpenAIClient` is now a supported client type for these extension methods.

### Breaking Changes
- `CompletionsLogProbability.TokenLogProbability`, available on `Choice` elements of a `Completions` response value's `.Choices` collection when a non-zero `LogProbability` value is provided via `CompletionsOptions`, is now an `IReadOnlyList<float?>` vs. its previous type of `IReadOnlyList<float>`. This nullability addition accomodates circumstances where some tokens produce expected null values in log probability arrays.

### Bugs Fixed
- Setting `CompletionsOptions.Echo` to true while also setting a non-zero `CompletionsOptions.LogProbability` no longer results in a deserialization error during response processing.

## 1.0.0-beta.2 (2023-02-08)
### Bugs Fixed
- Adjusted bad name `finishReason` to `finish_reason` in deserializer class

## 1.0.0-beta.1 (2023-02-06)

### Features Added

- This is the initial preview release for Azure OpenAI inference capabilities, including completions and embeddings.<|MERGE_RESOLUTION|>--- conflicted
+++ resolved
@@ -1,24 +1,5 @@
 # Release History
 
-<<<<<<< HEAD
-## 2.1.0-beta.3 (Unreleased)
-
-### Features Added
-
-### Breaking Changes
-
-### Bugs Fixed
-
-### Other Changes
-
-## 2.1.0-beta.2 (2024-11-04)
-
-This update brings compatibility with the Azure OpenAI `2024-10-01-preview` service API version as well as the `2.1.0-beta.2` release of the `OpenAI` library.
-
-### Breaking Changes
-
-- `[Experimental]` `ChatCitation` and `ChatRetrievedDocument` have each replaced the `Uri` property of type `System.Uri` with a `string` property named `Url`. This aligns with the REST specification and accounts for the wire value of `url` not always providing a valid RFC 3986 identifier [[azure-sdk-for-net \#46793](https://github.com/Azure/azure-sdk-for-net/issues/46793)]
-=======
 ## 2.1.0 (2024-12-05)
 
 This GA library release aligns functionality with the latest `2024-10-21` stable service API label.
@@ -57,7 +38,6 @@
 ## 2.1.0-beta.2 (2024-11-04)
 
 This update brings compatibility with the Azure OpenAI `2024-10-01-preview` service API version as well as the `2.1.0-beta.2` release of the `OpenAI` library.
->>>>>>> f2036db0
 
 ### Features Added
 
@@ -66,32 +46,14 @@
   - Note 2: this feature is not yet compatible when using image input (a `ChatMessageContentPart` of `Kind` `Image`)
 - `2024-10-01-preview` further adds support for ungrounded content detection in chat completion content filter results via the `UngroundedMaterial` property on `ResponseContentFilterResult`, as retrieved from a chat completion via the `GetResponseContentFilterResult()` extension method.
 
-<<<<<<< HEAD
-Via `OpenAI 2.0.0-beta.2`:
-
-- Made improvements to the experimental Realtime API. Please note this features area is currently under rapid development and not all changes may be reflected here.
-  - Several types have been renamed for consistency and clarity.
-  - ConversationRateLimitsUpdate (previously ConversationRateLimitsUpdatedUpdate) now includes named RequestDetails and TokenDetails properties, mapping to the corresponding named items in the underlying rate_limits command payload.
-
-### Bugs Fixed
-
-- Addressed an HTTP 401 issue that caused certain connection retry attempts, such as those triggered for HTTP 429 rate limiting errors, to sometimes generate a malformed request with multiple `Authorization` headers that would then be rejected. [#46401](https://github.com/Azure/azure-sdk-for-net/pull/46401)
+## Breaking Changes
+
+- `[Experimental]` `ChatCitation` and `ChatRetrievedDocument` have each replaced the `Uri` property of type `System.Uri` with a `string` property named `Url`. This aligns with the REST specification and accounts for the wire value of `url` not always providing a valid RFC 3986 identifier [[azure-sdk-for-net \#46793](https://github.com/Azure/azure-sdk-for-net/issues/46793)]
+
+## Bugs Fixed
+
 - Addressed an issue that caused `ChatCitation` and `ChatRetrievedDocument` to sometimes throw on deserialization, specifically when a returned value in the `url` JSON field was not populated with an RFC 3986 compliant identifier for `System.Uri` [[azure-sdk-for-net \#46793](https://github.com/Azure/azure-sdk-for-net/issues/46793)]
 
-Via `OpenAI 2.0.0-beta.2`:
-
-- Fixed serialization and deserialization of ConversationToolChoice literal values (such as "required").
-
-=======
-## Breaking Changes
-
-- `[Experimental]` `ChatCitation` and `ChatRetrievedDocument` have each replaced the `Uri` property of type `System.Uri` with a `string` property named `Url`. This aligns with the REST specification and accounts for the wire value of `url` not always providing a valid RFC 3986 identifier [[azure-sdk-for-net \#46793](https://github.com/Azure/azure-sdk-for-net/issues/46793)]
-
-## Bugs Fixed
-
-- Addressed an issue that caused `ChatCitation` and `ChatRetrievedDocument` to sometimes throw on deserialization, specifically when a returned value in the `url` JSON field was not populated with an RFC 3986 compliant identifier for `System.Uri` [[azure-sdk-for-net \#46793](https://github.com/Azure/azure-sdk-for-net/issues/46793)]
-
->>>>>>> f2036db0
 ## 2.1.0-beta.1 (2024-10-01)
 
 Relative to the prior GA release, this update restores preview surfaces, retargeting to the latest `2024-08-01-preview` service `api-version` label. It also brings early support for the newly-announced `/realtime` capabilities with `gpt-4o-realtime-preview`. You can read more about Azure OpenAI support for `/realtime` in the annoucement post here: https://azure.microsoft.com/blog/announcing-new-products-and-features-for-azure-openai-service-including-gpt-4o-realtime-preview-with-audio-and-speech-capabilities/
