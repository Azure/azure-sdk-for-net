# Release History

## 1.0.0-beta.9 (Unreleased)

### Features Added

### Breaking Changes

<<<<<<< HEAD
- Streaming Completions and Streaming Chat Completions have been significantly updated to use simpler, shallower usage
  patterns and data representations. The goal of these changes is to make streaming much easier to consume in common
  cases while still retaining full functionality in more complex ones (e.g. with multiple choices requested).
    - A new `StreamingResponse<T>` type is introduced that implicitly exposes an `IAsyncEnumerable<T>` derived from
      the underlying response.
    - `OpenAI.GetCompletionsStreaming()` now returns a `StreamingResponse<Completions>` that may be directly
      enumerated over. `StreamingCompletions`, `StreamingChoice`, and the corresponding methods are removed.
    - Because Chat Completions use a distinct structure for their streaming response messages, a new
      `StreamingChatCompletionsUpdate` type is introduced that encapsulates this update data.
    - Correspondingly, `OpenAI.GetChatCompletionsStreaming()` now returns a
      `StreamingResponse<StreamingChatCompletionsUpdate>` that may be enumerated over directly.
      `StreamingChatCompletions`, `StreamingChatChoice`, and related methods are removed.
    - For more information, please see
      [the related pull request description](https://github.com/Azure/azure-sdk-for-net/pull/39347) as well as the
      updated snippets in the project README.
=======
This update includes a number of version-to-version breaking changes to the API.

#### `deploymentOrModelName` moved to `*Options.DeploymentName`

`deploymentOrModelName` and related method parameters on `OpenAIClient` have been moved to `DeploymentName`
properties in the corresponding method options. This is intended to promote consistency across scenario,
language, and Azure/non-Azure OpenAI use.

As an example, the following:

```csharp
ChatCompletionsOptions chatCompletionsOptions = new()
{
    Messages = { new(ChatRole.User, "Hello, assistant!") },
};
Response<ChatCompletions> response = client.GetChatCompletions("gpt-4", chatCompletionsOptions);
```

...is now re-written as:

```csharp
ChatCompletionsOptions chatCompletionsOptions = new()
{
    DeploymentName = "gpt-4",
    Messages = { new(ChatRole.User, "Hello, assistant!") },
};
Response<ChatCompletions> response = client.GetChatCompletions(chatCompletionsOptions);
```

#### Consistency in complex method options type constructors

With the migration of `DeploymentName` into method complex options types, these options types have now been snapped to
follow a common pattern: each complex options type will feature a default constructor that allows `init`-style setting
of properties as well as a single additional constructor that accepts *all* required parameters for the corresponding
method. Existing constructors that no longer meet that "all" requirement, including those impacted by the addition of
`DeploymentName`, have been removed. The "convenience" constructors that represented required parameter data
differently -- for example, `EmbeddingsOptions(string)`, have also been removed in favor of the consistent "set of
directly provide" choice.

More exhaustively, *removed* are:

- `AudioTranscriptionOptions(BinaryData)`
- `AudioTranslationOptions(BinaryData)`
- `ChatCompletionsOptions(IEnumerable<ChatMessage>)`
- `CompletionsOptions(IEnumerable<string>)`
- `EmbeddingsOptions(string)`
- `EmbeddingsOptions(IEnumerable<string>)`

And *added* as replacements are:

- `AudioTranscriptionOptions(string, BinaryData)`
- `AudioTranslationOptions(string, BinaryData)`
- `ChatCompletionsOptions(string, IEnumerable<ChatMessage>)`
- `CompletionsOptions(string, IEnumerable<string>)`
- `EmbeddingsOptions(string, IEnumerable<string>)`

#### Embeddings

- Changed the representation of embeddings from `IReadOnlyList<float>` to `ReadOnlyMemory<float>`.
>>>>>>> 7b91060f

### Bugs Fixed

### Other Changes

## 1.0.0-beta.8 (2023-09-21)

### Features Added

- Audio Transcription and Audio Translation using OpenAI Whisper models is now supported. See [OpenAI's API
  reference](https://platform.openai.com/docs/api-reference/audio) or the [Azure OpenAI
  quickstart](https://learn.microsoft.com/azure/ai-services/openai/whisper-quickstart) for detailed overview and
  background information.
  - The new methods `GetAudioTranscription` and `GetAudioTranscription` expose these capabilities on `OpenAIClient`
  - Transcription produces text in the primary, supported, spoken input language of the audio data provided, together
    with any optional associated metadata
  - Translation produces text, translated to English and reflective of the audio data provided, together with any
    optional associated metadata
  - These methods work for both Azure OpenAI and non-Azure `api.openai.com` client configurations

### Breaking Changes

- The underlying representation of `PromptFilterResults` (for `Completions` and `ChatCompletions`) has had its response
  body key changed from `prompt_annotations` to `prompt_filter_results`
- **Prior versions of the `Azure.AI.OpenAI` library may no longer populate `PromptFilterResults` as expected** and it's
  highly recommended to upgrade to this version if the use of Azure OpenAI content moderation annotations for input data
  is desired
- If a library version upgrade is not immediately possible, it's advised to use `Response<T>.GetRawResponse()` and manually
  extract the `prompt_filter_results` object from the top level of the `Completions` or `ChatCompletions` response `Content`
  payload

### Bugs Fixed

- Support for the described breaking change for `PromptFilterResults` was added and this library version will now again
  deserialize `PromptFilterResults` appropriately
- `PromptFilterResults` and `ContentFilterResults` are now exposed on the result classes for streaming Completions and
  Chat Completions. `Streaming(Chat)Completions.PromptFilterResults` will report an index-sorted list of all prompt
  annotations received so far while `Streaming(Chat)Choice.ContentFilterResults` will reflect the latest-received
  content annotations that were populated and received while streaming

## 1.0.0-beta.7 (2023-08-25)

### Features Added

- The Azure OpenAI "using your own data" feature is now supported. See [the Azure OpenAI using your own data quickstart](https://learn.microsoft.com/azure/ai-services/openai/use-your-data-quickstart) for conceptual background and detailed setup instructions.
  - Azure OpenAI chat extensions are configured via a new `AzureChatExtensionsOptions` property on `ChatCompletionsOptions`. When an `AzureChatExtensionsOptions` is provided, configured requests will only work with clients configured to use the Azure OpenAI service, as the capabilities are unique to that service target.
  - `AzureChatExtensionsOptions` then has `AzureChatExtensionConfiguration` instances added to its `Extensions` property, with these instances representing the supplementary information needed for Azure OpenAI to use desired data sources to supplement chat completions behavior.
  - `ChatChoice` instances on a `ChatCompletions` response value that used chat extensions will then also have their `Message` property supplemented by an `AzureChatExtensionMessageContext` instance. This context contains a collection of supplementary `Messages` that describe the behavior of extensions that were used and supplementary response data, such as citations, provided along with the response.
  - See the README sample snippet for a simplified example of request/response use with "using your own data"

## 1.0.0-beta.6 (2023-07-19)

### Features Added

- DALL-E image generation is now supported. See [the Azure OpenAI quickstart](https://learn.microsoft.com/azure/cognitive-services/openai/dall-e-quickstart) for conceptual background and detailed setup instructions.
  - `OpenAIClient` gains a new `GetImageGenerations` method that accepts an `ImageGenerationOptions` and produces an `ImageGenerations` via its response. This response object encapsulates the temporary storage location of generated images for future retrieval.
  - In contrast to other capabilities, DALL-E image generation does not require explicit creation or specification of a deployment or model. Its surface as such does not include this concept.
- Functions for chat completions are now supported: see [OpenAI's blog post on the topic](https://openai.com/blog/function-calling-and-other-api-updates) for much more detail.
  - A list of `FunctionDefinition` objects may be populated on `ChatCompletionsOptions` via its `Functions` property. These definitions include a name and description together with a serialized JSON Schema representation of its parameters; these parameters can be generated easily via `BinaryData.FromObjectAsJson` with dynamic objects -- see the README for example usage.
  - **NOTE**: Chat Functions requires a minimum of the `-0613` model versions for `gpt-4` and `gpt-3.5-turbo`/`gpt-35-turbo`. Please ensure you're using these later model versions, as Functions are not supported with older model revisions. For Azure OpenAI, you can update a deployment's model version or create a new model deployment with an updated version via the Azure AI Studio interface, also accessible through Azure Portal.
- (Azure OpenAI specific) Completions and Chat Completions responses now include embedded content filter annotations for prompts and responses
- A new `Azure.AI.OpenAI.AzureOpenAIModelFactory` is now present for mocking.

### Breaking Changes

- `ChatMessage`'s one-parameter constructor has been replaced with a no-parameter constructor. Please replace any hybrid construction with one of these two options that either completely rely on property setting or completely rely on constructor parameters.

## 1.0.0-beta.5 (2023-03-22)

This is a significant release that brings GPT-4 model support (chat) and the ability to use non-Azure OpenAI (not just Azure OpenAI resources) to the .NET library. It also makes a number of clarifying adjustments to request properties for completions.

### Features Added
- GPT-4 models are now supported via new `GetChatCompletions` and `GetChatCompletionsStreaming` methods on `OpenAIClient`. These use the `/chat/completions` REST endpoint and represent the [OpenAI Chat messages format](https://platform.openai.com/docs/guides/chat).
    - The `gpt-3.5-model` can also be used with Chat completions; prior models like text-davinci-003 cannot be used with Chat completions and should still use the `GetCompletions` methods.
- Support for using OpenAI's endpoint via valid API keys obtained from https://platform.openai.com has been added. `OpenAIClient` has new constructors that accept an OpenAI API key instead of an Azure endpoint URI and credential; once configured, Completions, Chat Completions, and Embeddings can be used with identical calling patterns.

### Breaking Changes

A number of Completions request properties have been renamed and further documented for clarity.
- `CompletionsOptions` (REST request payload):
    - `CacheLevel` and `CompletionConfig` are removed.
    - `LogitBias` (REST: `logit_bias`), previously a `<string, int>` Dictionary, is now an `<int, int>` Dictionary named `TokenSelectionBiases`.
    - `LogProbability` (REST: `logprobs`) is renamed to `LogProbabilityCount`.
    - `Model` is removed (in favor of the method-level parameter for deployment or model name)
    - `Prompt` is renamed to `Prompts`
    - `SnippetCount` (REST: `n`) is renamed to `ChoicesPerPrompt`.
    - `Stop` is renamed to `StopSequences`.
- Method and property documentation are broadly updated, with renames from REST schema (like `n` becoming `ChoicesPerPrompt`) specifically noted in `<remarks>`.

## 1.0.0-beta.4 (2023-02-23)

### Bugs fixed
- Addressed issues that sometimes caused `beta.3`'s new `GetStreamingCompletions` method to execute indefinitely

## 1.0.0-beta.3 (2023-02-17)

### Features Added
- Support for streaming Completions responses, a capability that parallels setting `stream=true` in the REST API, is now available. A new `GetStreamingCompletions` method on `OpenAIClient` provides a response value `StreamingCompletions` type. This, in turn, exposes a collection of `StreamingChoice` objects as an `IAsyncEnumerable` that will update as a streamed response progresses. `StreamingChoice` further exposes an `IAsyncEnumerable` of streaming text elements via a `GetTextStreaming` method. Used together, this facilitates providing faster, live-updating responses for Completions via the convenient `await foreach` pattern.
- ASP.NET integration via `Microsoft.Extensions.Azure`'s `IAzureClientBuilder` interfaces is available. `OpenAIClient` is now a supported client type for these extension methods.

### Breaking Changes
- `CompletionsLogProbability.TokenLogProbability`, available on `Choice` elements of a `Completions` response value's `.Choices` collection when a non-zero `LogProbability` value is provided via `CompletionsOptions`, is now an `IReadOnlyList<float?>` vs. its previous type of `IReadOnlyList<float>`. This nullability addition accomodates circumstances where some tokens produce expected null values in log probability arrays.

### Bugs Fixed
- Setting `CompletionsOptions.Echo` to true while also setting a non-zero `CompletionsOptions.LogProbability` no longer results in a deserialization error during response processing.

## 1.0.0-beta.2 (2023-02-08)
### Bugs Fixed
- Adjusted bad name `finishReason` to `finish_reason` in deserializer class

## 1.0.0-beta.1 (2023-02-06)

### Features Added

- This is the initial preview release for Azure OpenAI inference capabilities, including completions and embeddings.<|MERGE_RESOLUTION|>--- conflicted
+++ resolved
@@ -6,24 +6,25 @@
 
 ### Breaking Changes
 
-<<<<<<< HEAD
-- Streaming Completions and Streaming Chat Completions have been significantly updated to use simpler, shallower usage
-  patterns and data representations. The goal of these changes is to make streaming much easier to consume in common
-  cases while still retaining full functionality in more complex ones (e.g. with multiple choices requested).
-    - A new `StreamingResponse<T>` type is introduced that implicitly exposes an `IAsyncEnumerable<T>` derived from
-      the underlying response.
-    - `OpenAI.GetCompletionsStreaming()` now returns a `StreamingResponse<Completions>` that may be directly
-      enumerated over. `StreamingCompletions`, `StreamingChoice`, and the corresponding methods are removed.
-    - Because Chat Completions use a distinct structure for their streaming response messages, a new
-      `StreamingChatCompletionsUpdate` type is introduced that encapsulates this update data.
-    - Correspondingly, `OpenAI.GetChatCompletionsStreaming()` now returns a
-      `StreamingResponse<StreamingChatCompletionsUpdate>` that may be enumerated over directly.
-      `StreamingChatCompletions`, `StreamingChatChoice`, and related methods are removed.
-    - For more information, please see
-      [the related pull request description](https://github.com/Azure/azure-sdk-for-net/pull/39347) as well as the
-      updated snippets in the project README.
-=======
 This update includes a number of version-to-version breaking changes to the API.
+
+#### Streaming for completions and chat completions
+
+Streaming Completions and Streaming Chat Completions have been significantly updated to use simpler, shallower usage
+patterns and data representations. The goal of these changes is to make streaming much easier to consume in common
+cases while still retaining full functionality in more complex ones (e.g. with multiple choices requested).
+- A new `StreamingResponse<T>` type is introduced that implicitly exposes an `IAsyncEnumerable<T>` derived from
+  the underlying response.
+- `OpenAI.GetCompletionsStreaming()` now returns a `StreamingResponse<Completions>` that may be directly
+  enumerated over. `StreamingCompletions`, `StreamingChoice`, and the corresponding methods are removed.
+- Because Chat Completions use a distinct structure for their streaming response messages, a new
+  `StreamingChatCompletionsUpdate` type is introduced that encapsulates this update data.
+- Correspondingly, `OpenAI.GetChatCompletionsStreaming()` now returns a
+  `StreamingResponse<StreamingChatCompletionsUpdate>` that may be enumerated over directly.
+  `StreamingChatCompletions`, `StreamingChatChoice`, and related methods are removed.
+- For more information, please see
+  [the related pull request description](https://github.com/Azure/azure-sdk-for-net/pull/39347) as well as the
+  updated snippets in the project README.
 
 #### `deploymentOrModelName` moved to `*Options.DeploymentName`
 
@@ -81,8 +82,8 @@
 
 #### Embeddings
 
-- Changed the representation of embeddings from `IReadOnlyList<float>` to `ReadOnlyMemory<float>`.
->>>>>>> 7b91060f
+To align representations of embeddings across Azure AI, the `Embeddings` type has been updated to use
+`ReadOnlyMemory<float>` instead of `IReadOnlyList<float>`.
 
 ### Bugs Fixed
 
