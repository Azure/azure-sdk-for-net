--- conflicted
+++ resolved
@@ -1,7 +1,5 @@
 # Release History
 
-<<<<<<< HEAD
-=======
 ## 2.2.0-beta.1 (2025-02-07)
 
 This preview release aligns with the corresponding `2.2.0` beta of `OpenAI` and the `2025-01-01-Preview` Azure OpenAI Service API version.
@@ -17,7 +15,6 @@
 
 - **Batch**: files uploaded for batch operations (`UploadFile` with `FileUploadPurpose.Batch`) will now report a `status` of `processed`, matching expected behavior against OpenAI's `/v1` endpoint. This is a change from past behavior where such files would initially report `pending` and a later `processed`, `error`, or other status depending on operation progress. Batch input validation is instead consistently performed from the batch client.
 
->>>>>>> b38a9c20
 ## 2.1.0 (2024-12-05)
 
 This GA library release aligns functionality with the latest `2024-10-21` stable service API label.
