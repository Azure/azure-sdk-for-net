--- conflicted
+++ resolved
@@ -4,15 +4,12 @@
     {
         public static Azure.AI.OpenAI.Files.AzureOpenAIFileStatus ToAzureOpenAIFileStatus(this OpenAI.Files.FileStatus fileStatus) { throw null; }
         public static OpenAI.Files.FileStatus ToFileStatus(this Azure.AI.OpenAI.Files.AzureOpenAIFileStatus azureStatus) { throw null; }
-<<<<<<< HEAD
-=======
         public static System.ClientModel.ClientResult<OpenAI.Files.OpenAIFile> UploadFile(this OpenAI.Files.OpenAIFileClient client, System.BinaryData file, string filename, OpenAI.Files.FileUploadPurpose purpose, Azure.AI.OpenAI.Files.AzureFileExpirationOptions expirationOptions, System.Threading.CancellationToken cancellationToken = default(System.Threading.CancellationToken)) { throw null; }
         public static System.ClientModel.ClientResult<OpenAI.Files.OpenAIFile> UploadFile(this OpenAI.Files.OpenAIFileClient client, System.IO.Stream file, string filename, OpenAI.Files.FileUploadPurpose purpose, Azure.AI.OpenAI.Files.AzureFileExpirationOptions expirationOptions, System.Threading.CancellationToken cancellationToken = default(System.Threading.CancellationToken)) { throw null; }
         public static System.ClientModel.ClientResult<OpenAI.Files.OpenAIFile> UploadFile(this OpenAI.Files.OpenAIFileClient client, string filePath, OpenAI.Files.FileUploadPurpose purpose, Azure.AI.OpenAI.Files.AzureFileExpirationOptions expirationOptions, System.Threading.CancellationToken cancellationToken = default(System.Threading.CancellationToken)) { throw null; }
         public static System.Threading.Tasks.Task<System.ClientModel.ClientResult<OpenAI.Files.OpenAIFile>> UploadFileAsync(this OpenAI.Files.OpenAIFileClient client, System.BinaryData file, string filename, OpenAI.Files.FileUploadPurpose purpose, Azure.AI.OpenAI.Files.AzureFileExpirationOptions expirationOptions, System.Threading.CancellationToken cancellationToken = default(System.Threading.CancellationToken)) { throw null; }
         public static System.Threading.Tasks.Task<System.ClientModel.ClientResult<OpenAI.Files.OpenAIFile>> UploadFileAsync(this OpenAI.Files.OpenAIFileClient client, System.IO.Stream file, string filename, OpenAI.Files.FileUploadPurpose purpose, Azure.AI.OpenAI.Files.AzureFileExpirationOptions expirationOptions, System.Threading.CancellationToken cancellationToken = default(System.Threading.CancellationToken)) { throw null; }
         public static System.Threading.Tasks.Task<System.ClientModel.ClientResult<OpenAI.Files.OpenAIFile>> UploadFileAsync(this OpenAI.Files.OpenAIFileClient client, string filePath, OpenAI.Files.FileUploadPurpose purpose, Azure.AI.OpenAI.Files.AzureFileExpirationOptions expirationOptions, System.Threading.CancellationToken cancellationToken = default(System.Threading.CancellationToken)) { throw null; }
->>>>>>> c2a9a198
     }
     [System.Runtime.InteropServices.StructLayoutAttribute(System.Runtime.InteropServices.LayoutKind.Sequential)]
     public readonly partial struct AzureOpenAIAudience : System.IEquatable<Azure.AI.OpenAI.AzureOpenAIAudience>
@@ -40,13 +37,11 @@
         public AzureOpenAIClient(System.Uri endpoint, Azure.Core.TokenCredential credential, Azure.AI.OpenAI.AzureOpenAIClientOptions options) { }
         public AzureOpenAIClient(System.Uri endpoint, System.ClientModel.ApiKeyCredential credential) { }
         public AzureOpenAIClient(System.Uri endpoint, System.ClientModel.ApiKeyCredential credential, Azure.AI.OpenAI.AzureOpenAIClientOptions options) { }
-        [System.ComponentModel.EditorBrowsableAttribute(System.ComponentModel.EditorBrowsableState.Never)]
         public override OpenAI.Assistants.AssistantClient GetAssistantClient() { throw null; }
         public override OpenAI.Audio.AudioClient GetAudioClient(string deploymentName) { throw null; }
         public override OpenAI.Batch.BatchClient GetBatchClient() { throw null; }
         public override OpenAI.Chat.ChatClient GetChatClient(string deploymentName) { throw null; }
         public override OpenAI.Embeddings.EmbeddingClient GetEmbeddingClient(string deploymentName) { throw null; }
-        [System.ComponentModel.EditorBrowsableAttribute(System.ComponentModel.EditorBrowsableState.Never)]
         public override OpenAI.FineTuning.FineTuningClient GetFineTuningClient() { throw null; }
         public override OpenAI.Images.ImageClient GetImageClient(string deploymentName) { throw null; }
         [System.ComponentModel.EditorBrowsableAttribute(System.ComponentModel.EditorBrowsableState.Never)]
@@ -54,31 +49,20 @@
         public override OpenAI.Files.OpenAIFileClient GetOpenAIFileClient() { throw null; }
         [System.ComponentModel.EditorBrowsableAttribute(System.ComponentModel.EditorBrowsableState.Never)]
         public override OpenAI.Models.OpenAIModelClient GetOpenAIModelClient() { throw null; }
-<<<<<<< HEAD
-        [System.ComponentModel.EditorBrowsableAttribute(System.ComponentModel.EditorBrowsableState.Never)]
-=======
         public override OpenAI.Responses.OpenAIResponseClient GetOpenAIResponseClient() { throw null; }
         public override OpenAI.Responses.OpenAIResponseClient GetOpenAIResponseClient(string deploymentName) { throw null; }
         public override OpenAI.RealtimeConversation.RealtimeConversationClient GetRealtimeConversationClient(string deploymentName) { throw null; }
->>>>>>> c2a9a198
         public override OpenAI.VectorStores.VectorStoreClient GetVectorStoreClient() { throw null; }
     }
     public partial class AzureOpenAIClientOptions : System.ClientModel.Primitives.ClientPipelineOptions
     {
-<<<<<<< HEAD
-        public AzureOpenAIClientOptions(Azure.AI.OpenAI.AzureOpenAIClientOptions.ServiceVersion version = Azure.AI.OpenAI.AzureOpenAIClientOptions.ServiceVersion.V2024_10_21) { }
-=======
         public AzureOpenAIClientOptions() { }
         public AzureOpenAIClientOptions(Azure.AI.OpenAI.AzureOpenAIClientOptions.ServiceVersion version) { }
->>>>>>> c2a9a198
         public Azure.AI.OpenAI.AzureOpenAIAudience? Audience { get { throw null; } set { } }
         public string UserAgentApplicationId { get { throw null; } set { } }
         public enum ServiceVersion
         {
             V2024_06_01 = 0,
-<<<<<<< HEAD
-            V2024_10_21 = 4,
-=======
             V2024_08_01_Preview = 1,
             V2024_09_01_Preview = 2,
             V2024_10_01_Preview = 3,
@@ -86,7 +70,6 @@
             V2024_12_01_Preview = 5,
             V2025_01_01_Preview = 6,
             V2025_03_01_Preview = 8,
->>>>>>> c2a9a198
         }
     }
     public static partial class AzureOpenAIExtensions
@@ -200,8 +183,6 @@
         string System.ClientModel.Primitives.IPersistableModel<Azure.AI.OpenAI.ContentFilterSeverityResult>.GetFormatFromOptions(System.ClientModel.Primitives.ModelReaderWriterOptions options) { throw null; }
         System.BinaryData System.ClientModel.Primitives.IPersistableModel<Azure.AI.OpenAI.ContentFilterSeverityResult>.Write(System.ClientModel.Primitives.ModelReaderWriterOptions options) { throw null; }
     }
-<<<<<<< HEAD
-=======
     public partial class ContentFilterTextSpan : System.ClientModel.Primitives.IJsonModel<Azure.AI.OpenAI.ContentFilterTextSpan>, System.ClientModel.Primitives.IPersistableModel<Azure.AI.OpenAI.ContentFilterTextSpan>
     {
         internal ContentFilterTextSpan() { }
@@ -246,7 +227,6 @@
     {
         public static Azure.AI.OpenAI.Files.AzureOpenAIFileStatus GetAzureOpenAIFileStatus(this OpenAI.Files.OpenAIFile file) { throw null; }
     }
->>>>>>> c2a9a198
     public partial class RequestContentFilterResult : System.ClientModel.Primitives.IJsonModel<Azure.AI.OpenAI.RequestContentFilterResult>, System.ClientModel.Primitives.IPersistableModel<Azure.AI.OpenAI.RequestContentFilterResult>
     {
         internal RequestContentFilterResult() { }
@@ -298,6 +278,7 @@
         public Azure.AI.OpenAI.ContentFilterDetectionResult ProtectedMaterialText { get { throw null; } }
         public Azure.AI.OpenAI.ContentFilterSeverityResult SelfHarm { get { throw null; } }
         public Azure.AI.OpenAI.ContentFilterSeverityResult Sexual { get { throw null; } }
+        public Azure.AI.OpenAI.ContentFilterTextSpanResult UngroundedMaterial { get { throw null; } }
         public Azure.AI.OpenAI.ContentFilterSeverityResult Violence { get { throw null; } }
         protected virtual Azure.AI.OpenAI.ResponseContentFilterResult JsonModelCreateCore(ref System.Text.Json.Utf8JsonReader reader, System.ClientModel.Primitives.ModelReaderWriterOptions options) { throw null; }
         protected virtual void JsonModelWriteCore(System.Text.Json.Utf8JsonWriter writer, System.ClientModel.Primitives.ModelReaderWriterOptions options) { }
@@ -523,18 +504,14 @@
     }
     public abstract partial class DataSourceAuthentication : System.ClientModel.Primitives.IJsonModel<Azure.AI.OpenAI.Chat.DataSourceAuthentication>, System.ClientModel.Primitives.IPersistableModel<Azure.AI.OpenAI.Chat.DataSourceAuthentication>
     {
-<<<<<<< HEAD
-        protected DataSourceAuthentication() { }
-=======
         internal DataSourceAuthentication() { }
         public static Azure.AI.OpenAI.Chat.DataSourceAuthentication FromAccessToken(string accessToken) { throw null; }
->>>>>>> c2a9a198
         public static Azure.AI.OpenAI.Chat.DataSourceAuthentication FromApiKey(string apiKey) { throw null; }
         public static Azure.AI.OpenAI.Chat.DataSourceAuthentication FromConnectionString(string connectionString) { throw null; }
+        public static Azure.AI.OpenAI.Chat.DataSourceAuthentication FromEncodedApiKey(string encodedApiKey) { throw null; }
+        public static Azure.AI.OpenAI.Chat.DataSourceAuthentication FromKeyAndKeyId(string key, string keyId) { throw null; }
         public static Azure.AI.OpenAI.Chat.DataSourceAuthentication FromSystemManagedIdentity() { throw null; }
         public static Azure.AI.OpenAI.Chat.DataSourceAuthentication FromUserManagedIdentity(Azure.Core.ResourceIdentifier identityResource) { throw null; }
-<<<<<<< HEAD
-=======
         public static Azure.AI.OpenAI.Chat.DataSourceAuthentication FromUsernameAndPassword(string username, string password) { throw null; }
         protected virtual Azure.AI.OpenAI.Chat.DataSourceAuthentication JsonModelCreateCore(ref System.Text.Json.Utf8JsonReader reader, System.ClientModel.Primitives.ModelReaderWriterOptions options) { throw null; }
         protected virtual void JsonModelWriteCore(System.Text.Json.Utf8JsonWriter writer, System.ClientModel.Primitives.ModelReaderWriterOptions options) { }
@@ -542,7 +519,6 @@
         public static implicit operator System.ClientModel.BinaryContent (Azure.AI.OpenAI.Chat.DataSourceAuthentication dataSourceAuthentication) { throw null; }
         protected virtual Azure.AI.OpenAI.Chat.DataSourceAuthentication PersistableModelCreateCore(System.BinaryData data, System.ClientModel.Primitives.ModelReaderWriterOptions options) { throw null; }
         protected virtual System.BinaryData PersistableModelWriteCore(System.ClientModel.Primitives.ModelReaderWriterOptions options) { throw null; }
->>>>>>> c2a9a198
         Azure.AI.OpenAI.Chat.DataSourceAuthentication System.ClientModel.Primitives.IJsonModel<Azure.AI.OpenAI.Chat.DataSourceAuthentication>.Create(ref System.Text.Json.Utf8JsonReader reader, System.ClientModel.Primitives.ModelReaderWriterOptions options) { throw null; }
         void System.ClientModel.Primitives.IJsonModel<Azure.AI.OpenAI.Chat.DataSourceAuthentication>.Write(System.Text.Json.Utf8JsonWriter writer, System.ClientModel.Primitives.ModelReaderWriterOptions options) { }
         Azure.AI.OpenAI.Chat.DataSourceAuthentication System.ClientModel.Primitives.IPersistableModel<Azure.AI.OpenAI.Chat.DataSourceAuthentication>.Create(System.BinaryData data, System.ClientModel.Primitives.ModelReaderWriterOptions options) { throw null; }
@@ -604,8 +580,6 @@
         internal DataSourceVectorizer() { }
         public static Azure.AI.OpenAI.Chat.DataSourceVectorizer FromDeploymentName(string deploymentName) { throw null; }
         public static Azure.AI.OpenAI.Chat.DataSourceVectorizer FromEndpoint(System.Uri endpoint, Azure.AI.OpenAI.Chat.DataSourceAuthentication authentication) { throw null; }
-<<<<<<< HEAD
-=======
         public static Azure.AI.OpenAI.Chat.DataSourceVectorizer FromIntegratedResource() { throw null; }
         public static Azure.AI.OpenAI.Chat.DataSourceVectorizer FromModelId(string modelId) { throw null; }
         protected virtual Azure.AI.OpenAI.Chat.DataSourceVectorizer JsonModelCreateCore(ref System.Text.Json.Utf8JsonReader reader, System.ClientModel.Primitives.ModelReaderWriterOptions options) { throw null; }
@@ -614,19 +588,16 @@
         public static implicit operator System.ClientModel.BinaryContent (Azure.AI.OpenAI.Chat.DataSourceVectorizer dataSourceVectorizer) { throw null; }
         protected virtual Azure.AI.OpenAI.Chat.DataSourceVectorizer PersistableModelCreateCore(System.BinaryData data, System.ClientModel.Primitives.ModelReaderWriterOptions options) { throw null; }
         protected virtual System.BinaryData PersistableModelWriteCore(System.ClientModel.Primitives.ModelReaderWriterOptions options) { throw null; }
->>>>>>> c2a9a198
         Azure.AI.OpenAI.Chat.DataSourceVectorizer System.ClientModel.Primitives.IJsonModel<Azure.AI.OpenAI.Chat.DataSourceVectorizer>.Create(ref System.Text.Json.Utf8JsonReader reader, System.ClientModel.Primitives.ModelReaderWriterOptions options) { throw null; }
         void System.ClientModel.Primitives.IJsonModel<Azure.AI.OpenAI.Chat.DataSourceVectorizer>.Write(System.Text.Json.Utf8JsonWriter writer, System.ClientModel.Primitives.ModelReaderWriterOptions options) { }
         Azure.AI.OpenAI.Chat.DataSourceVectorizer System.ClientModel.Primitives.IPersistableModel<Azure.AI.OpenAI.Chat.DataSourceVectorizer>.Create(System.BinaryData data, System.ClientModel.Primitives.ModelReaderWriterOptions options) { throw null; }
         string System.ClientModel.Primitives.IPersistableModel<Azure.AI.OpenAI.Chat.DataSourceVectorizer>.GetFormatFromOptions(System.ClientModel.Primitives.ModelReaderWriterOptions options) { throw null; }
         System.BinaryData System.ClientModel.Primitives.IPersistableModel<Azure.AI.OpenAI.Chat.DataSourceVectorizer>.Write(System.ClientModel.Primitives.ModelReaderWriterOptions options) { throw null; }
     }
-    [System.ComponentModel.EditorBrowsableAttribute(System.ComponentModel.EditorBrowsableState.Never)]
     public partial class ElasticsearchChatDataSource : Azure.AI.OpenAI.Chat.ChatDataSource, System.ClientModel.Primitives.IJsonModel<Azure.AI.OpenAI.Chat.ElasticsearchChatDataSource>, System.ClientModel.Primitives.IPersistableModel<Azure.AI.OpenAI.Chat.ElasticsearchChatDataSource>
     {
+        [System.ObsoleteAttribute("Constructors of types with required members are not supported in this version of your compiler.", true)]
         public ElasticsearchChatDataSource() { }
-<<<<<<< HEAD
-=======
         public bool? AllowPartialResults { get { throw null; } set { } }
         public Azure.AI.OpenAI.Chat.DataSourceAuthentication Authentication { get { throw null; } set { } }
         public System.Uri Endpoint { get { throw null; } set { } }
@@ -645,19 +616,16 @@
         public static implicit operator System.ClientModel.BinaryContent (Azure.AI.OpenAI.Chat.ElasticsearchChatDataSource elasticsearchChatDataSource) { throw null; }
         protected override Azure.AI.OpenAI.Chat.ChatDataSource PersistableModelCreateCore(System.BinaryData data, System.ClientModel.Primitives.ModelReaderWriterOptions options) { throw null; }
         protected override System.BinaryData PersistableModelWriteCore(System.ClientModel.Primitives.ModelReaderWriterOptions options) { throw null; }
->>>>>>> c2a9a198
         Azure.AI.OpenAI.Chat.ElasticsearchChatDataSource System.ClientModel.Primitives.IJsonModel<Azure.AI.OpenAI.Chat.ElasticsearchChatDataSource>.Create(ref System.Text.Json.Utf8JsonReader reader, System.ClientModel.Primitives.ModelReaderWriterOptions options) { throw null; }
         void System.ClientModel.Primitives.IJsonModel<Azure.AI.OpenAI.Chat.ElasticsearchChatDataSource>.Write(System.Text.Json.Utf8JsonWriter writer, System.ClientModel.Primitives.ModelReaderWriterOptions options) { }
         Azure.AI.OpenAI.Chat.ElasticsearchChatDataSource System.ClientModel.Primitives.IPersistableModel<Azure.AI.OpenAI.Chat.ElasticsearchChatDataSource>.Create(System.BinaryData data, System.ClientModel.Primitives.ModelReaderWriterOptions options) { throw null; }
         string System.ClientModel.Primitives.IPersistableModel<Azure.AI.OpenAI.Chat.ElasticsearchChatDataSource>.GetFormatFromOptions(System.ClientModel.Primitives.ModelReaderWriterOptions options) { throw null; }
         System.BinaryData System.ClientModel.Primitives.IPersistableModel<Azure.AI.OpenAI.Chat.ElasticsearchChatDataSource>.Write(System.ClientModel.Primitives.ModelReaderWriterOptions options) { throw null; }
     }
-    [System.ComponentModel.EditorBrowsableAttribute(System.ComponentModel.EditorBrowsableState.Never)]
     public partial class MongoDBChatDataSource : Azure.AI.OpenAI.Chat.ChatDataSource, System.ClientModel.Primitives.IJsonModel<Azure.AI.OpenAI.Chat.MongoDBChatDataSource>, System.ClientModel.Primitives.IPersistableModel<Azure.AI.OpenAI.Chat.MongoDBChatDataSource>
     {
+        [System.ObsoleteAttribute("Constructors of types with required members are not supported in this version of your compiler.", true)]
         public MongoDBChatDataSource() { }
-<<<<<<< HEAD
-=======
         public bool? AllowPartialResults { get { throw null; } set { } }
         public string AppName { get { throw null; } set { } }
         public Azure.AI.OpenAI.Chat.DataSourceAuthentication Authentication { get { throw null; } set { } }
@@ -676,19 +644,16 @@
         public static implicit operator System.ClientModel.BinaryContent (Azure.AI.OpenAI.Chat.MongoDBChatDataSource mongoDBChatDataSource) { throw null; }
         protected override Azure.AI.OpenAI.Chat.ChatDataSource PersistableModelCreateCore(System.BinaryData data, System.ClientModel.Primitives.ModelReaderWriterOptions options) { throw null; }
         protected override System.BinaryData PersistableModelWriteCore(System.ClientModel.Primitives.ModelReaderWriterOptions options) { throw null; }
->>>>>>> c2a9a198
         Azure.AI.OpenAI.Chat.MongoDBChatDataSource System.ClientModel.Primitives.IJsonModel<Azure.AI.OpenAI.Chat.MongoDBChatDataSource>.Create(ref System.Text.Json.Utf8JsonReader reader, System.ClientModel.Primitives.ModelReaderWriterOptions options) { throw null; }
         void System.ClientModel.Primitives.IJsonModel<Azure.AI.OpenAI.Chat.MongoDBChatDataSource>.Write(System.Text.Json.Utf8JsonWriter writer, System.ClientModel.Primitives.ModelReaderWriterOptions options) { }
         Azure.AI.OpenAI.Chat.MongoDBChatDataSource System.ClientModel.Primitives.IPersistableModel<Azure.AI.OpenAI.Chat.MongoDBChatDataSource>.Create(System.BinaryData data, System.ClientModel.Primitives.ModelReaderWriterOptions options) { throw null; }
         string System.ClientModel.Primitives.IPersistableModel<Azure.AI.OpenAI.Chat.MongoDBChatDataSource>.GetFormatFromOptions(System.ClientModel.Primitives.ModelReaderWriterOptions options) { throw null; }
         System.BinaryData System.ClientModel.Primitives.IPersistableModel<Azure.AI.OpenAI.Chat.MongoDBChatDataSource>.Write(System.ClientModel.Primitives.ModelReaderWriterOptions options) { throw null; }
     }
-    [System.ComponentModel.EditorBrowsableAttribute(System.ComponentModel.EditorBrowsableState.Never)]
     public partial class PineconeChatDataSource : Azure.AI.OpenAI.Chat.ChatDataSource, System.ClientModel.Primitives.IJsonModel<Azure.AI.OpenAI.Chat.PineconeChatDataSource>, System.ClientModel.Primitives.IPersistableModel<Azure.AI.OpenAI.Chat.PineconeChatDataSource>
     {
+        [System.ObsoleteAttribute("Constructors of types with required members are not supported in this version of your compiler.", true)]
         public PineconeChatDataSource() { }
-<<<<<<< HEAD
-=======
         public bool? AllowPartialResults { get { throw null; } set { } }
         public Azure.AI.OpenAI.Chat.DataSourceAuthentication Authentication { get { throw null; } set { } }
         public string Environment { get { throw null; } set { } }
@@ -706,7 +671,6 @@
         public static implicit operator System.ClientModel.BinaryContent (Azure.AI.OpenAI.Chat.PineconeChatDataSource pineconeChatDataSource) { throw null; }
         protected override Azure.AI.OpenAI.Chat.ChatDataSource PersistableModelCreateCore(System.BinaryData data, System.ClientModel.Primitives.ModelReaderWriterOptions options) { throw null; }
         protected override System.BinaryData PersistableModelWriteCore(System.ClientModel.Primitives.ModelReaderWriterOptions options) { throw null; }
->>>>>>> c2a9a198
         Azure.AI.OpenAI.Chat.PineconeChatDataSource System.ClientModel.Primitives.IJsonModel<Azure.AI.OpenAI.Chat.PineconeChatDataSource>.Create(ref System.Text.Json.Utf8JsonReader reader, System.ClientModel.Primitives.ModelReaderWriterOptions options) { throw null; }
         void System.ClientModel.Primitives.IJsonModel<Azure.AI.OpenAI.Chat.PineconeChatDataSource>.Write(System.Text.Json.Utf8JsonWriter writer, System.ClientModel.Primitives.ModelReaderWriterOptions options) { }
         Azure.AI.OpenAI.Chat.PineconeChatDataSource System.ClientModel.Primitives.IPersistableModel<Azure.AI.OpenAI.Chat.PineconeChatDataSource>.Create(System.BinaryData data, System.ClientModel.Primitives.ModelReaderWriterOptions options) { throw null; }
@@ -716,8 +680,6 @@
 }
 namespace Azure.AI.OpenAI.Files
 {
-<<<<<<< HEAD
-=======
     [System.Runtime.InteropServices.StructLayoutAttribute(System.Runtime.InteropServices.LayoutKind.Sequential)]
     public readonly partial struct AzureFileExpirationAnchor : System.IEquatable<Azure.AI.OpenAI.Files.AzureFileExpirationAnchor>
     {
@@ -752,7 +714,6 @@
         string System.ClientModel.Primitives.IPersistableModel<Azure.AI.OpenAI.Files.AzureFileExpirationOptions>.GetFormatFromOptions(System.ClientModel.Primitives.ModelReaderWriterOptions options) { throw null; }
         System.BinaryData System.ClientModel.Primitives.IPersistableModel<Azure.AI.OpenAI.Files.AzureFileExpirationOptions>.Write(System.ClientModel.Primitives.ModelReaderWriterOptions options) { throw null; }
     }
->>>>>>> c2a9a198
     public enum AzureOpenAIFileStatus
     {
         Unknown = 0,
