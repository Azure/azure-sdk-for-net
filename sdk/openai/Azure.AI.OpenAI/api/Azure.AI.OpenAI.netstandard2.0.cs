namespace Azure.AI.OpenAI
{
    public partial class ChatChoice
    {
        internal ChatChoice() { }
        public string FinishReason { get { throw null; } }
        public int? Index { get { throw null; } }
        public Azure.AI.OpenAI.ChatMessage Message { get { throw null; } }
    }
    public partial class ChatCompletions
    {
        internal ChatCompletions() { }
        public System.Collections.Generic.IReadOnlyList<Azure.AI.OpenAI.ChatChoice> Choices { get { throw null; } }
        public System.DateTime Created { get { throw null; } }
        public string Id { get { throw null; } }
        public Azure.AI.OpenAI.CompletionsUsage Usage { get { throw null; } }
    }
    public partial class ChatCompletionsOptions
    {
        public ChatCompletionsOptions() { }
        public float? FrequencyPenalty { get { throw null; } set { } }
        public System.Collections.Generic.IDictionary<string, int> LogitBias { get { throw null; } }
        public int? MaxTokens { get { throw null; } set { } }
        public System.Collections.Generic.IList<Azure.AI.OpenAI.ChatMessage> Messages { get { throw null; } }
        public string Model { get { throw null; } set { } }
        public float? NucleusSamplingFactor { get { throw null; } set { } }
        public float? PresencePenalty { get { throw null; } set { } }
        public int? SnippetCount { get { throw null; } set { } }
        public System.Collections.Generic.IList<string> Stop { get { throw null; } }
        public float? Temperature { get { throw null; } set { } }
        public string User { get { throw null; } set { } }
    }
    public partial class ChatMessage
    {
        public ChatMessage(Azure.AI.OpenAI.ChatRole role, string content) { }
        public string Content { get { throw null; } }
        public Azure.AI.OpenAI.ChatRole Role { get { throw null; } }
    }
    [System.Runtime.InteropServices.StructLayoutAttribute(System.Runtime.InteropServices.LayoutKind.Sequential)]
    public readonly partial struct ChatRole : System.IEquatable<Azure.AI.OpenAI.ChatRole>
    {
        private readonly object _dummy;
        private readonly int _dummyPrimitive;
        public static readonly Azure.AI.OpenAI.ChatRole Assistant;
        public static readonly Azure.AI.OpenAI.ChatRole System;
        public static readonly Azure.AI.OpenAI.ChatRole User;
        public ChatRole(string label) { throw null; }
        public string Label { get { throw null; } }
        public bool Equals(Azure.AI.OpenAI.ChatRole other) { throw null; }
        [System.ComponentModel.EditorBrowsableAttribute(System.ComponentModel.EditorBrowsableState.Never)]
        public override bool Equals(object obj) { throw null; }
        [System.ComponentModel.EditorBrowsableAttribute(System.ComponentModel.EditorBrowsableState.Never)]
        public override int GetHashCode() { throw null; }
        public static bool operator ==(Azure.AI.OpenAI.ChatRole left, Azure.AI.OpenAI.ChatRole right) { throw null; }
        public static implicit operator Azure.AI.OpenAI.ChatRole (string label) { throw null; }
        public static bool operator !=(Azure.AI.OpenAI.ChatRole left, Azure.AI.OpenAI.ChatRole right) { throw null; }
        public override string ToString() { throw null; }
    }
    public partial class Choice
    {
        internal Choice() { }
        public string FinishReason { get { throw null; } }
        public int? Index { get { throw null; } }
        public Azure.AI.OpenAI.CompletionsLogProbability Logprobs { get { throw null; } }
        public string Text { get { throw null; } }
    }
    public partial class Completions
    {
        internal Completions() { }
        public System.Collections.Generic.IReadOnlyList<Azure.AI.OpenAI.Choice> Choices { get { throw null; } }
        public int? Created { get { throw null; } }
        public string Id { get { throw null; } }
        public string Model { get { throw null; } }
        public Azure.AI.OpenAI.CompletionsUsage Usage { get { throw null; } }
    }
    public partial class CompletionsLogProbability
    {
        internal CompletionsLogProbability() { }
        public System.Collections.Generic.IReadOnlyList<int> TextOffset { get { throw null; } }
        public System.Collections.Generic.IReadOnlyList<float?> TokenLogProbability { get { throw null; } }
        public System.Collections.Generic.IReadOnlyList<string> Tokens { get { throw null; } }
        public System.Collections.Generic.IReadOnlyList<System.Collections.Generic.IDictionary<string, float>> TopLogProbability { get { throw null; } }
    }
    public partial class CompletionsOptions
    {
        public CompletionsOptions() { }
        public int? CacheLevel { get { throw null; } set { } }
        public string CompletionConfig { get { throw null; } set { } }
        public bool? Echo { get { throw null; } set { } }
        public float? FrequencyPenalty { get { throw null; } set { } }
        public int? GenerationSampleCount { get { throw null; } set { } }
        public System.Collections.Generic.IDictionary<string, int> LogitBias { get { throw null; } }
        public int? LogProbability { get { throw null; } set { } }
        public int? MaxTokens { get { throw null; } set { } }
        public string Model { get { throw null; } set { } }
        public float? NucleusSamplingFactor { get { throw null; } set { } }
        public float? PresencePenalty { get { throw null; } set { } }
        public System.Collections.Generic.IList<string> Prompt { get { throw null; } }
        public int? SnippetCount { get { throw null; } set { } }
        public System.Collections.Generic.IList<string> Stop { get { throw null; } }
        public float? Temperature { get { throw null; } set { } }
        public string User { get { throw null; } set { } }
    }
    public partial class CompletionsUsage
    {
        internal CompletionsUsage() { }
        public int CompletionTokens { get { throw null; } }
        public int PromptTokens { get { throw null; } }
        public int TotalTokens { get { throw null; } }
    }
    public partial class EmbeddingItem
    {
        internal EmbeddingItem() { }
        public System.Collections.Generic.IReadOnlyList<float> Embedding { get { throw null; } }
        public int Index { get { throw null; } }
    }
    public partial class Embeddings
    {
        internal Embeddings() { }
        public System.Collections.Generic.IReadOnlyList<Azure.AI.OpenAI.EmbeddingItem> Data { get { throw null; } }
        public string Model { get { throw null; } }
        public Azure.AI.OpenAI.EmbeddingsUsage Usage { get { throw null; } }
    }
    public partial class EmbeddingsOptions
    {
        public EmbeddingsOptions(string input) { }
        public string Input { get { throw null; } set { } }
        public string InputType { get { throw null; } set { } }
        public string Model { get { throw null; } set { } }
        public string User { get { throw null; } set { } }
    }
    public partial class EmbeddingsUsage
    {
        internal EmbeddingsUsage() { }
        public int PromptTokens { get { throw null; } }
        public int TotalTokens { get { throw null; } }
    }
    public partial class OpenAIClient
    {
        protected OpenAIClient() { }
        public OpenAIClient(string openAIAuthToken) { }
        public OpenAIClient(string openAIAuthToken, Azure.AI.OpenAI.OpenAIClientOptions options) { }
        public OpenAIClient(System.Uri endpoint, Azure.AzureKeyCredential credential) { }
        public OpenAIClient(System.Uri endpoint, Azure.AzureKeyCredential credential, Azure.AI.OpenAI.OpenAIClientOptions options) { }
        public OpenAIClient(System.Uri endpoint, Azure.Core.TokenCredential credential) { }
        public OpenAIClient(System.Uri endpoint, Azure.Core.TokenCredential credential, Azure.AI.OpenAI.OpenAIClientOptions options) { }
        public OpenAIClient(System.Uri endpoint, string deploymentId, Azure.AzureKeyCredential credential) { }
        public OpenAIClient(System.Uri endpoint, string deploymentId, Azure.AzureKeyCredential credential, Azure.AI.OpenAI.OpenAIClientOptions options) { }
        public OpenAIClient(System.Uri endpoint, string deploymentId, Azure.Core.TokenCredential credential) { }
        public OpenAIClient(System.Uri endpoint, string deploymentId, Azure.Core.TokenCredential credential, Azure.AI.OpenAI.OpenAIClientOptions options) { }
        public virtual Azure.Core.Pipeline.HttpPipeline Pipeline { get { throw null; } }
<<<<<<< HEAD
        public virtual Azure.Response<Azure.AI.OpenAI.Completions> GetChatCompletions(string deploymentId, Azure.AI.OpenAI.ChatCompletionsOptions chatCompletionsOptions, System.Threading.CancellationToken cancellationToken = default(System.Threading.CancellationToken)) { throw null; }
        public virtual Azure.Response GetChatCompletions(string deploymentId, Azure.Core.RequestContent content, Azure.RequestContext context = null) { throw null; }
        public virtual System.Threading.Tasks.Task<Azure.Response<Azure.AI.OpenAI.ChatCompletions>> GetChatCompletionsAsync(string deploymentId, Azure.AI.OpenAI.ChatCompletionsOptions chatCompletionsOptions, System.Threading.CancellationToken cancellationToken = default(System.Threading.CancellationToken)) { throw null; }
        public virtual System.Threading.Tasks.Task<Azure.Response> GetChatCompletionsAsync(string deploymentId, Azure.Core.RequestContent content, Azure.RequestContext context = null) { throw null; }
        public virtual Azure.Response<Azure.AI.OpenAI.StreamingChatCompletions> GetChatCompletionsStreaming(string deploymentId, Azure.AI.OpenAI.ChatCompletionsOptions completionsOptions, System.Threading.CancellationToken cancellationToken = default(System.Threading.CancellationToken)) { throw null; }
        public virtual System.Threading.Tasks.Task<Azure.Response<Azure.AI.OpenAI.StreamingChatCompletions>> GetChatCompletionsStreamingAsync(string deploymentId, Azure.AI.OpenAI.ChatCompletionsOptions completionsOptions, System.Threading.CancellationToken cancellationToken = default(System.Threading.CancellationToken)) { throw null; }
=======
        public virtual Azure.Response<Azure.AI.OpenAI.Completions> GetCompletions(Azure.AI.OpenAI.CompletionsOptions completionsOptions, System.Threading.CancellationToken cancellationToken = default(System.Threading.CancellationToken)) { throw null; }
        public virtual Azure.Response GetCompletions(Azure.Core.RequestContent content, Azure.RequestContext context = null) { throw null; }
>>>>>>> 168b43fa
        public virtual Azure.Response<Azure.AI.OpenAI.Completions> GetCompletions(string deploymentId, Azure.AI.OpenAI.CompletionsOptions completionsOptions, System.Threading.CancellationToken cancellationToken = default(System.Threading.CancellationToken)) { throw null; }
        public virtual Azure.Response GetCompletions(string deploymentId, Azure.Core.RequestContent content, Azure.RequestContext context = null) { throw null; }
        public virtual Azure.Response<Azure.AI.OpenAI.Completions> GetCompletions(string prompt, System.Threading.CancellationToken cancellationToken = default(System.Threading.CancellationToken)) { throw null; }
        public virtual System.Threading.Tasks.Task<Azure.Response<Azure.AI.OpenAI.Completions>> GetCompletionsAsync(Azure.AI.OpenAI.CompletionsOptions completionsOptions, System.Threading.CancellationToken cancellationToken = default(System.Threading.CancellationToken)) { throw null; }
        public virtual System.Threading.Tasks.Task<Azure.Response> GetCompletionsAsync(Azure.Core.RequestContent content, Azure.RequestContext context = null) { throw null; }
        public virtual System.Threading.Tasks.Task<Azure.Response<Azure.AI.OpenAI.Completions>> GetCompletionsAsync(string deploymentId, Azure.AI.OpenAI.CompletionsOptions completionsOptions, System.Threading.CancellationToken cancellationToken = default(System.Threading.CancellationToken)) { throw null; }
        public virtual System.Threading.Tasks.Task<Azure.Response> GetCompletionsAsync(string deploymentId, Azure.Core.RequestContent content, Azure.RequestContext context = null) { throw null; }
        public virtual System.Threading.Tasks.Task<Azure.Response<Azure.AI.OpenAI.Completions>> GetCompletionsAsync(string prompt, System.Threading.CancellationToken cancellationToken = default(System.Threading.CancellationToken)) { throw null; }
        public virtual Azure.Response<Azure.AI.OpenAI.StreamingCompletions> GetCompletionsStreaming(Azure.AI.OpenAI.CompletionsOptions completionsOptions, System.Threading.CancellationToken cancellationToken = default(System.Threading.CancellationToken)) { throw null; }
        public virtual System.Threading.Tasks.Task<Azure.Response<Azure.AI.OpenAI.StreamingCompletions>> GetCompletionsStreamingAsync(Azure.AI.OpenAI.CompletionsOptions completionsOptions, System.Threading.CancellationToken cancellationToken = default(System.Threading.CancellationToken)) { throw null; }
        public virtual Azure.Response<Azure.AI.OpenAI.Embeddings> GetEmbeddings(Azure.AI.OpenAI.EmbeddingsOptions embeddingsOptions, System.Threading.CancellationToken cancellationToken = default(System.Threading.CancellationToken)) { throw null; }
        public virtual Azure.Response GetEmbeddings(Azure.Core.RequestContent content, Azure.RequestContext context = null) { throw null; }
        public virtual Azure.Response<Azure.AI.OpenAI.Embeddings> GetEmbeddings(string deploymentId, Azure.AI.OpenAI.EmbeddingsOptions embeddingsOptions, System.Threading.CancellationToken cancellationToken = default(System.Threading.CancellationToken)) { throw null; }
        public virtual Azure.Response GetEmbeddings(string deploymentId, Azure.Core.RequestContent content, Azure.RequestContext context = null) { throw null; }
        public virtual System.Threading.Tasks.Task<Azure.Response<Azure.AI.OpenAI.Embeddings>> GetEmbeddingsAsync(Azure.AI.OpenAI.EmbeddingsOptions embeddingsOptions, System.Threading.CancellationToken cancellationToken = default(System.Threading.CancellationToken)) { throw null; }
        public virtual System.Threading.Tasks.Task<Azure.Response> GetEmbeddingsAsync(Azure.Core.RequestContent content, Azure.RequestContext context = null) { throw null; }
        public virtual System.Threading.Tasks.Task<Azure.Response<Azure.AI.OpenAI.Embeddings>> GetEmbeddingsAsync(string deploymentId, Azure.AI.OpenAI.EmbeddingsOptions embeddingsOptions, System.Threading.CancellationToken cancellationToken = default(System.Threading.CancellationToken)) { throw null; }
        public virtual System.Threading.Tasks.Task<Azure.Response> GetEmbeddingsAsync(string deploymentId, Azure.Core.RequestContent content, Azure.RequestContext context = null) { throw null; }
    }
    public partial class OpenAIClientOptions : Azure.Core.ClientOptions
    {
        public OpenAIClientOptions(Azure.AI.OpenAI.OpenAIClientOptions.ServiceVersion version = Azure.AI.OpenAI.OpenAIClientOptions.ServiceVersion.V2022_12_01) { }
        public enum ServiceVersion
        {
            V2022_12_01 = 1,
        }
    }
    public partial class StreamingChatChoice
    {
        internal StreamingChatChoice() { }
        public string FinishReason { get { throw null; } }
        public int? Index { get { throw null; } }
        public System.Collections.Generic.IAsyncEnumerable<Azure.AI.OpenAI.ChatMessage> GetMessageStreaming([System.Runtime.CompilerServices.EnumeratorCancellationAttribute] System.Threading.CancellationToken cancellationToken = default(System.Threading.CancellationToken)) { throw null; }
    }
    public partial class StreamingChatCompletions : System.IDisposable
    {
        internal StreamingChatCompletions() { }
        public System.DateTime Created { get { throw null; } }
        public string Id { get { throw null; } }
        public void Dispose() { }
        protected virtual void Dispose(bool disposing) { }
        public System.Collections.Generic.IAsyncEnumerable<Azure.AI.OpenAI.StreamingChatChoice> GetChoicesStreaming([System.Runtime.CompilerServices.EnumeratorCancellationAttribute] System.Threading.CancellationToken cancellationToken = default(System.Threading.CancellationToken)) { throw null; }
    }
    public partial class StreamingChoice
    {
        internal StreamingChoice() { }
        public string FinishReason { get { throw null; } }
        public int? Index { get { throw null; } }
        public Azure.AI.OpenAI.CompletionsLogProbability Logprobs { get { throw null; } }
        public System.Collections.Generic.IAsyncEnumerable<string> GetTextStreaming([System.Runtime.CompilerServices.EnumeratorCancellationAttribute] System.Threading.CancellationToken cancellationToken = default(System.Threading.CancellationToken)) { throw null; }
    }
    public partial class StreamingCompletions : System.IDisposable
    {
        internal StreamingCompletions() { }
        public System.DateTime Created { get { throw null; } }
        public string Id { get { throw null; } }
        public void Dispose() { }
        protected virtual void Dispose(bool disposing) { }
        public System.Collections.Generic.IAsyncEnumerable<Azure.AI.OpenAI.StreamingChoice> GetChoicesStreaming([System.Runtime.CompilerServices.EnumeratorCancellationAttribute] System.Threading.CancellationToken cancellationToken = default(System.Threading.CancellationToken)) { throw null; }
    }
}
namespace Microsoft.Extensions.Azure
{
    public static partial class AzureOpenAIClientBuilderExtensions
    {
        public static Azure.Core.Extensions.IAzureClientBuilder<Azure.AI.OpenAI.OpenAIClient, Azure.AI.OpenAI.OpenAIClientOptions> AddOpenAIClient<TBuilder>(this TBuilder builder, System.Uri endpoint) where TBuilder : Azure.Core.Extensions.IAzureClientFactoryBuilderWithCredential { throw null; }
        public static Azure.Core.Extensions.IAzureClientBuilder<Azure.AI.OpenAI.OpenAIClient, Azure.AI.OpenAI.OpenAIClientOptions> AddOpenAIClient<TBuilder>(this TBuilder builder, System.Uri endpoint, Azure.AzureKeyCredential credential) where TBuilder : Azure.Core.Extensions.IAzureClientFactoryBuilder { throw null; }
        public static Azure.Core.Extensions.IAzureClientBuilder<Azure.AI.OpenAI.OpenAIClient, Azure.AI.OpenAI.OpenAIClientOptions> AddOpenAIClient<TBuilder>(this TBuilder builder, System.Uri endpoint, string deploymentId) where TBuilder : Azure.Core.Extensions.IAzureClientFactoryBuilderWithCredential { throw null; }
        public static Azure.Core.Extensions.IAzureClientBuilder<Azure.AI.OpenAI.OpenAIClient, Azure.AI.OpenAI.OpenAIClientOptions> AddOpenAIClient<TBuilder>(this TBuilder builder, System.Uri endpoint, string deploymentId, Azure.AzureKeyCredential credential) where TBuilder : Azure.Core.Extensions.IAzureClientFactoryBuilder { throw null; }
        public static Azure.Core.Extensions.IAzureClientBuilder<Azure.AI.OpenAI.OpenAIClient, Azure.AI.OpenAI.OpenAIClientOptions> AddOpenAIClient<TBuilder, TConfiguration>(this TBuilder builder, TConfiguration configuration) where TBuilder : Azure.Core.Extensions.IAzureClientFactoryBuilderWithConfiguration<TConfiguration> { throw null; }
    }
}<|MERGE_RESOLUTION|>--- conflicted
+++ resolved
@@ -149,17 +149,8 @@
         public OpenAIClient(System.Uri endpoint, string deploymentId, Azure.Core.TokenCredential credential) { }
         public OpenAIClient(System.Uri endpoint, string deploymentId, Azure.Core.TokenCredential credential, Azure.AI.OpenAI.OpenAIClientOptions options) { }
         public virtual Azure.Core.Pipeline.HttpPipeline Pipeline { get { throw null; } }
-<<<<<<< HEAD
-        public virtual Azure.Response<Azure.AI.OpenAI.Completions> GetChatCompletions(string deploymentId, Azure.AI.OpenAI.ChatCompletionsOptions chatCompletionsOptions, System.Threading.CancellationToken cancellationToken = default(System.Threading.CancellationToken)) { throw null; }
-        public virtual Azure.Response GetChatCompletions(string deploymentId, Azure.Core.RequestContent content, Azure.RequestContext context = null) { throw null; }
-        public virtual System.Threading.Tasks.Task<Azure.Response<Azure.AI.OpenAI.ChatCompletions>> GetChatCompletionsAsync(string deploymentId, Azure.AI.OpenAI.ChatCompletionsOptions chatCompletionsOptions, System.Threading.CancellationToken cancellationToken = default(System.Threading.CancellationToken)) { throw null; }
-        public virtual System.Threading.Tasks.Task<Azure.Response> GetChatCompletionsAsync(string deploymentId, Azure.Core.RequestContent content, Azure.RequestContext context = null) { throw null; }
-        public virtual Azure.Response<Azure.AI.OpenAI.StreamingChatCompletions> GetChatCompletionsStreaming(string deploymentId, Azure.AI.OpenAI.ChatCompletionsOptions completionsOptions, System.Threading.CancellationToken cancellationToken = default(System.Threading.CancellationToken)) { throw null; }
-        public virtual System.Threading.Tasks.Task<Azure.Response<Azure.AI.OpenAI.StreamingChatCompletions>> GetChatCompletionsStreamingAsync(string deploymentId, Azure.AI.OpenAI.ChatCompletionsOptions completionsOptions, System.Threading.CancellationToken cancellationToken = default(System.Threading.CancellationToken)) { throw null; }
-=======
         public virtual Azure.Response<Azure.AI.OpenAI.Completions> GetCompletions(Azure.AI.OpenAI.CompletionsOptions completionsOptions, System.Threading.CancellationToken cancellationToken = default(System.Threading.CancellationToken)) { throw null; }
         public virtual Azure.Response GetCompletions(Azure.Core.RequestContent content, Azure.RequestContext context = null) { throw null; }
->>>>>>> 168b43fa
         public virtual Azure.Response<Azure.AI.OpenAI.Completions> GetCompletions(string deploymentId, Azure.AI.OpenAI.CompletionsOptions completionsOptions, System.Threading.CancellationToken cancellationToken = default(System.Threading.CancellationToken)) { throw null; }
         public virtual Azure.Response GetCompletions(string deploymentId, Azure.Core.RequestContent content, Azure.RequestContext context = null) { throw null; }
         public virtual Azure.Response<Azure.AI.OpenAI.Completions> GetCompletions(string prompt, System.Threading.CancellationToken cancellationToken = default(System.Threading.CancellationToken)) { throw null; }
