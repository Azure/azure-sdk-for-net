﻿<Project ToolsVersion="15.0" xmlns="http://schemas.microsoft.com/developer/msbuild/2003">
  <PropertyGroup>
<<<<<<< HEAD
    <AzureOpenAILibraryVersion>2.1.0-beta.2</AzureOpenAILibraryVersion>
=======
    <AzureOpenAILibraryVersion>2.1.0</AzureOpenAILibraryVersion>
    <GAServiceVersionLabel>2024_10_21</GAServiceVersionLabel>
>>>>>>> f2036db0
    <!--
      During development, we may want to get ahead of the published Nuget package versions. These next property flags
      allow you to replace Nuget package references with external assembly .dll references, or even the source code
      projects in a more simplified way.
    -->
    <!--
    <ExternalOpenAILibrary>../../external/OpenAI/netstandard2.0/OpenAI.dll</ExternalOpenAILibrary>
    <SystemClientModelVersion>1.1.0-beta.5</SystemClientModelVersion>
    <ExternalOpenAISource>../../external/OpenAI/src/OpenAI.csproj</ExternalOpenAISource>
    <ExternalAzureCoreSource>$(RepoRoot)/sdk/core/Azure.Core/src/Azure.Core.csproj</ExternalAzureCoreSource>
    <ExternalAzureCoreLibrary>../../external/Azure.Core.Slim/netstandard2.0/Azure.Core.Slim.dll</ExternalAzureCoreLibrary>
    -->
  </PropertyGroup>

  <!--
    Add any shared properties you want for the projects under this package directory that need to be set before the auto imported Directory.Build.props
  -->
  <Import Project="$([MSBuild]::GetDirectoryNameOfFileAbove($(MSBuildThisFileDirectory).., Directory.Build.props))\Directory.Build.props" />
  
  <PropertyGroup>
    <RequiredTargetFrameworks Condition="$(IsTestProject) != 'true'">netstandard2.0</RequiredTargetFrameworks>
  </PropertyGroup>
</Project><|MERGE_RESOLUTION|>--- conflicted
+++ resolved
@@ -1,11 +1,7 @@
 ﻿<Project ToolsVersion="15.0" xmlns="http://schemas.microsoft.com/developer/msbuild/2003">
   <PropertyGroup>
-<<<<<<< HEAD
-    <AzureOpenAILibraryVersion>2.1.0-beta.2</AzureOpenAILibraryVersion>
-=======
     <AzureOpenAILibraryVersion>2.1.0</AzureOpenAILibraryVersion>
     <GAServiceVersionLabel>2024_10_21</GAServiceVersionLabel>
->>>>>>> f2036db0
     <!--
       During development, we may want to get ahead of the published Nuget package versions. These next property flags
       allow you to replace Nuget package references with external assembly .dll references, or even the source code
