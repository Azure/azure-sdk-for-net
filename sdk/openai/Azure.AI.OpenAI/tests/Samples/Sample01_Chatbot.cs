// Copyright (c) Microsoft Corporation. All rights reserved.
// Licensed under the MIT License.

using System;
using System.Collections.Generic;
using Azure.AI.OpenAI.Models;
using Azure.Identity;
using NUnit.Framework;

namespace Azure.AI.OpenAI.Tests.Samples
{
    public partial class Chatbot
    {
        [Test]
        [Ignore("Only verifying that the sample builds")]
        public void GetChatbotResponse()
        {
            #region Snippet:GenerateChatbotResponse
            string endpoint = "http://myaccount.openai.azure.com/";
            OpenAIClient client = new OpenAIClient(new Uri(endpoint), new DefaultAzureCredential(), "myDeploymentId");

            string prompt = "What is Azure OpenAI?";
            Console.Write($"Input: {prompt}");

<<<<<<< HEAD
            Completion completion = client.Completions(prompt);
            var response = completion.Choices[0].Text;
            Console.WriteLine($"Chatbot: {response}");
=======
            foreach (var prompt in examplePrompts)
            {
                Console.Write($"Input: {prompt}");
                var request = new CompletionsOptions();
                request.Prompt.Add(prompt);

                Completions completion = client.GetCompletions("myModelDeployment", request);
                var response = completion.Choices[0].Text;
                Console.WriteLine($"Chatbot: {response}");
            }
>>>>>>> 2555e1de
            #endregion
        }
    }
}<|MERGE_RESOLUTION|>--- conflicted
+++ resolved
@@ -22,22 +22,9 @@
             string prompt = "What is Azure OpenAI?";
             Console.Write($"Input: {prompt}");
 
-<<<<<<< HEAD
-            Completion completion = client.Completions(prompt);
+            Completions completion = client.GetCompletions(prompt);
             var response = completion.Choices[0].Text;
             Console.WriteLine($"Chatbot: {response}");
-=======
-            foreach (var prompt in examplePrompts)
-            {
-                Console.Write($"Input: {prompt}");
-                var request = new CompletionsOptions();
-                request.Prompt.Add(prompt);
-
-                Completions completion = client.GetCompletions("myModelDeployment", request);
-                var response = completion.Choices[0].Text;
-                Console.WriteLine($"Chatbot: {response}");
-            }
->>>>>>> 2555e1de
             #endregion
         }
     }
