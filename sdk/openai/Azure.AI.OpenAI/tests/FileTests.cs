// Copyright (c) Microsoft Corporation. All rights reserved.
// Licensed under the MIT License.

using System;
using System.Threading.Tasks;
using OpenAI.Files;
using OpenAI.TestFramework;

using Azure.AI.OpenAI.Files;

namespace Azure.AI.OpenAI.Tests;

public class FileTests : AoaiTestBase<OpenAIFileClient>
{
    public FileTests(bool isAsync) : base(isAsync)
<<<<<<< HEAD
    { }
=======
    {
    }
>>>>>>> c2a9a198

    [Test]
    [Category("Smoke")]
    public void CanCreateClient() => Assert.That(GetTestClient(), Is.InstanceOf<OpenAIFileClient>());

    [RecordedTest]
#if !AZURE_OPENAI_GA
    [TestCase(AzureOpenAIClientOptions.ServiceVersion.V2024_10_01_Preview)]
    //[TestCase(AzureOpenAIClientOptions.ServiceVersion.V2024_12_01_Preview)]
    //[TestCase(AzureOpenAIClientOptions.ServiceVersion.V2025_01_01_Preview)]
#else
    [TestCase(AzureOpenAIClientOptions.ServiceVersion.V2024_10_21)]
#endif
    [TestCase(null)]
    public async Task CanUploadAndDeleteFiles(AzureOpenAIClientOptions.ServiceVersion? version)
    {
        OpenAIFileClient client = GetTestClient(GetTestClientOptions(version));
        OpenAIFile file = await client.UploadFileAsync(
            BinaryData.FromString("hello, world!"),
            "test_file_delete_me.txt",
            FileUploadPurpose.Assistants);
        Validate(file);
        FileDeletionResult deletionResult = await client.DeleteFileAsync(file.Id);
        Assert.That(deletionResult.FileId, Is.EqualTo(file.Id));
        Assert.IsTrue(deletionResult.Deleted);

        file = await client.UploadFileAsync(
            BinaryData.FromString(@"{""text"":""hello, world!""}"),
            "test_file_delete_me.jsonl",
            FileUploadPurpose.Batch);
        Validate(file);
    }

    [RecordedTest]
#if !AZURE_OPENAI_GA
    [TestCase(AzureOpenAIClientOptions.ServiceVersion.V2024_10_01_Preview)]
    [TestCase(AzureOpenAIClientOptions.ServiceVersion.V2024_12_01_Preview)]
    [TestCase(AzureOpenAIClientOptions.ServiceVersion.V2025_01_01_Preview)]
#else
    [TestCase(AzureOpenAIClientOptions.ServiceVersion.V2024_10_21)]
#endif
    [TestCase(null)]
    public async Task CanListFiles(AzureOpenAIClientOptions.ServiceVersion? version)
    {
        OpenAIFileClient client = GetTestClient(GetTestClientOptions(version));
        OpenAIFileCollection files = await client.GetFilesAsync();
        Assert.That(files, Has.Count.GreaterThan(0));
    }
<<<<<<< HEAD
=======

    [RecordedTest]
    [TestCase(null)]
    public async Task CanUploadWithExpiration(AzureOpenAIClientOptions.ServiceVersion? version)
    {
        OpenAIFileClient client = GetTestClient(GetTestClientOptions(version));
        AzureFileExpirationOptions expirationOptions = new(3600, AzureFileExpirationAnchor.CreatedAt);
        OpenAIFile file = await client.UploadFileAsync(
            BinaryData.FromString(@"{""text"":""hello, there, world!""}"),
            "test_file_delete_me.jsonl",
            FileUploadPurpose.Batch,
            expirationOptions);
        Validate(file);
    }

    private static TestClientOptions GetTestClientOptions(AzureOpenAIClientOptions.ServiceVersion? version)
    {
        return version is null ? new TestClientOptions() : new TestClientOptions(version.Value);
    }
>>>>>>> c2a9a198
}<|MERGE_RESOLUTION|>--- conflicted
+++ resolved
@@ -13,12 +13,8 @@
 public class FileTests : AoaiTestBase<OpenAIFileClient>
 {
     public FileTests(bool isAsync) : base(isAsync)
-<<<<<<< HEAD
-    { }
-=======
     {
     }
->>>>>>> c2a9a198
 
     [Test]
     [Category("Smoke")]
@@ -67,8 +63,6 @@
         OpenAIFileCollection files = await client.GetFilesAsync();
         Assert.That(files, Has.Count.GreaterThan(0));
     }
-<<<<<<< HEAD
-=======
 
     [RecordedTest]
     [TestCase(null)]
@@ -88,5 +82,4 @@
     {
         return version is null ? new TestClientOptions() : new TestClientOptions(version.Value);
     }
->>>>>>> c2a9a198
 }