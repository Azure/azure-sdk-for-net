// Copyright (c) Microsoft Corporation. All rights reserved.
// Licensed under the MIT License.

using System;
using System.Threading.Tasks;
using OpenAI.Files;
using OpenAI.TestFramework;

namespace Azure.AI.OpenAI.Tests;

public class FileTests : AoaiTestBase<OpenAIFileClient>
{
    public FileTests(bool isAsync) : base(isAsync)
<<<<<<< HEAD
    { }
=======
    {
    }
>>>>>>> b38a9c20

    [Test]
    [Category("Smoke")]
    public void CanCreateClient() => Assert.That(GetTestClient(), Is.InstanceOf<OpenAIFileClient>());

    [RecordedTest]
#if !AZURE_OPENAI_GA
    [TestCase(AzureOpenAIClientOptions.ServiceVersion.V2024_10_01_Preview)]
    //[TestCase(AzureOpenAIClientOptions.ServiceVersion.V2024_12_01_Preview)]
    //[TestCase(AzureOpenAIClientOptions.ServiceVersion.V2025_01_01_Preview)]
#else
    [TestCase(AzureOpenAIClientOptions.ServiceVersion.V2024_10_21)]
#endif
    [TestCase(null)]
    public async Task CanUploadAndDeleteFiles(AzureOpenAIClientOptions.ServiceVersion? version)
    {
        OpenAIFileClient client = GetTestClient(GetTestClientOptions(version));
        OpenAIFile file = await client.UploadFileAsync(
            BinaryData.FromString("hello, world!"),
            "test_file_delete_me.txt",
            FileUploadPurpose.Assistants);
        Validate(file);
        FileDeletionResult deletionResult = await client.DeleteFileAsync(file.Id);
        Assert.That(deletionResult.FileId, Is.EqualTo(file.Id));
        Assert.IsTrue(deletionResult.Deleted);
    }

    [RecordedTest]
#if !AZURE_OPENAI_GA
    [TestCase(AzureOpenAIClientOptions.ServiceVersion.V2024_10_01_Preview)]
    [TestCase(AzureOpenAIClientOptions.ServiceVersion.V2024_12_01_Preview)]
    [TestCase(AzureOpenAIClientOptions.ServiceVersion.V2025_01_01_Preview)]
#else
    [TestCase(AzureOpenAIClientOptions.ServiceVersion.V2024_10_21)]
#endif
    [TestCase(null)]
    public async Task CanListFiles(AzureOpenAIClientOptions.ServiceVersion? version)
    {
        OpenAIFileClient client = GetTestClient(GetTestClientOptions(version));
        OpenAIFileCollection files = await client.GetFilesAsync();
        Assert.That(files, Has.Count.GreaterThan(0));
    }
<<<<<<< HEAD
=======

    private static TestClientOptions GetTestClientOptions(AzureOpenAIClientOptions.ServiceVersion? version)
    {
        return version is null ? new TestClientOptions() : new TestClientOptions(version.Value);
    }
>>>>>>> b38a9c20
}<|MERGE_RESOLUTION|>--- conflicted
+++ resolved
@@ -11,12 +11,8 @@
 public class FileTests : AoaiTestBase<OpenAIFileClient>
 {
     public FileTests(bool isAsync) : base(isAsync)
-<<<<<<< HEAD
-    { }
-=======
     {
     }
->>>>>>> b38a9c20
 
     [Test]
     [Category("Smoke")]
@@ -59,12 +55,9 @@
         OpenAIFileCollection files = await client.GetFilesAsync();
         Assert.That(files, Has.Count.GreaterThan(0));
     }
-<<<<<<< HEAD
-=======
 
     private static TestClientOptions GetTestClientOptions(AzureOpenAIClientOptions.ServiceVersion? version)
     {
         return version is null ? new TestClientOptions() : new TestClientOptions(version.Value);
     }
->>>>>>> b38a9c20
 }