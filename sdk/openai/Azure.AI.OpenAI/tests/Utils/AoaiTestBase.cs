// Copyright (c) Microsoft Corporation. All rights reserved.
// Licensed under the MIT License.

using System;
using System.ClientModel;
using System.ClientModel.Primitives;
using System.Collections.Generic;
using System.IO;
using System.Linq;
using System.Text;
using System.Text.Json;
using System.Threading.Tasks;
using Azure.AI.OpenAI.Tests.Models;
using Azure.AI.OpenAI.Tests.Utils;
using Azure.AI.OpenAI.Tests.Utils.Config;
using NUnit.Framework.Interfaces;
using OpenAI.Assistants;
using OpenAI.Audio;
using OpenAI.Batch;
using OpenAI.Chat;
using OpenAI.Embeddings;
using OpenAI.Files;
using OpenAI.FineTuning;
using OpenAI.Images;
using OpenAI.TestFramework;
using OpenAI.TestFramework.Recording.Proxy;
using OpenAI.TestFramework.Recording.Proxy.Service;
using OpenAI.TestFramework.Recording.RecordingProxy;
using OpenAI.TestFramework.Recording.Sanitizers;
using OpenAI.TestFramework.Utils;
using OpenAI.VectorStores;
using TokenCredential = Azure.Core.TokenCredential;

namespace Azure.AI.OpenAI.Tests;

public class AoaiTestBase<TClient> : RecordedClientTestBase where TClient : class
{
    private const string AZURE_URI_SANITIZER_PATTERN = @"(?<=/(subscriptions|resourceGroups|accounts)/)([^/]+?)(?=(/|$))";
    private const string SMALL_1x1_PNG = "iVBORw0KGgoAAAANSUhEUgAAAAEAAAABCAIAAACQd1PeAAAAAXNSR0IArs4c6QAAAARnQU1BAACxjwv8YQUAAAAJcEhZcwAAFiQAABYkAZsVxhQAAAAMSURBVBhXY2BgYAAAAAQAAVzN/2kAAAAASUVORK5CYII=";

    public static readonly DateTimeOffset START_2024 = new DateTimeOffset(2024, 01, 01, 00, 00, 00, TimeSpan.Zero);
    public static readonly DateTimeOffset UNIX_EPOCH =
#if NETFRAMEWORK
        DateTimeOffset.Parse("1970-01-01T00:00:00.0000000+00:00");
#else
        DateTimeOffset.UnixEpoch;
#endif

    internal TestConfig TestConfig { get; }

    internal Assets Assets { get; }

    public AzureTestEnvironment TestEnvironment { get; }

    protected AoaiTestBase(bool isAsync) : this(isAsync, null, null)
    { }

    protected AoaiTestBase(bool isAsync, RecordedTestMode? mode = null, bool? automaticRecord = null)
        : base(isAsync, mode, automaticRecord)
    {
        TestConfig = new TestConfig(() => Mode);
        Assets = new Assets();
        TestEnvironment = new AzureTestEnvironment(Mode);

        // Remove some of the default sanitizers to customize their behavior
        RecordingOptions.SanitizersToRemove.AddRange(
        [
            "AZSDK2003", // Location header (we use a less restrictive sanitizer)
            "AZSDK4001", // Replaces entire host name in URL. We want to mask only subdomain part to make it easier to distinguish requests
            "AZSDK3430", // OpenAI liberally uses "id" in its JSON responses, and we want to keep them in the recordings
            "AZSDK3493", // $..name in JSON. OpenAI uses this for things that don't need to be sanitized
        ]);

        // Prevent resource names from leaking into recordings
        RecordingOptions.Sanitizers.AddRange(
        [
            new UriRegexSanitizer(SanitizedJsonConfig.HOST_SUBDOMAIN_PATTERN)
            {
                Value = SanitizedJsonConfig.MASK_STRING
            },
            new UriRegexSanitizer(AZURE_URI_SANITIZER_PATTERN)
            {
                Value = SanitizedJsonConfig.MASK_STRING
            },
            new HeaderRegexSanitizer("Location")
            {
                Regex = AZURE_URI_SANITIZER_PATTERN,
                Value = SanitizedJsonConfig.MASK_STRING
            },
            new HeaderRegexSanitizer("Azure-AsyncOperation")
            {
                Regex = AZURE_URI_SANITIZER_PATTERN,
                Value = SanitizedJsonConfig.MASK_STRING
            },
            new BodyKeySanitizer("$..endpoint")
            {
                Regex = SanitizedJsonConfig.HOST_SUBDOMAIN_PATTERN,
                Value = SanitizedJsonConfig.MASK_STRING
            }
        ]);

        // Prevent keys from leaking into our recordings
        RecordingOptions.SanitizeJsonBody("*..key", "*..api_key");

        // Because the current implementation of multi-part form content data in OpenAI and Azure OpenAI uses random
        // to generate boundaries, this causes problems during playback as the boundary will be different each time.
        // Longer term, we should find a way to pass the TestRecording.Random to the multi-part form generator in the
        // code. The simplest solution for now is to disable recording the body for these mime types
        RecordingOptions.RequestOverride = request =>
        {
            if (request?.Headers.GetFirstOrDefault("Content-Type")?.StartsWith("multipart/form-data") == true)
            {
                return RequestRecordMode.RecordWithoutRequestBody;
            }

            return RequestRecordMode.Record;
        };
        RecordingOptions.Sanitizers.Add(new HeaderRegexSanitizer("Content-Type")
        {
            Regex = @"multipart/form-data; boundary=[^\s]+",
            Value = "multipart/form-data; boundary=***"
        });

        // Data URIs trimmed to prevent the recording from being too large
        RecordingOptions.Sanitizers.Add(new BodyKeySanitizer("$..url")
        {
            Regex = @"(?<=data:image/png;base64,)(.+)",
            Value = SMALL_1x1_PNG
        });

        // Base64 encoded images in the response are replaced with a 1x1 black pixel PNG image to ensure valid data
        RecordingOptions.Sanitizers.Add(new BodyKeySanitizer($"..b64_json")
        {
            Value = SMALL_1x1_PNG
        });
    }

    /// <summary>
    /// Gets the top level test client to use for testing.
    /// </summary>
    /// <param name="config">The test configuration to use</param>
    /// <param name="options">(Optional) The client options to use.</param>
    /// <param name="tokenCredential">(Optional) The token credential to use. If this is null, an API key will be read from the
    /// test configuration.</param>
    /// <param name="keyCredential">(Optional) The key credential to use instead of the one from the configuration.</param>
    public virtual AzureOpenAIClient GetTestTopLevelClient(
        IConfiguration? config,
        TestClientOptions? options = null,
        TokenCredential? tokenCredential = null,
        ApiKeyCredential? keyCredential = null)
    {
        // First validate that the config has the parameters we need
        if (config == null)
        {
            throw CreateKeyNotFoundEx("any configuration");
        }
        else if (config.Endpoint is null)
        {
            throw CreateKeyNotFoundEx("endpoint");
        }
        else if (tokenCredential == null && keyCredential == null && string.IsNullOrEmpty(config.Key))
        {
            throw CreateKeyNotFoundEx("API key");
        }

        // Configure the test options as needed
        options ??= new();
        Action<PipelineRequest>? requestAction = options.ShouldOutputRequests ? DumpRequest : null;
        Action<PipelineResponse>? responseAction = options.ShouldOutputResponses ? DumpResponse : null;
        options.AddPolicy(new TestPipelinePolicy(requestAction, responseAction), PipelinePosition.PerCall);

        options = ConfigureClientOptions(options);

        AzureOpenAIClient topLevelClient;
        if (tokenCredential != null)
        {
            topLevelClient = new AzureOpenAIClient(config.Endpoint, tokenCredential, options);
        }
        else
        {
            topLevelClient = new AzureOpenAIClient(config.Endpoint, keyCredential ?? new ApiKeyCredential(config.Key!), options);
        }

        return topLevelClient;
    }

    /// <summary>
    /// Gets the properly instrumented client to use for testing. This have proper support for automatic sync/async method testing,
    /// as well as recording, and playback support.
    /// </summary>
    /// <param name="options">(Optional) The client options to use.</param>
    /// <param name="tokenCredential">(Optional) The token credential to use. If this is null, an API key will be read from the
    /// test configuration.</param>
    /// <param name="keyCredential">(Optional) The key credential to use instead of the one from the configuration.</param>
    /// <returns>The test client instance.</returns>
    public virtual TClient GetTestClient(TestClientOptions? options = null, TokenCredential? tokenCredential = null, ApiKeyCredential? keyCredential = null)
        => GetTestClient(TestConfig.GetConfig<TClient>(), options, tokenCredential, keyCredential);

    /// <summary>
    /// Gets the properly instrumented client to use for testing. This have proper support for automatic sync/async method testing,
    /// as well as recording, and playback support.
    /// </summary>
    /// <param name="configName"></param>
    /// <param name="options">(Optional) The client options to use.</param>
    /// <param name="tokenCredential">(Optional) The token credential to use. If this is null, an API key will be read from the
    /// test configuration.</param>
    /// <param name="keyCredential">(Optional) The key credential to use instead of the one from the configuration.</param>
    /// <returns>The test client instance.</returns>
    public virtual TClient GetTestClient(string configName, TestClientOptions? options = null, TokenCredential? tokenCredential = null, ApiKeyCredential? keyCredential = null)
        => GetTestClient(TestConfig.GetConfig(configName), options, tokenCredential, keyCredential);

    /// <summary>
    /// Gets a different type of client using the same configuration as the specified client.
    /// </summary>
    /// <typeparam name="TExplicitClient">The type of other client to create.</typeparam>
    /// <param name="client">The client instance whose configuration we want to use.</param>
    /// <param name="deploymentName">(Optional) The specific deployment to use instead of the one from the config.</param>
    /// <returns></returns>
    /// <exception cref="NotSupportedException">The client instance passed was not instrumented</exception>
    public virtual TExplicitClient GetTestClientFrom<TExplicitClient>(TClient client, string? deploymentName = null)
    {
        var instrumented = (TopLevelInfo?)GetClientContext(client);
        if (instrumented?.TopLevelClient != null
            && instrumented?.Config != null)
        {
            return GetTestClient<TExplicitClient>(instrumented.TopLevelClient, instrumented.Config, deploymentName);
        }

        throw new NotSupportedException("The client provided was not properly instrumented. Please make sure to get your test client " +
            "instances using the GetTestClient() methods");
    }

    #region overrides

    /// <inheritdoc />
    protected override RecordedTestMode GetDefaultRecordedTestMode()
        => AzureTestEnvironment.DefaultRecordMode;

    /// <inheritdoc />
    protected override bool GetDefaultAutomaticRecordEnabled()
        => !IsRunningInCI && AzureTestEnvironment.DefaultAutomaticRecordEnabled;

    /// <inheritdoc />
    protected override ProxyServiceOptions CreateProxyServiceOptions()
        => new()
        {
            DotnetExecutable = TestEnvironment.DotNetExe.FullName,
            TestProxyDll = TestEnvironment.TestProxyDll.FullName,
            DevCertFile = TestEnvironment.TestProxyHttpsCert.FullName,
            DevCertPassword = TestEnvironment.TestProxyHttpsCertPassword,
            StorageLocationDir = TestEnvironment.RepoRoot.FullName,
        };

    /// <inheritdoc />
    protected override RecordingStartInformation CreateRecordingSessionStartInfo()
    {
        // This uses the same directory structure as the previous Azure.Core.TestFramework used for an easy drop in replacement.
        // For example, suppose your test class is (and your class name matches the file name):
        // c:\src\azure-sdk-for-net\sdk\openai\Azure.AI.OpenAI\tests\ChatTests.cs
        // Then this would return something like:
        // sdk\openai\Azure.AI.OpenAI\tests\SessionRecords\ChatTests\TestName.json
        DirectoryInfo? sourceDir = GetType().Assembly.GetAssemblySourceDir();
        string relativeDir = PathHelpers.GetRelativePath(
            TestEnvironment.RepoRoot.FullName,
            sourceDir?.FullName ?? TestEnvironment.RepoRoot.FullName);

        string recordingFile = Path.Combine(
            relativeDir,
            "SessionRecords",
            GetType().Name,
            GetRecordedTestFileName());

        // Start at the source directory for the current test project, and then walk up the directory structure searching for
        // an "assets.json" file.
        string? assetsFile = null;
        for (
            DirectoryInfo? current = sourceDir;
            current != null && current.FullName != TestEnvironment.RepoRoot.FullName;
            current = current?.Parent)
        {
            string file = Path.Combine(current!.FullName, "assets.json");
            if (File.Exists(file))
            {
                assetsFile = file;
                break;
            }
        }

        return new()
        {
            RecordingFile = recordingFile,
            AssetsFile = assetsFile
        };
    }

#endregion

    /// <summary>
    /// Polls until a condition has been met with a maximum wait time. The function will always return the last value even
    /// if the condition was not met.
    /// </summary>
    /// <typeparam name="T">The value in the <see cref="ClientResult{T}">.</typeparam>
    /// <param name="initialValue">The initial value.</param>
    /// <param name="getAsync">The asynchronous function to get the latest state of the value.</param>
    /// <param name="stopCondition">When we should stop waiting.</param>
    /// <param name="waitTimeBetweenRequests">(Optional) The amount of time to wait between retries. This will be ignored in playback
    /// mode. Default is 2 seconds.</param>
    /// <param name="maxWait">(Optional) The maximum amount of time to wait until the condition becomes true. This will be ignored in
    /// playback mode. The default is 2 minutes.</param>
    /// <returns>The final state. This will return when the conditions have been met or we timed out.</returns>
    protected virtual Task<T> WaitUntilReturnLast<T>(T initialValue, Func<Task<ClientResult<T>>> getAsync, Predicate<T> stopCondition, TimeSpan? waitTimeBetweenRequests = null, TimeSpan? maxWait = null)
        => WaitUntilReturnLast(initialValue, new Func<Task<T>>(async () => await getAsync().ConfigureAwait(false)), stopCondition, waitTimeBetweenRequests, maxWait);

    /// <summary>
    /// Polls until a condition has been met with a maximum wait time. The function will always return the last value even
    /// if the condition was not met.
    /// </summary>
    /// <typeparam name="T">The return value.</typeparam>
    /// <param name="initialValue">The initial value.</param>
    /// <param name="getAsync">The asynchronous function to get the latest state of the value.</param>
    /// <param name="stopCondition">When we should stop waiting.</param>
    /// <param name="waitTimeBetweenRequests">(Optional) The amount of time to wait between retries. This will be ignored in playback
    /// mode. Default is 2 seconds.</param>
    /// <param name="maxWait">(Optional) The maximum amount of time to wait until the condition becomes true. This will be ignored in
    /// playback mode. The default is 2 minutes.</param>
    /// <returns>The final state. This will return when the conditions have been met or we timed out.</returns>
    protected virtual async Task<T> WaitUntilReturnLast<T>(T initialValue, Func<Task<T>> getAsync, Predicate<T> stopCondition, TimeSpan? waitTimeBetweenRequests = null, TimeSpan? maxWait = null)
    {
        TimeSpan delay, max;
        if (Mode == RecordedTestMode.Playback)
        {
            delay = TimeSpan.FromMilliseconds(10);
            max = TimeSpan.FromSeconds(30);
        }
        else
        {
            delay = waitTimeBetweenRequests ?? TimeSpan.FromSeconds(2);
            max = maxWait ?? TimeSpan.FromMinutes(2);
        }

        DateTimeOffset stopTime = DateTimeOffset.Now + max;
        T result = initialValue;

        while (!stopCondition(result) && DateTimeOffset.Now < stopTime)
        {
            await Task.Delay(delay).ConfigureAwait(false);
            result = await getAsync().ConfigureAwait(false);
        }

        return result;
    }

    /// <summary>
    /// Gets the properly instrumented client to use for testing. This have proper support for automatic sync/async method testing,
    /// as well as recording, and playback support.
    /// </summary>
    /// <param name="config">The test configuration to use</param>
    /// <param name="options">(Optional) The client options to use.</param>
    /// <param name="tokenCredential">(Optional) The token credential to use. If this is null, an API key will be read from the
    /// test configuration.</param>
    /// <param name="keyCredential">(Optional) The key credential to use instead of the one from the configuration.</param>
    /// <returns>The test client instance.</returns>
    protected virtual TClient GetTestClient(IConfiguration? config, TestClientOptions? options = null, TokenCredential? tokenCredential = null, ApiKeyCredential? keyCredential = null)
    {
        AzureOpenAIClient topLevelClient = GetTestTopLevelClient(config, options, tokenCredential, keyCredential);
        return GetTestClient<TClient>(topLevelClient, config!);
    }

    /// <summary>
    /// Gets the properly instrumented client to use for testing. This have proper support for automatic sync/async method testing,
    /// as well as recording, and playback support.
    /// </summary>
    /// <typeparam name="TExplicitClient">The type of test client to get.</typeparam>
    /// <param name="topLevelClient">The top level client to use.</param>
    /// <param name="config">The configuration to use to get the deployment information (if needed).</param>
    /// <returns>The instrumented client instance to use.</returns>
    /// <exception cref="NotImplementedException">Support for the type of client being requested has not been implemented yet.</exception>
    protected virtual TExplicitClient GetTestClient<TExplicitClient>(AzureOpenAIClient topLevelClient, IConfiguration config, string? deploymentName = null)
    {
        Func<string> getDeployment = () => deploymentName ?? config?.Deployment ?? throw CreateKeyNotFoundEx("deployment");
        object clientObject;

        switch (typeof(TExplicitClient).Name)
        {
            case nameof(AssistantClient):
                clientObject = topLevelClient.GetAssistantClient();
                break;
            case nameof(AudioClient):
                clientObject = topLevelClient.GetAudioClient(getDeployment());
                break;
            case nameof(BatchClient):
                clientObject = topLevelClient.GetBatchClient();
                break;
            case nameof(ChatClient):
                clientObject = topLevelClient.GetChatClient(getDeployment());
                break;
            case nameof(EmbeddingClient):
                clientObject = topLevelClient.GetEmbeddingClient(getDeployment());
                break;
            case nameof(OpenAIFileClient):
                clientObject = topLevelClient.GetOpenAIFileClient();
                break;
            case nameof(FineTuningClient):
                clientObject = topLevelClient.GetFineTuningClient();
                break;
            case nameof(ImageClient):
                clientObject = topLevelClient.GetImageClient(getDeployment());
                break;
            case nameof(VectorStoreClient):
                clientObject = topLevelClient.GetVectorStoreClient();
                break;
            case nameof(AzureDeploymentClient):
                var accessor = NonPublic.FromField<ClientPipeline, PipelineTransport>("_transport");
                clientObject = new AzureDeploymentClient(
                    config,
                    TestEnvironment.Credential,
                    transport: accessor.Get(topLevelClient.Pipeline));
                break;
            default:
                throw new NotImplementedException($"Test client helpers not yet implemented for {typeof(TExplicitClient)}");
        };

        object instrumented = WrapClient(
            typeof(TExplicitClient),
            clientObject,
            new TopLevelInfo
            {
                TopLevelClient = topLevelClient,
                Config = config,
            },
            null);

        return (TExplicitClient)instrumented;
    }

    private Exception CreateKeyNotFoundEx(string whatIsMissing)
    {
        return new KeyNotFoundException($"Could not find any {whatIsMissing} to use. Please make sure you have the necessary" +
                $" {TestConfig.AssetsJson} config file, or have the needed environment variables set");
    }

    private static void DumpRequest(PipelineRequest request)
    {
        Console.WriteLine($"--- New request ---");
        Console.WriteLine($"{request.Method} {request?.Uri}");
        string headers = string.Join("\n  ",
            request!.Headers
                .Select(kvp => $"{kvp.Key}: {(kvp.Key.ToLowerInvariant().Contains("auth") ? "***" : kvp.Value)}"));
        Console.Write("  ");
        Console.WriteLine(headers);

        if (request?.Content is not null)
        {
            using MemoryStream stream = new();
            request.Content.WriteTo(stream, default);
            stream.Position = 0;

            string? contentType = request.Headers.GetFirstOrDefault("Content-Type");
            if (IsProbableTextContent(contentType))
            {
                DumpText(contentType, stream);
            }
            else
            {
                DumpHex(stream);
            }
        }
    }

    private static void DumpResponse(PipelineResponse response)
    {
        Console.WriteLine($"--- Response ---");
        Console.WriteLine($"{response.Status} - {response.ReasonPhrase}");
        string headers = string.Join(
            "\n  ",
            response.Headers
                .Where(kvp => !kvp.Key.ToLowerInvariant().Contains("client-"))
                .Select(kvp => $"{kvp.Key}: {kvp.Value}"));
        Console.Write("  ");
        Console.WriteLine(headers);

        response.BufferContent();

        if (response!.Content is not null)
        {
            using Stream stream = response.Content.ToStream();
            string? contentType = response.Headers.GetFirstOrDefault("Content-Type");
            if (IsProbableTextContent(contentType))
            {
                DumpText(contentType, stream);
            }
            else
            {
                DumpHex(stream);
            }
        }

        Console.WriteLine();
    }

    private static bool IsProbableTextContent(string? contentType)
    {
        contentType = contentType?.ToLowerInvariant() ?? string.Empty;
        return contentType.StartsWith("application/json")
            || contentType.StartsWith("text/");
    }

    private static void DumpText(string? contentType, Stream stream)
    {
        if (contentType?.ToLowerInvariant().StartsWith("application/json") == true)
        {
            var json = JsonDocument.Parse(stream);

            stream = new MemoryStream();
            using (Utf8JsonWriter writer = new(stream, new() { Indented = true }))
            {
                json.WriteTo(writer);
            }

            stream.Seek(0, SeekOrigin.Begin);
        }

        using StreamReader reader = new(stream);
        Console.WriteLine(reader.ReadToEnd());
    }

    private static void DumpHex(Stream stream, int maxLines = 256)
    {
        byte[] buffer = new byte[32];
        StringBuilder hex = new(3 * buffer.Length);
        StringBuilder chars = new(buffer.Length);

        int read = 0;
        for (int lines = 0; (read = stream.FillBuffer(buffer)) > 0 && lines < maxLines; lines++)
        {
            for (int i = 0; i < read; i++)
            {
                hex.AppendFormat("{0:X2} ", buffer[i]);

                char c = Convert.ToChar(buffer[i]);
                chars.Append(char.IsControl(c) ? ' ' : c);
            }

            Console.Write(hex.PadRight(buffer.Length * 3));
            Console.Write("| ");
            Console.WriteLine(chars);

            hex.Clear();
            chars.Clear();
        }

        if (read != 0)
        {
            Console.WriteLine(" ... truncated");
        }
    }

    protected void ValidateById<T>(string id)
    {
        Assert.That(id, Is.Not.Null.Or.Empty);
        switch (typeof(T).Name)
        {
            case nameof(Assistant):
                _assistantIdsToDelete.Add(id);
                break;
            case nameof(AssistantThread):
                _threadIdsToDelete.Add(id);
                break;
            case nameof(OpenAIFile):
                _fileIdsToDelete.Add(id);
                break;
            case nameof(ThreadRun):
                break;
            case nameof(VectorStore):
                _vectorStoreIdsToDelete.Add(id);
                break;
            case nameof(CreateBatchOperation):
                _batchIdsToDelete.Add(id);
                break;
            default:
                throw new NotImplementedException();
        }
    }

    protected void ValidateById<T>(string id, string parentId)
    {
        Assert.That(id, Is.Not.Null.Or.Empty);
        Assert.That(parentId, Is.Not.Null.Or.Empty);
        switch (typeof(T).Name)
        {
            case nameof(ThreadMessage):
                _threadIdsWithMessageIdsToDelete.Add((parentId, id));
                break;
            case nameof(VectorStoreFileAssociation):
                _vectorStoreFileAssociationsToRemove.Add((parentId, id));
                break;
            default:
                throw new NotImplementedException();
        }
    }

    /// <summary>
    /// Performs basic, invariant validation of a target that was just instantiated from its corresponding origination
    /// mechanism. If applicable, the instance is recorded into the test run for cleanup of persistent resources.
    /// </summary>
    /// <typeparam name="T"> Instance type being validated. </typeparam>
    /// <param name="target"> The instance to validate. </param>
    /// <exception cref="NotImplementedException"> The provided instance type isn't supported. </exception>
    protected void Validate<T>(T target)
    {
        if (target is ThreadMessage message)
        {
            ValidateById<ThreadMessage>(message.Id, message.ThreadId);
        }
        else if (target is VectorStoreFileAssociation fileAssociation)
        {
            ValidateById<VectorStoreFileAssociation>(fileAssociation.VectorStoreId, fileAssociation.FileId);
        }
        else
        {
            ValidateById<T>(target switch
            {
                Assistant assistant => assistant.Id,
                AssistantThread thread => thread.Id,
                OpenAIFile file => file.Id,
                ThreadRun run => run.Id,
                VectorStore store => store.Id,
                CreateBatchOperation batchOperation => batchOperation.BatchId,
                _ => throw new NotImplementedException(),
            });
        }
    }

    [TearDown]
    protected void Cleanup()
    {
        AzureOpenAIClient topLevelCleanupClient = GetTestTopLevelClient(TestConfig.GetConfig<TClient>(), new()
        {
            ShouldOutputRequests = false,
            ShouldOutputResponses = false,
        });
        RequestOptions requestOptions = new() { ErrorOptions = ClientErrorBehaviors.NoThrow, };

<<<<<<< HEAD
=======
        void WriteIfNotSuppressed(string message)
        {
            if (Environment.GetEnvironmentVariable("AOAI_SUPPRESS_TRAFFIC_DUMP") != "true")
            {
                Console.WriteLine(message);
            }
        }

>>>>>>> e0b8da94
        OpenAIFileClient fileClient = topLevelCleanupClient.GetOpenAIFileClient();
        foreach (string fileId in _fileIdsToDelete)
        {
            WriteIfNotSuppressed($"Cleanup: {fileId} -> {fileClient.DeleteFile(fileId, requestOptions)?.GetRawResponse().Status}");
        }
        _fileIdsToDelete.Clear();

        BatchClient batchClient = topLevelCleanupClient.GetBatchClient();
        foreach (string batchId in _batchIdsToDelete)
        {
            // No delete currently exists
        }

#if !AZURE_OPENAI_GA
        AssistantClient client = topLevelCleanupClient.GetAssistantClient();
        VectorStoreClient vectorStoreClient = topLevelCleanupClient.GetVectorStoreClient();
        foreach ((string threadId, string messageId) in _threadIdsWithMessageIdsToDelete)
        {
            WriteIfNotSuppressed($"Cleanup: {messageId} -> {client.DeleteMessage(threadId, messageId, requestOptions)?.GetRawResponse().Status}");
        }
        foreach (string assistantId in _assistantIdsToDelete)
        {
            WriteIfNotSuppressed($"Cleanup: {assistantId} -> {client.DeleteAssistant(assistantId, requestOptions)?.GetRawResponse().Status}");
        }
        foreach (string threadId in _threadIdsToDelete)
        {
            WriteIfNotSuppressed($"Cleanup: {threadId} -> {client.DeleteThread(threadId, requestOptions)?.GetRawResponse().Status}");
        }
        foreach ((string vectorStoreId, string fileId) in _vectorStoreFileAssociationsToRemove)
        {
            WriteIfNotSuppressed($"Cleanup: {vectorStoreId}<->{fileId} => {vectorStoreClient.RemoveFileFromStore(vectorStoreId, fileId, requestOptions)?.GetRawResponse().Status}");
        }
        foreach (string vectorStoreId in _vectorStoreIdsToDelete)
        {
            WriteIfNotSuppressed($"Cleanup: {vectorStoreId} => {vectorStoreClient.DeleteVectorStore(vectorStoreId, requestOptions)?.GetRawResponse().Status}");
        }
        _threadIdsWithMessageIdsToDelete.Clear();
        _assistantIdsToDelete.Clear();
        _threadIdsToDelete.Clear();
        _vectorStoreFileAssociationsToRemove.Clear();
        _vectorStoreIdsToDelete.Clear();
#endif

        // If we are in recording mode, update the recorded playback configuration as well
        if (Mode == RecordedTestMode.Record
            && TestContext.CurrentContext.Result.Outcome == ResultState.Success)
        {
            TestConfig.SavePlaybackConfig();
        }
    }

    protected static void ValidateClientResult(ClientResult result)
    {
        Assert.That(result, Is.Not.Null);
        Assert.That(result.GetRawResponse(), Is.Not.Null);
    }

    protected static PipelineResponse ValidateClientResultResponse(ClientResult result)
    {
        ValidateClientResult(result);

        PipelineResponse response = result.GetRawResponse();
        Assert.That(response.Status, Is.GreaterThanOrEqualTo(200).And.LessThan(300));
        Assert.That(response.Headers, Is.Not.Null);
        Assert.That(response.Headers.GetFirstOrDefault("Content-Type"), Does.StartWith("application/json"));
        Assert.That(response.Content, Is.Not.Null);

        return response;
    }

    protected virtual TModel ValidateAndParse<TModel>(ClientResult result) where TModel : IJsonModel<TModel>
    {
        var response = ValidateClientResultResponse(result);

        TModel? model = ModelReaderWriter.Read<TModel>(response.Content, ModelReaderWriterOptions.Json);
        Assert.That(model, Is.Not.Null);
        return model!;
    }

    protected virtual TModel ValidateAndParse<TModel>(ClientResult result, JsonSerializerOptions? options = null)
    {
        var response = ValidateClientResultResponse(result);

        using Stream stream = response.Content.ToStream();
        Assert.That(stream, Is.Not.Null);

        TModel? model = JsonSerializer.Deserialize<TModel>(stream, options ?? JsonOptions.OpenAIJsonOptions);
        Assert.That(model, Is.Not.Null);
        return model!;
    }

    internal class TopLevelInfo
    {
        //required public object Client { get; init; }
        required public AzureOpenAIClient TopLevelClient { get; init; }
        required public IConfiguration Config { get; init; }
    }

    private readonly List<string> _assistantIdsToDelete = [];
    private readonly List<string> _threadIdsToDelete = [];
    private readonly List<(string, string)> _threadIdsWithMessageIdsToDelete = [];
    private readonly List<string> _fileIdsToDelete = [];
    private readonly List<(string, string)> _vectorStoreFileAssociationsToRemove = [];
    private readonly List<string> _vectorStoreIdsToDelete = [];
    private readonly List<string> _batchIdsToDelete = [];
}

public class TestClientOptions : AzureOpenAIClientOptions
{
    public TestClientOptions() : base()
    { }

    public TestClientOptions(ServiceVersion version) : base(version)
    { }

    public bool ShouldOutputRequests { get; set; } = Environment.GetEnvironmentVariable("AOAI_SUPPRESS_TRAFFIC_DUMP") != "true";
    public bool ShouldOutputResponses { get; set; } = Environment.GetEnvironmentVariable("AOAI_SUPPRESS_TRAFFIC_DUMP") != "true";
}<|MERGE_RESOLUTION|>--- conflicted
+++ resolved
@@ -641,8 +641,6 @@
         });
         RequestOptions requestOptions = new() { ErrorOptions = ClientErrorBehaviors.NoThrow, };
 
-<<<<<<< HEAD
-=======
         void WriteIfNotSuppressed(string message)
         {
             if (Environment.GetEnvironmentVariable("AOAI_SUPPRESS_TRAFFIC_DUMP") != "true")
@@ -651,7 +649,6 @@
             }
         }
 
->>>>>>> e0b8da94
         OpenAIFileClient fileClient = topLevelCleanupClient.GetOpenAIFileClient();
         foreach (string fileId in _fileIdsToDelete)
         {
