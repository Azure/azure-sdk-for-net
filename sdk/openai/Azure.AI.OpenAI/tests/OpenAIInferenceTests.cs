--- conflicted
+++ resolved
@@ -5,14 +5,8 @@
 using System.Collections.Generic;
 using System.Text;
 using System.Threading.Tasks;
-<<<<<<< HEAD
-using Azure.Core.Pipeline;
-using Azure.Core;
-using System;
-=======
 using Azure.Core.TestFramework;
 using NUnit.Framework;
->>>>>>> 350e3ddc
 
 namespace Azure.AI.OpenAI.Tests
 {
@@ -147,19 +141,6 @@
             Assert.That(response.Value.Choices[2].Index, Is.EqualTo(2));
         }
 
-        public class SnoopPolicy : HttpPipelinePolicy
-        {
-            public override void Process(HttpMessage message, ReadOnlyMemory<HttpPipelinePolicy> pipeline)
-            {
-                throw new NotImplementedException();
-            }
-
-            public override ValueTask ProcessAsync(HttpMessage message, ReadOnlyMemory<HttpPipelinePolicy> pipeline)
-            {
-                throw new NotImplementedException();
-            }
-        }
-
         [RecordedTest]
         public async Task TestLogProbs()
         {
@@ -183,12 +164,12 @@
             CompletionsOptions requestOptions = new CompletionsOptions()
             {
                 Prompt = { promptText },
-                //GenerationSampleCount = 3,
-                //CacheLevel = 0,
-                //Temperature = 0.75f,
-                //User = "AzureSDKOpenAITests",
-                // Echo = true,
-                //Model = "this is a bogus model parameter in the body",
+                GenerationSampleCount = 3,
+                CacheLevel = 0,
+                Temperature = 0.75f,
+                User = "AzureSDKOpenAITests",
+                Echo = true,
+                Model = "this is a bogus model parameter in the body",
                 LogProbability = 1,
             };
             Response<Completions> response = await client.GetCompletionsAsync(
@@ -234,6 +215,7 @@
                         + " and New York, NY?"
                 },
                 MaxTokens = 10,
+                Temperature = 0.4f,
             };
             Response<Completions> response = await client.GetCompletionsAsync(
                 CompletionsDeploymentId,
