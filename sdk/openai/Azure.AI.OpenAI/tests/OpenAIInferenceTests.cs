--- conflicted
+++ resolved
@@ -247,17 +247,10 @@
                 },
                 MaxTokens = 512,
             };
-<<<<<<< HEAD
+
             StreamingResponse<StreamingChatCompletionsUpdate> response
-                = await client.GetChatCompletionsStreamingAsync(deploymentOrModelName, requestOptions);
-            Assert.That(response, Is.Not.Null);
-=======
-            Response<StreamingChatCompletions> streamingResponse
                 = await client.GetChatCompletionsStreamingAsync(requestOptions);
-            Assert.That(streamingResponse, Is.Not.Null);
-            using StreamingChatCompletions streamingChatCompletions = streamingResponse.Value;
-            Assert.That(streamingChatCompletions, Is.InstanceOf<StreamingChatCompletions>());
->>>>>>> 7b91060f
+            Assert.That(response, Is.Not.Null);
 
             StringBuilder contentBuilder = new();
             bool gotRole = false;
@@ -420,13 +413,7 @@
                 LogProbabilityCount = 1,
             };
 
-<<<<<<< HEAD
-            using StreamingResponse<Completions> response = await client.GetCompletionsStreamingAsync(
-                deploymentOrModelName,
-                requestOptions);
-=======
-            Response<StreamingCompletions> response = await client.GetCompletionsStreamingAsync(requestOptions);
->>>>>>> 7b91060f
+            using StreamingResponse<Completions> response = await client.GetCompletionsStreamingAsync(requestOptions);
             Assert.That(response, Is.Not.Null);
 
             Dictionary<int, PromptFilterResult> promptFilterResultsByPromptIndex = new();
