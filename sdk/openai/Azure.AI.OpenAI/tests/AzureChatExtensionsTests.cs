﻿// Copyright (c) Microsoft Corporation. All rights reserved.
// Licensed under the MIT License.

using System;
using System.Collections.Generic;
using System.Linq;
using System.Text;
using System.Text.Json;
using System.Threading.Tasks;
using Azure.Core.TestFramework;
using NUnit.Framework;

namespace Azure.AI.OpenAI.Tests;

public class AzureChatExtensionsTests : OpenAITestBase
{
    public AzureChatExtensionsTests(bool isAsync)
        : base(isAsync)//, RecordedTestMode.Live)
    {
    }

    public enum ExtensionObjectStrategy
    {
        WithGenericParentType,
        WithScenarioSpecificHelperType
    }

    [RecordedTest]
    [TestCase(OpenAIClientServiceTarget.Azure, ExtensionObjectStrategy.WithGenericParentType)]
    [TestCase(OpenAIClientServiceTarget.Azure, ExtensionObjectStrategy.WithScenarioSpecificHelperType)]
    public async Task BasicSearchExtensionWorks(
        OpenAIClientServiceTarget serviceTarget,
        ExtensionObjectStrategy extensionStrategy)
    {
        OpenAIClient client = GetTestClient(serviceTarget);
        string deploymentOrModelName = OpenAITestBase.GetDeploymentOrModelName(
            serviceTarget,
            OpenAIClientScenario.ChatCompletions);

        AzureChatExtensionsOptions extensionsOptions = new();
        extensionsOptions.Extensions.Add(extensionStrategy switch
        {
            ExtensionObjectStrategy.WithGenericParentType => new AzureChatExtensionConfiguration()
            {
                Type = "AzureCognitiveSearch",
                Parameters = BinaryData.FromObjectAsJson(new
                {
                    Endpoint = "https://openaisdktestsearch.search.windows.net",
                    IndexName = "openai-test-index-carbon-wiki",
                    GetCognitiveSearchApiKey().Key,
                },
                new JsonSerializerOptions() { PropertyNamingPolicy = JsonNamingPolicy.CamelCase }),
            },
            ExtensionObjectStrategy.WithScenarioSpecificHelperType
                => new AzureCognitiveSearchChatExtensionConfiguration()
                {
                    SearchEndpoint = new Uri("https://openaisdktestsearch.search.windows.net"),
                    IndexName = "openai-test-index-carbon-wiki",
                    SearchKey = GetCognitiveSearchApiKey(),
                },
            _ => throw new NotImplementedException("Don't know how to add the extension config!"),
        });

        var requestOptions = new ChatCompletionsOptions()
        {
            DeploymentName = deploymentOrModelName,
            Messages =
            {
                new ChatMessage(ChatRole.User, "What does PR complete mean?"),
            },
            MaxTokens = 512,
            AzureExtensionsOptions = extensionsOptions,
        };

        Response<ChatCompletions> response = await client.GetChatCompletionsAsync(requestOptions);
        Assert.That(response, Is.Not.Null);
        Assert.That(response.Value, Is.Not.Null);
        Assert.That(response.Value.Choices, Is.Not.Null.Or.Empty);

        ChatChoice firstChoice = response.Value.Choices[0];
        Assert.That(firstChoice, Is.Not.Null);
        Assert.That(firstChoice.FinishReason, Is.EqualTo(CompletionsFinishReason.Stopped));
        Assert.That(firstChoice.Message.Role, Is.EqualTo(ChatRole.Assistant));

        AzureChatExtensionsMessageContext context = firstChoice.Message.AzureExtensionsContext;
        Assert.That(context, Is.Not.Null);
        Assert.That(context.Messages, Is.Not.Null.Or.Empty);
        Assert.That(context.Messages.First().Role, Is.EqualTo(ChatRole.Tool));
        Assert.That(context.Messages.First().Content, Is.Not.Null.Or.Empty);
        Assert.That(context.Messages.First().Content.Contains("citations"));
    }

    [RecordedTest]
    [TestCase(OpenAIClientServiceTarget.Azure)]
    public async Task StreamingSearchExtensionWorks(OpenAIClientServiceTarget serviceTarget)
    {
        OpenAIClient client = GetTestClient(serviceTarget);
        string deploymentOrModelName = OpenAITestBase.GetDeploymentOrModelName(
            serviceTarget,
            OpenAIClientScenario.ChatCompletions);

        var requestOptions = new ChatCompletionsOptions()
        {
            DeploymentName = deploymentOrModelName,
            Messages =
            {
                new ChatMessage(ChatRole.User, "What does PR complete mean?"),
            },
            MaxTokens = 512,
            AzureExtensionsOptions = new()
            {
                Extensions =
                {
                    new AzureChatExtensionConfiguration()
                    {
                        Type = "AzureCognitiveSearch",
                        Parameters = BinaryData.FromObjectAsJson(new
                        {
                            Endpoint = "https://openaisdktestsearch.search.windows.net",
                            IndexName = "openai-test-index-carbon-wiki",
                            GetCognitiveSearchApiKey().Key,
                        },
                        new JsonSerializerOptions() { PropertyNamingPolicy = JsonNamingPolicy.CamelCase }),
                    },
                }
            },
        };

<<<<<<< HEAD
        using StreamingResponse<StreamingChatCompletionsUpdate> response
            = await client.GetChatCompletionsStreamingAsync(deploymentOrModelName, requestOptions);
=======
        Response<StreamingChatCompletions> response = await client.GetChatCompletionsStreamingAsync(requestOptions);
>>>>>>> 7b91060f
        Assert.That(response, Is.Not.Null);
        Assert.That(response.GetRawResponse(), Is.Not.Null);

        ChatRole? streamedRole = null;
        IEnumerable<ChatMessage> azureContextMessages = null;
        StringBuilder contentBuilder = new();

        await foreach (StreamingChatCompletionsUpdate chatUpdate in response)
        {
            if (chatUpdate.Role.HasValue)
            {
                Assert.That(streamedRole, Is.Null);
                streamedRole = chatUpdate.Role.Value;
            }
            if (chatUpdate.AzureExtensionsContext?.Messages?.Count > 0)
            {
                Assert.That(azureContextMessages, Is.Null);
                azureContextMessages = chatUpdate.AzureExtensionsContext.Messages;
            }
            contentBuilder.Append(chatUpdate.ContentUpdate);
        }

        Assert.That(streamedRole, Is.EqualTo(ChatRole.Assistant));
        Assert.That(contentBuilder.ToString(), Is.Not.Null.Or.Empty);
        Assert.That(azureContextMessages, Is.Not.Null.Or.Empty);
        Assert.That(azureContextMessages.Any(contextMessage => contextMessage.Role == ChatRole.Tool));
        Assert.That(azureContextMessages.Any(contextMessage => !string.IsNullOrEmpty(contextMessage.Content)));
    }
}<|MERGE_RESOLUTION|>--- conflicted
+++ resolved
@@ -126,12 +126,8 @@
             },
         };
 
-<<<<<<< HEAD
         using StreamingResponse<StreamingChatCompletionsUpdate> response
-            = await client.GetChatCompletionsStreamingAsync(deploymentOrModelName, requestOptions);
-=======
-        Response<StreamingChatCompletions> response = await client.GetChatCompletionsStreamingAsync(requestOptions);
->>>>>>> 7b91060f
+            = await client.GetChatCompletionsStreamingAsync(requestOptions);
         Assert.That(response, Is.Not.Null);
         Assert.That(response.GetRawResponse(), Is.Not.Null);
 
