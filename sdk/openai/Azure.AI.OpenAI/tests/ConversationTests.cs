<<<<<<< HEAD
﻿using NUnit.Framework;
using OpenAI;
using OpenAI.RealtimeConversation;
=======
﻿using OpenAI.RealtimeConversation;
>>>>>>> b38a9c20
using System;
using System.ClientModel.Primitives;
using System.Collections.Generic;
using System.IO;
using System.Linq;
using System.Text;
using System.Threading.Tasks;

namespace Azure.AI.OpenAI.Tests;

#nullable disable
#pragma warning disable OPENAI002

[TestFixture(true)]
[TestFixture(false)]
public class ConversationTests : ConversationTestFixtureBase
{
    public ConversationTests(bool isAsync) : base(isAsync) { }

<<<<<<< HEAD
#if !AZURE_OPENAI_GA
=======
#if AZURE_OPENAI_GA
    [Test]
    [Category("Smoke")]
    public void VersionNotSupportedThrows()
    {
        Assert.Throws<InvalidOperationException>(() => GetTestClient());
    }
#elif !NET
    [Test]
    public void ThrowsOnOldNetFramework()
    {
        _ = Assert.ThrowsAsync<PlatformNotSupportedException>(async () =>
        {
            RealtimeConversationClient client = GetTestClient();
            using RealtimeConversationSession session = await client.StartConversationSessionAsync(CancellationToken);
        });
    }
#else
>>>>>>> b38a9c20
    [Test]
    [TestCase(AzureOpenAIClientOptions.ServiceVersion.V2024_10_01_Preview)]
    //[TestCase(AzureOpenAIClientOptions.ServiceVersion.V2024_12_01_Preview)]
    //[TestCase(AzureOpenAIClientOptions.ServiceVersion.V2025_01_01_Preview)]
    [TestCase(null)]
    public async Task CanConfigureSession(AzureOpenAIClientOptions.ServiceVersion? version)
    {
        RealtimeConversationClient client = GetTestClient(GetTestClientOptions(version));
        using RealtimeConversationSession session = await client.StartConversationSessionAsync(CancellationToken);

        ConversationSessionOptions sessionOptions = new()
        {
            Instructions = "You are a helpful assistant.",
            TurnDetectionOptions = ConversationTurnDetectionOptions.CreateDisabledTurnDetectionOptions(),
            OutputAudioFormat = ConversationAudioFormat.G711Ulaw,
            MaxOutputTokens = 2048,
        };

        await session.ConfigureSessionAsync(sessionOptions, CancellationToken);
<<<<<<< HEAD
        ConversationSessionOptions responseOverrideOptions = new()
=======
        ConversationResponseOptions responseOverrideOptions = new()
>>>>>>> b38a9c20
        {
            ContentModalities = ConversationContentModalities.Text,
        };
        if (!client.GetType().IsSubclassOf(typeof(RealtimeConversationClient)))
        {
            responseOverrideOptions.MaxOutputTokens = ConversationMaxTokensChoice.CreateInfiniteMaxTokensChoice();
        }
        await session.AddItemAsync(
            ConversationItem.CreateUserMessage(["Hello, assistant! Tell me a joke."]),
            CancellationToken);
        await session.StartResponseAsync(responseOverrideOptions, CancellationToken);

        List<ConversationUpdate> receivedUpdates = [];

        await foreach (ConversationUpdate update in session.ReceiveUpdatesAsync(CancellationToken))
        {
            receivedUpdates.Add(update);

            if (update is ConversationErrorUpdate errorUpdate)
            {
                Assert.That(errorUpdate.Kind, Is.EqualTo(ConversationUpdateKind.Error));
                Assert.Fail($"Error: {ModelReaderWriter.Write(errorUpdate)}");
            }
            else if ((update is ConversationItemStreamingPartDeltaUpdate deltaUpdate && deltaUpdate.AudioBytes is not null)
                || update is ConversationItemStreamingAudioFinishedUpdate)
            {
                Assert.Fail($"Audio content streaming unexpected after configuring response-level text-only modalities");
            }
            else if (update is ConversationSessionConfiguredUpdate sessionConfiguredUpdate)
            {
                Assert.That(sessionConfiguredUpdate.OutputAudioFormat == sessionOptions.OutputAudioFormat);
                Assert.That(sessionConfiguredUpdate.TurnDetectionOptions.Kind, Is.EqualTo(ConversationTurnDetectionKind.Disabled));
                Assert.That(sessionConfiguredUpdate.MaxOutputTokens.NumericValue, Is.EqualTo(sessionOptions.MaxOutputTokens.NumericValue));
            }
            else if (update is ConversationResponseFinishedUpdate turnFinishedUpdate)
            {
                break;
            }
        }

        List<T> GetReceivedUpdates<T>() where T : ConversationUpdate
            => receivedUpdates.Select(update => update as T)
                .Where(update => update is not null)
                .ToList();

        Assert.That(GetReceivedUpdates<ConversationSessionStartedUpdate>(), Has.Count.EqualTo(1));
        Assert.That(GetReceivedUpdates<ConversationResponseStartedUpdate>(), Has.Count.EqualTo(1));
        Assert.That(GetReceivedUpdates<ConversationResponseFinishedUpdate>(), Has.Count.EqualTo(1));
        Assert.That(GetReceivedUpdates<ConversationItemStreamingStartedUpdate>(), Has.Count.EqualTo(1));
        Assert.That(GetReceivedUpdates<ConversationItemStreamingFinishedUpdate>(), Has.Count.EqualTo(1));
    }

    [Test]
    [TestCase(AzureOpenAIClientOptions.ServiceVersion.V2024_10_01_Preview)]
    //[TestCase(AzureOpenAIClientOptions.ServiceVersion.V2024_12_01_Preview)]
    //[TestCase(AzureOpenAIClientOptions.ServiceVersion.V2025_01_01_Preview)]
    [TestCase(null)]
    public async Task TextOnlyWorks(AzureOpenAIClientOptions.ServiceVersion? version)
    {
        RealtimeConversationClient client = GetTestClient(GetTestClientOptions(version));
        using RealtimeConversationSession session = await client.StartConversationSessionAsync(CancellationToken);
        await session.AddItemAsync(
            ConversationItem.CreateUserMessage(["Hello, world!"]),
            cancellationToken: CancellationToken);
        await session.StartResponseAsync(CancellationToken);

        StringBuilder responseBuilder = new();
        bool gotResponseDone = false;
        bool gotRateLimits = false;

        await foreach (ConversationUpdate update in session.ReceiveUpdatesAsync(CancellationToken))
        {
            if (update is ConversationSessionStartedUpdate sessionStartedUpdate)
            {
                Assert.That(sessionStartedUpdate.SessionId, Is.Not.Null.And.Not.Empty);
            }
            if (update is ConversationItemStreamingPartDeltaUpdate deltaUpdate)
            {
                responseBuilder.Append(deltaUpdate.AudioTranscript);
            }

            if (update is ConversationItemCreatedUpdate itemCreatedUpdate)
            {
                if (itemCreatedUpdate.MessageRole == ConversationMessageRole.Assistant)
                {
                    // The assistant-created item should be streamed and should not have content yet when acknowledged
                    Assert.That(itemCreatedUpdate.MessageContentParts, Has.Count.EqualTo(0));
                }
                else if (itemCreatedUpdate.MessageRole == ConversationMessageRole.User)
                {
                    // When acknowledging an item added by the client (user), the text should already be there
                    Assert.That(itemCreatedUpdate.MessageContentParts, Has.Count.EqualTo(1));
                    Assert.That(itemCreatedUpdate.MessageContentParts[0].Text, Is.EqualTo("Hello, world!"));
                }
                else
                {
                    Assert.Fail($"Test didn't expect an acknowledged item with role: {itemCreatedUpdate.MessageRole}");
                }
            }

            if (update is ConversationResponseFinishedUpdate responseFinishedUpdate)
            {
                Assert.That(responseFinishedUpdate.CreatedItems, Has.Count.GreaterThan(0));
                gotResponseDone = true;
                break;
            }

            if (update is ConversationRateLimitsUpdate rateLimitsUpdate)
            {
<<<<<<< HEAD
                Assert.That(rateLimitsUpdate.AllDetails, Has.Count.EqualTo(2));
                Assert.That(rateLimitsUpdate.TokenDetails, Is.Not.Null);
                Assert.That(rateLimitsUpdate.TokenDetails.Name, Is.EqualTo("tokens"));
                Assert.That(rateLimitsUpdate.TokenDetails.MaximumCount, Is.GreaterThan(0));
                Assert.That(rateLimitsUpdate.TokenDetails.RemainingCount, Is.GreaterThan(0));
                Assert.That(rateLimitsUpdate.TokenDetails.RemainingCount, Is.LessThan(rateLimitsUpdate.TokenDetails.MaximumCount));
                Assert.That(rateLimitsUpdate.TokenDetails.TimeUntilReset, Is.GreaterThan(TimeSpan.Zero));
                Assert.That(rateLimitsUpdate.RequestDetails, Is.Not.Null);
=======
                // Errata (2025-01-22): no rate limit items being reported
                // {"type":"rate_limits.updated","event_id":"event_AscnhKHfFTapqAeiQfE60","rate_limits":[]}

                //Assert.That(rateLimitsUpdate.AllDetails, Has.Count.EqualTo(2));
                //Assert.That(rateLimitsUpdate.TokenDetails, Is.Not.Null);
                //Assert.That(rateLimitsUpdate.TokenDetails.Name, Is.EqualTo("tokens"));
                //Assert.That(rateLimitsUpdate.TokenDetails.MaximumCount, Is.GreaterThan(0));
                //Assert.That(rateLimitsUpdate.TokenDetails.RemainingCount, Is.GreaterThan(0));
                //Assert.That(rateLimitsUpdate.TokenDetails.RemainingCount, Is.LessThan(rateLimitsUpdate.TokenDetails.MaximumCount));
                //Assert.That(rateLimitsUpdate.TokenDetails.TimeUntilReset, Is.GreaterThan(TimeSpan.Zero));
                //Assert.That(rateLimitsUpdate.RequestDetails, Is.Not.Null);
>>>>>>> b38a9c20
                gotRateLimits = true;
            }
        }

        Assert.That(responseBuilder.ToString(), Is.Not.Null.Or.Empty);
        Assert.That(gotResponseDone, Is.True);

        if (!client.GetType().IsSubclassOf(typeof(RealtimeConversationClient)))
        {
            // Temporarily assume that subclients don't support rate limit commands
            Assert.That(gotRateLimits, Is.True);
        }
<<<<<<< HEAD
    }

    [Test]
    public async Task ItemManipulationWorks()
    {
        RealtimeConversationClient client = GetTestClient();
        using RealtimeConversationSession session = await client.StartConversationSessionAsync(CancellationToken);

        await session.ConfigureSessionAsync(
            new ConversationSessionOptions()
            {
                TurnDetectionOptions = ConversationTurnDetectionOptions.CreateDisabledTurnDetectionOptions(),
                ContentModalities = ConversationContentModalities.Text,
            },
            CancellationToken);

        await session.AddItemAsync(
            ConversationItem.CreateUserMessage(["The first special word you know about is 'aardvark'."]),
            CancellationToken);
        await session.AddItemAsync(
            ConversationItem.CreateUserMessage(["The next special word you know about is 'banana'."]),
            CancellationToken);
        await session.AddItemAsync(
            ConversationItem.CreateUserMessage(["The next special word you know about is 'coconut'."]),
            CancellationToken);

        bool gotSessionStarted = false;
        bool gotSessionConfigured = false;
        bool gotResponseFinished = false;

        await foreach (ConversationUpdate update in session.ReceiveUpdatesAsync(CancellationToken))
        {
            if (update is ConversationSessionStartedUpdate)
            {
                gotSessionStarted = true;
            }

            if (update is ConversationSessionConfiguredUpdate sessionConfiguredUpdate)
            {
                Assert.That(sessionConfiguredUpdate.TurnDetectionOptions.Kind, Is.EqualTo(ConversationTurnDetectionKind.Disabled));
                Assert.That(sessionConfiguredUpdate.ContentModalities.HasFlag(ConversationContentModalities.Text), Is.True);
                Assert.That(sessionConfiguredUpdate.ContentModalities.HasFlag(ConversationContentModalities.Audio), Is.False);
                gotSessionConfigured = true;
            }

            if (update is ConversationItemCreatedUpdate itemCreatedUpdate)
            {
                if (itemCreatedUpdate.MessageContentParts.Count > 0
                    && itemCreatedUpdate.MessageContentParts[0].Text.Contains("banana"))
                {
                    await session.DeleteItemAsync(itemCreatedUpdate.ItemId, CancellationToken);
                    await session.AddItemAsync(
                        ConversationItem.CreateUserMessage(["What's the second special word you know about?"]),
                        CancellationToken);
                    await session.StartResponseAsync(CancellationToken);
                }
            }

            if (update is ConversationResponseFinishedUpdate responseFinishedUpdate)
            {
                Assert.That(responseFinishedUpdate.CreatedItems.Count, Is.EqualTo(1));
                Assert.That(responseFinishedUpdate.CreatedItems[0].MessageContentParts.Count, Is.EqualTo(1));
                Assert.That(responseFinishedUpdate.CreatedItems[0].MessageContentParts[0].Text, Does.Contain("coconut"));
                Assert.That(responseFinishedUpdate.CreatedItems[0].MessageContentParts[0].Text, Does.Not.Contain("banana"));
                gotResponseFinished = true;
                break;
            }
        }

        Assert.That(gotSessionStarted, Is.True);
        if (!client.GetType().IsSubclassOf(typeof(RealtimeConversationClient)))
        {
            Assert.That(gotSessionConfigured, Is.True);
        }
        Assert.That(gotResponseFinished, Is.True);
=======
>>>>>>> b38a9c20
    }

    [Test]
    [TestCase(AzureOpenAIClientOptions.ServiceVersion.V2024_10_01_Preview)]
    //[TestCase(AzureOpenAIClientOptions.ServiceVersion.V2024_12_01_Preview)]
    //[TestCase(AzureOpenAIClientOptions.ServiceVersion.V2025_01_01_Preview)]
    [TestCase(null)]
    public async Task ItemManipulationWorks(AzureOpenAIClientOptions.ServiceVersion? version)
    {
        RealtimeConversationClient client = GetTestClient(GetTestClientOptions(version));
        using RealtimeConversationSession session = await client.StartConversationSessionAsync(CancellationToken);

        await session.ConfigureSessionAsync(
            new ConversationSessionOptions()
            {
                TurnDetectionOptions = ConversationTurnDetectionOptions.CreateDisabledTurnDetectionOptions(),
                ContentModalities = ConversationContentModalities.Text,
            },
            CancellationToken);

        await session.AddItemAsync(
            ConversationItem.CreateUserMessage(["The first special word you know about is 'aardvark'."]),
            CancellationToken);
        await session.AddItemAsync(
            ConversationItem.CreateUserMessage(["The next special word you know about is 'banana'."]),
            CancellationToken);
        await session.AddItemAsync(
            ConversationItem.CreateUserMessage(["The next special word you know about is 'coconut'."]),
            CancellationToken);

        bool gotSessionStarted = false;
        bool gotSessionConfigured = false;
        bool gotResponseFinished = false;

        await foreach (ConversationUpdate update in session.ReceiveUpdatesAsync(CancellationToken))
        {
            if (update is ConversationSessionStartedUpdate)
            {
                gotSessionStarted = true;
            }

            if (update is ConversationSessionConfiguredUpdate sessionConfiguredUpdate)
            {
                Assert.That(sessionConfiguredUpdate.TurnDetectionOptions.Kind, Is.EqualTo(ConversationTurnDetectionKind.Disabled));
                Assert.That(sessionConfiguredUpdate.ContentModalities.HasFlag(ConversationContentModalities.Text), Is.True);
                Assert.That(sessionConfiguredUpdate.ContentModalities.HasFlag(ConversationContentModalities.Audio), Is.False);
                gotSessionConfigured = true;
            }

            if (update is ConversationItemCreatedUpdate itemCreatedUpdate)
            {
                if (itemCreatedUpdate.MessageContentParts.Count > 0
                    && itemCreatedUpdate.MessageContentParts[0].Text.Contains("banana"))
                {
                    await session.DeleteItemAsync(itemCreatedUpdate.ItemId, CancellationToken);
                    await session.AddItemAsync(
                        ConversationItem.CreateUserMessage(["What's the second special word you know about?"]),
                        CancellationToken);
                    await session.StartResponseAsync(CancellationToken);
                }
            }

            if (update is ConversationResponseFinishedUpdate responseFinishedUpdate)
            {
                Assert.That(responseFinishedUpdate.CreatedItems.Count, Is.EqualTo(1));
                Assert.That(responseFinishedUpdate.CreatedItems[0].MessageContentParts.Count, Is.EqualTo(1));
                Assert.That(responseFinishedUpdate.CreatedItems[0].MessageContentParts[0].Text, Does.Contain("coconut"));
                Assert.That(responseFinishedUpdate.CreatedItems[0].MessageContentParts[0].Text, Does.Not.Contain("banana"));
                gotResponseFinished = true;
                break;
            }
        }

        Assert.That(gotSessionStarted, Is.True);
        if (!client.GetType().IsSubclassOf(typeof(RealtimeConversationClient)))
        {
            Assert.That(gotSessionConfigured, Is.True);
        }
        Assert.That(gotResponseFinished, Is.True);
    }

    [Test]
    [TestCase(AzureOpenAIClientOptions.ServiceVersion.V2024_10_01_Preview)]
    //[TestCase(AzureOpenAIClientOptions.ServiceVersion.V2024_12_01_Preview)]
    //[TestCase(AzureOpenAIClientOptions.ServiceVersion.V2025_01_01_Preview)]
    [TestCase(null)]
    public async Task AudioWithToolsWorks(AzureOpenAIClientOptions.ServiceVersion? version)
    {
        RealtimeConversationClient client = GetTestClient(GetTestClientOptions(version));
        using RealtimeConversationSession session = await client.StartConversationSessionAsync(CancellationToken);

        ConversationFunctionTool getWeatherTool = new()
        {
            Name = "get_weather_for_location",
            Description = "gets the weather for a location",
            Parameters = BinaryData.FromString("""
            {
                "type": "object",
                "properties": {
                "location": {
                    "type": "string",
                    "description": "The city and state e.g. San Francisco, CA"
                },
                "unit": {
                    "type": "string",
                    "enum": [
                    "c",
                    "f"
                    ]
                }
                },
                "required": [
                "location",
                "unit"
                ]
            }
            """)
        };

        ConversationSessionOptions options = new()
        {
            Instructions = "Call provided tools if appropriate for the user's input.",
            Voice = ConversationVoice.Alloy,
            Tools = { getWeatherTool },
            InputTranscriptionOptions = new ConversationInputTranscriptionOptions()
            {
                Model = "whisper-1"
            },
        };

        await session.ConfigureSessionAsync(options, CancellationToken);

        string audioFilePath = Directory.EnumerateFiles("Assets")
            .First(path => path.Contains("whats_the_weather_pcm16_24khz_mono.wav"));
        using Stream audioStream = File.OpenRead(audioFilePath);
        _ = session.SendInputAudioAsync(audioStream, CancellationToken);

        string userTranscript = null;

        await foreach (ConversationUpdate update in session.ReceiveUpdatesAsync(CancellationToken))
        {
            if (update is ConversationSessionStartedUpdate sessionStartedUpdate)
            {
                Assert.That(sessionStartedUpdate.SessionId, Is.Not.Null.And.Not.Empty);
                Assert.That(sessionStartedUpdate.Model, Is.Not.Null.And.Not.Empty);
                Assert.That(sessionStartedUpdate.ContentModalities.HasFlag(ConversationContentModalities.Text));
                Assert.That(sessionStartedUpdate.ContentModalities.HasFlag(ConversationContentModalities.Audio));
                Assert.That(sessionStartedUpdate.Voice.ToString(), Is.Not.Null.And.Not.Empty);
                Assert.That(sessionStartedUpdate.Temperature, Is.GreaterThan(0));
            }

            if (update is ConversationInputTranscriptionFinishedUpdate inputTranscriptionCompletedUpdate)
            {
                userTranscript = inputTranscriptionCompletedUpdate.Transcript;
            }

            if (update is ConversationItemStreamingFinishedUpdate itemFinishedUpdate
                && itemFinishedUpdate.FunctionCallId is not null)
            {
                Assert.That(itemFinishedUpdate.FunctionName, Is.EqualTo(getWeatherTool.Name));

                ConversationItem functionResponse = ConversationItem.CreateFunctionCallOutput(
                    itemFinishedUpdate.FunctionCallId,
                    "71 degrees Fahrenheit, sunny");
                await session.AddItemAsync(functionResponse, CancellationToken);
            }

            if (update is ConversationResponseFinishedUpdate turnFinishedUpdate)
            {
                if (turnFinishedUpdate.CreatedItems.Any(item => !string.IsNullOrEmpty(item.FunctionCallId)))
                {
                    await session.StartResponseAsync(CancellationToken);
                }
                else
                {
                    break;
                }
            }
        }

        Assert.That(userTranscript, Is.Not.Null.And.Not.Empty);
    }

    [Test]
    [TestCase(AzureOpenAIClientOptions.ServiceVersion.V2024_10_01_Preview)]
    //[TestCase(AzureOpenAIClientOptions.ServiceVersion.V2024_12_01_Preview)]
    //[TestCase(AzureOpenAIClientOptions.ServiceVersion.V2025_01_01_Preview)]
    [TestCase(null)]
    public async Task CanDisableVoiceActivityDetection(AzureOpenAIClientOptions.ServiceVersion? version)
    {
        RealtimeConversationClient client = GetTestClient(GetTestClientOptions(version));
        using RealtimeConversationSession session = await client.StartConversationSessionAsync(CancellationToken);

        await session.ConfigureSessionAsync(
            new()
            {
                TurnDetectionOptions = ConversationTurnDetectionOptions.CreateDisabledTurnDetectionOptions(),
            },
            CancellationToken);

        const string folderName = "Assets";
        const string fileName = "whats_the_weather_pcm16_24khz_mono.wav";
#if NET6_0_OR_GREATER
        using Stream audioStream = File.OpenRead(Path.Join(folderName, fileName));
#else
        using Stream audioStream = File.OpenRead($"{folderName}\\{fileName}");
#endif
        await session.SendInputAudioAsync(audioStream, CancellationToken);

        await session.AddItemAsync(ConversationItem.CreateUserMessage(["Hello, assistant!"]), CancellationToken);

        await foreach (ConversationUpdate update in session.ReceiveUpdatesAsync(CancellationToken))
        {
            if (update is ConversationErrorUpdate errorUpdate)
            {
                Assert.Fail($"Error received: {ModelReaderWriter.Write(errorUpdate)}");
            }

            if (update is ConversationInputSpeechStartedUpdate
                or ConversationInputSpeechFinishedUpdate
                or ConversationInputTranscriptionFinishedUpdate
                or ConversationInputTranscriptionFailedUpdate
                or ConversationResponseStartedUpdate
                or ConversationResponseFinishedUpdate)
            {
                Assert.Fail($"Shouldn't receive any VAD events or response creation!");
            }

            if (update is ConversationItemCreatedUpdate itemCreatedUpdate
                && itemCreatedUpdate.MessageRole == ConversationMessageRole.User)
<<<<<<< HEAD
            {
                break;
            }
        }
    }

    [Test]
    public async Task BadCommandProvidesError()
    {
        RealtimeConversationClient client = GetTestClient();
        using RealtimeConversationSession session = await client.StartConversationSessionAsync(CancellationToken);

        await session.SendCommandAsync(
            BinaryData.FromString("""
                {
                  "type": "update_conversation_config2",
                  "event_id": "event_fabricated_1234abcd"
                }
                """),
            CancellationOptions);

        bool gotErrorUpdate = false;

        await foreach (ConversationUpdate update in session.ReceiveUpdatesAsync(CancellationToken))
        {
            if (update is ConversationErrorUpdate errorUpdate)
=======
>>>>>>> b38a9c20
            {
                Assert.That(errorUpdate.ErrorEventId, Is.EqualTo("event_fabricated_1234abcd"));
                gotErrorUpdate = true;
                break;
            }
        }

        Assert.That(gotErrorUpdate, Is.True);
    }
#else
    [Test]
    [Category("Smoke")]
    public void VersionNotSupportedThrows()
    {
        Assert.Throws<InvalidOperationException>(() => GetTestClient());
    }
<<<<<<< HEAD
#endif
=======

    [Test]
    [TestCase(AzureOpenAIClientOptions.ServiceVersion.V2024_10_01_Preview)]
    //[TestCase(AzureOpenAIClientOptions.ServiceVersion.V2024_12_01_Preview)]
    //[TestCase(AzureOpenAIClientOptions.ServiceVersion.V2025_01_01_Preview)]
    [TestCase(null)]
    public async Task CanUseManualVadTurnDetection(AzureOpenAIClientOptions.ServiceVersion? version)
    {
        RealtimeConversationClient client = GetTestClient(GetTestClientOptions(version));
        using RealtimeConversationSession session = await client.StartConversationSessionAsync(CancellationToken);

        await session.ConfigureSessionAsync(
            new()
            {
                InputTranscriptionOptions = new ConversationInputTranscriptionOptions()
                {
                    Model = "whisper-1",
                },
                TurnDetectionOptions = ConversationTurnDetectionOptions.CreateServerVoiceActivityTurnDetectionOptions(
                    enableAutomaticResponseCreation: false),
            },
            CancellationToken);

        const string folderName = "Assets";
        const string fileName = "whats_the_weather_pcm16_24khz_mono.wav";
#if NET6_0_OR_GREATER
        using Stream audioStream = File.OpenRead(Path.Join(folderName, fileName));
#else
        using Stream audioStream = File.OpenRead($"{folderName}\\{fileName}");
#endif
        await session.SendInputAudioAsync(audioStream, CancellationToken);

        bool gotInputTranscriptionCompleted = false;
        bool responseExpected = false;
        bool gotResponseStarted = false;
        bool gotResponseFinished = false;

        await foreach (ConversationUpdate update in session.ReceiveUpdatesAsync(CancellationToken))
        {
            if (update is ConversationErrorUpdate errorUpdate)
            {
                Assert.Fail($"Error received: {ModelReaderWriter.Write(errorUpdate)}");
            }

            if (update is ConversationInputTranscriptionFinishedUpdate inputTranscriptionFinishedUpdate)
            {
                Assert.That(gotInputTranscriptionCompleted, Is.False);
                Assert.That(inputTranscriptionFinishedUpdate.Transcript, Is.Not.Null.And.Not.Empty);
                gotInputTranscriptionCompleted = true;
                await Task.Delay(TimeSpan.FromMilliseconds(500), CancellationToken);
                await session.StartResponseAsync(CancellationToken);
                responseExpected = true;
            }

            if (update is ConversationResponseStartedUpdate responseStartedUpdate)
            {
                Assert.That(responseExpected, Is.True);
                Assert.That(gotInputTranscriptionCompleted, Is.True);
                Assert.That(gotResponseFinished, Is.False);
                gotResponseStarted = true;
            }

            if (update is ConversationResponseFinishedUpdate responseFinishedUpdate)
            {
                Assert.That(responseExpected, Is.True);
                Assert.That(gotInputTranscriptionCompleted, Is.True);
                Assert.That(gotResponseStarted, Is.True);
                Assert.That(gotResponseFinished, Is.False);
                gotResponseFinished = true;
                break;
            }
        }

        Assert.IsTrue(gotInputTranscriptionCompleted);
        Assert.IsTrue(gotResponseStarted);
        Assert.IsTrue(gotResponseFinished);
    }

    [Test]
    [TestCase(AzureOpenAIClientOptions.ServiceVersion.V2024_10_01_Preview)]
    //[TestCase(AzureOpenAIClientOptions.ServiceVersion.V2024_12_01_Preview)]
    //[TestCase(AzureOpenAIClientOptions.ServiceVersion.V2025_01_01_Preview)]
    [TestCase(null)]
    public async Task BadCommandProvidesError(AzureOpenAIClientOptions.ServiceVersion? version)
    {
        RealtimeConversationClient client = GetTestClient(GetTestClientOptions(version));
        using RealtimeConversationSession session = await client.StartConversationSessionAsync(CancellationToken);

        await session.SendCommandAsync(
            BinaryData.FromString("""
                {
                  "type": "update_conversation_config2",
                  "event_id": "event_fabricated_1234abcd"
                }
                """),
            CancellationOptions);

        bool gotErrorUpdate = false;

        await foreach (ConversationUpdate update in session.ReceiveUpdatesAsync(CancellationToken))
        {
            if (update is ConversationErrorUpdate errorUpdate)
            {
                Assert.That(errorUpdate.ErrorEventId, Is.EqualTo("event_fabricated_1234abcd"));
                gotErrorUpdate = true;
                break;
            }
        }

        Assert.That(gotErrorUpdate, Is.True);
    }
#endif // "else" to AZURE_OPENAI_GA, !NET
>>>>>>> b38a9c20
}<|MERGE_RESOLUTION|>--- conflicted
+++ resolved
@@ -1,10 +1,4 @@
-<<<<<<< HEAD
-﻿using NUnit.Framework;
-using OpenAI;
-using OpenAI.RealtimeConversation;
-=======
 ﻿using OpenAI.RealtimeConversation;
->>>>>>> b38a9c20
 using System;
 using System.ClientModel.Primitives;
 using System.Collections.Generic;
@@ -24,9 +18,6 @@
 {
     public ConversationTests(bool isAsync) : base(isAsync) { }
 
-<<<<<<< HEAD
-#if !AZURE_OPENAI_GA
-=======
 #if AZURE_OPENAI_GA
     [Test]
     [Category("Smoke")]
@@ -45,7 +36,6 @@
         });
     }
 #else
->>>>>>> b38a9c20
     [Test]
     [TestCase(AzureOpenAIClientOptions.ServiceVersion.V2024_10_01_Preview)]
     //[TestCase(AzureOpenAIClientOptions.ServiceVersion.V2024_12_01_Preview)]
@@ -65,11 +55,7 @@
         };
 
         await session.ConfigureSessionAsync(sessionOptions, CancellationToken);
-<<<<<<< HEAD
-        ConversationSessionOptions responseOverrideOptions = new()
-=======
         ConversationResponseOptions responseOverrideOptions = new()
->>>>>>> b38a9c20
         {
             ContentModalities = ConversationContentModalities.Text,
         };
@@ -179,16 +165,6 @@
 
             if (update is ConversationRateLimitsUpdate rateLimitsUpdate)
             {
-<<<<<<< HEAD
-                Assert.That(rateLimitsUpdate.AllDetails, Has.Count.EqualTo(2));
-                Assert.That(rateLimitsUpdate.TokenDetails, Is.Not.Null);
-                Assert.That(rateLimitsUpdate.TokenDetails.Name, Is.EqualTo("tokens"));
-                Assert.That(rateLimitsUpdate.TokenDetails.MaximumCount, Is.GreaterThan(0));
-                Assert.That(rateLimitsUpdate.TokenDetails.RemainingCount, Is.GreaterThan(0));
-                Assert.That(rateLimitsUpdate.TokenDetails.RemainingCount, Is.LessThan(rateLimitsUpdate.TokenDetails.MaximumCount));
-                Assert.That(rateLimitsUpdate.TokenDetails.TimeUntilReset, Is.GreaterThan(TimeSpan.Zero));
-                Assert.That(rateLimitsUpdate.RequestDetails, Is.Not.Null);
-=======
                 // Errata (2025-01-22): no rate limit items being reported
                 // {"type":"rate_limits.updated","event_id":"event_AscnhKHfFTapqAeiQfE60","rate_limits":[]}
 
@@ -200,7 +176,6 @@
                 //Assert.That(rateLimitsUpdate.TokenDetails.RemainingCount, Is.LessThan(rateLimitsUpdate.TokenDetails.MaximumCount));
                 //Assert.That(rateLimitsUpdate.TokenDetails.TimeUntilReset, Is.GreaterThan(TimeSpan.Zero));
                 //Assert.That(rateLimitsUpdate.RequestDetails, Is.Not.Null);
->>>>>>> b38a9c20
                 gotRateLimits = true;
             }
         }
@@ -213,84 +188,6 @@
             // Temporarily assume that subclients don't support rate limit commands
             Assert.That(gotRateLimits, Is.True);
         }
-<<<<<<< HEAD
-    }
-
-    [Test]
-    public async Task ItemManipulationWorks()
-    {
-        RealtimeConversationClient client = GetTestClient();
-        using RealtimeConversationSession session = await client.StartConversationSessionAsync(CancellationToken);
-
-        await session.ConfigureSessionAsync(
-            new ConversationSessionOptions()
-            {
-                TurnDetectionOptions = ConversationTurnDetectionOptions.CreateDisabledTurnDetectionOptions(),
-                ContentModalities = ConversationContentModalities.Text,
-            },
-            CancellationToken);
-
-        await session.AddItemAsync(
-            ConversationItem.CreateUserMessage(["The first special word you know about is 'aardvark'."]),
-            CancellationToken);
-        await session.AddItemAsync(
-            ConversationItem.CreateUserMessage(["The next special word you know about is 'banana'."]),
-            CancellationToken);
-        await session.AddItemAsync(
-            ConversationItem.CreateUserMessage(["The next special word you know about is 'coconut'."]),
-            CancellationToken);
-
-        bool gotSessionStarted = false;
-        bool gotSessionConfigured = false;
-        bool gotResponseFinished = false;
-
-        await foreach (ConversationUpdate update in session.ReceiveUpdatesAsync(CancellationToken))
-        {
-            if (update is ConversationSessionStartedUpdate)
-            {
-                gotSessionStarted = true;
-            }
-
-            if (update is ConversationSessionConfiguredUpdate sessionConfiguredUpdate)
-            {
-                Assert.That(sessionConfiguredUpdate.TurnDetectionOptions.Kind, Is.EqualTo(ConversationTurnDetectionKind.Disabled));
-                Assert.That(sessionConfiguredUpdate.ContentModalities.HasFlag(ConversationContentModalities.Text), Is.True);
-                Assert.That(sessionConfiguredUpdate.ContentModalities.HasFlag(ConversationContentModalities.Audio), Is.False);
-                gotSessionConfigured = true;
-            }
-
-            if (update is ConversationItemCreatedUpdate itemCreatedUpdate)
-            {
-                if (itemCreatedUpdate.MessageContentParts.Count > 0
-                    && itemCreatedUpdate.MessageContentParts[0].Text.Contains("banana"))
-                {
-                    await session.DeleteItemAsync(itemCreatedUpdate.ItemId, CancellationToken);
-                    await session.AddItemAsync(
-                        ConversationItem.CreateUserMessage(["What's the second special word you know about?"]),
-                        CancellationToken);
-                    await session.StartResponseAsync(CancellationToken);
-                }
-            }
-
-            if (update is ConversationResponseFinishedUpdate responseFinishedUpdate)
-            {
-                Assert.That(responseFinishedUpdate.CreatedItems.Count, Is.EqualTo(1));
-                Assert.That(responseFinishedUpdate.CreatedItems[0].MessageContentParts.Count, Is.EqualTo(1));
-                Assert.That(responseFinishedUpdate.CreatedItems[0].MessageContentParts[0].Text, Does.Contain("coconut"));
-                Assert.That(responseFinishedUpdate.CreatedItems[0].MessageContentParts[0].Text, Does.Not.Contain("banana"));
-                gotResponseFinished = true;
-                break;
-            }
-        }
-
-        Assert.That(gotSessionStarted, Is.True);
-        if (!client.GetType().IsSubclassOf(typeof(RealtimeConversationClient)))
-        {
-            Assert.That(gotSessionConfigured, Is.True);
-        }
-        Assert.That(gotResponseFinished, Is.True);
-=======
->>>>>>> b38a9c20
     }
 
     [Test]
@@ -521,54 +418,11 @@
 
             if (update is ConversationItemCreatedUpdate itemCreatedUpdate
                 && itemCreatedUpdate.MessageRole == ConversationMessageRole.User)
-<<<<<<< HEAD
             {
                 break;
             }
         }
     }
-
-    [Test]
-    public async Task BadCommandProvidesError()
-    {
-        RealtimeConversationClient client = GetTestClient();
-        using RealtimeConversationSession session = await client.StartConversationSessionAsync(CancellationToken);
-
-        await session.SendCommandAsync(
-            BinaryData.FromString("""
-                {
-                  "type": "update_conversation_config2",
-                  "event_id": "event_fabricated_1234abcd"
-                }
-                """),
-            CancellationOptions);
-
-        bool gotErrorUpdate = false;
-
-        await foreach (ConversationUpdate update in session.ReceiveUpdatesAsync(CancellationToken))
-        {
-            if (update is ConversationErrorUpdate errorUpdate)
-=======
->>>>>>> b38a9c20
-            {
-                Assert.That(errorUpdate.ErrorEventId, Is.EqualTo("event_fabricated_1234abcd"));
-                gotErrorUpdate = true;
-                break;
-            }
-        }
-
-        Assert.That(gotErrorUpdate, Is.True);
-    }
-#else
-    [Test]
-    [Category("Smoke")]
-    public void VersionNotSupportedThrows()
-    {
-        Assert.Throws<InvalidOperationException>(() => GetTestClient());
-    }
-<<<<<<< HEAD
-#endif
-=======
 
     [Test]
     [TestCase(AzureOpenAIClientOptions.ServiceVersion.V2024_10_01_Preview)]
@@ -681,5 +535,4 @@
         Assert.That(gotErrorUpdate, Is.True);
     }
 #endif // "else" to AZURE_OPENAI_GA, !NET
->>>>>>> b38a9c20
 }