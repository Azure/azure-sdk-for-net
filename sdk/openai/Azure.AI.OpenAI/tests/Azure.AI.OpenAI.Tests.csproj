--- conflicted
+++ resolved
@@ -23,10 +23,6 @@
       management for transitive dependencies.
       -->
     <PackageReference Include="Newtonsoft.Json" />
-<<<<<<< HEAD
-    <PackageReference Include="System.ClientModel" />
-=======
->>>>>>> adbae4b2
   </ItemGroup>
 
   <ItemGroup>
