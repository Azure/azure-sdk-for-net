--- conflicted
+++ resolved
@@ -176,12 +176,8 @@
         Assert.True(removalResult.Removed);
 
         // Errata: removals aren't immediately reflected when requesting the list
-<<<<<<< HEAD
-        await Task.Delay(TimeSpan.FromSeconds(5));
-=======
         TimeSpan waitTime = Recording!.Mode == RecordedTestMode.Playback ? TimeSpan.FromMilliseconds(1) : TimeSpan.FromSeconds(10);
         await Task.Delay(waitTime);
->>>>>>> b38a9c20
 
         int count = 0;
         AsyncCollectionResult<VectorStoreFileAssociation> response = client.GetFileAssociationsAsync(vectorStore.Id);
