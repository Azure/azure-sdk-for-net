# Azure OpenAI client library for .NET

Azure OpenAI is a managed service that allows developers to deploy, tune, and generate content from OpenAI models on Azure resouces.

Use the client library for Azure OpenAI to:

* [Create a completion for text][msdocs_openai_completion]
* [Create a text embedding for comparisons][msdocs_openai_embedding]

[Source code][source_root] | [Package (NuGet)][package] | [API reference documentation][reference_docs] | [Product documentation][azconfig_docs] | [Samples][source_samples]

  [Source code](https://github.com/Azure/azure-sdk-for-net/blob/main/sdk/openai/Azure.AI.OpenAI/src) | [Package (NuGet)](https://www.nuget.org/packages) | [API reference documentation](https://azure.github.io/azure-sdk-for-net) | [Product documentation](https://docs.microsoft.com/azure)

## Getting started

### Install the package

Install the client library for .NET with [NuGet](https://www.nuget.org/ ):

```dotnetcli
dotnet add package Azure.AI.OpenAI --prerelease
```

### Prerequisites

You must have an [Azure subscription](https://azure.microsoft.com/free/dotnet/) and [OpenAI access](https://learn.microsoft.com/azure/cognitive-services/openai/overview#how-do-i-get-access-to-azure-openai).

### Authenticate the client

In order to interact with the App Configuration service, you'll need to create an instance of the [OpenAIClient][openai_client_class] class. To make this possible, you'll need the endpoint string for your OpenAI resource, as well as your Azure Subscription Key.

#### Get credentials

You can obtain the endpoint string and subscription key from the Azure OpenAI Portal.

#### Create OpenAIClient

Once you have the value of the endpoint string and subscription key, you can create the OpenAIClient:

```C# Snippet:CreateOpenAIClient
string endpointString = "<endpoint_string>";
string subscriptionKey = "<azure_subscription_key>";
var client = new OpenAIClient(new Uri(endpointString), new AzureKeyCredential(subscriptionKey));
```

#### Create OpenAIClient with Azure Active Directory Credential

Client subscription key authentication is used in most of the examples in this getting started guide, but you can also authenticate with Azure Active Directory using the [Azure Identity library][azure_identity]. To use the [DefaultAzureCredential][azure_identity_dac] provider shown below,
or other credential providers provided with the Azure SDK, please install the Azure.Identity package:

```dotnetcli
dotnet add package Azure.Identity
```

You will also need to [register a new AAD application][aad_register_app] and [grant access][aad_grant_access] to Configuration Store by assigning the `"App Configuration Data Reader"` or `"App Configuration Data Owner"` role to your service principal.

Set the values of the client ID, tenant ID, and client secret of the AAD application as environment variables: AZURE_CLIENT_ID, AZURE_TENANT_ID, AZURE_CLIENT_SECRET.

```C# Snippet:CreateOpenAIClientTokenCredential
string endpoint = "<endpoint>";
var client = new OpenAIClient(new Uri(endpoint), new DefaultAzureCredential());
```

## Key concepts

The main concept to understand is [Completions][azure_openai_completions_docs]. Briefly explained, completions provides its functionality in the form of a text prompt, which by using a specific [model](https://learn.microsoft.com/en-us/azure/cognitive-services/openai/concepts/models), will then attempt to match the context and patterns, providing an output text. The following code snippet provides a rough overview (more details can be found in the `GenerateChatbotResponsesWithToken` sample code):

```C#
OpenAIClient client = new OpenAIClient(new Uri(endpoint), new DefaultAzureCredential());

List<string> examplePrompts = new(){
    //...
    "What is Azure OpenAI?",
    //...    
};

foreach (var prompt in examplePrompts)
{
    var request = new CompletionsRequest();
    request.Prompt.Add(prompt);

    Completion completion = client.Completions("myModelDeployment", request);
    var response = completion.Choices[0].Text;
    Console.WriteLine($"Chatbot: {response}");
}
```

### Thread safety

We guarantee that all client instance methods are thread-safe and independent of each other ([guideline](https://azure.github.io/azure-sdk/dotnet_introduction.html#dotnet-service-methods-thread-safety)). This ensures that the recommendation of reusing client instances is always safe, even across threads.

### Additional concepts
<!-- CLIENT COMMON BAR -->
[Client options](https://github.com/Azure/azure-sdk-for-net/blob/main/sdk/core/Azure.Core/README.md#configuring-service-clients-using-clientoptions) |
[Accessing the response](https://github.com/Azure/azure-sdk-for-net/blob/main/sdk/core/Azure.Core/README.md#accessing-http-response-details-using-responset) |
[Long-running operations](https://github.com/Azure/azure-sdk-for-net/blob/main/sdk/core/Azure.Core/README.md#consuming-long-running-operations-using-operationt) |
[Handling failures](https://github.com/Azure/azure-sdk-for-net/blob/main/sdk/core/Azure.Core/README.md#reporting-errors-requestfailedexception) |
[Diagnostics](https://github.com/Azure/azure-sdk-for-net/blob/main/sdk/core/Azure.Core/samples/Diagnostics.md) |
[Mocking](https://github.com/Azure/azure-sdk-for-net/blob/main/sdk/core/Azure.Core/README.md#mocking) |
[Client lifetime](https://devblogs.microsoft.com/azure-sdk/lifetime-management-and-thread-safety-guarantees-of-azure-sdk-net-clients/)
<!-- CLIENT COMMON BAR -->

## Examples

You can familiarize yourself with different APIs using [Samples](https://github.com/Azure/azure-sdk-for-net/tree/main/sdk/openai/Azure.AI.OpenAI/samples).

### Generate Chatbot Response

The `GenerateChatbotResponse` method authenticates using a DefaultAzureCredential, then generates text responses to input prompts.

```C# Snippet:GenerateChatbotResponses
string endpoint = "http://myaccount.openai.azure.com/";
<<<<<<< HEAD
OpenAIClient client = new OpenAIClient("myDeploymentId", new Uri(endpoint), new DefaultAzureCredential());
=======
string key = "myKey";

OpenAIClient client = new OpenAIClient(new Uri(endpoint), new AzureKeyCredential(key));
CompletionsOptions completionsRequest = new CompletionsOptions();
completionsRequest.Prompt.Add("Hello world");
completionsRequest.Prompt.Add("running over the same old ground");
Completions response = client.GetCompletions("myModelDeployment", completionsRequest);
>>>>>>> 2555e1de

string prompt = "What is Azure OpenAI?",
Console.Write($"Input: {prompt}");
Completion completion = client.Completions(prompt);
string response = completion.Choices[0].Text;
Console.WriteLine($"Chatbot: {response}");
```

### Generate Multiple Chatbot Responses With Subscription Key

The `GenerateMultipleChatbotResponsesWithSubscriptionKey` method gives an example of generating text responses to input prompts using an Azure subscription key

```C# Snippet:GenerateMultipleChatbotResponsesWithSubscriptionKey
string key = "YOUR_AZURE_KEY";
string endpoint = "http://myaccount.openai.azure.com/";
OpenAIClient client = new OpenAIClient(new Uri(endpoint), new AzureKeyCredential(key));

List<string> examplePrompts = new(){
    "How are you today?",
    "What is Azure OpenAI?",
    "Why do children love dinosaurs?",
    "Generate a proof of Euler's identity",
    "Describe in single words only the good things that come into your mind about your mother.",
};

foreach (var prompt in examplePrompts)
{
    Console.Write($"Input: {prompt}");
    var request = new CompletionsOptions();
    request.Prompt.Add(prompt);

    Completions completion = client.GetCompletions("myModelDeployment", request);
    var response = completion.Choices[0].Text;
    Console.WriteLine($"Chatbot: {response}");
}
```

### Summarize Text with Completion

The `SummarizeText` method generates a summarization of the given input prompt.

```C# Snippet:SummarizeText
string endpoint = "http://myaccount.openai.azure.com/";
string textToSummarize = @"
    Two independent experiments reported their results this morning at CERN, Europe's high-energy physics laboratory near Geneva in Switzerland. Both show convincing evidence of a new boson particle weighing around 125 gigaelectronvolts, which so far fits predictions of the Higgs previously made by theoretical physicists.

    ""As a layman I would say: 'I think we have it'. Would you agree?"" Rolf-Dieter Heuer, CERN's director-general, asked the packed auditorium. The physicists assembled there burst into applause.
:";
OpenAIClient client = new OpenAIClient(new Uri(endpoint), new DefaultAzureCredential());

string summarizationPrompt = @$"
    Summarize the following text.

<<<<<<< HEAD
    Text:
    """"""
    {textToSummarize}
    """"""

    Summary:
";
=======
foreach (var prompt in examplePrompts)
{
    Console.Write($"Input: {prompt}");
    var request = new CompletionsOptions();
    request.Prompt.Add(prompt);

    Completions completion = client.GetCompletions("myModelDeployment", request);
    var response = completion.Choices[0].Text;
    Console.WriteLine($"Chatbot: {response}");
}
```
>>>>>>> 2555e1de

Console.Write($"Input: {summarizationPrompt}");
var request = new CompletionsRequest();
request.Prompt.Add(summarizationPrompt);

Completion completion = client.Completions("myModelDeployment", request);
var response = completion.Choices[0].Text;
Console.WriteLine($"Summarization: {response}");
```
## Troubleshooting

When you interact with Azure OpenAI using the .NET SDK, errors returned by the service correspond to the same HTTP status codes returned for [REST API][openai_rest] requests.

For example, if you try to create a client using an endpoint that doesn't match your Azure OpenAI Resource endpoint, a `404` error is returned, indicating `Resource Not Found`.

## Next steps

* Provide a link to additional code examples, ideally to those sitting alongside the README in the package's `/samples` directory.
* If appropriate, point users to other packages that might be useful.
* If you think there's a good chance that developers might stumble across your package in error (because they're searching for specific functionality and mistakenly think the package provides that functionality), point them to the packages they might be looking for.

## Contributing

See the [OpenAI CONTRIBUTING.md][openai_contrib] for details on building, testing, and contributing to this library.

This project welcomes contributions and suggestions. Most contributions require you to agree to a Contributor License Agreement (CLA) declaring that you have the right to, and actually do, grant us the rights to use your contribution. For details, visit [cla.microsoft.com][cla].

When you submit a pull request, a CLA-bot will automatically determine whether you need to provide a CLA and decorate the PR appropriately (e.g., label, comment). Simply follow the instructions provided by the bot. You will only need to do this once across all repos using our CLA.

This project has adopted the [Microsoft Open Source Code of Conduct][code_of_conduct]. For more information see the [Code of Conduct FAQ][code_of_conduct_faq] or contact [opencode@microsoft.com][email_opencode] with any additional questions or comments.

<!-- LINKS -->
[msdocs_openai_completion]: https://learn.microsoft.com/azure/cognitive-services/openai/how-to/completions
[msdocs_openai_embedding]: https://learn.microsoft.com/azure/cognitive-services/openai/concepts/understand-embeddings
[style-guide-msft]: https://docs.microsoft.com/style-guide/capitalization
[style-guide-cloud]: https://aka.ms/azsdk/cloud-style-guide
[openai_client_class]: https://github.com/Azure/azure-sdk-for-net/blob/main/sdk/openai/Azure.AI.OpenAI/src/Generated/OpenAIClient.cs
[openai_rest]: https://learn.microsoft.com/azure/cognitive-services/openai/reference
[azure_openai_completions_docs]: https://learn.microsoft.com/en-us/azure/cognitive-services/openai/how-to/completions
[azure_openai_embeddgings_docs]: https://learn.microsoft.com/en-us/azure/cognitive-services/openai/concepts/understand-embeddings
[openai_contrib]: https://github.com/Azure/azure-sdk-for-net/blob/main/sdk/openai/CONTRIBUTING.md
[cla]: https://cla.microsoft.com
[code_of_conduct]: https://opensource.microsoft.com/codeofconduct/
[code_of_conduct_faq]: https://opensource.microsoft.com/codeofconduct/faq/
[email_opencode]: mailto:opencode@microsoft.com

![Impressions](https://azure-sdk-impressions.azurewebsites.net/api/impressions/azure-sdk-for-net/sdk/openai/Azure.AI.OpenAI/README.png)<|MERGE_RESOLUTION|>--- conflicted
+++ resolved
@@ -71,15 +71,15 @@
 List<string> examplePrompts = new(){
     //...
     "What is Azure OpenAI?",
-    //...    
+    //...
 };
 
 foreach (var prompt in examplePrompts)
 {
-    var request = new CompletionsRequest();
+    var request = new CompletionsOptions();
     request.Prompt.Add(prompt);
 
-    Completion completion = client.Completions("myModelDeployment", request);
+    Completions completion = client.GetCompletions("myModelDeployment", request);
     var response = completion.Choices[0].Text;
     Console.WriteLine($"Chatbot: {response}");
 }
@@ -110,21 +110,11 @@
 
 ```C# Snippet:GenerateChatbotResponses
 string endpoint = "http://myaccount.openai.azure.com/";
-<<<<<<< HEAD
 OpenAIClient client = new OpenAIClient("myDeploymentId", new Uri(endpoint), new DefaultAzureCredential());
-=======
-string key = "myKey";
-
-OpenAIClient client = new OpenAIClient(new Uri(endpoint), new AzureKeyCredential(key));
-CompletionsOptions completionsRequest = new CompletionsOptions();
-completionsRequest.Prompt.Add("Hello world");
-completionsRequest.Prompt.Add("running over the same old ground");
-Completions response = client.GetCompletions("myModelDeployment", completionsRequest);
->>>>>>> 2555e1de
 
 string prompt = "What is Azure OpenAI?",
 Console.Write($"Input: {prompt}");
-Completion completion = client.Completions(prompt);
+Completions completion = client.GetCompletions(prompt);
 string response = completion.Choices[0].Text;
 Console.WriteLine($"Chatbot: {response}");
 ```
@@ -174,7 +164,6 @@
 string summarizationPrompt = @$"
     Summarize the following text.
 
-<<<<<<< HEAD
     Text:
     """"""
     {textToSummarize}
@@ -182,25 +171,12 @@
 
     Summary:
 ";
-=======
-foreach (var prompt in examplePrompts)
-{
-    Console.Write($"Input: {prompt}");
-    var request = new CompletionsOptions();
-    request.Prompt.Add(prompt);
-
-    Completions completion = client.GetCompletions("myModelDeployment", request);
-    var response = completion.Choices[0].Text;
-    Console.WriteLine($"Chatbot: {response}");
-}
-```
->>>>>>> 2555e1de
 
 Console.Write($"Input: {summarizationPrompt}");
-var request = new CompletionsRequest();
+var request = new CompletionsOptions();
 request.Prompt.Add(summarizationPrompt);
 
-Completion completion = client.Completions("myModelDeployment", request);
+Completion completion = client.GetCompletions("myModelDeployment", request);
 var response = completion.Choices[0].Text;
 Console.WriteLine($"Summarization: {response}");
 ```
