--- conflicted
+++ resolved
@@ -570,7 +570,6 @@
 Console.WriteLine(translation.Text);
 ```
 
-<<<<<<< HEAD
 ### Chat with images using gpt-4-vision-preview
 
 The `gpt-4-vision-preview` model allows you to use images as input components into chat completions.
@@ -604,7 +603,6 @@
 }
 ```
 
-=======
 ### Customize HTTP behavior
 
 As part of the Azure SDK, `OpenAIClient` integrates with Azure.Core's `HttpPipeline` and supports rich customization of
@@ -651,7 +649,6 @@
 The above client will execute the custom policy on all requests, including retries, ensuring that the additional query
 string parameter key/value pair is added.
 
->>>>>>> 3b0686f3
 ## Troubleshooting
 
 When you interact with Azure OpenAI using the .NET SDK, errors returned by the service correspond to the same HTTP status codes returned for [REST API][openai_rest] requests.
