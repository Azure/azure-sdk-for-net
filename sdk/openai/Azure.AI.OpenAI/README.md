--- conflicted
+++ resolved
@@ -210,16 +210,6 @@
 };
 
 await foreach (StreamingChatCompletionsUpdate chatUpdate in client.GetChatCompletionsStreaming(chatCompletionsOptions))
-<<<<<<< HEAD
-{
-    if (chatUpdate.Role.HasValue)
-    {
-        Console.Write($"{chatUpdate.Role.Value.ToString().ToUpperInvariant()}: ");
-    }
-    if (!string.IsNullOrEmpty(chatUpdate.ContentUpdate))
-    {
-        Console.Write(chatUpdate.ContentUpdate);
-=======
 {
     if (chatUpdate.Role.HasValue)
     {
@@ -260,7 +250,6 @@
         {
             textBoxes[choiceIndex].Text += chatUpdate.ContentUpdate;
         }
->>>>>>> 649fd4ec
     }
 }
 ```
@@ -430,7 +419,6 @@
 
 ```C# Snippet:ChatUsingYourOwnData
 AzureCognitiveSearchChatExtensionConfiguration contosoExtensionConfig = new()
-<<<<<<< HEAD
 {
     SearchEndpoint = new Uri("https://your-contoso-search-resource.search.windows.net"),
     IndexName = "contoso-products-index",
@@ -440,17 +428,6 @@
 
 ChatCompletionsOptions chatCompletionsOptions = new()
 {
-=======
-{
-    SearchEndpoint = new Uri("https://your-contoso-search-resource.search.windows.net"),
-    IndexName = "contoso-products-index",
-};
-
-contosoExtensionConfig.SetSearchKey("<your Cognitive Search resource API key>");
-
-ChatCompletionsOptions chatCompletionsOptions = new()
-{
->>>>>>> 649fd4ec
     DeploymentName = "gpt-35-turbo-0613",
     Messages =
     {
