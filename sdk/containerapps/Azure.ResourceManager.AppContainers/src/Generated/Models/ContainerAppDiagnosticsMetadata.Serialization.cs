// Copyright (c) Microsoft Corporation. All rights reserved.
// Licensed under the MIT License.

// <auto-generated/>

#nullable disable

using System;
using System.ClientModel.Primitives;
using System.Collections.Generic;
using System.Linq;
using System.Text;
using System.Text.Json;
using Azure.Core;
<<<<<<< HEAD
using Azure.ResourceManager;
using Azure.ResourceManager.AppContainers;
=======
>>>>>>> b890d3cd
using Azure.ResourceManager.Models;

namespace Azure.ResourceManager.AppContainers.Models
{
    public partial class ContainerAppDiagnosticsMetadata : IUtf8JsonSerializable, IJsonModel<ContainerAppDiagnosticsMetadata>
    {
        void IUtf8JsonSerializable.Write(Utf8JsonWriter writer) => ((IJsonModel<ContainerAppDiagnosticsMetadata>)this).Write(writer, new ModelReaderWriterOptions("W"));

        void IJsonModel<ContainerAppDiagnosticsMetadata>.Write(Utf8JsonWriter writer, ModelReaderWriterOptions options)
        {
            var format = options.Format == "W" ? ((IPersistableModel<ContainerAppDiagnosticsMetadata>)this).GetFormatFromOptions(options) : options.Format;
            if (format != "J")
            {
                throw new FormatException($"The model {nameof(ContainerAppDiagnosticsMetadata)} does not support '{format}' format.");
            }

            writer.WriteStartObject();
            if (options.Format != "W" && Optional.IsDefined(Description))
            {
                writer.WritePropertyName("description"u8);
                writer.WriteStringValue(Description);
            }
            if (options.Format != "W" && Optional.IsDefined(Author))
            {
                writer.WritePropertyName("author"u8);
                writer.WriteStringValue(Author);
            }
            if (options.Format != "W" && Optional.IsDefined(Category))
            {
                writer.WritePropertyName("category"u8);
                writer.WriteStringValue(Category);
            }
            if (Optional.IsCollectionDefined(SupportTopicList))
            {
                writer.WritePropertyName("supportTopicList"u8);
                writer.WriteStartArray();
                foreach (var item in SupportTopicList)
                {
                    writer.WriteObjectValue(item);
                }
                writer.WriteEndArray();
            }
            if (Optional.IsCollectionDefined(AnalysisTypes))
            {
                writer.WritePropertyName("analysisTypes"u8);
                writer.WriteStartArray();
                foreach (var item in AnalysisTypes)
                {
                    writer.WriteStringValue(item);
                }
                writer.WriteEndArray();
            }
            if (options.Format != "W" && Optional.IsDefined(Score))
            {
                writer.WritePropertyName("score"u8);
                writer.WriteNumberValue(Score.Value);
            }
            if (options.Format != "W")
            {
                writer.WritePropertyName("id"u8);
                writer.WriteStringValue(Id);
            }
            if (options.Format != "W")
            {
                writer.WritePropertyName("name"u8);
                writer.WriteStringValue(Name);
            }
            if (options.Format != "W")
            {
                writer.WritePropertyName("type"u8);
                writer.WriteStringValue(ResourceType);
            }
            if (options.Format != "W" && Optional.IsDefined(SystemData))
            {
                writer.WritePropertyName("systemData"u8);
                JsonSerializer.Serialize(writer, SystemData);
            }
            if (options.Format != "W" && _serializedAdditionalRawData != null)
            {
                foreach (var item in _serializedAdditionalRawData)
                {
                    writer.WritePropertyName(item.Key);
#if NET6_0_OR_GREATER
				writer.WriteRawValue(item.Value);
#else
                    using (JsonDocument document = JsonDocument.Parse(item.Value))
                    {
                        JsonSerializer.Serialize(writer, document.RootElement);
                    }
#endif
                }
            }
            writer.WriteEndObject();
        }

        ContainerAppDiagnosticsMetadata IJsonModel<ContainerAppDiagnosticsMetadata>.Create(ref Utf8JsonReader reader, ModelReaderWriterOptions options)
        {
            var format = options.Format == "W" ? ((IPersistableModel<ContainerAppDiagnosticsMetadata>)this).GetFormatFromOptions(options) : options.Format;
            if (format != "J")
            {
                throw new FormatException($"The model {nameof(ContainerAppDiagnosticsMetadata)} does not support '{format}' format.");
            }

            using JsonDocument document = JsonDocument.ParseValue(ref reader);
            return DeserializeContainerAppDiagnosticsMetadata(document.RootElement, options);
        }

        internal static ContainerAppDiagnosticsMetadata DeserializeContainerAppDiagnosticsMetadata(JsonElement element, ModelReaderWriterOptions options = null)
        {
            options ??= new ModelReaderWriterOptions("W");

            if (element.ValueKind == JsonValueKind.Null)
            {
                return null;
            }
            string description = default;
            string author = default;
            string category = default;
            IList<ContainerAppDiagnosticSupportTopic> supportTopicList = default;
            IList<string> analysisTypes = default;
            float? score = default;
            ResourceIdentifier id = default;
            string name = default;
            ResourceType type = default;
            SystemData systemData = default;
            IDictionary<string, BinaryData> serializedAdditionalRawData = default;
            Dictionary<string, BinaryData> additionalPropertiesDictionary = new Dictionary<string, BinaryData>();
            foreach (var property in element.EnumerateObject())
            {
                if (property.NameEquals("description"u8))
                {
                    description = property.Value.GetString();
                    continue;
                }
                if (property.NameEquals("author"u8))
                {
                    author = property.Value.GetString();
                    continue;
                }
                if (property.NameEquals("category"u8))
                {
                    category = property.Value.GetString();
                    continue;
                }
                if (property.NameEquals("supportTopicList"u8))
                {
                    if (property.Value.ValueKind == JsonValueKind.Null)
                    {
                        continue;
                    }
                    List<ContainerAppDiagnosticSupportTopic> array = new List<ContainerAppDiagnosticSupportTopic>();
                    foreach (var item in property.Value.EnumerateArray())
                    {
                        array.Add(ContainerAppDiagnosticSupportTopic.DeserializeContainerAppDiagnosticSupportTopic(item, options));
                    }
                    supportTopicList = array;
                    continue;
                }
                if (property.NameEquals("analysisTypes"u8))
                {
                    if (property.Value.ValueKind == JsonValueKind.Null)
                    {
                        continue;
                    }
                    List<string> array = new List<string>();
                    foreach (var item in property.Value.EnumerateArray())
                    {
                        array.Add(item.GetString());
                    }
                    analysisTypes = array;
                    continue;
                }
                if (property.NameEquals("score"u8))
                {
                    if (property.Value.ValueKind == JsonValueKind.Null)
                    {
                        continue;
                    }
                    score = property.Value.GetSingle();
                    continue;
                }
                if (property.NameEquals("id"u8))
                {
                    id = new ResourceIdentifier(property.Value.GetString());
                    continue;
                }
                if (property.NameEquals("name"u8))
                {
                    name = property.Value.GetString();
                    continue;
                }
                if (property.NameEquals("type"u8))
                {
                    type = new ResourceType(property.Value.GetString());
                    continue;
                }
                if (property.NameEquals("systemData"u8))
                {
                    if (property.Value.ValueKind == JsonValueKind.Null)
                    {
                        continue;
                    }
                    systemData = JsonSerializer.Deserialize<SystemData>(property.Value.GetRawText());
                    continue;
                }
                if (options.Format != "W")
                {
                    additionalPropertiesDictionary.Add(property.Name, BinaryData.FromString(property.Value.GetRawText()));
                }
            }
            serializedAdditionalRawData = additionalPropertiesDictionary;
            return new ContainerAppDiagnosticsMetadata(
                id,
                name,
                type,
                systemData,
                description,
                author,
                category,
                supportTopicList ?? new ChangeTrackingList<ContainerAppDiagnosticSupportTopic>(),
                analysisTypes ?? new ChangeTrackingList<string>(),
                score,
                serializedAdditionalRawData);
        }

        private BinaryData SerializeBicep(ModelReaderWriterOptions options)
        {
            StringBuilder builder = new StringBuilder();
            BicepModelReaderWriterOptions bicepOptions = options as BicepModelReaderWriterOptions;
            IDictionary<string, string> propertyOverrides = null;
            bool hasObjectOverride = bicepOptions != null && bicepOptions.ParameterOverrides.TryGetValue(this, out propertyOverrides);
            bool hasPropertyOverride = false;
            string propertyOverride = null;

            builder.AppendLine("{");

            hasPropertyOverride = hasObjectOverride && propertyOverrides.TryGetValue(nameof(Name), out propertyOverride);
            if (Optional.IsDefined(Name) || hasPropertyOverride)
            {
                builder.Append("  name: ");
                if (hasPropertyOverride)
                {
                    builder.AppendLine($"{propertyOverride}");
                }
                else
                {
                    if (Name.Contains(Environment.NewLine))
                    {
                        builder.AppendLine("'''");
                        builder.AppendLine($"{Name}'''");
                    }
                    else
                    {
                        builder.AppendLine($"'{Name}'");
                    }
                }
            }

            hasPropertyOverride = hasObjectOverride && propertyOverrides.TryGetValue(nameof(Description), out propertyOverride);
            if (Optional.IsDefined(Description) || hasPropertyOverride)
            {
                builder.Append("  description: ");
                if (hasPropertyOverride)
                {
                    builder.AppendLine($"{propertyOverride}");
                }
                else
                {
                    if (Description.Contains(Environment.NewLine))
                    {
                        builder.AppendLine("'''");
                        builder.AppendLine($"{Description}'''");
                    }
                    else
                    {
                        builder.AppendLine($"'{Description}'");
                    }
                }
            }

            hasPropertyOverride = hasObjectOverride && propertyOverrides.TryGetValue(nameof(Author), out propertyOverride);
            if (Optional.IsDefined(Author) || hasPropertyOverride)
            {
                builder.Append("  author: ");
                if (hasPropertyOverride)
                {
                    builder.AppendLine($"{propertyOverride}");
                }
                else
                {
                    if (Author.Contains(Environment.NewLine))
                    {
                        builder.AppendLine("'''");
                        builder.AppendLine($"{Author}'''");
                    }
                    else
                    {
                        builder.AppendLine($"'{Author}'");
                    }
                }
            }

            hasPropertyOverride = hasObjectOverride && propertyOverrides.TryGetValue(nameof(Category), out propertyOverride);
            if (Optional.IsDefined(Category) || hasPropertyOverride)
            {
                builder.Append("  category: ");
                if (hasPropertyOverride)
                {
                    builder.AppendLine($"{propertyOverride}");
                }
                else
                {
                    if (Category.Contains(Environment.NewLine))
                    {
                        builder.AppendLine("'''");
                        builder.AppendLine($"{Category}'''");
                    }
                    else
                    {
                        builder.AppendLine($"'{Category}'");
                    }
                }
            }

            hasPropertyOverride = hasObjectOverride && propertyOverrides.TryGetValue(nameof(SupportTopicList), out propertyOverride);
            if (Optional.IsCollectionDefined(SupportTopicList) || hasPropertyOverride)
            {
                if (SupportTopicList.Any() || hasPropertyOverride)
                {
                    builder.Append("  supportTopicList: ");
                    if (hasPropertyOverride)
                    {
                        builder.AppendLine($"{propertyOverride}");
                    }
                    else
                    {
                        builder.AppendLine("[");
                        foreach (var item in SupportTopicList)
                        {
                            BicepSerializationHelpers.AppendChildObject(builder, item, options, 4, true, "  supportTopicList: ");
                        }
                        builder.AppendLine("  ]");
                    }
                }
            }

            hasPropertyOverride = hasObjectOverride && propertyOverrides.TryGetValue(nameof(AnalysisTypes), out propertyOverride);
            if (Optional.IsCollectionDefined(AnalysisTypes) || hasPropertyOverride)
            {
                if (AnalysisTypes.Any() || hasPropertyOverride)
                {
                    builder.Append("  analysisTypes: ");
                    if (hasPropertyOverride)
                    {
                        builder.AppendLine($"{propertyOverride}");
                    }
                    else
                    {
                        builder.AppendLine("[");
                        foreach (var item in AnalysisTypes)
                        {
                            if (item == null)
                            {
                                builder.Append("null");
                                continue;
                            }
                            if (item.Contains(Environment.NewLine))
                            {
                                builder.AppendLine("    '''");
                                builder.AppendLine($"{item}'''");
                            }
                            else
                            {
                                builder.AppendLine($"    '{item}'");
                            }
                        }
                        builder.AppendLine("  ]");
                    }
                }
            }

            hasPropertyOverride = hasObjectOverride && propertyOverrides.TryGetValue(nameof(Score), out propertyOverride);
            if (Optional.IsDefined(Score) || hasPropertyOverride)
            {
                builder.Append("  score: ");
                if (hasPropertyOverride)
                {
                    builder.AppendLine($"{propertyOverride}");
                }
                else
                {
                    builder.AppendLine($"'{Score.Value.ToString()}'");
                }
            }

            hasPropertyOverride = hasObjectOverride && propertyOverrides.TryGetValue(nameof(Id), out propertyOverride);
            if (Optional.IsDefined(Id) || hasPropertyOverride)
            {
                builder.Append("  id: ");
                if (hasPropertyOverride)
                {
                    builder.AppendLine($"{propertyOverride}");
                }
                else
                {
                    builder.AppendLine($"'{Id.ToString()}'");
                }
            }

            hasPropertyOverride = hasObjectOverride && propertyOverrides.TryGetValue(nameof(SystemData), out propertyOverride);
            if (Optional.IsDefined(SystemData) || hasPropertyOverride)
            {
                builder.Append("  systemData: ");
                if (hasPropertyOverride)
                {
                    builder.AppendLine($"{propertyOverride}");
                }
                else
                {
                    builder.AppendLine($"'{SystemData.ToString()}'");
                }
            }

            builder.AppendLine("}");
            return BinaryData.FromString(builder.ToString());
        }

        BinaryData IPersistableModel<ContainerAppDiagnosticsMetadata>.Write(ModelReaderWriterOptions options)
        {
            var format = options.Format == "W" ? ((IPersistableModel<ContainerAppDiagnosticsMetadata>)this).GetFormatFromOptions(options) : options.Format;

            switch (format)
            {
                case "J":
                    return ModelReaderWriter.Write(this, options);
                case "bicep":
                    return SerializeBicep(options);
                default:
                    throw new FormatException($"The model {nameof(ContainerAppDiagnosticsMetadata)} does not support '{options.Format}' format.");
            }
        }

        ContainerAppDiagnosticsMetadata IPersistableModel<ContainerAppDiagnosticsMetadata>.Create(BinaryData data, ModelReaderWriterOptions options)
        {
            var format = options.Format == "W" ? ((IPersistableModel<ContainerAppDiagnosticsMetadata>)this).GetFormatFromOptions(options) : options.Format;

            switch (format)
            {
                case "J":
                    {
                        using JsonDocument document = JsonDocument.Parse(data);
                        return DeserializeContainerAppDiagnosticsMetadata(document.RootElement, options);
                    }
                case "bicep":
                    throw new InvalidOperationException("Bicep deserialization is not supported for this type.");
                default:
                    throw new FormatException($"The model {nameof(ContainerAppDiagnosticsMetadata)} does not support '{options.Format}' format.");
            }
        }

        string IPersistableModel<ContainerAppDiagnosticsMetadata>.GetFormatFromOptions(ModelReaderWriterOptions options) => "J";
    }
}<|MERGE_RESOLUTION|>--- conflicted
+++ resolved
@@ -8,15 +8,8 @@
 using System;
 using System.ClientModel.Primitives;
 using System.Collections.Generic;
-using System.Linq;
-using System.Text;
 using System.Text.Json;
 using Azure.Core;
-<<<<<<< HEAD
-using Azure.ResourceManager;
-using Azure.ResourceManager.AppContainers;
-=======
->>>>>>> b890d3cd
 using Azure.ResourceManager.Models;
 
 namespace Azure.ResourceManager.AppContainers.Models
@@ -242,208 +235,6 @@
                 serializedAdditionalRawData);
         }
 
-        private BinaryData SerializeBicep(ModelReaderWriterOptions options)
-        {
-            StringBuilder builder = new StringBuilder();
-            BicepModelReaderWriterOptions bicepOptions = options as BicepModelReaderWriterOptions;
-            IDictionary<string, string> propertyOverrides = null;
-            bool hasObjectOverride = bicepOptions != null && bicepOptions.ParameterOverrides.TryGetValue(this, out propertyOverrides);
-            bool hasPropertyOverride = false;
-            string propertyOverride = null;
-
-            builder.AppendLine("{");
-
-            hasPropertyOverride = hasObjectOverride && propertyOverrides.TryGetValue(nameof(Name), out propertyOverride);
-            if (Optional.IsDefined(Name) || hasPropertyOverride)
-            {
-                builder.Append("  name: ");
-                if (hasPropertyOverride)
-                {
-                    builder.AppendLine($"{propertyOverride}");
-                }
-                else
-                {
-                    if (Name.Contains(Environment.NewLine))
-                    {
-                        builder.AppendLine("'''");
-                        builder.AppendLine($"{Name}'''");
-                    }
-                    else
-                    {
-                        builder.AppendLine($"'{Name}'");
-                    }
-                }
-            }
-
-            hasPropertyOverride = hasObjectOverride && propertyOverrides.TryGetValue(nameof(Description), out propertyOverride);
-            if (Optional.IsDefined(Description) || hasPropertyOverride)
-            {
-                builder.Append("  description: ");
-                if (hasPropertyOverride)
-                {
-                    builder.AppendLine($"{propertyOverride}");
-                }
-                else
-                {
-                    if (Description.Contains(Environment.NewLine))
-                    {
-                        builder.AppendLine("'''");
-                        builder.AppendLine($"{Description}'''");
-                    }
-                    else
-                    {
-                        builder.AppendLine($"'{Description}'");
-                    }
-                }
-            }
-
-            hasPropertyOverride = hasObjectOverride && propertyOverrides.TryGetValue(nameof(Author), out propertyOverride);
-            if (Optional.IsDefined(Author) || hasPropertyOverride)
-            {
-                builder.Append("  author: ");
-                if (hasPropertyOverride)
-                {
-                    builder.AppendLine($"{propertyOverride}");
-                }
-                else
-                {
-                    if (Author.Contains(Environment.NewLine))
-                    {
-                        builder.AppendLine("'''");
-                        builder.AppendLine($"{Author}'''");
-                    }
-                    else
-                    {
-                        builder.AppendLine($"'{Author}'");
-                    }
-                }
-            }
-
-            hasPropertyOverride = hasObjectOverride && propertyOverrides.TryGetValue(nameof(Category), out propertyOverride);
-            if (Optional.IsDefined(Category) || hasPropertyOverride)
-            {
-                builder.Append("  category: ");
-                if (hasPropertyOverride)
-                {
-                    builder.AppendLine($"{propertyOverride}");
-                }
-                else
-                {
-                    if (Category.Contains(Environment.NewLine))
-                    {
-                        builder.AppendLine("'''");
-                        builder.AppendLine($"{Category}'''");
-                    }
-                    else
-                    {
-                        builder.AppendLine($"'{Category}'");
-                    }
-                }
-            }
-
-            hasPropertyOverride = hasObjectOverride && propertyOverrides.TryGetValue(nameof(SupportTopicList), out propertyOverride);
-            if (Optional.IsCollectionDefined(SupportTopicList) || hasPropertyOverride)
-            {
-                if (SupportTopicList.Any() || hasPropertyOverride)
-                {
-                    builder.Append("  supportTopicList: ");
-                    if (hasPropertyOverride)
-                    {
-                        builder.AppendLine($"{propertyOverride}");
-                    }
-                    else
-                    {
-                        builder.AppendLine("[");
-                        foreach (var item in SupportTopicList)
-                        {
-                            BicepSerializationHelpers.AppendChildObject(builder, item, options, 4, true, "  supportTopicList: ");
-                        }
-                        builder.AppendLine("  ]");
-                    }
-                }
-            }
-
-            hasPropertyOverride = hasObjectOverride && propertyOverrides.TryGetValue(nameof(AnalysisTypes), out propertyOverride);
-            if (Optional.IsCollectionDefined(AnalysisTypes) || hasPropertyOverride)
-            {
-                if (AnalysisTypes.Any() || hasPropertyOverride)
-                {
-                    builder.Append("  analysisTypes: ");
-                    if (hasPropertyOverride)
-                    {
-                        builder.AppendLine($"{propertyOverride}");
-                    }
-                    else
-                    {
-                        builder.AppendLine("[");
-                        foreach (var item in AnalysisTypes)
-                        {
-                            if (item == null)
-                            {
-                                builder.Append("null");
-                                continue;
-                            }
-                            if (item.Contains(Environment.NewLine))
-                            {
-                                builder.AppendLine("    '''");
-                                builder.AppendLine($"{item}'''");
-                            }
-                            else
-                            {
-                                builder.AppendLine($"    '{item}'");
-                            }
-                        }
-                        builder.AppendLine("  ]");
-                    }
-                }
-            }
-
-            hasPropertyOverride = hasObjectOverride && propertyOverrides.TryGetValue(nameof(Score), out propertyOverride);
-            if (Optional.IsDefined(Score) || hasPropertyOverride)
-            {
-                builder.Append("  score: ");
-                if (hasPropertyOverride)
-                {
-                    builder.AppendLine($"{propertyOverride}");
-                }
-                else
-                {
-                    builder.AppendLine($"'{Score.Value.ToString()}'");
-                }
-            }
-
-            hasPropertyOverride = hasObjectOverride && propertyOverrides.TryGetValue(nameof(Id), out propertyOverride);
-            if (Optional.IsDefined(Id) || hasPropertyOverride)
-            {
-                builder.Append("  id: ");
-                if (hasPropertyOverride)
-                {
-                    builder.AppendLine($"{propertyOverride}");
-                }
-                else
-                {
-                    builder.AppendLine($"'{Id.ToString()}'");
-                }
-            }
-
-            hasPropertyOverride = hasObjectOverride && propertyOverrides.TryGetValue(nameof(SystemData), out propertyOverride);
-            if (Optional.IsDefined(SystemData) || hasPropertyOverride)
-            {
-                builder.Append("  systemData: ");
-                if (hasPropertyOverride)
-                {
-                    builder.AppendLine($"{propertyOverride}");
-                }
-                else
-                {
-                    builder.AppendLine($"'{SystemData.ToString()}'");
-                }
-            }
-
-            builder.AppendLine("}");
-            return BinaryData.FromString(builder.ToString());
-        }
-
         BinaryData IPersistableModel<ContainerAppDiagnosticsMetadata>.Write(ModelReaderWriterOptions options)
         {
             var format = options.Format == "W" ? ((IPersistableModel<ContainerAppDiagnosticsMetadata>)this).GetFormatFromOptions(options) : options.Format;
@@ -452,8 +243,6 @@
             {
                 case "J":
                     return ModelReaderWriter.Write(this, options);
-                case "bicep":
-                    return SerializeBicep(options);
                 default:
                     throw new FormatException($"The model {nameof(ContainerAppDiagnosticsMetadata)} does not support '{options.Format}' format.");
             }
@@ -470,8 +259,6 @@
                         using JsonDocument document = JsonDocument.Parse(data);
                         return DeserializeContainerAppDiagnosticsMetadata(document.RootElement, options);
                     }
-                case "bicep":
-                    throw new InvalidOperationException("Bicep deserialization is not supported for this type.");
                 default:
                     throw new FormatException($"The model {nameof(ContainerAppDiagnosticsMetadata)} does not support '{options.Format}' format.");
             }
