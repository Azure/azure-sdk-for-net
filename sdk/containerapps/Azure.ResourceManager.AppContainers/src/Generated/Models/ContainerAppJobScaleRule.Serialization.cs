--- conflicted
+++ resolved
@@ -8,15 +8,8 @@
 using System;
 using System.ClientModel.Primitives;
 using System.Collections.Generic;
-using System.Linq;
-using System.Text;
 using System.Text.Json;
 using Azure.Core;
-<<<<<<< HEAD
-using Azure.ResourceManager;
-using Azure.ResourceManager.AppContainers;
-=======
->>>>>>> b890d3cd
 
 namespace Azure.ResourceManager.AppContainers.Models
 {
@@ -153,101 +146,6 @@
             return new ContainerAppJobScaleRule(name, type, metadata, auth ?? new ChangeTrackingList<ContainerAppScaleRuleAuth>(), serializedAdditionalRawData);
         }
 
-        private BinaryData SerializeBicep(ModelReaderWriterOptions options)
-        {
-            StringBuilder builder = new StringBuilder();
-            BicepModelReaderWriterOptions bicepOptions = options as BicepModelReaderWriterOptions;
-            IDictionary<string, string> propertyOverrides = null;
-            bool hasObjectOverride = bicepOptions != null && bicepOptions.ParameterOverrides.TryGetValue(this, out propertyOverrides);
-            bool hasPropertyOverride = false;
-            string propertyOverride = null;
-
-            builder.AppendLine("{");
-
-            hasPropertyOverride = hasObjectOverride && propertyOverrides.TryGetValue(nameof(Name), out propertyOverride);
-            if (Optional.IsDefined(Name) || hasPropertyOverride)
-            {
-                builder.Append("  name: ");
-                if (hasPropertyOverride)
-                {
-                    builder.AppendLine($"{propertyOverride}");
-                }
-                else
-                {
-                    if (Name.Contains(Environment.NewLine))
-                    {
-                        builder.AppendLine("'''");
-                        builder.AppendLine($"{Name}'''");
-                    }
-                    else
-                    {
-                        builder.AppendLine($"'{Name}'");
-                    }
-                }
-            }
-
-            hasPropertyOverride = hasObjectOverride && propertyOverrides.TryGetValue(nameof(JobScaleRuleType), out propertyOverride);
-            if (Optional.IsDefined(JobScaleRuleType) || hasPropertyOverride)
-            {
-                builder.Append("  type: ");
-                if (hasPropertyOverride)
-                {
-                    builder.AppendLine($"{propertyOverride}");
-                }
-                else
-                {
-                    if (JobScaleRuleType.Contains(Environment.NewLine))
-                    {
-                        builder.AppendLine("'''");
-                        builder.AppendLine($"{JobScaleRuleType}'''");
-                    }
-                    else
-                    {
-                        builder.AppendLine($"'{JobScaleRuleType}'");
-                    }
-                }
-            }
-
-            hasPropertyOverride = hasObjectOverride && propertyOverrides.TryGetValue(nameof(Metadata), out propertyOverride);
-            if (Optional.IsDefined(Metadata) || hasPropertyOverride)
-            {
-                builder.Append("  metadata: ");
-                if (hasPropertyOverride)
-                {
-                    builder.AppendLine($"{propertyOverride}");
-                }
-                else
-                {
-                    builder.AppendLine($"'{Metadata.ToString()}'");
-                }
-            }
-
-            hasPropertyOverride = hasObjectOverride && propertyOverrides.TryGetValue(nameof(Auth), out propertyOverride);
-            if (Optional.IsCollectionDefined(Auth) || hasPropertyOverride)
-            {
-                if (Auth.Any() || hasPropertyOverride)
-                {
-                    builder.Append("  auth: ");
-                    if (hasPropertyOverride)
-                    {
-                        builder.AppendLine($"{propertyOverride}");
-                    }
-                    else
-                    {
-                        builder.AppendLine("[");
-                        foreach (var item in Auth)
-                        {
-                            BicepSerializationHelpers.AppendChildObject(builder, item, options, 4, true, "  auth: ");
-                        }
-                        builder.AppendLine("  ]");
-                    }
-                }
-            }
-
-            builder.AppendLine("}");
-            return BinaryData.FromString(builder.ToString());
-        }
-
         BinaryData IPersistableModel<ContainerAppJobScaleRule>.Write(ModelReaderWriterOptions options)
         {
             var format = options.Format == "W" ? ((IPersistableModel<ContainerAppJobScaleRule>)this).GetFormatFromOptions(options) : options.Format;
@@ -256,8 +154,6 @@
             {
                 case "J":
                     return ModelReaderWriter.Write(this, options);
-                case "bicep":
-                    return SerializeBicep(options);
                 default:
                     throw new FormatException($"The model {nameof(ContainerAppJobScaleRule)} does not support '{options.Format}' format.");
             }
@@ -274,8 +170,6 @@
                         using JsonDocument document = JsonDocument.Parse(data);
                         return DeserializeContainerAppJobScaleRule(document.RootElement, options);
                     }
-                case "bicep":
-                    throw new InvalidOperationException("Bicep deserialization is not supported for this type.");
                 default:
                     throw new FormatException($"The model {nameof(ContainerAppJobScaleRule)} does not support '{options.Format}' format.");
             }
