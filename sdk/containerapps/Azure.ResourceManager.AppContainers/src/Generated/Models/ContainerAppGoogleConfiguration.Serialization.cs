--- conflicted
+++ resolved
@@ -8,14 +8,8 @@
 using System;
 using System.ClientModel.Primitives;
 using System.Collections.Generic;
-using System.Text;
 using System.Text.Json;
 using Azure.Core;
-<<<<<<< HEAD
-using Azure.ResourceManager;
-using Azure.ResourceManager.AppContainers;
-=======
->>>>>>> b890d3cd
 
 namespace Azure.ResourceManager.AppContainers.Models
 {
@@ -143,78 +137,6 @@
             return new ContainerAppGoogleConfiguration(enabled, registration, login, validation, serializedAdditionalRawData);
         }
 
-        private BinaryData SerializeBicep(ModelReaderWriterOptions options)
-        {
-            StringBuilder builder = new StringBuilder();
-            BicepModelReaderWriterOptions bicepOptions = options as BicepModelReaderWriterOptions;
-            IDictionary<string, string> propertyOverrides = null;
-            bool hasObjectOverride = bicepOptions != null && bicepOptions.ParameterOverrides.TryGetValue(this, out propertyOverrides);
-            bool hasPropertyOverride = false;
-            string propertyOverride = null;
-
-            builder.AppendLine("{");
-
-            hasPropertyOverride = hasObjectOverride && propertyOverrides.TryGetValue(nameof(IsEnabled), out propertyOverride);
-            if (Optional.IsDefined(IsEnabled) || hasPropertyOverride)
-            {
-                builder.Append("  enabled: ");
-                if (hasPropertyOverride)
-                {
-                    builder.AppendLine($"{propertyOverride}");
-                }
-                else
-                {
-                    var boolValue = IsEnabled.Value == true ? "true" : "false";
-                    builder.AppendLine($"{boolValue}");
-                }
-            }
-
-            hasPropertyOverride = hasObjectOverride && propertyOverrides.TryGetValue(nameof(Registration), out propertyOverride);
-            if (Optional.IsDefined(Registration) || hasPropertyOverride)
-            {
-                builder.Append("  registration: ");
-                if (hasPropertyOverride)
-                {
-                    builder.AppendLine($"{propertyOverride}");
-                }
-                else
-                {
-                    BicepSerializationHelpers.AppendChildObject(builder, Registration, options, 2, false, "  registration: ");
-                }
-            }
-
-            hasPropertyOverride = hasObjectOverride && propertyOverrides.TryGetValue(nameof(Login), out propertyOverride);
-            if (Optional.IsDefined(Login) || hasPropertyOverride)
-            {
-                builder.Append("  login: ");
-                if (hasPropertyOverride)
-                {
-                    builder.AppendLine($"{propertyOverride}");
-                }
-                else
-                {
-                    BicepSerializationHelpers.AppendChildObject(builder, Login, options, 2, false, "  login: ");
-                }
-            }
-
-            hasPropertyOverride = hasObjectOverride && propertyOverrides.TryGetValue(nameof(Validation), out propertyOverride);
-            if (Optional.IsDefined(Validation) || hasPropertyOverride)
-            {
-                builder.Append("  validation: ");
-                if (hasPropertyOverride)
-                {
-                    builder.AppendLine($"{propertyOverride}");
-                }
-                else
-                {
-                    BicepSerializationHelpers.AppendChildObject(builder, Validation, options, 2, false, "  validation: ");
-                }
-            }
-
-            builder.AppendLine("}");
-            return BinaryData.FromString(builder.ToString());
-        }
-
         BinaryData IPersistableModel<ContainerAppGoogleConfiguration>.Write(ModelReaderWriterOptions options)
         {
             var format = options.Format == "W" ? ((IPersistableModel<ContainerAppGoogleConfiguration>)this).GetFormatFromOptions(options) : options.Format;
@@ -223,8 +145,6 @@
             {
                 case "J":
                     return ModelReaderWriter.Write(this, options);
-                case "bicep":
-                    return SerializeBicep(options);
                 default:
                     throw new FormatException($"The model {nameof(ContainerAppGoogleConfiguration)} does not support '{options.Format}' format.");
             }
@@ -241,8 +161,6 @@
                         using JsonDocument document = JsonDocument.Parse(data);
                         return DeserializeContainerAppGoogleConfiguration(document.RootElement, options);
                     }
-                case "bicep":
-                    throw new InvalidOperationException("Bicep deserialization is not supported for this type.");
                 default:
                     throw new FormatException($"The model {nameof(ContainerAppGoogleConfiguration)} does not support '{options.Format}' format.");
             }
