--- conflicted
+++ resolved
@@ -222,13 +222,9 @@
     transform: >
       if ($['type'] === 'boolean')
         $['x-ms-client-name'] = 'IsEnabled'
-<<<<<<< HEAD
-
-=======
   - from: ContainerApps.json
     where: $.definitions.ContainerApp
     transform: >
       $.properties.properties.properties.outboundIpAddresses['x-ms-client-name'] = 'outboundIpAddressList';
       $.properties.properties.properties.outboundIpAddresses.items['x-ms-format'] = 'ip-address';
->>>>>>> b8b0121f
 ```