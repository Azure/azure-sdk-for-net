--- conflicted
+++ resolved
@@ -274,14 +274,10 @@
         public string LatestRevisionFqdn { get { throw null; } }
         public string LatestRevisionName { get { throw null; } }
         public Azure.Core.ResourceIdentifier ManagedEnvironmentId { get { throw null; } set { } }
-<<<<<<< HEAD
-        public System.Collections.Generic.IReadOnlyList<string> OutboundIPAddresses { get { throw null; } }
-=======
         [System.ComponentModel.EditorBrowsableAttribute(System.ComponentModel.EditorBrowsableState.Never)]
         [System.ObsoleteAttribute("This property is obsolete and will be removed in a future release", false)]
         public System.Collections.Generic.IReadOnlyList<System.Uri> OutboundIPAddresses { get { throw null; } }
         public System.Collections.Generic.IReadOnlyList<System.Net.IPAddress> OutboundIPAddressList { get { throw null; } }
->>>>>>> b8b0121f
         public Azure.ResourceManager.AppContainers.Models.ContainerAppProvisioningState? ProvisioningState { get { throw null; } }
         public Azure.ResourceManager.AppContainers.Models.ContainerAppTemplate Template { get { throw null; } set { } }
         public string WorkloadProfileType { get { throw null; } set { } }
