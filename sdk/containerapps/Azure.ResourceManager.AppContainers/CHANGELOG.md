--- conflicted
+++ resolved
@@ -1,21 +1,14 @@
 # Release History
 
-<<<<<<< HEAD
-## 1.5.0 (2025-10-09)
-=======
 ## 1.6.0-beta.1 (Unreleased)
->>>>>>> a900c8b7
-
-### Features Added
-
-- Upgraded api-version tag 'package-2024-03' to 'package-2025-01-01'. Tag detail available at https://github.com/Azure/azure-rest-api-specs/blob/33a2135c8115465b292b71a521ea50c1cc336c8c/specification/app/resource-manager/Microsoft.App/ContainerApps/readme.md.
-   - Support Logic App Extension
-   - Support async for connected environment sub resources
-   - Support ingressConfiguration
-   - Support advanced ingress 
-   - Support private endpoint connections for managed environment
-   - Support app health check configuration for DAPR
-   - Support key vault for environment storage
+
+### Features Added
+
+### Breaking Changes
+
+### Bugs Fixed
+
+### Other Changes
 
 ## 1.5.0 (2025-10-09)
 
