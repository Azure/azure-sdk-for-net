# Release History

<<<<<<< HEAD
## 1.2.0-beta.2 (2023-10-27)
=======
## 1.3.0-beta.1 (Unreleased)
>>>>>>> d810209b

### Features Added
- Added ExtendedNetworkBlocks to AvsPrivateCloudData class

### Other Changes
- Upgraded API version to 2023-03-01

## 1.2.0 (2023-11-27)

### Features Added

- Enable mocking for extension methods, refer this [document](https://aka.ms/azsdk/net/mocking) for more details.

### Other Changes

- Upgraded dependent `Azure.ResourceManager` to 1.9.0.

## 1.2.0-beta.1 (2023-05-25)

### Features Added

- Enable the model factory feature for model mocking, more information can be found [here](https://azure.github.io/azure-sdk/dotnet_introduction.html#dotnet-mocking-factory-builder).

### Other Changes

- Upgraded dependent Azure.Core to 1.32.0.
- Upgraded dependent Azure.ResourceManager to 1.6.0.

## 1.1.1 (2023-02-16)

### Other Changes

- Upgraded dependent `Azure.Core` to `1.28.0`.
- Upgraded dependent `Azure.ResourceManager` to `1.4.0`.

## 1.1.0 (2022-10-19)

### Other Changes

- Upgraded API version to 2022-05-01

## 1.0.0 (2022-09-13)

This release is the first stable release of the Azure VMware Solution management library.

### Breaking Changes

Polishing since last public beta release:
- Prepended `Avs` prefix to all single / simple model names.
- Corrected the format of all `ResourceIdentifier` type properties / parameters.
- Optimized the name of some models and functions.

### Other Changes

- Upgraded dependent Azure.ResourceManager to 1.3.1.
- Optimized the implementation of methods related to tag operations.

## 1.0.0-beta.1 (2022-08-18)

### Breaking Changes

New design of track 2 initial commit.

### Package Name

The package name has been changed from `Microsoft.Azure.Management.Avs` to `Azure.ResourceManager.Avs`.

### General New Features

This package follows the [new Azure SDK guidelines](https://azure.github.io/azure-sdk/general_introduction.html), and provides many core capabilities:

    - Support MSAL.NET, Azure.Identity is out of box for supporting MSAL.NET.
    - Support [OpenTelemetry](https://opentelemetry.io/) for distributed tracing.
    - HTTP pipeline with custom policies.
    - Better error-handling.
    - Support uniform telemetry across all languages.

This package is a Public Preview version, so expect incompatible changes in subsequent releases as we improve the product. To provide feedback, submit an issue in our [Azure SDK for .NET GitHub repo](https://github.com/Azure/azure-sdk-for-net/issues).

> NOTE: For more information about unified authentication, please refer to [Microsoft Azure Identity documentation for .NET](https://docs.microsoft.com//dotnet/api/overview/azure/identity-readme?view=azure-dotnet).<|MERGE_RESOLUTION|>--- conflicted
+++ resolved
@@ -1,10 +1,6 @@
 # Release History
 
-<<<<<<< HEAD
-## 1.2.0-beta.2 (2023-10-27)
-=======
 ## 1.3.0-beta.1 (Unreleased)
->>>>>>> d810209b
 
 ### Features Added
 - Added ExtendedNetworkBlocks to AvsPrivateCloudData class
