﻿// Copyright (c) Microsoft Corporation. All rights reserved.
// Licensed under the MIT License.

using System;
using System.Threading.Tasks;
using Azure.Core;

namespace Azure.Developer.LoadTesting
{
    public partial class LoadTestRunClient
    {
        /// <summary> Create and start a new test run with the given name. </summary>
        /// <param name="waitUntil"> Defines how to use the LRO, if passed WaitUntil.Completed then waits for test run to get completed</param>
        /// <param name="testRunId"> Unique name for the load test run, must contain only lower-case alphabetic, numeric, underscore or hyphen characters. </param>
        /// <param name="content"> The content to send as the body of the request. Details of the request body schema are in the Remarks section below. </param>
        /// <param name="timeSpan"> pollingInterval for poller class, default value or null value is treated as 5 secs</param>
        /// <param name="oldTestRunId"> Existing test run identifier that should be rerun, if this is provided, the test will run with the JMX file, configuration and app components from the existing test run. You can override the configuration values for new test run in the request body. </param>
        /// <param name="context"> The request context, which can override default behaviors of the client pipeline on a per-call basis. </param>
        /// <exception cref="ArgumentNullException"> <paramref name="testRunId"/> or <paramref name="content"/> is null. </exception>
        /// <exception cref="ArgumentException"> <paramref name="testRunId"/> is an empty string, and was expected to be non-empty. </exception>
        /// <exception cref="RequestFailedException"> Service returned a non-success status code. </exception>
        /// <returns> The response returned from the service. Details of the response body schema are in the Remarks section below. </returns>
        public virtual TestRunOperation BeginTestRun(WaitUntil waitUntil, string testRunId, RequestContent content, TimeSpan? timeSpan = null, string oldTestRunId = null, RequestContext context = null)
        {
            Argument.AssertNotNullOrEmpty(testRunId, nameof(testRunId));
            Argument.AssertNotNull(content, nameof(content));

            using var scope = ClientDiagnostics.CreateScope("LoadTestRunClient.BeginTestRun");
            scope.Start();

            if (timeSpan == null)
            {
                timeSpan = TimeSpan.FromSeconds(5);
            }

            try
            {
                Response initialResponse = CreateOrUpdateTestRun(testRunId, content, oldTestRunId, context);
                TestRunOperation operation = new(testRunId, this, initialResponse);
                if (waitUntil == WaitUntil.Completed)
                {
                    operation.WaitForCompletion((TimeSpan)timeSpan, cancellationToken: default);
                }
                return operation;
            }
            catch (Exception e)
            {
                scope.Failed(e);
                throw;
            }
        }

        /// <summary> Create and start a new test run with the given name. </summary>
        /// <param name="testRunId"> Unique name for the load test run, must contain only lower-case alphabetic, numeric, underscore or hyphen characters. </param>
        /// <param name="content"> The content to send as the body of the request. Details of the request body schema are in the Remarks section below. </param>
        /// <param name="waitUntil"> Defines how to use the LRO, if passed WaitUntil.Completed then waits for test run to get completed</param>
        /// <param name="timeSpan"> pollingInterval for poller class, default value or null value is treated as 5 secs</param>
        /// <param name="oldTestRunId"> Existing test run identifier that should be rerun, if this is provided, the test will run with the JMX file, configuration and app components from the existing test run. You can override the configuration values for new test run in the request body. </param>
        /// <param name="context"> The request context, which can override default behaviors of the client pipeline on a per-call basis. </param>
        /// <exception cref="ArgumentNullException"> <paramref name="testRunId"/> or <paramref name="content"/> is null. </exception>
        /// <exception cref="ArgumentException"> <paramref name="testRunId"/> is an empty string, and was expected to be non-empty. </exception>
        /// <exception cref="RequestFailedException"> Service returned a non-success status code. </exception>
        /// <returns> The response returned from the service. Details of the response body schema are in the Remarks section below. </returns>
        public virtual async Task<TestRunOperation> BeginTestRunAsync(WaitUntil waitUntil, string testRunId, RequestContent content, TimeSpan? timeSpan = null, string oldTestRunId = null, RequestContext context = null)
        {
            Argument.AssertNotNullOrEmpty(testRunId, nameof(testRunId));
            Argument.AssertNotNull(content, nameof(content));

            using var scope = ClientDiagnostics.CreateScope("LoadTestRunClient.BeginTestRun");
            scope.Start();

            if (timeSpan == null)
            {
                timeSpan = TimeSpan.FromSeconds(5);
            }

            try
            {
                Response initialResponse = await CreateOrUpdateTestRunAsync(testRunId, content, oldTestRunId, context).ConfigureAwait(false);
                TestRunOperation operation = new(testRunId, this, initialResponse);
                if (waitUntil == WaitUntil.Completed)
                {
                    await operation.WaitForCompletionAsync((TimeSpan)timeSpan, cancellationToken: default).ConfigureAwait(false);
                }
                return operation;
            }
            catch (Exception e)
            {
                scope.Failed(e);
                throw;
            }
        }

<<<<<<< HEAD
        /// <summary> Get all test runs with given filters. </summary>
        /// <param name="orderby"> Sort on the supported fields in (field asc/desc) format. eg: executedDateTime asc. Supported fields - executedDateTime. </param>
        /// <param name="search"> Prefix based, case sensitive search on searchable fields - description, executedUser. For example, to search for a test run, with description 500 VUs, the search parameter can be 500. </param>
        /// <param name="testId"> Unique name of an existing load test. </param>
        /// <param name="executionFrom"> Start DateTime(ISO 8601 literal format) of test-run execution time filter range. </param>
        /// <param name="executionTo"> End DateTime(ISO 8601 literal format) of test-run execution time filter range. </param>
        /// <param name="status"> Comma separated list of test run status. </param>
        /// <param name="context"> The request context, which can override default behaviors of the client pipeline on a per-call basis. </param>
        /// <exception cref="RequestFailedException"> Service returned a non-success status code. </exception>
        /// <returns> The <see cref="AsyncPageable{T}"/> from the service containing a list of <see cref="BinaryData"/> objects. Details of the body schema for each item in the collection are in the Remarks section below. </returns>
        public virtual AsyncPageable<BinaryData> GetTestRunsAsync(string orderby = null, string search = null, string testId = null, DateTimeOffset? executionFrom = null, DateTimeOffset? executionTo = null, string status = null, RequestContext context = null)
        {
            HttpMessage FirstPageRequest(int? pageSizeHint) => CreateGetTestRunsRequest(orderby, search, testId, executionFrom, executionTo, status, pageSizeHint, context);
            HttpMessage NextPageRequest(int? pageSizeHint, string nextLink) => CreateGetTestRunsNextPageRequest(nextLink, orderby, search, testId, executionFrom, executionTo, status, pageSizeHint, context);
            return PageableHelpers.CreateAsyncPageable(FirstPageRequest, NextPageRequest, e => BinaryData.FromString(e.GetRawText()), ClientDiagnostics, _pipeline, "LoadTestRunClient.GetTestRuns", "value", "nextLink", context);
        }

        /// <summary> Get all test runs with given filters. </summary>
        /// <param name="orderby"> Sort on the supported fields in (field asc/desc) format. eg: executedDateTime asc. Supported fields - executedDateTime. </param>
        /// <param name="search"> Prefix based, case sensitive search on searchable fields - description, executedUser. For example, to search for a test run, with description 500 VUs, the search parameter can be 500. </param>
        /// <param name="testId"> Unique name of an existing load test. </param>
        /// <param name="executionFrom"> Start DateTime(ISO 8601 literal format) of test-run execution time filter range. </param>
        /// <param name="executionTo"> End DateTime(ISO 8601 literal format) of test-run execution time filter range. </param>
        /// <param name="status"> Comma separated list of test run status. </param>
        /// <param name="context"> The request context, which can override default behaviors of the client pipeline on a per-call basis. </param>
        /// <exception cref="RequestFailedException"> Service returned a non-success status code. </exception>
        /// <returns> The <see cref="Pageable{T}"/> from the service containing a list of <see cref="BinaryData"/> objects. Details of the body schema for each item in the collection are in the Remarks section below. </returns>
        public virtual Pageable<BinaryData> GetTestRuns(string orderby = null, string search = null, string testId = null, DateTimeOffset? executionFrom = null, DateTimeOffset? executionTo = null, string status = null, RequestContext context = null)
        {
            HttpMessage FirstPageRequest(int? pageSizeHint) => CreateGetTestRunsRequest(orderby, search, testId, executionFrom, executionTo, status, pageSizeHint, context);
            HttpMessage NextPageRequest(int? pageSizeHint, string nextLink) => CreateGetTestRunsNextPageRequest(nextLink, orderby, search, testId, executionFrom, executionTo, status, pageSizeHint, context);
            return PageableHelpers.CreatePageable(FirstPageRequest, NextPageRequest, e => BinaryData.FromString(e.GetRawText()), ClientDiagnostics, _pipeline, "LoadTestRunClient.GetTestRuns", "value", "nextLink", context);
=======
        /// <summary> List the metric values for a load test run. </summary>
        /// <param name="testRunId"> Unique name for the load test run, must contain only lower-case alphabetic, numeric, underscore or hyphen characters. </param>
        /// <param name="metricname"> Metric name. </param>
        /// <param name="metricNamespace"> Metric namespace to query metric definitions for. </param>
        /// <param name="timespan"> The timespan of the query. It is a string with the following format &apos;startDateTime_ISO/endDateTime_ISO&apos;. </param>
        /// <param name="content"> The content to send as the body of the request. Details of the request body schema are in the Remarks section below. </param>
        /// <param name="aggregation"> The aggregation. </param>
        /// <param name="interval"> The interval (i.e. timegrain) of the query. Allowed values: &quot;PT5S&quot; | &quot;PT10S&quot; | &quot;PT1M&quot; | &quot;PT5M&quot; | &quot;PT1H&quot;. </param>
        /// <param name="context"> The request context, which can override default behaviors of the client pipeline on a per-call basis. </param>
        /// <exception cref="ArgumentNullException"> <paramref name="testRunId"/>, <paramref name="metricname"/>, <paramref name="metricNamespace"/> or <paramref name="timespan"/> is null. </exception>
        /// <exception cref="ArgumentException"> <paramref name="testRunId"/> is an empty string, and was expected to be non-empty. </exception>
        /// <exception cref="RequestFailedException"> Service returned a non-success status code. </exception>
        /// <returns> The <see cref="AsyncPageable{T}"/> from the service containing a list of <see cref="BinaryData"/> objects. Details of the body schema for each item in the collection are in the Remarks section below. </returns>
        /// <include file="Generated/Docs/LoadTestRunClient.xml" path="doc/members/member[@name='GetMetricsAsync(String,String,String,String,RequestContent,String,String,RequestContext)']/*" />
        public virtual AsyncPageable<BinaryData> GetMetricsAsync(string testRunId, string metricname, string metricNamespace, string timespan, RequestContent content = null, string aggregation = null, string interval = null, RequestContext context = null)
        {
            Argument.AssertNotNullOrEmpty(testRunId, nameof(testRunId));
            Argument.AssertNotNull(metricname, nameof(metricname));
            Argument.AssertNotNull(metricNamespace, nameof(metricNamespace));
            Argument.AssertNotNull(timespan, nameof(timespan));

            if (content == null)
            {
                content = RequestContent.Create(new { });
            }

            HttpMessage FirstPageRequest(int? pageSizeHint) => CreateGetMetricsRequest(testRunId, metricname, metricNamespace, timespan, content, aggregation, interval, context);
            HttpMessage NextPageRequest(int? pageSizeHint, string nextLink) => CreateGetMetricsNextPageRequest(nextLink, testRunId, metricname, metricNamespace, timespan, content, aggregation, interval, context);
            return PageableHelpers.CreateAsyncPageable(FirstPageRequest, NextPageRequest, e => BinaryData.FromString(e.GetRawText()), ClientDiagnostics, _pipeline, "LoadTestRunClient.GetMetrics", "value", "nextLink", context);
        }

        /// <summary> List the metric values for a load test run. </summary>
        /// <param name="testRunId"> Unique name for the load test run, must contain only lower-case alphabetic, numeric, underscore or hyphen characters. </param>
        /// <param name="metricname"> Metric name. </param>
        /// <param name="metricNamespace"> Metric namespace to query metric definitions for. </param>
        /// <param name="timespan"> The timespan of the query. It is a string with the following format &apos;startDateTime_ISO/endDateTime_ISO&apos;. </param>
        /// <param name="content"> The content to send as the body of the request. Details of the request body schema are in the Remarks section below. </param>
        /// <param name="aggregation"> The aggregation. </param>
        /// <param name="interval"> The interval (i.e. timegrain) of the query. Allowed values: &quot;PT5S&quot; | &quot;PT10S&quot; | &quot;PT1M&quot; | &quot;PT5M&quot; | &quot;PT1H&quot;. </param>
        /// <param name="context"> The request context, which can override default behaviors of the client pipeline on a per-call basis. </param>
        /// <exception cref="ArgumentNullException"> <paramref name="testRunId"/>, <paramref name="metricname"/>, <paramref name="metricNamespace"/> or <paramref name="timespan"/> is null. </exception>
        /// <exception cref="ArgumentException"> <paramref name="testRunId"/> is an empty string, and was expected to be non-empty. </exception>
        /// <exception cref="RequestFailedException"> Service returned a non-success status code. </exception>
        /// <returns> The <see cref="Pageable{T}"/> from the service containing a list of <see cref="BinaryData"/> objects. Details of the body schema for each item in the collection are in the Remarks section below. </returns>
        /// <include file="Generated/Docs/LoadTestRunClient.xml" path="doc/members/member[@name='GetMetrics(String,String,String,String,RequestContent,String,String,RequestContext)']/*" />
        public virtual Pageable<BinaryData> GetMetrics(string testRunId, string metricname, string metricNamespace, string timespan, RequestContent content = null, string aggregation = null, string interval = null, RequestContext context = null)
        {
            Argument.AssertNotNullOrEmpty(testRunId, nameof(testRunId));
            Argument.AssertNotNull(metricname, nameof(metricname));
            Argument.AssertNotNull(metricNamespace, nameof(metricNamespace));
            Argument.AssertNotNull(timespan, nameof(timespan));

            if (content == null)
            {
                content = RequestContent.Create(new { });
            }

            HttpMessage FirstPageRequest(int? pageSizeHint) => CreateGetMetricsRequest(testRunId, metricname, metricNamespace, timespan, content, aggregation, interval, context);
            HttpMessage NextPageRequest(int? pageSizeHint, string nextLink) => CreateGetMetricsNextPageRequest(nextLink, testRunId, metricname, metricNamespace, timespan, content, aggregation, interval, context);
            return PageableHelpers.CreatePageable(FirstPageRequest, NextPageRequest, e => BinaryData.FromString(e.GetRawText()), ClientDiagnostics, _pipeline, "LoadTestRunClient.GetMetrics", "value", "nextLink", context);
>>>>>>> a716c423
        }
    }
}<|MERGE_RESOLUTION|>--- conflicted
+++ resolved
@@ -91,7 +91,6 @@
             }
         }
 
-<<<<<<< HEAD
         /// <summary> Get all test runs with given filters. </summary>
         /// <param name="orderby"> Sort on the supported fields in (field asc/desc) format. eg: executedDateTime asc. Supported fields - executedDateTime. </param>
         /// <param name="search"> Prefix based, case sensitive search on searchable fields - description, executedUser. For example, to search for a test run, with description 500 VUs, the search parameter can be 500. </param>
@@ -124,7 +123,8 @@
             HttpMessage FirstPageRequest(int? pageSizeHint) => CreateGetTestRunsRequest(orderby, search, testId, executionFrom, executionTo, status, pageSizeHint, context);
             HttpMessage NextPageRequest(int? pageSizeHint, string nextLink) => CreateGetTestRunsNextPageRequest(nextLink, orderby, search, testId, executionFrom, executionTo, status, pageSizeHint, context);
             return PageableHelpers.CreatePageable(FirstPageRequest, NextPageRequest, e => BinaryData.FromString(e.GetRawText()), ClientDiagnostics, _pipeline, "LoadTestRunClient.GetTestRuns", "value", "nextLink", context);
-=======
+        }
+        
         /// <summary> List the metric values for a load test run. </summary>
         /// <param name="testRunId"> Unique name for the load test run, must contain only lower-case alphabetic, numeric, underscore or hyphen characters. </param>
         /// <param name="metricname"> Metric name. </param>
@@ -185,7 +185,6 @@
             HttpMessage FirstPageRequest(int? pageSizeHint) => CreateGetMetricsRequest(testRunId, metricname, metricNamespace, timespan, content, aggregation, interval, context);
             HttpMessage NextPageRequest(int? pageSizeHint, string nextLink) => CreateGetMetricsNextPageRequest(nextLink, testRunId, metricname, metricNamespace, timespan, content, aggregation, interval, context);
             return PageableHelpers.CreatePageable(FirstPageRequest, NextPageRequest, e => BinaryData.FromString(e.GetRawText()), ClientDiagnostics, _pipeline, "LoadTestRunClient.GetMetrics", "value", "nextLink", context);
->>>>>>> a716c423
         }
     }
 }