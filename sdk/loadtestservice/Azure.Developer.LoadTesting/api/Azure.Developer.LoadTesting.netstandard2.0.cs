--- conflicted
+++ resolved
@@ -56,13 +56,7 @@
     }
     public partial class LoadTestRunClient
     {
-<<<<<<< HEAD
         protected LoadTestRunClient() { }
-=======
-        protected TestRunClient() { }
-        public TestRunClient(System.Uri endpoint, Azure.Core.TokenCredential credential) { }
-        public TestRunClient(System.Uri endpoint, Azure.Core.TokenCredential credential, Azure.Developer.LoadTesting.AzureLoadTestingClientOptions options) { }
->>>>>>> 28f5d913
         public virtual Azure.Core.Pipeline.HttpPipeline Pipeline { get { throw null; } }
         public virtual Azure.Developer.LoadTesting.TestRunStatus CheckTestRunCompleted(string testRunId, int refreshTime = 10000, int timeOut = 60000) { throw null; }
         public virtual System.Threading.Tasks.Task<Azure.Developer.LoadTesting.TestRunStatus> CheckTestRunCompletedAsync(string testRunId, int refreshTime = 10000, int timeOut = 60000) { throw null; }
