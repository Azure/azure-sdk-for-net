{
  "Entries": [
    {
      "RequestUri": "https://f3395a15-535c-46ea-aaf4-db52915c248b.eastus2euap.cnt-canary.loadtesting.azure.com/tests/test-from-csharp-sdk-testing-framework?api-version=2022-11-01",
      "RequestMethod": "PATCH",
      "RequestHeaders": {
        "Accept": "application/json",
        "Authorization": "Sanitized",
        "Content-Length": "256",
        "Content-Type": "application/merge-patch\u002Bjson",
<<<<<<< HEAD
        "traceparent": "00-a8aafe92901f83a4b8ca803bfa74f9a2-642796e14eef4f9d-00",
        "User-Agent": "azsdk-net-Developer.LoadTesting/1.0.0-alpha.20230109.1 (.NET 6.0.12; Microsoft Windows 10.0.22621)",
        "x-ms-client-request-id": "cb693e36c8e1eef90a6871a37ed6185d",
=======
        "traceparent": "00-12ad294b9ff1733b9c3323a53139e081-7ed5cecedcb627d2-00",
        "User-Agent": "azsdk-net-Developer.LoadTesting/1.0.0-alpha.20230106.1 (.NET 6.0.12; Linux 5.15.79.1-microsoft-standard-WSL2 #1 SMP Wed Nov 23 01:01:46 UTC 2022)",
        "x-ms-client-request-id": "23266e2a7942cc2ef9bf39a05a419f6e",
>>>>>>> f551be23
        "x-ms-return-client-request-id": "true"
      },
      "RequestBody": {
        "description": "This test was created through loadtesting C# SDK",
        "displayName": "Dotnet Testing Framework Loadtest",
        "loadTestConfig": {
          "engineInstance": 1,
          "splitAllCSVs": false
        },
        "secrets": {},
        "enviornmentVariables": {},
        "passFailCriteria": {
          "passFailMetrics": {}
        }
      },
      "StatusCode": 200,
      "ResponseHeaders": {
        "api-supported-versions": "2021-07-01-preview, 2022-06-01-preview, 2022-11-01",
        "Connection": "keep-alive",
        "Content-Length": "730",
        "Content-Type": "application/json; charset=utf-8",
<<<<<<< HEAD
        "Date": "Mon, 09 Jan 2023 05:04:40 GMT",
        "mise-correlation-id": "f9a8eaef-3579-4edd-af67-024b7d323c51",
        "Strict-Transport-Security": "max-age=15724800; includeSubDomains",
        "X-Content-Type-Options": "nosniff",
        "x-ms-correlation-request-id": "d9fb8ee4-328e-448e-abc7-41c6f36188cf"
      },
      "ResponseBody": "{\u0022passFailCriteria\u0022:{\u0022passFailMetrics\u0022:{}},\u0022loadTestConfiguration\u0022:{\u0022engineInstances\u0022:1,\u0022splitAllCSVs\u0022:false,\u0022quickStartTest\u0022:false},\u0022inputArtifacts\u0022:{\u0022testScriptFileInfo\u0022:{\u0022url\u0022:\u0022https://maltccstorageaccounteuap.blob.core.windows.net/602bb1a0-645d-4a3e-bb65-bec424ba27ac/08adbaef-b973-48fc-b50b-684ba79c5849?skoid=fe06edb5-033b-4f33-bef0-9489f8feffb8\u0026sktid=33e01921-4d64-4f8c-a055-5bdaffd5e33d\u0026skt=2023-01-09T04%3A37%3A31Z\u0026ske=2023-01-09T18%3A37%3A31Z\u0026sks=b\u0026skv=2021-08-06\u0026sv=2021-08-06\u0026se=2023-01-09T06%3A04%3A40Z\u0026sr=b\u0026sp=r\u0026sig=Sanitized test was created through loadtesting C# SDK\u0022,\u0022displayName\u0022:\u0022Dotnet Testing Framework Loadtest\u0022,\u0022createdDateTime\u0022:\u00222023-01-09T05:04:09.527Z\u0022,\u0022lastModifiedDateTime\u0022:\u00222023-01-09T05:04:40.551Z\u0022}"
=======
        "Date": "Thu, 05 Jan 2023 19:20:10 GMT",
        "mise-correlation-id": "c400866e-9566-4c4e-b46a-e36411c3047d",
        "Strict-Transport-Security": "max-age=15724800; includeSubDomains",
        "X-Content-Type-Options": "nosniff",
        "x-ms-correlation-request-id": "c8611da8-f96f-4843-98d3-e64d987c6ae4"
      },
      "ResponseBody": "{\u0022passFailCriteria\u0022:{\u0022passFailMetrics\u0022:{}},\u0022loadTestConfiguration\u0022:{\u0022engineInstances\u0022:1,\u0022splitAllCSVs\u0022:false,\u0022quickStartTest\u0022:false},\u0022inputArtifacts\u0022:{\u0022testScriptFileInfo\u0022:{\u0022url\u0022:\u0022https://maltccstorageaccounteuap.blob.core.windows.net/dd4b5778-e800-4fee-9b61-c9f0eb86f0cb/0181b065-feec-46c3-9930-b8c4e8a89d86?skoid=fe06edb5-033b-4f33-bef0-9489f8feffb8\u0026sktid=33e01921-4d64-4f8c-a055-5bdaffd5e33d\u0026skt=2023-01-05T16%3A39%3A50Z\u0026ske=2023-01-06T07%3A09%3A50Z\u0026sks=b\u0026skv=2021-08-06\u0026sv=2021-08-06\u0026se=2023-01-05T20%3A20%3A10Z\u0026sr=b\u0026sp=r\u0026sig=Sanitized test was created through loadtesting C# SDK\u0022,\u0022displayName\u0022:\u0022Dotnet Testing Framework Loadtest\u0022,\u0022createdDateTime\u0022:\u00222023-01-05T19:19:57.078Z\u0022,\u0022lastModifiedDateTime\u0022:\u00222023-01-05T19:20:10.543Z\u0022}"
>>>>>>> f551be23
    },
    {
      "RequestUri": "https://f3395a15-535c-46ea-aaf4-db52915c248b.eastus2euap.cnt-canary.loadtesting.azure.com/tests/test-from-csharp-sdk-testing-framework/files/sample.jmx?api-version=2022-11-01",
      "RequestMethod": "PUT",
      "RequestHeaders": {
        "Accept": "application/json",
        "Authorization": "Sanitized",
        "Content-Length": "6300",
        "Content-Type": "application/octet-stream",
<<<<<<< HEAD
        "traceparent": "00-d4f216153c81b2afbac0c705f1e25ccf-0f057e8b5930ae80-00",
        "User-Agent": "azsdk-net-Developer.LoadTesting/1.0.0-alpha.20230109.1 (.NET 6.0.12; Microsoft Windows 10.0.22621)",
        "x-ms-client-request-id": "d54162cb5815d05f1f4763b2088d5300",
=======
        "traceparent": "00-fb38f731b778ba926852de19b699786a-e814719ff15170fa-00",
        "User-Agent": "azsdk-net-Developer.LoadTesting/1.0.0-alpha.20230106.1 (.NET 6.0.12; Linux 5.15.79.1-microsoft-standard-WSL2 #1 SMP Wed Nov 23 01:01:46 UTC 2022)",
        "x-ms-client-request-id": "188f0722ab22a38761c650569950ea01",
>>>>>>> f551be23
        "x-ms-return-client-request-id": "true"
      },
      "RequestBody": "PD94bWwgdmVyc2lvbj0iMS4wIiBlbmNvZGluZz0iVVRGLTgiPz4NCjxqbWV0ZXJUZXN0UGxhbiB2ZXJzaW9uPSIxLjIiIHByb3BlcnRpZXM9IjUuMCIgam1ldGVyPSI1LjQuMSI\u002BDQogICAgPGhhc2hUcmVlPg0KICAgICAgICA8VGVzdFBsYW4gZ3VpY2xhc3M9IlRlc3RQbGFuR3VpIiB0ZXN0Y2xhc3M9IlRlc3RQbGFuIiB0ZXN0bmFtZT0iQXp1cmUgTG9hZCBUZXN0aW5nIFF1aWNrc3RhcnQiIGVuYWJsZWQ9InRydWUiPg0KICAgICAgICAgICAgPHN0cmluZ1Byb3AgbmFtZT0iVGVzdFBsYW4uY29tbWVudHMiPjwvc3RyaW5nUHJvcD4NCiAgICAgICAgICAgIDxib29sUHJvcCBuYW1lPSJUZXN0UGxhbi5mdW5jdGlvbmFsX21vZGUiPmZhbHNlPC9ib29sUHJvcD4NCiAgICAgICAgICAgIDxib29sUHJvcCBuYW1lPSJUZXN0UGxhbi50ZWFyRG93bl9vbl9zaHV0ZG93biI\u002BdHJ1ZTwvYm9vbFByb3A\u002BDQogICAgICAgICAgICA8Ym9vbFByb3AgbmFtZT0iVGVzdFBsYW4uc2VyaWFsaXplX3RocmVhZGdyb3VwcyI\u002BZmFsc2U8L2Jvb2xQcm9wPg0KICAgICAgICAgICAgPGVsZW1lbnRQcm9wIG5hbWU9IlRlc3RQbGFuLnVzZXJfZGVmaW5lZF92YXJpYWJsZXMiIGVsZW1lbnRUeXBlPSJBcmd1bWVudHMiIGd1aWNsYXNzPSJBcmd1bWVudHNQYW5lbCIgdGVzdGNsYXNzPSJBcmd1bWVudHMiIHRlc3RuYW1lPSJVc2VyIERlZmluZWQgVmFyaWFibGVzIiBlbmFibGVkPSJ0cnVlIj4NCiAgICAgICAgICAgICAgICA8Y29sbGVjdGlvblByb3AgbmFtZT0iQXJndW1lbnRzLmFyZ3VtZW50cyIvPg0KICAgICAgICAgICAgPC9lbGVtZW50UHJvcD4NCiAgICAgICAgICAgIDxzdHJpbmdQcm9wIG5hbWU9IlRlc3RQbGFuLnVzZXJfZGVmaW5lX2NsYXNzcGF0aCI\u002BPC9zdHJpbmdQcm9wPg0KICAgICAgICA8L1Rlc3RQbGFuPg0KICAgICAgICA8aGFzaFRyZWU\u002BDQogICAgICAgICAgICA8QXJndW1lbnRzIGd1aWNsYXNzPSJBcmd1bWVudHNQYW5lbCIgdGVzdGNsYXNzPSJBcmd1bWVudHMiIHRlc3RuYW1lPSJVc2VyIERlZmluZWQgVmFyaWFibGVzIiBlbmFibGVkPSJ0cnVlIj4NCiAgICAgICAgICAgICAgICA8Y29sbGVjdGlvblByb3AgbmFtZT0iQXJndW1lbnRzLmFyZ3VtZW50cyI\u002BDQogICAgICAgICAgICAgICAgICAgIDxlbGVtZW50UHJvcCBuYW1lPSJ0aHJlYWRzX3Blcl9lbmdpbmUiIGVsZW1lbnRUeXBlPSJBcmd1bWVudCI\u002BDQogICAgICAgICAgICAgICAgICAgICAgICA8c3RyaW5nUHJvcCBuYW1lPSJBcmd1bWVudC5uYW1lIj50aHJlYWRzX3Blcl9lbmdpbmU8L3N0cmluZ1Byb3A\u002BDQogICAgICAgICAgICAgICAgICAgICAgICA8c3RyaW5nUHJvcCBuYW1lPSJBcmd1bWVudC52YWx1ZSI\u002BJHtfX0JlYW5TaGVsbCggU3lzdGVtLmdldGVudigidGhyZWFkc19wZXJfZW5naW5lIikgKX08L3N0cmluZ1Byb3A\u002BDQogICAgICAgICAgICAgICAgICAgICAgICA8c3RyaW5nUHJvcCBuYW1lPSJBcmd1bWVudC5tZXRhZGF0YSI\u002BPTwvc3RyaW5nUHJvcD4NCiAgICAgICAgICAgICAgICAgICAgPC9lbGVtZW50UHJvcD4NCiAgICAgICAgICAgICAgICAgICAgPGVsZW1lbnRQcm9wIG5hbWU9InJhbXBfdXBfdGltZSIgZWxlbWVudFR5cGU9IkFyZ3VtZW50Ij4NCiAgICAgICAgICAgICAgICAgICAgICAgIDxzdHJpbmdQcm9wIG5hbWU9IkFyZ3VtZW50Lm5hbWUiPnJhbXBfdXBfdGltZTwvc3RyaW5nUHJvcD4NCiAgICAgICAgICAgICAgICAgICAgICAgIDxzdHJpbmdQcm9wIG5hbWU9IkFyZ3VtZW50LnZhbHVlIj4ke19fQmVhblNoZWxsKCBTeXN0ZW0uZ2V0ZW52KCJyYW1wX3VwX3RpbWUiKSApfTwvc3RyaW5nUHJvcD4NCiAgICAgICAgICAgICAgICAgICAgICAgIDxzdHJpbmdQcm9wIG5hbWU9IkFyZ3VtZW50Lm1ldGFkYXRhIj49PC9zdHJpbmdQcm9wPg0KICAgICAgICAgICAgICAgICAgICA8L2VsZW1lbnRQcm9wPg0KICAgICAgICAgICAgICAgICAgICA8ZWxlbWVudFByb3AgbmFtZT0iZHVyYXRpb25faW5fc2VjIiBlbGVtZW50VHlwZT0iQXJndW1lbnQiPg0KICAgICAgICAgICAgICAgICAgICAgICAgPHN0cmluZ1Byb3AgbmFtZT0iQXJndW1lbnQubmFtZSI\u002BZHVyYXRpb25faW5fc2VjPC9zdHJpbmdQcm9wPg0KICAgICAgICAgICAgICAgICAgICAgICAgPHN0cmluZ1Byb3AgbmFtZT0iQXJndW1lbnQudmFsdWUiPiR7X19CZWFuU2hlbGwoIFN5c3RlbS5nZXRlbnYoImR1cmF0aW9uX2luX3NlYyIpICl9PC9zdHJpbmdQcm9wPg0KICAgICAgICAgICAgICAgICAgICAgICAgPHN0cmluZ1Byb3AgbmFtZT0iQXJndW1lbnQubWV0YWRhdGEiPj08L3N0cmluZ1Byb3A\u002BDQogICAgICAgICAgICAgICAgICAgIDwvZWxlbWVudFByb3A\u002BDQogICAgICAgICAgICAgICAgICAgIDxlbGVtZW50UHJvcCBuYW1lPSJkb21haW4iIGVsZW1lbnRUeXBlPSJBcmd1bWVudCI\u002BDQogICAgICAgICAgICAgICAgICAgICAgICA8c3RyaW5nUHJvcCBuYW1lPSJBcmd1bWVudC5uYW1lIj5kb21haW48L3N0cmluZ1Byb3A\u002BDQogICAgICAgICAgICAgICAgICAgICAgICA8c3RyaW5nUHJvcCBuYW1lPSJBcmd1bWVudC52YWx1ZSI\u002BJHtfX0JlYW5TaGVsbCggU3lzdGVtLmdldGVudigiZG9tYWluIikgKX08L3N0cmluZ1Byb3A\u002BDQogICAgICAgICAgICAgICAgICAgICAgICA8c3RyaW5nUHJvcCBuYW1lPSJBcmd1bWVudC5tZXRhZGF0YSI\u002BPTwvc3RyaW5nUHJvcD4NCiAgICAgICAgICAgICAgICAgICAgPC9lbGVtZW50UHJvcD4NCiAgICAgICAgICAgICAgICAgICAgPGVsZW1lbnRQcm9wIG5hbWU9InByb3RvY29sIiBlbGVtZW50VHlwZT0iQXJndW1lbnQiPg0KICAgICAgICAgICAgICAgICAgICAgICAgPHN0cmluZ1Byb3AgbmFtZT0iQXJndW1lbnQubmFtZSI\u002BcHJvdG9jb2w8L3N0cmluZ1Byb3A\u002BDQogICAgICAgICAgICAgICAgICAgICAgICA8c3RyaW5nUHJvcCBuYW1lPSJBcmd1bWVudC52YWx1ZSI\u002BJHtfX0JlYW5TaGVsbCggU3lzdGVtLmdldGVudigicHJvdG9jb2wiKSApfTwvc3RyaW5nUHJvcD4NCiAgICAgICAgICAgICAgICAgICAgICAgIDxzdHJpbmdQcm9wIG5hbWU9IkFyZ3VtZW50Lm1ldGFkYXRhIj49PC9zdHJpbmdQcm9wPg0KICAgICAgICAgICAgICAgICAgICA8L2VsZW1lbnRQcm9wPg0KICAgICAgICAgICAgICAgICAgICA8ZWxlbWVudFByb3AgbmFtZT0icGF0aCIgZWxlbWVudFR5cGU9IkFyZ3VtZW50Ij4NCiAgICAgICAgICAgICAgICAgICAgICAgIDxzdHJpbmdQcm9wIG5hbWU9IkFyZ3VtZW50Lm5hbWUiPnBhdGg8L3N0cmluZ1Byb3A\u002BDQogICAgICAgICAgICAgICAgICAgICAgICA8c3RyaW5nUHJvcCBuYW1lPSJBcmd1bWVudC52YWx1ZSI\u002BJHtfX0JlYW5TaGVsbCggU3lzdGVtLmdldGVudigicGF0aCIpICl9PC9zdHJpbmdQcm9wPg0KICAgICAgICAgICAgICAgICAgICAgICAgPHN0cmluZ1Byb3AgbmFtZT0iQXJndW1lbnQubWV0YWRhdGEiPj08L3N0cmluZ1Byb3A\u002BDQogICAgICAgICAgICAgICAgICAgIDwvZWxlbWVudFByb3A\u002BDQogICAgICAgICAgICAgICAgPC9jb2xsZWN0aW9uUHJvcD4NCiAgICAgICAgICAgIDwvQXJndW1lbnRzPg0KICAgICAgICAgICAgPGhhc2hUcmVlLz4NCiAgICAgICAgICAgIDxUaHJlYWRHcm91cCBndWljbGFzcz0iVGhyZWFkR3JvdXBHdWkiIHRlc3RjbGFzcz0iVGhyZWFkR3JvdXAiIHRlc3RuYW1lPSJUaHJlYWQgR3JvdXAiIGVuYWJsZWQ9InRydWUiPg0KICAgICAgICAgICAgICAgIDxzdHJpbmdQcm9wIG5hbWU9IlRocmVhZEdyb3VwLm9uX3NhbXBsZV9lcnJvciI\u002BY29udGludWU8L3N0cmluZ1Byb3A\u002BDQogICAgICAgICAgICAgICAgPGVsZW1lbnRQcm9wIG5hbWU9IlRocmVhZEdyb3VwLm1haW5fY29udHJvbGxlciIgZWxlbWVudFR5cGU9Ikxvb3BDb250cm9sbGVyIiBndWljbGFzcz0iTG9vcENvbnRyb2xQYW5lbCIgdGVzdGNsYXNzPSJMb29wQ29udHJvbGxlciIgdGVzdG5hbWU9Ikxvb3AgQ29udHJvbGxlciIgZW5hYmxlZD0idHJ1ZSI\u002BDQogICAgICAgICAgICAgICAgICAgIDxib29sUHJvcCBuYW1lPSJMb29wQ29udHJvbGxlci5jb250aW51ZV9mb3JldmVyIj5mYWxzZTwvYm9vbFByb3A\u002BDQogICAgICAgICAgICAgICAgICAgIDxpbnRQcm9wIG5hbWU9Ikxvb3BDb250cm9sbGVyLmxvb3BzIj4tMTwvaW50UHJvcD4NCiAgICAgICAgICAgICAgICA8L2VsZW1lbnRQcm9wPg0KICAgICAgICAgICAgICAgIDxzdHJpbmdQcm9wIG5hbWU9IlRocmVhZEdyb3VwLm51bV90aHJlYWRzIj4ke3RocmVhZHNfcGVyX2VuZ2luZX08L3N0cmluZ1Byb3A\u002BDQogICAgICAgICAgICAgICAgPHN0cmluZ1Byb3AgbmFtZT0iVGhyZWFkR3JvdXAucmFtcF90aW1lIj4ke3JhbXBfdXBfdGltZX08L3N0cmluZ1Byb3A\u002BDQogICAgICAgICAgICAgICAgPGJvb2xQcm9wIG5hbWU9IlRocmVhZEdyb3VwLnNjaGVkdWxlciI\u002BdHJ1ZTwvYm9vbFByb3A\u002BDQogICAgICAgICAgICAgICAgPHN0cmluZ1Byb3AgbmFtZT0iVGhyZWFkR3JvdXAuZHVyYXRpb24iPiR7ZHVyYXRpb25faW5fc2VjfTwvc3RyaW5nUHJvcD4NCiAgICAgICAgICAgICAgICA8c3RyaW5nUHJvcCBuYW1lPSJUaHJlYWRHcm91cC5kZWxheSI\u002BNTwvc3RyaW5nUHJvcD4NCiAgICAgICAgICAgICAgICA8Ym9vbFByb3AgbmFtZT0iVGhyZWFkR3JvdXAuc2FtZV91c2VyX29uX25leHRfaXRlcmF0aW9uIj50cnVlPC9ib29sUHJvcD4NCiAgICAgICAgICAgIDwvVGhyZWFkR3JvdXA\u002BDQogICAgICAgICAgICA8aGFzaFRyZWU\u002BDQogICAgICAgICAgICAgICAgPEhUVFBTYW1wbGVyUHJveHkgZ3VpY2xhc3M9Ikh0dHBUZXN0U2FtcGxlR3VpIiB0ZXN0Y2xhc3M9IkhUVFBTYW1wbGVyUHJveHkiIHRlc3RuYW1lPSJIb21lcGFnZSIgZW5hYmxlZD0idHJ1ZSI\u002BDQogICAgICAgICAgICAgICAgICAgIDxlbGVtZW50UHJvcCBuYW1lPSJIVFRQc2FtcGxlci5Bcmd1bWVudHMiIGVsZW1lbnRUeXBlPSJBcmd1bWVudHMiIGd1aWNsYXNzPSJIVFRQQXJndW1lbnRzUGFuZWwiIHRlc3RjbGFzcz0iQXJndW1lbnRzIiB0ZXN0bmFtZT0iVXNlciBEZWZpbmVkIFZhcmlhYmxlcyIgZW5hYmxlZD0idHJ1ZSI\u002BDQogICAgICAgICAgICAgICAgICAgICAgICA8Y29sbGVjdGlvblByb3AgbmFtZT0iQXJndW1lbnRzLmFyZ3VtZW50cyIvPg0KICAgICAgICAgICAgICAgICAgICA8L2VsZW1lbnRQcm9wPg0KICAgICAgICAgICAgICAgICAgICA8c3RyaW5nUHJvcCBuYW1lPSJIVFRQU2FtcGxlci5kb21haW4iPiR7ZG9tYWlufTwvc3RyaW5nUHJvcD4NCiAgICAgICAgICAgICAgICAgICAgPHN0cmluZ1Byb3AgbmFtZT0iSFRUUFNhbXBsZXIucG9ydCI\u002BPC9zdHJpbmdQcm9wPg0KICAgICAgICAgICAgICAgICAgICA8c3RyaW5nUHJvcCBuYW1lPSJIVFRQU2FtcGxlci5wcm90b2NvbCI\u002BJHtwcm90b2NvbH08L3N0cmluZ1Byb3A\u002BDQogICAgICAgICAgICAgICAgICAgIDxzdHJpbmdQcm9wIG5hbWU9IkhUVFBTYW1wbGVyLmNvbnRlbnRFbmNvZGluZyI\u002BPC9zdHJpbmdQcm9wPg0KICAgICAgICAgICAgICAgICAgICA8c3RyaW5nUHJvcCBuYW1lPSJIVFRQU2FtcGxlci5wYXRoIj4ke3BhdGh9PC9zdHJpbmdQcm9wPg0KICAgICAgICAgICAgICAgICAgICA8c3RyaW5nUHJvcCBuYW1lPSJIVFRQU2FtcGxlci5tZXRob2QiPkdFVDwvc3RyaW5nUHJvcD4NCiAgICAgICAgICAgICAgICAgICAgPGJvb2xQcm9wIG5hbWU9IkhUVFBTYW1wbGVyLmZvbGxvd19yZWRpcmVjdHMiPnRydWU8L2Jvb2xQcm9wPg0KICAgICAgICAgICAgICAgICAgICA8Ym9vbFByb3AgbmFtZT0iSFRUUFNhbXBsZXIuYXV0b19yZWRpcmVjdHMiPmZhbHNlPC9ib29sUHJvcD4NCiAgICAgICAgICAgICAgICAgICAgPGJvb2xQcm9wIG5hbWU9IkhUVFBTYW1wbGVyLnVzZV9rZWVwYWxpdmUiPnRydWU8L2Jvb2xQcm9wPg0KICAgICAgICAgICAgICAgICAgICA8Ym9vbFByb3AgbmFtZT0iSFRUUFNhbXBsZXIuRE9fTVVMVElQQVJUX1BPU1QiPmZhbHNlPC9ib29sUHJvcD4NCiAgICAgICAgICAgICAgICAgICAgPHN0cmluZ1Byb3AgbmFtZT0iSFRUUFNhbXBsZXIuZW1iZWRkZWRfdXJsX3JlIj48L3N0cmluZ1Byb3A\u002BDQogICAgICAgICAgICAgICAgICAgIDxzdHJpbmdQcm9wIG5hbWU9IkhUVFBTYW1wbGVyLmNvbm5lY3RfdGltZW91dCI\u002BPC9zdHJpbmdQcm9wPg0KICAgICAgICAgICAgICAgICAgICA8c3RyaW5nUHJvcCBuYW1lPSJIVFRQU2FtcGxlci5yZXNwb25zZV90aW1lb3V0Ij48L3N0cmluZ1Byb3A\u002BDQogICAgICAgICAgICAgICAgPC9IVFRQU2FtcGxlclByb3h5Pg0KICAgICAgICAgICAgICAgIDxoYXNoVHJlZS8\u002BDQogICAgICAgICAgICA8L2hhc2hUcmVlPg0KICAgICAgICA8L2hhc2hUcmVlPg0KICAgIDwvaGFzaFRyZWU\u002BDQo8L2ptZXRlclRlc3RQbGFuPg0K",
      "StatusCode": 201,
      "ResponseHeaders": {
        "api-supported-versions": "2021-07-01-preview, 2022-06-01-preview, 2022-11-01",
        "Connection": "keep-alive",
<<<<<<< HEAD
        "Content-Length": "544",
        "Content-Type": "application/json; charset=utf-8",
        "Date": "Mon, 09 Jan 2023 05:04:41 GMT",
        "Location": "https://f3395a15-535c-46ea-aaf4-db52915c248b.eastus2euap.cnt-canary.loadtesting.azure.com/tests/test-from-csharp-sdk-testing-framework/files/sample.jmx?api-version=2022-11-01",
        "mise-correlation-id": "6bec776d-3b91-4dd7-80fa-4c8007ea8988",
        "Strict-Transport-Security": "max-age=15724800; includeSubDomains",
        "X-Content-Type-Options": "nosniff",
        "x-ms-correlation-request-id": "3dd942c0-fa9a-4acf-abde-b688f4e0152a"
      },
      "ResponseBody": {
        "url": "https://maltccstorageaccounteuap.blob.core.windows.net/602bb1a0-645d-4a3e-bb65-bec424ba27ac/875800b0-23b8-4c47-81de-870bc52f72d3?skoid=fe06edb5-033b-4f33-bef0-9489f8feffb8\u0026sktid=33e01921-4d64-4f8c-a055-5bdaffd5e33d\u0026skt=2023-01-09T04%3A03%3A27Z\u0026ske=2023-01-09T18%3A33%3A27Z\u0026sks=b\u0026skv=2021-08-06\u0026sv=2021-08-06\u0026se=2023-01-09T05%3A14%3A41Z\u0026sr=b\u0026sp=r\u0026sig=G1WdOfqz1u%2Fs96jkxm008CaPKwcMDFpucboRjf7HQ%2BI%3D",
        "fileName": "sample.jmx",
        "fileType": "JMX_FILE",
        "expireDateTime": "2023-01-09T05:14:41.234494",
=======
        "Content-Length": "541",
        "Content-Type": "application/json; charset=utf-8",
        "Date": "Thu, 05 Jan 2023 19:20:11 GMT",
        "Location": "https://f3395a15-535c-46ea-aaf4-db52915c248b.eastus2euap.cnt-canary.loadtesting.azure.com/tests/test-from-csharp-sdk-testing-framework/files/sample.jmx?api-version=2022-11-01",
        "mise-correlation-id": "c97fec29-0b09-400c-b4be-d599d3bd5a7b",
        "Strict-Transport-Security": "max-age=15724800; includeSubDomains",
        "X-Content-Type-Options": "nosniff",
        "x-ms-correlation-request-id": "202d99e4-3988-438e-a157-7d8ac14e28db"
      },
      "ResponseBody": {
        "url": "https://maltccstorageaccounteuap.blob.core.windows.net/dd4b5778-e800-4fee-9b61-c9f0eb86f0cb/7bfd23f2-d48c-46ce-80e6-5f0db9449d9d?skoid=fe06edb5-033b-4f33-bef0-9489f8feffb8\u0026sktid=33e01921-4d64-4f8c-a055-5bdaffd5e33d\u0026skt=2023-01-05T15%3A04%3A45Z\u0026ske=2023-01-06T05%3A04%3A45Z\u0026sks=b\u0026skv=2021-08-06\u0026sv=2021-08-06\u0026se=2023-01-05T19%3A30%3A11Z\u0026sr=b\u0026sp=r\u0026sig=MCWDsB8j0QTepVXAVZ8Tm1JW0LSR9oI2p9J9myYxzdk%3D",
        "fileName": "sample.jmx",
        "fileType": "JMX_FILE",
        "expireDateTime": "2023-01-05T19:30:11.6859393",
>>>>>>> f551be23
        "validationStatus": "VALIDATION_INITIATED"
      }
    },
    {
      "RequestUri": "https://f3395a15-535c-46ea-aaf4-db52915c248b.eastus2euap.cnt-canary.loadtesting.azure.com/tests/test-from-csharp-sdk-testing-framework/files/sample.jmx?api-version=2022-11-01",
      "RequestMethod": "GET",
      "RequestHeaders": {
        "Accept": "application/json",
        "Authorization": "Sanitized",
<<<<<<< HEAD
        "traceparent": "00-d4f216153c81b2afbac0c705f1e25ccf-987e6091db351592-00",
        "User-Agent": "azsdk-net-Developer.LoadTesting/1.0.0-alpha.20230109.1 (.NET 6.0.12; Microsoft Windows 10.0.22621)",
        "x-ms-client-request-id": "10f3a0da0c00a1761baa6055c34b85e2",
=======
        "traceparent": "00-fb38f731b778ba926852de19b699786a-a0c0156dfd9981cc-00",
        "User-Agent": "azsdk-net-Developer.LoadTesting/1.0.0-alpha.20230106.1 (.NET 6.0.12; Linux 5.15.79.1-microsoft-standard-WSL2 #1 SMP Wed Nov 23 01:01:46 UTC 2022)",
        "x-ms-client-request-id": "6d7697d4dcfb2eac5eb8c67111f66b2d",
        "x-ms-return-client-request-id": "true"
      },
      "RequestBody": null,
      "StatusCode": 200,
      "ResponseHeaders": {
        "api-supported-versions": "2021-07-01-preview, 2022-06-01-preview, 2022-11-01",
        "Connection": "keep-alive",
        "Content-Length": "541",
        "Content-Type": "application/json; charset=utf-8",
        "Date": "Thu, 05 Jan 2023 19:20:12 GMT",
        "mise-correlation-id": "def68d95-e59f-45f2-a40a-d8004e83f937",
        "Strict-Transport-Security": "max-age=15724800; includeSubDomains",
        "X-Content-Type-Options": "nosniff",
        "x-ms-correlation-request-id": "2940bf03-418f-497c-9991-6031451e2ede"
      },
      "ResponseBody": {
        "url": "https://maltccstorageaccounteuap.blob.core.windows.net/dd4b5778-e800-4fee-9b61-c9f0eb86f0cb/7bfd23f2-d48c-46ce-80e6-5f0db9449d9d?skoid=fe06edb5-033b-4f33-bef0-9489f8feffb8\u0026sktid=33e01921-4d64-4f8c-a055-5bdaffd5e33d\u0026skt=2023-01-05T17%3A49%3A22Z\u0026ske=2023-01-06T07%3A49%3A22Z\u0026sks=b\u0026skv=2021-08-06\u0026sv=2021-08-06\u0026se=2023-01-05T19%3A30%3A12Z\u0026sr=b\u0026sp=r\u0026sig=4H7ceSLPwOlCKOfWq88gDnFLmSJtmaG6Zn1O9hwUD9w%3D",
        "fileName": "sample.jmx",
        "fileType": "JMX_FILE",
        "expireDateTime": "2023-01-05T19:30:12.2250589",
        "validationStatus": "VALIDATION_INITIATED"
      }
    },
    {
      "RequestUri": "https://f3395a15-535c-46ea-aaf4-db52915c248b.eastus2euap.cnt-canary.loadtesting.azure.com/tests/test-from-csharp-sdk-testing-framework/files/sample.jmx?api-version=2022-11-01",
      "RequestMethod": "GET",
      "RequestHeaders": {
        "Accept": "application/json",
        "Authorization": "Sanitized",
        "traceparent": "00-fb38f731b778ba926852de19b699786a-63e155d172637274-00",
        "User-Agent": "azsdk-net-Developer.LoadTesting/1.0.0-alpha.20230106.1 (.NET 6.0.12; Linux 5.15.79.1-microsoft-standard-WSL2 #1 SMP Wed Nov 23 01:01:46 UTC 2022)",
        "x-ms-client-request-id": "971a01f426de7f85e683c27c28d733a9",
        "x-ms-return-client-request-id": "true"
      },
      "RequestBody": null,
      "StatusCode": 200,
      "ResponseHeaders": {
        "api-supported-versions": "2021-07-01-preview, 2022-06-01-preview, 2022-11-01",
        "Connection": "keep-alive",
        "Content-Length": "541",
        "Content-Type": "application/json; charset=utf-8",
        "Date": "Thu, 05 Jan 2023 19:20:13 GMT",
        "mise-correlation-id": "04b6a9a4-714a-4753-a875-39947d378b1e",
        "Strict-Transport-Security": "max-age=15724800; includeSubDomains",
        "X-Content-Type-Options": "nosniff",
        "x-ms-correlation-request-id": "e3d4be90-c4c0-428f-a132-7530f01ec9cf"
      },
      "ResponseBody": {
        "url": "https://maltccstorageaccounteuap.blob.core.windows.net/dd4b5778-e800-4fee-9b61-c9f0eb86f0cb/7bfd23f2-d48c-46ce-80e6-5f0db9449d9d?skoid=fe06edb5-033b-4f33-bef0-9489f8feffb8\u0026sktid=33e01921-4d64-4f8c-a055-5bdaffd5e33d\u0026skt=2023-01-05T17%3A11%3A46Z\u0026ske=2023-01-06T07%3A11%3A46Z\u0026sks=b\u0026skv=2021-08-06\u0026sv=2021-08-06\u0026se=2023-01-05T19%3A30%3A13Z\u0026sr=b\u0026sp=r\u0026sig=JMI19JzVl8F1HwWUxA0MGkUaVkkzKQ1M2flf5H7gGr8%3D",
        "fileName": "sample.jmx",
        "fileType": "JMX_FILE",
        "expireDateTime": "2023-01-05T19:30:13.9500119",
        "validationStatus": "VALIDATION_INITIATED"
      }
    },
    {
      "RequestUri": "https://f3395a15-535c-46ea-aaf4-db52915c248b.eastus2euap.cnt-canary.loadtesting.azure.com/tests/test-from-csharp-sdk-testing-framework/files/sample.jmx?api-version=2022-11-01",
      "RequestMethod": "GET",
      "RequestHeaders": {
        "Accept": "application/json",
        "Authorization": "Sanitized",
        "traceparent": "00-fb38f731b778ba926852de19b699786a-d03a2d1dc971f7ba-00",
        "User-Agent": "azsdk-net-Developer.LoadTesting/1.0.0-alpha.20230106.1 (.NET 6.0.12; Linux 5.15.79.1-microsoft-standard-WSL2 #1 SMP Wed Nov 23 01:01:46 UTC 2022)",
        "x-ms-client-request-id": "c3cc38d432cb46735a60b96ae415916b",
        "x-ms-return-client-request-id": "true"
      },
      "RequestBody": null,
      "StatusCode": 200,
      "ResponseHeaders": {
        "api-supported-versions": "2021-07-01-preview, 2022-06-01-preview, 2022-11-01",
        "Connection": "keep-alive",
        "Content-Length": "542",
        "Content-Type": "application/json; charset=utf-8",
        "Date": "Thu, 05 Jan 2023 19:20:15 GMT",
        "mise-correlation-id": "187e4836-0713-40e9-bb1f-bc1753d10acf",
        "Strict-Transport-Security": "max-age=15724800; includeSubDomains",
        "X-Content-Type-Options": "nosniff",
        "x-ms-correlation-request-id": "97ed7902-bc40-4f00-ace6-882e83e15071"
      },
      "ResponseBody": {
        "url": "https://maltccstorageaccounteuap.blob.core.windows.net/dd4b5778-e800-4fee-9b61-c9f0eb86f0cb/7bfd23f2-d48c-46ce-80e6-5f0db9449d9d?skoid=fe06edb5-033b-4f33-bef0-9489f8feffb8\u0026sktid=33e01921-4d64-4f8c-a055-5bdaffd5e33d\u0026skt=2023-01-05T17%3A15%3A57Z\u0026ske=2023-01-06T07%3A15%3A57Z\u0026sks=b\u0026skv=2021-08-06\u0026sv=2021-08-06\u0026se=2023-01-05T19%3A30%3A15Z\u0026sr=b\u0026sp=r\u0026sig=Q99uzGfjywWh%2F30w4cof5iTpIizlxX1gZulvzEaJpVw%3D",
        "fileName": "sample.jmx",
        "fileType": "JMX_FILE",
        "expireDateTime": "2023-01-05T19:30:15.449082",
        "validationStatus": "VALIDATION_INITIATED"
      }
    },
    {
      "RequestUri": "https://f3395a15-535c-46ea-aaf4-db52915c248b.eastus2euap.cnt-canary.loadtesting.azure.com/tests/test-from-csharp-sdk-testing-framework/files/sample.jmx?api-version=2022-11-01",
      "RequestMethod": "GET",
      "RequestHeaders": {
        "Accept": "application/json",
        "Authorization": "Sanitized",
        "traceparent": "00-fb38f731b778ba926852de19b699786a-427c1e6c024b07e2-00",
        "User-Agent": "azsdk-net-Developer.LoadTesting/1.0.0-alpha.20230106.1 (.NET 6.0.12; Linux 5.15.79.1-microsoft-standard-WSL2 #1 SMP Wed Nov 23 01:01:46 UTC 2022)",
        "x-ms-client-request-id": "9762235b5335ae2211f7867719300587",
        "x-ms-return-client-request-id": "true"
      },
      "RequestBody": null,
      "StatusCode": 200,
      "ResponseHeaders": {
        "api-supported-versions": "2021-07-01-preview, 2022-06-01-preview, 2022-11-01",
        "Connection": "keep-alive",
        "Content-Length": "545",
        "Content-Type": "application/json; charset=utf-8",
        "Date": "Thu, 05 Jan 2023 19:20:16 GMT",
        "mise-correlation-id": "95e31607-3bf4-4551-abc6-9146aa88eff4",
        "Strict-Transport-Security": "max-age=15724800; includeSubDomains",
        "X-Content-Type-Options": "nosniff",
        "x-ms-correlation-request-id": "ae102f07-6bf2-4b6f-b7a9-371151f65157"
      },
      "ResponseBody": {
        "url": "https://maltccstorageaccounteuap.blob.core.windows.net/dd4b5778-e800-4fee-9b61-c9f0eb86f0cb/7bfd23f2-d48c-46ce-80e6-5f0db9449d9d?skoid=fe06edb5-033b-4f33-bef0-9489f8feffb8\u0026sktid=33e01921-4d64-4f8c-a055-5bdaffd5e33d\u0026skt=2023-01-05T17%3A49%3A30Z\u0026ske=2023-01-06T07%3A49%3A30Z\u0026sks=b\u0026skv=2021-08-06\u0026sv=2021-08-06\u0026se=2023-01-05T19%3A30%3A16Z\u0026sr=b\u0026sp=r\u0026sig=22AYqEizeHNEmzT95uc%2FhfDWrinAU7hilfZ%2B48e1g7U%3D",
        "fileName": "sample.jmx",
        "fileType": "JMX_FILE",
        "expireDateTime": "2023-01-05T19:30:16.9586663",
        "validationStatus": "VALIDATION_INITIATED"
      }
    },
    {
      "RequestUri": "https://f3395a15-535c-46ea-aaf4-db52915c248b.eastus2euap.cnt-canary.loadtesting.azure.com/tests/test-from-csharp-sdk-testing-framework/files/sample.jmx?api-version=2022-11-01",
      "RequestMethod": "GET",
      "RequestHeaders": {
        "Accept": "application/json",
        "Authorization": "Sanitized",
        "traceparent": "00-fb38f731b778ba926852de19b699786a-0ea7948c50b503f9-00",
        "User-Agent": "azsdk-net-Developer.LoadTesting/1.0.0-alpha.20230106.1 (.NET 6.0.12; Linux 5.15.79.1-microsoft-standard-WSL2 #1 SMP Wed Nov 23 01:01:46 UTC 2022)",
        "x-ms-client-request-id": "d99c1d85a72ac2628ed43c7d6c1b9ad1",
        "x-ms-return-client-request-id": "true"
      },
      "RequestBody": null,
      "StatusCode": 200,
      "ResponseHeaders": {
        "api-supported-versions": "2021-07-01-preview, 2022-06-01-preview, 2022-11-01",
        "Connection": "keep-alive",
        "Content-Length": "543",
        "Content-Type": "application/json; charset=utf-8",
        "Date": "Thu, 05 Jan 2023 19:20:18 GMT",
        "mise-correlation-id": "df475e1e-7c10-43fc-9f51-52b5a35270cb",
        "Strict-Transport-Security": "max-age=15724800; includeSubDomains",
        "X-Content-Type-Options": "nosniff",
        "x-ms-correlation-request-id": "14d579c7-1361-4296-8587-d93c40c521ab"
      },
      "ResponseBody": {
        "url": "https://maltccstorageaccounteuap.blob.core.windows.net/dd4b5778-e800-4fee-9b61-c9f0eb86f0cb/7bfd23f2-d48c-46ce-80e6-5f0db9449d9d?skoid=fe06edb5-033b-4f33-bef0-9489f8feffb8\u0026sktid=33e01921-4d64-4f8c-a055-5bdaffd5e33d\u0026skt=2023-01-05T17%3A16%3A22Z\u0026ske=2023-01-06T07%3A46%3A22Z\u0026sks=b\u0026skv=2021-08-06\u0026sv=2021-08-06\u0026se=2023-01-05T19%3A30%3A18Z\u0026sr=b\u0026sp=r\u0026sig=sW9IfZGLXO%2FRjPhJrepyskZBYZkny6aLyfVJJ9jQGrk%3D",
        "fileName": "sample.jmx",
        "fileType": "JMX_FILE",
        "expireDateTime": "2023-01-05T19:30:18.4631215",
        "validationStatus": "VALIDATION_INITIATED"
      }
    },
    {
      "RequestUri": "https://f3395a15-535c-46ea-aaf4-db52915c248b.eastus2euap.cnt-canary.loadtesting.azure.com/tests/test-from-csharp-sdk-testing-framework/files/sample.jmx?api-version=2022-11-01",
      "RequestMethod": "GET",
      "RequestHeaders": {
        "Accept": "application/json",
        "Authorization": "Sanitized",
        "traceparent": "00-fb38f731b778ba926852de19b699786a-11a3366848761d13-00",
        "User-Agent": "azsdk-net-Developer.LoadTesting/1.0.0-alpha.20230106.1 (.NET 6.0.12; Linux 5.15.79.1-microsoft-standard-WSL2 #1 SMP Wed Nov 23 01:01:46 UTC 2022)",
        "x-ms-client-request-id": "052057f29b748173151db2d3abfb2c2a",
        "x-ms-return-client-request-id": "true"
      },
      "RequestBody": null,
      "StatusCode": 200,
      "ResponseHeaders": {
        "api-supported-versions": "2021-07-01-preview, 2022-06-01-preview, 2022-11-01",
        "Connection": "keep-alive",
        "Content-Length": "543",
        "Content-Type": "application/json; charset=utf-8",
        "Date": "Thu, 05 Jan 2023 19:20:20 GMT",
        "mise-correlation-id": "c28348da-c16a-43ed-8afd-dcca32eb3192",
        "Strict-Transport-Security": "max-age=15724800; includeSubDomains",
        "X-Content-Type-Options": "nosniff",
        "x-ms-correlation-request-id": "164d9f8f-8a74-4b08-810a-551e795787af"
      },
      "ResponseBody": {
        "url": "https://maltccstorageaccounteuap.blob.core.windows.net/dd4b5778-e800-4fee-9b61-c9f0eb86f0cb/7bfd23f2-d48c-46ce-80e6-5f0db9449d9d?skoid=fe06edb5-033b-4f33-bef0-9489f8feffb8\u0026sktid=33e01921-4d64-4f8c-a055-5bdaffd5e33d\u0026skt=2023-01-05T17%3A12%3A54Z\u0026ske=2023-01-06T07%3A12%3A54Z\u0026sks=b\u0026skv=2021-08-06\u0026sv=2021-08-06\u0026se=2023-01-05T19%3A30%3A20Z\u0026sr=b\u0026sp=r\u0026sig=u07N9z6QeUA2VztinL7vh%2FQK5mMPw8QOybGgD0xulMc%3D",
        "fileName": "sample.jmx",
        "fileType": "JMX_FILE",
        "expireDateTime": "2023-01-05T19:30:20.0508309",
        "validationStatus": "VALIDATION_INITIATED"
      }
    },
    {
      "RequestUri": "https://f3395a15-535c-46ea-aaf4-db52915c248b.eastus2euap.cnt-canary.loadtesting.azure.com/tests/test-from-csharp-sdk-testing-framework/files/sample.jmx?api-version=2022-11-01",
      "RequestMethod": "GET",
      "RequestHeaders": {
        "Accept": "application/json",
        "Authorization": "Sanitized",
        "traceparent": "00-fb38f731b778ba926852de19b699786a-79e174548adfb16d-00",
        "User-Agent": "azsdk-net-Developer.LoadTesting/1.0.0-alpha.20230106.1 (.NET 6.0.12; Linux 5.15.79.1-microsoft-standard-WSL2 #1 SMP Wed Nov 23 01:01:46 UTC 2022)",
        "x-ms-client-request-id": "c7e4325bb778b340c0a0096116a441f5",
        "x-ms-return-client-request-id": "true"
      },
      "RequestBody": null,
      "StatusCode": 200,
      "ResponseHeaders": {
        "api-supported-versions": "2021-07-01-preview, 2022-06-01-preview, 2022-11-01",
        "Connection": "keep-alive",
        "Content-Length": "543",
        "Content-Type": "application/json; charset=utf-8",
        "Date": "Thu, 05 Jan 2023 19:20:21 GMT",
        "mise-correlation-id": "94b4b0c3-39ec-4bf3-ae19-0982e2b28f0c",
        "Strict-Transport-Security": "max-age=15724800; includeSubDomains",
        "X-Content-Type-Options": "nosniff",
        "x-ms-correlation-request-id": "97596207-3021-4c08-a750-997674bde2dd"
      },
      "ResponseBody": {
        "url": "https://maltccstorageaccounteuap.blob.core.windows.net/dd4b5778-e800-4fee-9b61-c9f0eb86f0cb/7bfd23f2-d48c-46ce-80e6-5f0db9449d9d?skoid=fe06edb5-033b-4f33-bef0-9489f8feffb8\u0026sktid=33e01921-4d64-4f8c-a055-5bdaffd5e33d\u0026skt=2023-01-05T16%3A39%3A50Z\u0026ske=2023-01-06T07%3A09%3A50Z\u0026sks=b\u0026skv=2021-08-06\u0026sv=2021-08-06\u0026se=2023-01-05T19%3A30%3A21Z\u0026sr=b\u0026sp=r\u0026sig=7%2Fq8zr5Kc5cOBihbrDi9IKchJ3MVgCR9Sz072xMfqoI%3D",
        "fileName": "sample.jmx",
        "fileType": "JMX_FILE",
        "expireDateTime": "2023-01-05T19:30:21.5638792",
        "validationStatus": "VALIDATION_INITIATED"
      }
    },
    {
      "RequestUri": "https://f3395a15-535c-46ea-aaf4-db52915c248b.eastus2euap.cnt-canary.loadtesting.azure.com/tests/test-from-csharp-sdk-testing-framework/files/sample.jmx?api-version=2022-11-01",
      "RequestMethod": "GET",
      "RequestHeaders": {
        "Accept": "application/json",
        "Authorization": "Sanitized",
        "traceparent": "00-fb38f731b778ba926852de19b699786a-4f56352fdfae250c-00",
        "User-Agent": "azsdk-net-Developer.LoadTesting/1.0.0-alpha.20230106.1 (.NET 6.0.12; Linux 5.15.79.1-microsoft-standard-WSL2 #1 SMP Wed Nov 23 01:01:46 UTC 2022)",
        "x-ms-client-request-id": "c284b45c000fe912a91bc30cf58e1692",
        "x-ms-return-client-request-id": "true"
      },
      "RequestBody": null,
      "StatusCode": 200,
      "ResponseHeaders": {
        "api-supported-versions": "2021-07-01-preview, 2022-06-01-preview, 2022-11-01",
        "Connection": "keep-alive",
        "Content-Length": "545",
        "Content-Type": "application/json; charset=utf-8",
        "Date": "Thu, 05 Jan 2023 19:20:23 GMT",
        "mise-correlation-id": "5b0dda18-882c-4a1c-8559-de951541dd4c",
        "Strict-Transport-Security": "max-age=15724800; includeSubDomains",
        "X-Content-Type-Options": "nosniff",
        "x-ms-correlation-request-id": "21d666bd-d4ca-4ca2-8026-6a8b1a8ede42"
      },
      "ResponseBody": {
        "url": "https://maltccstorageaccounteuap.blob.core.windows.net/dd4b5778-e800-4fee-9b61-c9f0eb86f0cb/7bfd23f2-d48c-46ce-80e6-5f0db9449d9d?skoid=fe06edb5-033b-4f33-bef0-9489f8feffb8\u0026sktid=33e01921-4d64-4f8c-a055-5bdaffd5e33d\u0026skt=2023-01-05T15%3A04%3A45Z\u0026ske=2023-01-06T05%3A04%3A45Z\u0026sks=b\u0026skv=2021-08-06\u0026sv=2021-08-06\u0026se=2023-01-05T19%3A30%3A23Z\u0026sr=b\u0026sp=r\u0026sig=Ww5z7Nzb2sr%2FVea7M5lfjKuLDcsx%2BsiNMUD34vE1mJA%3D",
        "fileName": "sample.jmx",
        "fileType": "JMX_FILE",
        "expireDateTime": "2023-01-05T19:30:23.0742956",
        "validationStatus": "VALIDATION_INITIATED"
      }
    },
    {
      "RequestUri": "https://f3395a15-535c-46ea-aaf4-db52915c248b.eastus2euap.cnt-canary.loadtesting.azure.com/tests/test-from-csharp-sdk-testing-framework/files/sample.jmx?api-version=2022-11-01",
      "RequestMethod": "GET",
      "RequestHeaders": {
        "Accept": "application/json",
        "Authorization": "Sanitized",
        "traceparent": "00-fb38f731b778ba926852de19b699786a-5e1c27458e42ffeb-00",
        "User-Agent": "azsdk-net-Developer.LoadTesting/1.0.0-alpha.20230106.1 (.NET 6.0.12; Linux 5.15.79.1-microsoft-standard-WSL2 #1 SMP Wed Nov 23 01:01:46 UTC 2022)",
        "x-ms-client-request-id": "3a2212a7d3363a58166d45d492126a71",
        "x-ms-return-client-request-id": "true"
      },
      "RequestBody": null,
      "StatusCode": 200,
      "ResponseHeaders": {
        "api-supported-versions": "2021-07-01-preview, 2022-06-01-preview, 2022-11-01",
        "Connection": "keep-alive",
        "Content-Length": "545",
        "Content-Type": "application/json; charset=utf-8",
        "Date": "Thu, 05 Jan 2023 19:20:24 GMT",
        "mise-correlation-id": "f2c1e26c-5dab-4dbc-afc6-d2b5e18015bc",
        "Strict-Transport-Security": "max-age=15724800; includeSubDomains",
        "X-Content-Type-Options": "nosniff",
        "x-ms-correlation-request-id": "d09d732b-b835-4eda-b8a7-05ab4a6e9d52"
      },
      "ResponseBody": {
        "url": "https://maltccstorageaccounteuap.blob.core.windows.net/dd4b5778-e800-4fee-9b61-c9f0eb86f0cb/7bfd23f2-d48c-46ce-80e6-5f0db9449d9d?skoid=fe06edb5-033b-4f33-bef0-9489f8feffb8\u0026sktid=33e01921-4d64-4f8c-a055-5bdaffd5e33d\u0026skt=2023-01-05T17%3A49%3A22Z\u0026ske=2023-01-06T07%3A49%3A22Z\u0026sks=b\u0026skv=2021-08-06\u0026sv=2021-08-06\u0026se=2023-01-05T19%3A30%3A24Z\u0026sr=b\u0026sp=r\u0026sig=LV6jy4c5X4uc5C7JtwH%2FTQowwQiN4%2BtgFqGad5epEms%3D",
        "fileName": "sample.jmx",
        "fileType": "JMX_FILE",
        "expireDateTime": "2023-01-05T19:30:24.6016721",
        "validationStatus": "VALIDATION_INITIATED"
      }
    },
    {
      "RequestUri": "https://f3395a15-535c-46ea-aaf4-db52915c248b.eastus2euap.cnt-canary.loadtesting.azure.com/tests/test-from-csharp-sdk-testing-framework/files/sample.jmx?api-version=2022-11-01",
      "RequestMethod": "GET",
      "RequestHeaders": {
        "Accept": "application/json",
        "Authorization": "Sanitized",
        "traceparent": "00-fb38f731b778ba926852de19b699786a-bd20b3b150f4b875-00",
        "User-Agent": "azsdk-net-Developer.LoadTesting/1.0.0-alpha.20230106.1 (.NET 6.0.12; Linux 5.15.79.1-microsoft-standard-WSL2 #1 SMP Wed Nov 23 01:01:46 UTC 2022)",
        "x-ms-client-request-id": "f777bcdc6a765b1a1ffb1e5df434be31",
        "x-ms-return-client-request-id": "true"
      },
      "RequestBody": null,
      "StatusCode": 200,
      "ResponseHeaders": {
        "api-supported-versions": "2021-07-01-preview, 2022-06-01-preview, 2022-11-01",
        "Connection": "keep-alive",
        "Content-Length": "545",
        "Content-Type": "application/json; charset=utf-8",
        "Date": "Thu, 05 Jan 2023 19:20:26 GMT",
        "mise-correlation-id": "18babedd-eead-4f5a-830b-36aaa4a0d507",
        "Strict-Transport-Security": "max-age=15724800; includeSubDomains",
        "X-Content-Type-Options": "nosniff",
        "x-ms-correlation-request-id": "5474c7ba-0018-4eb3-82ab-6e16d42cb67c"
      },
      "ResponseBody": {
        "url": "https://maltccstorageaccounteuap.blob.core.windows.net/dd4b5778-e800-4fee-9b61-c9f0eb86f0cb/7bfd23f2-d48c-46ce-80e6-5f0db9449d9d?skoid=fe06edb5-033b-4f33-bef0-9489f8feffb8\u0026sktid=33e01921-4d64-4f8c-a055-5bdaffd5e33d\u0026skt=2023-01-05T17%3A11%3A46Z\u0026ske=2023-01-06T07%3A11%3A46Z\u0026sks=b\u0026skv=2021-08-06\u0026sv=2021-08-06\u0026se=2023-01-05T19%3A30%3A26Z\u0026sr=b\u0026sp=r\u0026sig=T%2FIWmyEOLPszClCd821fxKiSCGHcGnk23A%2F04dlLzL0%3D",
        "fileName": "sample.jmx",
        "fileType": "JMX_FILE",
        "expireDateTime": "2023-01-05T19:30:26.1116573",
        "validationStatus": "VALIDATION_INITIATED"
      }
    },
    {
      "RequestUri": "https://f3395a15-535c-46ea-aaf4-db52915c248b.eastus2euap.cnt-canary.loadtesting.azure.com/tests/test-from-csharp-sdk-testing-framework/files/sample.jmx?api-version=2022-11-01",
      "RequestMethod": "GET",
      "RequestHeaders": {
        "Accept": "application/json",
        "Authorization": "Sanitized",
        "traceparent": "00-fb38f731b778ba926852de19b699786a-4a56dc707051300a-00",
        "User-Agent": "azsdk-net-Developer.LoadTesting/1.0.0-alpha.20230106.1 (.NET 6.0.12; Linux 5.15.79.1-microsoft-standard-WSL2 #1 SMP Wed Nov 23 01:01:46 UTC 2022)",
        "x-ms-client-request-id": "04ba778a068189bf5c4aaca1ba3e5796",
        "x-ms-return-client-request-id": "true"
      },
      "RequestBody": null,
      "StatusCode": 200,
      "ResponseHeaders": {
        "api-supported-versions": "2021-07-01-preview, 2022-06-01-preview, 2022-11-01",
        "Connection": "keep-alive",
        "Content-Length": "545",
        "Content-Type": "application/json; charset=utf-8",
        "Date": "Thu, 05 Jan 2023 19:20:27 GMT",
        "mise-correlation-id": "d1a870a5-2fe1-4941-b0e3-c7a3603f12ca",
        "Strict-Transport-Security": "max-age=15724800; includeSubDomains",
        "X-Content-Type-Options": "nosniff",
        "x-ms-correlation-request-id": "26e4b13f-4648-4eeb-aefb-a96b6d45b3f6"
      },
      "ResponseBody": {
        "url": "https://maltccstorageaccounteuap.blob.core.windows.net/dd4b5778-e800-4fee-9b61-c9f0eb86f0cb/7bfd23f2-d48c-46ce-80e6-5f0db9449d9d?skoid=fe06edb5-033b-4f33-bef0-9489f8feffb8\u0026sktid=33e01921-4d64-4f8c-a055-5bdaffd5e33d\u0026skt=2023-01-05T17%3A15%3A57Z\u0026ske=2023-01-06T07%3A15%3A57Z\u0026sks=b\u0026skv=2021-08-06\u0026sv=2021-08-06\u0026se=2023-01-05T19%3A30%3A27Z\u0026sr=b\u0026sp=r\u0026sig=tgI%2B2EPHQM1%2F7enOtIPctz0vCenwqe6HkrILB1Gadkg%3D",
        "fileName": "sample.jmx",
        "fileType": "JMX_FILE",
        "expireDateTime": "2023-01-05T19:30:27.6033013",
        "validationStatus": "VALIDATION_INITIATED"
      }
    },
    {
      "RequestUri": "https://f3395a15-535c-46ea-aaf4-db52915c248b.eastus2euap.cnt-canary.loadtesting.azure.com/tests/test-from-csharp-sdk-testing-framework/files/sample.jmx?api-version=2022-11-01",
      "RequestMethod": "GET",
      "RequestHeaders": {
        "Accept": "application/json",
        "Authorization": "Sanitized",
        "traceparent": "00-fb38f731b778ba926852de19b699786a-cc67e8f4bc49e46d-00",
        "User-Agent": "azsdk-net-Developer.LoadTesting/1.0.0-alpha.20230106.1 (.NET 6.0.12; Linux 5.15.79.1-microsoft-standard-WSL2 #1 SMP Wed Nov 23 01:01:46 UTC 2022)",
        "x-ms-client-request-id": "382f52b11e173c1bf7c71a3bb5fb46e1",
        "x-ms-return-client-request-id": "true"
      },
      "RequestBody": null,
      "StatusCode": 200,
      "ResponseHeaders": {
        "api-supported-versions": "2021-07-01-preview, 2022-06-01-preview, 2022-11-01",
        "Connection": "keep-alive",
        "Content-Length": "541",
        "Content-Type": "application/json; charset=utf-8",
        "Date": "Thu, 05 Jan 2023 19:20:29 GMT",
        "mise-correlation-id": "e27050da-b531-4ec1-922d-df1d87206bdb",
        "Strict-Transport-Security": "max-age=15724800; includeSubDomains",
        "X-Content-Type-Options": "nosniff",
        "x-ms-correlation-request-id": "3d5a0bff-0b7c-4869-b9f7-81d3b91534e1"
      },
      "ResponseBody": {
        "url": "https://maltccstorageaccounteuap.blob.core.windows.net/dd4b5778-e800-4fee-9b61-c9f0eb86f0cb/7bfd23f2-d48c-46ce-80e6-5f0db9449d9d?skoid=fe06edb5-033b-4f33-bef0-9489f8feffb8\u0026sktid=33e01921-4d64-4f8c-a055-5bdaffd5e33d\u0026skt=2023-01-05T17%3A49%3A30Z\u0026ske=2023-01-06T07%3A49%3A30Z\u0026sks=b\u0026skv=2021-08-06\u0026sv=2021-08-06\u0026se=2023-01-05T19%3A30%3A29Z\u0026sr=b\u0026sp=r\u0026sig=6Fm3SucEOajnE51ZVVAGByqrCE0d9dIlik3t86k1uO4%3D",
        "fileName": "sample.jmx",
        "fileType": "JMX_FILE",
        "expireDateTime": "2023-01-05T19:30:29.1271869",
        "validationStatus": "VALIDATION_INITIATED"
      }
    },
    {
      "RequestUri": "https://f3395a15-535c-46ea-aaf4-db52915c248b.eastus2euap.cnt-canary.loadtesting.azure.com/tests/test-from-csharp-sdk-testing-framework/files/sample.jmx?api-version=2022-11-01",
      "RequestMethod": "GET",
      "RequestHeaders": {
        "Accept": "application/json",
        "Authorization": "Sanitized",
        "traceparent": "00-fb38f731b778ba926852de19b699786a-44b5d57a93a4243d-00",
        "User-Agent": "azsdk-net-Developer.LoadTesting/1.0.0-alpha.20230106.1 (.NET 6.0.12; Linux 5.15.79.1-microsoft-standard-WSL2 #1 SMP Wed Nov 23 01:01:46 UTC 2022)",
        "x-ms-client-request-id": "1b4a13af6558d5effdee9b2cbe78a0e1",
        "x-ms-return-client-request-id": "true"
      },
      "RequestBody": null,
      "StatusCode": 200,
      "ResponseHeaders": {
        "api-supported-versions": "2021-07-01-preview, 2022-06-01-preview, 2022-11-01",
        "Connection": "keep-alive",
        "Content-Length": "543",
        "Content-Type": "application/json; charset=utf-8",
        "Date": "Thu, 05 Jan 2023 19:20:30 GMT",
        "mise-correlation-id": "dc33dafd-8c0b-4338-8000-af929257e675",
        "Strict-Transport-Security": "max-age=15724800; includeSubDomains",
        "X-Content-Type-Options": "nosniff",
        "x-ms-correlation-request-id": "f6d660dd-871c-4e8b-8e4e-f05539272caf"
      },
      "ResponseBody": {
        "url": "https://maltccstorageaccounteuap.blob.core.windows.net/dd4b5778-e800-4fee-9b61-c9f0eb86f0cb/7bfd23f2-d48c-46ce-80e6-5f0db9449d9d?skoid=fe06edb5-033b-4f33-bef0-9489f8feffb8\u0026sktid=33e01921-4d64-4f8c-a055-5bdaffd5e33d\u0026skt=2023-01-05T17%3A16%3A22Z\u0026ske=2023-01-06T07%3A46%3A22Z\u0026sks=b\u0026skv=2021-08-06\u0026sv=2021-08-06\u0026se=2023-01-05T19%3A30%3A30Z\u0026sr=b\u0026sp=r\u0026sig=C%2FcbivFJ2b7dV32jIJJ4z1RWfx0LbqkzwKmCNdKaIUA%3D",
        "fileName": "sample.jmx",
        "fileType": "JMX_FILE",
        "expireDateTime": "2023-01-05T19:30:30.8598309",
        "validationStatus": "VALIDATION_INITIATED"
      }
    },
    {
      "RequestUri": "https://f3395a15-535c-46ea-aaf4-db52915c248b.eastus2euap.cnt-canary.loadtesting.azure.com/tests/test-from-csharp-sdk-testing-framework/files/sample.jmx?api-version=2022-11-01",
      "RequestMethod": "GET",
      "RequestHeaders": {
        "Accept": "application/json",
        "Authorization": "Sanitized",
        "traceparent": "00-fb38f731b778ba926852de19b699786a-2c04926a06dacad8-00",
        "User-Agent": "azsdk-net-Developer.LoadTesting/1.0.0-alpha.20230106.1 (.NET 6.0.12; Linux 5.15.79.1-microsoft-standard-WSL2 #1 SMP Wed Nov 23 01:01:46 UTC 2022)",
        "x-ms-client-request-id": "a2ac87a385046b1a5b7d0cb9eb83d360",
        "x-ms-return-client-request-id": "true"
      },
      "RequestBody": null,
      "StatusCode": 200,
      "ResponseHeaders": {
        "api-supported-versions": "2021-07-01-preview, 2022-06-01-preview, 2022-11-01",
        "Connection": "keep-alive",
        "Content-Length": "551",
        "Content-Type": "application/json; charset=utf-8",
        "Date": "Thu, 05 Jan 2023 19:20:32 GMT",
        "mise-correlation-id": "bb1129ed-684b-45b6-87d8-b90673133d14",
        "Strict-Transport-Security": "max-age=15724800; includeSubDomains",
        "X-Content-Type-Options": "nosniff",
        "x-ms-correlation-request-id": "7ae7c699-b989-4a41-bf8b-e66dd50261fc"
      },
      "ResponseBody": {
        "url": "https://maltccstorageaccounteuap.blob.core.windows.net/dd4b5778-e800-4fee-9b61-c9f0eb86f0cb/7bfd23f2-d48c-46ce-80e6-5f0db9449d9d?skoid=fe06edb5-033b-4f33-bef0-9489f8feffb8\u0026sktid=33e01921-4d64-4f8c-a055-5bdaffd5e33d\u0026skt=2023-01-05T17%3A12%3A54Z\u0026ske=2023-01-06T07%3A12%3A54Z\u0026sks=b\u0026skv=2021-08-06\u0026sv=2021-08-06\u0026se=2023-01-05T19%3A30%3A32Z\u0026sr=b\u0026sp=r\u0026sig=oa2y9EzR%2F%2B3k%2BY8f%2BnKXXnfB1YCA1Mb5OT45yb%2BBN2A%3D",
        "fileName": "sample.jmx",
        "fileType": "JMX_FILE",
        "expireDateTime": "2023-01-05T19:30:32.5919323",
        "validationStatus": "VALIDATION_INITIATED"
      }
    },
    {
      "RequestUri": "https://f3395a15-535c-46ea-aaf4-db52915c248b.eastus2euap.cnt-canary.loadtesting.azure.com/tests/test-from-csharp-sdk-testing-framework/files/sample.jmx?api-version=2022-11-01",
      "RequestMethod": "GET",
      "RequestHeaders": {
        "Accept": "application/json",
        "Authorization": "Sanitized",
        "traceparent": "00-fb38f731b778ba926852de19b699786a-369164a40a3ddabf-00",
        "User-Agent": "azsdk-net-Developer.LoadTesting/1.0.0-alpha.20230106.1 (.NET 6.0.12; Linux 5.15.79.1-microsoft-standard-WSL2 #1 SMP Wed Nov 23 01:01:46 UTC 2022)",
        "x-ms-client-request-id": "a6f2ca033cf34b3e625a3b2883ee7e7e",
        "x-ms-return-client-request-id": "true"
      },
      "RequestBody": null,
      "StatusCode": 200,
      "ResponseHeaders": {
        "api-supported-versions": "2021-07-01-preview, 2022-06-01-preview, 2022-11-01",
        "Connection": "keep-alive",
        "Content-Length": "543",
        "Content-Type": "application/json; charset=utf-8",
        "Date": "Thu, 05 Jan 2023 19:20:34 GMT",
        "mise-correlation-id": "a8147d73-c3f1-4b5d-b696-23def4129fc0",
        "Strict-Transport-Security": "max-age=15724800; includeSubDomains",
        "X-Content-Type-Options": "nosniff",
        "x-ms-correlation-request-id": "634a7033-62ba-47ec-b419-42de33d6185a"
      },
      "ResponseBody": {
        "url": "https://maltccstorageaccounteuap.blob.core.windows.net/dd4b5778-e800-4fee-9b61-c9f0eb86f0cb/7bfd23f2-d48c-46ce-80e6-5f0db9449d9d?skoid=fe06edb5-033b-4f33-bef0-9489f8feffb8\u0026sktid=33e01921-4d64-4f8c-a055-5bdaffd5e33d\u0026skt=2023-01-05T16%3A39%3A50Z\u0026ske=2023-01-06T07%3A09%3A50Z\u0026sks=b\u0026skv=2021-08-06\u0026sv=2021-08-06\u0026se=2023-01-05T19%3A30%3A34Z\u0026sr=b\u0026sp=r\u0026sig=%2BSnq71PR1zU9s9btM2h2FxkatJ3KlvkIpSakp5w1r0Q%3D",
        "fileName": "sample.jmx",
        "fileType": "JMX_FILE",
        "expireDateTime": "2023-01-05T19:30:34.1717564",
        "validationStatus": "VALIDATION_INITIATED"
      }
    },
    {
      "RequestUri": "https://f3395a15-535c-46ea-aaf4-db52915c248b.eastus2euap.cnt-canary.loadtesting.azure.com/tests/test-from-csharp-sdk-testing-framework/files/sample.jmx?api-version=2022-11-01",
      "RequestMethod": "GET",
      "RequestHeaders": {
        "Accept": "application/json",
        "Authorization": "Sanitized",
        "traceparent": "00-fb38f731b778ba926852de19b699786a-af4ba2f1f6fb636c-00",
        "User-Agent": "azsdk-net-Developer.LoadTesting/1.0.0-alpha.20230106.1 (.NET 6.0.12; Linux 5.15.79.1-microsoft-standard-WSL2 #1 SMP Wed Nov 23 01:01:46 UTC 2022)",
        "x-ms-client-request-id": "2d983927a44e29ddf9debfdb5935e979",
        "x-ms-return-client-request-id": "true"
      },
      "RequestBody": null,
      "StatusCode": 200,
      "ResponseHeaders": {
        "api-supported-versions": "2021-07-01-preview, 2022-06-01-preview, 2022-11-01",
        "Connection": "keep-alive",
        "Content-Length": "545",
        "Content-Type": "application/json; charset=utf-8",
        "Date": "Thu, 05 Jan 2023 19:20:35 GMT",
        "mise-correlation-id": "5f76bc8c-f956-4850-9a97-efea0b0220bd",
        "Strict-Transport-Security": "max-age=15724800; includeSubDomains",
        "X-Content-Type-Options": "nosniff",
        "x-ms-correlation-request-id": "6f0a7a77-6653-42d6-98b3-7a5bb8c25b97"
      },
      "ResponseBody": {
        "url": "https://maltccstorageaccounteuap.blob.core.windows.net/dd4b5778-e800-4fee-9b61-c9f0eb86f0cb/7bfd23f2-d48c-46ce-80e6-5f0db9449d9d?skoid=fe06edb5-033b-4f33-bef0-9489f8feffb8\u0026sktid=33e01921-4d64-4f8c-a055-5bdaffd5e33d\u0026skt=2023-01-05T15%3A04%3A45Z\u0026ske=2023-01-06T05%3A04%3A45Z\u0026sks=b\u0026skv=2021-08-06\u0026sv=2021-08-06\u0026se=2023-01-05T19%3A30%3A35Z\u0026sr=b\u0026sp=r\u0026sig=HwVz%2FdE19hS4It1rcWbNJJIXuYG7tx5PRGQMQl44%2FtQ%3D",
        "fileName": "sample.jmx",
        "fileType": "JMX_FILE",
        "expireDateTime": "2023-01-05T19:30:35.8978932",
        "validationStatus": "VALIDATION_INITIATED"
      }
    },
    {
      "RequestUri": "https://f3395a15-535c-46ea-aaf4-db52915c248b.eastus2euap.cnt-canary.loadtesting.azure.com/tests/test-from-csharp-sdk-testing-framework/files/sample.jmx?api-version=2022-11-01",
      "RequestMethod": "GET",
      "RequestHeaders": {
        "Accept": "application/json",
        "Authorization": "Sanitized",
        "traceparent": "00-fb38f731b778ba926852de19b699786a-8cc2666df6c07c29-00",
        "User-Agent": "azsdk-net-Developer.LoadTesting/1.0.0-alpha.20230106.1 (.NET 6.0.12; Linux 5.15.79.1-microsoft-standard-WSL2 #1 SMP Wed Nov 23 01:01:46 UTC 2022)",
        "x-ms-client-request-id": "f3293a1af98566ed49613fa94af2e76c",
        "x-ms-return-client-request-id": "true"
      },
      "RequestBody": null,
      "StatusCode": 200,
      "ResponseHeaders": {
        "api-supported-versions": "2021-07-01-preview, 2022-06-01-preview, 2022-11-01",
        "Connection": "keep-alive",
        "Content-Length": "543",
        "Content-Type": "application/json; charset=utf-8",
        "Date": "Thu, 05 Jan 2023 19:20:37 GMT",
        "mise-correlation-id": "95de8e87-9378-4bd3-a0c9-3f1c1480e396",
        "Strict-Transport-Security": "max-age=15724800; includeSubDomains",
        "X-Content-Type-Options": "nosniff",
        "x-ms-correlation-request-id": "ab831efe-55be-4bfb-8435-f57a2d966fb0"
      },
      "ResponseBody": {
        "url": "https://maltccstorageaccounteuap.blob.core.windows.net/dd4b5778-e800-4fee-9b61-c9f0eb86f0cb/7bfd23f2-d48c-46ce-80e6-5f0db9449d9d?skoid=fe06edb5-033b-4f33-bef0-9489f8feffb8\u0026sktid=33e01921-4d64-4f8c-a055-5bdaffd5e33d\u0026skt=2023-01-05T17%3A49%3A22Z\u0026ske=2023-01-06T07%3A49%3A22Z\u0026sks=b\u0026skv=2021-08-06\u0026sv=2021-08-06\u0026se=2023-01-05T19%3A30%3A37Z\u0026sr=b\u0026sp=r\u0026sig=PE35pSAtevD7bGFQLkowkkcEWEF8%2FRSArP9yRNk2tx4%3D",
        "fileName": "sample.jmx",
        "fileType": "JMX_FILE",
        "expireDateTime": "2023-01-05T19:30:37.4193612",
        "validationStatus": "VALIDATION_INITIATED"
      }
    },
    {
      "RequestUri": "https://f3395a15-535c-46ea-aaf4-db52915c248b.eastus2euap.cnt-canary.loadtesting.azure.com/tests/test-from-csharp-sdk-testing-framework/files/sample.jmx?api-version=2022-11-01",
      "RequestMethod": "GET",
      "RequestHeaders": {
        "Accept": "application/json",
        "Authorization": "Sanitized",
        "traceparent": "00-fb38f731b778ba926852de19b699786a-a6156a32afeedc84-00",
        "User-Agent": "azsdk-net-Developer.LoadTesting/1.0.0-alpha.20230106.1 (.NET 6.0.12; Linux 5.15.79.1-microsoft-standard-WSL2 #1 SMP Wed Nov 23 01:01:46 UTC 2022)",
        "x-ms-client-request-id": "b2928dfea6eb5f11ecc9ad147d62f22d",
        "x-ms-return-client-request-id": "true"
      },
      "RequestBody": null,
      "StatusCode": 200,
      "ResponseHeaders": {
        "api-supported-versions": "2021-07-01-preview, 2022-06-01-preview, 2022-11-01",
        "Connection": "keep-alive",
        "Content-Length": "543",
        "Content-Type": "application/json; charset=utf-8",
        "Date": "Thu, 05 Jan 2023 19:20:39 GMT",
        "mise-correlation-id": "12daf3f5-7847-497b-9cc1-1e6311b3f58f",
        "Strict-Transport-Security": "max-age=15724800; includeSubDomains",
        "X-Content-Type-Options": "nosniff",
        "x-ms-correlation-request-id": "b973b92c-8b67-414d-a7ee-a42c1d1ab613"
      },
      "ResponseBody": {
        "url": "https://maltccstorageaccounteuap.blob.core.windows.net/dd4b5778-e800-4fee-9b61-c9f0eb86f0cb/7bfd23f2-d48c-46ce-80e6-5f0db9449d9d?skoid=fe06edb5-033b-4f33-bef0-9489f8feffb8\u0026sktid=33e01921-4d64-4f8c-a055-5bdaffd5e33d\u0026skt=2023-01-05T17%3A11%3A46Z\u0026ske=2023-01-06T07%3A11%3A46Z\u0026sks=b\u0026skv=2021-08-06\u0026sv=2021-08-06\u0026se=2023-01-05T19%3A30%3A39Z\u0026sr=b\u0026sp=r\u0026sig=y2df4C83xL2Foli2PqZa%2Bp6jlIHlbMPYP0vCrcNOAYQ%3D",
        "fileName": "sample.jmx",
        "fileType": "JMX_FILE",
        "expireDateTime": "2023-01-05T19:30:39.1776773",
        "validationStatus": "VALIDATION_INITIATED"
      }
    },
    {
      "RequestUri": "https://f3395a15-535c-46ea-aaf4-db52915c248b.eastus2euap.cnt-canary.loadtesting.azure.com/tests/test-from-csharp-sdk-testing-framework/files/sample.jmx?api-version=2022-11-01",
      "RequestMethod": "GET",
      "RequestHeaders": {
        "Accept": "application/json",
        "Authorization": "Sanitized",
        "traceparent": "00-fb38f731b778ba926852de19b699786a-695e7b0dd3cc2d19-00",
        "User-Agent": "azsdk-net-Developer.LoadTesting/1.0.0-alpha.20230106.1 (.NET 6.0.12; Linux 5.15.79.1-microsoft-standard-WSL2 #1 SMP Wed Nov 23 01:01:46 UTC 2022)",
        "x-ms-client-request-id": "490dc1718ac52df84b31e4ed6533df07",
        "x-ms-return-client-request-id": "true"
      },
      "RequestBody": null,
      "StatusCode": 200,
      "ResponseHeaders": {
        "api-supported-versions": "2021-07-01-preview, 2022-06-01-preview, 2022-11-01",
        "Connection": "keep-alive",
        "Content-Length": "545",
        "Content-Type": "application/json; charset=utf-8",
        "Date": "Thu, 05 Jan 2023 19:20:40 GMT",
        "mise-correlation-id": "861bbb37-8cfc-44d3-97cc-22fd06259d61",
        "Strict-Transport-Security": "max-age=15724800; includeSubDomains",
        "X-Content-Type-Options": "nosniff",
        "x-ms-correlation-request-id": "84cb26ae-8022-4c8c-979d-9d2931324c20"
      },
      "ResponseBody": {
        "url": "https://maltccstorageaccounteuap.blob.core.windows.net/dd4b5778-e800-4fee-9b61-c9f0eb86f0cb/7bfd23f2-d48c-46ce-80e6-5f0db9449d9d?skoid=fe06edb5-033b-4f33-bef0-9489f8feffb8\u0026sktid=33e01921-4d64-4f8c-a055-5bdaffd5e33d\u0026skt=2023-01-05T17%3A15%3A57Z\u0026ske=2023-01-06T07%3A15%3A57Z\u0026sks=b\u0026skv=2021-08-06\u0026sv=2021-08-06\u0026se=2023-01-05T19%3A30%3A40Z\u0026sr=b\u0026sp=r\u0026sig=Ih%2FulcA6UUEBKxgASa5cOzOwHQVy4Dx9jOD%2FwWdhj4k%3D",
        "fileName": "sample.jmx",
        "fileType": "JMX_FILE",
        "expireDateTime": "2023-01-05T19:30:40.9003137",
        "validationStatus": "VALIDATION_INITIATED"
      }
    },
    {
      "RequestUri": "https://f3395a15-535c-46ea-aaf4-db52915c248b.eastus2euap.cnt-canary.loadtesting.azure.com/tests/test-from-csharp-sdk-testing-framework/files/sample.jmx?api-version=2022-11-01",
      "RequestMethod": "GET",
      "RequestHeaders": {
        "Accept": "application/json",
        "Authorization": "Sanitized",
        "traceparent": "00-fb38f731b778ba926852de19b699786a-f7963301686a522f-00",
        "User-Agent": "azsdk-net-Developer.LoadTesting/1.0.0-alpha.20230106.1 (.NET 6.0.12; Linux 5.15.79.1-microsoft-standard-WSL2 #1 SMP Wed Nov 23 01:01:46 UTC 2022)",
        "x-ms-client-request-id": "cbdc52f736a2748e28c907bc4cd8e9e6",
        "x-ms-return-client-request-id": "true"
      },
      "RequestBody": null,
      "StatusCode": 200,
      "ResponseHeaders": {
        "api-supported-versions": "2021-07-01-preview, 2022-06-01-preview, 2022-11-01",
        "Connection": "keep-alive",
        "Content-Length": "549",
        "Content-Type": "application/json; charset=utf-8",
        "Date": "Thu, 05 Jan 2023 19:20:42 GMT",
        "mise-correlation-id": "2b85c975-3d76-42a6-a185-f8390dbb2397",
        "Strict-Transport-Security": "max-age=15724800; includeSubDomains",
        "X-Content-Type-Options": "nosniff",
        "x-ms-correlation-request-id": "93217ccd-6490-47ac-aecc-91a11e8d7ee5"
      },
      "ResponseBody": {
        "url": "https://maltccstorageaccounteuap.blob.core.windows.net/dd4b5778-e800-4fee-9b61-c9f0eb86f0cb/7bfd23f2-d48c-46ce-80e6-5f0db9449d9d?skoid=fe06edb5-033b-4f33-bef0-9489f8feffb8\u0026sktid=33e01921-4d64-4f8c-a055-5bdaffd5e33d\u0026skt=2023-01-05T17%3A49%3A30Z\u0026ske=2023-01-06T07%3A49%3A30Z\u0026sks=b\u0026skv=2021-08-06\u0026sv=2021-08-06\u0026se=2023-01-05T19%3A30%3A42Z\u0026sr=b\u0026sp=r\u0026sig=BM1tV5YbTr6wq435It781%2Fl8wlvYMVYF%2FONY%2F7wBZ%2Bk%3D",
        "fileName": "sample.jmx",
        "fileType": "JMX_FILE",
        "expireDateTime": "2023-01-05T19:30:42.6417034",
        "validationStatus": "VALIDATION_INITIATED"
      }
    },
    {
      "RequestUri": "https://f3395a15-535c-46ea-aaf4-db52915c248b.eastus2euap.cnt-canary.loadtesting.azure.com/tests/test-from-csharp-sdk-testing-framework/files/sample.jmx?api-version=2022-11-01",
      "RequestMethod": "GET",
      "RequestHeaders": {
        "Accept": "application/json",
        "Authorization": "Sanitized",
        "traceparent": "00-fb38f731b778ba926852de19b699786a-6150c22af7b9a7e3-00",
        "User-Agent": "azsdk-net-Developer.LoadTesting/1.0.0-alpha.20230106.1 (.NET 6.0.12; Linux 5.15.79.1-microsoft-standard-WSL2 #1 SMP Wed Nov 23 01:01:46 UTC 2022)",
        "x-ms-client-request-id": "8838116f9ee473a7946466bac223f9b9",
        "x-ms-return-client-request-id": "true"
      },
      "RequestBody": null,
      "StatusCode": 200,
      "ResponseHeaders": {
        "api-supported-versions": "2021-07-01-preview, 2022-06-01-preview, 2022-11-01",
        "Connection": "keep-alive",
        "Content-Length": "545",
        "Content-Type": "application/json; charset=utf-8",
        "Date": "Thu, 05 Jan 2023 19:20:44 GMT",
        "mise-correlation-id": "ec5d4ef2-fa3b-4a20-af96-a33223e4bc8f",
        "Strict-Transport-Security": "max-age=15724800; includeSubDomains",
        "X-Content-Type-Options": "nosniff",
        "x-ms-correlation-request-id": "05aa5d8f-6ea3-4cbe-b224-dd20b5e7b764"
      },
      "ResponseBody": {
        "url": "https://maltccstorageaccounteuap.blob.core.windows.net/dd4b5778-e800-4fee-9b61-c9f0eb86f0cb/7bfd23f2-d48c-46ce-80e6-5f0db9449d9d?skoid=fe06edb5-033b-4f33-bef0-9489f8feffb8\u0026sktid=33e01921-4d64-4f8c-a055-5bdaffd5e33d\u0026skt=2023-01-05T17%3A16%3A22Z\u0026ske=2023-01-06T07%3A46%3A22Z\u0026sks=b\u0026skv=2021-08-06\u0026sv=2021-08-06\u0026se=2023-01-05T19%3A30%3A44Z\u0026sr=b\u0026sp=r\u0026sig=auMIiA9pwtIbOdo%2FCg3%2BseDAYTIxlyDV4HobTONTIqQ%3D",
        "fileName": "sample.jmx",
        "fileType": "JMX_FILE",
        "expireDateTime": "2023-01-05T19:30:44.1461857",
        "validationStatus": "VALIDATION_INITIATED"
      }
    },
    {
      "RequestUri": "https://f3395a15-535c-46ea-aaf4-db52915c248b.eastus2euap.cnt-canary.loadtesting.azure.com/tests/test-from-csharp-sdk-testing-framework/files/sample.jmx?api-version=2022-11-01",
      "RequestMethod": "GET",
      "RequestHeaders": {
        "Accept": "application/json",
        "Authorization": "Sanitized",
        "traceparent": "00-fb38f731b778ba926852de19b699786a-1e0e2b35256df860-00",
        "User-Agent": "azsdk-net-Developer.LoadTesting/1.0.0-alpha.20230106.1 (.NET 6.0.12; Linux 5.15.79.1-microsoft-standard-WSL2 #1 SMP Wed Nov 23 01:01:46 UTC 2022)",
        "x-ms-client-request-id": "2a1da5ea26863a8a329920fb833ce172",
        "x-ms-return-client-request-id": "true"
      },
      "RequestBody": null,
      "StatusCode": 200,
      "ResponseHeaders": {
        "api-supported-versions": "2021-07-01-preview, 2022-06-01-preview, 2022-11-01",
        "Connection": "keep-alive",
        "Content-Length": "545",
        "Content-Type": "application/json; charset=utf-8",
        "Date": "Thu, 05 Jan 2023 19:20:45 GMT",
        "mise-correlation-id": "2b17ea46-1f5a-421b-821f-f9fc3e943ae0",
        "Strict-Transport-Security": "max-age=15724800; includeSubDomains",
        "X-Content-Type-Options": "nosniff",
        "x-ms-correlation-request-id": "9ada72a4-c7ac-4679-b416-1512b679ddc8"
      },
      "ResponseBody": {
        "url": "https://maltccstorageaccounteuap.blob.core.windows.net/dd4b5778-e800-4fee-9b61-c9f0eb86f0cb/7bfd23f2-d48c-46ce-80e6-5f0db9449d9d?skoid=fe06edb5-033b-4f33-bef0-9489f8feffb8\u0026sktid=33e01921-4d64-4f8c-a055-5bdaffd5e33d\u0026skt=2023-01-05T16%3A39%3A50Z\u0026ske=2023-01-06T07%3A09%3A50Z\u0026sks=b\u0026skv=2021-08-06\u0026sv=2021-08-06\u0026se=2023-01-05T19%3A30%3A45Z\u0026sr=b\u0026sp=r\u0026sig=Fgvo8qdIFK4f8Ryzyvet2elIk%2BdytnH86gwgMK1C%2FUk%3D",
        "fileName": "sample.jmx",
        "fileType": "JMX_FILE",
        "expireDateTime": "2023-01-05T19:30:45.6626846",
        "validationStatus": "VALIDATION_INITIATED"
      }
    },
    {
      "RequestUri": "https://f3395a15-535c-46ea-aaf4-db52915c248b.eastus2euap.cnt-canary.loadtesting.azure.com/tests/test-from-csharp-sdk-testing-framework/files/sample.jmx?api-version=2022-11-01",
      "RequestMethod": "GET",
      "RequestHeaders": {
        "Accept": "application/json",
        "Authorization": "Sanitized",
        "traceparent": "00-fb38f731b778ba926852de19b699786a-2cb3fa5994c067df-00",
        "User-Agent": "azsdk-net-Developer.LoadTesting/1.0.0-alpha.20230106.1 (.NET 6.0.12; Linux 5.15.79.1-microsoft-standard-WSL2 #1 SMP Wed Nov 23 01:01:46 UTC 2022)",
        "x-ms-client-request-id": "537efe4756fa5923ab68363dd0d4b204",
        "x-ms-return-client-request-id": "true"
      },
      "RequestBody": null,
      "StatusCode": 200,
      "ResponseHeaders": {
        "api-supported-versions": "2021-07-01-preview, 2022-06-01-preview, 2022-11-01",
        "Connection": "keep-alive",
        "Content-Length": "545",
        "Content-Type": "application/json; charset=utf-8",
        "Date": "Thu, 05 Jan 2023 19:20:47 GMT",
        "mise-correlation-id": "d92290ec-0cd9-47d3-ab0e-4d5baa61d339",
        "Strict-Transport-Security": "max-age=15724800; includeSubDomains",
        "X-Content-Type-Options": "nosniff",
        "x-ms-correlation-request-id": "b2bde833-cde1-4a67-bc2f-f5969f0b816c"
      },
      "ResponseBody": {
        "url": "https://maltccstorageaccounteuap.blob.core.windows.net/dd4b5778-e800-4fee-9b61-c9f0eb86f0cb/7bfd23f2-d48c-46ce-80e6-5f0db9449d9d?skoid=fe06edb5-033b-4f33-bef0-9489f8feffb8\u0026sktid=33e01921-4d64-4f8c-a055-5bdaffd5e33d\u0026skt=2023-01-05T15%3A04%3A45Z\u0026ske=2023-01-06T05%3A04%3A45Z\u0026sks=b\u0026skv=2021-08-06\u0026sv=2021-08-06\u0026se=2023-01-05T19%3A30%3A47Z\u0026sr=b\u0026sp=r\u0026sig=et5kCIEsJkR%2BPQSdeRJdoY3G1idy5bVBqj6qRqZ%2FNTA%3D",
        "fileName": "sample.jmx",
        "fileType": "JMX_FILE",
        "expireDateTime": "2023-01-05T19:30:47.3888379",
        "validationStatus": "VALIDATION_INITIATED"
      }
    },
    {
      "RequestUri": "https://f3395a15-535c-46ea-aaf4-db52915c248b.eastus2euap.cnt-canary.loadtesting.azure.com/tests/test-from-csharp-sdk-testing-framework/files/sample.jmx?api-version=2022-11-01",
      "RequestMethod": "GET",
      "RequestHeaders": {
        "Accept": "application/json",
        "Authorization": "Sanitized",
        "traceparent": "00-fb38f731b778ba926852de19b699786a-0d2750d67b7c3e05-00",
        "User-Agent": "azsdk-net-Developer.LoadTesting/1.0.0-alpha.20230106.1 (.NET 6.0.12; Linux 5.15.79.1-microsoft-standard-WSL2 #1 SMP Wed Nov 23 01:01:46 UTC 2022)",
        "x-ms-client-request-id": "a6d14dcfbfbb485f87fe564b7dabf058",
        "x-ms-return-client-request-id": "true"
      },
      "RequestBody": null,
      "StatusCode": 200,
      "ResponseHeaders": {
        "api-supported-versions": "2021-07-01-preview, 2022-06-01-preview, 2022-11-01",
        "Connection": "keep-alive",
        "Content-Length": "543",
        "Content-Type": "application/json; charset=utf-8",
        "Date": "Thu, 05 Jan 2023 19:20:48 GMT",
        "mise-correlation-id": "5b69eea7-0791-4d42-b44a-ef3a530becc4",
        "Strict-Transport-Security": "max-age=15724800; includeSubDomains",
        "X-Content-Type-Options": "nosniff",
        "x-ms-correlation-request-id": "06f0b48a-8364-4a7f-b580-3e22747c183a"
      },
      "ResponseBody": {
        "url": "https://maltccstorageaccounteuap.blob.core.windows.net/dd4b5778-e800-4fee-9b61-c9f0eb86f0cb/7bfd23f2-d48c-46ce-80e6-5f0db9449d9d?skoid=fe06edb5-033b-4f33-bef0-9489f8feffb8\u0026sktid=33e01921-4d64-4f8c-a055-5bdaffd5e33d\u0026skt=2023-01-05T17%3A49%3A22Z\u0026ske=2023-01-06T07%3A49%3A22Z\u0026sks=b\u0026skv=2021-08-06\u0026sv=2021-08-06\u0026se=2023-01-05T19%3A30%3A48Z\u0026sr=b\u0026sp=r\u0026sig=jsYQ7BhCHpnS8ghuL9%2Fxf2NJYOFqdrHxj1mTTeQfLNE%3D",
        "fileName": "sample.jmx",
        "fileType": "JMX_FILE",
        "expireDateTime": "2023-01-05T19:30:48.8907361",
        "validationStatus": "VALIDATION_INITIATED"
      }
    },
    {
      "RequestUri": "https://f3395a15-535c-46ea-aaf4-db52915c248b.eastus2euap.cnt-canary.loadtesting.azure.com/tests/test-from-csharp-sdk-testing-framework/files/sample.jmx?api-version=2022-11-01",
      "RequestMethod": "GET",
      "RequestHeaders": {
        "Accept": "application/json",
        "Authorization": "Sanitized",
        "traceparent": "00-fb38f731b778ba926852de19b699786a-154113d7e07ce838-00",
        "User-Agent": "azsdk-net-Developer.LoadTesting/1.0.0-alpha.20230106.1 (.NET 6.0.12; Linux 5.15.79.1-microsoft-standard-WSL2 #1 SMP Wed Nov 23 01:01:46 UTC 2022)",
        "x-ms-client-request-id": "c372f483a6a594be82c47e1df04c6a5e",
        "x-ms-return-client-request-id": "true"
      },
      "RequestBody": null,
      "StatusCode": 200,
      "ResponseHeaders": {
        "api-supported-versions": "2021-07-01-preview, 2022-06-01-preview, 2022-11-01",
        "Connection": "keep-alive",
        "Content-Length": "541",
        "Content-Type": "application/json; charset=utf-8",
        "Date": "Thu, 05 Jan 2023 19:20:50 GMT",
        "mise-correlation-id": "9b87d604-8ff6-467c-95ed-14ae82124620",
        "Strict-Transport-Security": "max-age=15724800; includeSubDomains",
        "X-Content-Type-Options": "nosniff",
        "x-ms-correlation-request-id": "94437a45-2fd1-4845-8a73-9313273e7501"
      },
      "ResponseBody": {
        "url": "https://maltccstorageaccounteuap.blob.core.windows.net/dd4b5778-e800-4fee-9b61-c9f0eb86f0cb/7bfd23f2-d48c-46ce-80e6-5f0db9449d9d?skoid=fe06edb5-033b-4f33-bef0-9489f8feffb8\u0026sktid=33e01921-4d64-4f8c-a055-5bdaffd5e33d\u0026skt=2023-01-05T17%3A11%3A46Z\u0026ske=2023-01-06T07%3A11%3A46Z\u0026sks=b\u0026skv=2021-08-06\u0026sv=2021-08-06\u0026se=2023-01-05T19%3A30%3A50Z\u0026sr=b\u0026sp=r\u0026sig=CNXdFDajgYrOwniMZVptDvnk71tILS5Nucfa99smnhA%3D",
        "fileName": "sample.jmx",
        "fileType": "JMX_FILE",
        "expireDateTime": "2023-01-05T19:30:50.3958887",
        "validationStatus": "VALIDATION_INITIATED"
      }
    },
    {
      "RequestUri": "https://f3395a15-535c-46ea-aaf4-db52915c248b.eastus2euap.cnt-canary.loadtesting.azure.com/tests/test-from-csharp-sdk-testing-framework/files/sample.jmx?api-version=2022-11-01",
      "RequestMethod": "GET",
      "RequestHeaders": {
        "Accept": "application/json",
        "Authorization": "Sanitized",
        "traceparent": "00-fb38f731b778ba926852de19b699786a-a949bb9656a59477-00",
        "User-Agent": "azsdk-net-Developer.LoadTesting/1.0.0-alpha.20230106.1 (.NET 6.0.12; Linux 5.15.79.1-microsoft-standard-WSL2 #1 SMP Wed Nov 23 01:01:46 UTC 2022)",
        "x-ms-client-request-id": "352c1ce73a6a87b79e36ccfbffd7db00",
        "x-ms-return-client-request-id": "true"
      },
      "RequestBody": null,
      "StatusCode": 200,
      "ResponseHeaders": {
        "api-supported-versions": "2021-07-01-preview, 2022-06-01-preview, 2022-11-01",
        "Connection": "keep-alive",
        "Content-Length": "545",
        "Content-Type": "application/json; charset=utf-8",
        "Date": "Thu, 05 Jan 2023 19:20:51 GMT",
        "mise-correlation-id": "a700fb3c-373d-4edd-bee0-a1de9d6d3516",
        "Strict-Transport-Security": "max-age=15724800; includeSubDomains",
        "X-Content-Type-Options": "nosniff",
        "x-ms-correlation-request-id": "e5e7902f-4659-4ea6-9253-695a35bf4dac"
      },
      "ResponseBody": {
        "url": "https://maltccstorageaccounteuap.blob.core.windows.net/dd4b5778-e800-4fee-9b61-c9f0eb86f0cb/7bfd23f2-d48c-46ce-80e6-5f0db9449d9d?skoid=fe06edb5-033b-4f33-bef0-9489f8feffb8\u0026sktid=33e01921-4d64-4f8c-a055-5bdaffd5e33d\u0026skt=2023-01-05T17%3A15%3A57Z\u0026ske=2023-01-06T07%3A15%3A57Z\u0026sks=b\u0026skv=2021-08-06\u0026sv=2021-08-06\u0026se=2023-01-05T19%3A30%3A51Z\u0026sr=b\u0026sp=r\u0026sig=2KfHJP%2BskJkBUh7Ge%2BN5mmBnwit%2BDkN9UxPzf6Fhp7k%3D",
        "fileName": "sample.jmx",
        "fileType": "JMX_FILE",
        "expireDateTime": "2023-01-05T19:30:51.8923739",
        "validationStatus": "VALIDATION_FAILURE"
      }
    },
    {
      "RequestUri": "https://f3395a15-535c-46ea-aaf4-db52915c248b.eastus2euap.cnt-canary.loadtesting.azure.com/tests/test-from-csharp-sdk-testing-framework?api-version=2022-11-01",
      "RequestMethod": "DELETE",
      "RequestHeaders": {
        "Accept": "application/json",
        "Authorization": "Sanitized",
        "traceparent": "00-508110263df477ab4a6718fc34467334-a3b4b62ae6b6b2cc-00",
        "User-Agent": "azsdk-net-Developer.LoadTesting/1.0.0-alpha.20230106.1 (.NET 6.0.12; Linux 5.15.79.1-microsoft-standard-WSL2 #1 SMP Wed Nov 23 01:01:46 UTC 2022)",
        "x-ms-client-request-id": "dbbadd78ee61295f8f3d23f64042573a",
        "x-ms-return-client-request-id": "true"
      },
      "RequestBody": null,
      "StatusCode": 200,
      "ResponseHeaders": {
        "api-supported-versions": "2021-07-01-preview, 2022-06-01-preview, 2022-11-01",
        "Connection": "keep-alive",
        "Date": "Thu, 05 Jan 2023 19:20:52 GMT",
        "mise-correlation-id": "8b74a341-121c-43bd-a20d-bb9935636a4f",
        "Strict-Transport-Security": "max-age=15724800; includeSubDomains",
        "X-Content-Type-Options": "nosniff",
        "x-ms-correlation-request-id": "d929af22-4759-48f9-a09e-0a3378c93725"
      },
      "ResponseBody": {
        "url": "https://stcnteuapdata0901.blob.core.windows.net/ef615187-4ca2-4c73-b84f-904da85fecd6/e766ff60-4c2a-467c-8e8d-7c4fb112ecca?skoid=fe06edb5-033b-4f33-bef0-9489f8feffb8\u0026sktid=33e01921-4d64-4f8c-a055-5bdaffd5e33d\u0026skt=2023-01-05T07%3A51%3A41Z\u0026ske=2023-01-05T08%3A01%3A41Z\u0026sks=b\u0026skv=2021-08-06\u0026sv=2021-08-06\u0026se=2023-01-05T08%3A01%3A41Z\u0026sr=b\u0026sp=r\u0026sig=1Mk817T93kM0vaaz8Sw8FPiVccD4WbyZU8i8JMaaFgg%3D",
        "fileName": "sample.jmx",
        "fileType": "JMX_FILE",
        "expireDateTime": "2023-01-05T08:01:41.2492413",
        "validationStatus": "VALIDATION_INITIATED"
      }
    },
    {
      "RequestUri": "https://f3395a15-535c-46ea-aaf4-db52915c248b.eastus2euap.cnt-canary.loadtesting.azure.com/tests/test-from-csharp-sdk-testing-framework/files/sample.jmx?api-version=2022-11-01",
      "RequestMethod": "GET",
      "RequestHeaders": {
        "Accept": "application/json",
        "Authorization": "Sanitized",
        "Content-Length": "256",
        "Content-Type": "application/merge-patch\u002Bjson",
        "traceparent": "00-3858c104e2dc03a9b9a9d5078041a66f-68bfca41d3746cfd-00",
        "User-Agent": "azsdk-net-Developer.LoadTesting/1.0.0-alpha.20230106.1 (.NET 6.0.12; Linux 5.15.79.1-microsoft-standard-WSL2 #1 SMP Wed Nov 23 01:01:46 UTC 2022)",
        "x-ms-client-request-id": "6064f894ba7f48ed3cea256ed9c394aa",
        "x-ms-return-client-request-id": "true"
      },
      "RequestBody": null,
      "StatusCode": 200,
      "ResponseHeaders": {
        "api-supported-versions": "2021-07-01-preview, 2022-06-01-preview, 2022-11-01",
        "Connection": "keep-alive",
        "Content-Length": "538",
        "Content-Type": "application/json; charset=utf-8",
        "Date": "Thu, 05 Jan 2023 07:51:42 GMT",
        "mise-correlation-id": "8d0bd7dd-1297-4247-ae5c-bad4171343ad",
        "Strict-Transport-Security": "max-age=15724800; includeSubDomains",
        "X-Content-Type-Options": "nosniff",
        "x-ms-correlation-request-id": "149d79c9-9c3c-463b-8cca-2adbbb3567fd"
      },
      "ResponseBody": {
        "url": "https://stcnteuapdata0901.blob.core.windows.net/ef615187-4ca2-4c73-b84f-904da85fecd6/e766ff60-4c2a-467c-8e8d-7c4fb112ecca?skoid=fe06edb5-033b-4f33-bef0-9489f8feffb8\u0026sktid=33e01921-4d64-4f8c-a055-5bdaffd5e33d\u0026skt=2023-01-05T07%3A51%3A42Z\u0026ske=2023-01-05T08%3A01%3A42Z\u0026sks=b\u0026skv=2021-08-06\u0026sv=2021-08-06\u0026se=2023-01-05T08%3A01%3A42Z\u0026sr=b\u0026sp=r\u0026sig=qLFQ9uz1y%2BDJwo%2Fp78i77dIe83gy78IdExriardOQuw%3D",
        "fileName": "sample.jmx",
        "fileType": "JMX_FILE",
        "expireDateTime": "2023-01-05T08:01:42.7888616",
        "validationStatus": "VALIDATION_INITIATED"
      }
    },
    {
      "RequestUri": "https://f3395a15-535c-46ea-aaf4-db52915c248b.eastus2euap.cnt-canary.loadtesting.azure.com/tests/test-from-csharp-sdk-testing-framework/files/sample.jmx?api-version=2022-11-01",
      "RequestMethod": "GET",
      "RequestHeaders": {
        "Accept": "application/json",
        "Authorization": "Sanitized",
        "traceparent": "00-9cbba26780e6255dbc969c28a40056c5-9722c6a8ea087f3b-00",
        "User-Agent": "azsdk-net-Developer.LoadTesting/1.0.0-alpha.20230105.1 (.NET 6.0.12; Microsoft Windows 10.0.22621)",
        "x-ms-client-request-id": "9707b8bef5c883a278a77a25a3c55418",
        "x-ms-return-client-request-id": "true"
      },
      "RequestBody": null,
      "StatusCode": 200,
      "ResponseHeaders": {
        "api-supported-versions": "2021-07-01-preview, 2022-06-01-preview, 2022-11-01",
        "Connection": "keep-alive",
        "Content-Length": "536",
        "Content-Type": "application/json; charset=utf-8",
        "Date": "Thu, 05 Jan 2023 19:20:53 GMT",
        "Location": "https://f3395a15-535c-46ea-aaf4-db52915c248b.eastus2euap.cnt-canary.loadtesting.azure.com/tests/test-from-csharp-sdk-testing-framework?api-version=2022-11-01",
        "mise-correlation-id": "4487e807-e5d0-4dff-8f1e-1bbaf75b4618",
        "Strict-Transport-Security": "max-age=15724800; includeSubDomains",
        "X-Content-Type-Options": "nosniff",
        "x-ms-correlation-request-id": "0b4697e7-43e5-467e-841c-c0f16ab267ea"
      },
      "ResponseBody": {
        "passFailCriteria": {
          "passFailMetrics": {}
        },
        "loadTestConfiguration": {
          "engineInstances": 1,
          "splitAllCSVs": false,
          "quickStartTest": false
        },
        "inputArtifacts": {
          "additionalFileInfo": []
        },
        "testId": "test-from-csharp-sdk-testing-framework",
        "description": "This test was created through loadtesting C# SDK",
        "displayName": "Dotnet Testing Framework Loadtest",
        "createdDateTime": "2023-01-05T19:20:52.992Z",
        "lastModifiedDateTime": "2023-01-05T19:20:52.992Z"
      }
    },
    {
      "RequestUri": "https://f3395a15-535c-46ea-aaf4-db52915c248b.eastus2euap.cnt-canary.loadtesting.azure.com/tests/test-from-csharp-sdk-testing-framework/files/sample.jmx?api-version=2022-11-01",
      "RequestMethod": "GET",
      "RequestHeaders": {
        "Accept": "application/json",
        "Authorization": "Sanitized",
        "Content-Length": "10134",
        "Content-Type": "application/octet-stream",
        "traceparent": "00-db6a33b4ce5c84a2e44626629e8e0815-c5ecd92a0567e870-00",
        "User-Agent": "azsdk-net-Developer.LoadTesting/1.0.0-alpha.20230106.1 (.NET 6.0.12; Linux 5.15.79.1-microsoft-standard-WSL2 #1 SMP Wed Nov 23 01:01:46 UTC 2022)",
        "x-ms-client-request-id": "12a57ee88e92f8fcbd02a62d17c0465c",
        "x-ms-return-client-request-id": "true"
      },
      "RequestBody": null,
      "StatusCode": 200,
      "ResponseHeaders": {
        "api-supported-versions": "2021-07-01-preview, 2022-06-01-preview, 2022-11-01",
        "Connection": "keep-alive",
        "Content-Length": "545",
        "Content-Type": "application/json; charset=utf-8",
        "Date": "Thu, 05 Jan 2023 19:20:54 GMT",
        "Location": "https://f3395a15-535c-46ea-aaf4-db52915c248b.eastus2euap.cnt-canary.loadtesting.azure.com/tests/test-from-csharp-sdk-testing-framework/files/sample.jmx?api-version=2022-11-01",
        "mise-correlation-id": "bb573830-2fa2-4f43-b824-99c25561d19f",
        "Strict-Transport-Security": "max-age=15724800; includeSubDomains",
        "X-Content-Type-Options": "nosniff",
        "x-ms-correlation-request-id": "6da51878-357a-4e69-a097-c7d92f339dfc"
      },
      "ResponseBody": {
        "url": "https://maltccstorageaccounteuap.blob.core.windows.net/5f4d3d1b-88b1-446d-8b9f-d89348621fab/3848f624-c8f7-42ce-8ee6-a41abde6b575?skoid=fe06edb5-033b-4f33-bef0-9489f8feffb8\u0026sktid=33e01921-4d64-4f8c-a055-5bdaffd5e33d\u0026skt=2023-01-05T17%3A12%3A54Z\u0026ske=2023-01-06T07%3A12%3A54Z\u0026sks=b\u0026skv=2021-08-06\u0026sv=2021-08-06\u0026se=2023-01-05T19%3A30%3A54Z\u0026sr=b\u0026sp=r\u0026sig=fQJ0%2Bqz5buS5ADuZm1IahDTA9%2BRgIkWDzY9mAjSXftE%3D",
        "fileName": "sample.jmx",
        "fileType": "JMX_FILE",
        "expireDateTime": "2023-01-05T19:30:54.1276151",
        "validationStatus": "VALIDATION_INITIATED"
      }
    },
    {
      "RequestUri": "https://f3395a15-535c-46ea-aaf4-db52915c248b.eastus2euap.cnt-canary.loadtesting.azure.com/tests/test-from-csharp-sdk-testing-framework/files/sample.jmx?api-version=2022-11-01",
      "RequestMethod": "GET",
      "RequestHeaders": {
        "Accept": "application/json",
        "Authorization": "Sanitized",
        "User-Agent": "azsdk-net-Developer.LoadTesting/1.0.0-alpha.20230106.1 (.NET 6.0.12; Linux 5.15.79.1-microsoft-standard-WSL2 #1 SMP Wed Nov 23 01:01:46 UTC 2022)",
        "x-ms-client-request-id": "076692df7b73bd80f0719e76c8f04fcb",
        "x-ms-return-client-request-id": "true"
      },
      "RequestBody": null,
      "StatusCode": 200,
      "ResponseHeaders": {
        "api-supported-versions": "2021-07-01-preview, 2022-06-01-preview, 2022-11-01",
        "Connection": "keep-alive",
        "Content-Length": "541",
        "Content-Type": "application/json; charset=utf-8",
        "Date": "Thu, 05 Jan 2023 19:20:54 GMT",
        "mise-correlation-id": "fa153339-a10b-461d-bfd5-9c8a17cbcd42",
        "Strict-Transport-Security": "max-age=15724800; includeSubDomains",
        "X-Content-Type-Options": "nosniff",
        "x-ms-correlation-request-id": "84ca54d1-8f71-41f8-bc14-abf4ef4b833f"
      },
      "ResponseBody": {
        "url": "https://maltccstorageaccounteuap.blob.core.windows.net/5f4d3d1b-88b1-446d-8b9f-d89348621fab/3848f624-c8f7-42ce-8ee6-a41abde6b575?skoid=fe06edb5-033b-4f33-bef0-9489f8feffb8\u0026sktid=33e01921-4d64-4f8c-a055-5bdaffd5e33d\u0026skt=2023-01-05T16%3A39%3A50Z\u0026ske=2023-01-06T07%3A09%3A50Z\u0026sks=b\u0026skv=2021-08-06\u0026sv=2021-08-06\u0026se=2023-01-05T19%3A30%3A54Z\u0026sr=b\u0026sp=r\u0026sig=zdcLGCl0WTJzISPkgD98xRzEwJ4t8YwUpV1q6k2czqg%3D",
        "fileName": "sample.jmx",
        "fileType": "JMX_FILE",
        "expireDateTime": "2023-01-05T19:30:54.8759572",
        "validationStatus": "VALIDATION_INITIATED"
      }
    },
    {
      "RequestUri": "https://f3395a15-535c-46ea-aaf4-db52915c248b.eastus2euap.cnt-canary.loadtesting.azure.com/tests/test-from-csharp-sdk-testing-framework/files/sample.jmx?api-version=2022-11-01",
      "RequestMethod": "GET",
      "RequestHeaders": {
        "Accept": "application/json",
        "Authorization": "Sanitized",
        "User-Agent": "azsdk-net-Developer.LoadTesting/1.0.0-alpha.20230106.1 (.NET 6.0.12; Linux 5.15.79.1-microsoft-standard-WSL2 #1 SMP Wed Nov 23 01:01:46 UTC 2022)",
        "x-ms-client-request-id": "c20d78a8449c06a7fb6ba37c14bf317c",
        "x-ms-return-client-request-id": "true"
      },
      "RequestBody": null,
      "StatusCode": 200,
      "ResponseHeaders": {
        "api-supported-versions": "2021-07-01-preview, 2022-06-01-preview, 2022-11-01",
        "Connection": "keep-alive",
        "Content-Length": "543",
        "Content-Type": "application/json; charset=utf-8",
        "Date": "Thu, 05 Jan 2023 19:20:56 GMT",
        "mise-correlation-id": "faacc708-a7ef-415f-b842-6d277824ee85",
        "Strict-Transport-Security": "max-age=15724800; includeSubDomains",
        "X-Content-Type-Options": "nosniff",
        "x-ms-correlation-request-id": "9feeae4f-95e4-4725-9c6e-8ba14397f774"
      },
      "ResponseBody": {
        "url": "https://maltccstorageaccounteuap.blob.core.windows.net/5f4d3d1b-88b1-446d-8b9f-d89348621fab/3848f624-c8f7-42ce-8ee6-a41abde6b575?skoid=fe06edb5-033b-4f33-bef0-9489f8feffb8\u0026sktid=33e01921-4d64-4f8c-a055-5bdaffd5e33d\u0026skt=2023-01-05T15%3A04%3A45Z\u0026ske=2023-01-06T05%3A04%3A45Z\u0026sks=b\u0026skv=2021-08-06\u0026sv=2021-08-06\u0026se=2023-01-05T19%3A30%3A56Z\u0026sr=b\u0026sp=r\u0026sig=xsSoXWUcbWxDq8Jt9pN%2BAUrQbmM6PlQsMcPXmHBfm94%3D",
        "fileName": "sample.jmx",
        "fileType": "JMX_FILE",
        "expireDateTime": "2023-01-05T19:30:56.3818126",
        "validationStatus": "VALIDATION_INITIATED"
      }
    },
    {
      "RequestUri": "https://f3395a15-535c-46ea-aaf4-db52915c248b.eastus2euap.cnt-canary.loadtesting.azure.com/tests/test-from-csharp-sdk-testing-framework/files/sample.jmx?api-version=2022-11-01",
      "RequestMethod": "GET",
      "RequestHeaders": {
        "Accept": "application/json",
        "Authorization": "Sanitized",
        "User-Agent": "azsdk-net-Developer.LoadTesting/1.0.0-alpha.20230106.1 (.NET 6.0.12; Linux 5.15.79.1-microsoft-standard-WSL2 #1 SMP Wed Nov 23 01:01:46 UTC 2022)",
        "x-ms-client-request-id": "478fc9a48c5c6d36fde82221ef852fcc",
>>>>>>> f551be23
        "x-ms-return-client-request-id": "true"
      },
      "RequestBody": null,
      "StatusCode": 200,
      "ResponseHeaders": {
        "api-supported-versions": "2021-07-01-preview, 2022-06-01-preview, 2022-11-01",
        "Connection": "keep-alive",
        "Content-Length": "545",
        "Content-Type": "application/json; charset=utf-8",
<<<<<<< HEAD
        "Date": "Mon, 09 Jan 2023 05:04:41 GMT",
        "mise-correlation-id": "1cfd8406-bbb3-41f5-8e73-28e88db81153",
        "Strict-Transport-Security": "max-age=15724800; includeSubDomains",
        "X-Content-Type-Options": "nosniff",
        "x-ms-correlation-request-id": "d1fe0c5a-acbe-44bc-95d6-b72aed332e88"
      },
      "ResponseBody": {
        "url": "https://maltccstorageaccounteuap.blob.core.windows.net/602bb1a0-645d-4a3e-bb65-bec424ba27ac/875800b0-23b8-4c47-81de-870bc52f72d3?skoid=fe06edb5-033b-4f33-bef0-9489f8feffb8\u0026sktid=33e01921-4d64-4f8c-a055-5bdaffd5e33d\u0026skt=2023-01-09T04%3A03%3A17Z\u0026ske=2023-01-09T18%3A03%3A17Z\u0026sks=b\u0026skv=2021-08-06\u0026sv=2021-08-06\u0026se=2023-01-09T05%3A14%3A41Z\u0026sr=b\u0026sp=r\u0026sig=Dwp%2BIO9HNcoWlHgI9u%2FgUMMK8t86OjkfrZYtpcacWUU%3D",
        "fileName": "sample.jmx",
        "fileType": "JMX_FILE",
        "expireDateTime": "2023-01-09T05:14:41.7641022",
=======
        "Date": "Thu, 05 Jan 2023 19:20:57 GMT",
        "mise-correlation-id": "ffff1ab7-6c49-45b4-b709-6a39e09e89c6",
        "Strict-Transport-Security": "max-age=15724800; includeSubDomains",
        "X-Content-Type-Options": "nosniff",
        "x-ms-correlation-request-id": "4194c55c-45c7-4fd1-9824-756a865a17f4"
      },
      "ResponseBody": {
        "url": "https://maltccstorageaccounteuap.blob.core.windows.net/5f4d3d1b-88b1-446d-8b9f-d89348621fab/3848f624-c8f7-42ce-8ee6-a41abde6b575?skoid=fe06edb5-033b-4f33-bef0-9489f8feffb8\u0026sktid=33e01921-4d64-4f8c-a055-5bdaffd5e33d\u0026skt=2023-01-05T17%3A49%3A22Z\u0026ske=2023-01-06T07%3A49%3A22Z\u0026sks=b\u0026skv=2021-08-06\u0026sv=2021-08-06\u0026se=2023-01-05T19%3A30%3A57Z\u0026sr=b\u0026sp=r\u0026sig=BRP%2B9C%2BYYbnmFsK1PRvdDmFdyAxNJcBe567qnwCcBvs%3D",
        "fileName": "sample.jmx",
        "fileType": "JMX_FILE",
        "expireDateTime": "2023-01-05T19:30:57.8889873",
>>>>>>> f551be23
        "validationStatus": "VALIDATION_INITIATED"
      }
    },
    {
      "RequestUri": "https://f3395a15-535c-46ea-aaf4-db52915c248b.eastus2euap.cnt-canary.loadtesting.azure.com/tests/test-from-csharp-sdk-testing-framework/files/sample.jmx?api-version=2022-11-01",
      "RequestMethod": "GET",
      "RequestHeaders": {
        "Accept": "application/json",
        "Authorization": "Sanitized",
<<<<<<< HEAD
        "traceparent": "00-d4f216153c81b2afbac0c705f1e25ccf-fd398610efe062c3-00",
        "User-Agent": "azsdk-net-Developer.LoadTesting/1.0.0-alpha.20230109.1 (.NET 6.0.12; Microsoft Windows 10.0.22621)",
        "x-ms-client-request-id": "ed8c3f98e1b9dd8fde98ac9a6547e57d",
=======
        "User-Agent": "azsdk-net-Developer.LoadTesting/1.0.0-alpha.20230106.1 (.NET 6.0.12; Linux 5.15.79.1-microsoft-standard-WSL2 #1 SMP Wed Nov 23 01:01:46 UTC 2022)",
        "x-ms-client-request-id": "9e85dab284b29abfea600b08d704a830",
>>>>>>> f551be23
        "x-ms-return-client-request-id": "true"
      },
      "RequestBody": null,
      "StatusCode": 200,
      "ResponseHeaders": {
        "api-supported-versions": "2021-07-01-preview, 2022-06-01-preview, 2022-11-01",
        "Connection": "keep-alive",
        "Content-Length": "541",
        "Content-Type": "application/json; charset=utf-8",
<<<<<<< HEAD
        "Date": "Mon, 09 Jan 2023 05:04:43 GMT",
        "mise-correlation-id": "a7015c5a-5e62-4236-8230-cf1dca07c83c",
        "Strict-Transport-Security": "max-age=15724800; includeSubDomains",
        "X-Content-Type-Options": "nosniff",
        "x-ms-correlation-request-id": "ed8bc2dc-5a51-4f22-b0a3-3e1444baff5a"
      },
      "ResponseBody": {
        "url": "https://maltccstorageaccounteuap.blob.core.windows.net/602bb1a0-645d-4a3e-bb65-bec424ba27ac/875800b0-23b8-4c47-81de-870bc52f72d3?skoid=fe06edb5-033b-4f33-bef0-9489f8feffb8\u0026sktid=33e01921-4d64-4f8c-a055-5bdaffd5e33d\u0026skt=2023-01-09T04%3A43%3A57Z\u0026ske=2023-01-09T18%3A43%3A57Z\u0026sks=b\u0026skv=2021-08-06\u0026sv=2021-08-06\u0026se=2023-01-09T05%3A14%3A43Z\u0026sr=b\u0026sp=r\u0026sig=jnX0iRQvCgzOn5S5og1BPAhbw95MNq7rTVLIxAr7cP4%3D",
        "fileName": "sample.jmx",
        "fileType": "JMX_FILE",
        "expireDateTime": "2023-01-09T05:14:43.3118866",
=======
        "Date": "Thu, 05 Jan 2023 19:20:59 GMT",
        "mise-correlation-id": "299b6504-784e-4ae3-8f59-ed2319b48bfe",
        "Strict-Transport-Security": "max-age=15724800; includeSubDomains",
        "X-Content-Type-Options": "nosniff",
        "x-ms-correlation-request-id": "7700228a-5ec5-438f-bb44-d866eb03a77e"
      },
      "ResponseBody": {
        "url": "https://maltccstorageaccounteuap.blob.core.windows.net/5f4d3d1b-88b1-446d-8b9f-d89348621fab/3848f624-c8f7-42ce-8ee6-a41abde6b575?skoid=fe06edb5-033b-4f33-bef0-9489f8feffb8\u0026sktid=33e01921-4d64-4f8c-a055-5bdaffd5e33d\u0026skt=2023-01-05T17%3A11%3A46Z\u0026ske=2023-01-06T07%3A11%3A46Z\u0026sks=b\u0026skv=2021-08-06\u0026sv=2021-08-06\u0026se=2023-01-05T19%3A30%3A59Z\u0026sr=b\u0026sp=r\u0026sig=AUaZ8Fsrtl8QWKaqEQiAYGxNyWrWQwrlDB7q9RKKbcU%3D",
        "fileName": "sample.jmx",
        "fileType": "JMX_FILE",
        "expireDateTime": "2023-01-05T19:30:59.6193874",
        "validationStatus": "VALIDATION_INITIATED"
      }
    },
    {
      "RequestUri": "https://f3395a15-535c-46ea-aaf4-db52915c248b.eastus2euap.cnt-canary.loadtesting.azure.com/tests/test-from-csharp-sdk-testing-framework/files/sample.jmx?api-version=2022-11-01",
      "RequestMethod": "GET",
      "RequestHeaders": {
        "Accept": "application/json",
        "Authorization": "Sanitized",
        "User-Agent": "azsdk-net-Developer.LoadTesting/1.0.0-alpha.20230106.1 (.NET 6.0.12; Linux 5.15.79.1-microsoft-standard-WSL2 #1 SMP Wed Nov 23 01:01:46 UTC 2022)",
        "x-ms-client-request-id": "ffd2224008601b6f41a0c4b322861676",
        "x-ms-return-client-request-id": "true"
      },
      "RequestBody": null,
      "StatusCode": 200,
      "ResponseHeaders": {
        "api-supported-versions": "2021-07-01-preview, 2022-06-01-preview, 2022-11-01",
        "Connection": "keep-alive",
        "Content-Length": "545",
        "Content-Type": "application/json; charset=utf-8",
        "Date": "Thu, 05 Jan 2023 19:21:01 GMT",
        "mise-correlation-id": "4fd82ae5-53ab-4a24-9d33-629f0813e08f",
        "Strict-Transport-Security": "max-age=15724800; includeSubDomains",
        "X-Content-Type-Options": "nosniff",
        "x-ms-correlation-request-id": "706b80a8-ebf3-4ae8-b459-a16254b6f988"
      },
      "ResponseBody": {
        "url": "https://maltccstorageaccounteuap.blob.core.windows.net/5f4d3d1b-88b1-446d-8b9f-d89348621fab/3848f624-c8f7-42ce-8ee6-a41abde6b575?skoid=fe06edb5-033b-4f33-bef0-9489f8feffb8\u0026sktid=33e01921-4d64-4f8c-a055-5bdaffd5e33d\u0026skt=2023-01-05T17%3A15%3A57Z\u0026ske=2023-01-06T07%3A15%3A57Z\u0026sks=b\u0026skv=2021-08-06\u0026sv=2021-08-06\u0026se=2023-01-05T19%3A31%3A01Z\u0026sr=b\u0026sp=r\u0026sig=0xkZ0ZG0yzEgsLi5sWGWcmURA5j%2Fn8p8ym1vI%2F1iIkw%3D",
        "fileName": "sample.jmx",
        "fileType": "JMX_FILE",
        "expireDateTime": "2023-01-05T19:31:01.1169934",
        "validationStatus": "VALIDATION_INITIATED"
      }
    },
    {
      "RequestUri": "https://f3395a15-535c-46ea-aaf4-db52915c248b.eastus2euap.cnt-canary.loadtesting.azure.com/tests/test-from-csharp-sdk-testing-framework/files/sample.jmx?api-version=2022-11-01",
      "RequestMethod": "GET",
      "RequestHeaders": {
        "Accept": "application/json",
        "Authorization": "Sanitized",
        "User-Agent": "azsdk-net-Developer.LoadTesting/1.0.0-alpha.20230106.1 (.NET 6.0.12; Linux 5.15.79.1-microsoft-standard-WSL2 #1 SMP Wed Nov 23 01:01:46 UTC 2022)",
        "x-ms-client-request-id": "39c9d73b923a1fc909f55cfc812e96f9",
        "x-ms-return-client-request-id": "true"
      },
      "RequestBody": null,
      "StatusCode": 200,
      "ResponseHeaders": {
        "api-supported-versions": "2021-07-01-preview, 2022-06-01-preview, 2022-11-01",
        "Connection": "keep-alive",
        "Content-Length": "547",
        "Content-Type": "application/json; charset=utf-8",
        "Date": "Thu, 05 Jan 2023 19:21:02 GMT",
        "mise-correlation-id": "cc1167b7-7060-45cb-81e4-230877a86e64",
        "Strict-Transport-Security": "max-age=15724800; includeSubDomains",
        "X-Content-Type-Options": "nosniff",
        "x-ms-correlation-request-id": "681265ce-d7c5-47e5-8a90-b35144a0a29d"
      },
      "ResponseBody": {
        "url": "https://maltccstorageaccounteuap.blob.core.windows.net/5f4d3d1b-88b1-446d-8b9f-d89348621fab/3848f624-c8f7-42ce-8ee6-a41abde6b575?skoid=fe06edb5-033b-4f33-bef0-9489f8feffb8\u0026sktid=33e01921-4d64-4f8c-a055-5bdaffd5e33d\u0026skt=2023-01-05T17%3A49%3A30Z\u0026ske=2023-01-06T07%3A49%3A30Z\u0026sks=b\u0026skv=2021-08-06\u0026sv=2021-08-06\u0026se=2023-01-05T19%3A31%3A02Z\u0026sr=b\u0026sp=r\u0026sig=qIOFdCszP5xJzqrNkS%2FuTzemWRR%2B3W%2BxO74NcwRzhKE%3D",
        "fileName": "sample.jmx",
        "fileType": "JMX_FILE",
        "expireDateTime": "2023-01-05T19:31:02.6146376",
>>>>>>> f551be23
        "validationStatus": "VALIDATION_INITIATED"
      }
    },
    {
      "RequestUri": "https://f3395a15-535c-46ea-aaf4-db52915c248b.eastus2euap.cnt-canary.loadtesting.azure.com/tests/test-from-csharp-sdk-testing-framework/files/sample.jmx?api-version=2022-11-01",
      "RequestMethod": "GET",
      "RequestHeaders": {
        "Accept": "application/json",
        "Authorization": "Sanitized",
<<<<<<< HEAD
        "traceparent": "00-d4f216153c81b2afbac0c705f1e25ccf-91b2c945f6e405a1-00",
        "User-Agent": "azsdk-net-Developer.LoadTesting/1.0.0-alpha.20230109.1 (.NET 6.0.12; Microsoft Windows 10.0.22621)",
        "x-ms-client-request-id": "ddc8711407e3be5deba0ba6af8090cd3",
=======
        "User-Agent": "azsdk-net-Developer.LoadTesting/1.0.0-alpha.20230106.1 (.NET 6.0.12; Linux 5.15.79.1-microsoft-standard-WSL2 #1 SMP Wed Nov 23 01:01:46 UTC 2022)",
        "x-ms-client-request-id": "cde1f13f30b2aa6b6b695d12bf0b7864",
>>>>>>> f551be23
        "x-ms-return-client-request-id": "true"
      },
      "RequestBody": null,
      "StatusCode": 200,
      "ResponseHeaders": {
        "api-supported-versions": "2021-07-01-preview, 2022-06-01-preview, 2022-11-01",
        "Connection": "keep-alive",
        "Content-Length": "541",
        "Content-Type": "application/json; charset=utf-8",
<<<<<<< HEAD
        "Date": "Mon, 09 Jan 2023 05:04:45 GMT",
        "mise-correlation-id": "91a6056c-3543-4fec-af75-7e1f08b12149",
        "Strict-Transport-Security": "max-age=15724800; includeSubDomains",
        "X-Content-Type-Options": "nosniff",
        "x-ms-correlation-request-id": "5b64c93b-1568-482f-ad8d-042c7db73d08"
      },
      "ResponseBody": {
        "url": "https://maltccstorageaccounteuap.blob.core.windows.net/602bb1a0-645d-4a3e-bb65-bec424ba27ac/875800b0-23b8-4c47-81de-870bc52f72d3?skoid=fe06edb5-033b-4f33-bef0-9489f8feffb8\u0026sktid=33e01921-4d64-4f8c-a055-5bdaffd5e33d\u0026skt=2023-01-09T03%3A34%3A32Z\u0026ske=2023-01-09T18%3A04%3A32Z\u0026sks=b\u0026skv=2021-08-06\u0026sv=2021-08-06\u0026se=2023-01-09T05%3A14%3A45Z\u0026sr=b\u0026sp=r\u0026sig=aCdMiaKJ9yAyGClmDCLrF1V0Cr4jwcoU4brsSb7hCtk%3D",
        "fileName": "sample.jmx",
        "fileType": "JMX_FILE",
        "expireDateTime": "2023-01-09T05:14:45.0970095",
=======
        "Date": "Thu, 05 Jan 2023 19:21:04 GMT",
        "mise-correlation-id": "309571e0-ec51-4610-bdc0-fb89c0af79a6",
        "Strict-Transport-Security": "max-age=15724800; includeSubDomains",
        "X-Content-Type-Options": "nosniff",
        "x-ms-correlation-request-id": "f0d9d276-dd56-4b7c-ad1e-f17d8fb464a1"
      },
      "ResponseBody": {
        "url": "https://maltccstorageaccounteuap.blob.core.windows.net/5f4d3d1b-88b1-446d-8b9f-d89348621fab/3848f624-c8f7-42ce-8ee6-a41abde6b575?skoid=fe06edb5-033b-4f33-bef0-9489f8feffb8\u0026sktid=33e01921-4d64-4f8c-a055-5bdaffd5e33d\u0026skt=2023-01-05T17%3A16%3A22Z\u0026ske=2023-01-06T07%3A46%3A22Z\u0026sks=b\u0026skv=2021-08-06\u0026sv=2021-08-06\u0026se=2023-01-05T19%3A31%3A04Z\u0026sr=b\u0026sp=r\u0026sig=QehbZkq1RsZASBXnKmtHq5epSomXkYwPl1VBKAT1bPg%3D",
        "fileName": "sample.jmx",
        "fileType": "JMX_FILE",
        "expireDateTime": "2023-01-05T19:31:04.1207831",
>>>>>>> f551be23
        "validationStatus": "VALIDATION_INITIATED"
      }
    },
    {
      "RequestUri": "https://f3395a15-535c-46ea-aaf4-db52915c248b.eastus2euap.cnt-canary.loadtesting.azure.com/tests/test-from-csharp-sdk-testing-framework/files/sample.jmx?api-version=2022-11-01",
      "RequestMethod": "GET",
      "RequestHeaders": {
        "Accept": "application/json",
        "Authorization": "Sanitized",
<<<<<<< HEAD
        "traceparent": "00-d4f216153c81b2afbac0c705f1e25ccf-971248157e039d58-00",
        "User-Agent": "azsdk-net-Developer.LoadTesting/1.0.0-alpha.20230109.1 (.NET 6.0.12; Microsoft Windows 10.0.22621)",
        "x-ms-client-request-id": "c91a80c16600f9461115326760dc3cd4",
=======
        "User-Agent": "azsdk-net-Developer.LoadTesting/1.0.0-alpha.20230106.1 (.NET 6.0.12; Linux 5.15.79.1-microsoft-standard-WSL2 #1 SMP Wed Nov 23 01:01:46 UTC 2022)",
        "x-ms-client-request-id": "ffcd95496e3aadf658b3f56bab739a13",
>>>>>>> f551be23
        "x-ms-return-client-request-id": "true"
      },
      "RequestBody": null,
      "StatusCode": 200,
      "ResponseHeaders": {
        "api-supported-versions": "2021-07-01-preview, 2022-06-01-preview, 2022-11-01",
        "Connection": "keep-alive",
<<<<<<< HEAD
        "Content-Length": "553",
        "Content-Type": "application/json; charset=utf-8",
        "Date": "Mon, 09 Jan 2023 05:04:46 GMT",
        "mise-correlation-id": "c2b6a7cd-c6bd-4bd0-8fd5-57b75c6db703",
        "Strict-Transport-Security": "max-age=15724800; includeSubDomains",
        "X-Content-Type-Options": "nosniff",
        "x-ms-correlation-request-id": "269e58bc-8c87-4b7d-b79c-e8fec259e75c"
      },
      "ResponseBody": {
        "url": "https://maltccstorageaccounteuap.blob.core.windows.net/602bb1a0-645d-4a3e-bb65-bec424ba27ac/875800b0-23b8-4c47-81de-870bc52f72d3?skoid=fe06edb5-033b-4f33-bef0-9489f8feffb8\u0026sktid=33e01921-4d64-4f8c-a055-5bdaffd5e33d\u0026skt=2023-01-09T04%3A10%3A59Z\u0026ske=2023-01-09T18%3A10%3A59Z\u0026sks=b\u0026skv=2021-08-06\u0026sv=2021-08-06\u0026se=2023-01-09T05%3A14%3A46Z\u0026sr=b\u0026sp=r\u0026sig=NYBrZmE3LeL%2BBvlIKteG%2FHzkY3%2BNTw%2By%2FO9FLFMfK%2FI%3D",
        "fileName": "sample.jmx",
        "fileType": "JMX_FILE",
        "expireDateTime": "2023-01-09T05:14:46.6373658",
=======
        "Content-Length": "541",
        "Content-Type": "application/json; charset=utf-8",
        "Date": "Thu, 05 Jan 2023 19:21:05 GMT",
        "mise-correlation-id": "6d1cd721-c60a-426d-a1ee-4c764f172d1f",
        "Strict-Transport-Security": "max-age=15724800; includeSubDomains",
        "X-Content-Type-Options": "nosniff",
        "x-ms-correlation-request-id": "447f8766-8346-4be3-abac-5c6ac940d743"
      },
      "ResponseBody": {
        "url": "https://maltccstorageaccounteuap.blob.core.windows.net/5f4d3d1b-88b1-446d-8b9f-d89348621fab/3848f624-c8f7-42ce-8ee6-a41abde6b575?skoid=fe06edb5-033b-4f33-bef0-9489f8feffb8\u0026sktid=33e01921-4d64-4f8c-a055-5bdaffd5e33d\u0026skt=2023-01-05T17%3A12%3A54Z\u0026ske=2023-01-06T07%3A12%3A54Z\u0026sks=b\u0026skv=2021-08-06\u0026sv=2021-08-06\u0026se=2023-01-05T19%3A31%3A05Z\u0026sr=b\u0026sp=r\u0026sig=TYxYsu0agX018QJaI9bdUghYLV4RYNeBb7bvRgvlHRs%3D",
        "fileName": "sample.jmx",
        "fileType": "JMX_FILE",
        "expireDateTime": "2023-01-05T19:31:05.8539694",
>>>>>>> f551be23
        "validationStatus": "VALIDATION_INITIATED"
      }
    },
    {
      "RequestUri": "https://f3395a15-535c-46ea-aaf4-db52915c248b.eastus2euap.cnt-canary.loadtesting.azure.com/tests/test-from-csharp-sdk-testing-framework/files/sample.jmx?api-version=2022-11-01",
      "RequestMethod": "GET",
      "RequestHeaders": {
        "Accept": "application/json",
        "Authorization": "Sanitized",
<<<<<<< HEAD
        "traceparent": "00-d4f216153c81b2afbac0c705f1e25ccf-3180f986d21e3720-00",
        "User-Agent": "azsdk-net-Developer.LoadTesting/1.0.0-alpha.20230109.1 (.NET 6.0.12; Microsoft Windows 10.0.22621)",
        "x-ms-client-request-id": "5240e3c4a78290fee2cd01192724e5d4",
=======
        "User-Agent": "azsdk-net-Developer.LoadTesting/1.0.0-alpha.20230106.1 (.NET 6.0.12; Linux 5.15.79.1-microsoft-standard-WSL2 #1 SMP Wed Nov 23 01:01:46 UTC 2022)",
        "x-ms-client-request-id": "3073cb0949a50ac36b1eced035b75ffd",
>>>>>>> f551be23
        "x-ms-return-client-request-id": "true"
      },
      "RequestBody": null,
      "StatusCode": 200,
      "ResponseHeaders": {
        "api-supported-versions": "2021-07-01-preview, 2022-06-01-preview, 2022-11-01",
        "Connection": "keep-alive",
<<<<<<< HEAD
        "Content-Length": "547",
        "Content-Type": "application/json; charset=utf-8",
        "Date": "Mon, 09 Jan 2023 05:04:48 GMT",
        "mise-correlation-id": "5155cef1-472a-47c9-b497-2c14ce03ea5a",
        "Strict-Transport-Security": "max-age=15724800; includeSubDomains",
        "X-Content-Type-Options": "nosniff",
        "x-ms-correlation-request-id": "ea48ea97-3049-4b7b-8dda-a1b717475a1b"
      },
      "ResponseBody": {
        "url": "https://maltccstorageaccounteuap.blob.core.windows.net/602bb1a0-645d-4a3e-bb65-bec424ba27ac/875800b0-23b8-4c47-81de-870bc52f72d3?skoid=fe06edb5-033b-4f33-bef0-9489f8feffb8\u0026sktid=33e01921-4d64-4f8c-a055-5bdaffd5e33d\u0026skt=2023-01-09T04%3A37%3A37Z\u0026ske=2023-01-09T18%3A37%3A37Z\u0026sks=b\u0026skv=2021-08-06\u0026sv=2021-08-06\u0026se=2023-01-09T05%3A14%3A48Z\u0026sr=b\u0026sp=r\u0026sig=hvFzcDmYf%2B8FFlwamUw%2Bs%2BqRHeEBGMmpcDGFCXyQSbA%3D",
        "fileName": "sample.jmx",
        "fileType": "JMX_FILE",
        "expireDateTime": "2023-01-09T05:14:48.4448106",
=======
        "Content-Length": "541",
        "Content-Type": "application/json; charset=utf-8",
        "Date": "Thu, 05 Jan 2023 19:21:07 GMT",
        "mise-correlation-id": "574df380-712f-49be-b4f5-7fa525ee3944",
        "Strict-Transport-Security": "max-age=15724800; includeSubDomains",
        "X-Content-Type-Options": "nosniff",
        "x-ms-correlation-request-id": "30421fc0-b984-4cc5-86ac-64e66da58c56"
      },
      "ResponseBody": {
        "url": "https://maltccstorageaccounteuap.blob.core.windows.net/5f4d3d1b-88b1-446d-8b9f-d89348621fab/3848f624-c8f7-42ce-8ee6-a41abde6b575?skoid=fe06edb5-033b-4f33-bef0-9489f8feffb8\u0026sktid=33e01921-4d64-4f8c-a055-5bdaffd5e33d\u0026skt=2023-01-05T16%3A39%3A50Z\u0026ske=2023-01-06T07%3A09%3A50Z\u0026sks=b\u0026skv=2021-08-06\u0026sv=2021-08-06\u0026se=2023-01-05T19%3A31%3A07Z\u0026sr=b\u0026sp=r\u0026sig=mADKTDiPna7CGfBhabPXoeoWTzjiz2NDhZlGtk9oW8o%3D",
        "fileName": "sample.jmx",
        "fileType": "JMX_FILE",
        "expireDateTime": "2023-01-05T19:31:07.3588237",
>>>>>>> f551be23
        "validationStatus": "VALIDATION_INITIATED"
      }
    },
    {
      "RequestUri": "https://f3395a15-535c-46ea-aaf4-db52915c248b.eastus2euap.cnt-canary.loadtesting.azure.com/tests/test-from-csharp-sdk-testing-framework/files/sample.jmx?api-version=2022-11-01",
      "RequestMethod": "GET",
      "RequestHeaders": {
        "Accept": "application/json",
        "Authorization": "Sanitized",
<<<<<<< HEAD
        "traceparent": "00-d4f216153c81b2afbac0c705f1e25ccf-ce738f85449c0aa1-00",
        "User-Agent": "azsdk-net-Developer.LoadTesting/1.0.0-alpha.20230109.1 (.NET 6.0.12; Microsoft Windows 10.0.22621)",
        "x-ms-client-request-id": "e4d8d88b1c2cae7c2bcfccced4f55e0f",
=======
        "User-Agent": "azsdk-net-Developer.LoadTesting/1.0.0-alpha.20230106.1 (.NET 6.0.12; Linux 5.15.79.1-microsoft-standard-WSL2 #1 SMP Wed Nov 23 01:01:46 UTC 2022)",
        "x-ms-client-request-id": "ebb2f87c9661d1befb3374ff3b00fff7",
>>>>>>> f551be23
        "x-ms-return-client-request-id": "true"
      },
      "RequestBody": null,
      "StatusCode": 200,
      "ResponseHeaders": {
        "api-supported-versions": "2021-07-01-preview, 2022-06-01-preview, 2022-11-01",
        "Connection": "keep-alive",
        "Content-Length": "547",
        "Content-Type": "application/json; charset=utf-8",
<<<<<<< HEAD
        "Date": "Mon, 09 Jan 2023 05:04:50 GMT",
        "mise-correlation-id": "4a3ab18b-00cf-46b8-8576-196798084733",
        "Strict-Transport-Security": "max-age=15724800; includeSubDomains",
        "X-Content-Type-Options": "nosniff",
        "x-ms-correlation-request-id": "fed12ac2-e740-4eaf-b194-5bbae3888e26"
      },
      "ResponseBody": {
        "url": "https://maltccstorageaccounteuap.blob.core.windows.net/602bb1a0-645d-4a3e-bb65-bec424ba27ac/875800b0-23b8-4c47-81de-870bc52f72d3?skoid=fe06edb5-033b-4f33-bef0-9489f8feffb8\u0026sktid=33e01921-4d64-4f8c-a055-5bdaffd5e33d\u0026skt=2023-01-09T04%3A43%3A15Z\u0026ske=2023-01-09T19%3A13%3A15Z\u0026sks=b\u0026skv=2021-08-06\u0026sv=2021-08-06\u0026se=2023-01-09T05%3A14%3A50Z\u0026sr=b\u0026sp=r\u0026sig=%2FWGT0d%2FrEJGsjEr2rNv0dhsmKJSwZbhIizpYq%2B1XiQ8%3D",
        "fileName": "sample.jmx",
        "fileType": "JMX_FILE",
        "expireDateTime": "2023-01-09T05:14:50.2229458",
=======
        "Date": "Thu, 05 Jan 2023 19:21:08 GMT",
        "mise-correlation-id": "380d55dd-c689-4b7d-b251-e80a7208c5d0",
        "Strict-Transport-Security": "max-age=15724800; includeSubDomains",
        "X-Content-Type-Options": "nosniff",
        "x-ms-correlation-request-id": "eb2a5202-bfe0-43d9-b33d-6a3490413bcd"
      },
      "ResponseBody": {
        "url": "https://maltccstorageaccounteuap.blob.core.windows.net/5f4d3d1b-88b1-446d-8b9f-d89348621fab/3848f624-c8f7-42ce-8ee6-a41abde6b575?skoid=fe06edb5-033b-4f33-bef0-9489f8feffb8\u0026sktid=33e01921-4d64-4f8c-a055-5bdaffd5e33d\u0026skt=2023-01-05T15%3A04%3A45Z\u0026ske=2023-01-06T05%3A04%3A45Z\u0026sks=b\u0026skv=2021-08-06\u0026sv=2021-08-06\u0026se=2023-01-05T19%3A31%3A08Z\u0026sr=b\u0026sp=r\u0026sig=wUtz%2FWrW5nDR%2BCp4d3XHnOaB0bQ1to%2BCKQNZbc3Eufo%3D",
        "fileName": "sample.jmx",
        "fileType": "JMX_FILE",
        "expireDateTime": "2023-01-05T19:31:08.8655508",
>>>>>>> f551be23
        "validationStatus": "VALIDATION_INITIATED"
      }
    },
    {
      "RequestUri": "https://f3395a15-535c-46ea-aaf4-db52915c248b.eastus2euap.cnt-canary.loadtesting.azure.com/tests/test-from-csharp-sdk-testing-framework/files/sample.jmx?api-version=2022-11-01",
      "RequestMethod": "GET",
      "RequestHeaders": {
        "Accept": "application/json",
        "Authorization": "Sanitized",
<<<<<<< HEAD
        "traceparent": "00-d4f216153c81b2afbac0c705f1e25ccf-95563026ebb9ddba-00",
        "User-Agent": "azsdk-net-Developer.LoadTesting/1.0.0-alpha.20230109.1 (.NET 6.0.12; Microsoft Windows 10.0.22621)",
        "x-ms-client-request-id": "15a6e564bac819508189e732642cd2ed",
=======
        "User-Agent": "azsdk-net-Developer.LoadTesting/1.0.0-alpha.20230106.1 (.NET 6.0.12; Linux 5.15.79.1-microsoft-standard-WSL2 #1 SMP Wed Nov 23 01:01:46 UTC 2022)",
        "x-ms-client-request-id": "f40849cf4898ffbfd1c2941ba02577a1",
>>>>>>> f551be23
        "x-ms-return-client-request-id": "true"
      },
      "RequestBody": null,
      "StatusCode": 200,
      "ResponseHeaders": {
        "api-supported-versions": "2021-07-01-preview, 2022-06-01-preview, 2022-11-01",
        "Connection": "keep-alive",
        "Content-Length": "543",
        "Content-Type": "application/json; charset=utf-8",
<<<<<<< HEAD
        "Date": "Mon, 09 Jan 2023 05:04:51 GMT",
        "mise-correlation-id": "f80ba0d1-e1b6-450b-a83e-8a7cf4ebc1db",
        "Strict-Transport-Security": "max-age=15724800; includeSubDomains",
        "X-Content-Type-Options": "nosniff",
        "x-ms-correlation-request-id": "052bca9a-8ab1-480a-aac5-c22fec9ea80f"
      },
      "ResponseBody": {
        "url": "https://maltccstorageaccounteuap.blob.core.windows.net/602bb1a0-645d-4a3e-bb65-bec424ba27ac/875800b0-23b8-4c47-81de-870bc52f72d3?skoid=fe06edb5-033b-4f33-bef0-9489f8feffb8\u0026sktid=33e01921-4d64-4f8c-a055-5bdaffd5e33d\u0026skt=2023-01-09T04%3A37%3A31Z\u0026ske=2023-01-09T18%3A37%3A31Z\u0026sks=b\u0026skv=2021-08-06\u0026sv=2021-08-06\u0026se=2023-01-09T05%3A14%3A51Z\u0026sr=b\u0026sp=r\u0026sig=JREsrlEB66OaVPesvcalTtcuMg%2B1zXDL5aNaECeVxaQ%3D",
        "fileName": "sample.jmx",
        "fileType": "JMX_FILE",
        "expireDateTime": "2023-01-09T05:14:51.7847997",
=======
        "Date": "Thu, 05 Jan 2023 19:21:10 GMT",
        "mise-correlation-id": "627d9072-c2b2-4102-b93a-ee752ebb5cf1",
        "Strict-Transport-Security": "max-age=15724800; includeSubDomains",
        "X-Content-Type-Options": "nosniff",
        "x-ms-correlation-request-id": "eebee62e-0ad4-4f18-8aa1-4e0d07c83c82"
      },
      "ResponseBody": {
        "url": "https://maltccstorageaccounteuap.blob.core.windows.net/5f4d3d1b-88b1-446d-8b9f-d89348621fab/3848f624-c8f7-42ce-8ee6-a41abde6b575?skoid=fe06edb5-033b-4f33-bef0-9489f8feffb8\u0026sktid=33e01921-4d64-4f8c-a055-5bdaffd5e33d\u0026skt=2023-01-05T17%3A15%3A57Z\u0026ske=2023-01-06T07%3A15%3A57Z\u0026sks=b\u0026skv=2021-08-06\u0026sv=2021-08-06\u0026se=2023-01-05T19%3A31%3A10Z\u0026sr=b\u0026sp=r\u0026sig=QG0l9x6I87uPqJP1gFJ47mBxwLLruuKVUQOzc%2FppbSY%3D",
        "fileName": "sample.jmx",
        "fileType": "JMX_FILE",
        "expireDateTime": "2023-01-05T19:31:10.4995856",
        "validationStatus": "VALIDATION_INITIATED"
      }
    },
    {
      "RequestUri": "https://f3395a15-535c-46ea-aaf4-db52915c248b.eastus2euap.cnt-canary.loadtesting.azure.com/tests/test-from-csharp-sdk-testing-framework/files/sample.jmx?api-version=2022-11-01",
      "RequestMethod": "GET",
      "RequestHeaders": {
        "Accept": "application/json",
        "Authorization": "Sanitized",
        "User-Agent": "azsdk-net-Developer.LoadTesting/1.0.0-alpha.20230106.1 (.NET 6.0.12; Linux 5.15.79.1-microsoft-standard-WSL2 #1 SMP Wed Nov 23 01:01:46 UTC 2022)",
        "x-ms-client-request-id": "b3eef753afc073b10ca23471d5c4cf6a",
        "x-ms-return-client-request-id": "true"
      },
      "RequestBody": null,
      "StatusCode": 200,
      "ResponseHeaders": {
        "api-supported-versions": "2021-07-01-preview, 2022-06-01-preview, 2022-11-01",
        "Connection": "keep-alive",
        "Content-Length": "547",
        "Content-Type": "application/json; charset=utf-8",
        "Date": "Thu, 05 Jan 2023 19:21:12 GMT",
        "mise-correlation-id": "f2fbc897-1ecc-4e43-aae4-9b7dfaf7428f",
        "Strict-Transport-Security": "max-age=15724800; includeSubDomains",
        "X-Content-Type-Options": "nosniff",
        "x-ms-correlation-request-id": "cde2a177-47a2-4430-af08-6ac4f0519b18"
      },
      "ResponseBody": {
        "url": "https://maltccstorageaccounteuap.blob.core.windows.net/5f4d3d1b-88b1-446d-8b9f-d89348621fab/3848f624-c8f7-42ce-8ee6-a41abde6b575?skoid=fe06edb5-033b-4f33-bef0-9489f8feffb8\u0026sktid=33e01921-4d64-4f8c-a055-5bdaffd5e33d\u0026skt=2023-01-05T17%3A49%3A30Z\u0026ske=2023-01-06T07%3A49%3A30Z\u0026sks=b\u0026skv=2021-08-06\u0026sv=2021-08-06\u0026se=2023-01-05T19%3A31%3A12Z\u0026sr=b\u0026sp=r\u0026sig=aK9hFZeN%2BfJW3Tjm%2F5xZ5PgzQqS9YFSTZxSOozTcU%2FI%3D",
        "fileName": "sample.jmx",
        "fileType": "JMX_FILE",
        "expireDateTime": "2023-01-05T19:31:12.2224431",
>>>>>>> f551be23
        "validationStatus": "VALIDATION_INITIATED"
      }
    },
    {
      "RequestUri": "https://f3395a15-535c-46ea-aaf4-db52915c248b.eastus2euap.cnt-canary.loadtesting.azure.com/tests/test-from-csharp-sdk-testing-framework/files/sample.jmx?api-version=2022-11-01",
      "RequestMethod": "GET",
      "RequestHeaders": {
        "Accept": "application/json",
        "Authorization": "Sanitized",
<<<<<<< HEAD
        "traceparent": "00-d4f216153c81b2afbac0c705f1e25ccf-5088b17dd5c6899a-00",
        "User-Agent": "azsdk-net-Developer.LoadTesting/1.0.0-alpha.20230109.1 (.NET 6.0.12; Microsoft Windows 10.0.22621)",
        "x-ms-client-request-id": "87dc5d2f5703a8a7669227b3db30bbec",
=======
        "User-Agent": "azsdk-net-Developer.LoadTesting/1.0.0-alpha.20230106.1 (.NET 6.0.12; Linux 5.15.79.1-microsoft-standard-WSL2 #1 SMP Wed Nov 23 01:01:46 UTC 2022)",
        "x-ms-client-request-id": "eb01d61f6bae346538b3199f01a230d6",
>>>>>>> f551be23
        "x-ms-return-client-request-id": "true"
      },
      "RequestBody": null,
      "StatusCode": 200,
      "ResponseHeaders": {
        "api-supported-versions": "2021-07-01-preview, 2022-06-01-preview, 2022-11-01",
        "Connection": "keep-alive",
        "Content-Length": "543",
        "Content-Type": "application/json; charset=utf-8",
<<<<<<< HEAD
        "Date": "Mon, 09 Jan 2023 05:04:53 GMT",
        "mise-correlation-id": "09784f66-3fe5-4ff2-be3f-8671a73c25dd",
        "Strict-Transport-Security": "max-age=15724800; includeSubDomains",
        "X-Content-Type-Options": "nosniff",
        "x-ms-correlation-request-id": "98c1b23a-64b7-4662-ac14-49031ea5a34b"
      },
      "ResponseBody": {
        "url": "https://maltccstorageaccounteuap.blob.core.windows.net/602bb1a0-645d-4a3e-bb65-bec424ba27ac/875800b0-23b8-4c47-81de-870bc52f72d3?skoid=fe06edb5-033b-4f33-bef0-9489f8feffb8\u0026sktid=33e01921-4d64-4f8c-a055-5bdaffd5e33d\u0026skt=2023-01-09T04%3A03%3A27Z\u0026ske=2023-01-09T18%3A33%3A27Z\u0026sks=b\u0026skv=2021-08-06\u0026sv=2021-08-06\u0026se=2023-01-09T05%3A14%3A53Z\u0026sr=b\u0026sp=r\u0026sig=U03vphHQQ8GC6soW59zW2y8%2BgoO1VubQdUS4bbEL2X8%3D",
        "fileName": "sample.jmx",
        "fileType": "JMX_FILE",
        "expireDateTime": "2023-01-09T05:14:53.3285584",
=======
        "Date": "Thu, 05 Jan 2023 19:21:13 GMT",
        "mise-correlation-id": "c18eced1-d328-48c2-9b2d-0d8427137519",
        "Strict-Transport-Security": "max-age=15724800; includeSubDomains",
        "X-Content-Type-Options": "nosniff",
        "x-ms-correlation-request-id": "a8605360-3385-4b5c-84cc-4bae027aaf06"
      },
      "ResponseBody": {
        "url": "https://maltccstorageaccounteuap.blob.core.windows.net/5f4d3d1b-88b1-446d-8b9f-d89348621fab/3848f624-c8f7-42ce-8ee6-a41abde6b575?skoid=fe06edb5-033b-4f33-bef0-9489f8feffb8\u0026sktid=33e01921-4d64-4f8c-a055-5bdaffd5e33d\u0026skt=2023-01-05T17%3A16%3A22Z\u0026ske=2023-01-06T07%3A46%3A22Z\u0026sks=b\u0026skv=2021-08-06\u0026sv=2021-08-06\u0026se=2023-01-05T19%3A31%3A13Z\u0026sr=b\u0026sp=r\u0026sig=2jGVxUiMvpJm4qzF3QeQEerEkTBw4OtKR3FHsXh%2BWHg%3D",
        "fileName": "sample.jmx",
        "fileType": "JMX_FILE",
        "expireDateTime": "2023-01-05T19:31:13.9676245",
>>>>>>> f551be23
        "validationStatus": "VALIDATION_INITIATED"
      }
    },
    {
      "RequestUri": "https://f3395a15-535c-46ea-aaf4-db52915c248b.eastus2euap.cnt-canary.loadtesting.azure.com/tests/test-from-csharp-sdk-testing-framework/files/sample.jmx?api-version=2022-11-01",
      "RequestMethod": "GET",
      "RequestHeaders": {
        "Accept": "application/json",
        "Authorization": "Sanitized",
<<<<<<< HEAD
        "traceparent": "00-d4f216153c81b2afbac0c705f1e25ccf-f6f36b7d7d851fb9-00",
        "User-Agent": "azsdk-net-Developer.LoadTesting/1.0.0-alpha.20230109.1 (.NET 6.0.12; Microsoft Windows 10.0.22621)",
        "x-ms-client-request-id": "41b5f26fd07ed00c88be62a3344a49fe",
=======
        "User-Agent": "azsdk-net-Developer.LoadTesting/1.0.0-alpha.20230106.1 (.NET 6.0.12; Linux 5.15.79.1-microsoft-standard-WSL2 #1 SMP Wed Nov 23 01:01:46 UTC 2022)",
        "x-ms-client-request-id": "44abd2bb4b111f379795e7f5134d290d",
>>>>>>> f551be23
        "x-ms-return-client-request-id": "true"
      },
      "RequestBody": null,
      "StatusCode": 200,
      "ResponseHeaders": {
        "api-supported-versions": "2021-07-01-preview, 2022-06-01-preview, 2022-11-01",
        "Connection": "keep-alive",
<<<<<<< HEAD
        "Content-Length": "541",
        "Content-Type": "application/json; charset=utf-8",
        "Date": "Mon, 09 Jan 2023 05:04:54 GMT",
        "mise-correlation-id": "af1c91a3-4151-4796-99cb-172b04b26264",
        "Strict-Transport-Security": "max-age=15724800; includeSubDomains",
        "X-Content-Type-Options": "nosniff",
        "x-ms-correlation-request-id": "29456ee3-936a-41b7-8504-b43fa88a24d0"
      },
      "ResponseBody": {
        "url": "https://maltccstorageaccounteuap.blob.core.windows.net/602bb1a0-645d-4a3e-bb65-bec424ba27ac/875800b0-23b8-4c47-81de-870bc52f72d3?skoid=fe06edb5-033b-4f33-bef0-9489f8feffb8\u0026sktid=33e01921-4d64-4f8c-a055-5bdaffd5e33d\u0026skt=2023-01-09T04%3A03%3A17Z\u0026ske=2023-01-09T18%3A03%3A17Z\u0026sks=b\u0026skv=2021-08-06\u0026sv=2021-08-06\u0026se=2023-01-09T05%3A14%3A54Z\u0026sr=b\u0026sp=r\u0026sig=MKHLdoHyacm71wenLiCMtvOkRUHJrsuCa2GiBlE1An0%3D",
        "fileName": "sample.jmx",
        "fileType": "JMX_FILE",
        "expireDateTime": "2023-01-09T05:14:54.8626878",
=======
        "Content-Length": "543",
        "Content-Type": "application/json; charset=utf-8",
        "Date": "Thu, 05 Jan 2023 19:21:15 GMT",
        "mise-correlation-id": "a45b02f7-8343-4cb8-b41b-b5b2850c6c68",
        "Strict-Transport-Security": "max-age=15724800; includeSubDomains",
        "X-Content-Type-Options": "nosniff",
        "x-ms-correlation-request-id": "e4b0a29d-c375-4032-97b6-48f6679e405c"
      },
      "ResponseBody": {
        "url": "https://maltccstorageaccounteuap.blob.core.windows.net/5f4d3d1b-88b1-446d-8b9f-d89348621fab/3848f624-c8f7-42ce-8ee6-a41abde6b575?skoid=fe06edb5-033b-4f33-bef0-9489f8feffb8\u0026sktid=33e01921-4d64-4f8c-a055-5bdaffd5e33d\u0026skt=2023-01-05T17%3A12%3A54Z\u0026ske=2023-01-06T07%3A12%3A54Z\u0026sks=b\u0026skv=2021-08-06\u0026sv=2021-08-06\u0026se=2023-01-05T19%3A31%3A15Z\u0026sr=b\u0026sp=r\u0026sig=SSEsK5EwKtJokDDdgjejNs694U1KghrpmHRpfbe%2BAvk%3D",
        "fileName": "sample.jmx",
        "fileType": "JMX_FILE",
        "expireDateTime": "2023-01-05T19:31:15.4664604",
>>>>>>> f551be23
        "validationStatus": "VALIDATION_INITIATED"
      }
    },
    {
      "RequestUri": "https://f3395a15-535c-46ea-aaf4-db52915c248b.eastus2euap.cnt-canary.loadtesting.azure.com/tests/test-from-csharp-sdk-testing-framework/files/sample.jmx?api-version=2022-11-01",
      "RequestMethod": "GET",
      "RequestHeaders": {
        "Accept": "application/json",
        "Authorization": "Sanitized",
<<<<<<< HEAD
        "traceparent": "00-d4f216153c81b2afbac0c705f1e25ccf-d64ec24253e7c448-00",
        "User-Agent": "azsdk-net-Developer.LoadTesting/1.0.0-alpha.20230109.1 (.NET 6.0.12; Microsoft Windows 10.0.22621)",
        "x-ms-client-request-id": "779edffdd7180c0b3efdae36939d3e51",
=======
        "User-Agent": "azsdk-net-Developer.LoadTesting/1.0.0-alpha.20230106.1 (.NET 6.0.12; Linux 5.15.79.1-microsoft-standard-WSL2 #1 SMP Wed Nov 23 01:01:46 UTC 2022)",
        "x-ms-client-request-id": "c9fb29f38b23e8f291ba7a0c9512716a",
>>>>>>> f551be23
        "x-ms-return-client-request-id": "true"
      },
      "RequestBody": null,
      "StatusCode": 200,
      "ResponseHeaders": {
        "api-supported-versions": "2021-07-01-preview, 2022-06-01-preview, 2022-11-01",
        "Connection": "keep-alive",
        "Content-Length": "543",
        "Content-Type": "application/json; charset=utf-8",
<<<<<<< HEAD
        "Date": "Mon, 09 Jan 2023 05:04:56 GMT",
        "mise-correlation-id": "76549c83-42e1-43ab-9739-e1ef55bccc1b",
        "Strict-Transport-Security": "max-age=15724800; includeSubDomains",
        "X-Content-Type-Options": "nosniff",
        "x-ms-correlation-request-id": "1c78bf62-669d-4193-8a86-ffacc1b842ab"
      },
      "ResponseBody": {
        "url": "https://maltccstorageaccounteuap.blob.core.windows.net/602bb1a0-645d-4a3e-bb65-bec424ba27ac/875800b0-23b8-4c47-81de-870bc52f72d3?skoid=fe06edb5-033b-4f33-bef0-9489f8feffb8\u0026sktid=33e01921-4d64-4f8c-a055-5bdaffd5e33d\u0026skt=2023-01-09T03%3A34%3A32Z\u0026ske=2023-01-09T18%3A04%3A32Z\u0026sks=b\u0026skv=2021-08-06\u0026sv=2021-08-06\u0026se=2023-01-09T05%3A14%3A56Z\u0026sr=b\u0026sp=r\u0026sig=oF9OqdeDc0NYCdCtPqz7OM5pv71df%2FRR1FqmMQtRHSw%3D",
        "fileName": "sample.jmx",
        "fileType": "JMX_FILE",
        "expireDateTime": "2023-01-09T05:14:56.4874062",
=======
        "Date": "Thu, 05 Jan 2023 19:21:16 GMT",
        "mise-correlation-id": "c00a8338-c9f0-4f33-b105-56de42763ffe",
        "Strict-Transport-Security": "max-age=15724800; includeSubDomains",
        "X-Content-Type-Options": "nosniff",
        "x-ms-correlation-request-id": "1d5069ea-2b50-4bf6-a5c2-93421b1cc2ae"
      },
      "ResponseBody": {
        "url": "https://maltccstorageaccounteuap.blob.core.windows.net/5f4d3d1b-88b1-446d-8b9f-d89348621fab/3848f624-c8f7-42ce-8ee6-a41abde6b575?skoid=fe06edb5-033b-4f33-bef0-9489f8feffb8\u0026sktid=33e01921-4d64-4f8c-a055-5bdaffd5e33d\u0026skt=2023-01-05T16%3A39%3A50Z\u0026ske=2023-01-06T07%3A09%3A50Z\u0026sks=b\u0026skv=2021-08-06\u0026sv=2021-08-06\u0026se=2023-01-05T19%3A31%3A16Z\u0026sr=b\u0026sp=r\u0026sig=pWQTJtc9JUB8AzY3Enh7bQx%2B92pkK3xIxuVVkClZZz0%3D",
        "fileName": "sample.jmx",
        "fileType": "JMX_FILE",
        "expireDateTime": "2023-01-05T19:31:16.9712403",
>>>>>>> f551be23
        "validationStatus": "VALIDATION_INITIATED"
      }
    },
    {
      "RequestUri": "https://f3395a15-535c-46ea-aaf4-db52915c248b.eastus2euap.cnt-canary.loadtesting.azure.com/tests/test-from-csharp-sdk-testing-framework/files/sample.jmx?api-version=2022-11-01",
      "RequestMethod": "GET",
      "RequestHeaders": {
        "Accept": "application/json",
        "Authorization": "Sanitized",
<<<<<<< HEAD
        "traceparent": "00-d4f216153c81b2afbac0c705f1e25ccf-ab136b3c877ca861-00",
        "User-Agent": "azsdk-net-Developer.LoadTesting/1.0.0-alpha.20230109.1 (.NET 6.0.12; Microsoft Windows 10.0.22621)",
        "x-ms-client-request-id": "72c3facd90775f6e510bfe44f404741c",
=======
        "User-Agent": "azsdk-net-Developer.LoadTesting/1.0.0-alpha.20230106.1 (.NET 6.0.12; Linux 5.15.79.1-microsoft-standard-WSL2 #1 SMP Wed Nov 23 01:01:46 UTC 2022)",
        "x-ms-client-request-id": "03b55e718a19d4599fe15319837021ea",
>>>>>>> f551be23
        "x-ms-return-client-request-id": "true"
      },
      "RequestBody": null,
      "StatusCode": 200,
      "ResponseHeaders": {
        "api-supported-versions": "2021-07-01-preview, 2022-06-01-preview, 2022-11-01",
        "Connection": "keep-alive",
<<<<<<< HEAD
        "Content-Length": "542",
        "Content-Type": "application/json; charset=utf-8",
        "Date": "Mon, 09 Jan 2023 05:04:59 GMT",
        "mise-correlation-id": "e069ae9d-c455-4bab-a094-ee27b3d87836",
        "Strict-Transport-Security": "max-age=15724800; includeSubDomains",
        "X-Content-Type-Options": "nosniff",
        "x-ms-correlation-request-id": "2392dff9-2c83-4a04-86ce-2fcb1760773a"
      },
      "ResponseBody": {
        "url": "https://maltccstorageaccounteuap.blob.core.windows.net/602bb1a0-645d-4a3e-bb65-bec424ba27ac/875800b0-23b8-4c47-81de-870bc52f72d3?skoid=fe06edb5-033b-4f33-bef0-9489f8feffb8\u0026sktid=33e01921-4d64-4f8c-a055-5bdaffd5e33d\u0026skt=2023-01-09T04%3A10%3A59Z\u0026ske=2023-01-09T18%3A10%3A59Z\u0026sks=b\u0026skv=2021-08-06\u0026sv=2021-08-06\u0026se=2023-01-09T05%3A14%3A59Z\u0026sr=b\u0026sp=r\u0026sig=MURq9LSIgDNDinFBS%2FDqnuBRqzyrwQy1sN6Cgh8NbeM%3D",
        "fileName": "sample.jmx",
        "fileType": "JMX_FILE",
        "expireDateTime": "2023-01-09T05:14:59.224809",
=======
        "Content-Length": "545",
        "Content-Type": "application/json; charset=utf-8",
        "Date": "Thu, 05 Jan 2023 19:21:18 GMT",
        "mise-correlation-id": "a7aa62bd-1f6d-41e2-a4f7-a6929e09239c",
        "Strict-Transport-Security": "max-age=15724800; includeSubDomains",
        "X-Content-Type-Options": "nosniff",
        "x-ms-correlation-request-id": "d3dedbd1-234d-44ef-89b5-7d0e6ece468a"
      },
      "ResponseBody": {
        "url": "https://maltccstorageaccounteuap.blob.core.windows.net/5f4d3d1b-88b1-446d-8b9f-d89348621fab/3848f624-c8f7-42ce-8ee6-a41abde6b575?skoid=fe06edb5-033b-4f33-bef0-9489f8feffb8\u0026sktid=33e01921-4d64-4f8c-a055-5bdaffd5e33d\u0026skt=2023-01-05T15%3A04%3A45Z\u0026ske=2023-01-06T05%3A04%3A45Z\u0026sks=b\u0026skv=2021-08-06\u0026sv=2021-08-06\u0026se=2023-01-05T19%3A31%3A18Z\u0026sr=b\u0026sp=r\u0026sig=oUaifY53L0cJUEpHv%2FfoHwb%2B9epE6ux87iu5mhWvxGA%3D",
        "fileName": "sample.jmx",
        "fileType": "JMX_FILE",
        "expireDateTime": "2023-01-05T19:31:18.4670842",
>>>>>>> f551be23
        "validationStatus": "VALIDATION_INITIATED"
      }
    },
    {
      "RequestUri": "https://f3395a15-535c-46ea-aaf4-db52915c248b.eastus2euap.cnt-canary.loadtesting.azure.com/tests/test-from-csharp-sdk-testing-framework/files/sample.jmx?api-version=2022-11-01",
      "RequestMethod": "GET",
      "RequestHeaders": {
        "Accept": "application/json",
        "Authorization": "Sanitized",
<<<<<<< HEAD
        "traceparent": "00-d4f216153c81b2afbac0c705f1e25ccf-689436f4ef8362e1-00",
        "User-Agent": "azsdk-net-Developer.LoadTesting/1.0.0-alpha.20230109.1 (.NET 6.0.12; Microsoft Windows 10.0.22621)",
        "x-ms-client-request-id": "fbb62949449197d3e6a8038021d53dea",
=======
        "User-Agent": "azsdk-net-Developer.LoadTesting/1.0.0-alpha.20230106.1 (.NET 6.0.12; Linux 5.15.79.1-microsoft-standard-WSL2 #1 SMP Wed Nov 23 01:01:46 UTC 2022)",
        "x-ms-client-request-id": "d8ab0c8a67a730b2dfc2b256d02a8a85",
>>>>>>> f551be23
        "x-ms-return-client-request-id": "true"
      },
      "RequestBody": null,
      "StatusCode": 200,
      "ResponseHeaders": {
        "api-supported-versions": "2021-07-01-preview, 2022-06-01-preview, 2022-11-01",
        "Connection": "keep-alive",
<<<<<<< HEAD
        "Content-Length": "543",
        "Content-Type": "application/json; charset=utf-8",
        "Date": "Mon, 09 Jan 2023 05:05:00 GMT",
        "mise-correlation-id": "f3a5bc05-19d3-45e4-8c12-7a14661ad98c",
        "Strict-Transport-Security": "max-age=15724800; includeSubDomains",
        "X-Content-Type-Options": "nosniff",
        "x-ms-correlation-request-id": "08546735-1951-41ab-bc5e-fc3d72988fb3"
      },
      "ResponseBody": {
        "url": "https://maltccstorageaccounteuap.blob.core.windows.net/602bb1a0-645d-4a3e-bb65-bec424ba27ac/875800b0-23b8-4c47-81de-870bc52f72d3?skoid=fe06edb5-033b-4f33-bef0-9489f8feffb8\u0026sktid=33e01921-4d64-4f8c-a055-5bdaffd5e33d\u0026skt=2023-01-09T04%3A37%3A37Z\u0026ske=2023-01-09T18%3A37%3A37Z\u0026sks=b\u0026skv=2021-08-06\u0026sv=2021-08-06\u0026se=2023-01-09T05%3A15%3A00Z\u0026sr=b\u0026sp=r\u0026sig=7ynVX50gPIVfplPBAioCmrbOzQSe5RvLGKvGmadh%2BFI%3D",
        "fileName": "sample.jmx",
        "fileType": "JMX_FILE",
        "expireDateTime": "2023-01-09T05:15:00.7758183",
=======
        "Content-Length": "546",
        "Content-Type": "application/json; charset=utf-8",
        "Date": "Thu, 05 Jan 2023 19:21:19 GMT",
        "mise-correlation-id": "315f8224-9356-4899-b604-915d2aef19ec",
        "Strict-Transport-Security": "max-age=15724800; includeSubDomains",
        "X-Content-Type-Options": "nosniff",
        "x-ms-correlation-request-id": "cef195c3-85c3-4a2e-997f-9350905900a3"
      },
      "ResponseBody": {
        "url": "https://maltccstorageaccounteuap.blob.core.windows.net/5f4d3d1b-88b1-446d-8b9f-d89348621fab/3848f624-c8f7-42ce-8ee6-a41abde6b575?skoid=fe06edb5-033b-4f33-bef0-9489f8feffb8\u0026sktid=33e01921-4d64-4f8c-a055-5bdaffd5e33d\u0026skt=2023-01-05T17%3A49%3A22Z\u0026ske=2023-01-06T07%3A49%3A22Z\u0026sks=b\u0026skv=2021-08-06\u0026sv=2021-08-06\u0026se=2023-01-05T19%3A31%3A19Z\u0026sr=b\u0026sp=r\u0026sig=0v%2Bw88Ni%2F8cLC6E9B%2FDVWKVp6jnsCeNC7Ud4s8Ef3rY%3D",
        "fileName": "sample.jmx",
        "fileType": "JMX_FILE",
        "expireDateTime": "2023-01-05T19:31:19.992795",
>>>>>>> f551be23
        "validationStatus": "VALIDATION_INITIATED"
      }
    },
    {
      "RequestUri": "https://f3395a15-535c-46ea-aaf4-db52915c248b.eastus2euap.cnt-canary.loadtesting.azure.com/tests/test-from-csharp-sdk-testing-framework/files/sample.jmx?api-version=2022-11-01",
      "RequestMethod": "GET",
      "RequestHeaders": {
        "Accept": "application/json",
        "Authorization": "Sanitized",
<<<<<<< HEAD
        "traceparent": "00-d4f216153c81b2afbac0c705f1e25ccf-f0471621e25d5c8e-00",
        "User-Agent": "azsdk-net-Developer.LoadTesting/1.0.0-alpha.20230109.1 (.NET 6.0.12; Microsoft Windows 10.0.22621)",
        "x-ms-client-request-id": "39d51180d7866c86703f260dd8c71739",
=======
        "User-Agent": "azsdk-net-Developer.LoadTesting/1.0.0-alpha.20230106.1 (.NET 6.0.12; Linux 5.15.79.1-microsoft-standard-WSL2 #1 SMP Wed Nov 23 01:01:46 UTC 2022)",
        "x-ms-client-request-id": "b4837d23269868f3d0272a4137d86421",
>>>>>>> f551be23
        "x-ms-return-client-request-id": "true"
      },
      "RequestBody": null,
      "StatusCode": 200,
      "ResponseHeaders": {
        "api-supported-versions": "2021-07-01-preview, 2022-06-01-preview, 2022-11-01",
        "Connection": "keep-alive",
<<<<<<< HEAD
        "Content-Length": "539",
        "Content-Type": "application/json; charset=utf-8",
        "Date": "Mon, 09 Jan 2023 05:05:02 GMT",
        "mise-correlation-id": "9d844c53-2e4e-416b-9297-fea3053eef09",
        "Strict-Transport-Security": "max-age=15724800; includeSubDomains",
        "X-Content-Type-Options": "nosniff",
        "x-ms-correlation-request-id": "d008c5c9-f8c9-4f01-a549-dbca0c1758e9"
      },
      "ResponseBody": {
        "url": "https://maltccstorageaccounteuap.blob.core.windows.net/602bb1a0-645d-4a3e-bb65-bec424ba27ac/875800b0-23b8-4c47-81de-870bc52f72d3?skoid=fe06edb5-033b-4f33-bef0-9489f8feffb8\u0026sktid=33e01921-4d64-4f8c-a055-5bdaffd5e33d\u0026skt=2023-01-09T04%3A43%3A15Z\u0026ske=2023-01-09T19%3A13%3A15Z\u0026sks=b\u0026skv=2021-08-06\u0026sv=2021-08-06\u0026se=2023-01-09T05%3A15%3A02Z\u0026sr=b\u0026sp=r\u0026sig=5CxTMz6SzqugNzFpqaTgdpnLecAVGqeKdd8k248ErQk%3D",
        "fileName": "sample.jmx",
        "fileType": "JMX_FILE",
        "expireDateTime": "2023-01-09T05:15:02.5617118",
        "validationStatus": "VALIDATION_SUCCESS"
      }
    },
    {
      "RequestUri": "https://f3395a15-535c-46ea-aaf4-db52915c248b.eastus2euap.cnt-canary.loadtesting.azure.com/tests/test-from-csharp-sdk-testing-framework?api-version=2022-11-01",
      "RequestMethod": "DELETE",
      "RequestHeaders": {
        "Accept": "application/json",
        "Authorization": "Sanitized",
        "traceparent": "00-71ce94b110316d7ab57767c9fa58016f-0627590391f4d7e9-00",
        "User-Agent": "azsdk-net-Developer.LoadTesting/1.0.0-alpha.20230109.1 (.NET 6.0.12; Microsoft Windows 10.0.22621)",
        "x-ms-client-request-id": "6aed928942e789bf262b8bcf8dee3e7b",
        "x-ms-return-client-request-id": "true"
      },
      "RequestBody": null,
      "StatusCode": 204,
      "ResponseHeaders": {
        "api-supported-versions": "2021-07-01-preview, 2022-06-01-preview, 2022-11-01",
        "Connection": "keep-alive",
        "Date": "Mon, 09 Jan 2023 05:05:03 GMT",
        "mise-correlation-id": "f4a69e92-ad6d-430c-bbf1-e6c75fb22fc7",
        "Strict-Transport-Security": "max-age=15724800; includeSubDomains",
        "X-Content-Type-Options": "nosniff",
        "x-ms-correlation-request-id": "0bbb5673-6730-4a74-a00c-f43febd4fc68"
      },
      "ResponseBody": null
    },
    {
      "RequestUri": "https://f3395a15-535c-46ea-aaf4-db52915c248b.eastus2euap.cnt-canary.loadtesting.azure.com/tests/test-from-csharp-sdk-testing-framework?api-version=2022-11-01",
      "RequestMethod": "PATCH",
      "RequestHeaders": {
        "Accept": "application/json",
        "Authorization": "Sanitized",
        "Content-Length": "256",
        "Content-Type": "application/merge-patch\u002Bjson",
        "traceparent": "00-e5a21a9df1c69f3c1dd6b686d291432f-8b15a50c943556dc-00",
        "User-Agent": "azsdk-net-Developer.LoadTesting/1.0.0-alpha.20230109.1 (.NET 6.0.12; Microsoft Windows 10.0.22621)",
        "x-ms-client-request-id": "e3c414cd3a2f7195a2498b521dc6be1f",
        "x-ms-return-client-request-id": "true"
      },
      "RequestBody": {
        "description": "This test was created through loadtesting C# SDK",
        "displayName": "Dotnet Testing Framework Loadtest",
        "loadTestConfig": {
          "engineInstance": 1,
          "splitAllCSVs": false
        },
        "secrets": {},
        "enviornmentVariables": {},
        "passFailCriteria": {
          "passFailMetrics": {}
        }
      },
      "StatusCode": 201,
      "ResponseHeaders": {
        "api-supported-versions": "2021-07-01-preview, 2022-06-01-preview, 2022-11-01",
        "Connection": "keep-alive",
        "Content-Length": "436",
        "Content-Type": "application/json; charset=utf-8",
        "Date": "Mon, 09 Jan 2023 05:05:04 GMT",
        "Location": "https://f3395a15-535c-46ea-aaf4-db52915c248b.eastus2euap.cnt-canary.loadtesting.azure.com/tests/test-from-csharp-sdk-testing-framework?api-version=2022-11-01",
        "mise-correlation-id": "836c0132-b20f-4e7e-8fbc-ea2298444542",
        "Strict-Transport-Security": "max-age=15724800; includeSubDomains",
        "X-Content-Type-Options": "nosniff",
        "x-ms-correlation-request-id": "d9934497-ea40-4ff9-96f5-13b4658bd808"
      },
      "ResponseBody": {
        "passFailCriteria": {
          "passFailMetrics": {}
        },
        "loadTestConfiguration": {
          "engineInstances": 1,
          "splitAllCSVs": false,
          "quickStartTest": false
        },
        "inputArtifacts": {
          "additionalFileInfo": []
        },
        "testId": "test-from-csharp-sdk-testing-framework",
        "description": "This test was created through loadtesting C# SDK",
        "displayName": "Dotnet Testing Framework Loadtest",
        "createdDateTime": "2023-01-09T05:05:04.193Z",
        "lastModifiedDateTime": "2023-01-09T05:05:04.193Z"
=======
        "Content-Length": "543",
        "Content-Type": "application/json; charset=utf-8",
        "Date": "Thu, 05 Jan 2023 19:21:21 GMT",
        "mise-correlation-id": "b31d4edb-ea23-4b4b-a0dd-29dfd7a83eed",
        "Strict-Transport-Security": "max-age=15724800; includeSubDomains",
        "X-Content-Type-Options": "nosniff",
        "x-ms-correlation-request-id": "67d1bd93-464b-483b-b6be-cb50875f32ee"
      },
      "ResponseBody": {
        "url": "https://maltccstorageaccounteuap.blob.core.windows.net/5f4d3d1b-88b1-446d-8b9f-d89348621fab/3848f624-c8f7-42ce-8ee6-a41abde6b575?skoid=fe06edb5-033b-4f33-bef0-9489f8feffb8\u0026sktid=33e01921-4d64-4f8c-a055-5bdaffd5e33d\u0026skt=2023-01-05T17%3A11%3A46Z\u0026ske=2023-01-06T07%3A11%3A46Z\u0026sks=b\u0026skv=2021-08-06\u0026sv=2021-08-06\u0026se=2023-01-05T19%3A31%3A21Z\u0026sr=b\u0026sp=r\u0026sig=SslgbgNwVmDVc%2BzSuUXmgZMmc3xqcHYFGmXW9ulZLug%3D",
        "fileName": "sample.jmx",
        "fileType": "JMX_FILE",
        "expireDateTime": "2023-01-05T19:31:21.7953734",
        "validationStatus": "VALIDATION_INITIATED"
      }
    },
    {
      "RequestUri": "https://f3395a15-535c-46ea-aaf4-db52915c248b.eastus2euap.cnt-canary.loadtesting.azure.com/tests/test-from-csharp-sdk-testing-framework/files/sample.jmx?api-version=2022-11-01",
      "RequestMethod": "GET",
      "RequestHeaders": {
        "Accept": "application/json",
        "Authorization": "Sanitized",
        "User-Agent": "azsdk-net-Developer.LoadTesting/1.0.0-alpha.20230106.1 (.NET 6.0.12; Linux 5.15.79.1-microsoft-standard-WSL2 #1 SMP Wed Nov 23 01:01:46 UTC 2022)",
        "x-ms-client-request-id": "89828f9999670ac3ab852357d7020374",
        "x-ms-return-client-request-id": "true"
      },
      "RequestBody": null,
      "StatusCode": 200,
      "ResponseHeaders": {
        "api-supported-versions": "2021-07-01-preview, 2022-06-01-preview, 2022-11-01",
        "Connection": "keep-alive",
        "Content-Length": "541",
        "Content-Type": "application/json; charset=utf-8",
        "Date": "Thu, 05 Jan 2023 19:21:23 GMT",
        "mise-correlation-id": "98cdf171-bc2f-4788-bafa-afb2a7187cae",
        "Strict-Transport-Security": "max-age=15724800; includeSubDomains",
        "X-Content-Type-Options": "nosniff",
        "x-ms-correlation-request-id": "bd06ccbb-c881-45da-89a1-1083ae116750"
      },
      "ResponseBody": {
        "url": "https://maltccstorageaccounteuap.blob.core.windows.net/5f4d3d1b-88b1-446d-8b9f-d89348621fab/3848f624-c8f7-42ce-8ee6-a41abde6b575?skoid=fe06edb5-033b-4f33-bef0-9489f8feffb8\u0026sktid=33e01921-4d64-4f8c-a055-5bdaffd5e33d\u0026skt=2023-01-05T17%3A15%3A57Z\u0026ske=2023-01-06T07%3A15%3A57Z\u0026sks=b\u0026skv=2021-08-06\u0026sv=2021-08-06\u0026se=2023-01-05T19%3A31%3A23Z\u0026sr=b\u0026sp=r\u0026sig=XCMT1nBrSCObxQqvlQzEick2cuZwFJgmXMQbFWrx4Og%3D",
        "fileName": "sample.jmx",
        "fileType": "JMX_FILE",
        "expireDateTime": "2023-01-05T19:31:23.2920563",
        "validationStatus": "VALIDATION_INITIATED"
      }
    },
    {
      "RequestUri": "https://f3395a15-535c-46ea-aaf4-db52915c248b.eastus2euap.cnt-canary.loadtesting.azure.com/tests/test-from-csharp-sdk-testing-framework/files/sample.jmx?api-version=2022-11-01",
      "RequestMethod": "GET",
      "RequestHeaders": {
        "Accept": "application/json",
        "Authorization": "Sanitized",
        "User-Agent": "azsdk-net-Developer.LoadTesting/1.0.0-alpha.20230106.1 (.NET 6.0.12; Linux 5.15.79.1-microsoft-standard-WSL2 #1 SMP Wed Nov 23 01:01:46 UTC 2022)",
        "x-ms-client-request-id": "06f6ce576cec63521843087f3c71f806",
        "x-ms-return-client-request-id": "true"
      },
      "RequestBody": null,
      "StatusCode": 200,
      "ResponseHeaders": {
        "api-supported-versions": "2021-07-01-preview, 2022-06-01-preview, 2022-11-01",
        "Connection": "keep-alive",
        "Content-Length": "543",
        "Content-Type": "application/json; charset=utf-8",
        "Date": "Thu, 05 Jan 2023 19:21:24 GMT",
        "mise-correlation-id": "40a405b3-8552-4a05-9d83-fbfa48803ef9",
        "Strict-Transport-Security": "max-age=15724800; includeSubDomains",
        "X-Content-Type-Options": "nosniff",
        "x-ms-correlation-request-id": "6f87ab44-97dd-4f33-aaf5-02ec9e54e387"
      },
      "ResponseBody": {
        "url": "https://maltccstorageaccounteuap.blob.core.windows.net/5f4d3d1b-88b1-446d-8b9f-d89348621fab/3848f624-c8f7-42ce-8ee6-a41abde6b575?skoid=fe06edb5-033b-4f33-bef0-9489f8feffb8\u0026sktid=33e01921-4d64-4f8c-a055-5bdaffd5e33d\u0026skt=2023-01-05T17%3A49%3A30Z\u0026ske=2023-01-06T07%3A49%3A30Z\u0026sks=b\u0026skv=2021-08-06\u0026sv=2021-08-06\u0026se=2023-01-05T19%3A31%3A24Z\u0026sr=b\u0026sp=r\u0026sig=5UczBeOiAJIRpV0Cwg06fQMq8wPhA8N%2BP8V1HPlFPXk%3D",
        "fileName": "sample.jmx",
        "fileType": "JMX_FILE",
        "expireDateTime": "2023-01-05T19:31:24.8137488",
        "validationStatus": "VALIDATION_INITIATED"
      }
    },
    {
      "RequestUri": "https://f3395a15-535c-46ea-aaf4-db52915c248b.eastus2euap.cnt-canary.loadtesting.azure.com/tests/test-from-csharp-sdk-testing-framework/files/sample.jmx?api-version=2022-11-01",
      "RequestMethod": "GET",
      "RequestHeaders": {
        "Accept": "application/json",
        "Authorization": "Sanitized",
        "User-Agent": "azsdk-net-Developer.LoadTesting/1.0.0-alpha.20230106.1 (.NET 6.0.12; Linux 5.15.79.1-microsoft-standard-WSL2 #1 SMP Wed Nov 23 01:01:46 UTC 2022)",
        "x-ms-client-request-id": "40bd915d00a78a1dba790812029c90cd",
        "x-ms-return-client-request-id": "true"
      },
      "RequestBody": null,
      "StatusCode": 200,
      "ResponseHeaders": {
        "api-supported-versions": "2021-07-01-preview, 2022-06-01-preview, 2022-11-01",
        "Connection": "keep-alive",
        "Content-Length": "549",
        "Content-Type": "application/json; charset=utf-8",
        "Date": "Thu, 05 Jan 2023 19:21:26 GMT",
        "mise-correlation-id": "803623b3-6d9a-4faa-add5-b14bd0b75004",
        "Strict-Transport-Security": "max-age=15724800; includeSubDomains",
        "X-Content-Type-Options": "nosniff",
        "x-ms-correlation-request-id": "85e66f64-7c50-4b9d-8fa4-287a629fb040"
      },
      "ResponseBody": {
        "url": "https://maltccstorageaccounteuap.blob.core.windows.net/5f4d3d1b-88b1-446d-8b9f-d89348621fab/3848f624-c8f7-42ce-8ee6-a41abde6b575?skoid=fe06edb5-033b-4f33-bef0-9489f8feffb8\u0026sktid=33e01921-4d64-4f8c-a055-5bdaffd5e33d\u0026skt=2023-01-05T17%3A16%3A22Z\u0026ske=2023-01-06T07%3A46%3A22Z\u0026sks=b\u0026skv=2021-08-06\u0026sv=2021-08-06\u0026se=2023-01-05T19%3A31%3A26Z\u0026sr=b\u0026sp=r\u0026sig=%2BLKlaA8vzowrOnhc1xZs%2BJCeRHhL%2FZh104TcMmc3r%2B0%3D",
        "fileName": "sample.jmx",
        "fileType": "JMX_FILE",
        "expireDateTime": "2023-01-05T19:31:26.3211991",
        "validationStatus": "VALIDATION_INITIATED"
>>>>>>> f551be23
      }
    },
    {
      "RequestUri": "https://f3395a15-535c-46ea-aaf4-db52915c248b.eastus2euap.cnt-canary.loadtesting.azure.com/tests/test-from-csharp-sdk-testing-framework/files/sample.jmx?api-version=2022-11-01",
<<<<<<< HEAD
      "RequestMethod": "PUT",
      "RequestHeaders": {
        "Accept": "application/json",
        "Authorization": "Sanitized",
        "Content-Length": "6300",
        "Content-Type": "application/octet-stream",
        "traceparent": "00-50b52c6d84c5b6dda78b49111b6d0f3b-712c3d5c029bbaa4-00",
        "User-Agent": "azsdk-net-Developer.LoadTesting/1.0.0-alpha.20230109.1 (.NET 6.0.12; Microsoft Windows 10.0.22621)",
        "x-ms-client-request-id": "8ef7c990d3e83d03524c125a4bb7de82",
        "x-ms-return-client-request-id": "true"
      },
      "RequestBody": "PD94bWwgdmVyc2lvbj0iMS4wIiBlbmNvZGluZz0iVVRGLTgiPz4NCjxqbWV0ZXJUZXN0UGxhbiB2ZXJzaW9uPSIxLjIiIHByb3BlcnRpZXM9IjUuMCIgam1ldGVyPSI1LjQuMSI\u002BDQogICAgPGhhc2hUcmVlPg0KICAgICAgICA8VGVzdFBsYW4gZ3VpY2xhc3M9IlRlc3RQbGFuR3VpIiB0ZXN0Y2xhc3M9IlRlc3RQbGFuIiB0ZXN0bmFtZT0iQXp1cmUgTG9hZCBUZXN0aW5nIFF1aWNrc3RhcnQiIGVuYWJsZWQ9InRydWUiPg0KICAgICAgICAgICAgPHN0cmluZ1Byb3AgbmFtZT0iVGVzdFBsYW4uY29tbWVudHMiPjwvc3RyaW5nUHJvcD4NCiAgICAgICAgICAgIDxib29sUHJvcCBuYW1lPSJUZXN0UGxhbi5mdW5jdGlvbmFsX21vZGUiPmZhbHNlPC9ib29sUHJvcD4NCiAgICAgICAgICAgIDxib29sUHJvcCBuYW1lPSJUZXN0UGxhbi50ZWFyRG93bl9vbl9zaHV0ZG93biI\u002BdHJ1ZTwvYm9vbFByb3A\u002BDQogICAgICAgICAgICA8Ym9vbFByb3AgbmFtZT0iVGVzdFBsYW4uc2VyaWFsaXplX3RocmVhZGdyb3VwcyI\u002BZmFsc2U8L2Jvb2xQcm9wPg0KICAgICAgICAgICAgPGVsZW1lbnRQcm9wIG5hbWU9IlRlc3RQbGFuLnVzZXJfZGVmaW5lZF92YXJpYWJsZXMiIGVsZW1lbnRUeXBlPSJBcmd1bWVudHMiIGd1aWNsYXNzPSJBcmd1bWVudHNQYW5lbCIgdGVzdGNsYXNzPSJBcmd1bWVudHMiIHRlc3RuYW1lPSJVc2VyIERlZmluZWQgVmFyaWFibGVzIiBlbmFibGVkPSJ0cnVlIj4NCiAgICAgICAgICAgICAgICA8Y29sbGVjdGlvblByb3AgbmFtZT0iQXJndW1lbnRzLmFyZ3VtZW50cyIvPg0KICAgICAgICAgICAgPC9lbGVtZW50UHJvcD4NCiAgICAgICAgICAgIDxzdHJpbmdQcm9wIG5hbWU9IlRlc3RQbGFuLnVzZXJfZGVmaW5lX2NsYXNzcGF0aCI\u002BPC9zdHJpbmdQcm9wPg0KICAgICAgICA8L1Rlc3RQbGFuPg0KICAgICAgICA8aGFzaFRyZWU\u002BDQogICAgICAgICAgICA8QXJndW1lbnRzIGd1aWNsYXNzPSJBcmd1bWVudHNQYW5lbCIgdGVzdGNsYXNzPSJBcmd1bWVudHMiIHRlc3RuYW1lPSJVc2VyIERlZmluZWQgVmFyaWFibGVzIiBlbmFibGVkPSJ0cnVlIj4NCiAgICAgICAgICAgICAgICA8Y29sbGVjdGlvblByb3AgbmFtZT0iQXJndW1lbnRzLmFyZ3VtZW50cyI\u002BDQogICAgICAgICAgICAgICAgICAgIDxlbGVtZW50UHJvcCBuYW1lPSJ0aHJlYWRzX3Blcl9lbmdpbmUiIGVsZW1lbnRUeXBlPSJBcmd1bWVudCI\u002BDQogICAgICAgICAgICAgICAgICAgICAgICA8c3RyaW5nUHJvcCBuYW1lPSJBcmd1bWVudC5uYW1lIj50aHJlYWRzX3Blcl9lbmdpbmU8L3N0cmluZ1Byb3A\u002BDQogICAgICAgICAgICAgICAgICAgICAgICA8c3RyaW5nUHJvcCBuYW1lPSJBcmd1bWVudC52YWx1ZSI\u002BJHtfX0JlYW5TaGVsbCggU3lzdGVtLmdldGVudigidGhyZWFkc19wZXJfZW5naW5lIikgKX08L3N0cmluZ1Byb3A\u002BDQogICAgICAgICAgICAgICAgICAgICAgICA8c3RyaW5nUHJvcCBuYW1lPSJBcmd1bWVudC5tZXRhZGF0YSI\u002BPTwvc3RyaW5nUHJvcD4NCiAgICAgICAgICAgICAgICAgICAgPC9lbGVtZW50UHJvcD4NCiAgICAgICAgICAgICAgICAgICAgPGVsZW1lbnRQcm9wIG5hbWU9InJhbXBfdXBfdGltZSIgZWxlbWVudFR5cGU9IkFyZ3VtZW50Ij4NCiAgICAgICAgICAgICAgICAgICAgICAgIDxzdHJpbmdQcm9wIG5hbWU9IkFyZ3VtZW50Lm5hbWUiPnJhbXBfdXBfdGltZTwvc3RyaW5nUHJvcD4NCiAgICAgICAgICAgICAgICAgICAgICAgIDxzdHJpbmdQcm9wIG5hbWU9IkFyZ3VtZW50LnZhbHVlIj4ke19fQmVhblNoZWxsKCBTeXN0ZW0uZ2V0ZW52KCJyYW1wX3VwX3RpbWUiKSApfTwvc3RyaW5nUHJvcD4NCiAgICAgICAgICAgICAgICAgICAgICAgIDxzdHJpbmdQcm9wIG5hbWU9IkFyZ3VtZW50Lm1ldGFkYXRhIj49PC9zdHJpbmdQcm9wPg0KICAgICAgICAgICAgICAgICAgICA8L2VsZW1lbnRQcm9wPg0KICAgICAgICAgICAgICAgICAgICA8ZWxlbWVudFByb3AgbmFtZT0iZHVyYXRpb25faW5fc2VjIiBlbGVtZW50VHlwZT0iQXJndW1lbnQiPg0KICAgICAgICAgICAgICAgICAgICAgICAgPHN0cmluZ1Byb3AgbmFtZT0iQXJndW1lbnQubmFtZSI\u002BZHVyYXRpb25faW5fc2VjPC9zdHJpbmdQcm9wPg0KICAgICAgICAgICAgICAgICAgICAgICAgPHN0cmluZ1Byb3AgbmFtZT0iQXJndW1lbnQudmFsdWUiPiR7X19CZWFuU2hlbGwoIFN5c3RlbS5nZXRlbnYoImR1cmF0aW9uX2luX3NlYyIpICl9PC9zdHJpbmdQcm9wPg0KICAgICAgICAgICAgICAgICAgICAgICAgPHN0cmluZ1Byb3AgbmFtZT0iQXJndW1lbnQubWV0YWRhdGEiPj08L3N0cmluZ1Byb3A\u002BDQogICAgICAgICAgICAgICAgICAgIDwvZWxlbWVudFByb3A\u002BDQogICAgICAgICAgICAgICAgICAgIDxlbGVtZW50UHJvcCBuYW1lPSJkb21haW4iIGVsZW1lbnRUeXBlPSJBcmd1bWVudCI\u002BDQogICAgICAgICAgICAgICAgICAgICAgICA8c3RyaW5nUHJvcCBuYW1lPSJBcmd1bWVudC5uYW1lIj5kb21haW48L3N0cmluZ1Byb3A\u002BDQogICAgICAgICAgICAgICAgICAgICAgICA8c3RyaW5nUHJvcCBuYW1lPSJBcmd1bWVudC52YWx1ZSI\u002BJHtfX0JlYW5TaGVsbCggU3lzdGVtLmdldGVudigiZG9tYWluIikgKX08L3N0cmluZ1Byb3A\u002BDQogICAgICAgICAgICAgICAgICAgICAgICA8c3RyaW5nUHJvcCBuYW1lPSJBcmd1bWVudC5tZXRhZGF0YSI\u002BPTwvc3RyaW5nUHJvcD4NCiAgICAgICAgICAgICAgICAgICAgPC9lbGVtZW50UHJvcD4NCiAgICAgICAgICAgICAgICAgICAgPGVsZW1lbnRQcm9wIG5hbWU9InByb3RvY29sIiBlbGVtZW50VHlwZT0iQXJndW1lbnQiPg0KICAgICAgICAgICAgICAgICAgICAgICAgPHN0cmluZ1Byb3AgbmFtZT0iQXJndW1lbnQubmFtZSI\u002BcHJvdG9jb2w8L3N0cmluZ1Byb3A\u002BDQogICAgICAgICAgICAgICAgICAgICAgICA8c3RyaW5nUHJvcCBuYW1lPSJBcmd1bWVudC52YWx1ZSI\u002BJHtfX0JlYW5TaGVsbCggU3lzdGVtLmdldGVudigicHJvdG9jb2wiKSApfTwvc3RyaW5nUHJvcD4NCiAgICAgICAgICAgICAgICAgICAgICAgIDxzdHJpbmdQcm9wIG5hbWU9IkFyZ3VtZW50Lm1ldGFkYXRhIj49PC9zdHJpbmdQcm9wPg0KICAgICAgICAgICAgICAgICAgICA8L2VsZW1lbnRQcm9wPg0KICAgICAgICAgICAgICAgICAgICA8ZWxlbWVudFByb3AgbmFtZT0icGF0aCIgZWxlbWVudFR5cGU9IkFyZ3VtZW50Ij4NCiAgICAgICAgICAgICAgICAgICAgICAgIDxzdHJpbmdQcm9wIG5hbWU9IkFyZ3VtZW50Lm5hbWUiPnBhdGg8L3N0cmluZ1Byb3A\u002BDQogICAgICAgICAgICAgICAgICAgICAgICA8c3RyaW5nUHJvcCBuYW1lPSJBcmd1bWVudC52YWx1ZSI\u002BJHtfX0JlYW5TaGVsbCggU3lzdGVtLmdldGVudigicGF0aCIpICl9PC9zdHJpbmdQcm9wPg0KICAgICAgICAgICAgICAgICAgICAgICAgPHN0cmluZ1Byb3AgbmFtZT0iQXJndW1lbnQubWV0YWRhdGEiPj08L3N0cmluZ1Byb3A\u002BDQogICAgICAgICAgICAgICAgICAgIDwvZWxlbWVudFByb3A\u002BDQogICAgICAgICAgICAgICAgPC9jb2xsZWN0aW9uUHJvcD4NCiAgICAgICAgICAgIDwvQXJndW1lbnRzPg0KICAgICAgICAgICAgPGhhc2hUcmVlLz4NCiAgICAgICAgICAgIDxUaHJlYWRHcm91cCBndWljbGFzcz0iVGhyZWFkR3JvdXBHdWkiIHRlc3RjbGFzcz0iVGhyZWFkR3JvdXAiIHRlc3RuYW1lPSJUaHJlYWQgR3JvdXAiIGVuYWJsZWQ9InRydWUiPg0KICAgICAgICAgICAgICAgIDxzdHJpbmdQcm9wIG5hbWU9IlRocmVhZEdyb3VwLm9uX3NhbXBsZV9lcnJvciI\u002BY29udGludWU8L3N0cmluZ1Byb3A\u002BDQogICAgICAgICAgICAgICAgPGVsZW1lbnRQcm9wIG5hbWU9IlRocmVhZEdyb3VwLm1haW5fY29udHJvbGxlciIgZWxlbWVudFR5cGU9Ikxvb3BDb250cm9sbGVyIiBndWljbGFzcz0iTG9vcENvbnRyb2xQYW5lbCIgdGVzdGNsYXNzPSJMb29wQ29udHJvbGxlciIgdGVzdG5hbWU9Ikxvb3AgQ29udHJvbGxlciIgZW5hYmxlZD0idHJ1ZSI\u002BDQogICAgICAgICAgICAgICAgICAgIDxib29sUHJvcCBuYW1lPSJMb29wQ29udHJvbGxlci5jb250aW51ZV9mb3JldmVyIj5mYWxzZTwvYm9vbFByb3A\u002BDQogICAgICAgICAgICAgICAgICAgIDxpbnRQcm9wIG5hbWU9Ikxvb3BDb250cm9sbGVyLmxvb3BzIj4tMTwvaW50UHJvcD4NCiAgICAgICAgICAgICAgICA8L2VsZW1lbnRQcm9wPg0KICAgICAgICAgICAgICAgIDxzdHJpbmdQcm9wIG5hbWU9IlRocmVhZEdyb3VwLm51bV90aHJlYWRzIj4ke3RocmVhZHNfcGVyX2VuZ2luZX08L3N0cmluZ1Byb3A\u002BDQogICAgICAgICAgICAgICAgPHN0cmluZ1Byb3AgbmFtZT0iVGhyZWFkR3JvdXAucmFtcF90aW1lIj4ke3JhbXBfdXBfdGltZX08L3N0cmluZ1Byb3A\u002BDQogICAgICAgICAgICAgICAgPGJvb2xQcm9wIG5hbWU9IlRocmVhZEdyb3VwLnNjaGVkdWxlciI\u002BdHJ1ZTwvYm9vbFByb3A\u002BDQogICAgICAgICAgICAgICAgPHN0cmluZ1Byb3AgbmFtZT0iVGhyZWFkR3JvdXAuZHVyYXRpb24iPiR7ZHVyYXRpb25faW5fc2VjfTwvc3RyaW5nUHJvcD4NCiAgICAgICAgICAgICAgICA8c3RyaW5nUHJvcCBuYW1lPSJUaHJlYWRHcm91cC5kZWxheSI\u002BNTwvc3RyaW5nUHJvcD4NCiAgICAgICAgICAgICAgICA8Ym9vbFByb3AgbmFtZT0iVGhyZWFkR3JvdXAuc2FtZV91c2VyX29uX25leHRfaXRlcmF0aW9uIj50cnVlPC9ib29sUHJvcD4NCiAgICAgICAgICAgIDwvVGhyZWFkR3JvdXA\u002BDQogICAgICAgICAgICA8aGFzaFRyZWU\u002BDQogICAgICAgICAgICAgICAgPEhUVFBTYW1wbGVyUHJveHkgZ3VpY2xhc3M9Ikh0dHBUZXN0U2FtcGxlR3VpIiB0ZXN0Y2xhc3M9IkhUVFBTYW1wbGVyUHJveHkiIHRlc3RuYW1lPSJIb21lcGFnZSIgZW5hYmxlZD0idHJ1ZSI\u002BDQogICAgICAgICAgICAgICAgICAgIDxlbGVtZW50UHJvcCBuYW1lPSJIVFRQc2FtcGxlci5Bcmd1bWVudHMiIGVsZW1lbnRUeXBlPSJBcmd1bWVudHMiIGd1aWNsYXNzPSJIVFRQQXJndW1lbnRzUGFuZWwiIHRlc3RjbGFzcz0iQXJndW1lbnRzIiB0ZXN0bmFtZT0iVXNlciBEZWZpbmVkIFZhcmlhYmxlcyIgZW5hYmxlZD0idHJ1ZSI\u002BDQogICAgICAgICAgICAgICAgICAgICAgICA8Y29sbGVjdGlvblByb3AgbmFtZT0iQXJndW1lbnRzLmFyZ3VtZW50cyIvPg0KICAgICAgICAgICAgICAgICAgICA8L2VsZW1lbnRQcm9wPg0KICAgICAgICAgICAgICAgICAgICA8c3RyaW5nUHJvcCBuYW1lPSJIVFRQU2FtcGxlci5kb21haW4iPiR7ZG9tYWlufTwvc3RyaW5nUHJvcD4NCiAgICAgICAgICAgICAgICAgICAgPHN0cmluZ1Byb3AgbmFtZT0iSFRUUFNhbXBsZXIucG9ydCI\u002BPC9zdHJpbmdQcm9wPg0KICAgICAgICAgICAgICAgICAgICA8c3RyaW5nUHJvcCBuYW1lPSJIVFRQU2FtcGxlci5wcm90b2NvbCI\u002BJHtwcm90b2NvbH08L3N0cmluZ1Byb3A\u002BDQogICAgICAgICAgICAgICAgICAgIDxzdHJpbmdQcm9wIG5hbWU9IkhUVFBTYW1wbGVyLmNvbnRlbnRFbmNvZGluZyI\u002BPC9zdHJpbmdQcm9wPg0KICAgICAgICAgICAgICAgICAgICA8c3RyaW5nUHJvcCBuYW1lPSJIVFRQU2FtcGxlci5wYXRoIj4ke3BhdGh9PC9zdHJpbmdQcm9wPg0KICAgICAgICAgICAgICAgICAgICA8c3RyaW5nUHJvcCBuYW1lPSJIVFRQU2FtcGxlci5tZXRob2QiPkdFVDwvc3RyaW5nUHJvcD4NCiAgICAgICAgICAgICAgICAgICAgPGJvb2xQcm9wIG5hbWU9IkhUVFBTYW1wbGVyLmZvbGxvd19yZWRpcmVjdHMiPnRydWU8L2Jvb2xQcm9wPg0KICAgICAgICAgICAgICAgICAgICA8Ym9vbFByb3AgbmFtZT0iSFRUUFNhbXBsZXIuYXV0b19yZWRpcmVjdHMiPmZhbHNlPC9ib29sUHJvcD4NCiAgICAgICAgICAgICAgICAgICAgPGJvb2xQcm9wIG5hbWU9IkhUVFBTYW1wbGVyLnVzZV9rZWVwYWxpdmUiPnRydWU8L2Jvb2xQcm9wPg0KICAgICAgICAgICAgICAgICAgICA8Ym9vbFByb3AgbmFtZT0iSFRUUFNhbXBsZXIuRE9fTVVMVElQQVJUX1BPU1QiPmZhbHNlPC9ib29sUHJvcD4NCiAgICAgICAgICAgICAgICAgICAgPHN0cmluZ1Byb3AgbmFtZT0iSFRUUFNhbXBsZXIuZW1iZWRkZWRfdXJsX3JlIj48L3N0cmluZ1Byb3A\u002BDQogICAgICAgICAgICAgICAgICAgIDxzdHJpbmdQcm9wIG5hbWU9IkhUVFBTYW1wbGVyLmNvbm5lY3RfdGltZW91dCI\u002BPC9zdHJpbmdQcm9wPg0KICAgICAgICAgICAgICAgICAgICA8c3RyaW5nUHJvcCBuYW1lPSJIVFRQU2FtcGxlci5yZXNwb25zZV90aW1lb3V0Ij48L3N0cmluZ1Byb3A\u002BDQogICAgICAgICAgICAgICAgPC9IVFRQU2FtcGxlclByb3h5Pg0KICAgICAgICAgICAgICAgIDxoYXNoVHJlZS8\u002BDQogICAgICAgICAgICA8L2hhc2hUcmVlPg0KICAgICAgICA8L2hhc2hUcmVlPg0KICAgIDwvaGFzaFRyZWU\u002BDQo8L2ptZXRlclRlc3RQbGFuPg0K",
      "StatusCode": 201,
      "ResponseHeaders": {
        "api-supported-versions": "2021-07-01-preview, 2022-06-01-preview, 2022-11-01",
        "Connection": "keep-alive",
        "Content-Length": "544",
        "Content-Type": "application/json; charset=utf-8",
        "Date": "Mon, 09 Jan 2023 05:05:04 GMT",
        "Location": "https://f3395a15-535c-46ea-aaf4-db52915c248b.eastus2euap.cnt-canary.loadtesting.azure.com/tests/test-from-csharp-sdk-testing-framework/files/sample.jmx?api-version=2022-11-01",
        "mise-correlation-id": "9c9d6f21-f9b2-4238-890c-d3a5f308a878",
        "Strict-Transport-Security": "max-age=15724800; includeSubDomains",
        "X-Content-Type-Options": "nosniff",
        "x-ms-correlation-request-id": "e522eb55-18f5-4d09-8648-307833b68959"
      },
      "ResponseBody": {
        "url": "https://maltccstorageaccounteuap.blob.core.windows.net/036d0e28-8091-4ec6-afe4-862902a8abef/d969fe40-c8e9-4b98-808e-2fec2f4c8bd5?skoid=fe06edb5-033b-4f33-bef0-9489f8feffb8\u0026sktid=33e01921-4d64-4f8c-a055-5bdaffd5e33d\u0026skt=2023-01-09T04%3A43%3A57Z\u0026ske=2023-01-09T18%3A43%3A57Z\u0026sks=b\u0026skv=2021-08-06\u0026sv=2021-08-06\u0026se=2023-01-09T05%3A15%3A05Z\u0026sr=b\u0026sp=r\u0026sig=Y1WajykdArvCWTfak%2BxkrKBb4%2F3LzIA4MCtW0ii4990%3D",
        "fileName": "sample.jmx",
        "fileType": "JMX_FILE",
        "expireDateTime": "2023-01-09T05:15:05.001781",
=======
      "RequestMethod": "GET",
      "RequestHeaders": {
        "Accept": "application/json",
        "Authorization": "Sanitized",
        "User-Agent": "azsdk-net-Developer.LoadTesting/1.0.0-alpha.20230106.1 (.NET 6.0.12; Linux 5.15.79.1-microsoft-standard-WSL2 #1 SMP Wed Nov 23 01:01:46 UTC 2022)",
        "x-ms-client-request-id": "69e9b5245ee22d343d1e70249043cd3a",
        "x-ms-return-client-request-id": "true"
      },
      "RequestBody": null,
      "StatusCode": 200,
      "ResponseHeaders": {
        "api-supported-versions": "2021-07-01-preview, 2022-06-01-preview, 2022-11-01",
        "Connection": "keep-alive",
        "Content-Length": "549",
        "Content-Type": "application/json; charset=utf-8",
        "Date": "Thu, 05 Jan 2023 19:21:27 GMT",
        "mise-correlation-id": "57017f20-2a4e-4911-a7e0-ff75418a454f",
        "Strict-Transport-Security": "max-age=15724800; includeSubDomains",
        "X-Content-Type-Options": "nosniff",
        "x-ms-correlation-request-id": "f755314a-b912-4b50-9306-ae0f5c72124a"
      },
      "ResponseBody": {
        "url": "https://maltccstorageaccounteuap.blob.core.windows.net/5f4d3d1b-88b1-446d-8b9f-d89348621fab/3848f624-c8f7-42ce-8ee6-a41abde6b575?skoid=fe06edb5-033b-4f33-bef0-9489f8feffb8\u0026sktid=33e01921-4d64-4f8c-a055-5bdaffd5e33d\u0026skt=2023-01-05T17%3A12%3A54Z\u0026ske=2023-01-06T07%3A12%3A54Z\u0026sks=b\u0026skv=2021-08-06\u0026sv=2021-08-06\u0026se=2023-01-05T19%3A31%3A27Z\u0026sr=b\u0026sp=r\u0026sig=lJyX7V2TpyzFiUHhgwv81Fm%2FO%2F3XcF5w%2F23WTbqVy%2Fg%3D",
        "fileName": "sample.jmx",
        "fileType": "JMX_FILE",
        "expireDateTime": "2023-01-05T19:31:27.8308892",
>>>>>>> f551be23
        "validationStatus": "VALIDATION_INITIATED"
      }
    },
    {
      "RequestUri": "https://f3395a15-535c-46ea-aaf4-db52915c248b.eastus2euap.cnt-canary.loadtesting.azure.com/tests/test-from-csharp-sdk-testing-framework/files/sample.jmx?api-version=2022-11-01",
      "RequestMethod": "GET",
      "RequestHeaders": {
        "Accept": "application/json",
        "Authorization": "Sanitized",
<<<<<<< HEAD
        "User-Agent": "azsdk-net-Developer.LoadTesting/1.0.0-alpha.20230109.1 (.NET 6.0.12; Microsoft Windows 10.0.22621)",
        "x-ms-client-request-id": "c43faa0034034f0afd7bc79db76c6b60",
=======
        "User-Agent": "azsdk-net-Developer.LoadTesting/1.0.0-alpha.20230106.1 (.NET 6.0.12; Linux 5.15.79.1-microsoft-standard-WSL2 #1 SMP Wed Nov 23 01:01:46 UTC 2022)",
        "x-ms-client-request-id": "46f91c8dc24556ccb16c4c73633f617b",
>>>>>>> f551be23
        "x-ms-return-client-request-id": "true"
      },
      "RequestBody": null,
      "StatusCode": 200,
      "ResponseHeaders": {
        "api-supported-versions": "2021-07-01-preview, 2022-06-01-preview, 2022-11-01",
        "Connection": "keep-alive",
<<<<<<< HEAD
        "Content-Length": "541",
        "Content-Type": "application/json; charset=utf-8",
        "Date": "Mon, 09 Jan 2023 05:05:05 GMT",
        "mise-correlation-id": "f63fabc3-a0b2-473a-9cc1-4340796cf33d",
        "Strict-Transport-Security": "max-age=15724800; includeSubDomains",
        "X-Content-Type-Options": "nosniff",
        "x-ms-correlation-request-id": "13c01a0c-b2c6-4caa-a201-dc9c3f03a571"
      },
      "ResponseBody": {
        "url": "https://maltccstorageaccounteuap.blob.core.windows.net/036d0e28-8091-4ec6-afe4-862902a8abef/d969fe40-c8e9-4b98-808e-2fec2f4c8bd5?skoid=fe06edb5-033b-4f33-bef0-9489f8feffb8\u0026sktid=33e01921-4d64-4f8c-a055-5bdaffd5e33d\u0026skt=2023-01-09T03%3A34%3A32Z\u0026ske=2023-01-09T18%3A04%3A32Z\u0026sks=b\u0026skv=2021-08-06\u0026sv=2021-08-06\u0026se=2023-01-09T05%3A15%3A05Z\u0026sr=b\u0026sp=r\u0026sig=4hw4JqKv7OJ76w2E9sZrzfXefPflurdg1KoSLFJMI0E%3D",
        "fileName": "sample.jmx",
        "fileType": "JMX_FILE",
        "expireDateTime": "2023-01-09T05:15:05.5337064",
=======
        "Content-Length": "546",
        "Content-Type": "application/json; charset=utf-8",
        "Date": "Thu, 05 Jan 2023 19:21:29 GMT",
        "mise-correlation-id": "669f729d-1fbb-4a62-9c1c-8ba1633d1cc3",
        "Strict-Transport-Security": "max-age=15724800; includeSubDomains",
        "X-Content-Type-Options": "nosniff",
        "x-ms-correlation-request-id": "599f1169-16fd-4b3a-83f7-c75a14f6e732"
      },
      "ResponseBody": {
        "url": "https://maltccstorageaccounteuap.blob.core.windows.net/5f4d3d1b-88b1-446d-8b9f-d89348621fab/3848f624-c8f7-42ce-8ee6-a41abde6b575?skoid=fe06edb5-033b-4f33-bef0-9489f8feffb8\u0026sktid=33e01921-4d64-4f8c-a055-5bdaffd5e33d\u0026skt=2023-01-05T16%3A39%3A50Z\u0026ske=2023-01-06T07%3A09%3A50Z\u0026sks=b\u0026skv=2021-08-06\u0026sv=2021-08-06\u0026se=2023-01-05T19%3A31%3A29Z\u0026sr=b\u0026sp=r\u0026sig=b5D1BQa%2FeETi00QJz%2Fd8aHR4myCRvhWHOG5Q67p%2FoPI%3D",
        "fileName": "sample.jmx",
        "fileType": "JMX_FILE",
        "expireDateTime": "2023-01-05T19:31:29.561048",
>>>>>>> f551be23
        "validationStatus": "VALIDATION_INITIATED"
      }
    },
    {
      "RequestUri": "https://f3395a15-535c-46ea-aaf4-db52915c248b.eastus2euap.cnt-canary.loadtesting.azure.com/tests/test-from-csharp-sdk-testing-framework/files/sample.jmx?api-version=2022-11-01",
      "RequestMethod": "GET",
      "RequestHeaders": {
        "Accept": "application/json",
        "Authorization": "Sanitized",
<<<<<<< HEAD
        "User-Agent": "azsdk-net-Developer.LoadTesting/1.0.0-alpha.20230109.1 (.NET 6.0.12; Microsoft Windows 10.0.22621)",
        "x-ms-client-request-id": "c33e6b6daff6f993108690e2273a26eb",
=======
        "User-Agent": "azsdk-net-Developer.LoadTesting/1.0.0-alpha.20230106.1 (.NET 6.0.12; Linux 5.15.79.1-microsoft-standard-WSL2 #1 SMP Wed Nov 23 01:01:46 UTC 2022)",
        "x-ms-client-request-id": "865b3bb28f87fe245d8f03898ff9f976",
>>>>>>> f551be23
        "x-ms-return-client-request-id": "true"
      },
      "RequestBody": null,
      "StatusCode": 200,
      "ResponseHeaders": {
        "api-supported-versions": "2021-07-01-preview, 2022-06-01-preview, 2022-11-01",
        "Connection": "keep-alive",
        "Content-Length": "545",
        "Content-Type": "application/json; charset=utf-8",
<<<<<<< HEAD
        "Date": "Mon, 09 Jan 2023 05:05:07 GMT",
        "mise-correlation-id": "529e60a2-b68a-44e6-90a2-12e393587830",
        "Strict-Transport-Security": "max-age=15724800; includeSubDomains",
        "X-Content-Type-Options": "nosniff",
        "x-ms-correlation-request-id": "da0e7ce5-6b1b-4fd8-bf2a-d4f715058f44"
      },
      "ResponseBody": {
        "url": "https://maltccstorageaccounteuap.blob.core.windows.net/036d0e28-8091-4ec6-afe4-862902a8abef/d969fe40-c8e9-4b98-808e-2fec2f4c8bd5?skoid=fe06edb5-033b-4f33-bef0-9489f8feffb8\u0026sktid=33e01921-4d64-4f8c-a055-5bdaffd5e33d\u0026skt=2023-01-09T04%3A37%3A37Z\u0026ske=2023-01-09T18%3A37%3A37Z\u0026sks=b\u0026skv=2021-08-06\u0026sv=2021-08-06\u0026se=2023-01-09T05%3A15%3A07Z\u0026sr=b\u0026sp=r\u0026sig=QrsMRrYxu740YmgiHWT0%2BsccDN446hbSLuiPpmH%2B9XI%3D",
        "fileName": "sample.jmx",
        "fileType": "JMX_FILE",
        "expireDateTime": "2023-01-09T05:15:07.0785664",
=======
        "Date": "Thu, 05 Jan 2023 19:21:31 GMT",
        "mise-correlation-id": "0ffec2f7-ab84-49a0-add4-e788a50ac4b7",
        "Strict-Transport-Security": "max-age=15724800; includeSubDomains",
        "X-Content-Type-Options": "nosniff",
        "x-ms-correlation-request-id": "3569f160-af0e-4dd4-b5d7-3335e1e41012"
      },
      "ResponseBody": {
        "url": "https://maltccstorageaccounteuap.blob.core.windows.net/5f4d3d1b-88b1-446d-8b9f-d89348621fab/3848f624-c8f7-42ce-8ee6-a41abde6b575?skoid=fe06edb5-033b-4f33-bef0-9489f8feffb8\u0026sktid=33e01921-4d64-4f8c-a055-5bdaffd5e33d\u0026skt=2023-01-05T15%3A04%3A45Z\u0026ske=2023-01-06T05%3A04%3A45Z\u0026sks=b\u0026skv=2021-08-06\u0026sv=2021-08-06\u0026se=2023-01-05T19%3A31%3A31Z\u0026sr=b\u0026sp=r\u0026sig=g%2FBd9F0pTDpNPl3B2q8ne%2BvHFA2eyUyxpxeJdWXS0QI%3D",
        "fileName": "sample.jmx",
        "fileType": "JMX_FILE",
        "expireDateTime": "2023-01-05T19:31:31.0639102",
>>>>>>> f551be23
        "validationStatus": "VALIDATION_INITIATED"
      }
    },
    {
      "RequestUri": "https://f3395a15-535c-46ea-aaf4-db52915c248b.eastus2euap.cnt-canary.loadtesting.azure.com/tests/test-from-csharp-sdk-testing-framework/files/sample.jmx?api-version=2022-11-01",
      "RequestMethod": "GET",
      "RequestHeaders": {
        "Accept": "application/json",
        "Authorization": "Sanitized",
<<<<<<< HEAD
        "User-Agent": "azsdk-net-Developer.LoadTesting/1.0.0-alpha.20230109.1 (.NET 6.0.12; Microsoft Windows 10.0.22621)",
        "x-ms-client-request-id": "7252086afa865c1cbfa8916c0c6586e6",
=======
        "User-Agent": "azsdk-net-Developer.LoadTesting/1.0.0-alpha.20230106.1 (.NET 6.0.12; Linux 5.15.79.1-microsoft-standard-WSL2 #1 SMP Wed Nov 23 01:01:46 UTC 2022)",
        "x-ms-client-request-id": "e685ceab4aa26187e992b77612c0c9fd",
>>>>>>> f551be23
        "x-ms-return-client-request-id": "true"
      },
      "RequestBody": null,
      "StatusCode": 200,
      "ResponseHeaders": {
        "api-supported-versions": "2021-07-01-preview, 2022-06-01-preview, 2022-11-01",
        "Connection": "keep-alive",
<<<<<<< HEAD
        "Content-Length": "543",
        "Content-Type": "application/json; charset=utf-8",
        "Date": "Mon, 09 Jan 2023 05:05:08 GMT",
        "mise-correlation-id": "1d8566d7-62a8-4f21-9012-6fd989f3de77",
        "Strict-Transport-Security": "max-age=15724800; includeSubDomains",
        "X-Content-Type-Options": "nosniff",
        "x-ms-correlation-request-id": "3ad6ed7b-469c-40e6-8122-31a3367fae41"
      },
      "ResponseBody": {
        "url": "https://maltccstorageaccounteuap.blob.core.windows.net/036d0e28-8091-4ec6-afe4-862902a8abef/d969fe40-c8e9-4b98-808e-2fec2f4c8bd5?skoid=fe06edb5-033b-4f33-bef0-9489f8feffb8\u0026sktid=33e01921-4d64-4f8c-a055-5bdaffd5e33d\u0026skt=2023-01-09T04%3A43%3A15Z\u0026ske=2023-01-09T19%3A13%3A15Z\u0026sks=b\u0026skv=2021-08-06\u0026sv=2021-08-06\u0026se=2023-01-09T05%3A15%3A08Z\u0026sr=b\u0026sp=r\u0026sig=UtAo7ksncNHmI%2BMvN7RPPYwjlXYQInKSDZQ1FKWHtHM%3D",
        "fileName": "sample.jmx",
        "fileType": "JMX_FILE",
        "expireDateTime": "2023-01-09T05:15:08.6166689",
=======
        "Content-Length": "547",
        "Content-Type": "application/json; charset=utf-8",
        "Date": "Thu, 05 Jan 2023 19:21:32 GMT",
        "mise-correlation-id": "a153de24-6530-4a93-803a-7f3ac1a84806",
        "Strict-Transport-Security": "max-age=15724800; includeSubDomains",
        "X-Content-Type-Options": "nosniff",
        "x-ms-correlation-request-id": "7b14e88f-a1da-4197-ab9a-ec3dd60525d7"
      },
      "ResponseBody": {
        "url": "https://maltccstorageaccounteuap.blob.core.windows.net/5f4d3d1b-88b1-446d-8b9f-d89348621fab/3848f624-c8f7-42ce-8ee6-a41abde6b575?skoid=fe06edb5-033b-4f33-bef0-9489f8feffb8\u0026sktid=33e01921-4d64-4f8c-a055-5bdaffd5e33d\u0026skt=2023-01-05T17%3A49%3A22Z\u0026ske=2023-01-06T07%3A49%3A22Z\u0026sks=b\u0026skv=2021-08-06\u0026sv=2021-08-06\u0026se=2023-01-05T19%3A31%3A32Z\u0026sr=b\u0026sp=r\u0026sig=pI3hwPHwm7ab%2FQ9jGf4HonTsKUuE9aG%2F%2FNEalWJES9k%3D",
        "fileName": "sample.jmx",
        "fileType": "JMX_FILE",
        "expireDateTime": "2023-01-05T19:31:32.5812042",
>>>>>>> f551be23
        "validationStatus": "VALIDATION_INITIATED"
      }
    },
    {
      "RequestUri": "https://f3395a15-535c-46ea-aaf4-db52915c248b.eastus2euap.cnt-canary.loadtesting.azure.com/tests/test-from-csharp-sdk-testing-framework/files/sample.jmx?api-version=2022-11-01",
      "RequestMethod": "GET",
      "RequestHeaders": {
        "Accept": "application/json",
        "Authorization": "Sanitized",
<<<<<<< HEAD
        "User-Agent": "azsdk-net-Developer.LoadTesting/1.0.0-alpha.20230109.1 (.NET 6.0.12; Microsoft Windows 10.0.22621)",
        "x-ms-client-request-id": "dfedb2e01a79518b1746b47ca32728c2",
=======
        "User-Agent": "azsdk-net-Developer.LoadTesting/1.0.0-alpha.20230106.1 (.NET 6.0.12; Linux 5.15.79.1-microsoft-standard-WSL2 #1 SMP Wed Nov 23 01:01:46 UTC 2022)",
        "x-ms-client-request-id": "5572f4bd46e7feb2f8fae8b5be43c6b7",
>>>>>>> f551be23
        "x-ms-return-client-request-id": "true"
      },
      "RequestBody": null,
      "StatusCode": 200,
      "ResponseHeaders": {
        "api-supported-versions": "2021-07-01-preview, 2022-06-01-preview, 2022-11-01",
        "Connection": "keep-alive",
<<<<<<< HEAD
        "Content-Length": "542",
        "Content-Type": "application/json; charset=utf-8",
        "Date": "Mon, 09 Jan 2023 05:05:10 GMT",
        "mise-correlation-id": "37f00a80-290f-4d63-844c-9cc390b5aa87",
        "Strict-Transport-Security": "max-age=15724800; includeSubDomains",
        "X-Content-Type-Options": "nosniff",
        "x-ms-correlation-request-id": "2b71d430-f78c-43f6-a31e-00c7af15c107"
      },
      "ResponseBody": {
        "url": "https://maltccstorageaccounteuap.blob.core.windows.net/036d0e28-8091-4ec6-afe4-862902a8abef/d969fe40-c8e9-4b98-808e-2fec2f4c8bd5?skoid=fe06edb5-033b-4f33-bef0-9489f8feffb8\u0026sktid=33e01921-4d64-4f8c-a055-5bdaffd5e33d\u0026skt=2023-01-09T04%3A37%3A31Z\u0026ske=2023-01-09T18%3A37%3A31Z\u0026sks=b\u0026skv=2021-08-06\u0026sv=2021-08-06\u0026se=2023-01-09T05%3A15%3A10Z\u0026sr=b\u0026sp=r\u0026sig=YnKidGPxF1KqafKLJop%2Fv6W7ot7Uxm5aoKTZoFtm0GQ%3D",
        "fileName": "sample.jmx",
        "fileType": "JMX_FILE",
        "expireDateTime": "2023-01-09T05:15:10.841866",
=======
        "Content-Length": "543",
        "Content-Type": "application/json; charset=utf-8",
        "Date": "Thu, 05 Jan 2023 19:21:34 GMT",
        "mise-correlation-id": "5d8f5468-f47b-48df-9e34-cdf6d56d3a79",
        "Strict-Transport-Security": "max-age=15724800; includeSubDomains",
        "X-Content-Type-Options": "nosniff",
        "x-ms-correlation-request-id": "3f2c52c5-4363-4050-834b-f09047a541ae"
      },
      "ResponseBody": {
        "url": "https://maltccstorageaccounteuap.blob.core.windows.net/5f4d3d1b-88b1-446d-8b9f-d89348621fab/3848f624-c8f7-42ce-8ee6-a41abde6b575?skoid=fe06edb5-033b-4f33-bef0-9489f8feffb8\u0026sktid=33e01921-4d64-4f8c-a055-5bdaffd5e33d\u0026skt=2023-01-05T17%3A11%3A46Z\u0026ske=2023-01-06T07%3A11%3A46Z\u0026sks=b\u0026skv=2021-08-06\u0026sv=2021-08-06\u0026se=2023-01-05T19%3A31%3A34Z\u0026sr=b\u0026sp=r\u0026sig=8%2Bn6OJWqHLh7KG8kBSNjVXDCzHyVUEdtv2uN5OgUzIg%3D",
        "fileName": "sample.jmx",
        "fileType": "JMX_FILE",
        "expireDateTime": "2023-01-05T19:31:34.1461056",
>>>>>>> f551be23
        "validationStatus": "VALIDATION_INITIATED"
      }
    },
    {
      "RequestUri": "https://f3395a15-535c-46ea-aaf4-db52915c248b.eastus2euap.cnt-canary.loadtesting.azure.com/tests/test-from-csharp-sdk-testing-framework/files/sample.jmx?api-version=2022-11-01",
      "RequestMethod": "GET",
      "RequestHeaders": {
        "Accept": "application/json",
        "Authorization": "Sanitized",
<<<<<<< HEAD
        "User-Agent": "azsdk-net-Developer.LoadTesting/1.0.0-alpha.20230109.1 (.NET 6.0.12; Microsoft Windows 10.0.22621)",
        "x-ms-client-request-id": "ae32db55f81a73da4fe1044e1d26edaa",
=======
        "User-Agent": "azsdk-net-Developer.LoadTesting/1.0.0-alpha.20230106.1 (.NET 6.0.12; Linux 5.15.79.1-microsoft-standard-WSL2 #1 SMP Wed Nov 23 01:01:46 UTC 2022)",
        "x-ms-client-request-id": "94c8d5727aba67d9b3fa9df5d7adec9c",
>>>>>>> f551be23
        "x-ms-return-client-request-id": "true"
      },
      "RequestBody": null,
      "StatusCode": 200,
      "ResponseHeaders": {
        "api-supported-versions": "2021-07-01-preview, 2022-06-01-preview, 2022-11-01",
        "Connection": "keep-alive",
<<<<<<< HEAD
        "Content-Length": "549",
        "Content-Type": "application/json; charset=utf-8",
        "Date": "Mon, 09 Jan 2023 05:05:12 GMT",
        "mise-correlation-id": "308025a5-7429-4cbf-b110-b6005a8847a8",
        "Strict-Transport-Security": "max-age=15724800; includeSubDomains",
        "X-Content-Type-Options": "nosniff",
        "x-ms-correlation-request-id": "4ea0de5d-842b-4e8f-a6e5-5582b1a43523"
      },
      "ResponseBody": {
        "url": "https://maltccstorageaccounteuap.blob.core.windows.net/036d0e28-8091-4ec6-afe4-862902a8abef/d969fe40-c8e9-4b98-808e-2fec2f4c8bd5?skoid=fe06edb5-033b-4f33-bef0-9489f8feffb8\u0026sktid=33e01921-4d64-4f8c-a055-5bdaffd5e33d\u0026skt=2023-01-09T04%3A03%3A27Z\u0026ske=2023-01-09T18%3A33%3A27Z\u0026sks=b\u0026skv=2021-08-06\u0026sv=2021-08-06\u0026se=2023-01-09T05%3A15%3A12Z\u0026sr=b\u0026sp=r\u0026sig=WT0Tem7%2Ftnh8SD%2FY9kTrm2seYFdOUMepO2z3n%2BO%2BLyU%3D",
        "fileName": "sample.jmx",
        "fileType": "JMX_FILE",
        "expireDateTime": "2023-01-09T05:15:12.6235743",
=======
        "Content-Length": "543",
        "Content-Type": "application/json; charset=utf-8",
        "Date": "Thu, 05 Jan 2023 19:21:35 GMT",
        "mise-correlation-id": "0a4594ce-1b92-478d-8601-a388fbba2175",
        "Strict-Transport-Security": "max-age=15724800; includeSubDomains",
        "X-Content-Type-Options": "nosniff",
        "x-ms-correlation-request-id": "a36300cd-9a62-4577-b493-ccad5fe856d0"
      },
      "ResponseBody": {
        "url": "https://maltccstorageaccounteuap.blob.core.windows.net/5f4d3d1b-88b1-446d-8b9f-d89348621fab/3848f624-c8f7-42ce-8ee6-a41abde6b575?skoid=fe06edb5-033b-4f33-bef0-9489f8feffb8\u0026sktid=33e01921-4d64-4f8c-a055-5bdaffd5e33d\u0026skt=2023-01-05T17%3A15%3A57Z\u0026ske=2023-01-06T07%3A15%3A57Z\u0026sks=b\u0026skv=2021-08-06\u0026sv=2021-08-06\u0026se=2023-01-05T19%3A31%3A35Z\u0026sr=b\u0026sp=r\u0026sig=N0Ct733iFWgCCs15sAr4wPija9P5Umy7O%2BhoJdxL1z0%3D",
        "fileName": "sample.jmx",
        "fileType": "JMX_FILE",
        "expireDateTime": "2023-01-05T19:31:35.6318381",
>>>>>>> f551be23
        "validationStatus": "VALIDATION_INITIATED"
      }
    },
    {
      "RequestUri": "https://f3395a15-535c-46ea-aaf4-db52915c248b.eastus2euap.cnt-canary.loadtesting.azure.com/tests/test-from-csharp-sdk-testing-framework/files/sample.jmx?api-version=2022-11-01",
      "RequestMethod": "GET",
      "RequestHeaders": {
        "Accept": "application/json",
        "Authorization": "Sanitized",
<<<<<<< HEAD
        "User-Agent": "azsdk-net-Developer.LoadTesting/1.0.0-alpha.20230109.1 (.NET 6.0.12; Microsoft Windows 10.0.22621)",
        "x-ms-client-request-id": "7502aa00464c4f727c005b40459fb897",
=======
        "User-Agent": "azsdk-net-Developer.LoadTesting/1.0.0-alpha.20230106.1 (.NET 6.0.12; Linux 5.15.79.1-microsoft-standard-WSL2 #1 SMP Wed Nov 23 01:01:46 UTC 2022)",
        "x-ms-client-request-id": "9bcb06c6a387648e1c87eea762d1a2a5",
>>>>>>> f551be23
        "x-ms-return-client-request-id": "true"
      },
      "RequestBody": null,
      "StatusCode": 200,
      "ResponseHeaders": {
        "api-supported-versions": "2021-07-01-preview, 2022-06-01-preview, 2022-11-01",
        "Connection": "keep-alive",
<<<<<<< HEAD
        "Content-Length": "541",
        "Content-Type": "application/json; charset=utf-8",
        "Date": "Mon, 09 Jan 2023 05:05:14 GMT",
        "mise-correlation-id": "b1fc3105-9b6e-44e5-b971-d9053ea8d941",
        "Strict-Transport-Security": "max-age=15724800; includeSubDomains",
        "X-Content-Type-Options": "nosniff",
        "x-ms-correlation-request-id": "873393ec-1165-447d-90f3-41973bc0a585"
      },
      "ResponseBody": {
        "url": "https://maltccstorageaccounteuap.blob.core.windows.net/036d0e28-8091-4ec6-afe4-862902a8abef/d969fe40-c8e9-4b98-808e-2fec2f4c8bd5?skoid=fe06edb5-033b-4f33-bef0-9489f8feffb8\u0026sktid=33e01921-4d64-4f8c-a055-5bdaffd5e33d\u0026skt=2023-01-09T04%3A03%3A17Z\u0026ske=2023-01-09T18%3A03%3A17Z\u0026sks=b\u0026skv=2021-08-06\u0026sv=2021-08-06\u0026se=2023-01-09T05%3A15%3A14Z\u0026sr=b\u0026sp=r\u0026sig=Am3bm8shXa7wMhqw2xeNO7sabhEi70PvQC4LoSpL9Kc%3D",
        "fileName": "sample.jmx",
        "fileType": "JMX_FILE",
        "expireDateTime": "2023-01-09T05:15:14.1701964",
=======
        "Content-Length": "545",
        "Content-Type": "application/json; charset=utf-8",
        "Date": "Thu, 05 Jan 2023 19:21:37 GMT",
        "mise-correlation-id": "c26a5350-83b5-481b-a728-659de7f873a7",
        "Strict-Transport-Security": "max-age=15724800; includeSubDomains",
        "X-Content-Type-Options": "nosniff",
        "x-ms-correlation-request-id": "21277f74-8fb6-4806-bfb1-e166481e1a0e"
      },
      "ResponseBody": {
        "url": "https://maltccstorageaccounteuap.blob.core.windows.net/5f4d3d1b-88b1-446d-8b9f-d89348621fab/3848f624-c8f7-42ce-8ee6-a41abde6b575?skoid=fe06edb5-033b-4f33-bef0-9489f8feffb8\u0026sktid=33e01921-4d64-4f8c-a055-5bdaffd5e33d\u0026skt=2023-01-05T17%3A49%3A30Z\u0026ske=2023-01-06T07%3A49%3A30Z\u0026sks=b\u0026skv=2021-08-06\u0026sv=2021-08-06\u0026se=2023-01-05T19%3A31%3A37Z\u0026sr=b\u0026sp=r\u0026sig=xEvKBgOnKRDUQj%2B8x5qKXeZJLpE8YLSkFEpCHPf%2FMTw%3D",
        "fileName": "sample.jmx",
        "fileType": "JMX_FILE",
        "expireDateTime": "2023-01-05T19:31:37.1580658",
>>>>>>> f551be23
        "validationStatus": "VALIDATION_INITIATED"
      }
    },
    {
      "RequestUri": "https://f3395a15-535c-46ea-aaf4-db52915c248b.eastus2euap.cnt-canary.loadtesting.azure.com/tests/test-from-csharp-sdk-testing-framework/files/sample.jmx?api-version=2022-11-01",
      "RequestMethod": "GET",
      "RequestHeaders": {
        "Accept": "application/json",
        "Authorization": "Sanitized",
<<<<<<< HEAD
        "User-Agent": "azsdk-net-Developer.LoadTesting/1.0.0-alpha.20230109.1 (.NET 6.0.12; Microsoft Windows 10.0.22621)",
        "x-ms-client-request-id": "3017ce80d732e7ccd77a9097163d33f1",
=======
        "User-Agent": "azsdk-net-Developer.LoadTesting/1.0.0-alpha.20230106.1 (.NET 6.0.12; Linux 5.15.79.1-microsoft-standard-WSL2 #1 SMP Wed Nov 23 01:01:46 UTC 2022)",
        "x-ms-client-request-id": "3c0300cb35f842431b0aa2eda8bd274a",
>>>>>>> f551be23
        "x-ms-return-client-request-id": "true"
      },
      "RequestBody": null,
      "StatusCode": 200,
      "ResponseHeaders": {
        "api-supported-versions": "2021-07-01-preview, 2022-06-01-preview, 2022-11-01",
        "Connection": "keep-alive",
        "Content-Length": "541",
        "Content-Type": "application/json; charset=utf-8",
<<<<<<< HEAD
        "Date": "Mon, 09 Jan 2023 05:05:15 GMT",
        "mise-correlation-id": "27a206d5-e3f9-439d-bd51-1da4879f3732",
        "Strict-Transport-Security": "max-age=15724800; includeSubDomains",
        "X-Content-Type-Options": "nosniff",
        "x-ms-correlation-request-id": "b7d68eac-878f-47c7-98c9-2910ec88b1f7"
      },
      "ResponseBody": {
        "url": "https://maltccstorageaccounteuap.blob.core.windows.net/036d0e28-8091-4ec6-afe4-862902a8abef/d969fe40-c8e9-4b98-808e-2fec2f4c8bd5?skoid=fe06edb5-033b-4f33-bef0-9489f8feffb8\u0026sktid=33e01921-4d64-4f8c-a055-5bdaffd5e33d\u0026skt=2023-01-09T04%3A43%3A57Z\u0026ske=2023-01-09T18%3A43%3A57Z\u0026sks=b\u0026skv=2021-08-06\u0026sv=2021-08-06\u0026se=2023-01-09T05%3A15%3A15Z\u0026sr=b\u0026sp=r\u0026sig=AVYLnsX4KwkoUUXaCqPXScDyzZqH7iYHYCZij2egpyQ%3D",
        "fileName": "sample.jmx",
        "fileType": "JMX_FILE",
        "expireDateTime": "2023-01-09T05:15:15.9254839",
=======
        "Date": "Thu, 05 Jan 2023 19:21:38 GMT",
        "mise-correlation-id": "c5b8227b-5b93-40c5-a1de-ff20664e63fa",
        "Strict-Transport-Security": "max-age=15724800; includeSubDomains",
        "X-Content-Type-Options": "nosniff",
        "x-ms-correlation-request-id": "15fa1a9f-d97e-4bf1-95ef-1eae5c057449"
      },
      "ResponseBody": {
        "url": "https://maltccstorageaccounteuap.blob.core.windows.net/5f4d3d1b-88b1-446d-8b9f-d89348621fab/3848f624-c8f7-42ce-8ee6-a41abde6b575?skoid=fe06edb5-033b-4f33-bef0-9489f8feffb8\u0026sktid=33e01921-4d64-4f8c-a055-5bdaffd5e33d\u0026skt=2023-01-05T17%3A16%3A22Z\u0026ske=2023-01-06T07%3A46%3A22Z\u0026sks=b\u0026skv=2021-08-06\u0026sv=2021-08-06\u0026se=2023-01-05T19%3A31%3A38Z\u0026sr=b\u0026sp=r\u0026sig=mdEfpwvNOH9ke35s2hCZwrhL429oinVVgtfa2svT0IQ%3D",
        "fileName": "sample.jmx",
        "fileType": "JMX_FILE",
        "expireDateTime": "2023-01-05T19:31:38.8938539",
>>>>>>> f551be23
        "validationStatus": "VALIDATION_INITIATED"
      }
    },
    {
      "RequestUri": "https://f3395a15-535c-46ea-aaf4-db52915c248b.eastus2euap.cnt-canary.loadtesting.azure.com/tests/test-from-csharp-sdk-testing-framework/files/sample.jmx?api-version=2022-11-01",
      "RequestMethod": "GET",
      "RequestHeaders": {
        "Accept": "application/json",
        "Authorization": "Sanitized",
<<<<<<< HEAD
        "User-Agent": "azsdk-net-Developer.LoadTesting/1.0.0-alpha.20230109.1 (.NET 6.0.12; Microsoft Windows 10.0.22621)",
        "x-ms-client-request-id": "f97c0958b2240f7669e332199d9a2daf",
=======
        "User-Agent": "azsdk-net-Developer.LoadTesting/1.0.0-alpha.20230106.1 (.NET 6.0.12; Linux 5.15.79.1-microsoft-standard-WSL2 #1 SMP Wed Nov 23 01:01:46 UTC 2022)",
        "x-ms-client-request-id": "b8ef4c0e2b78cf2f466377328c3105e1",
>>>>>>> f551be23
        "x-ms-return-client-request-id": "true"
      },
      "RequestBody": null,
      "StatusCode": 200,
      "ResponseHeaders": {
        "api-supported-versions": "2021-07-01-preview, 2022-06-01-preview, 2022-11-01",
        "Connection": "keep-alive",
<<<<<<< HEAD
        "Content-Length": "540",
        "Content-Type": "application/json; charset=utf-8",
        "Date": "Mon, 09 Jan 2023 05:05:17 GMT",
        "mise-correlation-id": "2580dc74-4cc1-4798-a717-00c544a36a73",
        "Strict-Transport-Security": "max-age=15724800; includeSubDomains",
        "X-Content-Type-Options": "nosniff",
        "x-ms-correlation-request-id": "6088be87-0df5-4c85-8aa6-13f99b246461"
      },
      "ResponseBody": {
        "url": "https://maltccstorageaccounteuap.blob.core.windows.net/036d0e28-8091-4ec6-afe4-862902a8abef/d969fe40-c8e9-4b98-808e-2fec2f4c8bd5?skoid=fe06edb5-033b-4f33-bef0-9489f8feffb8\u0026sktid=33e01921-4d64-4f8c-a055-5bdaffd5e33d\u0026skt=2023-01-09T03%3A34%3A32Z\u0026ske=2023-01-09T18%3A04%3A32Z\u0026sks=b\u0026skv=2021-08-06\u0026sv=2021-08-06\u0026se=2023-01-09T05%3A15%3A17Z\u0026sr=b\u0026sp=r\u0026sig=fXnThVRiC8BTvMBzuUOKJnaSSVD5WAt1rmwYHHkshok%3D",
        "fileName": "sample.jmx",
        "fileType": "JMX_FILE",
        "expireDateTime": "2023-01-09T05:15:17.709163",
=======
        "Content-Length": "543",
        "Content-Type": "application/json; charset=utf-8",
        "Date": "Thu, 05 Jan 2023 19:21:40 GMT",
        "mise-correlation-id": "f0a2da32-3f2a-4088-9705-3f58c22fff11",
        "Strict-Transport-Security": "max-age=15724800; includeSubDomains",
        "X-Content-Type-Options": "nosniff",
        "x-ms-correlation-request-id": "ae8e1597-0aa0-4a56-b433-efb3757358fe"
      },
      "ResponseBody": {
        "url": "https://maltccstorageaccounteuap.blob.core.windows.net/5f4d3d1b-88b1-446d-8b9f-d89348621fab/3848f624-c8f7-42ce-8ee6-a41abde6b575?skoid=fe06edb5-033b-4f33-bef0-9489f8feffb8\u0026sktid=33e01921-4d64-4f8c-a055-5bdaffd5e33d\u0026skt=2023-01-05T17%3A12%3A54Z\u0026ske=2023-01-06T07%3A12%3A54Z\u0026sks=b\u0026skv=2021-08-06\u0026sv=2021-08-06\u0026se=2023-01-05T19%3A31%3A40Z\u0026sr=b\u0026sp=r\u0026sig=zjpLwDxZNl3A01LUY7g7GfsYEOS%2BdrcNdaouAac8shg%3D",
        "fileName": "sample.jmx",
        "fileType": "JMX_FILE",
        "expireDateTime": "2023-01-05T19:31:40.6419622",
>>>>>>> f551be23
        "validationStatus": "VALIDATION_INITIATED"
      }
    },
    {
      "RequestUri": "https://f3395a15-535c-46ea-aaf4-db52915c248b.eastus2euap.cnt-canary.loadtesting.azure.com/tests/test-from-csharp-sdk-testing-framework/files/sample.jmx?api-version=2022-11-01",
      "RequestMethod": "GET",
      "RequestHeaders": {
        "Accept": "application/json",
        "Authorization": "Sanitized",
<<<<<<< HEAD
        "User-Agent": "azsdk-net-Developer.LoadTesting/1.0.0-alpha.20230109.1 (.NET 6.0.12; Microsoft Windows 10.0.22621)",
        "x-ms-client-request-id": "4fce6c29bd0f2977de1a9dd2b6db393f",
=======
        "User-Agent": "azsdk-net-Developer.LoadTesting/1.0.0-alpha.20230106.1 (.NET 6.0.12; Linux 5.15.79.1-microsoft-standard-WSL2 #1 SMP Wed Nov 23 01:01:46 UTC 2022)",
        "x-ms-client-request-id": "d629f857b0aa90a4c2887f7c01a0bb5f",
>>>>>>> f551be23
        "x-ms-return-client-request-id": "true"
      },
      "RequestBody": null,
      "StatusCode": 200,
      "ResponseHeaders": {
        "api-supported-versions": "2021-07-01-preview, 2022-06-01-preview, 2022-11-01",
        "Connection": "keep-alive",
        "Content-Length": "543",
        "Content-Type": "application/json; charset=utf-8",
<<<<<<< HEAD
        "Date": "Mon, 09 Jan 2023 05:05:19 GMT",
        "mise-correlation-id": "a2398760-c365-438d-a0fb-86edc0e2fbd1",
        "Strict-Transport-Security": "max-age=15724800; includeSubDomains",
        "X-Content-Type-Options": "nosniff",
        "x-ms-correlation-request-id": "fcbfaea5-c3de-4254-b6f5-fd700f9a92a9"
      },
      "ResponseBody": {
        "url": "https://maltccstorageaccounteuap.blob.core.windows.net/036d0e28-8091-4ec6-afe4-862902a8abef/d969fe40-c8e9-4b98-808e-2fec2f4c8bd5?skoid=fe06edb5-033b-4f33-bef0-9489f8feffb8\u0026sktid=33e01921-4d64-4f8c-a055-5bdaffd5e33d\u0026skt=2023-01-09T04%3A10%3A59Z\u0026ske=2023-01-09T18%3A10%3A59Z\u0026sks=b\u0026skv=2021-08-06\u0026sv=2021-08-06\u0026se=2023-01-09T05%3A15%3A19Z\u0026sr=b\u0026sp=r\u0026sig=Tp2aQVJTDb%2BD37ev3wTLTIWGbltJlzb1FQ2wZ1XsBYM%3D",
        "fileName": "sample.jmx",
        "fileType": "JMX_FILE",
        "expireDateTime": "2023-01-09T05:15:19.5379881",
=======
        "Date": "Thu, 05 Jan 2023 19:21:42 GMT",
        "mise-correlation-id": "ee99756e-40e5-42f1-afdb-22347441f543",
        "Strict-Transport-Security": "max-age=15724800; includeSubDomains",
        "X-Content-Type-Options": "nosniff",
        "x-ms-correlation-request-id": "e8e68db6-7137-49f2-a7e6-5bf06b866b6f"
      },
      "ResponseBody": {
        "url": "https://maltccstorageaccounteuap.blob.core.windows.net/5f4d3d1b-88b1-446d-8b9f-d89348621fab/3848f624-c8f7-42ce-8ee6-a41abde6b575?skoid=fe06edb5-033b-4f33-bef0-9489f8feffb8\u0026sktid=33e01921-4d64-4f8c-a055-5bdaffd5e33d\u0026skt=2023-01-05T16%3A39%3A50Z\u0026ske=2023-01-06T07%3A09%3A50Z\u0026sks=b\u0026skv=2021-08-06\u0026sv=2021-08-06\u0026se=2023-01-05T19%3A31%3A42Z\u0026sr=b\u0026sp=r\u0026sig=7b7M6MRAwM%2BeiJgvsAsaCz0v5aWustr5mgWNr7aeKOk%3D",
        "fileName": "sample.jmx",
        "fileType": "JMX_FILE",
        "expireDateTime": "2023-01-05T19:31:42.1505319",
>>>>>>> f551be23
        "validationStatus": "VALIDATION_INITIATED"
      }
    },
    {
      "RequestUri": "https://f3395a15-535c-46ea-aaf4-db52915c248b.eastus2euap.cnt-canary.loadtesting.azure.com/tests/test-from-csharp-sdk-testing-framework/files/sample.jmx?api-version=2022-11-01",
      "RequestMethod": "GET",
      "RequestHeaders": {
        "Accept": "application/json",
        "Authorization": "Sanitized",
<<<<<<< HEAD
        "User-Agent": "azsdk-net-Developer.LoadTesting/1.0.0-alpha.20230109.1 (.NET 6.0.12; Microsoft Windows 10.0.22621)",
        "x-ms-client-request-id": "3ce76acdbf23cd735808c64fa4b2493d",
=======
        "User-Agent": "azsdk-net-Developer.LoadTesting/1.0.0-alpha.20230106.1 (.NET 6.0.12; Linux 5.15.79.1-microsoft-standard-WSL2 #1 SMP Wed Nov 23 01:01:46 UTC 2022)",
        "x-ms-client-request-id": "1599a35fe9e2a02dd034f594bd10b5ea",
>>>>>>> f551be23
        "x-ms-return-client-request-id": "true"
      },
      "RequestBody": null,
      "StatusCode": 200,
      "ResponseHeaders": {
        "api-supported-versions": "2021-07-01-preview, 2022-06-01-preview, 2022-11-01",
<<<<<<< HEAD
        "Connection": "keep-alive",
        "Content-Length": "543",
        "Content-Type": "application/json; charset=utf-8",
        "Date": "Mon, 09 Jan 2023 05:05:21 GMT",
        "mise-correlation-id": "c49aae31-afa7-4d91-9dc7-b29dd86371c0",
        "Strict-Transport-Security": "max-age=15724800; includeSubDomains",
        "X-Content-Type-Options": "nosniff",
        "x-ms-correlation-request-id": "fee0d6a4-fb80-4444-9dbc-c27406ad62d1"
      },
      "ResponseBody": {
        "url": "https://maltccstorageaccounteuap.blob.core.windows.net/036d0e28-8091-4ec6-afe4-862902a8abef/d969fe40-c8e9-4b98-808e-2fec2f4c8bd5?skoid=fe06edb5-033b-4f33-bef0-9489f8feffb8\u0026sktid=33e01921-4d64-4f8c-a055-5bdaffd5e33d\u0026skt=2023-01-09T04%3A37%3A37Z\u0026ske=2023-01-09T18%3A37%3A37Z\u0026sks=b\u0026skv=2021-08-06\u0026sv=2021-08-06\u0026se=2023-01-09T05%3A15%3A21Z\u0026sr=b\u0026sp=r\u0026sig=cdfZ8qnIWjvh1rcP032o7KX7qeiN865HeSAyxaHO%2BAk%3D",
        "fileName": "sample.jmx",
        "fileType": "JMX_FILE",
        "expireDateTime": "2023-01-09T05:15:21.3304564",
=======
        "Connection": "close",
        "Content-Length": "541",
        "Content-Type": "application/json; charset=utf-8",
        "Date": "Thu, 05 Jan 2023 19:21:43 GMT",
        "mise-correlation-id": "794855b6-ace7-481e-a14d-f428943f5917",
        "Strict-Transport-Security": "max-age=15724800; includeSubDomains",
        "X-Content-Type-Options": "nosniff",
        "x-ms-correlation-request-id": "cdf6734b-d5d4-4967-8313-6c7a21284b35"
      },
      "ResponseBody": {
        "url": "https://maltccstorageaccounteuap.blob.core.windows.net/5f4d3d1b-88b1-446d-8b9f-d89348621fab/3848f624-c8f7-42ce-8ee6-a41abde6b575?skoid=fe06edb5-033b-4f33-bef0-9489f8feffb8\u0026sktid=33e01921-4d64-4f8c-a055-5bdaffd5e33d\u0026skt=2023-01-05T15%3A04%3A45Z\u0026ske=2023-01-06T05%3A04%3A45Z\u0026sks=b\u0026skv=2021-08-06\u0026sv=2021-08-06\u0026se=2023-01-05T19%3A31%3A43Z\u0026sr=b\u0026sp=r\u0026sig=ozeobSou57TLcA3atU61IZI6rPAqw1TnklY83hYvUeM%3D",
        "fileName": "sample.jmx",
        "fileType": "JMX_FILE",
        "expireDateTime": "2023-01-05T19:31:43.6618559",
>>>>>>> f551be23
        "validationStatus": "VALIDATION_INITIATED"
      }
    },
    {
      "RequestUri": "https://f3395a15-535c-46ea-aaf4-db52915c248b.eastus2euap.cnt-canary.loadtesting.azure.com/tests/test-from-csharp-sdk-testing-framework/files/sample.jmx?api-version=2022-11-01",
      "RequestMethod": "GET",
      "RequestHeaders": {
        "Accept": "application/json",
        "Authorization": "Sanitized",
<<<<<<< HEAD
        "User-Agent": "azsdk-net-Developer.LoadTesting/1.0.0-alpha.20230109.1 (.NET 6.0.12; Microsoft Windows 10.0.22621)",
        "x-ms-client-request-id": "a96de04ce46e9be191521a0915a3598e",
=======
        "User-Agent": "azsdk-net-Developer.LoadTesting/1.0.0-alpha.20230106.1 (.NET 6.0.12; Linux 5.15.79.1-microsoft-standard-WSL2 #1 SMP Wed Nov 23 01:01:46 UTC 2022)",
        "x-ms-client-request-id": "b096c00550935da0a85ff6efacb2cea5",
>>>>>>> f551be23
        "x-ms-return-client-request-id": "true"
      },
      "RequestBody": null,
      "StatusCode": 200,
      "ResponseHeaders": {
        "api-supported-versions": "2021-07-01-preview, 2022-06-01-preview, 2022-11-01",
        "Connection": "keep-alive",
        "Content-Length": "547",
        "Content-Type": "application/json; charset=utf-8",
<<<<<<< HEAD
        "Date": "Mon, 09 Jan 2023 05:05:22 GMT",
        "mise-correlation-id": "400474c5-5c9f-4754-a122-153a19c62583",
        "Strict-Transport-Security": "max-age=15724800; includeSubDomains",
        "X-Content-Type-Options": "nosniff",
        "x-ms-correlation-request-id": "0abb9b4f-2ec1-4dd3-a077-01569250e473"
      },
      "ResponseBody": {
        "url": "https://maltccstorageaccounteuap.blob.core.windows.net/036d0e28-8091-4ec6-afe4-862902a8abef/d969fe40-c8e9-4b98-808e-2fec2f4c8bd5?skoid=fe06edb5-033b-4f33-bef0-9489f8feffb8\u0026sktid=33e01921-4d64-4f8c-a055-5bdaffd5e33d\u0026skt=2023-01-09T04%3A43%3A15Z\u0026ske=2023-01-09T19%3A13%3A15Z\u0026sks=b\u0026skv=2021-08-06\u0026sv=2021-08-06\u0026se=2023-01-09T05%3A15%3A22Z\u0026sr=b\u0026sp=r\u0026sig=rxpRms0CFAx%2FksQLbmod0ESSXuleU%2Bjvkt0uE4jY4%2FI%3D",
        "fileName": "sample.jmx",
        "fileType": "JMX_FILE",
        "expireDateTime": "2023-01-09T05:15:22.8736336",
=======
        "Date": "Thu, 05 Jan 2023 19:21:45 GMT",
        "mise-correlation-id": "9b65177d-43fb-4f7d-85e1-ce574af5441d",
        "Strict-Transport-Security": "max-age=15724800; includeSubDomains",
        "X-Content-Type-Options": "nosniff",
        "x-ms-correlation-request-id": "92019a1d-8b2d-432a-93d3-b6f4859dd519"
      },
      "ResponseBody": {
        "url": "https://maltccstorageaccounteuap.blob.core.windows.net/5f4d3d1b-88b1-446d-8b9f-d89348621fab/3848f624-c8f7-42ce-8ee6-a41abde6b575?skoid=fe06edb5-033b-4f33-bef0-9489f8feffb8\u0026sktid=33e01921-4d64-4f8c-a055-5bdaffd5e33d\u0026skt=2023-01-05T17%3A49%3A22Z\u0026ske=2023-01-06T07%3A49%3A22Z\u0026sks=b\u0026skv=2021-08-06\u0026sv=2021-08-06\u0026se=2023-01-05T19%3A31%3A45Z\u0026sr=b\u0026sp=r\u0026sig=%2FSGokdjc79cC%2Br8C6otKqhCNaowCWCqkNjb6v5wv%2BhQ%3D",
        "fileName": "sample.jmx",
        "fileType": "JMX_FILE",
        "expireDateTime": "2023-01-05T19:31:45.6123967",
>>>>>>> f551be23
        "validationStatus": "VALIDATION_INITIATED"
      }
    },
    {
      "RequestUri": "https://f3395a15-535c-46ea-aaf4-db52915c248b.eastus2euap.cnt-canary.loadtesting.azure.com/tests/test-from-csharp-sdk-testing-framework/files/sample.jmx?api-version=2022-11-01",
      "RequestMethod": "GET",
      "RequestHeaders": {
        "Accept": "application/json",
        "Authorization": "Sanitized",
<<<<<<< HEAD
        "User-Agent": "azsdk-net-Developer.LoadTesting/1.0.0-alpha.20230109.1 (.NET 6.0.12; Microsoft Windows 10.0.22621)",
        "x-ms-client-request-id": "334bf2a9f1b2698cf901f707f627842b",
=======
        "User-Agent": "azsdk-net-Developer.LoadTesting/1.0.0-alpha.20230106.1 (.NET 6.0.12; Linux 5.15.79.1-microsoft-standard-WSL2 #1 SMP Wed Nov 23 01:01:46 UTC 2022)",
        "x-ms-client-request-id": "e9d218a8ef976dffca890675ba0fd3b1",
>>>>>>> f551be23
        "x-ms-return-client-request-id": "true"
      },
      "RequestBody": null,
      "StatusCode": 200,
      "ResponseHeaders": {
        "api-supported-versions": "2021-07-01-preview, 2022-06-01-preview, 2022-11-01",
        "Connection": "keep-alive",
<<<<<<< HEAD
        "Content-Length": "541",
        "Content-Type": "application/json; charset=utf-8",
        "Date": "Mon, 09 Jan 2023 05:05:24 GMT",
        "mise-correlation-id": "64a06880-ccf5-468a-9cec-f3299f372b37",
        "Strict-Transport-Security": "max-age=15724800; includeSubDomains",
        "X-Content-Type-Options": "nosniff",
        "x-ms-correlation-request-id": "421f4ed3-52d8-483d-88f4-c56450f84916"
      },
      "ResponseBody": {
        "url": "https://maltccstorageaccounteuap.blob.core.windows.net/036d0e28-8091-4ec6-afe4-862902a8abef/d969fe40-c8e9-4b98-808e-2fec2f4c8bd5?skoid=fe06edb5-033b-4f33-bef0-9489f8feffb8\u0026sktid=33e01921-4d64-4f8c-a055-5bdaffd5e33d\u0026skt=2023-01-09T04%3A37%3A31Z\u0026ske=2023-01-09T18%3A37%3A31Z\u0026sks=b\u0026skv=2021-08-06\u0026sv=2021-08-06\u0026se=2023-01-09T05%3A15%3A24Z\u0026sr=b\u0026sp=r\u0026sig=S0jYWP7DGw1qhBFfrWAsJC5b055JiPp2tLsg57IsMa8%3D",
        "fileName": "sample.jmx",
        "fileType": "JMX_FILE",
        "expireDateTime": "2023-01-09T05:15:24.6861489",
=======
        "Content-Length": "545",
        "Content-Type": "application/json; charset=utf-8",
        "Date": "Thu, 05 Jan 2023 19:21:47 GMT",
        "mise-correlation-id": "1359ac9d-aeb9-4601-92dc-2536b789a902",
        "Strict-Transport-Security": "max-age=15724800; includeSubDomains",
        "X-Content-Type-Options": "nosniff",
        "x-ms-correlation-request-id": "2ee53cf5-dcdb-4186-85f8-5b2544d42b5b"
      },
      "ResponseBody": {
        "url": "https://maltccstorageaccounteuap.blob.core.windows.net/5f4d3d1b-88b1-446d-8b9f-d89348621fab/3848f624-c8f7-42ce-8ee6-a41abde6b575?skoid=fe06edb5-033b-4f33-bef0-9489f8feffb8\u0026sktid=33e01921-4d64-4f8c-a055-5bdaffd5e33d\u0026skt=2023-01-05T17%3A11%3A46Z\u0026ske=2023-01-06T07%3A11%3A46Z\u0026sks=b\u0026skv=2021-08-06\u0026sv=2021-08-06\u0026se=2023-01-05T19%3A31%3A47Z\u0026sr=b\u0026sp=r\u0026sig=%2BrDlQxudjymF4Sjd92LGYFBJXeQkjR%2FCUdwq9ehrwN4%3D",
        "fileName": "sample.jmx",
        "fileType": "JMX_FILE",
        "expireDateTime": "2023-01-05T19:31:47.1093117",
        "validationStatus": "VALIDATION_INITIATED"
      }
    },
    {
      "RequestUri": "https://f3395a15-535c-46ea-aaf4-db52915c248b.eastus2euap.cnt-canary.loadtesting.azure.com/tests/test-from-csharp-sdk-testing-framework/files/sample.jmx?api-version=2022-11-01",
      "RequestMethod": "GET",
      "RequestHeaders": {
        "Accept": "application/json",
        "Authorization": "Sanitized",
        "User-Agent": "azsdk-net-Developer.LoadTesting/1.0.0-alpha.20230106.1 (.NET 6.0.12; Linux 5.15.79.1-microsoft-standard-WSL2 #1 SMP Wed Nov 23 01:01:46 UTC 2022)",
        "x-ms-client-request-id": "407795d30a0a0fcb033c6d83f33ef31d",
        "x-ms-return-client-request-id": "true"
      },
      "RequestBody": null,
      "StatusCode": 200,
      "ResponseHeaders": {
        "api-supported-versions": "2021-07-01-preview, 2022-06-01-preview, 2022-11-01",
        "Connection": "keep-alive",
        "Content-Length": "545",
        "Content-Type": "application/json; charset=utf-8",
        "Date": "Thu, 05 Jan 2023 19:21:48 GMT",
        "mise-correlation-id": "76cb2ccb-6f6e-431d-aa3b-62b6b54f5350",
        "Strict-Transport-Security": "max-age=15724800; includeSubDomains",
        "X-Content-Type-Options": "nosniff",
        "x-ms-correlation-request-id": "d6f4e996-f2f7-43c6-9cce-2cd32cd276a2"
      },
      "ResponseBody": {
        "url": "https://maltccstorageaccounteuap.blob.core.windows.net/5f4d3d1b-88b1-446d-8b9f-d89348621fab/3848f624-c8f7-42ce-8ee6-a41abde6b575?skoid=fe06edb5-033b-4f33-bef0-9489f8feffb8\u0026sktid=33e01921-4d64-4f8c-a055-5bdaffd5e33d\u0026skt=2023-01-05T17%3A15%3A57Z\u0026ske=2023-01-06T07%3A15%3A57Z\u0026sks=b\u0026skv=2021-08-06\u0026sv=2021-08-06\u0026se=2023-01-05T19%3A31%3A48Z\u0026sr=b\u0026sp=r\u0026sig=WO%2BuuLGuZY0Z9CYMsyV9dgsZsf9VjEm3giIEBdv%2F5b4%3D",
        "fileName": "sample.jmx",
        "fileType": "JMX_FILE",
        "expireDateTime": "2023-01-05T19:31:48.5886222",
        "validationStatus": "VALIDATION_INITIATED"
      }
    },
    {
      "RequestUri": "https://f3395a15-535c-46ea-aaf4-db52915c248b.eastus2euap.cnt-canary.loadtesting.azure.com/tests/test-from-csharp-sdk-testing-framework/files/sample.jmx?api-version=2022-11-01",
      "RequestMethod": "GET",
      "RequestHeaders": {
        "Accept": "application/json",
        "Authorization": "Sanitized",
        "User-Agent": "azsdk-net-Developer.LoadTesting/1.0.0-alpha.20230106.1 (.NET 6.0.12; Linux 5.15.79.1-microsoft-standard-WSL2 #1 SMP Wed Nov 23 01:01:46 UTC 2022)",
        "x-ms-client-request-id": "a5ec4f65cc3d1652c129e60a4a2aa298",
        "x-ms-return-client-request-id": "true"
      },
      "RequestBody": null,
      "StatusCode": 200,
      "ResponseHeaders": {
        "api-supported-versions": "2021-07-01-preview, 2022-06-01-preview, 2022-11-01",
        "Connection": "keep-alive",
        "Content-Length": "545",
        "Content-Type": "application/json; charset=utf-8",
        "Date": "Thu, 05 Jan 2023 19:21:50 GMT",
        "mise-correlation-id": "44ba69df-480a-4880-95b2-de725c9de67e",
        "Strict-Transport-Security": "max-age=15724800; includeSubDomains",
        "X-Content-Type-Options": "nosniff",
        "x-ms-correlation-request-id": "97464b8b-1945-4f02-aee1-7292f94a4885"
      },
      "ResponseBody": {
        "url": "https://maltccstorageaccounteuap.blob.core.windows.net/5f4d3d1b-88b1-446d-8b9f-d89348621fab/3848f624-c8f7-42ce-8ee6-a41abde6b575?skoid=fe06edb5-033b-4f33-bef0-9489f8feffb8\u0026sktid=33e01921-4d64-4f8c-a055-5bdaffd5e33d\u0026skt=2023-01-05T17%3A49%3A30Z\u0026ske=2023-01-06T07%3A49%3A30Z\u0026sks=b\u0026skv=2021-08-06\u0026sv=2021-08-06\u0026se=2023-01-05T19%3A31%3A50Z\u0026sr=b\u0026sp=r\u0026sig=gfFbkrIOKpJsJVkuNXzDyt%2FgT%2BePngTsFebfFidiBQM%3D",
        "fileName": "sample.jmx",
        "fileType": "JMX_FILE",
        "expireDateTime": "2023-01-05T19:31:50.1018316",
>>>>>>> f551be23
        "validationStatus": "VALIDATION_INITIATED"
      }
    },
    {
      "RequestUri": "https://f3395a15-535c-46ea-aaf4-db52915c248b.eastus2euap.cnt-canary.loadtesting.azure.com/tests/test-from-csharp-sdk-testing-framework/files/sample.jmx?api-version=2022-11-01",
      "RequestMethod": "GET",
      "RequestHeaders": {
        "Accept": "application/json",
        "Authorization": "Sanitized",
<<<<<<< HEAD
        "User-Agent": "azsdk-net-Developer.LoadTesting/1.0.0-alpha.20230109.1 (.NET 6.0.12; Microsoft Windows 10.0.22621)",
        "x-ms-client-request-id": "d58560d18f6de9d0884caad0a569b7b4",
=======
        "User-Agent": "azsdk-net-Developer.LoadTesting/1.0.0-alpha.20230106.1 (.NET 6.0.12; Linux 5.15.79.1-microsoft-standard-WSL2 #1 SMP Wed Nov 23 01:01:46 UTC 2022)",
        "x-ms-client-request-id": "161c448b8e3b9d9b4cc3e55b817c798c",
>>>>>>> f551be23
        "x-ms-return-client-request-id": "true"
      },
      "RequestBody": null,
      "StatusCode": 200,
      "ResponseHeaders": {
        "api-supported-versions": "2021-07-01-preview, 2022-06-01-preview, 2022-11-01",
        "Connection": "keep-alive",
        "Content-Length": "547",
        "Content-Type": "application/json; charset=utf-8",
<<<<<<< HEAD
        "Date": "Mon, 09 Jan 2023 05:05:26 GMT",
        "mise-correlation-id": "e736ed2d-d73c-4ebc-9957-f79fb9de1595",
        "Strict-Transport-Security": "max-age=15724800; includeSubDomains",
        "X-Content-Type-Options": "nosniff",
        "x-ms-correlation-request-id": "05946f66-d6f7-45d5-9e09-aaa8df9150c6"
      },
      "ResponseBody": {
        "url": "https://maltccstorageaccounteuap.blob.core.windows.net/036d0e28-8091-4ec6-afe4-862902a8abef/d969fe40-c8e9-4b98-808e-2fec2f4c8bd5?skoid=fe06edb5-033b-4f33-bef0-9489f8feffb8\u0026sktid=33e01921-4d64-4f8c-a055-5bdaffd5e33d\u0026skt=2023-01-09T04%3A03%3A27Z\u0026ske=2023-01-09T18%3A33%3A27Z\u0026sks=b\u0026skv=2021-08-06\u0026sv=2021-08-06\u0026se=2023-01-09T05%3A15%3A26Z\u0026sr=b\u0026sp=r\u0026sig=qfNa5v%2BYA3OPK32FJCT1f%2FJX%2Bhm7FZ5F1yGaoXT9OKg%3D",
        "fileName": "sample.jmx",
        "fileType": "JMX_FILE",
        "expireDateTime": "2023-01-09T05:15:26.4617212",
=======
        "Date": "Thu, 05 Jan 2023 19:21:51 GMT",
        "mise-correlation-id": "c9e2481a-f776-44bf-a784-a8c903daca2c",
        "Strict-Transport-Security": "max-age=15724800; includeSubDomains",
        "X-Content-Type-Options": "nosniff",
        "x-ms-correlation-request-id": "6424c9e7-f4f9-4129-83df-848e935dc4bd"
      },
      "ResponseBody": {
        "url": "https://maltccstorageaccounteuap.blob.core.windows.net/5f4d3d1b-88b1-446d-8b9f-d89348621fab/3848f624-c8f7-42ce-8ee6-a41abde6b575?skoid=fe06edb5-033b-4f33-bef0-9489f8feffb8\u0026sktid=33e01921-4d64-4f8c-a055-5bdaffd5e33d\u0026skt=2023-01-05T17%3A16%3A22Z\u0026ske=2023-01-06T07%3A46%3A22Z\u0026sks=b\u0026skv=2021-08-06\u0026sv=2021-08-06\u0026se=2023-01-05T19%3A31%3A51Z\u0026sr=b\u0026sp=r\u0026sig=W%2FFseMeLOIwwKfFyL9Rnsrt%2FpPYS%2FyKOluYf85t0R0M%3D",
        "fileName": "sample.jmx",
        "fileType": "JMX_FILE",
        "expireDateTime": "2023-01-05T19:31:51.6137625",
>>>>>>> f551be23
        "validationStatus": "VALIDATION_INITIATED"
      }
    },
    {
      "RequestUri": "https://f3395a15-535c-46ea-aaf4-db52915c248b.eastus2euap.cnt-canary.loadtesting.azure.com/tests/test-from-csharp-sdk-testing-framework/files/sample.jmx?api-version=2022-11-01",
      "RequestMethod": "GET",
      "RequestHeaders": {
        "Accept": "application/json",
        "Authorization": "Sanitized",
<<<<<<< HEAD
        "User-Agent": "azsdk-net-Developer.LoadTesting/1.0.0-alpha.20230109.1 (.NET 6.0.12; Microsoft Windows 10.0.22621)",
        "x-ms-client-request-id": "b1a538ae16665b8a5304b06decdaa569",
=======
        "User-Agent": "azsdk-net-Developer.LoadTesting/1.0.0-alpha.20230106.1 (.NET 6.0.12; Linux 5.15.79.1-microsoft-standard-WSL2 #1 SMP Wed Nov 23 01:01:46 UTC 2022)",
        "x-ms-client-request-id": "6b0fe8952d22067343617ee024c0c4d9",
>>>>>>> f551be23
        "x-ms-return-client-request-id": "true"
      },
      "RequestBody": null,
      "StatusCode": 200,
      "ResponseHeaders": {
        "api-supported-versions": "2021-07-01-preview, 2022-06-01-preview, 2022-11-01",
        "Connection": "keep-alive",
<<<<<<< HEAD
        "Content-Length": "541",
        "Content-Type": "application/json; charset=utf-8",
        "Date": "Mon, 09 Jan 2023 05:05:28 GMT",
        "mise-correlation-id": "af02793e-4327-4448-bdf1-568976118572",
        "Strict-Transport-Security": "max-age=15724800; includeSubDomains",
        "X-Content-Type-Options": "nosniff",
        "x-ms-correlation-request-id": "38ab8564-f7cf-4f8a-98f8-8d0493ef4857"
      },
      "ResponseBody": {
        "url": "https://maltccstorageaccounteuap.blob.core.windows.net/036d0e28-8091-4ec6-afe4-862902a8abef/d969fe40-c8e9-4b98-808e-2fec2f4c8bd5?skoid=fe06edb5-033b-4f33-bef0-9489f8feffb8\u0026sktid=33e01921-4d64-4f8c-a055-5bdaffd5e33d\u0026skt=2023-01-09T04%3A03%3A17Z\u0026ske=2023-01-09T18%3A03%3A17Z\u0026sks=b\u0026skv=2021-08-06\u0026sv=2021-08-06\u0026se=2023-01-09T05%3A15%3A28Z\u0026sr=b\u0026sp=r\u0026sig=j5o9AiWrvIGJGVNXy1NHeiCFM9AN2qrVCnrMvR%2F6qRA%3D",
        "fileName": "sample.jmx",
        "fileType": "JMX_FILE",
        "expireDateTime": "2023-01-09T05:15:28.2750546",
=======
        "Content-Length": "543",
        "Content-Type": "application/json; charset=utf-8",
        "Date": "Thu, 05 Jan 2023 19:21:53 GMT",
        "mise-correlation-id": "b50ef750-e335-45f5-bd77-2a5b47c31f68",
        "Strict-Transport-Security": "max-age=15724800; includeSubDomains",
        "X-Content-Type-Options": "nosniff",
        "x-ms-correlation-request-id": "7fe9e9ec-4d19-4921-aa86-5da419236e79"
      },
      "ResponseBody": {
        "url": "https://maltccstorageaccounteuap.blob.core.windows.net/5f4d3d1b-88b1-446d-8b9f-d89348621fab/3848f624-c8f7-42ce-8ee6-a41abde6b575?skoid=fe06edb5-033b-4f33-bef0-9489f8feffb8\u0026sktid=33e01921-4d64-4f8c-a055-5bdaffd5e33d\u0026skt=2023-01-05T17%3A12%3A54Z\u0026ske=2023-01-06T07%3A12%3A54Z\u0026sks=b\u0026skv=2021-08-06\u0026sv=2021-08-06\u0026se=2023-01-05T19%3A31%3A53Z\u0026sr=b\u0026sp=r\u0026sig=A%2F7zrW8IEcvE%2BHDiCiMh9jfs5pE7hqKBcAPRzNBoj6M%3D",
        "fileName": "sample.jmx",
        "fileType": "JMX_FILE",
        "expireDateTime": "2023-01-05T19:31:53.1197249",
>>>>>>> f551be23
        "validationStatus": "VALIDATION_SUCCESS"
      }
    }
  ],
  "Variables": {
    "AZURE_AUTHORITY_HOST": "https://login.microsoftonline.com/",
    "LOADTESTSERVICE_ENDPOINT": "f3395a15-535c-46ea-aaf4-db52915c248b.eastus2euap.cnt-canary.loadtesting.azure.com",
<<<<<<< HEAD
    "RandomSeed": "1284699106"
=======
    "RandomSeed": "688700867"
>>>>>>> f551be23
  }
}<|MERGE_RESOLUTION|>--- conflicted
+++ resolved
@@ -8,15 +8,9 @@
         "Authorization": "Sanitized",
         "Content-Length": "256",
         "Content-Type": "application/merge-patch\u002Bjson",
-<<<<<<< HEAD
         "traceparent": "00-a8aafe92901f83a4b8ca803bfa74f9a2-642796e14eef4f9d-00",
         "User-Agent": "azsdk-net-Developer.LoadTesting/1.0.0-alpha.20230109.1 (.NET 6.0.12; Microsoft Windows 10.0.22621)",
         "x-ms-client-request-id": "cb693e36c8e1eef90a6871a37ed6185d",
-=======
-        "traceparent": "00-12ad294b9ff1733b9c3323a53139e081-7ed5cecedcb627d2-00",
-        "User-Agent": "azsdk-net-Developer.LoadTesting/1.0.0-alpha.20230106.1 (.NET 6.0.12; Linux 5.15.79.1-microsoft-standard-WSL2 #1 SMP Wed Nov 23 01:01:46 UTC 2022)",
-        "x-ms-client-request-id": "23266e2a7942cc2ef9bf39a05a419f6e",
->>>>>>> f551be23
         "x-ms-return-client-request-id": "true"
       },
       "RequestBody": {
@@ -38,7 +32,6 @@
         "Connection": "keep-alive",
         "Content-Length": "730",
         "Content-Type": "application/json; charset=utf-8",
-<<<<<<< HEAD
         "Date": "Mon, 09 Jan 2023 05:04:40 GMT",
         "mise-correlation-id": "f9a8eaef-3579-4edd-af67-024b7d323c51",
         "Strict-Transport-Security": "max-age=15724800; includeSubDomains",
@@ -46,15 +39,6 @@
         "x-ms-correlation-request-id": "d9fb8ee4-328e-448e-abc7-41c6f36188cf"
       },
       "ResponseBody": "{\u0022passFailCriteria\u0022:{\u0022passFailMetrics\u0022:{}},\u0022loadTestConfiguration\u0022:{\u0022engineInstances\u0022:1,\u0022splitAllCSVs\u0022:false,\u0022quickStartTest\u0022:false},\u0022inputArtifacts\u0022:{\u0022testScriptFileInfo\u0022:{\u0022url\u0022:\u0022https://maltccstorageaccounteuap.blob.core.windows.net/602bb1a0-645d-4a3e-bb65-bec424ba27ac/08adbaef-b973-48fc-b50b-684ba79c5849?skoid=fe06edb5-033b-4f33-bef0-9489f8feffb8\u0026sktid=33e01921-4d64-4f8c-a055-5bdaffd5e33d\u0026skt=2023-01-09T04%3A37%3A31Z\u0026ske=2023-01-09T18%3A37%3A31Z\u0026sks=b\u0026skv=2021-08-06\u0026sv=2021-08-06\u0026se=2023-01-09T06%3A04%3A40Z\u0026sr=b\u0026sp=r\u0026sig=Sanitized test was created through loadtesting C# SDK\u0022,\u0022displayName\u0022:\u0022Dotnet Testing Framework Loadtest\u0022,\u0022createdDateTime\u0022:\u00222023-01-09T05:04:09.527Z\u0022,\u0022lastModifiedDateTime\u0022:\u00222023-01-09T05:04:40.551Z\u0022}"
-=======
-        "Date": "Thu, 05 Jan 2023 19:20:10 GMT",
-        "mise-correlation-id": "c400866e-9566-4c4e-b46a-e36411c3047d",
-        "Strict-Transport-Security": "max-age=15724800; includeSubDomains",
-        "X-Content-Type-Options": "nosniff",
-        "x-ms-correlation-request-id": "c8611da8-f96f-4843-98d3-e64d987c6ae4"
-      },
-      "ResponseBody": "{\u0022passFailCriteria\u0022:{\u0022passFailMetrics\u0022:{}},\u0022loadTestConfiguration\u0022:{\u0022engineInstances\u0022:1,\u0022splitAllCSVs\u0022:false,\u0022quickStartTest\u0022:false},\u0022inputArtifacts\u0022:{\u0022testScriptFileInfo\u0022:{\u0022url\u0022:\u0022https://maltccstorageaccounteuap.blob.core.windows.net/dd4b5778-e800-4fee-9b61-c9f0eb86f0cb/0181b065-feec-46c3-9930-b8c4e8a89d86?skoid=fe06edb5-033b-4f33-bef0-9489f8feffb8\u0026sktid=33e01921-4d64-4f8c-a055-5bdaffd5e33d\u0026skt=2023-01-05T16%3A39%3A50Z\u0026ske=2023-01-06T07%3A09%3A50Z\u0026sks=b\u0026skv=2021-08-06\u0026sv=2021-08-06\u0026se=2023-01-05T20%3A20%3A10Z\u0026sr=b\u0026sp=r\u0026sig=Sanitized test was created through loadtesting C# SDK\u0022,\u0022displayName\u0022:\u0022Dotnet Testing Framework Loadtest\u0022,\u0022createdDateTime\u0022:\u00222023-01-05T19:19:57.078Z\u0022,\u0022lastModifiedDateTime\u0022:\u00222023-01-05T19:20:10.543Z\u0022}"
->>>>>>> f551be23
     },
     {
       "RequestUri": "https://f3395a15-535c-46ea-aaf4-db52915c248b.eastus2euap.cnt-canary.loadtesting.azure.com/tests/test-from-csharp-sdk-testing-framework/files/sample.jmx?api-version=2022-11-01",
@@ -64,15 +48,9 @@
         "Authorization": "Sanitized",
         "Content-Length": "6300",
         "Content-Type": "application/octet-stream",
-<<<<<<< HEAD
         "traceparent": "00-d4f216153c81b2afbac0c705f1e25ccf-0f057e8b5930ae80-00",
         "User-Agent": "azsdk-net-Developer.LoadTesting/1.0.0-alpha.20230109.1 (.NET 6.0.12; Microsoft Windows 10.0.22621)",
         "x-ms-client-request-id": "d54162cb5815d05f1f4763b2088d5300",
-=======
-        "traceparent": "00-fb38f731b778ba926852de19b699786a-e814719ff15170fa-00",
-        "User-Agent": "azsdk-net-Developer.LoadTesting/1.0.0-alpha.20230106.1 (.NET 6.0.12; Linux 5.15.79.1-microsoft-standard-WSL2 #1 SMP Wed Nov 23 01:01:46 UTC 2022)",
-        "x-ms-client-request-id": "188f0722ab22a38761c650569950ea01",
->>>>>>> f551be23
         "x-ms-return-client-request-id": "true"
       },
       "RequestBody": "PD94bWwgdmVyc2lvbj0iMS4wIiBlbmNvZGluZz0iVVRGLTgiPz4NCjxqbWV0ZXJUZXN0UGxhbiB2ZXJzaW9uPSIxLjIiIHByb3BlcnRpZXM9IjUuMCIgam1ldGVyPSI1LjQuMSI\u002BDQogICAgPGhhc2hUcmVlPg0KICAgICAgICA8VGVzdFBsYW4gZ3VpY2xhc3M9IlRlc3RQbGFuR3VpIiB0ZXN0Y2xhc3M9IlRlc3RQbGFuIiB0ZXN0bmFtZT0iQXp1cmUgTG9hZCBUZXN0aW5nIFF1aWNrc3RhcnQiIGVuYWJsZWQ9InRydWUiPg0KICAgICAgICAgICAgPHN0cmluZ1Byb3AgbmFtZT0iVGVzdFBsYW4uY29tbWVudHMiPjwvc3RyaW5nUHJvcD4NCiAgICAgICAgICAgIDxib29sUHJvcCBuYW1lPSJUZXN0UGxhbi5mdW5jdGlvbmFsX21vZGUiPmZhbHNlPC9ib29sUHJvcD4NCiAgICAgICAgICAgIDxib29sUHJvcCBuYW1lPSJUZXN0UGxhbi50ZWFyRG93bl9vbl9zaHV0ZG93biI\u002BdHJ1ZTwvYm9vbFByb3A\u002BDQogICAgICAgICAgICA8Ym9vbFByb3AgbmFtZT0iVGVzdFBsYW4uc2VyaWFsaXplX3RocmVhZGdyb3VwcyI\u002BZmFsc2U8L2Jvb2xQcm9wPg0KICAgICAgICAgICAgPGVsZW1lbnRQcm9wIG5hbWU9IlRlc3RQbGFuLnVzZXJfZGVmaW5lZF92YXJpYWJsZXMiIGVsZW1lbnRUeXBlPSJBcmd1bWVudHMiIGd1aWNsYXNzPSJBcmd1bWVudHNQYW5lbCIgdGVzdGNsYXNzPSJBcmd1bWVudHMiIHRlc3RuYW1lPSJVc2VyIERlZmluZWQgVmFyaWFibGVzIiBlbmFibGVkPSJ0cnVlIj4NCiAgICAgICAgICAgICAgICA8Y29sbGVjdGlvblByb3AgbmFtZT0iQXJndW1lbnRzLmFyZ3VtZW50cyIvPg0KICAgICAgICAgICAgPC9lbGVtZW50UHJvcD4NCiAgICAgICAgICAgIDxzdHJpbmdQcm9wIG5hbWU9IlRlc3RQbGFuLnVzZXJfZGVmaW5lX2NsYXNzcGF0aCI\u002BPC9zdHJpbmdQcm9wPg0KICAgICAgICA8L1Rlc3RQbGFuPg0KICAgICAgICA8aGFzaFRyZWU\u002BDQogICAgICAgICAgICA8QXJndW1lbnRzIGd1aWNsYXNzPSJBcmd1bWVudHNQYW5lbCIgdGVzdGNsYXNzPSJBcmd1bWVudHMiIHRlc3RuYW1lPSJVc2VyIERlZmluZWQgVmFyaWFibGVzIiBlbmFibGVkPSJ0cnVlIj4NCiAgICAgICAgICAgICAgICA8Y29sbGVjdGlvblByb3AgbmFtZT0iQXJndW1lbnRzLmFyZ3VtZW50cyI\u002BDQogICAgICAgICAgICAgICAgICAgIDxlbGVtZW50UHJvcCBuYW1lPSJ0aHJlYWRzX3Blcl9lbmdpbmUiIGVsZW1lbnRUeXBlPSJBcmd1bWVudCI\u002BDQogICAgICAgICAgICAgICAgICAgICAgICA8c3RyaW5nUHJvcCBuYW1lPSJBcmd1bWVudC5uYW1lIj50aHJlYWRzX3Blcl9lbmdpbmU8L3N0cmluZ1Byb3A\u002BDQogICAgICAgICAgICAgICAgICAgICAgICA8c3RyaW5nUHJvcCBuYW1lPSJBcmd1bWVudC52YWx1ZSI\u002BJHtfX0JlYW5TaGVsbCggU3lzdGVtLmdldGVudigidGhyZWFkc19wZXJfZW5naW5lIikgKX08L3N0cmluZ1Byb3A\u002BDQogICAgICAgICAgICAgICAgICAgICAgICA8c3RyaW5nUHJvcCBuYW1lPSJBcmd1bWVudC5tZXRhZGF0YSI\u002BPTwvc3RyaW5nUHJvcD4NCiAgICAgICAgICAgICAgICAgICAgPC9lbGVtZW50UHJvcD4NCiAgICAgICAgICAgICAgICAgICAgPGVsZW1lbnRQcm9wIG5hbWU9InJhbXBfdXBfdGltZSIgZWxlbWVudFR5cGU9IkFyZ3VtZW50Ij4NCiAgICAgICAgICAgICAgICAgICAgICAgIDxzdHJpbmdQcm9wIG5hbWU9IkFyZ3VtZW50Lm5hbWUiPnJhbXBfdXBfdGltZTwvc3RyaW5nUHJvcD4NCiAgICAgICAgICAgICAgICAgICAgICAgIDxzdHJpbmdQcm9wIG5hbWU9IkFyZ3VtZW50LnZhbHVlIj4ke19fQmVhblNoZWxsKCBTeXN0ZW0uZ2V0ZW52KCJyYW1wX3VwX3RpbWUiKSApfTwvc3RyaW5nUHJvcD4NCiAgICAgICAgICAgICAgICAgICAgICAgIDxzdHJpbmdQcm9wIG5hbWU9IkFyZ3VtZW50Lm1ldGFkYXRhIj49PC9zdHJpbmdQcm9wPg0KICAgICAgICAgICAgICAgICAgICA8L2VsZW1lbnRQcm9wPg0KICAgICAgICAgICAgICAgICAgICA8ZWxlbWVudFByb3AgbmFtZT0iZHVyYXRpb25faW5fc2VjIiBlbGVtZW50VHlwZT0iQXJndW1lbnQiPg0KICAgICAgICAgICAgICAgICAgICAgICAgPHN0cmluZ1Byb3AgbmFtZT0iQXJndW1lbnQubmFtZSI\u002BZHVyYXRpb25faW5fc2VjPC9zdHJpbmdQcm9wPg0KICAgICAgICAgICAgICAgICAgICAgICAgPHN0cmluZ1Byb3AgbmFtZT0iQXJndW1lbnQudmFsdWUiPiR7X19CZWFuU2hlbGwoIFN5c3RlbS5nZXRlbnYoImR1cmF0aW9uX2luX3NlYyIpICl9PC9zdHJpbmdQcm9wPg0KICAgICAgICAgICAgICAgICAgICAgICAgPHN0cmluZ1Byb3AgbmFtZT0iQXJndW1lbnQubWV0YWRhdGEiPj08L3N0cmluZ1Byb3A\u002BDQogICAgICAgICAgICAgICAgICAgIDwvZWxlbWVudFByb3A\u002BDQogICAgICAgICAgICAgICAgICAgIDxlbGVtZW50UHJvcCBuYW1lPSJkb21haW4iIGVsZW1lbnRUeXBlPSJBcmd1bWVudCI\u002BDQogICAgICAgICAgICAgICAgICAgICAgICA8c3RyaW5nUHJvcCBuYW1lPSJBcmd1bWVudC5uYW1lIj5kb21haW48L3N0cmluZ1Byb3A\u002BDQogICAgICAgICAgICAgICAgICAgICAgICA8c3RyaW5nUHJvcCBuYW1lPSJBcmd1bWVudC52YWx1ZSI\u002BJHtfX0JlYW5TaGVsbCggU3lzdGVtLmdldGVudigiZG9tYWluIikgKX08L3N0cmluZ1Byb3A\u002BDQogICAgICAgICAgICAgICAgICAgICAgICA8c3RyaW5nUHJvcCBuYW1lPSJBcmd1bWVudC5tZXRhZGF0YSI\u002BPTwvc3RyaW5nUHJvcD4NCiAgICAgICAgICAgICAgICAgICAgPC9lbGVtZW50UHJvcD4NCiAgICAgICAgICAgICAgICAgICAgPGVsZW1lbnRQcm9wIG5hbWU9InByb3RvY29sIiBlbGVtZW50VHlwZT0iQXJndW1lbnQiPg0KICAgICAgICAgICAgICAgICAgICAgICAgPHN0cmluZ1Byb3AgbmFtZT0iQXJndW1lbnQubmFtZSI\u002BcHJvdG9jb2w8L3N0cmluZ1Byb3A\u002BDQogICAgICAgICAgICAgICAgICAgICAgICA8c3RyaW5nUHJvcCBuYW1lPSJBcmd1bWVudC52YWx1ZSI\u002BJHtfX0JlYW5TaGVsbCggU3lzdGVtLmdldGVudigicHJvdG9jb2wiKSApfTwvc3RyaW5nUHJvcD4NCiAgICAgICAgICAgICAgICAgICAgICAgIDxzdHJpbmdQcm9wIG5hbWU9IkFyZ3VtZW50Lm1ldGFkYXRhIj49PC9zdHJpbmdQcm9wPg0KICAgICAgICAgICAgICAgICAgICA8L2VsZW1lbnRQcm9wPg0KICAgICAgICAgICAgICAgICAgICA8ZWxlbWVudFByb3AgbmFtZT0icGF0aCIgZWxlbWVudFR5cGU9IkFyZ3VtZW50Ij4NCiAgICAgICAgICAgICAgICAgICAgICAgIDxzdHJpbmdQcm9wIG5hbWU9IkFyZ3VtZW50Lm5hbWUiPnBhdGg8L3N0cmluZ1Byb3A\u002BDQogICAgICAgICAgICAgICAgICAgICAgICA8c3RyaW5nUHJvcCBuYW1lPSJBcmd1bWVudC52YWx1ZSI\u002BJHtfX0JlYW5TaGVsbCggU3lzdGVtLmdldGVudigicGF0aCIpICl9PC9zdHJpbmdQcm9wPg0KICAgICAgICAgICAgICAgICAgICAgICAgPHN0cmluZ1Byb3AgbmFtZT0iQXJndW1lbnQubWV0YWRhdGEiPj08L3N0cmluZ1Byb3A\u002BDQogICAgICAgICAgICAgICAgICAgIDwvZWxlbWVudFByb3A\u002BDQogICAgICAgICAgICAgICAgPC9jb2xsZWN0aW9uUHJvcD4NCiAgICAgICAgICAgIDwvQXJndW1lbnRzPg0KICAgICAgICAgICAgPGhhc2hUcmVlLz4NCiAgICAgICAgICAgIDxUaHJlYWRHcm91cCBndWljbGFzcz0iVGhyZWFkR3JvdXBHdWkiIHRlc3RjbGFzcz0iVGhyZWFkR3JvdXAiIHRlc3RuYW1lPSJUaHJlYWQgR3JvdXAiIGVuYWJsZWQ9InRydWUiPg0KICAgICAgICAgICAgICAgIDxzdHJpbmdQcm9wIG5hbWU9IlRocmVhZEdyb3VwLm9uX3NhbXBsZV9lcnJvciI\u002BY29udGludWU8L3N0cmluZ1Byb3A\u002BDQogICAgICAgICAgICAgICAgPGVsZW1lbnRQcm9wIG5hbWU9IlRocmVhZEdyb3VwLm1haW5fY29udHJvbGxlciIgZWxlbWVudFR5cGU9Ikxvb3BDb250cm9sbGVyIiBndWljbGFzcz0iTG9vcENvbnRyb2xQYW5lbCIgdGVzdGNsYXNzPSJMb29wQ29udHJvbGxlciIgdGVzdG5hbWU9Ikxvb3AgQ29udHJvbGxlciIgZW5hYmxlZD0idHJ1ZSI\u002BDQogICAgICAgICAgICAgICAgICAgIDxib29sUHJvcCBuYW1lPSJMb29wQ29udHJvbGxlci5jb250aW51ZV9mb3JldmVyIj5mYWxzZTwvYm9vbFByb3A\u002BDQogICAgICAgICAgICAgICAgICAgIDxpbnRQcm9wIG5hbWU9Ikxvb3BDb250cm9sbGVyLmxvb3BzIj4tMTwvaW50UHJvcD4NCiAgICAgICAgICAgICAgICA8L2VsZW1lbnRQcm9wPg0KICAgICAgICAgICAgICAgIDxzdHJpbmdQcm9wIG5hbWU9IlRocmVhZEdyb3VwLm51bV90aHJlYWRzIj4ke3RocmVhZHNfcGVyX2VuZ2luZX08L3N0cmluZ1Byb3A\u002BDQogICAgICAgICAgICAgICAgPHN0cmluZ1Byb3AgbmFtZT0iVGhyZWFkR3JvdXAucmFtcF90aW1lIj4ke3JhbXBfdXBfdGltZX08L3N0cmluZ1Byb3A\u002BDQogICAgICAgICAgICAgICAgPGJvb2xQcm9wIG5hbWU9IlRocmVhZEdyb3VwLnNjaGVkdWxlciI\u002BdHJ1ZTwvYm9vbFByb3A\u002BDQogICAgICAgICAgICAgICAgPHN0cmluZ1Byb3AgbmFtZT0iVGhyZWFkR3JvdXAuZHVyYXRpb24iPiR7ZHVyYXRpb25faW5fc2VjfTwvc3RyaW5nUHJvcD4NCiAgICAgICAgICAgICAgICA8c3RyaW5nUHJvcCBuYW1lPSJUaHJlYWRHcm91cC5kZWxheSI\u002BNTwvc3RyaW5nUHJvcD4NCiAgICAgICAgICAgICAgICA8Ym9vbFByb3AgbmFtZT0iVGhyZWFkR3JvdXAuc2FtZV91c2VyX29uX25leHRfaXRlcmF0aW9uIj50cnVlPC9ib29sUHJvcD4NCiAgICAgICAgICAgIDwvVGhyZWFkR3JvdXA\u002BDQogICAgICAgICAgICA8aGFzaFRyZWU\u002BDQogICAgICAgICAgICAgICAgPEhUVFBTYW1wbGVyUHJveHkgZ3VpY2xhc3M9Ikh0dHBUZXN0U2FtcGxlR3VpIiB0ZXN0Y2xhc3M9IkhUVFBTYW1wbGVyUHJveHkiIHRlc3RuYW1lPSJIb21lcGFnZSIgZW5hYmxlZD0idHJ1ZSI\u002BDQogICAgICAgICAgICAgICAgICAgIDxlbGVtZW50UHJvcCBuYW1lPSJIVFRQc2FtcGxlci5Bcmd1bWVudHMiIGVsZW1lbnRUeXBlPSJBcmd1bWVudHMiIGd1aWNsYXNzPSJIVFRQQXJndW1lbnRzUGFuZWwiIHRlc3RjbGFzcz0iQXJndW1lbnRzIiB0ZXN0bmFtZT0iVXNlciBEZWZpbmVkIFZhcmlhYmxlcyIgZW5hYmxlZD0idHJ1ZSI\u002BDQogICAgICAgICAgICAgICAgICAgICAgICA8Y29sbGVjdGlvblByb3AgbmFtZT0iQXJndW1lbnRzLmFyZ3VtZW50cyIvPg0KICAgICAgICAgICAgICAgICAgICA8L2VsZW1lbnRQcm9wPg0KICAgICAgICAgICAgICAgICAgICA8c3RyaW5nUHJvcCBuYW1lPSJIVFRQU2FtcGxlci5kb21haW4iPiR7ZG9tYWlufTwvc3RyaW5nUHJvcD4NCiAgICAgICAgICAgICAgICAgICAgPHN0cmluZ1Byb3AgbmFtZT0iSFRUUFNhbXBsZXIucG9ydCI\u002BPC9zdHJpbmdQcm9wPg0KICAgICAgICAgICAgICAgICAgICA8c3RyaW5nUHJvcCBuYW1lPSJIVFRQU2FtcGxlci5wcm90b2NvbCI\u002BJHtwcm90b2NvbH08L3N0cmluZ1Byb3A\u002BDQogICAgICAgICAgICAgICAgICAgIDxzdHJpbmdQcm9wIG5hbWU9IkhUVFBTYW1wbGVyLmNvbnRlbnRFbmNvZGluZyI\u002BPC9zdHJpbmdQcm9wPg0KICAgICAgICAgICAgICAgICAgICA8c3RyaW5nUHJvcCBuYW1lPSJIVFRQU2FtcGxlci5wYXRoIj4ke3BhdGh9PC9zdHJpbmdQcm9wPg0KICAgICAgICAgICAgICAgICAgICA8c3RyaW5nUHJvcCBuYW1lPSJIVFRQU2FtcGxlci5tZXRob2QiPkdFVDwvc3RyaW5nUHJvcD4NCiAgICAgICAgICAgICAgICAgICAgPGJvb2xQcm9wIG5hbWU9IkhUVFBTYW1wbGVyLmZvbGxvd19yZWRpcmVjdHMiPnRydWU8L2Jvb2xQcm9wPg0KICAgICAgICAgICAgICAgICAgICA8Ym9vbFByb3AgbmFtZT0iSFRUUFNhbXBsZXIuYXV0b19yZWRpcmVjdHMiPmZhbHNlPC9ib29sUHJvcD4NCiAgICAgICAgICAgICAgICAgICAgPGJvb2xQcm9wIG5hbWU9IkhUVFBTYW1wbGVyLnVzZV9rZWVwYWxpdmUiPnRydWU8L2Jvb2xQcm9wPg0KICAgICAgICAgICAgICAgICAgICA8Ym9vbFByb3AgbmFtZT0iSFRUUFNhbXBsZXIuRE9fTVVMVElQQVJUX1BPU1QiPmZhbHNlPC9ib29sUHJvcD4NCiAgICAgICAgICAgICAgICAgICAgPHN0cmluZ1Byb3AgbmFtZT0iSFRUUFNhbXBsZXIuZW1iZWRkZWRfdXJsX3JlIj48L3N0cmluZ1Byb3A\u002BDQogICAgICAgICAgICAgICAgICAgIDxzdHJpbmdQcm9wIG5hbWU9IkhUVFBTYW1wbGVyLmNvbm5lY3RfdGltZW91dCI\u002BPC9zdHJpbmdQcm9wPg0KICAgICAgICAgICAgICAgICAgICA8c3RyaW5nUHJvcCBuYW1lPSJIVFRQU2FtcGxlci5yZXNwb25zZV90aW1lb3V0Ij48L3N0cmluZ1Byb3A\u002BDQogICAgICAgICAgICAgICAgPC9IVFRQU2FtcGxlclByb3h5Pg0KICAgICAgICAgICAgICAgIDxoYXNoVHJlZS8\u002BDQogICAgICAgICAgICA8L2hhc2hUcmVlPg0KICAgICAgICA8L2hhc2hUcmVlPg0KICAgIDwvaGFzaFRyZWU\u002BDQo8L2ptZXRlclRlc3RQbGFuPg0K",
@@ -80,7 +58,6 @@
       "ResponseHeaders": {
         "api-supported-versions": "2021-07-01-preview, 2022-06-01-preview, 2022-11-01",
         "Connection": "keep-alive",
-<<<<<<< HEAD
         "Content-Length": "544",
         "Content-Type": "application/json; charset=utf-8",
         "Date": "Mon, 09 Jan 2023 05:04:41 GMT",
@@ -95,135 +72,18 @@
         "fileName": "sample.jmx",
         "fileType": "JMX_FILE",
         "expireDateTime": "2023-01-09T05:14:41.234494",
-=======
-        "Content-Length": "541",
-        "Content-Type": "application/json; charset=utf-8",
-        "Date": "Thu, 05 Jan 2023 19:20:11 GMT",
-        "Location": "https://f3395a15-535c-46ea-aaf4-db52915c248b.eastus2euap.cnt-canary.loadtesting.azure.com/tests/test-from-csharp-sdk-testing-framework/files/sample.jmx?api-version=2022-11-01",
-        "mise-correlation-id": "c97fec29-0b09-400c-b4be-d599d3bd5a7b",
-        "Strict-Transport-Security": "max-age=15724800; includeSubDomains",
-        "X-Content-Type-Options": "nosniff",
-        "x-ms-correlation-request-id": "202d99e4-3988-438e-a157-7d8ac14e28db"
-      },
-      "ResponseBody": {
-        "url": "https://maltccstorageaccounteuap.blob.core.windows.net/dd4b5778-e800-4fee-9b61-c9f0eb86f0cb/7bfd23f2-d48c-46ce-80e6-5f0db9449d9d?skoid=fe06edb5-033b-4f33-bef0-9489f8feffb8\u0026sktid=33e01921-4d64-4f8c-a055-5bdaffd5e33d\u0026skt=2023-01-05T15%3A04%3A45Z\u0026ske=2023-01-06T05%3A04%3A45Z\u0026sks=b\u0026skv=2021-08-06\u0026sv=2021-08-06\u0026se=2023-01-05T19%3A30%3A11Z\u0026sr=b\u0026sp=r\u0026sig=MCWDsB8j0QTepVXAVZ8Tm1JW0LSR9oI2p9J9myYxzdk%3D",
-        "fileName": "sample.jmx",
-        "fileType": "JMX_FILE",
-        "expireDateTime": "2023-01-05T19:30:11.6859393",
->>>>>>> f551be23
-        "validationStatus": "VALIDATION_INITIATED"
-      }
-    },
-    {
-      "RequestUri": "https://f3395a15-535c-46ea-aaf4-db52915c248b.eastus2euap.cnt-canary.loadtesting.azure.com/tests/test-from-csharp-sdk-testing-framework/files/sample.jmx?api-version=2022-11-01",
-      "RequestMethod": "GET",
-      "RequestHeaders": {
-        "Accept": "application/json",
-        "Authorization": "Sanitized",
-<<<<<<< HEAD
+        "validationStatus": "VALIDATION_INITIATED"
+      }
+    },
+    {
+      "RequestUri": "https://f3395a15-535c-46ea-aaf4-db52915c248b.eastus2euap.cnt-canary.loadtesting.azure.com/tests/test-from-csharp-sdk-testing-framework/files/sample.jmx?api-version=2022-11-01",
+      "RequestMethod": "GET",
+      "RequestHeaders": {
+        "Accept": "application/json",
+        "Authorization": "Sanitized",
         "traceparent": "00-d4f216153c81b2afbac0c705f1e25ccf-987e6091db351592-00",
         "User-Agent": "azsdk-net-Developer.LoadTesting/1.0.0-alpha.20230109.1 (.NET 6.0.12; Microsoft Windows 10.0.22621)",
         "x-ms-client-request-id": "10f3a0da0c00a1761baa6055c34b85e2",
-=======
-        "traceparent": "00-fb38f731b778ba926852de19b699786a-a0c0156dfd9981cc-00",
-        "User-Agent": "azsdk-net-Developer.LoadTesting/1.0.0-alpha.20230106.1 (.NET 6.0.12; Linux 5.15.79.1-microsoft-standard-WSL2 #1 SMP Wed Nov 23 01:01:46 UTC 2022)",
-        "x-ms-client-request-id": "6d7697d4dcfb2eac5eb8c67111f66b2d",
-        "x-ms-return-client-request-id": "true"
-      },
-      "RequestBody": null,
-      "StatusCode": 200,
-      "ResponseHeaders": {
-        "api-supported-versions": "2021-07-01-preview, 2022-06-01-preview, 2022-11-01",
-        "Connection": "keep-alive",
-        "Content-Length": "541",
-        "Content-Type": "application/json; charset=utf-8",
-        "Date": "Thu, 05 Jan 2023 19:20:12 GMT",
-        "mise-correlation-id": "def68d95-e59f-45f2-a40a-d8004e83f937",
-        "Strict-Transport-Security": "max-age=15724800; includeSubDomains",
-        "X-Content-Type-Options": "nosniff",
-        "x-ms-correlation-request-id": "2940bf03-418f-497c-9991-6031451e2ede"
-      },
-      "ResponseBody": {
-        "url": "https://maltccstorageaccounteuap.blob.core.windows.net/dd4b5778-e800-4fee-9b61-c9f0eb86f0cb/7bfd23f2-d48c-46ce-80e6-5f0db9449d9d?skoid=fe06edb5-033b-4f33-bef0-9489f8feffb8\u0026sktid=33e01921-4d64-4f8c-a055-5bdaffd5e33d\u0026skt=2023-01-05T17%3A49%3A22Z\u0026ske=2023-01-06T07%3A49%3A22Z\u0026sks=b\u0026skv=2021-08-06\u0026sv=2021-08-06\u0026se=2023-01-05T19%3A30%3A12Z\u0026sr=b\u0026sp=r\u0026sig=4H7ceSLPwOlCKOfWq88gDnFLmSJtmaG6Zn1O9hwUD9w%3D",
-        "fileName": "sample.jmx",
-        "fileType": "JMX_FILE",
-        "expireDateTime": "2023-01-05T19:30:12.2250589",
-        "validationStatus": "VALIDATION_INITIATED"
-      }
-    },
-    {
-      "RequestUri": "https://f3395a15-535c-46ea-aaf4-db52915c248b.eastus2euap.cnt-canary.loadtesting.azure.com/tests/test-from-csharp-sdk-testing-framework/files/sample.jmx?api-version=2022-11-01",
-      "RequestMethod": "GET",
-      "RequestHeaders": {
-        "Accept": "application/json",
-        "Authorization": "Sanitized",
-        "traceparent": "00-fb38f731b778ba926852de19b699786a-63e155d172637274-00",
-        "User-Agent": "azsdk-net-Developer.LoadTesting/1.0.0-alpha.20230106.1 (.NET 6.0.12; Linux 5.15.79.1-microsoft-standard-WSL2 #1 SMP Wed Nov 23 01:01:46 UTC 2022)",
-        "x-ms-client-request-id": "971a01f426de7f85e683c27c28d733a9",
-        "x-ms-return-client-request-id": "true"
-      },
-      "RequestBody": null,
-      "StatusCode": 200,
-      "ResponseHeaders": {
-        "api-supported-versions": "2021-07-01-preview, 2022-06-01-preview, 2022-11-01",
-        "Connection": "keep-alive",
-        "Content-Length": "541",
-        "Content-Type": "application/json; charset=utf-8",
-        "Date": "Thu, 05 Jan 2023 19:20:13 GMT",
-        "mise-correlation-id": "04b6a9a4-714a-4753-a875-39947d378b1e",
-        "Strict-Transport-Security": "max-age=15724800; includeSubDomains",
-        "X-Content-Type-Options": "nosniff",
-        "x-ms-correlation-request-id": "e3d4be90-c4c0-428f-a132-7530f01ec9cf"
-      },
-      "ResponseBody": {
-        "url": "https://maltccstorageaccounteuap.blob.core.windows.net/dd4b5778-e800-4fee-9b61-c9f0eb86f0cb/7bfd23f2-d48c-46ce-80e6-5f0db9449d9d?skoid=fe06edb5-033b-4f33-bef0-9489f8feffb8\u0026sktid=33e01921-4d64-4f8c-a055-5bdaffd5e33d\u0026skt=2023-01-05T17%3A11%3A46Z\u0026ske=2023-01-06T07%3A11%3A46Z\u0026sks=b\u0026skv=2021-08-06\u0026sv=2021-08-06\u0026se=2023-01-05T19%3A30%3A13Z\u0026sr=b\u0026sp=r\u0026sig=JMI19JzVl8F1HwWUxA0MGkUaVkkzKQ1M2flf5H7gGr8%3D",
-        "fileName": "sample.jmx",
-        "fileType": "JMX_FILE",
-        "expireDateTime": "2023-01-05T19:30:13.9500119",
-        "validationStatus": "VALIDATION_INITIATED"
-      }
-    },
-    {
-      "RequestUri": "https://f3395a15-535c-46ea-aaf4-db52915c248b.eastus2euap.cnt-canary.loadtesting.azure.com/tests/test-from-csharp-sdk-testing-framework/files/sample.jmx?api-version=2022-11-01",
-      "RequestMethod": "GET",
-      "RequestHeaders": {
-        "Accept": "application/json",
-        "Authorization": "Sanitized",
-        "traceparent": "00-fb38f731b778ba926852de19b699786a-d03a2d1dc971f7ba-00",
-        "User-Agent": "azsdk-net-Developer.LoadTesting/1.0.0-alpha.20230106.1 (.NET 6.0.12; Linux 5.15.79.1-microsoft-standard-WSL2 #1 SMP Wed Nov 23 01:01:46 UTC 2022)",
-        "x-ms-client-request-id": "c3cc38d432cb46735a60b96ae415916b",
-        "x-ms-return-client-request-id": "true"
-      },
-      "RequestBody": null,
-      "StatusCode": 200,
-      "ResponseHeaders": {
-        "api-supported-versions": "2021-07-01-preview, 2022-06-01-preview, 2022-11-01",
-        "Connection": "keep-alive",
-        "Content-Length": "542",
-        "Content-Type": "application/json; charset=utf-8",
-        "Date": "Thu, 05 Jan 2023 19:20:15 GMT",
-        "mise-correlation-id": "187e4836-0713-40e9-bb1f-bc1753d10acf",
-        "Strict-Transport-Security": "max-age=15724800; includeSubDomains",
-        "X-Content-Type-Options": "nosniff",
-        "x-ms-correlation-request-id": "97ed7902-bc40-4f00-ace6-882e83e15071"
-      },
-      "ResponseBody": {
-        "url": "https://maltccstorageaccounteuap.blob.core.windows.net/dd4b5778-e800-4fee-9b61-c9f0eb86f0cb/7bfd23f2-d48c-46ce-80e6-5f0db9449d9d?skoid=fe06edb5-033b-4f33-bef0-9489f8feffb8\u0026sktid=33e01921-4d64-4f8c-a055-5bdaffd5e33d\u0026skt=2023-01-05T17%3A15%3A57Z\u0026ske=2023-01-06T07%3A15%3A57Z\u0026sks=b\u0026skv=2021-08-06\u0026sv=2021-08-06\u0026se=2023-01-05T19%3A30%3A15Z\u0026sr=b\u0026sp=r\u0026sig=Q99uzGfjywWh%2F30w4cof5iTpIizlxX1gZulvzEaJpVw%3D",
-        "fileName": "sample.jmx",
-        "fileType": "JMX_FILE",
-        "expireDateTime": "2023-01-05T19:30:15.449082",
-        "validationStatus": "VALIDATION_INITIATED"
-      }
-    },
-    {
-      "RequestUri": "https://f3395a15-535c-46ea-aaf4-db52915c248b.eastus2euap.cnt-canary.loadtesting.azure.com/tests/test-from-csharp-sdk-testing-framework/files/sample.jmx?api-version=2022-11-01",
-      "RequestMethod": "GET",
-      "RequestHeaders": {
-        "Accept": "application/json",
-        "Authorization": "Sanitized",
-        "traceparent": "00-fb38f731b778ba926852de19b699786a-427c1e6c024b07e2-00",
-        "User-Agent": "azsdk-net-Developer.LoadTesting/1.0.0-alpha.20230106.1 (.NET 6.0.12; Linux 5.15.79.1-microsoft-standard-WSL2 #1 SMP Wed Nov 23 01:01:46 UTC 2022)",
-        "x-ms-client-request-id": "9762235b5335ae2211f7867719300587",
         "x-ms-return-client-request-id": "true"
       },
       "RequestBody": null,
@@ -233,948 +93,6 @@
         "Connection": "keep-alive",
         "Content-Length": "545",
         "Content-Type": "application/json; charset=utf-8",
-        "Date": "Thu, 05 Jan 2023 19:20:16 GMT",
-        "mise-correlation-id": "95e31607-3bf4-4551-abc6-9146aa88eff4",
-        "Strict-Transport-Security": "max-age=15724800; includeSubDomains",
-        "X-Content-Type-Options": "nosniff",
-        "x-ms-correlation-request-id": "ae102f07-6bf2-4b6f-b7a9-371151f65157"
-      },
-      "ResponseBody": {
-        "url": "https://maltccstorageaccounteuap.blob.core.windows.net/dd4b5778-e800-4fee-9b61-c9f0eb86f0cb/7bfd23f2-d48c-46ce-80e6-5f0db9449d9d?skoid=fe06edb5-033b-4f33-bef0-9489f8feffb8\u0026sktid=33e01921-4d64-4f8c-a055-5bdaffd5e33d\u0026skt=2023-01-05T17%3A49%3A30Z\u0026ske=2023-01-06T07%3A49%3A30Z\u0026sks=b\u0026skv=2021-08-06\u0026sv=2021-08-06\u0026se=2023-01-05T19%3A30%3A16Z\u0026sr=b\u0026sp=r\u0026sig=22AYqEizeHNEmzT95uc%2FhfDWrinAU7hilfZ%2B48e1g7U%3D",
-        "fileName": "sample.jmx",
-        "fileType": "JMX_FILE",
-        "expireDateTime": "2023-01-05T19:30:16.9586663",
-        "validationStatus": "VALIDATION_INITIATED"
-      }
-    },
-    {
-      "RequestUri": "https://f3395a15-535c-46ea-aaf4-db52915c248b.eastus2euap.cnt-canary.loadtesting.azure.com/tests/test-from-csharp-sdk-testing-framework/files/sample.jmx?api-version=2022-11-01",
-      "RequestMethod": "GET",
-      "RequestHeaders": {
-        "Accept": "application/json",
-        "Authorization": "Sanitized",
-        "traceparent": "00-fb38f731b778ba926852de19b699786a-0ea7948c50b503f9-00",
-        "User-Agent": "azsdk-net-Developer.LoadTesting/1.0.0-alpha.20230106.1 (.NET 6.0.12; Linux 5.15.79.1-microsoft-standard-WSL2 #1 SMP Wed Nov 23 01:01:46 UTC 2022)",
-        "x-ms-client-request-id": "d99c1d85a72ac2628ed43c7d6c1b9ad1",
-        "x-ms-return-client-request-id": "true"
-      },
-      "RequestBody": null,
-      "StatusCode": 200,
-      "ResponseHeaders": {
-        "api-supported-versions": "2021-07-01-preview, 2022-06-01-preview, 2022-11-01",
-        "Connection": "keep-alive",
-        "Content-Length": "543",
-        "Content-Type": "application/json; charset=utf-8",
-        "Date": "Thu, 05 Jan 2023 19:20:18 GMT",
-        "mise-correlation-id": "df475e1e-7c10-43fc-9f51-52b5a35270cb",
-        "Strict-Transport-Security": "max-age=15724800; includeSubDomains",
-        "X-Content-Type-Options": "nosniff",
-        "x-ms-correlation-request-id": "14d579c7-1361-4296-8587-d93c40c521ab"
-      },
-      "ResponseBody": {
-        "url": "https://maltccstorageaccounteuap.blob.core.windows.net/dd4b5778-e800-4fee-9b61-c9f0eb86f0cb/7bfd23f2-d48c-46ce-80e6-5f0db9449d9d?skoid=fe06edb5-033b-4f33-bef0-9489f8feffb8\u0026sktid=33e01921-4d64-4f8c-a055-5bdaffd5e33d\u0026skt=2023-01-05T17%3A16%3A22Z\u0026ske=2023-01-06T07%3A46%3A22Z\u0026sks=b\u0026skv=2021-08-06\u0026sv=2021-08-06\u0026se=2023-01-05T19%3A30%3A18Z\u0026sr=b\u0026sp=r\u0026sig=sW9IfZGLXO%2FRjPhJrepyskZBYZkny6aLyfVJJ9jQGrk%3D",
-        "fileName": "sample.jmx",
-        "fileType": "JMX_FILE",
-        "expireDateTime": "2023-01-05T19:30:18.4631215",
-        "validationStatus": "VALIDATION_INITIATED"
-      }
-    },
-    {
-      "RequestUri": "https://f3395a15-535c-46ea-aaf4-db52915c248b.eastus2euap.cnt-canary.loadtesting.azure.com/tests/test-from-csharp-sdk-testing-framework/files/sample.jmx?api-version=2022-11-01",
-      "RequestMethod": "GET",
-      "RequestHeaders": {
-        "Accept": "application/json",
-        "Authorization": "Sanitized",
-        "traceparent": "00-fb38f731b778ba926852de19b699786a-11a3366848761d13-00",
-        "User-Agent": "azsdk-net-Developer.LoadTesting/1.0.0-alpha.20230106.1 (.NET 6.0.12; Linux 5.15.79.1-microsoft-standard-WSL2 #1 SMP Wed Nov 23 01:01:46 UTC 2022)",
-        "x-ms-client-request-id": "052057f29b748173151db2d3abfb2c2a",
-        "x-ms-return-client-request-id": "true"
-      },
-      "RequestBody": null,
-      "StatusCode": 200,
-      "ResponseHeaders": {
-        "api-supported-versions": "2021-07-01-preview, 2022-06-01-preview, 2022-11-01",
-        "Connection": "keep-alive",
-        "Content-Length": "543",
-        "Content-Type": "application/json; charset=utf-8",
-        "Date": "Thu, 05 Jan 2023 19:20:20 GMT",
-        "mise-correlation-id": "c28348da-c16a-43ed-8afd-dcca32eb3192",
-        "Strict-Transport-Security": "max-age=15724800; includeSubDomains",
-        "X-Content-Type-Options": "nosniff",
-        "x-ms-correlation-request-id": "164d9f8f-8a74-4b08-810a-551e795787af"
-      },
-      "ResponseBody": {
-        "url": "https://maltccstorageaccounteuap.blob.core.windows.net/dd4b5778-e800-4fee-9b61-c9f0eb86f0cb/7bfd23f2-d48c-46ce-80e6-5f0db9449d9d?skoid=fe06edb5-033b-4f33-bef0-9489f8feffb8\u0026sktid=33e01921-4d64-4f8c-a055-5bdaffd5e33d\u0026skt=2023-01-05T17%3A12%3A54Z\u0026ske=2023-01-06T07%3A12%3A54Z\u0026sks=b\u0026skv=2021-08-06\u0026sv=2021-08-06\u0026se=2023-01-05T19%3A30%3A20Z\u0026sr=b\u0026sp=r\u0026sig=u07N9z6QeUA2VztinL7vh%2FQK5mMPw8QOybGgD0xulMc%3D",
-        "fileName": "sample.jmx",
-        "fileType": "JMX_FILE",
-        "expireDateTime": "2023-01-05T19:30:20.0508309",
-        "validationStatus": "VALIDATION_INITIATED"
-      }
-    },
-    {
-      "RequestUri": "https://f3395a15-535c-46ea-aaf4-db52915c248b.eastus2euap.cnt-canary.loadtesting.azure.com/tests/test-from-csharp-sdk-testing-framework/files/sample.jmx?api-version=2022-11-01",
-      "RequestMethod": "GET",
-      "RequestHeaders": {
-        "Accept": "application/json",
-        "Authorization": "Sanitized",
-        "traceparent": "00-fb38f731b778ba926852de19b699786a-79e174548adfb16d-00",
-        "User-Agent": "azsdk-net-Developer.LoadTesting/1.0.0-alpha.20230106.1 (.NET 6.0.12; Linux 5.15.79.1-microsoft-standard-WSL2 #1 SMP Wed Nov 23 01:01:46 UTC 2022)",
-        "x-ms-client-request-id": "c7e4325bb778b340c0a0096116a441f5",
-        "x-ms-return-client-request-id": "true"
-      },
-      "RequestBody": null,
-      "StatusCode": 200,
-      "ResponseHeaders": {
-        "api-supported-versions": "2021-07-01-preview, 2022-06-01-preview, 2022-11-01",
-        "Connection": "keep-alive",
-        "Content-Length": "543",
-        "Content-Type": "application/json; charset=utf-8",
-        "Date": "Thu, 05 Jan 2023 19:20:21 GMT",
-        "mise-correlation-id": "94b4b0c3-39ec-4bf3-ae19-0982e2b28f0c",
-        "Strict-Transport-Security": "max-age=15724800; includeSubDomains",
-        "X-Content-Type-Options": "nosniff",
-        "x-ms-correlation-request-id": "97596207-3021-4c08-a750-997674bde2dd"
-      },
-      "ResponseBody": {
-        "url": "https://maltccstorageaccounteuap.blob.core.windows.net/dd4b5778-e800-4fee-9b61-c9f0eb86f0cb/7bfd23f2-d48c-46ce-80e6-5f0db9449d9d?skoid=fe06edb5-033b-4f33-bef0-9489f8feffb8\u0026sktid=33e01921-4d64-4f8c-a055-5bdaffd5e33d\u0026skt=2023-01-05T16%3A39%3A50Z\u0026ske=2023-01-06T07%3A09%3A50Z\u0026sks=b\u0026skv=2021-08-06\u0026sv=2021-08-06\u0026se=2023-01-05T19%3A30%3A21Z\u0026sr=b\u0026sp=r\u0026sig=7%2Fq8zr5Kc5cOBihbrDi9IKchJ3MVgCR9Sz072xMfqoI%3D",
-        "fileName": "sample.jmx",
-        "fileType": "JMX_FILE",
-        "expireDateTime": "2023-01-05T19:30:21.5638792",
-        "validationStatus": "VALIDATION_INITIATED"
-      }
-    },
-    {
-      "RequestUri": "https://f3395a15-535c-46ea-aaf4-db52915c248b.eastus2euap.cnt-canary.loadtesting.azure.com/tests/test-from-csharp-sdk-testing-framework/files/sample.jmx?api-version=2022-11-01",
-      "RequestMethod": "GET",
-      "RequestHeaders": {
-        "Accept": "application/json",
-        "Authorization": "Sanitized",
-        "traceparent": "00-fb38f731b778ba926852de19b699786a-4f56352fdfae250c-00",
-        "User-Agent": "azsdk-net-Developer.LoadTesting/1.0.0-alpha.20230106.1 (.NET 6.0.12; Linux 5.15.79.1-microsoft-standard-WSL2 #1 SMP Wed Nov 23 01:01:46 UTC 2022)",
-        "x-ms-client-request-id": "c284b45c000fe912a91bc30cf58e1692",
-        "x-ms-return-client-request-id": "true"
-      },
-      "RequestBody": null,
-      "StatusCode": 200,
-      "ResponseHeaders": {
-        "api-supported-versions": "2021-07-01-preview, 2022-06-01-preview, 2022-11-01",
-        "Connection": "keep-alive",
-        "Content-Length": "545",
-        "Content-Type": "application/json; charset=utf-8",
-        "Date": "Thu, 05 Jan 2023 19:20:23 GMT",
-        "mise-correlation-id": "5b0dda18-882c-4a1c-8559-de951541dd4c",
-        "Strict-Transport-Security": "max-age=15724800; includeSubDomains",
-        "X-Content-Type-Options": "nosniff",
-        "x-ms-correlation-request-id": "21d666bd-d4ca-4ca2-8026-6a8b1a8ede42"
-      },
-      "ResponseBody": {
-        "url": "https://maltccstorageaccounteuap.blob.core.windows.net/dd4b5778-e800-4fee-9b61-c9f0eb86f0cb/7bfd23f2-d48c-46ce-80e6-5f0db9449d9d?skoid=fe06edb5-033b-4f33-bef0-9489f8feffb8\u0026sktid=33e01921-4d64-4f8c-a055-5bdaffd5e33d\u0026skt=2023-01-05T15%3A04%3A45Z\u0026ske=2023-01-06T05%3A04%3A45Z\u0026sks=b\u0026skv=2021-08-06\u0026sv=2021-08-06\u0026se=2023-01-05T19%3A30%3A23Z\u0026sr=b\u0026sp=r\u0026sig=Ww5z7Nzb2sr%2FVea7M5lfjKuLDcsx%2BsiNMUD34vE1mJA%3D",
-        "fileName": "sample.jmx",
-        "fileType": "JMX_FILE",
-        "expireDateTime": "2023-01-05T19:30:23.0742956",
-        "validationStatus": "VALIDATION_INITIATED"
-      }
-    },
-    {
-      "RequestUri": "https://f3395a15-535c-46ea-aaf4-db52915c248b.eastus2euap.cnt-canary.loadtesting.azure.com/tests/test-from-csharp-sdk-testing-framework/files/sample.jmx?api-version=2022-11-01",
-      "RequestMethod": "GET",
-      "RequestHeaders": {
-        "Accept": "application/json",
-        "Authorization": "Sanitized",
-        "traceparent": "00-fb38f731b778ba926852de19b699786a-5e1c27458e42ffeb-00",
-        "User-Agent": "azsdk-net-Developer.LoadTesting/1.0.0-alpha.20230106.1 (.NET 6.0.12; Linux 5.15.79.1-microsoft-standard-WSL2 #1 SMP Wed Nov 23 01:01:46 UTC 2022)",
-        "x-ms-client-request-id": "3a2212a7d3363a58166d45d492126a71",
-        "x-ms-return-client-request-id": "true"
-      },
-      "RequestBody": null,
-      "StatusCode": 200,
-      "ResponseHeaders": {
-        "api-supported-versions": "2021-07-01-preview, 2022-06-01-preview, 2022-11-01",
-        "Connection": "keep-alive",
-        "Content-Length": "545",
-        "Content-Type": "application/json; charset=utf-8",
-        "Date": "Thu, 05 Jan 2023 19:20:24 GMT",
-        "mise-correlation-id": "f2c1e26c-5dab-4dbc-afc6-d2b5e18015bc",
-        "Strict-Transport-Security": "max-age=15724800; includeSubDomains",
-        "X-Content-Type-Options": "nosniff",
-        "x-ms-correlation-request-id": "d09d732b-b835-4eda-b8a7-05ab4a6e9d52"
-      },
-      "ResponseBody": {
-        "url": "https://maltccstorageaccounteuap.blob.core.windows.net/dd4b5778-e800-4fee-9b61-c9f0eb86f0cb/7bfd23f2-d48c-46ce-80e6-5f0db9449d9d?skoid=fe06edb5-033b-4f33-bef0-9489f8feffb8\u0026sktid=33e01921-4d64-4f8c-a055-5bdaffd5e33d\u0026skt=2023-01-05T17%3A49%3A22Z\u0026ske=2023-01-06T07%3A49%3A22Z\u0026sks=b\u0026skv=2021-08-06\u0026sv=2021-08-06\u0026se=2023-01-05T19%3A30%3A24Z\u0026sr=b\u0026sp=r\u0026sig=LV6jy4c5X4uc5C7JtwH%2FTQowwQiN4%2BtgFqGad5epEms%3D",
-        "fileName": "sample.jmx",
-        "fileType": "JMX_FILE",
-        "expireDateTime": "2023-01-05T19:30:24.6016721",
-        "validationStatus": "VALIDATION_INITIATED"
-      }
-    },
-    {
-      "RequestUri": "https://f3395a15-535c-46ea-aaf4-db52915c248b.eastus2euap.cnt-canary.loadtesting.azure.com/tests/test-from-csharp-sdk-testing-framework/files/sample.jmx?api-version=2022-11-01",
-      "RequestMethod": "GET",
-      "RequestHeaders": {
-        "Accept": "application/json",
-        "Authorization": "Sanitized",
-        "traceparent": "00-fb38f731b778ba926852de19b699786a-bd20b3b150f4b875-00",
-        "User-Agent": "azsdk-net-Developer.LoadTesting/1.0.0-alpha.20230106.1 (.NET 6.0.12; Linux 5.15.79.1-microsoft-standard-WSL2 #1 SMP Wed Nov 23 01:01:46 UTC 2022)",
-        "x-ms-client-request-id": "f777bcdc6a765b1a1ffb1e5df434be31",
-        "x-ms-return-client-request-id": "true"
-      },
-      "RequestBody": null,
-      "StatusCode": 200,
-      "ResponseHeaders": {
-        "api-supported-versions": "2021-07-01-preview, 2022-06-01-preview, 2022-11-01",
-        "Connection": "keep-alive",
-        "Content-Length": "545",
-        "Content-Type": "application/json; charset=utf-8",
-        "Date": "Thu, 05 Jan 2023 19:20:26 GMT",
-        "mise-correlation-id": "18babedd-eead-4f5a-830b-36aaa4a0d507",
-        "Strict-Transport-Security": "max-age=15724800; includeSubDomains",
-        "X-Content-Type-Options": "nosniff",
-        "x-ms-correlation-request-id": "5474c7ba-0018-4eb3-82ab-6e16d42cb67c"
-      },
-      "ResponseBody": {
-        "url": "https://maltccstorageaccounteuap.blob.core.windows.net/dd4b5778-e800-4fee-9b61-c9f0eb86f0cb/7bfd23f2-d48c-46ce-80e6-5f0db9449d9d?skoid=fe06edb5-033b-4f33-bef0-9489f8feffb8\u0026sktid=33e01921-4d64-4f8c-a055-5bdaffd5e33d\u0026skt=2023-01-05T17%3A11%3A46Z\u0026ske=2023-01-06T07%3A11%3A46Z\u0026sks=b\u0026skv=2021-08-06\u0026sv=2021-08-06\u0026se=2023-01-05T19%3A30%3A26Z\u0026sr=b\u0026sp=r\u0026sig=T%2FIWmyEOLPszClCd821fxKiSCGHcGnk23A%2F04dlLzL0%3D",
-        "fileName": "sample.jmx",
-        "fileType": "JMX_FILE",
-        "expireDateTime": "2023-01-05T19:30:26.1116573",
-        "validationStatus": "VALIDATION_INITIATED"
-      }
-    },
-    {
-      "RequestUri": "https://f3395a15-535c-46ea-aaf4-db52915c248b.eastus2euap.cnt-canary.loadtesting.azure.com/tests/test-from-csharp-sdk-testing-framework/files/sample.jmx?api-version=2022-11-01",
-      "RequestMethod": "GET",
-      "RequestHeaders": {
-        "Accept": "application/json",
-        "Authorization": "Sanitized",
-        "traceparent": "00-fb38f731b778ba926852de19b699786a-4a56dc707051300a-00",
-        "User-Agent": "azsdk-net-Developer.LoadTesting/1.0.0-alpha.20230106.1 (.NET 6.0.12; Linux 5.15.79.1-microsoft-standard-WSL2 #1 SMP Wed Nov 23 01:01:46 UTC 2022)",
-        "x-ms-client-request-id": "04ba778a068189bf5c4aaca1ba3e5796",
-        "x-ms-return-client-request-id": "true"
-      },
-      "RequestBody": null,
-      "StatusCode": 200,
-      "ResponseHeaders": {
-        "api-supported-versions": "2021-07-01-preview, 2022-06-01-preview, 2022-11-01",
-        "Connection": "keep-alive",
-        "Content-Length": "545",
-        "Content-Type": "application/json; charset=utf-8",
-        "Date": "Thu, 05 Jan 2023 19:20:27 GMT",
-        "mise-correlation-id": "d1a870a5-2fe1-4941-b0e3-c7a3603f12ca",
-        "Strict-Transport-Security": "max-age=15724800; includeSubDomains",
-        "X-Content-Type-Options": "nosniff",
-        "x-ms-correlation-request-id": "26e4b13f-4648-4eeb-aefb-a96b6d45b3f6"
-      },
-      "ResponseBody": {
-        "url": "https://maltccstorageaccounteuap.blob.core.windows.net/dd4b5778-e800-4fee-9b61-c9f0eb86f0cb/7bfd23f2-d48c-46ce-80e6-5f0db9449d9d?skoid=fe06edb5-033b-4f33-bef0-9489f8feffb8\u0026sktid=33e01921-4d64-4f8c-a055-5bdaffd5e33d\u0026skt=2023-01-05T17%3A15%3A57Z\u0026ske=2023-01-06T07%3A15%3A57Z\u0026sks=b\u0026skv=2021-08-06\u0026sv=2021-08-06\u0026se=2023-01-05T19%3A30%3A27Z\u0026sr=b\u0026sp=r\u0026sig=tgI%2B2EPHQM1%2F7enOtIPctz0vCenwqe6HkrILB1Gadkg%3D",
-        "fileName": "sample.jmx",
-        "fileType": "JMX_FILE",
-        "expireDateTime": "2023-01-05T19:30:27.6033013",
-        "validationStatus": "VALIDATION_INITIATED"
-      }
-    },
-    {
-      "RequestUri": "https://f3395a15-535c-46ea-aaf4-db52915c248b.eastus2euap.cnt-canary.loadtesting.azure.com/tests/test-from-csharp-sdk-testing-framework/files/sample.jmx?api-version=2022-11-01",
-      "RequestMethod": "GET",
-      "RequestHeaders": {
-        "Accept": "application/json",
-        "Authorization": "Sanitized",
-        "traceparent": "00-fb38f731b778ba926852de19b699786a-cc67e8f4bc49e46d-00",
-        "User-Agent": "azsdk-net-Developer.LoadTesting/1.0.0-alpha.20230106.1 (.NET 6.0.12; Linux 5.15.79.1-microsoft-standard-WSL2 #1 SMP Wed Nov 23 01:01:46 UTC 2022)",
-        "x-ms-client-request-id": "382f52b11e173c1bf7c71a3bb5fb46e1",
-        "x-ms-return-client-request-id": "true"
-      },
-      "RequestBody": null,
-      "StatusCode": 200,
-      "ResponseHeaders": {
-        "api-supported-versions": "2021-07-01-preview, 2022-06-01-preview, 2022-11-01",
-        "Connection": "keep-alive",
-        "Content-Length": "541",
-        "Content-Type": "application/json; charset=utf-8",
-        "Date": "Thu, 05 Jan 2023 19:20:29 GMT",
-        "mise-correlation-id": "e27050da-b531-4ec1-922d-df1d87206bdb",
-        "Strict-Transport-Security": "max-age=15724800; includeSubDomains",
-        "X-Content-Type-Options": "nosniff",
-        "x-ms-correlation-request-id": "3d5a0bff-0b7c-4869-b9f7-81d3b91534e1"
-      },
-      "ResponseBody": {
-        "url": "https://maltccstorageaccounteuap.blob.core.windows.net/dd4b5778-e800-4fee-9b61-c9f0eb86f0cb/7bfd23f2-d48c-46ce-80e6-5f0db9449d9d?skoid=fe06edb5-033b-4f33-bef0-9489f8feffb8\u0026sktid=33e01921-4d64-4f8c-a055-5bdaffd5e33d\u0026skt=2023-01-05T17%3A49%3A30Z\u0026ske=2023-01-06T07%3A49%3A30Z\u0026sks=b\u0026skv=2021-08-06\u0026sv=2021-08-06\u0026se=2023-01-05T19%3A30%3A29Z\u0026sr=b\u0026sp=r\u0026sig=6Fm3SucEOajnE51ZVVAGByqrCE0d9dIlik3t86k1uO4%3D",
-        "fileName": "sample.jmx",
-        "fileType": "JMX_FILE",
-        "expireDateTime": "2023-01-05T19:30:29.1271869",
-        "validationStatus": "VALIDATION_INITIATED"
-      }
-    },
-    {
-      "RequestUri": "https://f3395a15-535c-46ea-aaf4-db52915c248b.eastus2euap.cnt-canary.loadtesting.azure.com/tests/test-from-csharp-sdk-testing-framework/files/sample.jmx?api-version=2022-11-01",
-      "RequestMethod": "GET",
-      "RequestHeaders": {
-        "Accept": "application/json",
-        "Authorization": "Sanitized",
-        "traceparent": "00-fb38f731b778ba926852de19b699786a-44b5d57a93a4243d-00",
-        "User-Agent": "azsdk-net-Developer.LoadTesting/1.0.0-alpha.20230106.1 (.NET 6.0.12; Linux 5.15.79.1-microsoft-standard-WSL2 #1 SMP Wed Nov 23 01:01:46 UTC 2022)",
-        "x-ms-client-request-id": "1b4a13af6558d5effdee9b2cbe78a0e1",
-        "x-ms-return-client-request-id": "true"
-      },
-      "RequestBody": null,
-      "StatusCode": 200,
-      "ResponseHeaders": {
-        "api-supported-versions": "2021-07-01-preview, 2022-06-01-preview, 2022-11-01",
-        "Connection": "keep-alive",
-        "Content-Length": "543",
-        "Content-Type": "application/json; charset=utf-8",
-        "Date": "Thu, 05 Jan 2023 19:20:30 GMT",
-        "mise-correlation-id": "dc33dafd-8c0b-4338-8000-af929257e675",
-        "Strict-Transport-Security": "max-age=15724800; includeSubDomains",
-        "X-Content-Type-Options": "nosniff",
-        "x-ms-correlation-request-id": "f6d660dd-871c-4e8b-8e4e-f05539272caf"
-      },
-      "ResponseBody": {
-        "url": "https://maltccstorageaccounteuap.blob.core.windows.net/dd4b5778-e800-4fee-9b61-c9f0eb86f0cb/7bfd23f2-d48c-46ce-80e6-5f0db9449d9d?skoid=fe06edb5-033b-4f33-bef0-9489f8feffb8\u0026sktid=33e01921-4d64-4f8c-a055-5bdaffd5e33d\u0026skt=2023-01-05T17%3A16%3A22Z\u0026ske=2023-01-06T07%3A46%3A22Z\u0026sks=b\u0026skv=2021-08-06\u0026sv=2021-08-06\u0026se=2023-01-05T19%3A30%3A30Z\u0026sr=b\u0026sp=r\u0026sig=C%2FcbivFJ2b7dV32jIJJ4z1RWfx0LbqkzwKmCNdKaIUA%3D",
-        "fileName": "sample.jmx",
-        "fileType": "JMX_FILE",
-        "expireDateTime": "2023-01-05T19:30:30.8598309",
-        "validationStatus": "VALIDATION_INITIATED"
-      }
-    },
-    {
-      "RequestUri": "https://f3395a15-535c-46ea-aaf4-db52915c248b.eastus2euap.cnt-canary.loadtesting.azure.com/tests/test-from-csharp-sdk-testing-framework/files/sample.jmx?api-version=2022-11-01",
-      "RequestMethod": "GET",
-      "RequestHeaders": {
-        "Accept": "application/json",
-        "Authorization": "Sanitized",
-        "traceparent": "00-fb38f731b778ba926852de19b699786a-2c04926a06dacad8-00",
-        "User-Agent": "azsdk-net-Developer.LoadTesting/1.0.0-alpha.20230106.1 (.NET 6.0.12; Linux 5.15.79.1-microsoft-standard-WSL2 #1 SMP Wed Nov 23 01:01:46 UTC 2022)",
-        "x-ms-client-request-id": "a2ac87a385046b1a5b7d0cb9eb83d360",
-        "x-ms-return-client-request-id": "true"
-      },
-      "RequestBody": null,
-      "StatusCode": 200,
-      "ResponseHeaders": {
-        "api-supported-versions": "2021-07-01-preview, 2022-06-01-preview, 2022-11-01",
-        "Connection": "keep-alive",
-        "Content-Length": "551",
-        "Content-Type": "application/json; charset=utf-8",
-        "Date": "Thu, 05 Jan 2023 19:20:32 GMT",
-        "mise-correlation-id": "bb1129ed-684b-45b6-87d8-b90673133d14",
-        "Strict-Transport-Security": "max-age=15724800; includeSubDomains",
-        "X-Content-Type-Options": "nosniff",
-        "x-ms-correlation-request-id": "7ae7c699-b989-4a41-bf8b-e66dd50261fc"
-      },
-      "ResponseBody": {
-        "url": "https://maltccstorageaccounteuap.blob.core.windows.net/dd4b5778-e800-4fee-9b61-c9f0eb86f0cb/7bfd23f2-d48c-46ce-80e6-5f0db9449d9d?skoid=fe06edb5-033b-4f33-bef0-9489f8feffb8\u0026sktid=33e01921-4d64-4f8c-a055-5bdaffd5e33d\u0026skt=2023-01-05T17%3A12%3A54Z\u0026ske=2023-01-06T07%3A12%3A54Z\u0026sks=b\u0026skv=2021-08-06\u0026sv=2021-08-06\u0026se=2023-01-05T19%3A30%3A32Z\u0026sr=b\u0026sp=r\u0026sig=oa2y9EzR%2F%2B3k%2BY8f%2BnKXXnfB1YCA1Mb5OT45yb%2BBN2A%3D",
-        "fileName": "sample.jmx",
-        "fileType": "JMX_FILE",
-        "expireDateTime": "2023-01-05T19:30:32.5919323",
-        "validationStatus": "VALIDATION_INITIATED"
-      }
-    },
-    {
-      "RequestUri": "https://f3395a15-535c-46ea-aaf4-db52915c248b.eastus2euap.cnt-canary.loadtesting.azure.com/tests/test-from-csharp-sdk-testing-framework/files/sample.jmx?api-version=2022-11-01",
-      "RequestMethod": "GET",
-      "RequestHeaders": {
-        "Accept": "application/json",
-        "Authorization": "Sanitized",
-        "traceparent": "00-fb38f731b778ba926852de19b699786a-369164a40a3ddabf-00",
-        "User-Agent": "azsdk-net-Developer.LoadTesting/1.0.0-alpha.20230106.1 (.NET 6.0.12; Linux 5.15.79.1-microsoft-standard-WSL2 #1 SMP Wed Nov 23 01:01:46 UTC 2022)",
-        "x-ms-client-request-id": "a6f2ca033cf34b3e625a3b2883ee7e7e",
-        "x-ms-return-client-request-id": "true"
-      },
-      "RequestBody": null,
-      "StatusCode": 200,
-      "ResponseHeaders": {
-        "api-supported-versions": "2021-07-01-preview, 2022-06-01-preview, 2022-11-01",
-        "Connection": "keep-alive",
-        "Content-Length": "543",
-        "Content-Type": "application/json; charset=utf-8",
-        "Date": "Thu, 05 Jan 2023 19:20:34 GMT",
-        "mise-correlation-id": "a8147d73-c3f1-4b5d-b696-23def4129fc0",
-        "Strict-Transport-Security": "max-age=15724800; includeSubDomains",
-        "X-Content-Type-Options": "nosniff",
-        "x-ms-correlation-request-id": "634a7033-62ba-47ec-b419-42de33d6185a"
-      },
-      "ResponseBody": {
-        "url": "https://maltccstorageaccounteuap.blob.core.windows.net/dd4b5778-e800-4fee-9b61-c9f0eb86f0cb/7bfd23f2-d48c-46ce-80e6-5f0db9449d9d?skoid=fe06edb5-033b-4f33-bef0-9489f8feffb8\u0026sktid=33e01921-4d64-4f8c-a055-5bdaffd5e33d\u0026skt=2023-01-05T16%3A39%3A50Z\u0026ske=2023-01-06T07%3A09%3A50Z\u0026sks=b\u0026skv=2021-08-06\u0026sv=2021-08-06\u0026se=2023-01-05T19%3A30%3A34Z\u0026sr=b\u0026sp=r\u0026sig=%2BSnq71PR1zU9s9btM2h2FxkatJ3KlvkIpSakp5w1r0Q%3D",
-        "fileName": "sample.jmx",
-        "fileType": "JMX_FILE",
-        "expireDateTime": "2023-01-05T19:30:34.1717564",
-        "validationStatus": "VALIDATION_INITIATED"
-      }
-    },
-    {
-      "RequestUri": "https://f3395a15-535c-46ea-aaf4-db52915c248b.eastus2euap.cnt-canary.loadtesting.azure.com/tests/test-from-csharp-sdk-testing-framework/files/sample.jmx?api-version=2022-11-01",
-      "RequestMethod": "GET",
-      "RequestHeaders": {
-        "Accept": "application/json",
-        "Authorization": "Sanitized",
-        "traceparent": "00-fb38f731b778ba926852de19b699786a-af4ba2f1f6fb636c-00",
-        "User-Agent": "azsdk-net-Developer.LoadTesting/1.0.0-alpha.20230106.1 (.NET 6.0.12; Linux 5.15.79.1-microsoft-standard-WSL2 #1 SMP Wed Nov 23 01:01:46 UTC 2022)",
-        "x-ms-client-request-id": "2d983927a44e29ddf9debfdb5935e979",
-        "x-ms-return-client-request-id": "true"
-      },
-      "RequestBody": null,
-      "StatusCode": 200,
-      "ResponseHeaders": {
-        "api-supported-versions": "2021-07-01-preview, 2022-06-01-preview, 2022-11-01",
-        "Connection": "keep-alive",
-        "Content-Length": "545",
-        "Content-Type": "application/json; charset=utf-8",
-        "Date": "Thu, 05 Jan 2023 19:20:35 GMT",
-        "mise-correlation-id": "5f76bc8c-f956-4850-9a97-efea0b0220bd",
-        "Strict-Transport-Security": "max-age=15724800; includeSubDomains",
-        "X-Content-Type-Options": "nosniff",
-        "x-ms-correlation-request-id": "6f0a7a77-6653-42d6-98b3-7a5bb8c25b97"
-      },
-      "ResponseBody": {
-        "url": "https://maltccstorageaccounteuap.blob.core.windows.net/dd4b5778-e800-4fee-9b61-c9f0eb86f0cb/7bfd23f2-d48c-46ce-80e6-5f0db9449d9d?skoid=fe06edb5-033b-4f33-bef0-9489f8feffb8\u0026sktid=33e01921-4d64-4f8c-a055-5bdaffd5e33d\u0026skt=2023-01-05T15%3A04%3A45Z\u0026ske=2023-01-06T05%3A04%3A45Z\u0026sks=b\u0026skv=2021-08-06\u0026sv=2021-08-06\u0026se=2023-01-05T19%3A30%3A35Z\u0026sr=b\u0026sp=r\u0026sig=HwVz%2FdE19hS4It1rcWbNJJIXuYG7tx5PRGQMQl44%2FtQ%3D",
-        "fileName": "sample.jmx",
-        "fileType": "JMX_FILE",
-        "expireDateTime": "2023-01-05T19:30:35.8978932",
-        "validationStatus": "VALIDATION_INITIATED"
-      }
-    },
-    {
-      "RequestUri": "https://f3395a15-535c-46ea-aaf4-db52915c248b.eastus2euap.cnt-canary.loadtesting.azure.com/tests/test-from-csharp-sdk-testing-framework/files/sample.jmx?api-version=2022-11-01",
-      "RequestMethod": "GET",
-      "RequestHeaders": {
-        "Accept": "application/json",
-        "Authorization": "Sanitized",
-        "traceparent": "00-fb38f731b778ba926852de19b699786a-8cc2666df6c07c29-00",
-        "User-Agent": "azsdk-net-Developer.LoadTesting/1.0.0-alpha.20230106.1 (.NET 6.0.12; Linux 5.15.79.1-microsoft-standard-WSL2 #1 SMP Wed Nov 23 01:01:46 UTC 2022)",
-        "x-ms-client-request-id": "f3293a1af98566ed49613fa94af2e76c",
-        "x-ms-return-client-request-id": "true"
-      },
-      "RequestBody": null,
-      "StatusCode": 200,
-      "ResponseHeaders": {
-        "api-supported-versions": "2021-07-01-preview, 2022-06-01-preview, 2022-11-01",
-        "Connection": "keep-alive",
-        "Content-Length": "543",
-        "Content-Type": "application/json; charset=utf-8",
-        "Date": "Thu, 05 Jan 2023 19:20:37 GMT",
-        "mise-correlation-id": "95de8e87-9378-4bd3-a0c9-3f1c1480e396",
-        "Strict-Transport-Security": "max-age=15724800; includeSubDomains",
-        "X-Content-Type-Options": "nosniff",
-        "x-ms-correlation-request-id": "ab831efe-55be-4bfb-8435-f57a2d966fb0"
-      },
-      "ResponseBody": {
-        "url": "https://maltccstorageaccounteuap.blob.core.windows.net/dd4b5778-e800-4fee-9b61-c9f0eb86f0cb/7bfd23f2-d48c-46ce-80e6-5f0db9449d9d?skoid=fe06edb5-033b-4f33-bef0-9489f8feffb8\u0026sktid=33e01921-4d64-4f8c-a055-5bdaffd5e33d\u0026skt=2023-01-05T17%3A49%3A22Z\u0026ske=2023-01-06T07%3A49%3A22Z\u0026sks=b\u0026skv=2021-08-06\u0026sv=2021-08-06\u0026se=2023-01-05T19%3A30%3A37Z\u0026sr=b\u0026sp=r\u0026sig=PE35pSAtevD7bGFQLkowkkcEWEF8%2FRSArP9yRNk2tx4%3D",
-        "fileName": "sample.jmx",
-        "fileType": "JMX_FILE",
-        "expireDateTime": "2023-01-05T19:30:37.4193612",
-        "validationStatus": "VALIDATION_INITIATED"
-      }
-    },
-    {
-      "RequestUri": "https://f3395a15-535c-46ea-aaf4-db52915c248b.eastus2euap.cnt-canary.loadtesting.azure.com/tests/test-from-csharp-sdk-testing-framework/files/sample.jmx?api-version=2022-11-01",
-      "RequestMethod": "GET",
-      "RequestHeaders": {
-        "Accept": "application/json",
-        "Authorization": "Sanitized",
-        "traceparent": "00-fb38f731b778ba926852de19b699786a-a6156a32afeedc84-00",
-        "User-Agent": "azsdk-net-Developer.LoadTesting/1.0.0-alpha.20230106.1 (.NET 6.0.12; Linux 5.15.79.1-microsoft-standard-WSL2 #1 SMP Wed Nov 23 01:01:46 UTC 2022)",
-        "x-ms-client-request-id": "b2928dfea6eb5f11ecc9ad147d62f22d",
-        "x-ms-return-client-request-id": "true"
-      },
-      "RequestBody": null,
-      "StatusCode": 200,
-      "ResponseHeaders": {
-        "api-supported-versions": "2021-07-01-preview, 2022-06-01-preview, 2022-11-01",
-        "Connection": "keep-alive",
-        "Content-Length": "543",
-        "Content-Type": "application/json; charset=utf-8",
-        "Date": "Thu, 05 Jan 2023 19:20:39 GMT",
-        "mise-correlation-id": "12daf3f5-7847-497b-9cc1-1e6311b3f58f",
-        "Strict-Transport-Security": "max-age=15724800; includeSubDomains",
-        "X-Content-Type-Options": "nosniff",
-        "x-ms-correlation-request-id": "b973b92c-8b67-414d-a7ee-a42c1d1ab613"
-      },
-      "ResponseBody": {
-        "url": "https://maltccstorageaccounteuap.blob.core.windows.net/dd4b5778-e800-4fee-9b61-c9f0eb86f0cb/7bfd23f2-d48c-46ce-80e6-5f0db9449d9d?skoid=fe06edb5-033b-4f33-bef0-9489f8feffb8\u0026sktid=33e01921-4d64-4f8c-a055-5bdaffd5e33d\u0026skt=2023-01-05T17%3A11%3A46Z\u0026ske=2023-01-06T07%3A11%3A46Z\u0026sks=b\u0026skv=2021-08-06\u0026sv=2021-08-06\u0026se=2023-01-05T19%3A30%3A39Z\u0026sr=b\u0026sp=r\u0026sig=y2df4C83xL2Foli2PqZa%2Bp6jlIHlbMPYP0vCrcNOAYQ%3D",
-        "fileName": "sample.jmx",
-        "fileType": "JMX_FILE",
-        "expireDateTime": "2023-01-05T19:30:39.1776773",
-        "validationStatus": "VALIDATION_INITIATED"
-      }
-    },
-    {
-      "RequestUri": "https://f3395a15-535c-46ea-aaf4-db52915c248b.eastus2euap.cnt-canary.loadtesting.azure.com/tests/test-from-csharp-sdk-testing-framework/files/sample.jmx?api-version=2022-11-01",
-      "RequestMethod": "GET",
-      "RequestHeaders": {
-        "Accept": "application/json",
-        "Authorization": "Sanitized",
-        "traceparent": "00-fb38f731b778ba926852de19b699786a-695e7b0dd3cc2d19-00",
-        "User-Agent": "azsdk-net-Developer.LoadTesting/1.0.0-alpha.20230106.1 (.NET 6.0.12; Linux 5.15.79.1-microsoft-standard-WSL2 #1 SMP Wed Nov 23 01:01:46 UTC 2022)",
-        "x-ms-client-request-id": "490dc1718ac52df84b31e4ed6533df07",
-        "x-ms-return-client-request-id": "true"
-      },
-      "RequestBody": null,
-      "StatusCode": 200,
-      "ResponseHeaders": {
-        "api-supported-versions": "2021-07-01-preview, 2022-06-01-preview, 2022-11-01",
-        "Connection": "keep-alive",
-        "Content-Length": "545",
-        "Content-Type": "application/json; charset=utf-8",
-        "Date": "Thu, 05 Jan 2023 19:20:40 GMT",
-        "mise-correlation-id": "861bbb37-8cfc-44d3-97cc-22fd06259d61",
-        "Strict-Transport-Security": "max-age=15724800; includeSubDomains",
-        "X-Content-Type-Options": "nosniff",
-        "x-ms-correlation-request-id": "84cb26ae-8022-4c8c-979d-9d2931324c20"
-      },
-      "ResponseBody": {
-        "url": "https://maltccstorageaccounteuap.blob.core.windows.net/dd4b5778-e800-4fee-9b61-c9f0eb86f0cb/7bfd23f2-d48c-46ce-80e6-5f0db9449d9d?skoid=fe06edb5-033b-4f33-bef0-9489f8feffb8\u0026sktid=33e01921-4d64-4f8c-a055-5bdaffd5e33d\u0026skt=2023-01-05T17%3A15%3A57Z\u0026ske=2023-01-06T07%3A15%3A57Z\u0026sks=b\u0026skv=2021-08-06\u0026sv=2021-08-06\u0026se=2023-01-05T19%3A30%3A40Z\u0026sr=b\u0026sp=r\u0026sig=Ih%2FulcA6UUEBKxgASa5cOzOwHQVy4Dx9jOD%2FwWdhj4k%3D",
-        "fileName": "sample.jmx",
-        "fileType": "JMX_FILE",
-        "expireDateTime": "2023-01-05T19:30:40.9003137",
-        "validationStatus": "VALIDATION_INITIATED"
-      }
-    },
-    {
-      "RequestUri": "https://f3395a15-535c-46ea-aaf4-db52915c248b.eastus2euap.cnt-canary.loadtesting.azure.com/tests/test-from-csharp-sdk-testing-framework/files/sample.jmx?api-version=2022-11-01",
-      "RequestMethod": "GET",
-      "RequestHeaders": {
-        "Accept": "application/json",
-        "Authorization": "Sanitized",
-        "traceparent": "00-fb38f731b778ba926852de19b699786a-f7963301686a522f-00",
-        "User-Agent": "azsdk-net-Developer.LoadTesting/1.0.0-alpha.20230106.1 (.NET 6.0.12; Linux 5.15.79.1-microsoft-standard-WSL2 #1 SMP Wed Nov 23 01:01:46 UTC 2022)",
-        "x-ms-client-request-id": "cbdc52f736a2748e28c907bc4cd8e9e6",
-        "x-ms-return-client-request-id": "true"
-      },
-      "RequestBody": null,
-      "StatusCode": 200,
-      "ResponseHeaders": {
-        "api-supported-versions": "2021-07-01-preview, 2022-06-01-preview, 2022-11-01",
-        "Connection": "keep-alive",
-        "Content-Length": "549",
-        "Content-Type": "application/json; charset=utf-8",
-        "Date": "Thu, 05 Jan 2023 19:20:42 GMT",
-        "mise-correlation-id": "2b85c975-3d76-42a6-a185-f8390dbb2397",
-        "Strict-Transport-Security": "max-age=15724800; includeSubDomains",
-        "X-Content-Type-Options": "nosniff",
-        "x-ms-correlation-request-id": "93217ccd-6490-47ac-aecc-91a11e8d7ee5"
-      },
-      "ResponseBody": {
-        "url": "https://maltccstorageaccounteuap.blob.core.windows.net/dd4b5778-e800-4fee-9b61-c9f0eb86f0cb/7bfd23f2-d48c-46ce-80e6-5f0db9449d9d?skoid=fe06edb5-033b-4f33-bef0-9489f8feffb8\u0026sktid=33e01921-4d64-4f8c-a055-5bdaffd5e33d\u0026skt=2023-01-05T17%3A49%3A30Z\u0026ske=2023-01-06T07%3A49%3A30Z\u0026sks=b\u0026skv=2021-08-06\u0026sv=2021-08-06\u0026se=2023-01-05T19%3A30%3A42Z\u0026sr=b\u0026sp=r\u0026sig=BM1tV5YbTr6wq435It781%2Fl8wlvYMVYF%2FONY%2F7wBZ%2Bk%3D",
-        "fileName": "sample.jmx",
-        "fileType": "JMX_FILE",
-        "expireDateTime": "2023-01-05T19:30:42.6417034",
-        "validationStatus": "VALIDATION_INITIATED"
-      }
-    },
-    {
-      "RequestUri": "https://f3395a15-535c-46ea-aaf4-db52915c248b.eastus2euap.cnt-canary.loadtesting.azure.com/tests/test-from-csharp-sdk-testing-framework/files/sample.jmx?api-version=2022-11-01",
-      "RequestMethod": "GET",
-      "RequestHeaders": {
-        "Accept": "application/json",
-        "Authorization": "Sanitized",
-        "traceparent": "00-fb38f731b778ba926852de19b699786a-6150c22af7b9a7e3-00",
-        "User-Agent": "azsdk-net-Developer.LoadTesting/1.0.0-alpha.20230106.1 (.NET 6.0.12; Linux 5.15.79.1-microsoft-standard-WSL2 #1 SMP Wed Nov 23 01:01:46 UTC 2022)",
-        "x-ms-client-request-id": "8838116f9ee473a7946466bac223f9b9",
-        "x-ms-return-client-request-id": "true"
-      },
-      "RequestBody": null,
-      "StatusCode": 200,
-      "ResponseHeaders": {
-        "api-supported-versions": "2021-07-01-preview, 2022-06-01-preview, 2022-11-01",
-        "Connection": "keep-alive",
-        "Content-Length": "545",
-        "Content-Type": "application/json; charset=utf-8",
-        "Date": "Thu, 05 Jan 2023 19:20:44 GMT",
-        "mise-correlation-id": "ec5d4ef2-fa3b-4a20-af96-a33223e4bc8f",
-        "Strict-Transport-Security": "max-age=15724800; includeSubDomains",
-        "X-Content-Type-Options": "nosniff",
-        "x-ms-correlation-request-id": "05aa5d8f-6ea3-4cbe-b224-dd20b5e7b764"
-      },
-      "ResponseBody": {
-        "url": "https://maltccstorageaccounteuap.blob.core.windows.net/dd4b5778-e800-4fee-9b61-c9f0eb86f0cb/7bfd23f2-d48c-46ce-80e6-5f0db9449d9d?skoid=fe06edb5-033b-4f33-bef0-9489f8feffb8\u0026sktid=33e01921-4d64-4f8c-a055-5bdaffd5e33d\u0026skt=2023-01-05T17%3A16%3A22Z\u0026ske=2023-01-06T07%3A46%3A22Z\u0026sks=b\u0026skv=2021-08-06\u0026sv=2021-08-06\u0026se=2023-01-05T19%3A30%3A44Z\u0026sr=b\u0026sp=r\u0026sig=auMIiA9pwtIbOdo%2FCg3%2BseDAYTIxlyDV4HobTONTIqQ%3D",
-        "fileName": "sample.jmx",
-        "fileType": "JMX_FILE",
-        "expireDateTime": "2023-01-05T19:30:44.1461857",
-        "validationStatus": "VALIDATION_INITIATED"
-      }
-    },
-    {
-      "RequestUri": "https://f3395a15-535c-46ea-aaf4-db52915c248b.eastus2euap.cnt-canary.loadtesting.azure.com/tests/test-from-csharp-sdk-testing-framework/files/sample.jmx?api-version=2022-11-01",
-      "RequestMethod": "GET",
-      "RequestHeaders": {
-        "Accept": "application/json",
-        "Authorization": "Sanitized",
-        "traceparent": "00-fb38f731b778ba926852de19b699786a-1e0e2b35256df860-00",
-        "User-Agent": "azsdk-net-Developer.LoadTesting/1.0.0-alpha.20230106.1 (.NET 6.0.12; Linux 5.15.79.1-microsoft-standard-WSL2 #1 SMP Wed Nov 23 01:01:46 UTC 2022)",
-        "x-ms-client-request-id": "2a1da5ea26863a8a329920fb833ce172",
-        "x-ms-return-client-request-id": "true"
-      },
-      "RequestBody": null,
-      "StatusCode": 200,
-      "ResponseHeaders": {
-        "api-supported-versions": "2021-07-01-preview, 2022-06-01-preview, 2022-11-01",
-        "Connection": "keep-alive",
-        "Content-Length": "545",
-        "Content-Type": "application/json; charset=utf-8",
-        "Date": "Thu, 05 Jan 2023 19:20:45 GMT",
-        "mise-correlation-id": "2b17ea46-1f5a-421b-821f-f9fc3e943ae0",
-        "Strict-Transport-Security": "max-age=15724800; includeSubDomains",
-        "X-Content-Type-Options": "nosniff",
-        "x-ms-correlation-request-id": "9ada72a4-c7ac-4679-b416-1512b679ddc8"
-      },
-      "ResponseBody": {
-        "url": "https://maltccstorageaccounteuap.blob.core.windows.net/dd4b5778-e800-4fee-9b61-c9f0eb86f0cb/7bfd23f2-d48c-46ce-80e6-5f0db9449d9d?skoid=fe06edb5-033b-4f33-bef0-9489f8feffb8\u0026sktid=33e01921-4d64-4f8c-a055-5bdaffd5e33d\u0026skt=2023-01-05T16%3A39%3A50Z\u0026ske=2023-01-06T07%3A09%3A50Z\u0026sks=b\u0026skv=2021-08-06\u0026sv=2021-08-06\u0026se=2023-01-05T19%3A30%3A45Z\u0026sr=b\u0026sp=r\u0026sig=Fgvo8qdIFK4f8Ryzyvet2elIk%2BdytnH86gwgMK1C%2FUk%3D",
-        "fileName": "sample.jmx",
-        "fileType": "JMX_FILE",
-        "expireDateTime": "2023-01-05T19:30:45.6626846",
-        "validationStatus": "VALIDATION_INITIATED"
-      }
-    },
-    {
-      "RequestUri": "https://f3395a15-535c-46ea-aaf4-db52915c248b.eastus2euap.cnt-canary.loadtesting.azure.com/tests/test-from-csharp-sdk-testing-framework/files/sample.jmx?api-version=2022-11-01",
-      "RequestMethod": "GET",
-      "RequestHeaders": {
-        "Accept": "application/json",
-        "Authorization": "Sanitized",
-        "traceparent": "00-fb38f731b778ba926852de19b699786a-2cb3fa5994c067df-00",
-        "User-Agent": "azsdk-net-Developer.LoadTesting/1.0.0-alpha.20230106.1 (.NET 6.0.12; Linux 5.15.79.1-microsoft-standard-WSL2 #1 SMP Wed Nov 23 01:01:46 UTC 2022)",
-        "x-ms-client-request-id": "537efe4756fa5923ab68363dd0d4b204",
-        "x-ms-return-client-request-id": "true"
-      },
-      "RequestBody": null,
-      "StatusCode": 200,
-      "ResponseHeaders": {
-        "api-supported-versions": "2021-07-01-preview, 2022-06-01-preview, 2022-11-01",
-        "Connection": "keep-alive",
-        "Content-Length": "545",
-        "Content-Type": "application/json; charset=utf-8",
-        "Date": "Thu, 05 Jan 2023 19:20:47 GMT",
-        "mise-correlation-id": "d92290ec-0cd9-47d3-ab0e-4d5baa61d339",
-        "Strict-Transport-Security": "max-age=15724800; includeSubDomains",
-        "X-Content-Type-Options": "nosniff",
-        "x-ms-correlation-request-id": "b2bde833-cde1-4a67-bc2f-f5969f0b816c"
-      },
-      "ResponseBody": {
-        "url": "https://maltccstorageaccounteuap.blob.core.windows.net/dd4b5778-e800-4fee-9b61-c9f0eb86f0cb/7bfd23f2-d48c-46ce-80e6-5f0db9449d9d?skoid=fe06edb5-033b-4f33-bef0-9489f8feffb8\u0026sktid=33e01921-4d64-4f8c-a055-5bdaffd5e33d\u0026skt=2023-01-05T15%3A04%3A45Z\u0026ske=2023-01-06T05%3A04%3A45Z\u0026sks=b\u0026skv=2021-08-06\u0026sv=2021-08-06\u0026se=2023-01-05T19%3A30%3A47Z\u0026sr=b\u0026sp=r\u0026sig=et5kCIEsJkR%2BPQSdeRJdoY3G1idy5bVBqj6qRqZ%2FNTA%3D",
-        "fileName": "sample.jmx",
-        "fileType": "JMX_FILE",
-        "expireDateTime": "2023-01-05T19:30:47.3888379",
-        "validationStatus": "VALIDATION_INITIATED"
-      }
-    },
-    {
-      "RequestUri": "https://f3395a15-535c-46ea-aaf4-db52915c248b.eastus2euap.cnt-canary.loadtesting.azure.com/tests/test-from-csharp-sdk-testing-framework/files/sample.jmx?api-version=2022-11-01",
-      "RequestMethod": "GET",
-      "RequestHeaders": {
-        "Accept": "application/json",
-        "Authorization": "Sanitized",
-        "traceparent": "00-fb38f731b778ba926852de19b699786a-0d2750d67b7c3e05-00",
-        "User-Agent": "azsdk-net-Developer.LoadTesting/1.0.0-alpha.20230106.1 (.NET 6.0.12; Linux 5.15.79.1-microsoft-standard-WSL2 #1 SMP Wed Nov 23 01:01:46 UTC 2022)",
-        "x-ms-client-request-id": "a6d14dcfbfbb485f87fe564b7dabf058",
-        "x-ms-return-client-request-id": "true"
-      },
-      "RequestBody": null,
-      "StatusCode": 200,
-      "ResponseHeaders": {
-        "api-supported-versions": "2021-07-01-preview, 2022-06-01-preview, 2022-11-01",
-        "Connection": "keep-alive",
-        "Content-Length": "543",
-        "Content-Type": "application/json; charset=utf-8",
-        "Date": "Thu, 05 Jan 2023 19:20:48 GMT",
-        "mise-correlation-id": "5b69eea7-0791-4d42-b44a-ef3a530becc4",
-        "Strict-Transport-Security": "max-age=15724800; includeSubDomains",
-        "X-Content-Type-Options": "nosniff",
-        "x-ms-correlation-request-id": "06f0b48a-8364-4a7f-b580-3e22747c183a"
-      },
-      "ResponseBody": {
-        "url": "https://maltccstorageaccounteuap.blob.core.windows.net/dd4b5778-e800-4fee-9b61-c9f0eb86f0cb/7bfd23f2-d48c-46ce-80e6-5f0db9449d9d?skoid=fe06edb5-033b-4f33-bef0-9489f8feffb8\u0026sktid=33e01921-4d64-4f8c-a055-5bdaffd5e33d\u0026skt=2023-01-05T17%3A49%3A22Z\u0026ske=2023-01-06T07%3A49%3A22Z\u0026sks=b\u0026skv=2021-08-06\u0026sv=2021-08-06\u0026se=2023-01-05T19%3A30%3A48Z\u0026sr=b\u0026sp=r\u0026sig=jsYQ7BhCHpnS8ghuL9%2Fxf2NJYOFqdrHxj1mTTeQfLNE%3D",
-        "fileName": "sample.jmx",
-        "fileType": "JMX_FILE",
-        "expireDateTime": "2023-01-05T19:30:48.8907361",
-        "validationStatus": "VALIDATION_INITIATED"
-      }
-    },
-    {
-      "RequestUri": "https://f3395a15-535c-46ea-aaf4-db52915c248b.eastus2euap.cnt-canary.loadtesting.azure.com/tests/test-from-csharp-sdk-testing-framework/files/sample.jmx?api-version=2022-11-01",
-      "RequestMethod": "GET",
-      "RequestHeaders": {
-        "Accept": "application/json",
-        "Authorization": "Sanitized",
-        "traceparent": "00-fb38f731b778ba926852de19b699786a-154113d7e07ce838-00",
-        "User-Agent": "azsdk-net-Developer.LoadTesting/1.0.0-alpha.20230106.1 (.NET 6.0.12; Linux 5.15.79.1-microsoft-standard-WSL2 #1 SMP Wed Nov 23 01:01:46 UTC 2022)",
-        "x-ms-client-request-id": "c372f483a6a594be82c47e1df04c6a5e",
-        "x-ms-return-client-request-id": "true"
-      },
-      "RequestBody": null,
-      "StatusCode": 200,
-      "ResponseHeaders": {
-        "api-supported-versions": "2021-07-01-preview, 2022-06-01-preview, 2022-11-01",
-        "Connection": "keep-alive",
-        "Content-Length": "541",
-        "Content-Type": "application/json; charset=utf-8",
-        "Date": "Thu, 05 Jan 2023 19:20:50 GMT",
-        "mise-correlation-id": "9b87d604-8ff6-467c-95ed-14ae82124620",
-        "Strict-Transport-Security": "max-age=15724800; includeSubDomains",
-        "X-Content-Type-Options": "nosniff",
-        "x-ms-correlation-request-id": "94437a45-2fd1-4845-8a73-9313273e7501"
-      },
-      "ResponseBody": {
-        "url": "https://maltccstorageaccounteuap.blob.core.windows.net/dd4b5778-e800-4fee-9b61-c9f0eb86f0cb/7bfd23f2-d48c-46ce-80e6-5f0db9449d9d?skoid=fe06edb5-033b-4f33-bef0-9489f8feffb8\u0026sktid=33e01921-4d64-4f8c-a055-5bdaffd5e33d\u0026skt=2023-01-05T17%3A11%3A46Z\u0026ske=2023-01-06T07%3A11%3A46Z\u0026sks=b\u0026skv=2021-08-06\u0026sv=2021-08-06\u0026se=2023-01-05T19%3A30%3A50Z\u0026sr=b\u0026sp=r\u0026sig=CNXdFDajgYrOwniMZVptDvnk71tILS5Nucfa99smnhA%3D",
-        "fileName": "sample.jmx",
-        "fileType": "JMX_FILE",
-        "expireDateTime": "2023-01-05T19:30:50.3958887",
-        "validationStatus": "VALIDATION_INITIATED"
-      }
-    },
-    {
-      "RequestUri": "https://f3395a15-535c-46ea-aaf4-db52915c248b.eastus2euap.cnt-canary.loadtesting.azure.com/tests/test-from-csharp-sdk-testing-framework/files/sample.jmx?api-version=2022-11-01",
-      "RequestMethod": "GET",
-      "RequestHeaders": {
-        "Accept": "application/json",
-        "Authorization": "Sanitized",
-        "traceparent": "00-fb38f731b778ba926852de19b699786a-a949bb9656a59477-00",
-        "User-Agent": "azsdk-net-Developer.LoadTesting/1.0.0-alpha.20230106.1 (.NET 6.0.12; Linux 5.15.79.1-microsoft-standard-WSL2 #1 SMP Wed Nov 23 01:01:46 UTC 2022)",
-        "x-ms-client-request-id": "352c1ce73a6a87b79e36ccfbffd7db00",
-        "x-ms-return-client-request-id": "true"
-      },
-      "RequestBody": null,
-      "StatusCode": 200,
-      "ResponseHeaders": {
-        "api-supported-versions": "2021-07-01-preview, 2022-06-01-preview, 2022-11-01",
-        "Connection": "keep-alive",
-        "Content-Length": "545",
-        "Content-Type": "application/json; charset=utf-8",
-        "Date": "Thu, 05 Jan 2023 19:20:51 GMT",
-        "mise-correlation-id": "a700fb3c-373d-4edd-bee0-a1de9d6d3516",
-        "Strict-Transport-Security": "max-age=15724800; includeSubDomains",
-        "X-Content-Type-Options": "nosniff",
-        "x-ms-correlation-request-id": "e5e7902f-4659-4ea6-9253-695a35bf4dac"
-      },
-      "ResponseBody": {
-        "url": "https://maltccstorageaccounteuap.blob.core.windows.net/dd4b5778-e800-4fee-9b61-c9f0eb86f0cb/7bfd23f2-d48c-46ce-80e6-5f0db9449d9d?skoid=fe06edb5-033b-4f33-bef0-9489f8feffb8\u0026sktid=33e01921-4d64-4f8c-a055-5bdaffd5e33d\u0026skt=2023-01-05T17%3A15%3A57Z\u0026ske=2023-01-06T07%3A15%3A57Z\u0026sks=b\u0026skv=2021-08-06\u0026sv=2021-08-06\u0026se=2023-01-05T19%3A30%3A51Z\u0026sr=b\u0026sp=r\u0026sig=2KfHJP%2BskJkBUh7Ge%2BN5mmBnwit%2BDkN9UxPzf6Fhp7k%3D",
-        "fileName": "sample.jmx",
-        "fileType": "JMX_FILE",
-        "expireDateTime": "2023-01-05T19:30:51.8923739",
-        "validationStatus": "VALIDATION_FAILURE"
-      }
-    },
-    {
-      "RequestUri": "https://f3395a15-535c-46ea-aaf4-db52915c248b.eastus2euap.cnt-canary.loadtesting.azure.com/tests/test-from-csharp-sdk-testing-framework?api-version=2022-11-01",
-      "RequestMethod": "DELETE",
-      "RequestHeaders": {
-        "Accept": "application/json",
-        "Authorization": "Sanitized",
-        "traceparent": "00-508110263df477ab4a6718fc34467334-a3b4b62ae6b6b2cc-00",
-        "User-Agent": "azsdk-net-Developer.LoadTesting/1.0.0-alpha.20230106.1 (.NET 6.0.12; Linux 5.15.79.1-microsoft-standard-WSL2 #1 SMP Wed Nov 23 01:01:46 UTC 2022)",
-        "x-ms-client-request-id": "dbbadd78ee61295f8f3d23f64042573a",
-        "x-ms-return-client-request-id": "true"
-      },
-      "RequestBody": null,
-      "StatusCode": 200,
-      "ResponseHeaders": {
-        "api-supported-versions": "2021-07-01-preview, 2022-06-01-preview, 2022-11-01",
-        "Connection": "keep-alive",
-        "Date": "Thu, 05 Jan 2023 19:20:52 GMT",
-        "mise-correlation-id": "8b74a341-121c-43bd-a20d-bb9935636a4f",
-        "Strict-Transport-Security": "max-age=15724800; includeSubDomains",
-        "X-Content-Type-Options": "nosniff",
-        "x-ms-correlation-request-id": "d929af22-4759-48f9-a09e-0a3378c93725"
-      },
-      "ResponseBody": {
-        "url": "https://stcnteuapdata0901.blob.core.windows.net/ef615187-4ca2-4c73-b84f-904da85fecd6/e766ff60-4c2a-467c-8e8d-7c4fb112ecca?skoid=fe06edb5-033b-4f33-bef0-9489f8feffb8\u0026sktid=33e01921-4d64-4f8c-a055-5bdaffd5e33d\u0026skt=2023-01-05T07%3A51%3A41Z\u0026ske=2023-01-05T08%3A01%3A41Z\u0026sks=b\u0026skv=2021-08-06\u0026sv=2021-08-06\u0026se=2023-01-05T08%3A01%3A41Z\u0026sr=b\u0026sp=r\u0026sig=1Mk817T93kM0vaaz8Sw8FPiVccD4WbyZU8i8JMaaFgg%3D",
-        "fileName": "sample.jmx",
-        "fileType": "JMX_FILE",
-        "expireDateTime": "2023-01-05T08:01:41.2492413",
-        "validationStatus": "VALIDATION_INITIATED"
-      }
-    },
-    {
-      "RequestUri": "https://f3395a15-535c-46ea-aaf4-db52915c248b.eastus2euap.cnt-canary.loadtesting.azure.com/tests/test-from-csharp-sdk-testing-framework/files/sample.jmx?api-version=2022-11-01",
-      "RequestMethod": "GET",
-      "RequestHeaders": {
-        "Accept": "application/json",
-        "Authorization": "Sanitized",
-        "Content-Length": "256",
-        "Content-Type": "application/merge-patch\u002Bjson",
-        "traceparent": "00-3858c104e2dc03a9b9a9d5078041a66f-68bfca41d3746cfd-00",
-        "User-Agent": "azsdk-net-Developer.LoadTesting/1.0.0-alpha.20230106.1 (.NET 6.0.12; Linux 5.15.79.1-microsoft-standard-WSL2 #1 SMP Wed Nov 23 01:01:46 UTC 2022)",
-        "x-ms-client-request-id": "6064f894ba7f48ed3cea256ed9c394aa",
-        "x-ms-return-client-request-id": "true"
-      },
-      "RequestBody": null,
-      "StatusCode": 200,
-      "ResponseHeaders": {
-        "api-supported-versions": "2021-07-01-preview, 2022-06-01-preview, 2022-11-01",
-        "Connection": "keep-alive",
-        "Content-Length": "538",
-        "Content-Type": "application/json; charset=utf-8",
-        "Date": "Thu, 05 Jan 2023 07:51:42 GMT",
-        "mise-correlation-id": "8d0bd7dd-1297-4247-ae5c-bad4171343ad",
-        "Strict-Transport-Security": "max-age=15724800; includeSubDomains",
-        "X-Content-Type-Options": "nosniff",
-        "x-ms-correlation-request-id": "149d79c9-9c3c-463b-8cca-2adbbb3567fd"
-      },
-      "ResponseBody": {
-        "url": "https://stcnteuapdata0901.blob.core.windows.net/ef615187-4ca2-4c73-b84f-904da85fecd6/e766ff60-4c2a-467c-8e8d-7c4fb112ecca?skoid=fe06edb5-033b-4f33-bef0-9489f8feffb8\u0026sktid=33e01921-4d64-4f8c-a055-5bdaffd5e33d\u0026skt=2023-01-05T07%3A51%3A42Z\u0026ske=2023-01-05T08%3A01%3A42Z\u0026sks=b\u0026skv=2021-08-06\u0026sv=2021-08-06\u0026se=2023-01-05T08%3A01%3A42Z\u0026sr=b\u0026sp=r\u0026sig=qLFQ9uz1y%2BDJwo%2Fp78i77dIe83gy78IdExriardOQuw%3D",
-        "fileName": "sample.jmx",
-        "fileType": "JMX_FILE",
-        "expireDateTime": "2023-01-05T08:01:42.7888616",
-        "validationStatus": "VALIDATION_INITIATED"
-      }
-    },
-    {
-      "RequestUri": "https://f3395a15-535c-46ea-aaf4-db52915c248b.eastus2euap.cnt-canary.loadtesting.azure.com/tests/test-from-csharp-sdk-testing-framework/files/sample.jmx?api-version=2022-11-01",
-      "RequestMethod": "GET",
-      "RequestHeaders": {
-        "Accept": "application/json",
-        "Authorization": "Sanitized",
-        "traceparent": "00-9cbba26780e6255dbc969c28a40056c5-9722c6a8ea087f3b-00",
-        "User-Agent": "azsdk-net-Developer.LoadTesting/1.0.0-alpha.20230105.1 (.NET 6.0.12; Microsoft Windows 10.0.22621)",
-        "x-ms-client-request-id": "9707b8bef5c883a278a77a25a3c55418",
-        "x-ms-return-client-request-id": "true"
-      },
-      "RequestBody": null,
-      "StatusCode": 200,
-      "ResponseHeaders": {
-        "api-supported-versions": "2021-07-01-preview, 2022-06-01-preview, 2022-11-01",
-        "Connection": "keep-alive",
-        "Content-Length": "536",
-        "Content-Type": "application/json; charset=utf-8",
-        "Date": "Thu, 05 Jan 2023 19:20:53 GMT",
-        "Location": "https://f3395a15-535c-46ea-aaf4-db52915c248b.eastus2euap.cnt-canary.loadtesting.azure.com/tests/test-from-csharp-sdk-testing-framework?api-version=2022-11-01",
-        "mise-correlation-id": "4487e807-e5d0-4dff-8f1e-1bbaf75b4618",
-        "Strict-Transport-Security": "max-age=15724800; includeSubDomains",
-        "X-Content-Type-Options": "nosniff",
-        "x-ms-correlation-request-id": "0b4697e7-43e5-467e-841c-c0f16ab267ea"
-      },
-      "ResponseBody": {
-        "passFailCriteria": {
-          "passFailMetrics": {}
-        },
-        "loadTestConfiguration": {
-          "engineInstances": 1,
-          "splitAllCSVs": false,
-          "quickStartTest": false
-        },
-        "inputArtifacts": {
-          "additionalFileInfo": []
-        },
-        "testId": "test-from-csharp-sdk-testing-framework",
-        "description": "This test was created through loadtesting C# SDK",
-        "displayName": "Dotnet Testing Framework Loadtest",
-        "createdDateTime": "2023-01-05T19:20:52.992Z",
-        "lastModifiedDateTime": "2023-01-05T19:20:52.992Z"
-      }
-    },
-    {
-      "RequestUri": "https://f3395a15-535c-46ea-aaf4-db52915c248b.eastus2euap.cnt-canary.loadtesting.azure.com/tests/test-from-csharp-sdk-testing-framework/files/sample.jmx?api-version=2022-11-01",
-      "RequestMethod": "GET",
-      "RequestHeaders": {
-        "Accept": "application/json",
-        "Authorization": "Sanitized",
-        "Content-Length": "10134",
-        "Content-Type": "application/octet-stream",
-        "traceparent": "00-db6a33b4ce5c84a2e44626629e8e0815-c5ecd92a0567e870-00",
-        "User-Agent": "azsdk-net-Developer.LoadTesting/1.0.0-alpha.20230106.1 (.NET 6.0.12; Linux 5.15.79.1-microsoft-standard-WSL2 #1 SMP Wed Nov 23 01:01:46 UTC 2022)",
-        "x-ms-client-request-id": "12a57ee88e92f8fcbd02a62d17c0465c",
-        "x-ms-return-client-request-id": "true"
-      },
-      "RequestBody": null,
-      "StatusCode": 200,
-      "ResponseHeaders": {
-        "api-supported-versions": "2021-07-01-preview, 2022-06-01-preview, 2022-11-01",
-        "Connection": "keep-alive",
-        "Content-Length": "545",
-        "Content-Type": "application/json; charset=utf-8",
-        "Date": "Thu, 05 Jan 2023 19:20:54 GMT",
-        "Location": "https://f3395a15-535c-46ea-aaf4-db52915c248b.eastus2euap.cnt-canary.loadtesting.azure.com/tests/test-from-csharp-sdk-testing-framework/files/sample.jmx?api-version=2022-11-01",
-        "mise-correlation-id": "bb573830-2fa2-4f43-b824-99c25561d19f",
-        "Strict-Transport-Security": "max-age=15724800; includeSubDomains",
-        "X-Content-Type-Options": "nosniff",
-        "x-ms-correlation-request-id": "6da51878-357a-4e69-a097-c7d92f339dfc"
-      },
-      "ResponseBody": {
-        "url": "https://maltccstorageaccounteuap.blob.core.windows.net/5f4d3d1b-88b1-446d-8b9f-d89348621fab/3848f624-c8f7-42ce-8ee6-a41abde6b575?skoid=fe06edb5-033b-4f33-bef0-9489f8feffb8\u0026sktid=33e01921-4d64-4f8c-a055-5bdaffd5e33d\u0026skt=2023-01-05T17%3A12%3A54Z\u0026ske=2023-01-06T07%3A12%3A54Z\u0026sks=b\u0026skv=2021-08-06\u0026sv=2021-08-06\u0026se=2023-01-05T19%3A30%3A54Z\u0026sr=b\u0026sp=r\u0026sig=fQJ0%2Bqz5buS5ADuZm1IahDTA9%2BRgIkWDzY9mAjSXftE%3D",
-        "fileName": "sample.jmx",
-        "fileType": "JMX_FILE",
-        "expireDateTime": "2023-01-05T19:30:54.1276151",
-        "validationStatus": "VALIDATION_INITIATED"
-      }
-    },
-    {
-      "RequestUri": "https://f3395a15-535c-46ea-aaf4-db52915c248b.eastus2euap.cnt-canary.loadtesting.azure.com/tests/test-from-csharp-sdk-testing-framework/files/sample.jmx?api-version=2022-11-01",
-      "RequestMethod": "GET",
-      "RequestHeaders": {
-        "Accept": "application/json",
-        "Authorization": "Sanitized",
-        "User-Agent": "azsdk-net-Developer.LoadTesting/1.0.0-alpha.20230106.1 (.NET 6.0.12; Linux 5.15.79.1-microsoft-standard-WSL2 #1 SMP Wed Nov 23 01:01:46 UTC 2022)",
-        "x-ms-client-request-id": "076692df7b73bd80f0719e76c8f04fcb",
-        "x-ms-return-client-request-id": "true"
-      },
-      "RequestBody": null,
-      "StatusCode": 200,
-      "ResponseHeaders": {
-        "api-supported-versions": "2021-07-01-preview, 2022-06-01-preview, 2022-11-01",
-        "Connection": "keep-alive",
-        "Content-Length": "541",
-        "Content-Type": "application/json; charset=utf-8",
-        "Date": "Thu, 05 Jan 2023 19:20:54 GMT",
-        "mise-correlation-id": "fa153339-a10b-461d-bfd5-9c8a17cbcd42",
-        "Strict-Transport-Security": "max-age=15724800; includeSubDomains",
-        "X-Content-Type-Options": "nosniff",
-        "x-ms-correlation-request-id": "84ca54d1-8f71-41f8-bc14-abf4ef4b833f"
-      },
-      "ResponseBody": {
-        "url": "https://maltccstorageaccounteuap.blob.core.windows.net/5f4d3d1b-88b1-446d-8b9f-d89348621fab/3848f624-c8f7-42ce-8ee6-a41abde6b575?skoid=fe06edb5-033b-4f33-bef0-9489f8feffb8\u0026sktid=33e01921-4d64-4f8c-a055-5bdaffd5e33d\u0026skt=2023-01-05T16%3A39%3A50Z\u0026ske=2023-01-06T07%3A09%3A50Z\u0026sks=b\u0026skv=2021-08-06\u0026sv=2021-08-06\u0026se=2023-01-05T19%3A30%3A54Z\u0026sr=b\u0026sp=r\u0026sig=zdcLGCl0WTJzISPkgD98xRzEwJ4t8YwUpV1q6k2czqg%3D",
-        "fileName": "sample.jmx",
-        "fileType": "JMX_FILE",
-        "expireDateTime": "2023-01-05T19:30:54.8759572",
-        "validationStatus": "VALIDATION_INITIATED"
-      }
-    },
-    {
-      "RequestUri": "https://f3395a15-535c-46ea-aaf4-db52915c248b.eastus2euap.cnt-canary.loadtesting.azure.com/tests/test-from-csharp-sdk-testing-framework/files/sample.jmx?api-version=2022-11-01",
-      "RequestMethod": "GET",
-      "RequestHeaders": {
-        "Accept": "application/json",
-        "Authorization": "Sanitized",
-        "User-Agent": "azsdk-net-Developer.LoadTesting/1.0.0-alpha.20230106.1 (.NET 6.0.12; Linux 5.15.79.1-microsoft-standard-WSL2 #1 SMP Wed Nov 23 01:01:46 UTC 2022)",
-        "x-ms-client-request-id": "c20d78a8449c06a7fb6ba37c14bf317c",
-        "x-ms-return-client-request-id": "true"
-      },
-      "RequestBody": null,
-      "StatusCode": 200,
-      "ResponseHeaders": {
-        "api-supported-versions": "2021-07-01-preview, 2022-06-01-preview, 2022-11-01",
-        "Connection": "keep-alive",
-        "Content-Length": "543",
-        "Content-Type": "application/json; charset=utf-8",
-        "Date": "Thu, 05 Jan 2023 19:20:56 GMT",
-        "mise-correlation-id": "faacc708-a7ef-415f-b842-6d277824ee85",
-        "Strict-Transport-Security": "max-age=15724800; includeSubDomains",
-        "X-Content-Type-Options": "nosniff",
-        "x-ms-correlation-request-id": "9feeae4f-95e4-4725-9c6e-8ba14397f774"
-      },
-      "ResponseBody": {
-        "url": "https://maltccstorageaccounteuap.blob.core.windows.net/5f4d3d1b-88b1-446d-8b9f-d89348621fab/3848f624-c8f7-42ce-8ee6-a41abde6b575?skoid=fe06edb5-033b-4f33-bef0-9489f8feffb8\u0026sktid=33e01921-4d64-4f8c-a055-5bdaffd5e33d\u0026skt=2023-01-05T15%3A04%3A45Z\u0026ske=2023-01-06T05%3A04%3A45Z\u0026sks=b\u0026skv=2021-08-06\u0026sv=2021-08-06\u0026se=2023-01-05T19%3A30%3A56Z\u0026sr=b\u0026sp=r\u0026sig=xsSoXWUcbWxDq8Jt9pN%2BAUrQbmM6PlQsMcPXmHBfm94%3D",
-        "fileName": "sample.jmx",
-        "fileType": "JMX_FILE",
-        "expireDateTime": "2023-01-05T19:30:56.3818126",
-        "validationStatus": "VALIDATION_INITIATED"
-      }
-    },
-    {
-      "RequestUri": "https://f3395a15-535c-46ea-aaf4-db52915c248b.eastus2euap.cnt-canary.loadtesting.azure.com/tests/test-from-csharp-sdk-testing-framework/files/sample.jmx?api-version=2022-11-01",
-      "RequestMethod": "GET",
-      "RequestHeaders": {
-        "Accept": "application/json",
-        "Authorization": "Sanitized",
-        "User-Agent": "azsdk-net-Developer.LoadTesting/1.0.0-alpha.20230106.1 (.NET 6.0.12; Linux 5.15.79.1-microsoft-standard-WSL2 #1 SMP Wed Nov 23 01:01:46 UTC 2022)",
-        "x-ms-client-request-id": "478fc9a48c5c6d36fde82221ef852fcc",
->>>>>>> f551be23
-        "x-ms-return-client-request-id": "true"
-      },
-      "RequestBody": null,
-      "StatusCode": 200,
-      "ResponseHeaders": {
-        "api-supported-versions": "2021-07-01-preview, 2022-06-01-preview, 2022-11-01",
-        "Connection": "keep-alive",
-        "Content-Length": "545",
-        "Content-Type": "application/json; charset=utf-8",
-<<<<<<< HEAD
         "Date": "Mon, 09 Jan 2023 05:04:41 GMT",
         "mise-correlation-id": "1cfd8406-bbb3-41f5-8e73-28e88db81153",
         "Strict-Transport-Security": "max-age=15724800; includeSubDomains",
@@ -1186,36 +104,18 @@
         "fileName": "sample.jmx",
         "fileType": "JMX_FILE",
         "expireDateTime": "2023-01-09T05:14:41.7641022",
-=======
-        "Date": "Thu, 05 Jan 2023 19:20:57 GMT",
-        "mise-correlation-id": "ffff1ab7-6c49-45b4-b709-6a39e09e89c6",
-        "Strict-Transport-Security": "max-age=15724800; includeSubDomains",
-        "X-Content-Type-Options": "nosniff",
-        "x-ms-correlation-request-id": "4194c55c-45c7-4fd1-9824-756a865a17f4"
-      },
-      "ResponseBody": {
-        "url": "https://maltccstorageaccounteuap.blob.core.windows.net/5f4d3d1b-88b1-446d-8b9f-d89348621fab/3848f624-c8f7-42ce-8ee6-a41abde6b575?skoid=fe06edb5-033b-4f33-bef0-9489f8feffb8\u0026sktid=33e01921-4d64-4f8c-a055-5bdaffd5e33d\u0026skt=2023-01-05T17%3A49%3A22Z\u0026ske=2023-01-06T07%3A49%3A22Z\u0026sks=b\u0026skv=2021-08-06\u0026sv=2021-08-06\u0026se=2023-01-05T19%3A30%3A57Z\u0026sr=b\u0026sp=r\u0026sig=BRP%2B9C%2BYYbnmFsK1PRvdDmFdyAxNJcBe567qnwCcBvs%3D",
-        "fileName": "sample.jmx",
-        "fileType": "JMX_FILE",
-        "expireDateTime": "2023-01-05T19:30:57.8889873",
->>>>>>> f551be23
-        "validationStatus": "VALIDATION_INITIATED"
-      }
-    },
-    {
-      "RequestUri": "https://f3395a15-535c-46ea-aaf4-db52915c248b.eastus2euap.cnt-canary.loadtesting.azure.com/tests/test-from-csharp-sdk-testing-framework/files/sample.jmx?api-version=2022-11-01",
-      "RequestMethod": "GET",
-      "RequestHeaders": {
-        "Accept": "application/json",
-        "Authorization": "Sanitized",
-<<<<<<< HEAD
+        "validationStatus": "VALIDATION_INITIATED"
+      }
+    },
+    {
+      "RequestUri": "https://f3395a15-535c-46ea-aaf4-db52915c248b.eastus2euap.cnt-canary.loadtesting.azure.com/tests/test-from-csharp-sdk-testing-framework/files/sample.jmx?api-version=2022-11-01",
+      "RequestMethod": "GET",
+      "RequestHeaders": {
+        "Accept": "application/json",
+        "Authorization": "Sanitized",
         "traceparent": "00-d4f216153c81b2afbac0c705f1e25ccf-fd398610efe062c3-00",
         "User-Agent": "azsdk-net-Developer.LoadTesting/1.0.0-alpha.20230109.1 (.NET 6.0.12; Microsoft Windows 10.0.22621)",
         "x-ms-client-request-id": "ed8c3f98e1b9dd8fde98ac9a6547e57d",
-=======
-        "User-Agent": "azsdk-net-Developer.LoadTesting/1.0.0-alpha.20230106.1 (.NET 6.0.12; Linux 5.15.79.1-microsoft-standard-WSL2 #1 SMP Wed Nov 23 01:01:46 UTC 2022)",
-        "x-ms-client-request-id": "9e85dab284b29abfea600b08d704a830",
->>>>>>> f551be23
         "x-ms-return-client-request-id": "true"
       },
       "RequestBody": null,
@@ -1225,7 +125,6 @@
         "Connection": "keep-alive",
         "Content-Length": "541",
         "Content-Type": "application/json; charset=utf-8",
-<<<<<<< HEAD
         "Date": "Mon, 09 Jan 2023 05:04:43 GMT",
         "mise-correlation-id": "a7015c5a-5e62-4236-8230-cf1dca07c83c",
         "Strict-Transport-Security": "max-age=15724800; includeSubDomains",
@@ -1237,98 +136,18 @@
         "fileName": "sample.jmx",
         "fileType": "JMX_FILE",
         "expireDateTime": "2023-01-09T05:14:43.3118866",
-=======
-        "Date": "Thu, 05 Jan 2023 19:20:59 GMT",
-        "mise-correlation-id": "299b6504-784e-4ae3-8f59-ed2319b48bfe",
-        "Strict-Transport-Security": "max-age=15724800; includeSubDomains",
-        "X-Content-Type-Options": "nosniff",
-        "x-ms-correlation-request-id": "7700228a-5ec5-438f-bb44-d866eb03a77e"
-      },
-      "ResponseBody": {
-        "url": "https://maltccstorageaccounteuap.blob.core.windows.net/5f4d3d1b-88b1-446d-8b9f-d89348621fab/3848f624-c8f7-42ce-8ee6-a41abde6b575?skoid=fe06edb5-033b-4f33-bef0-9489f8feffb8\u0026sktid=33e01921-4d64-4f8c-a055-5bdaffd5e33d\u0026skt=2023-01-05T17%3A11%3A46Z\u0026ske=2023-01-06T07%3A11%3A46Z\u0026sks=b\u0026skv=2021-08-06\u0026sv=2021-08-06\u0026se=2023-01-05T19%3A30%3A59Z\u0026sr=b\u0026sp=r\u0026sig=AUaZ8Fsrtl8QWKaqEQiAYGxNyWrWQwrlDB7q9RKKbcU%3D",
-        "fileName": "sample.jmx",
-        "fileType": "JMX_FILE",
-        "expireDateTime": "2023-01-05T19:30:59.6193874",
-        "validationStatus": "VALIDATION_INITIATED"
-      }
-    },
-    {
-      "RequestUri": "https://f3395a15-535c-46ea-aaf4-db52915c248b.eastus2euap.cnt-canary.loadtesting.azure.com/tests/test-from-csharp-sdk-testing-framework/files/sample.jmx?api-version=2022-11-01",
-      "RequestMethod": "GET",
-      "RequestHeaders": {
-        "Accept": "application/json",
-        "Authorization": "Sanitized",
-        "User-Agent": "azsdk-net-Developer.LoadTesting/1.0.0-alpha.20230106.1 (.NET 6.0.12; Linux 5.15.79.1-microsoft-standard-WSL2 #1 SMP Wed Nov 23 01:01:46 UTC 2022)",
-        "x-ms-client-request-id": "ffd2224008601b6f41a0c4b322861676",
-        "x-ms-return-client-request-id": "true"
-      },
-      "RequestBody": null,
-      "StatusCode": 200,
-      "ResponseHeaders": {
-        "api-supported-versions": "2021-07-01-preview, 2022-06-01-preview, 2022-11-01",
-        "Connection": "keep-alive",
-        "Content-Length": "545",
-        "Content-Type": "application/json; charset=utf-8",
-        "Date": "Thu, 05 Jan 2023 19:21:01 GMT",
-        "mise-correlation-id": "4fd82ae5-53ab-4a24-9d33-629f0813e08f",
-        "Strict-Transport-Security": "max-age=15724800; includeSubDomains",
-        "X-Content-Type-Options": "nosniff",
-        "x-ms-correlation-request-id": "706b80a8-ebf3-4ae8-b459-a16254b6f988"
-      },
-      "ResponseBody": {
-        "url": "https://maltccstorageaccounteuap.blob.core.windows.net/5f4d3d1b-88b1-446d-8b9f-d89348621fab/3848f624-c8f7-42ce-8ee6-a41abde6b575?skoid=fe06edb5-033b-4f33-bef0-9489f8feffb8\u0026sktid=33e01921-4d64-4f8c-a055-5bdaffd5e33d\u0026skt=2023-01-05T17%3A15%3A57Z\u0026ske=2023-01-06T07%3A15%3A57Z\u0026sks=b\u0026skv=2021-08-06\u0026sv=2021-08-06\u0026se=2023-01-05T19%3A31%3A01Z\u0026sr=b\u0026sp=r\u0026sig=0xkZ0ZG0yzEgsLi5sWGWcmURA5j%2Fn8p8ym1vI%2F1iIkw%3D",
-        "fileName": "sample.jmx",
-        "fileType": "JMX_FILE",
-        "expireDateTime": "2023-01-05T19:31:01.1169934",
-        "validationStatus": "VALIDATION_INITIATED"
-      }
-    },
-    {
-      "RequestUri": "https://f3395a15-535c-46ea-aaf4-db52915c248b.eastus2euap.cnt-canary.loadtesting.azure.com/tests/test-from-csharp-sdk-testing-framework/files/sample.jmx?api-version=2022-11-01",
-      "RequestMethod": "GET",
-      "RequestHeaders": {
-        "Accept": "application/json",
-        "Authorization": "Sanitized",
-        "User-Agent": "azsdk-net-Developer.LoadTesting/1.0.0-alpha.20230106.1 (.NET 6.0.12; Linux 5.15.79.1-microsoft-standard-WSL2 #1 SMP Wed Nov 23 01:01:46 UTC 2022)",
-        "x-ms-client-request-id": "39c9d73b923a1fc909f55cfc812e96f9",
-        "x-ms-return-client-request-id": "true"
-      },
-      "RequestBody": null,
-      "StatusCode": 200,
-      "ResponseHeaders": {
-        "api-supported-versions": "2021-07-01-preview, 2022-06-01-preview, 2022-11-01",
-        "Connection": "keep-alive",
-        "Content-Length": "547",
-        "Content-Type": "application/json; charset=utf-8",
-        "Date": "Thu, 05 Jan 2023 19:21:02 GMT",
-        "mise-correlation-id": "cc1167b7-7060-45cb-81e4-230877a86e64",
-        "Strict-Transport-Security": "max-age=15724800; includeSubDomains",
-        "X-Content-Type-Options": "nosniff",
-        "x-ms-correlation-request-id": "681265ce-d7c5-47e5-8a90-b35144a0a29d"
-      },
-      "ResponseBody": {
-        "url": "https://maltccstorageaccounteuap.blob.core.windows.net/5f4d3d1b-88b1-446d-8b9f-d89348621fab/3848f624-c8f7-42ce-8ee6-a41abde6b575?skoid=fe06edb5-033b-4f33-bef0-9489f8feffb8\u0026sktid=33e01921-4d64-4f8c-a055-5bdaffd5e33d\u0026skt=2023-01-05T17%3A49%3A30Z\u0026ske=2023-01-06T07%3A49%3A30Z\u0026sks=b\u0026skv=2021-08-06\u0026sv=2021-08-06\u0026se=2023-01-05T19%3A31%3A02Z\u0026sr=b\u0026sp=r\u0026sig=qIOFdCszP5xJzqrNkS%2FuTzemWRR%2B3W%2BxO74NcwRzhKE%3D",
-        "fileName": "sample.jmx",
-        "fileType": "JMX_FILE",
-        "expireDateTime": "2023-01-05T19:31:02.6146376",
->>>>>>> f551be23
-        "validationStatus": "VALIDATION_INITIATED"
-      }
-    },
-    {
-      "RequestUri": "https://f3395a15-535c-46ea-aaf4-db52915c248b.eastus2euap.cnt-canary.loadtesting.azure.com/tests/test-from-csharp-sdk-testing-framework/files/sample.jmx?api-version=2022-11-01",
-      "RequestMethod": "GET",
-      "RequestHeaders": {
-        "Accept": "application/json",
-        "Authorization": "Sanitized",
-<<<<<<< HEAD
+        "validationStatus": "VALIDATION_INITIATED"
+      }
+    },
+    {
+      "RequestUri": "https://f3395a15-535c-46ea-aaf4-db52915c248b.eastus2euap.cnt-canary.loadtesting.azure.com/tests/test-from-csharp-sdk-testing-framework/files/sample.jmx?api-version=2022-11-01",
+      "RequestMethod": "GET",
+      "RequestHeaders": {
+        "Accept": "application/json",
+        "Authorization": "Sanitized",
         "traceparent": "00-d4f216153c81b2afbac0c705f1e25ccf-91b2c945f6e405a1-00",
         "User-Agent": "azsdk-net-Developer.LoadTesting/1.0.0-alpha.20230109.1 (.NET 6.0.12; Microsoft Windows 10.0.22621)",
         "x-ms-client-request-id": "ddc8711407e3be5deba0ba6af8090cd3",
-=======
-        "User-Agent": "azsdk-net-Developer.LoadTesting/1.0.0-alpha.20230106.1 (.NET 6.0.12; Linux 5.15.79.1-microsoft-standard-WSL2 #1 SMP Wed Nov 23 01:01:46 UTC 2022)",
-        "x-ms-client-request-id": "cde1f13f30b2aa6b6b695d12bf0b7864",
->>>>>>> f551be23
         "x-ms-return-client-request-id": "true"
       },
       "RequestBody": null,
@@ -1338,7 +157,6 @@
         "Connection": "keep-alive",
         "Content-Length": "541",
         "Content-Type": "application/json; charset=utf-8",
-<<<<<<< HEAD
         "Date": "Mon, 09 Jan 2023 05:04:45 GMT",
         "mise-correlation-id": "91a6056c-3543-4fec-af75-7e1f08b12149",
         "Strict-Transport-Security": "max-age=15724800; includeSubDomains",
@@ -1350,44 +168,25 @@
         "fileName": "sample.jmx",
         "fileType": "JMX_FILE",
         "expireDateTime": "2023-01-09T05:14:45.0970095",
-=======
-        "Date": "Thu, 05 Jan 2023 19:21:04 GMT",
-        "mise-correlation-id": "309571e0-ec51-4610-bdc0-fb89c0af79a6",
-        "Strict-Transport-Security": "max-age=15724800; includeSubDomains",
-        "X-Content-Type-Options": "nosniff",
-        "x-ms-correlation-request-id": "f0d9d276-dd56-4b7c-ad1e-f17d8fb464a1"
-      },
-      "ResponseBody": {
-        "url": "https://maltccstorageaccounteuap.blob.core.windows.net/5f4d3d1b-88b1-446d-8b9f-d89348621fab/3848f624-c8f7-42ce-8ee6-a41abde6b575?skoid=fe06edb5-033b-4f33-bef0-9489f8feffb8\u0026sktid=33e01921-4d64-4f8c-a055-5bdaffd5e33d\u0026skt=2023-01-05T17%3A16%3A22Z\u0026ske=2023-01-06T07%3A46%3A22Z\u0026sks=b\u0026skv=2021-08-06\u0026sv=2021-08-06\u0026se=2023-01-05T19%3A31%3A04Z\u0026sr=b\u0026sp=r\u0026sig=QehbZkq1RsZASBXnKmtHq5epSomXkYwPl1VBKAT1bPg%3D",
-        "fileName": "sample.jmx",
-        "fileType": "JMX_FILE",
-        "expireDateTime": "2023-01-05T19:31:04.1207831",
->>>>>>> f551be23
-        "validationStatus": "VALIDATION_INITIATED"
-      }
-    },
-    {
-      "RequestUri": "https://f3395a15-535c-46ea-aaf4-db52915c248b.eastus2euap.cnt-canary.loadtesting.azure.com/tests/test-from-csharp-sdk-testing-framework/files/sample.jmx?api-version=2022-11-01",
-      "RequestMethod": "GET",
-      "RequestHeaders": {
-        "Accept": "application/json",
-        "Authorization": "Sanitized",
-<<<<<<< HEAD
+        "validationStatus": "VALIDATION_INITIATED"
+      }
+    },
+    {
+      "RequestUri": "https://f3395a15-535c-46ea-aaf4-db52915c248b.eastus2euap.cnt-canary.loadtesting.azure.com/tests/test-from-csharp-sdk-testing-framework/files/sample.jmx?api-version=2022-11-01",
+      "RequestMethod": "GET",
+      "RequestHeaders": {
+        "Accept": "application/json",
+        "Authorization": "Sanitized",
         "traceparent": "00-d4f216153c81b2afbac0c705f1e25ccf-971248157e039d58-00",
         "User-Agent": "azsdk-net-Developer.LoadTesting/1.0.0-alpha.20230109.1 (.NET 6.0.12; Microsoft Windows 10.0.22621)",
         "x-ms-client-request-id": "c91a80c16600f9461115326760dc3cd4",
-=======
-        "User-Agent": "azsdk-net-Developer.LoadTesting/1.0.0-alpha.20230106.1 (.NET 6.0.12; Linux 5.15.79.1-microsoft-standard-WSL2 #1 SMP Wed Nov 23 01:01:46 UTC 2022)",
-        "x-ms-client-request-id": "ffcd95496e3aadf658b3f56bab739a13",
->>>>>>> f551be23
-        "x-ms-return-client-request-id": "true"
-      },
-      "RequestBody": null,
-      "StatusCode": 200,
-      "ResponseHeaders": {
-        "api-supported-versions": "2021-07-01-preview, 2022-06-01-preview, 2022-11-01",
-        "Connection": "keep-alive",
-<<<<<<< HEAD
+        "x-ms-return-client-request-id": "true"
+      },
+      "RequestBody": null,
+      "StatusCode": 200,
+      "ResponseHeaders": {
+        "api-supported-versions": "2021-07-01-preview, 2022-06-01-preview, 2022-11-01",
+        "Connection": "keep-alive",
         "Content-Length": "553",
         "Content-Type": "application/json; charset=utf-8",
         "Date": "Mon, 09 Jan 2023 05:04:46 GMT",
@@ -1401,46 +200,25 @@
         "fileName": "sample.jmx",
         "fileType": "JMX_FILE",
         "expireDateTime": "2023-01-09T05:14:46.6373658",
-=======
-        "Content-Length": "541",
-        "Content-Type": "application/json; charset=utf-8",
-        "Date": "Thu, 05 Jan 2023 19:21:05 GMT",
-        "mise-correlation-id": "6d1cd721-c60a-426d-a1ee-4c764f172d1f",
-        "Strict-Transport-Security": "max-age=15724800; includeSubDomains",
-        "X-Content-Type-Options": "nosniff",
-        "x-ms-correlation-request-id": "447f8766-8346-4be3-abac-5c6ac940d743"
-      },
-      "ResponseBody": {
-        "url": "https://maltccstorageaccounteuap.blob.core.windows.net/5f4d3d1b-88b1-446d-8b9f-d89348621fab/3848f624-c8f7-42ce-8ee6-a41abde6b575?skoid=fe06edb5-033b-4f33-bef0-9489f8feffb8\u0026sktid=33e01921-4d64-4f8c-a055-5bdaffd5e33d\u0026skt=2023-01-05T17%3A12%3A54Z\u0026ske=2023-01-06T07%3A12%3A54Z\u0026sks=b\u0026skv=2021-08-06\u0026sv=2021-08-06\u0026se=2023-01-05T19%3A31%3A05Z\u0026sr=b\u0026sp=r\u0026sig=TYxYsu0agX018QJaI9bdUghYLV4RYNeBb7bvRgvlHRs%3D",
-        "fileName": "sample.jmx",
-        "fileType": "JMX_FILE",
-        "expireDateTime": "2023-01-05T19:31:05.8539694",
->>>>>>> f551be23
-        "validationStatus": "VALIDATION_INITIATED"
-      }
-    },
-    {
-      "RequestUri": "https://f3395a15-535c-46ea-aaf4-db52915c248b.eastus2euap.cnt-canary.loadtesting.azure.com/tests/test-from-csharp-sdk-testing-framework/files/sample.jmx?api-version=2022-11-01",
-      "RequestMethod": "GET",
-      "RequestHeaders": {
-        "Accept": "application/json",
-        "Authorization": "Sanitized",
-<<<<<<< HEAD
+        "validationStatus": "VALIDATION_INITIATED"
+      }
+    },
+    {
+      "RequestUri": "https://f3395a15-535c-46ea-aaf4-db52915c248b.eastus2euap.cnt-canary.loadtesting.azure.com/tests/test-from-csharp-sdk-testing-framework/files/sample.jmx?api-version=2022-11-01",
+      "RequestMethod": "GET",
+      "RequestHeaders": {
+        "Accept": "application/json",
+        "Authorization": "Sanitized",
         "traceparent": "00-d4f216153c81b2afbac0c705f1e25ccf-3180f986d21e3720-00",
         "User-Agent": "azsdk-net-Developer.LoadTesting/1.0.0-alpha.20230109.1 (.NET 6.0.12; Microsoft Windows 10.0.22621)",
         "x-ms-client-request-id": "5240e3c4a78290fee2cd01192724e5d4",
-=======
-        "User-Agent": "azsdk-net-Developer.LoadTesting/1.0.0-alpha.20230106.1 (.NET 6.0.12; Linux 5.15.79.1-microsoft-standard-WSL2 #1 SMP Wed Nov 23 01:01:46 UTC 2022)",
-        "x-ms-client-request-id": "3073cb0949a50ac36b1eced035b75ffd",
->>>>>>> f551be23
-        "x-ms-return-client-request-id": "true"
-      },
-      "RequestBody": null,
-      "StatusCode": 200,
-      "ResponseHeaders": {
-        "api-supported-versions": "2021-07-01-preview, 2022-06-01-preview, 2022-11-01",
-        "Connection": "keep-alive",
-<<<<<<< HEAD
+        "x-ms-return-client-request-id": "true"
+      },
+      "RequestBody": null,
+      "StatusCode": 200,
+      "ResponseHeaders": {
+        "api-supported-versions": "2021-07-01-preview, 2022-06-01-preview, 2022-11-01",
+        "Connection": "keep-alive",
         "Content-Length": "547",
         "Content-Type": "application/json; charset=utf-8",
         "Date": "Mon, 09 Jan 2023 05:04:48 GMT",
@@ -1454,38 +232,18 @@
         "fileName": "sample.jmx",
         "fileType": "JMX_FILE",
         "expireDateTime": "2023-01-09T05:14:48.4448106",
-=======
-        "Content-Length": "541",
-        "Content-Type": "application/json; charset=utf-8",
-        "Date": "Thu, 05 Jan 2023 19:21:07 GMT",
-        "mise-correlation-id": "574df380-712f-49be-b4f5-7fa525ee3944",
-        "Strict-Transport-Security": "max-age=15724800; includeSubDomains",
-        "X-Content-Type-Options": "nosniff",
-        "x-ms-correlation-request-id": "30421fc0-b984-4cc5-86ac-64e66da58c56"
-      },
-      "ResponseBody": {
-        "url": "https://maltccstorageaccounteuap.blob.core.windows.net/5f4d3d1b-88b1-446d-8b9f-d89348621fab/3848f624-c8f7-42ce-8ee6-a41abde6b575?skoid=fe06edb5-033b-4f33-bef0-9489f8feffb8\u0026sktid=33e01921-4d64-4f8c-a055-5bdaffd5e33d\u0026skt=2023-01-05T16%3A39%3A50Z\u0026ske=2023-01-06T07%3A09%3A50Z\u0026sks=b\u0026skv=2021-08-06\u0026sv=2021-08-06\u0026se=2023-01-05T19%3A31%3A07Z\u0026sr=b\u0026sp=r\u0026sig=mADKTDiPna7CGfBhabPXoeoWTzjiz2NDhZlGtk9oW8o%3D",
-        "fileName": "sample.jmx",
-        "fileType": "JMX_FILE",
-        "expireDateTime": "2023-01-05T19:31:07.3588237",
->>>>>>> f551be23
-        "validationStatus": "VALIDATION_INITIATED"
-      }
-    },
-    {
-      "RequestUri": "https://f3395a15-535c-46ea-aaf4-db52915c248b.eastus2euap.cnt-canary.loadtesting.azure.com/tests/test-from-csharp-sdk-testing-framework/files/sample.jmx?api-version=2022-11-01",
-      "RequestMethod": "GET",
-      "RequestHeaders": {
-        "Accept": "application/json",
-        "Authorization": "Sanitized",
-<<<<<<< HEAD
+        "validationStatus": "VALIDATION_INITIATED"
+      }
+    },
+    {
+      "RequestUri": "https://f3395a15-535c-46ea-aaf4-db52915c248b.eastus2euap.cnt-canary.loadtesting.azure.com/tests/test-from-csharp-sdk-testing-framework/files/sample.jmx?api-version=2022-11-01",
+      "RequestMethod": "GET",
+      "RequestHeaders": {
+        "Accept": "application/json",
+        "Authorization": "Sanitized",
         "traceparent": "00-d4f216153c81b2afbac0c705f1e25ccf-ce738f85449c0aa1-00",
         "User-Agent": "azsdk-net-Developer.LoadTesting/1.0.0-alpha.20230109.1 (.NET 6.0.12; Microsoft Windows 10.0.22621)",
         "x-ms-client-request-id": "e4d8d88b1c2cae7c2bcfccced4f55e0f",
-=======
-        "User-Agent": "azsdk-net-Developer.LoadTesting/1.0.0-alpha.20230106.1 (.NET 6.0.12; Linux 5.15.79.1-microsoft-standard-WSL2 #1 SMP Wed Nov 23 01:01:46 UTC 2022)",
-        "x-ms-client-request-id": "ebb2f87c9661d1befb3374ff3b00fff7",
->>>>>>> f551be23
         "x-ms-return-client-request-id": "true"
       },
       "RequestBody": null,
@@ -1495,7 +253,6 @@
         "Connection": "keep-alive",
         "Content-Length": "547",
         "Content-Type": "application/json; charset=utf-8",
-<<<<<<< HEAD
         "Date": "Mon, 09 Jan 2023 05:04:50 GMT",
         "mise-correlation-id": "4a3ab18b-00cf-46b8-8576-196798084733",
         "Strict-Transport-Security": "max-age=15724800; includeSubDomains",
@@ -1507,36 +264,18 @@
         "fileName": "sample.jmx",
         "fileType": "JMX_FILE",
         "expireDateTime": "2023-01-09T05:14:50.2229458",
-=======
-        "Date": "Thu, 05 Jan 2023 19:21:08 GMT",
-        "mise-correlation-id": "380d55dd-c689-4b7d-b251-e80a7208c5d0",
-        "Strict-Transport-Security": "max-age=15724800; includeSubDomains",
-        "X-Content-Type-Options": "nosniff",
-        "x-ms-correlation-request-id": "eb2a5202-bfe0-43d9-b33d-6a3490413bcd"
-      },
-      "ResponseBody": {
-        "url": "https://maltccstorageaccounteuap.blob.core.windows.net/5f4d3d1b-88b1-446d-8b9f-d89348621fab/3848f624-c8f7-42ce-8ee6-a41abde6b575?skoid=fe06edb5-033b-4f33-bef0-9489f8feffb8\u0026sktid=33e01921-4d64-4f8c-a055-5bdaffd5e33d\u0026skt=2023-01-05T15%3A04%3A45Z\u0026ske=2023-01-06T05%3A04%3A45Z\u0026sks=b\u0026skv=2021-08-06\u0026sv=2021-08-06\u0026se=2023-01-05T19%3A31%3A08Z\u0026sr=b\u0026sp=r\u0026sig=wUtz%2FWrW5nDR%2BCp4d3XHnOaB0bQ1to%2BCKQNZbc3Eufo%3D",
-        "fileName": "sample.jmx",
-        "fileType": "JMX_FILE",
-        "expireDateTime": "2023-01-05T19:31:08.8655508",
->>>>>>> f551be23
-        "validationStatus": "VALIDATION_INITIATED"
-      }
-    },
-    {
-      "RequestUri": "https://f3395a15-535c-46ea-aaf4-db52915c248b.eastus2euap.cnt-canary.loadtesting.azure.com/tests/test-from-csharp-sdk-testing-framework/files/sample.jmx?api-version=2022-11-01",
-      "RequestMethod": "GET",
-      "RequestHeaders": {
-        "Accept": "application/json",
-        "Authorization": "Sanitized",
-<<<<<<< HEAD
+        "validationStatus": "VALIDATION_INITIATED"
+      }
+    },
+    {
+      "RequestUri": "https://f3395a15-535c-46ea-aaf4-db52915c248b.eastus2euap.cnt-canary.loadtesting.azure.com/tests/test-from-csharp-sdk-testing-framework/files/sample.jmx?api-version=2022-11-01",
+      "RequestMethod": "GET",
+      "RequestHeaders": {
+        "Accept": "application/json",
+        "Authorization": "Sanitized",
         "traceparent": "00-d4f216153c81b2afbac0c705f1e25ccf-95563026ebb9ddba-00",
         "User-Agent": "azsdk-net-Developer.LoadTesting/1.0.0-alpha.20230109.1 (.NET 6.0.12; Microsoft Windows 10.0.22621)",
         "x-ms-client-request-id": "15a6e564bac819508189e732642cd2ed",
-=======
-        "User-Agent": "azsdk-net-Developer.LoadTesting/1.0.0-alpha.20230106.1 (.NET 6.0.12; Linux 5.15.79.1-microsoft-standard-WSL2 #1 SMP Wed Nov 23 01:01:46 UTC 2022)",
-        "x-ms-client-request-id": "f40849cf4898ffbfd1c2941ba02577a1",
->>>>>>> f551be23
         "x-ms-return-client-request-id": "true"
       },
       "RequestBody": null,
@@ -1546,7 +285,6 @@
         "Connection": "keep-alive",
         "Content-Length": "543",
         "Content-Type": "application/json; charset=utf-8",
-<<<<<<< HEAD
         "Date": "Mon, 09 Jan 2023 05:04:51 GMT",
         "mise-correlation-id": "f80ba0d1-e1b6-450b-a83e-8a7cf4ebc1db",
         "Strict-Transport-Security": "max-age=15724800; includeSubDomains",
@@ -1558,67 +296,18 @@
         "fileName": "sample.jmx",
         "fileType": "JMX_FILE",
         "expireDateTime": "2023-01-09T05:14:51.7847997",
-=======
-        "Date": "Thu, 05 Jan 2023 19:21:10 GMT",
-        "mise-correlation-id": "627d9072-c2b2-4102-b93a-ee752ebb5cf1",
-        "Strict-Transport-Security": "max-age=15724800; includeSubDomains",
-        "X-Content-Type-Options": "nosniff",
-        "x-ms-correlation-request-id": "eebee62e-0ad4-4f18-8aa1-4e0d07c83c82"
-      },
-      "ResponseBody": {
-        "url": "https://maltccstorageaccounteuap.blob.core.windows.net/5f4d3d1b-88b1-446d-8b9f-d89348621fab/3848f624-c8f7-42ce-8ee6-a41abde6b575?skoid=fe06edb5-033b-4f33-bef0-9489f8feffb8\u0026sktid=33e01921-4d64-4f8c-a055-5bdaffd5e33d\u0026skt=2023-01-05T17%3A15%3A57Z\u0026ske=2023-01-06T07%3A15%3A57Z\u0026sks=b\u0026skv=2021-08-06\u0026sv=2021-08-06\u0026se=2023-01-05T19%3A31%3A10Z\u0026sr=b\u0026sp=r\u0026sig=QG0l9x6I87uPqJP1gFJ47mBxwLLruuKVUQOzc%2FppbSY%3D",
-        "fileName": "sample.jmx",
-        "fileType": "JMX_FILE",
-        "expireDateTime": "2023-01-05T19:31:10.4995856",
-        "validationStatus": "VALIDATION_INITIATED"
-      }
-    },
-    {
-      "RequestUri": "https://f3395a15-535c-46ea-aaf4-db52915c248b.eastus2euap.cnt-canary.loadtesting.azure.com/tests/test-from-csharp-sdk-testing-framework/files/sample.jmx?api-version=2022-11-01",
-      "RequestMethod": "GET",
-      "RequestHeaders": {
-        "Accept": "application/json",
-        "Authorization": "Sanitized",
-        "User-Agent": "azsdk-net-Developer.LoadTesting/1.0.0-alpha.20230106.1 (.NET 6.0.12; Linux 5.15.79.1-microsoft-standard-WSL2 #1 SMP Wed Nov 23 01:01:46 UTC 2022)",
-        "x-ms-client-request-id": "b3eef753afc073b10ca23471d5c4cf6a",
-        "x-ms-return-client-request-id": "true"
-      },
-      "RequestBody": null,
-      "StatusCode": 200,
-      "ResponseHeaders": {
-        "api-supported-versions": "2021-07-01-preview, 2022-06-01-preview, 2022-11-01",
-        "Connection": "keep-alive",
-        "Content-Length": "547",
-        "Content-Type": "application/json; charset=utf-8",
-        "Date": "Thu, 05 Jan 2023 19:21:12 GMT",
-        "mise-correlation-id": "f2fbc897-1ecc-4e43-aae4-9b7dfaf7428f",
-        "Strict-Transport-Security": "max-age=15724800; includeSubDomains",
-        "X-Content-Type-Options": "nosniff",
-        "x-ms-correlation-request-id": "cde2a177-47a2-4430-af08-6ac4f0519b18"
-      },
-      "ResponseBody": {
-        "url": "https://maltccstorageaccounteuap.blob.core.windows.net/5f4d3d1b-88b1-446d-8b9f-d89348621fab/3848f624-c8f7-42ce-8ee6-a41abde6b575?skoid=fe06edb5-033b-4f33-bef0-9489f8feffb8\u0026sktid=33e01921-4d64-4f8c-a055-5bdaffd5e33d\u0026skt=2023-01-05T17%3A49%3A30Z\u0026ske=2023-01-06T07%3A49%3A30Z\u0026sks=b\u0026skv=2021-08-06\u0026sv=2021-08-06\u0026se=2023-01-05T19%3A31%3A12Z\u0026sr=b\u0026sp=r\u0026sig=aK9hFZeN%2BfJW3Tjm%2F5xZ5PgzQqS9YFSTZxSOozTcU%2FI%3D",
-        "fileName": "sample.jmx",
-        "fileType": "JMX_FILE",
-        "expireDateTime": "2023-01-05T19:31:12.2224431",
->>>>>>> f551be23
-        "validationStatus": "VALIDATION_INITIATED"
-      }
-    },
-    {
-      "RequestUri": "https://f3395a15-535c-46ea-aaf4-db52915c248b.eastus2euap.cnt-canary.loadtesting.azure.com/tests/test-from-csharp-sdk-testing-framework/files/sample.jmx?api-version=2022-11-01",
-      "RequestMethod": "GET",
-      "RequestHeaders": {
-        "Accept": "application/json",
-        "Authorization": "Sanitized",
-<<<<<<< HEAD
+        "validationStatus": "VALIDATION_INITIATED"
+      }
+    },
+    {
+      "RequestUri": "https://f3395a15-535c-46ea-aaf4-db52915c248b.eastus2euap.cnt-canary.loadtesting.azure.com/tests/test-from-csharp-sdk-testing-framework/files/sample.jmx?api-version=2022-11-01",
+      "RequestMethod": "GET",
+      "RequestHeaders": {
+        "Accept": "application/json",
+        "Authorization": "Sanitized",
         "traceparent": "00-d4f216153c81b2afbac0c705f1e25ccf-5088b17dd5c6899a-00",
         "User-Agent": "azsdk-net-Developer.LoadTesting/1.0.0-alpha.20230109.1 (.NET 6.0.12; Microsoft Windows 10.0.22621)",
         "x-ms-client-request-id": "87dc5d2f5703a8a7669227b3db30bbec",
-=======
-        "User-Agent": "azsdk-net-Developer.LoadTesting/1.0.0-alpha.20230106.1 (.NET 6.0.12; Linux 5.15.79.1-microsoft-standard-WSL2 #1 SMP Wed Nov 23 01:01:46 UTC 2022)",
-        "x-ms-client-request-id": "eb01d61f6bae346538b3199f01a230d6",
->>>>>>> f551be23
         "x-ms-return-client-request-id": "true"
       },
       "RequestBody": null,
@@ -1628,7 +317,6 @@
         "Connection": "keep-alive",
         "Content-Length": "543",
         "Content-Type": "application/json; charset=utf-8",
-<<<<<<< HEAD
         "Date": "Mon, 09 Jan 2023 05:04:53 GMT",
         "mise-correlation-id": "09784f66-3fe5-4ff2-be3f-8671a73c25dd",
         "Strict-Transport-Security": "max-age=15724800; includeSubDomains",
@@ -1640,44 +328,25 @@
         "fileName": "sample.jmx",
         "fileType": "JMX_FILE",
         "expireDateTime": "2023-01-09T05:14:53.3285584",
-=======
-        "Date": "Thu, 05 Jan 2023 19:21:13 GMT",
-        "mise-correlation-id": "c18eced1-d328-48c2-9b2d-0d8427137519",
-        "Strict-Transport-Security": "max-age=15724800; includeSubDomains",
-        "X-Content-Type-Options": "nosniff",
-        "x-ms-correlation-request-id": "a8605360-3385-4b5c-84cc-4bae027aaf06"
-      },
-      "ResponseBody": {
-        "url": "https://maltccstorageaccounteuap.blob.core.windows.net/5f4d3d1b-88b1-446d-8b9f-d89348621fab/3848f624-c8f7-42ce-8ee6-a41abde6b575?skoid=fe06edb5-033b-4f33-bef0-9489f8feffb8\u0026sktid=33e01921-4d64-4f8c-a055-5bdaffd5e33d\u0026skt=2023-01-05T17%3A16%3A22Z\u0026ske=2023-01-06T07%3A46%3A22Z\u0026sks=b\u0026skv=2021-08-06\u0026sv=2021-08-06\u0026se=2023-01-05T19%3A31%3A13Z\u0026sr=b\u0026sp=r\u0026sig=2jGVxUiMvpJm4qzF3QeQEerEkTBw4OtKR3FHsXh%2BWHg%3D",
-        "fileName": "sample.jmx",
-        "fileType": "JMX_FILE",
-        "expireDateTime": "2023-01-05T19:31:13.9676245",
->>>>>>> f551be23
-        "validationStatus": "VALIDATION_INITIATED"
-      }
-    },
-    {
-      "RequestUri": "https://f3395a15-535c-46ea-aaf4-db52915c248b.eastus2euap.cnt-canary.loadtesting.azure.com/tests/test-from-csharp-sdk-testing-framework/files/sample.jmx?api-version=2022-11-01",
-      "RequestMethod": "GET",
-      "RequestHeaders": {
-        "Accept": "application/json",
-        "Authorization": "Sanitized",
-<<<<<<< HEAD
+        "validationStatus": "VALIDATION_INITIATED"
+      }
+    },
+    {
+      "RequestUri": "https://f3395a15-535c-46ea-aaf4-db52915c248b.eastus2euap.cnt-canary.loadtesting.azure.com/tests/test-from-csharp-sdk-testing-framework/files/sample.jmx?api-version=2022-11-01",
+      "RequestMethod": "GET",
+      "RequestHeaders": {
+        "Accept": "application/json",
+        "Authorization": "Sanitized",
         "traceparent": "00-d4f216153c81b2afbac0c705f1e25ccf-f6f36b7d7d851fb9-00",
         "User-Agent": "azsdk-net-Developer.LoadTesting/1.0.0-alpha.20230109.1 (.NET 6.0.12; Microsoft Windows 10.0.22621)",
         "x-ms-client-request-id": "41b5f26fd07ed00c88be62a3344a49fe",
-=======
-        "User-Agent": "azsdk-net-Developer.LoadTesting/1.0.0-alpha.20230106.1 (.NET 6.0.12; Linux 5.15.79.1-microsoft-standard-WSL2 #1 SMP Wed Nov 23 01:01:46 UTC 2022)",
-        "x-ms-client-request-id": "44abd2bb4b111f379795e7f5134d290d",
->>>>>>> f551be23
-        "x-ms-return-client-request-id": "true"
-      },
-      "RequestBody": null,
-      "StatusCode": 200,
-      "ResponseHeaders": {
-        "api-supported-versions": "2021-07-01-preview, 2022-06-01-preview, 2022-11-01",
-        "Connection": "keep-alive",
-<<<<<<< HEAD
+        "x-ms-return-client-request-id": "true"
+      },
+      "RequestBody": null,
+      "StatusCode": 200,
+      "ResponseHeaders": {
+        "api-supported-versions": "2021-07-01-preview, 2022-06-01-preview, 2022-11-01",
+        "Connection": "keep-alive",
         "Content-Length": "541",
         "Content-Type": "application/json; charset=utf-8",
         "Date": "Mon, 09 Jan 2023 05:04:54 GMT",
@@ -1691,48 +360,27 @@
         "fileName": "sample.jmx",
         "fileType": "JMX_FILE",
         "expireDateTime": "2023-01-09T05:14:54.8626878",
-=======
+        "validationStatus": "VALIDATION_INITIATED"
+      }
+    },
+    {
+      "RequestUri": "https://f3395a15-535c-46ea-aaf4-db52915c248b.eastus2euap.cnt-canary.loadtesting.azure.com/tests/test-from-csharp-sdk-testing-framework/files/sample.jmx?api-version=2022-11-01",
+      "RequestMethod": "GET",
+      "RequestHeaders": {
+        "Accept": "application/json",
+        "Authorization": "Sanitized",
+        "traceparent": "00-d4f216153c81b2afbac0c705f1e25ccf-d64ec24253e7c448-00",
+        "User-Agent": "azsdk-net-Developer.LoadTesting/1.0.0-alpha.20230109.1 (.NET 6.0.12; Microsoft Windows 10.0.22621)",
+        "x-ms-client-request-id": "779edffdd7180c0b3efdae36939d3e51",
+        "x-ms-return-client-request-id": "true"
+      },
+      "RequestBody": null,
+      "StatusCode": 200,
+      "ResponseHeaders": {
+        "api-supported-versions": "2021-07-01-preview, 2022-06-01-preview, 2022-11-01",
+        "Connection": "keep-alive",
         "Content-Length": "543",
         "Content-Type": "application/json; charset=utf-8",
-        "Date": "Thu, 05 Jan 2023 19:21:15 GMT",
-        "mise-correlation-id": "a45b02f7-8343-4cb8-b41b-b5b2850c6c68",
-        "Strict-Transport-Security": "max-age=15724800; includeSubDomains",
-        "X-Content-Type-Options": "nosniff",
-        "x-ms-correlation-request-id": "e4b0a29d-c375-4032-97b6-48f6679e405c"
-      },
-      "ResponseBody": {
-        "url": "https://maltccstorageaccounteuap.blob.core.windows.net/5f4d3d1b-88b1-446d-8b9f-d89348621fab/3848f624-c8f7-42ce-8ee6-a41abde6b575?skoid=fe06edb5-033b-4f33-bef0-9489f8feffb8\u0026sktid=33e01921-4d64-4f8c-a055-5bdaffd5e33d\u0026skt=2023-01-05T17%3A12%3A54Z\u0026ske=2023-01-06T07%3A12%3A54Z\u0026sks=b\u0026skv=2021-08-06\u0026sv=2021-08-06\u0026se=2023-01-05T19%3A31%3A15Z\u0026sr=b\u0026sp=r\u0026sig=SSEsK5EwKtJokDDdgjejNs694U1KghrpmHRpfbe%2BAvk%3D",
-        "fileName": "sample.jmx",
-        "fileType": "JMX_FILE",
-        "expireDateTime": "2023-01-05T19:31:15.4664604",
->>>>>>> f551be23
-        "validationStatus": "VALIDATION_INITIATED"
-      }
-    },
-    {
-      "RequestUri": "https://f3395a15-535c-46ea-aaf4-db52915c248b.eastus2euap.cnt-canary.loadtesting.azure.com/tests/test-from-csharp-sdk-testing-framework/files/sample.jmx?api-version=2022-11-01",
-      "RequestMethod": "GET",
-      "RequestHeaders": {
-        "Accept": "application/json",
-        "Authorization": "Sanitized",
-<<<<<<< HEAD
-        "traceparent": "00-d4f216153c81b2afbac0c705f1e25ccf-d64ec24253e7c448-00",
-        "User-Agent": "azsdk-net-Developer.LoadTesting/1.0.0-alpha.20230109.1 (.NET 6.0.12; Microsoft Windows 10.0.22621)",
-        "x-ms-client-request-id": "779edffdd7180c0b3efdae36939d3e51",
-=======
-        "User-Agent": "azsdk-net-Developer.LoadTesting/1.0.0-alpha.20230106.1 (.NET 6.0.12; Linux 5.15.79.1-microsoft-standard-WSL2 #1 SMP Wed Nov 23 01:01:46 UTC 2022)",
-        "x-ms-client-request-id": "c9fb29f38b23e8f291ba7a0c9512716a",
->>>>>>> f551be23
-        "x-ms-return-client-request-id": "true"
-      },
-      "RequestBody": null,
-      "StatusCode": 200,
-      "ResponseHeaders": {
-        "api-supported-versions": "2021-07-01-preview, 2022-06-01-preview, 2022-11-01",
-        "Connection": "keep-alive",
-        "Content-Length": "543",
-        "Content-Type": "application/json; charset=utf-8",
-<<<<<<< HEAD
         "Date": "Mon, 09 Jan 2023 05:04:56 GMT",
         "mise-correlation-id": "76549c83-42e1-43ab-9739-e1ef55bccc1b",
         "Strict-Transport-Security": "max-age=15724800; includeSubDomains",
@@ -1744,44 +392,25 @@
         "fileName": "sample.jmx",
         "fileType": "JMX_FILE",
         "expireDateTime": "2023-01-09T05:14:56.4874062",
-=======
-        "Date": "Thu, 05 Jan 2023 19:21:16 GMT",
-        "mise-correlation-id": "c00a8338-c9f0-4f33-b105-56de42763ffe",
-        "Strict-Transport-Security": "max-age=15724800; includeSubDomains",
-        "X-Content-Type-Options": "nosniff",
-        "x-ms-correlation-request-id": "1d5069ea-2b50-4bf6-a5c2-93421b1cc2ae"
-      },
-      "ResponseBody": {
-        "url": "https://maltccstorageaccounteuap.blob.core.windows.net/5f4d3d1b-88b1-446d-8b9f-d89348621fab/3848f624-c8f7-42ce-8ee6-a41abde6b575?skoid=fe06edb5-033b-4f33-bef0-9489f8feffb8\u0026sktid=33e01921-4d64-4f8c-a055-5bdaffd5e33d\u0026skt=2023-01-05T16%3A39%3A50Z\u0026ske=2023-01-06T07%3A09%3A50Z\u0026sks=b\u0026skv=2021-08-06\u0026sv=2021-08-06\u0026se=2023-01-05T19%3A31%3A16Z\u0026sr=b\u0026sp=r\u0026sig=pWQTJtc9JUB8AzY3Enh7bQx%2B92pkK3xIxuVVkClZZz0%3D",
-        "fileName": "sample.jmx",
-        "fileType": "JMX_FILE",
-        "expireDateTime": "2023-01-05T19:31:16.9712403",
->>>>>>> f551be23
-        "validationStatus": "VALIDATION_INITIATED"
-      }
-    },
-    {
-      "RequestUri": "https://f3395a15-535c-46ea-aaf4-db52915c248b.eastus2euap.cnt-canary.loadtesting.azure.com/tests/test-from-csharp-sdk-testing-framework/files/sample.jmx?api-version=2022-11-01",
-      "RequestMethod": "GET",
-      "RequestHeaders": {
-        "Accept": "application/json",
-        "Authorization": "Sanitized",
-<<<<<<< HEAD
+        "validationStatus": "VALIDATION_INITIATED"
+      }
+    },
+    {
+      "RequestUri": "https://f3395a15-535c-46ea-aaf4-db52915c248b.eastus2euap.cnt-canary.loadtesting.azure.com/tests/test-from-csharp-sdk-testing-framework/files/sample.jmx?api-version=2022-11-01",
+      "RequestMethod": "GET",
+      "RequestHeaders": {
+        "Accept": "application/json",
+        "Authorization": "Sanitized",
         "traceparent": "00-d4f216153c81b2afbac0c705f1e25ccf-ab136b3c877ca861-00",
         "User-Agent": "azsdk-net-Developer.LoadTesting/1.0.0-alpha.20230109.1 (.NET 6.0.12; Microsoft Windows 10.0.22621)",
         "x-ms-client-request-id": "72c3facd90775f6e510bfe44f404741c",
-=======
-        "User-Agent": "azsdk-net-Developer.LoadTesting/1.0.0-alpha.20230106.1 (.NET 6.0.12; Linux 5.15.79.1-microsoft-standard-WSL2 #1 SMP Wed Nov 23 01:01:46 UTC 2022)",
-        "x-ms-client-request-id": "03b55e718a19d4599fe15319837021ea",
->>>>>>> f551be23
-        "x-ms-return-client-request-id": "true"
-      },
-      "RequestBody": null,
-      "StatusCode": 200,
-      "ResponseHeaders": {
-        "api-supported-versions": "2021-07-01-preview, 2022-06-01-preview, 2022-11-01",
-        "Connection": "keep-alive",
-<<<<<<< HEAD
+        "x-ms-return-client-request-id": "true"
+      },
+      "RequestBody": null,
+      "StatusCode": 200,
+      "ResponseHeaders": {
+        "api-supported-versions": "2021-07-01-preview, 2022-06-01-preview, 2022-11-01",
+        "Connection": "keep-alive",
         "Content-Length": "542",
         "Content-Type": "application/json; charset=utf-8",
         "Date": "Mon, 09 Jan 2023 05:04:59 GMT",
@@ -1795,46 +424,25 @@
         "fileName": "sample.jmx",
         "fileType": "JMX_FILE",
         "expireDateTime": "2023-01-09T05:14:59.224809",
-=======
-        "Content-Length": "545",
-        "Content-Type": "application/json; charset=utf-8",
-        "Date": "Thu, 05 Jan 2023 19:21:18 GMT",
-        "mise-correlation-id": "a7aa62bd-1f6d-41e2-a4f7-a6929e09239c",
-        "Strict-Transport-Security": "max-age=15724800; includeSubDomains",
-        "X-Content-Type-Options": "nosniff",
-        "x-ms-correlation-request-id": "d3dedbd1-234d-44ef-89b5-7d0e6ece468a"
-      },
-      "ResponseBody": {
-        "url": "https://maltccstorageaccounteuap.blob.core.windows.net/5f4d3d1b-88b1-446d-8b9f-d89348621fab/3848f624-c8f7-42ce-8ee6-a41abde6b575?skoid=fe06edb5-033b-4f33-bef0-9489f8feffb8\u0026sktid=33e01921-4d64-4f8c-a055-5bdaffd5e33d\u0026skt=2023-01-05T15%3A04%3A45Z\u0026ske=2023-01-06T05%3A04%3A45Z\u0026sks=b\u0026skv=2021-08-06\u0026sv=2021-08-06\u0026se=2023-01-05T19%3A31%3A18Z\u0026sr=b\u0026sp=r\u0026sig=oUaifY53L0cJUEpHv%2FfoHwb%2B9epE6ux87iu5mhWvxGA%3D",
-        "fileName": "sample.jmx",
-        "fileType": "JMX_FILE",
-        "expireDateTime": "2023-01-05T19:31:18.4670842",
->>>>>>> f551be23
-        "validationStatus": "VALIDATION_INITIATED"
-      }
-    },
-    {
-      "RequestUri": "https://f3395a15-535c-46ea-aaf4-db52915c248b.eastus2euap.cnt-canary.loadtesting.azure.com/tests/test-from-csharp-sdk-testing-framework/files/sample.jmx?api-version=2022-11-01",
-      "RequestMethod": "GET",
-      "RequestHeaders": {
-        "Accept": "application/json",
-        "Authorization": "Sanitized",
-<<<<<<< HEAD
+        "validationStatus": "VALIDATION_INITIATED"
+      }
+    },
+    {
+      "RequestUri": "https://f3395a15-535c-46ea-aaf4-db52915c248b.eastus2euap.cnt-canary.loadtesting.azure.com/tests/test-from-csharp-sdk-testing-framework/files/sample.jmx?api-version=2022-11-01",
+      "RequestMethod": "GET",
+      "RequestHeaders": {
+        "Accept": "application/json",
+        "Authorization": "Sanitized",
         "traceparent": "00-d4f216153c81b2afbac0c705f1e25ccf-689436f4ef8362e1-00",
         "User-Agent": "azsdk-net-Developer.LoadTesting/1.0.0-alpha.20230109.1 (.NET 6.0.12; Microsoft Windows 10.0.22621)",
         "x-ms-client-request-id": "fbb62949449197d3e6a8038021d53dea",
-=======
-        "User-Agent": "azsdk-net-Developer.LoadTesting/1.0.0-alpha.20230106.1 (.NET 6.0.12; Linux 5.15.79.1-microsoft-standard-WSL2 #1 SMP Wed Nov 23 01:01:46 UTC 2022)",
-        "x-ms-client-request-id": "d8ab0c8a67a730b2dfc2b256d02a8a85",
->>>>>>> f551be23
-        "x-ms-return-client-request-id": "true"
-      },
-      "RequestBody": null,
-      "StatusCode": 200,
-      "ResponseHeaders": {
-        "api-supported-versions": "2021-07-01-preview, 2022-06-01-preview, 2022-11-01",
-        "Connection": "keep-alive",
-<<<<<<< HEAD
+        "x-ms-return-client-request-id": "true"
+      },
+      "RequestBody": null,
+      "StatusCode": 200,
+      "ResponseHeaders": {
+        "api-supported-versions": "2021-07-01-preview, 2022-06-01-preview, 2022-11-01",
+        "Connection": "keep-alive",
         "Content-Length": "543",
         "Content-Type": "application/json; charset=utf-8",
         "Date": "Mon, 09 Jan 2023 05:05:00 GMT",
@@ -1848,46 +456,25 @@
         "fileName": "sample.jmx",
         "fileType": "JMX_FILE",
         "expireDateTime": "2023-01-09T05:15:00.7758183",
-=======
-        "Content-Length": "546",
-        "Content-Type": "application/json; charset=utf-8",
-        "Date": "Thu, 05 Jan 2023 19:21:19 GMT",
-        "mise-correlation-id": "315f8224-9356-4899-b604-915d2aef19ec",
-        "Strict-Transport-Security": "max-age=15724800; includeSubDomains",
-        "X-Content-Type-Options": "nosniff",
-        "x-ms-correlation-request-id": "cef195c3-85c3-4a2e-997f-9350905900a3"
-      },
-      "ResponseBody": {
-        "url": "https://maltccstorageaccounteuap.blob.core.windows.net/5f4d3d1b-88b1-446d-8b9f-d89348621fab/3848f624-c8f7-42ce-8ee6-a41abde6b575?skoid=fe06edb5-033b-4f33-bef0-9489f8feffb8\u0026sktid=33e01921-4d64-4f8c-a055-5bdaffd5e33d\u0026skt=2023-01-05T17%3A49%3A22Z\u0026ske=2023-01-06T07%3A49%3A22Z\u0026sks=b\u0026skv=2021-08-06\u0026sv=2021-08-06\u0026se=2023-01-05T19%3A31%3A19Z\u0026sr=b\u0026sp=r\u0026sig=0v%2Bw88Ni%2F8cLC6E9B%2FDVWKVp6jnsCeNC7Ud4s8Ef3rY%3D",
-        "fileName": "sample.jmx",
-        "fileType": "JMX_FILE",
-        "expireDateTime": "2023-01-05T19:31:19.992795",
->>>>>>> f551be23
-        "validationStatus": "VALIDATION_INITIATED"
-      }
-    },
-    {
-      "RequestUri": "https://f3395a15-535c-46ea-aaf4-db52915c248b.eastus2euap.cnt-canary.loadtesting.azure.com/tests/test-from-csharp-sdk-testing-framework/files/sample.jmx?api-version=2022-11-01",
-      "RequestMethod": "GET",
-      "RequestHeaders": {
-        "Accept": "application/json",
-        "Authorization": "Sanitized",
-<<<<<<< HEAD
+        "validationStatus": "VALIDATION_INITIATED"
+      }
+    },
+    {
+      "RequestUri": "https://f3395a15-535c-46ea-aaf4-db52915c248b.eastus2euap.cnt-canary.loadtesting.azure.com/tests/test-from-csharp-sdk-testing-framework/files/sample.jmx?api-version=2022-11-01",
+      "RequestMethod": "GET",
+      "RequestHeaders": {
+        "Accept": "application/json",
+        "Authorization": "Sanitized",
         "traceparent": "00-d4f216153c81b2afbac0c705f1e25ccf-f0471621e25d5c8e-00",
         "User-Agent": "azsdk-net-Developer.LoadTesting/1.0.0-alpha.20230109.1 (.NET 6.0.12; Microsoft Windows 10.0.22621)",
         "x-ms-client-request-id": "39d51180d7866c86703f260dd8c71739",
-=======
-        "User-Agent": "azsdk-net-Developer.LoadTesting/1.0.0-alpha.20230106.1 (.NET 6.0.12; Linux 5.15.79.1-microsoft-standard-WSL2 #1 SMP Wed Nov 23 01:01:46 UTC 2022)",
-        "x-ms-client-request-id": "b4837d23269868f3d0272a4137d86421",
->>>>>>> f551be23
-        "x-ms-return-client-request-id": "true"
-      },
-      "RequestBody": null,
-      "StatusCode": 200,
-      "ResponseHeaders": {
-        "api-supported-versions": "2021-07-01-preview, 2022-06-01-preview, 2022-11-01",
-        "Connection": "keep-alive",
-<<<<<<< HEAD
+        "x-ms-return-client-request-id": "true"
+      },
+      "RequestBody": null,
+      "StatusCode": 200,
+      "ResponseHeaders": {
+        "api-supported-versions": "2021-07-01-preview, 2022-06-01-preview, 2022-11-01",
+        "Connection": "keep-alive",
         "Content-Length": "539",
         "Content-Type": "application/json; charset=utf-8",
         "Date": "Mon, 09 Jan 2023 05:05:02 GMT",
@@ -1984,120 +571,10 @@
         "displayName": "Dotnet Testing Framework Loadtest",
         "createdDateTime": "2023-01-09T05:05:04.193Z",
         "lastModifiedDateTime": "2023-01-09T05:05:04.193Z"
-=======
-        "Content-Length": "543",
-        "Content-Type": "application/json; charset=utf-8",
-        "Date": "Thu, 05 Jan 2023 19:21:21 GMT",
-        "mise-correlation-id": "b31d4edb-ea23-4b4b-a0dd-29dfd7a83eed",
-        "Strict-Transport-Security": "max-age=15724800; includeSubDomains",
-        "X-Content-Type-Options": "nosniff",
-        "x-ms-correlation-request-id": "67d1bd93-464b-483b-b6be-cb50875f32ee"
-      },
-      "ResponseBody": {
-        "url": "https://maltccstorageaccounteuap.blob.core.windows.net/5f4d3d1b-88b1-446d-8b9f-d89348621fab/3848f624-c8f7-42ce-8ee6-a41abde6b575?skoid=fe06edb5-033b-4f33-bef0-9489f8feffb8\u0026sktid=33e01921-4d64-4f8c-a055-5bdaffd5e33d\u0026skt=2023-01-05T17%3A11%3A46Z\u0026ske=2023-01-06T07%3A11%3A46Z\u0026sks=b\u0026skv=2021-08-06\u0026sv=2021-08-06\u0026se=2023-01-05T19%3A31%3A21Z\u0026sr=b\u0026sp=r\u0026sig=SslgbgNwVmDVc%2BzSuUXmgZMmc3xqcHYFGmXW9ulZLug%3D",
-        "fileName": "sample.jmx",
-        "fileType": "JMX_FILE",
-        "expireDateTime": "2023-01-05T19:31:21.7953734",
-        "validationStatus": "VALIDATION_INITIATED"
-      }
-    },
-    {
-      "RequestUri": "https://f3395a15-535c-46ea-aaf4-db52915c248b.eastus2euap.cnt-canary.loadtesting.azure.com/tests/test-from-csharp-sdk-testing-framework/files/sample.jmx?api-version=2022-11-01",
-      "RequestMethod": "GET",
-      "RequestHeaders": {
-        "Accept": "application/json",
-        "Authorization": "Sanitized",
-        "User-Agent": "azsdk-net-Developer.LoadTesting/1.0.0-alpha.20230106.1 (.NET 6.0.12; Linux 5.15.79.1-microsoft-standard-WSL2 #1 SMP Wed Nov 23 01:01:46 UTC 2022)",
-        "x-ms-client-request-id": "89828f9999670ac3ab852357d7020374",
-        "x-ms-return-client-request-id": "true"
-      },
-      "RequestBody": null,
-      "StatusCode": 200,
-      "ResponseHeaders": {
-        "api-supported-versions": "2021-07-01-preview, 2022-06-01-preview, 2022-11-01",
-        "Connection": "keep-alive",
-        "Content-Length": "541",
-        "Content-Type": "application/json; charset=utf-8",
-        "Date": "Thu, 05 Jan 2023 19:21:23 GMT",
-        "mise-correlation-id": "98cdf171-bc2f-4788-bafa-afb2a7187cae",
-        "Strict-Transport-Security": "max-age=15724800; includeSubDomains",
-        "X-Content-Type-Options": "nosniff",
-        "x-ms-correlation-request-id": "bd06ccbb-c881-45da-89a1-1083ae116750"
-      },
-      "ResponseBody": {
-        "url": "https://maltccstorageaccounteuap.blob.core.windows.net/5f4d3d1b-88b1-446d-8b9f-d89348621fab/3848f624-c8f7-42ce-8ee6-a41abde6b575?skoid=fe06edb5-033b-4f33-bef0-9489f8feffb8\u0026sktid=33e01921-4d64-4f8c-a055-5bdaffd5e33d\u0026skt=2023-01-05T17%3A15%3A57Z\u0026ske=2023-01-06T07%3A15%3A57Z\u0026sks=b\u0026skv=2021-08-06\u0026sv=2021-08-06\u0026se=2023-01-05T19%3A31%3A23Z\u0026sr=b\u0026sp=r\u0026sig=XCMT1nBrSCObxQqvlQzEick2cuZwFJgmXMQbFWrx4Og%3D",
-        "fileName": "sample.jmx",
-        "fileType": "JMX_FILE",
-        "expireDateTime": "2023-01-05T19:31:23.2920563",
-        "validationStatus": "VALIDATION_INITIATED"
-      }
-    },
-    {
-      "RequestUri": "https://f3395a15-535c-46ea-aaf4-db52915c248b.eastus2euap.cnt-canary.loadtesting.azure.com/tests/test-from-csharp-sdk-testing-framework/files/sample.jmx?api-version=2022-11-01",
-      "RequestMethod": "GET",
-      "RequestHeaders": {
-        "Accept": "application/json",
-        "Authorization": "Sanitized",
-        "User-Agent": "azsdk-net-Developer.LoadTesting/1.0.0-alpha.20230106.1 (.NET 6.0.12; Linux 5.15.79.1-microsoft-standard-WSL2 #1 SMP Wed Nov 23 01:01:46 UTC 2022)",
-        "x-ms-client-request-id": "06f6ce576cec63521843087f3c71f806",
-        "x-ms-return-client-request-id": "true"
-      },
-      "RequestBody": null,
-      "StatusCode": 200,
-      "ResponseHeaders": {
-        "api-supported-versions": "2021-07-01-preview, 2022-06-01-preview, 2022-11-01",
-        "Connection": "keep-alive",
-        "Content-Length": "543",
-        "Content-Type": "application/json; charset=utf-8",
-        "Date": "Thu, 05 Jan 2023 19:21:24 GMT",
-        "mise-correlation-id": "40a405b3-8552-4a05-9d83-fbfa48803ef9",
-        "Strict-Transport-Security": "max-age=15724800; includeSubDomains",
-        "X-Content-Type-Options": "nosniff",
-        "x-ms-correlation-request-id": "6f87ab44-97dd-4f33-aaf5-02ec9e54e387"
-      },
-      "ResponseBody": {
-        "url": "https://maltccstorageaccounteuap.blob.core.windows.net/5f4d3d1b-88b1-446d-8b9f-d89348621fab/3848f624-c8f7-42ce-8ee6-a41abde6b575?skoid=fe06edb5-033b-4f33-bef0-9489f8feffb8\u0026sktid=33e01921-4d64-4f8c-a055-5bdaffd5e33d\u0026skt=2023-01-05T17%3A49%3A30Z\u0026ske=2023-01-06T07%3A49%3A30Z\u0026sks=b\u0026skv=2021-08-06\u0026sv=2021-08-06\u0026se=2023-01-05T19%3A31%3A24Z\u0026sr=b\u0026sp=r\u0026sig=5UczBeOiAJIRpV0Cwg06fQMq8wPhA8N%2BP8V1HPlFPXk%3D",
-        "fileName": "sample.jmx",
-        "fileType": "JMX_FILE",
-        "expireDateTime": "2023-01-05T19:31:24.8137488",
-        "validationStatus": "VALIDATION_INITIATED"
-      }
-    },
-    {
-      "RequestUri": "https://f3395a15-535c-46ea-aaf4-db52915c248b.eastus2euap.cnt-canary.loadtesting.azure.com/tests/test-from-csharp-sdk-testing-framework/files/sample.jmx?api-version=2022-11-01",
-      "RequestMethod": "GET",
-      "RequestHeaders": {
-        "Accept": "application/json",
-        "Authorization": "Sanitized",
-        "User-Agent": "azsdk-net-Developer.LoadTesting/1.0.0-alpha.20230106.1 (.NET 6.0.12; Linux 5.15.79.1-microsoft-standard-WSL2 #1 SMP Wed Nov 23 01:01:46 UTC 2022)",
-        "x-ms-client-request-id": "40bd915d00a78a1dba790812029c90cd",
-        "x-ms-return-client-request-id": "true"
-      },
-      "RequestBody": null,
-      "StatusCode": 200,
-      "ResponseHeaders": {
-        "api-supported-versions": "2021-07-01-preview, 2022-06-01-preview, 2022-11-01",
-        "Connection": "keep-alive",
-        "Content-Length": "549",
-        "Content-Type": "application/json; charset=utf-8",
-        "Date": "Thu, 05 Jan 2023 19:21:26 GMT",
-        "mise-correlation-id": "803623b3-6d9a-4faa-add5-b14bd0b75004",
-        "Strict-Transport-Security": "max-age=15724800; includeSubDomains",
-        "X-Content-Type-Options": "nosniff",
-        "x-ms-correlation-request-id": "85e66f64-7c50-4b9d-8fa4-287a629fb040"
-      },
-      "ResponseBody": {
-        "url": "https://maltccstorageaccounteuap.blob.core.windows.net/5f4d3d1b-88b1-446d-8b9f-d89348621fab/3848f624-c8f7-42ce-8ee6-a41abde6b575?skoid=fe06edb5-033b-4f33-bef0-9489f8feffb8\u0026sktid=33e01921-4d64-4f8c-a055-5bdaffd5e33d\u0026skt=2023-01-05T17%3A16%3A22Z\u0026ske=2023-01-06T07%3A46%3A22Z\u0026sks=b\u0026skv=2021-08-06\u0026sv=2021-08-06\u0026se=2023-01-05T19%3A31%3A26Z\u0026sr=b\u0026sp=r\u0026sig=%2BLKlaA8vzowrOnhc1xZs%2BJCeRHhL%2FZh104TcMmc3r%2B0%3D",
-        "fileName": "sample.jmx",
-        "fileType": "JMX_FILE",
-        "expireDateTime": "2023-01-05T19:31:26.3211991",
-        "validationStatus": "VALIDATION_INITIATED"
->>>>>>> f551be23
-      }
-    },
-    {
-      "RequestUri": "https://f3395a15-535c-46ea-aaf4-db52915c248b.eastus2euap.cnt-canary.loadtesting.azure.com/tests/test-from-csharp-sdk-testing-framework/files/sample.jmx?api-version=2022-11-01",
-<<<<<<< HEAD
+      }
+    },
+    {
+      "RequestUri": "https://f3395a15-535c-46ea-aaf4-db52915c248b.eastus2euap.cnt-canary.loadtesting.azure.com/tests/test-from-csharp-sdk-testing-framework/files/sample.jmx?api-version=2022-11-01",
       "RequestMethod": "PUT",
       "RequestHeaders": {
         "Accept": "application/json",
@@ -2128,58 +605,24 @@
         "fileName": "sample.jmx",
         "fileType": "JMX_FILE",
         "expireDateTime": "2023-01-09T05:15:05.001781",
-=======
-      "RequestMethod": "GET",
-      "RequestHeaders": {
-        "Accept": "application/json",
-        "Authorization": "Sanitized",
-        "User-Agent": "azsdk-net-Developer.LoadTesting/1.0.0-alpha.20230106.1 (.NET 6.0.12; Linux 5.15.79.1-microsoft-standard-WSL2 #1 SMP Wed Nov 23 01:01:46 UTC 2022)",
-        "x-ms-client-request-id": "69e9b5245ee22d343d1e70249043cd3a",
-        "x-ms-return-client-request-id": "true"
-      },
-      "RequestBody": null,
-      "StatusCode": 200,
-      "ResponseHeaders": {
-        "api-supported-versions": "2021-07-01-preview, 2022-06-01-preview, 2022-11-01",
-        "Connection": "keep-alive",
-        "Content-Length": "549",
-        "Content-Type": "application/json; charset=utf-8",
-        "Date": "Thu, 05 Jan 2023 19:21:27 GMT",
-        "mise-correlation-id": "57017f20-2a4e-4911-a7e0-ff75418a454f",
-        "Strict-Transport-Security": "max-age=15724800; includeSubDomains",
-        "X-Content-Type-Options": "nosniff",
-        "x-ms-correlation-request-id": "f755314a-b912-4b50-9306-ae0f5c72124a"
-      },
-      "ResponseBody": {
-        "url": "https://maltccstorageaccounteuap.blob.core.windows.net/5f4d3d1b-88b1-446d-8b9f-d89348621fab/3848f624-c8f7-42ce-8ee6-a41abde6b575?skoid=fe06edb5-033b-4f33-bef0-9489f8feffb8\u0026sktid=33e01921-4d64-4f8c-a055-5bdaffd5e33d\u0026skt=2023-01-05T17%3A12%3A54Z\u0026ske=2023-01-06T07%3A12%3A54Z\u0026sks=b\u0026skv=2021-08-06\u0026sv=2021-08-06\u0026se=2023-01-05T19%3A31%3A27Z\u0026sr=b\u0026sp=r\u0026sig=lJyX7V2TpyzFiUHhgwv81Fm%2FO%2F3XcF5w%2F23WTbqVy%2Fg%3D",
-        "fileName": "sample.jmx",
-        "fileType": "JMX_FILE",
-        "expireDateTime": "2023-01-05T19:31:27.8308892",
->>>>>>> f551be23
-        "validationStatus": "VALIDATION_INITIATED"
-      }
-    },
-    {
-      "RequestUri": "https://f3395a15-535c-46ea-aaf4-db52915c248b.eastus2euap.cnt-canary.loadtesting.azure.com/tests/test-from-csharp-sdk-testing-framework/files/sample.jmx?api-version=2022-11-01",
-      "RequestMethod": "GET",
-      "RequestHeaders": {
-        "Accept": "application/json",
-        "Authorization": "Sanitized",
-<<<<<<< HEAD
+        "validationStatus": "VALIDATION_INITIATED"
+      }
+    },
+    {
+      "RequestUri": "https://f3395a15-535c-46ea-aaf4-db52915c248b.eastus2euap.cnt-canary.loadtesting.azure.com/tests/test-from-csharp-sdk-testing-framework/files/sample.jmx?api-version=2022-11-01",
+      "RequestMethod": "GET",
+      "RequestHeaders": {
+        "Accept": "application/json",
+        "Authorization": "Sanitized",
         "User-Agent": "azsdk-net-Developer.LoadTesting/1.0.0-alpha.20230109.1 (.NET 6.0.12; Microsoft Windows 10.0.22621)",
         "x-ms-client-request-id": "c43faa0034034f0afd7bc79db76c6b60",
-=======
-        "User-Agent": "azsdk-net-Developer.LoadTesting/1.0.0-alpha.20230106.1 (.NET 6.0.12; Linux 5.15.79.1-microsoft-standard-WSL2 #1 SMP Wed Nov 23 01:01:46 UTC 2022)",
-        "x-ms-client-request-id": "46f91c8dc24556ccb16c4c73633f617b",
->>>>>>> f551be23
-        "x-ms-return-client-request-id": "true"
-      },
-      "RequestBody": null,
-      "StatusCode": 200,
-      "ResponseHeaders": {
-        "api-supported-versions": "2021-07-01-preview, 2022-06-01-preview, 2022-11-01",
-        "Connection": "keep-alive",
-<<<<<<< HEAD
+        "x-ms-return-client-request-id": "true"
+      },
+      "RequestBody": null,
+      "StatusCode": 200,
+      "ResponseHeaders": {
+        "api-supported-versions": "2021-07-01-preview, 2022-06-01-preview, 2022-11-01",
+        "Connection": "keep-alive",
         "Content-Length": "541",
         "Content-Type": "application/json; charset=utf-8",
         "Date": "Mon, 09 Jan 2023 05:05:05 GMT",
@@ -2193,37 +636,17 @@
         "fileName": "sample.jmx",
         "fileType": "JMX_FILE",
         "expireDateTime": "2023-01-09T05:15:05.5337064",
-=======
-        "Content-Length": "546",
-        "Content-Type": "application/json; charset=utf-8",
-        "Date": "Thu, 05 Jan 2023 19:21:29 GMT",
-        "mise-correlation-id": "669f729d-1fbb-4a62-9c1c-8ba1633d1cc3",
-        "Strict-Transport-Security": "max-age=15724800; includeSubDomains",
-        "X-Content-Type-Options": "nosniff",
-        "x-ms-correlation-request-id": "599f1169-16fd-4b3a-83f7-c75a14f6e732"
-      },
-      "ResponseBody": {
-        "url": "https://maltccstorageaccounteuap.blob.core.windows.net/5f4d3d1b-88b1-446d-8b9f-d89348621fab/3848f624-c8f7-42ce-8ee6-a41abde6b575?skoid=fe06edb5-033b-4f33-bef0-9489f8feffb8\u0026sktid=33e01921-4d64-4f8c-a055-5bdaffd5e33d\u0026skt=2023-01-05T16%3A39%3A50Z\u0026ske=2023-01-06T07%3A09%3A50Z\u0026sks=b\u0026skv=2021-08-06\u0026sv=2021-08-06\u0026se=2023-01-05T19%3A31%3A29Z\u0026sr=b\u0026sp=r\u0026sig=b5D1BQa%2FeETi00QJz%2Fd8aHR4myCRvhWHOG5Q67p%2FoPI%3D",
-        "fileName": "sample.jmx",
-        "fileType": "JMX_FILE",
-        "expireDateTime": "2023-01-05T19:31:29.561048",
->>>>>>> f551be23
-        "validationStatus": "VALIDATION_INITIATED"
-      }
-    },
-    {
-      "RequestUri": "https://f3395a15-535c-46ea-aaf4-db52915c248b.eastus2euap.cnt-canary.loadtesting.azure.com/tests/test-from-csharp-sdk-testing-framework/files/sample.jmx?api-version=2022-11-01",
-      "RequestMethod": "GET",
-      "RequestHeaders": {
-        "Accept": "application/json",
-        "Authorization": "Sanitized",
-<<<<<<< HEAD
+        "validationStatus": "VALIDATION_INITIATED"
+      }
+    },
+    {
+      "RequestUri": "https://f3395a15-535c-46ea-aaf4-db52915c248b.eastus2euap.cnt-canary.loadtesting.azure.com/tests/test-from-csharp-sdk-testing-framework/files/sample.jmx?api-version=2022-11-01",
+      "RequestMethod": "GET",
+      "RequestHeaders": {
+        "Accept": "application/json",
+        "Authorization": "Sanitized",
         "User-Agent": "azsdk-net-Developer.LoadTesting/1.0.0-alpha.20230109.1 (.NET 6.0.12; Microsoft Windows 10.0.22621)",
         "x-ms-client-request-id": "c33e6b6daff6f993108690e2273a26eb",
-=======
-        "User-Agent": "azsdk-net-Developer.LoadTesting/1.0.0-alpha.20230106.1 (.NET 6.0.12; Linux 5.15.79.1-microsoft-standard-WSL2 #1 SMP Wed Nov 23 01:01:46 UTC 2022)",
-        "x-ms-client-request-id": "865b3bb28f87fe245d8f03898ff9f976",
->>>>>>> f551be23
         "x-ms-return-client-request-id": "true"
       },
       "RequestBody": null,
@@ -2233,7 +656,6 @@
         "Connection": "keep-alive",
         "Content-Length": "545",
         "Content-Type": "application/json; charset=utf-8",
-<<<<<<< HEAD
         "Date": "Mon, 09 Jan 2023 05:05:07 GMT",
         "mise-correlation-id": "529e60a2-b68a-44e6-90a2-12e393587830",
         "Strict-Transport-Security": "max-age=15724800; includeSubDomains",
@@ -2245,43 +667,24 @@
         "fileName": "sample.jmx",
         "fileType": "JMX_FILE",
         "expireDateTime": "2023-01-09T05:15:07.0785664",
-=======
-        "Date": "Thu, 05 Jan 2023 19:21:31 GMT",
-        "mise-correlation-id": "0ffec2f7-ab84-49a0-add4-e788a50ac4b7",
-        "Strict-Transport-Security": "max-age=15724800; includeSubDomains",
-        "X-Content-Type-Options": "nosniff",
-        "x-ms-correlation-request-id": "3569f160-af0e-4dd4-b5d7-3335e1e41012"
-      },
-      "ResponseBody": {
-        "url": "https://maltccstorageaccounteuap.blob.core.windows.net/5f4d3d1b-88b1-446d-8b9f-d89348621fab/3848f624-c8f7-42ce-8ee6-a41abde6b575?skoid=fe06edb5-033b-4f33-bef0-9489f8feffb8\u0026sktid=33e01921-4d64-4f8c-a055-5bdaffd5e33d\u0026skt=2023-01-05T15%3A04%3A45Z\u0026ske=2023-01-06T05%3A04%3A45Z\u0026sks=b\u0026skv=2021-08-06\u0026sv=2021-08-06\u0026se=2023-01-05T19%3A31%3A31Z\u0026sr=b\u0026sp=r\u0026sig=g%2FBd9F0pTDpNPl3B2q8ne%2BvHFA2eyUyxpxeJdWXS0QI%3D",
-        "fileName": "sample.jmx",
-        "fileType": "JMX_FILE",
-        "expireDateTime": "2023-01-05T19:31:31.0639102",
->>>>>>> f551be23
-        "validationStatus": "VALIDATION_INITIATED"
-      }
-    },
-    {
-      "RequestUri": "https://f3395a15-535c-46ea-aaf4-db52915c248b.eastus2euap.cnt-canary.loadtesting.azure.com/tests/test-from-csharp-sdk-testing-framework/files/sample.jmx?api-version=2022-11-01",
-      "RequestMethod": "GET",
-      "RequestHeaders": {
-        "Accept": "application/json",
-        "Authorization": "Sanitized",
-<<<<<<< HEAD
+        "validationStatus": "VALIDATION_INITIATED"
+      }
+    },
+    {
+      "RequestUri": "https://f3395a15-535c-46ea-aaf4-db52915c248b.eastus2euap.cnt-canary.loadtesting.azure.com/tests/test-from-csharp-sdk-testing-framework/files/sample.jmx?api-version=2022-11-01",
+      "RequestMethod": "GET",
+      "RequestHeaders": {
+        "Accept": "application/json",
+        "Authorization": "Sanitized",
         "User-Agent": "azsdk-net-Developer.LoadTesting/1.0.0-alpha.20230109.1 (.NET 6.0.12; Microsoft Windows 10.0.22621)",
         "x-ms-client-request-id": "7252086afa865c1cbfa8916c0c6586e6",
-=======
-        "User-Agent": "azsdk-net-Developer.LoadTesting/1.0.0-alpha.20230106.1 (.NET 6.0.12; Linux 5.15.79.1-microsoft-standard-WSL2 #1 SMP Wed Nov 23 01:01:46 UTC 2022)",
-        "x-ms-client-request-id": "e685ceab4aa26187e992b77612c0c9fd",
->>>>>>> f551be23
-        "x-ms-return-client-request-id": "true"
-      },
-      "RequestBody": null,
-      "StatusCode": 200,
-      "ResponseHeaders": {
-        "api-supported-versions": "2021-07-01-preview, 2022-06-01-preview, 2022-11-01",
-        "Connection": "keep-alive",
-<<<<<<< HEAD
+        "x-ms-return-client-request-id": "true"
+      },
+      "RequestBody": null,
+      "StatusCode": 200,
+      "ResponseHeaders": {
+        "api-supported-versions": "2021-07-01-preview, 2022-06-01-preview, 2022-11-01",
+        "Connection": "keep-alive",
         "Content-Length": "543",
         "Content-Type": "application/json; charset=utf-8",
         "Date": "Mon, 09 Jan 2023 05:05:08 GMT",
@@ -2295,45 +698,24 @@
         "fileName": "sample.jmx",
         "fileType": "JMX_FILE",
         "expireDateTime": "2023-01-09T05:15:08.6166689",
-=======
-        "Content-Length": "547",
-        "Content-Type": "application/json; charset=utf-8",
-        "Date": "Thu, 05 Jan 2023 19:21:32 GMT",
-        "mise-correlation-id": "a153de24-6530-4a93-803a-7f3ac1a84806",
-        "Strict-Transport-Security": "max-age=15724800; includeSubDomains",
-        "X-Content-Type-Options": "nosniff",
-        "x-ms-correlation-request-id": "7b14e88f-a1da-4197-ab9a-ec3dd60525d7"
-      },
-      "ResponseBody": {
-        "url": "https://maltccstorageaccounteuap.blob.core.windows.net/5f4d3d1b-88b1-446d-8b9f-d89348621fab/3848f624-c8f7-42ce-8ee6-a41abde6b575?skoid=fe06edb5-033b-4f33-bef0-9489f8feffb8\u0026sktid=33e01921-4d64-4f8c-a055-5bdaffd5e33d\u0026skt=2023-01-05T17%3A49%3A22Z\u0026ske=2023-01-06T07%3A49%3A22Z\u0026sks=b\u0026skv=2021-08-06\u0026sv=2021-08-06\u0026se=2023-01-05T19%3A31%3A32Z\u0026sr=b\u0026sp=r\u0026sig=pI3hwPHwm7ab%2FQ9jGf4HonTsKUuE9aG%2F%2FNEalWJES9k%3D",
-        "fileName": "sample.jmx",
-        "fileType": "JMX_FILE",
-        "expireDateTime": "2023-01-05T19:31:32.5812042",
->>>>>>> f551be23
-        "validationStatus": "VALIDATION_INITIATED"
-      }
-    },
-    {
-      "RequestUri": "https://f3395a15-535c-46ea-aaf4-db52915c248b.eastus2euap.cnt-canary.loadtesting.azure.com/tests/test-from-csharp-sdk-testing-framework/files/sample.jmx?api-version=2022-11-01",
-      "RequestMethod": "GET",
-      "RequestHeaders": {
-        "Accept": "application/json",
-        "Authorization": "Sanitized",
-<<<<<<< HEAD
+        "validationStatus": "VALIDATION_INITIATED"
+      }
+    },
+    {
+      "RequestUri": "https://f3395a15-535c-46ea-aaf4-db52915c248b.eastus2euap.cnt-canary.loadtesting.azure.com/tests/test-from-csharp-sdk-testing-framework/files/sample.jmx?api-version=2022-11-01",
+      "RequestMethod": "GET",
+      "RequestHeaders": {
+        "Accept": "application/json",
+        "Authorization": "Sanitized",
         "User-Agent": "azsdk-net-Developer.LoadTesting/1.0.0-alpha.20230109.1 (.NET 6.0.12; Microsoft Windows 10.0.22621)",
         "x-ms-client-request-id": "dfedb2e01a79518b1746b47ca32728c2",
-=======
-        "User-Agent": "azsdk-net-Developer.LoadTesting/1.0.0-alpha.20230106.1 (.NET 6.0.12; Linux 5.15.79.1-microsoft-standard-WSL2 #1 SMP Wed Nov 23 01:01:46 UTC 2022)",
-        "x-ms-client-request-id": "5572f4bd46e7feb2f8fae8b5be43c6b7",
->>>>>>> f551be23
-        "x-ms-return-client-request-id": "true"
-      },
-      "RequestBody": null,
-      "StatusCode": 200,
-      "ResponseHeaders": {
-        "api-supported-versions": "2021-07-01-preview, 2022-06-01-preview, 2022-11-01",
-        "Connection": "keep-alive",
-<<<<<<< HEAD
+        "x-ms-return-client-request-id": "true"
+      },
+      "RequestBody": null,
+      "StatusCode": 200,
+      "ResponseHeaders": {
+        "api-supported-versions": "2021-07-01-preview, 2022-06-01-preview, 2022-11-01",
+        "Connection": "keep-alive",
         "Content-Length": "542",
         "Content-Type": "application/json; charset=utf-8",
         "Date": "Mon, 09 Jan 2023 05:05:10 GMT",
@@ -2347,45 +729,24 @@
         "fileName": "sample.jmx",
         "fileType": "JMX_FILE",
         "expireDateTime": "2023-01-09T05:15:10.841866",
-=======
-        "Content-Length": "543",
-        "Content-Type": "application/json; charset=utf-8",
-        "Date": "Thu, 05 Jan 2023 19:21:34 GMT",
-        "mise-correlation-id": "5d8f5468-f47b-48df-9e34-cdf6d56d3a79",
-        "Strict-Transport-Security": "max-age=15724800; includeSubDomains",
-        "X-Content-Type-Options": "nosniff",
-        "x-ms-correlation-request-id": "3f2c52c5-4363-4050-834b-f09047a541ae"
-      },
-      "ResponseBody": {
-        "url": "https://maltccstorageaccounteuap.blob.core.windows.net/5f4d3d1b-88b1-446d-8b9f-d89348621fab/3848f624-c8f7-42ce-8ee6-a41abde6b575?skoid=fe06edb5-033b-4f33-bef0-9489f8feffb8\u0026sktid=33e01921-4d64-4f8c-a055-5bdaffd5e33d\u0026skt=2023-01-05T17%3A11%3A46Z\u0026ske=2023-01-06T07%3A11%3A46Z\u0026sks=b\u0026skv=2021-08-06\u0026sv=2021-08-06\u0026se=2023-01-05T19%3A31%3A34Z\u0026sr=b\u0026sp=r\u0026sig=8%2Bn6OJWqHLh7KG8kBSNjVXDCzHyVUEdtv2uN5OgUzIg%3D",
-        "fileName": "sample.jmx",
-        "fileType": "JMX_FILE",
-        "expireDateTime": "2023-01-05T19:31:34.1461056",
->>>>>>> f551be23
-        "validationStatus": "VALIDATION_INITIATED"
-      }
-    },
-    {
-      "RequestUri": "https://f3395a15-535c-46ea-aaf4-db52915c248b.eastus2euap.cnt-canary.loadtesting.azure.com/tests/test-from-csharp-sdk-testing-framework/files/sample.jmx?api-version=2022-11-01",
-      "RequestMethod": "GET",
-      "RequestHeaders": {
-        "Accept": "application/json",
-        "Authorization": "Sanitized",
-<<<<<<< HEAD
+        "validationStatus": "VALIDATION_INITIATED"
+      }
+    },
+    {
+      "RequestUri": "https://f3395a15-535c-46ea-aaf4-db52915c248b.eastus2euap.cnt-canary.loadtesting.azure.com/tests/test-from-csharp-sdk-testing-framework/files/sample.jmx?api-version=2022-11-01",
+      "RequestMethod": "GET",
+      "RequestHeaders": {
+        "Accept": "application/json",
+        "Authorization": "Sanitized",
         "User-Agent": "azsdk-net-Developer.LoadTesting/1.0.0-alpha.20230109.1 (.NET 6.0.12; Microsoft Windows 10.0.22621)",
         "x-ms-client-request-id": "ae32db55f81a73da4fe1044e1d26edaa",
-=======
-        "User-Agent": "azsdk-net-Developer.LoadTesting/1.0.0-alpha.20230106.1 (.NET 6.0.12; Linux 5.15.79.1-microsoft-standard-WSL2 #1 SMP Wed Nov 23 01:01:46 UTC 2022)",
-        "x-ms-client-request-id": "94c8d5727aba67d9b3fa9df5d7adec9c",
->>>>>>> f551be23
-        "x-ms-return-client-request-id": "true"
-      },
-      "RequestBody": null,
-      "StatusCode": 200,
-      "ResponseHeaders": {
-        "api-supported-versions": "2021-07-01-preview, 2022-06-01-preview, 2022-11-01",
-        "Connection": "keep-alive",
-<<<<<<< HEAD
+        "x-ms-return-client-request-id": "true"
+      },
+      "RequestBody": null,
+      "StatusCode": 200,
+      "ResponseHeaders": {
+        "api-supported-versions": "2021-07-01-preview, 2022-06-01-preview, 2022-11-01",
+        "Connection": "keep-alive",
         "Content-Length": "549",
         "Content-Type": "application/json; charset=utf-8",
         "Date": "Mon, 09 Jan 2023 05:05:12 GMT",
@@ -2399,45 +760,24 @@
         "fileName": "sample.jmx",
         "fileType": "JMX_FILE",
         "expireDateTime": "2023-01-09T05:15:12.6235743",
-=======
-        "Content-Length": "543",
-        "Content-Type": "application/json; charset=utf-8",
-        "Date": "Thu, 05 Jan 2023 19:21:35 GMT",
-        "mise-correlation-id": "0a4594ce-1b92-478d-8601-a388fbba2175",
-        "Strict-Transport-Security": "max-age=15724800; includeSubDomains",
-        "X-Content-Type-Options": "nosniff",
-        "x-ms-correlation-request-id": "a36300cd-9a62-4577-b493-ccad5fe856d0"
-      },
-      "ResponseBody": {
-        "url": "https://maltccstorageaccounteuap.blob.core.windows.net/5f4d3d1b-88b1-446d-8b9f-d89348621fab/3848f624-c8f7-42ce-8ee6-a41abde6b575?skoid=fe06edb5-033b-4f33-bef0-9489f8feffb8\u0026sktid=33e01921-4d64-4f8c-a055-5bdaffd5e33d\u0026skt=2023-01-05T17%3A15%3A57Z\u0026ske=2023-01-06T07%3A15%3A57Z\u0026sks=b\u0026skv=2021-08-06\u0026sv=2021-08-06\u0026se=2023-01-05T19%3A31%3A35Z\u0026sr=b\u0026sp=r\u0026sig=N0Ct733iFWgCCs15sAr4wPija9P5Umy7O%2BhoJdxL1z0%3D",
-        "fileName": "sample.jmx",
-        "fileType": "JMX_FILE",
-        "expireDateTime": "2023-01-05T19:31:35.6318381",
->>>>>>> f551be23
-        "validationStatus": "VALIDATION_INITIATED"
-      }
-    },
-    {
-      "RequestUri": "https://f3395a15-535c-46ea-aaf4-db52915c248b.eastus2euap.cnt-canary.loadtesting.azure.com/tests/test-from-csharp-sdk-testing-framework/files/sample.jmx?api-version=2022-11-01",
-      "RequestMethod": "GET",
-      "RequestHeaders": {
-        "Accept": "application/json",
-        "Authorization": "Sanitized",
-<<<<<<< HEAD
+        "validationStatus": "VALIDATION_INITIATED"
+      }
+    },
+    {
+      "RequestUri": "https://f3395a15-535c-46ea-aaf4-db52915c248b.eastus2euap.cnt-canary.loadtesting.azure.com/tests/test-from-csharp-sdk-testing-framework/files/sample.jmx?api-version=2022-11-01",
+      "RequestMethod": "GET",
+      "RequestHeaders": {
+        "Accept": "application/json",
+        "Authorization": "Sanitized",
         "User-Agent": "azsdk-net-Developer.LoadTesting/1.0.0-alpha.20230109.1 (.NET 6.0.12; Microsoft Windows 10.0.22621)",
         "x-ms-client-request-id": "7502aa00464c4f727c005b40459fb897",
-=======
-        "User-Agent": "azsdk-net-Developer.LoadTesting/1.0.0-alpha.20230106.1 (.NET 6.0.12; Linux 5.15.79.1-microsoft-standard-WSL2 #1 SMP Wed Nov 23 01:01:46 UTC 2022)",
-        "x-ms-client-request-id": "9bcb06c6a387648e1c87eea762d1a2a5",
->>>>>>> f551be23
-        "x-ms-return-client-request-id": "true"
-      },
-      "RequestBody": null,
-      "StatusCode": 200,
-      "ResponseHeaders": {
-        "api-supported-versions": "2021-07-01-preview, 2022-06-01-preview, 2022-11-01",
-        "Connection": "keep-alive",
-<<<<<<< HEAD
+        "x-ms-return-client-request-id": "true"
+      },
+      "RequestBody": null,
+      "StatusCode": 200,
+      "ResponseHeaders": {
+        "api-supported-versions": "2021-07-01-preview, 2022-06-01-preview, 2022-11-01",
+        "Connection": "keep-alive",
         "Content-Length": "541",
         "Content-Type": "application/json; charset=utf-8",
         "Date": "Mon, 09 Jan 2023 05:05:14 GMT",
@@ -2451,37 +791,17 @@
         "fileName": "sample.jmx",
         "fileType": "JMX_FILE",
         "expireDateTime": "2023-01-09T05:15:14.1701964",
-=======
-        "Content-Length": "545",
-        "Content-Type": "application/json; charset=utf-8",
-        "Date": "Thu, 05 Jan 2023 19:21:37 GMT",
-        "mise-correlation-id": "c26a5350-83b5-481b-a728-659de7f873a7",
-        "Strict-Transport-Security": "max-age=15724800; includeSubDomains",
-        "X-Content-Type-Options": "nosniff",
-        "x-ms-correlation-request-id": "21277f74-8fb6-4806-bfb1-e166481e1a0e"
-      },
-      "ResponseBody": {
-        "url": "https://maltccstorageaccounteuap.blob.core.windows.net/5f4d3d1b-88b1-446d-8b9f-d89348621fab/3848f624-c8f7-42ce-8ee6-a41abde6b575?skoid=fe06edb5-033b-4f33-bef0-9489f8feffb8\u0026sktid=33e01921-4d64-4f8c-a055-5bdaffd5e33d\u0026skt=2023-01-05T17%3A49%3A30Z\u0026ske=2023-01-06T07%3A49%3A30Z\u0026sks=b\u0026skv=2021-08-06\u0026sv=2021-08-06\u0026se=2023-01-05T19%3A31%3A37Z\u0026sr=b\u0026sp=r\u0026sig=xEvKBgOnKRDUQj%2B8x5qKXeZJLpE8YLSkFEpCHPf%2FMTw%3D",
-        "fileName": "sample.jmx",
-        "fileType": "JMX_FILE",
-        "expireDateTime": "2023-01-05T19:31:37.1580658",
->>>>>>> f551be23
-        "validationStatus": "VALIDATION_INITIATED"
-      }
-    },
-    {
-      "RequestUri": "https://f3395a15-535c-46ea-aaf4-db52915c248b.eastus2euap.cnt-canary.loadtesting.azure.com/tests/test-from-csharp-sdk-testing-framework/files/sample.jmx?api-version=2022-11-01",
-      "RequestMethod": "GET",
-      "RequestHeaders": {
-        "Accept": "application/json",
-        "Authorization": "Sanitized",
-<<<<<<< HEAD
+        "validationStatus": "VALIDATION_INITIATED"
+      }
+    },
+    {
+      "RequestUri": "https://f3395a15-535c-46ea-aaf4-db52915c248b.eastus2euap.cnt-canary.loadtesting.azure.com/tests/test-from-csharp-sdk-testing-framework/files/sample.jmx?api-version=2022-11-01",
+      "RequestMethod": "GET",
+      "RequestHeaders": {
+        "Accept": "application/json",
+        "Authorization": "Sanitized",
         "User-Agent": "azsdk-net-Developer.LoadTesting/1.0.0-alpha.20230109.1 (.NET 6.0.12; Microsoft Windows 10.0.22621)",
         "x-ms-client-request-id": "3017ce80d732e7ccd77a9097163d33f1",
-=======
-        "User-Agent": "azsdk-net-Developer.LoadTesting/1.0.0-alpha.20230106.1 (.NET 6.0.12; Linux 5.15.79.1-microsoft-standard-WSL2 #1 SMP Wed Nov 23 01:01:46 UTC 2022)",
-        "x-ms-client-request-id": "3c0300cb35f842431b0aa2eda8bd274a",
->>>>>>> f551be23
         "x-ms-return-client-request-id": "true"
       },
       "RequestBody": null,
@@ -2491,7 +811,6 @@
         "Connection": "keep-alive",
         "Content-Length": "541",
         "Content-Type": "application/json; charset=utf-8",
-<<<<<<< HEAD
         "Date": "Mon, 09 Jan 2023 05:05:15 GMT",
         "mise-correlation-id": "27a206d5-e3f9-439d-bd51-1da4879f3732",
         "Strict-Transport-Security": "max-age=15724800; includeSubDomains",
@@ -2503,44 +822,25 @@
         "fileName": "sample.jmx",
         "fileType": "JMX_FILE",
         "expireDateTime": "2023-01-09T05:15:15.9254839",
-=======
-        "Date": "Thu, 05 Jan 2023 19:21:38 GMT",
-        "mise-correlation-id": "c5b8227b-5b93-40c5-a1de-ff20664e63fa",
-        "Strict-Transport-Security": "max-age=15724800; includeSubDomains",
-        "X-Content-Type-Options": "nosniff",
-        "x-ms-correlation-request-id": "15fa1a9f-d97e-4bf1-95ef-1eae5c057449"
-      },
-      "ResponseBody": {
-        "url": "https://maltccstorageaccounteuap.blob.core.windows.net/5f4d3d1b-88b1-446d-8b9f-d89348621fab/3848f624-c8f7-42ce-8ee6-a41abde6b575?skoid=fe06edb5-033b-4f33-bef0-9489f8feffb8\u0026sktid=33e01921-4d64-4f8c-a055-5bdaffd5e33d\u0026skt=2023-01-05T17%3A16%3A22Z\u0026ske=2023-01-06T07%3A46%3A22Z\u0026sks=b\u0026skv=2021-08-06\u0026sv=2021-08-06\u0026se=2023-01-05T19%3A31%3A38Z\u0026sr=b\u0026sp=r\u0026sig=mdEfpwvNOH9ke35s2hCZwrhL429oinVVgtfa2svT0IQ%3D",
-        "fileName": "sample.jmx",
-        "fileType": "JMX_FILE",
-        "expireDateTime": "2023-01-05T19:31:38.8938539",
->>>>>>> f551be23
-        "validationStatus": "VALIDATION_INITIATED"
-      }
-    },
-    {
-      "RequestUri": "https://f3395a15-535c-46ea-aaf4-db52915c248b.eastus2euap.cnt-canary.loadtesting.azure.com/tests/test-from-csharp-sdk-testing-framework/files/sample.jmx?api-version=2022-11-01",
-      "RequestMethod": "GET",
-      "RequestHeaders": {
-        "Accept": "application/json",
-        "Authorization": "Sanitized",
-<<<<<<< HEAD
+        "validationStatus": "VALIDATION_INITIATED"
+      }
+    },
+    {
+      "RequestUri": "https://f3395a15-535c-46ea-aaf4-db52915c248b.eastus2euap.cnt-canary.loadtesting.azure.com/tests/test-from-csharp-sdk-testing-framework/files/sample.jmx?api-version=2022-11-01",
+      "RequestMethod": "GET",
+      "RequestHeaders": {
+        "Accept": "application/json",
+        "Authorization": "Sanitized",
         "User-Agent": "azsdk-net-Developer.LoadTesting/1.0.0-alpha.20230109.1 (.NET 6.0.12; Microsoft Windows 10.0.22621)",
         "x-ms-client-request-id": "f97c0958b2240f7669e332199d9a2daf",
-=======
-        "User-Agent": "azsdk-net-Developer.LoadTesting/1.0.0-alpha.20230106.1 (.NET 6.0.12; Linux 5.15.79.1-microsoft-standard-WSL2 #1 SMP Wed Nov 23 01:01:46 UTC 2022)",
-        "x-ms-client-request-id": "b8ef4c0e2b78cf2f466377328c3105e1",
->>>>>>> f551be23
-        "x-ms-return-client-request-id": "true"
-      },
-      "RequestBody": null,
-      "StatusCode": 200,
-      "ResponseHeaders": {
-        "api-supported-versions": "2021-07-01-preview, 2022-06-01-preview, 2022-11-01",
-        "Connection": "keep-alive",
-<<<<<<< HEAD
-        "Content-Length": "540",
+        "x-ms-return-client-request-id": "true"
+      },
+      "RequestBody": null,
+      "StatusCode": 200,
+      "ResponseHeaders": {
+        "api-supported-versions": "2021-07-01-preview, 2022-06-01-preview, 2022-11-01",
+        "Connection": "keep-alive",
+        "Content-Length": "543",
         "Content-Type": "application/json; charset=utf-8",
         "Date": "Mon, 09 Jan 2023 05:05:17 GMT",
         "mise-correlation-id": "2580dc74-4cc1-4798-a717-00c544a36a73",
@@ -2553,47 +853,26 @@
         "fileName": "sample.jmx",
         "fileType": "JMX_FILE",
         "expireDateTime": "2023-01-09T05:15:17.709163",
-=======
+        "validationStatus": "VALIDATION_INITIATED"
+      }
+    },
+    {
+      "RequestUri": "https://f3395a15-535c-46ea-aaf4-db52915c248b.eastus2euap.cnt-canary.loadtesting.azure.com/tests/test-from-csharp-sdk-testing-framework/files/sample.jmx?api-version=2022-11-01",
+      "RequestMethod": "GET",
+      "RequestHeaders": {
+        "Accept": "application/json",
+        "Authorization": "Sanitized",
+        "User-Agent": "azsdk-net-Developer.LoadTesting/1.0.0-alpha.20230109.1 (.NET 6.0.12; Microsoft Windows 10.0.22621)",
+        "x-ms-client-request-id": "4fce6c29bd0f2977de1a9dd2b6db393f",
+        "x-ms-return-client-request-id": "true"
+      },
+      "RequestBody": null,
+      "StatusCode": 200,
+      "ResponseHeaders": {
+        "api-supported-versions": "2021-07-01-preview, 2022-06-01-preview, 2022-11-01",
+        "Connection": "keep-alive",
         "Content-Length": "543",
         "Content-Type": "application/json; charset=utf-8",
-        "Date": "Thu, 05 Jan 2023 19:21:40 GMT",
-        "mise-correlation-id": "f0a2da32-3f2a-4088-9705-3f58c22fff11",
-        "Strict-Transport-Security": "max-age=15724800; includeSubDomains",
-        "X-Content-Type-Options": "nosniff",
-        "x-ms-correlation-request-id": "ae8e1597-0aa0-4a56-b433-efb3757358fe"
-      },
-      "ResponseBody": {
-        "url": "https://maltccstorageaccounteuap.blob.core.windows.net/5f4d3d1b-88b1-446d-8b9f-d89348621fab/3848f624-c8f7-42ce-8ee6-a41abde6b575?skoid=fe06edb5-033b-4f33-bef0-9489f8feffb8\u0026sktid=33e01921-4d64-4f8c-a055-5bdaffd5e33d\u0026skt=2023-01-05T17%3A12%3A54Z\u0026ske=2023-01-06T07%3A12%3A54Z\u0026sks=b\u0026skv=2021-08-06\u0026sv=2021-08-06\u0026se=2023-01-05T19%3A31%3A40Z\u0026sr=b\u0026sp=r\u0026sig=zjpLwDxZNl3A01LUY7g7GfsYEOS%2BdrcNdaouAac8shg%3D",
-        "fileName": "sample.jmx",
-        "fileType": "JMX_FILE",
-        "expireDateTime": "2023-01-05T19:31:40.6419622",
->>>>>>> f551be23
-        "validationStatus": "VALIDATION_INITIATED"
-      }
-    },
-    {
-      "RequestUri": "https://f3395a15-535c-46ea-aaf4-db52915c248b.eastus2euap.cnt-canary.loadtesting.azure.com/tests/test-from-csharp-sdk-testing-framework/files/sample.jmx?api-version=2022-11-01",
-      "RequestMethod": "GET",
-      "RequestHeaders": {
-        "Accept": "application/json",
-        "Authorization": "Sanitized",
-<<<<<<< HEAD
-        "User-Agent": "azsdk-net-Developer.LoadTesting/1.0.0-alpha.20230109.1 (.NET 6.0.12; Microsoft Windows 10.0.22621)",
-        "x-ms-client-request-id": "4fce6c29bd0f2977de1a9dd2b6db393f",
-=======
-        "User-Agent": "azsdk-net-Developer.LoadTesting/1.0.0-alpha.20230106.1 (.NET 6.0.12; Linux 5.15.79.1-microsoft-standard-WSL2 #1 SMP Wed Nov 23 01:01:46 UTC 2022)",
-        "x-ms-client-request-id": "d629f857b0aa90a4c2887f7c01a0bb5f",
->>>>>>> f551be23
-        "x-ms-return-client-request-id": "true"
-      },
-      "RequestBody": null,
-      "StatusCode": 200,
-      "ResponseHeaders": {
-        "api-supported-versions": "2021-07-01-preview, 2022-06-01-preview, 2022-11-01",
-        "Connection": "keep-alive",
-        "Content-Length": "543",
-        "Content-Type": "application/json; charset=utf-8",
-<<<<<<< HEAD
         "Date": "Mon, 09 Jan 2023 05:05:19 GMT",
         "mise-correlation-id": "a2398760-c365-438d-a0fb-86edc0e2fbd1",
         "Strict-Transport-Security": "max-age=15724800; includeSubDomains",
@@ -2605,42 +884,23 @@
         "fileName": "sample.jmx",
         "fileType": "JMX_FILE",
         "expireDateTime": "2023-01-09T05:15:19.5379881",
-=======
-        "Date": "Thu, 05 Jan 2023 19:21:42 GMT",
-        "mise-correlation-id": "ee99756e-40e5-42f1-afdb-22347441f543",
-        "Strict-Transport-Security": "max-age=15724800; includeSubDomains",
-        "X-Content-Type-Options": "nosniff",
-        "x-ms-correlation-request-id": "e8e68db6-7137-49f2-a7e6-5bf06b866b6f"
-      },
-      "ResponseBody": {
-        "url": "https://maltccstorageaccounteuap.blob.core.windows.net/5f4d3d1b-88b1-446d-8b9f-d89348621fab/3848f624-c8f7-42ce-8ee6-a41abde6b575?skoid=fe06edb5-033b-4f33-bef0-9489f8feffb8\u0026sktid=33e01921-4d64-4f8c-a055-5bdaffd5e33d\u0026skt=2023-01-05T16%3A39%3A50Z\u0026ske=2023-01-06T07%3A09%3A50Z\u0026sks=b\u0026skv=2021-08-06\u0026sv=2021-08-06\u0026se=2023-01-05T19%3A31%3A42Z\u0026sr=b\u0026sp=r\u0026sig=7b7M6MRAwM%2BeiJgvsAsaCz0v5aWustr5mgWNr7aeKOk%3D",
-        "fileName": "sample.jmx",
-        "fileType": "JMX_FILE",
-        "expireDateTime": "2023-01-05T19:31:42.1505319",
->>>>>>> f551be23
-        "validationStatus": "VALIDATION_INITIATED"
-      }
-    },
-    {
-      "RequestUri": "https://f3395a15-535c-46ea-aaf4-db52915c248b.eastus2euap.cnt-canary.loadtesting.azure.com/tests/test-from-csharp-sdk-testing-framework/files/sample.jmx?api-version=2022-11-01",
-      "RequestMethod": "GET",
-      "RequestHeaders": {
-        "Accept": "application/json",
-        "Authorization": "Sanitized",
-<<<<<<< HEAD
+        "validationStatus": "VALIDATION_INITIATED"
+      }
+    },
+    {
+      "RequestUri": "https://f3395a15-535c-46ea-aaf4-db52915c248b.eastus2euap.cnt-canary.loadtesting.azure.com/tests/test-from-csharp-sdk-testing-framework/files/sample.jmx?api-version=2022-11-01",
+      "RequestMethod": "GET",
+      "RequestHeaders": {
+        "Accept": "application/json",
+        "Authorization": "Sanitized",
         "User-Agent": "azsdk-net-Developer.LoadTesting/1.0.0-alpha.20230109.1 (.NET 6.0.12; Microsoft Windows 10.0.22621)",
         "x-ms-client-request-id": "3ce76acdbf23cd735808c64fa4b2493d",
-=======
-        "User-Agent": "azsdk-net-Developer.LoadTesting/1.0.0-alpha.20230106.1 (.NET 6.0.12; Linux 5.15.79.1-microsoft-standard-WSL2 #1 SMP Wed Nov 23 01:01:46 UTC 2022)",
-        "x-ms-client-request-id": "1599a35fe9e2a02dd034f594bd10b5ea",
->>>>>>> f551be23
-        "x-ms-return-client-request-id": "true"
-      },
-      "RequestBody": null,
-      "StatusCode": 200,
-      "ResponseHeaders": {
-        "api-supported-versions": "2021-07-01-preview, 2022-06-01-preview, 2022-11-01",
-<<<<<<< HEAD
+        "x-ms-return-client-request-id": "true"
+      },
+      "RequestBody": null,
+      "StatusCode": 200,
+      "ResponseHeaders": {
+        "api-supported-versions": "2021-07-01-preview, 2022-06-01-preview, 2022-11-01",
         "Connection": "keep-alive",
         "Content-Length": "543",
         "Content-Type": "application/json; charset=utf-8",
@@ -2655,38 +915,17 @@
         "fileName": "sample.jmx",
         "fileType": "JMX_FILE",
         "expireDateTime": "2023-01-09T05:15:21.3304564",
-=======
-        "Connection": "close",
-        "Content-Length": "541",
-        "Content-Type": "application/json; charset=utf-8",
-        "Date": "Thu, 05 Jan 2023 19:21:43 GMT",
-        "mise-correlation-id": "794855b6-ace7-481e-a14d-f428943f5917",
-        "Strict-Transport-Security": "max-age=15724800; includeSubDomains",
-        "X-Content-Type-Options": "nosniff",
-        "x-ms-correlation-request-id": "cdf6734b-d5d4-4967-8313-6c7a21284b35"
-      },
-      "ResponseBody": {
-        "url": "https://maltccstorageaccounteuap.blob.core.windows.net/5f4d3d1b-88b1-446d-8b9f-d89348621fab/3848f624-c8f7-42ce-8ee6-a41abde6b575?skoid=fe06edb5-033b-4f33-bef0-9489f8feffb8\u0026sktid=33e01921-4d64-4f8c-a055-5bdaffd5e33d\u0026skt=2023-01-05T15%3A04%3A45Z\u0026ske=2023-01-06T05%3A04%3A45Z\u0026sks=b\u0026skv=2021-08-06\u0026sv=2021-08-06\u0026se=2023-01-05T19%3A31%3A43Z\u0026sr=b\u0026sp=r\u0026sig=ozeobSou57TLcA3atU61IZI6rPAqw1TnklY83hYvUeM%3D",
-        "fileName": "sample.jmx",
-        "fileType": "JMX_FILE",
-        "expireDateTime": "2023-01-05T19:31:43.6618559",
->>>>>>> f551be23
-        "validationStatus": "VALIDATION_INITIATED"
-      }
-    },
-    {
-      "RequestUri": "https://f3395a15-535c-46ea-aaf4-db52915c248b.eastus2euap.cnt-canary.loadtesting.azure.com/tests/test-from-csharp-sdk-testing-framework/files/sample.jmx?api-version=2022-11-01",
-      "RequestMethod": "GET",
-      "RequestHeaders": {
-        "Accept": "application/json",
-        "Authorization": "Sanitized",
-<<<<<<< HEAD
+        "validationStatus": "VALIDATION_INITIATED"
+      }
+    },
+    {
+      "RequestUri": "https://f3395a15-535c-46ea-aaf4-db52915c248b.eastus2euap.cnt-canary.loadtesting.azure.com/tests/test-from-csharp-sdk-testing-framework/files/sample.jmx?api-version=2022-11-01",
+      "RequestMethod": "GET",
+      "RequestHeaders": {
+        "Accept": "application/json",
+        "Authorization": "Sanitized",
         "User-Agent": "azsdk-net-Developer.LoadTesting/1.0.0-alpha.20230109.1 (.NET 6.0.12; Microsoft Windows 10.0.22621)",
         "x-ms-client-request-id": "a96de04ce46e9be191521a0915a3598e",
-=======
-        "User-Agent": "azsdk-net-Developer.LoadTesting/1.0.0-alpha.20230106.1 (.NET 6.0.12; Linux 5.15.79.1-microsoft-standard-WSL2 #1 SMP Wed Nov 23 01:01:46 UTC 2022)",
-        "x-ms-client-request-id": "b096c00550935da0a85ff6efacb2cea5",
->>>>>>> f551be23
         "x-ms-return-client-request-id": "true"
       },
       "RequestBody": null,
@@ -2696,7 +935,6 @@
         "Connection": "keep-alive",
         "Content-Length": "547",
         "Content-Type": "application/json; charset=utf-8",
-<<<<<<< HEAD
         "Date": "Mon, 09 Jan 2023 05:05:22 GMT",
         "mise-correlation-id": "400474c5-5c9f-4754-a122-153a19c62583",
         "Strict-Transport-Security": "max-age=15724800; includeSubDomains",
@@ -2708,43 +946,24 @@
         "fileName": "sample.jmx",
         "fileType": "JMX_FILE",
         "expireDateTime": "2023-01-09T05:15:22.8736336",
-=======
-        "Date": "Thu, 05 Jan 2023 19:21:45 GMT",
-        "mise-correlation-id": "9b65177d-43fb-4f7d-85e1-ce574af5441d",
-        "Strict-Transport-Security": "max-age=15724800; includeSubDomains",
-        "X-Content-Type-Options": "nosniff",
-        "x-ms-correlation-request-id": "92019a1d-8b2d-432a-93d3-b6f4859dd519"
-      },
-      "ResponseBody": {
-        "url": "https://maltccstorageaccounteuap.blob.core.windows.net/5f4d3d1b-88b1-446d-8b9f-d89348621fab/3848f624-c8f7-42ce-8ee6-a41abde6b575?skoid=fe06edb5-033b-4f33-bef0-9489f8feffb8\u0026sktid=33e01921-4d64-4f8c-a055-5bdaffd5e33d\u0026skt=2023-01-05T17%3A49%3A22Z\u0026ske=2023-01-06T07%3A49%3A22Z\u0026sks=b\u0026skv=2021-08-06\u0026sv=2021-08-06\u0026se=2023-01-05T19%3A31%3A45Z\u0026sr=b\u0026sp=r\u0026sig=%2FSGokdjc79cC%2Br8C6otKqhCNaowCWCqkNjb6v5wv%2BhQ%3D",
-        "fileName": "sample.jmx",
-        "fileType": "JMX_FILE",
-        "expireDateTime": "2023-01-05T19:31:45.6123967",
->>>>>>> f551be23
-        "validationStatus": "VALIDATION_INITIATED"
-      }
-    },
-    {
-      "RequestUri": "https://f3395a15-535c-46ea-aaf4-db52915c248b.eastus2euap.cnt-canary.loadtesting.azure.com/tests/test-from-csharp-sdk-testing-framework/files/sample.jmx?api-version=2022-11-01",
-      "RequestMethod": "GET",
-      "RequestHeaders": {
-        "Accept": "application/json",
-        "Authorization": "Sanitized",
-<<<<<<< HEAD
+        "validationStatus": "VALIDATION_INITIATED"
+      }
+    },
+    {
+      "RequestUri": "https://f3395a15-535c-46ea-aaf4-db52915c248b.eastus2euap.cnt-canary.loadtesting.azure.com/tests/test-from-csharp-sdk-testing-framework/files/sample.jmx?api-version=2022-11-01",
+      "RequestMethod": "GET",
+      "RequestHeaders": {
+        "Accept": "application/json",
+        "Authorization": "Sanitized",
         "User-Agent": "azsdk-net-Developer.LoadTesting/1.0.0-alpha.20230109.1 (.NET 6.0.12; Microsoft Windows 10.0.22621)",
         "x-ms-client-request-id": "334bf2a9f1b2698cf901f707f627842b",
-=======
-        "User-Agent": "azsdk-net-Developer.LoadTesting/1.0.0-alpha.20230106.1 (.NET 6.0.12; Linux 5.15.79.1-microsoft-standard-WSL2 #1 SMP Wed Nov 23 01:01:46 UTC 2022)",
-        "x-ms-client-request-id": "e9d218a8ef976dffca890675ba0fd3b1",
->>>>>>> f551be23
-        "x-ms-return-client-request-id": "true"
-      },
-      "RequestBody": null,
-      "StatusCode": 200,
-      "ResponseHeaders": {
-        "api-supported-versions": "2021-07-01-preview, 2022-06-01-preview, 2022-11-01",
-        "Connection": "keep-alive",
-<<<<<<< HEAD
+        "x-ms-return-client-request-id": "true"
+      },
+      "RequestBody": null,
+      "StatusCode": 200,
+      "ResponseHeaders": {
+        "api-supported-versions": "2021-07-01-preview, 2022-06-01-preview, 2022-11-01",
+        "Connection": "keep-alive",
         "Content-Length": "541",
         "Content-Type": "application/json; charset=utf-8",
         "Date": "Mon, 09 Jan 2023 05:05:24 GMT",
@@ -2758,99 +977,17 @@
         "fileName": "sample.jmx",
         "fileType": "JMX_FILE",
         "expireDateTime": "2023-01-09T05:15:24.6861489",
-=======
-        "Content-Length": "545",
-        "Content-Type": "application/json; charset=utf-8",
-        "Date": "Thu, 05 Jan 2023 19:21:47 GMT",
-        "mise-correlation-id": "1359ac9d-aeb9-4601-92dc-2536b789a902",
-        "Strict-Transport-Security": "max-age=15724800; includeSubDomains",
-        "X-Content-Type-Options": "nosniff",
-        "x-ms-correlation-request-id": "2ee53cf5-dcdb-4186-85f8-5b2544d42b5b"
-      },
-      "ResponseBody": {
-        "url": "https://maltccstorageaccounteuap.blob.core.windows.net/5f4d3d1b-88b1-446d-8b9f-d89348621fab/3848f624-c8f7-42ce-8ee6-a41abde6b575?skoid=fe06edb5-033b-4f33-bef0-9489f8feffb8\u0026sktid=33e01921-4d64-4f8c-a055-5bdaffd5e33d\u0026skt=2023-01-05T17%3A11%3A46Z\u0026ske=2023-01-06T07%3A11%3A46Z\u0026sks=b\u0026skv=2021-08-06\u0026sv=2021-08-06\u0026se=2023-01-05T19%3A31%3A47Z\u0026sr=b\u0026sp=r\u0026sig=%2BrDlQxudjymF4Sjd92LGYFBJXeQkjR%2FCUdwq9ehrwN4%3D",
-        "fileName": "sample.jmx",
-        "fileType": "JMX_FILE",
-        "expireDateTime": "2023-01-05T19:31:47.1093117",
-        "validationStatus": "VALIDATION_INITIATED"
-      }
-    },
-    {
-      "RequestUri": "https://f3395a15-535c-46ea-aaf4-db52915c248b.eastus2euap.cnt-canary.loadtesting.azure.com/tests/test-from-csharp-sdk-testing-framework/files/sample.jmx?api-version=2022-11-01",
-      "RequestMethod": "GET",
-      "RequestHeaders": {
-        "Accept": "application/json",
-        "Authorization": "Sanitized",
-        "User-Agent": "azsdk-net-Developer.LoadTesting/1.0.0-alpha.20230106.1 (.NET 6.0.12; Linux 5.15.79.1-microsoft-standard-WSL2 #1 SMP Wed Nov 23 01:01:46 UTC 2022)",
-        "x-ms-client-request-id": "407795d30a0a0fcb033c6d83f33ef31d",
-        "x-ms-return-client-request-id": "true"
-      },
-      "RequestBody": null,
-      "StatusCode": 200,
-      "ResponseHeaders": {
-        "api-supported-versions": "2021-07-01-preview, 2022-06-01-preview, 2022-11-01",
-        "Connection": "keep-alive",
-        "Content-Length": "545",
-        "Content-Type": "application/json; charset=utf-8",
-        "Date": "Thu, 05 Jan 2023 19:21:48 GMT",
-        "mise-correlation-id": "76cb2ccb-6f6e-431d-aa3b-62b6b54f5350",
-        "Strict-Transport-Security": "max-age=15724800; includeSubDomains",
-        "X-Content-Type-Options": "nosniff",
-        "x-ms-correlation-request-id": "d6f4e996-f2f7-43c6-9cce-2cd32cd276a2"
-      },
-      "ResponseBody": {
-        "url": "https://maltccstorageaccounteuap.blob.core.windows.net/5f4d3d1b-88b1-446d-8b9f-d89348621fab/3848f624-c8f7-42ce-8ee6-a41abde6b575?skoid=fe06edb5-033b-4f33-bef0-9489f8feffb8\u0026sktid=33e01921-4d64-4f8c-a055-5bdaffd5e33d\u0026skt=2023-01-05T17%3A15%3A57Z\u0026ske=2023-01-06T07%3A15%3A57Z\u0026sks=b\u0026skv=2021-08-06\u0026sv=2021-08-06\u0026se=2023-01-05T19%3A31%3A48Z\u0026sr=b\u0026sp=r\u0026sig=WO%2BuuLGuZY0Z9CYMsyV9dgsZsf9VjEm3giIEBdv%2F5b4%3D",
-        "fileName": "sample.jmx",
-        "fileType": "JMX_FILE",
-        "expireDateTime": "2023-01-05T19:31:48.5886222",
-        "validationStatus": "VALIDATION_INITIATED"
-      }
-    },
-    {
-      "RequestUri": "https://f3395a15-535c-46ea-aaf4-db52915c248b.eastus2euap.cnt-canary.loadtesting.azure.com/tests/test-from-csharp-sdk-testing-framework/files/sample.jmx?api-version=2022-11-01",
-      "RequestMethod": "GET",
-      "RequestHeaders": {
-        "Accept": "application/json",
-        "Authorization": "Sanitized",
-        "User-Agent": "azsdk-net-Developer.LoadTesting/1.0.0-alpha.20230106.1 (.NET 6.0.12; Linux 5.15.79.1-microsoft-standard-WSL2 #1 SMP Wed Nov 23 01:01:46 UTC 2022)",
-        "x-ms-client-request-id": "a5ec4f65cc3d1652c129e60a4a2aa298",
-        "x-ms-return-client-request-id": "true"
-      },
-      "RequestBody": null,
-      "StatusCode": 200,
-      "ResponseHeaders": {
-        "api-supported-versions": "2021-07-01-preview, 2022-06-01-preview, 2022-11-01",
-        "Connection": "keep-alive",
-        "Content-Length": "545",
-        "Content-Type": "application/json; charset=utf-8",
-        "Date": "Thu, 05 Jan 2023 19:21:50 GMT",
-        "mise-correlation-id": "44ba69df-480a-4880-95b2-de725c9de67e",
-        "Strict-Transport-Security": "max-age=15724800; includeSubDomains",
-        "X-Content-Type-Options": "nosniff",
-        "x-ms-correlation-request-id": "97464b8b-1945-4f02-aee1-7292f94a4885"
-      },
-      "ResponseBody": {
-        "url": "https://maltccstorageaccounteuap.blob.core.windows.net/5f4d3d1b-88b1-446d-8b9f-d89348621fab/3848f624-c8f7-42ce-8ee6-a41abde6b575?skoid=fe06edb5-033b-4f33-bef0-9489f8feffb8\u0026sktid=33e01921-4d64-4f8c-a055-5bdaffd5e33d\u0026skt=2023-01-05T17%3A49%3A30Z\u0026ske=2023-01-06T07%3A49%3A30Z\u0026sks=b\u0026skv=2021-08-06\u0026sv=2021-08-06\u0026se=2023-01-05T19%3A31%3A50Z\u0026sr=b\u0026sp=r\u0026sig=gfFbkrIOKpJsJVkuNXzDyt%2FgT%2BePngTsFebfFidiBQM%3D",
-        "fileName": "sample.jmx",
-        "fileType": "JMX_FILE",
-        "expireDateTime": "2023-01-05T19:31:50.1018316",
->>>>>>> f551be23
-        "validationStatus": "VALIDATION_INITIATED"
-      }
-    },
-    {
-      "RequestUri": "https://f3395a15-535c-46ea-aaf4-db52915c248b.eastus2euap.cnt-canary.loadtesting.azure.com/tests/test-from-csharp-sdk-testing-framework/files/sample.jmx?api-version=2022-11-01",
-      "RequestMethod": "GET",
-      "RequestHeaders": {
-        "Accept": "application/json",
-        "Authorization": "Sanitized",
-<<<<<<< HEAD
+        "validationStatus": "VALIDATION_INITIATED"
+      }
+    },
+    {
+      "RequestUri": "https://f3395a15-535c-46ea-aaf4-db52915c248b.eastus2euap.cnt-canary.loadtesting.azure.com/tests/test-from-csharp-sdk-testing-framework/files/sample.jmx?api-version=2022-11-01",
+      "RequestMethod": "GET",
+      "RequestHeaders": {
+        "Accept": "application/json",
+        "Authorization": "Sanitized",
         "User-Agent": "azsdk-net-Developer.LoadTesting/1.0.0-alpha.20230109.1 (.NET 6.0.12; Microsoft Windows 10.0.22621)",
         "x-ms-client-request-id": "d58560d18f6de9d0884caad0a569b7b4",
-=======
-        "User-Agent": "azsdk-net-Developer.LoadTesting/1.0.0-alpha.20230106.1 (.NET 6.0.12; Linux 5.15.79.1-microsoft-standard-WSL2 #1 SMP Wed Nov 23 01:01:46 UTC 2022)",
-        "x-ms-client-request-id": "161c448b8e3b9d9b4cc3e55b817c798c",
->>>>>>> f551be23
         "x-ms-return-client-request-id": "true"
       },
       "RequestBody": null,
@@ -2860,7 +997,6 @@
         "Connection": "keep-alive",
         "Content-Length": "547",
         "Content-Type": "application/json; charset=utf-8",
-<<<<<<< HEAD
         "Date": "Mon, 09 Jan 2023 05:05:26 GMT",
         "mise-correlation-id": "e736ed2d-d73c-4ebc-9957-f79fb9de1595",
         "Strict-Transport-Security": "max-age=15724800; includeSubDomains",
@@ -2872,43 +1008,24 @@
         "fileName": "sample.jmx",
         "fileType": "JMX_FILE",
         "expireDateTime": "2023-01-09T05:15:26.4617212",
-=======
-        "Date": "Thu, 05 Jan 2023 19:21:51 GMT",
-        "mise-correlation-id": "c9e2481a-f776-44bf-a784-a8c903daca2c",
-        "Strict-Transport-Security": "max-age=15724800; includeSubDomains",
-        "X-Content-Type-Options": "nosniff",
-        "x-ms-correlation-request-id": "6424c9e7-f4f9-4129-83df-848e935dc4bd"
-      },
-      "ResponseBody": {
-        "url": "https://maltccstorageaccounteuap.blob.core.windows.net/5f4d3d1b-88b1-446d-8b9f-d89348621fab/3848f624-c8f7-42ce-8ee6-a41abde6b575?skoid=fe06edb5-033b-4f33-bef0-9489f8feffb8\u0026sktid=33e01921-4d64-4f8c-a055-5bdaffd5e33d\u0026skt=2023-01-05T17%3A16%3A22Z\u0026ske=2023-01-06T07%3A46%3A22Z\u0026sks=b\u0026skv=2021-08-06\u0026sv=2021-08-06\u0026se=2023-01-05T19%3A31%3A51Z\u0026sr=b\u0026sp=r\u0026sig=W%2FFseMeLOIwwKfFyL9Rnsrt%2FpPYS%2FyKOluYf85t0R0M%3D",
-        "fileName": "sample.jmx",
-        "fileType": "JMX_FILE",
-        "expireDateTime": "2023-01-05T19:31:51.6137625",
->>>>>>> f551be23
-        "validationStatus": "VALIDATION_INITIATED"
-      }
-    },
-    {
-      "RequestUri": "https://f3395a15-535c-46ea-aaf4-db52915c248b.eastus2euap.cnt-canary.loadtesting.azure.com/tests/test-from-csharp-sdk-testing-framework/files/sample.jmx?api-version=2022-11-01",
-      "RequestMethod": "GET",
-      "RequestHeaders": {
-        "Accept": "application/json",
-        "Authorization": "Sanitized",
-<<<<<<< HEAD
+        "validationStatus": "VALIDATION_INITIATED"
+      }
+    },
+    {
+      "RequestUri": "https://f3395a15-535c-46ea-aaf4-db52915c248b.eastus2euap.cnt-canary.loadtesting.azure.com/tests/test-from-csharp-sdk-testing-framework/files/sample.jmx?api-version=2022-11-01",
+      "RequestMethod": "GET",
+      "RequestHeaders": {
+        "Accept": "application/json",
+        "Authorization": "Sanitized",
         "User-Agent": "azsdk-net-Developer.LoadTesting/1.0.0-alpha.20230109.1 (.NET 6.0.12; Microsoft Windows 10.0.22621)",
         "x-ms-client-request-id": "b1a538ae16665b8a5304b06decdaa569",
-=======
-        "User-Agent": "azsdk-net-Developer.LoadTesting/1.0.0-alpha.20230106.1 (.NET 6.0.12; Linux 5.15.79.1-microsoft-standard-WSL2 #1 SMP Wed Nov 23 01:01:46 UTC 2022)",
-        "x-ms-client-request-id": "6b0fe8952d22067343617ee024c0c4d9",
->>>>>>> f551be23
-        "x-ms-return-client-request-id": "true"
-      },
-      "RequestBody": null,
-      "StatusCode": 200,
-      "ResponseHeaders": {
-        "api-supported-versions": "2021-07-01-preview, 2022-06-01-preview, 2022-11-01",
-        "Connection": "keep-alive",
-<<<<<<< HEAD
+        "x-ms-return-client-request-id": "true"
+      },
+      "RequestBody": null,
+      "StatusCode": 200,
+      "ResponseHeaders": {
+        "api-supported-versions": "2021-07-01-preview, 2022-06-01-preview, 2022-11-01",
+        "Connection": "keep-alive",
         "Content-Length": "541",
         "Content-Type": "application/json; charset=utf-8",
         "Date": "Mon, 09 Jan 2023 05:05:28 GMT",
@@ -2922,21 +1039,6 @@
         "fileName": "sample.jmx",
         "fileType": "JMX_FILE",
         "expireDateTime": "2023-01-09T05:15:28.2750546",
-=======
-        "Content-Length": "543",
-        "Content-Type": "application/json; charset=utf-8",
-        "Date": "Thu, 05 Jan 2023 19:21:53 GMT",
-        "mise-correlation-id": "b50ef750-e335-45f5-bd77-2a5b47c31f68",
-        "Strict-Transport-Security": "max-age=15724800; includeSubDomains",
-        "X-Content-Type-Options": "nosniff",
-        "x-ms-correlation-request-id": "7fe9e9ec-4d19-4921-aa86-5da419236e79"
-      },
-      "ResponseBody": {
-        "url": "https://maltccstorageaccounteuap.blob.core.windows.net/5f4d3d1b-88b1-446d-8b9f-d89348621fab/3848f624-c8f7-42ce-8ee6-a41abde6b575?skoid=fe06edb5-033b-4f33-bef0-9489f8feffb8\u0026sktid=33e01921-4d64-4f8c-a055-5bdaffd5e33d\u0026skt=2023-01-05T17%3A12%3A54Z\u0026ske=2023-01-06T07%3A12%3A54Z\u0026sks=b\u0026skv=2021-08-06\u0026sv=2021-08-06\u0026se=2023-01-05T19%3A31%3A53Z\u0026sr=b\u0026sp=r\u0026sig=A%2F7zrW8IEcvE%2BHDiCiMh9jfs5pE7hqKBcAPRzNBoj6M%3D",
-        "fileName": "sample.jmx",
-        "fileType": "JMX_FILE",
-        "expireDateTime": "2023-01-05T19:31:53.1197249",
->>>>>>> f551be23
         "validationStatus": "VALIDATION_SUCCESS"
       }
     }
@@ -2944,10 +1046,6 @@
   "Variables": {
     "AZURE_AUTHORITY_HOST": "https://login.microsoftonline.com/",
     "LOADTESTSERVICE_ENDPOINT": "f3395a15-535c-46ea-aaf4-db52915c248b.eastus2euap.cnt-canary.loadtesting.azure.com",
-<<<<<<< HEAD
     "RandomSeed": "1284699106"
-=======
-    "RandomSeed": "688700867"
->>>>>>> f551be23
   }
 }