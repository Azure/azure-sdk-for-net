--- conflicted
+++ resolved
@@ -8,14 +8,8 @@
     - release/*
   paths:
     include:
-<<<<<<< HEAD
-    - sdk/loadtestservice/
-    exclude:
-    - sdk/loadtestservice/Azure.ResourceManager.LoadTestService/
-=======
     - sdk/loadtestservice/ci.yml
     - sdk/loadtestservice/Azure.Developer.LoadTesting
->>>>>>> d11371eb
 
 pr:
   branches:
@@ -26,14 +20,8 @@
     - release/*
   paths:
     include:
-<<<<<<< HEAD
-    - sdk/loadtestservice/
-    exclude:
-    - sdk/loadtestservice/Azure.ResourceManager.LoadTestService/
-=======
     - sdk/loadtestservice/ci.yml
     - sdk/loadtestservice/Azure.Developer.LoadTesting
->>>>>>> d11371eb
 
 extends:
   template: /eng/pipelines/templates/stages/archetype-sdk-client.yml
