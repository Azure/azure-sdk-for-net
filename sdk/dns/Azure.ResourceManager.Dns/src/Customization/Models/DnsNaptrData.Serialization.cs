// Copyright (c) Microsoft Corporation. All rights reserved.
// Licensed under the MIT License.

#nullable disable

using System.Collections.Generic;
using System.Text.Json;
using Azure;
using Azure.Core;
using Azure.ResourceManager.Dns.Models;
using Azure.ResourceManager.Models;
using Azure.ResourceManager.Resources.Models;

namespace Azure.ResourceManager.Dns
{
    public partial class DnsNaptrRecordData : IUtf8JsonSerializable
    {
        void IUtf8JsonSerializable.Write(Utf8JsonWriter writer)
        {
            writer.WriteStartObject();
            if (Optional.IsDefined(ETag))
            {
                writer.WritePropertyName("etag");
                writer.WriteStringValue(ETag.Value.ToString());
            }
            writer.WritePropertyName("properties");
            writer.WriteStartObject();
            if (Optional.IsCollectionDefined(Metadata))
            {
                writer.WritePropertyName("metadata");
                writer.WriteStartObject();
                foreach (var item in Metadata)
                {
                    writer.WritePropertyName(item.Key);
                    writer.WriteStringValue(item.Value);
                }
                writer.WriteEndObject();
            }
            if (Optional.IsDefined(TtlInSeconds))
            {
                writer.WritePropertyName("TTL");
                writer.WriteNumberValue(TtlInSeconds.Value);
            }
            if (Optional.IsDefined(TargetResource))
            {
                writer.WritePropertyName("targetResource");
                JsonSerializer.Serialize(writer, TargetResource);
            }
<<<<<<< HEAD
            if (Optional.IsCollectionDefined(DnsNaptrRecords))
=======
            if (Optional.IsDefined(TrafficManagementProfile))
            {
                writer.WritePropertyName("trafficManagementProfile");
                JsonSerializer.Serialize(writer, TrafficManagementProfile);
            }
            if (Optional.IsCollectionDefined(DnsNaptrRecorNaptr))
>>>>>>> 2be2efb9
            {
                writer.WritePropertyName("NaptrRecords");
                writer.WriteStartArray();
                foreach (var item in DnsNaptrRecorNaptr)
                {
                    writer.WriteObjectValue(item);
                }
                writer.WriteEndArray();
            }
            writer.WriteEndObject();
            writer.WriteEndObject();
        }

        internal static DnsNaptrRecordData DeserializeDnsNaptrRecordData(JsonElement element)
        {
            Optional<ETag> etag = default;
            ResourceIdentifier id = default;
            string name = default;
            ResourceType type = default;
            ResourceManager.Models.SystemData systemData = default;
            Optional<IDictionary<string, string>> metadata = default;
            Optional<long> ttl = default;
            Optional<string> fqdn = default;
            Optional<string> provisioningState = default;
            Optional<WritableSubResource> targetResource = default;
            Optional<WritableSubResource> trafficManagementProfile = default;
            Optional<IList<DnsNaptrRecordInfo>> NaptrRecords = default;
            foreach (var property in element.EnumerateObject())
            {
                if (property.NameEquals("etag"))
                {
                     if (property.Value.ValueKind == JsonValueKind.Null)
                     {
                         property.ThrowNonNullablePropertyIsNull();
                         continue;
                     }
                     etag = new ETag(property.Value.GetString());
                    continue;
                }
                if (property.NameEquals("id"))
                {
                    id = new ResourceIdentifier(property.Value.GetString());
                    continue;
                }
                if (property.NameEquals("name"))
                {
                    name = property.Value.GetString();
                    continue;
                }
                if (property.NameEquals("type"))
                {
                    type = property.Value.GetString();
                    continue;
                }
                if (property.NameEquals("systemData"))
                {
                    systemData = JsonSerializer.Deserialize<ResourceManager.Models.SystemData>(property.Value.ToString());
                    continue;
                }
                if (property.NameEquals("properties"))
                {
                    if (property.Value.ValueKind == JsonValueKind.Null)
                    {
                        property.ThrowNonNullablePropertyIsNull();
                        continue;
                    }
                    foreach (var property0 in property.Value.EnumerateObject())
                    {
                        if (property0.NameEquals("metadata"))
                        {
                            if (property0.Value.ValueKind == JsonValueKind.Null)
                            {
                                property0.ThrowNonNullablePropertyIsNull();
                                continue;
                            }
                            Dictionary<string, string> dictionary = new Dictionary<string, string>();
                            foreach (var property1 in property0.Value.EnumerateObject())
                            {
                                dictionary.Add(property1.Name, property1.Value.GetString());
                            }
                            metadata = dictionary;
                            continue;
                        }
                        if (property0.NameEquals("TTL"))
                        {
                            if (property0.Value.ValueKind == JsonValueKind.Null)
                            {
                                property0.ThrowNonNullablePropertyIsNull();
                                continue;
                            }
                            ttl = property0.Value.GetInt64();
                            continue;
                        }
                        if (property0.NameEquals("fqdn"))
                        {
                            fqdn = property0.Value.GetString();
                            continue;
                        }
                        if (property0.NameEquals("provisioningState"))
                        {
                            provisioningState = property0.Value.GetString();
                            continue;
                        }
                        if (property0.NameEquals("targetResource"))
                        {
                            if (property0.Value.ValueKind == JsonValueKind.Null)
                            {
                                property0.ThrowNonNullablePropertyIsNull();
                                continue;
                            }
                            targetResource = JsonSerializer.Deserialize<WritableSubResource>(property0.Value.ToString());
                            continue;
                        }
                        if (property0.NameEquals("trafficManagementProfile"))
                        {
                            if (property0.Value.ValueKind == JsonValueKind.Null)
                            {
                                property0.ThrowNonNullablePropertyIsNull();
                                continue;
                            }
                            trafficManagementProfile = JsonSerializer.Deserialize<WritableSubResource>(property0.Value.ToString());
                            continue;
                        }
                        if (property0.NameEquals("NaptrRecords"))
                        {
                            if (property0.Value.ValueKind == JsonValueKind.Null)
                            {
                                property0.ThrowNonNullablePropertyIsNull();
                                continue;
                            }
                            List<DnsNaptrRecordInfo> array = new List<DnsNaptrRecordInfo>();
                            foreach (var item in property0.Value.EnumerateArray())
                            {
                                array.Add(DnsNaptrRecordInfo.DeserializeDnsNaptrRecordInfo(item));
                            }
                            NaptrRecords = array;
                            continue;
                        }
                    }
                    continue;
                }
            }
            return new DnsNaptrRecordData(id, name, type, systemData, Optional.ToNullable(etag), Optional.ToDictionary(metadata), Optional.ToNullable(ttl), fqdn.Value, provisioningState.Value, targetResource, trafficManagementProfile,  Optional.ToList(NaptrRecords));
        }
    }
}<|MERGE_RESOLUTION|>--- conflicted
+++ resolved
@@ -46,16 +46,12 @@
                 writer.WritePropertyName("targetResource");
                 JsonSerializer.Serialize(writer, TargetResource);
             }
-<<<<<<< HEAD
-            if (Optional.IsCollectionDefined(DnsNaptrRecords))
-=======
             if (Optional.IsDefined(TrafficManagementProfile))
             {
                 writer.WritePropertyName("trafficManagementProfile");
                 JsonSerializer.Serialize(writer, TrafficManagementProfile);
             }
-            if (Optional.IsCollectionDefined(DnsNaptrRecorNaptr))
->>>>>>> 2be2efb9
+            if (Optional.IsCollectionDefined(DnsNaptrRecords))
             {
                 writer.WritePropertyName("NaptrRecords");
                 writer.WriteStartArray();
