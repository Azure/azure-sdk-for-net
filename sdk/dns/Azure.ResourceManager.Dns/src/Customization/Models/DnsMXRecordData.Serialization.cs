// Copyright (c) Microsoft Corporation. All rights reserved.
// Licensed under the MIT License.

#nullable disable

using System;
using System.ClientModel.Primitives;
using System.Collections.Generic;
using System.Text.Json;
using Azure;
using Azure.Core;
using Azure.ResourceManager.Dns.Models;
using Azure.ResourceManager.Models;
using Azure.ResourceManager.Resources.Models;

namespace Azure.ResourceManager.Dns
{
    public partial class DnsMXRecordData : IUtf8JsonSerializable, IJsonModel<DnsMXRecordData>
    {
        void IUtf8JsonSerializable.Write(Utf8JsonWriter writer) => ((IJsonModel<DnsMXRecordData>)this).Write(writer, new ModelReaderWriterOptions("W"));

        void IJsonModel<DnsMXRecordData>.Write(Utf8JsonWriter writer, ModelReaderWriterOptions options)
        {
            writer.WriteStartObject();
            if (Optional.IsDefined(ETag))
            {
                writer.WritePropertyName("etag"u8);
                writer.WriteStringValue(ETag.Value.ToString());
            }
            if (options.Format != "W")
            {
                writer.WritePropertyName("id"u8);
                writer.WriteStringValue(Id);
            }
            if (options.Format != "W")
            {
                writer.WritePropertyName("name"u8);
                writer.WriteStringValue(Name);
            }
            if (options.Format != "W")
            {
                writer.WritePropertyName("type"u8);
                writer.WriteStringValue(ResourceType);
            }
            if (options.Format != "W" && Optional.IsDefined(SystemData))
            {
                writer.WritePropertyName("systemData"u8);
                JsonSerializer.Serialize(writer, SystemData);
            }
            writer.WritePropertyName("properties"u8);
            writer.WriteStartObject();
            if (Optional.IsCollectionDefined(Metadata))
            {
                writer.WritePropertyName("metadata"u8);
                writer.WriteStartObject();
                foreach (var item in Metadata)
                {
                    writer.WritePropertyName(item.Key);
                    writer.WriteStringValue(item.Value);
                }
                writer.WriteEndObject();
            }
            if (Optional.IsDefined(TtlInSeconds))
            {
                writer.WritePropertyName("TTL"u8);
                writer.WriteNumberValue(TtlInSeconds.Value);
            }
            if (options.Format != "W" && Optional.IsDefined(ProvisioningState))
            {
                writer.WritePropertyName("provisioningState"u8);
                writer.WriteStringValue(ProvisioningState);
            }
            if (Optional.IsDefined(TargetResource))
            {
                writer.WritePropertyName("targetResource"u8);
                JsonSerializer.Serialize(writer, TargetResource);
            }
            if (Optional.IsDefined(TrafficManagementProfile))
            {
                writer.WritePropertyName("trafficManagementProfile");
                JsonSerializer.Serialize(writer, TrafficManagementProfile);
            }
            if (Optional.IsCollectionDefined(DnsMXRecords))
            {
                writer.WritePropertyName("MXRecords"u8);
                writer.WriteStartArray();
                foreach (var item in DnsMXRecords)
                {
                    writer.WriteObjectValue(item);
                }
                writer.WriteEndArray();
            }
            writer.WriteEndObject();
            if (options.Format != "W" && _serializedAdditionalRawData != null)
            {
                foreach (var item in _serializedAdditionalRawData)
                {
                    writer.WritePropertyName(item.Key);
#if NET6_0_OR_GREATER
				writer.WriteRawValue(item.Value);
#else
                    using (JsonDocument document = JsonDocument.Parse(item.Value))
                    {
                        JsonSerializer.Serialize(writer, document.RootElement);
                    }
#endif
                }
            }
            writer.WriteEndObject();
        }

        DnsMXRecordData IJsonModel<DnsMXRecordData>.Create(ref Utf8JsonReader reader, ModelReaderWriterOptions options)
        {
            var format = options.Format == "W" ? ((IPersistableModel<DnsMXRecordData>)this).GetFormatFromOptions(options) : options.Format;
            if (format != "J")
            {
                throw new FormatException($"The model {nameof(DnsMXRecordData)} does not support '{format}' format.");
            }

            using JsonDocument document = JsonDocument.ParseValue(ref reader);
            return DeserializeDnsMXRecordData(document.RootElement, options);
        }

        internal static DnsMXRecordData DeserializeDnsMXRecordData(JsonElement element, ModelReaderWriterOptions options = null)
        {
            options ??= new ModelReaderWriterOptions("W");

            if (element.ValueKind == JsonValueKind.Null)
            {
                return null;
            }
            ETag? etag = default;
            ResourceIdentifier id = default;
            string name = default;
            ResourceType type = default;
<<<<<<< HEAD
            ResourceManager.Models.SystemData systemData = default;
            Optional<IDictionary<string, string>> metadata = default;
            Optional<long> ttl = default;
            Optional<string> fqdn = default;
            Optional<string> provisioningState = default;
            Optional<WritableSubResource> targetResource = default;
            Optional<WritableSubResource> trafficManagementProfile = default;
            Optional<IList<DnsMXRecordInfo>> mxRecords = default;
=======
            SystemData systemData = default;
            IDictionary<string, string> metadata = default;
            long? ttl = default;
            string fqdn = default;
            string provisioningState = default;
            WritableSubResource targetResource = default;
            IList<DnsMXRecordInfo> mxRecords = default;
            IDictionary<string, BinaryData> serializedAdditionalRawData = default;
            Dictionary<string, BinaryData> additionalPropertiesDictionary = new Dictionary<string, BinaryData>();
>>>>>>> e200665d
            foreach (var property in element.EnumerateObject())
            {
                if (property.NameEquals("etag"u8))
                {
                     if (property.Value.ValueKind == JsonValueKind.Null)
                     {
                         continue;
                     }
                     etag = new ETag(property.Value.GetString());
                    continue;
                }
                if (property.NameEquals("id"u8))
                {
                    id = new ResourceIdentifier(property.Value.GetString());
                    continue;
                }
                if (property.NameEquals("name"u8))
                {
                    name = property.Value.GetString();
                    continue;
                }
                if (property.NameEquals("type"u8))
                {
                    type = property.Value.GetString();
                    continue;
                }
                if (property.NameEquals("systemData"u8))
                {
                    systemData = JsonSerializer.Deserialize<ResourceManager.Models.SystemData>(property.Value.ToString());
                    continue;
                }
                if (property.NameEquals("properties"u8))
                {
                    if (property.Value.ValueKind == JsonValueKind.Null)
                    {
                        continue;
                    }
                    foreach (var property0 in property.Value.EnumerateObject())
                    {
                        if (property0.NameEquals("metadata"u8))
                        {
                            if (property0.Value.ValueKind == JsonValueKind.Null)
                            {
                                continue;
                            }
                            Dictionary<string, string> dictionary = new Dictionary<string, string>();
                            foreach (var property1 in property0.Value.EnumerateObject())
                            {
                                dictionary.Add(property1.Name, property1.Value.GetString());
                            }
                            metadata = dictionary;
                            continue;
                        }
                        if (property0.NameEquals("TTL"u8))
                        {
                            if (property0.Value.ValueKind == JsonValueKind.Null)
                            {
                                continue;
                            }
                            ttl = property0.Value.GetInt64();
                            continue;
                        }
                        if (property0.NameEquals("fqdn"u8))
                        {
                            fqdn = property0.Value.GetString();
                            continue;
                        }
                        if (property0.NameEquals("provisioningState"u8))
                        {
                            provisioningState = property0.Value.GetString();
                            continue;
                        }
                        if (property0.NameEquals("targetResource"u8))
                        {
                            if (property0.Value.ValueKind == JsonValueKind.Null)
                            {
                                continue;
                            }
                            targetResource = JsonSerializer.Deserialize<WritableSubResource>(property0.Value.ToString());
                            continue;
                        }
<<<<<<< HEAD
                        if (property0.NameEquals("trafficManagementProfile"))
                        {
                            if (property0.Value.ValueKind == JsonValueKind.Null)
                            {
                                property0.ThrowNonNullablePropertyIsNull();
                                continue;
                            }
                            trafficManagementProfile = JsonSerializer.Deserialize<WritableSubResource>(property0.Value.ToString());
                            continue;
                        }
                        if (property0.NameEquals("MXRecords"))
=======
                        if (property0.NameEquals("MXRecords"u8))
>>>>>>> e200665d
                        {
                            if (property0.Value.ValueKind == JsonValueKind.Null)
                            {
                                continue;
                            }
                            List<DnsMXRecordInfo> array = new List<DnsMXRecordInfo>();
                            foreach (var item in property0.Value.EnumerateArray())
                            {
                                array.Add(DnsMXRecordInfo.DeserializeDnsMXRecordInfo(item));
                            }
                            mxRecords = array;
                            continue;
                        }
                    }
                    continue;
                }
                if (options.Format != "W")
                {
                    additionalPropertiesDictionary.Add(property.Name, BinaryData.FromString(property.Value.GetRawText()));
                }
            }
            serializedAdditionalRawData = additionalPropertiesDictionary;
            return new DnsMXRecordData(
                id,
                name,
                type,
                systemData,
                etag,
                metadata ?? new ChangeTrackingDictionary<string, string>(),
                ttl,
                fqdn,
                provisioningState,
                targetResource,
                mxRecords ?? new ChangeTrackingList<DnsMXRecordInfo>(),
                serializedAdditionalRawData);
        }

        BinaryData IPersistableModel<DnsMXRecordData>.Write(ModelReaderWriterOptions options)
        {
            var format = options.Format == "W" ? ((IPersistableModel<DnsMXRecordData>)this).GetFormatFromOptions(options) : options.Format;

            switch (format)
            {
                case "J":
                    return ModelReaderWriter.Write(this, options);
                default:
                    throw new FormatException($"The model {nameof(DnsMXRecordData)} does not support '{options.Format}' format.");
            }
<<<<<<< HEAD
            return new DnsMXRecordData(id, name, type, systemData, Optional.ToNullable(etag), Optional.ToDictionary(metadata), Optional.ToNullable(ttl), fqdn.Value, provisioningState.Value, targetResource, trafficManagementProfile, Optional.ToList(mxRecords));
=======
>>>>>>> e200665d
        }

        DnsMXRecordData IPersistableModel<DnsMXRecordData>.Create(BinaryData data, ModelReaderWriterOptions options)
        {
            var format = options.Format == "W" ? ((IPersistableModel<DnsMXRecordData>)this).GetFormatFromOptions(options) : options.Format;

            switch (format)
            {
                case "J":
                    {
                        using JsonDocument document = JsonDocument.Parse(data);
                        return DeserializeDnsMXRecordData(document.RootElement, options);
                    }
                default:
                    throw new FormatException($"The model {nameof(DnsMXRecordData)} does not support '{options.Format}' format.");
            }
        }

        string IPersistableModel<DnsMXRecordData>.GetFormatFromOptions(ModelReaderWriterOptions options) => "J";
    }
}<|MERGE_RESOLUTION|>--- conflicted
+++ resolved
@@ -75,11 +75,6 @@
                 writer.WritePropertyName("targetResource"u8);
                 JsonSerializer.Serialize(writer, TargetResource);
             }
-            if (Optional.IsDefined(TrafficManagementProfile))
-            {
-                writer.WritePropertyName("trafficManagementProfile");
-                JsonSerializer.Serialize(writer, TrafficManagementProfile);
-            }
             if (Optional.IsCollectionDefined(DnsMXRecords))
             {
                 writer.WritePropertyName("MXRecords"u8);
@@ -133,16 +128,6 @@
             ResourceIdentifier id = default;
             string name = default;
             ResourceType type = default;
-<<<<<<< HEAD
-            ResourceManager.Models.SystemData systemData = default;
-            Optional<IDictionary<string, string>> metadata = default;
-            Optional<long> ttl = default;
-            Optional<string> fqdn = default;
-            Optional<string> provisioningState = default;
-            Optional<WritableSubResource> targetResource = default;
-            Optional<WritableSubResource> trafficManagementProfile = default;
-            Optional<IList<DnsMXRecordInfo>> mxRecords = default;
-=======
             SystemData systemData = default;
             IDictionary<string, string> metadata = default;
             long? ttl = default;
@@ -152,7 +137,6 @@
             IList<DnsMXRecordInfo> mxRecords = default;
             IDictionary<string, BinaryData> serializedAdditionalRawData = default;
             Dictionary<string, BinaryData> additionalPropertiesDictionary = new Dictionary<string, BinaryData>();
->>>>>>> e200665d
             foreach (var property in element.EnumerateObject())
             {
                 if (property.NameEquals("etag"u8))
@@ -181,7 +165,7 @@
                 }
                 if (property.NameEquals("systemData"u8))
                 {
-                    systemData = JsonSerializer.Deserialize<ResourceManager.Models.SystemData>(property.Value.ToString());
+                    systemData = JsonSerializer.Deserialize<SystemData>(property.Value.ToString());
                     continue;
                 }
                 if (property.NameEquals("properties"u8))
@@ -234,21 +218,7 @@
                             targetResource = JsonSerializer.Deserialize<WritableSubResource>(property0.Value.ToString());
                             continue;
                         }
-<<<<<<< HEAD
-                        if (property0.NameEquals("trafficManagementProfile"))
-                        {
-                            if (property0.Value.ValueKind == JsonValueKind.Null)
-                            {
-                                property0.ThrowNonNullablePropertyIsNull();
-                                continue;
-                            }
-                            trafficManagementProfile = JsonSerializer.Deserialize<WritableSubResource>(property0.Value.ToString());
-                            continue;
-                        }
-                        if (property0.NameEquals("MXRecords"))
-=======
                         if (property0.NameEquals("MXRecords"u8))
->>>>>>> e200665d
                         {
                             if (property0.Value.ValueKind == JsonValueKind.Null)
                             {
@@ -297,10 +267,6 @@
                 default:
                     throw new FormatException($"The model {nameof(DnsMXRecordData)} does not support '{options.Format}' format.");
             }
-<<<<<<< HEAD
-            return new DnsMXRecordData(id, name, type, systemData, Optional.ToNullable(etag), Optional.ToDictionary(metadata), Optional.ToNullable(ttl), fqdn.Value, provisioningState.Value, targetResource, trafficManagementProfile, Optional.ToList(mxRecords));
-=======
->>>>>>> e200665d
         }
 
         DnsMXRecordData IPersistableModel<DnsMXRecordData>.Create(BinaryData data, ModelReaderWriterOptions options)
