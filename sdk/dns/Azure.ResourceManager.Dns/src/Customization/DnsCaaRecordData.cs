// Copyright (c) Microsoft Corporation. All rights reserved.
// Licensed under the MIT License.

#nullable disable

using System;
using System.Collections.Generic;
using Azure;
using Azure.Core;
using Azure.ResourceManager.Dns.Models;
using Azure.ResourceManager.Models;
using Azure.ResourceManager.Resources.Models;

namespace Azure.ResourceManager.Dns
{
    /// <summary> A class representing the DnsCaaRecord data model. </summary>
    public partial class DnsCaaRecordData : DnsBaseRecordData
    {
        /// <summary>
        /// Keeps track of any properties unknown to the library.
        /// <para>
        /// To assign an object to the value of this property use <see cref="BinaryData.FromObjectAsJson{T}(T, System.Text.Json.JsonSerializerOptions?)"/>.
        /// </para>
        /// <para>
        /// To assign an already formatted json string to this property use <see cref="BinaryData.FromString(string)"/>.
        /// </para>
        /// <para>
        /// Examples:
        /// <list type="bullet">
        /// <item>
        /// <term>BinaryData.FromObjectAsJson("foo")</term>
        /// <description>Creates a payload of "foo".</description>
        /// </item>
        /// <item>
        /// <term>BinaryData.FromString("\"foo\"")</term>
        /// <description>Creates a payload of "foo".</description>
        /// </item>
        /// <item>
        /// <term>BinaryData.FromObjectAsJson(new { key = "value" })</term>
        /// <description>Creates a payload of { "key": "value" }.</description>
        /// </item>
        /// <item>
        /// <term>BinaryData.FromString("{\"key\": \"value\"}")</term>
        /// <description>Creates a payload of { "key": "value" }.</description>
        /// </item>
        /// </list>
        /// </para>
        /// </summary>
        private IDictionary<string, BinaryData> _serializedAdditionalRawData;

        /// <summary> Initializes a new instance of <see cref="DnsCaaRecordData"/>. </summary>
        public DnsCaaRecordData()
        {
            DnsCaaRecords = new ChangeTrackingList<DnsCaaRecordInfo>();
        }

        /// <summary> Initializes a new instance of <see cref="DnsCaaRecordData"/>. </summary>
        /// <param name="id"> The id. </param>
        /// <param name="name"> The name. </param>
        /// <param name="resourceType"> The resourceType. </param>
        /// <param name="systemData"> The systemData. </param>
        /// <param name="etag"> The etag of the record set. </param>
        /// <param name="metadata"> The metadata attached to the record set. </param>
        /// <param name="ttl"> The Ttl (time-to-live) of the records in the record set. </param>
        /// <param name="fqdn"> Fully qualified domain name of the record set. </param>
        /// <param name="provisioningState"> provisioning State of the record set. </param>
        /// <param name="targetResource"> A reference to an azure resource from where the dns resource value is taken. </param>
        /// <param name="trafficManagementProfile"> A reference to an azure traffic manager profile resource from where the dns resource value is taken. </param>
        /// <param name="caaRecords"> The list of CAA records in the record set. </param>
<<<<<<< HEAD
        internal DnsCaaRecordData(ResourceIdentifier id, string name, ResourceType resourceType, ResourceManager.Models.SystemData systemData, ETag? etag, IDictionary<string, string> metadata, long? ttl, string fqdn, string provisioningState, WritableSubResource targetResource, WritableSubResource trafficManagementProfile,  IList<DnsCaaRecordInfo> caaRecords) : base(id, name, resourceType, systemData, etag, metadata, ttl, fqdn, provisioningState, targetResource, trafficManagementProfile)
=======
        /// <param name="serializedAdditionalRawData"> Keeps track of any properties unknown to the library. </param>
        internal DnsCaaRecordData(ResourceIdentifier id, string name, ResourceType resourceType, SystemData systemData, ETag? etag, IDictionary<string, string> metadata, long? ttl, string fqdn, string provisioningState, WritableSubResource targetResource, IList<DnsCaaRecordInfo> caaRecords, IDictionary<string, BinaryData> serializedAdditionalRawData) : base(id, name, resourceType, systemData, etag, metadata, ttl, fqdn, provisioningState, targetResource, serializedAdditionalRawData)
>>>>>>> e200665d
        {
            DnsCaaRecords = caaRecords;
            _serializedAdditionalRawData = serializedAdditionalRawData;
        }

        /// <summary> The list of CAA records in the record set. </summary>
        public IList<DnsCaaRecordInfo> DnsCaaRecords { get; }
    }
}<|MERGE_RESOLUTION|>--- conflicted
+++ resolved
@@ -65,14 +65,9 @@
         /// <param name="fqdn"> Fully qualified domain name of the record set. </param>
         /// <param name="provisioningState"> provisioning State of the record set. </param>
         /// <param name="targetResource"> A reference to an azure resource from where the dns resource value is taken. </param>
-        /// <param name="trafficManagementProfile"> A reference to an azure traffic manager profile resource from where the dns resource value is taken. </param>
         /// <param name="caaRecords"> The list of CAA records in the record set. </param>
-<<<<<<< HEAD
-        internal DnsCaaRecordData(ResourceIdentifier id, string name, ResourceType resourceType, ResourceManager.Models.SystemData systemData, ETag? etag, IDictionary<string, string> metadata, long? ttl, string fqdn, string provisioningState, WritableSubResource targetResource, WritableSubResource trafficManagementProfile,  IList<DnsCaaRecordInfo> caaRecords) : base(id, name, resourceType, systemData, etag, metadata, ttl, fqdn, provisioningState, targetResource, trafficManagementProfile)
-=======
         /// <param name="serializedAdditionalRawData"> Keeps track of any properties unknown to the library. </param>
         internal DnsCaaRecordData(ResourceIdentifier id, string name, ResourceType resourceType, SystemData systemData, ETag? etag, IDictionary<string, string> metadata, long? ttl, string fqdn, string provisioningState, WritableSubResource targetResource, IList<DnsCaaRecordInfo> caaRecords, IDictionary<string, BinaryData> serializedAdditionalRawData) : base(id, name, resourceType, systemData, etag, metadata, ttl, fqdn, provisioningState, targetResource, serializedAdditionalRawData)
->>>>>>> e200665d
         {
             DnsCaaRecords = caaRecords;
             _serializedAdditionalRawData = serializedAdditionalRawData;
