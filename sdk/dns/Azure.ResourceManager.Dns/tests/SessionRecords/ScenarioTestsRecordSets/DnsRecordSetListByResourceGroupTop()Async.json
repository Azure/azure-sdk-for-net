--- conflicted
+++ resolved
@@ -1,28 +1,17 @@
 {
   "Entries": [
     {
-<<<<<<< HEAD
       "RequestUri": "https://management.azure.com/subscriptions/db1ab6f0-4769-4b27-930e-01e2ef9c123c/resourceGroups/Default-Dns-3253/providers/Microsoft.Network/dnsZones/azure.ameredmondlocaltoptest.dns?api-version=2018-05-01",
-=======
-      "RequestUri": "https://management.azure.com/subscriptions/c9cbd920-c00c-427c-852b-8aaf38badaeb/resourceGroups/Default-Dns-9382/providers/Microsoft.Network/dnsZones/azure.ameredmondlocaltoptest.dns?api-version=2018-05-01",
->>>>>>> 77554331
       "RequestMethod": "PUT",
       "RequestHeaders": {
         "Accept": "application/json",
         "Authorization": "Sanitized",
         "Content-Length": "37",
         "Content-Type": "application/json",
-<<<<<<< HEAD
         "traceparent": "00-98529115b60a4045a04d9353c2d82969-dc9a7140b5088f4b-00",
         "User-Agent": [
           "azsdk-net-ResourceManager.Dns/1.0.0-alpha.20201019.1",
           "(.NET Core 4.6.29130.01; Linux 4.19.128-microsoft-standard #1 SMP Tue Jun 23 12:58:10 UTC 2020)"
-=======
-        "traceparent": "00-add34f9ec6321843b25e0d031b9fcd99-30a16669b8088440-00",
-        "User-Agent": [
-          "azsdk-net-ResourceManager.Dns/1.0.0-alpha.20200930.1",
-          "(.NET Core 4.6.29220.03; Microsoft Windows 10.0.19042 )"
->>>>>>> 77554331
         ],
         "x-ms-client-request-id": "9f073a53925eba75a44d50979b1441d6",
         "x-ms-return-client-request-id": "true"
@@ -36,7 +25,6 @@
         "Cache-Control": "private",
         "Content-Length": "580",
         "Content-Type": "application/json; charset=utf-8",
-<<<<<<< HEAD
         "Date": "Mon, 19 Oct 2020 22:05:27 GMT",
         "ETag": "00000002-0000-0000-139f-eaf363a6d601",
         "Server": "Microsoft-IIS/10.0",
@@ -52,40 +40,16 @@
     },
     {
       "RequestUri": "https://management.azure.com/subscriptions/db1ab6f0-4769-4b27-930e-01e2ef9c123c/resourceGroups/Default-Dns-3253/providers/Microsoft.Network/dnsZones/azure.ameredmondlocaltoptest.dns/AAAA/aaaa_record666?api-version=2018-05-01",
-=======
-        "Date": "Wed, 30 Sep 2020 06:16:25 GMT",
-        "ETag": "00000002-0000-0000-a4be-fb38f196d601",
-        "Server": "Microsoft-IIS/10.0",
-        "Strict-Transport-Security": "max-age=31536000; includeSubDomains",
-        "X-Content-Type-Options": "nosniff",
-        "x-ms-correlation-request-id": "9f528cc9-b10b-499d-b334-c02b629c8181",
-        "x-ms-ratelimit-remaining-subscription-resource-requests": "11996",
-        "x-ms-request-id": "f379379c-19e7-2b9d-4cfd-57d61a7e2cad",
-        "x-ms-routing-request-id": "SOUTHEASTASIA:20200930T061626Z:9f528cc9-b10b-499d-b334-c02b629c8181",
-        "X-Powered-By": "ASP.NET"
-      },
-      "ResponseBody": "{\u0022id\u0022:\u0022\\/subscriptions\\/c9cbd920-c00c-427c-852b-8aaf38badaeb\\/resourceGroups\\/default-dns-9382\\/providers\\/Microsoft.Network\\/dnszones\\/azure.ameredmondlocaltoptest.dns\u0022,\u0022name\u0022:\u0022azure.ameredmondlocaltoptest.dns\u0022,\u0022type\u0022:\u0022Microsoft.Network\\/dnszones\u0022,\u0022etag\u0022:\u002200000002-0000-0000-a4be-fb38f196d601\u0022,\u0022location\u0022:\u0022global\u0022,\u0022tags\u0022:{},\u0022properties\u0022:{\u0022maxNumberOfRecordSets\u0022:10000,\u0022maxNumberOfRecordsPerRecordSet\u0022:null,\u0022nameServers\u0022:[\u0022ns1-07.ppe.azure-dns.com.\u0022,\u0022ns2-07.ppe.azure-dns.net.\u0022,\u0022ns3-07.ppe.azure-dns.org.\u0022,\u0022ns4-07.ppe.azure-dns.info.\u0022],\u0022numberOfRecordSets\u0022:2,\u0022zoneType\u0022:\u0022Public\u0022}}"
-    },
-    {
-      "RequestUri": "https://management.azure.com/subscriptions/c9cbd920-c00c-427c-852b-8aaf38badaeb/resourceGroups/Default-Dns-9382/providers/Microsoft.Network/dnsZones/azure.ameredmondlocaltoptest.dns/AAAA/aaaa_record666?api-version=2018-05-01",
->>>>>>> 77554331
       "RequestMethod": "PUT",
       "RequestHeaders": {
         "Accept": "application/json",
         "Authorization": "Sanitized",
         "Content-Length": "156",
         "Content-Type": "application/json",
-<<<<<<< HEAD
         "traceparent": "00-cf717be0dc6eb1479ec3a7a226c426dc-64dcf2debb4afc47-00",
         "User-Agent": [
           "azsdk-net-ResourceManager.Dns/1.0.0-alpha.20201019.1",
           "(.NET Core 4.6.29130.01; Linux 4.19.128-microsoft-standard #1 SMP Tue Jun 23 12:58:10 UTC 2020)"
-=======
-        "traceparent": "00-fe36f7a68aa27045ab689f4402f679ee-deadeb05af1c2b45-00",
-        "User-Agent": [
-          "azsdk-net-ResourceManager.Dns/1.0.0-alpha.20200930.1",
-          "(.NET Core 4.6.29220.03; Microsoft Windows 10.0.19042 )"
->>>>>>> 77554331
         ],
         "x-ms-client-request-id": "fa73935ea926b219da84ded226e01eb7",
         "x-ms-return-client-request-id": "true"
@@ -111,7 +75,6 @@
         "Cache-Control": "private",
         "Content-Length": "570",
         "Content-Type": "application/json; charset=utf-8",
-<<<<<<< HEAD
         "Date": "Mon, 19 Oct 2020 22:05:28 GMT",
         "ETag": "728a7ace-2011-40ad-a725-c792ddb9b308",
         "Server": "Microsoft-IIS/10.0",
@@ -127,40 +90,16 @@
     },
     {
       "RequestUri": "https://management.azure.com/subscriptions/db1ab6f0-4769-4b27-930e-01e2ef9c123c/resourceGroups/Default-Dns-3253/providers/Microsoft.Network/dnsZones/azure.ameredmondlocaltoptest.dns/AAAA/aaaa_record2?api-version=2018-05-01",
-=======
-        "Date": "Wed, 30 Sep 2020 06:16:26 GMT",
-        "ETag": "64cb5739-a5ee-4186-afd6-e05be0089a6b",
-        "Server": "Microsoft-IIS/10.0",
-        "Strict-Transport-Security": "max-age=31536000; includeSubDomains",
-        "X-Content-Type-Options": "nosniff",
-        "x-ms-correlation-request-id": "ae07a121-1c76-4c21-ae78-467f975132d5",
-        "x-ms-ratelimit-remaining-subscription-resource-requests": "11995",
-        "x-ms-request-id": "932e67fd-979b-9322-f16c-3b5429a9605c",
-        "x-ms-routing-request-id": "SOUTHEASTASIA:20200930T061627Z:ae07a121-1c76-4c21-ae78-467f975132d5",
-        "X-Powered-By": "ASP.NET"
-      },
-      "ResponseBody": "{\u0022id\u0022:\u0022\\/subscriptions\\/c9cbd920-c00c-427c-852b-8aaf38badaeb\\/resourceGroups\\/Default-Dns-9382\\/providers\\/Microsoft.Network\\/dnszones\\/azure.ameredmondlocaltoptest.dns\\/AAAA\\/aaaa_record666\u0022,\u0022name\u0022:\u0022aaaa_record666\u0022,\u0022type\u0022:\u0022Microsoft.Network\\/dnszones\\/AAAA\u0022,\u0022etag\u0022:\u002264cb5739-a5ee-4186-afd6-e05be0089a6b\u0022,\u0022properties\u0022:{\u0022metadata\u0022:{\u0022tag1\u0022:\u0022value1\u0022},\u0022fqdn\u0022:\u0022aaaa_record666.azure.ameredmondlocaltoptest.dns.\u0022,\u0022TTL\u0022:3600,\u0022AAAARecords\u0022:[{\u0022ipv6Address\u0022:\u00221:1:1:1:1:ffff:783f:e6dc\u0022},{\u0022ipv6Address\u0022:\u00220:0:0:0:0:ffff:403:201\u0022}],\u0022targetResource\u0022:{},\u0022provisioningState\u0022:\u0022Succeeded\u0022}}"
-    },
-    {
-      "RequestUri": "https://management.azure.com/subscriptions/c9cbd920-c00c-427c-852b-8aaf38badaeb/resourceGroups/Default-Dns-9382/providers/Microsoft.Network/dnsZones/azure.ameredmondlocaltoptest.dns/AAAA/aaaa_record2?api-version=2018-05-01",
->>>>>>> 77554331
       "RequestMethod": "PUT",
       "RequestHeaders": {
         "Accept": "application/json",
         "Authorization": "Sanitized",
         "Content-Length": "156",
         "Content-Type": "application/json",
-<<<<<<< HEAD
         "traceparent": "00-a45c201da6c01d4d81786e0047dcd944-cad2ad7b964f8a42-00",
         "User-Agent": [
           "azsdk-net-ResourceManager.Dns/1.0.0-alpha.20201019.1",
           "(.NET Core 4.6.29130.01; Linux 4.19.128-microsoft-standard #1 SMP Tue Jun 23 12:58:10 UTC 2020)"
-=======
-        "traceparent": "00-fba4b0945280db41ae29dd73eca0aecc-1e5db9970eca104d-00",
-        "User-Agent": [
-          "azsdk-net-ResourceManager.Dns/1.0.0-alpha.20200930.1",
-          "(.NET Core 4.6.29220.03; Microsoft Windows 10.0.19042 )"
->>>>>>> 77554331
         ],
         "x-ms-client-request-id": "26b5e1c68c75c117d7704c52f9dda61d",
         "x-ms-return-client-request-id": "true"
@@ -186,7 +125,6 @@
         "Cache-Control": "private",
         "Content-Length": "564",
         "Content-Type": "application/json; charset=utf-8",
-<<<<<<< HEAD
         "Date": "Mon, 19 Oct 2020 22:05:28 GMT",
         "ETag": "43ebec2b-ba40-447c-b3ba-9935c3096a35",
         "Server": "Microsoft-IIS/10.0",
@@ -202,35 +140,13 @@
     },
     {
       "RequestUri": "https://management.azure.com/subscriptions/db1ab6f0-4769-4b27-930e-01e2ef9c123c/resourceGroups/Default-Dns-3253/providers/Microsoft.Network/dnsZones/azure.ameredmondlocaltoptest.dns/recordsets?$top=1\u0026api-version=2018-05-01",
-=======
-        "Date": "Wed, 30 Sep 2020 06:16:27 GMT",
-        "ETag": "cf043829-57a5-4596-a3f7-aee8e3e7d0b4",
-        "Server": "Microsoft-IIS/10.0",
-        "Strict-Transport-Security": "max-age=31536000; includeSubDomains",
-        "X-Content-Type-Options": "nosniff",
-        "x-ms-correlation-request-id": "421c3b2b-c542-454b-8197-8667df725ab0",
-        "x-ms-ratelimit-remaining-subscription-resource-requests": "11994",
-        "x-ms-request-id": "fd6197ab-28ea-a161-d61d-216c773a2163",
-        "x-ms-routing-request-id": "SOUTHEASTASIA:20200930T061628Z:421c3b2b-c542-454b-8197-8667df725ab0",
-        "X-Powered-By": "ASP.NET"
-      },
-      "ResponseBody": "{\u0022id\u0022:\u0022\\/subscriptions\\/c9cbd920-c00c-427c-852b-8aaf38badaeb\\/resourceGroups\\/Default-Dns-9382\\/providers\\/Microsoft.Network\\/dnszones\\/azure.ameredmondlocaltoptest.dns\\/AAAA\\/aaaa_record2\u0022,\u0022name\u0022:\u0022aaaa_record2\u0022,\u0022type\u0022:\u0022Microsoft.Network\\/dnszones\\/AAAA\u0022,\u0022etag\u0022:\u0022cf043829-57a5-4596-a3f7-aee8e3e7d0b4\u0022,\u0022properties\u0022:{\u0022metadata\u0022:{\u0022tag1\u0022:\u0022value1\u0022},\u0022fqdn\u0022:\u0022aaaa_record2.azure.ameredmondlocaltoptest.dns.\u0022,\u0022TTL\u0022:3600,\u0022AAAARecords\u0022:[{\u0022ipv6Address\u0022:\u00221:1:1:1:1:ffff:783f:e6dc\u0022},{\u0022ipv6Address\u0022:\u00220:0:0:0:0:ffff:403:201\u0022}],\u0022targetResource\u0022:{},\u0022provisioningState\u0022:\u0022Succeeded\u0022}}"
-    },
-    {
-      "RequestUri": "https://management.azure.com/subscriptions/c9cbd920-c00c-427c-852b-8aaf38badaeb/resourceGroups/Default-Dns-9382/providers/Microsoft.Network/dnsZones/azure.ameredmondlocaltoptest.dns/recordsets?$top=1\u0026api-version=2018-05-01",
->>>>>>> 77554331
-      "RequestMethod": "GET",
-      "RequestHeaders": {
-        "Accept": "application/json",
-        "Authorization": "Sanitized",
-        "User-Agent": [
-<<<<<<< HEAD
-          "azsdk-net-ResourceManager.Dns/1.0.0-alpha.20201019.1",
-          "(.NET Core 4.6.29130.01; Linux 4.19.128-microsoft-standard #1 SMP Tue Jun 23 12:58:10 UTC 2020)"
-=======
-          "azsdk-net-ResourceManager.Dns/1.0.0-alpha.20200930.1",
-          "(.NET Core 4.6.29220.03; Microsoft Windows 10.0.19042 )"
->>>>>>> 77554331
+      "RequestMethod": "GET",
+      "RequestHeaders": {
+        "Accept": "application/json",
+        "Authorization": "Sanitized",
+        "User-Agent": [
+          "azsdk-net-ResourceManager.Dns/1.0.0-alpha.20201019.1",
+          "(.NET Core 4.6.29130.01; Linux 4.19.128-microsoft-standard #1 SMP Tue Jun 23 12:58:10 UTC 2020)"
         ],
         "x-ms-client-request-id": "eb05504e5452a9fa2055c5dab4a293c3",
         "x-ms-return-client-request-id": "true"
@@ -241,7 +157,6 @@
         "Cache-Control": "private",
         "Content-Length": "847",
         "Content-Type": "application/json; charset=utf-8",
-<<<<<<< HEAD
         "Date": "Mon, 19 Oct 2020 22:05:28 GMT",
         "Server": "Microsoft-IIS/10.0",
         "Strict-Transport-Security": "max-age=31536000; includeSubDomains",
@@ -257,35 +172,13 @@
     },
     {
       "RequestUri": "https://management.azure.com/subscriptions/db1ab6f0-4769-4b27-930e-01e2ef9c123c/resourceGroups/default-dns-3253/providers/Microsoft.Network/dnszones/azure.ameredmondlocaltoptest.dns/ALL?api-version=2018-05-01\u0026$top=1\u0026$skipToken=LzI%3D",
-=======
-        "Date": "Wed, 30 Sep 2020 06:16:28 GMT",
-        "Server": "Microsoft-IIS/10.0",
-        "Strict-Transport-Security": "max-age=31536000; includeSubDomains",
-        "X-Content-Type-Options": "nosniff",
-        "x-ms-correlation-request-id": "3219ead2-f321-4b08-9d8b-22775af09f47",
-        "x-ms-ratelimit-remaining-subscription-resource-entities-read": "59995",
-        "x-ms-ratelimit-remaining-subscription-resource-requests": "498",
-        "x-ms-request-id": "6d73a237-45d3-0426-14e5-017bde4802a3",
-        "x-ms-routing-request-id": "SOUTHEASTASIA:20200930T061629Z:3219ead2-f321-4b08-9d8b-22775af09f47",
-        "X-Powered-By": "ASP.NET"
-      },
-      "ResponseBody": "{\u0022nextLink\u0022:\u0022https:\\/\\/management.azure.com:443\\/subscriptions\\/c9cbd920-c00c-427c-852b-8aaf38badaeb\\/resourceGroups\\/default-dns-9382\\/providers\\/Microsoft.Network\\/dnszones\\/azure.ameredmondlocaltoptest.dns\\/ALL?api-version=2018-05-01\u0026$top=1\u0026$skipToken=LzI%3D\u0022,\u0022value\u0022:[{\u0022id\u0022:\u0022\\/subscriptions\\/c9cbd920-c00c-427c-852b-8aaf38badaeb\\/resourceGroups\\/default-dns-9382\\/providers\\/Microsoft.Network\\/dnszones\\/azure.ameredmondlocaltoptest.dns\\/NS\\/@\u0022,\u0022name\u0022:\u0022@\u0022,\u0022type\u0022:\u0022Microsoft.Network\\/dnszones\\/NS\u0022,\u0022etag\u0022:\u00228dd11b45-9085-40f3-9339-78f2e976bbc6\u0022,\u0022properties\u0022:{\u0022fqdn\u0022:\u0022azure.ameredmondlocaltoptest.dns.\u0022,\u0022TTL\u0022:172800,\u0022NSRecords\u0022:[{\u0022nsdname\u0022:\u0022ns1-07.ppe.azure-dns.com.\u0022},{\u0022nsdname\u0022:\u0022ns2-07.ppe.azure-dns.net.\u0022},{\u0022nsdname\u0022:\u0022ns3-07.ppe.azure-dns.org.\u0022},{\u0022nsdname\u0022:\u0022ns4-07.ppe.azure-dns.info.\u0022}],\u0022targetResource\u0022:{},\u0022provisioningState\u0022:\u0022Succeeded\u0022}}]}"
-    },
-    {
-      "RequestUri": "https://management.azure.com/subscriptions/c9cbd920-c00c-427c-852b-8aaf38badaeb/resourceGroups/default-dns-9382/providers/Microsoft.Network/dnszones/azure.ameredmondlocaltoptest.dns/ALL?api-version=2018-05-01\u0026$top=1\u0026$skipToken=LzI%3D",
->>>>>>> 77554331
-      "RequestMethod": "GET",
-      "RequestHeaders": {
-        "Accept": "application/json",
-        "Authorization": "Sanitized",
-        "User-Agent": [
-<<<<<<< HEAD
-          "azsdk-net-ResourceManager.Dns/1.0.0-alpha.20201019.1",
-          "(.NET Core 4.6.29130.01; Linux 4.19.128-microsoft-standard #1 SMP Tue Jun 23 12:58:10 UTC 2020)"
-=======
-          "azsdk-net-ResourceManager.Dns/1.0.0-alpha.20200930.1",
-          "(.NET Core 4.6.29220.03; Microsoft Windows 10.0.19042 )"
->>>>>>> 77554331
+      "RequestMethod": "GET",
+      "RequestHeaders": {
+        "Accept": "application/json",
+        "Authorization": "Sanitized",
+        "User-Agent": [
+          "azsdk-net-ResourceManager.Dns/1.0.0-alpha.20201019.1",
+          "(.NET Core 4.6.29130.01; Linux 4.19.128-microsoft-standard #1 SMP Tue Jun 23 12:58:10 UTC 2020)"
         ],
         "x-ms-client-request-id": "b9d0982e1a5fd2617cb122b55dc7b8fd",
         "x-ms-return-client-request-id": "true"
@@ -296,7 +189,6 @@
         "Cache-Control": "private",
         "Content-Length": "855",
         "Content-Type": "application/json; charset=utf-8",
-<<<<<<< HEAD
         "Date": "Mon, 19 Oct 2020 22:05:29 GMT",
         "Server": "Microsoft-IIS/10.0",
         "Strict-Transport-Security": "max-age=31536000; includeSubDomains",
@@ -312,35 +204,13 @@
     },
     {
       "RequestUri": "https://management.azure.com/subscriptions/db1ab6f0-4769-4b27-930e-01e2ef9c123c/resourceGroups/default-dns-3253/providers/Microsoft.Network/dnszones/azure.ameredmondlocaltoptest.dns/ALL?api-version=2018-05-01\u0026$top=1\u0026$skipToken=LzY%3D",
-=======
-        "Date": "Wed, 30 Sep 2020 06:16:29 GMT",
-        "Server": "Microsoft-IIS/10.0",
-        "Strict-Transport-Security": "max-age=31536000; includeSubDomains",
-        "X-Content-Type-Options": "nosniff",
-        "x-ms-correlation-request-id": "c9cb1b87-a52a-4549-8528-3a6f8fb9a0c6",
-        "x-ms-ratelimit-remaining-subscription-resource-entities-read": "59996",
-        "x-ms-ratelimit-remaining-subscription-resource-requests": "498",
-        "x-ms-request-id": "832afb9d-2f1c-d4c2-058d-bd7d76b51bb6",
-        "x-ms-routing-request-id": "SOUTHEASTASIA:20200930T061630Z:c9cb1b87-a52a-4549-8528-3a6f8fb9a0c6",
-        "X-Powered-By": "ASP.NET"
-      },
-      "ResponseBody": "{\u0022nextLink\u0022:\u0022https:\\/\\/management.azure.com:443\\/subscriptions\\/c9cbd920-c00c-427c-852b-8aaf38badaeb\\/resourceGroups\\/default-dns-9382\\/providers\\/Microsoft.Network\\/dnszones\\/azure.ameredmondlocaltoptest.dns\\/ALL?api-version=2018-05-01\u0026$top=1\u0026$skipToken=LzY%3D\u0022,\u0022value\u0022:[{\u0022id\u0022:\u0022\\/subscriptions\\/c9cbd920-c00c-427c-852b-8aaf38badaeb\\/resourceGroups\\/default-dns-9382\\/providers\\/Microsoft.Network\\/dnszones\\/azure.ameredmondlocaltoptest.dns\\/SOA\\/@\u0022,\u0022name\u0022:\u0022@\u0022,\u0022type\u0022:\u0022Microsoft.Network\\/dnszones\\/SOA\u0022,\u0022etag\u0022:\u0022b552ec9c-4de2-49d9-bb89-0f75056267e3\u0022,\u0022properties\u0022:{\u0022fqdn\u0022:\u0022azure.ameredmondlocaltoptest.dns.\u0022,\u0022TTL\u0022:3600,\u0022SOARecord\u0022:{\u0022email\u0022:\u0022azuredns-hostmaster.microsoft.com\u0022,\u0022expireTime\u0022:2419200,\u0022host\u0022:\u0022ns1-07.ppe.azure-dns.com.\u0022,\u0022minimumTTL\u0022:300,\u0022refreshTime\u0022:3600,\u0022retryTime\u0022:300,\u0022serialNumber\u0022:1},\u0022targetResource\u0022:{},\u0022provisioningState\u0022:\u0022Succeeded\u0022}}]}"
-    },
-    {
-      "RequestUri": "https://management.azure.com/subscriptions/c9cbd920-c00c-427c-852b-8aaf38badaeb/resourceGroups/default-dns-9382/providers/Microsoft.Network/dnszones/azure.ameredmondlocaltoptest.dns/ALL?api-version=2018-05-01\u0026$top=1\u0026$skipToken=LzY%3D",
->>>>>>> 77554331
-      "RequestMethod": "GET",
-      "RequestHeaders": {
-        "Accept": "application/json",
-        "Authorization": "Sanitized",
-        "User-Agent": [
-<<<<<<< HEAD
-          "azsdk-net-ResourceManager.Dns/1.0.0-alpha.20201019.1",
-          "(.NET Core 4.6.29130.01; Linux 4.19.128-microsoft-standard #1 SMP Tue Jun 23 12:58:10 UTC 2020)"
-=======
-          "azsdk-net-ResourceManager.Dns/1.0.0-alpha.20200930.1",
-          "(.NET Core 4.6.29220.03; Microsoft Windows 10.0.19042 )"
->>>>>>> 77554331
+      "RequestMethod": "GET",
+      "RequestHeaders": {
+        "Accept": "application/json",
+        "Authorization": "Sanitized",
+        "User-Agent": [
+          "azsdk-net-ResourceManager.Dns/1.0.0-alpha.20201019.1",
+          "(.NET Core 4.6.29130.01; Linux 4.19.128-microsoft-standard #1 SMP Tue Jun 23 12:58:10 UTC 2020)"
         ],
         "x-ms-client-request-id": "d684c0dd33da7165e70b061fc63c0d35",
         "x-ms-return-client-request-id": "true"
@@ -351,7 +221,6 @@
         "Cache-Control": "private",
         "Content-Length": "858",
         "Content-Type": "application/json; charset=utf-8",
-<<<<<<< HEAD
         "Date": "Mon, 19 Oct 2020 22:05:29 GMT",
         "Server": "Microsoft-IIS/10.0",
         "Strict-Transport-Security": "max-age=31536000; includeSubDomains",
@@ -367,35 +236,13 @@
     },
     {
       "RequestUri": "https://management.azure.com/subscriptions/db1ab6f0-4769-4b27-930e-01e2ef9c123c/resourceGroups/default-dns-3253/providers/Microsoft.Network/dnszones/azure.ameredmondlocaltoptest.dns/ALL?api-version=2018-05-01\u0026$top=1\u0026$skipToken=YWFhYV9yZWNvcmQyLzIxNDc0ODM2NDc%3D",
-=======
-        "Date": "Wed, 30 Sep 2020 06:16:31 GMT",
-        "Server": "Microsoft-IIS/10.0",
-        "Strict-Transport-Security": "max-age=31536000; includeSubDomains",
-        "X-Content-Type-Options": "nosniff",
-        "x-ms-correlation-request-id": "15456a59-13e2-4924-b9e2-c874f19a1585",
-        "x-ms-ratelimit-remaining-subscription-resource-entities-read": "59995",
-        "x-ms-ratelimit-remaining-subscription-resource-requests": "497",
-        "x-ms-request-id": "861dd84a-f236-6689-715d-e90427e6c28d",
-        "x-ms-routing-request-id": "SOUTHEASTASIA:20200930T061631Z:15456a59-13e2-4924-b9e2-c874f19a1585",
-        "X-Powered-By": "ASP.NET"
-      },
-      "ResponseBody": "{\u0022nextLink\u0022:\u0022https:\\/\\/management.azure.com:443\\/subscriptions\\/c9cbd920-c00c-427c-852b-8aaf38badaeb\\/resourceGroups\\/default-dns-9382\\/providers\\/Microsoft.Network\\/dnszones\\/azure.ameredmondlocaltoptest.dns\\/ALL?api-version=2018-05-01\u0026$top=1\u0026$skipToken=YWFhYV9yZWNvcmQyLzIxNDc0ODM2NDc%3D\u0022,\u0022value\u0022:[{\u0022id\u0022:\u0022\\/subscriptions\\/c9cbd920-c00c-427c-852b-8aaf38badaeb\\/resourceGroups\\/default-dns-9382\\/providers\\/Microsoft.Network\\/dnszones\\/azure.ameredmondlocaltoptest.dns\\/AAAA\\/aaaa_record2\u0022,\u0022name\u0022:\u0022aaaa_record2\u0022,\u0022type\u0022:\u0022Microsoft.Network\\/dnszones\\/AAAA\u0022,\u0022etag\u0022:\u0022cf043829-57a5-4596-a3f7-aee8e3e7d0b4\u0022,\u0022properties\u0022:{\u0022metadata\u0022:{\u0022tag1\u0022:\u0022value1\u0022},\u0022fqdn\u0022:\u0022aaaa_record2.azure.ameredmondlocaltoptest.dns.\u0022,\u0022TTL\u0022:3600,\u0022AAAARecords\u0022:[{\u0022ipv6Address\u0022:\u00221:1:1:1:1:ffff:783f:e6dc\u0022},{\u0022ipv6Address\u0022:\u0022::ffff:4.3.2.1\u0022}],\u0022targetResource\u0022:{},\u0022provisioningState\u0022:\u0022Succeeded\u0022}}]}"
-    },
-    {
-      "RequestUri": "https://management.azure.com/subscriptions/c9cbd920-c00c-427c-852b-8aaf38badaeb/resourceGroups/default-dns-9382/providers/Microsoft.Network/dnszones/azure.ameredmondlocaltoptest.dns/ALL?api-version=2018-05-01\u0026$top=1\u0026$skipToken=YWFhYV9yZWNvcmQyLzIxNDc0ODM2NDc%3D",
->>>>>>> 77554331
-      "RequestMethod": "GET",
-      "RequestHeaders": {
-        "Accept": "application/json",
-        "Authorization": "Sanitized",
-        "User-Agent": [
-<<<<<<< HEAD
-          "azsdk-net-ResourceManager.Dns/1.0.0-alpha.20201019.1",
-          "(.NET Core 4.6.29130.01; Linux 4.19.128-microsoft-standard #1 SMP Tue Jun 23 12:58:10 UTC 2020)"
-=======
-          "azsdk-net-ResourceManager.Dns/1.0.0-alpha.20200930.1",
-          "(.NET Core 4.6.29220.03; Microsoft Windows 10.0.19042 )"
->>>>>>> 77554331
+      "RequestMethod": "GET",
+      "RequestHeaders": {
+        "Accept": "application/json",
+        "Authorization": "Sanitized",
+        "User-Agent": [
+          "azsdk-net-ResourceManager.Dns/1.0.0-alpha.20201019.1",
+          "(.NET Core 4.6.29130.01; Linux 4.19.128-microsoft-standard #1 SMP Tue Jun 23 12:58:10 UTC 2020)"
         ],
         "x-ms-client-request-id": "602389dcec0c33beee336ea032444c59",
         "x-ms-return-client-request-id": "true"
@@ -406,7 +253,6 @@
         "Cache-Control": "private",
         "Content-Length": "870",
         "Content-Type": "application/json; charset=utf-8",
-<<<<<<< HEAD
         "Date": "Mon, 19 Oct 2020 22:05:29 GMT",
         "Server": "Microsoft-IIS/10.0",
         "Strict-Transport-Security": "max-age=31536000; includeSubDomains",
@@ -422,35 +268,13 @@
     },
     {
       "RequestUri": "https://management.azure.com/subscriptions/db1ab6f0-4769-4b27-930e-01e2ef9c123c/resourceGroups/default-dns-3253/providers/Microsoft.Network/dnszones/azure.ameredmondlocaltoptest.dns/ALL?api-version=2018-05-01\u0026$top=1\u0026$skipToken=YWFhYV9yZWNvcmQ2NjYvMjE0NzQ4MzY0Nw%3D%3D",
-=======
-        "Date": "Wed, 30 Sep 2020 06:16:32 GMT",
-        "Server": "Microsoft-IIS/10.0",
-        "Strict-Transport-Security": "max-age=31536000; includeSubDomains",
-        "X-Content-Type-Options": "nosniff",
-        "x-ms-correlation-request-id": "0089b5e1-883b-4235-835c-ba90e7d1a088",
-        "x-ms-ratelimit-remaining-subscription-resource-entities-read": "59994",
-        "x-ms-ratelimit-remaining-subscription-resource-requests": "496",
-        "x-ms-request-id": "7ccf7e1b-9e0f-0846-df9e-674588a98e5e",
-        "x-ms-routing-request-id": "SOUTHEASTASIA:20200930T061633Z:0089b5e1-883b-4235-835c-ba90e7d1a088",
-        "X-Powered-By": "ASP.NET"
-      },
-      "ResponseBody": "{\u0022nextLink\u0022:\u0022https:\\/\\/management.azure.com:443\\/subscriptions\\/c9cbd920-c00c-427c-852b-8aaf38badaeb\\/resourceGroups\\/default-dns-9382\\/providers\\/Microsoft.Network\\/dnszones\\/azure.ameredmondlocaltoptest.dns\\/ALL?api-version=2018-05-01\u0026$top=1\u0026$skipToken=YWFhYV9yZWNvcmQ2NjYvMjE0NzQ4MzY0Nw%3D%3D\u0022,\u0022value\u0022:[{\u0022id\u0022:\u0022\\/subscriptions\\/c9cbd920-c00c-427c-852b-8aaf38badaeb\\/resourceGroups\\/default-dns-9382\\/providers\\/Microsoft.Network\\/dnszones\\/azure.ameredmondlocaltoptest.dns\\/AAAA\\/aaaa_record666\u0022,\u0022name\u0022:\u0022aaaa_record666\u0022,\u0022type\u0022:\u0022Microsoft.Network\\/dnszones\\/AAAA\u0022,\u0022etag\u0022:\u002264cb5739-a5ee-4186-afd6-e05be0089a6b\u0022,\u0022properties\u0022:{\u0022metadata\u0022:{\u0022tag1\u0022:\u0022value1\u0022},\u0022fqdn\u0022:\u0022aaaa_record666.azure.ameredmondlocaltoptest.dns.\u0022,\u0022TTL\u0022:3600,\u0022AAAARecords\u0022:[{\u0022ipv6Address\u0022:\u00221:1:1:1:1:ffff:783f:e6dc\u0022},{\u0022ipv6Address\u0022:\u0022::ffff:4.3.2.1\u0022}],\u0022targetResource\u0022:{},\u0022provisioningState\u0022:\u0022Succeeded\u0022}}]}"
-    },
-    {
-      "RequestUri": "https://management.azure.com/subscriptions/c9cbd920-c00c-427c-852b-8aaf38badaeb/resourceGroups/default-dns-9382/providers/Microsoft.Network/dnszones/azure.ameredmondlocaltoptest.dns/ALL?api-version=2018-05-01\u0026$top=1\u0026$skipToken=YWFhYV9yZWNvcmQ2NjYvMjE0NzQ4MzY0Nw%3D%3D",
->>>>>>> 77554331
-      "RequestMethod": "GET",
-      "RequestHeaders": {
-        "Accept": "application/json",
-        "Authorization": "Sanitized",
-        "User-Agent": [
-<<<<<<< HEAD
-          "azsdk-net-ResourceManager.Dns/1.0.0-alpha.20201019.1",
-          "(.NET Core 4.6.29130.01; Linux 4.19.128-microsoft-standard #1 SMP Tue Jun 23 12:58:10 UTC 2020)"
-=======
-          "azsdk-net-ResourceManager.Dns/1.0.0-alpha.20200930.1",
-          "(.NET Core 4.6.29220.03; Microsoft Windows 10.0.19042 )"
->>>>>>> 77554331
+      "RequestMethod": "GET",
+      "RequestHeaders": {
+        "Accept": "application/json",
+        "Authorization": "Sanitized",
+        "User-Agent": [
+          "azsdk-net-ResourceManager.Dns/1.0.0-alpha.20201019.1",
+          "(.NET Core 4.6.29130.01; Linux 4.19.128-microsoft-standard #1 SMP Tue Jun 23 12:58:10 UTC 2020)"
         ],
         "x-ms-client-request-id": "f3fcc89cbd1dfbe8325fd25314410c3f",
         "x-ms-return-client-request-id": "true"
@@ -461,7 +285,6 @@
         "Cache-Control": "private",
         "Content-Length": "12",
         "Content-Type": "application/json; charset=utf-8",
-<<<<<<< HEAD
         "Date": "Mon, 19 Oct 2020 22:05:29 GMT",
         "Server": "Microsoft-IIS/10.0",
         "Strict-Transport-Security": "max-age=31536000; includeSubDomains",
@@ -471,17 +294,6 @@
         "x-ms-ratelimit-remaining-subscription-resource-requests": "495",
         "x-ms-request-id": "f3fcc89c-bd1d-fbe8-325f-d25314410c3f",
         "x-ms-routing-request-id": "WESTUS2:20201019T220530Z:ab562177-f5a2-446e-8c41-3519caca9d27",
-=======
-        "Date": "Wed, 30 Sep 2020 06:16:33 GMT",
-        "Server": "Microsoft-IIS/10.0",
-        "Strict-Transport-Security": "max-age=31536000; includeSubDomains",
-        "X-Content-Type-Options": "nosniff",
-        "x-ms-correlation-request-id": "a9c61a38-2a51-46f1-bd00-ae1f6387d9a4",
-        "x-ms-ratelimit-remaining-subscription-resource-entities-read": "59994",
-        "x-ms-ratelimit-remaining-subscription-resource-requests": "495",
-        "x-ms-request-id": "06304bca-7b2b-aa6c-72c4-11bf46bead1f",
-        "x-ms-routing-request-id": "SOUTHEASTASIA:20200930T061633Z:a9c61a38-2a51-46f1-bd00-ae1f6387d9a4",
->>>>>>> 77554331
         "X-Powered-By": "ASP.NET"
       },
       "ResponseBody": {
@@ -489,26 +301,15 @@
       }
     },
     {
-<<<<<<< HEAD
       "RequestUri": "https://management.azure.com/subscriptions/db1ab6f0-4769-4b27-930e-01e2ef9c123c/resourceGroups/Default-Dns-3253/providers/Microsoft.Network/dnsZones/azure.ameredmondlocaltoptest.dns/A/aaaa_record2?api-version=2018-05-01",
-=======
-      "RequestUri": "https://management.azure.com/subscriptions/c9cbd920-c00c-427c-852b-8aaf38badaeb/resourceGroups/Default-Dns-9382/providers/Microsoft.Network/dnsZones/azure.ameredmondlocaltoptest.dns/A/aaaa_record2?api-version=2018-05-01",
->>>>>>> 77554331
       "RequestMethod": "DELETE",
       "RequestHeaders": {
         "Accept": "application/json",
         "Authorization": "Sanitized",
-<<<<<<< HEAD
         "traceparent": "00-2657f53efa186043bd9c0cc4dc4d9ccf-2ab611eeda609540-00",
         "User-Agent": [
           "azsdk-net-ResourceManager.Dns/1.0.0-alpha.20201019.1",
           "(.NET Core 4.6.29130.01; Linux 4.19.128-microsoft-standard #1 SMP Tue Jun 23 12:58:10 UTC 2020)"
-=======
-        "traceparent": "00-cded548d3abc0e4280fe97c4ce65eff0-545d5967ccb6b742-00",
-        "User-Agent": [
-          "azsdk-net-ResourceManager.Dns/1.0.0-alpha.20200930.1",
-          "(.NET Core 4.6.29220.03; Microsoft Windows 10.0.19042 )"
->>>>>>> 77554331
         ],
         "x-ms-client-request-id": "d4d9eca457a3f0f00250e7a7c4c43fa2",
         "x-ms-return-client-request-id": "true"
@@ -517,7 +318,6 @@
       "StatusCode": 204,
       "ResponseHeaders": {
         "Cache-Control": "private",
-<<<<<<< HEAD
         "Date": "Mon, 19 Oct 2020 22:05:30 GMT",
         "Server": "Microsoft-IIS/10.0",
         "Strict-Transport-Security": "max-age=31536000; includeSubDomains",
@@ -526,41 +326,20 @@
         "x-ms-ratelimit-remaining-subscription-resource-requests": "11995",
         "x-ms-request-id": "d4d9eca4-57a3-f0f0-0250-e7a7c4c43fa2",
         "x-ms-routing-request-id": "WESTUS2:20201019T220531Z:ba905e2e-b99d-41d7-9025-29d05a0b18db",
-=======
-        "Date": "Wed, 30 Sep 2020 06:16:34 GMT",
-        "Server": "Microsoft-IIS/10.0",
-        "Strict-Transport-Security": "max-age=31536000; includeSubDomains",
-        "X-Content-Type-Options": "nosniff",
-        "x-ms-correlation-request-id": "a209ffff-2c40-4ad7-b978-cd2759154225",
-        "x-ms-ratelimit-remaining-subscription-resource-requests": "11995",
-        "x-ms-request-id": "f8612fca-9ee6-aca6-9214-a7988b43ddc8",
-        "x-ms-routing-request-id": "SOUTHEASTASIA:20200930T061634Z:a209ffff-2c40-4ad7-b978-cd2759154225",
->>>>>>> 77554331
         "X-Powered-By": "ASP.NET"
       },
       "ResponseBody": []
     },
     {
-<<<<<<< HEAD
       "RequestUri": "https://management.azure.com/subscriptions/db1ab6f0-4769-4b27-930e-01e2ef9c123c/resourceGroups/Default-Dns-3253/providers/Microsoft.Network/dnsZones/azure.ameredmondlocaltoptest.dns?api-version=2018-05-01",
-=======
-      "RequestUri": "https://management.azure.com/subscriptions/c9cbd920-c00c-427c-852b-8aaf38badaeb/resourceGroups/Default-Dns-9382/providers/Microsoft.Network/dnsZones/azure.ameredmondlocaltoptest.dns?api-version=2018-05-01",
->>>>>>> 77554331
       "RequestMethod": "DELETE",
       "RequestHeaders": {
         "Accept": "application/json",
         "Authorization": "Sanitized",
-<<<<<<< HEAD
         "traceparent": "00-4496e24388fe1c4d84bb2e0b716527bb-41e2c75ff4ac6a4d-00",
         "User-Agent": [
           "azsdk-net-ResourceManager.Dns/1.0.0-alpha.20201019.1",
           "(.NET Core 4.6.29130.01; Linux 4.19.128-microsoft-standard #1 SMP Tue Jun 23 12:58:10 UTC 2020)"
-=======
-        "traceparent": "00-d889f5e3882c2c4389291313b3a9ab0b-22f291ba393aa643-00",
-        "User-Agent": [
-          "azsdk-net-ResourceManager.Dns/1.0.0-alpha.20200930.1",
-          "(.NET Core 4.6.29220.03; Microsoft Windows 10.0.19042 )"
->>>>>>> 77554331
         ],
         "x-ms-client-request-id": "fe83acbf193f1f17a0282dad1a6a1fac",
         "x-ms-return-client-request-id": "true"
@@ -568,46 +347,26 @@
       "RequestBody": null,
       "StatusCode": 202,
       "ResponseHeaders": {
-<<<<<<< HEAD
         "Azure-AsyncOperation": "https://management.azure.com:443/subscriptions/db1ab6f0-4769-4b27-930e-01e2ef9c123c/resourceGroups/default-dns-3253/providers/Microsoft.Network/dnsOperationStatuses/delzone63738741931425866223f82b6e?api-version=2018-05-01",
         "Cache-Control": "private",
         "Content-Length": "0",
         "Date": "Mon, 19 Oct 2020 22:05:30 GMT",
         "Location": "https://management.azure.com/subscriptions/db1ab6f0-4769-4b27-930e-01e2ef9c123c/resourceGroups/default-dns-3253/providers/Microsoft.Network/dnsOperationResults/delzone63738741931425866223f82b6e?api-version=2018-05-01",
-=======
-        "Azure-AsyncOperation": "https://management.azure.com:443/subscriptions/c9cbd920-c00c-427c-852b-8aaf38badaeb/resourceGroups/default-dns-9382/providers/Microsoft.Network/dnsOperationStatuses/delzone63737043397078543187c4a63d?api-version=2018-05-01",
-        "Cache-Control": "private",
-        "Content-Length": "0",
-        "Date": "Wed, 30 Sep 2020 06:16:36 GMT",
-        "Location": "https://management.azure.com/subscriptions/c9cbd920-c00c-427c-852b-8aaf38badaeb/resourceGroups/default-dns-9382/providers/Microsoft.Network/dnsOperationResults/delzone63737043397078543187c4a63d?api-version=2018-05-01",
->>>>>>> 77554331
         "Retry-After": "3",
         "Server": "Microsoft-IIS/10.0",
         "Strict-Transport-Security": "max-age=31536000; includeSubDomains",
         "X-Content-Type-Options": "nosniff",
-<<<<<<< HEAD
         "x-ms-correlation-request-id": "78d7d5bb-5462-40d9-a9e8-738c2ec1f189",
         "x-ms-ratelimit-remaining-subscription-resource-requests": "11997",
         "x-ms-request-id": "fe83acbf-193f-1f17-a028-2dad1a6a1fac",
         "x-ms-routing-request-id": "WESTUS2:20201019T220531Z:78d7d5bb-5462-40d9-a9e8-738c2ec1f189",
-=======
-        "x-ms-correlation-request-id": "a2a7fcbe-2f70-490b-8021-e151c62a1f10",
-        "x-ms-ratelimit-remaining-subscription-resource-requests": "11997",
-        "x-ms-request-id": "db398ace-bcb5-9f62-1124-0a4b8c86c221",
-        "x-ms-routing-request-id": "SOUTHEASTASIA:20200930T061637Z:a2a7fcbe-2f70-490b-8021-e151c62a1f10",
->>>>>>> 77554331
         "X-Powered-By": "ASP.NET"
       },
       "ResponseBody": []
     }
   ],
   "Variables": {
-<<<<<<< HEAD
     "RandomSeed": "1867760224",
     "SUBSCRIPTION_ID": "db1ab6f0-4769-4b27-930e-01e2ef9c123c"
-=======
-    "RandomSeed": "2141100983",
-    "SUBSCRIPTION_ID": "c9cbd920-c00c-427c-852b-8aaf38badaeb"
->>>>>>> 77554331
   }
 }