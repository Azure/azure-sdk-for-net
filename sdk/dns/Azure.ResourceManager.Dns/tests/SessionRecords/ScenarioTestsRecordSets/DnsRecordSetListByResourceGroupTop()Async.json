--- conflicted
+++ resolved
@@ -7,17 +7,10 @@
         "Authorization": "Sanitized",
         "Content-Length": "37",
         "Content-Type": "application/json",
-<<<<<<< HEAD
         "traceparent": "00-a0f374c9b6cfea4fbceb947512c0ecdb-221c142469d5a44f-00",
         "User-Agent": [
           "azsdk-net-ResourceManager.Dns/1.0.0-alpha.20200921.1",
           "(.NET Core 4.6.29130.01; Linux 4.19.128-microsoft-standard #1 SMP Tue Jun 23 12:58:10 UTC 2020)"
-=======
-        "traceparent": "00-e9efb0591bd51e4dafcea44c33a49888-2c6dcbd274e2624b-00",
-        "User-Agent": [
-          "azsdk-net-ResourceManager.Dns/1.0.0-alpha.20200918.1",
-          "(.NET Core 4.6.29017.01; Linux 4.19.128-microsoft-standard #1 SMP Tue Jun 23 12:58:10 UTC 2020)"
->>>>>>> aa1154da
         ],
         "x-ms-client-request-id": "ae73d0345fe06bd88e778fa620209f26",
         "x-ms-return-client-request-id": "true"
@@ -31,7 +24,6 @@
         "Cache-Control": "private",
         "Content-Length": "564",
         "Content-Type": "application/json; charset=utf-8",
-<<<<<<< HEAD
         "Date": "Mon, 21 Sep 2020 19:29:13 GMT",
         "ETag": "00000002-0000-0000-6eb8-f97c4d90d601",
         "Server": "Microsoft-IIS/10.0",
@@ -44,20 +36,6 @@
         "X-Powered-By": "ASP.NET"
       },
       "ResponseBody": "{\u0022id\u0022:\u0022\\/subscriptions\\/db1ab6f0-4769-4b27-930e-01e2ef9c123c\\/resourceGroups\\/default-dns-4332\\/providers\\/Microsoft.Network\\/dnszones\\/azure.ameredmondlocaltoptest.dns\u0022,\u0022name\u0022:\u0022azure.ameredmondlocaltoptest.dns\u0022,\u0022type\u0022:\u0022Microsoft.Network\\/dnszones\u0022,\u0022etag\u0022:\u002200000002-0000-0000-6eb8-f97c4d90d601\u0022,\u0022location\u0022:\u0022global\u0022,\u0022tags\u0022:{},\u0022properties\u0022:{\u0022maxNumberOfRecordSets\u0022:10000,\u0022maxNumberOfRecordsPerRecordSet\u0022:null,\u0022nameServers\u0022:[\u0022ns1-01.azure-dns.com.\u0022,\u0022ns2-01.azure-dns.net.\u0022,\u0022ns3-01.azure-dns.org.\u0022,\u0022ns4-01.azure-dns.info.\u0022],\u0022numberOfRecordSets\u0022:2,\u0022zoneType\u0022:\u0022Public\u0022}}"
-=======
-        "Date": "Fri, 18 Sep 2020 19:39:29 GMT",
-        "ETag": "00000002-0000-0000-be2b-956cf38dd601",
-        "Server": "Microsoft-IIS/10.0",
-        "Strict-Transport-Security": "max-age=31536000; includeSubDomains",
-        "X-Content-Type-Options": "nosniff",
-        "x-ms-correlation-request-id": "4550fac4-4190-4d00-942c-3eb4c492b21a",
-        "x-ms-ratelimit-remaining-subscription-resource-requests": "11996",
-        "x-ms-request-id": "ae73d034-5fe0-6bd8-8e77-8fa620209f26",
-        "x-ms-routing-request-id": "WESTUS2:20200918T193929Z:4550fac4-4190-4d00-942c-3eb4c492b21a",
-        "X-Powered-By": "ASP.NET"
-      },
-      "ResponseBody": "{\u0022id\u0022:\u0022\\/subscriptions\\/db1ab6f0-4769-4b27-930e-01e2ef9c123c\\/resourceGroups\\/default-dns-3732\\/providers\\/Microsoft.Network\\/dnszones\\/azure.ameredmondlocaltoptest.dns\u0022,\u0022name\u0022:\u0022azure.ameredmondlocaltoptest.dns\u0022,\u0022type\u0022:\u0022Microsoft.Network\\/dnszones\u0022,\u0022etag\u0022:\u002200000002-0000-0000-be2b-956cf38dd601\u0022,\u0022location\u0022:\u0022global\u0022,\u0022tags\u0022:{},\u0022properties\u0022:{\u0022maxNumberOfRecordSets\u0022:10000,\u0022maxNumberOfRecordsPerRecordSet\u0022:null,\u0022nameServers\u0022:[\u0022ns1-04.azure-dns.com.\u0022,\u0022ns2-04.azure-dns.net.\u0022,\u0022ns3-04.azure-dns.org.\u0022,\u0022ns4-04.azure-dns.info.\u0022],\u0022numberOfRecordSets\u0022:2,\u0022zoneType\u0022:\u0022Public\u0022}}"
->>>>>>> aa1154da
     },
     {
       "RequestUri": "https://management.azure.com/subscriptions/db1ab6f0-4769-4b27-930e-01e2ef9c123c/resourceGroups/Default-Dns-3732/providers/Microsoft.Network/dnsZones/azure.ameredmondlocaltoptest.dns/AAAA/aaaa_record666?api-version=2018-05-01",
@@ -66,17 +44,10 @@
         "Authorization": "Sanitized",
         "Content-Length": "156",
         "Content-Type": "application/json",
-<<<<<<< HEAD
         "traceparent": "00-c16a27f9b7153048808615ebfafe5edf-5fe4780e3f6e3341-00",
         "User-Agent": [
           "azsdk-net-ResourceManager.Dns/1.0.0-alpha.20200921.1",
           "(.NET Core 4.6.29130.01; Linux 4.19.128-microsoft-standard #1 SMP Tue Jun 23 12:58:10 UTC 2020)"
-=======
-        "traceparent": "00-126e3e8321c57745a52743145309cb66-10a7b25ee2e2a44c-00",
-        "User-Agent": [
-          "azsdk-net-ResourceManager.Dns/1.0.0-alpha.20200918.1",
-          "(.NET Core 4.6.29017.01; Linux 4.19.128-microsoft-standard #1 SMP Tue Jun 23 12:58:10 UTC 2020)"
->>>>>>> aa1154da
         ],
         "x-ms-client-request-id": "fd9e159a2c2d9bf1c5f14eade63aafe7",
         "x-ms-return-client-request-id": "true"
@@ -102,7 +73,6 @@
         "Cache-Control": "private",
         "Content-Length": "570",
         "Content-Type": "application/json; charset=utf-8",
-<<<<<<< HEAD
         "Date": "Mon, 21 Sep 2020 19:29:15 GMT",
         "ETag": "49099599-efdd-44bb-925e-0ac02b01cb8b",
         "Server": "Microsoft-IIS/10.0",
@@ -115,20 +85,6 @@
         "X-Powered-By": "ASP.NET"
       },
       "ResponseBody": "{\u0022id\u0022:\u0022\\/subscriptions\\/db1ab6f0-4769-4b27-930e-01e2ef9c123c\\/resourceGroups\\/Default-Dns-4332\\/providers\\/Microsoft.Network\\/dnszones\\/azure.ameredmondlocaltoptest.dns\\/AAAA\\/aaaa_record666\u0022,\u0022name\u0022:\u0022aaaa_record666\u0022,\u0022type\u0022:\u0022Microsoft.Network\\/dnszones\\/AAAA\u0022,\u0022etag\u0022:\u002249099599-efdd-44bb-925e-0ac02b01cb8b\u0022,\u0022properties\u0022:{\u0022metadata\u0022:{\u0022tag1\u0022:\u0022value1\u0022},\u0022fqdn\u0022:\u0022aaaa_record666.azure.ameredmondlocaltoptest.dns.\u0022,\u0022TTL\u0022:3600,\u0022AAAARecords\u0022:[{\u0022ipv6Address\u0022:\u00221:1:1:1:1:ffff:783f:e6dc\u0022},{\u0022ipv6Address\u0022:\u00220:0:0:0:0:ffff:403:201\u0022}],\u0022targetResource\u0022:{},\u0022provisioningState\u0022:\u0022Succeeded\u0022}}"
-=======
-        "Date": "Fri, 18 Sep 2020 19:39:29 GMT",
-        "ETag": "e31a9505-9c9d-40b0-a414-e880956776fc",
-        "Server": "Microsoft-IIS/10.0",
-        "Strict-Transport-Security": "max-age=31536000; includeSubDomains",
-        "X-Content-Type-Options": "nosniff",
-        "x-ms-correlation-request-id": "e9e3c94a-4617-40a8-96f5-77704cc79fcf",
-        "x-ms-ratelimit-remaining-subscription-resource-requests": "11995",
-        "x-ms-request-id": "fd9e159a-2c2d-9bf1-c5f1-4eade63aafe7",
-        "x-ms-routing-request-id": "WESTUS2:20200918T193930Z:e9e3c94a-4617-40a8-96f5-77704cc79fcf",
-        "X-Powered-By": "ASP.NET"
-      },
-      "ResponseBody": "{\u0022id\u0022:\u0022\\/subscriptions\\/db1ab6f0-4769-4b27-930e-01e2ef9c123c\\/resourceGroups\\/Default-Dns-3732\\/providers\\/Microsoft.Network\\/dnszones\\/azure.ameredmondlocaltoptest.dns\\/AAAA\\/aaaa_record666\u0022,\u0022name\u0022:\u0022aaaa_record666\u0022,\u0022type\u0022:\u0022Microsoft.Network\\/dnszones\\/AAAA\u0022,\u0022etag\u0022:\u0022e31a9505-9c9d-40b0-a414-e880956776fc\u0022,\u0022properties\u0022:{\u0022metadata\u0022:{\u0022tag1\u0022:\u0022value1\u0022},\u0022fqdn\u0022:\u0022aaaa_record666.azure.ameredmondlocaltoptest.dns.\u0022,\u0022TTL\u0022:3600,\u0022AAAARecords\u0022:[{\u0022ipv6Address\u0022:\u00221:1:1:1:1:ffff:783f:e6dc\u0022},{\u0022ipv6Address\u0022:\u00220:0:0:0:0:ffff:403:201\u0022}],\u0022targetResource\u0022:{},\u0022provisioningState\u0022:\u0022Succeeded\u0022}}"
->>>>>>> aa1154da
     },
     {
       "RequestUri": "https://management.azure.com/subscriptions/db1ab6f0-4769-4b27-930e-01e2ef9c123c/resourceGroups/Default-Dns-3732/providers/Microsoft.Network/dnsZones/azure.ameredmondlocaltoptest.dns/AAAA/aaaa_record2?api-version=2018-05-01",
@@ -137,17 +93,10 @@
         "Authorization": "Sanitized",
         "Content-Length": "156",
         "Content-Type": "application/json",
-<<<<<<< HEAD
         "traceparent": "00-1dcdf8ef0198f8468af90998557a2b35-0e1efea7f0e8994c-00",
         "User-Agent": [
           "azsdk-net-ResourceManager.Dns/1.0.0-alpha.20200921.1",
           "(.NET Core 4.6.29130.01; Linux 4.19.128-microsoft-standard #1 SMP Tue Jun 23 12:58:10 UTC 2020)"
-=======
-        "traceparent": "00-294e4011277d80468f9e1d44995eded6-3c6236b0b29cc04e-00",
-        "User-Agent": [
-          "azsdk-net-ResourceManager.Dns/1.0.0-alpha.20200918.1",
-          "(.NET Core 4.6.29017.01; Linux 4.19.128-microsoft-standard #1 SMP Tue Jun 23 12:58:10 UTC 2020)"
->>>>>>> aa1154da
         ],
         "x-ms-client-request-id": "14018252aca0521e48ec93aa70fb391b",
         "x-ms-return-client-request-id": "true"
@@ -173,7 +122,6 @@
         "Cache-Control": "private",
         "Content-Length": "564",
         "Content-Type": "application/json; charset=utf-8",
-<<<<<<< HEAD
         "Date": "Mon, 21 Sep 2020 19:29:15 GMT",
         "ETag": "1b9ee0d8-cb67-4688-a2cc-cc02b30ec877",
         "Server": "Microsoft-IIS/10.0",
@@ -186,20 +134,6 @@
         "X-Powered-By": "ASP.NET"
       },
       "ResponseBody": "{\u0022id\u0022:\u0022\\/subscriptions\\/db1ab6f0-4769-4b27-930e-01e2ef9c123c\\/resourceGroups\\/Default-Dns-4332\\/providers\\/Microsoft.Network\\/dnszones\\/azure.ameredmondlocaltoptest.dns\\/AAAA\\/aaaa_record2\u0022,\u0022name\u0022:\u0022aaaa_record2\u0022,\u0022type\u0022:\u0022Microsoft.Network\\/dnszones\\/AAAA\u0022,\u0022etag\u0022:\u00221b9ee0d8-cb67-4688-a2cc-cc02b30ec877\u0022,\u0022properties\u0022:{\u0022metadata\u0022:{\u0022tag1\u0022:\u0022value1\u0022},\u0022fqdn\u0022:\u0022aaaa_record2.azure.ameredmondlocaltoptest.dns.\u0022,\u0022TTL\u0022:3600,\u0022AAAARecords\u0022:[{\u0022ipv6Address\u0022:\u00221:1:1:1:1:ffff:783f:e6dc\u0022},{\u0022ipv6Address\u0022:\u00220:0:0:0:0:ffff:403:201\u0022}],\u0022targetResource\u0022:{},\u0022provisioningState\u0022:\u0022Succeeded\u0022}}"
-=======
-        "Date": "Fri, 18 Sep 2020 19:39:30 GMT",
-        "ETag": "0a2f2f53-780c-4f3e-912d-5623bece7545",
-        "Server": "Microsoft-IIS/10.0",
-        "Strict-Transport-Security": "max-age=31536000; includeSubDomains",
-        "X-Content-Type-Options": "nosniff",
-        "x-ms-correlation-request-id": "4c831d57-692c-4cd5-a89c-42e8450b6714",
-        "x-ms-ratelimit-remaining-subscription-resource-requests": "11994",
-        "x-ms-request-id": "14018252-aca0-521e-48ec-93aa70fb391b",
-        "x-ms-routing-request-id": "WESTUS2:20200918T193931Z:4c831d57-692c-4cd5-a89c-42e8450b6714",
-        "X-Powered-By": "ASP.NET"
-      },
-      "ResponseBody": "{\u0022id\u0022:\u0022\\/subscriptions\\/db1ab6f0-4769-4b27-930e-01e2ef9c123c\\/resourceGroups\\/Default-Dns-3732\\/providers\\/Microsoft.Network\\/dnszones\\/azure.ameredmondlocaltoptest.dns\\/AAAA\\/aaaa_record2\u0022,\u0022name\u0022:\u0022aaaa_record2\u0022,\u0022type\u0022:\u0022Microsoft.Network\\/dnszones\\/AAAA\u0022,\u0022etag\u0022:\u00220a2f2f53-780c-4f3e-912d-5623bece7545\u0022,\u0022properties\u0022:{\u0022metadata\u0022:{\u0022tag1\u0022:\u0022value1\u0022},\u0022fqdn\u0022:\u0022aaaa_record2.azure.ameredmondlocaltoptest.dns.\u0022,\u0022TTL\u0022:3600,\u0022AAAARecords\u0022:[{\u0022ipv6Address\u0022:\u00221:1:1:1:1:ffff:783f:e6dc\u0022},{\u0022ipv6Address\u0022:\u00220:0:0:0:0:ffff:403:201\u0022}],\u0022targetResource\u0022:{},\u0022provisioningState\u0022:\u0022Succeeded\u0022}}"
->>>>>>> aa1154da
     },
     {
       "RequestUri": "https://management.azure.com/subscriptions/db1ab6f0-4769-4b27-930e-01e2ef9c123c/resourceGroups/Default-Dns-3732/providers/Microsoft.Network/dnsZones/azure.ameredmondlocaltoptest.dns/recordsets?$top=1\u0026api-version=2018-05-01",
@@ -207,13 +141,8 @@
       "RequestHeaders": {
         "Authorization": "Sanitized",
         "User-Agent": [
-<<<<<<< HEAD
-          "azsdk-net-ResourceManager.Dns/1.0.0-alpha.20200921.1",
-          "(.NET Core 4.6.29130.01; Linux 4.19.128-microsoft-standard #1 SMP Tue Jun 23 12:58:10 UTC 2020)"
-=======
-          "azsdk-net-ResourceManager.Dns/1.0.0-alpha.20200918.1",
-          "(.NET Core 4.6.29017.01; Linux 4.19.128-microsoft-standard #1 SMP Tue Jun 23 12:58:10 UTC 2020)"
->>>>>>> aa1154da
+          "azsdk-net-ResourceManager.Dns/1.0.0-alpha.20200921.1",
+          "(.NET Core 4.6.29130.01; Linux 4.19.128-microsoft-standard #1 SMP Tue Jun 23 12:58:10 UTC 2020)"
         ],
         "x-ms-client-request-id": "d844cab4e3eb07added8e9ee112b8453",
         "x-ms-return-client-request-id": "true"
@@ -224,7 +153,6 @@
         "Cache-Control": "private",
         "Content-Length": "831",
         "Content-Type": "application/json; charset=utf-8",
-<<<<<<< HEAD
         "Date": "Mon, 21 Sep 2020 19:29:15 GMT",
         "Server": "Microsoft-IIS/10.0",
         "Strict-Transport-Security": "max-age=31536000; includeSubDomains",
@@ -237,20 +165,6 @@
         "X-Powered-By": "ASP.NET"
       },
       "ResponseBody": "{\u0022nextLink\u0022:\u0022https:\\/\\/management.azure.com:443\\/subscriptions\\/db1ab6f0-4769-4b27-930e-01e2ef9c123c\\/resourceGroups\\/default-dns-4332\\/providers\\/Microsoft.Network\\/dnszones\\/azure.ameredmondlocaltoptest.dns\\/ALL?api-version=2018-05-01\u0026$top=1\u0026$skipToken=LzI%3D\u0022,\u0022value\u0022:[{\u0022id\u0022:\u0022\\/subscriptions\\/db1ab6f0-4769-4b27-930e-01e2ef9c123c\\/resourceGroups\\/default-dns-4332\\/providers\\/Microsoft.Network\\/dnszones\\/azure.ameredmondlocaltoptest.dns\\/NS\\/@\u0022,\u0022name\u0022:\u0022@\u0022,\u0022type\u0022:\u0022Microsoft.Network\\/dnszones\\/NS\u0022,\u0022etag\u0022:\u002226e0a7c4-e3d9-4971-9158-70d2dd2e2da6\u0022,\u0022properties\u0022:{\u0022fqdn\u0022:\u0022azure.ameredmondlocaltoptest.dns.\u0022,\u0022TTL\u0022:172800,\u0022NSRecords\u0022:[{\u0022nsdname\u0022:\u0022ns1-01.azure-dns.com.\u0022},{\u0022nsdname\u0022:\u0022ns2-01.azure-dns.net.\u0022},{\u0022nsdname\u0022:\u0022ns3-01.azure-dns.org.\u0022},{\u0022nsdname\u0022:\u0022ns4-01.azure-dns.info.\u0022}],\u0022targetResource\u0022:{},\u0022provisioningState\u0022:\u0022Succeeded\u0022}}]}"
-=======
-        "Date": "Fri, 18 Sep 2020 19:39:30 GMT",
-        "Server": "Microsoft-IIS/10.0",
-        "Strict-Transport-Security": "max-age=31536000; includeSubDomains",
-        "X-Content-Type-Options": "nosniff",
-        "x-ms-correlation-request-id": "4c03a84f-a189-469b-a382-6c67dd2a51ea",
-        "x-ms-ratelimit-remaining-subscription-resource-entities-read": "59995",
-        "x-ms-ratelimit-remaining-subscription-resource-requests": "498",
-        "x-ms-request-id": "d844cab4-e3eb-07ad-ded8-e9ee112b8453",
-        "x-ms-routing-request-id": "WESTUS2:20200918T193931Z:4c03a84f-a189-469b-a382-6c67dd2a51ea",
-        "X-Powered-By": "ASP.NET"
-      },
-      "ResponseBody": "{\u0022nextLink\u0022:\u0022https:\\/\\/management.azure.com:443\\/subscriptions\\/db1ab6f0-4769-4b27-930e-01e2ef9c123c\\/resourceGroups\\/default-dns-3732\\/providers\\/Microsoft.Network\\/dnszones\\/azure.ameredmondlocaltoptest.dns\\/ALL?api-version=2018-05-01\u0026$top=1\u0026$skipToken=LzI%3D\u0022,\u0022value\u0022:[{\u0022id\u0022:\u0022\\/subscriptions\\/db1ab6f0-4769-4b27-930e-01e2ef9c123c\\/resourceGroups\\/default-dns-3732\\/providers\\/Microsoft.Network\\/dnszones\\/azure.ameredmondlocaltoptest.dns\\/NS\\/@\u0022,\u0022name\u0022:\u0022@\u0022,\u0022type\u0022:\u0022Microsoft.Network\\/dnszones\\/NS\u0022,\u0022etag\u0022:\u00224fd4e093-37a1-46df-b5c9-1682c98416a1\u0022,\u0022properties\u0022:{\u0022fqdn\u0022:\u0022azure.ameredmondlocaltoptest.dns.\u0022,\u0022TTL\u0022:172800,\u0022NSRecords\u0022:[{\u0022nsdname\u0022:\u0022ns1-04.azure-dns.com.\u0022},{\u0022nsdname\u0022:\u0022ns2-04.azure-dns.net.\u0022},{\u0022nsdname\u0022:\u0022ns3-04.azure-dns.org.\u0022},{\u0022nsdname\u0022:\u0022ns4-04.azure-dns.info.\u0022}],\u0022targetResource\u0022:{},\u0022provisioningState\u0022:\u0022Succeeded\u0022}}]}"
->>>>>>> aa1154da
     },
     {
       "RequestUri": "https://management.azure.com/subscriptions/db1ab6f0-4769-4b27-930e-01e2ef9c123c/resourceGroups/default-dns-3732/providers/Microsoft.Network/dnszones/azure.ameredmondlocaltoptest.dns/ALL?api-version=2018-05-01\u0026$top=1\u0026$skipToken=LzI%3D",
@@ -258,13 +172,8 @@
       "RequestHeaders": {
         "Authorization": "Sanitized",
         "User-Agent": [
-<<<<<<< HEAD
-          "azsdk-net-ResourceManager.Dns/1.0.0-alpha.20200921.1",
-          "(.NET Core 4.6.29130.01; Linux 4.19.128-microsoft-standard #1 SMP Tue Jun 23 12:58:10 UTC 2020)"
-=======
-          "azsdk-net-ResourceManager.Dns/1.0.0-alpha.20200918.1",
-          "(.NET Core 4.6.29017.01; Linux 4.19.128-microsoft-standard #1 SMP Tue Jun 23 12:58:10 UTC 2020)"
->>>>>>> aa1154da
+          "azsdk-net-ResourceManager.Dns/1.0.0-alpha.20200921.1",
+          "(.NET Core 4.6.29130.01; Linux 4.19.128-microsoft-standard #1 SMP Tue Jun 23 12:58:10 UTC 2020)"
         ],
         "x-ms-client-request-id": "9e54a8c78b1fed85f64cb54099462ac9",
         "x-ms-return-client-request-id": "true"
@@ -275,7 +184,6 @@
         "Cache-Control": "private",
         "Content-Length": "851",
         "Content-Type": "application/json; charset=utf-8",
-<<<<<<< HEAD
         "Date": "Mon, 21 Sep 2020 19:29:15 GMT",
         "Server": "Microsoft-IIS/10.0",
         "Strict-Transport-Security": "max-age=31536000; includeSubDomains",
@@ -288,20 +196,6 @@
         "X-Powered-By": "ASP.NET"
       },
       "ResponseBody": "{\u0022nextLink\u0022:\u0022https:\\/\\/management.azure.com:443\\/subscriptions\\/db1ab6f0-4769-4b27-930e-01e2ef9c123c\\/resourceGroups\\/default-dns-4332\\/providers\\/Microsoft.Network\\/dnszones\\/azure.ameredmondlocaltoptest.dns\\/ALL?api-version=2018-05-01\u0026$top=1\u0026$skipToken=LzY%3D\u0022,\u0022value\u0022:[{\u0022id\u0022:\u0022\\/subscriptions\\/db1ab6f0-4769-4b27-930e-01e2ef9c123c\\/resourceGroups\\/default-dns-4332\\/providers\\/Microsoft.Network\\/dnszones\\/azure.ameredmondlocaltoptest.dns\\/SOA\\/@\u0022,\u0022name\u0022:\u0022@\u0022,\u0022type\u0022:\u0022Microsoft.Network\\/dnszones\\/SOA\u0022,\u0022etag\u0022:\u0022bfbfea2c-b150-4040-b499-8e5acb9dda08\u0022,\u0022properties\u0022:{\u0022fqdn\u0022:\u0022azure.ameredmondlocaltoptest.dns.\u0022,\u0022TTL\u0022:3600,\u0022SOARecord\u0022:{\u0022email\u0022:\u0022azuredns-hostmaster.microsoft.com\u0022,\u0022expireTime\u0022:2419200,\u0022host\u0022:\u0022ns1-01.azure-dns.com.\u0022,\u0022minimumTTL\u0022:300,\u0022refreshTime\u0022:3600,\u0022retryTime\u0022:300,\u0022serialNumber\u0022:1},\u0022targetResource\u0022:{},\u0022provisioningState\u0022:\u0022Succeeded\u0022}}]}"
-=======
-        "Date": "Fri, 18 Sep 2020 19:39:31 GMT",
-        "Server": "Microsoft-IIS/10.0",
-        "Strict-Transport-Security": "max-age=31536000; includeSubDomains",
-        "X-Content-Type-Options": "nosniff",
-        "x-ms-correlation-request-id": "d69344e8-04a7-45ca-a0fa-e6696c6fcf7e",
-        "x-ms-ratelimit-remaining-subscription-resource-entities-read": "59996",
-        "x-ms-ratelimit-remaining-subscription-resource-requests": "498",
-        "x-ms-request-id": "9e54a8c7-8b1f-ed85-f64c-b54099462ac9",
-        "x-ms-routing-request-id": "WESTUS2:20200918T193931Z:d69344e8-04a7-45ca-a0fa-e6696c6fcf7e",
-        "X-Powered-By": "ASP.NET"
-      },
-      "ResponseBody": "{\u0022nextLink\u0022:\u0022https:\\/\\/management.azure.com:443\\/subscriptions\\/db1ab6f0-4769-4b27-930e-01e2ef9c123c\\/resourceGroups\\/default-dns-3732\\/providers\\/Microsoft.Network\\/dnszones\\/azure.ameredmondlocaltoptest.dns\\/ALL?api-version=2018-05-01\u0026$top=1\u0026$skipToken=LzY%3D\u0022,\u0022value\u0022:[{\u0022id\u0022:\u0022\\/subscriptions\\/db1ab6f0-4769-4b27-930e-01e2ef9c123c\\/resourceGroups\\/default-dns-3732\\/providers\\/Microsoft.Network\\/dnszones\\/azure.ameredmondlocaltoptest.dns\\/SOA\\/@\u0022,\u0022name\u0022:\u0022@\u0022,\u0022type\u0022:\u0022Microsoft.Network\\/dnszones\\/SOA\u0022,\u0022etag\u0022:\u0022da28eec0-72f0-4263-9ec3-8ba92e757859\u0022,\u0022properties\u0022:{\u0022fqdn\u0022:\u0022azure.ameredmondlocaltoptest.dns.\u0022,\u0022TTL\u0022:3600,\u0022SOARecord\u0022:{\u0022email\u0022:\u0022azuredns-hostmaster.microsoft.com\u0022,\u0022expireTime\u0022:2419200,\u0022host\u0022:\u0022ns1-04.azure-dns.com.\u0022,\u0022minimumTTL\u0022:300,\u0022refreshTime\u0022:3600,\u0022retryTime\u0022:300,\u0022serialNumber\u0022:1},\u0022targetResource\u0022:{},\u0022provisioningState\u0022:\u0022Succeeded\u0022}}]}"
->>>>>>> aa1154da
     },
     {
       "RequestUri": "https://management.azure.com/subscriptions/db1ab6f0-4769-4b27-930e-01e2ef9c123c/resourceGroups/default-dns-3732/providers/Microsoft.Network/dnszones/azure.ameredmondlocaltoptest.dns/ALL?api-version=2018-05-01\u0026$top=1\u0026$skipToken=LzY%3D",
@@ -309,13 +203,8 @@
       "RequestHeaders": {
         "Authorization": "Sanitized",
         "User-Agent": [
-<<<<<<< HEAD
-          "azsdk-net-ResourceManager.Dns/1.0.0-alpha.20200921.1",
-          "(.NET Core 4.6.29130.01; Linux 4.19.128-microsoft-standard #1 SMP Tue Jun 23 12:58:10 UTC 2020)"
-=======
-          "azsdk-net-ResourceManager.Dns/1.0.0-alpha.20200918.1",
-          "(.NET Core 4.6.29017.01; Linux 4.19.128-microsoft-standard #1 SMP Tue Jun 23 12:58:10 UTC 2020)"
->>>>>>> aa1154da
+          "azsdk-net-ResourceManager.Dns/1.0.0-alpha.20200921.1",
+          "(.NET Core 4.6.29130.01; Linux 4.19.128-microsoft-standard #1 SMP Tue Jun 23 12:58:10 UTC 2020)"
         ],
         "x-ms-client-request-id": "1cf833b7d7f66efbd5f935c8c32f411c",
         "x-ms-return-client-request-id": "true"
@@ -326,7 +215,6 @@
         "Cache-Control": "private",
         "Content-Length": "858",
         "Content-Type": "application/json; charset=utf-8",
-<<<<<<< HEAD
         "Date": "Mon, 21 Sep 2020 19:29:16 GMT",
         "Server": "Microsoft-IIS/10.0",
         "Strict-Transport-Security": "max-age=31536000; includeSubDomains",
@@ -339,20 +227,6 @@
         "X-Powered-By": "ASP.NET"
       },
       "ResponseBody": "{\u0022nextLink\u0022:\u0022https:\\/\\/management.azure.com:443\\/subscriptions\\/db1ab6f0-4769-4b27-930e-01e2ef9c123c\\/resourceGroups\\/default-dns-4332\\/providers\\/Microsoft.Network\\/dnszones\\/azure.ameredmondlocaltoptest.dns\\/ALL?api-version=2018-05-01\u0026$top=1\u0026$skipToken=YWFhYV9yZWNvcmQyLzIxNDc0ODM2NDc%3D\u0022,\u0022value\u0022:[{\u0022id\u0022:\u0022\\/subscriptions\\/db1ab6f0-4769-4b27-930e-01e2ef9c123c\\/resourceGroups\\/default-dns-4332\\/providers\\/Microsoft.Network\\/dnszones\\/azure.ameredmondlocaltoptest.dns\\/AAAA\\/aaaa_record2\u0022,\u0022name\u0022:\u0022aaaa_record2\u0022,\u0022type\u0022:\u0022Microsoft.Network\\/dnszones\\/AAAA\u0022,\u0022etag\u0022:\u00221b9ee0d8-cb67-4688-a2cc-cc02b30ec877\u0022,\u0022properties\u0022:{\u0022metadata\u0022:{\u0022tag1\u0022:\u0022value1\u0022},\u0022fqdn\u0022:\u0022aaaa_record2.azure.ameredmondlocaltoptest.dns.\u0022,\u0022TTL\u0022:3600,\u0022AAAARecords\u0022:[{\u0022ipv6Address\u0022:\u00221:1:1:1:1:ffff:783f:e6dc\u0022},{\u0022ipv6Address\u0022:\u0022::ffff:4.3.2.1\u0022}],\u0022targetResource\u0022:{},\u0022provisioningState\u0022:\u0022Succeeded\u0022}}]}"
-=======
-        "Date": "Fri, 18 Sep 2020 19:39:31 GMT",
-        "Server": "Microsoft-IIS/10.0",
-        "Strict-Transport-Security": "max-age=31536000; includeSubDomains",
-        "X-Content-Type-Options": "nosniff",
-        "x-ms-correlation-request-id": "d1d6b707-d82c-4cbe-a6f6-d1c8715a36da",
-        "x-ms-ratelimit-remaining-subscription-resource-entities-read": "59995",
-        "x-ms-ratelimit-remaining-subscription-resource-requests": "497",
-        "x-ms-request-id": "1cf833b7-d7f6-6efb-d5f9-35c8c32f411c",
-        "x-ms-routing-request-id": "WESTUS2:20200918T193932Z:d1d6b707-d82c-4cbe-a6f6-d1c8715a36da",
-        "X-Powered-By": "ASP.NET"
-      },
-      "ResponseBody": "{\u0022nextLink\u0022:\u0022https:\\/\\/management.azure.com:443\\/subscriptions\\/db1ab6f0-4769-4b27-930e-01e2ef9c123c\\/resourceGroups\\/default-dns-3732\\/providers\\/Microsoft.Network\\/dnszones\\/azure.ameredmondlocaltoptest.dns\\/ALL?api-version=2018-05-01\u0026$top=1\u0026$skipToken=YWFhYV9yZWNvcmQyLzIxNDc0ODM2NDc%3D\u0022,\u0022value\u0022:[{\u0022id\u0022:\u0022\\/subscriptions\\/db1ab6f0-4769-4b27-930e-01e2ef9c123c\\/resourceGroups\\/default-dns-3732\\/providers\\/Microsoft.Network\\/dnszones\\/azure.ameredmondlocaltoptest.dns\\/AAAA\\/aaaa_record2\u0022,\u0022name\u0022:\u0022aaaa_record2\u0022,\u0022type\u0022:\u0022Microsoft.Network\\/dnszones\\/AAAA\u0022,\u0022etag\u0022:\u00220a2f2f53-780c-4f3e-912d-5623bece7545\u0022,\u0022properties\u0022:{\u0022metadata\u0022:{\u0022tag1\u0022:\u0022value1\u0022},\u0022fqdn\u0022:\u0022aaaa_record2.azure.ameredmondlocaltoptest.dns.\u0022,\u0022TTL\u0022:3600,\u0022AAAARecords\u0022:[{\u0022ipv6Address\u0022:\u00221:1:1:1:1:ffff:783f:e6dc\u0022},{\u0022ipv6Address\u0022:\u0022::ffff:4.3.2.1\u0022}],\u0022targetResource\u0022:{},\u0022provisioningState\u0022:\u0022Succeeded\u0022}}]}"
->>>>>>> aa1154da
     },
     {
       "RequestUri": "https://management.azure.com/subscriptions/db1ab6f0-4769-4b27-930e-01e2ef9c123c/resourceGroups/default-dns-3732/providers/Microsoft.Network/dnszones/azure.ameredmondlocaltoptest.dns/ALL?api-version=2018-05-01\u0026$top=1\u0026$skipToken=YWFhYV9yZWNvcmQyLzIxNDc0ODM2NDc%3D",
@@ -360,13 +234,8 @@
       "RequestHeaders": {
         "Authorization": "Sanitized",
         "User-Agent": [
-<<<<<<< HEAD
-          "azsdk-net-ResourceManager.Dns/1.0.0-alpha.20200921.1",
-          "(.NET Core 4.6.29130.01; Linux 4.19.128-microsoft-standard #1 SMP Tue Jun 23 12:58:10 UTC 2020)"
-=======
-          "azsdk-net-ResourceManager.Dns/1.0.0-alpha.20200918.1",
-          "(.NET Core 4.6.29017.01; Linux 4.19.128-microsoft-standard #1 SMP Tue Jun 23 12:58:10 UTC 2020)"
->>>>>>> aa1154da
+          "azsdk-net-ResourceManager.Dns/1.0.0-alpha.20200921.1",
+          "(.NET Core 4.6.29130.01; Linux 4.19.128-microsoft-standard #1 SMP Tue Jun 23 12:58:10 UTC 2020)"
         ],
         "x-ms-client-request-id": "c8e240689ba629fb4556e29f2d6c6e98",
         "x-ms-return-client-request-id": "true"
@@ -377,7 +246,6 @@
         "Cache-Control": "private",
         "Content-Length": "870",
         "Content-Type": "application/json; charset=utf-8",
-<<<<<<< HEAD
         "Date": "Mon, 21 Sep 2020 19:29:16 GMT",
         "Server": "Microsoft-IIS/10.0",
         "Strict-Transport-Security": "max-age=31536000; includeSubDomains",
@@ -390,20 +258,6 @@
         "X-Powered-By": "ASP.NET"
       },
       "ResponseBody": "{\u0022nextLink\u0022:\u0022https:\\/\\/management.azure.com:443\\/subscriptions\\/db1ab6f0-4769-4b27-930e-01e2ef9c123c\\/resourceGroups\\/default-dns-4332\\/providers\\/Microsoft.Network\\/dnszones\\/azure.ameredmondlocaltoptest.dns\\/ALL?api-version=2018-05-01\u0026$top=1\u0026$skipToken=YWFhYV9yZWNvcmQ2NjYvMjE0NzQ4MzY0Nw%3D%3D\u0022,\u0022value\u0022:[{\u0022id\u0022:\u0022\\/subscriptions\\/db1ab6f0-4769-4b27-930e-01e2ef9c123c\\/resourceGroups\\/default-dns-4332\\/providers\\/Microsoft.Network\\/dnszones\\/azure.ameredmondlocaltoptest.dns\\/AAAA\\/aaaa_record666\u0022,\u0022name\u0022:\u0022aaaa_record666\u0022,\u0022type\u0022:\u0022Microsoft.Network\\/dnszones\\/AAAA\u0022,\u0022etag\u0022:\u002249099599-efdd-44bb-925e-0ac02b01cb8b\u0022,\u0022properties\u0022:{\u0022metadata\u0022:{\u0022tag1\u0022:\u0022value1\u0022},\u0022fqdn\u0022:\u0022aaaa_record666.azure.ameredmondlocaltoptest.dns.\u0022,\u0022TTL\u0022:3600,\u0022AAAARecords\u0022:[{\u0022ipv6Address\u0022:\u00221:1:1:1:1:ffff:783f:e6dc\u0022},{\u0022ipv6Address\u0022:\u0022::ffff:4.3.2.1\u0022}],\u0022targetResource\u0022:{},\u0022provisioningState\u0022:\u0022Succeeded\u0022}}]}"
-=======
-        "Date": "Fri, 18 Sep 2020 19:39:31 GMT",
-        "Server": "Microsoft-IIS/10.0",
-        "Strict-Transport-Security": "max-age=31536000; includeSubDomains",
-        "X-Content-Type-Options": "nosniff",
-        "x-ms-correlation-request-id": "a3946f72-6997-4696-9721-8e73119b72c1",
-        "x-ms-ratelimit-remaining-subscription-resource-entities-read": "59994",
-        "x-ms-ratelimit-remaining-subscription-resource-requests": "496",
-        "x-ms-request-id": "c8e24068-9ba6-29fb-4556-e29f2d6c6e98",
-        "x-ms-routing-request-id": "WESTUS2:20200918T193932Z:a3946f72-6997-4696-9721-8e73119b72c1",
-        "X-Powered-By": "ASP.NET"
-      },
-      "ResponseBody": "{\u0022nextLink\u0022:\u0022https:\\/\\/management.azure.com:443\\/subscriptions\\/db1ab6f0-4769-4b27-930e-01e2ef9c123c\\/resourceGroups\\/default-dns-3732\\/providers\\/Microsoft.Network\\/dnszones\\/azure.ameredmondlocaltoptest.dns\\/ALL?api-version=2018-05-01\u0026$top=1\u0026$skipToken=YWFhYV9yZWNvcmQ2NjYvMjE0NzQ4MzY0Nw%3D%3D\u0022,\u0022value\u0022:[{\u0022id\u0022:\u0022\\/subscriptions\\/db1ab6f0-4769-4b27-930e-01e2ef9c123c\\/resourceGroups\\/default-dns-3732\\/providers\\/Microsoft.Network\\/dnszones\\/azure.ameredmondlocaltoptest.dns\\/AAAA\\/aaaa_record666\u0022,\u0022name\u0022:\u0022aaaa_record666\u0022,\u0022type\u0022:\u0022Microsoft.Network\\/dnszones\\/AAAA\u0022,\u0022etag\u0022:\u0022e31a9505-9c9d-40b0-a414-e880956776fc\u0022,\u0022properties\u0022:{\u0022metadata\u0022:{\u0022tag1\u0022:\u0022value1\u0022},\u0022fqdn\u0022:\u0022aaaa_record666.azure.ameredmondlocaltoptest.dns.\u0022,\u0022TTL\u0022:3600,\u0022AAAARecords\u0022:[{\u0022ipv6Address\u0022:\u00221:1:1:1:1:ffff:783f:e6dc\u0022},{\u0022ipv6Address\u0022:\u0022::ffff:4.3.2.1\u0022}],\u0022targetResource\u0022:{},\u0022provisioningState\u0022:\u0022Succeeded\u0022}}]}"
->>>>>>> aa1154da
     },
     {
       "RequestUri": "https://management.azure.com/subscriptions/db1ab6f0-4769-4b27-930e-01e2ef9c123c/resourceGroups/default-dns-3732/providers/Microsoft.Network/dnszones/azure.ameredmondlocaltoptest.dns/ALL?api-version=2018-05-01\u0026$top=1\u0026$skipToken=YWFhYV9yZWNvcmQ2NjYvMjE0NzQ4MzY0Nw%3D%3D",
@@ -411,13 +265,8 @@
       "RequestHeaders": {
         "Authorization": "Sanitized",
         "User-Agent": [
-<<<<<<< HEAD
-          "azsdk-net-ResourceManager.Dns/1.0.0-alpha.20200921.1",
-          "(.NET Core 4.6.29130.01; Linux 4.19.128-microsoft-standard #1 SMP Tue Jun 23 12:58:10 UTC 2020)"
-=======
-          "azsdk-net-ResourceManager.Dns/1.0.0-alpha.20200918.1",
-          "(.NET Core 4.6.29017.01; Linux 4.19.128-microsoft-standard #1 SMP Tue Jun 23 12:58:10 UTC 2020)"
->>>>>>> aa1154da
+          "azsdk-net-ResourceManager.Dns/1.0.0-alpha.20200921.1",
+          "(.NET Core 4.6.29130.01; Linux 4.19.128-microsoft-standard #1 SMP Tue Jun 23 12:58:10 UTC 2020)"
         ],
         "x-ms-client-request-id": "dd371fae6832f05cace5c82555bd29c6",
         "x-ms-return-client-request-id": "true"
@@ -428,7 +277,6 @@
         "Cache-Control": "private",
         "Content-Length": "12",
         "Content-Type": "application/json; charset=utf-8",
-<<<<<<< HEAD
         "Date": "Mon, 21 Sep 2020 19:29:16 GMT",
         "Server": "Microsoft-IIS/10.0",
         "Strict-Transport-Security": "max-age=31536000; includeSubDomains",
@@ -438,17 +286,6 @@
         "x-ms-ratelimit-remaining-subscription-resource-requests": "495",
         "x-ms-request-id": "2434456d-c1e5-58cf-052d-385fc00f8527",
         "x-ms-routing-request-id": "WESTUS2:20200921T192916Z:32337acc-e7ec-476d-9785-de8c04e1b4b5",
-=======
-        "Date": "Fri, 18 Sep 2020 19:39:32 GMT",
-        "Server": "Microsoft-IIS/10.0",
-        "Strict-Transport-Security": "max-age=31536000; includeSubDomains",
-        "X-Content-Type-Options": "nosniff",
-        "x-ms-correlation-request-id": "b098f281-1ac2-46c1-b5b6-d21b8d24f36c",
-        "x-ms-ratelimit-remaining-subscription-resource-entities-read": "59994",
-        "x-ms-ratelimit-remaining-subscription-resource-requests": "495",
-        "x-ms-request-id": "dd371fae-6832-f05c-ace5-c82555bd29c6",
-        "x-ms-routing-request-id": "WESTUS2:20200918T193932Z:b098f281-1ac2-46c1-b5b6-d21b8d24f36c",
->>>>>>> aa1154da
         "X-Powered-By": "ASP.NET"
       },
       "ResponseBody": {
@@ -460,17 +297,10 @@
       "RequestMethod": "DELETE",
       "RequestHeaders": {
         "Authorization": "Sanitized",
-<<<<<<< HEAD
         "traceparent": "00-c1477a888844c14394a81c85e9cf2ead-7cd9743201a2f54e-00",
         "User-Agent": [
           "azsdk-net-ResourceManager.Dns/1.0.0-alpha.20200921.1",
           "(.NET Core 4.6.29130.01; Linux 4.19.128-microsoft-standard #1 SMP Tue Jun 23 12:58:10 UTC 2020)"
-=======
-        "traceparent": "00-3e2acb61f0a4fb49ab918a779632b9c0-c3c6574b5ac9e945-00",
-        "User-Agent": [
-          "azsdk-net-ResourceManager.Dns/1.0.0-alpha.20200918.1",
-          "(.NET Core 4.6.29017.01; Linux 4.19.128-microsoft-standard #1 SMP Tue Jun 23 12:58:10 UTC 2020)"
->>>>>>> aa1154da
         ],
         "x-ms-client-request-id": "58d8980a62631c2337cfd6a0f55c4168",
         "x-ms-return-client-request-id": "true"
@@ -479,7 +309,6 @@
       "StatusCode": 204,
       "ResponseHeaders": {
         "Cache-Control": "private",
-<<<<<<< HEAD
         "Date": "Mon, 21 Sep 2020 19:29:16 GMT",
         "Server": "Microsoft-IIS/10.0",
         "Strict-Transport-Security": "max-age=31536000; includeSubDomains",
@@ -488,16 +317,6 @@
         "x-ms-ratelimit-remaining-subscription-resource-requests": "11995",
         "x-ms-request-id": "4058b216-1e01-b728-1d5a-0b35834c2291",
         "x-ms-routing-request-id": "WESTUS2:20200921T192916Z:a4e2a37d-c193-490f-b69e-593c4204c8fd",
-=======
-        "Date": "Fri, 18 Sep 2020 19:39:32 GMT",
-        "Server": "Microsoft-IIS/10.0",
-        "Strict-Transport-Security": "max-age=31536000; includeSubDomains",
-        "X-Content-Type-Options": "nosniff",
-        "x-ms-correlation-request-id": "c3308d29-ab0c-4b2b-9df3-eb301f82a500",
-        "x-ms-ratelimit-remaining-subscription-resource-requests": "11995",
-        "x-ms-request-id": "58d8980a-6263-1c23-37cf-d6a0f55c4168",
-        "x-ms-routing-request-id": "WESTUS2:20200918T193933Z:c3308d29-ab0c-4b2b-9df3-eb301f82a500",
->>>>>>> aa1154da
         "X-Powered-By": "ASP.NET"
       },
       "ResponseBody": []
@@ -507,17 +326,10 @@
       "RequestMethod": "DELETE",
       "RequestHeaders": {
         "Authorization": "Sanitized",
-<<<<<<< HEAD
         "traceparent": "00-fb885eb0e55a5646b7ea6e393271fa69-3e29156d807b1947-00",
         "User-Agent": [
           "azsdk-net-ResourceManager.Dns/1.0.0-alpha.20200921.1",
           "(.NET Core 4.6.29130.01; Linux 4.19.128-microsoft-standard #1 SMP Tue Jun 23 12:58:10 UTC 2020)"
-=======
-        "traceparent": "00-8182080e07980c468aaeda562e30cab5-86763a3ecc064d4e-00",
-        "User-Agent": [
-          "azsdk-net-ResourceManager.Dns/1.0.0-alpha.20200918.1",
-          "(.NET Core 4.6.29017.01; Linux 4.19.128-microsoft-standard #1 SMP Tue Jun 23 12:58:10 UTC 2020)"
->>>>>>> aa1154da
         ],
         "x-ms-client-request-id": "a4199d8b63f8ffeae4f21bc0d2d6d387",
         "x-ms-return-client-request-id": "true"
@@ -525,34 +337,19 @@
       "RequestBody": null,
       "StatusCode": 202,
       "ResponseHeaders": {
-<<<<<<< HEAD
         "Azure-AsyncOperation": "https://management.azure.com:443/subscriptions/db1ab6f0-4769-4b27-930e-01e2ef9c123c/resourceGroups/default-dns-4332/providers/Microsoft.Network/dnsOperationStatuses/delzone63736313357143539530f3b981?api-version=2018-05-01",
         "Cache-Control": "private",
         "Content-Length": "0",
         "Date": "Mon, 21 Sep 2020 19:29:17 GMT",
         "Location": "https://management.azure.com/subscriptions/db1ab6f0-4769-4b27-930e-01e2ef9c123c/resourceGroups/default-dns-4332/providers/Microsoft.Network/dnsOperationResults/delzone63736313357143539530f3b981?api-version=2018-05-01",
-=======
-        "Azure-AsyncOperation": "https://management.azure.com:443/subscriptions/db1ab6f0-4769-4b27-930e-01e2ef9c123c/resourceGroups/default-dns-3732/providers/Microsoft.Network/dnsOperationStatuses/delzone637360547739525781d80c718e?api-version=2018-05-01",
-        "Cache-Control": "private",
-        "Content-Length": "0",
-        "Date": "Fri, 18 Sep 2020 19:39:33 GMT",
-        "Location": "https://management.azure.com/subscriptions/db1ab6f0-4769-4b27-930e-01e2ef9c123c/resourceGroups/default-dns-3732/providers/Microsoft.Network/dnsOperationResults/delzone637360547739525781d80c718e?api-version=2018-05-01",
->>>>>>> aa1154da
         "Retry-After": "3",
         "Server": "Microsoft-IIS/10.0",
         "Strict-Transport-Security": "max-age=31536000; includeSubDomains",
         "X-Content-Type-Options": "nosniff",
-<<<<<<< HEAD
         "x-ms-correlation-request-id": "4e1b1fa5-3534-4e3c-9aa5-742feb61df6c",
         "x-ms-ratelimit-remaining-subscription-resource-requests": "11997",
         "x-ms-request-id": "85c7c99b-dd4a-c2bf-627f-838a936b8782",
         "x-ms-routing-request-id": "WESTUS2:20200921T192917Z:4e1b1fa5-3534-4e3c-9aa5-742feb61df6c",
-=======
-        "x-ms-correlation-request-id": "cb34ceb0-ab29-40f7-9fab-b30804f231a4",
-        "x-ms-ratelimit-remaining-subscription-resource-requests": "11997",
-        "x-ms-request-id": "a4199d8b-63f8-ffea-e4f2-1bc0d2d6d387",
-        "x-ms-routing-request-id": "WESTUS2:20200918T193934Z:cb34ceb0-ab29-40f7-9fab-b30804f231a4",
->>>>>>> aa1154da
         "X-Powered-By": "ASP.NET"
       },
       "ResponseBody": []
