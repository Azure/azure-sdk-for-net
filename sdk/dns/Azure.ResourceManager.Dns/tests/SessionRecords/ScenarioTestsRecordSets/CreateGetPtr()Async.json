{
  "Entries": [
    {
      "RequestUri": "https://management.azure.com/subscriptions/db1ab6f0-4769-4b27-930e-01e2ef9c123c/resourceGroups/Default-Dns-3732/providers/Microsoft.Network/dnsZones/azure.ameredmond.dns/PTR/ptr_record?api-version=2018-05-01",
      "RequestMethod": "PUT",
      "RequestHeaders": {
        "Authorization": "Sanitized",
        "Content-Length": "131",
        "Content-Type": "application/json",
<<<<<<< HEAD
        "traceparent": "00-bbf3ac14e75dd74eb6f5b00180abde41-e8a81834d984524d-00",
        "User-Agent": [
          "azsdk-net-ResourceManager.Dns/1.0.0-alpha.20200921.1",
          "(.NET Core 4.6.29130.01; Linux 4.19.128-microsoft-standard #1 SMP Tue Jun 23 12:58:10 UTC 2020)"
=======
        "traceparent": "00-c281f5f5c52e95418a9ae35a86c1d770-c3cb21a31dd2164d-00",
        "User-Agent": [
          "azsdk-net-ResourceManager.Dns/1.0.0-alpha.20200918.1",
          "(.NET Core 4.6.29017.01; Linux 4.19.128-microsoft-standard #1 SMP Tue Jun 23 12:58:10 UTC 2020)"
>>>>>>> aa1154da
        ],
        "x-ms-client-request-id": "cd40a75394a892016cac8657d1c676e0",
        "x-ms-return-client-request-id": "true"
      },
      "RequestBody": {
        "properties": {
          "metadata": {
            "tag1": "value1"
          },
          "TTL": 60,
          "PTRRecords": [
            {
              "ptrdname": "www1.scsfsm.com"
            },
            {
              "ptrdname": "www2.scsfsm.com"
            }
          ]
        }
      },
      "StatusCode": 201,
      "ResponseHeaders": {
        "Cache-Control": "private",
        "Content-Length": "507",
        "Content-Type": "application/json; charset=utf-8",
<<<<<<< HEAD
        "Date": "Mon, 21 Sep 2020 19:29:00 GMT",
        "ETag": "4121c1cc-fa2f-4243-9a52-1d5498c9af26",
        "Server": "Microsoft-IIS/10.0",
        "Strict-Transport-Security": "max-age=31536000; includeSubDomains",
        "X-Content-Type-Options": "nosniff",
        "x-ms-correlation-request-id": "6b116775-213f-42ab-b550-0ed64005dbc6",
        "x-ms-ratelimit-remaining-subscription-resource-requests": "11999",
        "x-ms-request-id": "47bcedcc-e65a-04c2-8a62-ed1e34c7a52a",
        "x-ms-routing-request-id": "WESTUS2:20200921T192901Z:6b116775-213f-42ab-b550-0ed64005dbc6",
        "X-Powered-By": "ASP.NET"
      },
      "ResponseBody": "{\u0022id\u0022:\u0022\\/subscriptions\\/db1ab6f0-4769-4b27-930e-01e2ef9c123c\\/resourceGroups\\/Default-Dns-4332\\/providers\\/Microsoft.Network\\/dnszones\\/azure.ameredmond.dns\\/PTR\\/ptr_record\u0022,\u0022name\u0022:\u0022ptr_record\u0022,\u0022type\u0022:\u0022Microsoft.Network\\/dnszones\\/PTR\u0022,\u0022etag\u0022:\u00224121c1cc-fa2f-4243-9a52-1d5498c9af26\u0022,\u0022properties\u0022:{\u0022metadata\u0022:{\u0022tag1\u0022:\u0022value1\u0022},\u0022fqdn\u0022:\u0022ptr_record.azure.ameredmond.dns.\u0022,\u0022TTL\u0022:60,\u0022PTRRecords\u0022:[{\u0022ptrdname\u0022:\u0022www1.scsfsm.com\u0022},{\u0022ptrdname\u0022:\u0022www2.scsfsm.com\u0022}],\u0022targetResource\u0022:{},\u0022provisioningState\u0022:\u0022Succeeded\u0022}}"
=======
        "Date": "Fri, 18 Sep 2020 19:39:13 GMT",
        "ETag": "0ca90d82-aa21-4f2c-b2d6-2d90726be7a7",
        "Server": "Microsoft-IIS/10.0",
        "Strict-Transport-Security": "max-age=31536000; includeSubDomains",
        "X-Content-Type-Options": "nosniff",
        "x-ms-correlation-request-id": "0fe9b53d-329d-4f57-b727-dff294f61786",
        "x-ms-ratelimit-remaining-subscription-resource-requests": "11999",
        "x-ms-request-id": "cd40a753-94a8-9201-6cac-8657d1c676e0",
        "x-ms-routing-request-id": "WESTUS2:20200918T193913Z:0fe9b53d-329d-4f57-b727-dff294f61786",
        "X-Powered-By": "ASP.NET"
      },
      "ResponseBody": "{\u0022id\u0022:\u0022\\/subscriptions\\/db1ab6f0-4769-4b27-930e-01e2ef9c123c\\/resourceGroups\\/Default-Dns-3732\\/providers\\/Microsoft.Network\\/dnszones\\/azure.ameredmond.dns\\/PTR\\/ptr_record\u0022,\u0022name\u0022:\u0022ptr_record\u0022,\u0022type\u0022:\u0022Microsoft.Network\\/dnszones\\/PTR\u0022,\u0022etag\u0022:\u00220ca90d82-aa21-4f2c-b2d6-2d90726be7a7\u0022,\u0022properties\u0022:{\u0022metadata\u0022:{\u0022tag1\u0022:\u0022value1\u0022},\u0022fqdn\u0022:\u0022ptr_record.azure.ameredmond.dns.\u0022,\u0022TTL\u0022:60,\u0022PTRRecords\u0022:[{\u0022ptrdname\u0022:\u0022www1.scsfsm.com\u0022},{\u0022ptrdname\u0022:\u0022www2.scsfsm.com\u0022}],\u0022targetResource\u0022:{},\u0022provisioningState\u0022:\u0022Succeeded\u0022}}"
>>>>>>> aa1154da
    }
  ],
  "Variables": {
    "RandomSeed": "313407212",
    "SUBSCRIPTION_ID": "db1ab6f0-4769-4b27-930e-01e2ef9c123c"
  }
}<|MERGE_RESOLUTION|>--- conflicted
+++ resolved
@@ -7,17 +7,10 @@
         "Authorization": "Sanitized",
         "Content-Length": "131",
         "Content-Type": "application/json",
-<<<<<<< HEAD
         "traceparent": "00-bbf3ac14e75dd74eb6f5b00180abde41-e8a81834d984524d-00",
         "User-Agent": [
           "azsdk-net-ResourceManager.Dns/1.0.0-alpha.20200921.1",
           "(.NET Core 4.6.29130.01; Linux 4.19.128-microsoft-standard #1 SMP Tue Jun 23 12:58:10 UTC 2020)"
-=======
-        "traceparent": "00-c281f5f5c52e95418a9ae35a86c1d770-c3cb21a31dd2164d-00",
-        "User-Agent": [
-          "azsdk-net-ResourceManager.Dns/1.0.0-alpha.20200918.1",
-          "(.NET Core 4.6.29017.01; Linux 4.19.128-microsoft-standard #1 SMP Tue Jun 23 12:58:10 UTC 2020)"
->>>>>>> aa1154da
         ],
         "x-ms-client-request-id": "cd40a75394a892016cac8657d1c676e0",
         "x-ms-return-client-request-id": "true"
@@ -43,7 +36,6 @@
         "Cache-Control": "private",
         "Content-Length": "507",
         "Content-Type": "application/json; charset=utf-8",
-<<<<<<< HEAD
         "Date": "Mon, 21 Sep 2020 19:29:00 GMT",
         "ETag": "4121c1cc-fa2f-4243-9a52-1d5498c9af26",
         "Server": "Microsoft-IIS/10.0",
@@ -56,20 +48,6 @@
         "X-Powered-By": "ASP.NET"
       },
       "ResponseBody": "{\u0022id\u0022:\u0022\\/subscriptions\\/db1ab6f0-4769-4b27-930e-01e2ef9c123c\\/resourceGroups\\/Default-Dns-4332\\/providers\\/Microsoft.Network\\/dnszones\\/azure.ameredmond.dns\\/PTR\\/ptr_record\u0022,\u0022name\u0022:\u0022ptr_record\u0022,\u0022type\u0022:\u0022Microsoft.Network\\/dnszones\\/PTR\u0022,\u0022etag\u0022:\u00224121c1cc-fa2f-4243-9a52-1d5498c9af26\u0022,\u0022properties\u0022:{\u0022metadata\u0022:{\u0022tag1\u0022:\u0022value1\u0022},\u0022fqdn\u0022:\u0022ptr_record.azure.ameredmond.dns.\u0022,\u0022TTL\u0022:60,\u0022PTRRecords\u0022:[{\u0022ptrdname\u0022:\u0022www1.scsfsm.com\u0022},{\u0022ptrdname\u0022:\u0022www2.scsfsm.com\u0022}],\u0022targetResource\u0022:{},\u0022provisioningState\u0022:\u0022Succeeded\u0022}}"
-=======
-        "Date": "Fri, 18 Sep 2020 19:39:13 GMT",
-        "ETag": "0ca90d82-aa21-4f2c-b2d6-2d90726be7a7",
-        "Server": "Microsoft-IIS/10.0",
-        "Strict-Transport-Security": "max-age=31536000; includeSubDomains",
-        "X-Content-Type-Options": "nosniff",
-        "x-ms-correlation-request-id": "0fe9b53d-329d-4f57-b727-dff294f61786",
-        "x-ms-ratelimit-remaining-subscription-resource-requests": "11999",
-        "x-ms-request-id": "cd40a753-94a8-9201-6cac-8657d1c676e0",
-        "x-ms-routing-request-id": "WESTUS2:20200918T193913Z:0fe9b53d-329d-4f57-b727-dff294f61786",
-        "X-Powered-By": "ASP.NET"
-      },
-      "ResponseBody": "{\u0022id\u0022:\u0022\\/subscriptions\\/db1ab6f0-4769-4b27-930e-01e2ef9c123c\\/resourceGroups\\/Default-Dns-3732\\/providers\\/Microsoft.Network\\/dnszones\\/azure.ameredmond.dns\\/PTR\\/ptr_record\u0022,\u0022name\u0022:\u0022ptr_record\u0022,\u0022type\u0022:\u0022Microsoft.Network\\/dnszones\\/PTR\u0022,\u0022etag\u0022:\u00220ca90d82-aa21-4f2c-b2d6-2d90726be7a7\u0022,\u0022properties\u0022:{\u0022metadata\u0022:{\u0022tag1\u0022:\u0022value1\u0022},\u0022fqdn\u0022:\u0022ptr_record.azure.ameredmond.dns.\u0022,\u0022TTL\u0022:60,\u0022PTRRecords\u0022:[{\u0022ptrdname\u0022:\u0022www1.scsfsm.com\u0022},{\u0022ptrdname\u0022:\u0022www2.scsfsm.com\u0022}],\u0022targetResource\u0022:{},\u0022provisioningState\u0022:\u0022Succeeded\u0022}}"
->>>>>>> aa1154da
     }
   ],
   "Variables": {
