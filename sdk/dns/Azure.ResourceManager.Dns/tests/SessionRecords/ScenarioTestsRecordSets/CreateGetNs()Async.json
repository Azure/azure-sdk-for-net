{
  "Entries": [
    {
      "RequestUri": "https://management.azure.com/subscriptions/db1ab6f0-4769-4b27-930e-01e2ef9c123c/resourceGroups/Default-Dns-3732/providers/Microsoft.Network/dnsZones/azure.ameredmond.dns/NS/ns_record?api-version=2018-05-01",
      "RequestMethod": "PUT",
      "RequestHeaders": {
        "Authorization": "Sanitized",
        "Content-Length": "126",
        "Content-Type": "application/json",
<<<<<<< HEAD
        "traceparent": "00-edde180766f03442b8fe668c077db5da-e3d033d2ccd5f042-00",
        "User-Agent": [
          "azsdk-net-ResourceManager.Dns/1.0.0-alpha.20200921.1",
          "(.NET Core 4.6.29130.01; Linux 4.19.128-microsoft-standard #1 SMP Tue Jun 23 12:58:10 UTC 2020)"
=======
        "traceparent": "00-636b8c201b42704ea6ced50ee95caa2a-37f1f31cc99a254b-00",
        "User-Agent": [
          "azsdk-net-ResourceManager.Dns/1.0.0-alpha.20200918.1",
          "(.NET Core 4.6.29017.01; Linux 4.19.128-microsoft-standard #1 SMP Tue Jun 23 12:58:10 UTC 2020)"
>>>>>>> aa1154da
        ],
        "x-ms-client-request-id": "5633c73f8152f5762ee9f8c830011d41",
        "x-ms-return-client-request-id": "true"
      },
      "RequestBody": {
        "properties": {
          "metadata": {
            "tag1": "value1"
          },
          "TTL": 60,
          "NSRecords": [
            {
              "nsdname": "ns1.scsfsm.com"
            },
            {
              "nsdname": "ns2.scsfsm.com"
            }
          ]
        }
      },
      "StatusCode": 201,
      "ResponseHeaders": {
        "Cache-Control": "private",
        "Content-Length": "497",
        "Content-Type": "application/json; charset=utf-8",
<<<<<<< HEAD
        "Date": "Mon, 21 Sep 2020 19:28:59 GMT",
        "ETag": "24fc3a4b-b118-46ff-b10d-85b73fd6313b",
        "Server": "Microsoft-IIS/10.0",
        "Strict-Transport-Security": "max-age=31536000; includeSubDomains",
        "X-Content-Type-Options": "nosniff",
        "x-ms-correlation-request-id": "8e345f81-e29a-4c7b-9f8a-df42162d44ea",
        "x-ms-ratelimit-remaining-subscription-resource-requests": "11999",
        "x-ms-request-id": "637883d7-b03d-6b20-a39a-9054f63138f2",
        "x-ms-routing-request-id": "WESTUS2:20200921T192859Z:8e345f81-e29a-4c7b-9f8a-df42162d44ea",
        "X-Powered-By": "ASP.NET"
      },
      "ResponseBody": "{\u0022id\u0022:\u0022\\/subscriptions\\/db1ab6f0-4769-4b27-930e-01e2ef9c123c\\/resourceGroups\\/Default-Dns-4332\\/providers\\/Microsoft.Network\\/dnszones\\/azure.ameredmond.dns\\/NS\\/ns_record\u0022,\u0022name\u0022:\u0022ns_record\u0022,\u0022type\u0022:\u0022Microsoft.Network\\/dnszones\\/NS\u0022,\u0022etag\u0022:\u002224fc3a4b-b118-46ff-b10d-85b73fd6313b\u0022,\u0022properties\u0022:{\u0022metadata\u0022:{\u0022tag1\u0022:\u0022value1\u0022},\u0022fqdn\u0022:\u0022ns_record.azure.ameredmond.dns.\u0022,\u0022TTL\u0022:60,\u0022NSRecords\u0022:[{\u0022nsdname\u0022:\u0022ns1.scsfsm.com\u0022},{\u0022nsdname\u0022:\u0022ns2.scsfsm.com\u0022}],\u0022targetResource\u0022:{},\u0022provisioningState\u0022:\u0022Succeeded\u0022}}"
=======
        "Date": "Fri, 18 Sep 2020 19:39:11 GMT",
        "ETag": "5e3e7227-2aab-41c3-ab65-4d7c67c21978",
        "Server": "Microsoft-IIS/10.0",
        "Strict-Transport-Security": "max-age=31536000; includeSubDomains",
        "X-Content-Type-Options": "nosniff",
        "x-ms-correlation-request-id": "cc99f64f-75bb-40ba-bb2c-880dc86e1988",
        "x-ms-ratelimit-remaining-subscription-resource-requests": "11999",
        "x-ms-request-id": "5633c73f-8152-f576-2ee9-f8c830011d41",
        "x-ms-routing-request-id": "WESTUS2:20200918T193912Z:cc99f64f-75bb-40ba-bb2c-880dc86e1988",
        "X-Powered-By": "ASP.NET"
      },
      "ResponseBody": "{\u0022id\u0022:\u0022\\/subscriptions\\/db1ab6f0-4769-4b27-930e-01e2ef9c123c\\/resourceGroups\\/Default-Dns-3732\\/providers\\/Microsoft.Network\\/dnszones\\/azure.ameredmond.dns\\/NS\\/ns_record\u0022,\u0022name\u0022:\u0022ns_record\u0022,\u0022type\u0022:\u0022Microsoft.Network\\/dnszones\\/NS\u0022,\u0022etag\u0022:\u00225e3e7227-2aab-41c3-ab65-4d7c67c21978\u0022,\u0022properties\u0022:{\u0022metadata\u0022:{\u0022tag1\u0022:\u0022value1\u0022},\u0022fqdn\u0022:\u0022ns_record.azure.ameredmond.dns.\u0022,\u0022TTL\u0022:60,\u0022NSRecords\u0022:[{\u0022nsdname\u0022:\u0022ns1.scsfsm.com\u0022},{\u0022nsdname\u0022:\u0022ns2.scsfsm.com\u0022}],\u0022targetResource\u0022:{},\u0022provisioningState\u0022:\u0022Succeeded\u0022}}"
>>>>>>> aa1154da
    }
  ],
  "Variables": {
    "RandomSeed": "1088116138",
    "SUBSCRIPTION_ID": "db1ab6f0-4769-4b27-930e-01e2ef9c123c"
  }
}<|MERGE_RESOLUTION|>--- conflicted
+++ resolved
@@ -7,17 +7,10 @@
         "Authorization": "Sanitized",
         "Content-Length": "126",
         "Content-Type": "application/json",
-<<<<<<< HEAD
         "traceparent": "00-edde180766f03442b8fe668c077db5da-e3d033d2ccd5f042-00",
         "User-Agent": [
           "azsdk-net-ResourceManager.Dns/1.0.0-alpha.20200921.1",
           "(.NET Core 4.6.29130.01; Linux 4.19.128-microsoft-standard #1 SMP Tue Jun 23 12:58:10 UTC 2020)"
-=======
-        "traceparent": "00-636b8c201b42704ea6ced50ee95caa2a-37f1f31cc99a254b-00",
-        "User-Agent": [
-          "azsdk-net-ResourceManager.Dns/1.0.0-alpha.20200918.1",
-          "(.NET Core 4.6.29017.01; Linux 4.19.128-microsoft-standard #1 SMP Tue Jun 23 12:58:10 UTC 2020)"
->>>>>>> aa1154da
         ],
         "x-ms-client-request-id": "5633c73f8152f5762ee9f8c830011d41",
         "x-ms-return-client-request-id": "true"
@@ -43,7 +36,6 @@
         "Cache-Control": "private",
         "Content-Length": "497",
         "Content-Type": "application/json; charset=utf-8",
-<<<<<<< HEAD
         "Date": "Mon, 21 Sep 2020 19:28:59 GMT",
         "ETag": "24fc3a4b-b118-46ff-b10d-85b73fd6313b",
         "Server": "Microsoft-IIS/10.0",
@@ -56,20 +48,6 @@
         "X-Powered-By": "ASP.NET"
       },
       "ResponseBody": "{\u0022id\u0022:\u0022\\/subscriptions\\/db1ab6f0-4769-4b27-930e-01e2ef9c123c\\/resourceGroups\\/Default-Dns-4332\\/providers\\/Microsoft.Network\\/dnszones\\/azure.ameredmond.dns\\/NS\\/ns_record\u0022,\u0022name\u0022:\u0022ns_record\u0022,\u0022type\u0022:\u0022Microsoft.Network\\/dnszones\\/NS\u0022,\u0022etag\u0022:\u002224fc3a4b-b118-46ff-b10d-85b73fd6313b\u0022,\u0022properties\u0022:{\u0022metadata\u0022:{\u0022tag1\u0022:\u0022value1\u0022},\u0022fqdn\u0022:\u0022ns_record.azure.ameredmond.dns.\u0022,\u0022TTL\u0022:60,\u0022NSRecords\u0022:[{\u0022nsdname\u0022:\u0022ns1.scsfsm.com\u0022},{\u0022nsdname\u0022:\u0022ns2.scsfsm.com\u0022}],\u0022targetResource\u0022:{},\u0022provisioningState\u0022:\u0022Succeeded\u0022}}"
-=======
-        "Date": "Fri, 18 Sep 2020 19:39:11 GMT",
-        "ETag": "5e3e7227-2aab-41c3-ab65-4d7c67c21978",
-        "Server": "Microsoft-IIS/10.0",
-        "Strict-Transport-Security": "max-age=31536000; includeSubDomains",
-        "X-Content-Type-Options": "nosniff",
-        "x-ms-correlation-request-id": "cc99f64f-75bb-40ba-bb2c-880dc86e1988",
-        "x-ms-ratelimit-remaining-subscription-resource-requests": "11999",
-        "x-ms-request-id": "5633c73f-8152-f576-2ee9-f8c830011d41",
-        "x-ms-routing-request-id": "WESTUS2:20200918T193912Z:cc99f64f-75bb-40ba-bb2c-880dc86e1988",
-        "X-Powered-By": "ASP.NET"
-      },
-      "ResponseBody": "{\u0022id\u0022:\u0022\\/subscriptions\\/db1ab6f0-4769-4b27-930e-01e2ef9c123c\\/resourceGroups\\/Default-Dns-3732\\/providers\\/Microsoft.Network\\/dnszones\\/azure.ameredmond.dns\\/NS\\/ns_record\u0022,\u0022name\u0022:\u0022ns_record\u0022,\u0022type\u0022:\u0022Microsoft.Network\\/dnszones\\/NS\u0022,\u0022etag\u0022:\u00225e3e7227-2aab-41c3-ab65-4d7c67c21978\u0022,\u0022properties\u0022:{\u0022metadata\u0022:{\u0022tag1\u0022:\u0022value1\u0022},\u0022fqdn\u0022:\u0022ns_record.azure.ameredmond.dns.\u0022,\u0022TTL\u0022:60,\u0022NSRecords\u0022:[{\u0022nsdname\u0022:\u0022ns1.scsfsm.com\u0022},{\u0022nsdname\u0022:\u0022ns2.scsfsm.com\u0022}],\u0022targetResource\u0022:{},\u0022provisioningState\u0022:\u0022Succeeded\u0022}}"
->>>>>>> aa1154da
     }
   ],
   "Variables": {
