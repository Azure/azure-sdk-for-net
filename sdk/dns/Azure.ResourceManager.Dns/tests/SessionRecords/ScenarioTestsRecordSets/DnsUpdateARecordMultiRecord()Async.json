--- conflicted
+++ resolved
@@ -7,17 +7,10 @@
         "Authorization": "Sanitized",
         "Content-Length": "96",
         "Content-Type": "application/json",
-<<<<<<< HEAD
         "traceparent": "00-bbeaebeeb149ab428a74d1795984d369-e6996b675d145d4c-00",
         "User-Agent": [
           "azsdk-net-ResourceManager.Dns/1.0.0-alpha.20200921.1",
           "(.NET Core 4.6.29130.01; Linux 4.19.128-microsoft-standard #1 SMP Tue Jun 23 12:58:10 UTC 2020)"
-=======
-        "traceparent": "00-4e376ec2c276174ca15bad4397bd25fe-a51a03bda5272641-00",
-        "User-Agent": [
-          "azsdk-net-ResourceManager.Dns/1.0.0-alpha.20200918.1",
-          "(.NET Core 4.6.29017.01; Linux 4.19.128-microsoft-standard #1 SMP Tue Jun 23 12:58:10 UTC 2020)"
->>>>>>> aa1154da
         ],
         "x-ms-client-request-id": "91b5edd7f5b12429e9e5b918521aad0b",
         "x-ms-return-client-request-id": "true"
@@ -40,7 +33,6 @@
         "Cache-Control": "private",
         "Content-Length": "480",
         "Content-Type": "application/json; charset=utf-8",
-<<<<<<< HEAD
         "Date": "Mon, 21 Sep 2020 19:29:22 GMT",
         "ETag": "43488939-eb1b-4afb-9c08-9e53f991a2ca",
         "Server": "Microsoft-IIS/10.0",
@@ -53,37 +45,16 @@
         "X-Powered-By": "ASP.NET"
       },
       "ResponseBody": "{\u0022id\u0022:\u0022\\/subscriptions\\/db1ab6f0-4769-4b27-930e-01e2ef9c123c\\/resourceGroups\\/Default-Dns-4332\\/providers\\/Microsoft.Network\\/dnszones\\/azure.ameredmond.dns\\/A\\/a_multi_record\u0022,\u0022name\u0022:\u0022a_multi_record\u0022,\u0022type\u0022:\u0022Microsoft.Network\\/dnszones\\/A\u0022,\u0022etag\u0022:\u002243488939-eb1b-4afb-9c08-9e53f991a2ca\u0022,\u0022properties\u0022:{\u0022metadata\u0022:{\u0022tag1\u0022:\u0022value1\u0022},\u0022fqdn\u0022:\u0022a_multi_record.azure.ameredmond.dns.\u0022,\u0022TTL\u0022:60,\u0022ARecords\u0022:[{\u0022ipv4Address\u0022:\u0022123.32.1.0\u0022}],\u0022targetResource\u0022:{},\u0022provisioningState\u0022:\u0022Succeeded\u0022}}"
-=======
-        "Date": "Fri, 18 Sep 2020 19:39:39 GMT",
-        "ETag": "e5275a9e-d4bf-438b-b8bb-6be117af150f",
-        "Server": "Microsoft-IIS/10.0",
-        "Strict-Transport-Security": "max-age=31536000; includeSubDomains",
-        "X-Content-Type-Options": "nosniff",
-        "x-ms-correlation-request-id": "2c10e2ba-b929-4b8e-bfc0-4adeb0509ff0",
-        "x-ms-ratelimit-remaining-subscription-resource-requests": "11996",
-        "x-ms-request-id": "91b5edd7-f5b1-2429-e9e5-b918521aad0b",
-        "x-ms-routing-request-id": "WESTUS2:20200918T193940Z:2c10e2ba-b929-4b8e-bfc0-4adeb0509ff0",
-        "X-Powered-By": "ASP.NET"
-      },
-      "ResponseBody": "{\u0022id\u0022:\u0022\\/subscriptions\\/db1ab6f0-4769-4b27-930e-01e2ef9c123c\\/resourceGroups\\/Default-Dns-3732\\/providers\\/Microsoft.Network\\/dnszones\\/azure.ameredmond.dns\\/A\\/a_multi_record\u0022,\u0022name\u0022:\u0022a_multi_record\u0022,\u0022type\u0022:\u0022Microsoft.Network\\/dnszones\\/A\u0022,\u0022etag\u0022:\u0022e5275a9e-d4bf-438b-b8bb-6be117af150f\u0022,\u0022properties\u0022:{\u0022metadata\u0022:{\u0022tag1\u0022:\u0022value1\u0022},\u0022fqdn\u0022:\u0022a_multi_record.azure.ameredmond.dns.\u0022,\u0022TTL\u0022:60,\u0022ARecords\u0022:[{\u0022ipv4Address\u0022:\u0022123.32.1.0\u0022}],\u0022targetResource\u0022:{},\u0022provisioningState\u0022:\u0022Succeeded\u0022}}"
->>>>>>> aa1154da
     },
     {
       "RequestUri": "https://management.azure.com/subscriptions/db1ab6f0-4769-4b27-930e-01e2ef9c123c/resourceGroups/Default-Dns-3732/providers/Microsoft.Network/dnsZones/azure.ameredmond.dns/A/a_multi_record?api-version=2018-05-01",
       "RequestMethod": "GET",
       "RequestHeaders": {
         "Authorization": "Sanitized",
-<<<<<<< HEAD
         "traceparent": "00-43d1da2427a2734c813ba01cc9f432a4-a7e6ce59ab134142-00",
         "User-Agent": [
           "azsdk-net-ResourceManager.Dns/1.0.0-alpha.20200921.1",
           "(.NET Core 4.6.29130.01; Linux 4.19.128-microsoft-standard #1 SMP Tue Jun 23 12:58:10 UTC 2020)"
-=======
-        "traceparent": "00-023e1f91c5817e4082ebe78ceb1eb352-c48b8970b00af247-00",
-        "User-Agent": [
-          "azsdk-net-ResourceManager.Dns/1.0.0-alpha.20200918.1",
-          "(.NET Core 4.6.29017.01; Linux 4.19.128-microsoft-standard #1 SMP Tue Jun 23 12:58:10 UTC 2020)"
->>>>>>> aa1154da
         ],
         "x-ms-client-request-id": "f74188ee7966c38dab0d1db49a448aaa",
         "x-ms-return-client-request-id": "true"
@@ -94,7 +65,6 @@
         "Cache-Control": "private",
         "Content-Length": "480",
         "Content-Type": "application/json; charset=utf-8",
-<<<<<<< HEAD
         "Date": "Mon, 21 Sep 2020 19:29:22 GMT",
         "ETag": "43488939-eb1b-4afb-9c08-9e53f991a2ca",
         "Server": "Microsoft-IIS/10.0",
@@ -107,20 +77,6 @@
         "X-Powered-By": "ASP.NET"
       },
       "ResponseBody": "{\u0022id\u0022:\u0022\\/subscriptions\\/db1ab6f0-4769-4b27-930e-01e2ef9c123c\\/resourceGroups\\/Default-Dns-4332\\/providers\\/Microsoft.Network\\/dnszones\\/azure.ameredmond.dns\\/A\\/a_multi_record\u0022,\u0022name\u0022:\u0022a_multi_record\u0022,\u0022type\u0022:\u0022Microsoft.Network\\/dnszones\\/A\u0022,\u0022etag\u0022:\u002243488939-eb1b-4afb-9c08-9e53f991a2ca\u0022,\u0022properties\u0022:{\u0022metadata\u0022:{\u0022tag1\u0022:\u0022value1\u0022},\u0022fqdn\u0022:\u0022a_multi_record.azure.ameredmond.dns.\u0022,\u0022TTL\u0022:60,\u0022ARecords\u0022:[{\u0022ipv4Address\u0022:\u0022123.32.1.0\u0022}],\u0022targetResource\u0022:{},\u0022provisioningState\u0022:\u0022Succeeded\u0022}}"
-=======
-        "Date": "Fri, 18 Sep 2020 19:39:40 GMT",
-        "ETag": "e5275a9e-d4bf-438b-b8bb-6be117af150f",
-        "Server": "Microsoft-IIS/10.0",
-        "Strict-Transport-Security": "max-age=31536000; includeSubDomains",
-        "X-Content-Type-Options": "nosniff",
-        "x-ms-correlation-request-id": "a009cc77-0b2f-49b7-b0c7-815dc7b2d508",
-        "x-ms-ratelimit-remaining-subscription-resource-requests": "498",
-        "x-ms-request-id": "f74188ee-7966-c38d-ab0d-1db49a448aaa",
-        "x-ms-routing-request-id": "WESTUS2:20200918T193940Z:a009cc77-0b2f-49b7-b0c7-815dc7b2d508",
-        "X-Powered-By": "ASP.NET"
-      },
-      "ResponseBody": "{\u0022id\u0022:\u0022\\/subscriptions\\/db1ab6f0-4769-4b27-930e-01e2ef9c123c\\/resourceGroups\\/Default-Dns-3732\\/providers\\/Microsoft.Network\\/dnszones\\/azure.ameredmond.dns\\/A\\/a_multi_record\u0022,\u0022name\u0022:\u0022a_multi_record\u0022,\u0022type\u0022:\u0022Microsoft.Network\\/dnszones\\/A\u0022,\u0022etag\u0022:\u0022e5275a9e-d4bf-438b-b8bb-6be117af150f\u0022,\u0022properties\u0022:{\u0022metadata\u0022:{\u0022tag1\u0022:\u0022value1\u0022},\u0022fqdn\u0022:\u0022a_multi_record.azure.ameredmond.dns.\u0022,\u0022TTL\u0022:60,\u0022ARecords\u0022:[{\u0022ipv4Address\u0022:\u0022123.32.1.0\u0022}],\u0022targetResource\u0022:{},\u0022provisioningState\u0022:\u0022Succeeded\u0022}}"
->>>>>>> aa1154da
     },
     {
       "RequestUri": "https://management.azure.com/subscriptions/db1ab6f0-4769-4b27-930e-01e2ef9c123c/resourceGroups/Default-Dns-3732/providers/Microsoft.Network/dnsZones/azure.ameredmond.dns/A/a_multi_record?api-version=2018-05-01",
@@ -129,27 +85,16 @@
         "Authorization": "Sanitized",
         "Content-Length": "222",
         "Content-Type": "application/json",
-<<<<<<< HEAD
         "traceparent": "00-1045748e6f8e7149a9b0646a71f56090-08d725cb3ec9aa4c-00",
         "User-Agent": [
           "azsdk-net-ResourceManager.Dns/1.0.0-alpha.20200921.1",
           "(.NET Core 4.6.29130.01; Linux 4.19.128-microsoft-standard #1 SMP Tue Jun 23 12:58:10 UTC 2020)"
-=======
-        "traceparent": "00-2a05af342ef6cd4f9d370ca193471be2-3aeb6cf2807b724e-00",
-        "User-Agent": [
-          "azsdk-net-ResourceManager.Dns/1.0.0-alpha.20200918.1",
-          "(.NET Core 4.6.29017.01; Linux 4.19.128-microsoft-standard #1 SMP Tue Jun 23 12:58:10 UTC 2020)"
->>>>>>> aa1154da
         ],
         "x-ms-client-request-id": "a6855989f0084be76a0ebe6029de7af9",
         "x-ms-return-client-request-id": "true"
       },
       "RequestBody": {
-<<<<<<< HEAD
         "etag": "43488939-eb1b-4afb-9c08-9e53f991a2ca",
-=======
-        "etag": "e5275a9e-d4bf-438b-b8bb-6be117af150f",
->>>>>>> aa1154da
         "properties": {
           "metadata": {
             "tag1": "value1"
@@ -174,7 +119,6 @@
         "Cache-Control": "private",
         "Content-Length": "540",
         "Content-Type": "application/json; charset=utf-8",
-<<<<<<< HEAD
         "Date": "Mon, 21 Sep 2020 19:29:23 GMT",
         "ETag": "cb867bae-c6fb-4469-bbed-53d8e9610cad",
         "Server": "Microsoft-IIS/10.0",
@@ -187,37 +131,16 @@
         "X-Powered-By": "ASP.NET"
       },
       "ResponseBody": "{\u0022id\u0022:\u0022\\/subscriptions\\/db1ab6f0-4769-4b27-930e-01e2ef9c123c\\/resourceGroups\\/Default-Dns-4332\\/providers\\/Microsoft.Network\\/dnszones\\/azure.ameredmond.dns\\/A\\/a_multi_record\u0022,\u0022name\u0022:\u0022a_multi_record\u0022,\u0022type\u0022:\u0022Microsoft.Network\\/dnszones\\/A\u0022,\u0022etag\u0022:\u0022cb867bae-c6fb-4469-bbed-53d8e9610cad\u0022,\u0022properties\u0022:{\u0022metadata\u0022:{\u0022tag1\u0022:\u0022value1\u0022},\u0022fqdn\u0022:\u0022a_multi_record.azure.ameredmond.dns.\u0022,\u0022TTL\u0022:120,\u0022ARecords\u0022:[{\u0022ipv4Address\u0022:\u0022123.32.1.0\u0022},{\u0022ipv4Address\u0022:\u0022101.10.0.1\u0022},{\u0022ipv4Address\u0022:\u002222.33.44.55\u0022}],\u0022targetResource\u0022:{},\u0022provisioningState\u0022:\u0022Succeeded\u0022}}"
-=======
-        "Date": "Fri, 18 Sep 2020 19:39:40 GMT",
-        "ETag": "4b17f286-e201-44dd-80e3-c32e7cd22835",
-        "Server": "Microsoft-IIS/10.0",
-        "Strict-Transport-Security": "max-age=31536000; includeSubDomains",
-        "X-Content-Type-Options": "nosniff",
-        "x-ms-correlation-request-id": "9cef496c-ce98-4bd0-914e-742c4768fd5e",
-        "x-ms-ratelimit-remaining-subscription-resource-requests": "11995",
-        "x-ms-request-id": "a6855989-f008-4be7-6a0e-be6029de7af9",
-        "x-ms-routing-request-id": "WESTUS2:20200918T193941Z:9cef496c-ce98-4bd0-914e-742c4768fd5e",
-        "X-Powered-By": "ASP.NET"
-      },
-      "ResponseBody": "{\u0022id\u0022:\u0022\\/subscriptions\\/db1ab6f0-4769-4b27-930e-01e2ef9c123c\\/resourceGroups\\/Default-Dns-3732\\/providers\\/Microsoft.Network\\/dnszones\\/azure.ameredmond.dns\\/A\\/a_multi_record\u0022,\u0022name\u0022:\u0022a_multi_record\u0022,\u0022type\u0022:\u0022Microsoft.Network\\/dnszones\\/A\u0022,\u0022etag\u0022:\u00224b17f286-e201-44dd-80e3-c32e7cd22835\u0022,\u0022properties\u0022:{\u0022metadata\u0022:{\u0022tag1\u0022:\u0022value1\u0022},\u0022fqdn\u0022:\u0022a_multi_record.azure.ameredmond.dns.\u0022,\u0022TTL\u0022:120,\u0022ARecords\u0022:[{\u0022ipv4Address\u0022:\u0022123.32.1.0\u0022},{\u0022ipv4Address\u0022:\u0022101.10.0.1\u0022},{\u0022ipv4Address\u0022:\u002222.33.44.55\u0022}],\u0022targetResource\u0022:{},\u0022provisioningState\u0022:\u0022Succeeded\u0022}}"
->>>>>>> aa1154da
     },
     {
       "RequestUri": "https://management.azure.com/subscriptions/db1ab6f0-4769-4b27-930e-01e2ef9c123c/resourceGroups/Default-Dns-3732/providers/Microsoft.Network/dnsZones/azure.ameredmond.dns/A/a_multi_record?api-version=2018-05-01",
       "RequestMethod": "DELETE",
       "RequestHeaders": {
         "Authorization": "Sanitized",
-<<<<<<< HEAD
         "traceparent": "00-7100b4984d7d6e4c994000db8e9facdd-992eae4da749b042-00",
         "User-Agent": [
           "azsdk-net-ResourceManager.Dns/1.0.0-alpha.20200921.1",
           "(.NET Core 4.6.29130.01; Linux 4.19.128-microsoft-standard #1 SMP Tue Jun 23 12:58:10 UTC 2020)"
-=======
-        "traceparent": "00-6e5a8a5613e607449081a4cbbd73c635-55dbc9c993592348-00",
-        "User-Agent": [
-          "azsdk-net-ResourceManager.Dns/1.0.0-alpha.20200918.1",
-          "(.NET Core 4.6.29017.01; Linux 4.19.128-microsoft-standard #1 SMP Tue Jun 23 12:58:10 UTC 2020)"
->>>>>>> aa1154da
         ],
         "x-ms-client-request-id": "50fccca824b45ec15ff2e6a3d8758aa4",
         "x-ms-return-client-request-id": "true"
@@ -227,7 +150,6 @@
       "ResponseHeaders": {
         "Cache-Control": "private",
         "Content-Length": "0",
-<<<<<<< HEAD
         "Date": "Mon, 21 Sep 2020 19:29:23 GMT",
         "Server": "Microsoft-IIS/10.0",
         "Strict-Transport-Security": "max-age=31536000; includeSubDomains",
@@ -236,16 +158,6 @@
         "x-ms-ratelimit-remaining-subscription-resource-requests": "11992",
         "x-ms-request-id": "f4d57c2b-12f1-370b-8ef2-574660a53fd7",
         "x-ms-routing-request-id": "WESTUS2:20200921T192923Z:d0bbd566-f842-4721-83e7-d57d775aba28",
-=======
-        "Date": "Fri, 18 Sep 2020 19:39:41 GMT",
-        "Server": "Microsoft-IIS/10.0",
-        "Strict-Transport-Security": "max-age=31536000; includeSubDomains",
-        "X-Content-Type-Options": "nosniff",
-        "x-ms-correlation-request-id": "3ea9e232-618b-4df7-89fe-15423e4d76f6",
-        "x-ms-ratelimit-remaining-subscription-resource-requests": "11992",
-        "x-ms-request-id": "50fccca8-24b4-5ec1-5ff2-e6a3d8758aa4",
-        "x-ms-routing-request-id": "WESTUS2:20200918T193942Z:3ea9e232-618b-4df7-89fe-15423e4d76f6",
->>>>>>> aa1154da
         "X-Powered-By": "ASP.NET"
       },
       "ResponseBody": []
