--- conflicted
+++ resolved
@@ -1,28 +1,17 @@
 {
   "Entries": [
     {
-<<<<<<< HEAD
       "RequestUri": "https://management.azure.com/subscriptions/db1ab6f0-4769-4b27-930e-01e2ef9c123c/resourceGroups/Default-Dns-3253/providers/Microsoft.Network/dnsZones/azure.ameredmond.dns/AAAA/soa_record?api-version=2018-05-01",
-=======
-      "RequestUri": "https://management.azure.com/subscriptions/c9cbd920-c00c-427c-852b-8aaf38badaeb/resourceGroups/Default-Dns-9382/providers/Microsoft.Network/dnsZones/azure.ameredmond.dns/AAAA/soa_record?api-version=2018-05-01",
->>>>>>> 77554331
       "RequestMethod": "PUT",
       "RequestHeaders": {
         "Accept": "application/json",
         "Authorization": "Sanitized",
         "Content-Length": "115",
         "Content-Type": "application/json",
-<<<<<<< HEAD
         "traceparent": "00-5794c7c11010334baa7060010cd042ae-cb11d7b94887534b-00",
         "User-Agent": [
           "azsdk-net-ResourceManager.Dns/1.0.0-alpha.20201019.1",
           "(.NET Core 4.6.29130.01; Linux 4.19.128-microsoft-standard #1 SMP Tue Jun 23 12:58:10 UTC 2020)"
-=======
-        "traceparent": "00-b325bce0dd23f747a62d0fe2b315e01f-888d8e5d6e980146-00",
-        "User-Agent": [
-          "azsdk-net-ResourceManager.Dns/1.0.0-alpha.20200930.1",
-          "(.NET Core 4.6.29220.03; Microsoft Windows 10.0.19042 )"
->>>>>>> 77554331
         ],
         "x-ms-client-request-id": "6f800cc646c3eff82875fd7f916f06d7",
         "x-ms-return-client-request-id": "true"
@@ -45,7 +34,6 @@
         "Cache-Control": "private",
         "Content-Length": "493",
         "Content-Type": "application/json; charset=utf-8",
-<<<<<<< HEAD
         "Date": "Mon, 19 Oct 2020 22:05:31 GMT",
         "ETag": "21d0718b-89bb-4513-a61d-b3e9cad2db2c",
         "Server": "Microsoft-IIS/10.0",
@@ -61,38 +49,14 @@
     },
     {
       "RequestUri": "https://management.azure.com/subscriptions/db1ab6f0-4769-4b27-930e-01e2ef9c123c/resourceGroups/Default-Dns-3253/providers/Microsoft.Network/dnsZones/azure.ameredmond.dns/SOA/@?api-version=2018-05-01",
-=======
-        "Date": "Wed, 30 Sep 2020 06:16:38 GMT",
-        "ETag": "110bc474-25a8-4093-ba20-6f9c50e04b79",
-        "Server": "Microsoft-IIS/10.0",
-        "Strict-Transport-Security": "max-age=31536000; includeSubDomains",
-        "X-Content-Type-Options": "nosniff",
-        "x-ms-correlation-request-id": "01412c8f-fe1b-4092-bd88-df066bb020ea",
-        "x-ms-ratelimit-remaining-subscription-resource-requests": "11993",
-        "x-ms-request-id": "496c4af2-9ab7-b052-0b76-ab2531a1ca7b",
-        "x-ms-routing-request-id": "SOUTHEASTASIA:20200930T061639Z:01412c8f-fe1b-4092-bd88-df066bb020ea",
-        "X-Powered-By": "ASP.NET"
-      },
-      "ResponseBody": "{\u0022id\u0022:\u0022\\/subscriptions\\/c9cbd920-c00c-427c-852b-8aaf38badaeb\\/resourceGroups\\/Default-Dns-9382\\/providers\\/Microsoft.Network\\/dnszones\\/azure.ameredmond.dns\\/AAAA\\/soa_record\u0022,\u0022name\u0022:\u0022soa_record\u0022,\u0022type\u0022:\u0022Microsoft.Network\\/dnszones\\/AAAA\u0022,\u0022etag\u0022:\u0022110bc474-25a8-4093-ba20-6f9c50e04b79\u0022,\u0022properties\u0022:{\u0022metadata\u0022:{\u0022tag1\u0022:\u0022value1\u0022},\u0022fqdn\u0022:\u0022soa_record.azure.ameredmond.dns.\u0022,\u0022TTL\u0022:3600,\u0022AAAARecords\u0022:[{\u0022ipv6Address\u0022:\u00221:1:1:1:1:ffff:783f:e6dc\u0022}],\u0022targetResource\u0022:{},\u0022provisioningState\u0022:\u0022Succeeded\u0022}}"
-    },
-    {
-      "RequestUri": "https://management.azure.com/subscriptions/c9cbd920-c00c-427c-852b-8aaf38badaeb/resourceGroups/Default-Dns-9382/providers/Microsoft.Network/dnsZones/azure.ameredmond.dns/SOA/@?api-version=2018-05-01",
->>>>>>> 77554331
       "RequestMethod": "GET",
       "RequestHeaders": {
         "Accept": "application/json",
         "Authorization": "Sanitized",
-<<<<<<< HEAD
         "traceparent": "00-3273d0db0d7fd549a3dec8b1d9411fa8-1ec9eb14b22c1446-00",
         "User-Agent": [
           "azsdk-net-ResourceManager.Dns/1.0.0-alpha.20201019.1",
           "(.NET Core 4.6.29130.01; Linux 4.19.128-microsoft-standard #1 SMP Tue Jun 23 12:58:10 UTC 2020)"
-=======
-        "traceparent": "00-149d9f03d1b2e541b3254f8d362fbf84-deba9a3ccc82254e-00",
-        "User-Agent": [
-          "azsdk-net-ResourceManager.Dns/1.0.0-alpha.20200930.1",
-          "(.NET Core 4.6.29220.03; Microsoft Windows 10.0.19042 )"
->>>>>>> 77554331
         ],
         "x-ms-client-request-id": "1ce2cbb04d36ec37587a5cf77946940c",
         "x-ms-return-client-request-id": "true"
@@ -101,7 +65,6 @@
       "StatusCode": 200,
       "ResponseHeaders": {
         "Cache-Control": "private",
-<<<<<<< HEAD
         "Content-Length": "553",
         "Content-Type": "application/json; charset=utf-8",
         "Date": "Mon, 19 Oct 2020 22:05:32 GMT",
@@ -119,61 +82,27 @@
     },
     {
       "RequestUri": "https://management.azure.com/subscriptions/db1ab6f0-4769-4b27-930e-01e2ef9c123c/resourceGroups/Default-Dns-3253/providers/Microsoft.Network/dnsZones/azure.ameredmond.dns/SOA/@?api-version=2018-05-01",
-=======
-        "Content-Length": "557",
-        "Content-Type": "application/json; charset=utf-8",
-        "Date": "Wed, 30 Sep 2020 06:16:39 GMT",
-        "ETag": "37f59d58-e3b2-48a3-bc93-85a5881af221",
-        "Server": "Microsoft-IIS/10.0",
-        "Strict-Transport-Security": "max-age=31536000; includeSubDomains",
-        "X-Content-Type-Options": "nosniff",
-        "x-ms-correlation-request-id": "917b25aa-f8f4-4910-b017-7ab2f29905ac",
-        "x-ms-ratelimit-remaining-subscription-resource-requests": "499",
-        "x-ms-request-id": "c0d4735d-f123-2226-fc2e-c3193ec88164",
-        "x-ms-routing-request-id": "SOUTHEASTASIA:20200930T061640Z:917b25aa-f8f4-4910-b017-7ab2f29905ac",
-        "X-Powered-By": "ASP.NET"
-      },
-      "ResponseBody": "{\u0022id\u0022:\u0022\\/subscriptions\\/c9cbd920-c00c-427c-852b-8aaf38badaeb\\/resourceGroups\\/Default-Dns-9382\\/providers\\/Microsoft.Network\\/dnszones\\/azure.ameredmond.dns\\/SOA\\/@\u0022,\u0022name\u0022:\u0022@\u0022,\u0022type\u0022:\u0022Microsoft.Network\\/dnszones\\/SOA\u0022,\u0022etag\u0022:\u002237f59d58-e3b2-48a3-bc93-85a5881af221\u0022,\u0022properties\u0022:{\u0022fqdn\u0022:\u0022azure.ameredmond.dns.\u0022,\u0022TTL\u0022:3600,\u0022SOARecord\u0022:{\u0022email\u0022:\u0022azuredns-hostmaster.microsoft.com\u0022,\u0022expireTime\u0022:2419200,\u0022host\u0022:\u0022ns1-02.ppe.azure-dns.com.\u0022,\u0022minimumTTL\u0022:300,\u0022refreshTime\u0022:3600,\u0022retryTime\u0022:300,\u0022serialNumber\u0022:1},\u0022targetResource\u0022:{},\u0022provisioningState\u0022:\u0022Succeeded\u0022}}"
-    },
-    {
-      "RequestUri": "https://management.azure.com/subscriptions/c9cbd920-c00c-427c-852b-8aaf38badaeb/resourceGroups/Default-Dns-9382/providers/Microsoft.Network/dnsZones/azure.ameredmond.dns/SOA/@?api-version=2018-05-01",
->>>>>>> 77554331
       "RequestMethod": "PUT",
       "RequestHeaders": {
         "Accept": "application/json",
         "Authorization": "Sanitized",
         "Content-Length": "277",
         "Content-Type": "application/json",
-<<<<<<< HEAD
         "traceparent": "00-afd757f498a6c54db99c0782327dbdd1-b08efaebabe65a4c-00",
         "User-Agent": [
           "azsdk-net-ResourceManager.Dns/1.0.0-alpha.20201019.1",
           "(.NET Core 4.6.29130.01; Linux 4.19.128-microsoft-standard #1 SMP Tue Jun 23 12:58:10 UTC 2020)"
-=======
-        "traceparent": "00-70da7a5e1498d4478901b506edfb3004-d54c67411da4a34f-00",
-        "User-Agent": [
-          "azsdk-net-ResourceManager.Dns/1.0.0-alpha.20200930.1",
-          "(.NET Core 4.6.29220.03; Microsoft Windows 10.0.19042 )"
->>>>>>> 77554331
         ],
         "x-ms-client-request-id": "7ed6f8cc54657de1b98ac6eb7ec16c46",
         "x-ms-return-client-request-id": "true"
       },
       "RequestBody": {
-<<<<<<< HEAD
         "etag": "2fa54ef6-807e-47e8-a4fd-54bbfdf8a9ca",
-=======
-        "etag": "37f59d58-e3b2-48a3-bc93-85a5881af221",
->>>>>>> 77554331
         "properties": {
           "TTL": 3600,
           "targetResource": {},
           "SOARecord": {
-<<<<<<< HEAD
             "host": "ns1-05.azure-dns.com.",
-=======
-            "host": "ns1-02.ppe.azure-dns.com.",
->>>>>>> 77554331
             "email": "azuredns-hostmaster.microsoft.com",
             "serialNumber": 1,
             "refreshTime": 12345,
@@ -188,7 +117,6 @@
         "Cache-Control": "private",
         "Content-Length": "558",
         "Content-Type": "application/json; charset=utf-8",
-<<<<<<< HEAD
         "Date": "Mon, 19 Oct 2020 22:05:32 GMT",
         "ETag": "acc84493-b7d7-4f6c-992e-9e86d728ef33",
         "Server": "Microsoft-IIS/10.0",
@@ -204,38 +132,14 @@
     },
     {
       "RequestUri": "https://management.azure.com/subscriptions/db1ab6f0-4769-4b27-930e-01e2ef9c123c/resourceGroups/Default-Dns-3253/providers/Microsoft.Network/dnsZones/azure.ameredmond.dns/A/soa_record?api-version=2018-05-01",
-=======
-        "Date": "Wed, 30 Sep 2020 06:16:40 GMT",
-        "ETag": "8596de2d-a3fd-4d94-9059-e2a776661468",
-        "Server": "Microsoft-IIS/10.0",
-        "Strict-Transport-Security": "max-age=31536000; includeSubDomains",
-        "X-Content-Type-Options": "nosniff",
-        "x-ms-correlation-request-id": "47c29584-9e2a-4e03-9d12-1817e7934747",
-        "x-ms-ratelimit-remaining-subscription-resource-requests": "11999",
-        "x-ms-request-id": "2894bbfb-f3c2-ea8b-a090-024fd0122585",
-        "x-ms-routing-request-id": "SOUTHEASTASIA:20200930T061641Z:47c29584-9e2a-4e03-9d12-1817e7934747",
-        "X-Powered-By": "ASP.NET"
-      },
-      "ResponseBody": "{\u0022id\u0022:\u0022\\/subscriptions\\/c9cbd920-c00c-427c-852b-8aaf38badaeb\\/resourceGroups\\/Default-Dns-9382\\/providers\\/Microsoft.Network\\/dnszones\\/azure.ameredmond.dns\\/SOA\\/@\u0022,\u0022name\u0022:\u0022@\u0022,\u0022type\u0022:\u0022Microsoft.Network\\/dnszones\\/SOA\u0022,\u0022etag\u0022:\u00228596de2d-a3fd-4d94-9059-e2a776661468\u0022,\u0022properties\u0022:{\u0022fqdn\u0022:\u0022azure.ameredmond.dns.\u0022,\u0022TTL\u0022:3600,\u0022SOARecord\u0022:{\u0022email\u0022:\u0022azuredns-hostmaster.microsoft.com\u0022,\u0022expireTime\u0022:123,\u0022host\u0022:\u0022ns1-02.ppe.azure-dns.com.\u0022,\u0022minimumTTL\u0022:1234,\u0022refreshTime\u0022:12345,\u0022retryTime\u0022:123456,\u0022serialNumber\u0022:1},\u0022targetResource\u0022:{},\u0022provisioningState\u0022:\u0022Succeeded\u0022}}"
-    },
-    {
-      "RequestUri": "https://management.azure.com/subscriptions/c9cbd920-c00c-427c-852b-8aaf38badaeb/resourceGroups/Default-Dns-9382/providers/Microsoft.Network/dnsZones/azure.ameredmond.dns/A/soa_record?api-version=2018-05-01",
->>>>>>> 77554331
       "RequestMethod": "DELETE",
       "RequestHeaders": {
         "Accept": "application/json",
         "Authorization": "Sanitized",
-<<<<<<< HEAD
         "traceparent": "00-92e36aaa99e3f94993db9ee9262c9982-c1d5aa435d167245-00",
         "User-Agent": [
           "azsdk-net-ResourceManager.Dns/1.0.0-alpha.20201019.1",
           "(.NET Core 4.6.29130.01; Linux 4.19.128-microsoft-standard #1 SMP Tue Jun 23 12:58:10 UTC 2020)"
-=======
-        "traceparent": "00-529037190007fa4e9ba737376d0eb80d-4f40fa8e5670c54f-00",
-        "User-Agent": [
-          "azsdk-net-ResourceManager.Dns/1.0.0-alpha.20200930.1",
-          "(.NET Core 4.6.29220.03; Microsoft Windows 10.0.19042 )"
->>>>>>> 77554331
         ],
         "x-ms-client-request-id": "bb91da6ff79779c8d5931648e90075e2",
         "x-ms-return-client-request-id": "true"
@@ -244,7 +148,6 @@
       "StatusCode": 204,
       "ResponseHeaders": {
         "Cache-Control": "private",
-<<<<<<< HEAD
         "Date": "Mon, 19 Oct 2020 22:05:32 GMT",
         "Server": "Microsoft-IIS/10.0",
         "Strict-Transport-Security": "max-age=31536000; includeSubDomains",
@@ -253,28 +156,13 @@
         "x-ms-ratelimit-remaining-subscription-resource-requests": "11994",
         "x-ms-request-id": "bb91da6f-f797-79c8-d593-1648e90075e2",
         "x-ms-routing-request-id": "WESTUS2:20201019T220533Z:35b9608f-bf24-4ea6-ac66-6490f2a5d1d7",
-=======
-        "Date": "Wed, 30 Sep 2020 06:16:41 GMT",
-        "Server": "Microsoft-IIS/10.0",
-        "Strict-Transport-Security": "max-age=31536000; includeSubDomains",
-        "X-Content-Type-Options": "nosniff",
-        "x-ms-correlation-request-id": "be0b85bb-5801-45f3-8a0b-5377c62ee6b5",
-        "x-ms-ratelimit-remaining-subscription-resource-requests": "11994",
-        "x-ms-request-id": "b391fc81-3450-0113-244a-4c88d6387143",
-        "x-ms-routing-request-id": "SOUTHEASTASIA:20200930T061642Z:be0b85bb-5801-45f3-8a0b-5377c62ee6b5",
->>>>>>> 77554331
         "X-Powered-By": "ASP.NET"
       },
       "ResponseBody": []
     }
   ],
   "Variables": {
-<<<<<<< HEAD
     "RandomSeed": "1484435656",
     "SUBSCRIPTION_ID": "db1ab6f0-4769-4b27-930e-01e2ef9c123c"
-=======
-    "RandomSeed": "85939629",
-    "SUBSCRIPTION_ID": "c9cbd920-c00c-427c-852b-8aaf38badaeb"
->>>>>>> 77554331
   }
 }