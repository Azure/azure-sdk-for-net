{
  "Entries": [
    {
      "RequestUri": "https://management.azure.com/subscriptions/db1ab6f0-4769-4b27-930e-01e2ef9c123c/resourceGroups/Default-Dns-3732/providers/Microsoft.Network/dnsZones/azure.ameredmond.dns/AAAA/soa_record?api-version=2018-05-01",
      "RequestMethod": "PUT",
      "RequestHeaders": {
        "Authorization": "Sanitized",
        "Content-Length": "115",
        "Content-Type": "application/json",
<<<<<<< HEAD
        "traceparent": "00-188bc77823d826409eeb6262b356e100-d58dc7d0a053314e-00",
        "User-Agent": [
          "azsdk-net-ResourceManager.Dns/1.0.0-alpha.20200921.1",
          "(.NET Core 4.6.29130.01; Linux 4.19.128-microsoft-standard #1 SMP Tue Jun 23 12:58:10 UTC 2020)"
=======
        "traceparent": "00-df65c2bf42a74b4e91b20ae0711fde46-351632b7267f2f44-00",
        "User-Agent": [
          "azsdk-net-ResourceManager.Dns/1.0.0-alpha.20200918.1",
          "(.NET Core 4.6.29017.01; Linux 4.19.128-microsoft-standard #1 SMP Tue Jun 23 12:58:10 UTC 2020)"
>>>>>>> aa1154da
        ],
        "x-ms-client-request-id": "254f07a4b6440d35f20b9f978162a2a6",
        "x-ms-return-client-request-id": "true"
      },
      "RequestBody": {
        "properties": {
          "metadata": {
            "tag1": "value1"
          },
          "TTL": 3600,
          "AAAARecords": [
            {
              "ipv6Address": "1:1:1:1:1:ffff:783f:e6dc"
            }
          ]
        }
      },
      "StatusCode": 201,
      "ResponseHeaders": {
        "Cache-Control": "private",
        "Content-Length": "493",
        "Content-Type": "application/json; charset=utf-8",
<<<<<<< HEAD
        "Date": "Mon, 21 Sep 2020 19:29:18 GMT",
        "ETag": "ccea3f5d-07c5-45ec-a8d5-3afd155cd3f7",
        "Server": "Microsoft-IIS/10.0",
        "Strict-Transport-Security": "max-age=31536000; includeSubDomains",
        "X-Content-Type-Options": "nosniff",
        "x-ms-correlation-request-id": "bd64258b-7f4f-44d8-9ab3-0f359fdffd1e",
        "x-ms-ratelimit-remaining-subscription-resource-requests": "11993",
        "x-ms-request-id": "0dafd1b8-43e8-187c-f640-70e4cb5fdb72",
        "x-ms-routing-request-id": "WESTUS2:20200921T192918Z:bd64258b-7f4f-44d8-9ab3-0f359fdffd1e",
        "X-Powered-By": "ASP.NET"
      },
      "ResponseBody": "{\u0022id\u0022:\u0022\\/subscriptions\\/db1ab6f0-4769-4b27-930e-01e2ef9c123c\\/resourceGroups\\/Default-Dns-4332\\/providers\\/Microsoft.Network\\/dnszones\\/azure.ameredmond.dns\\/AAAA\\/soa_record\u0022,\u0022name\u0022:\u0022soa_record\u0022,\u0022type\u0022:\u0022Microsoft.Network\\/dnszones\\/AAAA\u0022,\u0022etag\u0022:\u0022ccea3f5d-07c5-45ec-a8d5-3afd155cd3f7\u0022,\u0022properties\u0022:{\u0022metadata\u0022:{\u0022tag1\u0022:\u0022value1\u0022},\u0022fqdn\u0022:\u0022soa_record.azure.ameredmond.dns.\u0022,\u0022TTL\u0022:3600,\u0022AAAARecords\u0022:[{\u0022ipv6Address\u0022:\u00221:1:1:1:1:ffff:783f:e6dc\u0022}],\u0022targetResource\u0022:{},\u0022provisioningState\u0022:\u0022Succeeded\u0022}}"
=======
        "Date": "Fri, 18 Sep 2020 19:39:34 GMT",
        "ETag": "3336df92-25ab-4f85-b006-e6f6a25eed6d",
        "Server": "Microsoft-IIS/10.0",
        "Strict-Transport-Security": "max-age=31536000; includeSubDomains",
        "X-Content-Type-Options": "nosniff",
        "x-ms-correlation-request-id": "9afb703e-97a5-486a-b2a2-d8da46487386",
        "x-ms-ratelimit-remaining-subscription-resource-requests": "11993",
        "x-ms-request-id": "254f07a4-b644-0d35-f20b-9f978162a2a6",
        "x-ms-routing-request-id": "WESTUS2:20200918T193935Z:9afb703e-97a5-486a-b2a2-d8da46487386",
        "X-Powered-By": "ASP.NET"
      },
      "ResponseBody": "{\u0022id\u0022:\u0022\\/subscriptions\\/db1ab6f0-4769-4b27-930e-01e2ef9c123c\\/resourceGroups\\/Default-Dns-3732\\/providers\\/Microsoft.Network\\/dnszones\\/azure.ameredmond.dns\\/AAAA\\/soa_record\u0022,\u0022name\u0022:\u0022soa_record\u0022,\u0022type\u0022:\u0022Microsoft.Network\\/dnszones\\/AAAA\u0022,\u0022etag\u0022:\u00223336df92-25ab-4f85-b006-e6f6a25eed6d\u0022,\u0022properties\u0022:{\u0022metadata\u0022:{\u0022tag1\u0022:\u0022value1\u0022},\u0022fqdn\u0022:\u0022soa_record.azure.ameredmond.dns.\u0022,\u0022TTL\u0022:3600,\u0022AAAARecords\u0022:[{\u0022ipv6Address\u0022:\u00221:1:1:1:1:ffff:783f:e6dc\u0022}],\u0022targetResource\u0022:{},\u0022provisioningState\u0022:\u0022Succeeded\u0022}}"
>>>>>>> aa1154da
    },
    {
      "RequestUri": "https://management.azure.com/subscriptions/db1ab6f0-4769-4b27-930e-01e2ef9c123c/resourceGroups/Default-Dns-3732/providers/Microsoft.Network/dnsZones/azure.ameredmond.dns/SOA/@?api-version=2018-05-01",
      "RequestMethod": "GET",
      "RequestHeaders": {
        "Authorization": "Sanitized",
<<<<<<< HEAD
        "traceparent": "00-f4fec6f7676c5b44a6b8d0d1dc0f780d-881536e046eb704a-00",
        "User-Agent": [
          "azsdk-net-ResourceManager.Dns/1.0.0-alpha.20200921.1",
          "(.NET Core 4.6.29130.01; Linux 4.19.128-microsoft-standard #1 SMP Tue Jun 23 12:58:10 UTC 2020)"
=======
        "traceparent": "00-b654ab24d9345f4f8f5dc6434bdb163c-8bd6c6a2fc789c4c-00",
        "User-Agent": [
          "azsdk-net-ResourceManager.Dns/1.0.0-alpha.20200918.1",
          "(.NET Core 4.6.29017.01; Linux 4.19.128-microsoft-standard #1 SMP Tue Jun 23 12:58:10 UTC 2020)"
>>>>>>> aa1154da
        ],
        "x-ms-client-request-id": "3a7e0a9f31707f477d1aaf7dd3325bea",
        "x-ms-return-client-request-id": "true"
      },
      "RequestBody": null,
      "StatusCode": 200,
      "ResponseHeaders": {
        "Cache-Control": "private",
        "Content-Length": "553",
        "Content-Type": "application/json; charset=utf-8",
<<<<<<< HEAD
        "Date": "Mon, 21 Sep 2020 19:29:18 GMT",
        "ETag": "d0965538-c034-47b1-a5a0-06e4fb8f6d43",
        "Server": "Microsoft-IIS/10.0",
        "Strict-Transport-Security": "max-age=31536000; includeSubDomains",
        "X-Content-Type-Options": "nosniff",
        "x-ms-correlation-request-id": "1d3bdeb7-ee97-4d90-a43e-ac6f1911e0d4",
        "x-ms-ratelimit-remaining-subscription-resource-requests": "499",
        "x-ms-request-id": "7ebb7a06-5876-fac8-5858-5bed1f976e0a",
        "x-ms-routing-request-id": "WESTUS2:20200921T192918Z:1d3bdeb7-ee97-4d90-a43e-ac6f1911e0d4",
        "X-Powered-By": "ASP.NET"
      },
      "ResponseBody": "{\u0022id\u0022:\u0022\\/subscriptions\\/db1ab6f0-4769-4b27-930e-01e2ef9c123c\\/resourceGroups\\/Default-Dns-4332\\/providers\\/Microsoft.Network\\/dnszones\\/azure.ameredmond.dns\\/SOA\\/@\u0022,\u0022name\u0022:\u0022@\u0022,\u0022type\u0022:\u0022Microsoft.Network\\/dnszones\\/SOA\u0022,\u0022etag\u0022:\u0022d0965538-c034-47b1-a5a0-06e4fb8f6d43\u0022,\u0022properties\u0022:{\u0022fqdn\u0022:\u0022azure.ameredmond.dns.\u0022,\u0022TTL\u0022:3600,\u0022SOARecord\u0022:{\u0022email\u0022:\u0022azuredns-hostmaster.microsoft.com\u0022,\u0022expireTime\u0022:2419200,\u0022host\u0022:\u0022ns1-06.azure-dns.com.\u0022,\u0022minimumTTL\u0022:300,\u0022refreshTime\u0022:3600,\u0022retryTime\u0022:300,\u0022serialNumber\u0022:1},\u0022targetResource\u0022:{},\u0022provisioningState\u0022:\u0022Succeeded\u0022}}"
=======
        "Date": "Fri, 18 Sep 2020 19:39:35 GMT",
        "ETag": "96b1ee54-59a0-46f9-9377-ae7691856d1e",
        "Server": "Microsoft-IIS/10.0",
        "Strict-Transport-Security": "max-age=31536000; includeSubDomains",
        "X-Content-Type-Options": "nosniff",
        "x-ms-correlation-request-id": "2e18d10a-6446-4325-bc6d-2fd00bd9f7ee",
        "x-ms-ratelimit-remaining-subscription-resource-requests": "499",
        "x-ms-request-id": "3a7e0a9f-3170-7f47-7d1a-af7dd3325bea",
        "x-ms-routing-request-id": "WESTUS2:20200918T193935Z:2e18d10a-6446-4325-bc6d-2fd00bd9f7ee",
        "X-Powered-By": "ASP.NET"
      },
      "ResponseBody": "{\u0022id\u0022:\u0022\\/subscriptions\\/db1ab6f0-4769-4b27-930e-01e2ef9c123c\\/resourceGroups\\/Default-Dns-3732\\/providers\\/Microsoft.Network\\/dnszones\\/azure.ameredmond.dns\\/SOA\\/@\u0022,\u0022name\u0022:\u0022@\u0022,\u0022type\u0022:\u0022Microsoft.Network\\/dnszones\\/SOA\u0022,\u0022etag\u0022:\u002296b1ee54-59a0-46f9-9377-ae7691856d1e\u0022,\u0022properties\u0022:{\u0022fqdn\u0022:\u0022azure.ameredmond.dns.\u0022,\u0022TTL\u0022:3600,\u0022SOARecord\u0022:{\u0022email\u0022:\u0022azuredns-hostmaster.microsoft.com\u0022,\u0022expireTime\u0022:2419200,\u0022host\u0022:\u0022ns1-04.azure-dns.com.\u0022,\u0022minimumTTL\u0022:300,\u0022refreshTime\u0022:3600,\u0022retryTime\u0022:300,\u0022serialNumber\u0022:1},\u0022targetResource\u0022:{},\u0022provisioningState\u0022:\u0022Succeeded\u0022}}"
>>>>>>> aa1154da
    },
    {
      "RequestUri": "https://management.azure.com/subscriptions/db1ab6f0-4769-4b27-930e-01e2ef9c123c/resourceGroups/Default-Dns-3732/providers/Microsoft.Network/dnsZones/azure.ameredmond.dns/SOA/@?api-version=2018-05-01",
      "RequestMethod": "PUT",
      "RequestHeaders": {
        "Authorization": "Sanitized",
        "Content-Length": "273",
        "Content-Type": "application/json",
<<<<<<< HEAD
        "traceparent": "00-ee38d8d495d7eb48b7b7d33d2f9fec0d-1ab8812b5363d04f-00",
        "User-Agent": [
          "azsdk-net-ResourceManager.Dns/1.0.0-alpha.20200921.1",
          "(.NET Core 4.6.29130.01; Linux 4.19.128-microsoft-standard #1 SMP Tue Jun 23 12:58:10 UTC 2020)"
=======
        "traceparent": "00-f5ac5beae281c4438e6994417e18d69b-91d5b5b6b79efe49-00",
        "User-Agent": [
          "azsdk-net-ResourceManager.Dns/1.0.0-alpha.20200918.1",
          "(.NET Core 4.6.29017.01; Linux 4.19.128-microsoft-standard #1 SMP Tue Jun 23 12:58:10 UTC 2020)"
>>>>>>> aa1154da
        ],
        "x-ms-client-request-id": "c656c765e101198107f5a45ed99b960f",
        "x-ms-return-client-request-id": "true"
      },
      "RequestBody": {
<<<<<<< HEAD
        "etag": "d0965538-c034-47b1-a5a0-06e4fb8f6d43",
=======
        "etag": "96b1ee54-59a0-46f9-9377-ae7691856d1e",
>>>>>>> aa1154da
        "properties": {
          "TTL": 3600,
          "targetResource": {},
          "SOARecord": {
            "host": "ns1-04.azure-dns.com.",
            "email": "azuredns-hostmaster.microsoft.com",
            "serialNumber": 1,
            "refreshTime": 12345,
            "retryTime": 123456,
            "expireTime": 123,
            "minimumTTL": 1234
          }
        }
      },
      "StatusCode": 200,
      "ResponseHeaders": {
        "Cache-Control": "private",
        "Content-Length": "554",
        "Content-Type": "application/json; charset=utf-8",
<<<<<<< HEAD
        "Date": "Mon, 21 Sep 2020 19:29:19 GMT",
        "ETag": "fc733855-8bfa-462a-9eaf-fb4c9f5910af",
        "Server": "Microsoft-IIS/10.0",
        "Strict-Transport-Security": "max-age=31536000; includeSubDomains",
        "X-Content-Type-Options": "nosniff",
        "x-ms-correlation-request-id": "7ebdadac-5957-4943-9ba7-645d98f001fc",
        "x-ms-ratelimit-remaining-subscription-resource-requests": "11999",
        "x-ms-request-id": "6db2a9ca-954c-ccd7-274e-4443e46c1edf",
        "x-ms-routing-request-id": "WESTUS2:20200921T192919Z:7ebdadac-5957-4943-9ba7-645d98f001fc",
        "X-Powered-By": "ASP.NET"
      },
      "ResponseBody": "{\u0022id\u0022:\u0022\\/subscriptions\\/db1ab6f0-4769-4b27-930e-01e2ef9c123c\\/resourceGroups\\/Default-Dns-4332\\/providers\\/Microsoft.Network\\/dnszones\\/azure.ameredmond.dns\\/SOA\\/@\u0022,\u0022name\u0022:\u0022@\u0022,\u0022type\u0022:\u0022Microsoft.Network\\/dnszones\\/SOA\u0022,\u0022etag\u0022:\u0022fc733855-8bfa-462a-9eaf-fb4c9f5910af\u0022,\u0022properties\u0022:{\u0022fqdn\u0022:\u0022azure.ameredmond.dns.\u0022,\u0022TTL\u0022:3600,\u0022SOARecord\u0022:{\u0022email\u0022:\u0022azuredns-hostmaster.microsoft.com\u0022,\u0022expireTime\u0022:123,\u0022host\u0022:\u0022ns1-06.azure-dns.com.\u0022,\u0022minimumTTL\u0022:1234,\u0022refreshTime\u0022:12345,\u0022retryTime\u0022:123456,\u0022serialNumber\u0022:1},\u0022targetResource\u0022:{},\u0022provisioningState\u0022:\u0022Succeeded\u0022}}"
=======
        "Date": "Fri, 18 Sep 2020 19:39:35 GMT",
        "ETag": "50ef055c-83bd-4ba8-a72a-f3dc53f9a9af",
        "Server": "Microsoft-IIS/10.0",
        "Strict-Transport-Security": "max-age=31536000; includeSubDomains",
        "X-Content-Type-Options": "nosniff",
        "x-ms-correlation-request-id": "a223ac2c-a1fc-40ed-a155-e03ad6a00692",
        "x-ms-ratelimit-remaining-subscription-resource-requests": "11999",
        "x-ms-request-id": "c656c765-e101-1981-07f5-a45ed99b960f",
        "x-ms-routing-request-id": "WESTUS2:20200918T193936Z:a223ac2c-a1fc-40ed-a155-e03ad6a00692",
        "X-Powered-By": "ASP.NET"
      },
      "ResponseBody": "{\u0022id\u0022:\u0022\\/subscriptions\\/db1ab6f0-4769-4b27-930e-01e2ef9c123c\\/resourceGroups\\/Default-Dns-3732\\/providers\\/Microsoft.Network\\/dnszones\\/azure.ameredmond.dns\\/SOA\\/@\u0022,\u0022name\u0022:\u0022@\u0022,\u0022type\u0022:\u0022Microsoft.Network\\/dnszones\\/SOA\u0022,\u0022etag\u0022:\u002250ef055c-83bd-4ba8-a72a-f3dc53f9a9af\u0022,\u0022properties\u0022:{\u0022fqdn\u0022:\u0022azure.ameredmond.dns.\u0022,\u0022TTL\u0022:3600,\u0022SOARecord\u0022:{\u0022email\u0022:\u0022azuredns-hostmaster.microsoft.com\u0022,\u0022expireTime\u0022:123,\u0022host\u0022:\u0022ns1-04.azure-dns.com.\u0022,\u0022minimumTTL\u0022:1234,\u0022refreshTime\u0022:12345,\u0022retryTime\u0022:123456,\u0022serialNumber\u0022:1},\u0022targetResource\u0022:{},\u0022provisioningState\u0022:\u0022Succeeded\u0022}}"
>>>>>>> aa1154da
    },
    {
      "RequestUri": "https://management.azure.com/subscriptions/db1ab6f0-4769-4b27-930e-01e2ef9c123c/resourceGroups/Default-Dns-3732/providers/Microsoft.Network/dnsZones/azure.ameredmond.dns/A/soa_record?api-version=2018-05-01",
      "RequestMethod": "DELETE",
      "RequestHeaders": {
        "Authorization": "Sanitized",
<<<<<<< HEAD
        "traceparent": "00-1c6fadcd7f455e418e458f208ae5d3e0-4bea0924f57cc240-00",
        "User-Agent": [
          "azsdk-net-ResourceManager.Dns/1.0.0-alpha.20200921.1",
          "(.NET Core 4.6.29130.01; Linux 4.19.128-microsoft-standard #1 SMP Tue Jun 23 12:58:10 UTC 2020)"
=======
        "traceparent": "00-5f6479c31de385449f36c449bf2ea34f-7e4f21aac6696f4a-00",
        "User-Agent": [
          "azsdk-net-ResourceManager.Dns/1.0.0-alpha.20200918.1",
          "(.NET Core 4.6.29017.01; Linux 4.19.128-microsoft-standard #1 SMP Tue Jun 23 12:58:10 UTC 2020)"
>>>>>>> aa1154da
        ],
        "x-ms-client-request-id": "c5bab3a790e572f5bfcfa72a07b739c0",
        "x-ms-return-client-request-id": "true"
      },
      "RequestBody": null,
      "StatusCode": 204,
      "ResponseHeaders": {
        "Cache-Control": "private",
<<<<<<< HEAD
        "Date": "Mon, 21 Sep 2020 19:29:19 GMT",
        "Server": "Microsoft-IIS/10.0",
        "Strict-Transport-Security": "max-age=31536000; includeSubDomains",
        "X-Content-Type-Options": "nosniff",
        "x-ms-correlation-request-id": "3039fbe7-ba65-4c59-949c-71efe57084d1",
        "x-ms-ratelimit-remaining-subscription-resource-requests": "11994",
        "x-ms-request-id": "bdbaa246-7113-5f4d-08b4-b48fe88ff85e",
        "x-ms-routing-request-id": "WESTUS2:20200921T192919Z:3039fbe7-ba65-4c59-949c-71efe57084d1",
=======
        "Date": "Fri, 18 Sep 2020 19:39:36 GMT",
        "Server": "Microsoft-IIS/10.0",
        "Strict-Transport-Security": "max-age=31536000; includeSubDomains",
        "X-Content-Type-Options": "nosniff",
        "x-ms-correlation-request-id": "4287a855-4cbe-4979-9938-a458b10495a1",
        "x-ms-ratelimit-remaining-subscription-resource-requests": "11994",
        "x-ms-request-id": "c5bab3a7-90e5-72f5-bfcf-a72a07b739c0",
        "x-ms-routing-request-id": "WESTUS2:20200918T193937Z:4287a855-4cbe-4979-9938-a458b10495a1",
>>>>>>> aa1154da
        "X-Powered-By": "ASP.NET"
      },
      "ResponseBody": []
    }
  ],
  "Variables": {
    "RandomSeed": "760118506",
    "SUBSCRIPTION_ID": "db1ab6f0-4769-4b27-930e-01e2ef9c123c"
  }
}<|MERGE_RESOLUTION|>--- conflicted
+++ resolved
@@ -7,17 +7,10 @@
         "Authorization": "Sanitized",
         "Content-Length": "115",
         "Content-Type": "application/json",
-<<<<<<< HEAD
         "traceparent": "00-188bc77823d826409eeb6262b356e100-d58dc7d0a053314e-00",
         "User-Agent": [
           "azsdk-net-ResourceManager.Dns/1.0.0-alpha.20200921.1",
           "(.NET Core 4.6.29130.01; Linux 4.19.128-microsoft-standard #1 SMP Tue Jun 23 12:58:10 UTC 2020)"
-=======
-        "traceparent": "00-df65c2bf42a74b4e91b20ae0711fde46-351632b7267f2f44-00",
-        "User-Agent": [
-          "azsdk-net-ResourceManager.Dns/1.0.0-alpha.20200918.1",
-          "(.NET Core 4.6.29017.01; Linux 4.19.128-microsoft-standard #1 SMP Tue Jun 23 12:58:10 UTC 2020)"
->>>>>>> aa1154da
         ],
         "x-ms-client-request-id": "254f07a4b6440d35f20b9f978162a2a6",
         "x-ms-return-client-request-id": "true"
@@ -40,7 +33,6 @@
         "Cache-Control": "private",
         "Content-Length": "493",
         "Content-Type": "application/json; charset=utf-8",
-<<<<<<< HEAD
         "Date": "Mon, 21 Sep 2020 19:29:18 GMT",
         "ETag": "ccea3f5d-07c5-45ec-a8d5-3afd155cd3f7",
         "Server": "Microsoft-IIS/10.0",
@@ -53,37 +45,16 @@
         "X-Powered-By": "ASP.NET"
       },
       "ResponseBody": "{\u0022id\u0022:\u0022\\/subscriptions\\/db1ab6f0-4769-4b27-930e-01e2ef9c123c\\/resourceGroups\\/Default-Dns-4332\\/providers\\/Microsoft.Network\\/dnszones\\/azure.ameredmond.dns\\/AAAA\\/soa_record\u0022,\u0022name\u0022:\u0022soa_record\u0022,\u0022type\u0022:\u0022Microsoft.Network\\/dnszones\\/AAAA\u0022,\u0022etag\u0022:\u0022ccea3f5d-07c5-45ec-a8d5-3afd155cd3f7\u0022,\u0022properties\u0022:{\u0022metadata\u0022:{\u0022tag1\u0022:\u0022value1\u0022},\u0022fqdn\u0022:\u0022soa_record.azure.ameredmond.dns.\u0022,\u0022TTL\u0022:3600,\u0022AAAARecords\u0022:[{\u0022ipv6Address\u0022:\u00221:1:1:1:1:ffff:783f:e6dc\u0022}],\u0022targetResource\u0022:{},\u0022provisioningState\u0022:\u0022Succeeded\u0022}}"
-=======
-        "Date": "Fri, 18 Sep 2020 19:39:34 GMT",
-        "ETag": "3336df92-25ab-4f85-b006-e6f6a25eed6d",
-        "Server": "Microsoft-IIS/10.0",
-        "Strict-Transport-Security": "max-age=31536000; includeSubDomains",
-        "X-Content-Type-Options": "nosniff",
-        "x-ms-correlation-request-id": "9afb703e-97a5-486a-b2a2-d8da46487386",
-        "x-ms-ratelimit-remaining-subscription-resource-requests": "11993",
-        "x-ms-request-id": "254f07a4-b644-0d35-f20b-9f978162a2a6",
-        "x-ms-routing-request-id": "WESTUS2:20200918T193935Z:9afb703e-97a5-486a-b2a2-d8da46487386",
-        "X-Powered-By": "ASP.NET"
-      },
-      "ResponseBody": "{\u0022id\u0022:\u0022\\/subscriptions\\/db1ab6f0-4769-4b27-930e-01e2ef9c123c\\/resourceGroups\\/Default-Dns-3732\\/providers\\/Microsoft.Network\\/dnszones\\/azure.ameredmond.dns\\/AAAA\\/soa_record\u0022,\u0022name\u0022:\u0022soa_record\u0022,\u0022type\u0022:\u0022Microsoft.Network\\/dnszones\\/AAAA\u0022,\u0022etag\u0022:\u00223336df92-25ab-4f85-b006-e6f6a25eed6d\u0022,\u0022properties\u0022:{\u0022metadata\u0022:{\u0022tag1\u0022:\u0022value1\u0022},\u0022fqdn\u0022:\u0022soa_record.azure.ameredmond.dns.\u0022,\u0022TTL\u0022:3600,\u0022AAAARecords\u0022:[{\u0022ipv6Address\u0022:\u00221:1:1:1:1:ffff:783f:e6dc\u0022}],\u0022targetResource\u0022:{},\u0022provisioningState\u0022:\u0022Succeeded\u0022}}"
->>>>>>> aa1154da
     },
     {
       "RequestUri": "https://management.azure.com/subscriptions/db1ab6f0-4769-4b27-930e-01e2ef9c123c/resourceGroups/Default-Dns-3732/providers/Microsoft.Network/dnsZones/azure.ameredmond.dns/SOA/@?api-version=2018-05-01",
       "RequestMethod": "GET",
       "RequestHeaders": {
         "Authorization": "Sanitized",
-<<<<<<< HEAD
         "traceparent": "00-f4fec6f7676c5b44a6b8d0d1dc0f780d-881536e046eb704a-00",
         "User-Agent": [
           "azsdk-net-ResourceManager.Dns/1.0.0-alpha.20200921.1",
           "(.NET Core 4.6.29130.01; Linux 4.19.128-microsoft-standard #1 SMP Tue Jun 23 12:58:10 UTC 2020)"
-=======
-        "traceparent": "00-b654ab24d9345f4f8f5dc6434bdb163c-8bd6c6a2fc789c4c-00",
-        "User-Agent": [
-          "azsdk-net-ResourceManager.Dns/1.0.0-alpha.20200918.1",
-          "(.NET Core 4.6.29017.01; Linux 4.19.128-microsoft-standard #1 SMP Tue Jun 23 12:58:10 UTC 2020)"
->>>>>>> aa1154da
         ],
         "x-ms-client-request-id": "3a7e0a9f31707f477d1aaf7dd3325bea",
         "x-ms-return-client-request-id": "true"
@@ -94,7 +65,6 @@
         "Cache-Control": "private",
         "Content-Length": "553",
         "Content-Type": "application/json; charset=utf-8",
-<<<<<<< HEAD
         "Date": "Mon, 21 Sep 2020 19:29:18 GMT",
         "ETag": "d0965538-c034-47b1-a5a0-06e4fb8f6d43",
         "Server": "Microsoft-IIS/10.0",
@@ -107,20 +77,6 @@
         "X-Powered-By": "ASP.NET"
       },
       "ResponseBody": "{\u0022id\u0022:\u0022\\/subscriptions\\/db1ab6f0-4769-4b27-930e-01e2ef9c123c\\/resourceGroups\\/Default-Dns-4332\\/providers\\/Microsoft.Network\\/dnszones\\/azure.ameredmond.dns\\/SOA\\/@\u0022,\u0022name\u0022:\u0022@\u0022,\u0022type\u0022:\u0022Microsoft.Network\\/dnszones\\/SOA\u0022,\u0022etag\u0022:\u0022d0965538-c034-47b1-a5a0-06e4fb8f6d43\u0022,\u0022properties\u0022:{\u0022fqdn\u0022:\u0022azure.ameredmond.dns.\u0022,\u0022TTL\u0022:3600,\u0022SOARecord\u0022:{\u0022email\u0022:\u0022azuredns-hostmaster.microsoft.com\u0022,\u0022expireTime\u0022:2419200,\u0022host\u0022:\u0022ns1-06.azure-dns.com.\u0022,\u0022minimumTTL\u0022:300,\u0022refreshTime\u0022:3600,\u0022retryTime\u0022:300,\u0022serialNumber\u0022:1},\u0022targetResource\u0022:{},\u0022provisioningState\u0022:\u0022Succeeded\u0022}}"
-=======
-        "Date": "Fri, 18 Sep 2020 19:39:35 GMT",
-        "ETag": "96b1ee54-59a0-46f9-9377-ae7691856d1e",
-        "Server": "Microsoft-IIS/10.0",
-        "Strict-Transport-Security": "max-age=31536000; includeSubDomains",
-        "X-Content-Type-Options": "nosniff",
-        "x-ms-correlation-request-id": "2e18d10a-6446-4325-bc6d-2fd00bd9f7ee",
-        "x-ms-ratelimit-remaining-subscription-resource-requests": "499",
-        "x-ms-request-id": "3a7e0a9f-3170-7f47-7d1a-af7dd3325bea",
-        "x-ms-routing-request-id": "WESTUS2:20200918T193935Z:2e18d10a-6446-4325-bc6d-2fd00bd9f7ee",
-        "X-Powered-By": "ASP.NET"
-      },
-      "ResponseBody": "{\u0022id\u0022:\u0022\\/subscriptions\\/db1ab6f0-4769-4b27-930e-01e2ef9c123c\\/resourceGroups\\/Default-Dns-3732\\/providers\\/Microsoft.Network\\/dnszones\\/azure.ameredmond.dns\\/SOA\\/@\u0022,\u0022name\u0022:\u0022@\u0022,\u0022type\u0022:\u0022Microsoft.Network\\/dnszones\\/SOA\u0022,\u0022etag\u0022:\u002296b1ee54-59a0-46f9-9377-ae7691856d1e\u0022,\u0022properties\u0022:{\u0022fqdn\u0022:\u0022azure.ameredmond.dns.\u0022,\u0022TTL\u0022:3600,\u0022SOARecord\u0022:{\u0022email\u0022:\u0022azuredns-hostmaster.microsoft.com\u0022,\u0022expireTime\u0022:2419200,\u0022host\u0022:\u0022ns1-04.azure-dns.com.\u0022,\u0022minimumTTL\u0022:300,\u0022refreshTime\u0022:3600,\u0022retryTime\u0022:300,\u0022serialNumber\u0022:1},\u0022targetResource\u0022:{},\u0022provisioningState\u0022:\u0022Succeeded\u0022}}"
->>>>>>> aa1154da
     },
     {
       "RequestUri": "https://management.azure.com/subscriptions/db1ab6f0-4769-4b27-930e-01e2ef9c123c/resourceGroups/Default-Dns-3732/providers/Microsoft.Network/dnsZones/azure.ameredmond.dns/SOA/@?api-version=2018-05-01",
@@ -129,27 +85,16 @@
         "Authorization": "Sanitized",
         "Content-Length": "273",
         "Content-Type": "application/json",
-<<<<<<< HEAD
         "traceparent": "00-ee38d8d495d7eb48b7b7d33d2f9fec0d-1ab8812b5363d04f-00",
         "User-Agent": [
           "azsdk-net-ResourceManager.Dns/1.0.0-alpha.20200921.1",
           "(.NET Core 4.6.29130.01; Linux 4.19.128-microsoft-standard #1 SMP Tue Jun 23 12:58:10 UTC 2020)"
-=======
-        "traceparent": "00-f5ac5beae281c4438e6994417e18d69b-91d5b5b6b79efe49-00",
-        "User-Agent": [
-          "azsdk-net-ResourceManager.Dns/1.0.0-alpha.20200918.1",
-          "(.NET Core 4.6.29017.01; Linux 4.19.128-microsoft-standard #1 SMP Tue Jun 23 12:58:10 UTC 2020)"
->>>>>>> aa1154da
         ],
         "x-ms-client-request-id": "c656c765e101198107f5a45ed99b960f",
         "x-ms-return-client-request-id": "true"
       },
       "RequestBody": {
-<<<<<<< HEAD
         "etag": "d0965538-c034-47b1-a5a0-06e4fb8f6d43",
-=======
-        "etag": "96b1ee54-59a0-46f9-9377-ae7691856d1e",
->>>>>>> aa1154da
         "properties": {
           "TTL": 3600,
           "targetResource": {},
@@ -169,7 +114,6 @@
         "Cache-Control": "private",
         "Content-Length": "554",
         "Content-Type": "application/json; charset=utf-8",
-<<<<<<< HEAD
         "Date": "Mon, 21 Sep 2020 19:29:19 GMT",
         "ETag": "fc733855-8bfa-462a-9eaf-fb4c9f5910af",
         "Server": "Microsoft-IIS/10.0",
@@ -182,37 +126,16 @@
         "X-Powered-By": "ASP.NET"
       },
       "ResponseBody": "{\u0022id\u0022:\u0022\\/subscriptions\\/db1ab6f0-4769-4b27-930e-01e2ef9c123c\\/resourceGroups\\/Default-Dns-4332\\/providers\\/Microsoft.Network\\/dnszones\\/azure.ameredmond.dns\\/SOA\\/@\u0022,\u0022name\u0022:\u0022@\u0022,\u0022type\u0022:\u0022Microsoft.Network\\/dnszones\\/SOA\u0022,\u0022etag\u0022:\u0022fc733855-8bfa-462a-9eaf-fb4c9f5910af\u0022,\u0022properties\u0022:{\u0022fqdn\u0022:\u0022azure.ameredmond.dns.\u0022,\u0022TTL\u0022:3600,\u0022SOARecord\u0022:{\u0022email\u0022:\u0022azuredns-hostmaster.microsoft.com\u0022,\u0022expireTime\u0022:123,\u0022host\u0022:\u0022ns1-06.azure-dns.com.\u0022,\u0022minimumTTL\u0022:1234,\u0022refreshTime\u0022:12345,\u0022retryTime\u0022:123456,\u0022serialNumber\u0022:1},\u0022targetResource\u0022:{},\u0022provisioningState\u0022:\u0022Succeeded\u0022}}"
-=======
-        "Date": "Fri, 18 Sep 2020 19:39:35 GMT",
-        "ETag": "50ef055c-83bd-4ba8-a72a-f3dc53f9a9af",
-        "Server": "Microsoft-IIS/10.0",
-        "Strict-Transport-Security": "max-age=31536000; includeSubDomains",
-        "X-Content-Type-Options": "nosniff",
-        "x-ms-correlation-request-id": "a223ac2c-a1fc-40ed-a155-e03ad6a00692",
-        "x-ms-ratelimit-remaining-subscription-resource-requests": "11999",
-        "x-ms-request-id": "c656c765-e101-1981-07f5-a45ed99b960f",
-        "x-ms-routing-request-id": "WESTUS2:20200918T193936Z:a223ac2c-a1fc-40ed-a155-e03ad6a00692",
-        "X-Powered-By": "ASP.NET"
-      },
-      "ResponseBody": "{\u0022id\u0022:\u0022\\/subscriptions\\/db1ab6f0-4769-4b27-930e-01e2ef9c123c\\/resourceGroups\\/Default-Dns-3732\\/providers\\/Microsoft.Network\\/dnszones\\/azure.ameredmond.dns\\/SOA\\/@\u0022,\u0022name\u0022:\u0022@\u0022,\u0022type\u0022:\u0022Microsoft.Network\\/dnszones\\/SOA\u0022,\u0022etag\u0022:\u002250ef055c-83bd-4ba8-a72a-f3dc53f9a9af\u0022,\u0022properties\u0022:{\u0022fqdn\u0022:\u0022azure.ameredmond.dns.\u0022,\u0022TTL\u0022:3600,\u0022SOARecord\u0022:{\u0022email\u0022:\u0022azuredns-hostmaster.microsoft.com\u0022,\u0022expireTime\u0022:123,\u0022host\u0022:\u0022ns1-04.azure-dns.com.\u0022,\u0022minimumTTL\u0022:1234,\u0022refreshTime\u0022:12345,\u0022retryTime\u0022:123456,\u0022serialNumber\u0022:1},\u0022targetResource\u0022:{},\u0022provisioningState\u0022:\u0022Succeeded\u0022}}"
->>>>>>> aa1154da
     },
     {
       "RequestUri": "https://management.azure.com/subscriptions/db1ab6f0-4769-4b27-930e-01e2ef9c123c/resourceGroups/Default-Dns-3732/providers/Microsoft.Network/dnsZones/azure.ameredmond.dns/A/soa_record?api-version=2018-05-01",
       "RequestMethod": "DELETE",
       "RequestHeaders": {
         "Authorization": "Sanitized",
-<<<<<<< HEAD
         "traceparent": "00-1c6fadcd7f455e418e458f208ae5d3e0-4bea0924f57cc240-00",
         "User-Agent": [
           "azsdk-net-ResourceManager.Dns/1.0.0-alpha.20200921.1",
           "(.NET Core 4.6.29130.01; Linux 4.19.128-microsoft-standard #1 SMP Tue Jun 23 12:58:10 UTC 2020)"
-=======
-        "traceparent": "00-5f6479c31de385449f36c449bf2ea34f-7e4f21aac6696f4a-00",
-        "User-Agent": [
-          "azsdk-net-ResourceManager.Dns/1.0.0-alpha.20200918.1",
-          "(.NET Core 4.6.29017.01; Linux 4.19.128-microsoft-standard #1 SMP Tue Jun 23 12:58:10 UTC 2020)"
->>>>>>> aa1154da
         ],
         "x-ms-client-request-id": "c5bab3a790e572f5bfcfa72a07b739c0",
         "x-ms-return-client-request-id": "true"
@@ -221,7 +144,6 @@
       "StatusCode": 204,
       "ResponseHeaders": {
         "Cache-Control": "private",
-<<<<<<< HEAD
         "Date": "Mon, 21 Sep 2020 19:29:19 GMT",
         "Server": "Microsoft-IIS/10.0",
         "Strict-Transport-Security": "max-age=31536000; includeSubDomains",
@@ -230,16 +152,6 @@
         "x-ms-ratelimit-remaining-subscription-resource-requests": "11994",
         "x-ms-request-id": "bdbaa246-7113-5f4d-08b4-b48fe88ff85e",
         "x-ms-routing-request-id": "WESTUS2:20200921T192919Z:3039fbe7-ba65-4c59-949c-71efe57084d1",
-=======
-        "Date": "Fri, 18 Sep 2020 19:39:36 GMT",
-        "Server": "Microsoft-IIS/10.0",
-        "Strict-Transport-Security": "max-age=31536000; includeSubDomains",
-        "X-Content-Type-Options": "nosniff",
-        "x-ms-correlation-request-id": "4287a855-4cbe-4979-9938-a458b10495a1",
-        "x-ms-ratelimit-remaining-subscription-resource-requests": "11994",
-        "x-ms-request-id": "c5bab3a7-90e5-72f5-bfcf-a72a07b739c0",
-        "x-ms-routing-request-id": "WESTUS2:20200918T193937Z:4287a855-4cbe-4979-9938-a458b10495a1",
->>>>>>> aa1154da
         "X-Powered-By": "ASP.NET"
       },
       "ResponseBody": []
