--- conflicted
+++ resolved
@@ -7,17 +7,10 @@
         "Authorization": "Sanitized",
         "Content-Length": "193",
         "Content-Type": "application/json",
-<<<<<<< HEAD
         "traceparent": "00-654e3049024f0a40ab867f38ea089ca2-8c82f879dc341e45-00",
         "User-Agent": [
           "azsdk-net-ResourceManager.Dns/1.0.0-alpha.20200921.1",
           "(.NET Core 4.6.29130.01; Linux 4.19.128-microsoft-standard #1 SMP Tue Jun 23 12:58:10 UTC 2020)"
-=======
-        "traceparent": "00-25dc0b0a0fd8ec47b86dd8ff15d81b42-85235b3f644db84e-00",
-        "User-Agent": [
-          "azsdk-net-ResourceManager.Dns/1.0.0-alpha.20200918.1",
-          "(.NET Core 4.6.29017.01; Linux 4.19.128-microsoft-standard #1 SMP Tue Jun 23 12:58:10 UTC 2020)"
->>>>>>> aa1154da
         ],
         "x-ms-client-request-id": "1e37b7f60fed46062f75f7ed64ca9c96",
         "x-ms-return-client-request-id": "true"
@@ -49,7 +42,6 @@
         "Cache-Control": "private",
         "Content-Length": "569",
         "Content-Type": "application/json; charset=utf-8",
-<<<<<<< HEAD
         "Date": "Mon, 21 Sep 2020 19:29:01 GMT",
         "ETag": "8c3009de-0ff0-4c56-a9d7-ebf77a7d0450",
         "Server": "Microsoft-IIS/10.0",
@@ -62,20 +54,6 @@
         "X-Powered-By": "ASP.NET"
       },
       "ResponseBody": "{\u0022id\u0022:\u0022\\/subscriptions\\/db1ab6f0-4769-4b27-930e-01e2ef9c123c\\/resourceGroups\\/Default-Dns-4332\\/providers\\/Microsoft.Network\\/dnszones\\/azure.ameredmond.dns\\/SRV\\/srv_record\u0022,\u0022name\u0022:\u0022srv_record\u0022,\u0022type\u0022:\u0022Microsoft.Network\\/dnszones\\/SRV\u0022,\u0022etag\u0022:\u00228c3009de-0ff0-4c56-a9d7-ebf77a7d0450\u0022,\u0022properties\u0022:{\u0022metadata\u0022:{\u0022tag1\u0022:\u0022value1\u0022},\u0022fqdn\u0022:\u0022srv_record.azure.ameredmond.dns.\u0022,\u0022TTL\u0022:60,\u0022SRVRecords\u0022:[{\u0022port\u0022:44,\u0022priority\u0022:0,\u0022target\u0022:\u0022bt2.scsfsm.com\u0022,\u0022weight\u0022:2},{\u0022port\u0022:45,\u0022priority\u0022:1,\u0022target\u0022:\u0022bt1.scsfsm.com\u0022,\u0022weight\u0022:1}],\u0022targetResource\u0022:{},\u0022provisioningState\u0022:\u0022Succeeded\u0022}}"
-=======
-        "Date": "Fri, 18 Sep 2020 19:39:14 GMT",
-        "ETag": "21be5189-9c8d-46d1-b993-ba26e13617ac",
-        "Server": "Microsoft-IIS/10.0",
-        "Strict-Transport-Security": "max-age=31536000; includeSubDomains",
-        "X-Content-Type-Options": "nosniff",
-        "x-ms-correlation-request-id": "c27f9e40-28df-4b36-b5bb-0a074f106fcd",
-        "x-ms-ratelimit-remaining-subscription-resource-requests": "11999",
-        "x-ms-request-id": "1e37b7f6-0fed-4606-2f75-f7ed64ca9c96",
-        "x-ms-routing-request-id": "WESTUS2:20200918T193914Z:c27f9e40-28df-4b36-b5bb-0a074f106fcd",
-        "X-Powered-By": "ASP.NET"
-      },
-      "ResponseBody": "{\u0022id\u0022:\u0022\\/subscriptions\\/db1ab6f0-4769-4b27-930e-01e2ef9c123c\\/resourceGroups\\/Default-Dns-3732\\/providers\\/Microsoft.Network\\/dnszones\\/azure.ameredmond.dns\\/SRV\\/srv_record\u0022,\u0022name\u0022:\u0022srv_record\u0022,\u0022type\u0022:\u0022Microsoft.Network\\/dnszones\\/SRV\u0022,\u0022etag\u0022:\u002221be5189-9c8d-46d1-b993-ba26e13617ac\u0022,\u0022properties\u0022:{\u0022metadata\u0022:{\u0022tag1\u0022:\u0022value1\u0022},\u0022fqdn\u0022:\u0022srv_record.azure.ameredmond.dns.\u0022,\u0022TTL\u0022:60,\u0022SRVRecords\u0022:[{\u0022port\u0022:44,\u0022priority\u0022:0,\u0022target\u0022:\u0022bt2.scsfsm.com\u0022,\u0022weight\u0022:2},{\u0022port\u0022:45,\u0022priority\u0022:1,\u0022target\u0022:\u0022bt1.scsfsm.com\u0022,\u0022weight\u0022:1}],\u0022targetResource\u0022:{},\u0022provisioningState\u0022:\u0022Succeeded\u0022}}"
->>>>>>> aa1154da
     }
   ],
   "Variables": {
