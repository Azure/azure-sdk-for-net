--- conflicted
+++ resolved
@@ -7,17 +7,10 @@
         "Authorization": "Sanitized",
         "Content-Length": "156",
         "Content-Type": "application/json",
-<<<<<<< HEAD
         "traceparent": "00-69c419c7bed5a042bdc57ea6f6674b19-1b1f80bcf706be4f-00",
         "User-Agent": [
           "azsdk-net-ResourceManager.Dns/1.0.0-alpha.20200921.1",
           "(.NET Core 4.6.29130.01; Linux 4.19.128-microsoft-standard #1 SMP Tue Jun 23 12:58:10 UTC 2020)"
-=======
-        "traceparent": "00-45f1aa3723f3d84b944cb8dccce0b281-cb18e480fc9b5d48-00",
-        "User-Agent": [
-          "azsdk-net-ResourceManager.Dns/1.0.0-alpha.20200918.1",
-          "(.NET Core 4.6.29017.01; Linux 4.19.128-microsoft-standard #1 SMP Tue Jun 23 12:58:10 UTC 2020)"
->>>>>>> aa1154da
         ],
         "x-ms-client-request-id": "0a0c32e2adb4cbf7469e57277c7d7450",
         "x-ms-return-client-request-id": "true"
@@ -43,7 +36,6 @@
         "Cache-Control": "private",
         "Content-Length": "555",
         "Content-Type": "application/json; charset=utf-8",
-<<<<<<< HEAD
         "Date": "Mon, 21 Sep 2020 19:29:04 GMT",
         "ETag": "e564c4c7-a3c7-451c-8dbd-326bbeabdf7f",
         "Server": "Microsoft-IIS/10.0",
@@ -56,37 +48,16 @@
         "X-Powered-By": "ASP.NET"
       },
       "ResponseBody": "{\u0022id\u0022:\u0022\\/subscriptions\\/db1ab6f0-4769-4b27-930e-01e2ef9c123c\\/resourceGroups\\/Default-Dns-4332\\/providers\\/Microsoft.Network\\/dnszones\\/azure.ameredmond.dns\\/AAAA\\/aaaa_multi_record\u0022,\u0022name\u0022:\u0022aaaa_multi_record\u0022,\u0022type\u0022:\u0022Microsoft.Network\\/dnszones\\/AAAA\u0022,\u0022etag\u0022:\u0022e564c4c7-a3c7-451c-8dbd-326bbeabdf7f\u0022,\u0022properties\u0022:{\u0022metadata\u0022:{\u0022tag1\u0022:\u0022value1\u0022},\u0022fqdn\u0022:\u0022aaaa_multi_record.azure.ameredmond.dns.\u0022,\u0022TTL\u0022:3600,\u0022AAAARecords\u0022:[{\u0022ipv6Address\u0022:\u00221:1:1:1:1:ffff:783f:e6dc\u0022},{\u0022ipv6Address\u0022:\u00220:0:0:0:0:ffff:403:201\u0022}],\u0022targetResource\u0022:{},\u0022provisioningState\u0022:\u0022Succeeded\u0022}}"
-=======
-        "Date": "Fri, 18 Sep 2020 19:39:17 GMT",
-        "ETag": "53984831-8157-4636-bbee-d2b3a5380c18",
-        "Server": "Microsoft-IIS/10.0",
-        "Strict-Transport-Security": "max-age=31536000; includeSubDomains",
-        "X-Content-Type-Options": "nosniff",
-        "x-ms-correlation-request-id": "6a96dfa6-6800-472e-80b1-287b3e1cd54d",
-        "x-ms-ratelimit-remaining-subscription-resource-requests": "11999",
-        "x-ms-request-id": "0a0c32e2-adb4-cbf7-469e-57277c7d7450",
-        "x-ms-routing-request-id": "WESTUS2:20200918T193918Z:6a96dfa6-6800-472e-80b1-287b3e1cd54d",
-        "X-Powered-By": "ASP.NET"
-      },
-      "ResponseBody": "{\u0022id\u0022:\u0022\\/subscriptions\\/db1ab6f0-4769-4b27-930e-01e2ef9c123c\\/resourceGroups\\/Default-Dns-3732\\/providers\\/Microsoft.Network\\/dnszones\\/azure.ameredmond.dns\\/AAAA\\/aaaa_multi_record\u0022,\u0022name\u0022:\u0022aaaa_multi_record\u0022,\u0022type\u0022:\u0022Microsoft.Network\\/dnszones\\/AAAA\u0022,\u0022etag\u0022:\u002253984831-8157-4636-bbee-d2b3a5380c18\u0022,\u0022properties\u0022:{\u0022metadata\u0022:{\u0022tag1\u0022:\u0022value1\u0022},\u0022fqdn\u0022:\u0022aaaa_multi_record.azure.ameredmond.dns.\u0022,\u0022TTL\u0022:3600,\u0022AAAARecords\u0022:[{\u0022ipv6Address\u0022:\u00221:1:1:1:1:ffff:783f:e6dc\u0022},{\u0022ipv6Address\u0022:\u00220:0:0:0:0:ffff:403:201\u0022}],\u0022targetResource\u0022:{},\u0022provisioningState\u0022:\u0022Succeeded\u0022}}"
->>>>>>> aa1154da
     },
     {
       "RequestUri": "https://management.azure.com/subscriptions/db1ab6f0-4769-4b27-930e-01e2ef9c123c/resourceGroups/Default-Dns-3732/providers/Microsoft.Network/dnsZones/azure.ameredmond.dns/A/aaaa_multi_record?api-version=2018-05-01",
       "RequestMethod": "DELETE",
       "RequestHeaders": {
         "Authorization": "Sanitized",
-<<<<<<< HEAD
         "traceparent": "00-e57426fc59104d43bbc505e3edf28672-6b795b140bbfbd4c-00",
         "User-Agent": [
           "azsdk-net-ResourceManager.Dns/1.0.0-alpha.20200921.1",
           "(.NET Core 4.6.29130.01; Linux 4.19.128-microsoft-standard #1 SMP Tue Jun 23 12:58:10 UTC 2020)"
-=======
-        "traceparent": "00-50389970b69a634d860cbe43ccda1042-218e77f93e0bdf4b-00",
-        "User-Agent": [
-          "azsdk-net-ResourceManager.Dns/1.0.0-alpha.20200918.1",
-          "(.NET Core 4.6.29017.01; Linux 4.19.128-microsoft-standard #1 SMP Tue Jun 23 12:58:10 UTC 2020)"
->>>>>>> aa1154da
         ],
         "x-ms-client-request-id": "76649e81c72c87048028afde55b3cb7e",
         "x-ms-return-client-request-id": "true"
@@ -95,7 +66,6 @@
       "StatusCode": 204,
       "ResponseHeaders": {
         "Cache-Control": "private",
-<<<<<<< HEAD
         "Date": "Mon, 21 Sep 2020 19:29:04 GMT",
         "Server": "Microsoft-IIS/10.0",
         "Strict-Transport-Security": "max-age=31536000; includeSubDomains",
@@ -104,16 +74,6 @@
         "x-ms-ratelimit-remaining-subscription-resource-requests": "11998",
         "x-ms-request-id": "14fc3e8d-6a26-b91e-473b-0a9ba465e7b4",
         "x-ms-routing-request-id": "WESTUS2:20200921T192905Z:53d0b533-0fb9-427f-b3ca-9caeb7d8a432",
-=======
-        "Date": "Fri, 18 Sep 2020 19:39:18 GMT",
-        "Server": "Microsoft-IIS/10.0",
-        "Strict-Transport-Security": "max-age=31536000; includeSubDomains",
-        "X-Content-Type-Options": "nosniff",
-        "x-ms-correlation-request-id": "6dfc1f87-7f9a-44b6-83e5-d2bc51ebc307",
-        "x-ms-ratelimit-remaining-subscription-resource-requests": "11998",
-        "x-ms-request-id": "76649e81-c72c-8704-8028-afde55b3cb7e",
-        "x-ms-routing-request-id": "WESTUS2:20200918T193918Z:6dfc1f87-7f9a-44b6-83e5-d2bc51ebc307",
->>>>>>> aa1154da
         "X-Powered-By": "ASP.NET"
       },
       "ResponseBody": []
