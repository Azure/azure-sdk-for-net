{
  "Entries": [
    {
      "RequestUri": "https://management.azure.com/subscriptions/db1ab6f0-4769-4b27-930e-01e2ef9c123c/resourceGroups/Default-Dns-3732/providers/Microsoft.Network/dnsZones/azure.ameredmondlocal2.dns?api-version=2018-05-01",
      "RequestMethod": "PUT",
      "RequestHeaders": {
        "Authorization": "Sanitized",
        "Content-Length": "37",
        "Content-Type": "application/json",
<<<<<<< HEAD
        "traceparent": "00-d6e0136e28f03b4b8d81e78489144d58-911f0fe3fb3c2643-00",
        "User-Agent": [
          "azsdk-net-ResourceManager.Dns/1.0.0-alpha.20200921.1",
          "(.NET Core 4.6.29130.01; Linux 4.19.128-microsoft-standard #1 SMP Tue Jun 23 12:58:10 UTC 2020)"
=======
        "traceparent": "00-03176ecb3ef9d74fb72707e92f615f50-0ab1d4021ae03449-00",
        "User-Agent": [
          "azsdk-net-ResourceManager.Dns/1.0.0-alpha.20200918.1",
          "(.NET Core 4.6.29017.01; Linux 4.19.128-microsoft-standard #1 SMP Tue Jun 23 12:58:10 UTC 2020)"
>>>>>>> aa1154da
        ],
        "x-ms-client-request-id": "66c39e14ba2767b88c1cec73b5b57620",
        "x-ms-return-client-request-id": "true"
      },
      "RequestBody": {
        "location": "Global",
        "properties": {}
      },
      "StatusCode": 201,
      "ResponseHeaders": {
        "Cache-Control": "private",
        "Content-Length": "552",
        "Content-Type": "application/json; charset=utf-8",
<<<<<<< HEAD
        "Date": "Mon, 21 Sep 2020 19:29:06 GMT",
        "ETag": "00000002-0000-0000-3314-86784d90d601",
        "Server": "Microsoft-IIS/10.0",
        "Strict-Transport-Security": "max-age=31536000; includeSubDomains",
        "X-Content-Type-Options": "nosniff",
        "x-ms-correlation-request-id": "60bfd658-73fb-4991-8621-92eaffa6a20b",
        "x-ms-ratelimit-remaining-subscription-resource-requests": "11998",
        "x-ms-request-id": "c54cb6d6-2156-5ce9-85e1-ed7750056765",
        "x-ms-routing-request-id": "WESTUS2:20200921T192907Z:60bfd658-73fb-4991-8621-92eaffa6a20b",
        "X-Powered-By": "ASP.NET"
      },
      "ResponseBody": "{\u0022id\u0022:\u0022\\/subscriptions\\/db1ab6f0-4769-4b27-930e-01e2ef9c123c\\/resourceGroups\\/default-dns-4332\\/providers\\/Microsoft.Network\\/dnszones\\/azure.ameredmondlocal2.dns\u0022,\u0022name\u0022:\u0022azure.ameredmondlocal2.dns\u0022,\u0022type\u0022:\u0022Microsoft.Network\\/dnszones\u0022,\u0022etag\u0022:\u002200000002-0000-0000-3314-86784d90d601\u0022,\u0022location\u0022:\u0022global\u0022,\u0022tags\u0022:{},\u0022properties\u0022:{\u0022maxNumberOfRecordSets\u0022:10000,\u0022maxNumberOfRecordsPerRecordSet\u0022:null,\u0022nameServers\u0022:[\u0022ns1-03.azure-dns.com.\u0022,\u0022ns2-03.azure-dns.net.\u0022,\u0022ns3-03.azure-dns.org.\u0022,\u0022ns4-03.azure-dns.info.\u0022],\u0022numberOfRecordSets\u0022:2,\u0022zoneType\u0022:\u0022Public\u0022}}"
=======
        "Date": "Fri, 18 Sep 2020 19:39:20 GMT",
        "ETag": "00000002-0000-0000-cacc-2467f38dd601",
        "Server": "Microsoft-IIS/10.0",
        "Strict-Transport-Security": "max-age=31536000; includeSubDomains",
        "X-Content-Type-Options": "nosniff",
        "x-ms-correlation-request-id": "3b3821bc-b171-4e81-bad9-93881f239a9b",
        "x-ms-ratelimit-remaining-subscription-resource-requests": "11998",
        "x-ms-request-id": "66c39e14-ba27-67b8-8c1c-ec73b5b57620",
        "x-ms-routing-request-id": "WESTUS2:20200918T193920Z:3b3821bc-b171-4e81-bad9-93881f239a9b",
        "X-Powered-By": "ASP.NET"
      },
      "ResponseBody": "{\u0022id\u0022:\u0022\\/subscriptions\\/db1ab6f0-4769-4b27-930e-01e2ef9c123c\\/resourceGroups\\/default-dns-3732\\/providers\\/Microsoft.Network\\/dnszones\\/azure.ameredmondlocal2.dns\u0022,\u0022name\u0022:\u0022azure.ameredmondlocal2.dns\u0022,\u0022type\u0022:\u0022Microsoft.Network\\/dnszones\u0022,\u0022etag\u0022:\u002200000002-0000-0000-cacc-2467f38dd601\u0022,\u0022location\u0022:\u0022global\u0022,\u0022tags\u0022:{},\u0022properties\u0022:{\u0022maxNumberOfRecordSets\u0022:10000,\u0022maxNumberOfRecordsPerRecordSet\u0022:null,\u0022nameServers\u0022:[\u0022ns1-04.azure-dns.com.\u0022,\u0022ns2-04.azure-dns.net.\u0022,\u0022ns3-04.azure-dns.org.\u0022,\u0022ns4-04.azure-dns.info.\u0022],\u0022numberOfRecordSets\u0022:2,\u0022zoneType\u0022:\u0022Public\u0022}}"
>>>>>>> aa1154da
    },
    {
      "RequestUri": "https://management.azure.com/subscriptions/db1ab6f0-4769-4b27-930e-01e2ef9c123c/resourceGroups/Default-Dns-3732/providers/Microsoft.Network/dnsZones/azure.ameredmondlocal2.dns/AAAA/aaaa_record?api-version=2018-05-01",
      "RequestMethod": "PUT",
      "RequestHeaders": {
        "Authorization": "Sanitized",
        "Content-Length": "115",
        "Content-Type": "application/json",
<<<<<<< HEAD
        "traceparent": "00-df685c4fdf19b94d9076750252bad5b6-af0672d82b51f643-00",
        "User-Agent": [
          "azsdk-net-ResourceManager.Dns/1.0.0-alpha.20200921.1",
          "(.NET Core 4.6.29130.01; Linux 4.19.128-microsoft-standard #1 SMP Tue Jun 23 12:58:10 UTC 2020)"
=======
        "traceparent": "00-80ddeb469488154aa13c0eed6fc7de8f-4895792202986f49-00",
        "User-Agent": [
          "azsdk-net-ResourceManager.Dns/1.0.0-alpha.20200918.1",
          "(.NET Core 4.6.29017.01; Linux 4.19.128-microsoft-standard #1 SMP Tue Jun 23 12:58:10 UTC 2020)"
>>>>>>> aa1154da
        ],
        "x-ms-client-request-id": "3d8bde7a8f3ad56f13048db2bb2f7bce",
        "x-ms-return-client-request-id": "true"
      },
      "RequestBody": {
        "properties": {
          "metadata": {
            "tag1": "value1"
          },
          "TTL": 3600,
          "AAAARecords": [
            {
              "ipv6Address": "1:1:1:1:1:ffff:783f:e6dc"
            }
          ]
        }
      },
      "StatusCode": 201,
      "ResponseHeaders": {
        "Cache-Control": "private",
        "Content-Length": "508",
        "Content-Type": "application/json; charset=utf-8",
<<<<<<< HEAD
        "Date": "Mon, 21 Sep 2020 19:29:06 GMT",
        "ETag": "471abe3f-ad8a-4643-92b6-dcd4a5196986",
        "Server": "Microsoft-IIS/10.0",
        "Strict-Transport-Security": "max-age=31536000; includeSubDomains",
        "X-Content-Type-Options": "nosniff",
        "x-ms-correlation-request-id": "9eb76d33-2ce5-4811-8800-f5f77ad5217c",
        "x-ms-ratelimit-remaining-subscription-resource-requests": "11998",
        "x-ms-request-id": "f6bf6348-0016-8120-bd70-b22cad44dba5",
        "x-ms-routing-request-id": "WESTUS2:20200921T192907Z:9eb76d33-2ce5-4811-8800-f5f77ad5217c",
        "X-Powered-By": "ASP.NET"
      },
      "ResponseBody": "{\u0022id\u0022:\u0022\\/subscriptions\\/db1ab6f0-4769-4b27-930e-01e2ef9c123c\\/resourceGroups\\/Default-Dns-4332\\/providers\\/Microsoft.Network\\/dnszones\\/azure.ameredmondlocal2.dns\\/AAAA\\/aaaa_record\u0022,\u0022name\u0022:\u0022aaaa_record\u0022,\u0022type\u0022:\u0022Microsoft.Network\\/dnszones\\/AAAA\u0022,\u0022etag\u0022:\u0022471abe3f-ad8a-4643-92b6-dcd4a5196986\u0022,\u0022properties\u0022:{\u0022metadata\u0022:{\u0022tag1\u0022:\u0022value1\u0022},\u0022fqdn\u0022:\u0022aaaa_record.azure.ameredmondlocal2.dns.\u0022,\u0022TTL\u0022:3600,\u0022AAAARecords\u0022:[{\u0022ipv6Address\u0022:\u00221:1:1:1:1:ffff:783f:e6dc\u0022}],\u0022targetResource\u0022:{},\u0022provisioningState\u0022:\u0022Succeeded\u0022}}"
=======
        "Date": "Fri, 18 Sep 2020 19:39:21 GMT",
        "ETag": "f1ae6348-09ee-4db6-a4c0-d72304957658",
        "Server": "Microsoft-IIS/10.0",
        "Strict-Transport-Security": "max-age=31536000; includeSubDomains",
        "X-Content-Type-Options": "nosniff",
        "x-ms-correlation-request-id": "66c90a83-8e85-4318-a99f-403926e3f1eb",
        "x-ms-ratelimit-remaining-subscription-resource-requests": "11998",
        "x-ms-request-id": "3d8bde7a-8f3a-d56f-1304-8db2bb2f7bce",
        "x-ms-routing-request-id": "WESTUS2:20200918T193921Z:66c90a83-8e85-4318-a99f-403926e3f1eb",
        "X-Powered-By": "ASP.NET"
      },
      "ResponseBody": "{\u0022id\u0022:\u0022\\/subscriptions\\/db1ab6f0-4769-4b27-930e-01e2ef9c123c\\/resourceGroups\\/Default-Dns-3732\\/providers\\/Microsoft.Network\\/dnszones\\/azure.ameredmondlocal2.dns\\/AAAA\\/aaaa_record\u0022,\u0022name\u0022:\u0022aaaa_record\u0022,\u0022type\u0022:\u0022Microsoft.Network\\/dnszones\\/AAAA\u0022,\u0022etag\u0022:\u0022f1ae6348-09ee-4db6-a4c0-d72304957658\u0022,\u0022properties\u0022:{\u0022metadata\u0022:{\u0022tag1\u0022:\u0022value1\u0022},\u0022fqdn\u0022:\u0022aaaa_record.azure.ameredmondlocal2.dns.\u0022,\u0022TTL\u0022:3600,\u0022AAAARecords\u0022:[{\u0022ipv6Address\u0022:\u00221:1:1:1:1:ffff:783f:e6dc\u0022}],\u0022targetResource\u0022:{},\u0022provisioningState\u0022:\u0022Succeeded\u0022}}"
>>>>>>> aa1154da
    },
    {
      "RequestUri": "https://management.azure.com/subscriptions/db1ab6f0-4769-4b27-930e-01e2ef9c123c/resourceGroups/Default-Dns-3732/providers/Microsoft.Network/dnsZones/azure.ameredmondlocal2.dns/all?api-version=2018-05-01",
      "RequestMethod": "GET",
      "RequestHeaders": {
        "Authorization": "Sanitized",
        "User-Agent": [
<<<<<<< HEAD
          "azsdk-net-ResourceManager.Dns/1.0.0-alpha.20200921.1",
          "(.NET Core 4.6.29130.01; Linux 4.19.128-microsoft-standard #1 SMP Tue Jun 23 12:58:10 UTC 2020)"
=======
          "azsdk-net-ResourceManager.Dns/1.0.0-alpha.20200918.1",
          "(.NET Core 4.6.29017.01; Linux 4.19.128-microsoft-standard #1 SMP Tue Jun 23 12:58:10 UTC 2020)"
>>>>>>> aa1154da
        ],
        "x-ms-client-request-id": "fac94f85e083f9d97ffcf461bdcbf0d7",
        "x-ms-return-client-request-id": "true"
      },
      "RequestBody": null,
      "StatusCode": 200,
      "ResponseHeaders": {
        "Cache-Control": "private",
        "Content-Length": "1632",
        "Content-Type": "application/json; charset=utf-8",
<<<<<<< HEAD
        "Date": "Mon, 21 Sep 2020 19:29:06 GMT",
        "Server": "Microsoft-IIS/10.0",
        "Strict-Transport-Security": "max-age=31536000; includeSubDomains",
        "X-Content-Type-Options": "nosniff",
        "x-ms-correlation-request-id": "1648b6d0-218e-47f7-9fa6-da508b24caa3",
        "x-ms-ratelimit-remaining-subscription-resource-entities-read": "59997",
        "x-ms-ratelimit-remaining-subscription-resource-requests": "499",
        "x-ms-request-id": "86026a2f-fb5e-1f02-9d4b-425fcf6d5c56",
        "x-ms-routing-request-id": "WESTUS2:20200921T192907Z:1648b6d0-218e-47f7-9fa6-da508b24caa3",
        "X-Powered-By": "ASP.NET"
      },
      "ResponseBody": "{\u0022value\u0022:[{\u0022id\u0022:\u0022\\/subscriptions\\/db1ab6f0-4769-4b27-930e-01e2ef9c123c\\/resourceGroups\\/default-dns-4332\\/providers\\/Microsoft.Network\\/dnszones\\/azure.ameredmondlocal2.dns\\/NS\\/@\u0022,\u0022name\u0022:\u0022@\u0022,\u0022type\u0022:\u0022Microsoft.Network\\/dnszones\\/NS\u0022,\u0022etag\u0022:\u0022de040333-f502-4edb-b1ef-85d9ee8cbb01\u0022,\u0022properties\u0022:{\u0022fqdn\u0022:\u0022azure.ameredmondlocal2.dns.\u0022,\u0022TTL\u0022:172800,\u0022NSRecords\u0022:[{\u0022nsdname\u0022:\u0022ns1-03.azure-dns.com.\u0022},{\u0022nsdname\u0022:\u0022ns2-03.azure-dns.net.\u0022},{\u0022nsdname\u0022:\u0022ns3-03.azure-dns.org.\u0022},{\u0022nsdname\u0022:\u0022ns4-03.azure-dns.info.\u0022}],\u0022targetResource\u0022:{},\u0022provisioningState\u0022:\u0022Succeeded\u0022}},{\u0022id\u0022:\u0022\\/subscriptions\\/db1ab6f0-4769-4b27-930e-01e2ef9c123c\\/resourceGroups\\/default-dns-4332\\/providers\\/Microsoft.Network\\/dnszones\\/azure.ameredmondlocal2.dns\\/SOA\\/@\u0022,\u0022name\u0022:\u0022@\u0022,\u0022type\u0022:\u0022Microsoft.Network\\/dnszones\\/SOA\u0022,\u0022etag\u0022:\u0022a5d06378-b86e-4ec2-a1bc-e2b6b7ab29ac\u0022,\u0022properties\u0022:{\u0022fqdn\u0022:\u0022azure.ameredmondlocal2.dns.\u0022,\u0022TTL\u0022:3600,\u0022SOARecord\u0022:{\u0022email\u0022:\u0022azuredns-hostmaster.microsoft.com\u0022,\u0022expireTime\u0022:2419200,\u0022host\u0022:\u0022ns1-03.azure-dns.com.\u0022,\u0022minimumTTL\u0022:300,\u0022refreshTime\u0022:3600,\u0022retryTime\u0022:300,\u0022serialNumber\u0022:1},\u0022targetResource\u0022:{},\u0022provisioningState\u0022:\u0022Succeeded\u0022}},{\u0022id\u0022:\u0022\\/subscriptions\\/db1ab6f0-4769-4b27-930e-01e2ef9c123c\\/resourceGroups\\/default-dns-4332\\/providers\\/Microsoft.Network\\/dnszones\\/azure.ameredmondlocal2.dns\\/AAAA\\/aaaa_record\u0022,\u0022name\u0022:\u0022aaaa_record\u0022,\u0022type\u0022:\u0022Microsoft.Network\\/dnszones\\/AAAA\u0022,\u0022etag\u0022:\u0022471abe3f-ad8a-4643-92b6-dcd4a5196986\u0022,\u0022properties\u0022:{\u0022metadata\u0022:{\u0022tag1\u0022:\u0022value1\u0022},\u0022fqdn\u0022:\u0022aaaa_record.azure.ameredmondlocal2.dns.\u0022,\u0022TTL\u0022:3600,\u0022AAAARecords\u0022:[{\u0022ipv6Address\u0022:\u00221:1:1:1:1:ffff:783f:e6dc\u0022}],\u0022targetResource\u0022:{},\u0022provisioningState\u0022:\u0022Succeeded\u0022}}]}"
=======
        "Date": "Fri, 18 Sep 2020 19:39:21 GMT",
        "Server": "Microsoft-IIS/10.0",
        "Strict-Transport-Security": "max-age=31536000; includeSubDomains",
        "X-Content-Type-Options": "nosniff",
        "x-ms-correlation-request-id": "8d6b46b1-4fa5-4ee8-a68e-b6d20435935c",
        "x-ms-ratelimit-remaining-subscription-resource-entities-read": "59997",
        "x-ms-ratelimit-remaining-subscription-resource-requests": "499",
        "x-ms-request-id": "fac94f85-e083-f9d9-7ffc-f461bdcbf0d7",
        "x-ms-routing-request-id": "WESTUS2:20200918T193921Z:8d6b46b1-4fa5-4ee8-a68e-b6d20435935c",
        "X-Powered-By": "ASP.NET"
      },
      "ResponseBody": "{\u0022value\u0022:[{\u0022id\u0022:\u0022\\/subscriptions\\/db1ab6f0-4769-4b27-930e-01e2ef9c123c\\/resourceGroups\\/default-dns-3732\\/providers\\/Microsoft.Network\\/dnszones\\/azure.ameredmondlocal2.dns\\/NS\\/@\u0022,\u0022name\u0022:\u0022@\u0022,\u0022type\u0022:\u0022Microsoft.Network\\/dnszones\\/NS\u0022,\u0022etag\u0022:\u0022dba8d6df-6919-418b-9d95-b6b65270025b\u0022,\u0022properties\u0022:{\u0022fqdn\u0022:\u0022azure.ameredmondlocal2.dns.\u0022,\u0022TTL\u0022:172800,\u0022NSRecords\u0022:[{\u0022nsdname\u0022:\u0022ns1-04.azure-dns.com.\u0022},{\u0022nsdname\u0022:\u0022ns2-04.azure-dns.net.\u0022},{\u0022nsdname\u0022:\u0022ns3-04.azure-dns.org.\u0022},{\u0022nsdname\u0022:\u0022ns4-04.azure-dns.info.\u0022}],\u0022targetResource\u0022:{},\u0022provisioningState\u0022:\u0022Succeeded\u0022}},{\u0022id\u0022:\u0022\\/subscriptions\\/db1ab6f0-4769-4b27-930e-01e2ef9c123c\\/resourceGroups\\/default-dns-3732\\/providers\\/Microsoft.Network\\/dnszones\\/azure.ameredmondlocal2.dns\\/SOA\\/@\u0022,\u0022name\u0022:\u0022@\u0022,\u0022type\u0022:\u0022Microsoft.Network\\/dnszones\\/SOA\u0022,\u0022etag\u0022:\u002227d25bc0-cef5-4ab6-8de2-4f548eb11efb\u0022,\u0022properties\u0022:{\u0022fqdn\u0022:\u0022azure.ameredmondlocal2.dns.\u0022,\u0022TTL\u0022:3600,\u0022SOARecord\u0022:{\u0022email\u0022:\u0022azuredns-hostmaster.microsoft.com\u0022,\u0022expireTime\u0022:2419200,\u0022host\u0022:\u0022ns1-04.azure-dns.com.\u0022,\u0022minimumTTL\u0022:300,\u0022refreshTime\u0022:3600,\u0022retryTime\u0022:300,\u0022serialNumber\u0022:1},\u0022targetResource\u0022:{},\u0022provisioningState\u0022:\u0022Succeeded\u0022}},{\u0022id\u0022:\u0022\\/subscriptions\\/db1ab6f0-4769-4b27-930e-01e2ef9c123c\\/resourceGroups\\/default-dns-3732\\/providers\\/Microsoft.Network\\/dnszones\\/azure.ameredmondlocal2.dns\\/AAAA\\/aaaa_record\u0022,\u0022name\u0022:\u0022aaaa_record\u0022,\u0022type\u0022:\u0022Microsoft.Network\\/dnszones\\/AAAA\u0022,\u0022etag\u0022:\u0022f1ae6348-09ee-4db6-a4c0-d72304957658\u0022,\u0022properties\u0022:{\u0022metadata\u0022:{\u0022tag1\u0022:\u0022value1\u0022},\u0022fqdn\u0022:\u0022aaaa_record.azure.ameredmondlocal2.dns.\u0022,\u0022TTL\u0022:3600,\u0022AAAARecords\u0022:[{\u0022ipv6Address\u0022:\u00221:1:1:1:1:ffff:783f:e6dc\u0022}],\u0022targetResource\u0022:{},\u0022provisioningState\u0022:\u0022Succeeded\u0022}}]}"
>>>>>>> aa1154da
    },
    {
      "RequestUri": "https://management.azure.com/subscriptions/db1ab6f0-4769-4b27-930e-01e2ef9c123c/resourceGroups/Default-Dns-3732/providers/Microsoft.Network/dnsZones/azure.ameredmondlocal2.dns/A/aaaa_record?api-version=2018-05-01",
      "RequestMethod": "DELETE",
      "RequestHeaders": {
        "Authorization": "Sanitized",
<<<<<<< HEAD
        "traceparent": "00-36e181fff54f894dbe21e5fe70868d71-cfdb952554f30948-00",
        "User-Agent": [
          "azsdk-net-ResourceManager.Dns/1.0.0-alpha.20200921.1",
          "(.NET Core 4.6.29130.01; Linux 4.19.128-microsoft-standard #1 SMP Tue Jun 23 12:58:10 UTC 2020)"
=======
        "traceparent": "00-38635b731730f343be486068d481556f-b7c447e78d0a894b-00",
        "User-Agent": [
          "azsdk-net-ResourceManager.Dns/1.0.0-alpha.20200918.1",
          "(.NET Core 4.6.29017.01; Linux 4.19.128-microsoft-standard #1 SMP Tue Jun 23 12:58:10 UTC 2020)"
>>>>>>> aa1154da
        ],
        "x-ms-client-request-id": "b5d4977cb4ef84612eed52232d06ac5d",
        "x-ms-return-client-request-id": "true"
      },
      "RequestBody": null,
      "StatusCode": 204,
      "ResponseHeaders": {
        "Cache-Control": "private",
<<<<<<< HEAD
        "Date": "Mon, 21 Sep 2020 19:29:07 GMT",
        "Server": "Microsoft-IIS/10.0",
        "Strict-Transport-Security": "max-age=31536000; includeSubDomains",
        "X-Content-Type-Options": "nosniff",
        "x-ms-correlation-request-id": "0456f9d3-23dd-4e4d-8b09-e7c38897d0f0",
        "x-ms-ratelimit-remaining-subscription-resource-requests": "11997",
        "x-ms-request-id": "80064627-e716-d649-96cb-07e56fbdaf41",
        "x-ms-routing-request-id": "WESTUS2:20200921T192908Z:0456f9d3-23dd-4e4d-8b09-e7c38897d0f0",
=======
        "Date": "Fri, 18 Sep 2020 19:39:21 GMT",
        "Server": "Microsoft-IIS/10.0",
        "Strict-Transport-Security": "max-age=31536000; includeSubDomains",
        "X-Content-Type-Options": "nosniff",
        "x-ms-correlation-request-id": "75d3d468-ee2e-4579-9838-f6f4ede9425f",
        "x-ms-ratelimit-remaining-subscription-resource-requests": "11997",
        "x-ms-request-id": "b5d4977c-b4ef-8461-2eed-52232d06ac5d",
        "x-ms-routing-request-id": "WESTUS2:20200918T193922Z:75d3d468-ee2e-4579-9838-f6f4ede9425f",
>>>>>>> aa1154da
        "X-Powered-By": "ASP.NET"
      },
      "ResponseBody": []
    },
    {
      "RequestUri": "https://management.azure.com/subscriptions/db1ab6f0-4769-4b27-930e-01e2ef9c123c/resourceGroups/Default-Dns-3732/providers/Microsoft.Network/dnsZones/azure.ameredmondlocal2.dns?api-version=2018-05-01",
      "RequestMethod": "DELETE",
      "RequestHeaders": {
        "Authorization": "Sanitized",
<<<<<<< HEAD
        "traceparent": "00-4e1162f9b5204843a65338b0f3a4d5f3-9d0a18e138f80948-00",
        "User-Agent": [
          "azsdk-net-ResourceManager.Dns/1.0.0-alpha.20200921.1",
          "(.NET Core 4.6.29130.01; Linux 4.19.128-microsoft-standard #1 SMP Tue Jun 23 12:58:10 UTC 2020)"
=======
        "traceparent": "00-110d5ec55f1e874fb4e6224587488e59-9dc0f4e46ea15b40-00",
        "User-Agent": [
          "azsdk-net-ResourceManager.Dns/1.0.0-alpha.20200918.1",
          "(.NET Core 4.6.29017.01; Linux 4.19.128-microsoft-standard #1 SMP Tue Jun 23 12:58:10 UTC 2020)"
>>>>>>> aa1154da
        ],
        "x-ms-client-request-id": "66ed1ea07bec999c0491be3e9b0d1848",
        "x-ms-return-client-request-id": "true"
      },
      "RequestBody": null,
      "StatusCode": 202,
      "ResponseHeaders": {
<<<<<<< HEAD
        "Azure-AsyncOperation": "https://management.azure.com:443/subscriptions/db1ab6f0-4769-4b27-930e-01e2ef9c123c/resourceGroups/default-dns-4332/providers/Microsoft.Network/dnsOperationStatuses/delzone637363133484071368ff67c1bd?api-version=2018-05-01",
        "Cache-Control": "private",
        "Content-Length": "0",
        "Date": "Mon, 21 Sep 2020 19:29:07 GMT",
        "Location": "https://management.azure.com/subscriptions/db1ab6f0-4769-4b27-930e-01e2ef9c123c/resourceGroups/default-dns-4332/providers/Microsoft.Network/dnsOperationResults/delzone637363133484071368ff67c1bd?api-version=2018-05-01",
=======
        "Azure-AsyncOperation": "https://management.azure.com:443/subscriptions/db1ab6f0-4769-4b27-930e-01e2ef9c123c/resourceGroups/default-dns-3732/providers/Microsoft.Network/dnsOperationStatuses/delzone63736054762777041683de2ab1?api-version=2018-05-01",
        "Cache-Control": "private",
        "Content-Length": "0",
        "Date": "Fri, 18 Sep 2020 19:39:22 GMT",
        "Location": "https://management.azure.com/subscriptions/db1ab6f0-4769-4b27-930e-01e2ef9c123c/resourceGroups/default-dns-3732/providers/Microsoft.Network/dnsOperationResults/delzone63736054762777041683de2ab1?api-version=2018-05-01",
>>>>>>> aa1154da
        "Retry-After": "3",
        "Server": "Microsoft-IIS/10.0",
        "Strict-Transport-Security": "max-age=31536000; includeSubDomains",
        "X-Content-Type-Options": "nosniff",
<<<<<<< HEAD
        "x-ms-correlation-request-id": "30b25939-ff59-4ca9-850a-ef64f46c2f50",
        "x-ms-ratelimit-remaining-subscription-resource-requests": "11999",
        "x-ms-request-id": "e6484705-e102-4c06-60a0-58cabec0b14f",
        "x-ms-routing-request-id": "WESTUS2:20200921T192908Z:30b25939-ff59-4ca9-850a-ef64f46c2f50",
=======
        "x-ms-correlation-request-id": "181b9c2c-18b0-479a-a85f-2c7962396450",
        "x-ms-ratelimit-remaining-subscription-resource-requests": "11999",
        "x-ms-request-id": "66ed1ea0-7bec-999c-0491-be3e9b0d1848",
        "x-ms-routing-request-id": "WESTUS2:20200918T193923Z:181b9c2c-18b0-479a-a85f-2c7962396450",
>>>>>>> aa1154da
        "X-Powered-By": "ASP.NET"
      },
      "ResponseBody": []
    }
  ],
  "Variables": {
    "RandomSeed": "736396641",
    "SUBSCRIPTION_ID": "db1ab6f0-4769-4b27-930e-01e2ef9c123c"
  }
}<|MERGE_RESOLUTION|>--- conflicted
+++ resolved
@@ -7,17 +7,10 @@
         "Authorization": "Sanitized",
         "Content-Length": "37",
         "Content-Type": "application/json",
-<<<<<<< HEAD
         "traceparent": "00-d6e0136e28f03b4b8d81e78489144d58-911f0fe3fb3c2643-00",
         "User-Agent": [
           "azsdk-net-ResourceManager.Dns/1.0.0-alpha.20200921.1",
           "(.NET Core 4.6.29130.01; Linux 4.19.128-microsoft-standard #1 SMP Tue Jun 23 12:58:10 UTC 2020)"
-=======
-        "traceparent": "00-03176ecb3ef9d74fb72707e92f615f50-0ab1d4021ae03449-00",
-        "User-Agent": [
-          "azsdk-net-ResourceManager.Dns/1.0.0-alpha.20200918.1",
-          "(.NET Core 4.6.29017.01; Linux 4.19.128-microsoft-standard #1 SMP Tue Jun 23 12:58:10 UTC 2020)"
->>>>>>> aa1154da
         ],
         "x-ms-client-request-id": "66c39e14ba2767b88c1cec73b5b57620",
         "x-ms-return-client-request-id": "true"
@@ -31,7 +24,6 @@
         "Cache-Control": "private",
         "Content-Length": "552",
         "Content-Type": "application/json; charset=utf-8",
-<<<<<<< HEAD
         "Date": "Mon, 21 Sep 2020 19:29:06 GMT",
         "ETag": "00000002-0000-0000-3314-86784d90d601",
         "Server": "Microsoft-IIS/10.0",
@@ -44,20 +36,6 @@
         "X-Powered-By": "ASP.NET"
       },
       "ResponseBody": "{\u0022id\u0022:\u0022\\/subscriptions\\/db1ab6f0-4769-4b27-930e-01e2ef9c123c\\/resourceGroups\\/default-dns-4332\\/providers\\/Microsoft.Network\\/dnszones\\/azure.ameredmondlocal2.dns\u0022,\u0022name\u0022:\u0022azure.ameredmondlocal2.dns\u0022,\u0022type\u0022:\u0022Microsoft.Network\\/dnszones\u0022,\u0022etag\u0022:\u002200000002-0000-0000-3314-86784d90d601\u0022,\u0022location\u0022:\u0022global\u0022,\u0022tags\u0022:{},\u0022properties\u0022:{\u0022maxNumberOfRecordSets\u0022:10000,\u0022maxNumberOfRecordsPerRecordSet\u0022:null,\u0022nameServers\u0022:[\u0022ns1-03.azure-dns.com.\u0022,\u0022ns2-03.azure-dns.net.\u0022,\u0022ns3-03.azure-dns.org.\u0022,\u0022ns4-03.azure-dns.info.\u0022],\u0022numberOfRecordSets\u0022:2,\u0022zoneType\u0022:\u0022Public\u0022}}"
-=======
-        "Date": "Fri, 18 Sep 2020 19:39:20 GMT",
-        "ETag": "00000002-0000-0000-cacc-2467f38dd601",
-        "Server": "Microsoft-IIS/10.0",
-        "Strict-Transport-Security": "max-age=31536000; includeSubDomains",
-        "X-Content-Type-Options": "nosniff",
-        "x-ms-correlation-request-id": "3b3821bc-b171-4e81-bad9-93881f239a9b",
-        "x-ms-ratelimit-remaining-subscription-resource-requests": "11998",
-        "x-ms-request-id": "66c39e14-ba27-67b8-8c1c-ec73b5b57620",
-        "x-ms-routing-request-id": "WESTUS2:20200918T193920Z:3b3821bc-b171-4e81-bad9-93881f239a9b",
-        "X-Powered-By": "ASP.NET"
-      },
-      "ResponseBody": "{\u0022id\u0022:\u0022\\/subscriptions\\/db1ab6f0-4769-4b27-930e-01e2ef9c123c\\/resourceGroups\\/default-dns-3732\\/providers\\/Microsoft.Network\\/dnszones\\/azure.ameredmondlocal2.dns\u0022,\u0022name\u0022:\u0022azure.ameredmondlocal2.dns\u0022,\u0022type\u0022:\u0022Microsoft.Network\\/dnszones\u0022,\u0022etag\u0022:\u002200000002-0000-0000-cacc-2467f38dd601\u0022,\u0022location\u0022:\u0022global\u0022,\u0022tags\u0022:{},\u0022properties\u0022:{\u0022maxNumberOfRecordSets\u0022:10000,\u0022maxNumberOfRecordsPerRecordSet\u0022:null,\u0022nameServers\u0022:[\u0022ns1-04.azure-dns.com.\u0022,\u0022ns2-04.azure-dns.net.\u0022,\u0022ns3-04.azure-dns.org.\u0022,\u0022ns4-04.azure-dns.info.\u0022],\u0022numberOfRecordSets\u0022:2,\u0022zoneType\u0022:\u0022Public\u0022}}"
->>>>>>> aa1154da
     },
     {
       "RequestUri": "https://management.azure.com/subscriptions/db1ab6f0-4769-4b27-930e-01e2ef9c123c/resourceGroups/Default-Dns-3732/providers/Microsoft.Network/dnsZones/azure.ameredmondlocal2.dns/AAAA/aaaa_record?api-version=2018-05-01",
@@ -66,17 +44,10 @@
         "Authorization": "Sanitized",
         "Content-Length": "115",
         "Content-Type": "application/json",
-<<<<<<< HEAD
         "traceparent": "00-df685c4fdf19b94d9076750252bad5b6-af0672d82b51f643-00",
         "User-Agent": [
           "azsdk-net-ResourceManager.Dns/1.0.0-alpha.20200921.1",
           "(.NET Core 4.6.29130.01; Linux 4.19.128-microsoft-standard #1 SMP Tue Jun 23 12:58:10 UTC 2020)"
-=======
-        "traceparent": "00-80ddeb469488154aa13c0eed6fc7de8f-4895792202986f49-00",
-        "User-Agent": [
-          "azsdk-net-ResourceManager.Dns/1.0.0-alpha.20200918.1",
-          "(.NET Core 4.6.29017.01; Linux 4.19.128-microsoft-standard #1 SMP Tue Jun 23 12:58:10 UTC 2020)"
->>>>>>> aa1154da
         ],
         "x-ms-client-request-id": "3d8bde7a8f3ad56f13048db2bb2f7bce",
         "x-ms-return-client-request-id": "true"
@@ -99,7 +70,6 @@
         "Cache-Control": "private",
         "Content-Length": "508",
         "Content-Type": "application/json; charset=utf-8",
-<<<<<<< HEAD
         "Date": "Mon, 21 Sep 2020 19:29:06 GMT",
         "ETag": "471abe3f-ad8a-4643-92b6-dcd4a5196986",
         "Server": "Microsoft-IIS/10.0",
@@ -112,20 +82,6 @@
         "X-Powered-By": "ASP.NET"
       },
       "ResponseBody": "{\u0022id\u0022:\u0022\\/subscriptions\\/db1ab6f0-4769-4b27-930e-01e2ef9c123c\\/resourceGroups\\/Default-Dns-4332\\/providers\\/Microsoft.Network\\/dnszones\\/azure.ameredmondlocal2.dns\\/AAAA\\/aaaa_record\u0022,\u0022name\u0022:\u0022aaaa_record\u0022,\u0022type\u0022:\u0022Microsoft.Network\\/dnszones\\/AAAA\u0022,\u0022etag\u0022:\u0022471abe3f-ad8a-4643-92b6-dcd4a5196986\u0022,\u0022properties\u0022:{\u0022metadata\u0022:{\u0022tag1\u0022:\u0022value1\u0022},\u0022fqdn\u0022:\u0022aaaa_record.azure.ameredmondlocal2.dns.\u0022,\u0022TTL\u0022:3600,\u0022AAAARecords\u0022:[{\u0022ipv6Address\u0022:\u00221:1:1:1:1:ffff:783f:e6dc\u0022}],\u0022targetResource\u0022:{},\u0022provisioningState\u0022:\u0022Succeeded\u0022}}"
-=======
-        "Date": "Fri, 18 Sep 2020 19:39:21 GMT",
-        "ETag": "f1ae6348-09ee-4db6-a4c0-d72304957658",
-        "Server": "Microsoft-IIS/10.0",
-        "Strict-Transport-Security": "max-age=31536000; includeSubDomains",
-        "X-Content-Type-Options": "nosniff",
-        "x-ms-correlation-request-id": "66c90a83-8e85-4318-a99f-403926e3f1eb",
-        "x-ms-ratelimit-remaining-subscription-resource-requests": "11998",
-        "x-ms-request-id": "3d8bde7a-8f3a-d56f-1304-8db2bb2f7bce",
-        "x-ms-routing-request-id": "WESTUS2:20200918T193921Z:66c90a83-8e85-4318-a99f-403926e3f1eb",
-        "X-Powered-By": "ASP.NET"
-      },
-      "ResponseBody": "{\u0022id\u0022:\u0022\\/subscriptions\\/db1ab6f0-4769-4b27-930e-01e2ef9c123c\\/resourceGroups\\/Default-Dns-3732\\/providers\\/Microsoft.Network\\/dnszones\\/azure.ameredmondlocal2.dns\\/AAAA\\/aaaa_record\u0022,\u0022name\u0022:\u0022aaaa_record\u0022,\u0022type\u0022:\u0022Microsoft.Network\\/dnszones\\/AAAA\u0022,\u0022etag\u0022:\u0022f1ae6348-09ee-4db6-a4c0-d72304957658\u0022,\u0022properties\u0022:{\u0022metadata\u0022:{\u0022tag1\u0022:\u0022value1\u0022},\u0022fqdn\u0022:\u0022aaaa_record.azure.ameredmondlocal2.dns.\u0022,\u0022TTL\u0022:3600,\u0022AAAARecords\u0022:[{\u0022ipv6Address\u0022:\u00221:1:1:1:1:ffff:783f:e6dc\u0022}],\u0022targetResource\u0022:{},\u0022provisioningState\u0022:\u0022Succeeded\u0022}}"
->>>>>>> aa1154da
     },
     {
       "RequestUri": "https://management.azure.com/subscriptions/db1ab6f0-4769-4b27-930e-01e2ef9c123c/resourceGroups/Default-Dns-3732/providers/Microsoft.Network/dnsZones/azure.ameredmondlocal2.dns/all?api-version=2018-05-01",
@@ -133,13 +89,8 @@
       "RequestHeaders": {
         "Authorization": "Sanitized",
         "User-Agent": [
-<<<<<<< HEAD
           "azsdk-net-ResourceManager.Dns/1.0.0-alpha.20200921.1",
           "(.NET Core 4.6.29130.01; Linux 4.19.128-microsoft-standard #1 SMP Tue Jun 23 12:58:10 UTC 2020)"
-=======
-          "azsdk-net-ResourceManager.Dns/1.0.0-alpha.20200918.1",
-          "(.NET Core 4.6.29017.01; Linux 4.19.128-microsoft-standard #1 SMP Tue Jun 23 12:58:10 UTC 2020)"
->>>>>>> aa1154da
         ],
         "x-ms-client-request-id": "fac94f85e083f9d97ffcf461bdcbf0d7",
         "x-ms-return-client-request-id": "true"
@@ -150,7 +101,6 @@
         "Cache-Control": "private",
         "Content-Length": "1632",
         "Content-Type": "application/json; charset=utf-8",
-<<<<<<< HEAD
         "Date": "Mon, 21 Sep 2020 19:29:06 GMT",
         "Server": "Microsoft-IIS/10.0",
         "Strict-Transport-Security": "max-age=31536000; includeSubDomains",
@@ -163,37 +113,16 @@
         "X-Powered-By": "ASP.NET"
       },
       "ResponseBody": "{\u0022value\u0022:[{\u0022id\u0022:\u0022\\/subscriptions\\/db1ab6f0-4769-4b27-930e-01e2ef9c123c\\/resourceGroups\\/default-dns-4332\\/providers\\/Microsoft.Network\\/dnszones\\/azure.ameredmondlocal2.dns\\/NS\\/@\u0022,\u0022name\u0022:\u0022@\u0022,\u0022type\u0022:\u0022Microsoft.Network\\/dnszones\\/NS\u0022,\u0022etag\u0022:\u0022de040333-f502-4edb-b1ef-85d9ee8cbb01\u0022,\u0022properties\u0022:{\u0022fqdn\u0022:\u0022azure.ameredmondlocal2.dns.\u0022,\u0022TTL\u0022:172800,\u0022NSRecords\u0022:[{\u0022nsdname\u0022:\u0022ns1-03.azure-dns.com.\u0022},{\u0022nsdname\u0022:\u0022ns2-03.azure-dns.net.\u0022},{\u0022nsdname\u0022:\u0022ns3-03.azure-dns.org.\u0022},{\u0022nsdname\u0022:\u0022ns4-03.azure-dns.info.\u0022}],\u0022targetResource\u0022:{},\u0022provisioningState\u0022:\u0022Succeeded\u0022}},{\u0022id\u0022:\u0022\\/subscriptions\\/db1ab6f0-4769-4b27-930e-01e2ef9c123c\\/resourceGroups\\/default-dns-4332\\/providers\\/Microsoft.Network\\/dnszones\\/azure.ameredmondlocal2.dns\\/SOA\\/@\u0022,\u0022name\u0022:\u0022@\u0022,\u0022type\u0022:\u0022Microsoft.Network\\/dnszones\\/SOA\u0022,\u0022etag\u0022:\u0022a5d06378-b86e-4ec2-a1bc-e2b6b7ab29ac\u0022,\u0022properties\u0022:{\u0022fqdn\u0022:\u0022azure.ameredmondlocal2.dns.\u0022,\u0022TTL\u0022:3600,\u0022SOARecord\u0022:{\u0022email\u0022:\u0022azuredns-hostmaster.microsoft.com\u0022,\u0022expireTime\u0022:2419200,\u0022host\u0022:\u0022ns1-03.azure-dns.com.\u0022,\u0022minimumTTL\u0022:300,\u0022refreshTime\u0022:3600,\u0022retryTime\u0022:300,\u0022serialNumber\u0022:1},\u0022targetResource\u0022:{},\u0022provisioningState\u0022:\u0022Succeeded\u0022}},{\u0022id\u0022:\u0022\\/subscriptions\\/db1ab6f0-4769-4b27-930e-01e2ef9c123c\\/resourceGroups\\/default-dns-4332\\/providers\\/Microsoft.Network\\/dnszones\\/azure.ameredmondlocal2.dns\\/AAAA\\/aaaa_record\u0022,\u0022name\u0022:\u0022aaaa_record\u0022,\u0022type\u0022:\u0022Microsoft.Network\\/dnszones\\/AAAA\u0022,\u0022etag\u0022:\u0022471abe3f-ad8a-4643-92b6-dcd4a5196986\u0022,\u0022properties\u0022:{\u0022metadata\u0022:{\u0022tag1\u0022:\u0022value1\u0022},\u0022fqdn\u0022:\u0022aaaa_record.azure.ameredmondlocal2.dns.\u0022,\u0022TTL\u0022:3600,\u0022AAAARecords\u0022:[{\u0022ipv6Address\u0022:\u00221:1:1:1:1:ffff:783f:e6dc\u0022}],\u0022targetResource\u0022:{},\u0022provisioningState\u0022:\u0022Succeeded\u0022}}]}"
-=======
-        "Date": "Fri, 18 Sep 2020 19:39:21 GMT",
-        "Server": "Microsoft-IIS/10.0",
-        "Strict-Transport-Security": "max-age=31536000; includeSubDomains",
-        "X-Content-Type-Options": "nosniff",
-        "x-ms-correlation-request-id": "8d6b46b1-4fa5-4ee8-a68e-b6d20435935c",
-        "x-ms-ratelimit-remaining-subscription-resource-entities-read": "59997",
-        "x-ms-ratelimit-remaining-subscription-resource-requests": "499",
-        "x-ms-request-id": "fac94f85-e083-f9d9-7ffc-f461bdcbf0d7",
-        "x-ms-routing-request-id": "WESTUS2:20200918T193921Z:8d6b46b1-4fa5-4ee8-a68e-b6d20435935c",
-        "X-Powered-By": "ASP.NET"
-      },
-      "ResponseBody": "{\u0022value\u0022:[{\u0022id\u0022:\u0022\\/subscriptions\\/db1ab6f0-4769-4b27-930e-01e2ef9c123c\\/resourceGroups\\/default-dns-3732\\/providers\\/Microsoft.Network\\/dnszones\\/azure.ameredmondlocal2.dns\\/NS\\/@\u0022,\u0022name\u0022:\u0022@\u0022,\u0022type\u0022:\u0022Microsoft.Network\\/dnszones\\/NS\u0022,\u0022etag\u0022:\u0022dba8d6df-6919-418b-9d95-b6b65270025b\u0022,\u0022properties\u0022:{\u0022fqdn\u0022:\u0022azure.ameredmondlocal2.dns.\u0022,\u0022TTL\u0022:172800,\u0022NSRecords\u0022:[{\u0022nsdname\u0022:\u0022ns1-04.azure-dns.com.\u0022},{\u0022nsdname\u0022:\u0022ns2-04.azure-dns.net.\u0022},{\u0022nsdname\u0022:\u0022ns3-04.azure-dns.org.\u0022},{\u0022nsdname\u0022:\u0022ns4-04.azure-dns.info.\u0022}],\u0022targetResource\u0022:{},\u0022provisioningState\u0022:\u0022Succeeded\u0022}},{\u0022id\u0022:\u0022\\/subscriptions\\/db1ab6f0-4769-4b27-930e-01e2ef9c123c\\/resourceGroups\\/default-dns-3732\\/providers\\/Microsoft.Network\\/dnszones\\/azure.ameredmondlocal2.dns\\/SOA\\/@\u0022,\u0022name\u0022:\u0022@\u0022,\u0022type\u0022:\u0022Microsoft.Network\\/dnszones\\/SOA\u0022,\u0022etag\u0022:\u002227d25bc0-cef5-4ab6-8de2-4f548eb11efb\u0022,\u0022properties\u0022:{\u0022fqdn\u0022:\u0022azure.ameredmondlocal2.dns.\u0022,\u0022TTL\u0022:3600,\u0022SOARecord\u0022:{\u0022email\u0022:\u0022azuredns-hostmaster.microsoft.com\u0022,\u0022expireTime\u0022:2419200,\u0022host\u0022:\u0022ns1-04.azure-dns.com.\u0022,\u0022minimumTTL\u0022:300,\u0022refreshTime\u0022:3600,\u0022retryTime\u0022:300,\u0022serialNumber\u0022:1},\u0022targetResource\u0022:{},\u0022provisioningState\u0022:\u0022Succeeded\u0022}},{\u0022id\u0022:\u0022\\/subscriptions\\/db1ab6f0-4769-4b27-930e-01e2ef9c123c\\/resourceGroups\\/default-dns-3732\\/providers\\/Microsoft.Network\\/dnszones\\/azure.ameredmondlocal2.dns\\/AAAA\\/aaaa_record\u0022,\u0022name\u0022:\u0022aaaa_record\u0022,\u0022type\u0022:\u0022Microsoft.Network\\/dnszones\\/AAAA\u0022,\u0022etag\u0022:\u0022f1ae6348-09ee-4db6-a4c0-d72304957658\u0022,\u0022properties\u0022:{\u0022metadata\u0022:{\u0022tag1\u0022:\u0022value1\u0022},\u0022fqdn\u0022:\u0022aaaa_record.azure.ameredmondlocal2.dns.\u0022,\u0022TTL\u0022:3600,\u0022AAAARecords\u0022:[{\u0022ipv6Address\u0022:\u00221:1:1:1:1:ffff:783f:e6dc\u0022}],\u0022targetResource\u0022:{},\u0022provisioningState\u0022:\u0022Succeeded\u0022}}]}"
->>>>>>> aa1154da
     },
     {
       "RequestUri": "https://management.azure.com/subscriptions/db1ab6f0-4769-4b27-930e-01e2ef9c123c/resourceGroups/Default-Dns-3732/providers/Microsoft.Network/dnsZones/azure.ameredmondlocal2.dns/A/aaaa_record?api-version=2018-05-01",
       "RequestMethod": "DELETE",
       "RequestHeaders": {
         "Authorization": "Sanitized",
-<<<<<<< HEAD
         "traceparent": "00-36e181fff54f894dbe21e5fe70868d71-cfdb952554f30948-00",
         "User-Agent": [
           "azsdk-net-ResourceManager.Dns/1.0.0-alpha.20200921.1",
           "(.NET Core 4.6.29130.01; Linux 4.19.128-microsoft-standard #1 SMP Tue Jun 23 12:58:10 UTC 2020)"
-=======
-        "traceparent": "00-38635b731730f343be486068d481556f-b7c447e78d0a894b-00",
-        "User-Agent": [
-          "azsdk-net-ResourceManager.Dns/1.0.0-alpha.20200918.1",
-          "(.NET Core 4.6.29017.01; Linux 4.19.128-microsoft-standard #1 SMP Tue Jun 23 12:58:10 UTC 2020)"
->>>>>>> aa1154da
         ],
         "x-ms-client-request-id": "b5d4977cb4ef84612eed52232d06ac5d",
         "x-ms-return-client-request-id": "true"
@@ -202,7 +131,6 @@
       "StatusCode": 204,
       "ResponseHeaders": {
         "Cache-Control": "private",
-<<<<<<< HEAD
         "Date": "Mon, 21 Sep 2020 19:29:07 GMT",
         "Server": "Microsoft-IIS/10.0",
         "Strict-Transport-Security": "max-age=31536000; includeSubDomains",
@@ -211,16 +139,6 @@
         "x-ms-ratelimit-remaining-subscription-resource-requests": "11997",
         "x-ms-request-id": "80064627-e716-d649-96cb-07e56fbdaf41",
         "x-ms-routing-request-id": "WESTUS2:20200921T192908Z:0456f9d3-23dd-4e4d-8b09-e7c38897d0f0",
-=======
-        "Date": "Fri, 18 Sep 2020 19:39:21 GMT",
-        "Server": "Microsoft-IIS/10.0",
-        "Strict-Transport-Security": "max-age=31536000; includeSubDomains",
-        "X-Content-Type-Options": "nosniff",
-        "x-ms-correlation-request-id": "75d3d468-ee2e-4579-9838-f6f4ede9425f",
-        "x-ms-ratelimit-remaining-subscription-resource-requests": "11997",
-        "x-ms-request-id": "b5d4977c-b4ef-8461-2eed-52232d06ac5d",
-        "x-ms-routing-request-id": "WESTUS2:20200918T193922Z:75d3d468-ee2e-4579-9838-f6f4ede9425f",
->>>>>>> aa1154da
         "X-Powered-By": "ASP.NET"
       },
       "ResponseBody": []
@@ -230,17 +148,10 @@
       "RequestMethod": "DELETE",
       "RequestHeaders": {
         "Authorization": "Sanitized",
-<<<<<<< HEAD
         "traceparent": "00-4e1162f9b5204843a65338b0f3a4d5f3-9d0a18e138f80948-00",
         "User-Agent": [
           "azsdk-net-ResourceManager.Dns/1.0.0-alpha.20200921.1",
           "(.NET Core 4.6.29130.01; Linux 4.19.128-microsoft-standard #1 SMP Tue Jun 23 12:58:10 UTC 2020)"
-=======
-        "traceparent": "00-110d5ec55f1e874fb4e6224587488e59-9dc0f4e46ea15b40-00",
-        "User-Agent": [
-          "azsdk-net-ResourceManager.Dns/1.0.0-alpha.20200918.1",
-          "(.NET Core 4.6.29017.01; Linux 4.19.128-microsoft-standard #1 SMP Tue Jun 23 12:58:10 UTC 2020)"
->>>>>>> aa1154da
         ],
         "x-ms-client-request-id": "66ed1ea07bec999c0491be3e9b0d1848",
         "x-ms-return-client-request-id": "true"
@@ -248,34 +159,19 @@
       "RequestBody": null,
       "StatusCode": 202,
       "ResponseHeaders": {
-<<<<<<< HEAD
         "Azure-AsyncOperation": "https://management.azure.com:443/subscriptions/db1ab6f0-4769-4b27-930e-01e2ef9c123c/resourceGroups/default-dns-4332/providers/Microsoft.Network/dnsOperationStatuses/delzone637363133484071368ff67c1bd?api-version=2018-05-01",
         "Cache-Control": "private",
         "Content-Length": "0",
         "Date": "Mon, 21 Sep 2020 19:29:07 GMT",
         "Location": "https://management.azure.com/subscriptions/db1ab6f0-4769-4b27-930e-01e2ef9c123c/resourceGroups/default-dns-4332/providers/Microsoft.Network/dnsOperationResults/delzone637363133484071368ff67c1bd?api-version=2018-05-01",
-=======
-        "Azure-AsyncOperation": "https://management.azure.com:443/subscriptions/db1ab6f0-4769-4b27-930e-01e2ef9c123c/resourceGroups/default-dns-3732/providers/Microsoft.Network/dnsOperationStatuses/delzone63736054762777041683de2ab1?api-version=2018-05-01",
-        "Cache-Control": "private",
-        "Content-Length": "0",
-        "Date": "Fri, 18 Sep 2020 19:39:22 GMT",
-        "Location": "https://management.azure.com/subscriptions/db1ab6f0-4769-4b27-930e-01e2ef9c123c/resourceGroups/default-dns-3732/providers/Microsoft.Network/dnsOperationResults/delzone63736054762777041683de2ab1?api-version=2018-05-01",
->>>>>>> aa1154da
         "Retry-After": "3",
         "Server": "Microsoft-IIS/10.0",
         "Strict-Transport-Security": "max-age=31536000; includeSubDomains",
         "X-Content-Type-Options": "nosniff",
-<<<<<<< HEAD
         "x-ms-correlation-request-id": "30b25939-ff59-4ca9-850a-ef64f46c2f50",
         "x-ms-ratelimit-remaining-subscription-resource-requests": "11999",
         "x-ms-request-id": "e6484705-e102-4c06-60a0-58cabec0b14f",
         "x-ms-routing-request-id": "WESTUS2:20200921T192908Z:30b25939-ff59-4ca9-850a-ef64f46c2f50",
-=======
-        "x-ms-correlation-request-id": "181b9c2c-18b0-479a-a85f-2c7962396450",
-        "x-ms-ratelimit-remaining-subscription-resource-requests": "11999",
-        "x-ms-request-id": "66ed1ea0-7bec-999c-0491-be3e9b0d1848",
-        "x-ms-routing-request-id": "WESTUS2:20200918T193923Z:181b9c2c-18b0-479a-a85f-2c7962396450",
->>>>>>> aa1154da
         "X-Powered-By": "ASP.NET"
       },
       "ResponseBody": []
