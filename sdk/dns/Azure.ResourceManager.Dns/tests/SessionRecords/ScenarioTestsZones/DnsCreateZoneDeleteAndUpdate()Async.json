--- conflicted
+++ resolved
@@ -7,17 +7,10 @@
         "Authorization": "Sanitized",
         "Content-Length": "22",
         "Content-Type": "application/json",
-<<<<<<< HEAD
         "traceparent": "00-9303d2cac89ec74abe0851ccc9064e18-8b780b160ec6a646-00",
         "User-Agent": [
           "azsdk-net-ResourceManager.Dns.Tests/1.0.0-alpha.20200921.1",
           "(.NET Core 4.6.29130.01; Linux 4.19.128-microsoft-standard #1 SMP Tue Jun 23 12:58:10 UTC 2020)"
-=======
-        "traceparent": "00-788decb5feef184a9bb9a496e06d3cf3-18ac920850e0624a-00",
-        "User-Agent": [
-          "azsdk-net-ResourceManager.Dns.Tests/1.0.0-alpha.20200918.1",
-          "(.NET Core 4.6.29017.01; Linux 4.19.128-microsoft-standard #1 SMP Tue Jun 23 12:58:10 UTC 2020)"
->>>>>>> aa1154da
         ],
         "x-ms-client-request-id": "c3f0eb16f598912b94af8a0c0140682d",
         "x-ms-return-client-request-id": "true"
@@ -30,26 +23,15 @@
         "Cache-Control": "no-cache",
         "Content-Length": "197",
         "Content-Type": "application/json; charset=utf-8",
-<<<<<<< HEAD
         "Date": "Mon, 21 Sep 2020 19:29:26 GMT",
-=======
-        "Date": "Fri, 18 Sep 2020 19:39:44 GMT",
->>>>>>> aa1154da
         "Expires": "-1",
         "Pragma": "no-cache",
         "Strict-Transport-Security": "max-age=31536000; includeSubDomains",
         "X-Content-Type-Options": "nosniff",
-<<<<<<< HEAD
         "x-ms-correlation-request-id": "5d0cb10b-f371-4b89-8980-0e7a00815ea4",
         "x-ms-ratelimit-remaining-subscription-writes": "1198",
         "x-ms-request-id": "5d0cb10b-f371-4b89-8980-0e7a00815ea4",
         "x-ms-routing-request-id": "WESTUS2:20200921T192926Z:5d0cb10b-f371-4b89-8980-0e7a00815ea4"
-=======
-        "x-ms-correlation-request-id": "5d7c8604-f66e-45b3-8552-f9ca95af72c0",
-        "x-ms-ratelimit-remaining-subscription-writes": "1198",
-        "x-ms-request-id": "5d7c8604-f66e-45b3-8552-f9ca95af72c0",
-        "x-ms-routing-request-id": "WESTUS2:20200918T193945Z:5d7c8604-f66e-45b3-8552-f9ca95af72c0"
->>>>>>> aa1154da
       },
       "ResponseBody": {
         "id": "/subscriptions/db1ab6f0-4769-4b27-930e-01e2ef9c123c/resourceGroups/Default-Dns-Zones-7921",
@@ -67,17 +49,10 @@
         "Authorization": "Sanitized",
         "Content-Length": "62",
         "Content-Type": "application/json",
-<<<<<<< HEAD
         "traceparent": "00-589c386fa12abf49859fa4239b667fab-3f555389fb32534b-00",
         "User-Agent": [
           "azsdk-net-ResourceManager.Dns/1.0.0-alpha.20200921.1",
           "(.NET Core 4.6.29130.01; Linux 4.19.128-microsoft-standard #1 SMP Tue Jun 23 12:58:10 UTC 2020)"
-=======
-        "traceparent": "00-0b48448050185f4bb55fb76b71a3682e-25aa2b455719b942-00",
-        "User-Agent": [
-          "azsdk-net-ResourceManager.Dns/1.0.0-alpha.20200918.1",
-          "(.NET Core 4.6.29017.01; Linux 4.19.128-microsoft-standard #1 SMP Tue Jun 23 12:58:10 UTC 2020)"
->>>>>>> aa1154da
         ],
         "x-ms-client-request-id": "ecdc3fcaffefcbea4a5ebf2694f5252a",
         "x-ms-return-client-request-id": "true"
@@ -94,7 +69,6 @@
         "Cache-Control": "private",
         "Content-Length": "561",
         "Content-Type": "application/json; charset=utf-8",
-<<<<<<< HEAD
         "Date": "Mon, 21 Sep 2020 19:29:27 GMT",
         "ETag": "00000002-0000-0000-bdf9-d5844d90d601",
         "Server": "Microsoft-IIS/10.0",
@@ -107,37 +81,16 @@
         "X-Powered-By": "ASP.NET"
       },
       "ResponseBody": "{\u0022id\u0022:\u0022\\/subscriptions\\/db1ab6f0-4769-4b27-930e-01e2ef9c123c\\/resourceGroups\\/default-dns-zones-6348\\/providers\\/Microsoft.Network\\/dnszones\\/azure.ameredmond.dns\u0022,\u0022name\u0022:\u0022azure.ameredmond.dns\u0022,\u0022type\u0022:\u0022Microsoft.Network\\/dnszones\u0022,\u0022etag\u0022:\u002200000002-0000-0000-bdf9-d5844d90d601\u0022,\u0022location\u0022:\u0022global\u0022,\u0022tags\u0022:{\u0022key1\u0022:\u0022value1\u0022},\u0022properties\u0022:{\u0022maxNumberOfRecordSets\u0022:10000,\u0022maxNumberOfRecordsPerRecordSet\u0022:null,\u0022nameServers\u0022:[\u0022ns1-02.azure-dns.com.\u0022,\u0022ns2-02.azure-dns.net.\u0022,\u0022ns3-02.azure-dns.org.\u0022,\u0022ns4-02.azure-dns.info.\u0022],\u0022numberOfRecordSets\u0022:2,\u0022zoneType\u0022:\u0022Public\u0022}}"
-=======
-        "Date": "Fri, 18 Sep 2020 19:39:45 GMT",
-        "ETag": "00000002-0000-0000-dbdf-8976f38dd601",
-        "Server": "Microsoft-IIS/10.0",
-        "Strict-Transport-Security": "max-age=31536000; includeSubDomains",
-        "X-Content-Type-Options": "nosniff",
-        "x-ms-correlation-request-id": "2238260d-3c9f-4721-aec5-36249e34757e",
-        "x-ms-ratelimit-remaining-subscription-resource-requests": "11995",
-        "x-ms-request-id": "ecdc3fca-ffef-cbea-4a5e-bf2694f5252a",
-        "x-ms-routing-request-id": "WESTUS2:20200918T193946Z:2238260d-3c9f-4721-aec5-36249e34757e",
-        "X-Powered-By": "ASP.NET"
-      },
-      "ResponseBody": "{\u0022id\u0022:\u0022\\/subscriptions\\/db1ab6f0-4769-4b27-930e-01e2ef9c123c\\/resourceGroups\\/default-dns-zones-7921\\/providers\\/Microsoft.Network\\/dnszones\\/azure.ameredmond.dns\u0022,\u0022name\u0022:\u0022azure.ameredmond.dns\u0022,\u0022type\u0022:\u0022Microsoft.Network\\/dnszones\u0022,\u0022etag\u0022:\u002200000002-0000-0000-dbdf-8976f38dd601\u0022,\u0022location\u0022:\u0022global\u0022,\u0022tags\u0022:{\u0022key1\u0022:\u0022value1\u0022},\u0022properties\u0022:{\u0022maxNumberOfRecordSets\u0022:10000,\u0022maxNumberOfRecordsPerRecordSet\u0022:null,\u0022nameServers\u0022:[\u0022ns1-09.azure-dns.com.\u0022,\u0022ns2-09.azure-dns.net.\u0022,\u0022ns3-09.azure-dns.org.\u0022,\u0022ns4-09.azure-dns.info.\u0022],\u0022numberOfRecordSets\u0022:2,\u0022zoneType\u0022:\u0022Public\u0022}}"
->>>>>>> aa1154da
     },
     {
       "RequestUri": "https://management.azure.com/subscriptions/db1ab6f0-4769-4b27-930e-01e2ef9c123c/resourceGroups/Default-Dns-Zones-7921/providers/Microsoft.Network/dnsZones/azure.ameredmond.dns?api-version=2018-05-01",
       "RequestMethod": "GET",
       "RequestHeaders": {
         "Authorization": "Sanitized",
-<<<<<<< HEAD
         "traceparent": "00-8ad9ea98b73b114baccfe249c0e4d3d0-166c5c404352d34c-00",
         "User-Agent": [
           "azsdk-net-ResourceManager.Dns/1.0.0-alpha.20200921.1",
           "(.NET Core 4.6.29130.01; Linux 4.19.128-microsoft-standard #1 SMP Tue Jun 23 12:58:10 UTC 2020)"
-=======
-        "traceparent": "00-8c75b09641dd6a44a1062505fc975bac-2700709de38a4246-00",
-        "User-Agent": [
-          "azsdk-net-ResourceManager.Dns/1.0.0-alpha.20200918.1",
-          "(.NET Core 4.6.29017.01; Linux 4.19.128-microsoft-standard #1 SMP Tue Jun 23 12:58:10 UTC 2020)"
->>>>>>> aa1154da
         ],
         "x-ms-client-request-id": "9bd2b6063283a9edd1252e966b46c0ce",
         "x-ms-return-client-request-id": "true"
@@ -148,7 +101,6 @@
         "Cache-Control": "private",
         "Content-Length": "561",
         "Content-Type": "application/json; charset=utf-8",
-<<<<<<< HEAD
         "Date": "Mon, 21 Sep 2020 19:29:27 GMT",
         "ETag": "00000002-0000-0000-bdf9-d5844d90d601",
         "Server": "Microsoft-IIS/10.0",
@@ -161,20 +113,6 @@
         "X-Powered-By": "ASP.NET"
       },
       "ResponseBody": "{\u0022id\u0022:\u0022\\/subscriptions\\/db1ab6f0-4769-4b27-930e-01e2ef9c123c\\/resourceGroups\\/default-dns-zones-6348\\/providers\\/Microsoft.Network\\/dnszones\\/azure.ameredmond.dns\u0022,\u0022name\u0022:\u0022azure.ameredmond.dns\u0022,\u0022type\u0022:\u0022Microsoft.Network\\/dnszones\u0022,\u0022etag\u0022:\u002200000002-0000-0000-bdf9-d5844d90d601\u0022,\u0022location\u0022:\u0022global\u0022,\u0022tags\u0022:{\u0022key1\u0022:\u0022value1\u0022},\u0022properties\u0022:{\u0022maxNumberOfRecordSets\u0022:10000,\u0022maxNumberOfRecordsPerRecordSet\u0022:null,\u0022nameServers\u0022:[\u0022ns1-02.azure-dns.com.\u0022,\u0022ns2-02.azure-dns.net.\u0022,\u0022ns3-02.azure-dns.org.\u0022,\u0022ns4-02.azure-dns.info.\u0022],\u0022numberOfRecordSets\u0022:2,\u0022zoneType\u0022:\u0022Public\u0022}}"
-=======
-        "Date": "Fri, 18 Sep 2020 19:39:46 GMT",
-        "ETag": "00000002-0000-0000-dbdf-8976f38dd601",
-        "Server": "Microsoft-IIS/10.0",
-        "Strict-Transport-Security": "max-age=31536000; includeSubDomains",
-        "X-Content-Type-Options": "nosniff",
-        "x-ms-correlation-request-id": "1874b7b9-922d-4e8c-870f-8649d01cf531",
-        "x-ms-ratelimit-remaining-subscription-resource-requests": "499",
-        "x-ms-request-id": "9bd2b606-3283-a9ed-d125-2e966b46c0ce",
-        "x-ms-routing-request-id": "WESTUS2:20200918T193947Z:1874b7b9-922d-4e8c-870f-8649d01cf531",
-        "X-Powered-By": "ASP.NET"
-      },
-      "ResponseBody": "{\u0022id\u0022:\u0022\\/subscriptions\\/db1ab6f0-4769-4b27-930e-01e2ef9c123c\\/resourceGroups\\/default-dns-zones-7921\\/providers\\/Microsoft.Network\\/dnszones\\/azure.ameredmond.dns\u0022,\u0022name\u0022:\u0022azure.ameredmond.dns\u0022,\u0022type\u0022:\u0022Microsoft.Network\\/dnszones\u0022,\u0022etag\u0022:\u002200000002-0000-0000-dbdf-8976f38dd601\u0022,\u0022location\u0022:\u0022global\u0022,\u0022tags\u0022:{\u0022key1\u0022:\u0022value1\u0022},\u0022properties\u0022:{\u0022maxNumberOfRecordSets\u0022:10000,\u0022maxNumberOfRecordsPerRecordSet\u0022:null,\u0022nameServers\u0022:[\u0022ns1-09.azure-dns.com.\u0022,\u0022ns2-09.azure-dns.net.\u0022,\u0022ns3-09.azure-dns.org.\u0022,\u0022ns4-09.azure-dns.info.\u0022],\u0022numberOfRecordSets\u0022:2,\u0022zoneType\u0022:\u0022Public\u0022}}"
->>>>>>> aa1154da
     },
     {
       "RequestUri": "https://management.azure.com/subscriptions/db1ab6f0-4769-4b27-930e-01e2ef9c123c/resourceGroups/Default-Dns-Zones-7921/providers/Microsoft.Network/dnsZones/azure.ameredmond.dns?api-version=2018-05-01",
@@ -183,27 +121,16 @@
         "Authorization": "Sanitized",
         "Content-Length": "144",
         "Content-Type": "application/json",
-<<<<<<< HEAD
         "traceparent": "00-238d7a83aaf2d44cbc663f8b3ac61135-8c98b281b382fa44-00",
         "User-Agent": [
           "azsdk-net-ResourceManager.Dns/1.0.0-alpha.20200921.1",
           "(.NET Core 4.6.29130.01; Linux 4.19.128-microsoft-standard #1 SMP Tue Jun 23 12:58:10 UTC 2020)"
-=======
-        "traceparent": "00-a194edd16ebaa34cae7ce0f07dd1909f-290ba915731ce649-00",
-        "User-Agent": [
-          "azsdk-net-ResourceManager.Dns/1.0.0-alpha.20200918.1",
-          "(.NET Core 4.6.29017.01; Linux 4.19.128-microsoft-standard #1 SMP Tue Jun 23 12:58:10 UTC 2020)"
->>>>>>> aa1154da
         ],
         "x-ms-client-request-id": "c5e2108cf06feb2706f74d966b6b00ba",
         "x-ms-return-client-request-id": "true"
       },
       "RequestBody": {
-<<<<<<< HEAD
         "etag": "00000002-0000-0000-bdf9-d5844d90d601",
-=======
-        "etag": "00000002-0000-0000-dbdf-8976f38dd601",
->>>>>>> aa1154da
         "location": "global",
         "tags": {
           "key1": "new_tag_1",
@@ -218,7 +145,6 @@
         "Cache-Control": "private",
         "Content-Length": "578",
         "Content-Type": "application/json; charset=utf-8",
-<<<<<<< HEAD
         "Date": "Mon, 21 Sep 2020 19:29:28 GMT",
         "ETag": "00000003-0000-0000-bdf9-d5844d90d601",
         "Server": "Microsoft-IIS/10.0",
@@ -231,37 +157,16 @@
         "X-Powered-By": "ASP.NET"
       },
       "ResponseBody": "{\u0022id\u0022:\u0022\\/subscriptions\\/db1ab6f0-4769-4b27-930e-01e2ef9c123c\\/resourceGroups\\/default-dns-zones-6348\\/providers\\/Microsoft.Network\\/dnszones\\/azure.ameredmond.dns\u0022,\u0022name\u0022:\u0022azure.ameredmond.dns\u0022,\u0022type\u0022:\u0022Microsoft.Network\\/dnszones\u0022,\u0022etag\u0022:\u002200000003-0000-0000-bdf9-d5844d90d601\u0022,\u0022location\u0022:\u0022global\u0022,\u0022tags\u0022:{\u0022key1\u0022:\u0022new_tag_1\u0022,\u0022key2\u0022:\u0022val2\u0022},\u0022properties\u0022:{\u0022maxNumberOfRecordSets\u0022:10000,\u0022maxNumberOfRecordsPerRecordSet\u0022:null,\u0022nameServers\u0022:[\u0022ns1-02.azure-dns.com.\u0022,\u0022ns2-02.azure-dns.net.\u0022,\u0022ns3-02.azure-dns.org.\u0022,\u0022ns4-02.azure-dns.info.\u0022],\u0022numberOfRecordSets\u0022:2,\u0022zoneType\u0022:\u0022Public\u0022}}"
-=======
-        "Date": "Fri, 18 Sep 2020 19:39:47 GMT",
-        "ETag": "00000003-0000-0000-dbdf-8976f38dd601",
-        "Server": "Microsoft-IIS/10.0",
-        "Strict-Transport-Security": "max-age=31536000; includeSubDomains",
-        "X-Content-Type-Options": "nosniff",
-        "x-ms-correlation-request-id": "ce36b1c4-6282-4223-9316-c66e41288584",
-        "x-ms-ratelimit-remaining-subscription-resource-requests": "11994",
-        "x-ms-request-id": "c5e2108c-f06f-eb27-06f7-4d966b6b00ba",
-        "x-ms-routing-request-id": "WESTUS2:20200918T193948Z:ce36b1c4-6282-4223-9316-c66e41288584",
-        "X-Powered-By": "ASP.NET"
-      },
-      "ResponseBody": "{\u0022id\u0022:\u0022\\/subscriptions\\/db1ab6f0-4769-4b27-930e-01e2ef9c123c\\/resourceGroups\\/default-dns-zones-7921\\/providers\\/Microsoft.Network\\/dnszones\\/azure.ameredmond.dns\u0022,\u0022name\u0022:\u0022azure.ameredmond.dns\u0022,\u0022type\u0022:\u0022Microsoft.Network\\/dnszones\u0022,\u0022etag\u0022:\u002200000003-0000-0000-dbdf-8976f38dd601\u0022,\u0022location\u0022:\u0022global\u0022,\u0022tags\u0022:{\u0022key1\u0022:\u0022new_tag_1\u0022,\u0022key2\u0022:\u0022val2\u0022},\u0022properties\u0022:{\u0022maxNumberOfRecordSets\u0022:10000,\u0022maxNumberOfRecordsPerRecordSet\u0022:null,\u0022nameServers\u0022:[\u0022ns1-09.azure-dns.com.\u0022,\u0022ns2-09.azure-dns.net.\u0022,\u0022ns3-09.azure-dns.org.\u0022,\u0022ns4-09.azure-dns.info.\u0022],\u0022numberOfRecordSets\u0022:2,\u0022zoneType\u0022:\u0022Public\u0022}}"
->>>>>>> aa1154da
     },
     {
       "RequestUri": "https://management.azure.com/subscriptions/db1ab6f0-4769-4b27-930e-01e2ef9c123c/resourceGroups/Default-Dns-Zones-7921/providers/Microsoft.Network/dnsZones/azure.ameredmond.dns?api-version=2018-05-01",
       "RequestMethod": "DELETE",
       "RequestHeaders": {
         "Authorization": "Sanitized",
-<<<<<<< HEAD
         "traceparent": "00-8a9eb7ab0a234e47958a5d99e52259ff-87bcd2f9b6251a46-00",
         "User-Agent": [
           "azsdk-net-ResourceManager.Dns/1.0.0-alpha.20200921.1",
           "(.NET Core 4.6.29130.01; Linux 4.19.128-microsoft-standard #1 SMP Tue Jun 23 12:58:10 UTC 2020)"
-=======
-        "traceparent": "00-2c94c9ee01163d4d996524658eeb2281-6c61c1524e0fef4c-00",
-        "User-Agent": [
-          "azsdk-net-ResourceManager.Dns/1.0.0-alpha.20200918.1",
-          "(.NET Core 4.6.29017.01; Linux 4.19.128-microsoft-standard #1 SMP Tue Jun 23 12:58:10 UTC 2020)"
->>>>>>> aa1154da
         ],
         "x-ms-client-request-id": "89fae1649196981552321bc9d0536003",
         "x-ms-return-client-request-id": "true"
@@ -269,34 +174,19 @@
       "RequestBody": null,
       "StatusCode": 202,
       "ResponseHeaders": {
-<<<<<<< HEAD
         "Azure-AsyncOperation": "https://management.azure.com:443/subscriptions/db1ab6f0-4769-4b27-930e-01e2ef9c123c/resourceGroups/default-dns-zones-6348/providers/Microsoft.Network/dnsOperationStatuses/delzone637363133691236070b7513fd6?api-version=2018-05-01",
         "Cache-Control": "private",
         "Content-Length": "0",
         "Date": "Mon, 21 Sep 2020 19:29:29 GMT",
         "Location": "https://management.azure.com/subscriptions/db1ab6f0-4769-4b27-930e-01e2ef9c123c/resourceGroups/default-dns-zones-6348/providers/Microsoft.Network/dnsOperationResults/delzone637363133691236070b7513fd6?api-version=2018-05-01",
-=======
-        "Azure-AsyncOperation": "https://management.azure.com:443/subscriptions/db1ab6f0-4769-4b27-930e-01e2ef9c123c/resourceGroups/default-dns-zones-7921/providers/Microsoft.Network/dnsOperationStatuses/delzone6373605478864380014ddc0d30?api-version=2018-05-01",
-        "Cache-Control": "private",
-        "Content-Length": "0",
-        "Date": "Fri, 18 Sep 2020 19:39:47 GMT",
-        "Location": "https://management.azure.com/subscriptions/db1ab6f0-4769-4b27-930e-01e2ef9c123c/resourceGroups/default-dns-zones-7921/providers/Microsoft.Network/dnsOperationResults/delzone6373605478864380014ddc0d30?api-version=2018-05-01",
->>>>>>> aa1154da
         "Retry-After": "3",
         "Server": "Microsoft-IIS/10.0",
         "Strict-Transport-Security": "max-age=31536000; includeSubDomains",
         "X-Content-Type-Options": "nosniff",
-<<<<<<< HEAD
         "x-ms-correlation-request-id": "1aea8ff2-9732-4a6f-98f5-72a575991f70",
         "x-ms-ratelimit-remaining-subscription-resource-requests": "11996",
         "x-ms-request-id": "329a1ec4-d8e8-2853-8e36-d03b0f89038b",
         "x-ms-routing-request-id": "WESTUS2:20200921T192929Z:1aea8ff2-9732-4a6f-98f5-72a575991f70",
-=======
-        "x-ms-correlation-request-id": "978b085c-acd0-4e79-8e4e-5d883f903b47",
-        "x-ms-ratelimit-remaining-subscription-resource-requests": "11996",
-        "x-ms-request-id": "89fae164-9196-9815-5232-1bc9d0536003",
-        "x-ms-routing-request-id": "WESTUS2:20200918T193948Z:978b085c-acd0-4e79-8e4e-5d883f903b47",
->>>>>>> aa1154da
         "X-Powered-By": "ASP.NET"
       },
       "ResponseBody": []
