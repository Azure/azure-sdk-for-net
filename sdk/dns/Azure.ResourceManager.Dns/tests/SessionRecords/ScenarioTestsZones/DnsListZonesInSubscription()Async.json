--- conflicted
+++ resolved
@@ -1,28 +1,17 @@
 {
   "Entries": [
     {
-<<<<<<< HEAD
       "RequestUri": "https://management.azure.com/subscriptions/db1ab6f0-4769-4b27-930e-01e2ef9c123c/resourceGroups/Default-Dns-7200/providers/Microsoft.Network/dnsZones/dns.zoneonename.io?api-version=2018-05-01",
-=======
-      "RequestUri": "https://management.azure.com/subscriptions/c9cbd920-c00c-427c-852b-8aaf38badaeb/resourceGroups/Default-Dns-Zones-9848/providers/Microsoft.Network/dnsZones/dns.zoneonename.io?api-version=2018-05-01",
->>>>>>> 77554331
       "RequestMethod": "PUT",
       "RequestHeaders": {
         "Accept": "application/json",
         "Authorization": "Sanitized",
         "Content-Length": "37",
         "Content-Type": "application/json",
-<<<<<<< HEAD
         "traceparent": "00-cd251352596cdc4684cecfcf4133173f-bb48991f95d25c4b-00",
         "User-Agent": [
           "azsdk-net-ResourceManager.Dns/1.0.0-alpha.20201019.1",
           "(.NET Core 4.6.29130.01; Linux 4.19.128-microsoft-standard #1 SMP Tue Jun 23 12:58:10 UTC 2020)"
-=======
-        "traceparent": "00-4a8b1f70d9528e47bc4900eec8280d4f-dde896b4f0f5634b-00",
-        "User-Agent": [
-          "azsdk-net-ResourceManager.Dns/1.0.0-alpha.20200930.1",
-          "(.NET Core 4.6.29220.03; Microsoft Windows 10.0.19042 )"
->>>>>>> 77554331
         ],
         "x-ms-client-request-id": "dbe5ca2376b6e605f5cc43876eb9b3ca",
         "x-ms-return-client-request-id": "true"
@@ -34,7 +23,6 @@
       "StatusCode": 201,
       "ResponseHeaders": {
         "Cache-Control": "private",
-<<<<<<< HEAD
         "Content-Length": "536",
         "Content-Type": "application/json; charset=utf-8",
         "Date": "Mon, 19 Oct 2020 22:05:53 GMT",
@@ -52,42 +40,16 @@
     },
     {
       "RequestUri": "https://management.azure.com/subscriptions/db1ab6f0-4769-4b27-930e-01e2ef9c123c/resourceGroups/Default-Dns-7200/providers/Microsoft.Network/dnsZones/dns.zonetwoname.io?api-version=2018-05-01",
-=======
-        "Content-Length": "558",
-        "Content-Type": "application/json; charset=utf-8",
-        "Date": "Wed, 30 Sep 2020 06:17:35 GMT",
-        "ETag": "00000002-0000-0000-e54d-ee62f196d601",
-        "Server": "Microsoft-IIS/10.0",
-        "Strict-Transport-Security": "max-age=31536000; includeSubDomains",
-        "X-Content-Type-Options": "nosniff",
-        "x-ms-correlation-request-id": "5f4133d5-b50a-4edc-91cf-9e0edd9d268c",
-        "x-ms-ratelimit-remaining-subscription-resource-requests": "11991",
-        "x-ms-request-id": "4b198bf6-6a43-1095-6e30-0b4fcf428ee9",
-        "x-ms-routing-request-id": "SOUTHEASTASIA:20200930T061735Z:5f4133d5-b50a-4edc-91cf-9e0edd9d268c",
-        "X-Powered-By": "ASP.NET"
-      },
-      "ResponseBody": "{\u0022id\u0022:\u0022\\/subscriptions\\/c9cbd920-c00c-427c-852b-8aaf38badaeb\\/resourceGroups\\/default-dns-zones-9848\\/providers\\/Microsoft.Network\\/dnszones\\/dns.zoneonename.io\u0022,\u0022name\u0022:\u0022dns.zoneonename.io\u0022,\u0022type\u0022:\u0022Microsoft.Network\\/dnszones\u0022,\u0022etag\u0022:\u002200000002-0000-0000-e54d-ee62f196d601\u0022,\u0022location\u0022:\u0022global\u0022,\u0022tags\u0022:{},\u0022properties\u0022:{\u0022maxNumberOfRecordSets\u0022:10000,\u0022maxNumberOfRecordsPerRecordSet\u0022:null,\u0022nameServers\u0022:[\u0022ns1-07.ppe.azure-dns.com.\u0022,\u0022ns2-07.ppe.azure-dns.net.\u0022,\u0022ns3-07.ppe.azure-dns.org.\u0022,\u0022ns4-07.ppe.azure-dns.info.\u0022],\u0022numberOfRecordSets\u0022:2,\u0022zoneType\u0022:\u0022Public\u0022}}"
-    },
-    {
-      "RequestUri": "https://management.azure.com/subscriptions/c9cbd920-c00c-427c-852b-8aaf38badaeb/resourceGroups/Default-Dns-Zones-9848/providers/Microsoft.Network/dnsZones/dns.zonetwoname.io?api-version=2018-05-01",
->>>>>>> 77554331
       "RequestMethod": "PUT",
       "RequestHeaders": {
         "Accept": "application/json",
         "Authorization": "Sanitized",
         "Content-Length": "37",
         "Content-Type": "application/json",
-<<<<<<< HEAD
         "traceparent": "00-9db3e6435ce0f44a940b69c54ce8658d-9fdf43589ab0d040-00",
         "User-Agent": [
           "azsdk-net-ResourceManager.Dns/1.0.0-alpha.20201019.1",
           "(.NET Core 4.6.29130.01; Linux 4.19.128-microsoft-standard #1 SMP Tue Jun 23 12:58:10 UTC 2020)"
-=======
-        "traceparent": "00-f5490801290bf54bbac8ba09fa98bf03-c3790d9b77e6e64e-00",
-        "User-Agent": [
-          "azsdk-net-ResourceManager.Dns/1.0.0-alpha.20200930.1",
-          "(.NET Core 4.6.29220.03; Microsoft Windows 10.0.19042 )"
->>>>>>> 77554331
         ],
         "x-ms-client-request-id": "d8ebbdd2fbb258b88f94d3bcf23f1f8b",
         "x-ms-return-client-request-id": "true"
@@ -99,7 +61,6 @@
       "StatusCode": 201,
       "ResponseHeaders": {
         "Cache-Control": "private",
-<<<<<<< HEAD
         "Content-Length": "536",
         "Content-Type": "application/json; charset=utf-8",
         "Date": "Mon, 19 Oct 2020 22:05:54 GMT",
@@ -117,42 +78,16 @@
     },
     {
       "RequestUri": "https://management.azure.com/subscriptions/db1ab6f0-4769-4b27-930e-01e2ef9c123c/resourcegroups/Default-Dns-7200-Two?api-version=2017-05-10",
-=======
-        "Content-Length": "558",
-        "Content-Type": "application/json; charset=utf-8",
-        "Date": "Wed, 30 Sep 2020 06:17:37 GMT",
-        "ETag": "00000002-0000-0000-598b-7064f196d601",
-        "Server": "Microsoft-IIS/10.0",
-        "Strict-Transport-Security": "max-age=31536000; includeSubDomains",
-        "X-Content-Type-Options": "nosniff",
-        "x-ms-correlation-request-id": "983aba75-6368-4f69-b425-316dfd38cd0f",
-        "x-ms-ratelimit-remaining-subscription-resource-requests": "11990",
-        "x-ms-request-id": "8ea896ad-b4ce-aa90-7bf2-a20bd35f4f53",
-        "x-ms-routing-request-id": "SOUTHEASTASIA:20200930T061738Z:983aba75-6368-4f69-b425-316dfd38cd0f",
-        "X-Powered-By": "ASP.NET"
-      },
-      "ResponseBody": "{\u0022id\u0022:\u0022\\/subscriptions\\/c9cbd920-c00c-427c-852b-8aaf38badaeb\\/resourceGroups\\/default-dns-zones-9848\\/providers\\/Microsoft.Network\\/dnszones\\/dns.zonetwoname.io\u0022,\u0022name\u0022:\u0022dns.zonetwoname.io\u0022,\u0022type\u0022:\u0022Microsoft.Network\\/dnszones\u0022,\u0022etag\u0022:\u002200000002-0000-0000-598b-7064f196d601\u0022,\u0022location\u0022:\u0022global\u0022,\u0022tags\u0022:{},\u0022properties\u0022:{\u0022maxNumberOfRecordSets\u0022:10000,\u0022maxNumberOfRecordsPerRecordSet\u0022:null,\u0022nameServers\u0022:[\u0022ns1-03.ppe.azure-dns.com.\u0022,\u0022ns2-03.ppe.azure-dns.net.\u0022,\u0022ns3-03.ppe.azure-dns.org.\u0022,\u0022ns4-03.ppe.azure-dns.info.\u0022],\u0022numberOfRecordSets\u0022:2,\u0022zoneType\u0022:\u0022Public\u0022}}"
-    },
-    {
-      "RequestUri": "https://management.azure.com/subscriptions/c9cbd920-c00c-427c-852b-8aaf38badaeb/resourcegroups/Default-Dns-Zones-9848-Two?api-version=2019-10-01",
->>>>>>> 77554331
       "RequestMethod": "PUT",
       "RequestHeaders": {
         "Accept": "application/json",
         "Authorization": "Sanitized",
         "Content-Length": "22",
         "Content-Type": "application/json",
-<<<<<<< HEAD
         "traceparent": "00-413723cb0f72c24880a5fa47df5f3458-c2382bc18e331144-00",
         "User-Agent": [
           "azsdk-net-ResourceManager.Dns.Tests/1.0.0-alpha.20201019.1",
           "(.NET Core 4.6.29130.01; Linux 4.19.128-microsoft-standard #1 SMP Tue Jun 23 12:58:10 UTC 2020)"
-=======
-        "traceparent": "00-88ccc0b06ca3ba419842b94949270c5c-43fc81e1db60fe48-00",
-        "User-Agent": [
-          "azsdk-net-ResourceManager.Resources/1.0.0-preview.2",
-          "(.NET Core 4.6.29220.03; Microsoft Windows 10.0.19042 )"
->>>>>>> 77554331
         ],
         "x-ms-client-request-id": "09d253cd7e2b6529509867f51f19a5db",
         "x-ms-return-client-request-id": "true"
@@ -163,20 +98,13 @@
       "StatusCode": 201,
       "ResponseHeaders": {
         "Cache-Control": "no-cache",
-<<<<<<< HEAD
         "Content-Length": "193",
         "Content-Type": "application/json; charset=utf-8",
         "Date": "Mon, 19 Oct 2020 22:05:55 GMT",
-=======
-        "Content-Length": "249",
-        "Content-Type": "application/json; charset=utf-8",
-        "Date": "Wed, 30 Sep 2020 06:17:38 GMT",
->>>>>>> 77554331
         "Expires": "-1",
         "Pragma": "no-cache",
         "Strict-Transport-Security": "max-age=31536000; includeSubDomains",
         "X-Content-Type-Options": "nosniff",
-<<<<<<< HEAD
         "x-ms-correlation-request-id": "10b58e91-2c22-4cb4-b23f-a3c98cb83930",
         "x-ms-ratelimit-remaining-subscription-writes": "1197",
         "x-ms-request-id": "10b58e91-2c22-4cb4-b23f-a3c98cb83930",
@@ -185,17 +113,6 @@
       "ResponseBody": {
         "id": "/subscriptions/db1ab6f0-4769-4b27-930e-01e2ef9c123c/resourceGroups/Default-Dns-7200-Two",
         "name": "Default-Dns-7200-Two",
-=======
-        "x-ms-correlation-request-id": "21e1f5d5-0f6e-48ca-bea0-a55cf91909d6",
-        "x-ms-ratelimit-remaining-subscription-writes": "1197",
-        "x-ms-request-id": "21e1f5d5-0f6e-48ca-bea0-a55cf91909d6",
-        "x-ms-routing-request-id": "SOUTHEASTASIA:20200930T061738Z:21e1f5d5-0f6e-48ca-bea0-a55cf91909d6"
-      },
-      "ResponseBody": {
-        "id": "/subscriptions/c9cbd920-c00c-427c-852b-8aaf38badaeb/resourceGroups/Default-Dns-Zones-9848-Two",
-        "name": "Default-Dns-Zones-9848-Two",
-        "type": "Microsoft.Resources/resourceGroups",
->>>>>>> 77554331
         "location": "westus",
         "properties": {
           "provisioningState": "Succeeded"
@@ -209,13 +126,8 @@
         "Accept": "application/json",
         "Authorization": "Sanitized",
         "User-Agent": [
-<<<<<<< HEAD
-          "azsdk-net-ResourceManager.Dns/1.0.0-alpha.20201019.1",
-          "(.NET Core 4.6.29130.01; Linux 4.19.128-microsoft-standard #1 SMP Tue Jun 23 12:58:10 UTC 2020)"
-=======
-          "azsdk-net-ResourceManager.Dns/1.0.0-alpha.20200930.1",
-          "(.NET Core 4.6.29220.03; Microsoft Windows 10.0.19042 )"
->>>>>>> 77554331
+          "azsdk-net-ResourceManager.Dns/1.0.0-alpha.20201019.1",
+          "(.NET Core 4.6.29130.01; Linux 4.19.128-microsoft-standard #1 SMP Tue Jun 23 12:58:10 UTC 2020)"
         ],
         "x-ms-client-request-id": "4336bb4e59472740118c4b21a349f3b5",
         "x-ms-return-client-request-id": "true"
@@ -224,7 +136,6 @@
       "StatusCode": 200,
       "ResponseHeaders": {
         "Cache-Control": "private",
-<<<<<<< HEAD
         "Content-Length": "1627",
         "Content-Type": "application/json; charset=utf-8",
         "Date": "Mon, 19 Oct 2020 22:05:55 GMT",
@@ -242,40 +153,14 @@
     },
     {
       "RequestUri": "https://management.azure.com/subscriptions/db1ab6f0-4769-4b27-930e-01e2ef9c123c/resourcegroups/Default-Dns-7200-Two?api-version=2017-05-10",
-=======
-        "Content-Length": "1687",
-        "Content-Type": "application/json; charset=utf-8",
-        "Date": "Wed, 30 Sep 2020 06:17:39 GMT",
-        "Server": "Microsoft-IIS/10.0",
-        "Strict-Transport-Security": "max-age=31536000; includeSubDomains",
-        "X-Content-Type-Options": "nosniff",
-        "x-ms-correlation-request-id": "665ce93f-1aae-4013-b2da-e78970136e1c",
-        "x-ms-ratelimit-remaining-subscription-resource-entities-read": "59995",
-        "x-ms-ratelimit-remaining-subscription-resource-requests": "495",
-        "x-ms-request-id": "eee4ce6a-dfcd-41db-fa6f-cf50c78a3d0e",
-        "x-ms-routing-request-id": "SOUTHEASTASIA:20200930T061740Z:665ce93f-1aae-4013-b2da-e78970136e1c",
-        "X-Powered-By": "ASP.NET"
-      },
-      "ResponseBody": "{\u0022value\u0022:[{\u0022id\u0022:\u0022\\/subscriptions\\/c9cbd920-c00c-427c-852b-8aaf38badaeb\\/resourceGroups\\/default-dns-9382\\/providers\\/Microsoft.Network\\/dnszones\\/azure.ameredmond.dns\u0022,\u0022name\u0022:\u0022azure.ameredmond.dns\u0022,\u0022type\u0022:\u0022Microsoft.Network\\/dnszones\u0022,\u0022etag\u0022:\u002200000002-0000-0000-acab-711df196d601\u0022,\u0022location\u0022:\u0022global\u0022,\u0022tags\u0022:{},\u0022properties\u0022:{\u0022maxNumberOfRecordSets\u0022:10000,\u0022maxNumberOfRecordsPerRecordSet\u0022:null,\u0022nameServers\u0022:[\u0022ns1-02.ppe.azure-dns.com.\u0022,\u0022ns2-02.ppe.azure-dns.net.\u0022,\u0022ns3-02.ppe.azure-dns.org.\u0022,\u0022ns4-02.ppe.azure-dns.info.\u0022],\u0022numberOfRecordSets\u0022:10,\u0022zoneType\u0022:\u0022Public\u0022}},{\u0022id\u0022:\u0022\\/subscriptions\\/c9cbd920-c00c-427c-852b-8aaf38badaeb\\/resourceGroups\\/default-dns-zones-9848\\/providers\\/Microsoft.Network\\/dnszones\\/dns.zoneonename.io\u0022,\u0022name\u0022:\u0022dns.zoneonename.io\u0022,\u0022type\u0022:\u0022Microsoft.Network\\/dnszones\u0022,\u0022etag\u0022:\u002200000002-0000-0000-e54d-ee62f196d601\u0022,\u0022location\u0022:\u0022global\u0022,\u0022tags\u0022:{},\u0022properties\u0022:{\u0022maxNumberOfRecordSets\u0022:10000,\u0022maxNumberOfRecordsPerRecordSet\u0022:null,\u0022nameServers\u0022:[\u0022ns1-07.ppe.azure-dns.com.\u0022,\u0022ns2-07.ppe.azure-dns.net.\u0022,\u0022ns3-07.ppe.azure-dns.org.\u0022,\u0022ns4-07.ppe.azure-dns.info.\u0022],\u0022numberOfRecordSets\u0022:2,\u0022zoneType\u0022:\u0022Public\u0022}},{\u0022id\u0022:\u0022\\/subscriptions\\/c9cbd920-c00c-427c-852b-8aaf38badaeb\\/resourceGroups\\/default-dns-zones-9848\\/providers\\/Microsoft.Network\\/dnszones\\/dns.zonetwoname.io\u0022,\u0022name\u0022:\u0022dns.zonetwoname.io\u0022,\u0022type\u0022:\u0022Microsoft.Network\\/dnszones\u0022,\u0022etag\u0022:\u002200000002-0000-0000-598b-7064f196d601\u0022,\u0022location\u0022:\u0022global\u0022,\u0022tags\u0022:{},\u0022properties\u0022:{\u0022maxNumberOfRecordSets\u0022:10000,\u0022maxNumberOfRecordsPerRecordSet\u0022:null,\u0022nameServers\u0022:[\u0022ns1-03.ppe.azure-dns.com.\u0022,\u0022ns2-03.ppe.azure-dns.net.\u0022,\u0022ns3-03.ppe.azure-dns.org.\u0022,\u0022ns4-03.ppe.azure-dns.info.\u0022],\u0022numberOfRecordSets\u0022:2,\u0022zoneType\u0022:\u0022Public\u0022}}]}"
-    },
-    {
-      "RequestUri": "https://management.azure.com/subscriptions/c9cbd920-c00c-427c-852b-8aaf38badaeb/resourcegroups/Default-Dns-Zones-9848-Two?api-version=2019-10-01",
->>>>>>> 77554331
       "RequestMethod": "DELETE",
       "RequestHeaders": {
         "Accept": "application/json",
         "Authorization": "Sanitized",
-<<<<<<< HEAD
         "traceparent": "00-1a35d855076c624e9dfe3a2ac05dac7e-756bb37106baa245-00",
         "User-Agent": [
           "azsdk-net-ResourceManager.Dns.Tests/1.0.0-alpha.20201019.1",
           "(.NET Core 4.6.29130.01; Linux 4.19.128-microsoft-standard #1 SMP Tue Jun 23 12:58:10 UTC 2020)"
-=======
-        "traceparent": "00-7516e8372bfa23468d424b4edee9b735-70436774aa730445-00",
-        "User-Agent": [
-          "azsdk-net-ResourceManager.Resources/1.0.0-preview.2",
-          "(.NET Core 4.6.29220.03; Microsoft Windows 10.0.19042 )"
->>>>>>> 77554331
         ],
         "x-ms-client-request-id": "1ab9b8ada9e7539f9385881993c33876",
         "x-ms-return-client-request-id": "true"
@@ -285,54 +170,30 @@
       "ResponseHeaders": {
         "Cache-Control": "no-cache",
         "Content-Length": "0",
-<<<<<<< HEAD
         "Date": "Mon, 19 Oct 2020 22:05:55 GMT",
         "Expires": "-1",
         "Location": "https://management.azure.com/subscriptions/db1ab6f0-4769-4b27-930e-01e2ef9c123c/operationresults/eyJqb2JJZCI6IlJFU09VUkNFR1JPVVBERUxFVElPTkpPQi1ERUZBVUxUOjJERE5TOjJENzIwMDoyRFRXTy1XRVNUVVMiLCJqb2JMb2NhdGlvbiI6Indlc3R1cyJ9?api-version=2017-05-10",
-=======
-        "Date": "Wed, 30 Sep 2020 06:17:42 GMT",
-        "Expires": "-1",
-        "Location": "https://management.azure.com/subscriptions/c9cbd920-c00c-427c-852b-8aaf38badaeb/operationresults/eyJqb2JJZCI6IlJFU09VUkNFR1JPVVBERUxFVElPTkpPQi1ERUZBVUxUOjJERE5TOjJEWk9ORVM6MkQ5ODQ4OjJEVFdPLVdFU1RVUyIsImpvYkxvY2F0aW9uIjoid2VzdHVzIn0?api-version=2019-10-01",
->>>>>>> 77554331
         "Pragma": "no-cache",
         "Retry-After": "15",
         "Strict-Transport-Security": "max-age=31536000; includeSubDomains",
         "X-Content-Type-Options": "nosniff",
-<<<<<<< HEAD
         "x-ms-correlation-request-id": "25052ee5-5432-46f7-b6ff-90442b8249f7",
         "x-ms-ratelimit-remaining-subscription-deletes": "14998",
         "x-ms-request-id": "25052ee5-5432-46f7-b6ff-90442b8249f7",
         "x-ms-routing-request-id": "WESTUS2:20201019T220555Z:25052ee5-5432-46f7-b6ff-90442b8249f7"
-=======
-        "x-ms-correlation-request-id": "4521276d-25b4-415f-b044-c2b681c6dc0a",
-        "x-ms-ratelimit-remaining-subscription-deletes": "14999",
-        "x-ms-request-id": "4521276d-25b4-415f-b044-c2b681c6dc0a",
-        "x-ms-routing-request-id": "SOUTHEASTASIA:20200930T061742Z:4521276d-25b4-415f-b044-c2b681c6dc0a"
->>>>>>> 77554331
       },
       "ResponseBody": []
     },
     {
-<<<<<<< HEAD
       "RequestUri": "https://management.azure.com/subscriptions/db1ab6f0-4769-4b27-930e-01e2ef9c123c/resourceGroups/Default-Dns-7200/providers/Microsoft.Network/dnsZones/dns.zoneonename.io?api-version=2018-05-01",
-=======
-      "RequestUri": "https://management.azure.com/subscriptions/c9cbd920-c00c-427c-852b-8aaf38badaeb/resourceGroups/Default-Dns-Zones-9848/providers/Microsoft.Network/dnsZones/dns.zoneonename.io?api-version=2018-05-01",
->>>>>>> 77554331
       "RequestMethod": "DELETE",
       "RequestHeaders": {
         "Accept": "application/json",
         "Authorization": "Sanitized",
-<<<<<<< HEAD
         "traceparent": "00-c80d1d395931834b91de5c4390b6de15-6bd5a1afaa172e4b-00",
         "User-Agent": [
           "azsdk-net-ResourceManager.Dns/1.0.0-alpha.20201019.1",
           "(.NET Core 4.6.29130.01; Linux 4.19.128-microsoft-standard #1 SMP Tue Jun 23 12:58:10 UTC 2020)"
-=======
-        "traceparent": "00-cec6d72eb5d75743a32eb43734277ec9-582167cb0a56e847-00",
-        "User-Agent": [
-          "azsdk-net-ResourceManager.Dns/1.0.0-alpha.20200930.1",
-          "(.NET Core 4.6.29220.03; Microsoft Windows 10.0.19042 )"
->>>>>>> 77554331
         ],
         "x-ms-client-request-id": "6747b1a58a5fa4f31ce2afc1d127934d",
         "x-ms-return-client-request-id": "true"
@@ -340,58 +201,33 @@
       "RequestBody": null,
       "StatusCode": 202,
       "ResponseHeaders": {
-<<<<<<< HEAD
         "Azure-AsyncOperation": "https://management.azure.com:443/subscriptions/db1ab6f0-4769-4b27-930e-01e2ef9c123c/resourceGroups/default-dns-7200/providers/Microsoft.Network/dnsOperationStatuses/delzone637387419559970478430000c6?api-version=2018-05-01",
         "Cache-Control": "private",
         "Content-Length": "0",
         "Date": "Mon, 19 Oct 2020 22:05:56 GMT",
         "Location": "https://management.azure.com/subscriptions/db1ab6f0-4769-4b27-930e-01e2ef9c123c/resourceGroups/default-dns-7200/providers/Microsoft.Network/dnsOperationResults/delzone637387419559970478430000c6?api-version=2018-05-01",
-=======
-        "Azure-AsyncOperation": "https://management.azure.com:443/subscriptions/c9cbd920-c00c-427c-852b-8aaf38badaeb/resourceGroups/default-dns-zones-9848/providers/Microsoft.Network/dnsOperationStatuses/delzone637370434650369928a19016b5?api-version=2018-05-01",
-        "Cache-Control": "private",
-        "Content-Length": "0",
-        "Date": "Wed, 30 Sep 2020 06:17:45 GMT",
-        "Location": "https://management.azure.com/subscriptions/c9cbd920-c00c-427c-852b-8aaf38badaeb/resourceGroups/default-dns-zones-9848/providers/Microsoft.Network/dnsOperationResults/delzone637370434650369928a19016b5?api-version=2018-05-01",
->>>>>>> 77554331
         "Retry-After": "3",
         "Server": "Microsoft-IIS/10.0",
         "Strict-Transport-Security": "max-age=31536000; includeSubDomains",
         "X-Content-Type-Options": "nosniff",
-<<<<<<< HEAD
         "x-ms-correlation-request-id": "56fbd844-7c62-4ec5-a377-b603c5dde6dd",
         "x-ms-ratelimit-remaining-subscription-resource-requests": "11993",
         "x-ms-request-id": "6747b1a5-8a5f-a4f3-1ce2-afc1d127934d",
         "x-ms-routing-request-id": "WESTUS2:20201019T220556Z:56fbd844-7c62-4ec5-a377-b603c5dde6dd",
-=======
-        "x-ms-correlation-request-id": "1ac3e371-07f0-4500-8f54-b654b741779f",
-        "x-ms-ratelimit-remaining-subscription-resource-requests": "11993",
-        "x-ms-request-id": "36c21da7-6a44-4cd5-9a1d-ec8d53f1b80d",
-        "x-ms-routing-request-id": "SOUTHEASTASIA:20200930T061745Z:1ac3e371-07f0-4500-8f54-b654b741779f",
->>>>>>> 77554331
         "X-Powered-By": "ASP.NET"
       },
       "ResponseBody": []
     },
     {
-<<<<<<< HEAD
       "RequestUri": "https://management.azure.com/subscriptions/db1ab6f0-4769-4b27-930e-01e2ef9c123c/resourceGroups/Default-Dns-7200/providers/Microsoft.Network/dnsZones/dns.zonetwoname.io?api-version=2018-05-01",
       "RequestMethod": "DELETE",
-=======
-      "RequestUri": "https://management.azure.com/subscriptions/c9cbd920-c00c-427c-852b-8aaf38badaeb/resourceGroups/default-dns-zones-9848/providers/Microsoft.Network/dnsOperationStatuses/delzone637370434650369928a19016b5?api-version=2018-05-01",
-      "RequestMethod": "GET",
->>>>>>> 77554331
       "RequestHeaders": {
         "Accept": "application/json",
         "Authorization": "Sanitized",
         "traceparent": "00-6096f6d2af44b64da5cd0db8e423e22a-b3e014146418f243-00",
         "User-Agent": [
-<<<<<<< HEAD
-          "azsdk-net-ResourceManager.Dns/1.0.0-alpha.20201019.1",
-          "(.NET Core 4.6.29130.01; Linux 4.19.128-microsoft-standard #1 SMP Tue Jun 23 12:58:10 UTC 2020)"
-=======
-          "azsdk-net-ResourceManager.Dns/1.0.0-alpha.20200930.1",
-          "(.NET Core 4.6.29220.03; Microsoft Windows 10.0.19042 )"
->>>>>>> 77554331
+          "azsdk-net-ResourceManager.Dns/1.0.0-alpha.20201019.1",
+          "(.NET Core 4.6.29130.01; Linux 4.19.128-microsoft-standard #1 SMP Tue Jun 23 12:58:10 UTC 2020)"
         ],
         "x-ms-client-request-id": "e17481c3d17c641603c91a262c81a2ec",
         "x-ms-return-client-request-id": "true"
@@ -399,79 +235,26 @@
       "RequestBody": null,
       "StatusCode": 202,
       "ResponseHeaders": {
-<<<<<<< HEAD
         "Azure-AsyncOperation": "https://management.azure.com:443/subscriptions/db1ab6f0-4769-4b27-930e-01e2ef9c123c/resourceGroups/default-dns-7200/providers/Microsoft.Network/dnsOperationStatuses/delzone637387419592335219064f749c?api-version=2018-05-01",
         "Cache-Control": "private",
         "Content-Length": "0",
         "Date": "Mon, 19 Oct 2020 22:05:59 GMT",
         "Location": "https://management.azure.com/subscriptions/db1ab6f0-4769-4b27-930e-01e2ef9c123c/resourceGroups/default-dns-7200/providers/Microsoft.Network/dnsOperationResults/delzone637387419592335219064f749c?api-version=2018-05-01",
-=======
-        "Azure-AsyncOperation": "https://management.azure.com:443/subscriptions/c9cbd920-c00c-427c-852b-8aaf38badaeb/resourceGroups/default-dns-zones-9848/providers/Microsoft.Network/dnsOperationStatuses/delzone637370434650369928a19016b5?api-version=2018-05-01",
-        "Cache-Control": "private",
-        "Content-Length": "23",
-        "Content-Type": "application/json; charset=utf-8",
-        "Date": "Wed, 30 Sep 2020 06:17:45 GMT",
-        "Location": "https://management.azure.com/subscriptions/c9cbd920-c00c-427c-852b-8aaf38badaeb/resourceGroups/default-dns-zones-9848/providers/Microsoft.Network/dnsOperationResults/delzone637370434650369928a19016b5?api-version=2018-05-01",
->>>>>>> 77554331
         "Retry-After": "3",
         "Server": "Microsoft-IIS/10.0",
         "Strict-Transport-Security": "max-age=31536000; includeSubDomains",
         "X-Content-Type-Options": "nosniff",
-<<<<<<< HEAD
         "x-ms-correlation-request-id": "4b423f76-d32f-4b36-aa1a-994349eb6e13",
         "x-ms-ratelimit-remaining-subscription-resource-requests": "11992",
         "x-ms-request-id": "e17481c3-d17c-6416-03c9-1a262c81a2ec",
         "x-ms-routing-request-id": "WESTUS2:20201019T220559Z:4b423f76-d32f-4b36-aa1a-994349eb6e13",
-=======
-        "x-ms-correlation-request-id": "065781f6-4086-4318-86cc-599515bb1ab0",
-        "x-ms-ratelimit-remaining-subscription-resource-requests": "497",
-        "x-ms-request-id": "6c42129f-842a-635e-9a54-695d74f78847",
-        "x-ms-routing-request-id": "SOUTHEASTASIA:20200930T061746Z:065781f6-4086-4318-86cc-599515bb1ab0",
-        "X-Powered-By": "ASP.NET"
-      },
-      "ResponseBody": {
-        "status": "InProgress"
-      }
-    },
-    {
-      "RequestUri": "https://management.azure.com/subscriptions/c9cbd920-c00c-427c-852b-8aaf38badaeb/resourceGroups/default-dns-zones-9848/providers/Microsoft.Network/dnsOperationStatuses/delzone637370434650369928a19016b5?api-version=2018-05-01",
-      "RequestMethod": "GET",
-      "RequestHeaders": {
-        "Authorization": "Sanitized",
-        "User-Agent": [
-          "azsdk-net-ResourceManager.Dns/1.0.0-alpha.20200930.1",
-          "(.NET Core 4.6.29220.03; Microsoft Windows 10.0.19042 )"
-        ],
-        "x-ms-client-request-id": "e99168eb48c16e8f8943048be71da5ac",
-        "x-ms-return-client-request-id": "true"
-      },
-      "RequestBody": null,
-      "StatusCode": 200,
-      "ResponseHeaders": {
-        "Cache-Control": "private",
-        "Content-Length": "22",
-        "Content-Type": "application/json; charset=utf-8",
-        "Date": "Wed, 30 Sep 2020 06:17:47 GMT",
-        "Server": "Microsoft-IIS/10.0",
-        "Strict-Transport-Security": "max-age=31536000; includeSubDomains",
-        "X-Content-Type-Options": "nosniff",
-        "x-ms-correlation-request-id": "cb32b0c9-d8a7-4482-8374-a3ff14c9fcbd",
-        "x-ms-ratelimit-remaining-subscription-resource-requests": "496",
-        "x-ms-request-id": "e99168eb-48c1-6e8f-8943-048be71da5ac",
-        "x-ms-routing-request-id": "SOUTHEASTASIA:20200930T061747Z:cb32b0c9-d8a7-4482-8374-a3ff14c9fcbd",
->>>>>>> 77554331
         "X-Powered-By": "ASP.NET"
       },
       "ResponseBody": []
     }
   ],
   "Variables": {
-<<<<<<< HEAD
     "RandomSeed": "334872597",
     "SUBSCRIPTION_ID": "db1ab6f0-4769-4b27-930e-01e2ef9c123c"
-=======
-    "RandomSeed": "1710598105",
-    "SUBSCRIPTION_ID": "c9cbd920-c00c-427c-852b-8aaf38badaeb"
->>>>>>> 77554331
   }
 }