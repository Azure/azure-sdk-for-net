--- conflicted
+++ resolved
@@ -1,7 +1,6 @@
 {
   "Entries": [
     {
-<<<<<<< HEAD
       "RequestUri": "https://management.azure.com/subscriptions/db1ab6f0-4769-4b27-930e-01e2ef9c123c/resourcegroups/Default-Dns-Zones-1495?api-version=2017-05-10",
       "RequestMethod": "PUT",
       "RequestHeaders": {
@@ -45,25 +44,15 @@
     },
     {
       "RequestUri": "https://management.azure.com/subscriptions/db1ab6f0-4769-4b27-930e-01e2ef9c123c/resourceGroups/Default-Dns-Zones-1495/providers/Microsoft.Network/dnsZones/dns.zoneonename.io?api-version=2018-05-01",
-=======
-      "RequestUri": "https://management.azure.com/subscriptions/db1ab6f0-4769-4b27-930e-01e2ef9c123c/resourceGroups/Default-Dns-Zones-7921/providers/Microsoft.Network/dnsZones/dns.zoneonename.io?api-version=2018-05-01",
->>>>>>> aa1154da
       "RequestMethod": "PUT",
       "RequestHeaders": {
         "Authorization": "Sanitized",
         "Content-Length": "37",
         "Content-Type": "application/json",
-<<<<<<< HEAD
         "traceparent": "00-e8656f771ff4c248896379ae7e667c9e-94f5d2a8c3f5064c-00",
         "User-Agent": [
           "azsdk-net-ResourceManager.Dns/1.0.0-alpha.20200921.1",
           "(.NET Core 4.6.29130.01; Linux 4.19.128-microsoft-standard #1 SMP Tue Jun 23 12:58:10 UTC 2020)"
-=======
-        "traceparent": "00-d80a8b3143560148a88395b32abda6ea-32cd11d9de278243-00",
-        "User-Agent": [
-          "azsdk-net-ResourceManager.Dns/1.0.0-alpha.20200918.1",
-          "(.NET Core 4.6.29017.01; Linux 4.19.128-microsoft-standard #1 SMP Tue Jun 23 12:58:10 UTC 2020)"
->>>>>>> aa1154da
         ],
         "x-ms-client-request-id": "19e407d49af897289c6b498d0533c61c",
         "x-ms-return-client-request-id": "true"
@@ -77,7 +66,6 @@
         "Cache-Control": "private",
         "Content-Length": "542",
         "Content-Type": "application/json; charset=utf-8",
-<<<<<<< HEAD
         "Date": "Mon, 21 Sep 2020 19:29:39 GMT",
         "ETag": "00000002-0000-0000-2309-de8b4d90d601",
         "Server": "Microsoft-IIS/10.0",
@@ -90,20 +78,6 @@
         "X-Powered-By": "ASP.NET"
       },
       "ResponseBody": "{\u0022id\u0022:\u0022\\/subscriptions\\/db1ab6f0-4769-4b27-930e-01e2ef9c123c\\/resourceGroups\\/default-dns-zones-1495\\/providers\\/Microsoft.Network\\/dnszones\\/dns.zoneonename.io\u0022,\u0022name\u0022:\u0022dns.zoneonename.io\u0022,\u0022type\u0022:\u0022Microsoft.Network\\/dnszones\u0022,\u0022etag\u0022:\u002200000002-0000-0000-2309-de8b4d90d601\u0022,\u0022location\u0022:\u0022global\u0022,\u0022tags\u0022:{},\u0022properties\u0022:{\u0022maxNumberOfRecordSets\u0022:10000,\u0022maxNumberOfRecordsPerRecordSet\u0022:null,\u0022nameServers\u0022:[\u0022ns1-08.azure-dns.com.\u0022,\u0022ns2-08.azure-dns.net.\u0022,\u0022ns3-08.azure-dns.org.\u0022,\u0022ns4-08.azure-dns.info.\u0022],\u0022numberOfRecordSets\u0022:2,\u0022zoneType\u0022:\u0022Public\u0022}}"
-=======
-        "Date": "Fri, 18 Sep 2020 19:40:01 GMT",
-        "ETag": "00000002-0000-0000-a9fa-887ff38dd601",
-        "Server": "Microsoft-IIS/10.0",
-        "Strict-Transport-Security": "max-age=31536000; includeSubDomains",
-        "X-Content-Type-Options": "nosniff",
-        "x-ms-correlation-request-id": "a5f7d074-f9b3-4baf-b821-7ffe06476db9",
-        "x-ms-ratelimit-remaining-subscription-resource-requests": "11991",
-        "x-ms-request-id": "19e407d4-9af8-9728-9c6b-498d0533c61c",
-        "x-ms-routing-request-id": "WESTUS2:20200918T194001Z:a5f7d074-f9b3-4baf-b821-7ffe06476db9",
-        "X-Powered-By": "ASP.NET"
-      },
-      "ResponseBody": "{\u0022id\u0022:\u0022\\/subscriptions\\/db1ab6f0-4769-4b27-930e-01e2ef9c123c\\/resourceGroups\\/default-dns-zones-7921\\/providers\\/Microsoft.Network\\/dnszones\\/dns.zoneonename.io\u0022,\u0022name\u0022:\u0022dns.zoneonename.io\u0022,\u0022type\u0022:\u0022Microsoft.Network\\/dnszones\u0022,\u0022etag\u0022:\u002200000002-0000-0000-a9fa-887ff38dd601\u0022,\u0022location\u0022:\u0022global\u0022,\u0022tags\u0022:{},\u0022properties\u0022:{\u0022maxNumberOfRecordSets\u0022:10000,\u0022maxNumberOfRecordsPerRecordSet\u0022:null,\u0022nameServers\u0022:[\u0022ns1-06.azure-dns.com.\u0022,\u0022ns2-06.azure-dns.net.\u0022,\u0022ns3-06.azure-dns.org.\u0022,\u0022ns4-06.azure-dns.info.\u0022],\u0022numberOfRecordSets\u0022:2,\u0022zoneType\u0022:\u0022Public\u0022}}"
->>>>>>> aa1154da
     },
     {
       "RequestUri": "https://management.azure.com/subscriptions/db1ab6f0-4769-4b27-930e-01e2ef9c123c/resourceGroups/Default-Dns-Zones-7921/providers/Microsoft.Network/dnsZones/dns.zonetwoname.io?api-version=2018-05-01",
@@ -112,17 +86,10 @@
         "Authorization": "Sanitized",
         "Content-Length": "37",
         "Content-Type": "application/json",
-<<<<<<< HEAD
         "traceparent": "00-bbe416ba6378cb4584beae28e6adae09-bc5e32cac7fb8f45-00",
         "User-Agent": [
           "azsdk-net-ResourceManager.Dns/1.0.0-alpha.20200921.1",
           "(.NET Core 4.6.29130.01; Linux 4.19.128-microsoft-standard #1 SMP Tue Jun 23 12:58:10 UTC 2020)"
-=======
-        "traceparent": "00-06fa9ecaac4b4f4e8bdc2f513c25dac3-edef493d240f5348-00",
-        "User-Agent": [
-          "azsdk-net-ResourceManager.Dns/1.0.0-alpha.20200918.1",
-          "(.NET Core 4.6.29017.01; Linux 4.19.128-microsoft-standard #1 SMP Tue Jun 23 12:58:10 UTC 2020)"
->>>>>>> aa1154da
         ],
         "x-ms-client-request-id": "91b62106529fe54d6d97495ad6b40174",
         "x-ms-return-client-request-id": "true"
@@ -136,7 +103,6 @@
         "Cache-Control": "private",
         "Content-Length": "542",
         "Content-Type": "application/json; charset=utf-8",
-<<<<<<< HEAD
         "Date": "Mon, 21 Sep 2020 19:29:40 GMT",
         "ETag": "00000002-0000-0000-b975-ad8c4d90d601",
         "Server": "Microsoft-IIS/10.0",
@@ -149,20 +115,6 @@
         "X-Powered-By": "ASP.NET"
       },
       "ResponseBody": "{\u0022id\u0022:\u0022\\/subscriptions\\/db1ab6f0-4769-4b27-930e-01e2ef9c123c\\/resourceGroups\\/default-dns-zones-1495\\/providers\\/Microsoft.Network\\/dnszones\\/dns.zonetwoname.io\u0022,\u0022name\u0022:\u0022dns.zonetwoname.io\u0022,\u0022type\u0022:\u0022Microsoft.Network\\/dnszones\u0022,\u0022etag\u0022:\u002200000002-0000-0000-b975-ad8c4d90d601\u0022,\u0022location\u0022:\u0022global\u0022,\u0022tags\u0022:{},\u0022properties\u0022:{\u0022maxNumberOfRecordSets\u0022:10000,\u0022maxNumberOfRecordsPerRecordSet\u0022:null,\u0022nameServers\u0022:[\u0022ns1-04.azure-dns.com.\u0022,\u0022ns2-04.azure-dns.net.\u0022,\u0022ns3-04.azure-dns.org.\u0022,\u0022ns4-04.azure-dns.info.\u0022],\u0022numberOfRecordSets\u0022:2,\u0022zoneType\u0022:\u0022Public\u0022}}"
-=======
-        "Date": "Fri, 18 Sep 2020 19:40:02 GMT",
-        "ETag": "00000002-0000-0000-6841-3280f38dd601",
-        "Server": "Microsoft-IIS/10.0",
-        "Strict-Transport-Security": "max-age=31536000; includeSubDomains",
-        "X-Content-Type-Options": "nosniff",
-        "x-ms-correlation-request-id": "e4e61b5f-b7e5-4f0c-961f-41663f544f26",
-        "x-ms-ratelimit-remaining-subscription-resource-requests": "11990",
-        "x-ms-request-id": "91b62106-529f-e54d-6d97-495ad6b40174",
-        "x-ms-routing-request-id": "WESTUS2:20200918T194002Z:e4e61b5f-b7e5-4f0c-961f-41663f544f26",
-        "X-Powered-By": "ASP.NET"
-      },
-      "ResponseBody": "{\u0022id\u0022:\u0022\\/subscriptions\\/db1ab6f0-4769-4b27-930e-01e2ef9c123c\\/resourceGroups\\/default-dns-zones-7921\\/providers\\/Microsoft.Network\\/dnszones\\/dns.zonetwoname.io\u0022,\u0022name\u0022:\u0022dns.zonetwoname.io\u0022,\u0022type\u0022:\u0022Microsoft.Network\\/dnszones\u0022,\u0022etag\u0022:\u002200000002-0000-0000-6841-3280f38dd601\u0022,\u0022location\u0022:\u0022global\u0022,\u0022tags\u0022:{},\u0022properties\u0022:{\u0022maxNumberOfRecordSets\u0022:10000,\u0022maxNumberOfRecordsPerRecordSet\u0022:null,\u0022nameServers\u0022:[\u0022ns1-08.azure-dns.com.\u0022,\u0022ns2-08.azure-dns.net.\u0022,\u0022ns3-08.azure-dns.org.\u0022,\u0022ns4-08.azure-dns.info.\u0022],\u0022numberOfRecordSets\u0022:2,\u0022zoneType\u0022:\u0022Public\u0022}}"
->>>>>>> aa1154da
     },
     {
       "RequestUri": "https://management.azure.com/subscriptions/db1ab6f0-4769-4b27-930e-01e2ef9c123c/resourcegroups/Default-Dns-Zones-7921-Two?api-version=2017-05-10",
@@ -171,17 +123,10 @@
         "Authorization": "Sanitized",
         "Content-Length": "22",
         "Content-Type": "application/json",
-<<<<<<< HEAD
         "traceparent": "00-b182a96dd320e148a489af7b3592811b-04146bcdfea36146-00",
         "User-Agent": [
           "azsdk-net-ResourceManager.Dns.Tests/1.0.0-alpha.20200921.1",
           "(.NET Core 4.6.29130.01; Linux 4.19.128-microsoft-standard #1 SMP Tue Jun 23 12:58:10 UTC 2020)"
-=======
-        "traceparent": "00-298efbe3c84c114993fd3c894582c35d-9de73ae9faaabf49-00",
-        "User-Agent": [
-          "azsdk-net-ResourceManager.Dns.Tests/1.0.0-alpha.20200918.1",
-          "(.NET Core 4.6.29017.01; Linux 4.19.128-microsoft-standard #1 SMP Tue Jun 23 12:58:10 UTC 2020)"
->>>>>>> aa1154da
         ],
         "x-ms-client-request-id": "6b4cf281ae3e1f9605a2dae8e5463cac",
         "x-ms-return-client-request-id": "true"
@@ -194,26 +139,15 @@
         "Cache-Control": "no-cache",
         "Content-Length": "205",
         "Content-Type": "application/json; charset=utf-8",
-<<<<<<< HEAD
         "Date": "Mon, 21 Sep 2020 19:29:40 GMT",
-=======
-        "Date": "Fri, 18 Sep 2020 19:40:03 GMT",
->>>>>>> aa1154da
         "Expires": "-1",
         "Pragma": "no-cache",
         "Strict-Transport-Security": "max-age=31536000; includeSubDomains",
         "X-Content-Type-Options": "nosniff",
-<<<<<<< HEAD
         "x-ms-correlation-request-id": "f2fb508a-821a-4918-be7f-6f2403733fd4",
         "x-ms-ratelimit-remaining-subscription-writes": "1195",
         "x-ms-request-id": "f2fb508a-821a-4918-be7f-6f2403733fd4",
         "x-ms-routing-request-id": "WESTUS2:20200921T192941Z:f2fb508a-821a-4918-be7f-6f2403733fd4"
-=======
-        "x-ms-correlation-request-id": "3316ed5c-8c41-4433-8cfd-4cd3b315da8b",
-        "x-ms-ratelimit-remaining-subscription-writes": "1197",
-        "x-ms-request-id": "3316ed5c-8c41-4433-8cfd-4cd3b315da8b",
-        "x-ms-routing-request-id": "WESTUS2:20200918T194003Z:3316ed5c-8c41-4433-8cfd-4cd3b315da8b"
->>>>>>> aa1154da
       },
       "ResponseBody": {
         "id": "/subscriptions/db1ab6f0-4769-4b27-930e-01e2ef9c123c/resourceGroups/Default-Dns-Zones-7921-Two",
@@ -230,13 +164,8 @@
       "RequestHeaders": {
         "Authorization": "Sanitized",
         "User-Agent": [
-<<<<<<< HEAD
-          "azsdk-net-ResourceManager.Dns/1.0.0-alpha.20200921.1",
-          "(.NET Core 4.6.29130.01; Linux 4.19.128-microsoft-standard #1 SMP Tue Jun 23 12:58:10 UTC 2020)"
-=======
-          "azsdk-net-ResourceManager.Dns/1.0.0-alpha.20200918.1",
-          "(.NET Core 4.6.29017.01; Linux 4.19.128-microsoft-standard #1 SMP Tue Jun 23 12:58:10 UTC 2020)"
->>>>>>> aa1154da
+          "azsdk-net-ResourceManager.Dns/1.0.0-alpha.20200921.1",
+          "(.NET Core 4.6.29130.01; Linux 4.19.128-microsoft-standard #1 SMP Tue Jun 23 12:58:10 UTC 2020)"
         ],
         "x-ms-client-request-id": "831966a091b28149baffac6051cdc0e7",
         "x-ms-return-client-request-id": "true"
@@ -245,7 +174,6 @@
       "StatusCode": 200,
       "ResponseHeaders": {
         "Cache-Control": "private",
-<<<<<<< HEAD
         "Content-Length": "2723",
         "Content-Type": "application/json; charset=utf-8",
         "Date": "Mon, 21 Sep 2020 19:29:41 GMT",
@@ -260,39 +188,16 @@
         "X-Powered-By": "ASP.NET"
       },
       "ResponseBody": "{\u0022value\u0022:[{\u0022id\u0022:\u0022\\/subscriptions\\/db1ab6f0-4769-4b27-930e-01e2ef9c123c\\/resourceGroups\\/default-dns-3732\\/providers\\/Microsoft.Network\\/dnszones\\/azure.ameredmond.dns\u0022,\u0022name\u0022:\u0022azure.ameredmond.dns\u0022,\u0022type\u0022:\u0022Microsoft.Network\\/dnszones\u0022,\u0022etag\u0022:\u002200000002-0000-0000-9fdd-be60f38dd601\u0022,\u0022location\u0022:\u0022global\u0022,\u0022tags\u0022:{},\u0022properties\u0022:{\u0022maxNumberOfRecordSets\u0022:10000,\u0022maxNumberOfRecordsPerRecordSet\u0022:null,\u0022nameServers\u0022:[\u0022ns1-04.azure-dns.com.\u0022,\u0022ns2-04.azure-dns.net.\u0022,\u0022ns3-04.azure-dns.org.\u0022,\u0022ns4-04.azure-dns.info.\u0022],\u0022numberOfRecordSets\u0022:10,\u0022zoneType\u0022:\u0022Public\u0022}},{\u0022id\u0022:\u0022\\/subscriptions\\/db1ab6f0-4769-4b27-930e-01e2ef9c123c\\/resourceGroups\\/default-dns-3827\\/providers\\/Microsoft.Network\\/dnszones\\/azure.ameredmond.dns\u0022,\u0022name\u0022:\u0022azure.ameredmond.dns\u0022,\u0022type\u0022:\u0022Microsoft.Network\\/dnszones\u0022,\u0022etag\u0022:\u002200000002-0000-0000-ec98-1fb1ec8dd601\u0022,\u0022location\u0022:\u0022global\u0022,\u0022tags\u0022:{},\u0022properties\u0022:{\u0022maxNumberOfRecordSets\u0022:10000,\u0022maxNumberOfRecordsPerRecordSet\u0022:null,\u0022nameServers\u0022:[\u0022ns1-03.azure-dns.com.\u0022,\u0022ns2-03.azure-dns.net.\u0022,\u0022ns3-03.azure-dns.org.\u0022,\u0022ns4-03.azure-dns.info.\u0022],\u0022numberOfRecordSets\u0022:10,\u0022zoneType\u0022:\u0022Public\u0022}},{\u0022id\u0022:\u0022\\/subscriptions\\/db1ab6f0-4769-4b27-930e-01e2ef9c123c\\/resourceGroups\\/default-dns-4332\\/providers\\/Microsoft.Network\\/dnszones\\/azure.ameredmond.dns\u0022,\u0022name\u0022:\u0022azure.ameredmond.dns\u0022,\u0022type\u0022:\u0022Microsoft.Network\\/dnszones\u0022,\u0022etag\u0022:\u002200000002-0000-0000-35c8-47734d90d601\u0022,\u0022location\u0022:\u0022global\u0022,\u0022tags\u0022:{},\u0022properties\u0022:{\u0022maxNumberOfRecordSets\u0022:10000,\u0022maxNumberOfRecordsPerRecordSet\u0022:null,\u0022nameServers\u0022:[\u0022ns1-06.azure-dns.com.\u0022,\u0022ns2-06.azure-dns.net.\u0022,\u0022ns3-06.azure-dns.org.\u0022,\u0022ns4-06.azure-dns.info.\u0022],\u0022numberOfRecordSets\u0022:10,\u0022zoneType\u0022:\u0022Public\u0022}},{\u0022id\u0022:\u0022\\/subscriptions\\/db1ab6f0-4769-4b27-930e-01e2ef9c123c\\/resourceGroups\\/default-dns-zones-1495\\/providers\\/Microsoft.Network\\/dnszones\\/dns.zoneonename.io\u0022,\u0022name\u0022:\u0022dns.zoneonename.io\u0022,\u0022type\u0022:\u0022Microsoft.Network\\/dnszones\u0022,\u0022etag\u0022:\u002200000002-0000-0000-2309-de8b4d90d601\u0022,\u0022location\u0022:\u0022global\u0022,\u0022tags\u0022:{},\u0022properties\u0022:{\u0022maxNumberOfRecordSets\u0022:10000,\u0022maxNumberOfRecordsPerRecordSet\u0022:null,\u0022nameServers\u0022:[\u0022ns1-08.azure-dns.com.\u0022,\u0022ns2-08.azure-dns.net.\u0022,\u0022ns3-08.azure-dns.org.\u0022,\u0022ns4-08.azure-dns.info.\u0022],\u0022numberOfRecordSets\u0022:2,\u0022zoneType\u0022:\u0022Public\u0022}},{\u0022id\u0022:\u0022\\/subscriptions\\/db1ab6f0-4769-4b27-930e-01e2ef9c123c\\/resourceGroups\\/default-dns-zones-1495\\/providers\\/Microsoft.Network\\/dnszones\\/dns.zonetwoname.io\u0022,\u0022name\u0022:\u0022dns.zonetwoname.io\u0022,\u0022type\u0022:\u0022Microsoft.Network\\/dnszones\u0022,\u0022etag\u0022:\u002200000002-0000-0000-b975-ad8c4d90d601\u0022,\u0022location\u0022:\u0022global\u0022,\u0022tags\u0022:{},\u0022properties\u0022:{\u0022maxNumberOfRecordSets\u0022:10000,\u0022maxNumberOfRecordsPerRecordSet\u0022:null,\u0022nameServers\u0022:[\u0022ns1-04.azure-dns.com.\u0022,\u0022ns2-04.azure-dns.net.\u0022,\u0022ns3-04.azure-dns.org.\u0022,\u0022ns4-04.azure-dns.info.\u0022],\u0022numberOfRecordSets\u0022:2,\u0022zoneType\u0022:\u0022Public\u0022}}]}"
-=======
-        "Content-Length": "2181",
-        "Content-Type": "application/json; charset=utf-8",
-        "Date": "Fri, 18 Sep 2020 19:40:03 GMT",
-        "Server": "Microsoft-IIS/10.0",
-        "Strict-Transport-Security": "max-age=31536000; includeSubDomains",
-        "X-Content-Type-Options": "nosniff",
-        "x-ms-correlation-request-id": "fecf645d-4c73-43ef-88de-15011e94775f",
-        "x-ms-ratelimit-remaining-subscription-resource-entities-read": "59994",
-        "x-ms-ratelimit-remaining-subscription-resource-requests": "495",
-        "x-ms-request-id": "831966a0-91b2-8149-baff-ac6051cdc0e7",
-        "x-ms-routing-request-id": "WESTUS2:20200918T194003Z:fecf645d-4c73-43ef-88de-15011e94775f",
-        "X-Powered-By": "ASP.NET"
-      },
-      "ResponseBody": "{\u0022value\u0022:[{\u0022id\u0022:\u0022\\/subscriptions\\/db1ab6f0-4769-4b27-930e-01e2ef9c123c\\/resourceGroups\\/default-dns-3732\\/providers\\/Microsoft.Network\\/dnszones\\/azure.ameredmond.dns\u0022,\u0022name\u0022:\u0022azure.ameredmond.dns\u0022,\u0022type\u0022:\u0022Microsoft.Network\\/dnszones\u0022,\u0022etag\u0022:\u002200000002-0000-0000-9fdd-be60f38dd601\u0022,\u0022location\u0022:\u0022global\u0022,\u0022tags\u0022:{},\u0022properties\u0022:{\u0022maxNumberOfRecordSets\u0022:10000,\u0022maxNumberOfRecordsPerRecordSet\u0022:null,\u0022nameServers\u0022:[\u0022ns1-04.azure-dns.com.\u0022,\u0022ns2-04.azure-dns.net.\u0022,\u0022ns3-04.azure-dns.org.\u0022,\u0022ns4-04.azure-dns.info.\u0022],\u0022numberOfRecordSets\u0022:10,\u0022zoneType\u0022:\u0022Public\u0022}},{\u0022id\u0022:\u0022\\/subscriptions\\/db1ab6f0-4769-4b27-930e-01e2ef9c123c\\/resourceGroups\\/default-dns-3827\\/providers\\/Microsoft.Network\\/dnszones\\/azure.ameredmond.dns\u0022,\u0022name\u0022:\u0022azure.ameredmond.dns\u0022,\u0022type\u0022:\u0022Microsoft.Network\\/dnszones\u0022,\u0022etag\u0022:\u002200000002-0000-0000-ec98-1fb1ec8dd601\u0022,\u0022location\u0022:\u0022global\u0022,\u0022tags\u0022:{},\u0022properties\u0022:{\u0022maxNumberOfRecordSets\u0022:10000,\u0022maxNumberOfRecordsPerRecordSet\u0022:null,\u0022nameServers\u0022:[\u0022ns1-03.azure-dns.com.\u0022,\u0022ns2-03.azure-dns.net.\u0022,\u0022ns3-03.azure-dns.org.\u0022,\u0022ns4-03.azure-dns.info.\u0022],\u0022numberOfRecordSets\u0022:10,\u0022zoneType\u0022:\u0022Public\u0022}},{\u0022id\u0022:\u0022\\/subscriptions\\/db1ab6f0-4769-4b27-930e-01e2ef9c123c\\/resourceGroups\\/default-dns-zones-7921\\/providers\\/Microsoft.Network\\/dnszones\\/dns.zoneonename.io\u0022,\u0022name\u0022:\u0022dns.zoneonename.io\u0022,\u0022type\u0022:\u0022Microsoft.Network\\/dnszones\u0022,\u0022etag\u0022:\u002200000002-0000-0000-a9fa-887ff38dd601\u0022,\u0022location\u0022:\u0022global\u0022,\u0022tags\u0022:{},\u0022properties\u0022:{\u0022maxNumberOfRecordSets\u0022:10000,\u0022maxNumberOfRecordsPerRecordSet\u0022:null,\u0022nameServers\u0022:[\u0022ns1-06.azure-dns.com.\u0022,\u0022ns2-06.azure-dns.net.\u0022,\u0022ns3-06.azure-dns.org.\u0022,\u0022ns4-06.azure-dns.info.\u0022],\u0022numberOfRecordSets\u0022:2,\u0022zoneType\u0022:\u0022Public\u0022}},{\u0022id\u0022:\u0022\\/subscriptions\\/db1ab6f0-4769-4b27-930e-01e2ef9c123c\\/resourceGroups\\/default-dns-zones-7921\\/providers\\/Microsoft.Network\\/dnszones\\/dns.zonetwoname.io\u0022,\u0022name\u0022:\u0022dns.zonetwoname.io\u0022,\u0022type\u0022:\u0022Microsoft.Network\\/dnszones\u0022,\u0022etag\u0022:\u002200000002-0000-0000-6841-3280f38dd601\u0022,\u0022location\u0022:\u0022global\u0022,\u0022tags\u0022:{},\u0022properties\u0022:{\u0022maxNumberOfRecordSets\u0022:10000,\u0022maxNumberOfRecordsPerRecordSet\u0022:null,\u0022nameServers\u0022:[\u0022ns1-08.azure-dns.com.\u0022,\u0022ns2-08.azure-dns.net.\u0022,\u0022ns3-08.azure-dns.org.\u0022,\u0022ns4-08.azure-dns.info.\u0022],\u0022numberOfRecordSets\u0022:2,\u0022zoneType\u0022:\u0022Public\u0022}}]}"
->>>>>>> aa1154da
     },
     {
       "RequestUri": "https://management.azure.com/subscriptions/db1ab6f0-4769-4b27-930e-01e2ef9c123c/resourcegroups/Default-Dns-Zones-7921-Two?api-version=2017-05-10",
       "RequestMethod": "DELETE",
       "RequestHeaders": {
         "Authorization": "Sanitized",
-<<<<<<< HEAD
         "traceparent": "00-a79b597dc7cad640a172a159aca36324-d9d65a81ed99154a-00",
         "User-Agent": [
           "azsdk-net-ResourceManager.Dns.Tests/1.0.0-alpha.20200921.1",
           "(.NET Core 4.6.29130.01; Linux 4.19.128-microsoft-standard #1 SMP Tue Jun 23 12:58:10 UTC 2020)"
-=======
-        "traceparent": "00-3a2e16fdfcf7424d8b499497ad43de42-f5b1e42498461946-00",
-        "User-Agent": [
-          "azsdk-net-ResourceManager.Dns.Tests/1.0.0-alpha.20200918.1",
-          "(.NET Core 4.6.29017.01; Linux 4.19.128-microsoft-standard #1 SMP Tue Jun 23 12:58:10 UTC 2020)"
->>>>>>> aa1154da
         ],
         "x-ms-client-request-id": "130cd46a5ae657dd8a968cfd7865ff26",
         "x-ms-return-client-request-id": "true"
@@ -302,28 +207,17 @@
       "ResponseHeaders": {
         "Cache-Control": "no-cache",
         "Content-Length": "0",
-<<<<<<< HEAD
         "Date": "Mon, 21 Sep 2020 19:29:41 GMT",
-=======
-        "Date": "Fri, 18 Sep 2020 19:40:04 GMT",
->>>>>>> aa1154da
         "Expires": "-1",
         "Location": "https://management.azure.com/subscriptions/db1ab6f0-4769-4b27-930e-01e2ef9c123c/operationresults/eyJqb2JJZCI6IlJFU09VUkNFR1JPVVBERUxFVElPTkpPQi1ERUZBVUxUOjJERE5TOjJEWk9ORVM6MkQ3OTIxOjJEVFdPLVdFU1RVUyIsImpvYkxvY2F0aW9uIjoid2VzdHVzIn0?api-version=2017-05-10",
         "Pragma": "no-cache",
         "Retry-After": "15",
         "Strict-Transport-Security": "max-age=31536000; includeSubDomains",
         "X-Content-Type-Options": "nosniff",
-<<<<<<< HEAD
         "x-ms-correlation-request-id": "4191b465-81f9-401b-937a-4c5d1eae4c65",
         "x-ms-ratelimit-remaining-subscription-deletes": "14998",
         "x-ms-request-id": "4191b465-81f9-401b-937a-4c5d1eae4c65",
         "x-ms-routing-request-id": "WESTUS2:20200921T192941Z:4191b465-81f9-401b-937a-4c5d1eae4c65"
-=======
-        "x-ms-correlation-request-id": "9441b6ba-a5f3-49e2-b3e2-20d2372c6611",
-        "x-ms-ratelimit-remaining-subscription-deletes": "14999",
-        "x-ms-request-id": "9441b6ba-a5f3-49e2-b3e2-20d2372c6611",
-        "x-ms-routing-request-id": "WESTUS2:20200918T194004Z:9441b6ba-a5f3-49e2-b3e2-20d2372c6611"
->>>>>>> aa1154da
       },
       "ResponseBody": []
     },
@@ -332,17 +226,10 @@
       "RequestMethod": "DELETE",
       "RequestHeaders": {
         "Authorization": "Sanitized",
-<<<<<<< HEAD
         "traceparent": "00-3c4fc46d7d898d4495bbeb52da6ba026-01cc7939ce25d74d-00",
         "User-Agent": [
           "azsdk-net-ResourceManager.Dns/1.0.0-alpha.20200921.1",
           "(.NET Core 4.6.29130.01; Linux 4.19.128-microsoft-standard #1 SMP Tue Jun 23 12:58:10 UTC 2020)"
-=======
-        "traceparent": "00-2bba2d38d66811419fcad23b40729d40-20beeb09118dae4d-00",
-        "User-Agent": [
-          "azsdk-net-ResourceManager.Dns/1.0.0-alpha.20200918.1",
-          "(.NET Core 4.6.29017.01; Linux 4.19.128-microsoft-standard #1 SMP Tue Jun 23 12:58:10 UTC 2020)"
->>>>>>> aa1154da
         ],
         "x-ms-client-request-id": "107df2e1283a45c588c1f81b044b0855",
         "x-ms-return-client-request-id": "true"
@@ -350,7 +237,6 @@
       "RequestBody": null,
       "StatusCode": 204,
       "ResponseHeaders": {
-<<<<<<< HEAD
         "Azure-AsyncOperation": "https://management.azure.com:443/subscriptions/db1ab6f0-4769-4b27-930e-01e2ef9c123c/resourceGroups/default-dns-zones-1495/providers/Microsoft.Network/dnsOperationStatuses/delzone637363133821563247ce0e2c56?api-version=2018-05-01",
         "Cache-Control": "private",
         "Content-Length": "0",
@@ -365,18 +251,6 @@
         "x-ms-request-id": "e846bd7e-a145-4f40-5427-b85017e5aa62",
         "x-ms-routing-request-id": "WESTUS2:20200921T192942Z:b97f28bf-1dfa-4c04-a159-ff19b70ee09d",
         "X-Powered-By": "ASP.NET"
-=======
-        "Cache-Control": "no-cache",
-        "Date": "Fri, 18 Sep 2020 19:40:04 GMT",
-        "Expires": "-1",
-        "Pragma": "no-cache",
-        "Strict-Transport-Security": "max-age=31536000; includeSubDomains",
-        "X-Content-Type-Options": "nosniff",
-        "x-ms-correlation-request-id": "c8c2f194-5add-43f7-accf-19efc542e62c",
-        "x-ms-ratelimit-remaining-subscription-resource-requests": "11993",
-        "x-ms-request-id": "c8c2f194-5add-43f7-accf-19efc542e62c",
-        "x-ms-routing-request-id": "WESTUS2:20200918T194004Z:c8c2f194-5add-43f7-accf-19efc542e62c"
->>>>>>> aa1154da
       },
       "ResponseBody": []
     }
