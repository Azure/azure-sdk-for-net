// Copyright (c) Microsoft Corporation. All rights reserved.
// Licensed under the MIT License.

using System.Threading.Tasks;
using System;
using Azure.Core.TestFramework;
using Azure.ResourceManager.Resources;
using Azure.ResourceManager.TestFramework;
using NUnit.Framework;
using Azure.Management.Dns.Tests;

namespace Azure.ResourceManager.Dns.Tests
{
    [RunFrequency(RunTestFrequency.Manually)]
    public abstract class DnsManagementClientBase : ManagementRecordTestBase<DnsManagementTestEnvironment>
    {
        public string SubscriptionId { get; set; }
        public ResourcesManagementClient ResourcesManagementClient { get; set; }
        public DnsManagementClient DnsManagementClient { get; set; }
        protected string location;
        protected string resourceGroup;
        protected DnsManagementClientBase(bool isAsync) : base(isAsync)
        {

        }
        protected override async Task OnOneTimeSetupAsync()
        {
            location = "West US";
            this.resourceGroup = Recording.GenerateAssetName("Default-Dns-");
            await Helper.TryRegisterResourceGroupAsync(ResourcesManagementClient.ResourceGroups, this.location, this.resourceGroup);
        }

        protected override void InitializeClients()
        {
            ResourcesManagementClient = this.GetResourceManagementClient();
            DnsManagementClient = this.GetManagementClient<DnsManagementClient>(new DnsManagementClientOptions());

<<<<<<< HEAD
=======
        internal DnsManagementClient GetDnsManagementClient()
        {
            return CreateClient<DnsManagementClient>(this.SubscriptionId,
                TestEnvironment.Credential, InstrumentClientOptions(new DnsManagementClientOptions()));
>>>>>>> 77554331
        }

    }
}<|MERGE_RESOLUTION|>--- conflicted
+++ resolved
@@ -34,14 +34,6 @@
         {
             ResourcesManagementClient = this.GetResourceManagementClient();
             DnsManagementClient = this.GetManagementClient<DnsManagementClient>(new DnsManagementClientOptions());
-
-<<<<<<< HEAD
-=======
-        internal DnsManagementClient GetDnsManagementClient()
-        {
-            return CreateClient<DnsManagementClient>(this.SubscriptionId,
-                TestEnvironment.Credential, InstrumentClientOptions(new DnsManagementClientOptions()));
->>>>>>> 77554331
         }
 
     }
