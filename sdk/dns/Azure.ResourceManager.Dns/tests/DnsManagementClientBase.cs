// Copyright (c) Microsoft Corporation. All rights reserved.
// Licensed under the MIT License.

using System.Threading.Tasks;
using System;
using Azure.Core.TestFramework;
using Azure.ResourceManager.Resources;
using Azure.ResourceManager.TestFramework;

namespace Azure.ResourceManager.Dns.Tests
{
    public abstract class DnsManagementClientBase : ManagementRecordedTestBase<DnsManagementTestEnvironment>
    {
        protected DnsManagementClientBase(bool isAsync) : base(isAsync)
        {
        }

        protected DnsManagementClientBase(bool isAsync, RecordedTestMode mode) : base(isAsync, mode)
        {
        }
<<<<<<< HEAD
=======

        protected async Task InitializeClients()
        {
            SubscriptionId = TestEnvironment.SubscriptionId;
            ResourcesManagementClient = this.GetResourceManagementClient();
            //ResourcesOperations = ResourcesManagementClient.Resources;
            //ResourceProvidersOperations = ResourcesManagementClient.Providers;
            SubscriptionResource sub = await ResourcesManagementClient.GetDefaultSubscriptionAsync();
            ResourceGroupsOperations = sub.GetResourceGroups();
            DnsManagementClient = this.GetDnsManagementClient();
            RecordSetsOperations = DnsManagementClient.RecordSets;
            ZonesOperations = DnsManagementClient.Zones;
        }
        protected async Task initNewRecord()
        {
            ResourcesManagementClient = this.GetResourceManagementClient();
            //ResourcesOperations = ResourcesManagementClient.Resources;
            //ResourceProvidersOperations = ResourcesManagementClient.Providers;
            SubscriptionResource sub = await ResourcesManagementClient.GetDefaultSubscriptionAsync();
            ResourceGroupsOperations = sub.GetResourceGroups();
            DnsManagementClient = this.GetDnsManagementClient();
            RecordSetsOperations = DnsManagementClient.RecordSets;
            ZonesOperations = DnsManagementClient.Zones;
        }

        internal DnsManagementClient GetDnsManagementClient()
        {
            return CreateClient<DnsManagementClient>(this.SubscriptionId,
                TestEnvironment.Credential, InstrumentClientOptions(new DnsManagementClientOptions()));
        }
>>>>>>> c4f13296
    }
}<|MERGE_RESOLUTION|>--- conflicted
+++ resolved
@@ -9,8 +9,17 @@
 
 namespace Azure.ResourceManager.Dns.Tests
 {
+    [RunFrequency(RunTestFrequency.Manually)]
     public abstract class DnsManagementClientBase : ManagementRecordedTestBase<DnsManagementTestEnvironment>
     {
+        public string SubscriptionId { get; set; }
+        public ArmClient ResourcesManagementClient { get; set; }
+        //public ResourcesOperations ResourcesOperations { get; set; }
+        //public ProvidersOperations ResourceProvidersOperations { get; set; }
+        public ResourceGroupCollection ResourceGroupsOperations { get; set; }
+        public RecordSetsOperations RecordSetsOperations { get; set; }
+        public DnsManagementClient DnsManagementClient { get; set; }
+        public ZonesOperations ZonesOperations { get; set; }
         protected DnsManagementClientBase(bool isAsync) : base(isAsync)
         {
         }
@@ -18,8 +27,6 @@
         protected DnsManagementClientBase(bool isAsync, RecordedTestMode mode) : base(isAsync, mode)
         {
         }
-<<<<<<< HEAD
-=======
 
         protected async Task InitializeClients()
         {
@@ -50,6 +57,5 @@
             return CreateClient<DnsManagementClient>(this.SubscriptionId,
                 TestEnvironment.Credential, InstrumentClientOptions(new DnsManagementClientOptions()));
         }
->>>>>>> c4f13296
     }
 }