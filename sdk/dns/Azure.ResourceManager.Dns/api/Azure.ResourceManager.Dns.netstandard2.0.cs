namespace Azure.ResourceManager.Dns
{
    public partial class AaaaRecordCollection : Azure.ResourceManager.ArmCollection, System.Collections.Generic.IAsyncEnumerable<Azure.ResourceManager.Dns.AaaaRecordResource>, System.Collections.Generic.IEnumerable<Azure.ResourceManager.Dns.AaaaRecordResource>, System.Collections.IEnumerable
    {
        protected AaaaRecordCollection() { }
        public virtual Azure.ResourceManager.ArmOperation<Azure.ResourceManager.Dns.AaaaRecordResource> CreateOrUpdate(Azure.WaitUntil waitUntil, string relativeRecordSetName, Azure.ResourceManager.Dns.RecordData data, Azure.ETag? ifMatch = default(Azure.ETag?), string ifNoneMatch = null, System.Threading.CancellationToken cancellationToken = default(System.Threading.CancellationToken)) { throw null; }
        public virtual System.Threading.Tasks.Task<Azure.ResourceManager.ArmOperation<Azure.ResourceManager.Dns.AaaaRecordResource>> CreateOrUpdateAsync(Azure.WaitUntil waitUntil, string relativeRecordSetName, Azure.ResourceManager.Dns.RecordData data, Azure.ETag? ifMatch = default(Azure.ETag?), string ifNoneMatch = null, System.Threading.CancellationToken cancellationToken = default(System.Threading.CancellationToken)) { throw null; }
        public virtual Azure.Response<bool> Exists(string relativeRecordSetName, System.Threading.CancellationToken cancellationToken = default(System.Threading.CancellationToken)) { throw null; }
        public virtual System.Threading.Tasks.Task<Azure.Response<bool>> ExistsAsync(string relativeRecordSetName, System.Threading.CancellationToken cancellationToken = default(System.Threading.CancellationToken)) { throw null; }
        public virtual Azure.Response<Azure.ResourceManager.Dns.AaaaRecordResource> Get(string relativeRecordSetName, System.Threading.CancellationToken cancellationToken = default(System.Threading.CancellationToken)) { throw null; }
        public virtual Azure.Pageable<Azure.ResourceManager.Dns.AaaaRecordResource> GetAll(int? top = default(int?), string recordsetnamesuffix = null, System.Threading.CancellationToken cancellationToken = default(System.Threading.CancellationToken)) { throw null; }
        public virtual Azure.AsyncPageable<Azure.ResourceManager.Dns.AaaaRecordResource> GetAllAsync(int? top = default(int?), string recordsetnamesuffix = null, System.Threading.CancellationToken cancellationToken = default(System.Threading.CancellationToken)) { throw null; }
        public virtual System.Threading.Tasks.Task<Azure.Response<Azure.ResourceManager.Dns.AaaaRecordResource>> GetAsync(string relativeRecordSetName, System.Threading.CancellationToken cancellationToken = default(System.Threading.CancellationToken)) { throw null; }
        System.Collections.Generic.IAsyncEnumerator<Azure.ResourceManager.Dns.AaaaRecordResource> System.Collections.Generic.IAsyncEnumerable<Azure.ResourceManager.Dns.AaaaRecordResource>.GetAsyncEnumerator(System.Threading.CancellationToken cancellationToken) { throw null; }
        System.Collections.Generic.IEnumerator<Azure.ResourceManager.Dns.AaaaRecordResource> System.Collections.Generic.IEnumerable<Azure.ResourceManager.Dns.AaaaRecordResource>.GetEnumerator() { throw null; }
        System.Collections.IEnumerator System.Collections.IEnumerable.GetEnumerator() { throw null; }
    }
    public partial class AaaaRecordResource : Azure.ResourceManager.Dns.RecordResource
    {
        public static readonly Azure.Core.ResourceType ResourceType;
        protected AaaaRecordResource() { }
        public static Azure.Core.ResourceIdentifier CreateResourceIdentifier(string subscriptionId, string resourceGroupName, string zoneName, string relativeRecordSetName) { throw null; }
        protected override Azure.ResourceManager.ArmOperation DeleteCore(Azure.WaitUntil waitUntil, Azure.ETag? ifMatch = default(Azure.ETag?), System.Threading.CancellationToken cancellationToken = default(System.Threading.CancellationToken)) { throw null; }
        protected override System.Threading.Tasks.Task<Azure.ResourceManager.ArmOperation> DeleteCoreAsync(Azure.WaitUntil waitUntil, Azure.ETag? ifMatch = default(Azure.ETag?), System.Threading.CancellationToken cancellationToken = default(System.Threading.CancellationToken)) { throw null; }
        public new Azure.Response<Azure.ResourceManager.Dns.AaaaRecordResource> Get(System.Threading.CancellationToken cancellationToken = default(System.Threading.CancellationToken)) { throw null; }
        public new System.Threading.Tasks.Task<Azure.Response<Azure.ResourceManager.Dns.AaaaRecordResource>> GetAsync(System.Threading.CancellationToken cancellationToken = default(System.Threading.CancellationToken)) { throw null; }
        protected override Azure.Response<Azure.ResourceManager.Dns.RecordResource> GetCore(System.Threading.CancellationToken cancellationToken = default(System.Threading.CancellationToken)) { throw null; }
        protected override System.Threading.Tasks.Task<Azure.Response<Azure.ResourceManager.Dns.RecordResource>> GetCoreAsync(System.Threading.CancellationToken cancellationToken = default(System.Threading.CancellationToken)) { throw null; }
        public new Azure.Response<Azure.ResourceManager.Dns.AaaaRecordResource> Update(Azure.ResourceManager.Dns.RecordData data, Azure.ETag? ifMatch = default(Azure.ETag?), System.Threading.CancellationToken cancellationToken = default(System.Threading.CancellationToken)) { throw null; }
        public new System.Threading.Tasks.Task<Azure.Response<Azure.ResourceManager.Dns.AaaaRecordResource>> UpdateAsync(Azure.ResourceManager.Dns.RecordData data, Azure.ETag? ifMatch = default(Azure.ETag?), System.Threading.CancellationToken cancellationToken = default(System.Threading.CancellationToken)) { throw null; }
        protected override Azure.Response<Azure.ResourceManager.Dns.RecordResource> UpdateCore(Azure.ResourceManager.Dns.RecordData data, Azure.ETag? ifMatch = default(Azure.ETag?), System.Threading.CancellationToken cancellationToken = default(System.Threading.CancellationToken)) { throw null; }
        protected override System.Threading.Tasks.Task<Azure.Response<Azure.ResourceManager.Dns.RecordResource>> UpdateCoreAsync(Azure.ResourceManager.Dns.RecordData data, Azure.ETag? ifMatch = default(Azure.ETag?), System.Threading.CancellationToken cancellationToken = default(System.Threading.CancellationToken)) { throw null; }
    }
    public partial class ARecordCollection : Azure.ResourceManager.ArmCollection, System.Collections.Generic.IAsyncEnumerable<Azure.ResourceManager.Dns.ARecordResource>, System.Collections.Generic.IEnumerable<Azure.ResourceManager.Dns.ARecordResource>, System.Collections.IEnumerable
    {
        protected ARecordCollection() { }
        public virtual Azure.ResourceManager.ArmOperation<Azure.ResourceManager.Dns.ARecordResource> CreateOrUpdate(Azure.WaitUntil waitUntil, string relativeRecordSetName, Azure.ResourceManager.Dns.RecordData data, Azure.ETag? ifMatch = default(Azure.ETag?), string ifNoneMatch = null, System.Threading.CancellationToken cancellationToken = default(System.Threading.CancellationToken)) { throw null; }
        public virtual System.Threading.Tasks.Task<Azure.ResourceManager.ArmOperation<Azure.ResourceManager.Dns.ARecordResource>> CreateOrUpdateAsync(Azure.WaitUntil waitUntil, string relativeRecordSetName, Azure.ResourceManager.Dns.RecordData data, Azure.ETag? ifMatch = default(Azure.ETag?), string ifNoneMatch = null, System.Threading.CancellationToken cancellationToken = default(System.Threading.CancellationToken)) { throw null; }
        public virtual Azure.Response<bool> Exists(string relativeRecordSetName, System.Threading.CancellationToken cancellationToken = default(System.Threading.CancellationToken)) { throw null; }
        public virtual System.Threading.Tasks.Task<Azure.Response<bool>> ExistsAsync(string relativeRecordSetName, System.Threading.CancellationToken cancellationToken = default(System.Threading.CancellationToken)) { throw null; }
        public virtual Azure.Response<Azure.ResourceManager.Dns.ARecordResource> Get(string relativeRecordSetName, System.Threading.CancellationToken cancellationToken = default(System.Threading.CancellationToken)) { throw null; }
        public virtual Azure.Pageable<Azure.ResourceManager.Dns.ARecordResource> GetAll(int? top = default(int?), string recordsetnamesuffix = null, System.Threading.CancellationToken cancellationToken = default(System.Threading.CancellationToken)) { throw null; }
        public virtual Azure.AsyncPageable<Azure.ResourceManager.Dns.ARecordResource> GetAllAsync(int? top = default(int?), string recordsetnamesuffix = null, System.Threading.CancellationToken cancellationToken = default(System.Threading.CancellationToken)) { throw null; }
        public virtual System.Threading.Tasks.Task<Azure.Response<Azure.ResourceManager.Dns.ARecordResource>> GetAsync(string relativeRecordSetName, System.Threading.CancellationToken cancellationToken = default(System.Threading.CancellationToken)) { throw null; }
        System.Collections.Generic.IAsyncEnumerator<Azure.ResourceManager.Dns.ARecordResource> System.Collections.Generic.IAsyncEnumerable<Azure.ResourceManager.Dns.ARecordResource>.GetAsyncEnumerator(System.Threading.CancellationToken cancellationToken) { throw null; }
        System.Collections.Generic.IEnumerator<Azure.ResourceManager.Dns.ARecordResource> System.Collections.Generic.IEnumerable<Azure.ResourceManager.Dns.ARecordResource>.GetEnumerator() { throw null; }
        System.Collections.IEnumerator System.Collections.IEnumerable.GetEnumerator() { throw null; }
    }
    public partial class ARecordResource : Azure.ResourceManager.Dns.RecordResource
    {
        public static readonly Azure.Core.ResourceType ResourceType;
        protected ARecordResource() { }
        public static Azure.Core.ResourceIdentifier CreateResourceIdentifier(string subscriptionId, string resourceGroupName, string zoneName, string relativeRecordSetName) { throw null; }
        protected override Azure.ResourceManager.ArmOperation DeleteCore(Azure.WaitUntil waitUntil, Azure.ETag? ifMatch = default(Azure.ETag?), System.Threading.CancellationToken cancellationToken = default(System.Threading.CancellationToken)) { throw null; }
        protected override System.Threading.Tasks.Task<Azure.ResourceManager.ArmOperation> DeleteCoreAsync(Azure.WaitUntil waitUntil, Azure.ETag? ifMatch = default(Azure.ETag?), System.Threading.CancellationToken cancellationToken = default(System.Threading.CancellationToken)) { throw null; }
        public new Azure.Response<Azure.ResourceManager.Dns.ARecordResource> Get(System.Threading.CancellationToken cancellationToken = default(System.Threading.CancellationToken)) { throw null; }
        public new System.Threading.Tasks.Task<Azure.Response<Azure.ResourceManager.Dns.ARecordResource>> GetAsync(System.Threading.CancellationToken cancellationToken = default(System.Threading.CancellationToken)) { throw null; }
        protected override Azure.Response<Azure.ResourceManager.Dns.RecordResource> GetCore(System.Threading.CancellationToken cancellationToken = default(System.Threading.CancellationToken)) { throw null; }
        protected override System.Threading.Tasks.Task<Azure.Response<Azure.ResourceManager.Dns.RecordResource>> GetCoreAsync(System.Threading.CancellationToken cancellationToken = default(System.Threading.CancellationToken)) { throw null; }
        public new Azure.Response<Azure.ResourceManager.Dns.ARecordResource> Update(Azure.ResourceManager.Dns.RecordData data, Azure.ETag? ifMatch = default(Azure.ETag?), System.Threading.CancellationToken cancellationToken = default(System.Threading.CancellationToken)) { throw null; }
        public new System.Threading.Tasks.Task<Azure.Response<Azure.ResourceManager.Dns.ARecordResource>> UpdateAsync(Azure.ResourceManager.Dns.RecordData data, Azure.ETag? ifMatch = default(Azure.ETag?), System.Threading.CancellationToken cancellationToken = default(System.Threading.CancellationToken)) { throw null; }
        protected override Azure.Response<Azure.ResourceManager.Dns.RecordResource> UpdateCore(Azure.ResourceManager.Dns.RecordData data, Azure.ETag? ifMatch = default(Azure.ETag?), System.Threading.CancellationToken cancellationToken = default(System.Threading.CancellationToken)) { throw null; }
        protected override System.Threading.Tasks.Task<Azure.Response<Azure.ResourceManager.Dns.RecordResource>> UpdateCoreAsync(Azure.ResourceManager.Dns.RecordData data, Azure.ETag? ifMatch = default(Azure.ETag?), System.Threading.CancellationToken cancellationToken = default(System.Threading.CancellationToken)) { throw null; }
    }
    public partial class CaaRecordCollection : Azure.ResourceManager.ArmCollection, System.Collections.Generic.IAsyncEnumerable<Azure.ResourceManager.Dns.CaaRecordResource>, System.Collections.Generic.IEnumerable<Azure.ResourceManager.Dns.CaaRecordResource>, System.Collections.IEnumerable
    {
        protected CaaRecordCollection() { }
        public virtual Azure.ResourceManager.ArmOperation<Azure.ResourceManager.Dns.CaaRecordResource> CreateOrUpdate(Azure.WaitUntil waitUntil, string relativeRecordSetName, Azure.ResourceManager.Dns.RecordData data, Azure.ETag? ifMatch = default(Azure.ETag?), string ifNoneMatch = null, System.Threading.CancellationToken cancellationToken = default(System.Threading.CancellationToken)) { throw null; }
        public virtual System.Threading.Tasks.Task<Azure.ResourceManager.ArmOperation<Azure.ResourceManager.Dns.CaaRecordResource>> CreateOrUpdateAsync(Azure.WaitUntil waitUntil, string relativeRecordSetName, Azure.ResourceManager.Dns.RecordData data, Azure.ETag? ifMatch = default(Azure.ETag?), string ifNoneMatch = null, System.Threading.CancellationToken cancellationToken = default(System.Threading.CancellationToken)) { throw null; }
        public virtual Azure.Response<bool> Exists(string relativeRecordSetName, System.Threading.CancellationToken cancellationToken = default(System.Threading.CancellationToken)) { throw null; }
        public virtual System.Threading.Tasks.Task<Azure.Response<bool>> ExistsAsync(string relativeRecordSetName, System.Threading.CancellationToken cancellationToken = default(System.Threading.CancellationToken)) { throw null; }
        public virtual Azure.Response<Azure.ResourceManager.Dns.CaaRecordResource> Get(string relativeRecordSetName, System.Threading.CancellationToken cancellationToken = default(System.Threading.CancellationToken)) { throw null; }
        public virtual Azure.Pageable<Azure.ResourceManager.Dns.CaaRecordResource> GetAll(int? top = default(int?), string recordsetnamesuffix = null, System.Threading.CancellationToken cancellationToken = default(System.Threading.CancellationToken)) { throw null; }
        public virtual Azure.AsyncPageable<Azure.ResourceManager.Dns.CaaRecordResource> GetAllAsync(int? top = default(int?), string recordsetnamesuffix = null, System.Threading.CancellationToken cancellationToken = default(System.Threading.CancellationToken)) { throw null; }
        public virtual System.Threading.Tasks.Task<Azure.Response<Azure.ResourceManager.Dns.CaaRecordResource>> GetAsync(string relativeRecordSetName, System.Threading.CancellationToken cancellationToken = default(System.Threading.CancellationToken)) { throw null; }
        System.Collections.Generic.IAsyncEnumerator<Azure.ResourceManager.Dns.CaaRecordResource> System.Collections.Generic.IAsyncEnumerable<Azure.ResourceManager.Dns.CaaRecordResource>.GetAsyncEnumerator(System.Threading.CancellationToken cancellationToken) { throw null; }
        System.Collections.Generic.IEnumerator<Azure.ResourceManager.Dns.CaaRecordResource> System.Collections.Generic.IEnumerable<Azure.ResourceManager.Dns.CaaRecordResource>.GetEnumerator() { throw null; }
        System.Collections.IEnumerator System.Collections.IEnumerable.GetEnumerator() { throw null; }
    }
    public partial class CaaRecordResource : Azure.ResourceManager.Dns.RecordResource
    {
        public static readonly Azure.Core.ResourceType ResourceType;
        protected CaaRecordResource() { }
        public static Azure.Core.ResourceIdentifier CreateResourceIdentifier(string subscriptionId, string resourceGroupName, string zoneName, string relativeRecordSetName) { throw null; }
        protected override Azure.ResourceManager.ArmOperation DeleteCore(Azure.WaitUntil waitUntil, Azure.ETag? ifMatch = default(Azure.ETag?), System.Threading.CancellationToken cancellationToken = default(System.Threading.CancellationToken)) { throw null; }
        protected override System.Threading.Tasks.Task<Azure.ResourceManager.ArmOperation> DeleteCoreAsync(Azure.WaitUntil waitUntil, Azure.ETag? ifMatch = default(Azure.ETag?), System.Threading.CancellationToken cancellationToken = default(System.Threading.CancellationToken)) { throw null; }
        public new Azure.Response<Azure.ResourceManager.Dns.CaaRecordResource> Get(System.Threading.CancellationToken cancellationToken = default(System.Threading.CancellationToken)) { throw null; }
        public new System.Threading.Tasks.Task<Azure.Response<Azure.ResourceManager.Dns.CaaRecordResource>> GetAsync(System.Threading.CancellationToken cancellationToken = default(System.Threading.CancellationToken)) { throw null; }
        protected override Azure.Response<Azure.ResourceManager.Dns.RecordResource> GetCore(System.Threading.CancellationToken cancellationToken = default(System.Threading.CancellationToken)) { throw null; }
        protected override System.Threading.Tasks.Task<Azure.Response<Azure.ResourceManager.Dns.RecordResource>> GetCoreAsync(System.Threading.CancellationToken cancellationToken = default(System.Threading.CancellationToken)) { throw null; }
        public new Azure.Response<Azure.ResourceManager.Dns.CaaRecordResource> Update(Azure.ResourceManager.Dns.RecordData data, Azure.ETag? ifMatch = default(Azure.ETag?), System.Threading.CancellationToken cancellationToken = default(System.Threading.CancellationToken)) { throw null; }
        public new System.Threading.Tasks.Task<Azure.Response<Azure.ResourceManager.Dns.CaaRecordResource>> UpdateAsync(Azure.ResourceManager.Dns.RecordData data, Azure.ETag? ifMatch = default(Azure.ETag?), System.Threading.CancellationToken cancellationToken = default(System.Threading.CancellationToken)) { throw null; }
        protected override Azure.Response<Azure.ResourceManager.Dns.RecordResource> UpdateCore(Azure.ResourceManager.Dns.RecordData data, Azure.ETag? ifMatch = default(Azure.ETag?), System.Threading.CancellationToken cancellationToken = default(System.Threading.CancellationToken)) { throw null; }
        protected override System.Threading.Tasks.Task<Azure.Response<Azure.ResourceManager.Dns.RecordResource>> UpdateCoreAsync(Azure.ResourceManager.Dns.RecordData data, Azure.ETag? ifMatch = default(Azure.ETag?), System.Threading.CancellationToken cancellationToken = default(System.Threading.CancellationToken)) { throw null; }
    }
    public partial class CnameRecordCollection : Azure.ResourceManager.ArmCollection, System.Collections.Generic.IAsyncEnumerable<Azure.ResourceManager.Dns.CnameRecordResource>, System.Collections.Generic.IEnumerable<Azure.ResourceManager.Dns.CnameRecordResource>, System.Collections.IEnumerable
    {
        protected CnameRecordCollection() { }
        public virtual Azure.ResourceManager.ArmOperation<Azure.ResourceManager.Dns.CnameRecordResource> CreateOrUpdate(Azure.WaitUntil waitUntil, string relativeRecordSetName, Azure.ResourceManager.Dns.RecordData data, Azure.ETag? ifMatch = default(Azure.ETag?), string ifNoneMatch = null, System.Threading.CancellationToken cancellationToken = default(System.Threading.CancellationToken)) { throw null; }
        public virtual System.Threading.Tasks.Task<Azure.ResourceManager.ArmOperation<Azure.ResourceManager.Dns.CnameRecordResource>> CreateOrUpdateAsync(Azure.WaitUntil waitUntil, string relativeRecordSetName, Azure.ResourceManager.Dns.RecordData data, Azure.ETag? ifMatch = default(Azure.ETag?), string ifNoneMatch = null, System.Threading.CancellationToken cancellationToken = default(System.Threading.CancellationToken)) { throw null; }
        public virtual Azure.Response<bool> Exists(string relativeRecordSetName, System.Threading.CancellationToken cancellationToken = default(System.Threading.CancellationToken)) { throw null; }
        public virtual System.Threading.Tasks.Task<Azure.Response<bool>> ExistsAsync(string relativeRecordSetName, System.Threading.CancellationToken cancellationToken = default(System.Threading.CancellationToken)) { throw null; }
        public virtual Azure.Response<Azure.ResourceManager.Dns.CnameRecordResource> Get(string relativeRecordSetName, System.Threading.CancellationToken cancellationToken = default(System.Threading.CancellationToken)) { throw null; }
        public virtual Azure.Pageable<Azure.ResourceManager.Dns.CnameRecordResource> GetAll(int? top = default(int?), string recordsetnamesuffix = null, System.Threading.CancellationToken cancellationToken = default(System.Threading.CancellationToken)) { throw null; }
        public virtual Azure.AsyncPageable<Azure.ResourceManager.Dns.CnameRecordResource> GetAllAsync(int? top = default(int?), string recordsetnamesuffix = null, System.Threading.CancellationToken cancellationToken = default(System.Threading.CancellationToken)) { throw null; }
        public virtual System.Threading.Tasks.Task<Azure.Response<Azure.ResourceManager.Dns.CnameRecordResource>> GetAsync(string relativeRecordSetName, System.Threading.CancellationToken cancellationToken = default(System.Threading.CancellationToken)) { throw null; }
        System.Collections.Generic.IAsyncEnumerator<Azure.ResourceManager.Dns.CnameRecordResource> System.Collections.Generic.IAsyncEnumerable<Azure.ResourceManager.Dns.CnameRecordResource>.GetAsyncEnumerator(System.Threading.CancellationToken cancellationToken) { throw null; }
        System.Collections.Generic.IEnumerator<Azure.ResourceManager.Dns.CnameRecordResource> System.Collections.Generic.IEnumerable<Azure.ResourceManager.Dns.CnameRecordResource>.GetEnumerator() { throw null; }
        System.Collections.IEnumerator System.Collections.IEnumerable.GetEnumerator() { throw null; }
    }
    public partial class CnameRecordResource : Azure.ResourceManager.Dns.RecordResource
    {
        public static readonly Azure.Core.ResourceType ResourceType;
        protected CnameRecordResource() { }
        public static Azure.Core.ResourceIdentifier CreateResourceIdentifier(string subscriptionId, string resourceGroupName, string zoneName, string relativeRecordSetName) { throw null; }
        protected override Azure.ResourceManager.ArmOperation DeleteCore(Azure.WaitUntil waitUntil, Azure.ETag? ifMatch = default(Azure.ETag?), System.Threading.CancellationToken cancellationToken = default(System.Threading.CancellationToken)) { throw null; }
        protected override System.Threading.Tasks.Task<Azure.ResourceManager.ArmOperation> DeleteCoreAsync(Azure.WaitUntil waitUntil, Azure.ETag? ifMatch = default(Azure.ETag?), System.Threading.CancellationToken cancellationToken = default(System.Threading.CancellationToken)) { throw null; }
        public new Azure.Response<Azure.ResourceManager.Dns.CnameRecordResource> Get(System.Threading.CancellationToken cancellationToken = default(System.Threading.CancellationToken)) { throw null; }
        public new System.Threading.Tasks.Task<Azure.Response<Azure.ResourceManager.Dns.CnameRecordResource>> GetAsync(System.Threading.CancellationToken cancellationToken = default(System.Threading.CancellationToken)) { throw null; }
        protected override Azure.Response<Azure.ResourceManager.Dns.RecordResource> GetCore(System.Threading.CancellationToken cancellationToken = default(System.Threading.CancellationToken)) { throw null; }
        protected override System.Threading.Tasks.Task<Azure.Response<Azure.ResourceManager.Dns.RecordResource>> GetCoreAsync(System.Threading.CancellationToken cancellationToken = default(System.Threading.CancellationToken)) { throw null; }
        public new Azure.Response<Azure.ResourceManager.Dns.CnameRecordResource> Update(Azure.ResourceManager.Dns.RecordData data, Azure.ETag? ifMatch = default(Azure.ETag?), System.Threading.CancellationToken cancellationToken = default(System.Threading.CancellationToken)) { throw null; }
        public new System.Threading.Tasks.Task<Azure.Response<Azure.ResourceManager.Dns.CnameRecordResource>> UpdateAsync(Azure.ResourceManager.Dns.RecordData data, Azure.ETag? ifMatch = default(Azure.ETag?), System.Threading.CancellationToken cancellationToken = default(System.Threading.CancellationToken)) { throw null; }
        protected override Azure.Response<Azure.ResourceManager.Dns.RecordResource> UpdateCore(Azure.ResourceManager.Dns.RecordData data, Azure.ETag? ifMatch = default(Azure.ETag?), System.Threading.CancellationToken cancellationToken = default(System.Threading.CancellationToken)) { throw null; }
        protected override System.Threading.Tasks.Task<Azure.Response<Azure.ResourceManager.Dns.RecordResource>> UpdateCoreAsync(Azure.ResourceManager.Dns.RecordData data, Azure.ETag? ifMatch = default(Azure.ETag?), System.Threading.CancellationToken cancellationToken = default(System.Threading.CancellationToken)) { throw null; }
    }
    public static partial class DnsExtensions
    {
        public static Azure.ResourceManager.Dns.AaaaRecordResource GetAaaaRecordResource(this Azure.ResourceManager.ArmClient client, Azure.Core.ResourceIdentifier id) { throw null; }
        public static Azure.ResourceManager.Dns.ARecordResource GetARecordResource(this Azure.ResourceManager.ArmClient client, Azure.Core.ResourceIdentifier id) { throw null; }
        public static Azure.ResourceManager.Dns.CaaRecordResource GetCaaRecordResource(this Azure.ResourceManager.ArmClient client, Azure.Core.ResourceIdentifier id) { throw null; }
        public static Azure.ResourceManager.Dns.CnameRecordResource GetCnameRecordResource(this Azure.ResourceManager.ArmClient client, Azure.Core.ResourceIdentifier id) { throw null; }
        public static Azure.Response<Azure.ResourceManager.Dns.Models.DnsResourceReferenceResult> GetDnsResourceReferencesByTargetResources(this Azure.ResourceManager.Resources.SubscriptionResource subscriptionResource, Azure.ResourceManager.Dns.Models.DnsResourceReferenceContent content, System.Threading.CancellationToken cancellationToken = default(System.Threading.CancellationToken)) { throw null; }
        public static System.Threading.Tasks.Task<Azure.Response<Azure.ResourceManager.Dns.Models.DnsResourceReferenceResult>> GetDnsResourceReferencesByTargetResourcesAsync(this Azure.ResourceManager.Resources.SubscriptionResource subscriptionResource, Azure.ResourceManager.Dns.Models.DnsResourceReferenceContent content, System.Threading.CancellationToken cancellationToken = default(System.Threading.CancellationToken)) { throw null; }
        public static Azure.Response<Azure.ResourceManager.Dns.DnsZoneResource> GetDnsZone(this Azure.ResourceManager.Resources.ResourceGroupResource resourceGroupResource, string zoneName, System.Threading.CancellationToken cancellationToken = default(System.Threading.CancellationToken)) { throw null; }
        public static System.Threading.Tasks.Task<Azure.Response<Azure.ResourceManager.Dns.DnsZoneResource>> GetDnsZoneAsync(this Azure.ResourceManager.Resources.ResourceGroupResource resourceGroupResource, string zoneName, System.Threading.CancellationToken cancellationToken = default(System.Threading.CancellationToken)) { throw null; }
        public static Azure.ResourceManager.Dns.DnsZoneResource GetDnsZoneResource(this Azure.ResourceManager.ArmClient client, Azure.Core.ResourceIdentifier id) { throw null; }
        public static Azure.ResourceManager.Dns.DnsZoneCollection GetDnsZones(this Azure.ResourceManager.Resources.ResourceGroupResource resourceGroupResource) { throw null; }
        public static Azure.Pageable<Azure.ResourceManager.Dns.DnsZoneResource> GetDnsZones(this Azure.ResourceManager.Resources.SubscriptionResource subscriptionResource, int? top = default(int?), System.Threading.CancellationToken cancellationToken = default(System.Threading.CancellationToken)) { throw null; }
        public static Azure.AsyncPageable<Azure.ResourceManager.Dns.DnsZoneResource> GetDnsZonesAsync(this Azure.ResourceManager.Resources.SubscriptionResource subscriptionResource, int? top = default(int?), System.Threading.CancellationToken cancellationToken = default(System.Threading.CancellationToken)) { throw null; }
        public static Azure.ResourceManager.Dns.MXRecordResource GetMXRecordResource(this Azure.ResourceManager.ArmClient client, Azure.Core.ResourceIdentifier id) { throw null; }
        public static Azure.ResourceManager.Dns.NSRecordResource GetNSRecordResource(this Azure.ResourceManager.ArmClient client, Azure.Core.ResourceIdentifier id) { throw null; }
        public static Azure.ResourceManager.Dns.PtrRecordResource GetPtrRecordResource(this Azure.ResourceManager.ArmClient client, Azure.Core.ResourceIdentifier id) { throw null; }
        public static Azure.ResourceManager.Dns.SoaRecordResource GetSoaRecordResource(this Azure.ResourceManager.ArmClient client, Azure.Core.ResourceIdentifier id) { throw null; }
        public static Azure.ResourceManager.Dns.SrvRecordResource GetSrvRecordResource(this Azure.ResourceManager.ArmClient client, Azure.Core.ResourceIdentifier id) { throw null; }
        public static Azure.ResourceManager.Dns.TxtRecordResource GetTxtRecordResource(this Azure.ResourceManager.ArmClient client, Azure.Core.ResourceIdentifier id) { throw null; }
    }
    public partial class DnsZoneCollection : Azure.ResourceManager.ArmCollection, System.Collections.Generic.IAsyncEnumerable<Azure.ResourceManager.Dns.DnsZoneResource>, System.Collections.Generic.IEnumerable<Azure.ResourceManager.Dns.DnsZoneResource>, System.Collections.IEnumerable
    {
        protected DnsZoneCollection() { }
        public virtual Azure.ResourceManager.ArmOperation<Azure.ResourceManager.Dns.DnsZoneResource> CreateOrUpdate(Azure.WaitUntil waitUntil, string zoneName, Azure.ResourceManager.Dns.DnsZoneData data, Azure.ETag? ifMatch = default(Azure.ETag?), string ifNoneMatch = null, System.Threading.CancellationToken cancellationToken = default(System.Threading.CancellationToken)) { throw null; }
        public virtual System.Threading.Tasks.Task<Azure.ResourceManager.ArmOperation<Azure.ResourceManager.Dns.DnsZoneResource>> CreateOrUpdateAsync(Azure.WaitUntil waitUntil, string zoneName, Azure.ResourceManager.Dns.DnsZoneData data, Azure.ETag? ifMatch = default(Azure.ETag?), string ifNoneMatch = null, System.Threading.CancellationToken cancellationToken = default(System.Threading.CancellationToken)) { throw null; }
        public virtual Azure.Response<bool> Exists(string zoneName, System.Threading.CancellationToken cancellationToken = default(System.Threading.CancellationToken)) { throw null; }
        public virtual System.Threading.Tasks.Task<Azure.Response<bool>> ExistsAsync(string zoneName, System.Threading.CancellationToken cancellationToken = default(System.Threading.CancellationToken)) { throw null; }
        public virtual Azure.Response<Azure.ResourceManager.Dns.DnsZoneResource> Get(string zoneName, System.Threading.CancellationToken cancellationToken = default(System.Threading.CancellationToken)) { throw null; }
        public virtual Azure.Pageable<Azure.ResourceManager.Dns.DnsZoneResource> GetAll(int? top = default(int?), System.Threading.CancellationToken cancellationToken = default(System.Threading.CancellationToken)) { throw null; }
        public virtual Azure.AsyncPageable<Azure.ResourceManager.Dns.DnsZoneResource> GetAllAsync(int? top = default(int?), System.Threading.CancellationToken cancellationToken = default(System.Threading.CancellationToken)) { throw null; }
        public virtual System.Threading.Tasks.Task<Azure.Response<Azure.ResourceManager.Dns.DnsZoneResource>> GetAsync(string zoneName, System.Threading.CancellationToken cancellationToken = default(System.Threading.CancellationToken)) { throw null; }
        System.Collections.Generic.IAsyncEnumerator<Azure.ResourceManager.Dns.DnsZoneResource> System.Collections.Generic.IAsyncEnumerable<Azure.ResourceManager.Dns.DnsZoneResource>.GetAsyncEnumerator(System.Threading.CancellationToken cancellationToken) { throw null; }
        System.Collections.Generic.IEnumerator<Azure.ResourceManager.Dns.DnsZoneResource> System.Collections.Generic.IEnumerable<Azure.ResourceManager.Dns.DnsZoneResource>.GetEnumerator() { throw null; }
        System.Collections.IEnumerator System.Collections.IEnumerable.GetEnumerator() { throw null; }
    }
    public partial class DnsZoneData : Azure.ResourceManager.Models.TrackedResourceData
    {
        public DnsZoneData(Azure.Core.AzureLocation location) : base (default(Azure.Core.AzureLocation)) { }
        public Azure.ETag? ETag { get { throw null; } set { } }
        public long? MaxNumberOfRecords { get { throw null; } }
        public long? MaxNumberOfRecordsPerRecord { get { throw null; } }
        public System.Collections.Generic.IReadOnlyList<string> NameServers { get { throw null; } }
        public long? NumberOfRecords { get { throw null; } }
        public System.Collections.Generic.IList<Azure.ResourceManager.Resources.Models.WritableSubResource> RegistrationVirtualNetworks { get { throw null; } }
        public System.Collections.Generic.IList<Azure.ResourceManager.Resources.Models.WritableSubResource> ResolutionVirtualNetworks { get { throw null; } }
        public Azure.ResourceManager.Dns.Models.DnsZoneType? ZoneType { get { throw null; } set { } }
    }
    public partial class DnsZoneResource : Azure.ResourceManager.ArmResource
    {
        public static readonly Azure.Core.ResourceType ResourceType;
        protected DnsZoneResource() { }
        public virtual Azure.ResourceManager.Dns.DnsZoneData Data { get { throw null; } }
        public virtual bool HasData { get { throw null; } }
        public virtual Azure.Response<Azure.ResourceManager.Dns.DnsZoneResource> AddTag(string key, string value, System.Threading.CancellationToken cancellationToken = default(System.Threading.CancellationToken)) { throw null; }
        public virtual System.Threading.Tasks.Task<Azure.Response<Azure.ResourceManager.Dns.DnsZoneResource>> AddTagAsync(string key, string value, System.Threading.CancellationToken cancellationToken = default(System.Threading.CancellationToken)) { throw null; }
        public static Azure.Core.ResourceIdentifier CreateResourceIdentifier(string subscriptionId, string resourceGroupName, string zoneName) { throw null; }
        public virtual Azure.ResourceManager.ArmOperation Delete(Azure.WaitUntil waitUntil, Azure.ETag? ifMatch = default(Azure.ETag?), System.Threading.CancellationToken cancellationToken = default(System.Threading.CancellationToken)) { throw null; }
        public virtual System.Threading.Tasks.Task<Azure.ResourceManager.ArmOperation> DeleteAsync(Azure.WaitUntil waitUntil, Azure.ETag? ifMatch = default(Azure.ETag?), System.Threading.CancellationToken cancellationToken = default(System.Threading.CancellationToken)) { throw null; }
        public virtual Azure.Response<Azure.ResourceManager.Dns.DnsZoneResource> Get(System.Threading.CancellationToken cancellationToken = default(System.Threading.CancellationToken)) { throw null; }
        public virtual Azure.Response<Azure.ResourceManager.Dns.AaaaRecordResource> GetAaaaRecord(string relativeRecordSetName, System.Threading.CancellationToken cancellationToken = default(System.Threading.CancellationToken)) { throw null; }
        public virtual System.Threading.Tasks.Task<Azure.Response<Azure.ResourceManager.Dns.AaaaRecordResource>> GetAaaaRecordAsync(string relativeRecordSetName, System.Threading.CancellationToken cancellationToken = default(System.Threading.CancellationToken)) { throw null; }
        public virtual Azure.ResourceManager.Dns.AaaaRecordCollection GetAaaaRecords() { throw null; }
<<<<<<< HEAD
        public virtual Azure.Pageable<Azure.ResourceManager.Dns.RecordResource> GetAllRecords(int? top = default(int?), string recordSetNameSuffix = null, System.Threading.CancellationToken cancellationToken = default(System.Threading.CancellationToken)) { throw null; }
        public virtual Azure.AsyncPageable<Azure.ResourceManager.Dns.RecordResource> GetAllRecordsAsync(int? top = default(int?), string recordSetNameSuffix = null, System.Threading.CancellationToken cancellationToken = default(System.Threading.CancellationToken)) { throw null; }
=======
        public virtual Azure.Pageable<Azure.ResourceManager.Dns.RecordData> GetAllRecordData(int? top = default(int?), string recordsetnamesuffix = null, System.Threading.CancellationToken cancellationToken = default(System.Threading.CancellationToken)) { throw null; }
        public virtual Azure.AsyncPageable<Azure.ResourceManager.Dns.RecordData> GetAllRecordDataAsync(int? top = default(int?), string recordsetnamesuffix = null, System.Threading.CancellationToken cancellationToken = default(System.Threading.CancellationToken)) { throw null; }
>>>>>>> 78dcb972
        public virtual Azure.Response<Azure.ResourceManager.Dns.ARecordResource> GetARecord(string relativeRecordSetName, System.Threading.CancellationToken cancellationToken = default(System.Threading.CancellationToken)) { throw null; }
        public virtual System.Threading.Tasks.Task<Azure.Response<Azure.ResourceManager.Dns.ARecordResource>> GetARecordAsync(string relativeRecordSetName, System.Threading.CancellationToken cancellationToken = default(System.Threading.CancellationToken)) { throw null; }
        public virtual Azure.ResourceManager.Dns.ARecordCollection GetARecords() { throw null; }
        public virtual System.Threading.Tasks.Task<Azure.Response<Azure.ResourceManager.Dns.DnsZoneResource>> GetAsync(System.Threading.CancellationToken cancellationToken = default(System.Threading.CancellationToken)) { throw null; }
        public virtual Azure.Response<Azure.ResourceManager.Dns.CaaRecordResource> GetCaaRecord(string relativeRecordSetName, System.Threading.CancellationToken cancellationToken = default(System.Threading.CancellationToken)) { throw null; }
        public virtual System.Threading.Tasks.Task<Azure.Response<Azure.ResourceManager.Dns.CaaRecordResource>> GetCaaRecordAsync(string relativeRecordSetName, System.Threading.CancellationToken cancellationToken = default(System.Threading.CancellationToken)) { throw null; }
        public virtual Azure.ResourceManager.Dns.CaaRecordCollection GetCaaRecords() { throw null; }
        public virtual Azure.Response<Azure.ResourceManager.Dns.CnameRecordResource> GetCnameRecord(string relativeRecordSetName, System.Threading.CancellationToken cancellationToken = default(System.Threading.CancellationToken)) { throw null; }
        public virtual System.Threading.Tasks.Task<Azure.Response<Azure.ResourceManager.Dns.CnameRecordResource>> GetCnameRecordAsync(string relativeRecordSetName, System.Threading.CancellationToken cancellationToken = default(System.Threading.CancellationToken)) { throw null; }
        public virtual Azure.ResourceManager.Dns.CnameRecordCollection GetCnameRecords() { throw null; }
        public virtual Azure.Response<Azure.ResourceManager.Dns.MXRecordResource> GetMXRecord(string relativeRecordSetName, System.Threading.CancellationToken cancellationToken = default(System.Threading.CancellationToken)) { throw null; }
        public virtual System.Threading.Tasks.Task<Azure.Response<Azure.ResourceManager.Dns.MXRecordResource>> GetMXRecordAsync(string relativeRecordSetName, System.Threading.CancellationToken cancellationToken = default(System.Threading.CancellationToken)) { throw null; }
        public virtual Azure.ResourceManager.Dns.MXRecordCollection GetMXRecords() { throw null; }
        public virtual Azure.Response<Azure.ResourceManager.Dns.NSRecordResource> GetNSRecord(string relativeRecordSetName, System.Threading.CancellationToken cancellationToken = default(System.Threading.CancellationToken)) { throw null; }
        public virtual System.Threading.Tasks.Task<Azure.Response<Azure.ResourceManager.Dns.NSRecordResource>> GetNSRecordAsync(string relativeRecordSetName, System.Threading.CancellationToken cancellationToken = default(System.Threading.CancellationToken)) { throw null; }
        public virtual Azure.ResourceManager.Dns.NSRecordCollection GetNSRecords() { throw null; }
        public virtual Azure.Response<Azure.ResourceManager.Dns.PtrRecordResource> GetPtrRecord(string relativeRecordSetName, System.Threading.CancellationToken cancellationToken = default(System.Threading.CancellationToken)) { throw null; }
        public virtual System.Threading.Tasks.Task<Azure.Response<Azure.ResourceManager.Dns.PtrRecordResource>> GetPtrRecordAsync(string relativeRecordSetName, System.Threading.CancellationToken cancellationToken = default(System.Threading.CancellationToken)) { throw null; }
        public virtual Azure.ResourceManager.Dns.PtrRecordCollection GetPtrRecords() { throw null; }
<<<<<<< HEAD
        public virtual Azure.Pageable<Azure.ResourceManager.Dns.RecordResource> GetRecords(int? top = default(int?), string recordsetnamesuffix = null, System.Threading.CancellationToken cancellationToken = default(System.Threading.CancellationToken)) { throw null; }
        public virtual Azure.AsyncPageable<Azure.ResourceManager.Dns.RecordResource> GetRecordsAsync(int? top = default(int?), string recordsetnamesuffix = null, System.Threading.CancellationToken cancellationToken = default(System.Threading.CancellationToken)) { throw null; }
=======
>>>>>>> 78dcb972
        public virtual Azure.Response<Azure.ResourceManager.Dns.SoaRecordResource> GetSoaRecord(string relativeRecordSetName, System.Threading.CancellationToken cancellationToken = default(System.Threading.CancellationToken)) { throw null; }
        public virtual System.Threading.Tasks.Task<Azure.Response<Azure.ResourceManager.Dns.SoaRecordResource>> GetSoaRecordAsync(string relativeRecordSetName, System.Threading.CancellationToken cancellationToken = default(System.Threading.CancellationToken)) { throw null; }
        public virtual Azure.ResourceManager.Dns.SoaRecordCollection GetSoaRecords() { throw null; }
        public virtual Azure.Response<Azure.ResourceManager.Dns.SrvRecordResource> GetSrvRecord(string relativeRecordSetName, System.Threading.CancellationToken cancellationToken = default(System.Threading.CancellationToken)) { throw null; }
        public virtual System.Threading.Tasks.Task<Azure.Response<Azure.ResourceManager.Dns.SrvRecordResource>> GetSrvRecordAsync(string relativeRecordSetName, System.Threading.CancellationToken cancellationToken = default(System.Threading.CancellationToken)) { throw null; }
        public virtual Azure.ResourceManager.Dns.SrvRecordCollection GetSrvRecords() { throw null; }
        public virtual Azure.Response<Azure.ResourceManager.Dns.TxtRecordResource> GetTxtRecord(string relativeRecordSetName, System.Threading.CancellationToken cancellationToken = default(System.Threading.CancellationToken)) { throw null; }
        public virtual System.Threading.Tasks.Task<Azure.Response<Azure.ResourceManager.Dns.TxtRecordResource>> GetTxtRecordAsync(string relativeRecordSetName, System.Threading.CancellationToken cancellationToken = default(System.Threading.CancellationToken)) { throw null; }
        public virtual Azure.ResourceManager.Dns.TxtRecordCollection GetTxtRecords() { throw null; }
        public virtual Azure.Response<Azure.ResourceManager.Dns.DnsZoneResource> RemoveTag(string key, System.Threading.CancellationToken cancellationToken = default(System.Threading.CancellationToken)) { throw null; }
        public virtual System.Threading.Tasks.Task<Azure.Response<Azure.ResourceManager.Dns.DnsZoneResource>> RemoveTagAsync(string key, System.Threading.CancellationToken cancellationToken = default(System.Threading.CancellationToken)) { throw null; }
        public virtual Azure.Response<Azure.ResourceManager.Dns.DnsZoneResource> SetTags(System.Collections.Generic.IDictionary<string, string> tags, System.Threading.CancellationToken cancellationToken = default(System.Threading.CancellationToken)) { throw null; }
        public virtual System.Threading.Tasks.Task<Azure.Response<Azure.ResourceManager.Dns.DnsZoneResource>> SetTagsAsync(System.Collections.Generic.IDictionary<string, string> tags, System.Threading.CancellationToken cancellationToken = default(System.Threading.CancellationToken)) { throw null; }
        public virtual Azure.Response<Azure.ResourceManager.Dns.DnsZoneResource> Update(Azure.ResourceManager.Dns.Models.DnsZonePatch patch, Azure.ETag? ifMatch = default(Azure.ETag?), System.Threading.CancellationToken cancellationToken = default(System.Threading.CancellationToken)) { throw null; }
        public virtual System.Threading.Tasks.Task<Azure.Response<Azure.ResourceManager.Dns.DnsZoneResource>> UpdateAsync(Azure.ResourceManager.Dns.Models.DnsZonePatch patch, Azure.ETag? ifMatch = default(Azure.ETag?), System.Threading.CancellationToken cancellationToken = default(System.Threading.CancellationToken)) { throw null; }
    }
    public partial class MXRecordCollection : Azure.ResourceManager.ArmCollection, System.Collections.Generic.IAsyncEnumerable<Azure.ResourceManager.Dns.MXRecordResource>, System.Collections.Generic.IEnumerable<Azure.ResourceManager.Dns.MXRecordResource>, System.Collections.IEnumerable
    {
        protected MXRecordCollection() { }
        public virtual Azure.ResourceManager.ArmOperation<Azure.ResourceManager.Dns.MXRecordResource> CreateOrUpdate(Azure.WaitUntil waitUntil, string relativeRecordSetName, Azure.ResourceManager.Dns.RecordData data, Azure.ETag? ifMatch = default(Azure.ETag?), string ifNoneMatch = null, System.Threading.CancellationToken cancellationToken = default(System.Threading.CancellationToken)) { throw null; }
        public virtual System.Threading.Tasks.Task<Azure.ResourceManager.ArmOperation<Azure.ResourceManager.Dns.MXRecordResource>> CreateOrUpdateAsync(Azure.WaitUntil waitUntil, string relativeRecordSetName, Azure.ResourceManager.Dns.RecordData data, Azure.ETag? ifMatch = default(Azure.ETag?), string ifNoneMatch = null, System.Threading.CancellationToken cancellationToken = default(System.Threading.CancellationToken)) { throw null; }
        public virtual Azure.Response<bool> Exists(string relativeRecordSetName, System.Threading.CancellationToken cancellationToken = default(System.Threading.CancellationToken)) { throw null; }
        public virtual System.Threading.Tasks.Task<Azure.Response<bool>> ExistsAsync(string relativeRecordSetName, System.Threading.CancellationToken cancellationToken = default(System.Threading.CancellationToken)) { throw null; }
        public virtual Azure.Response<Azure.ResourceManager.Dns.MXRecordResource> Get(string relativeRecordSetName, System.Threading.CancellationToken cancellationToken = default(System.Threading.CancellationToken)) { throw null; }
        public virtual Azure.Pageable<Azure.ResourceManager.Dns.MXRecordResource> GetAll(int? top = default(int?), string recordsetnamesuffix = null, System.Threading.CancellationToken cancellationToken = default(System.Threading.CancellationToken)) { throw null; }
        public virtual Azure.AsyncPageable<Azure.ResourceManager.Dns.MXRecordResource> GetAllAsync(int? top = default(int?), string recordsetnamesuffix = null, System.Threading.CancellationToken cancellationToken = default(System.Threading.CancellationToken)) { throw null; }
        public virtual System.Threading.Tasks.Task<Azure.Response<Azure.ResourceManager.Dns.MXRecordResource>> GetAsync(string relativeRecordSetName, System.Threading.CancellationToken cancellationToken = default(System.Threading.CancellationToken)) { throw null; }
        System.Collections.Generic.IAsyncEnumerator<Azure.ResourceManager.Dns.MXRecordResource> System.Collections.Generic.IAsyncEnumerable<Azure.ResourceManager.Dns.MXRecordResource>.GetAsyncEnumerator(System.Threading.CancellationToken cancellationToken) { throw null; }
        System.Collections.Generic.IEnumerator<Azure.ResourceManager.Dns.MXRecordResource> System.Collections.Generic.IEnumerable<Azure.ResourceManager.Dns.MXRecordResource>.GetEnumerator() { throw null; }
        System.Collections.IEnumerator System.Collections.IEnumerable.GetEnumerator() { throw null; }
    }
    public partial class MXRecordResource : Azure.ResourceManager.Dns.RecordResource
    {
        public static readonly Azure.Core.ResourceType ResourceType;
        protected MXRecordResource() { }
        public static Azure.Core.ResourceIdentifier CreateResourceIdentifier(string subscriptionId, string resourceGroupName, string zoneName, string relativeRecordSetName) { throw null; }
        protected override Azure.ResourceManager.ArmOperation DeleteCore(Azure.WaitUntil waitUntil, Azure.ETag? ifMatch = default(Azure.ETag?), System.Threading.CancellationToken cancellationToken = default(System.Threading.CancellationToken)) { throw null; }
        protected override System.Threading.Tasks.Task<Azure.ResourceManager.ArmOperation> DeleteCoreAsync(Azure.WaitUntil waitUntil, Azure.ETag? ifMatch = default(Azure.ETag?), System.Threading.CancellationToken cancellationToken = default(System.Threading.CancellationToken)) { throw null; }
        public new Azure.Response<Azure.ResourceManager.Dns.MXRecordResource> Get(System.Threading.CancellationToken cancellationToken = default(System.Threading.CancellationToken)) { throw null; }
        public new System.Threading.Tasks.Task<Azure.Response<Azure.ResourceManager.Dns.MXRecordResource>> GetAsync(System.Threading.CancellationToken cancellationToken = default(System.Threading.CancellationToken)) { throw null; }
        protected override Azure.Response<Azure.ResourceManager.Dns.RecordResource> GetCore(System.Threading.CancellationToken cancellationToken = default(System.Threading.CancellationToken)) { throw null; }
        protected override System.Threading.Tasks.Task<Azure.Response<Azure.ResourceManager.Dns.RecordResource>> GetCoreAsync(System.Threading.CancellationToken cancellationToken = default(System.Threading.CancellationToken)) { throw null; }
        public new Azure.Response<Azure.ResourceManager.Dns.MXRecordResource> Update(Azure.ResourceManager.Dns.RecordData data, Azure.ETag? ifMatch = default(Azure.ETag?), System.Threading.CancellationToken cancellationToken = default(System.Threading.CancellationToken)) { throw null; }
        public new System.Threading.Tasks.Task<Azure.Response<Azure.ResourceManager.Dns.MXRecordResource>> UpdateAsync(Azure.ResourceManager.Dns.RecordData data, Azure.ETag? ifMatch = default(Azure.ETag?), System.Threading.CancellationToken cancellationToken = default(System.Threading.CancellationToken)) { throw null; }
        protected override Azure.Response<Azure.ResourceManager.Dns.RecordResource> UpdateCore(Azure.ResourceManager.Dns.RecordData data, Azure.ETag? ifMatch = default(Azure.ETag?), System.Threading.CancellationToken cancellationToken = default(System.Threading.CancellationToken)) { throw null; }
        protected override System.Threading.Tasks.Task<Azure.Response<Azure.ResourceManager.Dns.RecordResource>> UpdateCoreAsync(Azure.ResourceManager.Dns.RecordData data, Azure.ETag? ifMatch = default(Azure.ETag?), System.Threading.CancellationToken cancellationToken = default(System.Threading.CancellationToken)) { throw null; }
    }
    public partial class NSRecordCollection : Azure.ResourceManager.ArmCollection, System.Collections.Generic.IAsyncEnumerable<Azure.ResourceManager.Dns.NSRecordResource>, System.Collections.Generic.IEnumerable<Azure.ResourceManager.Dns.NSRecordResource>, System.Collections.IEnumerable
    {
        protected NSRecordCollection() { }
        public virtual Azure.ResourceManager.ArmOperation<Azure.ResourceManager.Dns.NSRecordResource> CreateOrUpdate(Azure.WaitUntil waitUntil, string relativeRecordSetName, Azure.ResourceManager.Dns.RecordData data, Azure.ETag? ifMatch = default(Azure.ETag?), string ifNoneMatch = null, System.Threading.CancellationToken cancellationToken = default(System.Threading.CancellationToken)) { throw null; }
        public virtual System.Threading.Tasks.Task<Azure.ResourceManager.ArmOperation<Azure.ResourceManager.Dns.NSRecordResource>> CreateOrUpdateAsync(Azure.WaitUntil waitUntil, string relativeRecordSetName, Azure.ResourceManager.Dns.RecordData data, Azure.ETag? ifMatch = default(Azure.ETag?), string ifNoneMatch = null, System.Threading.CancellationToken cancellationToken = default(System.Threading.CancellationToken)) { throw null; }
        public virtual Azure.Response<bool> Exists(string relativeRecordSetName, System.Threading.CancellationToken cancellationToken = default(System.Threading.CancellationToken)) { throw null; }
        public virtual System.Threading.Tasks.Task<Azure.Response<bool>> ExistsAsync(string relativeRecordSetName, System.Threading.CancellationToken cancellationToken = default(System.Threading.CancellationToken)) { throw null; }
        public virtual Azure.Response<Azure.ResourceManager.Dns.NSRecordResource> Get(string relativeRecordSetName, System.Threading.CancellationToken cancellationToken = default(System.Threading.CancellationToken)) { throw null; }
        public virtual Azure.Pageable<Azure.ResourceManager.Dns.NSRecordResource> GetAll(int? top = default(int?), string recordsetnamesuffix = null, System.Threading.CancellationToken cancellationToken = default(System.Threading.CancellationToken)) { throw null; }
        public virtual Azure.AsyncPageable<Azure.ResourceManager.Dns.NSRecordResource> GetAllAsync(int? top = default(int?), string recordsetnamesuffix = null, System.Threading.CancellationToken cancellationToken = default(System.Threading.CancellationToken)) { throw null; }
        public virtual System.Threading.Tasks.Task<Azure.Response<Azure.ResourceManager.Dns.NSRecordResource>> GetAsync(string relativeRecordSetName, System.Threading.CancellationToken cancellationToken = default(System.Threading.CancellationToken)) { throw null; }
        System.Collections.Generic.IAsyncEnumerator<Azure.ResourceManager.Dns.NSRecordResource> System.Collections.Generic.IAsyncEnumerable<Azure.ResourceManager.Dns.NSRecordResource>.GetAsyncEnumerator(System.Threading.CancellationToken cancellationToken) { throw null; }
        System.Collections.Generic.IEnumerator<Azure.ResourceManager.Dns.NSRecordResource> System.Collections.Generic.IEnumerable<Azure.ResourceManager.Dns.NSRecordResource>.GetEnumerator() { throw null; }
        System.Collections.IEnumerator System.Collections.IEnumerable.GetEnumerator() { throw null; }
    }
    public partial class NSRecordResource : Azure.ResourceManager.Dns.RecordResource
    {
        public static readonly Azure.Core.ResourceType ResourceType;
        protected NSRecordResource() { }
        public static Azure.Core.ResourceIdentifier CreateResourceIdentifier(string subscriptionId, string resourceGroupName, string zoneName, string relativeRecordSetName) { throw null; }
        protected override Azure.ResourceManager.ArmOperation DeleteCore(Azure.WaitUntil waitUntil, Azure.ETag? ifMatch = default(Azure.ETag?), System.Threading.CancellationToken cancellationToken = default(System.Threading.CancellationToken)) { throw null; }
        protected override System.Threading.Tasks.Task<Azure.ResourceManager.ArmOperation> DeleteCoreAsync(Azure.WaitUntil waitUntil, Azure.ETag? ifMatch = default(Azure.ETag?), System.Threading.CancellationToken cancellationToken = default(System.Threading.CancellationToken)) { throw null; }
        public new Azure.Response<Azure.ResourceManager.Dns.NSRecordResource> Get(System.Threading.CancellationToken cancellationToken = default(System.Threading.CancellationToken)) { throw null; }
        public new System.Threading.Tasks.Task<Azure.Response<Azure.ResourceManager.Dns.NSRecordResource>> GetAsync(System.Threading.CancellationToken cancellationToken = default(System.Threading.CancellationToken)) { throw null; }
        protected override Azure.Response<Azure.ResourceManager.Dns.RecordResource> GetCore(System.Threading.CancellationToken cancellationToken = default(System.Threading.CancellationToken)) { throw null; }
        protected override System.Threading.Tasks.Task<Azure.Response<Azure.ResourceManager.Dns.RecordResource>> GetCoreAsync(System.Threading.CancellationToken cancellationToken = default(System.Threading.CancellationToken)) { throw null; }
        public new Azure.Response<Azure.ResourceManager.Dns.NSRecordResource> Update(Azure.ResourceManager.Dns.RecordData data, Azure.ETag? ifMatch = default(Azure.ETag?), System.Threading.CancellationToken cancellationToken = default(System.Threading.CancellationToken)) { throw null; }
        public new System.Threading.Tasks.Task<Azure.Response<Azure.ResourceManager.Dns.NSRecordResource>> UpdateAsync(Azure.ResourceManager.Dns.RecordData data, Azure.ETag? ifMatch = default(Azure.ETag?), System.Threading.CancellationToken cancellationToken = default(System.Threading.CancellationToken)) { throw null; }
        protected override Azure.Response<Azure.ResourceManager.Dns.RecordResource> UpdateCore(Azure.ResourceManager.Dns.RecordData data, Azure.ETag? ifMatch = default(Azure.ETag?), System.Threading.CancellationToken cancellationToken = default(System.Threading.CancellationToken)) { throw null; }
        protected override System.Threading.Tasks.Task<Azure.Response<Azure.ResourceManager.Dns.RecordResource>> UpdateCoreAsync(Azure.ResourceManager.Dns.RecordData data, Azure.ETag? ifMatch = default(Azure.ETag?), System.Threading.CancellationToken cancellationToken = default(System.Threading.CancellationToken)) { throw null; }
    }
    public partial class PtrRecordCollection : Azure.ResourceManager.ArmCollection, System.Collections.Generic.IAsyncEnumerable<Azure.ResourceManager.Dns.PtrRecordResource>, System.Collections.Generic.IEnumerable<Azure.ResourceManager.Dns.PtrRecordResource>, System.Collections.IEnumerable
    {
        protected PtrRecordCollection() { }
        public virtual Azure.ResourceManager.ArmOperation<Azure.ResourceManager.Dns.PtrRecordResource> CreateOrUpdate(Azure.WaitUntil waitUntil, string relativeRecordSetName, Azure.ResourceManager.Dns.RecordData data, Azure.ETag? ifMatch = default(Azure.ETag?), string ifNoneMatch = null, System.Threading.CancellationToken cancellationToken = default(System.Threading.CancellationToken)) { throw null; }
        public virtual System.Threading.Tasks.Task<Azure.ResourceManager.ArmOperation<Azure.ResourceManager.Dns.PtrRecordResource>> CreateOrUpdateAsync(Azure.WaitUntil waitUntil, string relativeRecordSetName, Azure.ResourceManager.Dns.RecordData data, Azure.ETag? ifMatch = default(Azure.ETag?), string ifNoneMatch = null, System.Threading.CancellationToken cancellationToken = default(System.Threading.CancellationToken)) { throw null; }
        public virtual Azure.Response<bool> Exists(string relativeRecordSetName, System.Threading.CancellationToken cancellationToken = default(System.Threading.CancellationToken)) { throw null; }
        public virtual System.Threading.Tasks.Task<Azure.Response<bool>> ExistsAsync(string relativeRecordSetName, System.Threading.CancellationToken cancellationToken = default(System.Threading.CancellationToken)) { throw null; }
        public virtual Azure.Response<Azure.ResourceManager.Dns.PtrRecordResource> Get(string relativeRecordSetName, System.Threading.CancellationToken cancellationToken = default(System.Threading.CancellationToken)) { throw null; }
        public virtual Azure.Pageable<Azure.ResourceManager.Dns.PtrRecordResource> GetAll(int? top = default(int?), string recordsetnamesuffix = null, System.Threading.CancellationToken cancellationToken = default(System.Threading.CancellationToken)) { throw null; }
        public virtual Azure.AsyncPageable<Azure.ResourceManager.Dns.PtrRecordResource> GetAllAsync(int? top = default(int?), string recordsetnamesuffix = null, System.Threading.CancellationToken cancellationToken = default(System.Threading.CancellationToken)) { throw null; }
        public virtual System.Threading.Tasks.Task<Azure.Response<Azure.ResourceManager.Dns.PtrRecordResource>> GetAsync(string relativeRecordSetName, System.Threading.CancellationToken cancellationToken = default(System.Threading.CancellationToken)) { throw null; }
        System.Collections.Generic.IAsyncEnumerator<Azure.ResourceManager.Dns.PtrRecordResource> System.Collections.Generic.IAsyncEnumerable<Azure.ResourceManager.Dns.PtrRecordResource>.GetAsyncEnumerator(System.Threading.CancellationToken cancellationToken) { throw null; }
        System.Collections.Generic.IEnumerator<Azure.ResourceManager.Dns.PtrRecordResource> System.Collections.Generic.IEnumerable<Azure.ResourceManager.Dns.PtrRecordResource>.GetEnumerator() { throw null; }
        System.Collections.IEnumerator System.Collections.IEnumerable.GetEnumerator() { throw null; }
    }
    public partial class PtrRecordResource : Azure.ResourceManager.Dns.RecordResource
    {
        public static readonly Azure.Core.ResourceType ResourceType;
        protected PtrRecordResource() { }
        public static Azure.Core.ResourceIdentifier CreateResourceIdentifier(string subscriptionId, string resourceGroupName, string zoneName, string relativeRecordSetName) { throw null; }
        protected override Azure.ResourceManager.ArmOperation DeleteCore(Azure.WaitUntil waitUntil, Azure.ETag? ifMatch = default(Azure.ETag?), System.Threading.CancellationToken cancellationToken = default(System.Threading.CancellationToken)) { throw null; }
        protected override System.Threading.Tasks.Task<Azure.ResourceManager.ArmOperation> DeleteCoreAsync(Azure.WaitUntil waitUntil, Azure.ETag? ifMatch = default(Azure.ETag?), System.Threading.CancellationToken cancellationToken = default(System.Threading.CancellationToken)) { throw null; }
        public new Azure.Response<Azure.ResourceManager.Dns.PtrRecordResource> Get(System.Threading.CancellationToken cancellationToken = default(System.Threading.CancellationToken)) { throw null; }
        public new System.Threading.Tasks.Task<Azure.Response<Azure.ResourceManager.Dns.PtrRecordResource>> GetAsync(System.Threading.CancellationToken cancellationToken = default(System.Threading.CancellationToken)) { throw null; }
        protected override Azure.Response<Azure.ResourceManager.Dns.RecordResource> GetCore(System.Threading.CancellationToken cancellationToken = default(System.Threading.CancellationToken)) { throw null; }
        protected override System.Threading.Tasks.Task<Azure.Response<Azure.ResourceManager.Dns.RecordResource>> GetCoreAsync(System.Threading.CancellationToken cancellationToken = default(System.Threading.CancellationToken)) { throw null; }
        public new Azure.Response<Azure.ResourceManager.Dns.PtrRecordResource> Update(Azure.ResourceManager.Dns.RecordData data, Azure.ETag? ifMatch = default(Azure.ETag?), System.Threading.CancellationToken cancellationToken = default(System.Threading.CancellationToken)) { throw null; }
        public new System.Threading.Tasks.Task<Azure.Response<Azure.ResourceManager.Dns.PtrRecordResource>> UpdateAsync(Azure.ResourceManager.Dns.RecordData data, Azure.ETag? ifMatch = default(Azure.ETag?), System.Threading.CancellationToken cancellationToken = default(System.Threading.CancellationToken)) { throw null; }
        protected override Azure.Response<Azure.ResourceManager.Dns.RecordResource> UpdateCore(Azure.ResourceManager.Dns.RecordData data, Azure.ETag? ifMatch = default(Azure.ETag?), System.Threading.CancellationToken cancellationToken = default(System.Threading.CancellationToken)) { throw null; }
        protected override System.Threading.Tasks.Task<Azure.Response<Azure.ResourceManager.Dns.RecordResource>> UpdateCoreAsync(Azure.ResourceManager.Dns.RecordData data, Azure.ETag? ifMatch = default(Azure.ETag?), System.Threading.CancellationToken cancellationToken = default(System.Threading.CancellationToken)) { throw null; }
    }
    public partial class RecordData : Azure.ResourceManager.Models.ResourceData
    {
        public RecordData() { }
        public System.Collections.Generic.IList<Azure.ResourceManager.Dns.Models.AaaaRecordInfo> AaaaRecords { get { throw null; } }
        public System.Collections.Generic.IList<Azure.ResourceManager.Dns.Models.ARecordInfo> ARecords { get { throw null; } }
        public System.Collections.Generic.IList<Azure.ResourceManager.Dns.Models.CaaRecordInfo> CaaRecords { get { throw null; } }
        public string Cname { get { throw null; } set { } }
        public Azure.ETag? ETag { get { throw null; } set { } }
        public string Fqdn { get { throw null; } }
        public System.Collections.Generic.IDictionary<string, string> Metadata { get { throw null; } }
        public System.Collections.Generic.IList<Azure.ResourceManager.Dns.Models.MXRecordInfo> MXRecords { get { throw null; } }
        public System.Collections.Generic.IList<Azure.ResourceManager.Dns.Models.NSRecordInfo> NSRecords { get { throw null; } }
        public string ProvisioningState { get { throw null; } }
        public System.Collections.Generic.IList<Azure.ResourceManager.Dns.Models.PtrRecordInfo> PtrRecords { get { throw null; } }
        public Azure.ResourceManager.Dns.Models.SoaRecordInfo SoaRecordInfo { get { throw null; } set { } }
        public System.Collections.Generic.IList<Azure.ResourceManager.Dns.Models.SrvRecordInfo> SrvRecords { get { throw null; } }
        public Azure.Core.ResourceIdentifier TargetResourceId { get { throw null; } set { } }
        public long? TtlInSeconds { get { throw null; } set { } }
        public System.Collections.Generic.IList<Azure.ResourceManager.Dns.Models.TxtRecordInfo> TxtRecords { get { throw null; } }
    }
    public abstract partial class RecordResource : Azure.ResourceManager.ArmResource
    {
        protected RecordResource() { }
        public virtual Azure.ResourceManager.Dns.RecordData Data { get { throw null; } }
        public virtual bool HasData { get { throw null; } }
        public Azure.ResourceManager.ArmOperation Delete(Azure.WaitUntil waitUntil, Azure.ETag? ifMatch = default(Azure.ETag?), System.Threading.CancellationToken cancellationToken = default(System.Threading.CancellationToken)) { throw null; }
        public System.Threading.Tasks.Task<Azure.ResourceManager.ArmOperation> DeleteAsync(Azure.WaitUntil waitUntil, Azure.ETag? ifMatch = default(Azure.ETag?), System.Threading.CancellationToken cancellationToken = default(System.Threading.CancellationToken)) { throw null; }
        protected abstract Azure.ResourceManager.ArmOperation DeleteCore(Azure.WaitUntil waitUntil, Azure.ETag? ifMatch = default(Azure.ETag?), System.Threading.CancellationToken cancellationToken = default(System.Threading.CancellationToken));
        protected abstract System.Threading.Tasks.Task<Azure.ResourceManager.ArmOperation> DeleteCoreAsync(Azure.WaitUntil waitUntil, Azure.ETag? ifMatch = default(Azure.ETag?), System.Threading.CancellationToken cancellationToken = default(System.Threading.CancellationToken));
        public Azure.Response<Azure.ResourceManager.Dns.RecordResource> Get(System.Threading.CancellationToken cancellationToken = default(System.Threading.CancellationToken)) { throw null; }
        public System.Threading.Tasks.Task<Azure.Response<Azure.ResourceManager.Dns.RecordResource>> GetAsync(System.Threading.CancellationToken cancellationToken = default(System.Threading.CancellationToken)) { throw null; }
        protected abstract Azure.Response<Azure.ResourceManager.Dns.RecordResource> GetCore(System.Threading.CancellationToken cancellationToken = default(System.Threading.CancellationToken));
        protected abstract System.Threading.Tasks.Task<Azure.Response<Azure.ResourceManager.Dns.RecordResource>> GetCoreAsync(System.Threading.CancellationToken cancellationToken = default(System.Threading.CancellationToken));
        public Azure.Response<Azure.ResourceManager.Dns.RecordResource> Update(Azure.ResourceManager.Dns.RecordData data, Azure.ETag? ifMatch = default(Azure.ETag?), System.Threading.CancellationToken cancellationToken = default(System.Threading.CancellationToken)) { throw null; }
        public System.Threading.Tasks.Task<Azure.Response<Azure.ResourceManager.Dns.RecordResource>> UpdateAsync(Azure.ResourceManager.Dns.RecordData data, Azure.ETag? ifMatch = default(Azure.ETag?), System.Threading.CancellationToken cancellationToken = default(System.Threading.CancellationToken)) { throw null; }
        protected abstract Azure.Response<Azure.ResourceManager.Dns.RecordResource> UpdateCore(Azure.ResourceManager.Dns.RecordData data, Azure.ETag? ifMatch = default(Azure.ETag?), System.Threading.CancellationToken cancellationToken = default(System.Threading.CancellationToken));
        protected abstract System.Threading.Tasks.Task<Azure.Response<Azure.ResourceManager.Dns.RecordResource>> UpdateCoreAsync(Azure.ResourceManager.Dns.RecordData data, Azure.ETag? ifMatch = default(Azure.ETag?), System.Threading.CancellationToken cancellationToken = default(System.Threading.CancellationToken));
    }
    public partial class SoaRecordCollection : Azure.ResourceManager.ArmCollection, System.Collections.Generic.IAsyncEnumerable<Azure.ResourceManager.Dns.SoaRecordResource>, System.Collections.Generic.IEnumerable<Azure.ResourceManager.Dns.SoaRecordResource>, System.Collections.IEnumerable
    {
        protected SoaRecordCollection() { }
        public virtual Azure.ResourceManager.ArmOperation<Azure.ResourceManager.Dns.SoaRecordResource> CreateOrUpdate(Azure.WaitUntil waitUntil, string relativeRecordSetName, Azure.ResourceManager.Dns.RecordData data, Azure.ETag? ifMatch = default(Azure.ETag?), string ifNoneMatch = null, System.Threading.CancellationToken cancellationToken = default(System.Threading.CancellationToken)) { throw null; }
        public virtual System.Threading.Tasks.Task<Azure.ResourceManager.ArmOperation<Azure.ResourceManager.Dns.SoaRecordResource>> CreateOrUpdateAsync(Azure.WaitUntil waitUntil, string relativeRecordSetName, Azure.ResourceManager.Dns.RecordData data, Azure.ETag? ifMatch = default(Azure.ETag?), string ifNoneMatch = null, System.Threading.CancellationToken cancellationToken = default(System.Threading.CancellationToken)) { throw null; }
        public virtual Azure.Response<bool> Exists(string relativeRecordSetName, System.Threading.CancellationToken cancellationToken = default(System.Threading.CancellationToken)) { throw null; }
        public virtual System.Threading.Tasks.Task<Azure.Response<bool>> ExistsAsync(string relativeRecordSetName, System.Threading.CancellationToken cancellationToken = default(System.Threading.CancellationToken)) { throw null; }
        public virtual Azure.Response<Azure.ResourceManager.Dns.SoaRecordResource> Get(string relativeRecordSetName, System.Threading.CancellationToken cancellationToken = default(System.Threading.CancellationToken)) { throw null; }
        public virtual Azure.Pageable<Azure.ResourceManager.Dns.SoaRecordResource> GetAll(int? top = default(int?), string recordsetnamesuffix = null, System.Threading.CancellationToken cancellationToken = default(System.Threading.CancellationToken)) { throw null; }
        public virtual Azure.AsyncPageable<Azure.ResourceManager.Dns.SoaRecordResource> GetAllAsync(int? top = default(int?), string recordsetnamesuffix = null, System.Threading.CancellationToken cancellationToken = default(System.Threading.CancellationToken)) { throw null; }
        public virtual System.Threading.Tasks.Task<Azure.Response<Azure.ResourceManager.Dns.SoaRecordResource>> GetAsync(string relativeRecordSetName, System.Threading.CancellationToken cancellationToken = default(System.Threading.CancellationToken)) { throw null; }
        System.Collections.Generic.IAsyncEnumerator<Azure.ResourceManager.Dns.SoaRecordResource> System.Collections.Generic.IAsyncEnumerable<Azure.ResourceManager.Dns.SoaRecordResource>.GetAsyncEnumerator(System.Threading.CancellationToken cancellationToken) { throw null; }
        System.Collections.Generic.IEnumerator<Azure.ResourceManager.Dns.SoaRecordResource> System.Collections.Generic.IEnumerable<Azure.ResourceManager.Dns.SoaRecordResource>.GetEnumerator() { throw null; }
        System.Collections.IEnumerator System.Collections.IEnumerable.GetEnumerator() { throw null; }
    }
    public partial class SoaRecordResource : Azure.ResourceManager.Dns.RecordResource
    {
        public static readonly Azure.Core.ResourceType ResourceType;
        protected SoaRecordResource() { }
        public static Azure.Core.ResourceIdentifier CreateResourceIdentifier(string subscriptionId, string resourceGroupName, string zoneName, string relativeRecordSetName) { throw null; }
        protected override Azure.ResourceManager.ArmOperation DeleteCore(Azure.WaitUntil waitUntil, Azure.ETag? ifMatch = default(Azure.ETag?), System.Threading.CancellationToken cancellationToken = default(System.Threading.CancellationToken)) { throw null; }
        protected override System.Threading.Tasks.Task<Azure.ResourceManager.ArmOperation> DeleteCoreAsync(Azure.WaitUntil waitUntil, Azure.ETag? ifMatch = default(Azure.ETag?), System.Threading.CancellationToken cancellationToken = default(System.Threading.CancellationToken)) { throw null; }
        public new Azure.Response<Azure.ResourceManager.Dns.SoaRecordResource> Get(System.Threading.CancellationToken cancellationToken = default(System.Threading.CancellationToken)) { throw null; }
        public new System.Threading.Tasks.Task<Azure.Response<Azure.ResourceManager.Dns.SoaRecordResource>> GetAsync(System.Threading.CancellationToken cancellationToken = default(System.Threading.CancellationToken)) { throw null; }
        protected override Azure.Response<Azure.ResourceManager.Dns.RecordResource> GetCore(System.Threading.CancellationToken cancellationToken = default(System.Threading.CancellationToken)) { throw null; }
        protected override System.Threading.Tasks.Task<Azure.Response<Azure.ResourceManager.Dns.RecordResource>> GetCoreAsync(System.Threading.CancellationToken cancellationToken = default(System.Threading.CancellationToken)) { throw null; }
        public new Azure.Response<Azure.ResourceManager.Dns.SoaRecordResource> Update(Azure.ResourceManager.Dns.RecordData data, Azure.ETag? ifMatch = default(Azure.ETag?), System.Threading.CancellationToken cancellationToken = default(System.Threading.CancellationToken)) { throw null; }
        public new System.Threading.Tasks.Task<Azure.Response<Azure.ResourceManager.Dns.SoaRecordResource>> UpdateAsync(Azure.ResourceManager.Dns.RecordData data, Azure.ETag? ifMatch = default(Azure.ETag?), System.Threading.CancellationToken cancellationToken = default(System.Threading.CancellationToken)) { throw null; }
        protected override Azure.Response<Azure.ResourceManager.Dns.RecordResource> UpdateCore(Azure.ResourceManager.Dns.RecordData data, Azure.ETag? ifMatch = default(Azure.ETag?), System.Threading.CancellationToken cancellationToken = default(System.Threading.CancellationToken)) { throw null; }
        protected override System.Threading.Tasks.Task<Azure.Response<Azure.ResourceManager.Dns.RecordResource>> UpdateCoreAsync(Azure.ResourceManager.Dns.RecordData data, Azure.ETag? ifMatch = default(Azure.ETag?), System.Threading.CancellationToken cancellationToken = default(System.Threading.CancellationToken)) { throw null; }
    }
    public partial class SrvRecordCollection : Azure.ResourceManager.ArmCollection, System.Collections.Generic.IAsyncEnumerable<Azure.ResourceManager.Dns.SrvRecordResource>, System.Collections.Generic.IEnumerable<Azure.ResourceManager.Dns.SrvRecordResource>, System.Collections.IEnumerable
    {
        protected SrvRecordCollection() { }
        public virtual Azure.ResourceManager.ArmOperation<Azure.ResourceManager.Dns.SrvRecordResource> CreateOrUpdate(Azure.WaitUntil waitUntil, string relativeRecordSetName, Azure.ResourceManager.Dns.RecordData data, Azure.ETag? ifMatch = default(Azure.ETag?), string ifNoneMatch = null, System.Threading.CancellationToken cancellationToken = default(System.Threading.CancellationToken)) { throw null; }
        public virtual System.Threading.Tasks.Task<Azure.ResourceManager.ArmOperation<Azure.ResourceManager.Dns.SrvRecordResource>> CreateOrUpdateAsync(Azure.WaitUntil waitUntil, string relativeRecordSetName, Azure.ResourceManager.Dns.RecordData data, Azure.ETag? ifMatch = default(Azure.ETag?), string ifNoneMatch = null, System.Threading.CancellationToken cancellationToken = default(System.Threading.CancellationToken)) { throw null; }
        public virtual Azure.Response<bool> Exists(string relativeRecordSetName, System.Threading.CancellationToken cancellationToken = default(System.Threading.CancellationToken)) { throw null; }
        public virtual System.Threading.Tasks.Task<Azure.Response<bool>> ExistsAsync(string relativeRecordSetName, System.Threading.CancellationToken cancellationToken = default(System.Threading.CancellationToken)) { throw null; }
        public virtual Azure.Response<Azure.ResourceManager.Dns.SrvRecordResource> Get(string relativeRecordSetName, System.Threading.CancellationToken cancellationToken = default(System.Threading.CancellationToken)) { throw null; }
        public virtual Azure.Pageable<Azure.ResourceManager.Dns.SrvRecordResource> GetAll(int? top = default(int?), string recordsetnamesuffix = null, System.Threading.CancellationToken cancellationToken = default(System.Threading.CancellationToken)) { throw null; }
        public virtual Azure.AsyncPageable<Azure.ResourceManager.Dns.SrvRecordResource> GetAllAsync(int? top = default(int?), string recordsetnamesuffix = null, System.Threading.CancellationToken cancellationToken = default(System.Threading.CancellationToken)) { throw null; }
        public virtual System.Threading.Tasks.Task<Azure.Response<Azure.ResourceManager.Dns.SrvRecordResource>> GetAsync(string relativeRecordSetName, System.Threading.CancellationToken cancellationToken = default(System.Threading.CancellationToken)) { throw null; }
        System.Collections.Generic.IAsyncEnumerator<Azure.ResourceManager.Dns.SrvRecordResource> System.Collections.Generic.IAsyncEnumerable<Azure.ResourceManager.Dns.SrvRecordResource>.GetAsyncEnumerator(System.Threading.CancellationToken cancellationToken) { throw null; }
        System.Collections.Generic.IEnumerator<Azure.ResourceManager.Dns.SrvRecordResource> System.Collections.Generic.IEnumerable<Azure.ResourceManager.Dns.SrvRecordResource>.GetEnumerator() { throw null; }
        System.Collections.IEnumerator System.Collections.IEnumerable.GetEnumerator() { throw null; }
    }
    public partial class SrvRecordResource : Azure.ResourceManager.Dns.RecordResource
    {
        public static readonly Azure.Core.ResourceType ResourceType;
        protected SrvRecordResource() { }
        public static Azure.Core.ResourceIdentifier CreateResourceIdentifier(string subscriptionId, string resourceGroupName, string zoneName, string relativeRecordSetName) { throw null; }
        protected override Azure.ResourceManager.ArmOperation DeleteCore(Azure.WaitUntil waitUntil, Azure.ETag? ifMatch = default(Azure.ETag?), System.Threading.CancellationToken cancellationToken = default(System.Threading.CancellationToken)) { throw null; }
        protected override System.Threading.Tasks.Task<Azure.ResourceManager.ArmOperation> DeleteCoreAsync(Azure.WaitUntil waitUntil, Azure.ETag? ifMatch = default(Azure.ETag?), System.Threading.CancellationToken cancellationToken = default(System.Threading.CancellationToken)) { throw null; }
        public new Azure.Response<Azure.ResourceManager.Dns.SrvRecordResource> Get(System.Threading.CancellationToken cancellationToken = default(System.Threading.CancellationToken)) { throw null; }
        public new System.Threading.Tasks.Task<Azure.Response<Azure.ResourceManager.Dns.SrvRecordResource>> GetAsync(System.Threading.CancellationToken cancellationToken = default(System.Threading.CancellationToken)) { throw null; }
        protected override Azure.Response<Azure.ResourceManager.Dns.RecordResource> GetCore(System.Threading.CancellationToken cancellationToken = default(System.Threading.CancellationToken)) { throw null; }
        protected override System.Threading.Tasks.Task<Azure.Response<Azure.ResourceManager.Dns.RecordResource>> GetCoreAsync(System.Threading.CancellationToken cancellationToken = default(System.Threading.CancellationToken)) { throw null; }
        public new Azure.Response<Azure.ResourceManager.Dns.SrvRecordResource> Update(Azure.ResourceManager.Dns.RecordData data, Azure.ETag? ifMatch = default(Azure.ETag?), System.Threading.CancellationToken cancellationToken = default(System.Threading.CancellationToken)) { throw null; }
        public new System.Threading.Tasks.Task<Azure.Response<Azure.ResourceManager.Dns.SrvRecordResource>> UpdateAsync(Azure.ResourceManager.Dns.RecordData data, Azure.ETag? ifMatch = default(Azure.ETag?), System.Threading.CancellationToken cancellationToken = default(System.Threading.CancellationToken)) { throw null; }
        protected override Azure.Response<Azure.ResourceManager.Dns.RecordResource> UpdateCore(Azure.ResourceManager.Dns.RecordData data, Azure.ETag? ifMatch = default(Azure.ETag?), System.Threading.CancellationToken cancellationToken = default(System.Threading.CancellationToken)) { throw null; }
        protected override System.Threading.Tasks.Task<Azure.Response<Azure.ResourceManager.Dns.RecordResource>> UpdateCoreAsync(Azure.ResourceManager.Dns.RecordData data, Azure.ETag? ifMatch = default(Azure.ETag?), System.Threading.CancellationToken cancellationToken = default(System.Threading.CancellationToken)) { throw null; }
    }
    public partial class TxtRecordCollection : Azure.ResourceManager.ArmCollection, System.Collections.Generic.IAsyncEnumerable<Azure.ResourceManager.Dns.TxtRecordResource>, System.Collections.Generic.IEnumerable<Azure.ResourceManager.Dns.TxtRecordResource>, System.Collections.IEnumerable
    {
        protected TxtRecordCollection() { }
        public virtual Azure.ResourceManager.ArmOperation<Azure.ResourceManager.Dns.TxtRecordResource> CreateOrUpdate(Azure.WaitUntil waitUntil, string relativeRecordSetName, Azure.ResourceManager.Dns.RecordData data, Azure.ETag? ifMatch = default(Azure.ETag?), string ifNoneMatch = null, System.Threading.CancellationToken cancellationToken = default(System.Threading.CancellationToken)) { throw null; }
        public virtual System.Threading.Tasks.Task<Azure.ResourceManager.ArmOperation<Azure.ResourceManager.Dns.TxtRecordResource>> CreateOrUpdateAsync(Azure.WaitUntil waitUntil, string relativeRecordSetName, Azure.ResourceManager.Dns.RecordData data, Azure.ETag? ifMatch = default(Azure.ETag?), string ifNoneMatch = null, System.Threading.CancellationToken cancellationToken = default(System.Threading.CancellationToken)) { throw null; }
        public virtual Azure.Response<bool> Exists(string relativeRecordSetName, System.Threading.CancellationToken cancellationToken = default(System.Threading.CancellationToken)) { throw null; }
        public virtual System.Threading.Tasks.Task<Azure.Response<bool>> ExistsAsync(string relativeRecordSetName, System.Threading.CancellationToken cancellationToken = default(System.Threading.CancellationToken)) { throw null; }
        public virtual Azure.Response<Azure.ResourceManager.Dns.TxtRecordResource> Get(string relativeRecordSetName, System.Threading.CancellationToken cancellationToken = default(System.Threading.CancellationToken)) { throw null; }
        public virtual Azure.Pageable<Azure.ResourceManager.Dns.TxtRecordResource> GetAll(int? top = default(int?), string recordsetnamesuffix = null, System.Threading.CancellationToken cancellationToken = default(System.Threading.CancellationToken)) { throw null; }
        public virtual Azure.AsyncPageable<Azure.ResourceManager.Dns.TxtRecordResource> GetAllAsync(int? top = default(int?), string recordsetnamesuffix = null, System.Threading.CancellationToken cancellationToken = default(System.Threading.CancellationToken)) { throw null; }
        public virtual System.Threading.Tasks.Task<Azure.Response<Azure.ResourceManager.Dns.TxtRecordResource>> GetAsync(string relativeRecordSetName, System.Threading.CancellationToken cancellationToken = default(System.Threading.CancellationToken)) { throw null; }
        System.Collections.Generic.IAsyncEnumerator<Azure.ResourceManager.Dns.TxtRecordResource> System.Collections.Generic.IAsyncEnumerable<Azure.ResourceManager.Dns.TxtRecordResource>.GetAsyncEnumerator(System.Threading.CancellationToken cancellationToken) { throw null; }
        System.Collections.Generic.IEnumerator<Azure.ResourceManager.Dns.TxtRecordResource> System.Collections.Generic.IEnumerable<Azure.ResourceManager.Dns.TxtRecordResource>.GetEnumerator() { throw null; }
        System.Collections.IEnumerator System.Collections.IEnumerable.GetEnumerator() { throw null; }
    }
    public partial class TxtRecordResource : Azure.ResourceManager.Dns.RecordResource
    {
        public static readonly Azure.Core.ResourceType ResourceType;
        protected TxtRecordResource() { }
        public static Azure.Core.ResourceIdentifier CreateResourceIdentifier(string subscriptionId, string resourceGroupName, string zoneName, string relativeRecordSetName) { throw null; }
        protected override Azure.ResourceManager.ArmOperation DeleteCore(Azure.WaitUntil waitUntil, Azure.ETag? ifMatch = default(Azure.ETag?), System.Threading.CancellationToken cancellationToken = default(System.Threading.CancellationToken)) { throw null; }
        protected override System.Threading.Tasks.Task<Azure.ResourceManager.ArmOperation> DeleteCoreAsync(Azure.WaitUntil waitUntil, Azure.ETag? ifMatch = default(Azure.ETag?), System.Threading.CancellationToken cancellationToken = default(System.Threading.CancellationToken)) { throw null; }
        public new Azure.Response<Azure.ResourceManager.Dns.TxtRecordResource> Get(System.Threading.CancellationToken cancellationToken = default(System.Threading.CancellationToken)) { throw null; }
        public new System.Threading.Tasks.Task<Azure.Response<Azure.ResourceManager.Dns.TxtRecordResource>> GetAsync(System.Threading.CancellationToken cancellationToken = default(System.Threading.CancellationToken)) { throw null; }
        protected override Azure.Response<Azure.ResourceManager.Dns.RecordResource> GetCore(System.Threading.CancellationToken cancellationToken = default(System.Threading.CancellationToken)) { throw null; }
        protected override System.Threading.Tasks.Task<Azure.Response<Azure.ResourceManager.Dns.RecordResource>> GetCoreAsync(System.Threading.CancellationToken cancellationToken = default(System.Threading.CancellationToken)) { throw null; }
        public new Azure.Response<Azure.ResourceManager.Dns.TxtRecordResource> Update(Azure.ResourceManager.Dns.RecordData data, Azure.ETag? ifMatch = default(Azure.ETag?), System.Threading.CancellationToken cancellationToken = default(System.Threading.CancellationToken)) { throw null; }
        public new System.Threading.Tasks.Task<Azure.Response<Azure.ResourceManager.Dns.TxtRecordResource>> UpdateAsync(Azure.ResourceManager.Dns.RecordData data, Azure.ETag? ifMatch = default(Azure.ETag?), System.Threading.CancellationToken cancellationToken = default(System.Threading.CancellationToken)) { throw null; }
        protected override Azure.Response<Azure.ResourceManager.Dns.RecordResource> UpdateCore(Azure.ResourceManager.Dns.RecordData data, Azure.ETag? ifMatch = default(Azure.ETag?), System.Threading.CancellationToken cancellationToken = default(System.Threading.CancellationToken)) { throw null; }
        protected override System.Threading.Tasks.Task<Azure.Response<Azure.ResourceManager.Dns.RecordResource>> UpdateCoreAsync(Azure.ResourceManager.Dns.RecordData data, Azure.ETag? ifMatch = default(Azure.ETag?), System.Threading.CancellationToken cancellationToken = default(System.Threading.CancellationToken)) { throw null; }
    }
}
namespace Azure.ResourceManager.Dns.Models
{
    public partial class AaaaRecordInfo
    {
        public AaaaRecordInfo() { }
        public System.Net.IPAddress IPv6Address { get { throw null; } set { } }
    }
    public partial class ARecordInfo
    {
        public ARecordInfo() { }
        public System.Net.IPAddress IPv4Address { get { throw null; } set { } }
    }
    public partial class CaaRecordInfo
    {
        public CaaRecordInfo() { }
        public int? Flags { get { throw null; } set { } }
        public string Tag { get { throw null; } set { } }
        public string Value { get { throw null; } set { } }
    }
    public partial class DnsResourceReference
    {
        internal DnsResourceReference() { }
        public System.Collections.Generic.IReadOnlyList<Azure.ResourceManager.Resources.Models.WritableSubResource> DnsResources { get { throw null; } }
        public Azure.Core.ResourceIdentifier TargetResourceId { get { throw null; } }
    }
    public partial class DnsResourceReferenceContent
    {
        public DnsResourceReferenceContent() { }
        public System.Collections.Generic.IList<Azure.ResourceManager.Resources.Models.WritableSubResource> TargetResources { get { throw null; } }
    }
    public partial class DnsResourceReferenceResult
    {
        internal DnsResourceReferenceResult() { }
        public System.Collections.Generic.IReadOnlyList<Azure.ResourceManager.Dns.Models.DnsResourceReference> DnsResourceReferences { get { throw null; } }
    }
    public partial class DnsZonePatch
    {
        public DnsZonePatch() { }
        public System.Collections.Generic.IDictionary<string, string> Tags { get { throw null; } }
    }
    public enum DnsZoneType
    {
        Public = 0,
        Private = 1,
    }
    public partial class MXRecordInfo
    {
        public MXRecordInfo() { }
        public string Exchange { get { throw null; } set { } }
        public int? Preference { get { throw null; } set { } }
    }
    public partial class NSRecordInfo
    {
        public NSRecordInfo() { }
        public string DnsNSDomainName { get { throw null; } set { } }
    }
    public partial class PtrRecordInfo
    {
        public PtrRecordInfo() { }
        public string DnsPtrDomainName { get { throw null; } set { } }
    }
    public partial class SoaRecordInfo
    {
        public SoaRecordInfo() { }
        public string Email { get { throw null; } set { } }
        public long? ExpireTimeInSeconds { get { throw null; } set { } }
        public string Host { get { throw null; } set { } }
        public long? MinimumTtlInSeconds { get { throw null; } set { } }
        public long? RefreshTimeInSeconds { get { throw null; } set { } }
        public long? RetryTimeInSeconds { get { throw null; } set { } }
        public long? SerialNumber { get { throw null; } set { } }
    }
    public partial class SrvRecordInfo
    {
        public SrvRecordInfo() { }
        public int? Port { get { throw null; } set { } }
        public int? Priority { get { throw null; } set { } }
        public string Target { get { throw null; } set { } }
        public int? Weight { get { throw null; } set { } }
    }
    public partial class TxtRecordInfo
    {
        public TxtRecordInfo() { }
        public System.Collections.Generic.IList<string> Values { get { throw null; } }
    }
}<|MERGE_RESOLUTION|>--- conflicted
+++ resolved
@@ -3,8 +3,8 @@
     public partial class AaaaRecordCollection : Azure.ResourceManager.ArmCollection, System.Collections.Generic.IAsyncEnumerable<Azure.ResourceManager.Dns.AaaaRecordResource>, System.Collections.Generic.IEnumerable<Azure.ResourceManager.Dns.AaaaRecordResource>, System.Collections.IEnumerable
     {
         protected AaaaRecordCollection() { }
-        public virtual Azure.ResourceManager.ArmOperation<Azure.ResourceManager.Dns.AaaaRecordResource> CreateOrUpdate(Azure.WaitUntil waitUntil, string relativeRecordSetName, Azure.ResourceManager.Dns.RecordData data, Azure.ETag? ifMatch = default(Azure.ETag?), string ifNoneMatch = null, System.Threading.CancellationToken cancellationToken = default(System.Threading.CancellationToken)) { throw null; }
-        public virtual System.Threading.Tasks.Task<Azure.ResourceManager.ArmOperation<Azure.ResourceManager.Dns.AaaaRecordResource>> CreateOrUpdateAsync(Azure.WaitUntil waitUntil, string relativeRecordSetName, Azure.ResourceManager.Dns.RecordData data, Azure.ETag? ifMatch = default(Azure.ETag?), string ifNoneMatch = null, System.Threading.CancellationToken cancellationToken = default(System.Threading.CancellationToken)) { throw null; }
+        public virtual Azure.ResourceManager.ArmOperation<Azure.ResourceManager.Dns.AaaaRecordResource> CreateOrUpdate(Azure.WaitUntil waitUntil, string relativeRecordSetName, Azure.ResourceManager.Dns.AaaaRecordData data, Azure.ETag? ifMatch = default(Azure.ETag?), string ifNoneMatch = null, System.Threading.CancellationToken cancellationToken = default(System.Threading.CancellationToken)) { throw null; }
+        public virtual System.Threading.Tasks.Task<Azure.ResourceManager.ArmOperation<Azure.ResourceManager.Dns.AaaaRecordResource>> CreateOrUpdateAsync(Azure.WaitUntil waitUntil, string relativeRecordSetName, Azure.ResourceManager.Dns.AaaaRecordData data, Azure.ETag? ifMatch = default(Azure.ETag?), string ifNoneMatch = null, System.Threading.CancellationToken cancellationToken = default(System.Threading.CancellationToken)) { throw null; }
         public virtual Azure.Response<bool> Exists(string relativeRecordSetName, System.Threading.CancellationToken cancellationToken = default(System.Threading.CancellationToken)) { throw null; }
         public virtual System.Threading.Tasks.Task<Azure.Response<bool>> ExistsAsync(string relativeRecordSetName, System.Threading.CancellationToken cancellationToken = default(System.Threading.CancellationToken)) { throw null; }
         public virtual Azure.Response<Azure.ResourceManager.Dns.AaaaRecordResource> Get(string relativeRecordSetName, System.Threading.CancellationToken cancellationToken = default(System.Threading.CancellationToken)) { throw null; }
@@ -15,27 +15,36 @@
         System.Collections.Generic.IEnumerator<Azure.ResourceManager.Dns.AaaaRecordResource> System.Collections.Generic.IEnumerable<Azure.ResourceManager.Dns.AaaaRecordResource>.GetEnumerator() { throw null; }
         System.Collections.IEnumerator System.Collections.IEnumerable.GetEnumerator() { throw null; }
     }
-    public partial class AaaaRecordResource : Azure.ResourceManager.Dns.RecordResource
+    public partial class AaaaRecordData : Azure.ResourceManager.Models.ResourceData
+    {
+        public AaaaRecordData() { }
+        public System.Collections.Generic.IList<Azure.ResourceManager.Dns.Models.AaaaRecordInfo> AaaaRecords { get { throw null; } }
+        public Azure.ETag? ETag { get { throw null; } set { } }
+        public string Fqdn { get { throw null; } }
+        public System.Collections.Generic.IDictionary<string, string> Metadata { get { throw null; } }
+        public string ProvisioningState { get { throw null; } }
+        public Azure.Core.ResourceIdentifier TargetResourceId { get { throw null; } set { } }
+        public long? TtlInSeconds { get { throw null; } set { } }
+    }
+    public partial class AaaaRecordResource : Azure.ResourceManager.ArmResource
     {
         public static readonly Azure.Core.ResourceType ResourceType;
         protected AaaaRecordResource() { }
-        public static Azure.Core.ResourceIdentifier CreateResourceIdentifier(string subscriptionId, string resourceGroupName, string zoneName, string relativeRecordSetName) { throw null; }
-        protected override Azure.ResourceManager.ArmOperation DeleteCore(Azure.WaitUntil waitUntil, Azure.ETag? ifMatch = default(Azure.ETag?), System.Threading.CancellationToken cancellationToken = default(System.Threading.CancellationToken)) { throw null; }
-        protected override System.Threading.Tasks.Task<Azure.ResourceManager.ArmOperation> DeleteCoreAsync(Azure.WaitUntil waitUntil, Azure.ETag? ifMatch = default(Azure.ETag?), System.Threading.CancellationToken cancellationToken = default(System.Threading.CancellationToken)) { throw null; }
-        public new Azure.Response<Azure.ResourceManager.Dns.AaaaRecordResource> Get(System.Threading.CancellationToken cancellationToken = default(System.Threading.CancellationToken)) { throw null; }
-        public new System.Threading.Tasks.Task<Azure.Response<Azure.ResourceManager.Dns.AaaaRecordResource>> GetAsync(System.Threading.CancellationToken cancellationToken = default(System.Threading.CancellationToken)) { throw null; }
-        protected override Azure.Response<Azure.ResourceManager.Dns.RecordResource> GetCore(System.Threading.CancellationToken cancellationToken = default(System.Threading.CancellationToken)) { throw null; }
-        protected override System.Threading.Tasks.Task<Azure.Response<Azure.ResourceManager.Dns.RecordResource>> GetCoreAsync(System.Threading.CancellationToken cancellationToken = default(System.Threading.CancellationToken)) { throw null; }
-        public new Azure.Response<Azure.ResourceManager.Dns.AaaaRecordResource> Update(Azure.ResourceManager.Dns.RecordData data, Azure.ETag? ifMatch = default(Azure.ETag?), System.Threading.CancellationToken cancellationToken = default(System.Threading.CancellationToken)) { throw null; }
-        public new System.Threading.Tasks.Task<Azure.Response<Azure.ResourceManager.Dns.AaaaRecordResource>> UpdateAsync(Azure.ResourceManager.Dns.RecordData data, Azure.ETag? ifMatch = default(Azure.ETag?), System.Threading.CancellationToken cancellationToken = default(System.Threading.CancellationToken)) { throw null; }
-        protected override Azure.Response<Azure.ResourceManager.Dns.RecordResource> UpdateCore(Azure.ResourceManager.Dns.RecordData data, Azure.ETag? ifMatch = default(Azure.ETag?), System.Threading.CancellationToken cancellationToken = default(System.Threading.CancellationToken)) { throw null; }
-        protected override System.Threading.Tasks.Task<Azure.Response<Azure.ResourceManager.Dns.RecordResource>> UpdateCoreAsync(Azure.ResourceManager.Dns.RecordData data, Azure.ETag? ifMatch = default(Azure.ETag?), System.Threading.CancellationToken cancellationToken = default(System.Threading.CancellationToken)) { throw null; }
+        public virtual Azure.ResourceManager.Dns.AaaaRecordData Data { get { throw null; } }
+        public virtual bool HasData { get { throw null; } }
+        public static Azure.Core.ResourceIdentifier CreateResourceIdentifier(string subscriptionId, string resourceGroupName, string zoneName, string relativeRecordSetName) { throw null; }
+        public virtual Azure.ResourceManager.ArmOperation Delete(Azure.WaitUntil waitUntil, Azure.ETag? ifMatch = default(Azure.ETag?), System.Threading.CancellationToken cancellationToken = default(System.Threading.CancellationToken)) { throw null; }
+        public virtual System.Threading.Tasks.Task<Azure.ResourceManager.ArmOperation> DeleteAsync(Azure.WaitUntil waitUntil, Azure.ETag? ifMatch = default(Azure.ETag?), System.Threading.CancellationToken cancellationToken = default(System.Threading.CancellationToken)) { throw null; }
+        public virtual Azure.Response<Azure.ResourceManager.Dns.AaaaRecordResource> Get(System.Threading.CancellationToken cancellationToken = default(System.Threading.CancellationToken)) { throw null; }
+        public virtual System.Threading.Tasks.Task<Azure.Response<Azure.ResourceManager.Dns.AaaaRecordResource>> GetAsync(System.Threading.CancellationToken cancellationToken = default(System.Threading.CancellationToken)) { throw null; }
+        public virtual Azure.Response<Azure.ResourceManager.Dns.AaaaRecordResource> Update(Azure.ResourceManager.Dns.AaaaRecordData data, Azure.ETag? ifMatch = default(Azure.ETag?), System.Threading.CancellationToken cancellationToken = default(System.Threading.CancellationToken)) { throw null; }
+        public virtual System.Threading.Tasks.Task<Azure.Response<Azure.ResourceManager.Dns.AaaaRecordResource>> UpdateAsync(Azure.ResourceManager.Dns.AaaaRecordData data, Azure.ETag? ifMatch = default(Azure.ETag?), System.Threading.CancellationToken cancellationToken = default(System.Threading.CancellationToken)) { throw null; }
     }
     public partial class ARecordCollection : Azure.ResourceManager.ArmCollection, System.Collections.Generic.IAsyncEnumerable<Azure.ResourceManager.Dns.ARecordResource>, System.Collections.Generic.IEnumerable<Azure.ResourceManager.Dns.ARecordResource>, System.Collections.IEnumerable
     {
         protected ARecordCollection() { }
-        public virtual Azure.ResourceManager.ArmOperation<Azure.ResourceManager.Dns.ARecordResource> CreateOrUpdate(Azure.WaitUntil waitUntil, string relativeRecordSetName, Azure.ResourceManager.Dns.RecordData data, Azure.ETag? ifMatch = default(Azure.ETag?), string ifNoneMatch = null, System.Threading.CancellationToken cancellationToken = default(System.Threading.CancellationToken)) { throw null; }
-        public virtual System.Threading.Tasks.Task<Azure.ResourceManager.ArmOperation<Azure.ResourceManager.Dns.ARecordResource>> CreateOrUpdateAsync(Azure.WaitUntil waitUntil, string relativeRecordSetName, Azure.ResourceManager.Dns.RecordData data, Azure.ETag? ifMatch = default(Azure.ETag?), string ifNoneMatch = null, System.Threading.CancellationToken cancellationToken = default(System.Threading.CancellationToken)) { throw null; }
+        public virtual Azure.ResourceManager.ArmOperation<Azure.ResourceManager.Dns.ARecordResource> CreateOrUpdate(Azure.WaitUntil waitUntil, string relativeRecordSetName, Azure.ResourceManager.Dns.ARecordData data, Azure.ETag? ifMatch = default(Azure.ETag?), string ifNoneMatch = null, System.Threading.CancellationToken cancellationToken = default(System.Threading.CancellationToken)) { throw null; }
+        public virtual System.Threading.Tasks.Task<Azure.ResourceManager.ArmOperation<Azure.ResourceManager.Dns.ARecordResource>> CreateOrUpdateAsync(Azure.WaitUntil waitUntil, string relativeRecordSetName, Azure.ResourceManager.Dns.ARecordData data, Azure.ETag? ifMatch = default(Azure.ETag?), string ifNoneMatch = null, System.Threading.CancellationToken cancellationToken = default(System.Threading.CancellationToken)) { throw null; }
         public virtual Azure.Response<bool> Exists(string relativeRecordSetName, System.Threading.CancellationToken cancellationToken = default(System.Threading.CancellationToken)) { throw null; }
         public virtual System.Threading.Tasks.Task<Azure.Response<bool>> ExistsAsync(string relativeRecordSetName, System.Threading.CancellationToken cancellationToken = default(System.Threading.CancellationToken)) { throw null; }
         public virtual Azure.Response<Azure.ResourceManager.Dns.ARecordResource> Get(string relativeRecordSetName, System.Threading.CancellationToken cancellationToken = default(System.Threading.CancellationToken)) { throw null; }
@@ -46,27 +55,36 @@
         System.Collections.Generic.IEnumerator<Azure.ResourceManager.Dns.ARecordResource> System.Collections.Generic.IEnumerable<Azure.ResourceManager.Dns.ARecordResource>.GetEnumerator() { throw null; }
         System.Collections.IEnumerator System.Collections.IEnumerable.GetEnumerator() { throw null; }
     }
-    public partial class ARecordResource : Azure.ResourceManager.Dns.RecordResource
+    public partial class ARecordData : Azure.ResourceManager.Models.ResourceData
+    {
+        public ARecordData() { }
+        public System.Collections.Generic.IList<Azure.ResourceManager.Dns.Models.ARecordInfo> ARecords { get { throw null; } }
+        public Azure.ETag? ETag { get { throw null; } set { } }
+        public string Fqdn { get { throw null; } }
+        public System.Collections.Generic.IDictionary<string, string> Metadata { get { throw null; } }
+        public string ProvisioningState { get { throw null; } }
+        public Azure.Core.ResourceIdentifier TargetResourceId { get { throw null; } set { } }
+        public long? TtlInSeconds { get { throw null; } set { } }
+    }
+    public partial class ARecordResource : Azure.ResourceManager.ArmResource
     {
         public static readonly Azure.Core.ResourceType ResourceType;
         protected ARecordResource() { }
-        public static Azure.Core.ResourceIdentifier CreateResourceIdentifier(string subscriptionId, string resourceGroupName, string zoneName, string relativeRecordSetName) { throw null; }
-        protected override Azure.ResourceManager.ArmOperation DeleteCore(Azure.WaitUntil waitUntil, Azure.ETag? ifMatch = default(Azure.ETag?), System.Threading.CancellationToken cancellationToken = default(System.Threading.CancellationToken)) { throw null; }
-        protected override System.Threading.Tasks.Task<Azure.ResourceManager.ArmOperation> DeleteCoreAsync(Azure.WaitUntil waitUntil, Azure.ETag? ifMatch = default(Azure.ETag?), System.Threading.CancellationToken cancellationToken = default(System.Threading.CancellationToken)) { throw null; }
-        public new Azure.Response<Azure.ResourceManager.Dns.ARecordResource> Get(System.Threading.CancellationToken cancellationToken = default(System.Threading.CancellationToken)) { throw null; }
-        public new System.Threading.Tasks.Task<Azure.Response<Azure.ResourceManager.Dns.ARecordResource>> GetAsync(System.Threading.CancellationToken cancellationToken = default(System.Threading.CancellationToken)) { throw null; }
-        protected override Azure.Response<Azure.ResourceManager.Dns.RecordResource> GetCore(System.Threading.CancellationToken cancellationToken = default(System.Threading.CancellationToken)) { throw null; }
-        protected override System.Threading.Tasks.Task<Azure.Response<Azure.ResourceManager.Dns.RecordResource>> GetCoreAsync(System.Threading.CancellationToken cancellationToken = default(System.Threading.CancellationToken)) { throw null; }
-        public new Azure.Response<Azure.ResourceManager.Dns.ARecordResource> Update(Azure.ResourceManager.Dns.RecordData data, Azure.ETag? ifMatch = default(Azure.ETag?), System.Threading.CancellationToken cancellationToken = default(System.Threading.CancellationToken)) { throw null; }
-        public new System.Threading.Tasks.Task<Azure.Response<Azure.ResourceManager.Dns.ARecordResource>> UpdateAsync(Azure.ResourceManager.Dns.RecordData data, Azure.ETag? ifMatch = default(Azure.ETag?), System.Threading.CancellationToken cancellationToken = default(System.Threading.CancellationToken)) { throw null; }
-        protected override Azure.Response<Azure.ResourceManager.Dns.RecordResource> UpdateCore(Azure.ResourceManager.Dns.RecordData data, Azure.ETag? ifMatch = default(Azure.ETag?), System.Threading.CancellationToken cancellationToken = default(System.Threading.CancellationToken)) { throw null; }
-        protected override System.Threading.Tasks.Task<Azure.Response<Azure.ResourceManager.Dns.RecordResource>> UpdateCoreAsync(Azure.ResourceManager.Dns.RecordData data, Azure.ETag? ifMatch = default(Azure.ETag?), System.Threading.CancellationToken cancellationToken = default(System.Threading.CancellationToken)) { throw null; }
+        public virtual Azure.ResourceManager.Dns.ARecordData Data { get { throw null; } }
+        public virtual bool HasData { get { throw null; } }
+        public static Azure.Core.ResourceIdentifier CreateResourceIdentifier(string subscriptionId, string resourceGroupName, string zoneName, string relativeRecordSetName) { throw null; }
+        public virtual Azure.ResourceManager.ArmOperation Delete(Azure.WaitUntil waitUntil, Azure.ETag? ifMatch = default(Azure.ETag?), System.Threading.CancellationToken cancellationToken = default(System.Threading.CancellationToken)) { throw null; }
+        public virtual System.Threading.Tasks.Task<Azure.ResourceManager.ArmOperation> DeleteAsync(Azure.WaitUntil waitUntil, Azure.ETag? ifMatch = default(Azure.ETag?), System.Threading.CancellationToken cancellationToken = default(System.Threading.CancellationToken)) { throw null; }
+        public virtual Azure.Response<Azure.ResourceManager.Dns.ARecordResource> Get(System.Threading.CancellationToken cancellationToken = default(System.Threading.CancellationToken)) { throw null; }
+        public virtual System.Threading.Tasks.Task<Azure.Response<Azure.ResourceManager.Dns.ARecordResource>> GetAsync(System.Threading.CancellationToken cancellationToken = default(System.Threading.CancellationToken)) { throw null; }
+        public virtual Azure.Response<Azure.ResourceManager.Dns.ARecordResource> Update(Azure.ResourceManager.Dns.ARecordData data, Azure.ETag? ifMatch = default(Azure.ETag?), System.Threading.CancellationToken cancellationToken = default(System.Threading.CancellationToken)) { throw null; }
+        public virtual System.Threading.Tasks.Task<Azure.Response<Azure.ResourceManager.Dns.ARecordResource>> UpdateAsync(Azure.ResourceManager.Dns.ARecordData data, Azure.ETag? ifMatch = default(Azure.ETag?), System.Threading.CancellationToken cancellationToken = default(System.Threading.CancellationToken)) { throw null; }
     }
     public partial class CaaRecordCollection : Azure.ResourceManager.ArmCollection, System.Collections.Generic.IAsyncEnumerable<Azure.ResourceManager.Dns.CaaRecordResource>, System.Collections.Generic.IEnumerable<Azure.ResourceManager.Dns.CaaRecordResource>, System.Collections.IEnumerable
     {
         protected CaaRecordCollection() { }
-        public virtual Azure.ResourceManager.ArmOperation<Azure.ResourceManager.Dns.CaaRecordResource> CreateOrUpdate(Azure.WaitUntil waitUntil, string relativeRecordSetName, Azure.ResourceManager.Dns.RecordData data, Azure.ETag? ifMatch = default(Azure.ETag?), string ifNoneMatch = null, System.Threading.CancellationToken cancellationToken = default(System.Threading.CancellationToken)) { throw null; }
-        public virtual System.Threading.Tasks.Task<Azure.ResourceManager.ArmOperation<Azure.ResourceManager.Dns.CaaRecordResource>> CreateOrUpdateAsync(Azure.WaitUntil waitUntil, string relativeRecordSetName, Azure.ResourceManager.Dns.RecordData data, Azure.ETag? ifMatch = default(Azure.ETag?), string ifNoneMatch = null, System.Threading.CancellationToken cancellationToken = default(System.Threading.CancellationToken)) { throw null; }
+        public virtual Azure.ResourceManager.ArmOperation<Azure.ResourceManager.Dns.CaaRecordResource> CreateOrUpdate(Azure.WaitUntil waitUntil, string relativeRecordSetName, Azure.ResourceManager.Dns.CaaRecordData data, Azure.ETag? ifMatch = default(Azure.ETag?), string ifNoneMatch = null, System.Threading.CancellationToken cancellationToken = default(System.Threading.CancellationToken)) { throw null; }
+        public virtual System.Threading.Tasks.Task<Azure.ResourceManager.ArmOperation<Azure.ResourceManager.Dns.CaaRecordResource>> CreateOrUpdateAsync(Azure.WaitUntil waitUntil, string relativeRecordSetName, Azure.ResourceManager.Dns.CaaRecordData data, Azure.ETag? ifMatch = default(Azure.ETag?), string ifNoneMatch = null, System.Threading.CancellationToken cancellationToken = default(System.Threading.CancellationToken)) { throw null; }
         public virtual Azure.Response<bool> Exists(string relativeRecordSetName, System.Threading.CancellationToken cancellationToken = default(System.Threading.CancellationToken)) { throw null; }
         public virtual System.Threading.Tasks.Task<Azure.Response<bool>> ExistsAsync(string relativeRecordSetName, System.Threading.CancellationToken cancellationToken = default(System.Threading.CancellationToken)) { throw null; }
         public virtual Azure.Response<Azure.ResourceManager.Dns.CaaRecordResource> Get(string relativeRecordSetName, System.Threading.CancellationToken cancellationToken = default(System.Threading.CancellationToken)) { throw null; }
@@ -77,27 +95,36 @@
         System.Collections.Generic.IEnumerator<Azure.ResourceManager.Dns.CaaRecordResource> System.Collections.Generic.IEnumerable<Azure.ResourceManager.Dns.CaaRecordResource>.GetEnumerator() { throw null; }
         System.Collections.IEnumerator System.Collections.IEnumerable.GetEnumerator() { throw null; }
     }
-    public partial class CaaRecordResource : Azure.ResourceManager.Dns.RecordResource
+    public partial class CaaRecordData : Azure.ResourceManager.Models.ResourceData
+    {
+        public CaaRecordData() { }
+        public System.Collections.Generic.IList<Azure.ResourceManager.Dns.Models.CaaRecordInfo> CaaRecords { get { throw null; } }
+        public Azure.ETag? ETag { get { throw null; } set { } }
+        public string Fqdn { get { throw null; } }
+        public System.Collections.Generic.IDictionary<string, string> Metadata { get { throw null; } }
+        public string ProvisioningState { get { throw null; } }
+        public Azure.Core.ResourceIdentifier TargetResourceId { get { throw null; } set { } }
+        public long? TtlInSeconds { get { throw null; } set { } }
+    }
+    public partial class CaaRecordResource : Azure.ResourceManager.ArmResource
     {
         public static readonly Azure.Core.ResourceType ResourceType;
         protected CaaRecordResource() { }
-        public static Azure.Core.ResourceIdentifier CreateResourceIdentifier(string subscriptionId, string resourceGroupName, string zoneName, string relativeRecordSetName) { throw null; }
-        protected override Azure.ResourceManager.ArmOperation DeleteCore(Azure.WaitUntil waitUntil, Azure.ETag? ifMatch = default(Azure.ETag?), System.Threading.CancellationToken cancellationToken = default(System.Threading.CancellationToken)) { throw null; }
-        protected override System.Threading.Tasks.Task<Azure.ResourceManager.ArmOperation> DeleteCoreAsync(Azure.WaitUntil waitUntil, Azure.ETag? ifMatch = default(Azure.ETag?), System.Threading.CancellationToken cancellationToken = default(System.Threading.CancellationToken)) { throw null; }
-        public new Azure.Response<Azure.ResourceManager.Dns.CaaRecordResource> Get(System.Threading.CancellationToken cancellationToken = default(System.Threading.CancellationToken)) { throw null; }
-        public new System.Threading.Tasks.Task<Azure.Response<Azure.ResourceManager.Dns.CaaRecordResource>> GetAsync(System.Threading.CancellationToken cancellationToken = default(System.Threading.CancellationToken)) { throw null; }
-        protected override Azure.Response<Azure.ResourceManager.Dns.RecordResource> GetCore(System.Threading.CancellationToken cancellationToken = default(System.Threading.CancellationToken)) { throw null; }
-        protected override System.Threading.Tasks.Task<Azure.Response<Azure.ResourceManager.Dns.RecordResource>> GetCoreAsync(System.Threading.CancellationToken cancellationToken = default(System.Threading.CancellationToken)) { throw null; }
-        public new Azure.Response<Azure.ResourceManager.Dns.CaaRecordResource> Update(Azure.ResourceManager.Dns.RecordData data, Azure.ETag? ifMatch = default(Azure.ETag?), System.Threading.CancellationToken cancellationToken = default(System.Threading.CancellationToken)) { throw null; }
-        public new System.Threading.Tasks.Task<Azure.Response<Azure.ResourceManager.Dns.CaaRecordResource>> UpdateAsync(Azure.ResourceManager.Dns.RecordData data, Azure.ETag? ifMatch = default(Azure.ETag?), System.Threading.CancellationToken cancellationToken = default(System.Threading.CancellationToken)) { throw null; }
-        protected override Azure.Response<Azure.ResourceManager.Dns.RecordResource> UpdateCore(Azure.ResourceManager.Dns.RecordData data, Azure.ETag? ifMatch = default(Azure.ETag?), System.Threading.CancellationToken cancellationToken = default(System.Threading.CancellationToken)) { throw null; }
-        protected override System.Threading.Tasks.Task<Azure.Response<Azure.ResourceManager.Dns.RecordResource>> UpdateCoreAsync(Azure.ResourceManager.Dns.RecordData data, Azure.ETag? ifMatch = default(Azure.ETag?), System.Threading.CancellationToken cancellationToken = default(System.Threading.CancellationToken)) { throw null; }
+        public virtual Azure.ResourceManager.Dns.CaaRecordData Data { get { throw null; } }
+        public virtual bool HasData { get { throw null; } }
+        public static Azure.Core.ResourceIdentifier CreateResourceIdentifier(string subscriptionId, string resourceGroupName, string zoneName, string relativeRecordSetName) { throw null; }
+        public virtual Azure.ResourceManager.ArmOperation Delete(Azure.WaitUntil waitUntil, Azure.ETag? ifMatch = default(Azure.ETag?), System.Threading.CancellationToken cancellationToken = default(System.Threading.CancellationToken)) { throw null; }
+        public virtual System.Threading.Tasks.Task<Azure.ResourceManager.ArmOperation> DeleteAsync(Azure.WaitUntil waitUntil, Azure.ETag? ifMatch = default(Azure.ETag?), System.Threading.CancellationToken cancellationToken = default(System.Threading.CancellationToken)) { throw null; }
+        public virtual Azure.Response<Azure.ResourceManager.Dns.CaaRecordResource> Get(System.Threading.CancellationToken cancellationToken = default(System.Threading.CancellationToken)) { throw null; }
+        public virtual System.Threading.Tasks.Task<Azure.Response<Azure.ResourceManager.Dns.CaaRecordResource>> GetAsync(System.Threading.CancellationToken cancellationToken = default(System.Threading.CancellationToken)) { throw null; }
+        public virtual Azure.Response<Azure.ResourceManager.Dns.CaaRecordResource> Update(Azure.ResourceManager.Dns.CaaRecordData data, Azure.ETag? ifMatch = default(Azure.ETag?), System.Threading.CancellationToken cancellationToken = default(System.Threading.CancellationToken)) { throw null; }
+        public virtual System.Threading.Tasks.Task<Azure.Response<Azure.ResourceManager.Dns.CaaRecordResource>> UpdateAsync(Azure.ResourceManager.Dns.CaaRecordData data, Azure.ETag? ifMatch = default(Azure.ETag?), System.Threading.CancellationToken cancellationToken = default(System.Threading.CancellationToken)) { throw null; }
     }
     public partial class CnameRecordCollection : Azure.ResourceManager.ArmCollection, System.Collections.Generic.IAsyncEnumerable<Azure.ResourceManager.Dns.CnameRecordResource>, System.Collections.Generic.IEnumerable<Azure.ResourceManager.Dns.CnameRecordResource>, System.Collections.IEnumerable
     {
         protected CnameRecordCollection() { }
-        public virtual Azure.ResourceManager.ArmOperation<Azure.ResourceManager.Dns.CnameRecordResource> CreateOrUpdate(Azure.WaitUntil waitUntil, string relativeRecordSetName, Azure.ResourceManager.Dns.RecordData data, Azure.ETag? ifMatch = default(Azure.ETag?), string ifNoneMatch = null, System.Threading.CancellationToken cancellationToken = default(System.Threading.CancellationToken)) { throw null; }
-        public virtual System.Threading.Tasks.Task<Azure.ResourceManager.ArmOperation<Azure.ResourceManager.Dns.CnameRecordResource>> CreateOrUpdateAsync(Azure.WaitUntil waitUntil, string relativeRecordSetName, Azure.ResourceManager.Dns.RecordData data, Azure.ETag? ifMatch = default(Azure.ETag?), string ifNoneMatch = null, System.Threading.CancellationToken cancellationToken = default(System.Threading.CancellationToken)) { throw null; }
+        public virtual Azure.ResourceManager.ArmOperation<Azure.ResourceManager.Dns.CnameRecordResource> CreateOrUpdate(Azure.WaitUntil waitUntil, string relativeRecordSetName, Azure.ResourceManager.Dns.CnameRecordData data, Azure.ETag? ifMatch = default(Azure.ETag?), string ifNoneMatch = null, System.Threading.CancellationToken cancellationToken = default(System.Threading.CancellationToken)) { throw null; }
+        public virtual System.Threading.Tasks.Task<Azure.ResourceManager.ArmOperation<Azure.ResourceManager.Dns.CnameRecordResource>> CreateOrUpdateAsync(Azure.WaitUntil waitUntil, string relativeRecordSetName, Azure.ResourceManager.Dns.CnameRecordData data, Azure.ETag? ifMatch = default(Azure.ETag?), string ifNoneMatch = null, System.Threading.CancellationToken cancellationToken = default(System.Threading.CancellationToken)) { throw null; }
         public virtual Azure.Response<bool> Exists(string relativeRecordSetName, System.Threading.CancellationToken cancellationToken = default(System.Threading.CancellationToken)) { throw null; }
         public virtual System.Threading.Tasks.Task<Azure.Response<bool>> ExistsAsync(string relativeRecordSetName, System.Threading.CancellationToken cancellationToken = default(System.Threading.CancellationToken)) { throw null; }
         public virtual Azure.Response<Azure.ResourceManager.Dns.CnameRecordResource> Get(string relativeRecordSetName, System.Threading.CancellationToken cancellationToken = default(System.Threading.CancellationToken)) { throw null; }
@@ -108,21 +135,30 @@
         System.Collections.Generic.IEnumerator<Azure.ResourceManager.Dns.CnameRecordResource> System.Collections.Generic.IEnumerable<Azure.ResourceManager.Dns.CnameRecordResource>.GetEnumerator() { throw null; }
         System.Collections.IEnumerator System.Collections.IEnumerable.GetEnumerator() { throw null; }
     }
-    public partial class CnameRecordResource : Azure.ResourceManager.Dns.RecordResource
+    public partial class CnameRecordData : Azure.ResourceManager.Models.ResourceData
+    {
+        public CnameRecordData() { }
+        public string Cname { get { throw null; } set { } }
+        public Azure.ETag? ETag { get { throw null; } set { } }
+        public string Fqdn { get { throw null; } }
+        public System.Collections.Generic.IDictionary<string, string> Metadata { get { throw null; } }
+        public string ProvisioningState { get { throw null; } }
+        public Azure.Core.ResourceIdentifier TargetResourceId { get { throw null; } set { } }
+        public long? TtlInSeconds { get { throw null; } set { } }
+    }
+    public partial class CnameRecordResource : Azure.ResourceManager.ArmResource
     {
         public static readonly Azure.Core.ResourceType ResourceType;
         protected CnameRecordResource() { }
-        public static Azure.Core.ResourceIdentifier CreateResourceIdentifier(string subscriptionId, string resourceGroupName, string zoneName, string relativeRecordSetName) { throw null; }
-        protected override Azure.ResourceManager.ArmOperation DeleteCore(Azure.WaitUntil waitUntil, Azure.ETag? ifMatch = default(Azure.ETag?), System.Threading.CancellationToken cancellationToken = default(System.Threading.CancellationToken)) { throw null; }
-        protected override System.Threading.Tasks.Task<Azure.ResourceManager.ArmOperation> DeleteCoreAsync(Azure.WaitUntil waitUntil, Azure.ETag? ifMatch = default(Azure.ETag?), System.Threading.CancellationToken cancellationToken = default(System.Threading.CancellationToken)) { throw null; }
-        public new Azure.Response<Azure.ResourceManager.Dns.CnameRecordResource> Get(System.Threading.CancellationToken cancellationToken = default(System.Threading.CancellationToken)) { throw null; }
-        public new System.Threading.Tasks.Task<Azure.Response<Azure.ResourceManager.Dns.CnameRecordResource>> GetAsync(System.Threading.CancellationToken cancellationToken = default(System.Threading.CancellationToken)) { throw null; }
-        protected override Azure.Response<Azure.ResourceManager.Dns.RecordResource> GetCore(System.Threading.CancellationToken cancellationToken = default(System.Threading.CancellationToken)) { throw null; }
-        protected override System.Threading.Tasks.Task<Azure.Response<Azure.ResourceManager.Dns.RecordResource>> GetCoreAsync(System.Threading.CancellationToken cancellationToken = default(System.Threading.CancellationToken)) { throw null; }
-        public new Azure.Response<Azure.ResourceManager.Dns.CnameRecordResource> Update(Azure.ResourceManager.Dns.RecordData data, Azure.ETag? ifMatch = default(Azure.ETag?), System.Threading.CancellationToken cancellationToken = default(System.Threading.CancellationToken)) { throw null; }
-        public new System.Threading.Tasks.Task<Azure.Response<Azure.ResourceManager.Dns.CnameRecordResource>> UpdateAsync(Azure.ResourceManager.Dns.RecordData data, Azure.ETag? ifMatch = default(Azure.ETag?), System.Threading.CancellationToken cancellationToken = default(System.Threading.CancellationToken)) { throw null; }
-        protected override Azure.Response<Azure.ResourceManager.Dns.RecordResource> UpdateCore(Azure.ResourceManager.Dns.RecordData data, Azure.ETag? ifMatch = default(Azure.ETag?), System.Threading.CancellationToken cancellationToken = default(System.Threading.CancellationToken)) { throw null; }
-        protected override System.Threading.Tasks.Task<Azure.Response<Azure.ResourceManager.Dns.RecordResource>> UpdateCoreAsync(Azure.ResourceManager.Dns.RecordData data, Azure.ETag? ifMatch = default(Azure.ETag?), System.Threading.CancellationToken cancellationToken = default(System.Threading.CancellationToken)) { throw null; }
+        public virtual Azure.ResourceManager.Dns.CnameRecordData Data { get { throw null; } }
+        public virtual bool HasData { get { throw null; } }
+        public static Azure.Core.ResourceIdentifier CreateResourceIdentifier(string subscriptionId, string resourceGroupName, string zoneName, string relativeRecordSetName) { throw null; }
+        public virtual Azure.ResourceManager.ArmOperation Delete(Azure.WaitUntil waitUntil, Azure.ETag? ifMatch = default(Azure.ETag?), System.Threading.CancellationToken cancellationToken = default(System.Threading.CancellationToken)) { throw null; }
+        public virtual System.Threading.Tasks.Task<Azure.ResourceManager.ArmOperation> DeleteAsync(Azure.WaitUntil waitUntil, Azure.ETag? ifMatch = default(Azure.ETag?), System.Threading.CancellationToken cancellationToken = default(System.Threading.CancellationToken)) { throw null; }
+        public virtual Azure.Response<Azure.ResourceManager.Dns.CnameRecordResource> Get(System.Threading.CancellationToken cancellationToken = default(System.Threading.CancellationToken)) { throw null; }
+        public virtual System.Threading.Tasks.Task<Azure.Response<Azure.ResourceManager.Dns.CnameRecordResource>> GetAsync(System.Threading.CancellationToken cancellationToken = default(System.Threading.CancellationToken)) { throw null; }
+        public virtual Azure.Response<Azure.ResourceManager.Dns.CnameRecordResource> Update(Azure.ResourceManager.Dns.CnameRecordData data, Azure.ETag? ifMatch = default(Azure.ETag?), System.Threading.CancellationToken cancellationToken = default(System.Threading.CancellationToken)) { throw null; }
+        public virtual System.Threading.Tasks.Task<Azure.Response<Azure.ResourceManager.Dns.CnameRecordResource>> UpdateAsync(Azure.ResourceManager.Dns.CnameRecordData data, Azure.ETag? ifMatch = default(Azure.ETag?), System.Threading.CancellationToken cancellationToken = default(System.Threading.CancellationToken)) { throw null; }
     }
     public static partial class DnsExtensions
     {
@@ -187,13 +223,8 @@
         public virtual Azure.Response<Azure.ResourceManager.Dns.AaaaRecordResource> GetAaaaRecord(string relativeRecordSetName, System.Threading.CancellationToken cancellationToken = default(System.Threading.CancellationToken)) { throw null; }
         public virtual System.Threading.Tasks.Task<Azure.Response<Azure.ResourceManager.Dns.AaaaRecordResource>> GetAaaaRecordAsync(string relativeRecordSetName, System.Threading.CancellationToken cancellationToken = default(System.Threading.CancellationToken)) { throw null; }
         public virtual Azure.ResourceManager.Dns.AaaaRecordCollection GetAaaaRecords() { throw null; }
-<<<<<<< HEAD
-        public virtual Azure.Pageable<Azure.ResourceManager.Dns.RecordResource> GetAllRecords(int? top = default(int?), string recordSetNameSuffix = null, System.Threading.CancellationToken cancellationToken = default(System.Threading.CancellationToken)) { throw null; }
-        public virtual Azure.AsyncPageable<Azure.ResourceManager.Dns.RecordResource> GetAllRecordsAsync(int? top = default(int?), string recordSetNameSuffix = null, System.Threading.CancellationToken cancellationToken = default(System.Threading.CancellationToken)) { throw null; }
-=======
         public virtual Azure.Pageable<Azure.ResourceManager.Dns.RecordData> GetAllRecordData(int? top = default(int?), string recordsetnamesuffix = null, System.Threading.CancellationToken cancellationToken = default(System.Threading.CancellationToken)) { throw null; }
         public virtual Azure.AsyncPageable<Azure.ResourceManager.Dns.RecordData> GetAllRecordDataAsync(int? top = default(int?), string recordsetnamesuffix = null, System.Threading.CancellationToken cancellationToken = default(System.Threading.CancellationToken)) { throw null; }
->>>>>>> 78dcb972
         public virtual Azure.Response<Azure.ResourceManager.Dns.ARecordResource> GetARecord(string relativeRecordSetName, System.Threading.CancellationToken cancellationToken = default(System.Threading.CancellationToken)) { throw null; }
         public virtual System.Threading.Tasks.Task<Azure.Response<Azure.ResourceManager.Dns.ARecordResource>> GetARecordAsync(string relativeRecordSetName, System.Threading.CancellationToken cancellationToken = default(System.Threading.CancellationToken)) { throw null; }
         public virtual Azure.ResourceManager.Dns.ARecordCollection GetARecords() { throw null; }
@@ -213,11 +244,6 @@
         public virtual Azure.Response<Azure.ResourceManager.Dns.PtrRecordResource> GetPtrRecord(string relativeRecordSetName, System.Threading.CancellationToken cancellationToken = default(System.Threading.CancellationToken)) { throw null; }
         public virtual System.Threading.Tasks.Task<Azure.Response<Azure.ResourceManager.Dns.PtrRecordResource>> GetPtrRecordAsync(string relativeRecordSetName, System.Threading.CancellationToken cancellationToken = default(System.Threading.CancellationToken)) { throw null; }
         public virtual Azure.ResourceManager.Dns.PtrRecordCollection GetPtrRecords() { throw null; }
-<<<<<<< HEAD
-        public virtual Azure.Pageable<Azure.ResourceManager.Dns.RecordResource> GetRecords(int? top = default(int?), string recordsetnamesuffix = null, System.Threading.CancellationToken cancellationToken = default(System.Threading.CancellationToken)) { throw null; }
-        public virtual Azure.AsyncPageable<Azure.ResourceManager.Dns.RecordResource> GetRecordsAsync(int? top = default(int?), string recordsetnamesuffix = null, System.Threading.CancellationToken cancellationToken = default(System.Threading.CancellationToken)) { throw null; }
-=======
->>>>>>> 78dcb972
         public virtual Azure.Response<Azure.ResourceManager.Dns.SoaRecordResource> GetSoaRecord(string relativeRecordSetName, System.Threading.CancellationToken cancellationToken = default(System.Threading.CancellationToken)) { throw null; }
         public virtual System.Threading.Tasks.Task<Azure.Response<Azure.ResourceManager.Dns.SoaRecordResource>> GetSoaRecordAsync(string relativeRecordSetName, System.Threading.CancellationToken cancellationToken = default(System.Threading.CancellationToken)) { throw null; }
         public virtual Azure.ResourceManager.Dns.SoaRecordCollection GetSoaRecords() { throw null; }
@@ -237,8 +263,8 @@
     public partial class MXRecordCollection : Azure.ResourceManager.ArmCollection, System.Collections.Generic.IAsyncEnumerable<Azure.ResourceManager.Dns.MXRecordResource>, System.Collections.Generic.IEnumerable<Azure.ResourceManager.Dns.MXRecordResource>, System.Collections.IEnumerable
     {
         protected MXRecordCollection() { }
-        public virtual Azure.ResourceManager.ArmOperation<Azure.ResourceManager.Dns.MXRecordResource> CreateOrUpdate(Azure.WaitUntil waitUntil, string relativeRecordSetName, Azure.ResourceManager.Dns.RecordData data, Azure.ETag? ifMatch = default(Azure.ETag?), string ifNoneMatch = null, System.Threading.CancellationToken cancellationToken = default(System.Threading.CancellationToken)) { throw null; }
-        public virtual System.Threading.Tasks.Task<Azure.ResourceManager.ArmOperation<Azure.ResourceManager.Dns.MXRecordResource>> CreateOrUpdateAsync(Azure.WaitUntil waitUntil, string relativeRecordSetName, Azure.ResourceManager.Dns.RecordData data, Azure.ETag? ifMatch = default(Azure.ETag?), string ifNoneMatch = null, System.Threading.CancellationToken cancellationToken = default(System.Threading.CancellationToken)) { throw null; }
+        public virtual Azure.ResourceManager.ArmOperation<Azure.ResourceManager.Dns.MXRecordResource> CreateOrUpdate(Azure.WaitUntil waitUntil, string relativeRecordSetName, Azure.ResourceManager.Dns.MXRecordData data, Azure.ETag? ifMatch = default(Azure.ETag?), string ifNoneMatch = null, System.Threading.CancellationToken cancellationToken = default(System.Threading.CancellationToken)) { throw null; }
+        public virtual System.Threading.Tasks.Task<Azure.ResourceManager.ArmOperation<Azure.ResourceManager.Dns.MXRecordResource>> CreateOrUpdateAsync(Azure.WaitUntil waitUntil, string relativeRecordSetName, Azure.ResourceManager.Dns.MXRecordData data, Azure.ETag? ifMatch = default(Azure.ETag?), string ifNoneMatch = null, System.Threading.CancellationToken cancellationToken = default(System.Threading.CancellationToken)) { throw null; }
         public virtual Azure.Response<bool> Exists(string relativeRecordSetName, System.Threading.CancellationToken cancellationToken = default(System.Threading.CancellationToken)) { throw null; }
         public virtual System.Threading.Tasks.Task<Azure.Response<bool>> ExistsAsync(string relativeRecordSetName, System.Threading.CancellationToken cancellationToken = default(System.Threading.CancellationToken)) { throw null; }
         public virtual Azure.Response<Azure.ResourceManager.Dns.MXRecordResource> Get(string relativeRecordSetName, System.Threading.CancellationToken cancellationToken = default(System.Threading.CancellationToken)) { throw null; }
@@ -249,27 +275,36 @@
         System.Collections.Generic.IEnumerator<Azure.ResourceManager.Dns.MXRecordResource> System.Collections.Generic.IEnumerable<Azure.ResourceManager.Dns.MXRecordResource>.GetEnumerator() { throw null; }
         System.Collections.IEnumerator System.Collections.IEnumerable.GetEnumerator() { throw null; }
     }
-    public partial class MXRecordResource : Azure.ResourceManager.Dns.RecordResource
+    public partial class MXRecordData : Azure.ResourceManager.Models.ResourceData
+    {
+        public MXRecordData() { }
+        public Azure.ETag? ETag { get { throw null; } set { } }
+        public string Fqdn { get { throw null; } }
+        public System.Collections.Generic.IDictionary<string, string> Metadata { get { throw null; } }
+        public System.Collections.Generic.IList<Azure.ResourceManager.Dns.Models.MXRecordInfo> MXRecords { get { throw null; } }
+        public string ProvisioningState { get { throw null; } }
+        public Azure.Core.ResourceIdentifier TargetResourceId { get { throw null; } set { } }
+        public long? TtlInSeconds { get { throw null; } set { } }
+    }
+    public partial class MXRecordResource : Azure.ResourceManager.ArmResource
     {
         public static readonly Azure.Core.ResourceType ResourceType;
         protected MXRecordResource() { }
-        public static Azure.Core.ResourceIdentifier CreateResourceIdentifier(string subscriptionId, string resourceGroupName, string zoneName, string relativeRecordSetName) { throw null; }
-        protected override Azure.ResourceManager.ArmOperation DeleteCore(Azure.WaitUntil waitUntil, Azure.ETag? ifMatch = default(Azure.ETag?), System.Threading.CancellationToken cancellationToken = default(System.Threading.CancellationToken)) { throw null; }
-        protected override System.Threading.Tasks.Task<Azure.ResourceManager.ArmOperation> DeleteCoreAsync(Azure.WaitUntil waitUntil, Azure.ETag? ifMatch = default(Azure.ETag?), System.Threading.CancellationToken cancellationToken = default(System.Threading.CancellationToken)) { throw null; }
-        public new Azure.Response<Azure.ResourceManager.Dns.MXRecordResource> Get(System.Threading.CancellationToken cancellationToken = default(System.Threading.CancellationToken)) { throw null; }
-        public new System.Threading.Tasks.Task<Azure.Response<Azure.ResourceManager.Dns.MXRecordResource>> GetAsync(System.Threading.CancellationToken cancellationToken = default(System.Threading.CancellationToken)) { throw null; }
-        protected override Azure.Response<Azure.ResourceManager.Dns.RecordResource> GetCore(System.Threading.CancellationToken cancellationToken = default(System.Threading.CancellationToken)) { throw null; }
-        protected override System.Threading.Tasks.Task<Azure.Response<Azure.ResourceManager.Dns.RecordResource>> GetCoreAsync(System.Threading.CancellationToken cancellationToken = default(System.Threading.CancellationToken)) { throw null; }
-        public new Azure.Response<Azure.ResourceManager.Dns.MXRecordResource> Update(Azure.ResourceManager.Dns.RecordData data, Azure.ETag? ifMatch = default(Azure.ETag?), System.Threading.CancellationToken cancellationToken = default(System.Threading.CancellationToken)) { throw null; }
-        public new System.Threading.Tasks.Task<Azure.Response<Azure.ResourceManager.Dns.MXRecordResource>> UpdateAsync(Azure.ResourceManager.Dns.RecordData data, Azure.ETag? ifMatch = default(Azure.ETag?), System.Threading.CancellationToken cancellationToken = default(System.Threading.CancellationToken)) { throw null; }
-        protected override Azure.Response<Azure.ResourceManager.Dns.RecordResource> UpdateCore(Azure.ResourceManager.Dns.RecordData data, Azure.ETag? ifMatch = default(Azure.ETag?), System.Threading.CancellationToken cancellationToken = default(System.Threading.CancellationToken)) { throw null; }
-        protected override System.Threading.Tasks.Task<Azure.Response<Azure.ResourceManager.Dns.RecordResource>> UpdateCoreAsync(Azure.ResourceManager.Dns.RecordData data, Azure.ETag? ifMatch = default(Azure.ETag?), System.Threading.CancellationToken cancellationToken = default(System.Threading.CancellationToken)) { throw null; }
+        public virtual Azure.ResourceManager.Dns.MXRecordData Data { get { throw null; } }
+        public virtual bool HasData { get { throw null; } }
+        public static Azure.Core.ResourceIdentifier CreateResourceIdentifier(string subscriptionId, string resourceGroupName, string zoneName, string relativeRecordSetName) { throw null; }
+        public virtual Azure.ResourceManager.ArmOperation Delete(Azure.WaitUntil waitUntil, Azure.ETag? ifMatch = default(Azure.ETag?), System.Threading.CancellationToken cancellationToken = default(System.Threading.CancellationToken)) { throw null; }
+        public virtual System.Threading.Tasks.Task<Azure.ResourceManager.ArmOperation> DeleteAsync(Azure.WaitUntil waitUntil, Azure.ETag? ifMatch = default(Azure.ETag?), System.Threading.CancellationToken cancellationToken = default(System.Threading.CancellationToken)) { throw null; }
+        public virtual Azure.Response<Azure.ResourceManager.Dns.MXRecordResource> Get(System.Threading.CancellationToken cancellationToken = default(System.Threading.CancellationToken)) { throw null; }
+        public virtual System.Threading.Tasks.Task<Azure.Response<Azure.ResourceManager.Dns.MXRecordResource>> GetAsync(System.Threading.CancellationToken cancellationToken = default(System.Threading.CancellationToken)) { throw null; }
+        public virtual Azure.Response<Azure.ResourceManager.Dns.MXRecordResource> Update(Azure.ResourceManager.Dns.MXRecordData data, Azure.ETag? ifMatch = default(Azure.ETag?), System.Threading.CancellationToken cancellationToken = default(System.Threading.CancellationToken)) { throw null; }
+        public virtual System.Threading.Tasks.Task<Azure.Response<Azure.ResourceManager.Dns.MXRecordResource>> UpdateAsync(Azure.ResourceManager.Dns.MXRecordData data, Azure.ETag? ifMatch = default(Azure.ETag?), System.Threading.CancellationToken cancellationToken = default(System.Threading.CancellationToken)) { throw null; }
     }
     public partial class NSRecordCollection : Azure.ResourceManager.ArmCollection, System.Collections.Generic.IAsyncEnumerable<Azure.ResourceManager.Dns.NSRecordResource>, System.Collections.Generic.IEnumerable<Azure.ResourceManager.Dns.NSRecordResource>, System.Collections.IEnumerable
     {
         protected NSRecordCollection() { }
-        public virtual Azure.ResourceManager.ArmOperation<Azure.ResourceManager.Dns.NSRecordResource> CreateOrUpdate(Azure.WaitUntil waitUntil, string relativeRecordSetName, Azure.ResourceManager.Dns.RecordData data, Azure.ETag? ifMatch = default(Azure.ETag?), string ifNoneMatch = null, System.Threading.CancellationToken cancellationToken = default(System.Threading.CancellationToken)) { throw null; }
-        public virtual System.Threading.Tasks.Task<Azure.ResourceManager.ArmOperation<Azure.ResourceManager.Dns.NSRecordResource>> CreateOrUpdateAsync(Azure.WaitUntil waitUntil, string relativeRecordSetName, Azure.ResourceManager.Dns.RecordData data, Azure.ETag? ifMatch = default(Azure.ETag?), string ifNoneMatch = null, System.Threading.CancellationToken cancellationToken = default(System.Threading.CancellationToken)) { throw null; }
+        public virtual Azure.ResourceManager.ArmOperation<Azure.ResourceManager.Dns.NSRecordResource> CreateOrUpdate(Azure.WaitUntil waitUntil, string relativeRecordSetName, Azure.ResourceManager.Dns.NSRecordData data, Azure.ETag? ifMatch = default(Azure.ETag?), string ifNoneMatch = null, System.Threading.CancellationToken cancellationToken = default(System.Threading.CancellationToken)) { throw null; }
+        public virtual System.Threading.Tasks.Task<Azure.ResourceManager.ArmOperation<Azure.ResourceManager.Dns.NSRecordResource>> CreateOrUpdateAsync(Azure.WaitUntil waitUntil, string relativeRecordSetName, Azure.ResourceManager.Dns.NSRecordData data, Azure.ETag? ifMatch = default(Azure.ETag?), string ifNoneMatch = null, System.Threading.CancellationToken cancellationToken = default(System.Threading.CancellationToken)) { throw null; }
         public virtual Azure.Response<bool> Exists(string relativeRecordSetName, System.Threading.CancellationToken cancellationToken = default(System.Threading.CancellationToken)) { throw null; }
         public virtual System.Threading.Tasks.Task<Azure.Response<bool>> ExistsAsync(string relativeRecordSetName, System.Threading.CancellationToken cancellationToken = default(System.Threading.CancellationToken)) { throw null; }
         public virtual Azure.Response<Azure.ResourceManager.Dns.NSRecordResource> Get(string relativeRecordSetName, System.Threading.CancellationToken cancellationToken = default(System.Threading.CancellationToken)) { throw null; }
@@ -280,27 +315,36 @@
         System.Collections.Generic.IEnumerator<Azure.ResourceManager.Dns.NSRecordResource> System.Collections.Generic.IEnumerable<Azure.ResourceManager.Dns.NSRecordResource>.GetEnumerator() { throw null; }
         System.Collections.IEnumerator System.Collections.IEnumerable.GetEnumerator() { throw null; }
     }
-    public partial class NSRecordResource : Azure.ResourceManager.Dns.RecordResource
+    public partial class NSRecordData : Azure.ResourceManager.Models.ResourceData
+    {
+        public NSRecordData() { }
+        public Azure.ETag? ETag { get { throw null; } set { } }
+        public string Fqdn { get { throw null; } }
+        public System.Collections.Generic.IDictionary<string, string> Metadata { get { throw null; } }
+        public System.Collections.Generic.IList<Azure.ResourceManager.Dns.Models.NSRecordInfo> NSRecords { get { throw null; } }
+        public string ProvisioningState { get { throw null; } }
+        public Azure.Core.ResourceIdentifier TargetResourceId { get { throw null; } set { } }
+        public long? TtlInSeconds { get { throw null; } set { } }
+    }
+    public partial class NSRecordResource : Azure.ResourceManager.ArmResource
     {
         public static readonly Azure.Core.ResourceType ResourceType;
         protected NSRecordResource() { }
-        public static Azure.Core.ResourceIdentifier CreateResourceIdentifier(string subscriptionId, string resourceGroupName, string zoneName, string relativeRecordSetName) { throw null; }
-        protected override Azure.ResourceManager.ArmOperation DeleteCore(Azure.WaitUntil waitUntil, Azure.ETag? ifMatch = default(Azure.ETag?), System.Threading.CancellationToken cancellationToken = default(System.Threading.CancellationToken)) { throw null; }
-        protected override System.Threading.Tasks.Task<Azure.ResourceManager.ArmOperation> DeleteCoreAsync(Azure.WaitUntil waitUntil, Azure.ETag? ifMatch = default(Azure.ETag?), System.Threading.CancellationToken cancellationToken = default(System.Threading.CancellationToken)) { throw null; }
-        public new Azure.Response<Azure.ResourceManager.Dns.NSRecordResource> Get(System.Threading.CancellationToken cancellationToken = default(System.Threading.CancellationToken)) { throw null; }
-        public new System.Threading.Tasks.Task<Azure.Response<Azure.ResourceManager.Dns.NSRecordResource>> GetAsync(System.Threading.CancellationToken cancellationToken = default(System.Threading.CancellationToken)) { throw null; }
-        protected override Azure.Response<Azure.ResourceManager.Dns.RecordResource> GetCore(System.Threading.CancellationToken cancellationToken = default(System.Threading.CancellationToken)) { throw null; }
-        protected override System.Threading.Tasks.Task<Azure.Response<Azure.ResourceManager.Dns.RecordResource>> GetCoreAsync(System.Threading.CancellationToken cancellationToken = default(System.Threading.CancellationToken)) { throw null; }
-        public new Azure.Response<Azure.ResourceManager.Dns.NSRecordResource> Update(Azure.ResourceManager.Dns.RecordData data, Azure.ETag? ifMatch = default(Azure.ETag?), System.Threading.CancellationToken cancellationToken = default(System.Threading.CancellationToken)) { throw null; }
-        public new System.Threading.Tasks.Task<Azure.Response<Azure.ResourceManager.Dns.NSRecordResource>> UpdateAsync(Azure.ResourceManager.Dns.RecordData data, Azure.ETag? ifMatch = default(Azure.ETag?), System.Threading.CancellationToken cancellationToken = default(System.Threading.CancellationToken)) { throw null; }
-        protected override Azure.Response<Azure.ResourceManager.Dns.RecordResource> UpdateCore(Azure.ResourceManager.Dns.RecordData data, Azure.ETag? ifMatch = default(Azure.ETag?), System.Threading.CancellationToken cancellationToken = default(System.Threading.CancellationToken)) { throw null; }
-        protected override System.Threading.Tasks.Task<Azure.Response<Azure.ResourceManager.Dns.RecordResource>> UpdateCoreAsync(Azure.ResourceManager.Dns.RecordData data, Azure.ETag? ifMatch = default(Azure.ETag?), System.Threading.CancellationToken cancellationToken = default(System.Threading.CancellationToken)) { throw null; }
+        public virtual Azure.ResourceManager.Dns.NSRecordData Data { get { throw null; } }
+        public virtual bool HasData { get { throw null; } }
+        public static Azure.Core.ResourceIdentifier CreateResourceIdentifier(string subscriptionId, string resourceGroupName, string zoneName, string relativeRecordSetName) { throw null; }
+        public virtual Azure.ResourceManager.ArmOperation Delete(Azure.WaitUntil waitUntil, Azure.ETag? ifMatch = default(Azure.ETag?), System.Threading.CancellationToken cancellationToken = default(System.Threading.CancellationToken)) { throw null; }
+        public virtual System.Threading.Tasks.Task<Azure.ResourceManager.ArmOperation> DeleteAsync(Azure.WaitUntil waitUntil, Azure.ETag? ifMatch = default(Azure.ETag?), System.Threading.CancellationToken cancellationToken = default(System.Threading.CancellationToken)) { throw null; }
+        public virtual Azure.Response<Azure.ResourceManager.Dns.NSRecordResource> Get(System.Threading.CancellationToken cancellationToken = default(System.Threading.CancellationToken)) { throw null; }
+        public virtual System.Threading.Tasks.Task<Azure.Response<Azure.ResourceManager.Dns.NSRecordResource>> GetAsync(System.Threading.CancellationToken cancellationToken = default(System.Threading.CancellationToken)) { throw null; }
+        public virtual Azure.Response<Azure.ResourceManager.Dns.NSRecordResource> Update(Azure.ResourceManager.Dns.NSRecordData data, Azure.ETag? ifMatch = default(Azure.ETag?), System.Threading.CancellationToken cancellationToken = default(System.Threading.CancellationToken)) { throw null; }
+        public virtual System.Threading.Tasks.Task<Azure.Response<Azure.ResourceManager.Dns.NSRecordResource>> UpdateAsync(Azure.ResourceManager.Dns.NSRecordData data, Azure.ETag? ifMatch = default(Azure.ETag?), System.Threading.CancellationToken cancellationToken = default(System.Threading.CancellationToken)) { throw null; }
     }
     public partial class PtrRecordCollection : Azure.ResourceManager.ArmCollection, System.Collections.Generic.IAsyncEnumerable<Azure.ResourceManager.Dns.PtrRecordResource>, System.Collections.Generic.IEnumerable<Azure.ResourceManager.Dns.PtrRecordResource>, System.Collections.IEnumerable
     {
         protected PtrRecordCollection() { }
-        public virtual Azure.ResourceManager.ArmOperation<Azure.ResourceManager.Dns.PtrRecordResource> CreateOrUpdate(Azure.WaitUntil waitUntil, string relativeRecordSetName, Azure.ResourceManager.Dns.RecordData data, Azure.ETag? ifMatch = default(Azure.ETag?), string ifNoneMatch = null, System.Threading.CancellationToken cancellationToken = default(System.Threading.CancellationToken)) { throw null; }
-        public virtual System.Threading.Tasks.Task<Azure.ResourceManager.ArmOperation<Azure.ResourceManager.Dns.PtrRecordResource>> CreateOrUpdateAsync(Azure.WaitUntil waitUntil, string relativeRecordSetName, Azure.ResourceManager.Dns.RecordData data, Azure.ETag? ifMatch = default(Azure.ETag?), string ifNoneMatch = null, System.Threading.CancellationToken cancellationToken = default(System.Threading.CancellationToken)) { throw null; }
+        public virtual Azure.ResourceManager.ArmOperation<Azure.ResourceManager.Dns.PtrRecordResource> CreateOrUpdate(Azure.WaitUntil waitUntil, string relativeRecordSetName, Azure.ResourceManager.Dns.PtrRecordData data, Azure.ETag? ifMatch = default(Azure.ETag?), string ifNoneMatch = null, System.Threading.CancellationToken cancellationToken = default(System.Threading.CancellationToken)) { throw null; }
+        public virtual System.Threading.Tasks.Task<Azure.ResourceManager.ArmOperation<Azure.ResourceManager.Dns.PtrRecordResource>> CreateOrUpdateAsync(Azure.WaitUntil waitUntil, string relativeRecordSetName, Azure.ResourceManager.Dns.PtrRecordData data, Azure.ETag? ifMatch = default(Azure.ETag?), string ifNoneMatch = null, System.Threading.CancellationToken cancellationToken = default(System.Threading.CancellationToken)) { throw null; }
         public virtual Azure.Response<bool> Exists(string relativeRecordSetName, System.Threading.CancellationToken cancellationToken = default(System.Threading.CancellationToken)) { throw null; }
         public virtual System.Threading.Tasks.Task<Azure.Response<bool>> ExistsAsync(string relativeRecordSetName, System.Threading.CancellationToken cancellationToken = default(System.Threading.CancellationToken)) { throw null; }
         public virtual Azure.Response<Azure.ResourceManager.Dns.PtrRecordResource> Get(string relativeRecordSetName, System.Threading.CancellationToken cancellationToken = default(System.Threading.CancellationToken)) { throw null; }
@@ -311,21 +355,30 @@
         System.Collections.Generic.IEnumerator<Azure.ResourceManager.Dns.PtrRecordResource> System.Collections.Generic.IEnumerable<Azure.ResourceManager.Dns.PtrRecordResource>.GetEnumerator() { throw null; }
         System.Collections.IEnumerator System.Collections.IEnumerable.GetEnumerator() { throw null; }
     }
-    public partial class PtrRecordResource : Azure.ResourceManager.Dns.RecordResource
+    public partial class PtrRecordData : Azure.ResourceManager.Models.ResourceData
+    {
+        public PtrRecordData() { }
+        public Azure.ETag? ETag { get { throw null; } set { } }
+        public string Fqdn { get { throw null; } }
+        public System.Collections.Generic.IDictionary<string, string> Metadata { get { throw null; } }
+        public string ProvisioningState { get { throw null; } }
+        public System.Collections.Generic.IList<Azure.ResourceManager.Dns.Models.PtrRecordInfo> PtrRecords { get { throw null; } }
+        public Azure.Core.ResourceIdentifier TargetResourceId { get { throw null; } set { } }
+        public long? TtlInSeconds { get { throw null; } set { } }
+    }
+    public partial class PtrRecordResource : Azure.ResourceManager.ArmResource
     {
         public static readonly Azure.Core.ResourceType ResourceType;
         protected PtrRecordResource() { }
-        public static Azure.Core.ResourceIdentifier CreateResourceIdentifier(string subscriptionId, string resourceGroupName, string zoneName, string relativeRecordSetName) { throw null; }
-        protected override Azure.ResourceManager.ArmOperation DeleteCore(Azure.WaitUntil waitUntil, Azure.ETag? ifMatch = default(Azure.ETag?), System.Threading.CancellationToken cancellationToken = default(System.Threading.CancellationToken)) { throw null; }
-        protected override System.Threading.Tasks.Task<Azure.ResourceManager.ArmOperation> DeleteCoreAsync(Azure.WaitUntil waitUntil, Azure.ETag? ifMatch = default(Azure.ETag?), System.Threading.CancellationToken cancellationToken = default(System.Threading.CancellationToken)) { throw null; }
-        public new Azure.Response<Azure.ResourceManager.Dns.PtrRecordResource> Get(System.Threading.CancellationToken cancellationToken = default(System.Threading.CancellationToken)) { throw null; }
-        public new System.Threading.Tasks.Task<Azure.Response<Azure.ResourceManager.Dns.PtrRecordResource>> GetAsync(System.Threading.CancellationToken cancellationToken = default(System.Threading.CancellationToken)) { throw null; }
-        protected override Azure.Response<Azure.ResourceManager.Dns.RecordResource> GetCore(System.Threading.CancellationToken cancellationToken = default(System.Threading.CancellationToken)) { throw null; }
-        protected override System.Threading.Tasks.Task<Azure.Response<Azure.ResourceManager.Dns.RecordResource>> GetCoreAsync(System.Threading.CancellationToken cancellationToken = default(System.Threading.CancellationToken)) { throw null; }
-        public new Azure.Response<Azure.ResourceManager.Dns.PtrRecordResource> Update(Azure.ResourceManager.Dns.RecordData data, Azure.ETag? ifMatch = default(Azure.ETag?), System.Threading.CancellationToken cancellationToken = default(System.Threading.CancellationToken)) { throw null; }
-        public new System.Threading.Tasks.Task<Azure.Response<Azure.ResourceManager.Dns.PtrRecordResource>> UpdateAsync(Azure.ResourceManager.Dns.RecordData data, Azure.ETag? ifMatch = default(Azure.ETag?), System.Threading.CancellationToken cancellationToken = default(System.Threading.CancellationToken)) { throw null; }
-        protected override Azure.Response<Azure.ResourceManager.Dns.RecordResource> UpdateCore(Azure.ResourceManager.Dns.RecordData data, Azure.ETag? ifMatch = default(Azure.ETag?), System.Threading.CancellationToken cancellationToken = default(System.Threading.CancellationToken)) { throw null; }
-        protected override System.Threading.Tasks.Task<Azure.Response<Azure.ResourceManager.Dns.RecordResource>> UpdateCoreAsync(Azure.ResourceManager.Dns.RecordData data, Azure.ETag? ifMatch = default(Azure.ETag?), System.Threading.CancellationToken cancellationToken = default(System.Threading.CancellationToken)) { throw null; }
+        public virtual Azure.ResourceManager.Dns.PtrRecordData Data { get { throw null; } }
+        public virtual bool HasData { get { throw null; } }
+        public static Azure.Core.ResourceIdentifier CreateResourceIdentifier(string subscriptionId, string resourceGroupName, string zoneName, string relativeRecordSetName) { throw null; }
+        public virtual Azure.ResourceManager.ArmOperation Delete(Azure.WaitUntil waitUntil, Azure.ETag? ifMatch = default(Azure.ETag?), System.Threading.CancellationToken cancellationToken = default(System.Threading.CancellationToken)) { throw null; }
+        public virtual System.Threading.Tasks.Task<Azure.ResourceManager.ArmOperation> DeleteAsync(Azure.WaitUntil waitUntil, Azure.ETag? ifMatch = default(Azure.ETag?), System.Threading.CancellationToken cancellationToken = default(System.Threading.CancellationToken)) { throw null; }
+        public virtual Azure.Response<Azure.ResourceManager.Dns.PtrRecordResource> Get(System.Threading.CancellationToken cancellationToken = default(System.Threading.CancellationToken)) { throw null; }
+        public virtual System.Threading.Tasks.Task<Azure.Response<Azure.ResourceManager.Dns.PtrRecordResource>> GetAsync(System.Threading.CancellationToken cancellationToken = default(System.Threading.CancellationToken)) { throw null; }
+        public virtual Azure.Response<Azure.ResourceManager.Dns.PtrRecordResource> Update(Azure.ResourceManager.Dns.PtrRecordData data, Azure.ETag? ifMatch = default(Azure.ETag?), System.Threading.CancellationToken cancellationToken = default(System.Threading.CancellationToken)) { throw null; }
+        public virtual System.Threading.Tasks.Task<Azure.Response<Azure.ResourceManager.Dns.PtrRecordResource>> UpdateAsync(Azure.ResourceManager.Dns.PtrRecordData data, Azure.ETag? ifMatch = default(Azure.ETag?), System.Threading.CancellationToken cancellationToken = default(System.Threading.CancellationToken)) { throw null; }
     }
     public partial class RecordData : Azure.ResourceManager.Models.ResourceData
     {
@@ -347,29 +400,11 @@
         public long? TtlInSeconds { get { throw null; } set { } }
         public System.Collections.Generic.IList<Azure.ResourceManager.Dns.Models.TxtRecordInfo> TxtRecords { get { throw null; } }
     }
-    public abstract partial class RecordResource : Azure.ResourceManager.ArmResource
-    {
-        protected RecordResource() { }
-        public virtual Azure.ResourceManager.Dns.RecordData Data { get { throw null; } }
-        public virtual bool HasData { get { throw null; } }
-        public Azure.ResourceManager.ArmOperation Delete(Azure.WaitUntil waitUntil, Azure.ETag? ifMatch = default(Azure.ETag?), System.Threading.CancellationToken cancellationToken = default(System.Threading.CancellationToken)) { throw null; }
-        public System.Threading.Tasks.Task<Azure.ResourceManager.ArmOperation> DeleteAsync(Azure.WaitUntil waitUntil, Azure.ETag? ifMatch = default(Azure.ETag?), System.Threading.CancellationToken cancellationToken = default(System.Threading.CancellationToken)) { throw null; }
-        protected abstract Azure.ResourceManager.ArmOperation DeleteCore(Azure.WaitUntil waitUntil, Azure.ETag? ifMatch = default(Azure.ETag?), System.Threading.CancellationToken cancellationToken = default(System.Threading.CancellationToken));
-        protected abstract System.Threading.Tasks.Task<Azure.ResourceManager.ArmOperation> DeleteCoreAsync(Azure.WaitUntil waitUntil, Azure.ETag? ifMatch = default(Azure.ETag?), System.Threading.CancellationToken cancellationToken = default(System.Threading.CancellationToken));
-        public Azure.Response<Azure.ResourceManager.Dns.RecordResource> Get(System.Threading.CancellationToken cancellationToken = default(System.Threading.CancellationToken)) { throw null; }
-        public System.Threading.Tasks.Task<Azure.Response<Azure.ResourceManager.Dns.RecordResource>> GetAsync(System.Threading.CancellationToken cancellationToken = default(System.Threading.CancellationToken)) { throw null; }
-        protected abstract Azure.Response<Azure.ResourceManager.Dns.RecordResource> GetCore(System.Threading.CancellationToken cancellationToken = default(System.Threading.CancellationToken));
-        protected abstract System.Threading.Tasks.Task<Azure.Response<Azure.ResourceManager.Dns.RecordResource>> GetCoreAsync(System.Threading.CancellationToken cancellationToken = default(System.Threading.CancellationToken));
-        public Azure.Response<Azure.ResourceManager.Dns.RecordResource> Update(Azure.ResourceManager.Dns.RecordData data, Azure.ETag? ifMatch = default(Azure.ETag?), System.Threading.CancellationToken cancellationToken = default(System.Threading.CancellationToken)) { throw null; }
-        public System.Threading.Tasks.Task<Azure.Response<Azure.ResourceManager.Dns.RecordResource>> UpdateAsync(Azure.ResourceManager.Dns.RecordData data, Azure.ETag? ifMatch = default(Azure.ETag?), System.Threading.CancellationToken cancellationToken = default(System.Threading.CancellationToken)) { throw null; }
-        protected abstract Azure.Response<Azure.ResourceManager.Dns.RecordResource> UpdateCore(Azure.ResourceManager.Dns.RecordData data, Azure.ETag? ifMatch = default(Azure.ETag?), System.Threading.CancellationToken cancellationToken = default(System.Threading.CancellationToken));
-        protected abstract System.Threading.Tasks.Task<Azure.Response<Azure.ResourceManager.Dns.RecordResource>> UpdateCoreAsync(Azure.ResourceManager.Dns.RecordData data, Azure.ETag? ifMatch = default(Azure.ETag?), System.Threading.CancellationToken cancellationToken = default(System.Threading.CancellationToken));
-    }
     public partial class SoaRecordCollection : Azure.ResourceManager.ArmCollection, System.Collections.Generic.IAsyncEnumerable<Azure.ResourceManager.Dns.SoaRecordResource>, System.Collections.Generic.IEnumerable<Azure.ResourceManager.Dns.SoaRecordResource>, System.Collections.IEnumerable
     {
         protected SoaRecordCollection() { }
-        public virtual Azure.ResourceManager.ArmOperation<Azure.ResourceManager.Dns.SoaRecordResource> CreateOrUpdate(Azure.WaitUntil waitUntil, string relativeRecordSetName, Azure.ResourceManager.Dns.RecordData data, Azure.ETag? ifMatch = default(Azure.ETag?), string ifNoneMatch = null, System.Threading.CancellationToken cancellationToken = default(System.Threading.CancellationToken)) { throw null; }
-        public virtual System.Threading.Tasks.Task<Azure.ResourceManager.ArmOperation<Azure.ResourceManager.Dns.SoaRecordResource>> CreateOrUpdateAsync(Azure.WaitUntil waitUntil, string relativeRecordSetName, Azure.ResourceManager.Dns.RecordData data, Azure.ETag? ifMatch = default(Azure.ETag?), string ifNoneMatch = null, System.Threading.CancellationToken cancellationToken = default(System.Threading.CancellationToken)) { throw null; }
+        public virtual Azure.ResourceManager.ArmOperation<Azure.ResourceManager.Dns.SoaRecordResource> CreateOrUpdate(Azure.WaitUntil waitUntil, string relativeRecordSetName, Azure.ResourceManager.Dns.SoaRecordData data, Azure.ETag? ifMatch = default(Azure.ETag?), string ifNoneMatch = null, System.Threading.CancellationToken cancellationToken = default(System.Threading.CancellationToken)) { throw null; }
+        public virtual System.Threading.Tasks.Task<Azure.ResourceManager.ArmOperation<Azure.ResourceManager.Dns.SoaRecordResource>> CreateOrUpdateAsync(Azure.WaitUntil waitUntil, string relativeRecordSetName, Azure.ResourceManager.Dns.SoaRecordData data, Azure.ETag? ifMatch = default(Azure.ETag?), string ifNoneMatch = null, System.Threading.CancellationToken cancellationToken = default(System.Threading.CancellationToken)) { throw null; }
         public virtual Azure.Response<bool> Exists(string relativeRecordSetName, System.Threading.CancellationToken cancellationToken = default(System.Threading.CancellationToken)) { throw null; }
         public virtual System.Threading.Tasks.Task<Azure.Response<bool>> ExistsAsync(string relativeRecordSetName, System.Threading.CancellationToken cancellationToken = default(System.Threading.CancellationToken)) { throw null; }
         public virtual Azure.Response<Azure.ResourceManager.Dns.SoaRecordResource> Get(string relativeRecordSetName, System.Threading.CancellationToken cancellationToken = default(System.Threading.CancellationToken)) { throw null; }
@@ -380,27 +415,36 @@
         System.Collections.Generic.IEnumerator<Azure.ResourceManager.Dns.SoaRecordResource> System.Collections.Generic.IEnumerable<Azure.ResourceManager.Dns.SoaRecordResource>.GetEnumerator() { throw null; }
         System.Collections.IEnumerator System.Collections.IEnumerable.GetEnumerator() { throw null; }
     }
-    public partial class SoaRecordResource : Azure.ResourceManager.Dns.RecordResource
+    public partial class SoaRecordData : Azure.ResourceManager.Models.ResourceData
+    {
+        public SoaRecordData() { }
+        public Azure.ETag? ETag { get { throw null; } set { } }
+        public string Fqdn { get { throw null; } }
+        public System.Collections.Generic.IDictionary<string, string> Metadata { get { throw null; } }
+        public string ProvisioningState { get { throw null; } }
+        public Azure.ResourceManager.Dns.Models.SoaRecordInfo SoaRecord { get { throw null; } set { } }
+        public Azure.Core.ResourceIdentifier TargetResourceId { get { throw null; } set { } }
+        public long? TtlInSeconds { get { throw null; } set { } }
+    }
+    public partial class SoaRecordResource : Azure.ResourceManager.ArmResource
     {
         public static readonly Azure.Core.ResourceType ResourceType;
         protected SoaRecordResource() { }
-        public static Azure.Core.ResourceIdentifier CreateResourceIdentifier(string subscriptionId, string resourceGroupName, string zoneName, string relativeRecordSetName) { throw null; }
-        protected override Azure.ResourceManager.ArmOperation DeleteCore(Azure.WaitUntil waitUntil, Azure.ETag? ifMatch = default(Azure.ETag?), System.Threading.CancellationToken cancellationToken = default(System.Threading.CancellationToken)) { throw null; }
-        protected override System.Threading.Tasks.Task<Azure.ResourceManager.ArmOperation> DeleteCoreAsync(Azure.WaitUntil waitUntil, Azure.ETag? ifMatch = default(Azure.ETag?), System.Threading.CancellationToken cancellationToken = default(System.Threading.CancellationToken)) { throw null; }
-        public new Azure.Response<Azure.ResourceManager.Dns.SoaRecordResource> Get(System.Threading.CancellationToken cancellationToken = default(System.Threading.CancellationToken)) { throw null; }
-        public new System.Threading.Tasks.Task<Azure.Response<Azure.ResourceManager.Dns.SoaRecordResource>> GetAsync(System.Threading.CancellationToken cancellationToken = default(System.Threading.CancellationToken)) { throw null; }
-        protected override Azure.Response<Azure.ResourceManager.Dns.RecordResource> GetCore(System.Threading.CancellationToken cancellationToken = default(System.Threading.CancellationToken)) { throw null; }
-        protected override System.Threading.Tasks.Task<Azure.Response<Azure.ResourceManager.Dns.RecordResource>> GetCoreAsync(System.Threading.CancellationToken cancellationToken = default(System.Threading.CancellationToken)) { throw null; }
-        public new Azure.Response<Azure.ResourceManager.Dns.SoaRecordResource> Update(Azure.ResourceManager.Dns.RecordData data, Azure.ETag? ifMatch = default(Azure.ETag?), System.Threading.CancellationToken cancellationToken = default(System.Threading.CancellationToken)) { throw null; }
-        public new System.Threading.Tasks.Task<Azure.Response<Azure.ResourceManager.Dns.SoaRecordResource>> UpdateAsync(Azure.ResourceManager.Dns.RecordData data, Azure.ETag? ifMatch = default(Azure.ETag?), System.Threading.CancellationToken cancellationToken = default(System.Threading.CancellationToken)) { throw null; }
-        protected override Azure.Response<Azure.ResourceManager.Dns.RecordResource> UpdateCore(Azure.ResourceManager.Dns.RecordData data, Azure.ETag? ifMatch = default(Azure.ETag?), System.Threading.CancellationToken cancellationToken = default(System.Threading.CancellationToken)) { throw null; }
-        protected override System.Threading.Tasks.Task<Azure.Response<Azure.ResourceManager.Dns.RecordResource>> UpdateCoreAsync(Azure.ResourceManager.Dns.RecordData data, Azure.ETag? ifMatch = default(Azure.ETag?), System.Threading.CancellationToken cancellationToken = default(System.Threading.CancellationToken)) { throw null; }
+        public virtual Azure.ResourceManager.Dns.SoaRecordData Data { get { throw null; } }
+        public virtual bool HasData { get { throw null; } }
+        public static Azure.Core.ResourceIdentifier CreateResourceIdentifier(string subscriptionId, string resourceGroupName, string zoneName, string relativeRecordSetName) { throw null; }
+        public virtual Azure.ResourceManager.ArmOperation Delete(Azure.WaitUntil waitUntil, Azure.ETag? ifMatch = default(Azure.ETag?), System.Threading.CancellationToken cancellationToken = default(System.Threading.CancellationToken)) { throw null; }
+        public virtual System.Threading.Tasks.Task<Azure.ResourceManager.ArmOperation> DeleteAsync(Azure.WaitUntil waitUntil, Azure.ETag? ifMatch = default(Azure.ETag?), System.Threading.CancellationToken cancellationToken = default(System.Threading.CancellationToken)) { throw null; }
+        public virtual Azure.Response<Azure.ResourceManager.Dns.SoaRecordResource> Get(System.Threading.CancellationToken cancellationToken = default(System.Threading.CancellationToken)) { throw null; }
+        public virtual System.Threading.Tasks.Task<Azure.Response<Azure.ResourceManager.Dns.SoaRecordResource>> GetAsync(System.Threading.CancellationToken cancellationToken = default(System.Threading.CancellationToken)) { throw null; }
+        public virtual Azure.Response<Azure.ResourceManager.Dns.SoaRecordResource> Update(Azure.ResourceManager.Dns.SoaRecordData data, Azure.ETag? ifMatch = default(Azure.ETag?), System.Threading.CancellationToken cancellationToken = default(System.Threading.CancellationToken)) { throw null; }
+        public virtual System.Threading.Tasks.Task<Azure.Response<Azure.ResourceManager.Dns.SoaRecordResource>> UpdateAsync(Azure.ResourceManager.Dns.SoaRecordData data, Azure.ETag? ifMatch = default(Azure.ETag?), System.Threading.CancellationToken cancellationToken = default(System.Threading.CancellationToken)) { throw null; }
     }
     public partial class SrvRecordCollection : Azure.ResourceManager.ArmCollection, System.Collections.Generic.IAsyncEnumerable<Azure.ResourceManager.Dns.SrvRecordResource>, System.Collections.Generic.IEnumerable<Azure.ResourceManager.Dns.SrvRecordResource>, System.Collections.IEnumerable
     {
         protected SrvRecordCollection() { }
-        public virtual Azure.ResourceManager.ArmOperation<Azure.ResourceManager.Dns.SrvRecordResource> CreateOrUpdate(Azure.WaitUntil waitUntil, string relativeRecordSetName, Azure.ResourceManager.Dns.RecordData data, Azure.ETag? ifMatch = default(Azure.ETag?), string ifNoneMatch = null, System.Threading.CancellationToken cancellationToken = default(System.Threading.CancellationToken)) { throw null; }
-        public virtual System.Threading.Tasks.Task<Azure.ResourceManager.ArmOperation<Azure.ResourceManager.Dns.SrvRecordResource>> CreateOrUpdateAsync(Azure.WaitUntil waitUntil, string relativeRecordSetName, Azure.ResourceManager.Dns.RecordData data, Azure.ETag? ifMatch = default(Azure.ETag?), string ifNoneMatch = null, System.Threading.CancellationToken cancellationToken = default(System.Threading.CancellationToken)) { throw null; }
+        public virtual Azure.ResourceManager.ArmOperation<Azure.ResourceManager.Dns.SrvRecordResource> CreateOrUpdate(Azure.WaitUntil waitUntil, string relativeRecordSetName, Azure.ResourceManager.Dns.SrvRecordData data, Azure.ETag? ifMatch = default(Azure.ETag?), string ifNoneMatch = null, System.Threading.CancellationToken cancellationToken = default(System.Threading.CancellationToken)) { throw null; }
+        public virtual System.Threading.Tasks.Task<Azure.ResourceManager.ArmOperation<Azure.ResourceManager.Dns.SrvRecordResource>> CreateOrUpdateAsync(Azure.WaitUntil waitUntil, string relativeRecordSetName, Azure.ResourceManager.Dns.SrvRecordData data, Azure.ETag? ifMatch = default(Azure.ETag?), string ifNoneMatch = null, System.Threading.CancellationToken cancellationToken = default(System.Threading.CancellationToken)) { throw null; }
         public virtual Azure.Response<bool> Exists(string relativeRecordSetName, System.Threading.CancellationToken cancellationToken = default(System.Threading.CancellationToken)) { throw null; }
         public virtual System.Threading.Tasks.Task<Azure.Response<bool>> ExistsAsync(string relativeRecordSetName, System.Threading.CancellationToken cancellationToken = default(System.Threading.CancellationToken)) { throw null; }
         public virtual Azure.Response<Azure.ResourceManager.Dns.SrvRecordResource> Get(string relativeRecordSetName, System.Threading.CancellationToken cancellationToken = default(System.Threading.CancellationToken)) { throw null; }
@@ -411,27 +455,36 @@
         System.Collections.Generic.IEnumerator<Azure.ResourceManager.Dns.SrvRecordResource> System.Collections.Generic.IEnumerable<Azure.ResourceManager.Dns.SrvRecordResource>.GetEnumerator() { throw null; }
         System.Collections.IEnumerator System.Collections.IEnumerable.GetEnumerator() { throw null; }
     }
-    public partial class SrvRecordResource : Azure.ResourceManager.Dns.RecordResource
+    public partial class SrvRecordData : Azure.ResourceManager.Models.ResourceData
+    {
+        public SrvRecordData() { }
+        public Azure.ETag? ETag { get { throw null; } set { } }
+        public string Fqdn { get { throw null; } }
+        public System.Collections.Generic.IDictionary<string, string> Metadata { get { throw null; } }
+        public string ProvisioningState { get { throw null; } }
+        public System.Collections.Generic.IList<Azure.ResourceManager.Dns.Models.SrvRecordInfo> SrvRecords { get { throw null; } }
+        public Azure.Core.ResourceIdentifier TargetResourceId { get { throw null; } set { } }
+        public long? TtlInSeconds { get { throw null; } set { } }
+    }
+    public partial class SrvRecordResource : Azure.ResourceManager.ArmResource
     {
         public static readonly Azure.Core.ResourceType ResourceType;
         protected SrvRecordResource() { }
-        public static Azure.Core.ResourceIdentifier CreateResourceIdentifier(string subscriptionId, string resourceGroupName, string zoneName, string relativeRecordSetName) { throw null; }
-        protected override Azure.ResourceManager.ArmOperation DeleteCore(Azure.WaitUntil waitUntil, Azure.ETag? ifMatch = default(Azure.ETag?), System.Threading.CancellationToken cancellationToken = default(System.Threading.CancellationToken)) { throw null; }
-        protected override System.Threading.Tasks.Task<Azure.ResourceManager.ArmOperation> DeleteCoreAsync(Azure.WaitUntil waitUntil, Azure.ETag? ifMatch = default(Azure.ETag?), System.Threading.CancellationToken cancellationToken = default(System.Threading.CancellationToken)) { throw null; }
-        public new Azure.Response<Azure.ResourceManager.Dns.SrvRecordResource> Get(System.Threading.CancellationToken cancellationToken = default(System.Threading.CancellationToken)) { throw null; }
-        public new System.Threading.Tasks.Task<Azure.Response<Azure.ResourceManager.Dns.SrvRecordResource>> GetAsync(System.Threading.CancellationToken cancellationToken = default(System.Threading.CancellationToken)) { throw null; }
-        protected override Azure.Response<Azure.ResourceManager.Dns.RecordResource> GetCore(System.Threading.CancellationToken cancellationToken = default(System.Threading.CancellationToken)) { throw null; }
-        protected override System.Threading.Tasks.Task<Azure.Response<Azure.ResourceManager.Dns.RecordResource>> GetCoreAsync(System.Threading.CancellationToken cancellationToken = default(System.Threading.CancellationToken)) { throw null; }
-        public new Azure.Response<Azure.ResourceManager.Dns.SrvRecordResource> Update(Azure.ResourceManager.Dns.RecordData data, Azure.ETag? ifMatch = default(Azure.ETag?), System.Threading.CancellationToken cancellationToken = default(System.Threading.CancellationToken)) { throw null; }
-        public new System.Threading.Tasks.Task<Azure.Response<Azure.ResourceManager.Dns.SrvRecordResource>> UpdateAsync(Azure.ResourceManager.Dns.RecordData data, Azure.ETag? ifMatch = default(Azure.ETag?), System.Threading.CancellationToken cancellationToken = default(System.Threading.CancellationToken)) { throw null; }
-        protected override Azure.Response<Azure.ResourceManager.Dns.RecordResource> UpdateCore(Azure.ResourceManager.Dns.RecordData data, Azure.ETag? ifMatch = default(Azure.ETag?), System.Threading.CancellationToken cancellationToken = default(System.Threading.CancellationToken)) { throw null; }
-        protected override System.Threading.Tasks.Task<Azure.Response<Azure.ResourceManager.Dns.RecordResource>> UpdateCoreAsync(Azure.ResourceManager.Dns.RecordData data, Azure.ETag? ifMatch = default(Azure.ETag?), System.Threading.CancellationToken cancellationToken = default(System.Threading.CancellationToken)) { throw null; }
+        public virtual Azure.ResourceManager.Dns.SrvRecordData Data { get { throw null; } }
+        public virtual bool HasData { get { throw null; } }
+        public static Azure.Core.ResourceIdentifier CreateResourceIdentifier(string subscriptionId, string resourceGroupName, string zoneName, string relativeRecordSetName) { throw null; }
+        public virtual Azure.ResourceManager.ArmOperation Delete(Azure.WaitUntil waitUntil, Azure.ETag? ifMatch = default(Azure.ETag?), System.Threading.CancellationToken cancellationToken = default(System.Threading.CancellationToken)) { throw null; }
+        public virtual System.Threading.Tasks.Task<Azure.ResourceManager.ArmOperation> DeleteAsync(Azure.WaitUntil waitUntil, Azure.ETag? ifMatch = default(Azure.ETag?), System.Threading.CancellationToken cancellationToken = default(System.Threading.CancellationToken)) { throw null; }
+        public virtual Azure.Response<Azure.ResourceManager.Dns.SrvRecordResource> Get(System.Threading.CancellationToken cancellationToken = default(System.Threading.CancellationToken)) { throw null; }
+        public virtual System.Threading.Tasks.Task<Azure.Response<Azure.ResourceManager.Dns.SrvRecordResource>> GetAsync(System.Threading.CancellationToken cancellationToken = default(System.Threading.CancellationToken)) { throw null; }
+        public virtual Azure.Response<Azure.ResourceManager.Dns.SrvRecordResource> Update(Azure.ResourceManager.Dns.SrvRecordData data, Azure.ETag? ifMatch = default(Azure.ETag?), System.Threading.CancellationToken cancellationToken = default(System.Threading.CancellationToken)) { throw null; }
+        public virtual System.Threading.Tasks.Task<Azure.Response<Azure.ResourceManager.Dns.SrvRecordResource>> UpdateAsync(Azure.ResourceManager.Dns.SrvRecordData data, Azure.ETag? ifMatch = default(Azure.ETag?), System.Threading.CancellationToken cancellationToken = default(System.Threading.CancellationToken)) { throw null; }
     }
     public partial class TxtRecordCollection : Azure.ResourceManager.ArmCollection, System.Collections.Generic.IAsyncEnumerable<Azure.ResourceManager.Dns.TxtRecordResource>, System.Collections.Generic.IEnumerable<Azure.ResourceManager.Dns.TxtRecordResource>, System.Collections.IEnumerable
     {
         protected TxtRecordCollection() { }
-        public virtual Azure.ResourceManager.ArmOperation<Azure.ResourceManager.Dns.TxtRecordResource> CreateOrUpdate(Azure.WaitUntil waitUntil, string relativeRecordSetName, Azure.ResourceManager.Dns.RecordData data, Azure.ETag? ifMatch = default(Azure.ETag?), string ifNoneMatch = null, System.Threading.CancellationToken cancellationToken = default(System.Threading.CancellationToken)) { throw null; }
-        public virtual System.Threading.Tasks.Task<Azure.ResourceManager.ArmOperation<Azure.ResourceManager.Dns.TxtRecordResource>> CreateOrUpdateAsync(Azure.WaitUntil waitUntil, string relativeRecordSetName, Azure.ResourceManager.Dns.RecordData data, Azure.ETag? ifMatch = default(Azure.ETag?), string ifNoneMatch = null, System.Threading.CancellationToken cancellationToken = default(System.Threading.CancellationToken)) { throw null; }
+        public virtual Azure.ResourceManager.ArmOperation<Azure.ResourceManager.Dns.TxtRecordResource> CreateOrUpdate(Azure.WaitUntil waitUntil, string relativeRecordSetName, Azure.ResourceManager.Dns.TxtRecordData data, Azure.ETag? ifMatch = default(Azure.ETag?), string ifNoneMatch = null, System.Threading.CancellationToken cancellationToken = default(System.Threading.CancellationToken)) { throw null; }
+        public virtual System.Threading.Tasks.Task<Azure.ResourceManager.ArmOperation<Azure.ResourceManager.Dns.TxtRecordResource>> CreateOrUpdateAsync(Azure.WaitUntil waitUntil, string relativeRecordSetName, Azure.ResourceManager.Dns.TxtRecordData data, Azure.ETag? ifMatch = default(Azure.ETag?), string ifNoneMatch = null, System.Threading.CancellationToken cancellationToken = default(System.Threading.CancellationToken)) { throw null; }
         public virtual Azure.Response<bool> Exists(string relativeRecordSetName, System.Threading.CancellationToken cancellationToken = default(System.Threading.CancellationToken)) { throw null; }
         public virtual System.Threading.Tasks.Task<Azure.Response<bool>> ExistsAsync(string relativeRecordSetName, System.Threading.CancellationToken cancellationToken = default(System.Threading.CancellationToken)) { throw null; }
         public virtual Azure.Response<Azure.ResourceManager.Dns.TxtRecordResource> Get(string relativeRecordSetName, System.Threading.CancellationToken cancellationToken = default(System.Threading.CancellationToken)) { throw null; }
@@ -442,21 +495,30 @@
         System.Collections.Generic.IEnumerator<Azure.ResourceManager.Dns.TxtRecordResource> System.Collections.Generic.IEnumerable<Azure.ResourceManager.Dns.TxtRecordResource>.GetEnumerator() { throw null; }
         System.Collections.IEnumerator System.Collections.IEnumerable.GetEnumerator() { throw null; }
     }
-    public partial class TxtRecordResource : Azure.ResourceManager.Dns.RecordResource
+    public partial class TxtRecordData : Azure.ResourceManager.Models.ResourceData
+    {
+        public TxtRecordData() { }
+        public Azure.ETag? ETag { get { throw null; } set { } }
+        public string Fqdn { get { throw null; } }
+        public System.Collections.Generic.IDictionary<string, string> Metadata { get { throw null; } }
+        public string ProvisioningState { get { throw null; } }
+        public Azure.Core.ResourceIdentifier TargetResourceId { get { throw null; } set { } }
+        public long? TtlInSeconds { get { throw null; } set { } }
+        public System.Collections.Generic.IList<Azure.ResourceManager.Dns.Models.TxtRecordInfo> TxtRecords { get { throw null; } }
+    }
+    public partial class TxtRecordResource : Azure.ResourceManager.ArmResource
     {
         public static readonly Azure.Core.ResourceType ResourceType;
         protected TxtRecordResource() { }
-        public static Azure.Core.ResourceIdentifier CreateResourceIdentifier(string subscriptionId, string resourceGroupName, string zoneName, string relativeRecordSetName) { throw null; }
-        protected override Azure.ResourceManager.ArmOperation DeleteCore(Azure.WaitUntil waitUntil, Azure.ETag? ifMatch = default(Azure.ETag?), System.Threading.CancellationToken cancellationToken = default(System.Threading.CancellationToken)) { throw null; }
-        protected override System.Threading.Tasks.Task<Azure.ResourceManager.ArmOperation> DeleteCoreAsync(Azure.WaitUntil waitUntil, Azure.ETag? ifMatch = default(Azure.ETag?), System.Threading.CancellationToken cancellationToken = default(System.Threading.CancellationToken)) { throw null; }
-        public new Azure.Response<Azure.ResourceManager.Dns.TxtRecordResource> Get(System.Threading.CancellationToken cancellationToken = default(System.Threading.CancellationToken)) { throw null; }
-        public new System.Threading.Tasks.Task<Azure.Response<Azure.ResourceManager.Dns.TxtRecordResource>> GetAsync(System.Threading.CancellationToken cancellationToken = default(System.Threading.CancellationToken)) { throw null; }
-        protected override Azure.Response<Azure.ResourceManager.Dns.RecordResource> GetCore(System.Threading.CancellationToken cancellationToken = default(System.Threading.CancellationToken)) { throw null; }
-        protected override System.Threading.Tasks.Task<Azure.Response<Azure.ResourceManager.Dns.RecordResource>> GetCoreAsync(System.Threading.CancellationToken cancellationToken = default(System.Threading.CancellationToken)) { throw null; }
-        public new Azure.Response<Azure.ResourceManager.Dns.TxtRecordResource> Update(Azure.ResourceManager.Dns.RecordData data, Azure.ETag? ifMatch = default(Azure.ETag?), System.Threading.CancellationToken cancellationToken = default(System.Threading.CancellationToken)) { throw null; }
-        public new System.Threading.Tasks.Task<Azure.Response<Azure.ResourceManager.Dns.TxtRecordResource>> UpdateAsync(Azure.ResourceManager.Dns.RecordData data, Azure.ETag? ifMatch = default(Azure.ETag?), System.Threading.CancellationToken cancellationToken = default(System.Threading.CancellationToken)) { throw null; }
-        protected override Azure.Response<Azure.ResourceManager.Dns.RecordResource> UpdateCore(Azure.ResourceManager.Dns.RecordData data, Azure.ETag? ifMatch = default(Azure.ETag?), System.Threading.CancellationToken cancellationToken = default(System.Threading.CancellationToken)) { throw null; }
-        protected override System.Threading.Tasks.Task<Azure.Response<Azure.ResourceManager.Dns.RecordResource>> UpdateCoreAsync(Azure.ResourceManager.Dns.RecordData data, Azure.ETag? ifMatch = default(Azure.ETag?), System.Threading.CancellationToken cancellationToken = default(System.Threading.CancellationToken)) { throw null; }
+        public virtual Azure.ResourceManager.Dns.TxtRecordData Data { get { throw null; } }
+        public virtual bool HasData { get { throw null; } }
+        public static Azure.Core.ResourceIdentifier CreateResourceIdentifier(string subscriptionId, string resourceGroupName, string zoneName, string relativeRecordSetName) { throw null; }
+        public virtual Azure.ResourceManager.ArmOperation Delete(Azure.WaitUntil waitUntil, Azure.ETag? ifMatch = default(Azure.ETag?), System.Threading.CancellationToken cancellationToken = default(System.Threading.CancellationToken)) { throw null; }
+        public virtual System.Threading.Tasks.Task<Azure.ResourceManager.ArmOperation> DeleteAsync(Azure.WaitUntil waitUntil, Azure.ETag? ifMatch = default(Azure.ETag?), System.Threading.CancellationToken cancellationToken = default(System.Threading.CancellationToken)) { throw null; }
+        public virtual Azure.Response<Azure.ResourceManager.Dns.TxtRecordResource> Get(System.Threading.CancellationToken cancellationToken = default(System.Threading.CancellationToken)) { throw null; }
+        public virtual System.Threading.Tasks.Task<Azure.Response<Azure.ResourceManager.Dns.TxtRecordResource>> GetAsync(System.Threading.CancellationToken cancellationToken = default(System.Threading.CancellationToken)) { throw null; }
+        public virtual Azure.Response<Azure.ResourceManager.Dns.TxtRecordResource> Update(Azure.ResourceManager.Dns.TxtRecordData data, Azure.ETag? ifMatch = default(Azure.ETag?), System.Threading.CancellationToken cancellationToken = default(System.Threading.CancellationToken)) { throw null; }
+        public virtual System.Threading.Tasks.Task<Azure.Response<Azure.ResourceManager.Dns.TxtRecordResource>> UpdateAsync(Azure.ResourceManager.Dns.TxtRecordData data, Azure.ETag? ifMatch = default(Azure.ETag?), System.Threading.CancellationToken cancellationToken = default(System.Threading.CancellationToken)) { throw null; }
     }
 }
 namespace Azure.ResourceManager.Dns.Models
