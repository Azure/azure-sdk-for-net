--- conflicted
+++ resolved
@@ -36,21 +36,26 @@
             _userAgent = new TelemetryDetails(GetType().Assembly, applicationId);
         }
 
-<<<<<<< HEAD
+        internal RequestUriBuilder CreateListRequestUri(string supportTicketName)
+        {
+            var uri = new RawRequestUriBuilder();
+            uri.Reset(_endpoint);
+            uri.AppendPath("/providers/Microsoft.Support/supportTickets/", false);
+            uri.AppendPath(supportTicketName, true);
+            uri.AppendPath("/chatTranscripts", false);
+            uri.AppendQuery("api-version", _apiVersion, true);
+            return uri;
+        }
+
         internal HttpMessage CreateListRequest(string supportTicketName)
         {
             var message = _pipeline.CreateMessage();
             var request = message.Request;
             request.Method = RequestMethod.Get;
-=======
-        internal RequestUriBuilder CreateGetRequestUri(string supportTicketName, string chatTranscriptName)
-        {
->>>>>>> 7880e210
-            var uri = new RawRequestUriBuilder();
-            uri.Reset(_endpoint);
-            uri.AppendPath("/providers/Microsoft.Support/supportTickets/", false);
-            uri.AppendPath(supportTicketName, true);
-<<<<<<< HEAD
+            var uri = new RawRequestUriBuilder();
+            uri.Reset(_endpoint);
+            uri.AppendPath("/providers/Microsoft.Support/supportTickets/", false);
+            uri.AppendPath(supportTicketName, true);
             uri.AppendPath("/chatTranscripts", false);
             uri.AppendQuery("api-version", _apiVersion, true);
             request.Uri = uri;
@@ -107,12 +112,18 @@
                 default:
                     throw new RequestFailedException(message.Response);
             }
-=======
+        }
+
+        internal RequestUriBuilder CreateGetRequestUri(string supportTicketName, string chatTranscriptName)
+        {
+            var uri = new RawRequestUriBuilder();
+            uri.Reset(_endpoint);
+            uri.AppendPath("/providers/Microsoft.Support/supportTickets/", false);
+            uri.AppendPath(supportTicketName, true);
             uri.AppendPath("/chatTranscripts/", false);
             uri.AppendPath(chatTranscriptName, true);
             uri.AppendQuery("api-version", _apiVersion, true);
             return uri;
->>>>>>> 7880e210
         }
 
         internal HttpMessage CreateGetRequest(string supportTicketName, string chatTranscriptName)
@@ -189,6 +200,14 @@
                 default:
                     throw new RequestFailedException(message.Response);
             }
+        }
+
+        internal RequestUriBuilder CreateListNextPageRequestUri(string nextLink, string supportTicketName)
+        {
+            var uri = new RawRequestUriBuilder();
+            uri.Reset(_endpoint);
+            uri.AppendRawNextLink(nextLink, false);
+            return uri;
         }
 
         internal HttpMessage CreateListNextPageRequest(string nextLink, string supportTicketName)
