namespace Azure.ResourceManager.Support
{
    public partial class ChatTranscriptDetailData : Azure.ResourceManager.Models.ResourceData
    {
        public ChatTranscriptDetailData() { }
        public System.Collections.Generic.IList<Azure.ResourceManager.Support.Models.MessageProperties> Messages { get { throw null; } }
        public System.DateTimeOffset? StartOn { get { throw null; } }
    }
    public partial class FileDetailData : Azure.ResourceManager.Models.ResourceData
    {
        public FileDetailData() { }
        public float? ChunkSize { get { throw null; } set { } }
        public System.DateTimeOffset? CreatedOn { get { throw null; } }
        public float? FileSize { get { throw null; } set { } }
        public float? NumberOfChunks { get { throw null; } set { } }
    }
    public partial class FileWorkspaceDetailData : Azure.ResourceManager.Models.ResourceData
    {
        public FileWorkspaceDetailData() { }
        public System.DateTimeOffset? CreatedOn { get { throw null; } }
        public System.DateTimeOffset? ExpireOn { get { throw null; } }
    }
    public partial class ProblemClassificationCollection : Azure.ResourceManager.ArmCollection, System.Collections.Generic.IAsyncEnumerable<Azure.ResourceManager.Support.ProblemClassificationResource>, System.Collections.Generic.IEnumerable<Azure.ResourceManager.Support.ProblemClassificationResource>, System.Collections.IEnumerable
    {
        protected ProblemClassificationCollection() { }
        public virtual Azure.Response<bool> Exists(string problemClassificationName, System.Threading.CancellationToken cancellationToken = default(System.Threading.CancellationToken)) { throw null; }
        public virtual System.Threading.Tasks.Task<Azure.Response<bool>> ExistsAsync(string problemClassificationName, System.Threading.CancellationToken cancellationToken = default(System.Threading.CancellationToken)) { throw null; }
        public virtual Azure.Response<Azure.ResourceManager.Support.ProblemClassificationResource> Get(string problemClassificationName, System.Threading.CancellationToken cancellationToken = default(System.Threading.CancellationToken)) { throw null; }
        public virtual Azure.Pageable<Azure.ResourceManager.Support.ProblemClassificationResource> GetAll(System.Threading.CancellationToken cancellationToken = default(System.Threading.CancellationToken)) { throw null; }
        public virtual Azure.AsyncPageable<Azure.ResourceManager.Support.ProblemClassificationResource> GetAllAsync(System.Threading.CancellationToken cancellationToken = default(System.Threading.CancellationToken)) { throw null; }
        public virtual System.Threading.Tasks.Task<Azure.Response<Azure.ResourceManager.Support.ProblemClassificationResource>> GetAsync(string problemClassificationName, System.Threading.CancellationToken cancellationToken = default(System.Threading.CancellationToken)) { throw null; }
        public virtual Azure.NullableResponse<Azure.ResourceManager.Support.ProblemClassificationResource> GetIfExists(string problemClassificationName, System.Threading.CancellationToken cancellationToken = default(System.Threading.CancellationToken)) { throw null; }
        public virtual System.Threading.Tasks.Task<Azure.NullableResponse<Azure.ResourceManager.Support.ProblemClassificationResource>> GetIfExistsAsync(string problemClassificationName, System.Threading.CancellationToken cancellationToken = default(System.Threading.CancellationToken)) { throw null; }
        System.Collections.Generic.IAsyncEnumerator<Azure.ResourceManager.Support.ProblemClassificationResource> System.Collections.Generic.IAsyncEnumerable<Azure.ResourceManager.Support.ProblemClassificationResource>.GetAsyncEnumerator(System.Threading.CancellationToken cancellationToken) { throw null; }
        System.Collections.Generic.IEnumerator<Azure.ResourceManager.Support.ProblemClassificationResource> System.Collections.Generic.IEnumerable<Azure.ResourceManager.Support.ProblemClassificationResource>.GetEnumerator() { throw null; }
        System.Collections.IEnumerator System.Collections.IEnumerable.GetEnumerator() { throw null; }
    }
    public partial class ProblemClassificationData : Azure.ResourceManager.Models.ResourceData
    {
        internal ProblemClassificationData() { }
        public string DisplayName { get { throw null; } }
        public System.Collections.Generic.IReadOnlyList<Azure.ResourceManager.Support.Models.SecondaryConsentEnabled> SecondaryConsentEnabled { get { throw null; } }
    }
    public partial class ProblemClassificationResource : Azure.ResourceManager.ArmResource
    {
        public static readonly Azure.Core.ResourceType ResourceType;
        protected ProblemClassificationResource() { }
        public virtual Azure.ResourceManager.Support.ProblemClassificationData Data { get { throw null; } }
        public virtual bool HasData { get { throw null; } }
        public static Azure.Core.ResourceIdentifier CreateResourceIdentifier(string serviceName, string problemClassificationName) { throw null; }
        public virtual Azure.Response<Azure.ResourceManager.Support.ProblemClassificationResource> Get(System.Threading.CancellationToken cancellationToken = default(System.Threading.CancellationToken)) { throw null; }
        public virtual System.Threading.Tasks.Task<Azure.Response<Azure.ResourceManager.Support.ProblemClassificationResource>> GetAsync(System.Threading.CancellationToken cancellationToken = default(System.Threading.CancellationToken)) { throw null; }
    }
    public partial class SubscriptionFileWorkspaceCollection : Azure.ResourceManager.ArmCollection
    {
        protected SubscriptionFileWorkspaceCollection() { }
        public virtual Azure.ResourceManager.ArmOperation<Azure.ResourceManager.Support.SubscriptionFileWorkspaceResource> CreateOrUpdate(Azure.WaitUntil waitUntil, string fileWorkspaceName, System.Threading.CancellationToken cancellationToken = default(System.Threading.CancellationToken)) { throw null; }
        public virtual System.Threading.Tasks.Task<Azure.ResourceManager.ArmOperation<Azure.ResourceManager.Support.SubscriptionFileWorkspaceResource>> CreateOrUpdateAsync(Azure.WaitUntil waitUntil, string fileWorkspaceName, System.Threading.CancellationToken cancellationToken = default(System.Threading.CancellationToken)) { throw null; }
        public virtual Azure.Response<bool> Exists(string fileWorkspaceName, System.Threading.CancellationToken cancellationToken = default(System.Threading.CancellationToken)) { throw null; }
        public virtual System.Threading.Tasks.Task<Azure.Response<bool>> ExistsAsync(string fileWorkspaceName, System.Threading.CancellationToken cancellationToken = default(System.Threading.CancellationToken)) { throw null; }
        public virtual Azure.Response<Azure.ResourceManager.Support.SubscriptionFileWorkspaceResource> Get(string fileWorkspaceName, System.Threading.CancellationToken cancellationToken = default(System.Threading.CancellationToken)) { throw null; }
        public virtual System.Threading.Tasks.Task<Azure.Response<Azure.ResourceManager.Support.SubscriptionFileWorkspaceResource>> GetAsync(string fileWorkspaceName, System.Threading.CancellationToken cancellationToken = default(System.Threading.CancellationToken)) { throw null; }
    }
    public partial class SubscriptionFileWorkspaceResource : Azure.ResourceManager.ArmResource
    {
        public static readonly Azure.Core.ResourceType ResourceType;
        protected SubscriptionFileWorkspaceResource() { }
        public virtual Azure.ResourceManager.Support.FileWorkspaceDetailData Data { get { throw null; } }
        public virtual bool HasData { get { throw null; } }
        public static Azure.Core.ResourceIdentifier CreateResourceIdentifier(string subscriptionId, string fileWorkspaceName) { throw null; }
        public virtual Azure.Response<Azure.ResourceManager.Support.SubscriptionFileWorkspaceResource> Get(System.Threading.CancellationToken cancellationToken = default(System.Threading.CancellationToken)) { throw null; }
        public virtual System.Threading.Tasks.Task<Azure.Response<Azure.ResourceManager.Support.SubscriptionFileWorkspaceResource>> GetAsync(System.Threading.CancellationToken cancellationToken = default(System.Threading.CancellationToken)) { throw null; }
        public virtual Azure.Response<Azure.ResourceManager.Support.SupportTicketFileResource> GetSupportTicketFile(string fileName, System.Threading.CancellationToken cancellationToken = default(System.Threading.CancellationToken)) { throw null; }
        public virtual System.Threading.Tasks.Task<Azure.Response<Azure.ResourceManager.Support.SupportTicketFileResource>> GetSupportTicketFileAsync(string fileName, System.Threading.CancellationToken cancellationToken = default(System.Threading.CancellationToken)) { throw null; }
        public virtual Azure.ResourceManager.Support.SupportTicketFileCollection GetSupportTicketFiles() { throw null; }
        public virtual Azure.ResourceManager.ArmOperation<Azure.ResourceManager.Support.SubscriptionFileWorkspaceResource> Update(Azure.WaitUntil waitUntil, System.Threading.CancellationToken cancellationToken = default(System.Threading.CancellationToken)) { throw null; }
        public virtual System.Threading.Tasks.Task<Azure.ResourceManager.ArmOperation<Azure.ResourceManager.Support.SubscriptionFileWorkspaceResource>> UpdateAsync(Azure.WaitUntil waitUntil, System.Threading.CancellationToken cancellationToken = default(System.Threading.CancellationToken)) { throw null; }
    }
    public partial class SubscriptionSupportTicketCollection : Azure.ResourceManager.ArmCollection, System.Collections.Generic.IAsyncEnumerable<Azure.ResourceManager.Support.SubscriptionSupportTicketResource>, System.Collections.Generic.IEnumerable<Azure.ResourceManager.Support.SubscriptionSupportTicketResource>, System.Collections.IEnumerable
    {
        protected SubscriptionSupportTicketCollection() { }
        public virtual Azure.ResourceManager.ArmOperation<Azure.ResourceManager.Support.SubscriptionSupportTicketResource> CreateOrUpdate(Azure.WaitUntil waitUntil, string supportTicketName, Azure.ResourceManager.Support.SupportTicketData data, System.Threading.CancellationToken cancellationToken = default(System.Threading.CancellationToken)) { throw null; }
        public virtual System.Threading.Tasks.Task<Azure.ResourceManager.ArmOperation<Azure.ResourceManager.Support.SubscriptionSupportTicketResource>> CreateOrUpdateAsync(Azure.WaitUntil waitUntil, string supportTicketName, Azure.ResourceManager.Support.SupportTicketData data, System.Threading.CancellationToken cancellationToken = default(System.Threading.CancellationToken)) { throw null; }
        public virtual Azure.Response<bool> Exists(string supportTicketName, System.Threading.CancellationToken cancellationToken = default(System.Threading.CancellationToken)) { throw null; }
        public virtual System.Threading.Tasks.Task<Azure.Response<bool>> ExistsAsync(string supportTicketName, System.Threading.CancellationToken cancellationToken = default(System.Threading.CancellationToken)) { throw null; }
        public virtual Azure.Response<Azure.ResourceManager.Support.SubscriptionSupportTicketResource> Get(string supportTicketName, System.Threading.CancellationToken cancellationToken = default(System.Threading.CancellationToken)) { throw null; }
        public virtual Azure.Pageable<Azure.ResourceManager.Support.SubscriptionSupportTicketResource> GetAll(int? top = default(int?), string filter = null, System.Threading.CancellationToken cancellationToken = default(System.Threading.CancellationToken)) { throw null; }
        public virtual Azure.AsyncPageable<Azure.ResourceManager.Support.SubscriptionSupportTicketResource> GetAllAsync(int? top = default(int?), string filter = null, System.Threading.CancellationToken cancellationToken = default(System.Threading.CancellationToken)) { throw null; }
        public virtual System.Threading.Tasks.Task<Azure.Response<Azure.ResourceManager.Support.SubscriptionSupportTicketResource>> GetAsync(string supportTicketName, System.Threading.CancellationToken cancellationToken = default(System.Threading.CancellationToken)) { throw null; }
        System.Collections.Generic.IAsyncEnumerator<Azure.ResourceManager.Support.SubscriptionSupportTicketResource> System.Collections.Generic.IAsyncEnumerable<Azure.ResourceManager.Support.SubscriptionSupportTicketResource>.GetAsyncEnumerator(System.Threading.CancellationToken cancellationToken) { throw null; }
        System.Collections.Generic.IEnumerator<Azure.ResourceManager.Support.SubscriptionSupportTicketResource> System.Collections.Generic.IEnumerable<Azure.ResourceManager.Support.SubscriptionSupportTicketResource>.GetEnumerator() { throw null; }
        System.Collections.IEnumerator System.Collections.IEnumerable.GetEnumerator() { throw null; }
    }
    public partial class SubscriptionSupportTicketResource : Azure.ResourceManager.ArmResource
    {
        public static readonly Azure.Core.ResourceType ResourceType;
        protected SubscriptionSupportTicketResource() { }
        public virtual Azure.ResourceManager.Support.SupportTicketData Data { get { throw null; } }
        public virtual bool HasData { get { throw null; } }
        public virtual Azure.Response<Azure.ResourceManager.Support.Models.SupportNameAvailabilityResult> CheckCommunicationNameAvailability(Azure.ResourceManager.Support.Models.SupportNameAvailabilityContent content, System.Threading.CancellationToken cancellationToken = default(System.Threading.CancellationToken)) { throw null; }
        public virtual System.Threading.Tasks.Task<Azure.Response<Azure.ResourceManager.Support.Models.SupportNameAvailabilityResult>> CheckCommunicationNameAvailabilityAsync(Azure.ResourceManager.Support.Models.SupportNameAvailabilityContent content, System.Threading.CancellationToken cancellationToken = default(System.Threading.CancellationToken)) { throw null; }
        public static Azure.Core.ResourceIdentifier CreateResourceIdentifier(string subscriptionId, string supportTicketName) { throw null; }
        public virtual Azure.Response<Azure.ResourceManager.Support.SubscriptionSupportTicketResource> Get(System.Threading.CancellationToken cancellationToken = default(System.Threading.CancellationToken)) { throw null; }
        public virtual System.Threading.Tasks.Task<Azure.Response<Azure.ResourceManager.Support.SubscriptionSupportTicketResource>> GetAsync(System.Threading.CancellationToken cancellationToken = default(System.Threading.CancellationToken)) { throw null; }
        public virtual Azure.Response<Azure.ResourceManager.Support.SupportTicketChatTranscriptResource> GetSupportTicketChatTranscript(string chatTranscriptName, System.Threading.CancellationToken cancellationToken = default(System.Threading.CancellationToken)) { throw null; }
        public virtual System.Threading.Tasks.Task<Azure.Response<Azure.ResourceManager.Support.SupportTicketChatTranscriptResource>> GetSupportTicketChatTranscriptAsync(string chatTranscriptName, System.Threading.CancellationToken cancellationToken = default(System.Threading.CancellationToken)) { throw null; }
        public virtual Azure.ResourceManager.Support.SupportTicketChatTranscriptCollection GetSupportTicketChatTranscripts() { throw null; }
        public virtual Azure.Response<Azure.ResourceManager.Support.SupportTicketCommunicationResource> GetSupportTicketCommunication(string communicationName, System.Threading.CancellationToken cancellationToken = default(System.Threading.CancellationToken)) { throw null; }
        public virtual System.Threading.Tasks.Task<Azure.Response<Azure.ResourceManager.Support.SupportTicketCommunicationResource>> GetSupportTicketCommunicationAsync(string communicationName, System.Threading.CancellationToken cancellationToken = default(System.Threading.CancellationToken)) { throw null; }
        public virtual Azure.ResourceManager.Support.SupportTicketCommunicationCollection GetSupportTicketCommunications() { throw null; }
        public virtual Azure.Response<Azure.ResourceManager.Support.SubscriptionSupportTicketResource> Update(Azure.ResourceManager.Support.Models.UpdateSupportTicket updateSupportTicket, System.Threading.CancellationToken cancellationToken = default(System.Threading.CancellationToken)) { throw null; }
        public virtual System.Threading.Tasks.Task<Azure.Response<Azure.ResourceManager.Support.SubscriptionSupportTicketResource>> UpdateAsync(Azure.ResourceManager.Support.Models.UpdateSupportTicket updateSupportTicket, System.Threading.CancellationToken cancellationToken = default(System.Threading.CancellationToken)) { throw null; }
    }
    public partial class SupportAzureServiceCollection : Azure.ResourceManager.ArmCollection, System.Collections.Generic.IAsyncEnumerable<Azure.ResourceManager.Support.SupportAzureServiceResource>, System.Collections.Generic.IEnumerable<Azure.ResourceManager.Support.SupportAzureServiceResource>, System.Collections.IEnumerable
    {
        protected SupportAzureServiceCollection() { }
        public virtual Azure.Response<bool> Exists(string serviceName, System.Threading.CancellationToken cancellationToken = default(System.Threading.CancellationToken)) { throw null; }
        public virtual System.Threading.Tasks.Task<Azure.Response<bool>> ExistsAsync(string serviceName, System.Threading.CancellationToken cancellationToken = default(System.Threading.CancellationToken)) { throw null; }
        public virtual Azure.Response<Azure.ResourceManager.Support.SupportAzureServiceResource> Get(string serviceName, System.Threading.CancellationToken cancellationToken = default(System.Threading.CancellationToken)) { throw null; }
        public virtual Azure.Pageable<Azure.ResourceManager.Support.SupportAzureServiceResource> GetAll(System.Threading.CancellationToken cancellationToken = default(System.Threading.CancellationToken)) { throw null; }
        public virtual Azure.AsyncPageable<Azure.ResourceManager.Support.SupportAzureServiceResource> GetAllAsync(System.Threading.CancellationToken cancellationToken = default(System.Threading.CancellationToken)) { throw null; }
        public virtual System.Threading.Tasks.Task<Azure.Response<Azure.ResourceManager.Support.SupportAzureServiceResource>> GetAsync(string serviceName, System.Threading.CancellationToken cancellationToken = default(System.Threading.CancellationToken)) { throw null; }
        public virtual Azure.NullableResponse<Azure.ResourceManager.Support.SupportAzureServiceResource> GetIfExists(string serviceName, System.Threading.CancellationToken cancellationToken = default(System.Threading.CancellationToken)) { throw null; }
        public virtual System.Threading.Tasks.Task<Azure.NullableResponse<Azure.ResourceManager.Support.SupportAzureServiceResource>> GetIfExistsAsync(string serviceName, System.Threading.CancellationToken cancellationToken = default(System.Threading.CancellationToken)) { throw null; }
        System.Collections.Generic.IAsyncEnumerator<Azure.ResourceManager.Support.SupportAzureServiceResource> System.Collections.Generic.IAsyncEnumerable<Azure.ResourceManager.Support.SupportAzureServiceResource>.GetAsyncEnumerator(System.Threading.CancellationToken cancellationToken) { throw null; }
        System.Collections.Generic.IEnumerator<Azure.ResourceManager.Support.SupportAzureServiceResource> System.Collections.Generic.IEnumerable<Azure.ResourceManager.Support.SupportAzureServiceResource>.GetEnumerator() { throw null; }
        System.Collections.IEnumerator System.Collections.IEnumerable.GetEnumerator() { throw null; }
    }
    public partial class SupportAzureServiceData : Azure.ResourceManager.Models.ResourceData
    {
        internal SupportAzureServiceData() { }
        public string DisplayName { get { throw null; } }
        public System.Collections.Generic.IReadOnlyList<string> ResourceTypes { get { throw null; } }
    }
    public partial class SupportAzureServiceResource : Azure.ResourceManager.ArmResource
    {
        public static readonly Azure.Core.ResourceType ResourceType;
        protected SupportAzureServiceResource() { }
        public virtual Azure.ResourceManager.Support.SupportAzureServiceData Data { get { throw null; } }
        public virtual bool HasData { get { throw null; } }
        public static Azure.Core.ResourceIdentifier CreateResourceIdentifier(string serviceName) { throw null; }
        public virtual Azure.Response<Azure.ResourceManager.Support.SupportAzureServiceResource> Get(System.Threading.CancellationToken cancellationToken = default(System.Threading.CancellationToken)) { throw null; }
        public virtual System.Threading.Tasks.Task<Azure.Response<Azure.ResourceManager.Support.SupportAzureServiceResource>> GetAsync(System.Threading.CancellationToken cancellationToken = default(System.Threading.CancellationToken)) { throw null; }
        public virtual Azure.Response<Azure.ResourceManager.Support.ProblemClassificationResource> GetProblemClassification(string problemClassificationName, System.Threading.CancellationToken cancellationToken = default(System.Threading.CancellationToken)) { throw null; }
        public virtual System.Threading.Tasks.Task<Azure.Response<Azure.ResourceManager.Support.ProblemClassificationResource>> GetProblemClassificationAsync(string problemClassificationName, System.Threading.CancellationToken cancellationToken = default(System.Threading.CancellationToken)) { throw null; }
        public virtual Azure.ResourceManager.Support.ProblemClassificationCollection GetProblemClassifications() { throw null; }
    }
    public static partial class SupportExtensions
    {
        public static Azure.Response<Azure.ResourceManager.Support.Models.SupportNameAvailabilityResult> CheckNameAvailabilitySupportTicketsNoSubscription(this Azure.ResourceManager.Resources.TenantResource tenantResource, Azure.ResourceManager.Support.Models.SupportNameAvailabilityContent content, System.Threading.CancellationToken cancellationToken = default(System.Threading.CancellationToken)) { throw null; }
        public static System.Threading.Tasks.Task<Azure.Response<Azure.ResourceManager.Support.Models.SupportNameAvailabilityResult>> CheckNameAvailabilitySupportTicketsNoSubscriptionAsync(this Azure.ResourceManager.Resources.TenantResource tenantResource, Azure.ResourceManager.Support.Models.SupportNameAvailabilityContent content, System.Threading.CancellationToken cancellationToken = default(System.Threading.CancellationToken)) { throw null; }
        public static Azure.Response<Azure.ResourceManager.Support.Models.SupportNameAvailabilityResult> CheckSupportTicketNameAvailability(this Azure.ResourceManager.Resources.SubscriptionResource subscriptionResource, Azure.ResourceManager.Support.Models.SupportNameAvailabilityContent content, System.Threading.CancellationToken cancellationToken = default(System.Threading.CancellationToken)) { throw null; }
        public static System.Threading.Tasks.Task<Azure.Response<Azure.ResourceManager.Support.Models.SupportNameAvailabilityResult>> CheckSupportTicketNameAvailabilityAsync(this Azure.ResourceManager.Resources.SubscriptionResource subscriptionResource, Azure.ResourceManager.Support.Models.SupportNameAvailabilityContent content, System.Threading.CancellationToken cancellationToken = default(System.Threading.CancellationToken)) { throw null; }
        public static Azure.ResourceManager.Support.ProblemClassificationResource GetProblemClassificationResource(this Azure.ResourceManager.ArmClient client, Azure.Core.ResourceIdentifier id) { throw null; }
        public static Azure.Response<Azure.ResourceManager.Support.SubscriptionFileWorkspaceResource> GetSubscriptionFileWorkspace(this Azure.ResourceManager.Resources.SubscriptionResource subscriptionResource, string fileWorkspaceName, System.Threading.CancellationToken cancellationToken = default(System.Threading.CancellationToken)) { throw null; }
        public static System.Threading.Tasks.Task<Azure.Response<Azure.ResourceManager.Support.SubscriptionFileWorkspaceResource>> GetSubscriptionFileWorkspaceAsync(this Azure.ResourceManager.Resources.SubscriptionResource subscriptionResource, string fileWorkspaceName, System.Threading.CancellationToken cancellationToken = default(System.Threading.CancellationToken)) { throw null; }
        public static Azure.ResourceManager.Support.SubscriptionFileWorkspaceResource GetSubscriptionFileWorkspaceResource(this Azure.ResourceManager.ArmClient client, Azure.Core.ResourceIdentifier id) { throw null; }
        public static Azure.ResourceManager.Support.SubscriptionFileWorkspaceCollection GetSubscriptionFileWorkspaces(this Azure.ResourceManager.Resources.SubscriptionResource subscriptionResource) { throw null; }
        public static Azure.Response<Azure.ResourceManager.Support.SubscriptionSupportTicketResource> GetSubscriptionSupportTicket(this Azure.ResourceManager.Resources.SubscriptionResource subscriptionResource, string supportTicketName, System.Threading.CancellationToken cancellationToken = default(System.Threading.CancellationToken)) { throw null; }
        public static System.Threading.Tasks.Task<Azure.Response<Azure.ResourceManager.Support.SubscriptionSupportTicketResource>> GetSubscriptionSupportTicketAsync(this Azure.ResourceManager.Resources.SubscriptionResource subscriptionResource, string supportTicketName, System.Threading.CancellationToken cancellationToken = default(System.Threading.CancellationToken)) { throw null; }
        public static Azure.ResourceManager.Support.SubscriptionSupportTicketResource GetSubscriptionSupportTicketResource(this Azure.ResourceManager.ArmClient client, Azure.Core.ResourceIdentifier id) { throw null; }
        public static Azure.ResourceManager.Support.SubscriptionSupportTicketCollection GetSubscriptionSupportTickets(this Azure.ResourceManager.Resources.SubscriptionResource subscriptionResource) { throw null; }
        public static Azure.Response<Azure.ResourceManager.Support.SupportAzureServiceResource> GetSupportAzureService(this Azure.ResourceManager.Resources.TenantResource tenantResource, string serviceName, System.Threading.CancellationToken cancellationToken = default(System.Threading.CancellationToken)) { throw null; }
        public static System.Threading.Tasks.Task<Azure.Response<Azure.ResourceManager.Support.SupportAzureServiceResource>> GetSupportAzureServiceAsync(this Azure.ResourceManager.Resources.TenantResource tenantResource, string serviceName, System.Threading.CancellationToken cancellationToken = default(System.Threading.CancellationToken)) { throw null; }
        public static Azure.ResourceManager.Support.SupportAzureServiceResource GetSupportAzureServiceResource(this Azure.ResourceManager.ArmClient client, Azure.Core.ResourceIdentifier id) { throw null; }
        public static Azure.ResourceManager.Support.SupportAzureServiceCollection GetSupportAzureServices(this Azure.ResourceManager.Resources.TenantResource tenantResource) { throw null; }
        public static Azure.ResourceManager.Support.SupportTicketChatTranscriptResource GetSupportTicketChatTranscriptResource(this Azure.ResourceManager.ArmClient client, Azure.Core.ResourceIdentifier id) { throw null; }
        public static Azure.ResourceManager.Support.SupportTicketCommunicationResource GetSupportTicketCommunicationResource(this Azure.ResourceManager.ArmClient client, Azure.Core.ResourceIdentifier id) { throw null; }
        public static Azure.ResourceManager.Support.SupportTicketFileResource GetSupportTicketFileResource(this Azure.ResourceManager.ArmClient client, Azure.Core.ResourceIdentifier id) { throw null; }
        public static Azure.ResourceManager.Support.SupportTicketNoSubChatTranscriptResource GetSupportTicketNoSubChatTranscriptResource(this Azure.ResourceManager.ArmClient client, Azure.Core.ResourceIdentifier id) { throw null; }
        public static Azure.ResourceManager.Support.SupportTicketNoSubCommunicationResource GetSupportTicketNoSubCommunicationResource(this Azure.ResourceManager.ArmClient client, Azure.Core.ResourceIdentifier id) { throw null; }
        public static Azure.ResourceManager.Support.SupportTicketNoSubFileResource GetSupportTicketNoSubFileResource(this Azure.ResourceManager.ArmClient client, Azure.Core.ResourceIdentifier id) { throw null; }
        public static Azure.Response<Azure.ResourceManager.Support.TenantFileWorkspaceResource> GetTenantFileWorkspace(this Azure.ResourceManager.Resources.TenantResource tenantResource, string fileWorkspaceName, System.Threading.CancellationToken cancellationToken = default(System.Threading.CancellationToken)) { throw null; }
        public static System.Threading.Tasks.Task<Azure.Response<Azure.ResourceManager.Support.TenantFileWorkspaceResource>> GetTenantFileWorkspaceAsync(this Azure.ResourceManager.Resources.TenantResource tenantResource, string fileWorkspaceName, System.Threading.CancellationToken cancellationToken = default(System.Threading.CancellationToken)) { throw null; }
        public static Azure.ResourceManager.Support.TenantFileWorkspaceResource GetTenantFileWorkspaceResource(this Azure.ResourceManager.ArmClient client, Azure.Core.ResourceIdentifier id) { throw null; }
        public static Azure.ResourceManager.Support.TenantFileWorkspaceCollection GetTenantFileWorkspaces(this Azure.ResourceManager.Resources.TenantResource tenantResource) { throw null; }
        public static Azure.Response<Azure.ResourceManager.Support.TenantSupportTicketResource> GetTenantSupportTicket(this Azure.ResourceManager.Resources.TenantResource tenantResource, string supportTicketName, System.Threading.CancellationToken cancellationToken = default(System.Threading.CancellationToken)) { throw null; }
        public static System.Threading.Tasks.Task<Azure.Response<Azure.ResourceManager.Support.TenantSupportTicketResource>> GetTenantSupportTicketAsync(this Azure.ResourceManager.Resources.TenantResource tenantResource, string supportTicketName, System.Threading.CancellationToken cancellationToken = default(System.Threading.CancellationToken)) { throw null; }
        public static Azure.ResourceManager.Support.TenantSupportTicketResource GetTenantSupportTicketResource(this Azure.ResourceManager.ArmClient client, Azure.Core.ResourceIdentifier id) { throw null; }
        public static Azure.ResourceManager.Support.TenantSupportTicketCollection GetTenantSupportTickets(this Azure.ResourceManager.Resources.TenantResource tenantResource) { throw null; }
    }
    public partial class SupportTicketChatTranscriptCollection : Azure.ResourceManager.ArmCollection, System.Collections.Generic.IAsyncEnumerable<Azure.ResourceManager.Support.SupportTicketChatTranscriptResource>, System.Collections.Generic.IEnumerable<Azure.ResourceManager.Support.SupportTicketChatTranscriptResource>, System.Collections.IEnumerable
    {
<<<<<<< HEAD
        protected SupportTicketChatTranscriptCollection() { }
        public virtual Azure.Response<bool> Exists(string chatTranscriptName, System.Threading.CancellationToken cancellationToken = default(System.Threading.CancellationToken)) { throw null; }
        public virtual System.Threading.Tasks.Task<Azure.Response<bool>> ExistsAsync(string chatTranscriptName, System.Threading.CancellationToken cancellationToken = default(System.Threading.CancellationToken)) { throw null; }
        public virtual Azure.Response<Azure.ResourceManager.Support.SupportTicketChatTranscriptResource> Get(string chatTranscriptName, System.Threading.CancellationToken cancellationToken = default(System.Threading.CancellationToken)) { throw null; }
        public virtual Azure.Pageable<Azure.ResourceManager.Support.SupportTicketChatTranscriptResource> GetAll(System.Threading.CancellationToken cancellationToken = default(System.Threading.CancellationToken)) { throw null; }
        public virtual Azure.AsyncPageable<Azure.ResourceManager.Support.SupportTicketChatTranscriptResource> GetAllAsync(System.Threading.CancellationToken cancellationToken = default(System.Threading.CancellationToken)) { throw null; }
        public virtual System.Threading.Tasks.Task<Azure.Response<Azure.ResourceManager.Support.SupportTicketChatTranscriptResource>> GetAsync(string chatTranscriptName, System.Threading.CancellationToken cancellationToken = default(System.Threading.CancellationToken)) { throw null; }
        System.Collections.Generic.IAsyncEnumerator<Azure.ResourceManager.Support.SupportTicketChatTranscriptResource> System.Collections.Generic.IAsyncEnumerable<Azure.ResourceManager.Support.SupportTicketChatTranscriptResource>.GetAsyncEnumerator(System.Threading.CancellationToken cancellationToken) { throw null; }
        System.Collections.Generic.IEnumerator<Azure.ResourceManager.Support.SupportTicketChatTranscriptResource> System.Collections.Generic.IEnumerable<Azure.ResourceManager.Support.SupportTicketChatTranscriptResource>.GetEnumerator() { throw null; }
=======
        protected SupportTicketCollection() { }
        public virtual Azure.ResourceManager.ArmOperation<Azure.ResourceManager.Support.SupportTicketResource> CreateOrUpdate(Azure.WaitUntil waitUntil, string supportTicketName, Azure.ResourceManager.Support.SupportTicketData data, System.Threading.CancellationToken cancellationToken = default(System.Threading.CancellationToken)) { throw null; }
        public virtual System.Threading.Tasks.Task<Azure.ResourceManager.ArmOperation<Azure.ResourceManager.Support.SupportTicketResource>> CreateOrUpdateAsync(Azure.WaitUntil waitUntil, string supportTicketName, Azure.ResourceManager.Support.SupportTicketData data, System.Threading.CancellationToken cancellationToken = default(System.Threading.CancellationToken)) { throw null; }
        public virtual Azure.Response<bool> Exists(string supportTicketName, System.Threading.CancellationToken cancellationToken = default(System.Threading.CancellationToken)) { throw null; }
        public virtual System.Threading.Tasks.Task<Azure.Response<bool>> ExistsAsync(string supportTicketName, System.Threading.CancellationToken cancellationToken = default(System.Threading.CancellationToken)) { throw null; }
        public virtual Azure.Response<Azure.ResourceManager.Support.SupportTicketResource> Get(string supportTicketName, System.Threading.CancellationToken cancellationToken = default(System.Threading.CancellationToken)) { throw null; }
        public virtual Azure.Pageable<Azure.ResourceManager.Support.SupportTicketResource> GetAll(int? top = default(int?), string filter = null, System.Threading.CancellationToken cancellationToken = default(System.Threading.CancellationToken)) { throw null; }
        public virtual Azure.AsyncPageable<Azure.ResourceManager.Support.SupportTicketResource> GetAllAsync(int? top = default(int?), string filter = null, System.Threading.CancellationToken cancellationToken = default(System.Threading.CancellationToken)) { throw null; }
        public virtual System.Threading.Tasks.Task<Azure.Response<Azure.ResourceManager.Support.SupportTicketResource>> GetAsync(string supportTicketName, System.Threading.CancellationToken cancellationToken = default(System.Threading.CancellationToken)) { throw null; }
        public virtual Azure.NullableResponse<Azure.ResourceManager.Support.SupportTicketResource> GetIfExists(string supportTicketName, System.Threading.CancellationToken cancellationToken = default(System.Threading.CancellationToken)) { throw null; }
        public virtual System.Threading.Tasks.Task<Azure.NullableResponse<Azure.ResourceManager.Support.SupportTicketResource>> GetIfExistsAsync(string supportTicketName, System.Threading.CancellationToken cancellationToken = default(System.Threading.CancellationToken)) { throw null; }
        System.Collections.Generic.IAsyncEnumerator<Azure.ResourceManager.Support.SupportTicketResource> System.Collections.Generic.IAsyncEnumerable<Azure.ResourceManager.Support.SupportTicketResource>.GetAsyncEnumerator(System.Threading.CancellationToken cancellationToken) { throw null; }
        System.Collections.Generic.IEnumerator<Azure.ResourceManager.Support.SupportTicketResource> System.Collections.Generic.IEnumerable<Azure.ResourceManager.Support.SupportTicketResource>.GetEnumerator() { throw null; }
>>>>>>> 8e52e83c
        System.Collections.IEnumerator System.Collections.IEnumerable.GetEnumerator() { throw null; }
    }
    public partial class SupportTicketChatTranscriptResource : Azure.ResourceManager.ArmResource
    {
        public static readonly Azure.Core.ResourceType ResourceType;
        protected SupportTicketChatTranscriptResource() { }
        public virtual Azure.ResourceManager.Support.ChatTranscriptDetailData Data { get { throw null; } }
        public virtual bool HasData { get { throw null; } }
        public static Azure.Core.ResourceIdentifier CreateResourceIdentifier(string subscriptionId, string supportTicketName, string chatTranscriptName) { throw null; }
        public virtual Azure.Response<Azure.ResourceManager.Support.SupportTicketChatTranscriptResource> Get(System.Threading.CancellationToken cancellationToken = default(System.Threading.CancellationToken)) { throw null; }
        public virtual System.Threading.Tasks.Task<Azure.Response<Azure.ResourceManager.Support.SupportTicketChatTranscriptResource>> GetAsync(System.Threading.CancellationToken cancellationToken = default(System.Threading.CancellationToken)) { throw null; }
    }
    public partial class SupportTicketCommunicationCollection : Azure.ResourceManager.ArmCollection, System.Collections.Generic.IAsyncEnumerable<Azure.ResourceManager.Support.SupportTicketCommunicationResource>, System.Collections.Generic.IEnumerable<Azure.ResourceManager.Support.SupportTicketCommunicationResource>, System.Collections.IEnumerable
    {
        protected SupportTicketCommunicationCollection() { }
        public virtual Azure.ResourceManager.ArmOperation<Azure.ResourceManager.Support.SupportTicketCommunicationResource> CreateOrUpdate(Azure.WaitUntil waitUntil, string communicationName, Azure.ResourceManager.Support.SupportTicketCommunicationData data, System.Threading.CancellationToken cancellationToken = default(System.Threading.CancellationToken)) { throw null; }
        public virtual System.Threading.Tasks.Task<Azure.ResourceManager.ArmOperation<Azure.ResourceManager.Support.SupportTicketCommunicationResource>> CreateOrUpdateAsync(Azure.WaitUntil waitUntil, string communicationName, Azure.ResourceManager.Support.SupportTicketCommunicationData data, System.Threading.CancellationToken cancellationToken = default(System.Threading.CancellationToken)) { throw null; }
        public virtual Azure.Response<bool> Exists(string communicationName, System.Threading.CancellationToken cancellationToken = default(System.Threading.CancellationToken)) { throw null; }
        public virtual System.Threading.Tasks.Task<Azure.Response<bool>> ExistsAsync(string communicationName, System.Threading.CancellationToken cancellationToken = default(System.Threading.CancellationToken)) { throw null; }
        public virtual Azure.Response<Azure.ResourceManager.Support.SupportTicketCommunicationResource> Get(string communicationName, System.Threading.CancellationToken cancellationToken = default(System.Threading.CancellationToken)) { throw null; }
        public virtual Azure.Pageable<Azure.ResourceManager.Support.SupportTicketCommunicationResource> GetAll(int? top = default(int?), string filter = null, System.Threading.CancellationToken cancellationToken = default(System.Threading.CancellationToken)) { throw null; }
        public virtual Azure.AsyncPageable<Azure.ResourceManager.Support.SupportTicketCommunicationResource> GetAllAsync(int? top = default(int?), string filter = null, System.Threading.CancellationToken cancellationToken = default(System.Threading.CancellationToken)) { throw null; }
        public virtual System.Threading.Tasks.Task<Azure.Response<Azure.ResourceManager.Support.SupportTicketCommunicationResource>> GetAsync(string communicationName, System.Threading.CancellationToken cancellationToken = default(System.Threading.CancellationToken)) { throw null; }
        public virtual Azure.NullableResponse<Azure.ResourceManager.Support.SupportTicketCommunicationResource> GetIfExists(string communicationName, System.Threading.CancellationToken cancellationToken = default(System.Threading.CancellationToken)) { throw null; }
        public virtual System.Threading.Tasks.Task<Azure.NullableResponse<Azure.ResourceManager.Support.SupportTicketCommunicationResource>> GetIfExistsAsync(string communicationName, System.Threading.CancellationToken cancellationToken = default(System.Threading.CancellationToken)) { throw null; }
        System.Collections.Generic.IAsyncEnumerator<Azure.ResourceManager.Support.SupportTicketCommunicationResource> System.Collections.Generic.IAsyncEnumerable<Azure.ResourceManager.Support.SupportTicketCommunicationResource>.GetAsyncEnumerator(System.Threading.CancellationToken cancellationToken) { throw null; }
        System.Collections.Generic.IEnumerator<Azure.ResourceManager.Support.SupportTicketCommunicationResource> System.Collections.Generic.IEnumerable<Azure.ResourceManager.Support.SupportTicketCommunicationResource>.GetEnumerator() { throw null; }
        System.Collections.IEnumerator System.Collections.IEnumerable.GetEnumerator() { throw null; }
    }
    public partial class SupportTicketCommunicationData : Azure.ResourceManager.Models.ResourceData
    {
        public SupportTicketCommunicationData() { }
        public string Body { get { throw null; } set { } }
        public Azure.ResourceManager.Support.Models.SupportTicketCommunicationDirection? CommunicationDirection { get { throw null; } }
        public Azure.ResourceManager.Support.Models.SupportTicketCommunicationType? CommunicationType { get { throw null; } }
        public System.DateTimeOffset? CreatedOn { get { throw null; } }
        public string Sender { get { throw null; } set { } }
        public string Subject { get { throw null; } set { } }
    }
    public partial class SupportTicketCommunicationResource : Azure.ResourceManager.ArmResource
    {
        public static readonly Azure.Core.ResourceType ResourceType;
        protected SupportTicketCommunicationResource() { }
        public virtual Azure.ResourceManager.Support.SupportTicketCommunicationData Data { get { throw null; } }
        public virtual bool HasData { get { throw null; } }
        public static Azure.Core.ResourceIdentifier CreateResourceIdentifier(string subscriptionId, string supportTicketName, string communicationName) { throw null; }
        public virtual Azure.Response<Azure.ResourceManager.Support.SupportTicketCommunicationResource> Get(System.Threading.CancellationToken cancellationToken = default(System.Threading.CancellationToken)) { throw null; }
        public virtual System.Threading.Tasks.Task<Azure.Response<Azure.ResourceManager.Support.SupportTicketCommunicationResource>> GetAsync(System.Threading.CancellationToken cancellationToken = default(System.Threading.CancellationToken)) { throw null; }
        public virtual Azure.ResourceManager.ArmOperation<Azure.ResourceManager.Support.SupportTicketCommunicationResource> Update(Azure.WaitUntil waitUntil, Azure.ResourceManager.Support.SupportTicketCommunicationData data, System.Threading.CancellationToken cancellationToken = default(System.Threading.CancellationToken)) { throw null; }
        public virtual System.Threading.Tasks.Task<Azure.ResourceManager.ArmOperation<Azure.ResourceManager.Support.SupportTicketCommunicationResource>> UpdateAsync(Azure.WaitUntil waitUntil, Azure.ResourceManager.Support.SupportTicketCommunicationData data, System.Threading.CancellationToken cancellationToken = default(System.Threading.CancellationToken)) { throw null; }
    }
    public partial class SupportTicketData : Azure.ResourceManager.Models.ResourceData
    {
        public SupportTicketData() { }
        public Azure.ResourceManager.Support.Models.Consent? AdvancedDiagnosticConsent { get { throw null; } set { } }
        public Azure.ResourceManager.Support.Models.SupportContactProfile ContactDetails { get { throw null; } set { } }
        public System.DateTimeOffset? CreatedOn { get { throw null; } }
        public string Description { get { throw null; } set { } }
        public string EnrollmentId { get { throw null; } }
        public string FileWorkspaceName { get { throw null; } set { } }
        public System.DateTimeOffset? ModifiedOn { get { throw null; } }
        public string ProblemClassificationDisplayName { get { throw null; } }
        public string ProblemClassificationId { get { throw null; } set { } }
        public string ProblemScopingQuestions { get { throw null; } set { } }
        public System.DateTimeOffset? ProblemStartOn { get { throw null; } set { } }
        public Azure.ResourceManager.Support.Models.QuotaTicketDetails QuotaTicketDetails { get { throw null; } set { } }
        public bool? Require24X7Response { get { throw null; } set { } }
        public System.Collections.Generic.IList<Azure.ResourceManager.Support.Models.SecondaryConsent> SecondaryConsent { get { throw null; } }
        public string ServiceDisplayName { get { throw null; } }
        public string ServiceId { get { throw null; } set { } }
        public Azure.ResourceManager.Support.Models.SupportServiceLevelAgreement ServiceLevelAgreement { get { throw null; } set { } }
        public Azure.ResourceManager.Support.Models.SupportSeverityLevel? Severity { get { throw null; } set { } }
        public string Status { get { throw null; } }
        public string SupportEngineerEmailAddress { get { throw null; } }
        public string SupportPlanDisplayName { get { throw null; } }
        public string SupportPlanId { get { throw null; } set { } }
        public string SupportPlanType { get { throw null; } }
        public string SupportTicketId { get { throw null; } set { } }
        public Azure.Core.ResourceIdentifier TechnicalTicketDetailsResourceId { get { throw null; } set { } }
        public string Title { get { throw null; } set { } }
    }
    public partial class SupportTicketFileCollection : Azure.ResourceManager.ArmCollection, System.Collections.Generic.IAsyncEnumerable<Azure.ResourceManager.Support.SupportTicketFileResource>, System.Collections.Generic.IEnumerable<Azure.ResourceManager.Support.SupportTicketFileResource>, System.Collections.IEnumerable
    {
        protected SupportTicketFileCollection() { }
        public virtual Azure.ResourceManager.ArmOperation<Azure.ResourceManager.Support.SupportTicketFileResource> CreateOrUpdate(Azure.WaitUntil waitUntil, string fileName, Azure.ResourceManager.Support.FileDetailData data, System.Threading.CancellationToken cancellationToken = default(System.Threading.CancellationToken)) { throw null; }
        public virtual System.Threading.Tasks.Task<Azure.ResourceManager.ArmOperation<Azure.ResourceManager.Support.SupportTicketFileResource>> CreateOrUpdateAsync(Azure.WaitUntil waitUntil, string fileName, Azure.ResourceManager.Support.FileDetailData data, System.Threading.CancellationToken cancellationToken = default(System.Threading.CancellationToken)) { throw null; }
        public virtual Azure.Response<bool> Exists(string fileName, System.Threading.CancellationToken cancellationToken = default(System.Threading.CancellationToken)) { throw null; }
        public virtual System.Threading.Tasks.Task<Azure.Response<bool>> ExistsAsync(string fileName, System.Threading.CancellationToken cancellationToken = default(System.Threading.CancellationToken)) { throw null; }
        public virtual Azure.Response<Azure.ResourceManager.Support.SupportTicketFileResource> Get(string fileName, System.Threading.CancellationToken cancellationToken = default(System.Threading.CancellationToken)) { throw null; }
        public virtual Azure.Pageable<Azure.ResourceManager.Support.SupportTicketFileResource> GetAll(System.Threading.CancellationToken cancellationToken = default(System.Threading.CancellationToken)) { throw null; }
        public virtual Azure.AsyncPageable<Azure.ResourceManager.Support.SupportTicketFileResource> GetAllAsync(System.Threading.CancellationToken cancellationToken = default(System.Threading.CancellationToken)) { throw null; }
        public virtual System.Threading.Tasks.Task<Azure.Response<Azure.ResourceManager.Support.SupportTicketFileResource>> GetAsync(string fileName, System.Threading.CancellationToken cancellationToken = default(System.Threading.CancellationToken)) { throw null; }
        System.Collections.Generic.IAsyncEnumerator<Azure.ResourceManager.Support.SupportTicketFileResource> System.Collections.Generic.IAsyncEnumerable<Azure.ResourceManager.Support.SupportTicketFileResource>.GetAsyncEnumerator(System.Threading.CancellationToken cancellationToken) { throw null; }
        System.Collections.Generic.IEnumerator<Azure.ResourceManager.Support.SupportTicketFileResource> System.Collections.Generic.IEnumerable<Azure.ResourceManager.Support.SupportTicketFileResource>.GetEnumerator() { throw null; }
        System.Collections.IEnumerator System.Collections.IEnumerable.GetEnumerator() { throw null; }
    }
    public partial class SupportTicketFileResource : Azure.ResourceManager.ArmResource
    {
        public static readonly Azure.Core.ResourceType ResourceType;
        protected SupportTicketFileResource() { }
        public virtual Azure.ResourceManager.Support.FileDetailData Data { get { throw null; } }
        public virtual bool HasData { get { throw null; } }
        public static Azure.Core.ResourceIdentifier CreateResourceIdentifier(string subscriptionId, string fileWorkspaceName, string fileName) { throw null; }
        public virtual Azure.Response<Azure.ResourceManager.Support.SupportTicketFileResource> Get(System.Threading.CancellationToken cancellationToken = default(System.Threading.CancellationToken)) { throw null; }
        public virtual System.Threading.Tasks.Task<Azure.Response<Azure.ResourceManager.Support.SupportTicketFileResource>> GetAsync(System.Threading.CancellationToken cancellationToken = default(System.Threading.CancellationToken)) { throw null; }
        public virtual Azure.ResourceManager.ArmOperation<Azure.ResourceManager.Support.SupportTicketFileResource> Update(Azure.WaitUntil waitUntil, Azure.ResourceManager.Support.FileDetailData data, System.Threading.CancellationToken cancellationToken = default(System.Threading.CancellationToken)) { throw null; }
        public virtual System.Threading.Tasks.Task<Azure.ResourceManager.ArmOperation<Azure.ResourceManager.Support.SupportTicketFileResource>> UpdateAsync(Azure.WaitUntil waitUntil, Azure.ResourceManager.Support.FileDetailData data, System.Threading.CancellationToken cancellationToken = default(System.Threading.CancellationToken)) { throw null; }
        public virtual Azure.Response Upload(Azure.ResourceManager.Support.Models.UploadFile uploadFile, System.Threading.CancellationToken cancellationToken = default(System.Threading.CancellationToken)) { throw null; }
        public virtual System.Threading.Tasks.Task<Azure.Response> UploadAsync(Azure.ResourceManager.Support.Models.UploadFile uploadFile, System.Threading.CancellationToken cancellationToken = default(System.Threading.CancellationToken)) { throw null; }
    }
    public partial class SupportTicketNoSubChatTranscriptCollection : Azure.ResourceManager.ArmCollection, System.Collections.Generic.IAsyncEnumerable<Azure.ResourceManager.Support.SupportTicketNoSubChatTranscriptResource>, System.Collections.Generic.IEnumerable<Azure.ResourceManager.Support.SupportTicketNoSubChatTranscriptResource>, System.Collections.IEnumerable
    {
        protected SupportTicketNoSubChatTranscriptCollection() { }
        public virtual Azure.Response<bool> Exists(string chatTranscriptName, System.Threading.CancellationToken cancellationToken = default(System.Threading.CancellationToken)) { throw null; }
        public virtual System.Threading.Tasks.Task<Azure.Response<bool>> ExistsAsync(string chatTranscriptName, System.Threading.CancellationToken cancellationToken = default(System.Threading.CancellationToken)) { throw null; }
        public virtual Azure.Response<Azure.ResourceManager.Support.SupportTicketNoSubChatTranscriptResource> Get(string chatTranscriptName, System.Threading.CancellationToken cancellationToken = default(System.Threading.CancellationToken)) { throw null; }
        public virtual Azure.Pageable<Azure.ResourceManager.Support.SupportTicketNoSubChatTranscriptResource> GetAll(System.Threading.CancellationToken cancellationToken = default(System.Threading.CancellationToken)) { throw null; }
        public virtual Azure.AsyncPageable<Azure.ResourceManager.Support.SupportTicketNoSubChatTranscriptResource> GetAllAsync(System.Threading.CancellationToken cancellationToken = default(System.Threading.CancellationToken)) { throw null; }
        public virtual System.Threading.Tasks.Task<Azure.Response<Azure.ResourceManager.Support.SupportTicketNoSubChatTranscriptResource>> GetAsync(string chatTranscriptName, System.Threading.CancellationToken cancellationToken = default(System.Threading.CancellationToken)) { throw null; }
        System.Collections.Generic.IAsyncEnumerator<Azure.ResourceManager.Support.SupportTicketNoSubChatTranscriptResource> System.Collections.Generic.IAsyncEnumerable<Azure.ResourceManager.Support.SupportTicketNoSubChatTranscriptResource>.GetAsyncEnumerator(System.Threading.CancellationToken cancellationToken) { throw null; }
        System.Collections.Generic.IEnumerator<Azure.ResourceManager.Support.SupportTicketNoSubChatTranscriptResource> System.Collections.Generic.IEnumerable<Azure.ResourceManager.Support.SupportTicketNoSubChatTranscriptResource>.GetEnumerator() { throw null; }
        System.Collections.IEnumerator System.Collections.IEnumerable.GetEnumerator() { throw null; }
    }
    public partial class SupportTicketNoSubChatTranscriptResource : Azure.ResourceManager.ArmResource
    {
        public static readonly Azure.Core.ResourceType ResourceType;
        protected SupportTicketNoSubChatTranscriptResource() { }
        public virtual Azure.ResourceManager.Support.ChatTranscriptDetailData Data { get { throw null; } }
        public virtual bool HasData { get { throw null; } }
        public static Azure.Core.ResourceIdentifier CreateResourceIdentifier(string supportTicketName, string chatTranscriptName) { throw null; }
        public virtual Azure.Response<Azure.ResourceManager.Support.SupportTicketNoSubChatTranscriptResource> Get(System.Threading.CancellationToken cancellationToken = default(System.Threading.CancellationToken)) { throw null; }
        public virtual System.Threading.Tasks.Task<Azure.Response<Azure.ResourceManager.Support.SupportTicketNoSubChatTranscriptResource>> GetAsync(System.Threading.CancellationToken cancellationToken = default(System.Threading.CancellationToken)) { throw null; }
    }
    public partial class SupportTicketNoSubCommunicationCollection : Azure.ResourceManager.ArmCollection, System.Collections.Generic.IAsyncEnumerable<Azure.ResourceManager.Support.SupportTicketNoSubCommunicationResource>, System.Collections.Generic.IEnumerable<Azure.ResourceManager.Support.SupportTicketNoSubCommunicationResource>, System.Collections.IEnumerable
    {
        protected SupportTicketNoSubCommunicationCollection() { }
        public virtual Azure.ResourceManager.ArmOperation<Azure.ResourceManager.Support.SupportTicketNoSubCommunicationResource> CreateOrUpdate(Azure.WaitUntil waitUntil, string communicationName, Azure.ResourceManager.Support.SupportTicketCommunicationData data, System.Threading.CancellationToken cancellationToken = default(System.Threading.CancellationToken)) { throw null; }
        public virtual System.Threading.Tasks.Task<Azure.ResourceManager.ArmOperation<Azure.ResourceManager.Support.SupportTicketNoSubCommunicationResource>> CreateOrUpdateAsync(Azure.WaitUntil waitUntil, string communicationName, Azure.ResourceManager.Support.SupportTicketCommunicationData data, System.Threading.CancellationToken cancellationToken = default(System.Threading.CancellationToken)) { throw null; }
        public virtual Azure.Response<bool> Exists(string communicationName, System.Threading.CancellationToken cancellationToken = default(System.Threading.CancellationToken)) { throw null; }
        public virtual System.Threading.Tasks.Task<Azure.Response<bool>> ExistsAsync(string communicationName, System.Threading.CancellationToken cancellationToken = default(System.Threading.CancellationToken)) { throw null; }
        public virtual Azure.Response<Azure.ResourceManager.Support.SupportTicketNoSubCommunicationResource> Get(string communicationName, System.Threading.CancellationToken cancellationToken = default(System.Threading.CancellationToken)) { throw null; }
        public virtual Azure.Pageable<Azure.ResourceManager.Support.SupportTicketNoSubCommunicationResource> GetAll(int? top = default(int?), string filter = null, System.Threading.CancellationToken cancellationToken = default(System.Threading.CancellationToken)) { throw null; }
        public virtual Azure.AsyncPageable<Azure.ResourceManager.Support.SupportTicketNoSubCommunicationResource> GetAllAsync(int? top = default(int?), string filter = null, System.Threading.CancellationToken cancellationToken = default(System.Threading.CancellationToken)) { throw null; }
        public virtual System.Threading.Tasks.Task<Azure.Response<Azure.ResourceManager.Support.SupportTicketNoSubCommunicationResource>> GetAsync(string communicationName, System.Threading.CancellationToken cancellationToken = default(System.Threading.CancellationToken)) { throw null; }
        System.Collections.Generic.IAsyncEnumerator<Azure.ResourceManager.Support.SupportTicketNoSubCommunicationResource> System.Collections.Generic.IAsyncEnumerable<Azure.ResourceManager.Support.SupportTicketNoSubCommunicationResource>.GetAsyncEnumerator(System.Threading.CancellationToken cancellationToken) { throw null; }
        System.Collections.Generic.IEnumerator<Azure.ResourceManager.Support.SupportTicketNoSubCommunicationResource> System.Collections.Generic.IEnumerable<Azure.ResourceManager.Support.SupportTicketNoSubCommunicationResource>.GetEnumerator() { throw null; }
        System.Collections.IEnumerator System.Collections.IEnumerable.GetEnumerator() { throw null; }
    }
    public partial class SupportTicketNoSubCommunicationResource : Azure.ResourceManager.ArmResource
    {
        public static readonly Azure.Core.ResourceType ResourceType;
        protected SupportTicketNoSubCommunicationResource() { }
        public virtual Azure.ResourceManager.Support.SupportTicketCommunicationData Data { get { throw null; } }
        public virtual bool HasData { get { throw null; } }
        public static Azure.Core.ResourceIdentifier CreateResourceIdentifier(string supportTicketName, string communicationName) { throw null; }
        public virtual Azure.Response<Azure.ResourceManager.Support.SupportTicketNoSubCommunicationResource> Get(System.Threading.CancellationToken cancellationToken = default(System.Threading.CancellationToken)) { throw null; }
        public virtual System.Threading.Tasks.Task<Azure.Response<Azure.ResourceManager.Support.SupportTicketNoSubCommunicationResource>> GetAsync(System.Threading.CancellationToken cancellationToken = default(System.Threading.CancellationToken)) { throw null; }
        public virtual Azure.ResourceManager.ArmOperation<Azure.ResourceManager.Support.SupportTicketNoSubCommunicationResource> Update(Azure.WaitUntil waitUntil, Azure.ResourceManager.Support.SupportTicketCommunicationData data, System.Threading.CancellationToken cancellationToken = default(System.Threading.CancellationToken)) { throw null; }
        public virtual System.Threading.Tasks.Task<Azure.ResourceManager.ArmOperation<Azure.ResourceManager.Support.SupportTicketNoSubCommunicationResource>> UpdateAsync(Azure.WaitUntil waitUntil, Azure.ResourceManager.Support.SupportTicketCommunicationData data, System.Threading.CancellationToken cancellationToken = default(System.Threading.CancellationToken)) { throw null; }
    }
    public partial class SupportTicketNoSubFileCollection : Azure.ResourceManager.ArmCollection, System.Collections.Generic.IAsyncEnumerable<Azure.ResourceManager.Support.SupportTicketNoSubFileResource>, System.Collections.Generic.IEnumerable<Azure.ResourceManager.Support.SupportTicketNoSubFileResource>, System.Collections.IEnumerable
    {
        protected SupportTicketNoSubFileCollection() { }
        public virtual Azure.ResourceManager.ArmOperation<Azure.ResourceManager.Support.SupportTicketNoSubFileResource> CreateOrUpdate(Azure.WaitUntil waitUntil, string fileName, Azure.ResourceManager.Support.FileDetailData data, System.Threading.CancellationToken cancellationToken = default(System.Threading.CancellationToken)) { throw null; }
        public virtual System.Threading.Tasks.Task<Azure.ResourceManager.ArmOperation<Azure.ResourceManager.Support.SupportTicketNoSubFileResource>> CreateOrUpdateAsync(Azure.WaitUntil waitUntil, string fileName, Azure.ResourceManager.Support.FileDetailData data, System.Threading.CancellationToken cancellationToken = default(System.Threading.CancellationToken)) { throw null; }
        public virtual Azure.Response<bool> Exists(string fileName, System.Threading.CancellationToken cancellationToken = default(System.Threading.CancellationToken)) { throw null; }
        public virtual System.Threading.Tasks.Task<Azure.Response<bool>> ExistsAsync(string fileName, System.Threading.CancellationToken cancellationToken = default(System.Threading.CancellationToken)) { throw null; }
        public virtual Azure.Response<Azure.ResourceManager.Support.SupportTicketNoSubFileResource> Get(string fileName, System.Threading.CancellationToken cancellationToken = default(System.Threading.CancellationToken)) { throw null; }
        public virtual Azure.Pageable<Azure.ResourceManager.Support.SupportTicketNoSubFileResource> GetAll(System.Threading.CancellationToken cancellationToken = default(System.Threading.CancellationToken)) { throw null; }
        public virtual Azure.AsyncPageable<Azure.ResourceManager.Support.SupportTicketNoSubFileResource> GetAllAsync(System.Threading.CancellationToken cancellationToken = default(System.Threading.CancellationToken)) { throw null; }
        public virtual System.Threading.Tasks.Task<Azure.Response<Azure.ResourceManager.Support.SupportTicketNoSubFileResource>> GetAsync(string fileName, System.Threading.CancellationToken cancellationToken = default(System.Threading.CancellationToken)) { throw null; }
        System.Collections.Generic.IAsyncEnumerator<Azure.ResourceManager.Support.SupportTicketNoSubFileResource> System.Collections.Generic.IAsyncEnumerable<Azure.ResourceManager.Support.SupportTicketNoSubFileResource>.GetAsyncEnumerator(System.Threading.CancellationToken cancellationToken) { throw null; }
        System.Collections.Generic.IEnumerator<Azure.ResourceManager.Support.SupportTicketNoSubFileResource> System.Collections.Generic.IEnumerable<Azure.ResourceManager.Support.SupportTicketNoSubFileResource>.GetEnumerator() { throw null; }
        System.Collections.IEnumerator System.Collections.IEnumerable.GetEnumerator() { throw null; }
    }
    public partial class SupportTicketNoSubFileResource : Azure.ResourceManager.ArmResource
    {
        public static readonly Azure.Core.ResourceType ResourceType;
        protected SupportTicketNoSubFileResource() { }
        public virtual Azure.ResourceManager.Support.FileDetailData Data { get { throw null; } }
        public virtual bool HasData { get { throw null; } }
        public static Azure.Core.ResourceIdentifier CreateResourceIdentifier(string fileWorkspaceName, string fileName) { throw null; }
        public virtual Azure.Response<Azure.ResourceManager.Support.SupportTicketNoSubFileResource> Get(System.Threading.CancellationToken cancellationToken = default(System.Threading.CancellationToken)) { throw null; }
        public virtual System.Threading.Tasks.Task<Azure.Response<Azure.ResourceManager.Support.SupportTicketNoSubFileResource>> GetAsync(System.Threading.CancellationToken cancellationToken = default(System.Threading.CancellationToken)) { throw null; }
        public virtual Azure.ResourceManager.ArmOperation<Azure.ResourceManager.Support.SupportTicketNoSubFileResource> Update(Azure.WaitUntil waitUntil, Azure.ResourceManager.Support.FileDetailData data, System.Threading.CancellationToken cancellationToken = default(System.Threading.CancellationToken)) { throw null; }
        public virtual System.Threading.Tasks.Task<Azure.ResourceManager.ArmOperation<Azure.ResourceManager.Support.SupportTicketNoSubFileResource>> UpdateAsync(Azure.WaitUntil waitUntil, Azure.ResourceManager.Support.FileDetailData data, System.Threading.CancellationToken cancellationToken = default(System.Threading.CancellationToken)) { throw null; }
        public virtual Azure.Response Upload(Azure.ResourceManager.Support.Models.UploadFile uploadFile, System.Threading.CancellationToken cancellationToken = default(System.Threading.CancellationToken)) { throw null; }
        public virtual System.Threading.Tasks.Task<Azure.Response> UploadAsync(Azure.ResourceManager.Support.Models.UploadFile uploadFile, System.Threading.CancellationToken cancellationToken = default(System.Threading.CancellationToken)) { throw null; }
    }
    public partial class TenantFileWorkspaceCollection : Azure.ResourceManager.ArmCollection
    {
        protected TenantFileWorkspaceCollection() { }
        public virtual Azure.ResourceManager.ArmOperation<Azure.ResourceManager.Support.TenantFileWorkspaceResource> CreateOrUpdate(Azure.WaitUntil waitUntil, string fileWorkspaceName, System.Threading.CancellationToken cancellationToken = default(System.Threading.CancellationToken)) { throw null; }
        public virtual System.Threading.Tasks.Task<Azure.ResourceManager.ArmOperation<Azure.ResourceManager.Support.TenantFileWorkspaceResource>> CreateOrUpdateAsync(Azure.WaitUntil waitUntil, string fileWorkspaceName, System.Threading.CancellationToken cancellationToken = default(System.Threading.CancellationToken)) { throw null; }
        public virtual Azure.Response<bool> Exists(string fileWorkspaceName, System.Threading.CancellationToken cancellationToken = default(System.Threading.CancellationToken)) { throw null; }
        public virtual System.Threading.Tasks.Task<Azure.Response<bool>> ExistsAsync(string fileWorkspaceName, System.Threading.CancellationToken cancellationToken = default(System.Threading.CancellationToken)) { throw null; }
        public virtual Azure.Response<Azure.ResourceManager.Support.TenantFileWorkspaceResource> Get(string fileWorkspaceName, System.Threading.CancellationToken cancellationToken = default(System.Threading.CancellationToken)) { throw null; }
        public virtual System.Threading.Tasks.Task<Azure.Response<Azure.ResourceManager.Support.TenantFileWorkspaceResource>> GetAsync(string fileWorkspaceName, System.Threading.CancellationToken cancellationToken = default(System.Threading.CancellationToken)) { throw null; }
    }
    public partial class TenantFileWorkspaceResource : Azure.ResourceManager.ArmResource
    {
        public static readonly Azure.Core.ResourceType ResourceType;
        protected TenantFileWorkspaceResource() { }
        public virtual Azure.ResourceManager.Support.FileWorkspaceDetailData Data { get { throw null; } }
        public virtual bool HasData { get { throw null; } }
        public static Azure.Core.ResourceIdentifier CreateResourceIdentifier(string fileWorkspaceName) { throw null; }
        public virtual Azure.Response<Azure.ResourceManager.Support.TenantFileWorkspaceResource> Get(System.Threading.CancellationToken cancellationToken = default(System.Threading.CancellationToken)) { throw null; }
        public virtual System.Threading.Tasks.Task<Azure.Response<Azure.ResourceManager.Support.TenantFileWorkspaceResource>> GetAsync(System.Threading.CancellationToken cancellationToken = default(System.Threading.CancellationToken)) { throw null; }
        public virtual Azure.Response<Azure.ResourceManager.Support.SupportTicketNoSubFileResource> GetSupportTicketNoSubFile(string fileName, System.Threading.CancellationToken cancellationToken = default(System.Threading.CancellationToken)) { throw null; }
        public virtual System.Threading.Tasks.Task<Azure.Response<Azure.ResourceManager.Support.SupportTicketNoSubFileResource>> GetSupportTicketNoSubFileAsync(string fileName, System.Threading.CancellationToken cancellationToken = default(System.Threading.CancellationToken)) { throw null; }
        public virtual Azure.ResourceManager.Support.SupportTicketNoSubFileCollection GetSupportTicketNoSubFiles() { throw null; }
        public virtual Azure.ResourceManager.ArmOperation<Azure.ResourceManager.Support.TenantFileWorkspaceResource> Update(Azure.WaitUntil waitUntil, System.Threading.CancellationToken cancellationToken = default(System.Threading.CancellationToken)) { throw null; }
        public virtual System.Threading.Tasks.Task<Azure.ResourceManager.ArmOperation<Azure.ResourceManager.Support.TenantFileWorkspaceResource>> UpdateAsync(Azure.WaitUntil waitUntil, System.Threading.CancellationToken cancellationToken = default(System.Threading.CancellationToken)) { throw null; }
    }
    public partial class TenantSupportTicketCollection : Azure.ResourceManager.ArmCollection, System.Collections.Generic.IAsyncEnumerable<Azure.ResourceManager.Support.TenantSupportTicketResource>, System.Collections.Generic.IEnumerable<Azure.ResourceManager.Support.TenantSupportTicketResource>, System.Collections.IEnumerable
    {
        protected TenantSupportTicketCollection() { }
        public virtual Azure.ResourceManager.ArmOperation<Azure.ResourceManager.Support.TenantSupportTicketResource> CreateOrUpdate(Azure.WaitUntil waitUntil, string supportTicketName, Azure.ResourceManager.Support.SupportTicketData data, System.Threading.CancellationToken cancellationToken = default(System.Threading.CancellationToken)) { throw null; }
        public virtual System.Threading.Tasks.Task<Azure.ResourceManager.ArmOperation<Azure.ResourceManager.Support.TenantSupportTicketResource>> CreateOrUpdateAsync(Azure.WaitUntil waitUntil, string supportTicketName, Azure.ResourceManager.Support.SupportTicketData data, System.Threading.CancellationToken cancellationToken = default(System.Threading.CancellationToken)) { throw null; }
        public virtual Azure.Response<bool> Exists(string supportTicketName, System.Threading.CancellationToken cancellationToken = default(System.Threading.CancellationToken)) { throw null; }
        public virtual System.Threading.Tasks.Task<Azure.Response<bool>> ExistsAsync(string supportTicketName, System.Threading.CancellationToken cancellationToken = default(System.Threading.CancellationToken)) { throw null; }
        public virtual Azure.Response<Azure.ResourceManager.Support.TenantSupportTicketResource> Get(string supportTicketName, System.Threading.CancellationToken cancellationToken = default(System.Threading.CancellationToken)) { throw null; }
        public virtual Azure.Pageable<Azure.ResourceManager.Support.TenantSupportTicketResource> GetAll(int? top = default(int?), string filter = null, System.Threading.CancellationToken cancellationToken = default(System.Threading.CancellationToken)) { throw null; }
        public virtual Azure.AsyncPageable<Azure.ResourceManager.Support.TenantSupportTicketResource> GetAllAsync(int? top = default(int?), string filter = null, System.Threading.CancellationToken cancellationToken = default(System.Threading.CancellationToken)) { throw null; }
        public virtual System.Threading.Tasks.Task<Azure.Response<Azure.ResourceManager.Support.TenantSupportTicketResource>> GetAsync(string supportTicketName, System.Threading.CancellationToken cancellationToken = default(System.Threading.CancellationToken)) { throw null; }
        System.Collections.Generic.IAsyncEnumerator<Azure.ResourceManager.Support.TenantSupportTicketResource> System.Collections.Generic.IAsyncEnumerable<Azure.ResourceManager.Support.TenantSupportTicketResource>.GetAsyncEnumerator(System.Threading.CancellationToken cancellationToken) { throw null; }
        System.Collections.Generic.IEnumerator<Azure.ResourceManager.Support.TenantSupportTicketResource> System.Collections.Generic.IEnumerable<Azure.ResourceManager.Support.TenantSupportTicketResource>.GetEnumerator() { throw null; }
        System.Collections.IEnumerator System.Collections.IEnumerable.GetEnumerator() { throw null; }
    }
    public partial class TenantSupportTicketResource : Azure.ResourceManager.ArmResource
    {
        public static readonly Azure.Core.ResourceType ResourceType;
        protected TenantSupportTicketResource() { }
        public virtual Azure.ResourceManager.Support.SupportTicketData Data { get { throw null; } }
        public virtual bool HasData { get { throw null; } }
        public virtual Azure.Response<Azure.ResourceManager.Support.Models.SupportNameAvailabilityResult> CheckNameAvailabilityCommunicationsNoSubscription(Azure.ResourceManager.Support.Models.SupportNameAvailabilityContent content, System.Threading.CancellationToken cancellationToken = default(System.Threading.CancellationToken)) { throw null; }
        public virtual System.Threading.Tasks.Task<Azure.Response<Azure.ResourceManager.Support.Models.SupportNameAvailabilityResult>> CheckNameAvailabilityCommunicationsNoSubscriptionAsync(Azure.ResourceManager.Support.Models.SupportNameAvailabilityContent content, System.Threading.CancellationToken cancellationToken = default(System.Threading.CancellationToken)) { throw null; }
        public static Azure.Core.ResourceIdentifier CreateResourceIdentifier(string supportTicketName) { throw null; }
        public virtual Azure.Response<Azure.ResourceManager.Support.TenantSupportTicketResource> Get(System.Threading.CancellationToken cancellationToken = default(System.Threading.CancellationToken)) { throw null; }
        public virtual System.Threading.Tasks.Task<Azure.Response<Azure.ResourceManager.Support.TenantSupportTicketResource>> GetAsync(System.Threading.CancellationToken cancellationToken = default(System.Threading.CancellationToken)) { throw null; }
        public virtual Azure.Response<Azure.ResourceManager.Support.SupportTicketNoSubChatTranscriptResource> GetSupportTicketNoSubChatTranscript(string chatTranscriptName, System.Threading.CancellationToken cancellationToken = default(System.Threading.CancellationToken)) { throw null; }
        public virtual System.Threading.Tasks.Task<Azure.Response<Azure.ResourceManager.Support.SupportTicketNoSubChatTranscriptResource>> GetSupportTicketNoSubChatTranscriptAsync(string chatTranscriptName, System.Threading.CancellationToken cancellationToken = default(System.Threading.CancellationToken)) { throw null; }
        public virtual Azure.ResourceManager.Support.SupportTicketNoSubChatTranscriptCollection GetSupportTicketNoSubChatTranscripts() { throw null; }
        public virtual Azure.Response<Azure.ResourceManager.Support.SupportTicketNoSubCommunicationResource> GetSupportTicketNoSubCommunication(string communicationName, System.Threading.CancellationToken cancellationToken = default(System.Threading.CancellationToken)) { throw null; }
        public virtual System.Threading.Tasks.Task<Azure.Response<Azure.ResourceManager.Support.SupportTicketNoSubCommunicationResource>> GetSupportTicketNoSubCommunicationAsync(string communicationName, System.Threading.CancellationToken cancellationToken = default(System.Threading.CancellationToken)) { throw null; }
        public virtual Azure.ResourceManager.Support.SupportTicketNoSubCommunicationCollection GetSupportTicketNoSubCommunications() { throw null; }
        public virtual Azure.Response<Azure.ResourceManager.Support.TenantSupportTicketResource> Update(Azure.ResourceManager.Support.Models.UpdateSupportTicket updateSupportTicket, System.Threading.CancellationToken cancellationToken = default(System.Threading.CancellationToken)) { throw null; }
        public virtual System.Threading.Tasks.Task<Azure.Response<Azure.ResourceManager.Support.TenantSupportTicketResource>> UpdateAsync(Azure.ResourceManager.Support.Models.UpdateSupportTicket updateSupportTicket, System.Threading.CancellationToken cancellationToken = default(System.Threading.CancellationToken)) { throw null; }
    }
}
namespace Azure.ResourceManager.Support.Models
{
    public static partial class ArmSupportModelFactory
    {
        public static Azure.ResourceManager.Support.ChatTranscriptDetailData ChatTranscriptDetailData(Azure.Core.ResourceIdentifier id = null, string name = null, Azure.Core.ResourceType resourceType = default(Azure.Core.ResourceType), Azure.ResourceManager.Models.SystemData systemData = null, System.Collections.Generic.IEnumerable<Azure.ResourceManager.Support.Models.MessageProperties> messages = null, System.DateTimeOffset? startOn = default(System.DateTimeOffset?)) { throw null; }
        public static Azure.ResourceManager.Support.FileDetailData FileDetailData(Azure.Core.ResourceIdentifier id = null, string name = null, Azure.Core.ResourceType resourceType = default(Azure.Core.ResourceType), Azure.ResourceManager.Models.SystemData systemData = null, System.DateTimeOffset? createdOn = default(System.DateTimeOffset?), float? chunkSize = default(float?), float? fileSize = default(float?), float? numberOfChunks = default(float?)) { throw null; }
        public static Azure.ResourceManager.Support.FileWorkspaceDetailData FileWorkspaceDetailData(Azure.Core.ResourceIdentifier id = null, string name = null, Azure.Core.ResourceType resourceType = default(Azure.Core.ResourceType), Azure.ResourceManager.Models.SystemData systemData = null, System.DateTimeOffset? createdOn = default(System.DateTimeOffset?), System.DateTimeOffset? expireOn = default(System.DateTimeOffset?)) { throw null; }
        public static Azure.ResourceManager.Support.Models.MessageProperties MessageProperties(Azure.ResourceManager.Support.Models.TranscriptContentType? contentType = default(Azure.ResourceManager.Support.Models.TranscriptContentType?), Azure.ResourceManager.Support.Models.SupportTicketCommunicationDirection? communicationDirection = default(Azure.ResourceManager.Support.Models.SupportTicketCommunicationDirection?), string sender = null, string body = null, System.DateTimeOffset? createdOn = default(System.DateTimeOffset?)) { throw null; }
        public static Azure.ResourceManager.Support.ProblemClassificationData ProblemClassificationData(Azure.Core.ResourceIdentifier id = null, string name = null, Azure.Core.ResourceType resourceType = default(Azure.Core.ResourceType), Azure.ResourceManager.Models.SystemData systemData = null, string displayName = null, System.Collections.Generic.IEnumerable<Azure.ResourceManager.Support.Models.SecondaryConsentEnabled> secondaryConsentEnabled = null) { throw null; }
        public static Azure.ResourceManager.Support.Models.SecondaryConsentEnabled SecondaryConsentEnabled(string description = null, string secondaryConsentEnabledType = null) { throw null; }
        public static Azure.ResourceManager.Support.SupportAzureServiceData SupportAzureServiceData(Azure.Core.ResourceIdentifier id = null, string name = null, Azure.Core.ResourceType resourceType = default(Azure.Core.ResourceType), Azure.ResourceManager.Models.SystemData systemData = null, string displayName = null, System.Collections.Generic.IEnumerable<string> resourceTypes = null) { throw null; }
        public static Azure.ResourceManager.Support.Models.SupportNameAvailabilityResult SupportNameAvailabilityResult(bool? isNameAvailable = default(bool?), string reason = null, string message = null) { throw null; }
        public static Azure.ResourceManager.Support.Models.SupportServiceLevelAgreement SupportServiceLevelAgreement(System.DateTimeOffset? startOn = default(System.DateTimeOffset?), System.DateTimeOffset? expireOn = default(System.DateTimeOffset?), int? slaInMinutes = default(int?)) { throw null; }
        public static Azure.ResourceManager.Support.SupportTicketCommunicationData SupportTicketCommunicationData(Azure.Core.ResourceIdentifier id = null, string name = null, Azure.Core.ResourceType resourceType = default(Azure.Core.ResourceType), Azure.ResourceManager.Models.SystemData systemData = null, Azure.ResourceManager.Support.Models.SupportTicketCommunicationType? communicationType = default(Azure.ResourceManager.Support.Models.SupportTicketCommunicationType?), Azure.ResourceManager.Support.Models.SupportTicketCommunicationDirection? communicationDirection = default(Azure.ResourceManager.Support.Models.SupportTicketCommunicationDirection?), string sender = null, string subject = null, string body = null, System.DateTimeOffset? createdOn = default(System.DateTimeOffset?)) { throw null; }
        public static Azure.ResourceManager.Support.SupportTicketData SupportTicketData(Azure.Core.ResourceIdentifier id = null, string name = null, Azure.Core.ResourceType resourceType = default(Azure.Core.ResourceType), Azure.ResourceManager.Models.SystemData systemData = null, string supportTicketId = null, string description = null, string problemClassificationId = null, string problemClassificationDisplayName = null, Azure.ResourceManager.Support.Models.SupportSeverityLevel? severity = default(Azure.ResourceManager.Support.Models.SupportSeverityLevel?), string enrollmentId = null, bool? require24X7Response = default(bool?), Azure.ResourceManager.Support.Models.Consent? advancedDiagnosticConsent = default(Azure.ResourceManager.Support.Models.Consent?), string problemScopingQuestions = null, string supportPlanId = null, Azure.ResourceManager.Support.Models.SupportContactProfile contactDetails = null, Azure.ResourceManager.Support.Models.SupportServiceLevelAgreement serviceLevelAgreement = null, string supportEngineerEmailAddress = null, string supportPlanType = null, string supportPlanDisplayName = null, string title = null, System.DateTimeOffset? problemStartOn = default(System.DateTimeOffset?), string serviceId = null, string serviceDisplayName = null, string status = null, System.DateTimeOffset? createdOn = default(System.DateTimeOffset?), System.DateTimeOffset? modifiedOn = default(System.DateTimeOffset?), string fileWorkspaceName = null, Azure.Core.ResourceIdentifier technicalTicketDetailsResourceId = null, Azure.ResourceManager.Support.Models.QuotaTicketDetails quotaTicketDetails = null, System.Collections.Generic.IEnumerable<Azure.ResourceManager.Support.Models.SecondaryConsent> secondaryConsent = null) { throw null; }
    }
    [System.Runtime.InteropServices.StructLayoutAttribute(System.Runtime.InteropServices.LayoutKind.Sequential)]
    public readonly partial struct Consent : System.IEquatable<Azure.ResourceManager.Support.Models.Consent>
    {
        private readonly object _dummy;
        private readonly int _dummyPrimitive;
        public Consent(string value) { throw null; }
        public static Azure.ResourceManager.Support.Models.Consent No { get { throw null; } }
        public static Azure.ResourceManager.Support.Models.Consent Yes { get { throw null; } }
        public bool Equals(Azure.ResourceManager.Support.Models.Consent other) { throw null; }
        [System.ComponentModel.EditorBrowsableAttribute(System.ComponentModel.EditorBrowsableState.Never)]
        public override bool Equals(object obj) { throw null; }
        [System.ComponentModel.EditorBrowsableAttribute(System.ComponentModel.EditorBrowsableState.Never)]
        public override int GetHashCode() { throw null; }
        public static bool operator ==(Azure.ResourceManager.Support.Models.Consent left, Azure.ResourceManager.Support.Models.Consent right) { throw null; }
        public static implicit operator Azure.ResourceManager.Support.Models.Consent (string value) { throw null; }
        public static bool operator !=(Azure.ResourceManager.Support.Models.Consent left, Azure.ResourceManager.Support.Models.Consent right) { throw null; }
        public override string ToString() { throw null; }
    }
    public partial class MessageProperties
    {
        public MessageProperties(string body) { }
        public string Body { get { throw null; } set { } }
        public Azure.ResourceManager.Support.Models.SupportTicketCommunicationDirection? CommunicationDirection { get { throw null; } }
        public Azure.ResourceManager.Support.Models.TranscriptContentType? ContentType { get { throw null; } }
        public System.DateTimeOffset? CreatedOn { get { throw null; } }
        public string Sender { get { throw null; } set { } }
    }
    [System.Runtime.InteropServices.StructLayoutAttribute(System.Runtime.InteropServices.LayoutKind.Sequential)]
    public readonly partial struct PreferredContactMethod : System.IEquatable<Azure.ResourceManager.Support.Models.PreferredContactMethod>
    {
        private readonly object _dummy;
        private readonly int _dummyPrimitive;
        public PreferredContactMethod(string value) { throw null; }
        public static Azure.ResourceManager.Support.Models.PreferredContactMethod Email { get { throw null; } }
        public static Azure.ResourceManager.Support.Models.PreferredContactMethod Phone { get { throw null; } }
        public bool Equals(Azure.ResourceManager.Support.Models.PreferredContactMethod other) { throw null; }
        [System.ComponentModel.EditorBrowsableAttribute(System.ComponentModel.EditorBrowsableState.Never)]
        public override bool Equals(object obj) { throw null; }
        [System.ComponentModel.EditorBrowsableAttribute(System.ComponentModel.EditorBrowsableState.Never)]
        public override int GetHashCode() { throw null; }
        public static bool operator ==(Azure.ResourceManager.Support.Models.PreferredContactMethod left, Azure.ResourceManager.Support.Models.PreferredContactMethod right) { throw null; }
        public static implicit operator Azure.ResourceManager.Support.Models.PreferredContactMethod (string value) { throw null; }
        public static bool operator !=(Azure.ResourceManager.Support.Models.PreferredContactMethod left, Azure.ResourceManager.Support.Models.PreferredContactMethod right) { throw null; }
        public override string ToString() { throw null; }
    }
    public partial class QuotaTicketDetails
    {
        public QuotaTicketDetails() { }
        public System.Collections.Generic.IList<Azure.ResourceManager.Support.Models.SupportQuotaChangeContent> QuotaChangeRequests { get { throw null; } }
        public string QuotaChangeRequestSubType { get { throw null; } set { } }
        public string QuotaChangeRequestVersion { get { throw null; } set { } }
    }
    public partial class SecondaryConsent
    {
        public SecondaryConsent() { }
        public string SecondaryConsentType { get { throw null; } set { } }
        public Azure.ResourceManager.Support.Models.UserConsent? UserConsent { get { throw null; } set { } }
    }
    public partial class SecondaryConsentEnabled
    {
        internal SecondaryConsentEnabled() { }
        public string Description { get { throw null; } }
        public string SecondaryConsentEnabledType { get { throw null; } }
    }
    public partial class SupportContactProfile
    {
        public SupportContactProfile(string firstName, string lastName, Azure.ResourceManager.Support.Models.PreferredContactMethod preferredContactMethod, string primaryEmailAddress, string preferredTimeZone, string country, string preferredSupportLanguage) { }
        public System.Collections.Generic.IList<string> AdditionalEmailAddresses { get { throw null; } }
        public string Country { get { throw null; } set { } }
        public string FirstName { get { throw null; } set { } }
        public string LastName { get { throw null; } set { } }
        public string PhoneNumber { get { throw null; } set { } }
        public Azure.ResourceManager.Support.Models.PreferredContactMethod PreferredContactMethod { get { throw null; } set { } }
        public string PreferredSupportLanguage { get { throw null; } set { } }
        public string PreferredTimeZone { get { throw null; } set { } }
        public string PrimaryEmailAddress { get { throw null; } set { } }
    }
    public partial class SupportContactProfileContent
    {
        public SupportContactProfileContent() { }
        public System.Collections.Generic.IList<string> AdditionalEmailAddresses { get { throw null; } }
        public string Country { get { throw null; } set { } }
        public string FirstName { get { throw null; } set { } }
        public string LastName { get { throw null; } set { } }
        public string PhoneNumber { get { throw null; } set { } }
        public Azure.ResourceManager.Support.Models.PreferredContactMethod? PreferredContactMethod { get { throw null; } set { } }
        public string PreferredSupportLanguage { get { throw null; } set { } }
        public string PreferredTimeZone { get { throw null; } set { } }
        public string PrimaryEmailAddress { get { throw null; } set { } }
    }
    public partial class SupportNameAvailabilityContent
    {
        public SupportNameAvailabilityContent(string name, Azure.ResourceManager.Support.Models.SupportResourceType resourceType) { }
        public string Name { get { throw null; } }
        public Azure.ResourceManager.Support.Models.SupportResourceType ResourceType { get { throw null; } }
    }
    public partial class SupportNameAvailabilityResult
    {
        internal SupportNameAvailabilityResult() { }
        public bool? IsNameAvailable { get { throw null; } }
        public string Message { get { throw null; } }
        public string Reason { get { throw null; } }
    }
    public partial class SupportQuotaChangeContent
    {
        public SupportQuotaChangeContent() { }
        public string Payload { get { throw null; } set { } }
        public string Region { get { throw null; } set { } }
    }
    public enum SupportResourceType
    {
        MicrosoftSupportSupportTickets = 0,
        MicrosoftSupportCommunications = 1,
    }
    public partial class SupportServiceLevelAgreement
    {
        public SupportServiceLevelAgreement() { }
        public System.DateTimeOffset? ExpireOn { get { throw null; } }
        public int? SlaInMinutes { get { throw null; } }
        public System.DateTimeOffset? StartOn { get { throw null; } }
    }
    [System.Runtime.InteropServices.StructLayoutAttribute(System.Runtime.InteropServices.LayoutKind.Sequential)]
    public readonly partial struct SupportSeverityLevel : System.IEquatable<Azure.ResourceManager.Support.Models.SupportSeverityLevel>
    {
        private readonly object _dummy;
        private readonly int _dummyPrimitive;
        public SupportSeverityLevel(string value) { throw null; }
        public static Azure.ResourceManager.Support.Models.SupportSeverityLevel Critical { get { throw null; } }
        public static Azure.ResourceManager.Support.Models.SupportSeverityLevel Highestcriticalimpact { get { throw null; } }
        public static Azure.ResourceManager.Support.Models.SupportSeverityLevel Minimal { get { throw null; } }
        public static Azure.ResourceManager.Support.Models.SupportSeverityLevel Moderate { get { throw null; } }
        public bool Equals(Azure.ResourceManager.Support.Models.SupportSeverityLevel other) { throw null; }
        [System.ComponentModel.EditorBrowsableAttribute(System.ComponentModel.EditorBrowsableState.Never)]
        public override bool Equals(object obj) { throw null; }
        [System.ComponentModel.EditorBrowsableAttribute(System.ComponentModel.EditorBrowsableState.Never)]
        public override int GetHashCode() { throw null; }
        public static bool operator ==(Azure.ResourceManager.Support.Models.SupportSeverityLevel left, Azure.ResourceManager.Support.Models.SupportSeverityLevel right) { throw null; }
        public static implicit operator Azure.ResourceManager.Support.Models.SupportSeverityLevel (string value) { throw null; }
        public static bool operator !=(Azure.ResourceManager.Support.Models.SupportSeverityLevel left, Azure.ResourceManager.Support.Models.SupportSeverityLevel right) { throw null; }
        public override string ToString() { throw null; }
    }
    [System.Runtime.InteropServices.StructLayoutAttribute(System.Runtime.InteropServices.LayoutKind.Sequential)]
    public readonly partial struct SupportTicketCommunicationDirection : System.IEquatable<Azure.ResourceManager.Support.Models.SupportTicketCommunicationDirection>
    {
        private readonly object _dummy;
        private readonly int _dummyPrimitive;
        public SupportTicketCommunicationDirection(string value) { throw null; }
        public static Azure.ResourceManager.Support.Models.SupportTicketCommunicationDirection Inbound { get { throw null; } }
        public static Azure.ResourceManager.Support.Models.SupportTicketCommunicationDirection Outbound { get { throw null; } }
        public bool Equals(Azure.ResourceManager.Support.Models.SupportTicketCommunicationDirection other) { throw null; }
        [System.ComponentModel.EditorBrowsableAttribute(System.ComponentModel.EditorBrowsableState.Never)]
        public override bool Equals(object obj) { throw null; }
        [System.ComponentModel.EditorBrowsableAttribute(System.ComponentModel.EditorBrowsableState.Never)]
        public override int GetHashCode() { throw null; }
        public static bool operator ==(Azure.ResourceManager.Support.Models.SupportTicketCommunicationDirection left, Azure.ResourceManager.Support.Models.SupportTicketCommunicationDirection right) { throw null; }
        public static implicit operator Azure.ResourceManager.Support.Models.SupportTicketCommunicationDirection (string value) { throw null; }
        public static bool operator !=(Azure.ResourceManager.Support.Models.SupportTicketCommunicationDirection left, Azure.ResourceManager.Support.Models.SupportTicketCommunicationDirection right) { throw null; }
        public override string ToString() { throw null; }
    }
    [System.Runtime.InteropServices.StructLayoutAttribute(System.Runtime.InteropServices.LayoutKind.Sequential)]
    public readonly partial struct SupportTicketCommunicationType : System.IEquatable<Azure.ResourceManager.Support.Models.SupportTicketCommunicationType>
    {
        private readonly object _dummy;
        private readonly int _dummyPrimitive;
        public SupportTicketCommunicationType(string value) { throw null; }
        public static Azure.ResourceManager.Support.Models.SupportTicketCommunicationType Phone { get { throw null; } }
        public static Azure.ResourceManager.Support.Models.SupportTicketCommunicationType Web { get { throw null; } }
        public bool Equals(Azure.ResourceManager.Support.Models.SupportTicketCommunicationType other) { throw null; }
        [System.ComponentModel.EditorBrowsableAttribute(System.ComponentModel.EditorBrowsableState.Never)]
        public override bool Equals(object obj) { throw null; }
        [System.ComponentModel.EditorBrowsableAttribute(System.ComponentModel.EditorBrowsableState.Never)]
        public override int GetHashCode() { throw null; }
        public static bool operator ==(Azure.ResourceManager.Support.Models.SupportTicketCommunicationType left, Azure.ResourceManager.Support.Models.SupportTicketCommunicationType right) { throw null; }
        public static implicit operator Azure.ResourceManager.Support.Models.SupportTicketCommunicationType (string value) { throw null; }
        public static bool operator !=(Azure.ResourceManager.Support.Models.SupportTicketCommunicationType left, Azure.ResourceManager.Support.Models.SupportTicketCommunicationType right) { throw null; }
        public override string ToString() { throw null; }
    }
    [System.Runtime.InteropServices.StructLayoutAttribute(System.Runtime.InteropServices.LayoutKind.Sequential)]
    public readonly partial struct SupportTicketStatus : System.IEquatable<Azure.ResourceManager.Support.Models.SupportTicketStatus>
    {
        private readonly object _dummy;
        private readonly int _dummyPrimitive;
        public SupportTicketStatus(string value) { throw null; }
        public static Azure.ResourceManager.Support.Models.SupportTicketStatus Closed { get { throw null; } }
        public static Azure.ResourceManager.Support.Models.SupportTicketStatus Open { get { throw null; } }
        public bool Equals(Azure.ResourceManager.Support.Models.SupportTicketStatus other) { throw null; }
        [System.ComponentModel.EditorBrowsableAttribute(System.ComponentModel.EditorBrowsableState.Never)]
        public override bool Equals(object obj) { throw null; }
        [System.ComponentModel.EditorBrowsableAttribute(System.ComponentModel.EditorBrowsableState.Never)]
        public override int GetHashCode() { throw null; }
        public static bool operator ==(Azure.ResourceManager.Support.Models.SupportTicketStatus left, Azure.ResourceManager.Support.Models.SupportTicketStatus right) { throw null; }
        public static implicit operator Azure.ResourceManager.Support.Models.SupportTicketStatus (string value) { throw null; }
        public static bool operator !=(Azure.ResourceManager.Support.Models.SupportTicketStatus left, Azure.ResourceManager.Support.Models.SupportTicketStatus right) { throw null; }
        public override string ToString() { throw null; }
    }
    [System.Runtime.InteropServices.StructLayoutAttribute(System.Runtime.InteropServices.LayoutKind.Sequential)]
    public readonly partial struct TranscriptContentType : System.IEquatable<Azure.ResourceManager.Support.Models.TranscriptContentType>
    {
        private readonly object _dummy;
        private readonly int _dummyPrimitive;
        public TranscriptContentType(string value) { throw null; }
        public bool Equals(Azure.ResourceManager.Support.Models.TranscriptContentType other) { throw null; }
        [System.ComponentModel.EditorBrowsableAttribute(System.ComponentModel.EditorBrowsableState.Never)]
        public override bool Equals(object obj) { throw null; }
        [System.ComponentModel.EditorBrowsableAttribute(System.ComponentModel.EditorBrowsableState.Never)]
        public override int GetHashCode() { throw null; }
        public static bool operator ==(Azure.ResourceManager.Support.Models.TranscriptContentType left, Azure.ResourceManager.Support.Models.TranscriptContentType right) { throw null; }
        public static implicit operator Azure.ResourceManager.Support.Models.TranscriptContentType (string value) { throw null; }
        public static bool operator !=(Azure.ResourceManager.Support.Models.TranscriptContentType left, Azure.ResourceManager.Support.Models.TranscriptContentType right) { throw null; }
        public override string ToString() { throw null; }
    }
    public partial class UpdateSupportTicket
    {
        public UpdateSupportTicket() { }
        public Azure.ResourceManager.Support.Models.Consent? AdvancedDiagnosticConsent { get { throw null; } set { } }
        public Azure.ResourceManager.Support.Models.SupportContactProfileContent ContactDetails { get { throw null; } set { } }
        public System.Collections.Generic.IList<Azure.ResourceManager.Support.Models.SecondaryConsent> SecondaryConsent { get { throw null; } }
        public Azure.ResourceManager.Support.Models.SupportSeverityLevel? Severity { get { throw null; } set { } }
        public Azure.ResourceManager.Support.Models.SupportTicketStatus? Status { get { throw null; } set { } }
    }
    public partial class UploadFile
    {
        public UploadFile() { }
        public float? ChunkIndex { get { throw null; } set { } }
        public string Content { get { throw null; } set { } }
    }
    [System.Runtime.InteropServices.StructLayoutAttribute(System.Runtime.InteropServices.LayoutKind.Sequential)]
    public readonly partial struct UserConsent : System.IEquatable<Azure.ResourceManager.Support.Models.UserConsent>
    {
        private readonly object _dummy;
        private readonly int _dummyPrimitive;
        public UserConsent(string value) { throw null; }
        public static Azure.ResourceManager.Support.Models.UserConsent No { get { throw null; } }
        public static Azure.ResourceManager.Support.Models.UserConsent Yes { get { throw null; } }
        public bool Equals(Azure.ResourceManager.Support.Models.UserConsent other) { throw null; }
        [System.ComponentModel.EditorBrowsableAttribute(System.ComponentModel.EditorBrowsableState.Never)]
        public override bool Equals(object obj) { throw null; }
        [System.ComponentModel.EditorBrowsableAttribute(System.ComponentModel.EditorBrowsableState.Never)]
        public override int GetHashCode() { throw null; }
        public static bool operator ==(Azure.ResourceManager.Support.Models.UserConsent left, Azure.ResourceManager.Support.Models.UserConsent right) { throw null; }
        public static implicit operator Azure.ResourceManager.Support.Models.UserConsent (string value) { throw null; }
        public static bool operator !=(Azure.ResourceManager.Support.Models.UserConsent left, Azure.ResourceManager.Support.Models.UserConsent right) { throw null; }
        public override string ToString() { throw null; }
    }
}<|MERGE_RESOLUTION|>--- conflicted
+++ resolved
@@ -181,7 +181,6 @@
     }
     public partial class SupportTicketChatTranscriptCollection : Azure.ResourceManager.ArmCollection, System.Collections.Generic.IAsyncEnumerable<Azure.ResourceManager.Support.SupportTicketChatTranscriptResource>, System.Collections.Generic.IEnumerable<Azure.ResourceManager.Support.SupportTicketChatTranscriptResource>, System.Collections.IEnumerable
     {
-<<<<<<< HEAD
         protected SupportTicketChatTranscriptCollection() { }
         public virtual Azure.Response<bool> Exists(string chatTranscriptName, System.Threading.CancellationToken cancellationToken = default(System.Threading.CancellationToken)) { throw null; }
         public virtual System.Threading.Tasks.Task<Azure.Response<bool>> ExistsAsync(string chatTranscriptName, System.Threading.CancellationToken cancellationToken = default(System.Threading.CancellationToken)) { throw null; }
@@ -191,7 +190,20 @@
         public virtual System.Threading.Tasks.Task<Azure.Response<Azure.ResourceManager.Support.SupportTicketChatTranscriptResource>> GetAsync(string chatTranscriptName, System.Threading.CancellationToken cancellationToken = default(System.Threading.CancellationToken)) { throw null; }
         System.Collections.Generic.IAsyncEnumerator<Azure.ResourceManager.Support.SupportTicketChatTranscriptResource> System.Collections.Generic.IAsyncEnumerable<Azure.ResourceManager.Support.SupportTicketChatTranscriptResource>.GetAsyncEnumerator(System.Threading.CancellationToken cancellationToken) { throw null; }
         System.Collections.Generic.IEnumerator<Azure.ResourceManager.Support.SupportTicketChatTranscriptResource> System.Collections.Generic.IEnumerable<Azure.ResourceManager.Support.SupportTicketChatTranscriptResource>.GetEnumerator() { throw null; }
-=======
+        System.Collections.IEnumerator System.Collections.IEnumerable.GetEnumerator() { throw null; }
+    }
+    public partial class SupportTicketChatTranscriptResource : Azure.ResourceManager.ArmResource
+    {
+        public static readonly Azure.Core.ResourceType ResourceType;
+        protected SupportTicketChatTranscriptResource() { }
+        public virtual Azure.ResourceManager.Support.ChatTranscriptDetailData Data { get { throw null; } }
+        public virtual bool HasData { get { throw null; } }
+        public static Azure.Core.ResourceIdentifier CreateResourceIdentifier(string subscriptionId, string supportTicketName, string chatTranscriptName) { throw null; }
+        public virtual Azure.Response<Azure.ResourceManager.Support.SupportTicketChatTranscriptResource> Get(System.Threading.CancellationToken cancellationToken = default(System.Threading.CancellationToken)) { throw null; }
+        public virtual System.Threading.Tasks.Task<Azure.Response<Azure.ResourceManager.Support.SupportTicketChatTranscriptResource>> GetAsync(System.Threading.CancellationToken cancellationToken = default(System.Threading.CancellationToken)) { throw null; }
+    }
+    public partial class SupportTicketCollection : Azure.ResourceManager.ArmCollection, System.Collections.Generic.IAsyncEnumerable<Azure.ResourceManager.Support.SupportTicketResource>, System.Collections.Generic.IEnumerable<Azure.ResourceManager.Support.SupportTicketResource>, System.Collections.IEnumerable
+    {
         protected SupportTicketCollection() { }
         public virtual Azure.ResourceManager.ArmOperation<Azure.ResourceManager.Support.SupportTicketResource> CreateOrUpdate(Azure.WaitUntil waitUntil, string supportTicketName, Azure.ResourceManager.Support.SupportTicketData data, System.Threading.CancellationToken cancellationToken = default(System.Threading.CancellationToken)) { throw null; }
         public virtual System.Threading.Tasks.Task<Azure.ResourceManager.ArmOperation<Azure.ResourceManager.Support.SupportTicketResource>> CreateOrUpdateAsync(Azure.WaitUntil waitUntil, string supportTicketName, Azure.ResourceManager.Support.SupportTicketData data, System.Threading.CancellationToken cancellationToken = default(System.Threading.CancellationToken)) { throw null; }
@@ -205,18 +217,7 @@
         public virtual System.Threading.Tasks.Task<Azure.NullableResponse<Azure.ResourceManager.Support.SupportTicketResource>> GetIfExistsAsync(string supportTicketName, System.Threading.CancellationToken cancellationToken = default(System.Threading.CancellationToken)) { throw null; }
         System.Collections.Generic.IAsyncEnumerator<Azure.ResourceManager.Support.SupportTicketResource> System.Collections.Generic.IAsyncEnumerable<Azure.ResourceManager.Support.SupportTicketResource>.GetAsyncEnumerator(System.Threading.CancellationToken cancellationToken) { throw null; }
         System.Collections.Generic.IEnumerator<Azure.ResourceManager.Support.SupportTicketResource> System.Collections.Generic.IEnumerable<Azure.ResourceManager.Support.SupportTicketResource>.GetEnumerator() { throw null; }
->>>>>>> 8e52e83c
-        System.Collections.IEnumerator System.Collections.IEnumerable.GetEnumerator() { throw null; }
-    }
-    public partial class SupportTicketChatTranscriptResource : Azure.ResourceManager.ArmResource
-    {
-        public static readonly Azure.Core.ResourceType ResourceType;
-        protected SupportTicketChatTranscriptResource() { }
-        public virtual Azure.ResourceManager.Support.ChatTranscriptDetailData Data { get { throw null; } }
-        public virtual bool HasData { get { throw null; } }
-        public static Azure.Core.ResourceIdentifier CreateResourceIdentifier(string subscriptionId, string supportTicketName, string chatTranscriptName) { throw null; }
-        public virtual Azure.Response<Azure.ResourceManager.Support.SupportTicketChatTranscriptResource> Get(System.Threading.CancellationToken cancellationToken = default(System.Threading.CancellationToken)) { throw null; }
-        public virtual System.Threading.Tasks.Task<Azure.Response<Azure.ResourceManager.Support.SupportTicketChatTranscriptResource>> GetAsync(System.Threading.CancellationToken cancellationToken = default(System.Threading.CancellationToken)) { throw null; }
+        System.Collections.IEnumerator System.Collections.IEnumerable.GetEnumerator() { throw null; }
     }
     public partial class SupportTicketCommunicationCollection : Azure.ResourceManager.ArmCollection, System.Collections.Generic.IAsyncEnumerable<Azure.ResourceManager.Support.SupportTicketCommunicationResource>, System.Collections.Generic.IEnumerable<Azure.ResourceManager.Support.SupportTicketCommunicationResource>, System.Collections.IEnumerable
     {
@@ -395,6 +396,23 @@
         public virtual Azure.Response Upload(Azure.ResourceManager.Support.Models.UploadFile uploadFile, System.Threading.CancellationToken cancellationToken = default(System.Threading.CancellationToken)) { throw null; }
         public virtual System.Threading.Tasks.Task<Azure.Response> UploadAsync(Azure.ResourceManager.Support.Models.UploadFile uploadFile, System.Threading.CancellationToken cancellationToken = default(System.Threading.CancellationToken)) { throw null; }
     }
+    public partial class SupportTicketResource : Azure.ResourceManager.ArmResource
+    {
+        public static readonly Azure.Core.ResourceType ResourceType;
+        protected SupportTicketResource() { }
+        public virtual Azure.ResourceManager.Support.SupportTicketData Data { get { throw null; } }
+        public virtual bool HasData { get { throw null; } }
+        public virtual Azure.Response<Azure.ResourceManager.Support.Models.SupportNameAvailabilityResult> CheckCommunicationNameAvailability(Azure.ResourceManager.Support.Models.SupportNameAvailabilityContent content, System.Threading.CancellationToken cancellationToken = default(System.Threading.CancellationToken)) { throw null; }
+        public virtual System.Threading.Tasks.Task<Azure.Response<Azure.ResourceManager.Support.Models.SupportNameAvailabilityResult>> CheckCommunicationNameAvailabilityAsync(Azure.ResourceManager.Support.Models.SupportNameAvailabilityContent content, System.Threading.CancellationToken cancellationToken = default(System.Threading.CancellationToken)) { throw null; }
+        public static Azure.Core.ResourceIdentifier CreateResourceIdentifier(string subscriptionId, string supportTicketName) { throw null; }
+        public virtual Azure.Response<Azure.ResourceManager.Support.SupportTicketResource> Get(System.Threading.CancellationToken cancellationToken = default(System.Threading.CancellationToken)) { throw null; }
+        public virtual System.Threading.Tasks.Task<Azure.Response<Azure.ResourceManager.Support.SupportTicketResource>> GetAsync(System.Threading.CancellationToken cancellationToken = default(System.Threading.CancellationToken)) { throw null; }
+        public virtual Azure.Response<Azure.ResourceManager.Support.SupportTicketCommunicationResource> GetSupportTicketCommunication(string communicationName, System.Threading.CancellationToken cancellationToken = default(System.Threading.CancellationToken)) { throw null; }
+        public virtual System.Threading.Tasks.Task<Azure.Response<Azure.ResourceManager.Support.SupportTicketCommunicationResource>> GetSupportTicketCommunicationAsync(string communicationName, System.Threading.CancellationToken cancellationToken = default(System.Threading.CancellationToken)) { throw null; }
+        public virtual Azure.ResourceManager.Support.SupportTicketCommunicationCollection GetSupportTicketCommunications() { throw null; }
+        public virtual Azure.Response<Azure.ResourceManager.Support.SupportTicketResource> Update(Azure.ResourceManager.Support.Models.SupportTicketPatch patch, System.Threading.CancellationToken cancellationToken = default(System.Threading.CancellationToken)) { throw null; }
+        public virtual System.Threading.Tasks.Task<Azure.Response<Azure.ResourceManager.Support.SupportTicketResource>> UpdateAsync(Azure.ResourceManager.Support.Models.SupportTicketPatch patch, System.Threading.CancellationToken cancellationToken = default(System.Threading.CancellationToken)) { throw null; }
+    }
     public partial class TenantFileWorkspaceCollection : Azure.ResourceManager.ArmCollection
     {
         protected TenantFileWorkspaceCollection() { }
@@ -649,6 +667,13 @@
         public static bool operator !=(Azure.ResourceManager.Support.Models.SupportTicketCommunicationType left, Azure.ResourceManager.Support.Models.SupportTicketCommunicationType right) { throw null; }
         public override string ToString() { throw null; }
     }
+    public partial class SupportTicketPatch
+    {
+        public SupportTicketPatch() { }
+        public Azure.ResourceManager.Support.Models.SupportContactProfileContent ContactDetails { get { throw null; } set { } }
+        public Azure.ResourceManager.Support.Models.SupportSeverityLevel? Severity { get { throw null; } set { } }
+        public Azure.ResourceManager.Support.Models.SupportTicketStatus? Status { get { throw null; } set { } }
+    }
     [System.Runtime.InteropServices.StructLayoutAttribute(System.Runtime.InteropServices.LayoutKind.Sequential)]
     public readonly partial struct SupportTicketStatus : System.IEquatable<Azure.ResourceManager.Support.Models.SupportTicketStatus>
     {
