--- conflicted
+++ resolved
@@ -38,7 +38,6 @@
             return GetCachedClient(client => new StorageDiscoveryWorkspaceCollection(client, Id));
         }
 
-<<<<<<< HEAD
         /// <summary>
         /// Get a StorageDiscoveryWorkspace
         /// <list type="bullet">
@@ -60,9 +59,6 @@
         /// </item>
         /// </list>
         /// </summary>
-=======
-        /// <summary> Get a StorageDiscoveryWorkspace. </summary>
->>>>>>> 1ea448d0
         /// <param name="storageDiscoveryWorkspaceName"> The name of the StorageDiscoveryWorkspace. </param>
         /// <param name="cancellationToken"> The cancellation token to use. </param>
         /// <exception cref="ArgumentNullException"> <paramref name="storageDiscoveryWorkspaceName"/> is null. </exception>
@@ -75,7 +71,6 @@
             return await GetStorageDiscoveryWorkspaces().GetAsync(storageDiscoveryWorkspaceName, cancellationToken).ConfigureAwait(false);
         }
 
-<<<<<<< HEAD
         /// <summary>
         /// Get a StorageDiscoveryWorkspace
         /// <list type="bullet">
@@ -97,9 +92,6 @@
         /// </item>
         /// </list>
         /// </summary>
-=======
-        /// <summary> Get a StorageDiscoveryWorkspace. </summary>
->>>>>>> 1ea448d0
         /// <param name="storageDiscoveryWorkspaceName"> The name of the StorageDiscoveryWorkspace. </param>
         /// <param name="cancellationToken"> The cancellation token to use. </param>
         /// <exception cref="ArgumentNullException"> <paramref name="storageDiscoveryWorkspaceName"/> is null. </exception>
