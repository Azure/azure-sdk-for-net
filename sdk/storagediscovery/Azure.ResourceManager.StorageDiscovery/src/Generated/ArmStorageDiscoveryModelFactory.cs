// Copyright (c) Microsoft Corporation. All rights reserved.
// Licensed under the MIT License.

// <auto-generated/>

#nullable disable

using System;
using System.Collections.Generic;
using System.Linq;
using Azure.Core;
using Azure.ResourceManager.Models;
using Azure.ResourceManager.StorageDiscovery;

namespace Azure.ResourceManager.StorageDiscovery.Models
{
    /// <summary> A factory class for creating instances of the models for mocking. </summary>
    public static partial class ArmStorageDiscoveryModelFactory
    {
        /// <summary> A Storage Discovery Workspace resource. This resource configures the collection of storage account metrics. </summary>
        /// <param name="id"> Fully qualified resource ID for the resource. Ex - /subscriptions/{subscriptionId}/resourceGroups/{resourceGroupName}/providers/{resourceProviderNamespace}/{resourceType}/{resourceName}. </param>
        /// <param name="name"> The name of the resource. </param>
        /// <param name="resourceType"> The type of the resource. E.g. "Microsoft.Compute/virtualMachines" or "Microsoft.Storage/storageAccounts". </param>
        /// <param name="systemData"> Azure Resource Manager metadata containing createdBy and modifiedBy information. </param>
        /// <param name="tags"> Resource tags. </param>
        /// <param name="location"> The geo-location where the resource lives. </param>
        /// <param name="properties"> The resource-specific properties for this resource. </param>
        /// <returns> A new <see cref="StorageDiscovery.StorageDiscoveryWorkspaceData"/> instance for mocking. </returns>
        public static StorageDiscoveryWorkspaceData StorageDiscoveryWorkspaceData(ResourceIdentifier id = default, string name = default, ResourceType resourceType = default, SystemData systemData = default, IDictionary<string, string> tags = default, AzureLocation location = default, StorageDiscoveryWorkspaceProperties properties = default)
        {
            tags ??= new ChangeTrackingDictionary<string, string>();

            return new StorageDiscoveryWorkspaceData(
                id,
                name,
                resourceType,
                systemData,
                additionalBinaryDataProperties: null,
                tags,
                location,
                properties);
        }

        /// <summary> Storage Discovery Workspace Properties. </summary>
        /// <param name="sku"> The storage discovery sku. </param>
        /// <param name="description"> The description of the storage discovery workspace. </param>
        /// <param name="workspaceRoots"> The view level storage discovery data estate. </param>
        /// <param name="scopes"> The scopes of the storage discovery workspace. </param>
        /// <param name="provisioningState"> The status of the last operation. </param>
        /// <returns> A new <see cref="Models.StorageDiscoveryWorkspaceProperties"/> instance for mocking. </returns>
        public static StorageDiscoveryWorkspaceProperties StorageDiscoveryWorkspaceProperties(StorageDiscoverySku? sku = default, string description = default, IEnumerable<ResourceIdentifier> workspaceRoots = default, IEnumerable<StorageDiscoveryScope> scopes = default, StorageDiscoveryProvisioningState? provisioningState = default)
        {
            workspaceRoots ??= new ChangeTrackingList<ResourceIdentifier>();
            scopes ??= new ChangeTrackingList<StorageDiscoveryScope>();

            return new StorageDiscoveryWorkspaceProperties(
                sku,
                description,
                workspaceRoots.ToList(),
                scopes.ToList(),
                provisioningState,
                additionalBinaryDataProperties: null);
        }

        /// <summary> Storage Discovery Scope. This had added validations. </summary>
        /// <param name="displayName"> Display name of the collection. </param>
        /// <param name="resourceTypes"> Resource types for the collection. </param>
        /// <param name="tagKeysOnly"> The storage account tags keys to filter. </param>
        /// <param name="tags"> Resource tags. </param>
        /// <returns> A new <see cref="Models.StorageDiscoveryScope"/> instance for mocking. </returns>
<<<<<<< HEAD
        public static StorageDiscoveryScope StorageDiscoveryScope(string displayName = default, IEnumerable<StorageDiscoveryResourceType> resourceTypes = default, IEnumerable<string> tagKeysOnly = default, IDictionary<string, string> tags = default)
        {
            resourceTypes ??= new ChangeTrackingList<StorageDiscoveryResourceType>();
=======
        public static StorageDiscoveryScope StorageDiscoveryScope(string displayName = default, IEnumerable<StorageDiscoveryResourceKind> resourceTypes = default, IEnumerable<string> tagKeysOnly = default, IDictionary<string, string> tags = default)
        {
            resourceTypes ??= new ChangeTrackingList<StorageDiscoveryResourceKind>();
>>>>>>> a900c8b7
            tagKeysOnly ??= new ChangeTrackingList<string>();
            tags ??= new ChangeTrackingDictionary<string, string>();

            return new StorageDiscoveryScope(displayName, resourceTypes.ToList(), tagKeysOnly.ToList(), tags, additionalBinaryDataProperties: null);
        }

        /// <summary> The template for adding updateable properties. </summary>
        /// <param name="tags"> Resource tags. </param>
        /// <param name="properties"> The resource-specific properties for this resource. </param>
        /// <returns> A new <see cref="Models.StorageDiscoveryWorkspacePatch"/> instance for mocking. </returns>
<<<<<<< HEAD
        public static StorageDiscoveryWorkspacePatch StorageDiscoveryWorkspacePatch(IDictionary<string, string> tags = default, StorageDiscoveryWorkspacePropertiesUpdate properties = default)
=======
        public static StorageDiscoveryWorkspacePatch StorageDiscoveryWorkspacePatch(IDictionary<string, string> tags = default, StorageDiscoveryWorkspacePatchProperties properties = default)
>>>>>>> a900c8b7
        {
            tags ??= new ChangeTrackingDictionary<string, string>();

            return new StorageDiscoveryWorkspacePatch(tags, properties, additionalBinaryDataProperties: null);
        }

        /// <summary> The template for adding updateable properties. </summary>
        /// <param name="sku"> The storage discovery sku. </param>
        /// <param name="description"> The description of the storage discovery workspace. </param>
        /// <param name="workspaceRoots"> The view level storage discovery data estate. </param>
        /// <param name="scopes"> The scopes of the storage discovery workspace. </param>
<<<<<<< HEAD
        /// <returns> A new <see cref="Models.StorageDiscoveryWorkspacePropertiesUpdate"/> instance for mocking. </returns>
        public static StorageDiscoveryWorkspacePropertiesUpdate StorageDiscoveryWorkspacePropertiesUpdate(StorageDiscoverySku? sku = default, string description = default, IEnumerable<ResourceIdentifier> workspaceRoots = default, IEnumerable<StorageDiscoveryScope> scopes = default)
=======
        /// <returns> A new <see cref="Models.StorageDiscoveryWorkspacePatchProperties"/> instance for mocking. </returns>
        public static StorageDiscoveryWorkspacePatchProperties StorageDiscoveryWorkspacePatchProperties(StorageDiscoverySku? sku = default, string description = default, IEnumerable<ResourceIdentifier> workspaceRoots = default, IEnumerable<StorageDiscoveryScope> scopes = default)
>>>>>>> a900c8b7
        {
            workspaceRoots ??= new ChangeTrackingList<ResourceIdentifier>();
            scopes ??= new ChangeTrackingList<StorageDiscoveryScope>();

<<<<<<< HEAD
            return new StorageDiscoveryWorkspacePropertiesUpdate(sku, description, workspaceRoots.ToList(), scopes.ToList(), additionalBinaryDataProperties: null);
=======
            return new StorageDiscoveryWorkspacePatchProperties(sku, description, workspaceRoots.ToList(), scopes.ToList(), additionalBinaryDataProperties: null);
>>>>>>> a900c8b7
        }
    }
}<|MERGE_RESOLUTION|>--- conflicted
+++ resolved
@@ -68,15 +68,9 @@
         /// <param name="tagKeysOnly"> The storage account tags keys to filter. </param>
         /// <param name="tags"> Resource tags. </param>
         /// <returns> A new <see cref="Models.StorageDiscoveryScope"/> instance for mocking. </returns>
-<<<<<<< HEAD
-        public static StorageDiscoveryScope StorageDiscoveryScope(string displayName = default, IEnumerable<StorageDiscoveryResourceType> resourceTypes = default, IEnumerable<string> tagKeysOnly = default, IDictionary<string, string> tags = default)
-        {
-            resourceTypes ??= new ChangeTrackingList<StorageDiscoveryResourceType>();
-=======
         public static StorageDiscoveryScope StorageDiscoveryScope(string displayName = default, IEnumerable<StorageDiscoveryResourceKind> resourceTypes = default, IEnumerable<string> tagKeysOnly = default, IDictionary<string, string> tags = default)
         {
             resourceTypes ??= new ChangeTrackingList<StorageDiscoveryResourceKind>();
->>>>>>> a900c8b7
             tagKeysOnly ??= new ChangeTrackingList<string>();
             tags ??= new ChangeTrackingDictionary<string, string>();
 
@@ -87,11 +81,7 @@
         /// <param name="tags"> Resource tags. </param>
         /// <param name="properties"> The resource-specific properties for this resource. </param>
         /// <returns> A new <see cref="Models.StorageDiscoveryWorkspacePatch"/> instance for mocking. </returns>
-<<<<<<< HEAD
-        public static StorageDiscoveryWorkspacePatch StorageDiscoveryWorkspacePatch(IDictionary<string, string> tags = default, StorageDiscoveryWorkspacePropertiesUpdate properties = default)
-=======
         public static StorageDiscoveryWorkspacePatch StorageDiscoveryWorkspacePatch(IDictionary<string, string> tags = default, StorageDiscoveryWorkspacePatchProperties properties = default)
->>>>>>> a900c8b7
         {
             tags ??= new ChangeTrackingDictionary<string, string>();
 
@@ -103,22 +93,13 @@
         /// <param name="description"> The description of the storage discovery workspace. </param>
         /// <param name="workspaceRoots"> The view level storage discovery data estate. </param>
         /// <param name="scopes"> The scopes of the storage discovery workspace. </param>
-<<<<<<< HEAD
-        /// <returns> A new <see cref="Models.StorageDiscoveryWorkspacePropertiesUpdate"/> instance for mocking. </returns>
-        public static StorageDiscoveryWorkspacePropertiesUpdate StorageDiscoveryWorkspacePropertiesUpdate(StorageDiscoverySku? sku = default, string description = default, IEnumerable<ResourceIdentifier> workspaceRoots = default, IEnumerable<StorageDiscoveryScope> scopes = default)
-=======
         /// <returns> A new <see cref="Models.StorageDiscoveryWorkspacePatchProperties"/> instance for mocking. </returns>
         public static StorageDiscoveryWorkspacePatchProperties StorageDiscoveryWorkspacePatchProperties(StorageDiscoverySku? sku = default, string description = default, IEnumerable<ResourceIdentifier> workspaceRoots = default, IEnumerable<StorageDiscoveryScope> scopes = default)
->>>>>>> a900c8b7
         {
             workspaceRoots ??= new ChangeTrackingList<ResourceIdentifier>();
             scopes ??= new ChangeTrackingList<StorageDiscoveryScope>();
 
-<<<<<<< HEAD
-            return new StorageDiscoveryWorkspacePropertiesUpdate(sku, description, workspaceRoots.ToList(), scopes.ToList(), additionalBinaryDataProperties: null);
-=======
             return new StorageDiscoveryWorkspacePatchProperties(sku, description, workspaceRoots.ToList(), scopes.ToList(), additionalBinaryDataProperties: null);
->>>>>>> a900c8b7
         }
     }
 }