--- conflicted
+++ resolved
@@ -121,13 +121,8 @@
         [Ignore("Only validating compilation of examples")]
         public async Task RecallAction_ServerEndpointsRecallAction()
         {
-<<<<<<< HEAD
-            // Generated from example definition: specification/storagesync/resource-manager/Microsoft.StorageSync/stable/2022-09-01/examples/ServerEndpoints_Recall.json
-            // this example is just showing the usage of "ServerEndpoints_recallAction" operation, for the dependent resources, they will have to be created separately.
-=======
             // Generated from example definition: specification/storagesync/resource-manager/Microsoft.StorageSync/stable/2022-06-01/examples/ServerEndpoints_Recall.json
             // this example is just showing the usage of "ServerEndpoints_RecallAction" operation, for the dependent resources, they will have to be created separately.
->>>>>>> 68db9685
 
             // get your azure access token, for more details of how Azure SDK get your access token, please refer to https://learn.microsoft.com/en-us/dotnet/azure/sdk/authentication?tabs=command-line
             TokenCredential cred = new DefaultAzureCredential();
