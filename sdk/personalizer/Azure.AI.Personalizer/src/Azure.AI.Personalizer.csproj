<Project Sdk="Microsoft.NET.Sdk">
  <PropertyGroup>
    <AssemblyTitle>Microsoft Azure.AI.Personalizer client library</AssemblyTitle>
    <Version>2.0.0-beta.3</Version>
    <Description>
      This is the Azure Personalizer client library for developing .NET applications.
    </Description>
    <PackageTags>Personalizer;Azure Personalizer;Cognitive Services Personalizer;Cognitive Personalizer;Cognitive;Azure</PackageTags>
    <TargetFrameworks>$(RequiredTargetFrameworks)</TargetFrameworks>
    <IncludeGeneratorSharedCode>true</IncludeGeneratorSharedCode>
    <IncludeOperationsSharedSource>true</IncludeOperationsSharedSource>
  </PropertyGroup>

  <!-- Shared source from Azure.Core -->
  <ItemGroup>
    <Compile Include="$(AzureCoreSharedSources)ArrayBufferWriter.cs" LinkBase="Shared" />
    <Compile Include="$(AzureCoreSharedSources)AzureKeyCredentialPolicy.cs" LinkBase="Shared" />
    <Compile Include="$(AzureCoreSharedSources)AzureResourceProviderNamespaceAttribute.cs" LinkBase="Shared" />
    <Compile Include="$(AzureCoreSharedSources)PageResponseEnumerator.cs" LinkBase="Shared" />
  </ItemGroup>

  <ItemGroup>
    <PackageReference Include="Azure.Core" />
<<<<<<< HEAD
    <PackageReference Include="RL.Net" VersionOverride="0.1.0-preview3" />
  </ItemGroup>

  <!-- These packages are included as part net6.0; the external references are not needed. -->
  <ItemGroup Condition="'$(TargetFramework)' != 'net6.0'">
    <!-- Consider changing this to 6.0.4. -->
    <PackageReference Include="System.Text.Json" VersionOverride="6.0.1" />
=======
    <PackageReference Include="RL.Net" VersionOverride="0.2.0" />
>>>>>>> acad8cf4
  </ItemGroup>

</Project><|MERGE_RESOLUTION|>--- conflicted
+++ resolved
@@ -21,17 +21,12 @@
 
   <ItemGroup>
     <PackageReference Include="Azure.Core" />
-<<<<<<< HEAD
-    <PackageReference Include="RL.Net" VersionOverride="0.1.0-preview3" />
+    <PackageReference Include="RL.Net" VersionOverride="0.2.0" />
   </ItemGroup>
 
   <!-- These packages are included as part net6.0; the external references are not needed. -->
   <ItemGroup Condition="'$(TargetFramework)' != 'net6.0'">
-    <!-- Consider changing this to 6.0.4. -->
-    <PackageReference Include="System.Text.Json" VersionOverride="6.0.1" />
-=======
-    <PackageReference Include="RL.Net" VersionOverride="0.2.0" />
->>>>>>> acad8cf4
+    <PackageReference Include="System.Text.Json" VersionOverride="6.0.7" />
   </ItemGroup>
 
 </Project>