// Copyright (c) Microsoft Corporation. All rights reserved.
// Licensed under the MIT License.

// <auto-generated/>

#nullable disable

using System;
using System.Collections.Generic;
using System.Threading;
using System.Threading.Tasks;
using Azure;
using Azure.Core;
using Azure.Core.Pipeline;

namespace Azure.AI.Vision.ImageAnalysis
{
    // Data plane generated client.
    /// <summary> The ImageAnalysis service client. </summary>
    public partial class ImageAnalysisClient
    {
        /// <summary> Performs a single Image Analysis operation. </summary>
        /// <param name="imageContent"> The image to be analyzed. </param>
        /// <param name="visualFeatures"> A string indicating what visual feature types to return. Multiple values should be comma-separated. Valid visual feature types include: Tags, Caption, DenseCaptions, Objects, Read, SmartCrops, People. At least one visual feature must be specified for Image Analysis. </param>
        /// <param name="options">A structure containg the per call analysis options</param>
        /// <param name="cancellationToken"> The cancellation token to use. </param>
        /// <exception cref="ArgumentNullException"> <paramref name="imageContent"/> is null. </exception>
        [ForwardsClientCalls]
<<<<<<< HEAD
        public virtual Task<Response<ImageAnalysisResult>> AnalyzeAsync(BinaryData imageContent, IEnumerable<VisualFeatures> visualFeatures = null, string language = null, bool? genderNeutralCaption = null, IEnumerable<float> smartCropsAspectRatios = null, string modelName = null, CancellationToken cancellationToken = default)
            => AnalyzeFromBufferAsync(visualFeatures, imageContent, language, genderNeutralCaption, smartCropsAspectRatios, modelName, cancellationToken);
=======
        public virtual Task<Response<ImageAnalysisResult>> AnalyzeAsync(BinaryData imageContent, VisualFeatures visualFeatures, ImageAnalysisOptions options = default, CancellationToken cancellationToken = default)
            => AnalyzeFromBufferAsync(visualFeatures.ToStringArray(), imageContent, options.language, options.genderNeutralCaption, options.smartCropsAspectRatios, options.modelVersion, cancellationToken);
>>>>>>> 779780ba

        /// <summary> Performs a single Image Analysis operation. </summary>
        /// <param name="imageContent"> The image to be analyzed. </param>
        /// <param name="visualFeatures"> A string indicating what visual feature types to return. Multiple values should be comma-separated. Valid visual feature types include: Tags, Caption, DenseCaptions, Objects, Read, SmartCrops, People. At least one visual feature must be specified for Image Analysis. </param>
        /// <param name="options">A structure containg the per call analysis options</param>
        /// <param name="cancellationToken"> The cancellation token to use. </param>
        /// <exception cref="ArgumentNullException"> <paramref name="imageContent"/> is null. </exception>
        [ForwardsClientCalls]
<<<<<<< HEAD
        public virtual Response<ImageAnalysisResult> Analyze(BinaryData imageContent, IEnumerable<VisualFeatures> visualFeatures = null, string language = null, bool? genderNeutralCaption = null, IEnumerable<float> smartCropsAspectRatios = null, string modelName = null, CancellationToken cancellationToken = default)
            => AnalyzeFromBuffer(visualFeatures, imageContent, language, genderNeutralCaption, smartCropsAspectRatios, modelName, cancellationToken);
=======
        public virtual Response<ImageAnalysisResult> Analyze(BinaryData imageContent, VisualFeatures visualFeatures, ImageAnalysisOptions options = default, CancellationToken cancellationToken = default)
            => AnalyzeFromBuffer(visualFeatures.ToStringArray(), imageContent, options.language, options.genderNeutralCaption, options.smartCropsAspectRatios, options.modelVersion, cancellationToken);
>>>>>>> 779780ba

        /// <summary> Performs a single Image Analysis operation. </summary>
        /// <param name="imageContent"> The image to be analyzed. </param>
        /// <param name="visualFeatures"> A string indicating what visual feature types to return. Multiple values should be comma-separated. Valid visual feature types include: Tags, Caption, DenseCaptions, Objects, Read, SmartCrops, People. At least one visual feature must be specified for Image Analysis. </param>
        /// <param name="options">A structure containg the per call analysis options</param>
        /// <param name="cancellationToken"> The cancellation token to use. </param>
        /// <exception cref="ArgumentNullException"> <paramref name="imageContent"/> is null. </exception>
        [ForwardsClientCalls]
        public virtual async Task<Response<ImageAnalysisResult>> AnalyzeAsync(Uri imageContent, VisualFeatures visualFeatures, ImageAnalysisOptions options = default, CancellationToken cancellationToken = default)
            => await AnalyzeFromUrlAsync(visualFeatures.ToStringArray(), new ImageUrl(imageContent), options.language, options.genderNeutralCaption, options.smartCropsAspectRatios, options.modelVersion, cancellationToken).ConfigureAwait(false);

        /// <summary> Performs a single Image Analysis operation. </summary>
        /// <param name="imageContent"> The image to be analyzed. </param>
        /// <param name="visualFeatures"> A string indicating what visual feature types to return. Multiple values should be comma-separated. Valid visual feature types include: Tags, Caption, DenseCaptions, Objects, Read, SmartCrops, People. At least one visual feature must be specified for Image Analysis. </param>
        /// <param name="options">A structure containg the per call analysis options</param>
        /// <param name="cancellationToken"> The cancellation token to use. </param>
        /// <exception cref="ArgumentNullException"> <paramref name="imageContent"/> is null. </exception>
        [ForwardsClientCalls]
        public virtual Response<ImageAnalysisResult> Analyze(Uri imageContent, VisualFeatures visualFeatures, ImageAnalysisOptions options = default, CancellationToken cancellationToken = default)
            => AnalyzeFromUrl(visualFeatures.ToStringArray(), new ImageUrl(imageContent), options.language, options.genderNeutralCaption, options.smartCropsAspectRatios, options.modelVersion, cancellationToken);
    }
}<|MERGE_RESOLUTION|>--- conflicted
+++ resolved
@@ -26,13 +26,8 @@
         /// <param name="cancellationToken"> The cancellation token to use. </param>
         /// <exception cref="ArgumentNullException"> <paramref name="imageContent"/> is null. </exception>
         [ForwardsClientCalls]
-<<<<<<< HEAD
-        public virtual Task<Response<ImageAnalysisResult>> AnalyzeAsync(BinaryData imageContent, IEnumerable<VisualFeatures> visualFeatures = null, string language = null, bool? genderNeutralCaption = null, IEnumerable<float> smartCropsAspectRatios = null, string modelName = null, CancellationToken cancellationToken = default)
-            => AnalyzeFromBufferAsync(visualFeatures, imageContent, language, genderNeutralCaption, smartCropsAspectRatios, modelName, cancellationToken);
-=======
         public virtual Task<Response<ImageAnalysisResult>> AnalyzeAsync(BinaryData imageContent, VisualFeatures visualFeatures, ImageAnalysisOptions options = default, CancellationToken cancellationToken = default)
             => AnalyzeFromBufferAsync(visualFeatures.ToStringArray(), imageContent, options.language, options.genderNeutralCaption, options.smartCropsAspectRatios, options.modelVersion, cancellationToken);
->>>>>>> 779780ba
 
         /// <summary> Performs a single Image Analysis operation. </summary>
         /// <param name="imageContent"> The image to be analyzed. </param>
@@ -41,13 +36,8 @@
         /// <param name="cancellationToken"> The cancellation token to use. </param>
         /// <exception cref="ArgumentNullException"> <paramref name="imageContent"/> is null. </exception>
         [ForwardsClientCalls]
-<<<<<<< HEAD
-        public virtual Response<ImageAnalysisResult> Analyze(BinaryData imageContent, IEnumerable<VisualFeatures> visualFeatures = null, string language = null, bool? genderNeutralCaption = null, IEnumerable<float> smartCropsAspectRatios = null, string modelName = null, CancellationToken cancellationToken = default)
-            => AnalyzeFromBuffer(visualFeatures, imageContent, language, genderNeutralCaption, smartCropsAspectRatios, modelName, cancellationToken);
-=======
         public virtual Response<ImageAnalysisResult> Analyze(BinaryData imageContent, VisualFeatures visualFeatures, ImageAnalysisOptions options = default, CancellationToken cancellationToken = default)
             => AnalyzeFromBuffer(visualFeatures.ToStringArray(), imageContent, options.language, options.genderNeutralCaption, options.smartCropsAspectRatios, options.modelVersion, cancellationToken);
->>>>>>> 779780ba
 
         /// <summary> Performs a single Image Analysis operation. </summary>
         /// <param name="imageContent"> The image to be analyzed. </param>
