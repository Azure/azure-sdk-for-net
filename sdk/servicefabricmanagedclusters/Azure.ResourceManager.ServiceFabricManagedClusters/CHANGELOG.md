--- conflicted
+++ resolved
@@ -1,10 +1,6 @@
 # Release History
 
-<<<<<<< HEAD
-## 1.3.0-beta.2 (2024-11-19)
-=======
 ## 1.3.0-beta.2 (2024-11-21)
->>>>>>> b0945333
 
 ### Features Added
 
