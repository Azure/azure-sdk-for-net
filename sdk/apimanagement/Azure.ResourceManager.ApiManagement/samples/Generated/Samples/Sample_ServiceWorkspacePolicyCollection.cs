// Copyright (c) Microsoft Corporation. All rights reserved.
// Licensed under the MIT License.

// <auto-generated/>

#nullable disable

using System;
using System.Threading.Tasks;
using Azure.Core;
using Azure.Identity;
using Azure.ResourceManager.ApiManagement.Models;
using NUnit.Framework;

namespace Azure.ResourceManager.ApiManagement.Samples
{
    public partial class Sample_ServiceWorkspacePolicyCollection
    {
        [Test]
        [Ignore("Only validating compilation of examples")]
        public async Task CreateOrUpdate_ApiManagementCreateWorkspacePolicy()
        {
<<<<<<< HEAD
            // Generated from example definition: specification/apimanagement/resource-manager/Microsoft.ApiManagement/stable/2024-05-01/examples/ApiManagementListWorkspacePolicies.json
            // this example is just showing the usage of "WorkspacePolicy_ListByApi" operation, for the dependent resources, they will have to be created separately.
=======
            // Generated from example definition: specification/apimanagement/resource-manager/Microsoft.ApiManagement/preview/2023-03-01-preview/examples/ApiManagementCreateWorkspacePolicy.json
            // this example is just showing the usage of "WorkspacePolicy_CreateOrUpdate" operation, for the dependent resources, they will have to be created separately.
>>>>>>> 0bf63530

            // get your azure access token, for more details of how Azure SDK get your access token, please refer to https://learn.microsoft.com/en-us/dotnet/azure/sdk/authentication?tabs=command-line
            TokenCredential cred = new DefaultAzureCredential();
            // authenticate your client
            ArmClient client = new ArmClient(cred);

            // this example assumes you already have this WorkspaceContractResource created on azure
            // for more information of creating WorkspaceContractResource, please refer to the document of WorkspaceContractResource
            string subscriptionId = "00000000-0000-0000-0000-000000000000";
            string resourceGroupName = "rg1";
            string serviceName = "apimService1";
            string workspaceId = "wks1";
            ResourceIdentifier workspaceContractResourceId = WorkspaceContractResource.CreateResourceIdentifier(subscriptionId, resourceGroupName, serviceName, workspaceId);
            WorkspaceContractResource workspaceContract = client.GetWorkspaceContractResource(workspaceContractResourceId);

            // get the collection of this ServiceWorkspacePolicyResource
            ServiceWorkspacePolicyCollection collection = workspaceContract.GetServiceWorkspacePolicies();

            // invoke the operation
            PolicyName policyId = PolicyName.Policy;
            PolicyContractData data = new PolicyContractData
            {
                Value = "<policies> <inbound /> <backend>    <forward-request />  </backend>  <outbound /></policies>",
                Format = PolicyContentFormat.Xml,
            };
            ETag? ifMatch = new ETag("*");
            ArmOperation<ServiceWorkspacePolicyResource> lro = await collection.CreateOrUpdateAsync(WaitUntil.Completed, policyId, data, ifMatch: ifMatch);
            ServiceWorkspacePolicyResource result = lro.Value;

            // the variable result is a resource, you could call other operations on this instance as well
            // but just for demo, we get its data from this resource instance
            PolicyContractData resourceData = result.Data;
            // for demo we just print out the id
            Console.WriteLine($"Succeeded on id: {resourceData.Id}");
        }

        [Test]
        [Ignore("Only validating compilation of examples")]
        public async Task CreateOrUpdate_ApiManagementCreateWorkspacePolicyNonXmlEncoded()
        {
<<<<<<< HEAD
            // Generated from example definition: specification/apimanagement/resource-manager/Microsoft.ApiManagement/stable/2024-05-01/examples/ApiManagementGetWorkspacePolicy.json
            // this example is just showing the usage of "WorkspacePolicy_Get" operation, for the dependent resources, they will have to be created separately.
=======
            // Generated from example definition: specification/apimanagement/resource-manager/Microsoft.ApiManagement/preview/2023-03-01-preview/examples/ApiManagementCreateWorkspacePolicyNonXmlEncoded.json
            // this example is just showing the usage of "WorkspacePolicy_CreateOrUpdate" operation, for the dependent resources, they will have to be created separately.
>>>>>>> 0bf63530

            // get your azure access token, for more details of how Azure SDK get your access token, please refer to https://learn.microsoft.com/en-us/dotnet/azure/sdk/authentication?tabs=command-line
            TokenCredential cred = new DefaultAzureCredential();
            // authenticate your client
            ArmClient client = new ArmClient(cred);

            // this example assumes you already have this WorkspaceContractResource created on azure
            // for more information of creating WorkspaceContractResource, please refer to the document of WorkspaceContractResource
            string subscriptionId = "00000000-0000-0000-0000-000000000000";
            string resourceGroupName = "rg1";
            string serviceName = "apimService1";
            string workspaceId = "wks1";
            ResourceIdentifier workspaceContractResourceId = WorkspaceContractResource.CreateResourceIdentifier(subscriptionId, resourceGroupName, serviceName, workspaceId);
            WorkspaceContractResource workspaceContract = client.GetWorkspaceContractResource(workspaceContractResourceId);

            // get the collection of this ServiceWorkspacePolicyResource
            ServiceWorkspacePolicyCollection collection = workspaceContract.GetServiceWorkspacePolicies();

            // invoke the operation
            PolicyName policyId = PolicyName.Policy;
            PolicyContractData data = new PolicyContractData
            {
                Value = "<policies>\r\n     <inbound>\r\n     <base />\r\n  <set-header name=\"newvalue\" exists-action=\"override\">\r\n   <value>\"@(context.Request.Headers.FirstOrDefault(h => h.Ke==\"Via\"))\" </value>\r\n    </set-header>\r\n  </inbound>\r\n      </policies>",
                Format = PolicyContentFormat.RawXml,
            };
            ETag? ifMatch = new ETag("*");
            ArmOperation<ServiceWorkspacePolicyResource> lro = await collection.CreateOrUpdateAsync(WaitUntil.Completed, policyId, data, ifMatch: ifMatch);
            ServiceWorkspacePolicyResource result = lro.Value;

            // the variable result is a resource, you could call other operations on this instance as well
            // but just for demo, we get its data from this resource instance
            PolicyContractData resourceData = result.Data;
            // for demo we just print out the id
            Console.WriteLine($"Succeeded on id: {resourceData.Id}");
        }

        [Test]
        [Ignore("Only validating compilation of examples")]
        public async Task Get_ApiManagementGetWorkspacePolicy()
        {
            // Generated from example definition: specification/apimanagement/resource-manager/Microsoft.ApiManagement/stable/2024-05-01/examples/ApiManagementGetWorkspacePolicy.json
            // this example is just showing the usage of "WorkspacePolicy_Get" operation, for the dependent resources, they will have to be created separately.

            // get your azure access token, for more details of how Azure SDK get your access token, please refer to https://learn.microsoft.com/en-us/dotnet/azure/sdk/authentication?tabs=command-line
            TokenCredential cred = new DefaultAzureCredential();
            // authenticate your client
            ArmClient client = new ArmClient(cred);

            // this example assumes you already have this WorkspaceContractResource created on azure
            // for more information of creating WorkspaceContractResource, please refer to the document of WorkspaceContractResource
            string subscriptionId = "00000000-0000-0000-0000-000000000000";
            string resourceGroupName = "rg1";
            string serviceName = "apimService1";
            string workspaceId = "wks1";
            ResourceIdentifier workspaceContractResourceId = WorkspaceContractResource.CreateResourceIdentifier(subscriptionId, resourceGroupName, serviceName, workspaceId);
            WorkspaceContractResource workspaceContract = client.GetWorkspaceContractResource(workspaceContractResourceId);

            // get the collection of this ServiceWorkspacePolicyResource
            ServiceWorkspacePolicyCollection collection = workspaceContract.GetServiceWorkspacePolicies();

            // invoke the operation
            PolicyName policyId = PolicyName.Policy;
            ServiceWorkspacePolicyResource result = await collection.GetAsync(policyId);

            // the variable result is a resource, you could call other operations on this instance as well
            // but just for demo, we get its data from this resource instance
            PolicyContractData resourceData = result.Data;
            // for demo we just print out the id
            Console.WriteLine($"Succeeded on id: {resourceData.Id}");
        }

        [Test]
        [Ignore("Only validating compilation of examples")]
        public async Task GetAll_ApiManagementListWorkspacePolicies()
        {
<<<<<<< HEAD
            // Generated from example definition: specification/apimanagement/resource-manager/Microsoft.ApiManagement/stable/2024-05-01/examples/ApiManagementGetWorkspacePolicy.json
            // this example is just showing the usage of "WorkspacePolicy_Get" operation, for the dependent resources, they will have to be created separately.
=======
            // Generated from example definition: specification/apimanagement/resource-manager/Microsoft.ApiManagement/preview/2023-03-01-preview/examples/ApiManagementListWorkspacePolicies.json
            // this example is just showing the usage of "WorkspacePolicy_ListByApi" operation, for the dependent resources, they will have to be created separately.
>>>>>>> 0bf63530

            // get your azure access token, for more details of how Azure SDK get your access token, please refer to https://learn.microsoft.com/en-us/dotnet/azure/sdk/authentication?tabs=command-line
            TokenCredential cred = new DefaultAzureCredential();
            // authenticate your client
            ArmClient client = new ArmClient(cred);

            // this example assumes you already have this WorkspaceContractResource created on azure
            // for more information of creating WorkspaceContractResource, please refer to the document of WorkspaceContractResource
            string subscriptionId = "00000000-0000-0000-0000-000000000000";
            string resourceGroupName = "rg1";
            string serviceName = "apimService1";
            string workspaceId = "wks1";
            ResourceIdentifier workspaceContractResourceId = WorkspaceContractResource.CreateResourceIdentifier(subscriptionId, resourceGroupName, serviceName, workspaceId);
            WorkspaceContractResource workspaceContract = client.GetWorkspaceContractResource(workspaceContractResourceId);

            // get the collection of this ServiceWorkspacePolicyResource
            ServiceWorkspacePolicyCollection collection = workspaceContract.GetServiceWorkspacePolicies();

            // invoke the operation and iterate over the result
            await foreach (ServiceWorkspacePolicyResource item in collection.GetAllAsync())
            {
                // the variable item is a resource, you could call other operations on this instance as well
                // but just for demo, we get its data from this resource instance
                PolicyContractData resourceData = item.Data;
                // for demo we just print out the id
                Console.WriteLine($"Succeeded on id: {resourceData.Id}");
            }

            Console.WriteLine("Succeeded");
        }

        [Test]
        [Ignore("Only validating compilation of examples")]
        public async Task Exists_ApiManagementGetWorkspacePolicy()
        {
<<<<<<< HEAD
            // Generated from example definition: specification/apimanagement/resource-manager/Microsoft.ApiManagement/stable/2024-05-01/examples/ApiManagementCreateWorkspacePolicy.json
            // this example is just showing the usage of "WorkspacePolicy_CreateOrUpdate" operation, for the dependent resources, they will have to be created separately.
=======
            // Generated from example definition: specification/apimanagement/resource-manager/Microsoft.ApiManagement/preview/2023-03-01-preview/examples/ApiManagementGetWorkspacePolicy.json
            // this example is just showing the usage of "WorkspacePolicy_Get" operation, for the dependent resources, they will have to be created separately.
>>>>>>> 0bf63530

            // get your azure access token, for more details of how Azure SDK get your access token, please refer to https://learn.microsoft.com/en-us/dotnet/azure/sdk/authentication?tabs=command-line
            TokenCredential cred = new DefaultAzureCredential();
            // authenticate your client
            ArmClient client = new ArmClient(cred);

            // this example assumes you already have this WorkspaceContractResource created on azure
            // for more information of creating WorkspaceContractResource, please refer to the document of WorkspaceContractResource
            string subscriptionId = "00000000-0000-0000-0000-000000000000";
            string resourceGroupName = "rg1";
            string serviceName = "apimService1";
            string workspaceId = "wks1";
            ResourceIdentifier workspaceContractResourceId = WorkspaceContractResource.CreateResourceIdentifier(subscriptionId, resourceGroupName, serviceName, workspaceId);
            WorkspaceContractResource workspaceContract = client.GetWorkspaceContractResource(workspaceContractResourceId);

            // get the collection of this ServiceWorkspacePolicyResource
            ServiceWorkspacePolicyCollection collection = workspaceContract.GetServiceWorkspacePolicies();

            // invoke the operation
            PolicyName policyId = PolicyName.Policy;
            bool result = await collection.ExistsAsync(policyId);

            Console.WriteLine($"Succeeded: {result}");
        }

        [Test]
        [Ignore("Only validating compilation of examples")]
        public async Task GetIfExists_ApiManagementGetWorkspacePolicy()
        {
<<<<<<< HEAD
            // Generated from example definition: specification/apimanagement/resource-manager/Microsoft.ApiManagement/stable/2024-05-01/examples/ApiManagementCreateWorkspacePolicyNonXmlEncoded.json
            // this example is just showing the usage of "WorkspacePolicy_CreateOrUpdate" operation, for the dependent resources, they will have to be created separately.
=======
            // Generated from example definition: specification/apimanagement/resource-manager/Microsoft.ApiManagement/preview/2023-03-01-preview/examples/ApiManagementGetWorkspacePolicy.json
            // this example is just showing the usage of "WorkspacePolicy_Get" operation, for the dependent resources, they will have to be created separately.
>>>>>>> 0bf63530

            // get your azure access token, for more details of how Azure SDK get your access token, please refer to https://learn.microsoft.com/en-us/dotnet/azure/sdk/authentication?tabs=command-line
            TokenCredential cred = new DefaultAzureCredential();
            // authenticate your client
            ArmClient client = new ArmClient(cred);

            // this example assumes you already have this WorkspaceContractResource created on azure
            // for more information of creating WorkspaceContractResource, please refer to the document of WorkspaceContractResource
            string subscriptionId = "00000000-0000-0000-0000-000000000000";
            string resourceGroupName = "rg1";
            string serviceName = "apimService1";
            string workspaceId = "wks1";
            ResourceIdentifier workspaceContractResourceId = WorkspaceContractResource.CreateResourceIdentifier(subscriptionId, resourceGroupName, serviceName, workspaceId);
            WorkspaceContractResource workspaceContract = client.GetWorkspaceContractResource(workspaceContractResourceId);

            // get the collection of this ServiceWorkspacePolicyResource
            ServiceWorkspacePolicyCollection collection = workspaceContract.GetServiceWorkspacePolicies();

            // invoke the operation
            PolicyName policyId = PolicyName.Policy;
            NullableResponse<ServiceWorkspacePolicyResource> response = await collection.GetIfExistsAsync(policyId);
            ServiceWorkspacePolicyResource result = response.HasValue ? response.Value : null;

            if (result == null)
            {
                Console.WriteLine("Succeeded with null as result");
            }
            else
            {
                // the variable result is a resource, you could call other operations on this instance as well
                // but just for demo, we get its data from this resource instance
                PolicyContractData resourceData = result.Data;
                // for demo we just print out the id
                Console.WriteLine($"Succeeded on id: {resourceData.Id}");
            }
        }
    }
}<|MERGE_RESOLUTION|>--- conflicted
+++ resolved
@@ -20,13 +20,8 @@
         [Ignore("Only validating compilation of examples")]
         public async Task CreateOrUpdate_ApiManagementCreateWorkspacePolicy()
         {
-<<<<<<< HEAD
-            // Generated from example definition: specification/apimanagement/resource-manager/Microsoft.ApiManagement/stable/2024-05-01/examples/ApiManagementListWorkspacePolicies.json
-            // this example is just showing the usage of "WorkspacePolicy_ListByApi" operation, for the dependent resources, they will have to be created separately.
-=======
-            // Generated from example definition: specification/apimanagement/resource-manager/Microsoft.ApiManagement/preview/2023-03-01-preview/examples/ApiManagementCreateWorkspacePolicy.json
+            // Generated from example definition: specification/apimanagement/resource-manager/Microsoft.ApiManagement/stable/2024-05-01/examples/ApiManagementCreateWorkspacePolicy.json
             // this example is just showing the usage of "WorkspacePolicy_CreateOrUpdate" operation, for the dependent resources, they will have to be created separately.
->>>>>>> 0bf63530
 
             // get your azure access token, for more details of how Azure SDK get your access token, please refer to https://learn.microsoft.com/en-us/dotnet/azure/sdk/authentication?tabs=command-line
             TokenCredential cred = new DefaultAzureCredential();
@@ -67,13 +62,8 @@
         [Ignore("Only validating compilation of examples")]
         public async Task CreateOrUpdate_ApiManagementCreateWorkspacePolicyNonXmlEncoded()
         {
-<<<<<<< HEAD
-            // Generated from example definition: specification/apimanagement/resource-manager/Microsoft.ApiManagement/stable/2024-05-01/examples/ApiManagementGetWorkspacePolicy.json
-            // this example is just showing the usage of "WorkspacePolicy_Get" operation, for the dependent resources, they will have to be created separately.
-=======
-            // Generated from example definition: specification/apimanagement/resource-manager/Microsoft.ApiManagement/preview/2023-03-01-preview/examples/ApiManagementCreateWorkspacePolicyNonXmlEncoded.json
+            // Generated from example definition: specification/apimanagement/resource-manager/Microsoft.ApiManagement/stable/2024-05-01/examples/ApiManagementCreateWorkspacePolicyNonXmlEncoded.json
             // this example is just showing the usage of "WorkspacePolicy_CreateOrUpdate" operation, for the dependent resources, they will have to be created separately.
->>>>>>> 0bf63530
 
             // get your azure access token, for more details of how Azure SDK get your access token, please refer to https://learn.microsoft.com/en-us/dotnet/azure/sdk/authentication?tabs=command-line
             TokenCredential cred = new DefaultAzureCredential();
@@ -149,13 +139,8 @@
         [Ignore("Only validating compilation of examples")]
         public async Task GetAll_ApiManagementListWorkspacePolicies()
         {
-<<<<<<< HEAD
-            // Generated from example definition: specification/apimanagement/resource-manager/Microsoft.ApiManagement/stable/2024-05-01/examples/ApiManagementGetWorkspacePolicy.json
-            // this example is just showing the usage of "WorkspacePolicy_Get" operation, for the dependent resources, they will have to be created separately.
-=======
-            // Generated from example definition: specification/apimanagement/resource-manager/Microsoft.ApiManagement/preview/2023-03-01-preview/examples/ApiManagementListWorkspacePolicies.json
+            // Generated from example definition: specification/apimanagement/resource-manager/Microsoft.ApiManagement/stable/2024-05-01/examples/ApiManagementListWorkspacePolicies.json
             // this example is just showing the usage of "WorkspacePolicy_ListByApi" operation, for the dependent resources, they will have to be created separately.
->>>>>>> 0bf63530
 
             // get your azure access token, for more details of how Azure SDK get your access token, please refer to https://learn.microsoft.com/en-us/dotnet/azure/sdk/authentication?tabs=command-line
             TokenCredential cred = new DefaultAzureCredential();
@@ -191,13 +176,8 @@
         [Ignore("Only validating compilation of examples")]
         public async Task Exists_ApiManagementGetWorkspacePolicy()
         {
-<<<<<<< HEAD
-            // Generated from example definition: specification/apimanagement/resource-manager/Microsoft.ApiManagement/stable/2024-05-01/examples/ApiManagementCreateWorkspacePolicy.json
-            // this example is just showing the usage of "WorkspacePolicy_CreateOrUpdate" operation, for the dependent resources, they will have to be created separately.
-=======
-            // Generated from example definition: specification/apimanagement/resource-manager/Microsoft.ApiManagement/preview/2023-03-01-preview/examples/ApiManagementGetWorkspacePolicy.json
+            // Generated from example definition: specification/apimanagement/resource-manager/Microsoft.ApiManagement/stable/2024-05-01/examples/ApiManagementGetWorkspacePolicy.json
             // this example is just showing the usage of "WorkspacePolicy_Get" operation, for the dependent resources, they will have to be created separately.
->>>>>>> 0bf63530
 
             // get your azure access token, for more details of how Azure SDK get your access token, please refer to https://learn.microsoft.com/en-us/dotnet/azure/sdk/authentication?tabs=command-line
             TokenCredential cred = new DefaultAzureCredential();
@@ -227,13 +207,8 @@
         [Ignore("Only validating compilation of examples")]
         public async Task GetIfExists_ApiManagementGetWorkspacePolicy()
         {
-<<<<<<< HEAD
-            // Generated from example definition: specification/apimanagement/resource-manager/Microsoft.ApiManagement/stable/2024-05-01/examples/ApiManagementCreateWorkspacePolicyNonXmlEncoded.json
-            // this example is just showing the usage of "WorkspacePolicy_CreateOrUpdate" operation, for the dependent resources, they will have to be created separately.
-=======
-            // Generated from example definition: specification/apimanagement/resource-manager/Microsoft.ApiManagement/preview/2023-03-01-preview/examples/ApiManagementGetWorkspacePolicy.json
+            // Generated from example definition: specification/apimanagement/resource-manager/Microsoft.ApiManagement/stable/2024-05-01/examples/ApiManagementGetWorkspacePolicy.json
             // this example is just showing the usage of "WorkspacePolicy_Get" operation, for the dependent resources, they will have to be created separately.
->>>>>>> 0bf63530
 
             // get your azure access token, for more details of how Azure SDK get your access token, please refer to https://learn.microsoft.com/en-us/dotnet/azure/sdk/authentication?tabs=command-line
             TokenCredential cred = new DefaultAzureCredential();
