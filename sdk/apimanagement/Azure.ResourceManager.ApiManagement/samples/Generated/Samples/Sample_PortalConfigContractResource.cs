// Copyright (c) Microsoft Corporation. All rights reserved.
// Licensed under the MIT License.

// <auto-generated/>

#nullable disable

using System;
using System.Threading.Tasks;
using Azure.Core;
using Azure.Identity;
using Azure.ResourceManager.ApiManagement.Models;
using NUnit.Framework;

namespace Azure.ResourceManager.ApiManagement.Samples
{
    public partial class Sample_PortalConfigContractResource
    {
        [Test]
        [Ignore("Only validating compilation of examples")]
<<<<<<< HEAD
        public async Task GetEntityTag_ApiManagementHeadPortalConfig()
        {
            // Generated from example definition: specification/apimanagement/resource-manager/Microsoft.ApiManagement/stable/2024-05-01/examples/ApiManagementHeadPortalConfig.json
            // this example is just showing the usage of "PortalConfig_GetEntityTag" operation, for the dependent resources, they will have to be created separately.

            // get your azure access token, for more details of how Azure SDK get your access token, please refer to https://learn.microsoft.com/en-us/dotnet/azure/sdk/authentication?tabs=command-line
            TokenCredential cred = new DefaultAzureCredential();
            // authenticate your client
            ArmClient client = new ArmClient(cred);

            // this example assumes you already have this PortalConfigContractResource created on azure
            // for more information of creating PortalConfigContractResource, please refer to the document of PortalConfigContractResource
            string subscriptionId = "00000000-0000-0000-0000-000000000000";
            string resourceGroupName = "rg1";
            string serviceName = "apimService1";
            string portalConfigId = "default";
            ResourceIdentifier portalConfigContractResourceId = PortalConfigContractResource.CreateResourceIdentifier(subscriptionId, resourceGroupName, serviceName, portalConfigId);
            PortalConfigContractResource portalConfigContract = client.GetPortalConfigContractResource(portalConfigContractResourceId);

            // invoke the operation
            bool result = await portalConfigContract.GetEntityTagAsync();

            Console.WriteLine($"Succeeded: {result}");
        }

        [Test]
        [Ignore("Only validating compilation of examples")]
=======
>>>>>>> 0bf63530
        public async Task Get_ApiManagementPortalConfig()
        {
            // Generated from example definition: specification/apimanagement/resource-manager/Microsoft.ApiManagement/stable/2024-05-01/examples/ApiManagementPortalConfig.json
            // this example is just showing the usage of "PortalConfig_Get" operation, for the dependent resources, they will have to be created separately.

            // get your azure access token, for more details of how Azure SDK get your access token, please refer to https://learn.microsoft.com/en-us/dotnet/azure/sdk/authentication?tabs=command-line
            TokenCredential cred = new DefaultAzureCredential();
            // authenticate your client
            ArmClient client = new ArmClient(cred);

            // this example assumes you already have this PortalConfigContractResource created on azure
            // for more information of creating PortalConfigContractResource, please refer to the document of PortalConfigContractResource
            string subscriptionId = "00000000-0000-0000-0000-000000000000";
            string resourceGroupName = "rg1";
            string serviceName = "apimService1";
            string portalConfigId = "default";
            ResourceIdentifier portalConfigContractResourceId = PortalConfigContractResource.CreateResourceIdentifier(subscriptionId, resourceGroupName, serviceName, portalConfigId);
            PortalConfigContractResource portalConfigContract = client.GetPortalConfigContractResource(portalConfigContractResourceId);

            // invoke the operation
            PortalConfigContractResource result = await portalConfigContract.GetAsync();

            // the variable result is a resource, you could call other operations on this instance as well
            // but just for demo, we get its data from this resource instance
            PortalConfigContractData resourceData = result.Data;
            // for demo we just print out the id
            Console.WriteLine($"Succeeded on id: {resourceData.Id}");
        }

        [Test]
        [Ignore("Only validating compilation of examples")]
        public async Task Update_ApiManagementUpdatePortalConfig()
        {
            // Generated from example definition: specification/apimanagement/resource-manager/Microsoft.ApiManagement/stable/2024-05-01/examples/ApiManagementUpdatePortalConfig.json
            // this example is just showing the usage of "PortalConfig_Update" operation, for the dependent resources, they will have to be created separately.

            // get your azure access token, for more details of how Azure SDK get your access token, please refer to https://learn.microsoft.com/en-us/dotnet/azure/sdk/authentication?tabs=command-line
            TokenCredential cred = new DefaultAzureCredential();
            // authenticate your client
            ArmClient client = new ArmClient(cred);

            // this example assumes you already have this PortalConfigContractResource created on azure
            // for more information of creating PortalConfigContractResource, please refer to the document of PortalConfigContractResource
            string subscriptionId = "00000000-0000-0000-0000-000000000000";
            string resourceGroupName = "rg1";
            string serviceName = "apimService1";
            string portalConfigId = "default";
            ResourceIdentifier portalConfigContractResourceId = PortalConfigContractResource.CreateResourceIdentifier(subscriptionId, resourceGroupName, serviceName, portalConfigId);
            PortalConfigContractResource portalConfigContract = client.GetPortalConfigContractResource(portalConfigContractResourceId);

            // invoke the operation
            ETag ifMatch = new ETag("*");
            PortalConfigContractData data = new PortalConfigContractData
            {
                EnableBasicAuth = true,
                Require = false,
                SignupTermsOfService = new PortalConfigTermsOfServiceProperties
                {
                    Text = "I agree to the service terms and conditions.",
                    RequireConsent = false,
                },
                Delegation = new PortalConfigDelegationProperties
                {
                    DelegateRegistration = false,
                    DelegateSubscription = false,
                    DelegationUri = null,
                    ValidationKey = null,
                },
                CorsAllowedOrigins = { "https://contoso.com" },
                Csp = new PortalConfigCspProperties
                {
                    Mode = PortalSettingsCspMode.ReportOnly,
                    ReportUri = { new Uri("https://report.contoso.com") },
                    AllowedSources = { "*.contoso.com" },
                },
            };
            PortalConfigContractResource result = await portalConfigContract.UpdateAsync(ifMatch, data);

            // the variable result is a resource, you could call other operations on this instance as well
            // but just for demo, we get its data from this resource instance
            PortalConfigContractData resourceData = result.Data;
            // for demo we just print out the id
            Console.WriteLine($"Succeeded on id: {resourceData.Id}");
        }

        [Test]
        [Ignore("Only validating compilation of examples")]
        public async Task GetEntityTag_ApiManagementHeadPortalConfig()
        {
            // Generated from example definition: specification/apimanagement/resource-manager/Microsoft.ApiManagement/preview/2023-03-01-preview/examples/ApiManagementHeadPortalConfig.json
            // this example is just showing the usage of "PortalConfig_GetEntityTag" operation, for the dependent resources, they will have to be created separately.

            // get your azure access token, for more details of how Azure SDK get your access token, please refer to https://learn.microsoft.com/en-us/dotnet/azure/sdk/authentication?tabs=command-line
            TokenCredential cred = new DefaultAzureCredential();
            // authenticate your client
            ArmClient client = new ArmClient(cred);

            // this example assumes you already have this PortalConfigContractResource created on azure
            // for more information of creating PortalConfigContractResource, please refer to the document of PortalConfigContractResource
            string subscriptionId = "00000000-0000-0000-0000-000000000000";
            string resourceGroupName = "rg1";
            string serviceName = "apimService1";
            string portalConfigId = "default";
            ResourceIdentifier portalConfigContractResourceId = PortalConfigContractResource.CreateResourceIdentifier(subscriptionId, resourceGroupName, serviceName, portalConfigId);
            PortalConfigContractResource portalConfigContract = client.GetPortalConfigContractResource(portalConfigContractResourceId);

            // invoke the operation
            bool result = await portalConfigContract.GetEntityTagAsync();

            Console.WriteLine($"Succeeded: {result}");
        }
    }
}<|MERGE_RESOLUTION|>--- conflicted
+++ resolved
@@ -18,36 +18,6 @@
     {
         [Test]
         [Ignore("Only validating compilation of examples")]
-<<<<<<< HEAD
-        public async Task GetEntityTag_ApiManagementHeadPortalConfig()
-        {
-            // Generated from example definition: specification/apimanagement/resource-manager/Microsoft.ApiManagement/stable/2024-05-01/examples/ApiManagementHeadPortalConfig.json
-            // this example is just showing the usage of "PortalConfig_GetEntityTag" operation, for the dependent resources, they will have to be created separately.
-
-            // get your azure access token, for more details of how Azure SDK get your access token, please refer to https://learn.microsoft.com/en-us/dotnet/azure/sdk/authentication?tabs=command-line
-            TokenCredential cred = new DefaultAzureCredential();
-            // authenticate your client
-            ArmClient client = new ArmClient(cred);
-
-            // this example assumes you already have this PortalConfigContractResource created on azure
-            // for more information of creating PortalConfigContractResource, please refer to the document of PortalConfigContractResource
-            string subscriptionId = "00000000-0000-0000-0000-000000000000";
-            string resourceGroupName = "rg1";
-            string serviceName = "apimService1";
-            string portalConfigId = "default";
-            ResourceIdentifier portalConfigContractResourceId = PortalConfigContractResource.CreateResourceIdentifier(subscriptionId, resourceGroupName, serviceName, portalConfigId);
-            PortalConfigContractResource portalConfigContract = client.GetPortalConfigContractResource(portalConfigContractResourceId);
-
-            // invoke the operation
-            bool result = await portalConfigContract.GetEntityTagAsync();
-
-            Console.WriteLine($"Succeeded: {result}");
-        }
-
-        [Test]
-        [Ignore("Only validating compilation of examples")]
-=======
->>>>>>> 0bf63530
         public async Task Get_ApiManagementPortalConfig()
         {
             // Generated from example definition: specification/apimanagement/resource-manager/Microsoft.ApiManagement/stable/2024-05-01/examples/ApiManagementPortalConfig.json
@@ -137,7 +107,7 @@
         [Ignore("Only validating compilation of examples")]
         public async Task GetEntityTag_ApiManagementHeadPortalConfig()
         {
-            // Generated from example definition: specification/apimanagement/resource-manager/Microsoft.ApiManagement/preview/2023-03-01-preview/examples/ApiManagementHeadPortalConfig.json
+            // Generated from example definition: specification/apimanagement/resource-manager/Microsoft.ApiManagement/stable/2024-05-01/examples/ApiManagementHeadPortalConfig.json
             // this example is just showing the usage of "PortalConfig_GetEntityTag" operation, for the dependent resources, they will have to be created separately.
 
             // get your azure access token, for more details of how Azure SDK get your access token, please refer to https://learn.microsoft.com/en-us/dotnet/azure/sdk/authentication?tabs=command-line
