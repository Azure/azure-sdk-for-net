// Copyright (c) Microsoft Corporation. All rights reserved.
// Licensed under the MIT License.

// <auto-generated/>

#nullable disable

using System;
using System.Threading.Tasks;
using Azure.Core;
using Azure.Identity;
using Azure.ResourceManager.ApiManagement.Models;
using NUnit.Framework;

namespace Azure.ResourceManager.ApiManagement.Samples
{
    public partial class Sample_ApiTagDescriptionCollection
    {
        [Test]
        [Ignore("Only validating compilation of examples")]
        public async Task CreateOrUpdate_ApiManagementCreateApiTagDescription()
        {
<<<<<<< HEAD
            // Generated from example definition: specification/apimanagement/resource-manager/Microsoft.ApiManagement/stable/2024-05-01/examples/ApiManagementListApiTagDescriptions.json
            // this example is just showing the usage of "ApiTagDescription_ListByService" operation, for the dependent resources, they will have to be created separately.
=======
            // Generated from example definition: specification/apimanagement/resource-manager/Microsoft.ApiManagement/preview/2023-03-01-preview/examples/ApiManagementCreateApiTagDescription.json
            // this example is just showing the usage of "ApiTagDescription_CreateOrUpdate" operation, for the dependent resources, they will have to be created separately.
>>>>>>> 0bf63530

            // get your azure access token, for more details of how Azure SDK get your access token, please refer to https://learn.microsoft.com/en-us/dotnet/azure/sdk/authentication?tabs=command-line
            TokenCredential cred = new DefaultAzureCredential();
            // authenticate your client
            ArmClient client = new ArmClient(cred);

            // this example assumes you already have this ApiResource created on azure
            // for more information of creating ApiResource, please refer to the document of ApiResource
            string subscriptionId = "00000000-0000-0000-0000-000000000000";
            string resourceGroupName = "rg1";
            string serviceName = "apimService1";
            string apiId = "5931a75ae4bbd512a88c680b";
            ResourceIdentifier apiResourceId = ApiResource.CreateResourceIdentifier(subscriptionId, resourceGroupName, serviceName, apiId);
            ApiResource api = client.GetApiResource(apiResourceId);

            // get the collection of this ApiTagDescriptionResource
            ApiTagDescriptionCollection collection = api.GetApiTagDescriptions();

            // invoke the operation
            string tagDescriptionId = "tagId1";
            ApiTagDescriptionCreateOrUpdateContent content = new ApiTagDescriptionCreateOrUpdateContent
            {
                Description = "Some description that will be displayed for operation's tag if the tag is assigned to operation of the API",
                ExternalDocsUri = new Uri("http://some.url/additionaldoc"),
                ExternalDocsDescription = "Description of the external docs resource",
            };
            ArmOperation<ApiTagDescriptionResource> lro = await collection.CreateOrUpdateAsync(WaitUntil.Completed, tagDescriptionId, content);
            ApiTagDescriptionResource result = lro.Value;

            // the variable result is a resource, you could call other operations on this instance as well
            // but just for demo, we get its data from this resource instance
            ApiTagDescriptionData resourceData = result.Data;
            // for demo we just print out the id
            Console.WriteLine($"Succeeded on id: {resourceData.Id}");
        }

        [Test]
        [Ignore("Only validating compilation of examples")]
        public async Task Get_ApiManagementGetApiTagDescription()
        {
            // Generated from example definition: specification/apimanagement/resource-manager/Microsoft.ApiManagement/stable/2024-05-01/examples/ApiManagementGetApiTagDescription.json
            // this example is just showing the usage of "ApiTagDescription_Get" operation, for the dependent resources, they will have to be created separately.

            // get your azure access token, for more details of how Azure SDK get your access token, please refer to https://learn.microsoft.com/en-us/dotnet/azure/sdk/authentication?tabs=command-line
            TokenCredential cred = new DefaultAzureCredential();
            // authenticate your client
            ArmClient client = new ArmClient(cred);

            // this example assumes you already have this ApiResource created on azure
            // for more information of creating ApiResource, please refer to the document of ApiResource
            string subscriptionId = "00000000-0000-0000-0000-000000000000";
            string resourceGroupName = "rg1";
            string serviceName = "apimService1";
            string apiId = "59d6bb8f1f7fab13dc67ec9b";
            ResourceIdentifier apiResourceId = ApiResource.CreateResourceIdentifier(subscriptionId, resourceGroupName, serviceName, apiId);
            ApiResource api = client.GetApiResource(apiResourceId);

            // get the collection of this ApiTagDescriptionResource
            ApiTagDescriptionCollection collection = api.GetApiTagDescriptions();

            // invoke the operation
            string tagDescriptionId = "59306a29e4bbd510dc24e5f9";
            ApiTagDescriptionResource result = await collection.GetAsync(tagDescriptionId);

            // the variable result is a resource, you could call other operations on this instance as well
            // but just for demo, we get its data from this resource instance
            ApiTagDescriptionData resourceData = result.Data;
            // for demo we just print out the id
            Console.WriteLine($"Succeeded on id: {resourceData.Id}");
        }

        [Test]
        [Ignore("Only validating compilation of examples")]
        public async Task GetAll_ApiManagementListApiTagDescriptions()
        {
<<<<<<< HEAD
            // Generated from example definition: specification/apimanagement/resource-manager/Microsoft.ApiManagement/stable/2024-05-01/examples/ApiManagementGetApiTagDescription.json
            // this example is just showing the usage of "ApiTagDescription_Get" operation, for the dependent resources, they will have to be created separately.
=======
            // Generated from example definition: specification/apimanagement/resource-manager/Microsoft.ApiManagement/preview/2023-03-01-preview/examples/ApiManagementListApiTagDescriptions.json
            // this example is just showing the usage of "ApiTagDescription_ListByService" operation, for the dependent resources, they will have to be created separately.
>>>>>>> 0bf63530

            // get your azure access token, for more details of how Azure SDK get your access token, please refer to https://learn.microsoft.com/en-us/dotnet/azure/sdk/authentication?tabs=command-line
            TokenCredential cred = new DefaultAzureCredential();
            // authenticate your client
            ArmClient client = new ArmClient(cred);

            // this example assumes you already have this ApiResource created on azure
            // for more information of creating ApiResource, please refer to the document of ApiResource
            string subscriptionId = "00000000-0000-0000-0000-000000000000";
            string resourceGroupName = "rg1";
            string serviceName = "apimService1";
            string apiId = "57d2ef278aa04f0888cba3f3";
            ResourceIdentifier apiResourceId = ApiResource.CreateResourceIdentifier(subscriptionId, resourceGroupName, serviceName, apiId);
            ApiResource api = client.GetApiResource(apiResourceId);

            // get the collection of this ApiTagDescriptionResource
            ApiTagDescriptionCollection collection = api.GetApiTagDescriptions();

            // invoke the operation and iterate over the result
            await foreach (ApiTagDescriptionResource item in collection.GetAllAsync())
            {
                // the variable item is a resource, you could call other operations on this instance as well
                // but just for demo, we get its data from this resource instance
                ApiTagDescriptionData resourceData = item.Data;
                // for demo we just print out the id
                Console.WriteLine($"Succeeded on id: {resourceData.Id}");
            }

            Console.WriteLine("Succeeded");
        }

        [Test]
        [Ignore("Only validating compilation of examples")]
        public async Task Exists_ApiManagementGetApiTagDescription()
        {
            // Generated from example definition: specification/apimanagement/resource-manager/Microsoft.ApiManagement/stable/2024-05-01/examples/ApiManagementGetApiTagDescription.json
            // this example is just showing the usage of "ApiTagDescription_Get" operation, for the dependent resources, they will have to be created separately.

            // get your azure access token, for more details of how Azure SDK get your access token, please refer to https://learn.microsoft.com/en-us/dotnet/azure/sdk/authentication?tabs=command-line
            TokenCredential cred = new DefaultAzureCredential();
            // authenticate your client
            ArmClient client = new ArmClient(cred);

            // this example assumes you already have this ApiResource created on azure
            // for more information of creating ApiResource, please refer to the document of ApiResource
            string subscriptionId = "00000000-0000-0000-0000-000000000000";
            string resourceGroupName = "rg1";
            string serviceName = "apimService1";
            string apiId = "59d6bb8f1f7fab13dc67ec9b";
            ResourceIdentifier apiResourceId = ApiResource.CreateResourceIdentifier(subscriptionId, resourceGroupName, serviceName, apiId);
            ApiResource api = client.GetApiResource(apiResourceId);

            // get the collection of this ApiTagDescriptionResource
            ApiTagDescriptionCollection collection = api.GetApiTagDescriptions();

            // invoke the operation
            string tagDescriptionId = "59306a29e4bbd510dc24e5f9";
            bool result = await collection.ExistsAsync(tagDescriptionId);

            Console.WriteLine($"Succeeded: {result}");
        }

        [Test]
        [Ignore("Only validating compilation of examples")]
        public async Task GetIfExists_ApiManagementGetApiTagDescription()
        {
<<<<<<< HEAD
            // Generated from example definition: specification/apimanagement/resource-manager/Microsoft.ApiManagement/stable/2024-05-01/examples/ApiManagementCreateApiTagDescription.json
            // this example is just showing the usage of "ApiTagDescription_CreateOrUpdate" operation, for the dependent resources, they will have to be created separately.
=======
            // Generated from example definition: specification/apimanagement/resource-manager/Microsoft.ApiManagement/preview/2023-03-01-preview/examples/ApiManagementGetApiTagDescription.json
            // this example is just showing the usage of "ApiTagDescription_Get" operation, for the dependent resources, they will have to be created separately.
>>>>>>> 0bf63530

            // get your azure access token, for more details of how Azure SDK get your access token, please refer to https://learn.microsoft.com/en-us/dotnet/azure/sdk/authentication?tabs=command-line
            TokenCredential cred = new DefaultAzureCredential();
            // authenticate your client
            ArmClient client = new ArmClient(cred);

            // this example assumes you already have this ApiResource created on azure
            // for more information of creating ApiResource, please refer to the document of ApiResource
            string subscriptionId = "00000000-0000-0000-0000-000000000000";
            string resourceGroupName = "rg1";
            string serviceName = "apimService1";
            string apiId = "59d6bb8f1f7fab13dc67ec9b";
            ResourceIdentifier apiResourceId = ApiResource.CreateResourceIdentifier(subscriptionId, resourceGroupName, serviceName, apiId);
            ApiResource api = client.GetApiResource(apiResourceId);

            // get the collection of this ApiTagDescriptionResource
            ApiTagDescriptionCollection collection = api.GetApiTagDescriptions();

            // invoke the operation
            string tagDescriptionId = "59306a29e4bbd510dc24e5f9";
            NullableResponse<ApiTagDescriptionResource> response = await collection.GetIfExistsAsync(tagDescriptionId);
            ApiTagDescriptionResource result = response.HasValue ? response.Value : null;

            if (result == null)
            {
                Console.WriteLine("Succeeded with null as result");
            }
            else
            {
                // the variable result is a resource, you could call other operations on this instance as well
                // but just for demo, we get its data from this resource instance
                ApiTagDescriptionData resourceData = result.Data;
                // for demo we just print out the id
                Console.WriteLine($"Succeeded on id: {resourceData.Id}");
            }
        }
    }
}<|MERGE_RESOLUTION|>--- conflicted
+++ resolved
@@ -20,13 +20,8 @@
         [Ignore("Only validating compilation of examples")]
         public async Task CreateOrUpdate_ApiManagementCreateApiTagDescription()
         {
-<<<<<<< HEAD
-            // Generated from example definition: specification/apimanagement/resource-manager/Microsoft.ApiManagement/stable/2024-05-01/examples/ApiManagementListApiTagDescriptions.json
-            // this example is just showing the usage of "ApiTagDescription_ListByService" operation, for the dependent resources, they will have to be created separately.
-=======
-            // Generated from example definition: specification/apimanagement/resource-manager/Microsoft.ApiManagement/preview/2023-03-01-preview/examples/ApiManagementCreateApiTagDescription.json
+            // Generated from example definition: specification/apimanagement/resource-manager/Microsoft.ApiManagement/stable/2024-05-01/examples/ApiManagementCreateApiTagDescription.json
             // this example is just showing the usage of "ApiTagDescription_CreateOrUpdate" operation, for the dependent resources, they will have to be created separately.
->>>>>>> 0bf63530
 
             // get your azure access token, for more details of how Azure SDK get your access token, please refer to https://learn.microsoft.com/en-us/dotnet/azure/sdk/authentication?tabs=command-line
             TokenCredential cred = new DefaultAzureCredential();
@@ -102,13 +97,8 @@
         [Ignore("Only validating compilation of examples")]
         public async Task GetAll_ApiManagementListApiTagDescriptions()
         {
-<<<<<<< HEAD
-            // Generated from example definition: specification/apimanagement/resource-manager/Microsoft.ApiManagement/stable/2024-05-01/examples/ApiManagementGetApiTagDescription.json
-            // this example is just showing the usage of "ApiTagDescription_Get" operation, for the dependent resources, they will have to be created separately.
-=======
-            // Generated from example definition: specification/apimanagement/resource-manager/Microsoft.ApiManagement/preview/2023-03-01-preview/examples/ApiManagementListApiTagDescriptions.json
+            // Generated from example definition: specification/apimanagement/resource-manager/Microsoft.ApiManagement/stable/2024-05-01/examples/ApiManagementListApiTagDescriptions.json
             // this example is just showing the usage of "ApiTagDescription_ListByService" operation, for the dependent resources, they will have to be created separately.
->>>>>>> 0bf63530
 
             // get your azure access token, for more details of how Azure SDK get your access token, please refer to https://learn.microsoft.com/en-us/dotnet/azure/sdk/authentication?tabs=command-line
             TokenCredential cred = new DefaultAzureCredential();
@@ -175,13 +165,8 @@
         [Ignore("Only validating compilation of examples")]
         public async Task GetIfExists_ApiManagementGetApiTagDescription()
         {
-<<<<<<< HEAD
-            // Generated from example definition: specification/apimanagement/resource-manager/Microsoft.ApiManagement/stable/2024-05-01/examples/ApiManagementCreateApiTagDescription.json
-            // this example is just showing the usage of "ApiTagDescription_CreateOrUpdate" operation, for the dependent resources, they will have to be created separately.
-=======
-            // Generated from example definition: specification/apimanagement/resource-manager/Microsoft.ApiManagement/preview/2023-03-01-preview/examples/ApiManagementGetApiTagDescription.json
+            // Generated from example definition: specification/apimanagement/resource-manager/Microsoft.ApiManagement/stable/2024-05-01/examples/ApiManagementGetApiTagDescription.json
             // this example is just showing the usage of "ApiTagDescription_Get" operation, for the dependent resources, they will have to be created separately.
->>>>>>> 0bf63530
 
             // get your azure access token, for more details of how Azure SDK get your access token, please refer to https://learn.microsoft.com/en-us/dotnet/azure/sdk/authentication?tabs=command-line
             TokenCredential cred = new DefaultAzureCredential();
