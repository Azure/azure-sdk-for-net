// Copyright (c) Microsoft Corporation. All rights reserved.
// Licensed under the MIT License.

// <auto-generated/>

#nullable disable

using System;
using System.Threading.Tasks;
using Azure.Core;
using Azure.Identity;
using NUnit.Framework;

namespace Azure.ResourceManager.ApiManagement.Samples
{
    public partial class Sample_ServiceTagApiLinkCollection
    {
        [Test]
        [Ignore("Only validating compilation of examples")]
        public async Task CreateOrUpdate_ApiManagementCreateTagApiLink()
        {
<<<<<<< HEAD
            // Generated from example definition: specification/apimanagement/resource-manager/Microsoft.ApiManagement/stable/2024-05-01/examples/ApiManagementListTagApiLinks.json
            // this example is just showing the usage of "TagApiLink_ListByProduct" operation, for the dependent resources, they will have to be created separately.
=======
            // Generated from example definition: specification/apimanagement/resource-manager/Microsoft.ApiManagement/preview/2023-03-01-preview/examples/ApiManagementCreateTagApiLink.json
            // this example is just showing the usage of "TagApiLink_CreateOrUpdate" operation, for the dependent resources, they will have to be created separately.
>>>>>>> 0bf63530

            // get your azure access token, for more details of how Azure SDK get your access token, please refer to https://learn.microsoft.com/en-us/dotnet/azure/sdk/authentication?tabs=command-line
            TokenCredential cred = new DefaultAzureCredential();
            // authenticate your client
            ArmClient client = new ArmClient(cred);

            // this example assumes you already have this ApiManagementTagResource created on azure
            // for more information of creating ApiManagementTagResource, please refer to the document of ApiManagementTagResource
            string subscriptionId = "00000000-0000-0000-0000-000000000000";
            string resourceGroupName = "rg1";
            string serviceName = "apimService1";
            string tagId = "tag1";
            ResourceIdentifier apiManagementTagResourceId = ApiManagementTagResource.CreateResourceIdentifier(subscriptionId, resourceGroupName, serviceName, tagId);
            ApiManagementTagResource apiManagementTag = client.GetApiManagementTagResource(apiManagementTagResourceId);

            // get the collection of this ServiceTagApiLinkResource
            ServiceTagApiLinkCollection collection = apiManagementTag.GetServiceTagApiLinks();

            // invoke the operation
            string apiLinkId = "link1";
            TagApiLinkContractData data = new TagApiLinkContractData
            {
                ApiId = "/subscriptions/00000000-0000-0000-0000-000000000000/resourceGroups/rg1/providers/Microsoft.ApiManagement/service/apimService1/apis/echo-api",
            };
            ArmOperation<ServiceTagApiLinkResource> lro = await collection.CreateOrUpdateAsync(WaitUntil.Completed, apiLinkId, data);
            ServiceTagApiLinkResource result = lro.Value;

            // the variable result is a resource, you could call other operations on this instance as well
            // but just for demo, we get its data from this resource instance
            TagApiLinkContractData resourceData = result.Data;
            // for demo we just print out the id
            Console.WriteLine($"Succeeded on id: {resourceData.Id}");
        }

        [Test]
        [Ignore("Only validating compilation of examples")]
        public async Task Get_ApiManagementGetTagApiLink()
        {
            // Generated from example definition: specification/apimanagement/resource-manager/Microsoft.ApiManagement/stable/2024-05-01/examples/ApiManagementGetTagApiLink.json
            // this example is just showing the usage of "TagApiLink_Get" operation, for the dependent resources, they will have to be created separately.

            // get your azure access token, for more details of how Azure SDK get your access token, please refer to https://learn.microsoft.com/en-us/dotnet/azure/sdk/authentication?tabs=command-line
            TokenCredential cred = new DefaultAzureCredential();
            // authenticate your client
            ArmClient client = new ArmClient(cred);

            // this example assumes you already have this ApiManagementTagResource created on azure
            // for more information of creating ApiManagementTagResource, please refer to the document of ApiManagementTagResource
            string subscriptionId = "00000000-0000-0000-0000-000000000000";
            string resourceGroupName = "rg1";
            string serviceName = "apimService1";
            string tagId = "tag1";
            ResourceIdentifier apiManagementTagResourceId = ApiManagementTagResource.CreateResourceIdentifier(subscriptionId, resourceGroupName, serviceName, tagId);
            ApiManagementTagResource apiManagementTag = client.GetApiManagementTagResource(apiManagementTagResourceId);

            // get the collection of this ServiceTagApiLinkResource
            ServiceTagApiLinkCollection collection = apiManagementTag.GetServiceTagApiLinks();

            // invoke the operation
            string apiLinkId = "link1";
            ServiceTagApiLinkResource result = await collection.GetAsync(apiLinkId);

            // the variable result is a resource, you could call other operations on this instance as well
            // but just for demo, we get its data from this resource instance
            TagApiLinkContractData resourceData = result.Data;
            // for demo we just print out the id
            Console.WriteLine($"Succeeded on id: {resourceData.Id}");
        }

        [Test]
        [Ignore("Only validating compilation of examples")]
        public async Task GetAll_ApiManagementListTagApiLinks()
        {
<<<<<<< HEAD
            // Generated from example definition: specification/apimanagement/resource-manager/Microsoft.ApiManagement/stable/2024-05-01/examples/ApiManagementGetTagApiLink.json
            // this example is just showing the usage of "TagApiLink_Get" operation, for the dependent resources, they will have to be created separately.
=======
            // Generated from example definition: specification/apimanagement/resource-manager/Microsoft.ApiManagement/preview/2023-03-01-preview/examples/ApiManagementListTagApiLinks.json
            // this example is just showing the usage of "TagApiLink_ListByProduct" operation, for the dependent resources, they will have to be created separately.
>>>>>>> 0bf63530

            // get your azure access token, for more details of how Azure SDK get your access token, please refer to https://learn.microsoft.com/en-us/dotnet/azure/sdk/authentication?tabs=command-line
            TokenCredential cred = new DefaultAzureCredential();
            // authenticate your client
            ArmClient client = new ArmClient(cred);

            // this example assumes you already have this ApiManagementTagResource created on azure
            // for more information of creating ApiManagementTagResource, please refer to the document of ApiManagementTagResource
            string subscriptionId = "00000000-0000-0000-0000-000000000000";
            string resourceGroupName = "rg1";
            string serviceName = "apimService1";
            string tagId = "tag1";
            ResourceIdentifier apiManagementTagResourceId = ApiManagementTagResource.CreateResourceIdentifier(subscriptionId, resourceGroupName, serviceName, tagId);
            ApiManagementTagResource apiManagementTag = client.GetApiManagementTagResource(apiManagementTagResourceId);

            // get the collection of this ServiceTagApiLinkResource
            ServiceTagApiLinkCollection collection = apiManagementTag.GetServiceTagApiLinks();

            // invoke the operation and iterate over the result
            await foreach (ServiceTagApiLinkResource item in collection.GetAllAsync())
            {
                // the variable item is a resource, you could call other operations on this instance as well
                // but just for demo, we get its data from this resource instance
                TagApiLinkContractData resourceData = item.Data;
                // for demo we just print out the id
                Console.WriteLine($"Succeeded on id: {resourceData.Id}");
            }

            Console.WriteLine("Succeeded");
        }

        [Test]
        [Ignore("Only validating compilation of examples")]
        public async Task Exists_ApiManagementGetTagApiLink()
        {
            // Generated from example definition: specification/apimanagement/resource-manager/Microsoft.ApiManagement/stable/2024-05-01/examples/ApiManagementGetTagApiLink.json
            // this example is just showing the usage of "TagApiLink_Get" operation, for the dependent resources, they will have to be created separately.

            // get your azure access token, for more details of how Azure SDK get your access token, please refer to https://learn.microsoft.com/en-us/dotnet/azure/sdk/authentication?tabs=command-line
            TokenCredential cred = new DefaultAzureCredential();
            // authenticate your client
            ArmClient client = new ArmClient(cred);

            // this example assumes you already have this ApiManagementTagResource created on azure
            // for more information of creating ApiManagementTagResource, please refer to the document of ApiManagementTagResource
            string subscriptionId = "00000000-0000-0000-0000-000000000000";
            string resourceGroupName = "rg1";
            string serviceName = "apimService1";
            string tagId = "tag1";
            ResourceIdentifier apiManagementTagResourceId = ApiManagementTagResource.CreateResourceIdentifier(subscriptionId, resourceGroupName, serviceName, tagId);
            ApiManagementTagResource apiManagementTag = client.GetApiManagementTagResource(apiManagementTagResourceId);

            // get the collection of this ServiceTagApiLinkResource
            ServiceTagApiLinkCollection collection = apiManagementTag.GetServiceTagApiLinks();

            // invoke the operation
            string apiLinkId = "link1";
            bool result = await collection.ExistsAsync(apiLinkId);

            Console.WriteLine($"Succeeded: {result}");
        }

        [Test]
        [Ignore("Only validating compilation of examples")]
        public async Task GetIfExists_ApiManagementGetTagApiLink()
        {
<<<<<<< HEAD
            // Generated from example definition: specification/apimanagement/resource-manager/Microsoft.ApiManagement/stable/2024-05-01/examples/ApiManagementCreateTagApiLink.json
            // this example is just showing the usage of "TagApiLink_CreateOrUpdate" operation, for the dependent resources, they will have to be created separately.
=======
            // Generated from example definition: specification/apimanagement/resource-manager/Microsoft.ApiManagement/preview/2023-03-01-preview/examples/ApiManagementGetTagApiLink.json
            // this example is just showing the usage of "TagApiLink_Get" operation, for the dependent resources, they will have to be created separately.
>>>>>>> 0bf63530

            // get your azure access token, for more details of how Azure SDK get your access token, please refer to https://learn.microsoft.com/en-us/dotnet/azure/sdk/authentication?tabs=command-line
            TokenCredential cred = new DefaultAzureCredential();
            // authenticate your client
            ArmClient client = new ArmClient(cred);

            // this example assumes you already have this ApiManagementTagResource created on azure
            // for more information of creating ApiManagementTagResource, please refer to the document of ApiManagementTagResource
            string subscriptionId = "00000000-0000-0000-0000-000000000000";
            string resourceGroupName = "rg1";
            string serviceName = "apimService1";
            string tagId = "tag1";
            ResourceIdentifier apiManagementTagResourceId = ApiManagementTagResource.CreateResourceIdentifier(subscriptionId, resourceGroupName, serviceName, tagId);
            ApiManagementTagResource apiManagementTag = client.GetApiManagementTagResource(apiManagementTagResourceId);

            // get the collection of this ServiceTagApiLinkResource
            ServiceTagApiLinkCollection collection = apiManagementTag.GetServiceTagApiLinks();

            // invoke the operation
            string apiLinkId = "link1";
            NullableResponse<ServiceTagApiLinkResource> response = await collection.GetIfExistsAsync(apiLinkId);
            ServiceTagApiLinkResource result = response.HasValue ? response.Value : null;

            if (result == null)
            {
                Console.WriteLine("Succeeded with null as result");
            }
            else
            {
                // the variable result is a resource, you could call other operations on this instance as well
                // but just for demo, we get its data from this resource instance
                TagApiLinkContractData resourceData = result.Data;
                // for demo we just print out the id
                Console.WriteLine($"Succeeded on id: {resourceData.Id}");
            }
        }
    }
}<|MERGE_RESOLUTION|>--- conflicted
+++ resolved
@@ -19,13 +19,8 @@
         [Ignore("Only validating compilation of examples")]
         public async Task CreateOrUpdate_ApiManagementCreateTagApiLink()
         {
-<<<<<<< HEAD
-            // Generated from example definition: specification/apimanagement/resource-manager/Microsoft.ApiManagement/stable/2024-05-01/examples/ApiManagementListTagApiLinks.json
-            // this example is just showing the usage of "TagApiLink_ListByProduct" operation, for the dependent resources, they will have to be created separately.
-=======
-            // Generated from example definition: specification/apimanagement/resource-manager/Microsoft.ApiManagement/preview/2023-03-01-preview/examples/ApiManagementCreateTagApiLink.json
+            // Generated from example definition: specification/apimanagement/resource-manager/Microsoft.ApiManagement/stable/2024-05-01/examples/ApiManagementCreateTagApiLink.json
             // this example is just showing the usage of "TagApiLink_CreateOrUpdate" operation, for the dependent resources, they will have to be created separately.
->>>>>>> 0bf63530
 
             // get your azure access token, for more details of how Azure SDK get your access token, please refer to https://learn.microsoft.com/en-us/dotnet/azure/sdk/authentication?tabs=command-line
             TokenCredential cred = new DefaultAzureCredential();
@@ -99,13 +94,8 @@
         [Ignore("Only validating compilation of examples")]
         public async Task GetAll_ApiManagementListTagApiLinks()
         {
-<<<<<<< HEAD
-            // Generated from example definition: specification/apimanagement/resource-manager/Microsoft.ApiManagement/stable/2024-05-01/examples/ApiManagementGetTagApiLink.json
-            // this example is just showing the usage of "TagApiLink_Get" operation, for the dependent resources, they will have to be created separately.
-=======
-            // Generated from example definition: specification/apimanagement/resource-manager/Microsoft.ApiManagement/preview/2023-03-01-preview/examples/ApiManagementListTagApiLinks.json
+            // Generated from example definition: specification/apimanagement/resource-manager/Microsoft.ApiManagement/stable/2024-05-01/examples/ApiManagementListTagApiLinks.json
             // this example is just showing the usage of "TagApiLink_ListByProduct" operation, for the dependent resources, they will have to be created separately.
->>>>>>> 0bf63530
 
             // get your azure access token, for more details of how Azure SDK get your access token, please refer to https://learn.microsoft.com/en-us/dotnet/azure/sdk/authentication?tabs=command-line
             TokenCredential cred = new DefaultAzureCredential();
@@ -172,13 +162,8 @@
         [Ignore("Only validating compilation of examples")]
         public async Task GetIfExists_ApiManagementGetTagApiLink()
         {
-<<<<<<< HEAD
-            // Generated from example definition: specification/apimanagement/resource-manager/Microsoft.ApiManagement/stable/2024-05-01/examples/ApiManagementCreateTagApiLink.json
-            // this example is just showing the usage of "TagApiLink_CreateOrUpdate" operation, for the dependent resources, they will have to be created separately.
-=======
-            // Generated from example definition: specification/apimanagement/resource-manager/Microsoft.ApiManagement/preview/2023-03-01-preview/examples/ApiManagementGetTagApiLink.json
+            // Generated from example definition: specification/apimanagement/resource-manager/Microsoft.ApiManagement/stable/2024-05-01/examples/ApiManagementGetTagApiLink.json
             // this example is just showing the usage of "TagApiLink_Get" operation, for the dependent resources, they will have to be created separately.
->>>>>>> 0bf63530
 
             // get your azure access token, for more details of how Azure SDK get your access token, please refer to https://learn.microsoft.com/en-us/dotnet/azure/sdk/authentication?tabs=command-line
             TokenCredential cred = new DefaultAzureCredential();
