// Copyright (c) Microsoft Corporation. All rights reserved.
// Licensed under the MIT License.

// <auto-generated/>

#nullable disable

using System;
using System.Threading.Tasks;
using Azure.Core;
using Azure.Identity;
using NUnit.Framework;

namespace Azure.ResourceManager.ApiManagement.Samples
{
    public partial class Sample_ServiceWorkspaceApiReleaseCollection
    {
        [Test]
        [Ignore("Only validating compilation of examples")]
        public async Task CreateOrUpdate_ApiManagementCreateWorkspaceApiRelease()
        {
<<<<<<< HEAD
            // Generated from example definition: specification/apimanagement/resource-manager/Microsoft.ApiManagement/stable/2024-05-01/examples/ApiManagementListWorkspaceApiReleases.json
            // this example is just showing the usage of "WorkspaceApiRelease_ListByService" operation, for the dependent resources, they will have to be created separately.
=======
            // Generated from example definition: specification/apimanagement/resource-manager/Microsoft.ApiManagement/preview/2023-03-01-preview/examples/ApiManagementCreateWorkspaceApiRelease.json
            // this example is just showing the usage of "WorkspaceApiRelease_CreateOrUpdate" operation, for the dependent resources, they will have to be created separately.
>>>>>>> 0bf63530

            // get your azure access token, for more details of how Azure SDK get your access token, please refer to https://learn.microsoft.com/en-us/dotnet/azure/sdk/authentication?tabs=command-line
            TokenCredential cred = new DefaultAzureCredential();
            // authenticate your client
            ArmClient client = new ArmClient(cred);

            // this example assumes you already have this ServiceWorkspaceApiResource created on azure
            // for more information of creating ServiceWorkspaceApiResource, please refer to the document of ServiceWorkspaceApiResource
            string subscriptionId = "00000000-0000-0000-0000-000000000000";
            string resourceGroupName = "rg1";
            string serviceName = "apimService1";
            string workspaceId = "wks1";
            string apiId = "a1";
            ResourceIdentifier serviceWorkspaceApiResourceId = ServiceWorkspaceApiResource.CreateResourceIdentifier(subscriptionId, resourceGroupName, serviceName, workspaceId, apiId);
            ServiceWorkspaceApiResource serviceWorkspaceApi = client.GetServiceWorkspaceApiResource(serviceWorkspaceApiResourceId);

            // get the collection of this ServiceWorkspaceApiReleaseResource
            ServiceWorkspaceApiReleaseCollection collection = serviceWorkspaceApi.GetServiceWorkspaceApiReleases();

            // invoke the operation
            string releaseId = "testrev";
            ApiReleaseData data = new ApiReleaseData
            {
                ApiId = new ResourceIdentifier("/subscriptions/00000000-0000-0000-0000-000000000000/resourceGroups/rg1/providers/Microsoft.ApiManagement/service/apimService1/workspaces/wks1/apis/a1"),
                Notes = "yahooagain",
            };
            ArmOperation<ServiceWorkspaceApiReleaseResource> lro = await collection.CreateOrUpdateAsync(WaitUntil.Completed, releaseId, data);
            ServiceWorkspaceApiReleaseResource result = lro.Value;

            // the variable result is a resource, you could call other operations on this instance as well
            // but just for demo, we get its data from this resource instance
            ApiReleaseData resourceData = result.Data;
            // for demo we just print out the id
            Console.WriteLine($"Succeeded on id: {resourceData.Id}");
        }

        [Test]
        [Ignore("Only validating compilation of examples")]
        public async Task Get_ApiManagementGetWorkspaceApiRelease()
        {
            // Generated from example definition: specification/apimanagement/resource-manager/Microsoft.ApiManagement/stable/2024-05-01/examples/ApiManagementGetWorkspaceApiRelease.json
            // this example is just showing the usage of "WorkspaceApiRelease_Get" operation, for the dependent resources, they will have to be created separately.

            // get your azure access token, for more details of how Azure SDK get your access token, please refer to https://learn.microsoft.com/en-us/dotnet/azure/sdk/authentication?tabs=command-line
            TokenCredential cred = new DefaultAzureCredential();
            // authenticate your client
            ArmClient client = new ArmClient(cred);

            // this example assumes you already have this ServiceWorkspaceApiResource created on azure
            // for more information of creating ServiceWorkspaceApiResource, please refer to the document of ServiceWorkspaceApiResource
            string subscriptionId = "00000000-0000-0000-0000-000000000000";
            string resourceGroupName = "rg1";
            string serviceName = "apimService1";
            string workspaceId = "wks1";
            string apiId = "a1";
            ResourceIdentifier serviceWorkspaceApiResourceId = ServiceWorkspaceApiResource.CreateResourceIdentifier(subscriptionId, resourceGroupName, serviceName, workspaceId, apiId);
            ServiceWorkspaceApiResource serviceWorkspaceApi = client.GetServiceWorkspaceApiResource(serviceWorkspaceApiResourceId);

            // get the collection of this ServiceWorkspaceApiReleaseResource
            ServiceWorkspaceApiReleaseCollection collection = serviceWorkspaceApi.GetServiceWorkspaceApiReleases();

            // invoke the operation
            string releaseId = "5a7cb545298324c53224a799";
            ServiceWorkspaceApiReleaseResource result = await collection.GetAsync(releaseId);

            // the variable result is a resource, you could call other operations on this instance as well
            // but just for demo, we get its data from this resource instance
            ApiReleaseData resourceData = result.Data;
            // for demo we just print out the id
            Console.WriteLine($"Succeeded on id: {resourceData.Id}");
        }

        [Test]
        [Ignore("Only validating compilation of examples")]
        public async Task GetAll_ApiManagementListWorkspaceApiReleases()
        {
<<<<<<< HEAD
            // Generated from example definition: specification/apimanagement/resource-manager/Microsoft.ApiManagement/stable/2024-05-01/examples/ApiManagementGetWorkspaceApiRelease.json
            // this example is just showing the usage of "WorkspaceApiRelease_Get" operation, for the dependent resources, they will have to be created separately.
=======
            // Generated from example definition: specification/apimanagement/resource-manager/Microsoft.ApiManagement/preview/2023-03-01-preview/examples/ApiManagementListWorkspaceApiReleases.json
            // this example is just showing the usage of "WorkspaceApiRelease_ListByService" operation, for the dependent resources, they will have to be created separately.
>>>>>>> 0bf63530

            // get your azure access token, for more details of how Azure SDK get your access token, please refer to https://learn.microsoft.com/en-us/dotnet/azure/sdk/authentication?tabs=command-line
            TokenCredential cred = new DefaultAzureCredential();
            // authenticate your client
            ArmClient client = new ArmClient(cred);

            // this example assumes you already have this ServiceWorkspaceApiResource created on azure
            // for more information of creating ServiceWorkspaceApiResource, please refer to the document of ServiceWorkspaceApiResource
            string subscriptionId = "00000000-0000-0000-0000-000000000000";
            string resourceGroupName = "rg1";
            string serviceName = "apimService1";
            string workspaceId = "wks1";
            string apiId = "a1";
            ResourceIdentifier serviceWorkspaceApiResourceId = ServiceWorkspaceApiResource.CreateResourceIdentifier(subscriptionId, resourceGroupName, serviceName, workspaceId, apiId);
            ServiceWorkspaceApiResource serviceWorkspaceApi = client.GetServiceWorkspaceApiResource(serviceWorkspaceApiResourceId);

            // get the collection of this ServiceWorkspaceApiReleaseResource
            ServiceWorkspaceApiReleaseCollection collection = serviceWorkspaceApi.GetServiceWorkspaceApiReleases();

            // invoke the operation and iterate over the result
            await foreach (ServiceWorkspaceApiReleaseResource item in collection.GetAllAsync())
            {
                // the variable item is a resource, you could call other operations on this instance as well
                // but just for demo, we get its data from this resource instance
                ApiReleaseData resourceData = item.Data;
                // for demo we just print out the id
                Console.WriteLine($"Succeeded on id: {resourceData.Id}");
            }

            Console.WriteLine("Succeeded");
        }

        [Test]
        [Ignore("Only validating compilation of examples")]
        public async Task Exists_ApiManagementGetWorkspaceApiRelease()
        {
            // Generated from example definition: specification/apimanagement/resource-manager/Microsoft.ApiManagement/stable/2024-05-01/examples/ApiManagementGetWorkspaceApiRelease.json
            // this example is just showing the usage of "WorkspaceApiRelease_Get" operation, for the dependent resources, they will have to be created separately.

            // get your azure access token, for more details of how Azure SDK get your access token, please refer to https://learn.microsoft.com/en-us/dotnet/azure/sdk/authentication?tabs=command-line
            TokenCredential cred = new DefaultAzureCredential();
            // authenticate your client
            ArmClient client = new ArmClient(cred);

            // this example assumes you already have this ServiceWorkspaceApiResource created on azure
            // for more information of creating ServiceWorkspaceApiResource, please refer to the document of ServiceWorkspaceApiResource
            string subscriptionId = "00000000-0000-0000-0000-000000000000";
            string resourceGroupName = "rg1";
            string serviceName = "apimService1";
            string workspaceId = "wks1";
            string apiId = "a1";
            ResourceIdentifier serviceWorkspaceApiResourceId = ServiceWorkspaceApiResource.CreateResourceIdentifier(subscriptionId, resourceGroupName, serviceName, workspaceId, apiId);
            ServiceWorkspaceApiResource serviceWorkspaceApi = client.GetServiceWorkspaceApiResource(serviceWorkspaceApiResourceId);

            // get the collection of this ServiceWorkspaceApiReleaseResource
            ServiceWorkspaceApiReleaseCollection collection = serviceWorkspaceApi.GetServiceWorkspaceApiReleases();

            // invoke the operation
            string releaseId = "5a7cb545298324c53224a799";
            bool result = await collection.ExistsAsync(releaseId);

            Console.WriteLine($"Succeeded: {result}");
        }

        [Test]
        [Ignore("Only validating compilation of examples")]
        public async Task GetIfExists_ApiManagementGetWorkspaceApiRelease()
        {
<<<<<<< HEAD
            // Generated from example definition: specification/apimanagement/resource-manager/Microsoft.ApiManagement/stable/2024-05-01/examples/ApiManagementCreateWorkspaceApiRelease.json
            // this example is just showing the usage of "WorkspaceApiRelease_CreateOrUpdate" operation, for the dependent resources, they will have to be created separately.
=======
            // Generated from example definition: specification/apimanagement/resource-manager/Microsoft.ApiManagement/preview/2023-03-01-preview/examples/ApiManagementGetWorkspaceApiRelease.json
            // this example is just showing the usage of "WorkspaceApiRelease_Get" operation, for the dependent resources, they will have to be created separately.
>>>>>>> 0bf63530

            // get your azure access token, for more details of how Azure SDK get your access token, please refer to https://learn.microsoft.com/en-us/dotnet/azure/sdk/authentication?tabs=command-line
            TokenCredential cred = new DefaultAzureCredential();
            // authenticate your client
            ArmClient client = new ArmClient(cred);

            // this example assumes you already have this ServiceWorkspaceApiResource created on azure
            // for more information of creating ServiceWorkspaceApiResource, please refer to the document of ServiceWorkspaceApiResource
            string subscriptionId = "00000000-0000-0000-0000-000000000000";
            string resourceGroupName = "rg1";
            string serviceName = "apimService1";
            string workspaceId = "wks1";
            string apiId = "a1";
            ResourceIdentifier serviceWorkspaceApiResourceId = ServiceWorkspaceApiResource.CreateResourceIdentifier(subscriptionId, resourceGroupName, serviceName, workspaceId, apiId);
            ServiceWorkspaceApiResource serviceWorkspaceApi = client.GetServiceWorkspaceApiResource(serviceWorkspaceApiResourceId);

            // get the collection of this ServiceWorkspaceApiReleaseResource
            ServiceWorkspaceApiReleaseCollection collection = serviceWorkspaceApi.GetServiceWorkspaceApiReleases();

            // invoke the operation
            string releaseId = "5a7cb545298324c53224a799";
            NullableResponse<ServiceWorkspaceApiReleaseResource> response = await collection.GetIfExistsAsync(releaseId);
            ServiceWorkspaceApiReleaseResource result = response.HasValue ? response.Value : null;

            if (result == null)
            {
                Console.WriteLine("Succeeded with null as result");
            }
            else
            {
                // the variable result is a resource, you could call other operations on this instance as well
                // but just for demo, we get its data from this resource instance
                ApiReleaseData resourceData = result.Data;
                // for demo we just print out the id
                Console.WriteLine($"Succeeded on id: {resourceData.Id}");
            }
        }
    }
}<|MERGE_RESOLUTION|>--- conflicted
+++ resolved
@@ -19,13 +19,8 @@
         [Ignore("Only validating compilation of examples")]
         public async Task CreateOrUpdate_ApiManagementCreateWorkspaceApiRelease()
         {
-<<<<<<< HEAD
-            // Generated from example definition: specification/apimanagement/resource-manager/Microsoft.ApiManagement/stable/2024-05-01/examples/ApiManagementListWorkspaceApiReleases.json
-            // this example is just showing the usage of "WorkspaceApiRelease_ListByService" operation, for the dependent resources, they will have to be created separately.
-=======
-            // Generated from example definition: specification/apimanagement/resource-manager/Microsoft.ApiManagement/preview/2023-03-01-preview/examples/ApiManagementCreateWorkspaceApiRelease.json
+            // Generated from example definition: specification/apimanagement/resource-manager/Microsoft.ApiManagement/stable/2024-05-01/examples/ApiManagementCreateWorkspaceApiRelease.json
             // this example is just showing the usage of "WorkspaceApiRelease_CreateOrUpdate" operation, for the dependent resources, they will have to be created separately.
->>>>>>> 0bf63530
 
             // get your azure access token, for more details of how Azure SDK get your access token, please refer to https://learn.microsoft.com/en-us/dotnet/azure/sdk/authentication?tabs=command-line
             TokenCredential cred = new DefaultAzureCredential();
@@ -102,13 +97,8 @@
         [Ignore("Only validating compilation of examples")]
         public async Task GetAll_ApiManagementListWorkspaceApiReleases()
         {
-<<<<<<< HEAD
-            // Generated from example definition: specification/apimanagement/resource-manager/Microsoft.ApiManagement/stable/2024-05-01/examples/ApiManagementGetWorkspaceApiRelease.json
-            // this example is just showing the usage of "WorkspaceApiRelease_Get" operation, for the dependent resources, they will have to be created separately.
-=======
-            // Generated from example definition: specification/apimanagement/resource-manager/Microsoft.ApiManagement/preview/2023-03-01-preview/examples/ApiManagementListWorkspaceApiReleases.json
+            // Generated from example definition: specification/apimanagement/resource-manager/Microsoft.ApiManagement/stable/2024-05-01/examples/ApiManagementListWorkspaceApiReleases.json
             // this example is just showing the usage of "WorkspaceApiRelease_ListByService" operation, for the dependent resources, they will have to be created separately.
->>>>>>> 0bf63530
 
             // get your azure access token, for more details of how Azure SDK get your access token, please refer to https://learn.microsoft.com/en-us/dotnet/azure/sdk/authentication?tabs=command-line
             TokenCredential cred = new DefaultAzureCredential();
@@ -177,13 +167,8 @@
         [Ignore("Only validating compilation of examples")]
         public async Task GetIfExists_ApiManagementGetWorkspaceApiRelease()
         {
-<<<<<<< HEAD
-            // Generated from example definition: specification/apimanagement/resource-manager/Microsoft.ApiManagement/stable/2024-05-01/examples/ApiManagementCreateWorkspaceApiRelease.json
-            // this example is just showing the usage of "WorkspaceApiRelease_CreateOrUpdate" operation, for the dependent resources, they will have to be created separately.
-=======
-            // Generated from example definition: specification/apimanagement/resource-manager/Microsoft.ApiManagement/preview/2023-03-01-preview/examples/ApiManagementGetWorkspaceApiRelease.json
+            // Generated from example definition: specification/apimanagement/resource-manager/Microsoft.ApiManagement/stable/2024-05-01/examples/ApiManagementGetWorkspaceApiRelease.json
             // this example is just showing the usage of "WorkspaceApiRelease_Get" operation, for the dependent resources, they will have to be created separately.
->>>>>>> 0bf63530
 
             // get your azure access token, for more details of how Azure SDK get your access token, please refer to https://learn.microsoft.com/en-us/dotnet/azure/sdk/authentication?tabs=command-line
             TokenCredential cred = new DefaultAzureCredential();
