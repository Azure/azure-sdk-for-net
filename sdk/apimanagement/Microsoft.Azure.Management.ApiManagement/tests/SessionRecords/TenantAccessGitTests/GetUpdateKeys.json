{
  "Entries": [
    {
      "RequestUri": "/subscriptions/bab08e11-7b12-4354-9fd1-4b5d64d40b68/resourceGroups/Api-Default-CentralUS/providers/Microsoft.ApiManagement/service/sdktestservice?api-version=2021-08-01",
      "EncodedRequestUri": "L3N1YnNjcmlwdGlvbnMvYmFiMDhlMTEtN2IxMi00MzU0LTlmZDEtNGI1ZDY0ZDQwYjY4L3Jlc291cmNlR3JvdXBzL0FwaS1EZWZhdWx0LUNlbnRyYWxVUy9wcm92aWRlcnMvTWljcm9zb2Z0LkFwaU1hbmFnZW1lbnQvc2VydmljZS9zZGt0ZXN0c2VydmljZT9hcGktdmVyc2lvbj0yMDIxLTA4LTAx",
      "RequestMethod": "PUT",
      "RequestBody": "{\r\n  \"properties\": {\r\n    \"publisherEmail\": \"apim@autorestsdk.com\",\r\n    \"publisherName\": \"autorestsdk\"\r\n  },\r\n  \"sku\": {\r\n    \"name\": \"Developer\",\r\n    \"capacity\": 1\r\n  },\r\n  \"identity\": {\r\n    \"type\": \"SystemAssigned\"\r\n  },\r\n  \"location\": \"CentralUS\",\r\n  \"tags\": {\r\n    \"tag1\": \"value1\",\r\n    \"tag2\": \"value2\",\r\n    \"tag3\": \"value3\"\r\n  }\r\n}",
      "RequestHeaders": {
        "x-ms-client-request-id": [
          "9f294b7d-8c77-4a93-bed8-275cf608e682"
        ],
        "accept-language": [
          "en-US"
        ],
        "User-Agent": [
          "FxVersion/4.6.26614.01",
          "OSName/Windows",
          "OSVersion/Microsoft.Windows.10.0.19043.",
          "Microsoft.Azure.Management.ApiManagement.ApiManagementClient/7.0.0.0"
        ],
        "Content-Type": [
          "application/json; charset=utf-8"
        ],
        "Content-Length": [
          "342"
        ]
      },
      "ResponseHeaders": {
        "Cache-Control": [
          "no-cache"
        ],
        "Date": [
          "Wed, 27 Oct 2021 23:55:01 GMT"
        ],
        "Pragma": [
          "no-cache"
        ],
        "ETag": [
          "\"AAAAAAAc1T0=\""
        ],
        "Server": [
          "Microsoft-HTTPAPI/2.0"
        ],
        "Strict-Transport-Security": [
          "max-age=31536000; includeSubDomains"
        ],
        "x-ms-request-id": [
          "f6385260-bb90-40bf-8556-58e51ebc3619",
          "0ca0ffeb-3237-4a54-8cf5-aa768d07078a"
        ],
        "x-ms-ratelimit-remaining-subscription-writes": [
          "1199"
        ],
        "x-ms-correlation-request-id": [
          "707a5287-020d-408c-b6e3-f93ec1502a24"
        ],
        "x-ms-routing-request-id": [
          "WESTCENTRALUS:20211027T235501Z:707a5287-020d-408c-b6e3-f93ec1502a24"
        ],
        "X-Content-Type-Options": [
          "nosniff"
        ],
        "Content-Length": [
          "2533"
        ],
        "Content-Type": [
          "application/json; charset=utf-8"
        ],
        "Expires": [
          "-1"
        ]
      },
      "ResponseBody": "{\r\n  \"id\": \"/subscriptions/bab08e11-7b12-4354-9fd1-4b5d64d40b68/resourceGroups/Api-Default-CentralUS/providers/Microsoft.ApiManagement/service/sdktestservice\",\r\n  \"name\": \"sdktestservice\",\r\n  \"type\": \"Microsoft.ApiManagement/service\",\r\n  \"tags\": {\r\n    \"tag1\": \"value1\",\r\n    \"tag2\": \"value2\",\r\n    \"tag3\": \"value3\"\r\n  },\r\n  \"location\": \"Central US\",\r\n  \"etag\": \"AAAAAAAc1T0=\",\r\n  \"properties\": {\r\n    \"publisherEmail\": \"apim@autorestsdk.com\",\r\n    \"publisherName\": \"autorestsdk\",\r\n    \"notificationSenderEmail\": \"apimgmt-noreply@mail.windowsazure.com\",\r\n    \"provisioningState\": \"Succeeded\",\r\n    \"targetProvisioningState\": \"\",\r\n    \"createdAtUtc\": \"2019-08-23T10:23:03.7042803Z\",\r\n    \"gatewayUrl\": \"https://sdktestservice.azure-api.net\",\r\n    \"gatewayRegionalUrl\": \"https://sdktestservice-centralus-01.regional.azure-api.net\",\r\n    \"portalUrl\": \"https://sdktestservice.portal.azure-api.net\",\r\n    \"developerPortalUrl\": \"https://sdktestservice.developer.azure-api.net\",\r\n    \"managementApiUrl\": \"https://sdktestservice.management.azure-api.net\",\r\n    \"scmUrl\": \"https://sdktestservice.scm.azure-api.net\",\r\n    \"hostnameConfigurations\": [\r\n      {\r\n        \"type\": \"Proxy\",\r\n        \"hostName\": \"sdktestservice.azure-api.net\",\r\n        \"encodedCertificate\": null,\r\n        \"keyVaultId\": null,\r\n        \"certificatePassword\": null,\r\n        \"negotiateClientCertificate\": false,\r\n        \"certificate\": null,\r\n        \"defaultSslBinding\": true,\r\n        \"identityClientId\": null,\r\n        \"certificateSource\": \"BuiltIn\",\r\n        \"certificateStatus\": null\r\n      }\r\n    ],\r\n    \"publicIPAddresses\": [\r\n      \"104.43.171.8\"\r\n    ],\r\n    \"privateIPAddresses\": null,\r\n    \"additionalLocations\": null,\r\n    \"virtualNetworkConfiguration\": null,\r\n    \"customProperties\": {\r\n      \"Microsoft.WindowsAzure.ApiManagement.Gateway.Security.Protocols.Tls10\": \"False\",\r\n      \"Microsoft.WindowsAzure.ApiManagement.Gateway.Security.Protocols.Tls11\": \"False\",\r\n      \"Microsoft.WindowsAzure.ApiManagement.Gateway.Security.Protocols.Ssl30\": \"False\",\r\n      \"Microsoft.WindowsAzure.ApiManagement.Gateway.Security.Ciphers.TripleDes168\": \"False\",\r\n      \"Microsoft.WindowsAzure.ApiManagement.Gateway.Security.Backend.Protocols.Tls10\": \"False\",\r\n      \"Microsoft.WindowsAzure.ApiManagement.Gateway.Security.Backend.Protocols.Tls11\": \"False\",\r\n      \"Microsoft.WindowsAzure.ApiManagement.Gateway.Security.Backend.Protocols.Ssl30\": \"False\",\r\n      \"Microsoft.WindowsAzure.ApiManagement.Gateway.Protocols.Server.Http2\": \"False\"\r\n    },\r\n    \"virtualNetworkType\": \"None\",\r\n    \"certificates\": [],\r\n    \"disableGateway\": false,\r\n    \"apiVersionConstraint\": {\r\n      \"minApiVersion\": null\r\n    },\r\n    \"publicIpAddressId\": null,\r\n    \"publicNetworkAccess\": \"Enabled\",\r\n    \"privateEndpointConnections\": null,\r\n    \"platformVersion\": \"stv1\"\r\n  },\r\n  \"sku\": {\r\n    \"name\": \"Developer\",\r\n    \"capacity\": 1\r\n  },\r\n  \"identity\": {\r\n    \"type\": \"SystemAssigned\",\r\n    \"principalId\": \"2c0119c2-0acb-487f-9229-7bf3dce57d0a\",\r\n    \"tenantId\": \"72f988bf-86f1-41af-91ab-2d7cd011db47\"\r\n  },\r\n  \"zones\": null,\r\n  \"systemData\": null\r\n}",
      "StatusCode": 200
    },
    {
      "RequestUri": "/subscriptions/bab08e11-7b12-4354-9fd1-4b5d64d40b68/resourceGroups/Api-Default-CentralUS/providers/Microsoft.ApiManagement/service/sdktestservice?api-version=2021-08-01",
      "EncodedRequestUri": "L3N1YnNjcmlwdGlvbnMvYmFiMDhlMTEtN2IxMi00MzU0LTlmZDEtNGI1ZDY0ZDQwYjY4L3Jlc291cmNlR3JvdXBzL0FwaS1EZWZhdWx0LUNlbnRyYWxVUy9wcm92aWRlcnMvTWljcm9zb2Z0LkFwaU1hbmFnZW1lbnQvc2VydmljZS9zZGt0ZXN0c2VydmljZT9hcGktdmVyc2lvbj0yMDIxLTA4LTAx",
      "RequestMethod": "GET",
      "RequestBody": "",
      "RequestHeaders": {
        "x-ms-client-request-id": [
          "9d7b979c-cd51-4c8e-b21d-51d997a6e6c3"
        ],
        "accept-language": [
          "en-US"
        ],
        "User-Agent": [
          "FxVersion/4.6.26614.01",
          "OSName/Windows",
          "OSVersion/Microsoft.Windows.10.0.19043.",
          "Microsoft.Azure.Management.ApiManagement.ApiManagementClient/7.0.0.0"
        ]
      },
      "ResponseHeaders": {
        "Cache-Control": [
          "no-cache"
        ],
        "Date": [
          "Wed, 27 Oct 2021 23:55:01 GMT"
        ],
        "Pragma": [
          "no-cache"
        ],
        "ETag": [
          "\"AAAAAAAc1T0=\""
        ],
        "Server": [
          "Microsoft-HTTPAPI/2.0"
        ],
        "Strict-Transport-Security": [
          "max-age=31536000; includeSubDomains"
        ],
        "x-ms-request-id": [
          "5e932952-8940-4394-9a89-bd1b6aca3502"
        ],
        "x-ms-ratelimit-remaining-subscription-reads": [
          "11999"
        ],
        "x-ms-correlation-request-id": [
          "92ea2372-4f85-41d0-91ea-ccb1dc2062e1"
        ],
        "x-ms-routing-request-id": [
          "WESTCENTRALUS:20211027T235501Z:92ea2372-4f85-41d0-91ea-ccb1dc2062e1"
        ],
        "X-Content-Type-Options": [
          "nosniff"
        ],
        "Content-Length": [
          "2533"
        ],
        "Content-Type": [
          "application/json; charset=utf-8"
        ],
        "Expires": [
          "-1"
        ]
      },
      "ResponseBody": "{\r\n  \"id\": \"/subscriptions/bab08e11-7b12-4354-9fd1-4b5d64d40b68/resourceGroups/Api-Default-CentralUS/providers/Microsoft.ApiManagement/service/sdktestservice\",\r\n  \"name\": \"sdktestservice\",\r\n  \"type\": \"Microsoft.ApiManagement/service\",\r\n  \"tags\": {\r\n    \"tag1\": \"value1\",\r\n    \"tag2\": \"value2\",\r\n    \"tag3\": \"value3\"\r\n  },\r\n  \"location\": \"Central US\",\r\n  \"etag\": \"AAAAAAAc1T0=\",\r\n  \"properties\": {\r\n    \"publisherEmail\": \"apim@autorestsdk.com\",\r\n    \"publisherName\": \"autorestsdk\",\r\n    \"notificationSenderEmail\": \"apimgmt-noreply@mail.windowsazure.com\",\r\n    \"provisioningState\": \"Succeeded\",\r\n    \"targetProvisioningState\": \"\",\r\n    \"createdAtUtc\": \"2019-08-23T10:23:03.7042803Z\",\r\n    \"gatewayUrl\": \"https://sdktestservice.azure-api.net\",\r\n    \"gatewayRegionalUrl\": \"https://sdktestservice-centralus-01.regional.azure-api.net\",\r\n    \"portalUrl\": \"https://sdktestservice.portal.azure-api.net\",\r\n    \"developerPortalUrl\": \"https://sdktestservice.developer.azure-api.net\",\r\n    \"managementApiUrl\": \"https://sdktestservice.management.azure-api.net\",\r\n    \"scmUrl\": \"https://sdktestservice.scm.azure-api.net\",\r\n    \"hostnameConfigurations\": [\r\n      {\r\n        \"type\": \"Proxy\",\r\n        \"hostName\": \"sdktestservice.azure-api.net\",\r\n        \"encodedCertificate\": null,\r\n        \"keyVaultId\": null,\r\n        \"certificatePassword\": null,\r\n        \"negotiateClientCertificate\": false,\r\n        \"certificate\": null,\r\n        \"defaultSslBinding\": true,\r\n        \"identityClientId\": null,\r\n        \"certificateSource\": \"BuiltIn\",\r\n        \"certificateStatus\": null\r\n      }\r\n    ],\r\n    \"publicIPAddresses\": [\r\n      \"104.43.171.8\"\r\n    ],\r\n    \"privateIPAddresses\": null,\r\n    \"additionalLocations\": null,\r\n    \"virtualNetworkConfiguration\": null,\r\n    \"customProperties\": {\r\n      \"Microsoft.WindowsAzure.ApiManagement.Gateway.Security.Protocols.Tls10\": \"False\",\r\n      \"Microsoft.WindowsAzure.ApiManagement.Gateway.Security.Protocols.Tls11\": \"False\",\r\n      \"Microsoft.WindowsAzure.ApiManagement.Gateway.Security.Protocols.Ssl30\": \"False\",\r\n      \"Microsoft.WindowsAzure.ApiManagement.Gateway.Security.Ciphers.TripleDes168\": \"False\",\r\n      \"Microsoft.WindowsAzure.ApiManagement.Gateway.Security.Backend.Protocols.Tls10\": \"False\",\r\n      \"Microsoft.WindowsAzure.ApiManagement.Gateway.Security.Backend.Protocols.Tls11\": \"False\",\r\n      \"Microsoft.WindowsAzure.ApiManagement.Gateway.Security.Backend.Protocols.Ssl30\": \"False\",\r\n      \"Microsoft.WindowsAzure.ApiManagement.Gateway.Protocols.Server.Http2\": \"False\"\r\n    },\r\n    \"virtualNetworkType\": \"None\",\r\n    \"certificates\": [],\r\n    \"disableGateway\": false,\r\n    \"apiVersionConstraint\": {\r\n      \"minApiVersion\": null\r\n    },\r\n    \"publicIpAddressId\": null,\r\n    \"publicNetworkAccess\": \"Enabled\",\r\n    \"privateEndpointConnections\": null,\r\n    \"platformVersion\": \"stv1\"\r\n  },\r\n  \"sku\": {\r\n    \"name\": \"Developer\",\r\n    \"capacity\": 1\r\n  },\r\n  \"identity\": {\r\n    \"type\": \"SystemAssigned\",\r\n    \"principalId\": \"2c0119c2-0acb-487f-9229-7bf3dce57d0a\",\r\n    \"tenantId\": \"72f988bf-86f1-41af-91ab-2d7cd011db47\"\r\n  },\r\n  \"zones\": null,\r\n  \"systemData\": null\r\n}",
      "StatusCode": 200
    },
    {
      "RequestUri": "/subscriptions/bab08e11-7b12-4354-9fd1-4b5d64d40b68/resourceGroups/Api-Default-CentralUS/providers/Microsoft.ApiManagement/service/sdktestservice/tenant/gitAccess?api-version=2021-08-01",
      "EncodedRequestUri": "L3N1YnNjcmlwdGlvbnMvYmFiMDhlMTEtN2IxMi00MzU0LTlmZDEtNGI1ZDY0ZDQwYjY4L3Jlc291cmNlR3JvdXBzL0FwaS1EZWZhdWx0LUNlbnRyYWxVUy9wcm92aWRlcnMvTWljcm9zb2Z0LkFwaU1hbmFnZW1lbnQvc2VydmljZS9zZGt0ZXN0c2VydmljZS90ZW5hbnQvZ2l0QWNjZXNzP2FwaS12ZXJzaW9uPTIwMjEtMDgtMDE=",
      "RequestMethod": "HEAD",
      "RequestBody": "",
      "RequestHeaders": {
        "x-ms-client-request-id": [
          "d0896dcf-1a1e-48f3-87ac-1060c7b1a031"
        ],
        "accept-language": [
          "en-US"
        ],
        "User-Agent": [
          "FxVersion/4.6.26614.01",
          "OSName/Windows",
          "OSVersion/Microsoft.Windows.10.0.19043.",
          "Microsoft.Azure.Management.ApiManagement.ApiManagementClient/7.0.0.0"
        ]
      },
      "ResponseHeaders": {
        "Cache-Control": [
          "no-cache"
        ],
        "Date": [
          "Wed, 27 Oct 2021 23:55:01 GMT"
        ],
        "Pragma": [
          "no-cache"
        ],
        "ETag": [
          "\"AAAAAAAAoFEAAAAAAAAAAA==\""
        ],
        "Server": [
          "Microsoft-HTTPAPI/2.0"
        ],
        "Strict-Transport-Security": [
          "max-age=31536000; includeSubDomains"
        ],
        "X-Content-Type-Options": [
          "nosniff"
        ],
        "x-ms-request-id": [
          "88fbb083-b450-4136-af93-43d1da504c0b"
        ],
        "x-ms-ratelimit-remaining-subscription-reads": [
          "11998"
        ],
        "x-ms-correlation-request-id": [
          "896fdb79-23fa-4db1-9c5b-2b8eea0426c1"
        ],
        "x-ms-routing-request-id": [
          "WESTCENTRALUS:20211027T235501Z:896fdb79-23fa-4db1-9c5b-2b8eea0426c1"
        ],
        "Content-Length": [
          "0"
        ],
        "Expires": [
          "-1"
        ]
      },
      "ResponseBody": "",
      "StatusCode": 200
    },
    {
      "RequestUri": "/subscriptions/bab08e11-7b12-4354-9fd1-4b5d64d40b68/resourceGroups/Api-Default-CentralUS/providers/Microsoft.ApiManagement/service/sdktestservice/tenant/gitAccess?api-version=2021-08-01",
      "EncodedRequestUri": "L3N1YnNjcmlwdGlvbnMvYmFiMDhlMTEtN2IxMi00MzU0LTlmZDEtNGI1ZDY0ZDQwYjY4L3Jlc291cmNlR3JvdXBzL0FwaS1EZWZhdWx0LUNlbnRyYWxVUy9wcm92aWRlcnMvTWljcm9zb2Z0LkFwaU1hbmFnZW1lbnQvc2VydmljZS9zZGt0ZXN0c2VydmljZS90ZW5hbnQvZ2l0QWNjZXNzP2FwaS12ZXJzaW9uPTIwMjEtMDgtMDE=",
      "RequestMethod": "GET",
      "RequestBody": "",
      "RequestHeaders": {
        "x-ms-client-request-id": [
          "a3640384-18b8-4994-965f-bb80cc6f7de8"
        ],
        "accept-language": [
          "en-US"
        ],
        "User-Agent": [
          "FxVersion/4.6.26614.01",
          "OSName/Windows",
          "OSVersion/Microsoft.Windows.10.0.19043.",
          "Microsoft.Azure.Management.ApiManagement.ApiManagementClient/7.0.0.0"
        ]
      },
      "ResponseHeaders": {
        "Cache-Control": [
          "no-cache"
        ],
        "Date": [
          "Wed, 27 Oct 2021 23:55:01 GMT"
        ],
        "Pragma": [
          "no-cache"
        ],
        "ETag": [
          "\"AAAAAAAAoFEAAAAAAAAAAA==\""
        ],
        "Server": [
          "Microsoft-HTTPAPI/2.0"
        ],
        "Strict-Transport-Security": [
          "max-age=31536000; includeSubDomains"
        ],
        "X-Content-Type-Options": [
          "nosniff"
        ],
        "x-ms-request-id": [
          "51bce021-9baf-4373-bf53-2702ca4a3c56"
        ],
        "x-ms-ratelimit-remaining-subscription-reads": [
          "11997"
        ],
        "x-ms-correlation-request-id": [
          "2d0369a3-2aac-4df3-9ee3-67e7780ed223"
        ],
        "x-ms-routing-request-id": [
          "WESTCENTRALUS:20211027T235501Z:2d0369a3-2aac-4df3-9ee3-67e7780ed223"
        ],
        "Content-Length": [
          "380"
        ],
        "Content-Type": [
          "application/json; charset=utf-8"
        ],
        "Expires": [
          "-1"
        ]
      },
      "ResponseBody": "{\r\n  \"id\": \"/subscriptions/bab08e11-7b12-4354-9fd1-4b5d64d40b68/resourceGroups/Api-Default-CentralUS/providers/Microsoft.ApiManagement/service/sdktestservice/tenant/gitAccess\",\r\n  \"type\": \"Microsoft.ApiManagement/service/tenant\",\r\n  \"name\": \"gitAccess\",\r\n  \"properties\": {\r\n    \"principalId\": \"git\",\r\n    \"primaryKey\": \"default\",\r\n    \"secondaryKey\": null,\r\n    \"enabled\": true\r\n  }\r\n}",
      "StatusCode": 200
    },
    {
      "RequestUri": "/subscriptions/bab08e11-7b12-4354-9fd1-4b5d64d40b68/resourceGroups/Api-Default-CentralUS/providers/Microsoft.ApiManagement/service/sdktestservice/tenant/gitAccess/listSecrets?api-version=2021-08-01",
      "EncodedRequestUri": "L3N1YnNjcmlwdGlvbnMvYmFiMDhlMTEtN2IxMi00MzU0LTlmZDEtNGI1ZDY0ZDQwYjY4L3Jlc291cmNlR3JvdXBzL0FwaS1EZWZhdWx0LUNlbnRyYWxVUy9wcm92aWRlcnMvTWljcm9zb2Z0LkFwaU1hbmFnZW1lbnQvc2VydmljZS9zZGt0ZXN0c2VydmljZS90ZW5hbnQvZ2l0QWNjZXNzL2xpc3RTZWNyZXRzP2FwaS12ZXJzaW9uPTIwMjEtMDgtMDE=",
      "RequestMethod": "POST",
      "RequestBody": "",
      "RequestHeaders": {
        "x-ms-client-request-id": [
          "4c82da70-90c3-4a4a-bb4c-95ac494d2463"
        ],
        "accept-language": [
          "en-US"
        ],
        "User-Agent": [
          "FxVersion/4.6.26614.01",
          "OSName/Windows",
          "OSVersion/Microsoft.Windows.10.0.19043.",
          "Microsoft.Azure.Management.ApiManagement.ApiManagementClient/7.0.0.0"
        ]
      },
      "ResponseHeaders": {
        "Cache-Control": [
          "no-cache"
        ],
        "Date": [
          "Wed, 27 Oct 2021 23:55:02 GMT"
        ],
        "Pragma": [
          "no-cache"
        ],
        "ETag": [
          "\"AAAAAAAAoFEAAAAAAAAAAA==\""
        ],
        "Server": [
          "Microsoft-HTTPAPI/2.0"
        ],
        "Strict-Transport-Security": [
          "max-age=31536000; includeSubDomains"
        ],
        "X-Content-Type-Options": [
          "nosniff"
        ],
        "x-ms-request-id": [
          "1247ef17-12ac-476d-be82-75342e647480"
        ],
        "x-ms-ratelimit-remaining-subscription-writes": [
          "1199"
        ],
        "x-ms-correlation-request-id": [
          "61529ec3-4865-4d77-ba4a-7b2d62f75cba"
        ],
        "x-ms-routing-request-id": [
          "WESTCENTRALUS:20211027T235502Z:61529ec3-4865-4d77-ba4a-7b2d62f75cba"
        ],
        "Content-Length": [
          "271"
        ],
        "Content-Type": [
          "application/json; charset=utf-8"
        ],
        "Expires": [
          "-1"
        ]
      },
<<<<<<< HEAD
      "ResponseBody": "{\r\n  \"id\": \"/tenant/gitAccess\",\r\n  \"principalId\": \"git\",\r\n  \"primaryKey\": \"RiQHKp71MnjAXdtMv4+yI4G46ywMNreig9lRoCrkd9hF4u6RYjbTsxVRjceW6x05d3ZnGakglXPZm6cLMzh6LA==\",\r\n  \"secondaryKey\": \"uCfM6X8jvptVhC0ZVvq1pMf1p2fywhuO0Bf7p2GTrjSyL54f9L9mYax1MjbiDQJi7bp7aFS/0WWrwoQif9nrQw==\",\r\n  \"enabled\": true\r\n}",
=======
      "ResponseBody": "{\r\n  \"id\": \"/tenant/gitAccess\",\r\n  \"principalId\": \"git\",\r\n  \"primaryKey\": \"default\",\r\n  \"secondaryKey\": \"BnpPiyrP7/ikUo04LC+nHtxgDnP0TMFXp/gy5Yi+rQg5ZxDc0UFC+sOm6utHj5puQH9PH3FubkuP3HQOTZooRQ==\",\r\n  \"enabled\": true\r\n}",
>>>>>>> 861d85a0
      "StatusCode": 200
    },
    {
      "RequestUri": "/subscriptions/bab08e11-7b12-4354-9fd1-4b5d64d40b68/resourceGroups/Api-Default-CentralUS/providers/Microsoft.ApiManagement/service/sdktestservice/tenant/gitAccess/listSecrets?api-version=2021-08-01",
      "EncodedRequestUri": "L3N1YnNjcmlwdGlvbnMvYmFiMDhlMTEtN2IxMi00MzU0LTlmZDEtNGI1ZDY0ZDQwYjY4L3Jlc291cmNlR3JvdXBzL0FwaS1EZWZhdWx0LUNlbnRyYWxVUy9wcm92aWRlcnMvTWljcm9zb2Z0LkFwaU1hbmFnZW1lbnQvc2VydmljZS9zZGt0ZXN0c2VydmljZS90ZW5hbnQvZ2l0QWNjZXNzL2xpc3RTZWNyZXRzP2FwaS12ZXJzaW9uPTIwMjEtMDgtMDE=",
      "RequestMethod": "POST",
      "RequestBody": "",
      "RequestHeaders": {
        "x-ms-client-request-id": [
          "69f14c84-40d6-42bf-9bfc-99a92c06f7a4"
        ],
        "accept-language": [
          "en-US"
        ],
        "User-Agent": [
          "FxVersion/4.6.26614.01",
          "OSName/Windows",
          "OSVersion/Microsoft.Windows.10.0.19043.",
          "Microsoft.Azure.Management.ApiManagement.ApiManagementClient/7.0.0.0"
        ]
      },
      "ResponseHeaders": {
        "Cache-Control": [
          "no-cache"
        ],
        "Date": [
          "Wed, 27 Oct 2021 23:55:02 GMT"
        ],
        "Pragma": [
          "no-cache"
        ],
        "ETag": [
          "\"AAAAAAAApF4AAAAAAAAAAA==\""
        ],
        "Server": [
          "Microsoft-HTTPAPI/2.0"
        ],
        "Strict-Transport-Security": [
          "max-age=31536000; includeSubDomains"
        ],
        "X-Content-Type-Options": [
          "nosniff"
        ],
        "x-ms-request-id": [
          "63c135b1-c9fe-47ad-b6ad-782eb3cc9e03"
        ],
        "x-ms-ratelimit-remaining-subscription-writes": [
          "1197"
        ],
        "x-ms-correlation-request-id": [
          "9e938fa6-416e-4b59-8438-5d9ec5a56877"
        ],
        "x-ms-routing-request-id": [
          "WESTCENTRALUS:20211027T235503Z:9e938fa6-416e-4b59-8438-5d9ec5a56877"
        ],
        "Content-Length": [
          "271"
        ],
        "Content-Type": [
          "application/json; charset=utf-8"
        ],
        "Expires": [
          "-1"
        ]
      },
<<<<<<< HEAD
      "ResponseBody": "{\r\n  \"id\": \"/tenant/gitAccess\",\r\n  \"principalId\": \"git\",\r\n  \"primaryKey\": \"dShW7Tzb1uAxtWG2Sof7T6VdNWoMeO2h3L7y+5732G6qdMEIpXCfUe3/y9/9wK983km9Wt43S2XSCYOP2t/fZQ==\",\r\n  \"secondaryKey\": \"uCfM6X8jvptVhC0ZVvq1pMf1p2fywhuO0Bf7p2GTrjSyL54f9L9mYax1MjbiDQJi7bp7aFS/0WWrwoQif9nrQw==\",\r\n  \"enabled\": true\r\n}",
=======
      "ResponseBody": "{\r\n  \"id\": \"/tenant/gitAccess\",\r\n  \"principalId\": \"git\",\r\n  \"primaryKey\": \"default\",\r\n  \"secondaryKey\": \"BnpPiyrP7/ikUo04LC+nHtxgDnP0TMFXp/gy5Yi+rQg5ZxDc0UFC+sOm6utHj5puQH9PH3FubkuP3HQOTZooRQ==\",\r\n  \"enabled\": true\r\n}",
>>>>>>> 861d85a0
      "StatusCode": 200
    },
    {
      "RequestUri": "/subscriptions/bab08e11-7b12-4354-9fd1-4b5d64d40b68/resourceGroups/Api-Default-CentralUS/providers/Microsoft.ApiManagement/service/sdktestservice/tenant/gitAccess/listSecrets?api-version=2021-08-01",
      "EncodedRequestUri": "L3N1YnNjcmlwdGlvbnMvYmFiMDhlMTEtN2IxMi00MzU0LTlmZDEtNGI1ZDY0ZDQwYjY4L3Jlc291cmNlR3JvdXBzL0FwaS1EZWZhdWx0LUNlbnRyYWxVUy9wcm92aWRlcnMvTWljcm9zb2Z0LkFwaU1hbmFnZW1lbnQvc2VydmljZS9zZGt0ZXN0c2VydmljZS90ZW5hbnQvZ2l0QWNjZXNzL2xpc3RTZWNyZXRzP2FwaS12ZXJzaW9uPTIwMjEtMDgtMDE=",
      "RequestMethod": "POST",
      "RequestBody": "",
      "RequestHeaders": {
        "x-ms-client-request-id": [
          "1b39b0ed-c886-4086-85e5-e3407c44b176"
        ],
        "accept-language": [
          "en-US"
        ],
        "User-Agent": [
          "FxVersion/4.6.26614.01",
          "OSName/Windows",
          "OSVersion/Microsoft.Windows.10.0.19043.",
          "Microsoft.Azure.Management.ApiManagement.ApiManagementClient/7.0.0.0"
        ]
      },
      "ResponseHeaders": {
        "Cache-Control": [
          "no-cache"
        ],
        "Date": [
          "Wed, 27 Oct 2021 23:55:03 GMT"
        ],
        "Pragma": [
          "no-cache"
        ],
        "ETag": [
          "\"AAAAAAAApGAAAAAAAAAAAA==\""
        ],
        "Server": [
          "Microsoft-HTTPAPI/2.0"
        ],
        "Strict-Transport-Security": [
          "max-age=31536000; includeSubDomains"
        ],
        "X-Content-Type-Options": [
          "nosniff"
        ],
        "x-ms-request-id": [
          "94162398-70ad-4538-94fe-4e33f726936e"
        ],
        "x-ms-ratelimit-remaining-subscription-writes": [
          "1195"
        ],
        "x-ms-correlation-request-id": [
          "b99ef5ed-5743-4133-80dd-9376e4f859a1"
        ],
        "x-ms-routing-request-id": [
          "WESTCENTRALUS:20211027T235503Z:b99ef5ed-5743-4133-80dd-9376e4f859a1"
        ],
        "Content-Length": [
          "271"
        ],
        "Content-Type": [
          "application/json; charset=utf-8"
        ],
        "Expires": [
          "-1"
        ]
      },
<<<<<<< HEAD
      "ResponseBody": "{\r\n  \"id\": \"/tenant/gitAccess\",\r\n  \"principalId\": \"git\",\r\n  \"primaryKey\": \"dShW7Tzb1uAxtWG2Sof7T6VdNWoMeO2h3L7y+5732G6qdMEIpXCfUe3/y9/9wK983km9Wt43S2XSCYOP2t/fZQ==\",\r\n  \"secondaryKey\": \"BmIRxvCn+nGw6ZjAh/1T+vfH+x9BtvDZ4ofmCdXq18zl8zDZSY/5yvmYVgte8h8Q+UfsyzL6cqnFVvVs1WOfHQ==\",\r\n  \"enabled\": true\r\n}",
=======
      "ResponseBody": "{\r\n  \"id\": \"/tenant/gitAccess\",\r\n  \"principalId\": \"git\",\r\n  \"primaryKey\": \"default\",\r\n  \"secondaryKey\": \"yhfg5fOr+fSF6fqy2EoNFo6XSZwcJmVwhbIfdzZccCCLfLHwt4ouTxbPaVuhsahwfpZxAuLkSnhoIEn69WCx1A==\",\r\n  \"enabled\": true\r\n}",
>>>>>>> 861d85a0
      "StatusCode": 200
    },
    {
      "RequestUri": "/subscriptions/bab08e11-7b12-4354-9fd1-4b5d64d40b68/resourceGroups/Api-Default-CentralUS/providers/Microsoft.ApiManagement/service/sdktestservice/tenant/access/git/regeneratePrimaryKey?api-version=2021-08-01",
      "EncodedRequestUri": "L3N1YnNjcmlwdGlvbnMvYmFiMDhlMTEtN2IxMi00MzU0LTlmZDEtNGI1ZDY0ZDQwYjY4L3Jlc291cmNlR3JvdXBzL0FwaS1EZWZhdWx0LUNlbnRyYWxVUy9wcm92aWRlcnMvTWljcm9zb2Z0LkFwaU1hbmFnZW1lbnQvc2VydmljZS9zZGt0ZXN0c2VydmljZS90ZW5hbnQvYWNjZXNzL2dpdC9yZWdlbmVyYXRlUHJpbWFyeUtleT9hcGktdmVyc2lvbj0yMDIxLTA4LTAx",
      "RequestMethod": "POST",
      "RequestBody": "",
      "RequestHeaders": {
        "x-ms-client-request-id": [
          "8265b137-ab42-45d2-ad37-9936a02b253b"
        ],
        "accept-language": [
          "en-US"
        ],
        "User-Agent": [
          "FxVersion/4.6.26614.01",
          "OSName/Windows",
          "OSVersion/Microsoft.Windows.10.0.19043.",
          "Microsoft.Azure.Management.ApiManagement.ApiManagementClient/7.0.0.0"
        ]
      },
      "ResponseHeaders": {
        "Cache-Control": [
          "no-cache"
        ],
        "Date": [
          "Wed, 27 Oct 2021 23:55:02 GMT"
        ],
        "Pragma": [
          "no-cache"
        ],
        "Server": [
          "Microsoft-HTTPAPI/2.0"
        ],
        "Strict-Transport-Security": [
          "max-age=31536000; includeSubDomains"
        ],
        "X-Content-Type-Options": [
          "nosniff"
        ],
        "x-ms-request-id": [
          "e261ae1c-ab21-451d-a12b-5808191c3c2c"
        ],
        "x-ms-ratelimit-remaining-subscription-writes": [
          "1198"
        ],
        "x-ms-correlation-request-id": [
          "cea36477-79d6-4620-9f88-822617e969b8"
        ],
        "x-ms-routing-request-id": [
          "WESTCENTRALUS:20211027T235502Z:cea36477-79d6-4620-9f88-822617e969b8"
        ],
        "Expires": [
          "-1"
        ]
      },
      "ResponseBody": "",
      "StatusCode": 204
    },
    {
      "RequestUri": "/subscriptions/bab08e11-7b12-4354-9fd1-4b5d64d40b68/resourceGroups/Api-Default-CentralUS/providers/Microsoft.ApiManagement/service/sdktestservice/tenant/access/git/regenerateSecondaryKey?api-version=2021-08-01",
      "EncodedRequestUri": "L3N1YnNjcmlwdGlvbnMvYmFiMDhlMTEtN2IxMi00MzU0LTlmZDEtNGI1ZDY0ZDQwYjY4L3Jlc291cmNlR3JvdXBzL0FwaS1EZWZhdWx0LUNlbnRyYWxVUy9wcm92aWRlcnMvTWljcm9zb2Z0LkFwaU1hbmFnZW1lbnQvc2VydmljZS9zZGt0ZXN0c2VydmljZS90ZW5hbnQvYWNjZXNzL2dpdC9yZWdlbmVyYXRlU2Vjb25kYXJ5S2V5P2FwaS12ZXJzaW9uPTIwMjEtMDgtMDE=",
      "RequestMethod": "POST",
      "RequestBody": "",
      "RequestHeaders": {
        "x-ms-client-request-id": [
          "9b12c788-39ab-476c-bba9-e363fb096c2b"
        ],
        "accept-language": [
          "en-US"
        ],
        "User-Agent": [
          "FxVersion/4.6.26614.01",
          "OSName/Windows",
          "OSVersion/Microsoft.Windows.10.0.19043.",
          "Microsoft.Azure.Management.ApiManagement.ApiManagementClient/7.0.0.0"
        ]
      },
      "ResponseHeaders": {
        "Cache-Control": [
          "no-cache"
        ],
        "Date": [
          "Wed, 27 Oct 2021 23:55:03 GMT"
        ],
        "Pragma": [
          "no-cache"
        ],
        "Server": [
          "Microsoft-HTTPAPI/2.0"
        ],
        "Strict-Transport-Security": [
          "max-age=31536000; includeSubDomains"
        ],
        "X-Content-Type-Options": [
          "nosniff"
        ],
        "x-ms-request-id": [
          "52c355d4-2263-4010-9de8-270222556cfe"
        ],
        "x-ms-ratelimit-remaining-subscription-writes": [
          "1196"
        ],
        "x-ms-correlation-request-id": [
          "d7711447-3f3b-4357-ba2b-1fede3f94a63"
        ],
        "x-ms-routing-request-id": [
          "WESTCENTRALUS:20211027T235503Z:d7711447-3f3b-4357-ba2b-1fede3f94a63"
        ],
        "Expires": [
          "-1"
        ]
      },
      "ResponseBody": "",
      "StatusCode": 204
    }
  ],
  "Names": {},
  "Variables": {
    "SubscriptionId": "bab08e11-7b12-4354-9fd1-4b5d64d40b68",
    "TestCertificate": "MIIHEwIBAzCCBs8GCSqGSIb3DQEHAaCCBsAEgga8MIIGuDCCA9EGCSqGSIb3DQEHAaCCA8IEggO+MIIDujCCA7YGCyqGSIb3DQEMCgECoIICtjCCArIwHAYKKoZIhvcNAQwBAzAOBAidzys9WFRXCgICB9AEggKQRcdJYUKe+Yaf12UyefArSDv4PBBGqR0mh2wdLtPW3TCs6RIGjP4Nr3/KA4o8V8MF3EVQ8LWd/zJRdo7YP2Rkt/TPdxFMDH9zVBvt2/4fuVvslqV8tpphzdzfHAMQvO34ULdB6lJVtpRUx3WNUSbC3h5D1t5noLb0u0GFXzTUAsIw5CYnFCEyCTatuZdAx2V/7xfc0yF2kw/XfPQh0YVRy7dAT/rMHyaGfz1MN2iNIS048A1ExKgEAjBdXBxZLbjIL6rPxB9pHgH5AofJ50k1dShfSSzSzza/xUon+RlvD+oGi5yUPu6oMEfNB21CLiTJnIEoeZ0Te1EDi5D9SrOjXGmcZjCjcmtITnEXDAkI0IhY1zSjABIKyt1rY8qyh8mGT/RhibxxlSeSOIPsxTmXvcnFP3J+oRoHyWzrp6DDw2ZjRGBenUdExg1tjMqThaE7luNB6Yko8NIObwz3s7tpj6u8n11kB5RzV8zJUZkrHnYzrRFIQF8ZFjI9grDFPlccuYFPYUzSsEQU3l4mAoc0cAkaxCtZg9oi2bcVNTLQuj9XbPK2FwPXaF+owBEgJ0TnZ7kvUFAvN1dECVpBPO5ZVT/yaxJj3n380QTcXoHsav//Op3Kg+cmmVoAPOuBOnC6vKrcKsgDgf+gdASvQ+oBjDhTGOVk22jCDQpyNC/gCAiZfRdlpV98Abgi93VYFZpi9UlcGxxzgfNzbNGc06jWkw8g6RJvQWNpCyJasGzHKQOSCBVhfEUidfB2KEkMy0yCWkhbL78GadPIZG++FfM4X5Ov6wUmtzypr60/yJLduqZDhqTskGQlaDEOLbUtjdlhprYhHagYQ2tPD+zmLN7sOaYA6Y+ZZDg7BYq5KuOQZ2QxgewwDQYJKwYBBAGCNxECMQAwEwYJKoZIhvcNAQkVMQYEBAEAAAAwWwYJKoZIhvcNAQkUMU4eTAB7ADYANwBCADcAQQA1AEMAOQAtAEMAQQAzADIALQA0ADAAQwA0AC0AQQAxADUAMwAtAEEAQgAyADIANwA5ADUARQBGADcAOABBAH0waQYJKwYBBAGCNxEBMVweWgBNAGkAYwByAG8AcwBvAGYAdAAgAFIAUwBBACAAUwBDAGgAYQBuAG4AZQBsACAAQwByAHkAcAB0AG8AZwByAGEAcABoAGkAYwAgAFAAcgBvAHYAaQBkAGUAcjCCAt8GCSqGSIb3DQEHBqCCAtAwggLMAgEAMIICxQYJKoZIhvcNAQcBMBwGCiqGSIb3DQEMAQMwDgQIGa3JOIHoBmsCAgfQgIICmF5H0WCdmEFOmpqKhkX6ipBiTk0Rb+vmnDU6nl2L09t4WBjpT1gIddDHMpzObv3ktWts/wA6652h2wNKrgXEFU12zqhaGZWkTFLBrdplMnx/hr804NxiQa4A+BBIsLccczN21776JjU7PBCIvvmuudsKi8V+PmF2K6Lf/WakcZEq4Iq6gmNxTvjSiXMWZe7Wj4+Izt2aoooDYwfQs4KBlI03HzMSU3omA0rXLtARDXwHAJXW2uFwqihlPdC4gwDd/YFwUvnKn92UmyAvENKUV/uKyH3AF1ZqlUgBzYNXyd8YX9H8rtfho2f6qaJZQC93YU3fs9L1xmWIH5saow8r3K85dGCJsisddNsgwtH/o4imOSs8WJw1EjjdpYhyCjs9gE/7ovZzcvrdXBZditLFN8nRIX5HFGz93PksHAQwZbVnbCwVgTGf0Sy5WstPb340ODE5CrakMPUIiVPQgkujpIkW7r4cIwwyyGKza9ZVEXcnoSWZiFSB7yaEf0SYZEoECZwN52wiMxeosJjaAPpWXFe8x5mHbDZ7/DE+pv+Qlyo7rQIzu4SZ9GCvs33dMC/7+RPy6u32ca87kKBQHR1JeCHeBdklMw+pSFRdHxIxq1l5ktycan943OluTdqND5Vf2RwXdSFv2P53334XNKG82wsfm68w7+EgEClDFLz7FymmIfoFO2z0H0adQvkq/7GcIFBSr1K0KEfT2l6csrMc3NSwzDOFiYJDDf++OYUN4nVKlkVE5j+c9Zo8ZkAlz8I4m756wL7e++xXWgwovlsxkBE5TdwWDZDOE8id6yJf54/o4JwS5SEnnNlvt3gRNdo6yCSUrTHfIr9YhvAdJUXbdSrNm5GZu+2fhgg/UJ7EY8pf5BczhNSDkcAwOzAfMAcGBSsOAwIaBBRzf6NV4Bxf3KRT41VV4sQZ348BtgQU7+VeN+vrmbRv0zCvk7r1ORhJ7YkCAgfQ",
    "TestCertificatePassword": "Password",
    "testKeyVaultSecretUrl": "https://jikangsdkkeyvault.vault.azure.net/secrets/sdkcert1",
    "SubId": "bab08e11-7b12-4354-9fd1-4b5d64d40b68",
    "ServiceName": "sdktestservice",
    "Location": "CentralUS",
    "ResourceGroup": "Api-Default-CentralUS"
  }
}<|MERGE_RESOLUTION|>--- conflicted
+++ resolved
@@ -331,11 +331,7 @@
           "-1"
         ]
       },
-<<<<<<< HEAD
       "ResponseBody": "{\r\n  \"id\": \"/tenant/gitAccess\",\r\n  \"principalId\": \"git\",\r\n  \"primaryKey\": \"RiQHKp71MnjAXdtMv4+yI4G46ywMNreig9lRoCrkd9hF4u6RYjbTsxVRjceW6x05d3ZnGakglXPZm6cLMzh6LA==\",\r\n  \"secondaryKey\": \"uCfM6X8jvptVhC0ZVvq1pMf1p2fywhuO0Bf7p2GTrjSyL54f9L9mYax1MjbiDQJi7bp7aFS/0WWrwoQif9nrQw==\",\r\n  \"enabled\": true\r\n}",
-=======
-      "ResponseBody": "{\r\n  \"id\": \"/tenant/gitAccess\",\r\n  \"principalId\": \"git\",\r\n  \"primaryKey\": \"default\",\r\n  \"secondaryKey\": \"BnpPiyrP7/ikUo04LC+nHtxgDnP0TMFXp/gy5Yi+rQg5ZxDc0UFC+sOm6utHj5puQH9PH3FubkuP3HQOTZooRQ==\",\r\n  \"enabled\": true\r\n}",
->>>>>>> 861d85a0
       "StatusCode": 200
     },
     {
@@ -401,11 +397,7 @@
           "-1"
         ]
       },
-<<<<<<< HEAD
       "ResponseBody": "{\r\n  \"id\": \"/tenant/gitAccess\",\r\n  \"principalId\": \"git\",\r\n  \"primaryKey\": \"dShW7Tzb1uAxtWG2Sof7T6VdNWoMeO2h3L7y+5732G6qdMEIpXCfUe3/y9/9wK983km9Wt43S2XSCYOP2t/fZQ==\",\r\n  \"secondaryKey\": \"uCfM6X8jvptVhC0ZVvq1pMf1p2fywhuO0Bf7p2GTrjSyL54f9L9mYax1MjbiDQJi7bp7aFS/0WWrwoQif9nrQw==\",\r\n  \"enabled\": true\r\n}",
-=======
-      "ResponseBody": "{\r\n  \"id\": \"/tenant/gitAccess\",\r\n  \"principalId\": \"git\",\r\n  \"primaryKey\": \"default\",\r\n  \"secondaryKey\": \"BnpPiyrP7/ikUo04LC+nHtxgDnP0TMFXp/gy5Yi+rQg5ZxDc0UFC+sOm6utHj5puQH9PH3FubkuP3HQOTZooRQ==\",\r\n  \"enabled\": true\r\n}",
->>>>>>> 861d85a0
       "StatusCode": 200
     },
     {
@@ -471,11 +463,7 @@
           "-1"
         ]
       },
-<<<<<<< HEAD
       "ResponseBody": "{\r\n  \"id\": \"/tenant/gitAccess\",\r\n  \"principalId\": \"git\",\r\n  \"primaryKey\": \"dShW7Tzb1uAxtWG2Sof7T6VdNWoMeO2h3L7y+5732G6qdMEIpXCfUe3/y9/9wK983km9Wt43S2XSCYOP2t/fZQ==\",\r\n  \"secondaryKey\": \"BmIRxvCn+nGw6ZjAh/1T+vfH+x9BtvDZ4ofmCdXq18zl8zDZSY/5yvmYVgte8h8Q+UfsyzL6cqnFVvVs1WOfHQ==\",\r\n  \"enabled\": true\r\n}",
-=======
-      "ResponseBody": "{\r\n  \"id\": \"/tenant/gitAccess\",\r\n  \"principalId\": \"git\",\r\n  \"primaryKey\": \"default\",\r\n  \"secondaryKey\": \"yhfg5fOr+fSF6fqy2EoNFo6XSZwcJmVwhbIfdzZccCCLfLHwt4ouTxbPaVuhsahwfpZxAuLkSnhoIEn69WCx1A==\",\r\n  \"enabled\": true\r\n}",
->>>>>>> 861d85a0
       "StatusCode": 200
     },
     {
