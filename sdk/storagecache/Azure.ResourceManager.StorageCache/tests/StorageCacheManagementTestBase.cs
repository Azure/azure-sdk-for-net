--- conflicted
+++ resolved
@@ -18,39 +18,21 @@
     {
         protected AzureLocation DefaultLocation => AzureLocation.EastUS;
         protected ArmClient Client { get; private set; }
-<<<<<<< HEAD
-        protected AzureLocation DefaultLocation => AzureLocation.EastUS;
-        protected string groupName;
-        protected SubscriptionResource DefaultSubscription { get; private set; }
-=======
         protected SubscriptionResource DefaultSubscription { get; private set; }
         protected ResourceGroupResource DefaultResourceGroup { get; private set; }
         protected Stack<Action> CleanupActions { get; } = new Stack<Action>();
->>>>>>> 74176dca
 
         protected StorageCacheManagementTestBase(bool isAsync, RecordedTestMode mode)
         : base(isAsync, mode)
         {
         }
 
-        public ResourceIdentifier CreateResourceIdentifier(string subscriptionId, string resourceGroupName, string workspaceName)
-        {
-            var resourceId = $"/subscriptions/{subscriptionId}/resourceGroups/{resourceGroupName}/providers/Microsoft.OperationalInsights/workspaces/{workspaceName}";
-            return new ResourceIdentifier(resourceId);
-        }
-
         protected StorageCacheManagementTestBase(bool isAsync)
             : base(isAsync)
         {
         }
 
         [SetUp]
-<<<<<<< HEAD
-        public async Task CreateCommonClient()
-        {
-            Client = GetArmClient();
-            DefaultSubscription = await Client.GetDefaultSubscriptionAsync().ConfigureAwait(false);
-=======
         public async Task Setup()
         {
             Client = GetArmClient();
@@ -207,43 +189,16 @@
             var subnets = properties["subnets"] as IEnumerable<object>;
             var subnet = subnets.First() as IDictionary<string, object>;
             subNetId = subnet["id"] as string;
->>>>>>> 74176dca
-        }
-
-        protected async Task<ResourceGroupResource> CreateResourceGroupAsync()
-        {
-<<<<<<< HEAD
-            var resourceGroupName = Recording.GenerateAssetName("testRG-");
-            var rgOp = await DefaultSubscription.GetResourceGroups().CreateOrUpdateAsync(
-                WaitUntil.Completed,
-                resourceGroupName,
-                new ResourceGroupData(DefaultLocation)
-                {
-                    Tags =
-                    {
-                        { "test", "env" }
-                    }
-                });
-            if (Mode == RecordedTestMode.Playback)
-            {
-                groupName = resourceGroupName;
-            }
-            else
-            {
-                using (Recording.DisableRecording())
-                {
-                    groupName = rgOp.Value.Data.Name;
-                }
-            }
-            return rgOp.Value;
-=======
+        }
+
+        protected async Task<ResourceGroupResource> CreateResourceGroup(SubscriptionResource subscription, string rgNamePrefix, AzureLocation location)
+        {
             string rgName = Recording.GenerateAssetName(rgNamePrefix);
             ResourceGroupData input = new ResourceGroupData(location);
             var lro = await subscription.GetResourceGroups().CreateOrUpdateAsync(WaitUntil.Completed, rgName, input);
             // seems the TestBase will do something more against the ResourceGroup later. Adding cleanup would trigger exception randomly
             // when running multiple test cases at one time. It should be fine just leave it there which will be handled by TTL later
             return lro.Value;
->>>>>>> 74176dca
         }
     }
 }