# Release History

<<<<<<< HEAD
## 1.2.0-beta.1 (2023-06-28)

### Features Added

- Added feature to support selecting use secure channel during creation. The paramter would force to true if the cluster created based on a stroage account that secure transfer enabled, no matter it use 'blob' or 'dfs' type.

### Other Changes

- Upgraded API version to 2023-04-15-preview.
=======
## 1.2.0-beta.1 (Unreleased)

### Features Added

### Breaking Changes

### Bugs Fixed

### Other Changes
>>>>>>> e52f84e6

## 1.1.0 (2023-06-27)

This release is the stable release of 1.1.0-beta.1.

### Other Changes

- Upgraded dependent Azure.Core to 1.33.0.

## 1.1.0-beta.1 (2023-05-30)

### Features Added

- Enable the model factory feature for model mocking, more information can be found [here](https://azure.github.io/azure-sdk/dotnet_introduction.html#dotnet-mocking-factory-builder).

### Other Changes

- Upgraded dependent Azure.Core to 1.32.0.
- Upgraded dependent Azure.ResourceManager to 1.6.0.

## 1.0.1 (2023-02-15)

### Other Changes

- Upgraded dependent `Azure.Core` to `1.28.0`.
- Upgraded dependent `Azure.ResourceManager` to `1.4.0`.

## 1.0.0 (2022-09-19)

This release is the first stable release of the HDInsight Management client library.

### Breaking Changes

- Fixed the format of `IPConfiguration.type` to `ResourceType`.
- Rename the `CreateDate` to `CreatedOn` and changed the format to `DateTimeOffset`.
- Renamed the `LdapsUrls` to `LdapsUris` and changed the format to `Uri`.

### Other Changes

- Upgraded dependent `Azure.ResourceManager` to 1.3.1
- Optimized the implementation of methods related to tag operations.

## 1.0.0-beta.2 (2022-08-29)

Polishing since last public beta release:
- Prepended `HDInsight` prefix to all single / simple model names.
- Corrected the format of all `Guid` type properties / parameters.
- Corrected the format of all `ResourceIdentifier` type properties / parameters.
- Corrected the format of all `ResouceType` type properties / parameters.
- Corrected the format of all `ETag` type properties / parameters.
- Corrected the format of all `AzureLocation` type properties / parameters.
- Corrected the format of all binary type properties / parameters.
- Corrected all acronyms that not follow [.Net Naming Guidelines](https://docs.microsoft.com/dotnet/standard/design-guidelines/naming-guidelines).
- Corrected enumeration name by following [Naming Enumerations Rule](https://docs.microsoft.com/dotnet/standard/design-guidelines/names-of-classes-structs-and-interfaces#naming-enumerations).
- Corrected the suffix of `DateTimeOffset` properties / parameters.
- Corrected the name of interval / duration properties / parameters that end with units.
- Optimized the name of some models and functions.

### Other Changes

- Upgraded dependent `Azure.ResourceManager` to 1.3.0

## 1.0.0-beta.1 (2022-07-12)

### Breaking Changes

New design of track 2 initial commit.

### Package Name

The package name has been changed from `Microsoft.Azure.Management.HDInsight` to `Azure.ResourceManager.HDInsight`.

### General New Features

This package follows the [new Azure SDK guidelines](https://azure.github.io/azure-sdk/general_introduction.html), and provides many core capabilities:

    - Support MSAL.NET, Azure.Identity is out of box for supporting MSAL.NET.
    - Support [OpenTelemetry](https://opentelemetry.io/) for distributed tracing.
    - HTTP pipeline with custom policies.
    - Better error-handling.
    - Support uniform telemetry across all languages.

This package is a Public Preview version, so expect incompatible changes in subsequent releases as we improve the product. To provide feedback, submit an issue in our [Azure SDK for .NET GitHub repo](https://github.com/Azure/azure-sdk-for-net/issues).

> NOTE: For more information about unified authentication, refer to [Microsoft Azure Identity documentation for .NET](https://docs.microsoft.com//dotnet/api/overview/azure/identity-readme?view=azure-dotnet).<|MERGE_RESOLUTION|>--- conflicted
+++ resolved
@@ -1,7 +1,6 @@
 # Release History
 
-<<<<<<< HEAD
-## 1.2.0-beta.1 (2023-06-28)
+## 1.2.0-beta.1 (2023-06-27)
 
 ### Features Added
 
@@ -10,17 +9,6 @@
 ### Other Changes
 
 - Upgraded API version to 2023-04-15-preview.
-=======
-## 1.2.0-beta.1 (Unreleased)
-
-### Features Added
-
-### Breaking Changes
-
-### Bugs Fixed
-
-### Other Changes
->>>>>>> e52f84e6
 
 ## 1.1.0 (2023-06-27)
 
