--- conflicted
+++ resolved
@@ -10,10 +10,7 @@
 
 namespace Azure.ResourceManager.HDInsight.Models
 {
-    /// <summary>
-    /// The Azure active directory domain service resource details.
-    /// Serialized Name: AaddsResourceDetails
-    /// </summary>
+    /// <summary> The Azure active directory domain service resource details. </summary>
     public partial class HDInsightClusterAaddsDetail
     {
         /// <summary> Initializes a new instance of HDInsightClusterAaddsDetail. </summary>
@@ -22,37 +19,6 @@
         }
 
         /// <summary> Initializes a new instance of HDInsightClusterAaddsDetail. </summary>
-<<<<<<< HEAD
-        /// <param name="domainName">
-        /// The Azure active directory domain service name.
-        /// Serialized Name: AaddsResourceDetails.domainName
-        /// </param>
-        /// <param name="isInitialSyncComplete">
-        /// This indicates whether initial sync complete or not.
-        /// Serialized Name: AaddsResourceDetails.initialSyncComplete
-        /// </param>
-        /// <param name="isLdapsEnabled">
-        /// This indicates whether enable ldaps or not.
-        /// Serialized Name: AaddsResourceDetails.ldapsEnabled
-        /// </param>
-        /// <param name="ldapsPublicCertificateInBase64">
-        /// The base 64 format string of public ldap certificate.
-        /// Serialized Name: AaddsResourceDetails.ldapsPublicCertificateInBase64
-        /// </param>
-        /// <param name="resourceId">
-        /// The resource id of azure active directory domain service.
-        /// Serialized Name: AaddsResourceDetails.resourceId
-        /// </param>
-        /// <param name="subnetId">
-        /// The subnet resource id.
-        /// Serialized Name: AaddsResourceDetails.subnetId
-        /// </param>
-        /// <param name="tenantId">
-        /// The tenant id of azure active directory domain service .
-        /// Serialized Name: AaddsResourceDetails.tenantId
-        /// </param>
-        internal HDInsightClusterAaddsDetail(string domainName, bool? isInitialSyncComplete, bool? isLdapsEnabled, string ldapsPublicCertificateInBase64, string resourceId, string subnetId, Guid? tenantId)
-=======
         /// <param name="domainName"> The Azure active directory domain service name. </param>
         /// <param name="isInitialSyncComplete"> This indicates whether initial sync complete or not. </param>
         /// <param name="isLdapsEnabled"> This indicates whether enable ldaps or not. </param>
@@ -61,7 +27,6 @@
         /// <param name="subnetId"> The subnet resource id. </param>
         /// <param name="tenantId"> The tenant id of azure active directory domain service . </param>
         internal HDInsightClusterAaddsDetail(string domainName, bool? isInitialSyncComplete, bool? isLdapsEnabled, string ldapsPublicCertificateInBase64, ResourceIdentifier resourceId, ResourceIdentifier subnetId, Guid? tenantId)
->>>>>>> 6026fd68
         {
             DomainName = domainName;
             IsInitialSyncComplete = isInitialSyncComplete;
@@ -72,48 +37,19 @@
             TenantId = tenantId;
         }
 
-        /// <summary>
-        /// The Azure active directory domain service name.
-        /// Serialized Name: AaddsResourceDetails.domainName
-        /// </summary>
+        /// <summary> The Azure active directory domain service name. </summary>
         public string DomainName { get; }
-        /// <summary>
-        /// This indicates whether initial sync complete or not.
-        /// Serialized Name: AaddsResourceDetails.initialSyncComplete
-        /// </summary>
+        /// <summary> This indicates whether initial sync complete or not. </summary>
         public bool? IsInitialSyncComplete { get; }
-        /// <summary>
-        /// This indicates whether enable ldaps or not.
-        /// Serialized Name: AaddsResourceDetails.ldapsEnabled
-        /// </summary>
+        /// <summary> This indicates whether enable ldaps or not. </summary>
         public bool? IsLdapsEnabled { get; }
-        /// <summary>
-        /// The base 64 format string of public ldap certificate.
-        /// Serialized Name: AaddsResourceDetails.ldapsPublicCertificateInBase64
-        /// </summary>
+        /// <summary> The base 64 format string of public ldap certificate. </summary>
         public string LdapsPublicCertificateInBase64 { get; }
-<<<<<<< HEAD
-        /// <summary>
-        /// The resource id of azure active directory domain service.
-        /// Serialized Name: AaddsResourceDetails.resourceId
-        /// </summary>
-        public string ResourceId { get; }
-        /// <summary>
-        /// The subnet resource id.
-        /// Serialized Name: AaddsResourceDetails.subnetId
-        /// </summary>
-        public string SubnetId { get; }
-        /// <summary>
-        /// The tenant id of azure active directory domain service .
-        /// Serialized Name: AaddsResourceDetails.tenantId
-        /// </summary>
-=======
         /// <summary> The resource id of azure active directory domain service. </summary>
         public ResourceIdentifier ResourceId { get; }
         /// <summary> The subnet resource id. </summary>
         public ResourceIdentifier SubnetId { get; }
         /// <summary> The tenant id of azure active directory domain service . </summary>
->>>>>>> 6026fd68
         public Guid? TenantId { get; }
     }
 }