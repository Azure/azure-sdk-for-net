--- conflicted
+++ resolved
@@ -12,7 +12,6 @@
 output-folder: $(this-folder)/Generated
 clear-output-folder: true
 skip-csproj: true
-<<<<<<< HEAD
 modelerfour:
   flatten-payloads: false
 
@@ -21,21 +20,14 @@
 
 rename-mapping:
   Action: FlinkJobAction
-=======
-output-folder: Generated/
->>>>>>> 7a5d610a
 
 format-by-name-rules:
   'tenantId': 'uuid'
   'ETag': 'etag'
   'location': 'azure-location'
-<<<<<<< HEAD
-  '*Uri': 'Uri'
-  '*Uris': 'Uri'
-=======
-#  '*Uri': 'Uri'  # To DO we need to make sure we can support Uri class before GA
-#  '*Uris': 'Uri' # To Do we need to make sure we can support Uri class before GA
->>>>>>> 7a5d610a
+  # TODO, service will fix the Uri before GA
+  #'*Uri': 'Uri'
+  #'*Uris': 'Uri'
 
 rename-rules:
   CPU: Cpu
@@ -59,8 +51,4 @@
   SSO: Sso
   URI: Uri
   Etag: ETag|etag
-<<<<<<< HEAD
-=======
-
->>>>>>> 7a5d610a
 ```