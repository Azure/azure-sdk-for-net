--- conflicted
+++ resolved
@@ -21,11 +21,7 @@
         /// <param name="uri"> Url of the script file. </param>
         /// <param name="services"> List of services to apply the script action. </param>
         /// <exception cref="ArgumentNullException"> <paramref name="scriptActionProfileType"/>, <paramref name="name"/>, <paramref name="uri"/> or <paramref name="services"/> is null. </exception>
-<<<<<<< HEAD
-        public ScriptActionProfile(string scriptActionProfileType, string name, Uri uri, IEnumerable<string> services)
-=======
         public ScriptActionProfile(string scriptActionProfileType, string name, string uri, IEnumerable<string> services)
->>>>>>> 7a5d610a
         {
             Argument.AssertNotNull(scriptActionProfileType, nameof(scriptActionProfileType));
             Argument.AssertNotNull(name, nameof(name));
@@ -46,11 +42,7 @@
         /// <param name="services"> List of services to apply the script action. </param>
         /// <param name="timeoutInMinutes"> Timeout duration for the script action in minutes. </param>
         /// <param name="shouldPersist"> Specify if the script should persist on the cluster. </param>
-<<<<<<< HEAD
-        internal ScriptActionProfile(string scriptActionProfileType, string name, Uri uri, string parameters, IList<string> services, int? timeoutInMinutes, bool? shouldPersist)
-=======
         internal ScriptActionProfile(string scriptActionProfileType, string name, string uri, string parameters, IList<string> services, int? timeoutInMinutes, bool? shouldPersist)
->>>>>>> 7a5d610a
         {
             ScriptActionProfileType = scriptActionProfileType;
             Name = name;
@@ -66,11 +58,7 @@
         /// <summary> Script name. </summary>
         public string Name { get; set; }
         /// <summary> Url of the script file. </summary>
-<<<<<<< HEAD
-        public Uri Uri { get; set; }
-=======
         public string Uri { get; set; }
->>>>>>> 7a5d610a
         /// <summary> Additional parameters for the script action. It should be space-separated list of arguments required for script execution. </summary>
         public string Parameters { get; set; }
         /// <summary> List of services to apply the script action. </summary>
