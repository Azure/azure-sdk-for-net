// Copyright (c) Microsoft Corporation. All rights reserved.
// Licensed under the MIT License.

// <auto-generated/>

#nullable disable

using System;
using System.ClientModel.Primitives;
using System.Collections.Generic;
using System.Text.Json;
using Azure.Core;
using Azure.ResourceManager.HDInsight.Containers;

namespace Azure.ResourceManager.HDInsight.Containers.Models
{
    public partial class FlinkJobProperties : IUtf8JsonSerializable, IJsonModel<FlinkJobProperties>
    {
        void IUtf8JsonSerializable.Write(Utf8JsonWriter writer) => ((IJsonModel<FlinkJobProperties>)this).Write(writer, new ModelReaderWriterOptions("W"));

        void IJsonModel<FlinkJobProperties>.Write(Utf8JsonWriter writer, ModelReaderWriterOptions options)
        {
            var format = options.Format == "W" ? ((IPersistableModel<FlinkJobProperties>)this).GetFormatFromOptions(options) : options.Format;
            if (format != "J")
            {
                throw new FormatException($"The model {nameof(FlinkJobProperties)} does not support '{format}' format.");
            }

            writer.WriteStartObject();
<<<<<<< HEAD
            if (RunId != null)
            {
                writer.WritePropertyName("runId"u8);
                writer.WriteStringValue(RunId);
            }
            if (JobName != null)
            {
                writer.WritePropertyName("jobName"u8);
                writer.WriteStringValue(JobName);
            }
            if (JobJarDirectory != null)
=======
            writer.WritePropertyName("jobName"u8);
            writer.WriteStringValue(JobName);
            if (Optional.IsDefined(JobJarDirectory))
>>>>>>> 2963fa64
            {
                writer.WritePropertyName("jobJarDirectory"u8);
                writer.WriteStringValue(JobJarDirectory);
            }
            if (Optional.IsDefined(JarName))
            {
                writer.WritePropertyName("jarName"u8);
                writer.WriteStringValue(JarName);
            }
            if (Optional.IsDefined(EntryClass))
            {
                writer.WritePropertyName("entryClass"u8);
                writer.WriteStringValue(EntryClass);
            }
            if (Optional.IsDefined(Args))
            {
                writer.WritePropertyName("args"u8);
                writer.WriteStringValue(Args);
            }
            if (Optional.IsDefined(SavePointName))
            {
                writer.WritePropertyName("savePointName"u8);
                writer.WriteStringValue(SavePointName);
            }
            if (Optional.IsDefined(Action))
            {
                writer.WritePropertyName("action"u8);
                writer.WriteStringValue(Action.Value.ToString());
            }
            if (Optional.IsCollectionDefined(FlinkConfiguration))
            {
                writer.WritePropertyName("flinkConfiguration"u8);
                writer.WriteStartObject();
                foreach (var item in FlinkConfiguration)
                {
                    writer.WritePropertyName(item.Key);
                    writer.WriteStringValue(item.Value);
                }
                writer.WriteEndObject();
            }
            if (options.Format != "W" && Optional.IsDefined(JobId))
            {
                writer.WritePropertyName("jobId"u8);
                writer.WriteStringValue(JobId);
            }
            if (options.Format != "W" && Optional.IsDefined(Status))
            {
                writer.WritePropertyName("status"u8);
                writer.WriteStringValue(Status);
            }
            if (options.Format != "W" && Optional.IsDefined(JobOutput))
            {
                writer.WritePropertyName("jobOutput"u8);
                writer.WriteStringValue(JobOutput);
            }
            if (options.Format != "W" && Optional.IsDefined(ActionResult))
            {
                writer.WritePropertyName("actionResult"u8);
                writer.WriteStringValue(ActionResult);
            }
            if (options.Format != "W" && Optional.IsDefined(LastSavePoint))
            {
                writer.WritePropertyName("lastSavePoint"u8);
                writer.WriteStringValue(LastSavePoint);
            }
            writer.WritePropertyName("jobType"u8);
            writer.WriteStringValue(JobType.ToString());
            if (options.Format != "W" && _serializedAdditionalRawData != null)
            {
                foreach (var item in _serializedAdditionalRawData)
                {
                    writer.WritePropertyName(item.Key);
#if NET6_0_OR_GREATER
				writer.WriteRawValue(item.Value);
#else
                    using (JsonDocument document = JsonDocument.Parse(item.Value))
                    {
                        JsonSerializer.Serialize(writer, document.RootElement);
                    }
#endif
                }
            }
            writer.WriteEndObject();
        }

        FlinkJobProperties IJsonModel<FlinkJobProperties>.Create(ref Utf8JsonReader reader, ModelReaderWriterOptions options)
        {
            var format = options.Format == "W" ? ((IPersistableModel<FlinkJobProperties>)this).GetFormatFromOptions(options) : options.Format;
            if (format != "J")
            {
                throw new FormatException($"The model {nameof(FlinkJobProperties)} does not support '{format}' format.");
            }

            using JsonDocument document = JsonDocument.ParseValue(ref reader);
            return DeserializeFlinkJobProperties(document.RootElement, options);
        }

        internal static FlinkJobProperties DeserializeFlinkJobProperties(JsonElement element, ModelReaderWriterOptions options = null)
        {
            options ??= new ModelReaderWriterOptions("W");

            if (element.ValueKind == JsonValueKind.Null)
            {
                return null;
            }
            string runId = default;
            string jobName = default;
            string jobJarDirectory = default;
            string jarName = default;
            string entryClass = default;
            string args = default;
            string savePointName = default;
            FlinkJobAction? action = default;
            IDictionary<string, string> flinkConfiguration = default;
            string jobId = default;
            string status = default;
            string jobOutput = default;
            string actionResult = default;
            string lastSavePoint = default;
            ClusterJobType jobType = default;
            IDictionary<string, BinaryData> serializedAdditionalRawData = default;
            Dictionary<string, BinaryData> additionalPropertiesDictionary = new Dictionary<string, BinaryData>();
            foreach (var property in element.EnumerateObject())
            {
                if (property.NameEquals("runId"u8))
                {
                    runId = property.Value.GetString();
                    continue;
                }
                if (property.NameEquals("jobName"u8))
                {
                    jobName = property.Value.GetString();
                    continue;
                }
                if (property.NameEquals("jobJarDirectory"u8))
                {
                    jobJarDirectory = property.Value.GetString();
                    continue;
                }
                if (property.NameEquals("jarName"u8))
                {
                    jarName = property.Value.GetString();
                    continue;
                }
                if (property.NameEquals("entryClass"u8))
                {
                    entryClass = property.Value.GetString();
                    continue;
                }
                if (property.NameEquals("args"u8))
                {
                    args = property.Value.GetString();
                    continue;
                }
                if (property.NameEquals("savePointName"u8))
                {
                    savePointName = property.Value.GetString();
                    continue;
                }
                if (property.NameEquals("action"u8))
                {
                    if (property.Value.ValueKind == JsonValueKind.Null)
                    {
                        continue;
                    }
                    action = new FlinkJobAction(property.Value.GetString());
                    continue;
                }
                if (property.NameEquals("flinkConfiguration"u8))
                {
                    if (property.Value.ValueKind == JsonValueKind.Null)
                    {
                        continue;
                    }
                    Dictionary<string, string> dictionary = new Dictionary<string, string>();
                    foreach (var property0 in property.Value.EnumerateObject())
                    {
                        dictionary.Add(property0.Name, property0.Value.GetString());
                    }
                    flinkConfiguration = dictionary;
                    continue;
                }
                if (property.NameEquals("jobId"u8))
                {
                    jobId = property.Value.GetString();
                    continue;
                }
                if (property.NameEquals("status"u8))
                {
                    status = property.Value.GetString();
                    continue;
                }
                if (property.NameEquals("jobOutput"u8))
                {
                    jobOutput = property.Value.GetString();
                    continue;
                }
                if (property.NameEquals("actionResult"u8))
                {
                    actionResult = property.Value.GetString();
                    continue;
                }
                if (property.NameEquals("lastSavePoint"u8))
                {
                    lastSavePoint = property.Value.GetString();
                    continue;
                }
                if (property.NameEquals("jobType"u8))
                {
                    jobType = new ClusterJobType(property.Value.GetString());
                    continue;
                }
                if (options.Format != "W")
                {
                    additionalPropertiesDictionary.Add(property.Name, BinaryData.FromString(property.Value.GetRawText()));
                }
            }
            serializedAdditionalRawData = additionalPropertiesDictionary;
            return new FlinkJobProperties(
                jobType,
                serializedAdditionalRawData,
                runId,
                jobName,
                jobJarDirectory,
                jarName,
                entryClass,
                args,
                savePointName,
                action,
                flinkConfiguration ?? new ChangeTrackingDictionary<string, string>(),
                jobId,
                status,
                jobOutput,
                actionResult,
                lastSavePoint);
        }

        BinaryData IPersistableModel<FlinkJobProperties>.Write(ModelReaderWriterOptions options)
        {
            var format = options.Format == "W" ? ((IPersistableModel<FlinkJobProperties>)this).GetFormatFromOptions(options) : options.Format;

            switch (format)
            {
                case "J":
                    return ModelReaderWriter.Write(this, options);
                default:
                    throw new FormatException($"The model {nameof(FlinkJobProperties)} does not support '{options.Format}' format.");
            }
        }

        FlinkJobProperties IPersistableModel<FlinkJobProperties>.Create(BinaryData data, ModelReaderWriterOptions options)
        {
            var format = options.Format == "W" ? ((IPersistableModel<FlinkJobProperties>)this).GetFormatFromOptions(options) : options.Format;

            switch (format)
            {
                case "J":
                    {
                        using JsonDocument document = JsonDocument.Parse(data);
                        return DeserializeFlinkJobProperties(document.RootElement, options);
                    }
                default:
                    throw new FormatException($"The model {nameof(FlinkJobProperties)} does not support '{options.Format}' format.");
            }
        }

        string IPersistableModel<FlinkJobProperties>.GetFormatFromOptions(ModelReaderWriterOptions options) => "J";
    }
}<|MERGE_RESOLUTION|>--- conflicted
+++ resolved
@@ -10,107 +10,43 @@
 using System.Collections.Generic;
 using System.Text.Json;
 using Azure.Core;
-using Azure.ResourceManager.HDInsight.Containers;
 
 namespace Azure.ResourceManager.HDInsight.Containers.Models
 {
-    public partial class FlinkJobProperties : IUtf8JsonSerializable, IJsonModel<FlinkJobProperties>
+    public partial class FlinkJobProfile : IUtf8JsonSerializable, IJsonModel<FlinkJobProfile>
     {
-        void IUtf8JsonSerializable.Write(Utf8JsonWriter writer) => ((IJsonModel<FlinkJobProperties>)this).Write(writer, new ModelReaderWriterOptions("W"));
+        void IUtf8JsonSerializable.Write(Utf8JsonWriter writer) => ((IJsonModel<FlinkJobProfile>)this).Write(writer, new ModelReaderWriterOptions("W"));
 
-        void IJsonModel<FlinkJobProperties>.Write(Utf8JsonWriter writer, ModelReaderWriterOptions options)
+        void IJsonModel<FlinkJobProfile>.Write(Utf8JsonWriter writer, ModelReaderWriterOptions options)
         {
-            var format = options.Format == "W" ? ((IPersistableModel<FlinkJobProperties>)this).GetFormatFromOptions(options) : options.Format;
+            var format = options.Format == "W" ? ((IPersistableModel<FlinkJobProfile>)this).GetFormatFromOptions(options) : options.Format;
             if (format != "J")
             {
-                throw new FormatException($"The model {nameof(FlinkJobProperties)} does not support '{format}' format.");
+                throw new FormatException($"The model {nameof(FlinkJobProfile)} does not support '{format}' format.");
             }
 
             writer.WriteStartObject();
-<<<<<<< HEAD
-            if (RunId != null)
-            {
-                writer.WritePropertyName("runId"u8);
-                writer.WriteStringValue(RunId);
-            }
-            if (JobName != null)
-            {
-                writer.WritePropertyName("jobName"u8);
-                writer.WriteStringValue(JobName);
-            }
-            if (JobJarDirectory != null)
-=======
-            writer.WritePropertyName("jobName"u8);
-            writer.WriteStringValue(JobName);
-            if (Optional.IsDefined(JobJarDirectory))
->>>>>>> 2963fa64
-            {
-                writer.WritePropertyName("jobJarDirectory"u8);
-                writer.WriteStringValue(JobJarDirectory);
-            }
-            if (Optional.IsDefined(JarName))
-            {
-                writer.WritePropertyName("jarName"u8);
-                writer.WriteStringValue(JarName);
-            }
-            if (Optional.IsDefined(EntryClass))
+            writer.WritePropertyName("jobJarDirectory"u8);
+            writer.WriteStringValue(JobJarDirectory);
+            writer.WritePropertyName("jarName"u8);
+            writer.WriteStringValue(JarName);
+            if (EntryClass != null)
             {
                 writer.WritePropertyName("entryClass"u8);
                 writer.WriteStringValue(EntryClass);
             }
-            if (Optional.IsDefined(Args))
+            if (Args != null)
             {
                 writer.WritePropertyName("args"u8);
                 writer.WriteStringValue(Args);
             }
-            if (Optional.IsDefined(SavePointName))
+            if (SavePointName != null)
             {
                 writer.WritePropertyName("savePointName"u8);
                 writer.WriteStringValue(SavePointName);
             }
-            if (Optional.IsDefined(Action))
-            {
-                writer.WritePropertyName("action"u8);
-                writer.WriteStringValue(Action.Value.ToString());
-            }
-            if (Optional.IsCollectionDefined(FlinkConfiguration))
-            {
-                writer.WritePropertyName("flinkConfiguration"u8);
-                writer.WriteStartObject();
-                foreach (var item in FlinkConfiguration)
-                {
-                    writer.WritePropertyName(item.Key);
-                    writer.WriteStringValue(item.Value);
-                }
-                writer.WriteEndObject();
-            }
-            if (options.Format != "W" && Optional.IsDefined(JobId))
-            {
-                writer.WritePropertyName("jobId"u8);
-                writer.WriteStringValue(JobId);
-            }
-            if (options.Format != "W" && Optional.IsDefined(Status))
-            {
-                writer.WritePropertyName("status"u8);
-                writer.WriteStringValue(Status);
-            }
-            if (options.Format != "W" && Optional.IsDefined(JobOutput))
-            {
-                writer.WritePropertyName("jobOutput"u8);
-                writer.WriteStringValue(JobOutput);
-            }
-            if (options.Format != "W" && Optional.IsDefined(ActionResult))
-            {
-                writer.WritePropertyName("actionResult"u8);
-                writer.WriteStringValue(ActionResult);
-            }
-            if (options.Format != "W" && Optional.IsDefined(LastSavePoint))
-            {
-                writer.WritePropertyName("lastSavePoint"u8);
-                writer.WriteStringValue(LastSavePoint);
-            }
-            writer.WritePropertyName("jobType"u8);
-            writer.WriteStringValue(JobType.ToString());
+            writer.WritePropertyName("upgradeMode"u8);
+            writer.WriteStringValue(UpgradeMode.ToString());
             if (options.Format != "W" && _serializedAdditionalRawData != null)
             {
                 foreach (var item in _serializedAdditionalRawData)
@@ -129,19 +65,19 @@
             writer.WriteEndObject();
         }
 
-        FlinkJobProperties IJsonModel<FlinkJobProperties>.Create(ref Utf8JsonReader reader, ModelReaderWriterOptions options)
+        FlinkJobProfile IJsonModel<FlinkJobProfile>.Create(ref Utf8JsonReader reader, ModelReaderWriterOptions options)
         {
-            var format = options.Format == "W" ? ((IPersistableModel<FlinkJobProperties>)this).GetFormatFromOptions(options) : options.Format;
+            var format = options.Format == "W" ? ((IPersistableModel<FlinkJobProfile>)this).GetFormatFromOptions(options) : options.Format;
             if (format != "J")
             {
-                throw new FormatException($"The model {nameof(FlinkJobProperties)} does not support '{format}' format.");
+                throw new FormatException($"The model {nameof(FlinkJobProfile)} does not support '{format}' format.");
             }
 
             using JsonDocument document = JsonDocument.ParseValue(ref reader);
-            return DeserializeFlinkJobProperties(document.RootElement, options);
+            return DeserializeFlinkJobProfile(document.RootElement, options);
         }
 
-        internal static FlinkJobProperties DeserializeFlinkJobProperties(JsonElement element, ModelReaderWriterOptions options = null)
+        internal static FlinkJobProfile DeserializeFlinkJobProfile(JsonElement element, ModelReaderWriterOptions options = null)
         {
             options ??= new ModelReaderWriterOptions("W");
 
@@ -149,35 +85,16 @@
             {
                 return null;
             }
-            string runId = default;
-            string jobName = default;
             string jobJarDirectory = default;
             string jarName = default;
             string entryClass = default;
             string args = default;
             string savePointName = default;
-            FlinkJobAction? action = default;
-            IDictionary<string, string> flinkConfiguration = default;
-            string jobId = default;
-            string status = default;
-            string jobOutput = default;
-            string actionResult = default;
-            string lastSavePoint = default;
-            ClusterJobType jobType = default;
+            UpgradeMode upgradeMode = default;
             IDictionary<string, BinaryData> serializedAdditionalRawData = default;
             Dictionary<string, BinaryData> additionalPropertiesDictionary = new Dictionary<string, BinaryData>();
             foreach (var property in element.EnumerateObject())
             {
-                if (property.NameEquals("runId"u8))
-                {
-                    runId = property.Value.GetString();
-                    continue;
-                }
-                if (property.NameEquals("jobName"u8))
-                {
-                    jobName = property.Value.GetString();
-                    continue;
-                }
                 if (property.NameEquals("jobJarDirectory"u8))
                 {
                     jobJarDirectory = property.Value.GetString();
@@ -203,57 +120,9 @@
                     savePointName = property.Value.GetString();
                     continue;
                 }
-                if (property.NameEquals("action"u8))
+                if (property.NameEquals("upgradeMode"u8))
                 {
-                    if (property.Value.ValueKind == JsonValueKind.Null)
-                    {
-                        continue;
-                    }
-                    action = new FlinkJobAction(property.Value.GetString());
-                    continue;
-                }
-                if (property.NameEquals("flinkConfiguration"u8))
-                {
-                    if (property.Value.ValueKind == JsonValueKind.Null)
-                    {
-                        continue;
-                    }
-                    Dictionary<string, string> dictionary = new Dictionary<string, string>();
-                    foreach (var property0 in property.Value.EnumerateObject())
-                    {
-                        dictionary.Add(property0.Name, property0.Value.GetString());
-                    }
-                    flinkConfiguration = dictionary;
-                    continue;
-                }
-                if (property.NameEquals("jobId"u8))
-                {
-                    jobId = property.Value.GetString();
-                    continue;
-                }
-                if (property.NameEquals("status"u8))
-                {
-                    status = property.Value.GetString();
-                    continue;
-                }
-                if (property.NameEquals("jobOutput"u8))
-                {
-                    jobOutput = property.Value.GetString();
-                    continue;
-                }
-                if (property.NameEquals("actionResult"u8))
-                {
-                    actionResult = property.Value.GetString();
-                    continue;
-                }
-                if (property.NameEquals("lastSavePoint"u8))
-                {
-                    lastSavePoint = property.Value.GetString();
-                    continue;
-                }
-                if (property.NameEquals("jobType"u8))
-                {
-                    jobType = new ClusterJobType(property.Value.GetString());
+                    upgradeMode = new UpgradeMode(property.Value.GetString());
                     continue;
                 }
                 if (options.Format != "W")
@@ -262,54 +131,45 @@
                 }
             }
             serializedAdditionalRawData = additionalPropertiesDictionary;
-            return new FlinkJobProperties(
-                jobType,
-                serializedAdditionalRawData,
-                runId,
-                jobName,
+            return new FlinkJobProfile(
                 jobJarDirectory,
                 jarName,
                 entryClass,
                 args,
                 savePointName,
-                action,
-                flinkConfiguration ?? new ChangeTrackingDictionary<string, string>(),
-                jobId,
-                status,
-                jobOutput,
-                actionResult,
-                lastSavePoint);
+                upgradeMode,
+                serializedAdditionalRawData);
         }
 
-        BinaryData IPersistableModel<FlinkJobProperties>.Write(ModelReaderWriterOptions options)
+        BinaryData IPersistableModel<FlinkJobProfile>.Write(ModelReaderWriterOptions options)
         {
-            var format = options.Format == "W" ? ((IPersistableModel<FlinkJobProperties>)this).GetFormatFromOptions(options) : options.Format;
+            var format = options.Format == "W" ? ((IPersistableModel<FlinkJobProfile>)this).GetFormatFromOptions(options) : options.Format;
 
             switch (format)
             {
                 case "J":
                     return ModelReaderWriter.Write(this, options);
                 default:
-                    throw new FormatException($"The model {nameof(FlinkJobProperties)} does not support '{options.Format}' format.");
+                    throw new FormatException($"The model {nameof(FlinkJobProfile)} does not support '{options.Format}' format.");
             }
         }
 
-        FlinkJobProperties IPersistableModel<FlinkJobProperties>.Create(BinaryData data, ModelReaderWriterOptions options)
+        FlinkJobProfile IPersistableModel<FlinkJobProfile>.Create(BinaryData data, ModelReaderWriterOptions options)
         {
-            var format = options.Format == "W" ? ((IPersistableModel<FlinkJobProperties>)this).GetFormatFromOptions(options) : options.Format;
+            var format = options.Format == "W" ? ((IPersistableModel<FlinkJobProfile>)this).GetFormatFromOptions(options) : options.Format;
 
             switch (format)
             {
                 case "J":
                     {
                         using JsonDocument document = JsonDocument.Parse(data);
-                        return DeserializeFlinkJobProperties(document.RootElement, options);
+                        return DeserializeFlinkJobProfile(document.RootElement, options);
                     }
                 default:
-                    throw new FormatException($"The model {nameof(FlinkJobProperties)} does not support '{options.Format}' format.");
+                    throw new FormatException($"The model {nameof(FlinkJobProfile)} does not support '{options.Format}' format.");
             }
         }
 
-        string IPersistableModel<FlinkJobProperties>.GetFormatFromOptions(ModelReaderWriterOptions options) => "J";
+        string IPersistableModel<FlinkJobProfile>.GetFormatFromOptions(ModelReaderWriterOptions options) => "J";
     }
 }