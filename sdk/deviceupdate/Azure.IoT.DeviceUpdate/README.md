--- conflicted
+++ resolved
@@ -3,10 +3,6 @@
 The library provides access to the Device Update for IoT Hub service that enables customers to publish updates for their IoT devices to the cloud, and then deploy these updates to their devices (approve updates to groups of devices managed and provisioned in IoT Hub). 
 
   [Source code](https://github.com/Azure/azure-sdk-for-net/tree/main/sdk/deviceupdate/Azure.IoT.DeviceUpdate/src) | [Package](https://www.nuget.org) | [Product documentation](https://docs.microsoft.com/azure/iot-hub-device-update/understand-device-update)
-<<<<<<< HEAD
-
-=======
->>>>>>> a20301db
 
 
 ## Getting started
@@ -45,10 +41,6 @@
 ## Examples
 
 You can familiarize yourself with different APIs using [Samples](https://github.com/Azure/azure-sdk-for-net/tree/main/sdk/deviceupdate/Azure.IoT.DeviceUpdate/samples).
-<<<<<<< HEAD
-
-=======
->>>>>>> a20301db
 
 ## Troubleshooting
 
@@ -73,10 +65,6 @@
 ## Next steps
 
 Get started with our [Device Update for IoT Hub samples](https://github.com/Azure/azure-sdk-for-net/tree/main/sdk/deviceupdate/Azure.IoT.DeviceUpdate/samples)
-<<<<<<< HEAD
-
-=======
->>>>>>> a20301db
 
 ## Contributing
 
