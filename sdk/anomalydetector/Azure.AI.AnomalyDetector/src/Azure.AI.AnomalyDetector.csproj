<Project Sdk="Microsoft.NET.Sdk">
  <PropertyGroup>
    <Description>This is the Microsoft Azure Cognitive Services Anomaly Detector client library</Description>
    <AssemblyTitle>Microsoft Azure.AI.AnomalyDetector client library</AssemblyTitle>
<<<<<<< HEAD
    <Version>3.0.0-preview.5</Version>
=======
    <Version>3.0.0-preview.6</Version>
>>>>>>> 0909c641
    <PackageTags>Microsoft Azure Anomaly Detector</PackageTags>
    <TargetFrameworks>$(RequiredTargetFrameworks)</TargetFrameworks>
    <GenerateAPIListing>true</GenerateAPIListing>
    <NoWarn>$(NoWarn);CS1591;AZC0012</NoWarn>
  </PropertyGroup>

  <ItemGroup>
    <PackageReference Include="Azure.Core" />
    <PackageReference Include="System.Text.Json" />
  </ItemGroup>

  <!-- Shared source from Azure.Core -->
  <ItemGroup>
    <Compile Include="$(AzureCoreSharedSources)AppContextSwitchHelper.cs" LinkBase="Shared" />
    <Compile Include="$(AzureCoreSharedSources)Argument.cs" LinkBase="Shared" />
    <Compile Include="$(AzureCoreSharedSources)ArrayBufferWriter.cs" LinkBase="Shared" />
    <Compile Include="$(AzureCoreSharedSources)AzureKeyCredentialPolicy.cs" LinkBase="Shared" />
    <Compile Include="$(AzureCoreSharedSources)AzureResourceProviderNamespaceAttribute.cs" LinkBase="Shared" />
    <Compile Include="$(AzureCoreSharedSources)ClientDiagnostics.cs" LinkBase="Shared" />
    <Compile Include="$(AzureCoreSharedSources)ContentTypeUtilities.cs" LinkBase="Shared" />
    <Compile Include="$(AzureCoreSharedSources)DiagnosticScope.cs" LinkBase="Shared" />
    <Compile Include="$(AzureCoreSharedSources)DiagnosticScopeFactory.cs" LinkBase="Shared" />
    <Compile Include="$(AzureCoreSharedSources)HttpMessageSanitizer.cs" LinkBase="Shared" />
    <Compile Include="$(AzureCoreSharedSources)OperationHelpers.cs" LinkBase="Shared" />
    <Compile Include="$(AzureCoreSharedSources)OperationInternal.cs" LinkBase="Shared" />
    <Compile Include="$(AzureCoreSharedSources)OperationInternalBase.cs" LinkBase="Shared" />
    <Compile Include="$(AzureCoreSharedSources)OperationInternalOfT.cs" LinkBase="Shared" />
    <Compile Include="$(AzureCoreSharedSources)TaskExtensions.cs" LinkBase="Shared" />
  </ItemGroup>

</Project><|MERGE_RESOLUTION|>--- conflicted
+++ resolved
@@ -2,11 +2,7 @@
   <PropertyGroup>
     <Description>This is the Microsoft Azure Cognitive Services Anomaly Detector client library</Description>
     <AssemblyTitle>Microsoft Azure.AI.AnomalyDetector client library</AssemblyTitle>
-<<<<<<< HEAD
-    <Version>3.0.0-preview.5</Version>
-=======
     <Version>3.0.0-preview.6</Version>
->>>>>>> 0909c641
     <PackageTags>Microsoft Azure Anomaly Detector</PackageTags>
     <TargetFrameworks>$(RequiredTargetFrameworks)</TargetFrameworks>
     <GenerateAPIListing>true</GenerateAPIListing>
