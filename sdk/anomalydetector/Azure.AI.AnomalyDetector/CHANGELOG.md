# Release History

<<<<<<< HEAD
=======
## 3.0.0-preview.6 (Unreleased)

### Features Added

### Breaking Changes

### Bugs Fixed

### Other Changes

>>>>>>> 0909c641
## 3.0.0-preview.5 (2022-01-23)

- Fix release issues

## 3.0.0-preview.4 (2022-01-18)

- Added operation `AnomalyDetectorClient.LastDetectAnomaly`
- Added 2 optional properties `ImputeMode` and `ImputeFixedValue` to `DetectRequest`.
- Added 1 optional property `Severity` to `EntireDetectResponse` and `LastDetectResponse`.
- Removed the optional property `Errors` of `VariableState`.
- Refactored the optional properties `Contributors` to `Interpretation` of `AnomalyValue`.
- Removed `AnomalyContributor`.
- Removed `AnomalyDetectorExportModelHeaders`.
- Refactored `FillNAMethod` to an extensible enum.

## 3.0.0-preview.3 (2021-04-15)

### Breaking Changes

-  Now `TimeSeriesPoint.Timestamp` property is nullable
- `TimeSeriesPoint(System.DateTimeOffset timestamp, float value)` constructor now takes only float type parameter.

## New Features

- Added operation `AnomalyDetectorClient.ListMultivariateModelAsync` and `AnomalyDetectorClient.ListMultivariateModel`
- Added operation `AnomalyDetectorClient.TrainMultivariateModelAsync` and `AnomalyDetectorClient.TrainMultivariateModel`
- Added operation `AnomalyDetectorClient.DetectAnomalyAsync` and `AnomalyDetectorClient.DetectAnomaly`
- Added operation `AnomalyDetectorClient.GetDetectionResultAsync` and `AnomalyDetectorClient.GetDetectionResult`
- Added operation `AnomalyDetectorClient.GetMultivariateModelAsync` and `AnomalyDetectorClient.GetMultivariateModel`
- Added operation `AnomalyDetectorClient.ExportModelAsync` and `AnomalyDetectorClient.ExportModel`
- Added operation `AnomalyDetectorClient.DeleteMultivariateModelAsync` and `AnomalyDetectorClient.DeleteMultivariateModel`

## 3.0.0-preview.2 (2020-09-03)

### Breaking Changes
- Renamed `AnomalyDetectorClient.EntireDetectAsync` and `AnomalyDetectorClient.EntireDetect` to `AnomalyDetectorClient.DetectEntireSeriesAsync` and `AnomalyDetectorClient.DetectEntireSeries`.
- Renamed `AnomalyDetectorClient.LastDetectAsync` and `AnomalyDetectorClient.LastDetect` to `AnomalyDetectorClient.DetectLastPointAsync` and `AnomalyDetectorClient.DetectLastPoint`.
- Renamed `AnomalyDetectorClient.ChangePointDetectAsync` and `AnomalyDetectorClient.ChangePointDetect` to `AnomalyDetectorClient.DetectChangePointAsync` and `AnomalyDetectorClient.DetectChangePoint`.
- Renamed `Request` to `DetectRequest`.
- Renamed `Point` to `TimeSeriesPoint`.
- Renamed `Granularity` to `TimeGranularity`.
- Renamed `Granularity.Minutely` to `TimeGranularity.PerMinute`.
- Renamed `Granularity.Secondly` to `TimeGranularity.PerSecond`.

## 3.0.0-preview.1 (2020-08-18)

- Initial preview of the Azure.AI.AnomalyDetector client library.<|MERGE_RESOLUTION|>--- conflicted
+++ resolved
@@ -1,7 +1,5 @@
 # Release History
 
-<<<<<<< HEAD
-=======
 ## 3.0.0-preview.6 (Unreleased)
 
 ### Features Added
@@ -12,7 +10,6 @@
 
 ### Other Changes
 
->>>>>>> 0909c641
 ## 3.0.0-preview.5 (2022-01-23)
 
 - Fix release issues
