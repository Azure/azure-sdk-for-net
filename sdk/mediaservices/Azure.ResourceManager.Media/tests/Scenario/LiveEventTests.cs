--- conflicted
+++ resolved
@@ -12,12 +12,7 @@
 {
     public class LiveEventTests : MediaManagementTestBase
     {
-<<<<<<< HEAD
-        private ResourceIdentifier _mediaServiceIdentifier;
         private MediaServicesAccountResource _mediaService;
-=======
-        private MediaServiceResource _mediaService;
->>>>>>> 427eb3d8
 
         private LiveEventCollection liveEventCollection => _mediaService.GetLiveEvents();
 
@@ -28,13 +23,9 @@
         [SetUp]
         public async Task SetUp()
         {
-<<<<<<< HEAD
-            _mediaService = await Client.GetMediaServicesAccountResource(_mediaServiceIdentifier).GetAsync();
-=======
             var resourceGroup = await CreateResourceGroup(AzureLocation.WestUS2);
             var storage = await CreateStorageAccount(resourceGroup, Recording.GenerateAssetName(StorageAccountNamePrefix));
             _mediaService = await CreateMediaService(resourceGroup, Recording.GenerateAssetName("mediaservice"), storage.Id);
->>>>>>> 427eb3d8
         }
 
         [Test]
