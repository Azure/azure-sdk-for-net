--- conflicted
+++ resolved
@@ -13,13 +13,7 @@
 {
     public class StreamingEndpointTests : MediaManagementTestBase
     {
-<<<<<<< HEAD
-        private ResourceIdentifier _mediaServiceIdentifier;
         private MediaServicesAccountResource _mediaService;
-        private string _streamingEndpointName;  //The maximun allowed number of streaming endpoints is 2
-=======
-        private MediaServiceResource _mediaService;
->>>>>>> 427eb3d8
 
         private StreamingEndpointCollection streamingEndpointCollection => _mediaService.GetStreamingEndpoints();
 
@@ -30,13 +24,9 @@
         [SetUp]
         public async Task SetUp()
         {
-<<<<<<< HEAD
-            _mediaService = await Client.GetMediaServicesAccountResource(_mediaServiceIdentifier).GetAsync();
-=======
             var resourceGroup = await CreateResourceGroup(AzureLocation.WestUS2);
             var storage = await CreateStorageAccount(resourceGroup, Recording.GenerateAssetName(StorageAccountNamePrefix));
             _mediaService = await CreateMediaService(resourceGroup, Recording.GenerateAssetName("mediaservice"), storage.Id);
->>>>>>> 427eb3d8
         }
 
         private async Task<StreamingEndpointResource> CreateStreamingEndpoint(string streamingEndpointName)
