﻿// Copyright (c) Microsoft Corporation. All rights reserved.
// Licensed under the MIT License.
using System;
using System.ClientModel;
using System.ClientModel.Primitives;
using System.Collections.Generic;
using System.Collections.ObjectModel;
using System.Linq;
using System.Text.Json;
using System.Text.Json.Nodes;
using System.Threading;
using System.Threading.Tasks;
using Microsoft.ClientModel.TestFramework;
using Microsoft.Extensions.Options;
using NUnit.Framework;
using OpenAI;
using OpenAI.Responses;

namespace Azure.AI.Agents.Tests;

public class AgentsTests : AgentsTestBase
{
    public AgentsTests(bool isAsync) : base(isAsync)
    {
    }

    [RecordedTest]
    public async Task TestAgentCRUD()
    {
        AgentsClient client = GetTestClient();
        AgentDefinition emptyAgentDefinition = new PromptAgentDefinition(TestEnvironment.MODELDEPLOYMENTNAME);

        const string emptyPromptAgentName = "TestNoVersionAgentFromDotnetTests";
        try
        {
            AgentDeletionResult initialDeletionResult = await client.DeleteAgentAsync(emptyPromptAgentName);
            Assert.That(initialDeletionResult, Is.Not.Null);
        }
        catch (ClientResultException){
            // We do not have the agent to begin with.
        }
        AgentRecord agent = await client.CreateAgentAsync(
            emptyPromptAgentName,
            emptyAgentDefinition,
            new AgentCreationOptions()
            {
                Metadata = { ["delete_me"] = "please " },
            });
        Assert.That(agent?.Id, Is.Not.Null.And.Not.Empty);

        AgentRecord retrievedAgent = await client.GetAgentAsync(emptyPromptAgentName);
        Assert.That(retrievedAgent?.Id, Is.EqualTo(agent.Id));

        AgentRecord updatedAgent = await client.UpdateAgentAsync(agent.Name, new AgentUpdateOptions(emptyAgentDefinition)
        {
            Metadata = { ["updated"] = "yes" },
        });
        Assert.That(updatedAgent?.Versions.Latest, Is.Not.EqualTo(agent.Versions.Latest));

        AgentDeletionResult deletionResult = await client.DeleteAgentAsync(agent.Name);
        Assert.That(deletionResult.Deleted, Is.True);

        AgentVersion agentVersion = await client.CreateAgentVersionAsync(AGENT_NAME, emptyAgentDefinition, options: null);
        Assert.That(AGENT_NAME, Is.EqualTo(agentVersion.Name));
        AgentVersion agentVersionObject_ = await client.GetAgentVersionAsync(agentName: agentVersion.Name, agentVersion: agentVersion.Version);
        Assert.That(AGENT_NAME, Is.EqualTo(agentVersionObject_.Name));
        Assert.That(agentVersion.Version, Is.EqualTo(agentVersionObject_.Version));
        Assert.That(agentVersion.Description, Is.Empty);
        Assert.That(agentVersion.Metadata, Is.Empty);
        updatedAgent = await client.UpdateAgentAsync(
            AGENT_NAME,
            new AgentUpdateOptions(emptyAgentDefinition)
            {
                Description = "this is a description!",
                Metadata =
                {
                    ["foo"] = "bar"
                }
            });
        Assert.That(updatedAgent.Versions.Latest.Version, Is.Not.EqualTo(agentVersion.Version));
        Assert.That(updatedAgent.Versions.Latest.Description, Is.Not.Null.And.Not.Empty);
        Assert.That(updatedAgent.Versions.Latest.Metadata, Has.Count.EqualTo(1));
        Assert.That(updatedAgent.Versions.Latest.Metadata["foo"], Is.EqualTo("bar"));
        // TODO: uncomment this code when the ADO work item 4740406
        // agentVersionObject_ = await client.CreateAgentVersionAsync(AGENT_NAME2, new PromptAgentDefinition(MODEL_DEPLOYMENT));
        // List<string> agentNames = [.. (await client.GetAgentsAsync().ToEnumerableAsync()).Select((agv) => agv.Name).Where((name) => name.StartsWith(AGENT_NAME))];
        // AssertListEqual([AGENT_NAME, AGENT_NAME2], agentNames);
        DeleteAgentVersionResponse respone = await client.DeleteAgentVersionAsync(agentName: agentVersion.Name, agentVersion: agentVersion.Version);
        Assert.That(respone.Deleted, Is.True);
        // agentNames = [.. (await client.GetAgentsAsync().ToEnumerableAsync()).Select((agv) => agv.Name).Where((name) => name.StartsWith(AGENT_NAME))];
        // AssertListEqual([AGENT_NAME2], agentNames);
    }

    [RecordedTest]
    // [Ignore("Does not work on service side: see ADO work item 4740406.")]
    public async Task TestListAgentsAfterAndBefore()
    {
        AgentsClient client = GetTestClient();
        // In this test we are assuming that workspace has more then 10 agents.
        // If it is not the case create these agents.
        int agentLimit = 10;
        AsyncCollectionResult<AgentRecord> agents = client.GetAgentsAsync(limit: agentLimit, order: "asc");

        List<string> ids = [.. (await agents.ToEnumerableAsync()).Select(x => x.Id)];
        if (ids.Count < agentLimit)
        {
            for (int i = ids.Count; i < agentLimit; i++)
            {
                AgentDefinition definition = new PromptAgentDefinition(TestEnvironment.MODELDEPLOYMENTNAME);
                AgentRecord agent = await client.CreateAgentAsync(name: $"MyAgent_{i}", definition: definition, options: null);
                ids.Add(agent.Id);
            }
        }
        // Test calling before.
        agents = client.GetAgentsAsync(before: ids[4], limit: 2, order: "asc");
        int idNum = 0;
        await foreach (AgentRecord agent in agents)
        {
            Assert.That(ids[idNum], Is.EqualTo(agent.Id), $"The ID #{idNum} is incorrect.");
            idNum++;
        }
        Assert.That(idNum, Is.EqualTo(2));
        // Test calling after.
        agents = client.GetAgentsAsync(after: ids[idNum - 1], limit: 2, order: "asc");
        await foreach (AgentRecord agent in agents)
        {
            Assert.That(ids[idNum], Is.EqualTo(agent.Id), $"The ID #{idNum} is incorrect.");
            idNum++;
            agentLimit--;
            if (agentLimit <= 0)
                break;
        }
    }

    [RecordedTest]
    public async Task TestConversationCRUD()
    {
        AgentsClient client = GetTestClient();

        AgentConversation firstConversation = await client.GetConversationClient().CreateConversationAsync();
        AgentConversation secondConversation = await client.GetConversationClient().CreateConversationAsync(
            new AgentConversationCreationOptions()
            {
                Items =
                {
                    ResponseItem.CreateUserMessageItem("Hello, world!"),
                    //AgentResponseItem.CreateStructuredOutputsItem(
                    //    new Dictionary<string, BinaryData>()
                    //    {
                    //        ["foo"] = BinaryData.FromString(@"{""value"": ""bar""}"),
                    //    }),
                },
                Metadata =
                {
                    ["test_metadata"] = "yes",
                },
            });

        Assert.That(firstConversation?.Id, Does.StartWith("conv_"));
        Assert.That(secondConversation?.Id, Does.StartWith("conv_"));
        Assert.That(firstConversation.Id, Is.Not.EqualTo(secondConversation.Id));

        Assert.That(firstConversation.Metadata, Is.Empty);
        Assert.That(secondConversation.Metadata, Has.Count.EqualTo(1));
        string secondConversationFooMetadataValue = secondConversation.Metadata?.TryGetValue("test_metadata", out string testValue) == true ? testValue : null;
        Assert.That(secondConversationFooMetadataValue, Is.EqualTo("yes"));

        List<ResponseItem> responseItems = [];
        await foreach (ResponseItem item in client.GetConversationClient().GetConversationItemsAsync(firstConversation.Id))
        {
            responseItems.Add(item);
        }
        Assert.That(responseItems, Is.Empty);
        await foreach (ResponseItem item in client.GetConversationClient().GetConversationItemsAsync(secondConversation.Id))
        {
            responseItems.Add(item);
        }
        Assert.That(responseItems, Has.Count.EqualTo(1));
        Assert.That(responseItems[0], Is.InstanceOf<MessageResponseItem>());

        ReadOnlyCollection<ResponseItem> createdItems = await client.GetConversationClient().CreateConversationItemsAsync(
                firstConversation.Id,
                [ResponseItem.CreateUserMessageItem("Hi there, world!")]);
        Assert.That(createdItems, Has.Count.EqualTo(1));
        responseItems.Clear();
        await foreach (ResponseItem item in client.GetConversationClient().GetConversationItemsAsync(firstConversation.Id))
        {
            responseItems.Add(item);
        }
        Assert.That(responseItems, Has.Count.EqualTo(1));
        Assert.That(responseItems[0], Is.InstanceOf<MessageResponseItem>());

        AgentConversation updatedConversation = await client.GetConversationClient().UpdateConversationAsync(
            firstConversation.Id,
            new AgentConversationUpdateOptions()
            {
                Metadata =
                {
                    ["new_test_value"] = "yes"
                }
            });
        Assert.That(updatedConversation.Metadata, Has.Count.EqualTo(1));

        AgentConversation retrievedConversation = await client.GetConversationClient().GetConversationAsync(firstConversation.Id);
        Assert.That(retrievedConversation?.Id, Is.EqualTo(firstConversation.Id));
        Assert.That(retrievedConversation.Metadata, Has.Count.EqualTo(1));
    }

    [RecordedTest]
    public async Task TestConversationItemsOrderingWithMultipleMessages()
    {
        AgentsClient client = GetTestClient();

        // Create a conversation
        AgentConversation conversation = await client.GetConversationClient().CreateConversationAsync();
        Assert.That(conversation?.Id, Does.StartWith("conv_"));

        // Create 40 messages for the conversation
        List<ResponseItem> messagesToAdd = new();
        for (int i = 1; i <= 40; i++)
        {
            messagesToAdd.Add(ResponseItem.CreateUserMessageItem($"Message {i}"));
        }

        // Trying to add all 40 at once should fail
        ClientResultException exceptionFromOperation = Assert.ThrowsAsync<ClientResultException>(async () => _ = await client.GetConversationClient().CreateConversationItemsAsync(conversation.Id, messagesToAdd));
        Assert.That(exceptionFromOperation.GetRawResponse().Content.ToString(), Does.Contain("20 items"));

        List<ResponseItem> firstHalfMessages = [];
        for (int i = 0; i < 20; i++)
        {
            firstHalfMessages.Add(messagesToAdd[i]);
        }
        List<ResponseItem> secondHalfMessages = [];
        for (int i = 20; i < messagesToAdd.Count; i++)
        {
            secondHalfMessages.Add(messagesToAdd[i]);
        }

        ReadOnlyCollection<ResponseItem> createdItems = await client.GetConversationClient().CreateConversationItemsAsync(
            conversation.Id,
            firstHalfMessages);
        Assert.That(createdItems, Has.Count.EqualTo(20));
        createdItems = await client.GetConversationClient().CreateConversationItemsAsync(conversation.Id, secondHalfMessages);
        Assert.That(createdItems, Has.Count.EqualTo(20));

        // Test ascending order traversal
        List<AgentResponseItem> ascendingItems = [];
        await foreach (AgentResponseItem item in client.GetConversationClient().GetConversationItemsAsync(
            conversation.Id,
            limit: 5,
            order: AgentsListOrder.Asc))
        {
            ascendingItems.Add(item);
        }
        Assert.That(ascendingItems, Has.Count.EqualTo(40));

        // Test descending order traversal
        List<AgentResponseItem> descendingItems = [];
        await foreach (AgentResponseItem item in client.GetConversationClient().GetConversationItemsAsync(
            conversation.Id,
            limit: 5,
            order: AgentsListOrder.Desc))
        {
            descendingItems.Add(item);
        }
        Assert.That(descendingItems, Has.Count.EqualTo(40));

        // Verify that ascending and descending lists contain the same items but in reverse order
        descendingItems.Reverse();
        Assert.That(ascendingItems.Count, Is.EqualTo(descendingItems.Count));
        for (int i = 0; i < ascendingItems.Count; i++)
        {
            Assert.That(ascendingItems[i].Id, Is.EqualTo(descendingItems[i].Id),
                $"Item at position {i} should be the same in both orderings");
        }

        // Verify that we can collect all items consistently
        List<AgentResponseItem> allItems = [];
        await foreach (AgentResponseItem item in client.GetConversationClient().GetConversationItemsAsync(conversation.Id))
        {
            allItems.Add(item);
        }
        Assert.That(allItems, Has.Count.EqualTo(40));
    }

    [RecordedTest]
    [Ignore("Operation not working yet")]
    public async Task TestAgentContainerCRUD()
    {
        AgentsClient client = GetTestClient();

        await foreach (AgentContainerOperation agentContainerOperation in client.GetAgentContainerOperationsAsync("fake-agent-name"))
        {
            Assert.Fail("Shouldn't have found any container operations for a fake agent!");
        }
    }

    [RecordedTest]
    public async Task SimplePromptAgentWithConversation()
    {
        AgentsClient agentsClient = GetTestClient();
        OpenAIClient openAIClient = agentsClient.GetOpenAIClient(TestOpenAIClientOptions);
        OpenAIResponseClient responseClient = openAIClient.GetOpenAIResponseClient(TestEnvironment.MODELDEPLOYMENTNAME);

        AgentDefinition agentDefinition = new PromptAgentDefinition(TestEnvironment.MODELDEPLOYMENTNAME)
        {
            Instructions = "You are a helpful agent that happens to always talk like a pirate. Arr!",
        };

        AgentVersion agentVersion = await agentsClient.CreateAgentVersionAsync(
            agentName: "TestPromptAgentFromDotnet",
            definition: agentDefinition,
            options: null
        );
        AgentConversation conversation = await agentsClient.GetConversationClient().CreateConversationAsync(
            new AgentConversationCreationOptions()
            {
                Items = { ResponseItem.CreateSystemMessageItem("It's currently warm and sunny outside.") },
            });

        ResponseCreationOptions responseOptions = new()
        {
            Agent = agentVersion,
            Conversation = conversation,
        };

        OpenAIResponse response = await responseClient.CreateResponseAsync(
            [ResponseItem.CreateUserMessageItem("Please greet me and tell me what would be good to wear outside today.")],
            responseOptions);

        Console.WriteLine($"Response from prompt agent: {response.GetOutputText()}");
    }

    [RecordedTest]
    public async Task SimplePromptAgentWithoutConversation()
    {
        AgentsClient agentsClient = GetTestClient();
        OpenAIClient openAIClient = agentsClient.GetOpenAIClient(TestOpenAIClientOptions);
        OpenAIResponseClient responseClient = openAIClient.GetOpenAIResponseClient(TestEnvironment.MODELDEPLOYMENTNAME);

        AgentDefinition agentDefinition = new PromptAgentDefinition(TestEnvironment.MODELDEPLOYMENTNAME)
        {
            Instructions = "You are a helpful agent that happens to always talk like a pirate. Arr!",
        };

        AgentVersion agentVersion = await agentsClient.CreateAgentVersionAsync(
            agentName: "TestPromptAgentFromDotnet",
            definition: agentDefinition,
            options: null
        );

        ResponseCreationOptions responseOptions = new()
        {
            Agent = agentVersion,
        };

        OpenAIResponse response = await responseClient.CreateResponseAsync(
            [ResponseItem.CreateUserMessageItem("Please greet me and tell me what would be good to wear outside today.")],
            responseOptions);
        Assert.That(response?.GetOutputText(), Is.Not.Null.And.Not.Empty);
    }

    [RecordedTest]
    public async Task ErrorsGiveGoodExceptionMessages()
    {
        AgentsClient client = GetTestClient();

        ClientResultException exception = null;
        try
        {
            _ = await client.GetAgentAsync("SomeAgentNameThatReallyDoesNotExistAndNeverShould3490");
        }
        catch (ClientResultException ex)
        {
            exception = ex;
        }

        Assert.That(exception?.Message, Does.Contain("exist"));
    }

    [Test]
    public async Task StructuredInputsWork()
    {
        AgentsClient agentsClient = GetTestClient();
        OpenAIClient openAIClient = agentsClient.GetOpenAIClient(TestOpenAIClientOptions);
        OpenAIResponseClient responseClient = openAIClient.GetOpenAIResponseClient(TestEnvironment.MODELDEPLOYMENTNAME);

        AgentVersion agent = await agentsClient.CreateAgentVersionAsync(
            "TestPromptAgentFromDotnetTests2343",
            new PromptAgentDefinition(TestEnvironment.MODELDEPLOYMENTNAME)
            {
                Instructions = "You are a friendly agent. The name of the user talking to you is {{user_name}}.",
                StructuredInputs =
                {
                    ["user_name"] = new StructuredInputDefinition()
                    {
                        DefaultValue = BinaryData.FromObjectAsJson(JsonValue.Create("Ishmael")),
                    }
                }
            },
            new AgentVersionCreationOptions()
            {
                Metadata =
                {
                    ["test_delete_me"] = "true",
                }
            });

        ResponseCreationOptions responseOptions = new();
        responseOptions.SetAgentReference(agent);

        ResponseItem item = ResponseItem.CreateUserMessageItem("What's my name?");

        OpenAIResponse response = await responseClient.CreateResponseAsync([item], responseOptions);
        Assert.That(response.GetOutputText(), Does.Contain("Ishmael"));

        responseOptions.AddStructuredInput("user_name", "Mr. Jingles");
        response = await responseClient.CreateResponseAsync([item], responseOptions);
        Assert.That(response.GetOutputText(), Does.Contain("Mr. Jingles"));

        responseOptions.SetStructuredInputs(BinaryData.FromString("""
            {
              "user_name": "Le Flufferkins"
            }
            """));
        response = await responseClient.CreateResponseAsync([item], responseOptions);
        Assert.That(response.GetOutputText(), Does.Contain("Le Flufferkins"));
    }

    [Test]
    public async Task SimpleWorkflowAgent()
    {
        AgentsClient agentsClient = GetTestClient();
        OpenAIClient openAIClient = agentsClient.GetOpenAIClient(TestOpenAIClientOptions);
        OpenAIResponseClient responseClient = openAIClient.GetOpenAIResponseClient(TestEnvironment.MODELDEPLOYMENTNAME);

        AgentDefinition workflowAgentDefinition = WorkflowAgentDefinition.FromYaml(s_HelloWorkflowYaml);

        string agentName = null;
        string agentVersion = null;

        AgentVersion newAgentVersion = await agentsClient.CreateAgentVersionAsync(
            "TestWorkflowAgentFromDotnet234",
            workflowAgentDefinition,
            new AgentVersionCreationOptions()
            {
                Description = "A test agent created from the .NET SDK automation suite",
                Metadata = { ["freely_deleteable"] = "true" },
            });
        agentName = newAgentVersion.Name;
        agentVersion = newAgentVersion.Version;

        AgentConversation newConversation = await agentsClient.GetConversationClient().CreateConversationAsync();

        ResponseCreationOptions responseOptions = new()
        {
            Agent = new AgentReference(agentName) { Version = agentVersion },
            Conversation = newConversation,
        };

        OpenAIResponse response = await responseClient.CreateResponseAsync(
            inputItems: [ResponseItem.CreateUserMessageItem("Hello, agent!")], responseOptions);

        Assert.That(response.Id, Does.StartWith("wfresp"));
        Assert.That(response.Status, Is.EqualTo(ResponseStatus.Completed));

        Assert.That(response.OutputItems.Count, Is.GreaterThan(0));
        AgentResponseItem agentResponseItem = response.OutputItems[0].AsAgentResponseItem();
        Assert.That(agentResponseItem, Is.InstanceOf<AgentWorkflowActionResponseItem>());

        // This line will fix the failure:
        // System.InvalidOperationException : Cannot write a JSON property within an array or as the first JSON token. Current token type is 'EndObject'.
        response.Patch.Remove("$.output_text"u8);
        Console.WriteLine(ModelReaderWriter.Write(response).ToString());
    }

    [Test]
    public async Task SimpleWorkflowAgentStreaming()
    {
        AgentsClient agentsClient = GetTestClient();
        OpenAIClient openAIClient = agentsClient.GetOpenAIClient(TestOpenAIClientOptions);
        OpenAIResponseClient responseClient = openAIClient.GetOpenAIResponseClient(TestEnvironment.MODELDEPLOYMENTNAME);

        AgentDefinition workflowAgentDefinition = WorkflowAgentDefinition.FromYaml(s_HelloWorkflowYaml);

        string agentName = null;
        string agentVersion = null;

        AgentVersion newAgentVersion = await agentsClient.CreateAgentVersionAsync(
            "TestWorkflowAgentFromDotnet234",
            workflowAgentDefinition,
            new AgentVersionCreationOptions()
            {
                Description = "A test agent created from the .NET SDK automation suite",
                Metadata = { ["freely_deleteable"] = "true" },
            });
        agentName = newAgentVersion.Name;
        agentVersion = newAgentVersion.Version;

        AgentConversation newConversation = await agentsClient.GetConversationClient().CreateConversationAsync();

        ResponseCreationOptions responseOptions = new()
        {
            Agent = new(agentName) { Version = agentVersion },
            Conversation = newConversation,
        };

        AgentWorkflowActionResponseItem streamedWorkflowActionItem = null;

        await foreach (StreamingResponseUpdate responseUpdate
            in responseClient.CreateResponseStreamingAsync([ResponseItem.CreateUserMessageItem("Hello, agent!")], responseOptions))
        {
            if (responseUpdate is StreamingResponseOutputItemDoneUpdate itemDoneUpdate)
            {
                if (itemDoneUpdate.Item.AsAgentResponseItem() is AgentWorkflowActionResponseItem workflowActionItem)
                {
                    streamedWorkflowActionItem = workflowActionItem;
                }
            }
            // This line is commented because of failure:
            // System.InvalidOperationException : Cannot write a JSON property within an array or as the first JSON token. Current token type is 'EndObject'.
            //Console.WriteLine($"{responseUpdate} : {ModelReaderWriter.Write(responseUpdate).ToString()}");
        }

        Assert.That(streamedWorkflowActionItem?.ActionId, Is.Not.Null.And.Not.Empty);
    }

    [RecordedTest]
    [Ignore("The working V2 endpoint does not have the embeddings model yet.")]
    public async Task TestMemoryStoreCRUD()
    {
        AgentsClient client = GetTestClient();
        // Create
        MemoryStoreObject store = await CreateMemoryStore(client);
        MemoryStoreClient memoryClient = client.GetMemoryStoreClient();
        //Read
        MemoryStoreObject result = await memoryClient.GetMemoryStoreAsync(store.Id);
        Assert.That(store.Id, Is.EqualTo(result.Id));
        Assert.That(store.Description, Is.EqualTo(result.Description));
        Assert.That(store.Name, Is.EqualTo(result.Name));
        // List
        Assert.That(
            (await memoryClient.GetMemoryStoresAsync().ToEnumerableAsync())
            .Select(x => x.Id)
            .Any(x => x == store.Id),
            $"The {store.Id} was not found in the list of memory stores."
        );
        // Update
        string newDescription = "Some other description.";
        string newName = "New name";
        result = await memoryClient.UpdateMemoryStoreAsync(
            name: newName,
            description: newDescription
        );
        Assert.That(newDescription, Is.EqualTo(result.Description));
        Assert.That(newName, Is.EqualTo(result.Name));
        result = await memoryClient.GetMemoryStoreAsync(store.Id);
        Assert.That(newDescription, Is.EqualTo(result.Description));
        Assert.That(newName, Is.EqualTo(result.Name));
        // Delete
        DeleteMemoryStoreResponse delResult = await memoryClient.DeleteMemoryStoreAsync(name: store.Name);
        Assert.That(delResult.Deleted, Is.True);
        Assert.That(
            (await memoryClient.GetMemoryStoresAsync().ToEnumerableAsync())
                .Select(x => x.Id)
                .Any(x => x == store.Id),
            Is.False,
            $"The {store.Id} was unexpectedly found in the list of memory stores after being deleted."
        );
    }

    [RecordedTest]
    [Ignore("The working V2 endpoint does not have the embeddings model yet.")]
    [TestCase(true)]
    [TestCase(false)]
    public async Task TestMemorySearch(bool useConversation)
    {
        AgentsClient client = GetTestClient();
        MemoryStoreObject store = await CreateMemoryStore(client);
        MemoryStoreClient memoryClient = client.GetMemoryStoreClient();
        // Create an empty scope and make sure we cannot find anything.
        string scope = "Test scope";
        memoryClient.UpdateMemories(store.Id, scope, items: []);
        MemorySearchOptions opts = new()
        {
            MaxMemories = 1,
            Items = { ResponseItem.CreateUserMessageItem("Name your favorite animal") },
        };
        MemoryStoreSearchResponse resp = await memoryClient.SearchMemoriesAsync(
            memoryStoreId: store.Id,
            scope: scope,
            options: opts
        );
        Assert.That(!resp.Memories.Any(), $"Unexpectedly found the result: {resp.Memories[0].MemoryItem.Content}");
        // Populate the scope and make sure, we can get the result.
        ResponseItem userItem = ResponseItem.CreateUserMessageItem("What is your favorite animal?");
        ResponseItem agentItem = ResponseItem.CreateAssistantMessageItem("My favorite animal is Plagiarus praepotens.");

        MemoryUpdateResult updateResult = null;

        if (useConversation)
        {
            AgentConversationCreationOptions conversationOptions = new()
            {
                Items = { userItem, agentItem },
            };
            AgentConversation conv = await CreateConversation(client, opts: conversationOptions);
            updateResult = await memoryClient.UpdateMemoriesAsync(store.Id, scope, conv.Id);
        }
        else
        {
            updateResult = await memoryClient.UpdateMemoriesAsync(store.Id, scope, [userItem, agentItem]);
        }
        resp = await memoryClient.SearchMemoriesAsync(
            memoryStoreId: store.Id,
            scope: scope
        );
        Assert.That(resp.Memories.Count, Is.EqualTo(1), $"The number of found items is {resp.Memories.Count}, while expected 1.");
        Assert.That(resp.Memories[0].MemoryItem.Content.ToLower(), Does.Contain("plagiarus"));
    }

    [RecordedTest]
    [TestCase(ToolType.CodeInterpreter)]
    [TestCase(ToolType.FileSearch)]
    public async Task TestTool(ToolType toolType)
    {
        AgentsClient client = GetTestClient();
        OpenAIClient openAIClient = client.GetOpenAIClient(TestOpenAIClientOptions);
        AgentVersion agentVersion = await client.CreateAgentVersionAsync(
            agentName: AGENT_NAME,
            definition: await GetAgentToolDefinition(toolType, openAIClient),
            options: null
        );
        OpenAIResponseClient responseClient = openAIClient.GetOpenAIResponseClient(
            TestEnvironment.MODELDEPLOYMENTNAME);
        AgentReference agentReference = new(name: agentVersion.Name)
        {
            Version = agentVersion.Version,
        };
        ResponseCreationOptions responseOptions = new();
<<<<<<< HEAD
        responseOptions.Agent = agentReference;
        ResponseItem request = ResponseItem.CreateUserMessageItem("Can you give me the documented codes for 'banana' and 'orange'?");
=======
        responseOptions.SetAgentReference(agentReference);
        ResponseItem request = ResponseItem.CreateUserMessageItem(ToolPrompts[toolType]);
>>>>>>> e333d740
        OpenAIResponse response = await responseClient.CreateResponseAsync(
            [request],
            responseOptions);
        response = await WaitForRun(responseClient, response);
        Assert.That(response.Status, Is.EqualTo(ResponseStatus.Completed));
        Assert.That(response.GetOutputText(), Is.Not.Null.And.Not.Empty);
        if (ExpectedOutput.TryGetValue(toolType, out string expectedResponse))
        {
            Assert.That(response.GetOutputText(), Does.Contain(expectedResponse), $"The output: \"{response.GetOutputText()}\" does not contain {expectedResponse}");
        }
    }

    [RecordedTest]
    public async Task TestFunctions()
    {
        AgentsClient client = GetTestClient();
        OpenAIClient openAIClient = client.GetOpenAIClient(TestOpenAIClientOptions);
        AgentVersion agentVersion = await client.CreateAgentVersionAsync(
            agentName: AGENT_NAME,
            definition: await GetAgentToolDefinition(ToolType.FunctionCall, openAIClient),
            options: null
        );
        OpenAIResponseClient responseClient = openAIClient.GetOpenAIResponseClient(
            TestEnvironment.MODELDEPLOYMENTNAME);
        AgentReference agentReference = new(name: agentVersion.Name)
        {
            Version = agentVersion.Version,
        };
        ResponseCreationOptions responseOptions = new();
        responseOptions.SetAgentReference(agentReference);
        ResponseItem request = ResponseItem.CreateUserMessageItem(ToolPrompts[ToolType.FunctionCall]);
        List<ResponseItem> inputItems = [request];
        bool funcionCalled;
        bool functionWasCalled = false;
        OpenAIResponse response;
        do
        {
            response = await responseClient.CreateResponseAsync(
                inputItems: inputItems,
                options: responseOptions);
            response = await WaitForRun(responseClient, response);
            funcionCalled = false;
            foreach (ResponseItem responseItem in response.OutputItems)
            {
                inputItems.Add(responseItem);
                if (responseItem is FunctionCallResponseItem functionToolCall)
                {
                    Assert.That(functionToolCall.FunctionName, Is.EqualTo("GetCityNicknameForTest"));
                    using JsonDocument argumentsJson = JsonDocument.Parse(functionToolCall.FunctionArguments);
                    string locationArgument = argumentsJson.RootElement.GetProperty("location").GetString();
                    inputItems.Add(ResponseItem.CreateFunctionCallOutputItem(
                        callId: functionToolCall.CallId,
                        functionOutput: GetCityNicknameForTest(locationArgument)
                    ));
                    funcionCalled = true;
                    functionWasCalled = true;
                }
            }
        } while (funcionCalled);
        Assert.That(functionWasCalled, "The function was not called.");
        Assert.That(response.GetOutputText(), Is.Not.Null.And.Not.Empty);
        Assert.That(response.GetOutputText().ToLower, Does.Contain(ExpectedOutput[ToolType.FunctionCall]), $"The output: \"{response.GetOutputText()}\" does not contain {ExpectedOutput[ToolType.FunctionCall]}");
    }

    [RecordedTest]
    [Ignore("Needs recording update for 2025-11-15-preview")]
    public async Task TestAzureContainerApp()
    {
        AgentsClient client = GetTestClient();
        AgentVersion containerAgentVersion = await client.CreateAgentVersionAsync(
            agentName: AGENT_NAME,
            definition: new ContainerAppAgentDefinition(
                containerProtocolVersions: [new ProtocolVersionRecord(protocol: AgentCommunicationMethod.Responses, version: "1")],
                containerAppResourceId: TestEnvironment.CONTAINER_APP_RESOURCE_ID,
                ingressSubdomainSuffix: TestEnvironment.INGRESS_SUBDOMAIN_SUFFIX),
            options: null
        );
        OpenAIClient openAIClient = client.GetOpenAIClient(TestOpenAIClientOptions);
        OpenAIResponseClient responseClient = openAIClient.GetOpenAIResponseClient(
            TestEnvironment.MODELDEPLOYMENTNAME);
        AgentConversationCreationOptions conversationOptions = new();
        conversationOptions.Items.Add(
            ResponseItem.CreateUserMessageItem("What is the size of France in square miles?")
        );
        AgentConversation conversation = await CreateConversation(client, conversationOptions);
        AgentReference agentReference = new(name: containerAgentVersion.Name)
        {
            Version = containerAgentVersion.Version,
        };

        OpenAIResponse response = await responseClient.CreateResponseAsync(
            agentRef: agentReference,
            conversation: conversation
        );
        response = await WaitForRun(responseClient, response);
        Assert.That(response.Status, Is.EqualTo(ResponseStatus.Completed));
        Assert.That(response.GetOutputText(), Is.Not.Null.And.Not.Empty);
    }

    [RecordedTest]
    [TestCase(true)]
    [TestCase(false)]
    public async Task PerRequestToolsRejectedWithAgent(bool agentIsPresent)
    {
        AgentsClient agentsClient = GetTestClient();
        OpenAIClient openAIClient = agentsClient.GetOpenAIClient(TestOpenAIClientOptions);
        OpenAIResponseClient responseClient = openAIClient.GetOpenAIResponseClient(TestEnvironment.MODELDEPLOYMENTNAME);

        ResponseCreationOptions responseOptions = new()
        {
            Tools =
            {
                ResponseTool.CreateFunctionTool(
                    functionName: "get_user_name",
                    functionParameters: BinaryData.FromString("{}"),
                    strictModeEnabled: false,
                    functionDescription: "Gets the user's name, as used for friendly address."
                )
            }
        };

        if (agentIsPresent)
        {
            AgentDefinition agentDefinition = new PromptAgentDefinition(TestEnvironment.MODELDEPLOYMENTNAME)
            {
                Instructions = "You are a helpful agent that happens to always talk like a pirate. Arr!",
            };

            AgentVersion agentVersion = await agentsClient.CreateAgentVersionAsync(
                agentName: "TestPromptAgentFromDotnet",
                definition: agentDefinition,
                options: null
            );

            responseOptions.Agent = agentVersion;
        }

        List<ResponseItem> inputItems = [ResponseItem.CreateUserMessageItem("Hello, model!")];

        if (agentIsPresent)
        {
            ClientResultException expectedException = Assert.ThrowsAsync<ClientResultException>(async () => await responseClient.CreateResponseAsync(inputItems, responseOptions));
            Assert.That(expectedException.Message?.ToLower(), Does.Contain("agent is specified"));
        }
        else
        {
            Assert.DoesNotThrowAsync(async () => await responseClient.CreateResponseAsync(inputItems, responseOptions));
        }
    }

    public enum TestItemPersistenceMode
    {
        UsingConversations,
        UsingPreviousResponseId,
        UsingLocalItemsOnly
    }

    [RecordedTest]
    [TestCase(TestItemPersistenceMode.UsingConversations)]
    [TestCase(TestItemPersistenceMode.UsingPreviousResponseId)]
    [TestCase(TestItemPersistenceMode.UsingLocalItemsOnly)]
    public async Task TestFunctionToolMultiturnWithPersistence(TestItemPersistenceMode persistenceMode)
    {
        AgentsClient agentsClient = GetTestClient();
        OpenAIClient openAIClient = agentsClient.GetOpenAIClient(TestOpenAIClientOptions);
        OpenAIResponseClient responseClient = openAIClient.GetOpenAIResponseClient(TestEnvironment.MODELDEPLOYMENTNAME);

        CancellationTokenSource cts = new(TimeSpan.FromSeconds(60));

        AgentDefinition agentDefinition = new PromptAgentDefinition(TestEnvironment.MODELDEPLOYMENTNAME)
        {
            Instructions = "You are a helpful agent that happens to always talk like a pirate.",
            Tools =
            {
                ResponseTool.CreateFunctionTool(
                    functionName: "get_user_name",
                    functionParameters: BinaryData.FromString("{}"),
                    strictModeEnabled: false,
                    functionDescription: "Gets the user's name, as used for friendly address."
                )
            }
        };

        AgentVersion newAgentVersion = await agentsClient.CreateAgentVersionAsync(
            "TestPiratePromptAgentWithToolsFromDotnetTests",
            agentDefinition,
            new AgentVersionCreationOptions()
            {
                Metadata =
                {
                    ["can_delete_this"] = "true"
                }
            },
            cts.Token);

        ResponseCreationOptions responseCreationOptions = new();
        responseCreationOptions.Agent = newAgentVersion;

        string userInput = "Hello, agent! Greet me by name.";
        List<ResponseItem> inputItems = [ResponseItem.CreateUserMessageItem(userInput)];

        // Using a conversation: here, a new conversation is created for this interaction.
        if (persistenceMode == TestItemPersistenceMode.UsingConversations)
        {
            AgentConversation conversation = await agentsClient.GetConversationClient().CreateConversationAsync(options: null, cts.Token);
            responseCreationOptions.Conversation = conversation;
        }
        else if (persistenceMode == TestItemPersistenceMode.UsingPreviousResponseId)
        {
            // Managed between calls
        }
        else if (persistenceMode == TestItemPersistenceMode.UsingLocalItemsOnly)
        {
            responseCreationOptions.StoredOutputEnabled = false;
        }

        OpenAIResponse response = await responseClient.CreateResponseAsync(inputItems, responseCreationOptions, cts.Token);

        Assert.That(response.OutputItems.Count, Is.GreaterThan(0));

        FunctionCallResponseItem functionCallItem = response.OutputItems.Last() as FunctionCallResponseItem;
        Assert.That(functionCallItem?.FunctionName, Is.EqualTo("get_user_name"));

        // When accumulating locally, retain the original input and add output items to the local list for
        // the next call.
        if (persistenceMode == TestItemPersistenceMode.UsingLocalItemsOnly)
        {
            inputItems.AddRange(response.OutputItems);
        }
        else
        {
            inputItems.Clear();
        }

        if (persistenceMode == TestItemPersistenceMode.UsingPreviousResponseId)
        {
            responseCreationOptions.PreviousResponseId = response.Id;
        }

        string replyToFunctionCall = "Ishmael";
        inputItems.Add(ResponseItem.CreateFunctionCallOutputItem(functionCallItem.CallId, replyToFunctionCall));
        response = await responseClient.CreateResponseAsync(inputItems, responseCreationOptions, cts.Token);

        Assert.That(response.GetOutputText().ToLower(), Does.Contain(replyToFunctionCall.ToLower()));
    }

    private static readonly string s_HelloWorkflowYaml = """
        kind: workflow
        trigger:
          kind: OnConversationStart
          id: my_workflow
          actions:
            - kind: SendActivity
              id: sendActivity_welcome
              activity: hello world
            - kind: EndConversation
              id: end_conversation
        """;
}<|MERGE_RESOLUTION|>--- conflicted
+++ resolved
@@ -408,7 +408,7 @@
             });
 
         ResponseCreationOptions responseOptions = new();
-        responseOptions.SetAgentReference(agent);
+        responseOptions.Agent = agent;
 
         ResponseItem item = ResponseItem.CreateUserMessageItem("What's my name?");
 
@@ -639,13 +639,8 @@
             Version = agentVersion.Version,
         };
         ResponseCreationOptions responseOptions = new();
-<<<<<<< HEAD
         responseOptions.Agent = agentReference;
-        ResponseItem request = ResponseItem.CreateUserMessageItem("Can you give me the documented codes for 'banana' and 'orange'?");
-=======
-        responseOptions.SetAgentReference(agentReference);
         ResponseItem request = ResponseItem.CreateUserMessageItem(ToolPrompts[toolType]);
->>>>>>> e333d740
         OpenAIResponse response = await responseClient.CreateResponseAsync(
             [request],
             responseOptions);
@@ -670,12 +665,8 @@
         );
         OpenAIResponseClient responseClient = openAIClient.GetOpenAIResponseClient(
             TestEnvironment.MODELDEPLOYMENTNAME);
-        AgentReference agentReference = new(name: agentVersion.Name)
-        {
-            Version = agentVersion.Version,
-        };
         ResponseCreationOptions responseOptions = new();
-        responseOptions.SetAgentReference(agentReference);
+        responseOptions.Agent = agentVersion;
         ResponseItem request = ResponseItem.CreateUserMessageItem(ToolPrompts[ToolType.FunctionCall]);
         List<ResponseItem> inputItems = [request];
         bool funcionCalled;
