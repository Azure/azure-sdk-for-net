﻿// Copyright (c) Microsoft Corporation. All rights reserved.
// Licensed under the MIT License.

using System;
using System.ClientModel;
using System.Collections.Generic;
using System.Threading.Tasks;
using Azure.Identity;
using Microsoft.ClientModel.TestFramework;

namespace Azure.AI.Projects.OpenAI.Tests
{
    public class ProjectsOpenAITestEnvironment : TestEnvironment
    {
<<<<<<< HEAD
        public string PROJECT_ENDPOINT => WrappedGetRecordedVariable("PROJECT_ENDPOINT", isSecret: false);
        public string AGENT_NAME => WrappedGetRecordedVariable("AZURE_AI_FOUNDRY_AGENT_NAME", isSecret: false);
        public string MODELDEPLOYMENTNAME => WrappedGetRecordedVariable("MODEL_DEPLOYMENT_NAME", isSecret: false);
        public string KNOWN_CONVERSATION_ID => WrappedGetRecordedVariable("KNOWN_CONVERSATION_ID", isSecret: false);
        public string PARITY_OPENAI_API_KEY => WrappedGetRecordedVariable("OPENAI_API_KEY");
=======
        public string PROJECT_ENDPOINT => GetRecordedVariable("PROJECT_ENDPOINT");
        public string AGENT_NAME => GetRecordedVariable("AZURE_AI_FOUNDRY_AGENT_NAME");
        public string MODELDEPLOYMENTNAME => GetRecordedVariable("MODEL_DEPLOYMENT_NAME");
        public string COMPUTER_USE_DEPLOYMENT_NAME => GetRecordedVariable("COMPUTER_USE_DEPLOYMENT_NAME");
>>>>>>> 840c47d8

        public string WrappedGetRecordedVariable(string key, bool isSecret = true)
        {
            try
            {
                return GetRecordedVariable(
                    key,
                    options =>
                    {
                        if (isSecret)
                        {
                            options.IsSecret();
                        }
                    });
            }
            catch (InvalidOperationException invalidOperationException)
            {
                if (Mode == RecordedTestMode.Playback)
                {
                    throw new TestRecordingMismatchException($"Failed to retrieve recorded variable '{key}' during playback.", invalidOperationException);
                }
                throw;
            }
        }

        public override Task WaitForEnvironmentAsync()
        {
            return Task.CompletedTask;
        }

        public override AuthenticationTokenProvider Credential => Mode switch
        {
            RecordedTestMode.Live or RecordedTestMode.Record => new DefaultAzureCredential(),
            _ => base.Credential
        };
<<<<<<< HEAD

        public override Dictionary<string, string> ParseEnvironmentFile()
        {
            return new();
        }
=======
        public string EMBEDDINGMODELDEPLOYMENTNAME => GetRecordedVariable("EMBEDDING_MODEL_DEPLOYMENT_NAME");
        public string CONTAINER_APP_RESOURCE_ID => GetRecordedVariable("CONTAINER_APP_RESOURCE_ID");
        public string INGRESS_SUBDOMAIN_SUFFIX => GetRecordedVariable("INGRESS_SUBDOMAIN_SUFFIX");
        public string IMAGE_GENERATION_DEPLOYMENT_NAME => GetRecordedVariable("IMAGE_GENERATION_DEPLOYMENT_NAME");
>>>>>>> 840c47d8
    }
}<|MERGE_RESOLUTION|>--- conflicted
+++ resolved
@@ -12,18 +12,18 @@
 {
     public class ProjectsOpenAITestEnvironment : TestEnvironment
     {
-<<<<<<< HEAD
         public string PROJECT_ENDPOINT => WrappedGetRecordedVariable("PROJECT_ENDPOINT", isSecret: false);
         public string AGENT_NAME => WrappedGetRecordedVariable("AZURE_AI_FOUNDRY_AGENT_NAME", isSecret: false);
         public string MODELDEPLOYMENTNAME => WrappedGetRecordedVariable("MODEL_DEPLOYMENT_NAME", isSecret: false);
+        public string EMBEDDINGMODELDEPLOYMENTNAME => WrappedGetRecordedVariable("EMBEDDING_MODEL_DEPLOYMENT_NAME", isSecret: false);
+        public string INGRESS_SUBDOMAIN_SUFFIX => WrappedGetRecordedVariable("INGRESS_SUBDOMAIN_SUFFIX", isSecret: false);
+        public string OPENAI_FILE_ID => WrappedGetRecordedVariable("OPENAI_FILE_ID", isSecret: false    );
+        public string COMPUTER_SCREENSHOTS => WrappedGetRecordedVariable("COMPUTER_SCREENSHOTS", isSecret: false);
+        public string IMAGE_GENERATION_DEPLOYMENT_NAME => WrappedGetRecordedVariable("IMAGE_GENERATION_DEPLOYMENT_NAME", isSecret: false);
+        public string COMPUTER_USE_DEPLOYMENT_NAME => WrappedGetRecordedVariable("COMPUTER_USE_DEPLOYMENT_NAME", isSecret: false);
+        public string CONTAINER_APP_RESOURCE_ID => WrappedGetRecordedVariable("CONTAINER_APP_RESOURCE_ID", isSecret: false);
         public string KNOWN_CONVERSATION_ID => WrappedGetRecordedVariable("KNOWN_CONVERSATION_ID", isSecret: false);
         public string PARITY_OPENAI_API_KEY => WrappedGetRecordedVariable("OPENAI_API_KEY");
-=======
-        public string PROJECT_ENDPOINT => GetRecordedVariable("PROJECT_ENDPOINT");
-        public string AGENT_NAME => GetRecordedVariable("AZURE_AI_FOUNDRY_AGENT_NAME");
-        public string MODELDEPLOYMENTNAME => GetRecordedVariable("MODEL_DEPLOYMENT_NAME");
-        public string COMPUTER_USE_DEPLOYMENT_NAME => GetRecordedVariable("COMPUTER_USE_DEPLOYMENT_NAME");
->>>>>>> 840c47d8
 
         public string WrappedGetRecordedVariable(string key, bool isSecret = true)
         {
@@ -49,6 +49,11 @@
             }
         }
 
+        public override Dictionary<string, string> ParseEnvironmentFile()
+        {
+            return new();
+        }
+
         public override Task WaitForEnvironmentAsync()
         {
             return Task.CompletedTask;
@@ -59,17 +64,5 @@
             RecordedTestMode.Live or RecordedTestMode.Record => new DefaultAzureCredential(),
             _ => base.Credential
         };
-<<<<<<< HEAD
-
-        public override Dictionary<string, string> ParseEnvironmentFile()
-        {
-            return new();
-        }
-=======
-        public string EMBEDDINGMODELDEPLOYMENTNAME => GetRecordedVariable("EMBEDDING_MODEL_DEPLOYMENT_NAME");
-        public string CONTAINER_APP_RESOURCE_ID => GetRecordedVariable("CONTAINER_APP_RESOURCE_ID");
-        public string INGRESS_SUBDOMAIN_SUFFIX => GetRecordedVariable("INGRESS_SUBDOMAIN_SUFFIX");
-        public string IMAGE_GENERATION_DEPLOYMENT_NAME => GetRecordedVariable("IMAGE_GENERATION_DEPLOYMENT_NAME");
->>>>>>> 840c47d8
     }
 }