﻿// Copyright (c) Microsoft Corporation. All rights reserved.
// Licensed under the MIT License.

using System;
using System.ClientModel;
using System.ClientModel.Primitives;
using System.Collections.Generic;
using System.IO;
using System.Linq;
using System.Text.RegularExpressions;
using System.Threading.Tasks;

using Azure.AI.Projects;
using Azure.AI.Projects.OpenAI;
using Azure.Identity;
using Microsoft.ClientModel.TestFramework;
using NUnit.Framework;
using OpenAI;
using OpenAI.Responses;

namespace Azure.AI.Projects.OpenAI.Tests;

[LiveParallelizable(ParallelScope.All)]
public class ProjectsOpenAITestBase : RecordedTestBase<ProjectsOpenAITestEnvironment>
{
    public enum OpenAIClientMode
    {
        UseExternalOpenAI,
        UseFDPOpenAI
    }

<<<<<<< HEAD
    public Dictionary<ToolType, string> ToolPrompts = new()
    {
        {ToolType.None, "Hello, tell me a joke."},
        {ToolType.FunctionCall, "What is the nickname for Seattle, WA?" },
        {ToolType.BingGrounding, "How does wikipedia explain Euler's Identity?" },
        {ToolType.OpenAPI, "What's the weather in Seattle?"},
        {ToolType.DeepResearch, "Research the current state of studies on orca intelligence and orca language, " +
            "including what is currently known about orcas' cognitive capabilities, " +
            "communication systems and problem-solving reflected in recent publications in top their scientific " +
            "journals like Science, Nature and PNAS."},
        {ToolType.AzureAISearch, "What is the temperature rating of the cozynights sleeping bag?"},
        {ToolType.ConnectedAgent, "What is the Microsoft stock price?"},
        {ToolType.FileSearch,  "Can you give me the documented codes for 'banana' and 'orange'?"},
        {ToolType.AzureFunction, "What is the most prevalent element in the universe? What would foo say?"},
        {ToolType.BrowserAutomation, "Your goal is to report the percent of Microsoft year-to-date stock price change. " +
                    "To do that, go to the website finance.yahoo.com. " +
                    "At the top of the page, you will find a search bar." +
                    "Enter the value 'MSFT', to get information about the Microsoft stock price." +
                    "At the top of the resulting page you will see a default chart of Microsoft stock price." +
                    "Click on 'YTD' at the top of that chart, and report the percent value that shows up just below it."},
        {ToolType.MicrosoftFabric, "What are top 3 weather events with largest revenue loss?"},
        {ToolType.Sharepoint, "Hello, summarize the key points of the first document in the list."},
        {ToolType.CodeInterpreter,  "Can you give me the documented codes for 'banana' and 'orange'?"},
    };

    public Dictionary<ToolType, string> ToolInstructions = new()
    {
        {ToolType.None, "You are a prompt agent."},
        {ToolType.BingGrounding, "You are helpful agent."},
        {ToolType.FunctionCall, "You are helpful agent. Use the provided functions to help answer questions."},
        {ToolType.OpenAPI, "You are helpful agent."},
        {ToolType.DeepResearch, "You are a helpful agent that assists in researching scientific topics."},
        {ToolType.AzureAISearch, "You are a helpful agent that can search for information using Azure AI Search."},
        {ToolType.ConnectedAgent, "You are a helpful assistant, and use the connected agents to get stock prices."},
        {ToolType.FileSearch,  "You are helpful agent."},
        {ToolType.BrowserAutomation, "You are an Agent helping with browser automation tasks. " +
                            "You can answer questions, provide information, and assist with various tasks " +
                            "related to web browsing using the Browser Automation tool available to you." },
        {ToolType.MicrosoftFabric, "You are helpful agent."},
        {ToolType.Sharepoint, "You are helpful agent."},
        {ToolType.CodeInterpreter, "You are helpful agent."},
    };

    public Dictionary<ToolType, string> ExpectedOutput = new()
    {
        {ToolType.CodeInterpreter, "673457"},
        {ToolType.FileSearch, "673457"},
        {ToolType.FunctionCall, "emerald"},
    };
    #endregion

    private static RecordedTestMode? GetRecordedTestMode() => Environment.GetEnvironmentVariable("AZURE_TEST_MODE") switch
    {
        "Playback" => RecordedTestMode.Playback,
        "Live" => RecordedTestMode.Live,
        "Record" => RecordedTestMode.Record,
        _ => null
    };

    private readonly List<string> _conversationIDs = [];
    private ProjectConversationsClient _conversations = null;

    public ProjectsOpenAITestBase(bool isAsync) : this(isAsync, testMode: GetRecordedTestMode()) { }
=======
    public ProjectsOpenAITestBase(bool isAsync) : base(isAsync) { }
>>>>>>> f0fb6f70

    public ProjectsOpenAITestBase(bool isAsync, RecordedTestMode? testMode = null) : base(isAsync, testMode)
    {
    }

    protected AIProjectClientOptions CreateTestProjectClientOptions(bool instrument = true)
        => GetConfiguredOptions(new AIProjectClientOptions(), instrument);

    protected T CreateTestOpenAIClientOptions<T>(Uri endpoint = null, bool instrument = true)
        where T : OpenAIClientOptions
    {
        T options = typeof(T).Name switch
        {
            nameof(OpenAIClientOptions) => (T)new OpenAIClientOptions(),
            nameof(ProjectOpenAIClientOptions) => (T)(object)new ProjectOpenAIClientOptions(),
            nameof(ProjectResponsesClientOptions) => (T)(object)new ProjectResponsesClientOptions(),
            _ => throw new NotImplementedException()
        };
        options.Endpoint = endpoint;
        return GetConfiguredOptions(options, instrument);
    }

    private T GetConfiguredOptions<T>(T options, bool instrument)
        where T : ClientPipelineOptions
    {
        options.AddPolicy(GetDumpPolicy(), PipelinePosition.BeforeTransport);
        options.AddPolicy(
            new TestPipelinePolicy(message =>
            {
                if (Mode == RecordedTestMode.Playback)
                {
                    // TODO: ...why!?
                    message.Request.Headers.Set("Authorization", "Sanitized");
                }
            }),
            PipelinePosition.PerCall);

        return instrument ? InstrumentClientOptions(options) : options;
    }

    protected AIProjectClient GetTestProjectClient()
    {
        AIProjectClientOptions options = CreateTestProjectClientOptions();
        AIProjectClient baseClient = new(new Uri(TestEnvironment.PROJECT_ENDPOINT), GetTestAuthenticationProvider(), options);
        return CreateProxyFromClient(baseClient);
    }

    protected ProjectOpenAIClient GetTestProjectOpenAIClient(bool endpointInConstructor = true, bool endpointInOptions = false)
    {
        ProjectOpenAIClientOptions clientOptions = CreateTestOpenAIClientOptions<ProjectOpenAIClientOptions>(
            endpoint: endpointInOptions ? new Uri($"{TestEnvironment.PROJECT_ENDPOINT}/openai") : null);

        return CreateProxyFromClient(endpointInConstructor
            ? new ProjectOpenAIClient(new Uri(TestEnvironment.PROJECT_ENDPOINT), GetTestAuthenticationProvider(), clientOptions)
            : new ProjectOpenAIClient(GetTestAuthenticationPolicy(), clientOptions));
    }

    protected ProjectResponsesClient GetTestProjectResponsesClient(bool endpointInConstructor = true, bool endpointInOptions = false, string defaultAgentName = null, string defaultModelName = null, string defaultConversationId = null)
    {
        ProjectResponsesClientOptions clientOptions = CreateTestOpenAIClientOptions<ProjectResponsesClientOptions>(
            endpoint: endpointInOptions ? new Uri($"{TestEnvironment.PROJECT_ENDPOINT}/openai") : null);

        AgentReference defaultAgent = null;
        if (defaultAgentName is not null)
        {
            defaultAgent = new(defaultAgentName);
        }
        else if (defaultModelName is not null)
        {
            defaultAgent = new($"model:{defaultModelName}");
        }

        return CreateProxyFromClient(endpointInConstructor
                ? new ProjectResponsesClient(new Uri(TestEnvironment.PROJECT_ENDPOINT), GetTestAuthenticationProvider(), defaultAgent, defaultConversationId, clientOptions)
                : new ProjectResponsesClient(GetTestAuthenticationProvider(), clientOptions));
    }

    protected OpenAIClient GetTestBaseOpenAIClient(Uri overrideEndpoint = null)
    {
        OpenAIClientOptions options = CreateTestOpenAIClientOptions<OpenAIClientOptions>(overrideEndpoint);

        return CreateProxyFromClient(
            new OpenAIClient(
                new ApiKeyCredential(TestEnvironment.PARITY_OPENAI_API_KEY),
                options));
    }

    private AuthenticationTokenProvider GetTestAuthenticationProvider()
    {
        // For local testing if you are using non default account
        // add USE_CLI_CREDENTIAL into the .runsettings and set it to true,
        // also provide the PATH variable.
        // This path should allow launching az command.
        if (Mode != RecordedTestMode.Playback && bool.TryParse(Environment.GetEnvironmentVariable("USE_CLI_CREDENTIAL"), out bool cliValue) && cliValue)
        {
            return new AzureCliCredential();
        }
        return TestEnvironment.Credential;
    }

    private AuthenticationPolicy GetTestAuthenticationPolicy() => new BearerTokenPolicy(GetTestAuthenticationProvider(), "https://ai.azure.com/.default");

    protected async Task<OpenAIResponse> WaitForRun(OpenAIResponseClient responses, OpenAIResponse response, int waitTime=500)
    {
        while (response.Status != ResponseStatus.Incomplete && response.Status != ResponseStatus.Failed && response.Status != ResponseStatus.Completed)
        {
            if (Mode != RecordedTestMode.Playback)
                await Task.Delay(TimeSpan.FromMilliseconds(waitTime));
            response = await responses.GetResponseAsync(responseId: response.Id);
        }
        return response;
    }

    protected void IgnoreSampleMayBe()
    {
        if (Mode != RecordedTestMode.Live)
        {
            Assert.Ignore("Samples represented as tests only for validation of compilation.");
        }
    }

    #region ToolHelper

    protected static string GetCityNicknameForTest(string location) => location switch
    {
        "Seattle, WA" => "The Emerald City",
        _ => throw new NotImplementedException(),
    };

    #endregion
    #region Cleanup

    [TearDown]
    public virtual void Cleanup()
    {
    }
    #endregion

    #region Debug Method
    internal static PipelinePolicy GetDumpPolicy()
    {
        return new TestPipelinePolicy((message) =>
        {
            if (message.Request is not null && message.Response is null)
            {
                Console.WriteLine($"--- New request ---");
                IEnumerable<string> headerPairs = message?.Request?.Headers?.Select(header => $"{header.Key}={(header.Key.ToLower().Contains("auth") ? "***" : header.Value)}");
                string headers = string.Join(",", headerPairs);
                Console.WriteLine($"Headers: {headers}");
                Console.WriteLine($"{message?.Request?.Method} URI: {message?.Request?.Uri}");
                if (message.Request?.Content != null)
                {
                    string contentType = "Unknown Content Type";
                    if (message.Request.Headers?.TryGetValue("Content-Type", out contentType) == true
                        && contentType == "application/json")
                    {
                        using MemoryStream stream = new();
                        message.Request.Content.WriteTo(stream, default);
                        stream.Position = 0;
                        using StreamReader reader = new(stream);
                        string requestDump = reader.ReadToEnd();
                        stream.Position = 0;
                        requestDump = Regex.Replace(requestDump, @"""data"":[\\w\\r\\n]*""[^""]*""", @"""data"":""...""");
                        Console.WriteLine(requestDump);
                    }
                    else
                    {
                        string length = message.Request.Content.TryComputeLength(out long numberLength)
                            ? $"{numberLength} bytes"
                            : "unknown length";
                        Console.WriteLine($"<< Non-JSON content: {contentType} >> {length}");
                    }
                }
            }
            if (message.Response != null)
            {
                IEnumerable<string> headerPairs = message?.Response?.Headers?.Select(header => $"{header.Key}={(header.Key.ToLower().Contains("auth") ? "***" : header.Value)}");
                string headers = string.Join(",", headerPairs);
                Console.WriteLine($"Response headers: {headers}");
                if (message.BufferResponse)
                {
                    message.Response.BufferContent();
                    Console.WriteLine("--- Begin response content ---");
                    Console.WriteLine(message.Response.Content?.ToString());
                    Console.WriteLine("--- End of response content ---");
                }
                else
                {
                    Console.WriteLine("--- Response (unbuffered, content not rendered) ---");
                }
            }
        });
    }
    #endregion
}<|MERGE_RESOLUTION|>--- conflicted
+++ resolved
@@ -29,58 +29,6 @@
         UseFDPOpenAI
     }
 
-<<<<<<< HEAD
-    public Dictionary<ToolType, string> ToolPrompts = new()
-    {
-        {ToolType.None, "Hello, tell me a joke."},
-        {ToolType.FunctionCall, "What is the nickname for Seattle, WA?" },
-        {ToolType.BingGrounding, "How does wikipedia explain Euler's Identity?" },
-        {ToolType.OpenAPI, "What's the weather in Seattle?"},
-        {ToolType.DeepResearch, "Research the current state of studies on orca intelligence and orca language, " +
-            "including what is currently known about orcas' cognitive capabilities, " +
-            "communication systems and problem-solving reflected in recent publications in top their scientific " +
-            "journals like Science, Nature and PNAS."},
-        {ToolType.AzureAISearch, "What is the temperature rating of the cozynights sleeping bag?"},
-        {ToolType.ConnectedAgent, "What is the Microsoft stock price?"},
-        {ToolType.FileSearch,  "Can you give me the documented codes for 'banana' and 'orange'?"},
-        {ToolType.AzureFunction, "What is the most prevalent element in the universe? What would foo say?"},
-        {ToolType.BrowserAutomation, "Your goal is to report the percent of Microsoft year-to-date stock price change. " +
-                    "To do that, go to the website finance.yahoo.com. " +
-                    "At the top of the page, you will find a search bar." +
-                    "Enter the value 'MSFT', to get information about the Microsoft stock price." +
-                    "At the top of the resulting page you will see a default chart of Microsoft stock price." +
-                    "Click on 'YTD' at the top of that chart, and report the percent value that shows up just below it."},
-        {ToolType.MicrosoftFabric, "What are top 3 weather events with largest revenue loss?"},
-        {ToolType.Sharepoint, "Hello, summarize the key points of the first document in the list."},
-        {ToolType.CodeInterpreter,  "Can you give me the documented codes for 'banana' and 'orange'?"},
-    };
-
-    public Dictionary<ToolType, string> ToolInstructions = new()
-    {
-        {ToolType.None, "You are a prompt agent."},
-        {ToolType.BingGrounding, "You are helpful agent."},
-        {ToolType.FunctionCall, "You are helpful agent. Use the provided functions to help answer questions."},
-        {ToolType.OpenAPI, "You are helpful agent."},
-        {ToolType.DeepResearch, "You are a helpful agent that assists in researching scientific topics."},
-        {ToolType.AzureAISearch, "You are a helpful agent that can search for information using Azure AI Search."},
-        {ToolType.ConnectedAgent, "You are a helpful assistant, and use the connected agents to get stock prices."},
-        {ToolType.FileSearch,  "You are helpful agent."},
-        {ToolType.BrowserAutomation, "You are an Agent helping with browser automation tasks. " +
-                            "You can answer questions, provide information, and assist with various tasks " +
-                            "related to web browsing using the Browser Automation tool available to you." },
-        {ToolType.MicrosoftFabric, "You are helpful agent."},
-        {ToolType.Sharepoint, "You are helpful agent."},
-        {ToolType.CodeInterpreter, "You are helpful agent."},
-    };
-
-    public Dictionary<ToolType, string> ExpectedOutput = new()
-    {
-        {ToolType.CodeInterpreter, "673457"},
-        {ToolType.FileSearch, "673457"},
-        {ToolType.FunctionCall, "emerald"},
-    };
-    #endregion
-
     private static RecordedTestMode? GetRecordedTestMode() => Environment.GetEnvironmentVariable("AZURE_TEST_MODE") switch
     {
         "Playback" => RecordedTestMode.Playback,
@@ -89,13 +37,7 @@
         _ => null
     };
 
-    private readonly List<string> _conversationIDs = [];
-    private ProjectConversationsClient _conversations = null;
-
     public ProjectsOpenAITestBase(bool isAsync) : this(isAsync, testMode: GetRecordedTestMode()) { }
-=======
-    public ProjectsOpenAITestBase(bool isAsync) : base(isAsync) { }
->>>>>>> f0fb6f70
 
     public ProjectsOpenAITestBase(bool isAsync, RecordedTestMode? testMode = null) : base(isAsync, testMode)
     {
