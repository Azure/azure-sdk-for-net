--- conflicted
+++ resolved
@@ -2325,11 +2325,7 @@
                 model: "gpt-4o",
                 instruction: "Analyze images from internally uploaded files."
             );
-<<<<<<< HEAD
-            PersistentAgentThread thread = client.Threads.CreateThread();
-=======
             PersistentAgentThread thread = await client.Threads.CreateThreadAsync();
->>>>>>> a900c8b7
             var contentBlocks = new List<MessageInputContentBlock>
             {
                 new MessageInputTextBlock("Here is an uploaded file. Please describe it:"),
@@ -2345,20 +2341,12 @@
                 contentBlocks.Add(new MessageInputImageUriBlock(new MessageImageUriParam(uri)));
             }
 
-<<<<<<< HEAD
-            PersistentThreadMessage imageMessage = client.Messages.CreateMessage(
-=======
             PersistentThreadMessage imageMessage = await client.Messages.CreateMessageAsync(
->>>>>>> a900c8b7
                 threadId: thread.Id,
                 role: MessageRole.User,
                 contentBlocks: contentBlocks
             );
-<<<<<<< HEAD
-            ThreadRun run = client.Runs.CreateRun(
-=======
             ThreadRun run = await client.Runs.CreateRunAsync(
->>>>>>> a900c8b7
                 threadId: thread.Id,
                 assistantId: agent.Id
             );
