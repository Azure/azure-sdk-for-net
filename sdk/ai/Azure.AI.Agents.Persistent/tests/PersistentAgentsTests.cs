--- conflicted
+++ resolved
@@ -582,8 +582,11 @@
             {
                 for (int i = ids.Count; i < agentLimit; i++)
                 {
-                    PersistentAgent thread = await client.Administration.CreateAgentAsync();
-                    ids.Add((await GetAgent(client)).Id);
+                    PersistentAgent agent = await client.Administration.CreateAgentAsync(
+                        model: "gpt-4o",
+                        name: AGENT_NAME,
+                        instructions: "You are helpful agent.");
+                    ids.Add(agent.Id);
                 }
             }
             // Test calling before.
@@ -2338,10 +2341,6 @@
                 contentBlocks.Add(new MessageInputImageUriBlock(new MessageImageUriParam(uri)));
             }
 
-<<<<<<< HEAD
-            // TODO: Leave only async method when the 4734953(VSTS) will be resolved.
-=======
->>>>>>> 72118c4a
             PersistentThreadMessage imageMessage = await client.Messages.CreateMessageAsync(
                 threadId: thread.Id,
                 role: MessageRole.User,
