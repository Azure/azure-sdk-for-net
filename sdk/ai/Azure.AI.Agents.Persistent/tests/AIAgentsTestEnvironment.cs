--- conflicted
+++ resolved
@@ -17,10 +17,7 @@
 
         public string AI_SEARCH_CONNECTION_ID => GetRecordedVariable("AZURE_AI_CONNECTION_ID");
         public string BING_CONECTION_ID => GetRecordedVariable("AZURE_BING_CONECTION_ID");
-<<<<<<< HEAD
+        public string SHAREPOINT_CONNECTION_ID => GetRecordedVariable("AZURE_SHAREPOINT_CONNECTION_ID");
         public string AI_APPINSIGHTS_CONNECTION_STRING => GetRecordedVariable("AI_APPINSIGHTS_CONNECTION_STRING");
-=======
-        public string SHAREPOINT_CONNECTION_ID => GetRecordedVariable("AZURE_SHAREPOINT_CONNECTION_ID");
->>>>>>> 934a5090
     }
 }