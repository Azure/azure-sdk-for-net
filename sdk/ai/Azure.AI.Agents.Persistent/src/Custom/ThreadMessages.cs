﻿// Copyright (c) Microsoft Corporation. All rights reserved.
// Licensed under the MIT License.

using System;
using System.Collections.Generic;
using System.IO;
using System.Text.Json;
using System.Text.Json.Serialization;
using System.Threading;
using System.Threading.Tasks;
using Autorest.CSharp.Core;
using Azure.AI.Agents.Persistent.Telemetry;
using Azure.Core;
using Azure.Core.Pipeline;

namespace Azure.AI.Agents.Persistent
{
    [CodeGenModel("Messages")]
    public partial class ThreadMessages
    {
        /*
        * CUSTOM CODE DESCRIPTION:
        *
        * These convenience helpers bring additive capabilities to address client methods more ergonomically:
        *  - Use response value instances of types like PersistentAgentThread and ThreadRun instead of raw IDs from those instances
        *     a la thread.Id and run.Id.
        *  - Allow direct file-path-based file upload (with inferred filename parameter placement) in lieu of requiring
        *     manual I/O prior to getting a byte array
        */
        /// <summary>
        /// [Protocol Method] Creates a new message on a specified thread.
        /// <list type="bullet">
        /// <item>
        /// <description>
        /// This <see href="https://github.com/Azure/azure-sdk-for-net/blob/main/sdk/core/Azure.Core/samples/ProtocolMethods.md">protocol method</see> allows explicit creation of the request and processing of the response for advanced scenarios.
        /// </description>
        /// </item>
        /// <item>
        /// <description>
        /// Please try the simpler <see cref="CreateMessageAsync(string,MessageRole,BinaryData,IEnumerable{MessageAttachment},IReadOnlyDictionary{string,string},CancellationToken)"/> convenience overload with strongly typed models first.
        /// </description>
        /// </item>
        /// </list>
        /// </summary>
        /// <param name="threadId"> Identifier of the thread. </param>
        /// <param name="content"> The content to send as the body of the request. </param>
        /// <param name="context"> The request context, which can override default behaviors of the client pipeline on a per-call basis. </param>
        /// <exception cref="ArgumentNullException"> <paramref name="threadId"/> or <paramref name="content"/> is null. </exception>
        /// <exception cref="ArgumentException"> <paramref name="threadId"/> is an empty string, and was expected to be non-empty. </exception>
        /// <exception cref="RequestFailedException"> Service returned a non-success status code. </exception>
        /// <returns> The response returned from the service. </returns>
        public virtual async Task<Response> CreateMessageAsync(string threadId, RequestContent content, RequestContext context = null)
        {
            using var otelScope = OpenTelemetryScope.StartCreateMessage(threadId, content, _endpoint);
            Argument.AssertNotNullOrEmpty(threadId, nameof(threadId));
            Argument.AssertNotNull(content, nameof(content));

            try
            {
                using HttpMessage message = CreateCreateMessageRequest(threadId, content, context);
                var response = await _pipeline.ProcessMessageAsync(message, context).ConfigureAwait(false);
                otelScope?.RecordCreateMessageResponse(response);
                return response;
            }
            catch (Exception e)
            {
                otelScope?.RecordError(e);
                throw;
            }
        }

        /// <summary>
        /// [Protocol Method] Creates a new message on a specified thread.
        /// <list type="bullet">
        /// <item>
        /// <description>
        /// This <see href="https://github.com/Azure/azure-sdk-for-net/blob/main/sdk/core/Azure.Core/samples/ProtocolMethods.md">protocol method</see> allows explicit creation of the request and processing of the response for advanced scenarios.
        /// </description>
        /// </item>
        /// <item>
        /// <description>
        /// Please try the simpler <see cref="CreateMessage(string,MessageRole,BinaryData,IEnumerable{MessageAttachment},IReadOnlyDictionary{string,string},CancellationToken)"/> convenience overload with strongly typed models first.
        /// </description>
        /// </item>
        /// </list>
        /// </summary>
        /// <param name="threadId"> Identifier of the thread. </param>
        /// <param name="content"> The content to send as the body of the request. </param>
        /// <param name="context"> The request context, which can override default behaviors of the client pipeline on a per-call basis. </param>
        /// <exception cref="ArgumentNullException"> <paramref name="threadId"/> or <paramref name="content"/> is null. </exception>
        /// <exception cref="ArgumentException"> <paramref name="threadId"/> is an empty string, and was expected to be non-empty. </exception>
        /// <exception cref="RequestFailedException"> Service returned a non-success status code. </exception>
        /// <returns> The response returned from the service. </returns>
        public virtual Response CreateMessage(string threadId, RequestContent content, RequestContext context = null)
        {
            using var otelScope = OpenTelemetryScope.StartCreateMessage(threadId, content, _endpoint);
            Argument.AssertNotNullOrEmpty(threadId, nameof(threadId));
            Argument.AssertNotNull(content, nameof(content));

            try
            {
                using HttpMessage message = CreateCreateMessageRequest(threadId, content, context);
                var response = _pipeline.ProcessMessage(message, context);
                otelScope?.RecordCreateMessageResponse(response);
                return response;
            }
            catch (Exception e)
            {
                otelScope?.RecordError(e);
                throw;
            }
        }

        /// <summary>
        /// Creates a new message on a specified thread, accepting a simple textual content string.
        /// This API overload matches the original user experience of providing a plain string.
        /// </summary>
        /// <param name="threadId">Identifier of the thread.</param>
        /// <param name="role">
        /// The role of the entity that is creating the message. Allowed values include:
        /// - <c>user</c>: Indicates the message is sent by an actual user.
        /// - <c>assistant</c>: Indicates the message is generated by the agent.
        /// </param>
        /// <param name="content">The plain text content of the message.</param>
        /// <param name="attachments">An optional list of files attached to the message.</param>
        /// <param name="metadata">Optional metadata as key/value pairs.</param>
        /// <param name="cancellationToken">The cancellation token.</param>
        /// <returns>The newly created <see cref="PersistentThreadMessage"/>.</returns>
        /// <exception cref="ArgumentNullException">Thrown when <paramref name="threadId"/> or <paramref name="content"/> is null.</exception>
        /// <exception cref="ArgumentException">Thrown when <paramref name="threadId"/> is empty.</exception>
        public virtual async Task<Response<PersistentThreadMessage>> CreateMessageAsync(
            string threadId,
            MessageRole role,
            string content,
            IEnumerable<MessageAttachment> attachments = null,
            IReadOnlyDictionary<string, string> metadata = null,
            CancellationToken cancellationToken = default)
        {
            Argument.AssertNotNullOrEmpty(threadId, nameof(threadId));
            Argument.AssertNotNull(content, nameof(content));

            // Serialize the plain text into JSON so that the underlying generated code
            // sees a properly quoted/escaped string instead of raw text.
            var jsonString = JsonSerializer.Serialize(content, StringSerializerContext.Default.String);
            BinaryData contentJson = BinaryData.FromString(jsonString);

            return await CreateMessageAsync(
                threadId,
                role,
                contentJson,
                attachments,
                metadata,
                cancellationToken
            ).ConfigureAwait(false);
        }

        /// <summary>
        /// Synchronous variant of <see cref="CreateMessageAsync(string, MessageRole, string, IEnumerable{MessageAttachment}, IReadOnlyDictionary{string, string}, CancellationToken)"/>.
        /// </summary>
        /// <param name="threadId">Identifier of the thread.</param>
        /// <param name="role">
        /// The role of the entity that is creating the message. Allowed values include:
        /// - <c>user</c>: Indicates the message is sent by an actual user.
        /// - <c>assistant</c>: Indicates the message is generated by the agent.
        /// </param>
        /// <param name="content">The plain text content of the message.</param>
        /// <param name="attachments">An optional list of files attached to the message.</param>
        /// <param name="metadata">Optional metadata as key/value pairs.</param>
        /// <param name="cancellationToken">The cancellation token.</param>
        /// <returns>The newly created <see cref="PersistentThreadMessage"/>.</returns>
        /// <exception cref="ArgumentNullException">Thrown when <paramref name="threadId"/> or <paramref name="content"/> is null.</exception>
        /// <exception cref="ArgumentException">Thrown when <paramref name="threadId"/> is empty.</exception>
        public virtual Response<PersistentThreadMessage> CreateMessage(
            string threadId,
            MessageRole role,
            string content,
            IEnumerable<MessageAttachment> attachments = null,
            IReadOnlyDictionary<string, string> metadata = null,
            CancellationToken cancellationToken = default)
        {
            Argument.AssertNotNullOrEmpty(threadId, nameof(threadId));
            Argument.AssertNotNull(content, nameof(content));

            // Serialize the plain text into JSON so that the underlying generated code
            // sees a properly quoted/escaped string instead of raw text.
            var jsonString = JsonSerializer.Serialize(content, StringSerializerContext.Default.String);
            BinaryData contentJson = BinaryData.FromString(jsonString);

            // Reuse the existing generated method internally by converting the string to BinaryData.
            return CreateMessage(
                threadId,
                role,
                contentJson,
                attachments,
                metadata,
                cancellationToken
            );
        }

        /// <summary>
        /// Creates a new message on a specified thread using a collection of content blocks,
        /// such as text or image references.
        /// </summary>
        /// <param name="threadId">Identifier of the thread.</param>
        /// <param name="role">
        /// The role of the entity creating the message. For instance:
        /// - <c>MessageRole.User</c>: an actual user message
        /// - <c>MessageRole.Agent</c>: an agent-generated response
        /// </param>
        /// <param name="contentBlocks">
        /// A collection of specialized content blocks (e.g. <see cref="MessageInputTextBlock"/>,
        /// <see cref="MessageInputImageUriBlock"/>, <see cref="MessageInputImageFileBlock"/>, etc.).
        /// </param>
        /// <param name="attachments">An optional list of files attached to the message.</param>
        /// <param name="metadata">Optional metadata as key/value pairs.</param>
        /// <param name="cancellationToken">The cancellation token.</param>
        /// <returns>A <see cref="PersistentThreadMessage"/> encapsulating the newly created message.</returns>
        /// <exception cref="ArgumentNullException">
        /// Thrown if <paramref name="threadId"/> is null or empty, or if <paramref name="contentBlocks"/> is null.
        /// </exception>
        /// <exception cref="ArgumentException">Thrown if <paramref name="threadId"/> is empty.</exception>
        public virtual async Task<Response<PersistentThreadMessage>> CreateMessageAsync(
            string threadId,
            MessageRole role,
            IEnumerable<MessageInputContentBlock> contentBlocks,
            IEnumerable<MessageAttachment> attachments = null,
            IReadOnlyDictionary<string, string> metadata = null,
            CancellationToken cancellationToken = default)
        {
            Argument.AssertNotNullOrEmpty(threadId, nameof(threadId));
            Argument.AssertNotNull(contentBlocks, nameof(contentBlocks));

            // Convert blocks to a JSON array stored as BinaryData
<<<<<<< HEAD
            var jsonElements = new List<JsonElement>();
            foreach (MessageInputContentBlock block in contentBlocks)
            {
                // Write the content into a MemoryStream.
                using var memStream = new MemoryStream();

                // Write the RequestContent into the MemoryStream
                block.ToRequestContent().WriteTo(memStream, default);

                // Reset stream position to the beginning
                memStream.Position = 0;

                // Parse to a JsonDocument, then clone the root element so we can reuse it
                using var tempDoc = JsonDocument.Parse(memStream);
                jsonElements.Add(tempDoc.RootElement.Clone());
            }

            // Now serialize the array of JsonElements into a single BinaryData for the request:
            var jsonString = JsonSerializer.Serialize(contentBlocks, JsonElementSerializer.Default.ListJsonElement);
            BinaryData serializedBlocks = BinaryData.FromString(jsonString);
=======
            BinaryData serializedBlocks = ConvertMessageInputContentBlocksToJson(contentBlocks);
>>>>>>> a900c8b7

            return await CreateMessageAsync(
                threadId,
                role,
                serializedBlocks,
                attachments,
                metadata,
                cancellationToken
            ).ConfigureAwait(false);
        }

        /// <summary>
        /// Synchronous variant of <see cref="CreateMessageAsync(string, MessageRole, IEnumerable{MessageInputContentBlock}, IEnumerable{MessageAttachment}, IReadOnlyDictionary{string, string}, CancellationToken)"/>.
        /// Creates a new message using multiple structured content blocks.
        /// </summary>
        /// <param name="threadId">Identifier of the thread.</param>
        /// <param name="role">
        /// The role of the entity creating the message. For instance:
        /// - <c>MessageRole.User</c>: an actual user message
        /// - <c>MessageRole.Agent</c>: an agent-generated response.
        /// </param>
        /// <param name="contentBlocks">
        /// A collection of specialized content blocks (e.g. <see cref="MessageInputTextBlock"/>,
        /// <see cref="MessageInputImageUriBlock"/>, <see cref="MessageInputImageFileBlock"/>, etc.).
        /// </param>
        /// <param name="attachments">An optional list of files attached to the message.</param>
        /// <param name="metadata">Optional metadata as key/value pairs.</param>
        /// <param name="cancellationToken">The cancellation token.</param>
        /// <returns>A <see cref="PersistentThreadMessage"/> encapsulating the newly created message.</returns>
        /// <exception cref="ArgumentNullException">
        /// Thrown if <paramref name="threadId"/> is null or empty, or if <paramref name="contentBlocks"/> is null.
        /// </exception>
        /// <exception cref="ArgumentException">Thrown if <paramref name="threadId"/> is empty.</exception>
        public virtual Response<PersistentThreadMessage> CreateMessage(
            string threadId,
            MessageRole role,
            IEnumerable<MessageInputContentBlock> contentBlocks,
            IEnumerable<MessageAttachment> attachments = null,
            IReadOnlyDictionary<string, string> metadata = null,
            CancellationToken cancellationToken = default)
        {
            Argument.AssertNotNullOrEmpty(threadId, nameof(threadId));
            Argument.AssertNotNull(contentBlocks, nameof(contentBlocks));

            // Convert blocks to a JSON array stored as BinaryData
            BinaryData serializedBlocks = ConvertMessageInputContentBlocksToJson(contentBlocks);

            return CreateMessage(
                threadId,
                role,
                serializedBlocks,
                attachments,
                metadata,
                cancellationToken
            );
        }

        private static BinaryData ConvertMessageInputContentBlocksToJson(IEnumerable<MessageInputContentBlock> contentBlocks)
        {
            // Convert blocks to a JSON array stored as BinaryData
            var jsonElements = new List<JsonElement>();
            foreach (MessageInputContentBlock block in contentBlocks)
            {
                // Write the content into a MemoryStream.
                using var memStream = new MemoryStream();

                // Write the RequestContent into the MemoryStream
                block.ToRequestContent().WriteTo(memStream, default);

                // Reset stream position to the beginning
                memStream.Position = 0;

                // Parse to a JsonDocument, then clone the root element so we can reuse it
                using var tempDoc = JsonDocument.Parse(memStream);
                jsonElements.Add(tempDoc.RootElement.Clone());
            }

            // Now serialize the array of JsonElements into a single BinaryData for the request:
            var jsonString = JsonSerializer.Serialize(jsonElements, JsonElementSerializer.Default.ListJsonElement);
<<<<<<< HEAD
            BinaryData serializedBlocks = BinaryData.FromString(jsonString);

            return CreateMessage(
                threadId,
                role,
                serializedBlocks,
                attachments,
                metadata,
                cancellationToken
            );
=======
            return BinaryData.FromString(jsonString);
>>>>>>> a900c8b7
        }

        /// <summary> Gets a list of messages that exist on a thread. </summary>
        /// <param name="threadId"> Identifier of the thread. </param>
        /// <param name="runId"> Filter messages by the run ID that generated them. </param>
        /// <param name="limit"> A limit on the number of objects to be returned. Limit can range between 1 and 100, and the default is 20. </param>
        /// <param name="order"> Sort order by the created_at timestamp of the objects. asc for ascending order and desc for descending order. </param>
        /// <param name="after"> A cursor for use in pagination. after is an object ID that defines your place in the list. For instance, if you make a list request and receive 100 objects, ending with obj_foo, your subsequent call can include after=obj_foo in order to fetch the next page of the list. </param>
        /// <param name="before"> A cursor for use in pagination. before is an object ID that defines your place in the list. For instance, if you make a list request and receive 100 objects, ending with obj_foo, your subsequent call can include before=obj_foo in order to fetch the previous page of the list. </param>
        /// <param name="cancellationToken"> The cancellation token to use. </param>
        /// <exception cref="ArgumentNullException"> <paramref name="threadId"/> is null. </exception>
        /// <exception cref="ArgumentException"> <paramref name="threadId"/> is an empty string, and was expected to be non-empty. </exception>
        public virtual AsyncPageable<PersistentThreadMessage> GetMessagesAsync(string threadId, string runId = null, int? limit = null, ListSortOrder? order = null, string after = null, string before = null, CancellationToken cancellationToken = default)
        {
            Argument.AssertNotNullOrEmpty(threadId, nameof(threadId));

            RequestContext context = cancellationToken.CanBeCanceled ? new RequestContext { CancellationToken = cancellationToken } : null;
            HttpMessage PageRequest(int? pageSizeHint, string continuationToken) => CreateGetMessagesRequest(
                threadId: threadId,
                runId: runId,
                limit: limit,
                order: order?.ToString(),
                after: continuationToken,
                before: before,
                context: context);
            var asyncPageable = new ContinuationTokenPageableAsync<PersistentThreadMessage>(
                createPageRequest: PageRequest,
                valueFactory: e => PersistentThreadMessage.DeserializePersistentThreadMessage(e),
                pipeline: _pipeline,
                clientDiagnostics: ClientDiagnostics,
                scopeName: "ThreadMessagesClient.GetMessages",
                requestContext: context,
                itemType: ContinuationItemType.ThreadMessage,
                threadId: threadId,
                runId: runId,
                endpoint: _endpoint,
                after: after
            );

            return asyncPageable;
        }

        /// <summary> Gets a list of messages that exist on a thread. </summary>
        /// <param name="threadId"> Identifier of the thread. </param>
        /// <param name="runId"> Filter messages by the run ID that generated them. </param>
        /// <param name="limit"> A limit on the number of objects to be returned. Limit can range between 1 and 100, and the default is 20. </param>
        /// <param name="order"> Sort order by the created_at timestamp of the objects. asc for ascending order and desc for descending order. </param>
        /// <param name="after"> A cursor for use in pagination. after is an object ID that defines your place in the list. For instance, if you make a list request and receive 100 objects, ending with obj_foo, your subsequent call can include after=obj_foo in order to fetch the next page of the list. </param>
        /// <param name="before"> A cursor for use in pagination. before is an object ID that defines your place in the list. For instance, if you make a list request and receive 100 objects, ending with obj_foo, your subsequent call can include before=obj_foo in order to fetch the previous page of the list. </param>
        /// <param name="cancellationToken"> The cancellation token to use. </param>
        /// <exception cref="ArgumentNullException"> <paramref name="threadId"/> is null. </exception>
        /// <exception cref="ArgumentException"> <paramref name="threadId"/> is an empty string, and was expected to be non-empty. </exception>
        public virtual Pageable<PersistentThreadMessage> GetMessages(string threadId, string runId = null, int? limit = null, ListSortOrder? order = null, string after = null, string before = null, CancellationToken cancellationToken = default)
        {
            Argument.AssertNotNullOrEmpty(threadId, nameof(threadId));

            RequestContext context = cancellationToken.CanBeCanceled ? new RequestContext { CancellationToken = cancellationToken } : null;
            HttpMessage PageRequest(int? pageSizeHint, string continuationToken) => CreateGetMessagesRequest(
                threadId: threadId,
                runId: runId,
                limit: limit,
                order: order?.ToString(),
                after: continuationToken,
                before: before,
                context: context);
            var pageable = new ContinuationTokenPageable<PersistentThreadMessage>(
                createPageRequest: PageRequest,
                valueFactory: e => PersistentThreadMessage.DeserializePersistentThreadMessage(e),
                pipeline: _pipeline,
                clientDiagnostics: ClientDiagnostics,
                scopeName: "ThreadMessagesClient.GetMessages",
                requestContext: context,
                itemType: ContinuationItemType.ThreadMessage,
                threadId: threadId,
                runId: runId,
                endpoint: _endpoint,
                after: after
            );

            return pageable;
        }

        /// <summary>
        /// [Protocol Method] Gets a list of messages that exist on a thread.
        /// <list type="bullet">
        /// <item>
        /// <description>
        /// This <see href="https://github.com/Azure/azure-sdk-for-net/blob/main/sdk/core/Azure.Core/samples/ProtocolMethods.md">protocol method</see> allows explicit creation of the request and processing of the response for advanced scenarios.
        /// </description>
        /// </item>
        /// <item>
        /// <description>
        /// Please try the simpler <see cref="GetMessagesAsync(string,string,int?,ListSortOrder?,string,string,CancellationToken)"/> convenience overload with strongly typed models first.
        /// </description>
        /// </item>
        /// </list>
        /// </summary>
        /// <param name="threadId"> Identifier of the thread. </param>
        /// <param name="runId"> Filter messages by the run ID that generated them. </param>
        /// <param name="limit"> A limit on the number of objects to be returned. Limit can range between 1 and 100, and the default is 20. </param>
        /// <param name="order"> Sort order by the created_at timestamp of the objects. asc for ascending order and desc for descending order. Allowed values: "asc" | "desc". </param>
        /// <param name="after"> A cursor for use in pagination. after is an object ID that defines your place in the list. For instance, if you make a list request and receive 100 objects, ending with obj_foo, your subsequent call can include after=obj_foo in order to fetch the next page of the list. </param>
        /// <param name="before"> A cursor for use in pagination. before is an object ID that defines your place in the list. For instance, if you make a list request and receive 100 objects, ending with obj_foo, your subsequent call can include before=obj_foo in order to fetch the previous page of the list. </param>
        /// <param name="context"> The request context, which can override default behaviors of the client pipeline on a per-call basis. </param>
        /// <exception cref="ArgumentNullException"> <paramref name="threadId"/> is null. </exception>
        /// <exception cref="ArgumentException"> <paramref name="threadId"/> is an empty string, and was expected to be non-empty. </exception>
        /// <exception cref="RequestFailedException"> Service returned a non-success status code. </exception>
        /// <returns> The <see cref="AsyncPageable{T}"/> from the service containing a list of <see cref="BinaryData"/> objects. Details of the body schema for each item in the collection are in the Remarks section below. </returns>
        internal virtual AsyncPageable<BinaryData> GetMessagesAsync(string threadId, string runId, int? limit, string order, string after, string before, RequestContext context)
        {
            // This method is not yet supported, because it is using generated implementation of parser,
            // which is currently do not support next token.
            Argument.AssertNotNullOrEmpty(threadId, nameof(threadId));

            HttpMessage FirstPageRequest(int? pageSizeHint) => CreateGetMessagesRequest(
                threadId: threadId,
                runId: runId,
                limit: limit,
                order: order,
                after: after,
                before: before,
                context:context);
            return GeneratorPageableHelpers.CreateAsyncPageable(FirstPageRequest, null, e => BinaryData.FromString(e.GetRawText()), ClientDiagnostics, _pipeline, "ThreadMessagesClient.GetMessages", "data", null, context);
        }

        /// <summary>
        /// [Protocol Method] Gets a list of messages that exist on a thread.
        /// <list type="bullet">
        /// <item>
        /// <description>
        /// This <see href="https://github.com/Azure/azure-sdk-for-net/blob/main/sdk/core/Azure.Core/samples/ProtocolMethods.md">protocol method</see> allows explicit creation of the request and processing of the response for advanced scenarios.
        /// </description>
        /// </item>
        /// <item>
        /// <description>
        /// Please try the simpler <see cref="GetMessages(string,string,int?,ListSortOrder?,string,string,CancellationToken)"/> convenience overload with strongly typed models first.
        /// </description>
        /// </item>
        /// </list>
        /// </summary>
        /// <param name="threadId"> Identifier of the thread. </param>
        /// <param name="runId"> Filter messages by the run ID that generated them. </param>
        /// <param name="limit"> A limit on the number of objects to be returned. Limit can range between 1 and 100, and the default is 20. </param>
        /// <param name="order"> Sort order by the created_at timestamp of the objects. asc for ascending order and desc for descending order. Allowed values: "asc" | "desc". </param>
        /// <param name="after"> A cursor for use in pagination. after is an object ID that defines your place in the list. For instance, if you make a list request and receive 100 objects, ending with obj_foo, your subsequent call can include after=obj_foo in order to fetch the next page of the list. </param>
        /// <param name="before"> A cursor for use in pagination. before is an object ID that defines your place in the list. For instance, if you make a list request and receive 100 objects, ending with obj_foo, your subsequent call can include before=obj_foo in order to fetch the previous page of the list. </param>
        /// <param name="context"> The request context, which can override default behaviors of the client pipeline on a per-call basis. </param>
        /// <exception cref="ArgumentNullException"> <paramref name="threadId"/> is null. </exception>
        /// <exception cref="ArgumentException"> <paramref name="threadId"/> is an empty string, and was expected to be non-empty. </exception>
        /// <exception cref="RequestFailedException"> Service returned a non-success status code. </exception>
        /// <returns> The <see cref="Pageable{T}"/> from the service containing a list of <see cref="BinaryData"/> objects. Details of the body schema for each item in the collection are in the Remarks section below. </returns>
        internal virtual Pageable<BinaryData> GetMessages(string threadId, string runId, int? limit, string order, string after, string before, RequestContext context)
        {
            // This method is not yet supported, because it is using generated implementation of parser,
            // which is currently do not support next token.
            Argument.AssertNotNullOrEmpty(threadId, nameof(threadId));

            HttpMessage FirstPageRequest(int? pageSizeHint) => CreateGetMessagesRequest(
                threadId: threadId,
                runId: runId,
                limit: limit,
                order: order,
                after: after,
                before: before,
                context: context);
            return GeneratorPageableHelpers.CreatePageable(FirstPageRequest, null, e => BinaryData.FromString(e.GetRawText()), ClientDiagnostics, _pipeline, "ThreadMessagesClient.GetMessages", "data", null, context);
        }

        /// <summary> Deletes a thread message. </summary>
        /// <param name="threadId"> The ID of the thread to delete. </param>
        /// <param name="messageId">The ID of the message to delete. </param>
        /// <param name="cancellationToken"> The cancellation token to use. </param>
        /// <exception cref="ArgumentNullException"> <paramref name="threadId"/> is null. </exception>
        /// <exception cref="ArgumentException"> <paramref name="threadId"/> is an empty string, and was expected to be non-empty. </exception>
        public virtual Response<bool> DeleteMessage(
            string threadId,
            string messageId,
            CancellationToken cancellationToken = default)
        {
            using DiagnosticScope scope = ClientDiagnostics.CreateScope("PersistentAgentsClient.DeleteThread");
            scope.Start();
            Response<MessageDeletionStatus> baseResponse
                = InternalDeleteMessage(
                    threadId:threadId,
                    messageId: messageId,
                    cancellationToken: cancellationToken);
            bool simplifiedValue =
                baseResponse.GetRawResponse() != null
                && !baseResponse.GetRawResponse().IsError
                && baseResponse.Value != null
                && baseResponse.Value.Deleted;
            return Response.FromValue(simplifiedValue, baseResponse.GetRawResponse());
        }

        /// <summary> Deletes a thread message. </summary>
        /// <param name="threadId"> The ID of the thread to delete. </param>
        /// <param name="messageId">The ID of the message to delete. </param>
        /// <param name="cancellationToken"> The cancellation token to use. </param>
        /// <exception cref="ArgumentNullException"> <paramref name="threadId"/> is null. </exception>
        /// <exception cref="ArgumentException"> <paramref name="threadId"/> is an empty string, and was expected to be non-empty. </exception>
        public virtual async Task<Response<bool>> DeleteMessageAsync(
            string threadId,
            string messageId,
            CancellationToken cancellationToken = default)
        {
            using DiagnosticScope scope = ClientDiagnostics.CreateScope("PersistentAgentsClient.DeleteThread");
            scope.Start();
            Response<MessageDeletionStatus> baseResponse
                = await InternalDeleteMessageAsync(
                    threadId: threadId,
                    messageId: messageId,
                    cancellationToken: cancellationToken).ConfigureAwait(false);
            bool simplifiedValue =
                baseResponse.GetRawResponse() != null
                && !baseResponse.GetRawResponse().IsError
                && baseResponse.Value != null
                && baseResponse.Value.Deleted;
            return Response.FromValue(simplifiedValue, baseResponse.GetRawResponse());
        }
    }
}<|MERGE_RESOLUTION|>--- conflicted
+++ resolved
@@ -231,30 +231,7 @@
             Argument.AssertNotNull(contentBlocks, nameof(contentBlocks));
 
             // Convert blocks to a JSON array stored as BinaryData
-<<<<<<< HEAD
-            var jsonElements = new List<JsonElement>();
-            foreach (MessageInputContentBlock block in contentBlocks)
-            {
-                // Write the content into a MemoryStream.
-                using var memStream = new MemoryStream();
-
-                // Write the RequestContent into the MemoryStream
-                block.ToRequestContent().WriteTo(memStream, default);
-
-                // Reset stream position to the beginning
-                memStream.Position = 0;
-
-                // Parse to a JsonDocument, then clone the root element so we can reuse it
-                using var tempDoc = JsonDocument.Parse(memStream);
-                jsonElements.Add(tempDoc.RootElement.Clone());
-            }
-
-            // Now serialize the array of JsonElements into a single BinaryData for the request:
-            var jsonString = JsonSerializer.Serialize(contentBlocks, JsonElementSerializer.Default.ListJsonElement);
-            BinaryData serializedBlocks = BinaryData.FromString(jsonString);
-=======
             BinaryData serializedBlocks = ConvertMessageInputContentBlocksToJson(contentBlocks);
->>>>>>> a900c8b7
 
             return await CreateMessageAsync(
                 threadId,
@@ -334,20 +311,7 @@
 
             // Now serialize the array of JsonElements into a single BinaryData for the request:
             var jsonString = JsonSerializer.Serialize(jsonElements, JsonElementSerializer.Default.ListJsonElement);
-<<<<<<< HEAD
-            BinaryData serializedBlocks = BinaryData.FromString(jsonString);
-
-            return CreateMessage(
-                threadId,
-                role,
-                serializedBlocks,
-                attachments,
-                metadata,
-                cancellationToken
-            );
-=======
             return BinaryData.FromString(jsonString);
->>>>>>> a900c8b7
         }
 
         /// <summary> Gets a list of messages that exist on a thread. </summary>
