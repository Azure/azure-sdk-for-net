﻿// Copyright (c) Microsoft Corporation. All rights reserved.
// Licensed under the MIT License.

using System;
using System.ClientModel;
using System.Collections.Generic;
using System.Linq;
using System.Threading;
using System.Threading.Tasks;
using Azure.AI.Agents.Persistent.Telemetry;
using Azure.Core;
using static Azure.Core.Pipeline.TaskExtensions;

namespace Azure.AI.Agents.Persistent
{
    public partial class ThreadRuns
    {
        /// <summary>
        /// Begins a new streaming <see cref="ThreadRun"/> that evaluates a <see cref="PersistentAgentThread"/> using a specified
        /// <see cref="PersistentAgent"/>.
        /// </summary>
        /// <param name="threadId"> Identifier of the thread. </param>
        /// <param name="agentId"> The ID of the agent that should run the thread. </param>
        /// <param name="overrideModelName"> The overridden model name that the agent should use to run the thread. </param>
        /// <param name="overrideInstructions"> The overridden system instructions that the agent should use to run the thread. </param>
        /// <param name="additionalInstructions">
        /// Additional instructions to append at the end of the instructions for the run. This is useful for modifying the behavior
        /// on a per-run basis without overriding other instructions.
        /// </param>
        /// <param name="additionalMessages"> Adds additional messages to the thread before creating the run. </param>
        /// <param name="overrideTools"> The overridden list of enabled tools that the agent should use to run the thread. </param>
        /// <param name="temperature">
        /// What sampling temperature to use, between 0 and 2. Higher values like 0.8 will make the output
        /// more random, while lower values like 0.2 will make it more focused and deterministic.
        /// </param>
        /// <param name="topP">
        /// An alternative to sampling with temperature, called nucleus sampling, where the model
        /// considers the results of the tokens with top_p probability mass. So 0.1 means only the tokens
        /// comprising the top 10% probability mass are considered.
        ///
        /// We generally recommend altering this or temperature but not both.
        /// </param>
        /// <param name="maxPromptTokens">
        /// The maximum number of prompt tokens that may be used over the course of the run. The run will make a best effort to use only
        /// the number of prompt tokens specified, across multiple turns of the run. If the run exceeds the number of prompt tokens specified,
        /// the run will end with status `incomplete`. See `incomplete_details` for more info.
        /// </param>
        /// <param name="maxCompletionTokens">
        /// The maximum number of completion tokens that may be used over the course of the run. The run will make a best effort
        /// to use only the number of completion tokens specified, across multiple turns of the run. If the run exceeds the number of
        /// completion tokens specified, the run will end with status `incomplete`. See `incomplete_details` for more info.
        /// </param>
        /// <param name="truncationStrategy"> The strategy to use for dropping messages as the context windows moves forward. </param>
        /// <param name="toolChoice"> Controls whether or not and which tool is called by the model. </param>
        /// <param name="responseFormat"> Specifies the format that the model must output. </param>
        /// <param name="parallelToolCalls"> If `true` functions will run in parallel during tool use. </param>
        /// <param name="metadata"> A set of up to 16 key/value pairs that can be attached to an object, used for storing additional information about that object in a structured format. Keys may be up to 64 characters in length and values may be up to 512 characters in length. </param>
        /// <param name="cancellationToken"> The cancellation token to use. </param>
        /// <exception cref="ArgumentNullException"> <paramref name="threadId"/> or <paramref name="agentId"/> is null. </exception>
        /// <exception cref="ArgumentException"> <paramref name="threadId"/> is an empty string, and was expected to be non-empty. </exception>
#pragma warning disable AZC0015 // Unexpected client method return type.
        public virtual AsyncCollectionResult<StreamingUpdate> CreateRunStreamingAsync(string threadId, string agentId, string overrideModelName = null, string overrideInstructions = null, string additionalInstructions = null, IEnumerable<ThreadMessageOptions> additionalMessages = null, IEnumerable<ToolDefinition> overrideTools = null, float? temperature = null, float? topP = null, int? maxPromptTokens = null, int? maxCompletionTokens = null, Truncation truncationStrategy = null, BinaryData toolChoice = null, BinaryData responseFormat = null, bool? parallelToolCalls = null, IReadOnlyDictionary<string, string> metadata = null, CancellationToken cancellationToken = default)
#pragma warning restore AZC0015 // Unexpected client method return type.
        {
<<<<<<< HEAD
            var scope = OpenTelemetryScope.StartCreateRunStreaming(threadId, agentId, _endpoint);
=======
            // This method added for compatibility, before the include parameter support was enabled.
            return CreateRunStreamingAsync(
                threadId: threadId,
                agentId: agentId,
                overrideModelName: overrideModelName,
                overrideInstructions: overrideInstructions,
                additionalInstructions: additionalInstructions,
                additionalMessages: additionalMessages,
                overrideTools: overrideTools,
                temperature: temperature,
                topP: topP,
                maxPromptTokens: maxPromptTokens,
                maxCompletionTokens: maxCompletionTokens,
                truncationStrategy: truncationStrategy,
                toolChoice: toolChoice,
                responseFormat: responseFormat,
                parallelToolCalls: parallelToolCalls,
                metadata: metadata,
                include: null,
                cancellationToken: cancellationToken
            );
        }
        /// <summary>
        /// Begins a new streaming <see cref="ThreadRun"/> that evaluates a <see cref="PersistentAgentThread"/> using a specified
        /// <see cref="PersistentAgent"/>.
        /// </summary>
        /// <param name="threadId"> Identifier of the thread. </param>
        /// <param name="agentId"> The ID of the agent that should run the thread. </param>
        /// <param name="include">
        /// A list of additional fields to include in the response.
        /// Currently the only supported value is `step_details.tool_calls[*].file_search.results[*].content`
        /// to fetch the file search result content.
        /// </param>
        /// <param name="overrideModelName"> The overridden model name that the agent should use to run the thread. </param>
        /// <param name="overrideInstructions"> The overridden system instructions that the agent should use to run the thread. </param>
        /// <param name="additionalInstructions">
        /// Additional instructions to append at the end of the instructions for the run. This is useful for modifying the behavior
        /// on a per-run basis without overriding other instructions.
        /// </param>
        /// <param name="additionalMessages"> Adds additional messages to the thread before creating the run. </param>
        /// <param name="overrideTools"> The overridden list of enabled tools that the agent should use to run the thread. </param>
        /// <param name="temperature">
        /// What sampling temperature to use, between 0 and 2. Higher values like 0.8 will make the output
        /// more random, while lower values like 0.2 will make it more focused and deterministic.
        /// </param>
        /// <param name="topP">
        /// An alternative to sampling with temperature, called nucleus sampling, where the model
        /// considers the results of the tokens with top_p probability mass. So 0.1 means only the tokens
        /// comprising the top 10% probability mass are considered.
        ///
        /// We generally recommend altering this or temperature but not both.
        /// </param>
        /// <param name="maxPromptTokens">
        /// The maximum number of prompt tokens that may be used over the course of the run. The run will make a best effort to use only
        /// the number of prompt tokens specified, across multiple turns of the run. If the run exceeds the number of prompt tokens specified,
        /// the run will end with status `incomplete`. See `incomplete_details` for more info.
        /// </param>
        /// <param name="maxCompletionTokens">
        /// The maximum number of completion tokens that may be used over the course of the run. The run will make a best effort
        /// to use only the number of completion tokens specified, across multiple turns of the run. If the run exceeds the number of
        /// completion tokens specified, the run will end with status `incomplete`. See `incomplete_details` for more info.
        /// </param>
        /// <param name="truncationStrategy"> The strategy to use for dropping messages as the context windows moves forward. </param>
        /// <param name="toolChoice"> Controls whether or not and which tool is called by the model. </param>
        /// <param name="responseFormat"> Specifies the format that the model must output. </param>
        /// <param name="parallelToolCalls"> If `true` functions will run in parallel during tool use. </param>
        /// <param name="metadata"> A set of up to 16 key/value pairs that can be attached to an object, used for storing additional information about that object in a structured format. Keys may be up to 64 characters in length and values may be up to 512 characters in length. </param>
        /// <param name="cancellationToken"> The cancellation token to use. </param>
        /// <exception cref="ArgumentNullException"> <paramref name="threadId"/> or <paramref name="agentId"/> is null. </exception>
        /// <exception cref="ArgumentException"> <paramref name="threadId"/> is an empty string, and was expected to be non-empty. </exception>
#pragma warning disable AZC0015 // Unexpected client method return type.
        public virtual AsyncCollectionResult<StreamingUpdate> CreateRunStreamingAsync(string threadId, string agentId, IEnumerable<RunAdditionalFieldList> include, string overrideModelName = null, string overrideInstructions = null, string additionalInstructions = null, IEnumerable<ThreadMessageOptions> additionalMessages = null, IEnumerable<ToolDefinition> overrideTools = null, float? temperature = null, float? topP = null, int? maxPromptTokens = null, int? maxCompletionTokens = null, Truncation truncationStrategy = null, BinaryData toolChoice = null, BinaryData responseFormat = null, bool? parallelToolCalls = null, IReadOnlyDictionary<string, string> metadata = null, CancellationToken cancellationToken = default)
#pragma warning restore AZC0015 // Unexpected client method return type.
        {
>>>>>>> 934a5090
            Argument.AssertNotNullOrEmpty(threadId, nameof(threadId));
            Argument.AssertNotNull(agentId, nameof(agentId));

            CreateRunRequest createRunRequest = new CreateRunRequest(
                agentId,
                overrideModelName,
                overrideInstructions,
                additionalInstructions,
                additionalMessages?.ToList() as IReadOnlyList<ThreadMessageOptions> ?? new ChangeTrackingList<ThreadMessageOptions>(),
                overrideTools?.ToList() as IReadOnlyList<ToolDefinition> ?? new ChangeTrackingList<ToolDefinition>(),
                stream: true,
                temperature,
                topP,
                maxPromptTokens,
                maxCompletionTokens,
                truncationStrategy,
                toolChoice,
                responseFormat,
                parallelToolCalls,
                metadata ?? new ChangeTrackingDictionary<string, string>(),
                null);
            RequestContext context = FromCancellationToken(cancellationToken);

            async Task<Response> sendRequestAsync() =>
                await CreateRunStreamingAsync(threadId, createRunRequest.ToRequestContent(), context, include:include).ConfigureAwait(false);

            return new AsyncStreamingUpdateCollection(sendRequestAsync, cancellationToken, scope:scope);
        }
        /// <summary>
        /// Begins a new streaming <see cref="ThreadRun"/> that evaluates a <see cref="PersistentAgentThread"/> using a specified
        /// <see cref="PersistentAgent"/>.
        /// </summary>
        /// <param name="threadId"> Identifier of the thread. </param>
        /// <param name="agentId"> The ID of the agent that should run the thread. </param>
        /// <param name="overrideModelName"> The overridden model name that the agent should use to run the thread. </param>
        /// <param name="overrideInstructions"> The overridden system instructions that the agent should use to run the thread. </param>
        /// <param name="additionalInstructions">
        /// Additional instructions to append at the end of the instructions for the run. This is useful for modifying the behavior
        /// on a per-run basis without overriding other instructions.
        /// </param>
        /// <param name="additionalMessages"> Adds additional messages to the thread before creating the run. </param>
        /// <param name="overrideTools"> The overridden list of enabled tools that the agent should use to run the thread. </param>
        /// <param name="temperature">
        /// What sampling temperature to use, between 0 and 2. Higher values like 0.8 will make the output
        /// more random, while lower values like 0.2 will make it more focused and deterministic.
        /// </param>
        /// <param name="topP">
        /// An alternative to sampling with temperature, called nucleus sampling, where the model
        /// considers the results of the tokens with top_p probability mass. So 0.1 means only the tokens
        /// comprising the top 10% probability mass are considered.
        ///
        /// We generally recommend altering this or temperature but not both.
        /// </param>
        /// <param name="maxPromptTokens">
        /// The maximum number of prompt tokens that may be used over the course of the run. The run will make a best effort to use only
        /// the number of prompt tokens specified, across multiple turns of the run. If the run exceeds the number of prompt tokens specified,
        /// the run will end with status `incomplete`. See `incomplete_details` for more info.
        /// </param>
        /// <param name="maxCompletionTokens">
        /// The maximum number of completion tokens that may be used over the course of the run. The run will make a best effort
        /// to use only the number of completion tokens specified, across multiple turns of the run. If the run exceeds the number of
        /// completion tokens specified, the run will end with status `incomplete`. See `incomplete_details` for more info.
        /// </param>
        /// <param name="truncationStrategy"> The strategy to use for dropping messages as the context windows moves forward. </param>
        /// <param name="toolChoice"> Controls whether or not and which tool is called by the model. </param>
        /// <param name="responseFormat"> Specifies the format that the model must output. </param>
        /// <param name="parallelToolCalls"> If `true` functions will run in parallel during tool use. </param>
        /// <param name="metadata"> A set of up to 16 key/value pairs that can be attached to an object, used for storing additional information about that object in a structured format. Keys may be up to 64 characters in length and values may be up to 512 characters in length. </param>
        /// <param name="cancellationToken"> The cancellation token to use. </param>
        /// <exception cref="ArgumentNullException"> <paramref name="threadId"/> or <paramref name="agentId"/> is null. </exception>
        /// <exception cref="ArgumentException"> <paramref name="threadId"/> is an empty string, and was expected to be non-empty. </exception>
#pragma warning disable AZC0015 // Unexpected client method return type.
        public virtual CollectionResult<StreamingUpdate> CreateRunStreaming(string threadId, string agentId, string overrideModelName = null, string overrideInstructions = null, string additionalInstructions = null, IEnumerable<ThreadMessageOptions> additionalMessages = null, IEnumerable<ToolDefinition> overrideTools = null, float? temperature = null, float? topP = null, int? maxPromptTokens = null, int? maxCompletionTokens = null, Truncation truncationStrategy = null, BinaryData toolChoice = null, BinaryData responseFormat = null, bool? parallelToolCalls = null, IReadOnlyDictionary<string, string> metadata = null, CancellationToken cancellationToken = default)
#pragma warning restore AZC0015 // Unexpected client method return type.
        {
<<<<<<< HEAD
            var scope = OpenTelemetryScope.StartCreateRunStreaming(threadId, agentId, _endpoint);
=======
            return CreateRunStreaming(
                threadId: threadId,
                agentId: agentId,
                overrideModelName: overrideModelName,
                overrideInstructions: overrideInstructions,
                additionalInstructions: additionalInstructions,
                additionalMessages: additionalMessages,
                overrideTools: overrideTools,
                temperature: temperature,
                topP: topP,
                maxPromptTokens: maxPromptTokens,
                maxCompletionTokens: maxCompletionTokens,
                truncationStrategy: truncationStrategy,
                toolChoice: toolChoice,
                responseFormat: responseFormat,
                parallelToolCalls: parallelToolCalls,
                metadata: metadata,
                include: null,
                cancellationToken: cancellationToken);
        }

        /// <summary>
        /// Begins a new streaming <see cref="ThreadRun"/> that evaluates a <see cref="PersistentAgentThread"/> using a specified
        /// <see cref="PersistentAgent"/>.
        /// </summary>
        /// <param name="threadId"> Identifier of the thread. </param>
        /// <param name="agentId"> The ID of the agent that should run the thread. </param>
        /// <param name="include">
        /// A list of additional fields to include in the response.
        /// Currently the only supported value is `step_details.tool_calls[*].file_search.results[*].content`
        /// to fetch the file search result content.
        /// </param>
        /// <param name="overrideModelName"> The overridden model name that the agent should use to run the thread. </param>
        /// <param name="overrideInstructions"> The overridden system instructions that the agent should use to run the thread. </param>
        /// <param name="additionalInstructions">
        /// Additional instructions to append at the end of the instructions for the run. This is useful for modifying the behavior
        /// on a per-run basis without overriding other instructions.
        /// </param>
        /// <param name="additionalMessages"> Adds additional messages to the thread before creating the run. </param>
        /// <param name="overrideTools"> The overridden list of enabled tools that the agent should use to run the thread. </param>
        /// <param name="temperature">
        /// What sampling temperature to use, between 0 and 2. Higher values like 0.8 will make the output
        /// more random, while lower values like 0.2 will make it more focused and deterministic.
        /// </param>
        /// <param name="topP">
        /// An alternative to sampling with temperature, called nucleus sampling, where the model
        /// considers the results of the tokens with top_p probability mass. So 0.1 means only the tokens
        /// comprising the top 10% probability mass are considered.
        ///
        /// We generally recommend altering this or temperature but not both.
        /// </param>
        /// <param name="maxPromptTokens">
        /// The maximum number of prompt tokens that may be used over the course of the run. The run will make a best effort to use only
        /// the number of prompt tokens specified, across multiple turns of the run. If the run exceeds the number of prompt tokens specified,
        /// the run will end with status `incomplete`. See `incomplete_details` for more info.
        /// </param>
        /// <param name="maxCompletionTokens">
        /// The maximum number of completion tokens that may be used over the course of the run. The run will make a best effort
        /// to use only the number of completion tokens specified, across multiple turns of the run. If the run exceeds the number of
        /// completion tokens specified, the run will end with status `incomplete`. See `incomplete_details` for more info.
        /// </param>
        /// <param name="truncationStrategy"> The strategy to use for dropping messages as the context windows moves forward. </param>
        /// <param name="toolChoice"> Controls whether or not and which tool is called by the model. </param>
        /// <param name="responseFormat"> Specifies the format that the model must output. </param>
        /// <param name="parallelToolCalls"> If `true` functions will run in parallel during tool use. </param>
        /// <param name="metadata"> A set of up to 16 key/value pairs that can be attached to an object, used for storing additional information about that object in a structured format. Keys may be up to 64 characters in length and values may be up to 512 characters in length. </param>
        /// <param name="cancellationToken"> The cancellation token to use. </param>
        /// <exception cref="ArgumentNullException"> <paramref name="threadId"/> or <paramref name="agentId"/> is null. </exception>
        /// <exception cref="ArgumentException"> <paramref name="threadId"/> is an empty string, and was expected to be non-empty. </exception>
#pragma warning disable AZC0015 // Unexpected client method return type.
        public virtual CollectionResult<StreamingUpdate> CreateRunStreaming(string threadId, string agentId, IEnumerable<RunAdditionalFieldList> include, string overrideModelName = null, string overrideInstructions = null, string additionalInstructions = null, IEnumerable<ThreadMessageOptions> additionalMessages = null, IEnumerable<ToolDefinition> overrideTools = null, float? temperature = null, float? topP = null, int? maxPromptTokens = null, int? maxCompletionTokens = null, Truncation truncationStrategy = null, BinaryData toolChoice = null, BinaryData responseFormat = null, bool? parallelToolCalls = null, IReadOnlyDictionary<string, string> metadata = null, CancellationToken cancellationToken = default)
#pragma warning restore AZC0015 // Unexpected client method return type.
        {
>>>>>>> 934a5090
            Argument.AssertNotNullOrEmpty(threadId, nameof(threadId));
            Argument.AssertNotNull(agentId, nameof(agentId));

            CreateRunRequest createRunRequest = new CreateRunRequest(
                agentId,
                overrideModelName,
                overrideInstructions,
                additionalInstructions,
                additionalMessages?.ToList() as IReadOnlyList<ThreadMessageOptions> ?? new ChangeTrackingList<ThreadMessageOptions>(),
                overrideTools?.ToList() as IReadOnlyList<ToolDefinition> ?? new ChangeTrackingList<ToolDefinition>(),
                stream: true,
                temperature,
                topP,
                maxPromptTokens,
                maxCompletionTokens,
                truncationStrategy,
                toolChoice,
                responseFormat,
                parallelToolCalls,
                metadata ?? new ChangeTrackingDictionary<string, string>(),
                null);
            RequestContext context = FromCancellationToken(cancellationToken);

<<<<<<< HEAD
            Response sendRequest() => CreateRunStreaming(threadId, createRunRequest.ToRequestContent(), context);
            return new StreamingUpdateCollection(sendRequest, cancellationToken, scope: scope);
=======
            Response sendRequest() => CreateRunStreaming(threadId, createRunRequest.ToRequestContent(), context, include: include);
            return new StreamingUpdateCollection(sendRequest, cancellationToken);
>>>>>>> 934a5090
        }
        /// <summary> Submits outputs from tools as requested by tool calls in a stream. Stream updates that need submitted tool outputs will have a status of 'RunStatus.RequiresAction'. </summary>
        /// <param name="run"> The <see cref="ThreadRun"/> that the tool outputs should be submitted to. </param>
        /// <param name="toolOutputs"> A list of tools for which the outputs are being submitted. </param>
        /// <param name="cancellationToken"> The cancellation token to use. </param>
        /// <exception cref="ArgumentNullException"> <paramref name="run"/> or <paramref name="toolOutputs"/> is null. </exception>
#pragma warning disable AZC0015 // Unexpected client method return type.
        public virtual CollectionResult<StreamingUpdate> SubmitToolOutputsToStream(ThreadRun run, IEnumerable<ToolOutput> toolOutputs, CancellationToken cancellationToken = default)
#pragma warning restore AZC0015 // Unexpected client method return type.
        {
            var scope = OpenTelemetryScope.StartCreateRunStreaming(run.Id, run.AssistantId, _endpoint);
            Argument.AssertNotNull(run, nameof(run));
            Argument.AssertNotNull(toolOutputs, nameof(toolOutputs));

            SubmitToolOutputsToRunRequest submitToolOutputsToRunRequest = new(toolOutputs.ToList(), true, null);
            RequestContext context = FromCancellationToken(cancellationToken);
            Response sendRequest() => SubmitToolOutputsInternal(run.ThreadId, run.Id, true, submitToolOutputsToRunRequest.ToRequestContent(), context, scope:scope);
            return new StreamingUpdateCollection(sendRequest, cancellationToken, scope);
        }

        /// <summary> Submits outputs from tools as requested by tool calls in a stream. Stream updates that need submitted tool outputs will have a status of 'RunStatus.RequiresAction'. </summary>
        /// <param name="run"> The <see cref="ThreadRun"/> that the tool outputs should be submitted to. </param>
        /// <param name="toolOutputs"> A list of tools for which the outputs are being submitted. </param>
        /// <param name="cancellationToken"> The cancellation token to use. </param>
        /// <exception cref="ArgumentNullException"> <paramref name="run"/> or <paramref name="toolOutputs"/> is null. </exception>
#pragma warning disable AZC0015 // Unexpected client method return type.
        public virtual AsyncCollectionResult<StreamingUpdate> SubmitToolOutputsToStreamAsync(ThreadRun run, IEnumerable<ToolOutput> toolOutputs, CancellationToken cancellationToken = default)
#pragma warning restore AZC0015 // Unexpected client method return type.
        {
            var scope = OpenTelemetryScope.StartCreateRunStreaming(run.Id, run.AssistantId, _endpoint);
            Argument.AssertNotNull(run, nameof(run));
            Argument.AssertNotNull(toolOutputs, nameof(toolOutputs));

            SubmitToolOutputsToRunRequest submitToolOutputsToRunRequest = new(toolOutputs.ToList(), true, null);
            RequestContext context = FromCancellationToken(cancellationToken);
            async Task<Response> sendRequestAsync() => await SubmitToolOutputsInternalAsync(run.ThreadId, run.Id, true, submitToolOutputsToRunRequest.ToRequestContent(), context).ConfigureAwait(false);
            return new AsyncStreamingUpdateCollection(sendRequestAsync, cancellationToken, scope);
        }

        internal async Task<Response> CreateRunStreamingAsync(string threadId, RequestContent content, RequestContext context = null, IEnumerable<RunAdditionalFieldList> include = null)
        {
            Argument.AssertNotNullOrEmpty(threadId, nameof(threadId));
            Argument.AssertNotNull(content, nameof(content));

            using var scope = ClientDiagnostics.CreateScope("PersistentAgentsClient.CreateRun");
            scope.Start();
            try
            {
                using HttpMessage message = CreateCreateRunRequest(threadId, content, include, context);
                message.BufferResponse = false;
                return await _pipeline.ProcessMessageAsync(message, context).ConfigureAwait(false);
            }
            catch (Exception e)
            {
                scope.Failed(e);
                throw;
            }
        }

        internal Response CreateRunStreaming(string threadId, RequestContent content, RequestContext context = null, IEnumerable<RunAdditionalFieldList> include = null)
        {
            Argument.AssertNotNullOrEmpty(threadId, nameof(threadId));
            Argument.AssertNotNull(content, nameof(content));

            using var scope = ClientDiagnostics.CreateScope("PersistentAgentsClient.CreateRun");
            scope.Start();
            try
            {
                using HttpMessage message = CreateCreateRunRequest(threadId, content, include, context);
                message.BufferResponse = false;
                return _pipeline.ProcessMessage(message, context);
            }
            catch (Exception e)
            {
                scope.Failed(e);
                throw;
            }
        }
    }
}<|MERGE_RESOLUTION|>--- conflicted
+++ resolved
@@ -7,9 +7,9 @@
 using System.Linq;
 using System.Threading;
 using System.Threading.Tasks;
-using Azure.AI.Agents.Persistent.Telemetry;
 using Azure.Core;
 using static Azure.Core.Pipeline.TaskExtensions;
+using Azure.AI.Agents.Persistent.Telemetry;
 
 namespace Azure.AI.Agents.Persistent
 {
@@ -62,9 +62,6 @@
         public virtual AsyncCollectionResult<StreamingUpdate> CreateRunStreamingAsync(string threadId, string agentId, string overrideModelName = null, string overrideInstructions = null, string additionalInstructions = null, IEnumerable<ThreadMessageOptions> additionalMessages = null, IEnumerable<ToolDefinition> overrideTools = null, float? temperature = null, float? topP = null, int? maxPromptTokens = null, int? maxCompletionTokens = null, Truncation truncationStrategy = null, BinaryData toolChoice = null, BinaryData responseFormat = null, bool? parallelToolCalls = null, IReadOnlyDictionary<string, string> metadata = null, CancellationToken cancellationToken = default)
 #pragma warning restore AZC0015 // Unexpected client method return type.
         {
-<<<<<<< HEAD
-            var scope = OpenTelemetryScope.StartCreateRunStreaming(threadId, agentId, _endpoint);
-=======
             // This method added for compatibility, before the include parameter support was enabled.
             return CreateRunStreamingAsync(
                 threadId: threadId,
@@ -139,7 +136,7 @@
         public virtual AsyncCollectionResult<StreamingUpdate> CreateRunStreamingAsync(string threadId, string agentId, IEnumerable<RunAdditionalFieldList> include, string overrideModelName = null, string overrideInstructions = null, string additionalInstructions = null, IEnumerable<ThreadMessageOptions> additionalMessages = null, IEnumerable<ToolDefinition> overrideTools = null, float? temperature = null, float? topP = null, int? maxPromptTokens = null, int? maxCompletionTokens = null, Truncation truncationStrategy = null, BinaryData toolChoice = null, BinaryData responseFormat = null, bool? parallelToolCalls = null, IReadOnlyDictionary<string, string> metadata = null, CancellationToken cancellationToken = default)
 #pragma warning restore AZC0015 // Unexpected client method return type.
         {
->>>>>>> 934a5090
+            var scope = OpenTelemetryScope.StartCreateRunStreaming(threadId, agentId, _endpoint);
             Argument.AssertNotNullOrEmpty(threadId, nameof(threadId));
             Argument.AssertNotNull(agentId, nameof(agentId));
 
@@ -166,7 +163,7 @@
             async Task<Response> sendRequestAsync() =>
                 await CreateRunStreamingAsync(threadId, createRunRequest.ToRequestContent(), context, include:include).ConfigureAwait(false);
 
-            return new AsyncStreamingUpdateCollection(sendRequestAsync, cancellationToken, scope:scope);
+            return new AsyncStreamingUpdateCollection(sendRequestAsync, cancellationToken, scope: scope);
         }
         /// <summary>
         /// Begins a new streaming <see cref="ThreadRun"/> that evaluates a <see cref="PersistentAgentThread"/> using a specified
@@ -215,9 +212,6 @@
         public virtual CollectionResult<StreamingUpdate> CreateRunStreaming(string threadId, string agentId, string overrideModelName = null, string overrideInstructions = null, string additionalInstructions = null, IEnumerable<ThreadMessageOptions> additionalMessages = null, IEnumerable<ToolDefinition> overrideTools = null, float? temperature = null, float? topP = null, int? maxPromptTokens = null, int? maxCompletionTokens = null, Truncation truncationStrategy = null, BinaryData toolChoice = null, BinaryData responseFormat = null, bool? parallelToolCalls = null, IReadOnlyDictionary<string, string> metadata = null, CancellationToken cancellationToken = default)
 #pragma warning restore AZC0015 // Unexpected client method return type.
         {
-<<<<<<< HEAD
-            var scope = OpenTelemetryScope.StartCreateRunStreaming(threadId, agentId, _endpoint);
-=======
             return CreateRunStreaming(
                 threadId: threadId,
                 agentId: agentId,
@@ -291,7 +285,7 @@
         public virtual CollectionResult<StreamingUpdate> CreateRunStreaming(string threadId, string agentId, IEnumerable<RunAdditionalFieldList> include, string overrideModelName = null, string overrideInstructions = null, string additionalInstructions = null, IEnumerable<ThreadMessageOptions> additionalMessages = null, IEnumerable<ToolDefinition> overrideTools = null, float? temperature = null, float? topP = null, int? maxPromptTokens = null, int? maxCompletionTokens = null, Truncation truncationStrategy = null, BinaryData toolChoice = null, BinaryData responseFormat = null, bool? parallelToolCalls = null, IReadOnlyDictionary<string, string> metadata = null, CancellationToken cancellationToken = default)
 #pragma warning restore AZC0015 // Unexpected client method return type.
         {
->>>>>>> 934a5090
+            var scope = OpenTelemetryScope.StartCreateRunStreaming(threadId, agentId, _endpoint);
             Argument.AssertNotNullOrEmpty(threadId, nameof(threadId));
             Argument.AssertNotNull(agentId, nameof(agentId));
 
@@ -315,13 +309,8 @@
                 null);
             RequestContext context = FromCancellationToken(cancellationToken);
 
-<<<<<<< HEAD
-            Response sendRequest() => CreateRunStreaming(threadId, createRunRequest.ToRequestContent(), context);
+            Response sendRequest() => CreateRunStreaming(threadId, createRunRequest.ToRequestContent(), context, include: include);
             return new StreamingUpdateCollection(sendRequest, cancellationToken, scope: scope);
-=======
-            Response sendRequest() => CreateRunStreaming(threadId, createRunRequest.ToRequestContent(), context, include: include);
-            return new StreamingUpdateCollection(sendRequest, cancellationToken);
->>>>>>> 934a5090
         }
         /// <summary> Submits outputs from tools as requested by tool calls in a stream. Stream updates that need submitted tool outputs will have a status of 'RunStatus.RequiresAction'. </summary>
         /// <param name="run"> The <see cref="ThreadRun"/> that the tool outputs should be submitted to. </param>
