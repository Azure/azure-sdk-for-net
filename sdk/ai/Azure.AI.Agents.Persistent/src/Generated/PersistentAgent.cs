// Copyright (c) Microsoft Corporation. All rights reserved.
// Licensed under the MIT License.

// <auto-generated/>

#nullable disable

using System;
using System.Collections.Generic;
using System.Linq;

namespace Azure.AI.Agents.Persistent
{
    /// <summary> Represents an agent that can call the model and use tools. </summary>
    public partial class PersistentAgent
    {
        /// <summary>
        /// Keeps track of any properties unknown to the library.
        /// <para>
        /// To assign an object to the value of this property use <see cref="BinaryData.FromObjectAsJson{T}(T, System.Text.Json.JsonSerializerOptions?)"/>.
        /// </para>
        /// <para>
        /// To assign an already formatted json string to this property use <see cref="BinaryData.FromString(string)"/>.
        /// </para>
        /// <para>
        /// Examples:
        /// <list type="bullet">
        /// <item>
        /// <term>BinaryData.FromObjectAsJson("foo")</term>
        /// <description>Creates a payload of "foo".</description>
        /// </item>
        /// <item>
        /// <term>BinaryData.FromString("\"foo\"")</term>
        /// <description>Creates a payload of "foo".</description>
        /// </item>
        /// <item>
        /// <term>BinaryData.FromObjectAsJson(new { key = "value" })</term>
        /// <description>Creates a payload of { "key": "value" }.</description>
        /// </item>
        /// <item>
        /// <term>BinaryData.FromString("{\"key\": \"value\"}")</term>
        /// <description>Creates a payload of { "key": "value" }.</description>
        /// </item>
        /// </list>
        /// </para>
        /// </summary>
        private IDictionary<string, BinaryData> _serializedAdditionalRawData;

        /// <summary> Initializes a new instance of <see cref="PersistentAgent"/>. </summary>
        /// <param name="id"> The identifier, which can be referenced in API endpoints. </param>
        /// <param name="createdAt"> The Unix timestamp, in seconds, representing when this object was created. </param>
        /// <param name="name"> The name of the agent. </param>
        /// <param name="description"> The description of the agent. </param>
        /// <param name="model"> The ID of the model to use. </param>
        /// <param name="instructions"> The system instructions for the agent to use. </param>
        /// <param name="tools">
        /// The collection of tools enabled for the agent.
        /// Please note <see cref="ToolDefinition"/> is the base class. According to the scenario, a derived class of the base class might need to be assigned here, or this property needs to be casted to one of the possible derived classes.
<<<<<<< HEAD
        /// The available derived classes include <see cref="AzureAISearchToolDefinition"/>, <see cref="AzureFunctionToolDefinition"/>, <see cref="BingCustomSearchToolDefinition"/>, <see cref="BingGroundingToolDefinition"/>, <see cref="CodeInterpreterToolDefinition"/>, <see cref="ConnectedAgentToolDefinition"/>, <see cref="DeepResearchToolDefinition"/>, <see cref="MicrosoftFabricToolDefinition"/>, <see cref="FileSearchToolDefinition"/>, <see cref="FunctionToolDefinition"/>, <see cref="OpenApiToolDefinition"/> and <see cref="SharepointToolDefinition"/>.
=======
        /// The available derived classes include <see cref="AzureAISearchToolDefinition"/>, <see cref="AzureFunctionToolDefinition"/>, <see cref="BingCustomSearchToolDefinition"/>, <see cref="BingGroundingToolDefinition"/>, <see cref="CodeInterpreterToolDefinition"/>, <see cref="ConnectedAgentToolDefinition"/>, <see cref="MicrosoftFabricToolDefinition"/>, <see cref="FileSearchToolDefinition"/>, <see cref="FunctionToolDefinition"/>, <see cref="MCPToolDefinition"/>, <see cref="OpenApiToolDefinition"/> and <see cref="SharepointToolDefinition"/>.
>>>>>>> 280b2d55
        /// </param>
        /// <param name="toolResources">
        /// A set of resources that are used by the agent's tools. The resources are specific to the type of tool. For example, the `code_interpreter`
        /// tool requires a list of file IDs, while the `file_search` tool requires a list of vector store IDs.
        /// </param>
        /// <param name="temperature">
        /// What sampling temperature to use, between 0 and 2. Higher values like 0.8 will make the output more random,
        /// while lower values like 0.2 will make it more focused and deterministic.
        /// </param>
        /// <param name="topP">
        /// An alternative to sampling with temperature, called nucleus sampling, where the model considers the results of the tokens with top_p probability mass.
        /// So 0.1 means only the tokens comprising the top 10% probability mass are considered.
        ///
        /// We generally recommend altering this or temperature but not both.
        /// </param>
        /// <param name="metadata"> A set of up to 16 key/value pairs that can be attached to an object, used for storing additional information about that object in a structured format. Keys may be up to 64 characters in length and values may be up to 512 characters in length. </param>
        /// <exception cref="ArgumentNullException"> <paramref name="id"/>, <paramref name="model"/> or <paramref name="tools"/> is null. </exception>
        internal PersistentAgent(string id, DateTimeOffset createdAt, string name, string description, string model, string instructions, IEnumerable<ToolDefinition> tools, ToolResources toolResources, float? temperature, float? topP, IReadOnlyDictionary<string, string> metadata)
        {
            Argument.AssertNotNull(id, nameof(id));
            Argument.AssertNotNull(model, nameof(model));
            Argument.AssertNotNull(tools, nameof(tools));

            Id = id;
            CreatedAt = createdAt;
            Name = name;
            Description = description;
            Model = model;
            Instructions = instructions;
            Tools = tools.ToList();
            ToolResources = toolResources;
            Temperature = temperature;
            TopP = topP;
            Metadata = metadata;
        }

        /// <summary> Initializes a new instance of <see cref="PersistentAgent"/>. </summary>
        /// <param name="id"> The identifier, which can be referenced in API endpoints. </param>
        /// <param name="object"> The object type, which is always assistant. </param>
        /// <param name="createdAt"> The Unix timestamp, in seconds, representing when this object was created. </param>
        /// <param name="name"> The name of the agent. </param>
        /// <param name="description"> The description of the agent. </param>
        /// <param name="model"> The ID of the model to use. </param>
        /// <param name="instructions"> The system instructions for the agent to use. </param>
        /// <param name="tools">
        /// The collection of tools enabled for the agent.
        /// Please note <see cref="ToolDefinition"/> is the base class. According to the scenario, a derived class of the base class might need to be assigned here, or this property needs to be casted to one of the possible derived classes.
<<<<<<< HEAD
        /// The available derived classes include <see cref="AzureAISearchToolDefinition"/>, <see cref="AzureFunctionToolDefinition"/>, <see cref="BingCustomSearchToolDefinition"/>, <see cref="BingGroundingToolDefinition"/>, <see cref="CodeInterpreterToolDefinition"/>, <see cref="ConnectedAgentToolDefinition"/>, <see cref="DeepResearchToolDefinition"/>, <see cref="MicrosoftFabricToolDefinition"/>, <see cref="FileSearchToolDefinition"/>, <see cref="FunctionToolDefinition"/>, <see cref="OpenApiToolDefinition"/> and <see cref="SharepointToolDefinition"/>.
=======
        /// The available derived classes include <see cref="AzureAISearchToolDefinition"/>, <see cref="AzureFunctionToolDefinition"/>, <see cref="BingCustomSearchToolDefinition"/>, <see cref="BingGroundingToolDefinition"/>, <see cref="CodeInterpreterToolDefinition"/>, <see cref="ConnectedAgentToolDefinition"/>, <see cref="MicrosoftFabricToolDefinition"/>, <see cref="FileSearchToolDefinition"/>, <see cref="FunctionToolDefinition"/>, <see cref="MCPToolDefinition"/>, <see cref="OpenApiToolDefinition"/> and <see cref="SharepointToolDefinition"/>.
>>>>>>> 280b2d55
        /// </param>
        /// <param name="toolResources">
        /// A set of resources that are used by the agent's tools. The resources are specific to the type of tool. For example, the `code_interpreter`
        /// tool requires a list of file IDs, while the `file_search` tool requires a list of vector store IDs.
        /// </param>
        /// <param name="temperature">
        /// What sampling temperature to use, between 0 and 2. Higher values like 0.8 will make the output more random,
        /// while lower values like 0.2 will make it more focused and deterministic.
        /// </param>
        /// <param name="topP">
        /// An alternative to sampling with temperature, called nucleus sampling, where the model considers the results of the tokens with top_p probability mass.
        /// So 0.1 means only the tokens comprising the top 10% probability mass are considered.
        ///
        /// We generally recommend altering this or temperature but not both.
        /// </param>
        /// <param name="responseFormat"> The response format of the tool calls used by this agent. </param>
        /// <param name="metadata"> A set of up to 16 key/value pairs that can be attached to an object, used for storing additional information about that object in a structured format. Keys may be up to 64 characters in length and values may be up to 512 characters in length. </param>
        /// <param name="serializedAdditionalRawData"> Keeps track of any properties unknown to the library. </param>
        internal PersistentAgent(string id, string @object, DateTimeOffset createdAt, string name, string description, string model, string instructions, IReadOnlyList<ToolDefinition> tools, ToolResources toolResources, float? temperature, float? topP, BinaryData responseFormat, IReadOnlyDictionary<string, string> metadata, IDictionary<string, BinaryData> serializedAdditionalRawData)
        {
            Id = id;
            Object = @object;
            CreatedAt = createdAt;
            Name = name;
            Description = description;
            Model = model;
            Instructions = instructions;
            Tools = tools;
            ToolResources = toolResources;
            Temperature = temperature;
            TopP = topP;
            ResponseFormat = responseFormat;
            Metadata = metadata;
            _serializedAdditionalRawData = serializedAdditionalRawData;
        }

        /// <summary> Initializes a new instance of <see cref="PersistentAgent"/> for deserialization. </summary>
        internal PersistentAgent()
        {
        }

        /// <summary> The identifier, which can be referenced in API endpoints. </summary>
        public string Id { get; }

        /// <summary> The Unix timestamp, in seconds, representing when this object was created. </summary>
        public DateTimeOffset CreatedAt { get; }
        /// <summary> The name of the agent. </summary>
        public string Name { get; }
        /// <summary> The description of the agent. </summary>
        public string Description { get; }
        /// <summary> The ID of the model to use. </summary>
        public string Model { get; }
        /// <summary> The system instructions for the agent to use. </summary>
        public string Instructions { get; }
        /// <summary>
        /// The collection of tools enabled for the agent.
        /// Please note <see cref="ToolDefinition"/> is the base class. According to the scenario, a derived class of the base class might need to be assigned here, or this property needs to be casted to one of the possible derived classes.
<<<<<<< HEAD
        /// The available derived classes include <see cref="AzureAISearchToolDefinition"/>, <see cref="AzureFunctionToolDefinition"/>, <see cref="BingCustomSearchToolDefinition"/>, <see cref="BingGroundingToolDefinition"/>, <see cref="CodeInterpreterToolDefinition"/>, <see cref="ConnectedAgentToolDefinition"/>, <see cref="DeepResearchToolDefinition"/>, <see cref="MicrosoftFabricToolDefinition"/>, <see cref="FileSearchToolDefinition"/>, <see cref="FunctionToolDefinition"/>, <see cref="OpenApiToolDefinition"/> and <see cref="SharepointToolDefinition"/>.
=======
        /// The available derived classes include <see cref="AzureAISearchToolDefinition"/>, <see cref="AzureFunctionToolDefinition"/>, <see cref="BingCustomSearchToolDefinition"/>, <see cref="BingGroundingToolDefinition"/>, <see cref="CodeInterpreterToolDefinition"/>, <see cref="ConnectedAgentToolDefinition"/>, <see cref="MicrosoftFabricToolDefinition"/>, <see cref="FileSearchToolDefinition"/>, <see cref="FunctionToolDefinition"/>, <see cref="MCPToolDefinition"/>, <see cref="OpenApiToolDefinition"/> and <see cref="SharepointToolDefinition"/>.
>>>>>>> 280b2d55
        /// </summary>
        public IReadOnlyList<ToolDefinition> Tools { get; }
        /// <summary>
        /// A set of resources that are used by the agent's tools. The resources are specific to the type of tool. For example, the `code_interpreter`
        /// tool requires a list of file IDs, while the `file_search` tool requires a list of vector store IDs.
        /// </summary>
        public ToolResources ToolResources { get; }
        /// <summary>
        /// What sampling temperature to use, between 0 and 2. Higher values like 0.8 will make the output more random,
        /// while lower values like 0.2 will make it more focused and deterministic.
        /// </summary>
        public float? Temperature { get; }
        /// <summary>
        /// An alternative to sampling with temperature, called nucleus sampling, where the model considers the results of the tokens with top_p probability mass.
        /// So 0.1 means only the tokens comprising the top 10% probability mass are considered.
        ///
        /// We generally recommend altering this or temperature but not both.
        /// </summary>
        public float? TopP { get; }
        /// <summary>
        /// The response format of the tool calls used by this agent.
        /// <para>
        /// To assign an object to this property use <see cref="BinaryData.FromObjectAsJson{T}(T, System.Text.Json.JsonSerializerOptions?)"/>.
        /// </para>
        /// <para>
        /// To assign an already formatted json string to this property use <see cref="BinaryData.FromString(string)"/>.
        /// </para>
        /// <para>
        /// <remarks>
        /// Supported types:
        /// <list type="bullet">
        /// <item>
        /// <description><see cref="string"/></description>
        /// </item>
        /// <item>
        /// <description><see cref="PersistentAgentsResponseFormatMode"/></description>
        /// </item>
        /// <item>
        /// <description><see cref="InternalPersistentAgentsResponseFormat"/></description>
        /// </item>
        /// <item>
        /// <description><see cref="ResponseFormatJsonSchemaType"/></description>
        /// </item>
        /// </list>
        /// </remarks>
        /// Examples:
        /// <list type="bullet">
        /// <item>
        /// <term>BinaryData.FromObjectAsJson("foo")</term>
        /// <description>Creates a payload of "foo".</description>
        /// </item>
        /// <item>
        /// <term>BinaryData.FromString("\"foo\"")</term>
        /// <description>Creates a payload of "foo".</description>
        /// </item>
        /// <item>
        /// <term>BinaryData.FromObjectAsJson(new { key = "value" })</term>
        /// <description>Creates a payload of { "key": "value" }.</description>
        /// </item>
        /// <item>
        /// <term>BinaryData.FromString("{\"key\": \"value\"}")</term>
        /// <description>Creates a payload of { "key": "value" }.</description>
        /// </item>
        /// </list>
        /// </para>
        /// </summary>
        public BinaryData ResponseFormat { get; }
        /// <summary> A set of up to 16 key/value pairs that can be attached to an object, used for storing additional information about that object in a structured format. Keys may be up to 64 characters in length and values may be up to 512 characters in length. </summary>
        public IReadOnlyDictionary<string, string> Metadata { get; }
    }
}<|MERGE_RESOLUTION|>--- conflicted
+++ resolved
@@ -56,11 +56,7 @@
         /// <param name="tools">
         /// The collection of tools enabled for the agent.
         /// Please note <see cref="ToolDefinition"/> is the base class. According to the scenario, a derived class of the base class might need to be assigned here, or this property needs to be casted to one of the possible derived classes.
-<<<<<<< HEAD
-        /// The available derived classes include <see cref="AzureAISearchToolDefinition"/>, <see cref="AzureFunctionToolDefinition"/>, <see cref="BingCustomSearchToolDefinition"/>, <see cref="BingGroundingToolDefinition"/>, <see cref="CodeInterpreterToolDefinition"/>, <see cref="ConnectedAgentToolDefinition"/>, <see cref="DeepResearchToolDefinition"/>, <see cref="MicrosoftFabricToolDefinition"/>, <see cref="FileSearchToolDefinition"/>, <see cref="FunctionToolDefinition"/>, <see cref="OpenApiToolDefinition"/> and <see cref="SharepointToolDefinition"/>.
-=======
-        /// The available derived classes include <see cref="AzureAISearchToolDefinition"/>, <see cref="AzureFunctionToolDefinition"/>, <see cref="BingCustomSearchToolDefinition"/>, <see cref="BingGroundingToolDefinition"/>, <see cref="CodeInterpreterToolDefinition"/>, <see cref="ConnectedAgentToolDefinition"/>, <see cref="MicrosoftFabricToolDefinition"/>, <see cref="FileSearchToolDefinition"/>, <see cref="FunctionToolDefinition"/>, <see cref="MCPToolDefinition"/>, <see cref="OpenApiToolDefinition"/> and <see cref="SharepointToolDefinition"/>.
->>>>>>> 280b2d55
+        /// The available derived classes include <see cref="AzureAISearchToolDefinition"/>, <see cref="AzureFunctionToolDefinition"/>, <see cref="BingCustomSearchToolDefinition"/>, <see cref="BingGroundingToolDefinition"/>, <see cref="CodeInterpreterToolDefinition"/>, <see cref="ConnectedAgentToolDefinition"/>, <see cref="DeepResearchToolDefinition"/>, <see cref="MicrosoftFabricToolDefinition"/>, <see cref="FileSearchToolDefinition"/>, <see cref="FunctionToolDefinition"/>, <see cref="MCPToolDefinition"/>, <see cref="OpenApiToolDefinition"/> and <see cref="SharepointToolDefinition"/>.
         /// </param>
         /// <param name="toolResources">
         /// A set of resources that are used by the agent's tools. The resources are specific to the type of tool. For example, the `code_interpreter`
@@ -108,11 +104,7 @@
         /// <param name="tools">
         /// The collection of tools enabled for the agent.
         /// Please note <see cref="ToolDefinition"/> is the base class. According to the scenario, a derived class of the base class might need to be assigned here, or this property needs to be casted to one of the possible derived classes.
-<<<<<<< HEAD
-        /// The available derived classes include <see cref="AzureAISearchToolDefinition"/>, <see cref="AzureFunctionToolDefinition"/>, <see cref="BingCustomSearchToolDefinition"/>, <see cref="BingGroundingToolDefinition"/>, <see cref="CodeInterpreterToolDefinition"/>, <see cref="ConnectedAgentToolDefinition"/>, <see cref="DeepResearchToolDefinition"/>, <see cref="MicrosoftFabricToolDefinition"/>, <see cref="FileSearchToolDefinition"/>, <see cref="FunctionToolDefinition"/>, <see cref="OpenApiToolDefinition"/> and <see cref="SharepointToolDefinition"/>.
-=======
-        /// The available derived classes include <see cref="AzureAISearchToolDefinition"/>, <see cref="AzureFunctionToolDefinition"/>, <see cref="BingCustomSearchToolDefinition"/>, <see cref="BingGroundingToolDefinition"/>, <see cref="CodeInterpreterToolDefinition"/>, <see cref="ConnectedAgentToolDefinition"/>, <see cref="MicrosoftFabricToolDefinition"/>, <see cref="FileSearchToolDefinition"/>, <see cref="FunctionToolDefinition"/>, <see cref="MCPToolDefinition"/>, <see cref="OpenApiToolDefinition"/> and <see cref="SharepointToolDefinition"/>.
->>>>>>> 280b2d55
+        /// The available derived classes include <see cref="AzureAISearchToolDefinition"/>, <see cref="AzureFunctionToolDefinition"/>, <see cref="BingCustomSearchToolDefinition"/>, <see cref="BingGroundingToolDefinition"/>, <see cref="CodeInterpreterToolDefinition"/>, <see cref="ConnectedAgentToolDefinition"/>, <see cref="DeepResearchToolDefinition"/>, <see cref="MicrosoftFabricToolDefinition"/>, <see cref="FileSearchToolDefinition"/>, <see cref="FunctionToolDefinition"/>, <see cref="MCPToolDefinition"/>, <see cref="OpenApiToolDefinition"/> and <see cref="SharepointToolDefinition"/>.
         /// </param>
         /// <param name="toolResources">
         /// A set of resources that are used by the agent's tools. The resources are specific to the type of tool. For example, the `code_interpreter`
@@ -170,11 +162,7 @@
         /// <summary>
         /// The collection of tools enabled for the agent.
         /// Please note <see cref="ToolDefinition"/> is the base class. According to the scenario, a derived class of the base class might need to be assigned here, or this property needs to be casted to one of the possible derived classes.
-<<<<<<< HEAD
-        /// The available derived classes include <see cref="AzureAISearchToolDefinition"/>, <see cref="AzureFunctionToolDefinition"/>, <see cref="BingCustomSearchToolDefinition"/>, <see cref="BingGroundingToolDefinition"/>, <see cref="CodeInterpreterToolDefinition"/>, <see cref="ConnectedAgentToolDefinition"/>, <see cref="DeepResearchToolDefinition"/>, <see cref="MicrosoftFabricToolDefinition"/>, <see cref="FileSearchToolDefinition"/>, <see cref="FunctionToolDefinition"/>, <see cref="OpenApiToolDefinition"/> and <see cref="SharepointToolDefinition"/>.
-=======
-        /// The available derived classes include <see cref="AzureAISearchToolDefinition"/>, <see cref="AzureFunctionToolDefinition"/>, <see cref="BingCustomSearchToolDefinition"/>, <see cref="BingGroundingToolDefinition"/>, <see cref="CodeInterpreterToolDefinition"/>, <see cref="ConnectedAgentToolDefinition"/>, <see cref="MicrosoftFabricToolDefinition"/>, <see cref="FileSearchToolDefinition"/>, <see cref="FunctionToolDefinition"/>, <see cref="MCPToolDefinition"/>, <see cref="OpenApiToolDefinition"/> and <see cref="SharepointToolDefinition"/>.
->>>>>>> 280b2d55
+        /// The available derived classes include <see cref="AzureAISearchToolDefinition"/>, <see cref="AzureFunctionToolDefinition"/>, <see cref="BingCustomSearchToolDefinition"/>, <see cref="BingGroundingToolDefinition"/>, <see cref="CodeInterpreterToolDefinition"/>, <see cref="ConnectedAgentToolDefinition"/>, <see cref="DeepResearchToolDefinition"/>, <see cref="MicrosoftFabricToolDefinition"/>, <see cref="FileSearchToolDefinition"/>, <see cref="FunctionToolDefinition"/>, <see cref="MCPToolDefinition"/>, <see cref="OpenApiToolDefinition"/> and <see cref="SharepointToolDefinition"/>.
         /// </summary>
         public IReadOnlyList<ToolDefinition> Tools { get; }
         /// <summary>
