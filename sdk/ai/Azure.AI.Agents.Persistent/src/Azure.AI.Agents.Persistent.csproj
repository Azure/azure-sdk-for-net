﻿<Project Sdk="Microsoft.NET.Sdk">
  <PropertyGroup>
    <Description>This is the Azure.AI.Agents.Persistent client library for developing .NET applications with rich experience.</Description>
    <AssemblyTitle>Microsoft Azure.AI.Agents.Persistent client library</AssemblyTitle>
    <Version>1.1.0-beta.3</Version>
    <!--The ApiCompatVersion is managed automatically and should not generally be modified manually.-->
    <ApiCompatVersion>1.0.0</ApiCompatVersion>
    <PackageTags>Azure.AI.Agents.Persistent</PackageTags>
    <DisableEnhancedAnalysis>true</DisableEnhancedAnalysis>
    <TargetFrameworks>$(RequiredTargetFrameworks)</TargetFrameworks>
    <GenerateAPIListing>true</GenerateAPIListing>
    <NoWarn>$(NoWarn);CS1591;AZC0012;SA1649;SA1402;</NoWarn>
    <LangVersion>latest</LangVersion>
    <IncludeOperationsSharedSource>true</IncludeOperationsSharedSource>
  </PropertyGroup>

  <ItemGroup>
    <PackageReference Include="Azure.Core" />
<<<<<<< HEAD
    <PackageReference Include="System.ClientModel" />
=======
>>>>>>> 25250c42
  </ItemGroup>

  <!-- Shared source from Azure.Core -->
  <ItemGroup>
    <Compile Include="$(AzureCoreSharedSources)ArrayBufferWriter.cs" LinkBase="Shared" />
    <Compile Include="$(AzureCoreSharedSources)AzureKeyCredentialPolicy.cs" LinkBase="Shared" />
    <Compile Include="$(AzureCoreSharedSources)AzureResourceProviderNamespaceAttribute.cs" LinkBase="Shared" />
    <Compile Include="$(AzureCoreSharedSources)Multipart\MultipartContent.cs" LinkBase="Shared" />
    <Compile Include="$(AzureCoreSharedSources)Multipart\MultipartFormDataContent.cs" LinkBase="Shared" />
  </ItemGroup>

  <ItemGroup>
    <None Include="..\tsp-location.yaml" Link="tsp-location.yaml" />
  </ItemGroup>
</Project><|MERGE_RESOLUTION|>--- conflicted
+++ resolved
@@ -16,10 +16,6 @@
 
   <ItemGroup>
     <PackageReference Include="Azure.Core" />
-<<<<<<< HEAD
-    <PackageReference Include="System.ClientModel" />
-=======
->>>>>>> 25250c42
   </ItemGroup>
 
   <!-- Shared source from Azure.Core -->
