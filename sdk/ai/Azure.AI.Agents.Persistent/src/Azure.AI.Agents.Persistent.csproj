<Project Sdk="Microsoft.NET.Sdk">
  <PropertyGroup>
    <Description>This is the Azure.AI.Agents.Persistent client library for developing .NET applications with rich experience.</Description>
    <AssemblyTitle>Microsoft Azure.AI.Agents.Persistent client library</AssemblyTitle>
<<<<<<< HEAD
    <Version>1.2.0-beta.6</Version>
=======
    <Version>1.2.0-beta.7</Version>
>>>>>>> a900c8b7
    <!--The ApiCompatVersion is managed automatically and should not generally be modified manually.-->
    <ApiCompatVersion>1.0.0</ApiCompatVersion>
    <PackageTags>Azure.AI.Agents.Persistent</PackageTags>
    <DisableEnhancedAnalysis>true</DisableEnhancedAnalysis>
    <TargetFrameworks>$(RequiredTargetFrameworks)</TargetFrameworks>
    <GenerateAPIListing>true</GenerateAPIListing>
    <NoWarn>$(NoWarn);CS1591;AZC0012;SA1649;SA1402;</NoWarn>
    <LangVersion>latest</LangVersion>
    <IncludeOperationsSharedSource>true</IncludeOperationsSharedSource>
    <IsAotCompatible Condition="$([MSBuild]::IsTargetFrameworkCompatible('$(TargetFramework)', 'net7.0'))">true</IsAotCompatible>
  </PropertyGroup>

  <ItemGroup>
    <PackageReference Include="Azure.Core" />
    <PackageReference Include="Microsoft.Extensions.AI.Abstractions" />
    <PackageReference Include="System.Net.ServerSentEvents" />
  </ItemGroup>

  <!-- Shared source from Azure.Core -->
  <ItemGroup>
    <Compile Include="$(AzureCoreSharedSources)ArrayBufferWriter.cs" LinkBase="Shared" />
    <Compile Include="$(AzureCoreSharedSources)AzureKeyCredentialPolicy.cs" LinkBase="Shared" />
    <Compile Include="$(AzureCoreSharedSources)AzureResourceProviderNamespaceAttribute.cs" LinkBase="Shared" />
    <Compile Include="$(AzureCoreSharedSources)Multipart\MultipartContent.cs" LinkBase="Shared" />
    <Compile Include="$(AzureCoreSharedSources)Multipart\MultipartFormDataContent.cs" LinkBase="Shared" />
  </ItemGroup>

  <ItemGroup>
    <None Include="..\tsp-location.yaml" Link="tsp-location.yaml" />
  </ItemGroup>
</Project><|MERGE_RESOLUTION|>--- conflicted
+++ resolved
@@ -2,11 +2,7 @@
   <PropertyGroup>
     <Description>This is the Azure.AI.Agents.Persistent client library for developing .NET applications with rich experience.</Description>
     <AssemblyTitle>Microsoft Azure.AI.Agents.Persistent client library</AssemblyTitle>
-<<<<<<< HEAD
-    <Version>1.2.0-beta.6</Version>
-=======
     <Version>1.2.0-beta.7</Version>
->>>>>>> a900c8b7
     <!--The ApiCompatVersion is managed automatically and should not generally be modified manually.-->
     <ApiCompatVersion>1.0.0</ApiCompatVersion>
     <PackageTags>Azure.AI.Agents.Persistent</PackageTags>
