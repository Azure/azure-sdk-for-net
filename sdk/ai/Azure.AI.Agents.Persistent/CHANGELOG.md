--- conflicted
+++ resolved
@@ -1,21 +1,12 @@
 # Release History
 
-## 1.2.0-beta.6 (Unreleased)
-
-### Features Added
-
-### Breaking Changes
+## 1.2.0-beta.6 (2025-10-10)
 
 ### Bugs Fixed
-<<<<<<< HEAD
 - Fix the issue on calculating hash of `FunctionToolDefinition`. See [issue](https://github.com/Azure/azure-sdk-for-net/issues/53043).
 - Expose the `ServerLabel` on `SubmitToolApprovalUpdate` See [issue](https://github.com/Azure/azure-sdk-for-net/issues/53001).
-=======
 - Fix naming of MCPApproval see [issue](https://github.com/Azure/azure-sdk-for-net/issues/53000)
 - Fix issue with image block serialization in async scenarios [issue](https://github.com/Azure/azure-sdk-for-net/issues/52671)
->>>>>>> 6dad3811
-
-### Other Changes
 
 ## 1.2.0-beta.5 (2025-09-18)
 
