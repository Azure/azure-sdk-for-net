# Release History

## 1.2.0-beta.6 (Unreleased)

### Features Added

### Breaking Changes

### Bugs Fixed
<<<<<<< HEAD
- Fix naming of MCPApproval see [issue](https://github.com/Azure/azure-sdk-for-net/issues/53000)
=======
- Fix issue with image block serialization in async scenarios [issue](https://github.com/Azure/azure-sdk-for-net/issues/52671)
>>>>>>> 8fdb42c1

### Other Changes

## 1.2.0-beta.5 (2025-09-18)

### Bugs Fixed
- Fix issue with image block serialization [issue](https://github.com/Azure/azure-sdk-for-net/issues/52571)

## 1.2.0-beta.4 (2025-09-05)

### Features Added
- Updated `Microsoft.Extensions.AI.Abstractions` dependency to version 9.8.0.
- Added support of `FileSearchTool` and `CodeInterpreterTool` for `PersistentAgentsChatClient`.
- Make `Azure.AI.Agents.Persistent` compatible with [ahead-of-time compilation process (AOT)](https://learn.microsoft.com/aspnet/core/fundamentals/native-aot).
- Improved the way `RequireApproval` is being set. See the [issue](https://github.com/Azure/azure-sdk-for-net/issues/52213).

### Bugs Fixed
- Fix issues related to `ResponseFormat` when using `PersistentAgentsChatClient` with Structured Outputs.
- Fix handling of streaming update of unexpected type [issue](https://github.com/Azure/azure-sdk-for-net/issues/52407).

## 1.2.0-beta.3 (2025-08-22)

### Features Added
- Added delete operation for `ThreadMessages`.
- Add `RunStepDeltaCustomBingGroundingToolCall`, describing `BingCustomSearchTool` updates in streaming scenario.
- Add `RunStepDeltaMicrosoftFabricToolCall`, describing `FabricTool` updates in streaming scenario.
- Add `RunStepDeltaSharepointToolCall`, describing `SharepointTool` updates in streaming scenario.

## 1.2.0-beta.2 (2025-08-13)

### Features Added

- Implemented streaming scenario for MCP tool.
- Added `RunStepDetailsActivity`, describing MCP function parameters.

### Bugs Fixed

- Fixed the deserialization issue, when agent service returns the customized lists of trusted and requiring authentication MCP tools.
- Added classes for deserialization of `RunStepDeltaAzureAISearchToolCall`, `RunStepDeltaOpenAPIToolCall` and `RunStepDeltaDeepResearchToolCall`, required to get the real time updates when Azure AI Search, OpenAPI or Deep Research tools are being used during streaming scenarios.
- Added `RunStepConnectedAgentToolCall` and `RunStepDeltaConnectedAgentToolCall` for deserializing Connected Agent tool updates in non-streaming and streaming scenarios.

### Sample updates

- Added the streaming sample for Bing grounding.

## 1.2.0-beta.1 (2025-07-25)

### Bugs Fixed

- Fixed the [issue](https://github.com/Azure/azure-sdk-for-net/issues/51342) with ignoring `after` parameter when getting pageable lists.

## 1.1.0-beta.4 (2025-07-11)

### Features Added

- Added support for Deep Research.
- Added support for MCP.

### Sample updates

- Added sample for Deep Research.
- Expose the `GetVectorStoreFileBatchFiles` and `GetVectorStoreFileBatchFilesAsync` methods.

## 1.1.0-beta.3 (2025-06-27)

### Features Added

- Tracing for Agents. More information [here](https://github.com/Azure/azure-sdk-for-net/blob/main/sdk/ai/Azure.AI.Agents.Persistent/README.md#tracing).
- Convenience constructor for BingCustomSearchToolParameters
- Support for automatic execution of function tool calls. More information [here](https://github.com/Azure/azure-sdk-for-net/blob/main/sdk/ai/Azure.AI.Agents.Persistent/README.md#function-call-executed-automatically).

### Sample updates
- The Azure function sample was simplified.
- Added samples for file search citation with streaming.
- Fabric tool sample added
- Connected Agent tool sample added
- Multiple Connected Agent sample added.
- Bing Custom Search sample added.

## 1.1.0-beta.2 (2025-06-04)

### Bugs Fixed
- Fixed uploading files with non ASCII symbols in names.

## 1.1.0-beta.1 (2025-05-21)

### Features Added
- Set API version to 2025-05-15-preview.
- Added Bing Custom search tool.
- Added Sharepoint grounding tool.
- Added Microsoft Fabric tool.

## 1.0.0 (2025-05-15)

### Features Added
- First stable release of Azure AI Agents Persistent client library.

### Breaking Changes
- Support for project connection string and hub-based projects has been discontinued. We recommend creating a new Azure AI Foundry resource utilizing project endpoint. If this is not possible, please pin the version of `Azure.AI.Agents.Persistent` to version `1.0.0-beta.2` or earlier.

## 1.0.0-beta.2 (2025-05-14)

### Breaking Changes
- ThreadRunSteps methods were moved to Runs.
- VectorStoreFileBatches and VectorStoreFiles methods were moved to VectorStores.
- The AzureAISearchResource was replaced by AzureAISearchToolResource.

### Sample updates
- Added sample demonstrating uploading single file to vector store and listing run steps.

## 1.0.0-beta.1 (2025-05-09)

### Features Added
- Initial release
- Please see the [agents migration guide](https://github.com/Azure/azure-sdk-for-net/blob/main/sdk/ai/Azure.AI.Projects/AGENTS_MIGRATION_GUIDE.md) on how to use `Azure.AI.Projects` with `Azure.AI.Agents.Persistent` package.<|MERGE_RESOLUTION|>--- conflicted
+++ resolved
@@ -7,11 +7,8 @@
 ### Breaking Changes
 
 ### Bugs Fixed
-<<<<<<< HEAD
 - Fix naming of MCPApproval see [issue](https://github.com/Azure/azure-sdk-for-net/issues/53000)
-=======
 - Fix issue with image block serialization in async scenarios [issue](https://github.com/Azure/azure-sdk-for-net/issues/52671)
->>>>>>> 8fdb42c1
 
 ### Other Changes
 
