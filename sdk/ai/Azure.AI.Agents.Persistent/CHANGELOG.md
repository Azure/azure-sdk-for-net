--- conflicted
+++ resolved
@@ -1,10 +1,6 @@
 # Release History
 
-<<<<<<< HEAD
-## 1.2.0-beta.6 (Unreleased)
-=======
 ## 1.2.0-beta.7 (Unreleased)
->>>>>>> a900c8b7
 
 ### Features Added
 
@@ -14,8 +10,6 @@
 
 ### Other Changes
 
-<<<<<<< HEAD
-=======
 ## 1.2.0-beta.6 (2025-10-10)
 
 ### Bugs Fixed
@@ -24,7 +18,6 @@
 - Fix naming of MCPApproval see [issue](https://github.com/Azure/azure-sdk-for-net/issues/53000)
 - Fix issue with image block serialization in async scenarios [issue](https://github.com/Azure/azure-sdk-for-net/issues/52671)
 
->>>>>>> a900c8b7
 ## 1.2.0-beta.5 (2025-09-18)
 
 ### Bugs Fixed
