--- conflicted
+++ resolved
@@ -11,10 +11,9 @@
 
 ### Other Changes
 
-<<<<<<< HEAD
 ### Sample updates
 - Added sample for Computer usage.
-=======
+
 ## 1.2.0-beta.7 (2025-10-28)
 
 ### Breaking Changes
@@ -35,7 +34,6 @@
 - Expose the `ServerLabel` on `SubmitToolApprovalUpdate` See [issue](https://github.com/Azure/azure-sdk-for-net/issues/53001).
 - Fix naming of MCPApproval see [issue](https://github.com/Azure/azure-sdk-for-net/issues/53000)
 - Fix issue with image block serialization in async scenarios [issue](https://github.com/Azure/azure-sdk-for-net/issues/52671)
->>>>>>> ec232c66
 
 ## 1.2.0-beta.5 (2025-09-18)
 
