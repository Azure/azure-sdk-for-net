# Azure AI Projects client library for .NET
Use the AI Projects client library to:

* **Develop Agents using the Azure AI Agent Service**, leveraging an extensive ecosystem of models, tools, and capabilities from OpenAI, Microsoft, and other LLM providers. The Azure AI Agent Service enables the building of Agents for a wide range of generative AI use cases. The package is currently in preview.
* **Enumerate connections** in your Azure AI Foundry project and get connection properties. For example, get the inference endpoint URL and credentials associated with your Azure OpenAI connection.

[Product documentation][product_doc]
| [Samples][samples]
| [API reference documentation][api_ref_docs]
| [Package (NuGet)][nuget]
| [SDK source code][source_code]

## Table of contents

- [Getting started](#getting-started)
  - [Prerequisites](#prerequisites)
  - [Install the package](#install-the-package)
- [Key concepts](#key-concepts)
  - [Create and authenticate the client](#create-and-authenticate-the-client)
- [Examples](#examples)
  - [Agents](#agents)
    - [Create an Agent](#create-an-agent)
      - [Create thread](#create-thread)
      - [Create message](#create-message)
      - [Create and execute run](#create-and-execute-run)
      - [Retrieve messages](#retrieve-messages)
    - [File search](#file-search)
    - [Enterprise File Search](#create-agent-with-enterprise-file-search)
    - [Code interpreter attachment](#create-message-with-code-interpreter-attachment)
<<<<<<< HEAD
=======
    - [Azure AI Search](#create-agent-with-azure-ai-search)
>>>>>>> e0b8da94
    - [Function call](#function-call)
    - [Azure function call](#azure-function-call)
    - [Azure Function Call](#create-agent-with-azure-function-call)
    - [OpenAPI](#create-agent-with-openapi)
- [Troubleshooting](#troubleshooting)
- [Next steps](#next-steps)
- [Contributing](#contributing)

## Getting started

### Prerequisites

To use Azure AI Projects capabilities, you must have an [Azure subscription](https://azure.microsoft.com/free/dotnet/). This will allow you to create an Azure AI resource and get a connection URL.

### Install the package

Install the client library for .NET with [NuGet](https://www.nuget.org/ ):

```dotnetcli
dotnet add package Azure.AI.Projects --prerelease
```

### Authenticate the client

A secure, keyless authentication approach is to use Microsoft Entra ID (formerly Azure Active Directory) via the [Azure Identity library][azure_identity]. To use this library, you need to install the [Azure.Identity package](https://www.nuget.org/packages/Azure.Identity):

```dotnetcli
dotnet add package Azure.Identity
```

## Key concepts

### Create and authenticate the client

To interact with Azure AI Projects, you’ll need to create an instance of `AIProjectClient`. Use the appropriate credential type from the Azure Identity library. For example, [DefaultAzureCredential][azure_identity_dac]:

```C# Snippet:OverviewCreateClient
var connectionString = Environment.GetEnvironmentVariable("PROJECT_CONNECTION_STRING");
AIProjectClient projectClient = new AIProjectClient(connectionString, new DefaultAzureCredential());
```

Once the `AIProjectClient` is created, you can call methods in the form of `GetXxxClient()` on this client to retrieve instances of specific sub-clients.

## Examples

### Agents

Agents in the Azure AI Projects client library are designed to facilitate various interactions and operations within your AI projects. They serve as the core components that manage and execute tasks, leveraging different tools and resources to achieve specific goals. The following steps outline the typical sequence for interacting with agents:

#### Create an Agent

First, you need to create an `AgentsClient`
```C# Snippet:OverviewCreateAgentClient
var connectionString = Environment.GetEnvironmentVariable("PROJECT_CONNECTION_STRING");
AgentsClient client = new AgentsClient(connectionString, new DefaultAzureCredential());
```

With an authenticated client, an agent can be created:
```C# Snippet:OverviewCreateAgent
Response<Agent> agentResponse = await client.CreateAgentAsync(
    model: "gpt-4",
    name: "Math Tutor",
    instructions: "You are a personal math tutor. Write and run code to answer math questions.",
    tools: new List<ToolDefinition> { new CodeInterpreterToolDefinition() });
Agent agent = agentResponse.Value;
```

#### Create thread

Next, create a thread:
```C# Snippet:OverviewCreateThread
Response<AgentThread> threadResponse = await client.CreateThreadAsync();
AgentThread thread = threadResponse.Value;
```

#### Create message

With a thread created, messages can be created on it:
```C# Snippet:OverviewCreateMessage
Response<ThreadMessage> messageResponse = await client.CreateMessageAsync(
    thread.Id,
    MessageRole.User,
    "I need to solve the equation `3x + 11 = 14`. Can you help me?");
ThreadMessage message = messageResponse.Value;
```

#### Create and execute run

A run can then be started that evaluates the thread against an agent:
```C# Snippet:OverviewCreateRun
Response<ThreadRun> runResponse = await client.CreateRunAsync(
    thread.Id,
    agent.Id,
    additionalInstructions: "Please address the user as Jane Doe. The user has a premium account.");
ThreadRun run = runResponse.Value;
```

Once the run has started, it should then be polled until it reaches a terminal status:
```C# Snippet:OverviewWaitForRun
do
{
    await Task.Delay(TimeSpan.FromMilliseconds(500));
    runResponse = await client.GetRunAsync(thread.Id, runResponse.Value.Id);
}
while (runResponse.Value.Status == RunStatus.Queued
    || runResponse.Value.Status == RunStatus.InProgress);
```

#### Retrieve messages

Assuming the run successfully completed, listing messages from the thread that was run will now reflect new information
added by the agent:
```C# Snippet:OverviewListUpdatedMessages
Response<PageableList<ThreadMessage>> afterRunMessagesResponse
    = await client.GetMessagesAsync(thread.Id);
IReadOnlyList<ThreadMessage> messages = afterRunMessagesResponse.Value.Data;

// Note: messages iterate from newest to oldest, with the messages[0] being the most recent
foreach (ThreadMessage threadMessage in messages)
{
    Console.Write($"{threadMessage.CreatedAt:yyyy-MM-dd HH:mm:ss} - {threadMessage.Role,10}: ");
    foreach (MessageContent contentItem in threadMessage.ContentItems)
    {
        if (contentItem is MessageTextContent textItem)
        {
            Console.Write(textItem.Text);
        }
        else if (contentItem is MessageImageFileContent imageFileItem)
        {
            Console.Write($"<image from ID: {imageFileItem.FileId}");
        }
        Console.WriteLine();
    }
}
```

Example output from this sequence:
```
 2024-10-15 23:12:59 - assistant: Yes, Jane Doe, the solution to the equation \(3x + 11 = 14\) is \(x = 1\).
 2024-10-15 23:12:51 - user: I need to solve the equation `3x + 11 = 14`. Can you help me?
```

#### File search

Files can be uploaded and then referenced by agents or messages. First, use the generalized upload API with a
purpose of 'agents' to make a file ID available:
```C# Snippet:UploadAgentFilesToUse
// Upload a file and wait for it to be processed
File.WriteAllText(
    path: "sample_file_for_upload.txt",
    contents: "The word 'apple' uses the code 442345, while the word 'banana' uses the code 673457.");
Response<AgentFile> uploadAgentFileResponse = await client.UploadFileAsync(
    filePath: "sample_file_for_upload.txt",
    purpose: AgentFilePurpose.Agents);

AgentFile uploadedAgentFile = uploadAgentFileResponse.Value;
```

Once uploaded, the file ID can then be provided to create a vector store for it
```C# Snippet:CreateVectorStore
// Create a vector store with the file and wait for it to be processed.
// If you do not specify a vector store, create_message will create a vector store with a default expiration policy of seven days after they were last active
VectorStore vectorStore = await client.CreateVectorStoreAsync(
    fileIds:  new List<string> { uploadedAgentFile.Id },
    name: "my_vector_store");
```

The vectorStore ID can then be provided to an agent upon creation. Note that file search will only be used if an appropriate tool like Code Interpreter is enabled. Also, you do not need to provide toolResources if you did not create a vector store above
```C# Snippet:CreateAgentWithFiles
FileSearchToolResource fileSearchToolResource = new FileSearchToolResource();
fileSearchToolResource.VectorStoreIds.Add(vectorStore.Id);

// Create an agent with toolResources and process assistant run
Response<Agent> agentResponse = await client.CreateAgentAsync(
        model: "gpt-4",
        name: "SDK Test Agent - Retrieval",
        instructions: "You are a helpful agent that can help fetch data from files you know about.",
        tools: new List<ToolDefinition> { new FileSearchToolDefinition() },
        toolResources: new ToolResources() { FileSearch = fileSearchToolResource });
Agent agent = agentResponse.Value;
```

With a file ID association and a supported tool enabled, the agent will then be able to consume the associated
data when running threads.

#### Create Agent with Enterprise File Search

We can upload file to Azure as it is shown in the example, or use the existing Azure blob storage. In the code below we demonstrate how this can be achieved. First we upload file to azure and create `VectorStoreDataSource`, which then is used to create vector store. This vector store is then given to the `FileSearchTool` constructor.

```C# Snippet:CreateVectorStoreBlob
var ds = new VectorStoreDataSource(
    assetIdentifier: blobURI,
    assetType: VectorStoreDataSourceAssetType.UriAsset
);
var vectorStoreTask = await client.CreateVectorStoreAsync(
    name: "sample_vector_store",
    storeConfiguration: new VectorStoreConfiguration(
        dataSources: new List<VectorStoreDataSource> { ds }
    )
);
var vectorStore = vectorStoreTask.Value;

FileSearchToolResource fileSearchResource = new([vectorStore.Id], null);

List<ToolDefinition> tools = [new FileSearchToolDefinition()];
Response<Agent> agentResponse = await client.CreateAgentAsync(
    model: modelName,
    name: "my-assistant",
    instructions: "You are helpful assistant.",
    tools: tools,
    toolResources: new ToolResources() { FileSearch = fileSearchResource }
);
```

We also can attach files to the existing vector store. In the code snippet below, we first create an empty vector store and add file to it.

```C# Snippet:BatchFileAttachment
var ds = new VectorStoreDataSource(
    assetIdentifier: blobURI,
    assetType: VectorStoreDataSourceAssetType.UriAsset
);
var vectorStoreTask = await client.CreateVectorStoreAsync(
    name: "sample_vector_store"
);
var vectorStore = vectorStoreTask.Value;

var uploadTask = await client.CreateVectorStoreFileBatchAsync(
    vectorStoreId: vectorStore.Id,
    dataSources: new List<VectorStoreDataSource> { ds }
);
Console.WriteLine($"Created vector store file batch, vector store file batch ID: {uploadTask.Value.Id}");

FileSearchToolResource fileSearchResource = new([vectorStore.Id], null);
```

#### Create Message with Code Interpreter Attachment

To attach a file with the context to the message, use the `MessageAttachment` class. To be able to process the attached file contents we need to provide the `List` with the single element `CodeInterpreterToolDefinition` as a `tools` parameter to both `CreateAgent` method and `MessageAttachment` class constructor.

Here is an example to pass `CodeInterpreterTool` as tool:

```C# Snippet:CreateAgentWithInterpreterTool
AgentsClient client = new AgentsClient(connectionString, new DefaultAzureCredential());

List<ToolDefinition> tools = [ new CodeInterpreterToolDefinition() ];
Response<Agent> agentResponse = await client.CreateAgentAsync(
    model: modelName,
    name: "my-assistant",
    instructions: "You are helpful assistant.",
    tools: tools
);
Agent agent = agentResponse.Value;

var fileResponse = await client.UploadFileAsync(filePath, AgentFilePurpose.Agents);
var fileId = fileResponse.Value.Id;

var attachment = new MessageAttachment(
    fileId: fileId,
    tools: tools
);

Response<AgentThread> threadResponse = await client.CreateThreadAsync();
AgentThread thread = threadResponse.Value;

Response<ThreadMessage> messageResponse = await client.CreateMessageAsync(
    threadId: thread.Id,
    role: MessageRole.User,
    content: "What does the attachment say?",
    attachments: new List< MessageAttachment > { attachment}
    );
ThreadMessage message = messageResponse.Value;
```

Azure blob storage can be used as a message attachment. In this case, use `VectorStoreDataSource` as a data source:

```C# Snippet:CreateMessageAttachmentWithBlobStore
var ds = new VectorStoreDataSource(
    assetIdentifier: blobURI,
    assetType: VectorStoreDataSourceAssetType.UriAsset
);

var attachment = new MessageAttachment(
    ds: ds,
    tools: tools
);
```

<<<<<<< HEAD
=======
#### Create Agent with Azure AI Search

Azure AI Search is an enterprise search system for high-performance applications.
It integrates with Azure OpenAI Service and Azure Machine Learning, offering advanced
search technologies like vector search and full-text search. Ideal for knowledge base
insights, information discovery, and automation. Creating an Agent with Azure AI
Search requires an existing Azure AI Search Index. For more information and setup
guides, see [Azure AI Search Tool Guide](https://learn.microsoft.com/azure/ai-services/agents/how-to/tools/azure-ai-search).

```C# Snippet:CreateAgentWithAzureAISearchTool
ListConnectionsResponse connections = await projectClient.GetConnectionsClient().GetConnectionsAsync(ConnectionType.AzureAISearch).ConfigureAwait(false);

if (connections?.Value == null || connections.Value.Count == 0)
{
    throw new InvalidOperationException("No connections found for the Azure AI Search.");
}

ConnectionResponse connection = connections.Value[0];

ToolResources searchResource = new ToolResources
{
    AzureAISearch = new AzureAISearchResource
    {
        IndexList = { new IndexResource(connection.Id, "sample_index") }
    }
};

AgentsClient agentClient = projectClient.GetAgentsClient();

Response<Agent> agentResponse = await agentClient.CreateAgentAsync(
   model: modelName,
   name: "my-assistant",
   instructions: "You are a helpful assistant.",
   tools: new List<ToolDefinition> { new AzureAISearchToolDefinition() },
   toolResources: searchResource);
Agent agent = agentResponse.Value;
```

If the agent has found the relevant information in the index, the reference
and annotation will be provided in the message response. In the example above, we replace
the reference placeholder by the actual reference and url. Please note, that to
get sensible result, the index needs to have fields "title" and "url".

```C# Snippet:PopulateReferencesAgentWithAzureAISearchTool
PageableList<ThreadMessage> messages = await agentClient.GetMessagesAsync(
    threadId: thread.Id,
    order: ListSortOrder.Ascending
);

// Note: messages iterate from newest to oldest, with the messages[0] being the most recent
foreach (ThreadMessage threadMessage in messages)
{
    Console.Write($"{threadMessage.CreatedAt:yyyy-MM-dd HH:mm:ss} - {threadMessage.Role,10}: ");
    foreach (MessageContent contentItem in threadMessage.ContentItems)
    {
        if (contentItem is MessageTextContent textItem)
        {
            // We need to annotate only Agent messages.
            if (threadMessage.Role == MessageRole.Agent && textItem.Annotations.Count > 0)
            {
                string annotatedText = textItem.Text;
                foreach (MessageTextAnnotation annotation in textItem.Annotations)
                {
                    if (annotation is MessageTextUrlCitationAnnotation urlAnnotation)
                    {
                        annotatedText = annotatedText.Replace(
                            urlAnnotation.Text,
                            $" [see {urlAnnotation.UrlCitation.Title}] ({urlAnnotation.UrlCitation.Url})");
                    }
                }
                Console.Write(annotatedText);
            }
            else
            {
                Console.Write(textItem.Text);
            }
        }
        else if (contentItem is MessageImageFileContent imageFileItem)
        {
            Console.Write($"<image from ID: {imageFileItem.FileId}");
        }
        Console.WriteLine();
    }
}
```

>>>>>>> e0b8da94
#### Function call

Tools that reference caller-defined capabilities as functions can be provided to an agent to allow it to
dynamically resolve and disambiguate during a run.

Here, outlined is a simple agent that "knows how to," via caller-provided functions:

1. Get the user's favorite city
1. Get a nickname for a given city
1. Get the current weather, optionally with a temperature unit, in a city

To do this, begin by defining the functions to use -- the actual implementations here are merely representative stubs.

```C# Snippet:FunctionsDefineFunctionTools
// Example of a function that defines no parameters
string GetUserFavoriteCity() => "Seattle, WA";
FunctionToolDefinition getUserFavoriteCityTool = new("getUserFavoriteCity", "Gets the user's favorite city.");
// Example of a function with a single required parameter
string GetCityNickname(string location) => location switch
{
    "Seattle, WA" => "The Emerald City",
    _ => throw new NotImplementedException(),
};
FunctionToolDefinition getCityNicknameTool = new(
    name: "getCityNickname",
    description: "Gets the nickname of a city, e.g. 'LA' for 'Los Angeles, CA'.",
    parameters: BinaryData.FromObjectAsJson(
        new
        {
            Type = "object",
            Properties = new
            {
                Location = new
                {
                    Type = "string",
                    Description = "The city and state, e.g. San Francisco, CA",
                },
            },
            Required = new[] { "location" },
        },
        new JsonSerializerOptions() { PropertyNamingPolicy = JsonNamingPolicy.CamelCase }));
// Example of a function with one required and one optional, enum parameter
string GetWeatherAtLocation(string location, string temperatureUnit = "f") => location switch
{
    "Seattle, WA" => temperatureUnit == "f" ? "70f" : "21c",
    _ => throw new NotImplementedException()
};
FunctionToolDefinition getCurrentWeatherAtLocationTool = new(
    name: "getCurrentWeatherAtLocation",
    description: "Gets the current weather at a provided location.",
    parameters: BinaryData.FromObjectAsJson(
        new
        {
            Type = "object",
            Properties = new
            {
                Location = new
                {
                    Type = "string",
                    Description = "The city and state, e.g. San Francisco, CA",
                },
                Unit = new
                {
                    Type = "string",
                    Enum = new[] { "c", "f" },
                },
            },
            Required = new[] { "location" },
        },
        new JsonSerializerOptions() { PropertyNamingPolicy = JsonNamingPolicy.CamelCase }));
```

With the functions defined in their appropriate tools, an agent can be now created that has those tools enabled:

```C# Snippet:FunctionsCreateAgentWithFunctionTools
// note: parallel function calling is only supported with newer models like gpt-4-1106-preview
Response<Agent> agentResponse = await client.CreateAgentAsync(
    model: modelName,
    name: "SDK Test Agent - Functions",
        instructions: "You are a weather bot. Use the provided functions to help answer questions. "
            + "Customize your responses to the user's preferences as much as possible and use friendly "
            + "nicknames for cities whenever possible.",
    tools: new List<ToolDefinition> { getUserFavoriteCityTool, getCityNicknameTool, getCurrentWeatherAtLocationTool }
    );
Agent agent = agentResponse.Value;
```

If the agent calls tools, the calling code will need to resolve `ToolCall` instances into matching
`ToolOutput` instances. For convenience, a basic example is extracted here:

```C# Snippet:FunctionsHandleFunctionCalls
ToolOutput GetResolvedToolOutput(RequiredToolCall toolCall)
{
    if (toolCall is RequiredFunctionToolCall functionToolCall)
    {
        if (functionToolCall.Name == getUserFavoriteCityTool.Name)
        {
            return new ToolOutput(toolCall, GetUserFavoriteCity());
        }
        using JsonDocument argumentsJson = JsonDocument.Parse(functionToolCall.Arguments);
        if (functionToolCall.Name == getCityNicknameTool.Name)
        {
            string locationArgument = argumentsJson.RootElement.GetProperty("location").GetString();
            return new ToolOutput(toolCall, GetCityNickname(locationArgument));
        }
        if (functionToolCall.Name == getCurrentWeatherAtLocationTool.Name)
        {
            string locationArgument = argumentsJson.RootElement.GetProperty("location").GetString();
            if (argumentsJson.RootElement.TryGetProperty("unit", out JsonElement unitElement))
            {
                string unitArgument = unitElement.GetString();
                return new ToolOutput(toolCall, GetWeatherAtLocation(locationArgument, unitArgument));
            }
            return new ToolOutput(toolCall, GetWeatherAtLocation(locationArgument));
        }
    }
    return null;
}
```

To handle user input like "what's the weather like right now in my favorite city?", polling the response for completion
should be supplemented by a `RunStatus` check for `RequiresAction` or, in this case, the presence of the
`RequiredAction` property on the run. Then, the collection of `ToolOutputSubmissions` should be submitted to the
run via the `SubmitRunToolOutputs` method so that the run can continue:

```C# Snippet:FunctionsHandlePollingWithRequiredAction
do
{
    await Task.Delay(TimeSpan.FromMilliseconds(500));
    runResponse = await client.GetRunAsync(thread.Id, runResponse.Value.Id);

    if (runResponse.Value.Status == RunStatus.RequiresAction
        && runResponse.Value.RequiredAction is SubmitToolOutputsAction submitToolOutputsAction)
    {
        List<ToolOutput> toolOutputs = new();
        foreach (RequiredToolCall toolCall in submitToolOutputsAction.ToolCalls)
        {
            toolOutputs.Add(GetResolvedToolOutput(toolCall));
        }
        runResponse = await client.SubmitToolOutputsToRunAsync(runResponse.Value, toolOutputs);
    }
}
while (runResponse.Value.Status == RunStatus.Queued
    || runResponse.Value.Status == RunStatus.InProgress);
```

Calling function with streaming requires small modification of the code above. Streaming updates contain one ToolOutput per update and now the GetResolvedToolOutput function will look like it is shown on the code snippet below:

```C# Snippet:FunctionsWithStreamingUpdateHandling
ToolOutput GetResolvedToolOutput(string functionName, string toolCallId, string functionArguments)
{
    if (functionName == getUserFavoriteCityTool.Name)
    {
        return new ToolOutput(toolCallId, GetUserFavoriteCity());
    }
    using JsonDocument argumentsJson = JsonDocument.Parse(functionArguments);
    if (functionName == getCityNicknameTool.Name)
    {
        string locationArgument = argumentsJson.RootElement.GetProperty("location").GetString();
        return new ToolOutput(toolCallId, GetCityNickname(locationArgument));
    }
    if (functionName == getCurrentWeatherAtLocationTool.Name)
    {
        string locationArgument = argumentsJson.RootElement.GetProperty("location").GetString();
        if (argumentsJson.RootElement.TryGetProperty("unit", out JsonElement unitElement))
        {
            string unitArgument = unitElement.GetString();
            return new ToolOutput(toolCallId, GetWeatherAtLocation(locationArgument, unitArgument));
        }
        return new ToolOutput(toolCallId, GetWeatherAtLocation(locationArgument));
    }
    return null;
}
```

We parse streaming updates in two cycles. One iterates over the streaming run outputs and when we are getting update, requiring the action, we are starting the second cycle, which iterates over the outputs of the same run, after submission of the local functions calls results.

```C# Snippet:FunctionsWithStreamingUpdateCycle
List<ToolOutput> toolOutputs = new();
ThreadRun streamRun = null;
await foreach (StreamingUpdate streamingUpdate in client.CreateRunStreamingAsync(thread.Id, agent.Id))
{
    if (streamingUpdate.UpdateKind == StreamingUpdateReason.RunCreated)
    {
        Console.WriteLine("--- Run started! ---");
    }
    else if (streamingUpdate is RequiredActionUpdate submitToolOutputsUpdate)
    {
        streamRun = submitToolOutputsUpdate.Value;
        RequiredActionUpdate newActionUpdate = submitToolOutputsUpdate;
        while (streamRun.Status == RunStatus.RequiresAction) {
            toolOutputs.Add(
                GetResolvedToolOutput(
                    newActionUpdate.FunctionName,
                    newActionUpdate.ToolCallId,
                    newActionUpdate.FunctionArguments
            ));
            await foreach (StreamingUpdate actionUpdate in client.SubmitToolOutputsToStreamAsync(streamRun, toolOutputs))
            {
                if (actionUpdate is MessageContentUpdate contentUpdate)
                {
                    Console.Write(contentUpdate.Text);
                }
                else if (actionUpdate is RequiredActionUpdate newAction)
                {
                    newActionUpdate = newAction;
                }
                else if (actionUpdate.UpdateKind == StreamingUpdateReason.RunCompleted)
                {
                    Console.WriteLine();
                    Console.WriteLine("--- Run completed! ---");
                }
            }
            streamRun = client.GetRun(thread.Id, streamRun.Id);
            toolOutputs.Clear();
        }
        break;
    }
    else if (streamingUpdate is MessageContentUpdate contentUpdate)
    {
        Console.Write(contentUpdate.Text);
    }
}
```

#### Azure function call

<<<<<<< HEAD
We also can use Azure Function from inside the agent. In the example below we are calling function "foo", which responds "Bar". In this example we create `AzureFunctionToolDefinition` object, with the function name, description, input and output queues, followed by function parameters.  
=======
We also can use Azure Function from inside the agent. In the example below we are calling function "foo", which responds "Bar". In this example we create `AzureFunctionToolDefinition` object, with the function name, description, input and output queues, followed by function parameters. See below for the instructions on function deployment.
>>>>>>> e0b8da94
```C# Snippet:AzureFunctionsDefineFunctionTools
AzureFunctionToolDefinition azureFnTool = new(
    name: "foo",
    description: "Get answers from the foo bot.",
    inputBinding: new AzureFunctionBinding(
        new AzureFunctionStorageQueue(
            queueName: "azure-function-foo-input",
            storageServiceEndpoint: storageQueueUri
        )
    ),
    outputBinding: new AzureFunctionBinding(
        new AzureFunctionStorageQueue(
            queueName: "azure-function-tool-output",
            storageServiceEndpoint: storageQueueUri
        )
    ),
    parameters: BinaryData.FromObjectAsJson(
            new
            {
                Type = "object",
                Properties = new
                {
                    query = new
                    {
                        Type = "string",
                        Description = "The question to ask.",
                    },
                    outputqueueuri = new
                    {
                        Type = "string",
                        Description = "The full output queue uri."
                    }
                },
            },
        new JsonSerializerOptions() { PropertyNamingPolicy = JsonNamingPolicy.CamelCase }
    )
);
```

Note that in this scenario we are asking agent to supply storage queue URI to the azure function whenever it is called.
```C# Snippet:AzureFunctionsCreateAgentWithFunctionTools
Response<Agent> agentResponse = await client.CreateAgentAsync(
    model: "gpt-4",
    name: "azure-function-agent-foo",
        instructions: "You are a helpful support agent. Use the provided function any "
        + "time the prompt contains the string 'What would foo say?'. When you invoke "
        + "the function, ALWAYS specify the output queue uri parameter as "
        + $"'{storageQueueUri}/azure-function-tool-output'. Always responds with "
        + "\"Foo says\" and then the response from the tool.",
    tools: new List<ToolDefinition> { azureFnTool }
    );
Agent agent = agentResponse.Value;
```

After we have created a message with request to ask "What would foo say?", we need to wait while the run is in queued, in progress or requires action states.
```C# Snippet:AzureFunctionsHandlePollingWithRequiredAction
Response<ThreadMessage> messageResponse = await client.CreateMessageAsync(
    thread.Id,
    MessageRole.User,
    "What is the most prevalent element in the universe? What would foo say?");
ThreadMessage message = messageResponse.Value;

Response<ThreadRun> runResponse = await client.CreateRunAsync(thread, agent);

do
{
    await Task.Delay(TimeSpan.FromMilliseconds(500));
    runResponse = await client.GetRunAsync(thread.Id, runResponse.Value.Id);
}
while (runResponse.Value.Status == RunStatus.Queued
    || runResponse.Value.Status == RunStatus.InProgress
    || runResponse.Value.Status == RunStatus.RequiresAction);
```

<<<<<<< HEAD
=======
To make a function call we need to create and deploy the Azure function. In the code snippet below, we have an example of function on C# which can be used by the code above.

```C#
namespace FunctionProj
{
    public class Response
    {
        public required string Value { get; set; }
        public required string CorrelationId { get; set; }
    }

    public class Arguments
    {
        public required string OutputQueueUri { get; set; }
        public required string CorrelationId { get; set; }
    }

    public class Foo
    {
        private readonly ILogger<Foo> _logger;

        public Foo(ILogger<Foo> logger)
        {
            _logger = logger;
        }

        [Function("Foo")]
        public void Run([QueueTrigger("azure-function-foo-input")] Arguments input, FunctionContext executionContext)
        {
            var logger = executionContext.GetLogger("Foo");
            logger.LogInformation("C# Queue function processed a request.");

            // We have to provide the Managed identity for function resource
            // and allow this identity a Queue Data Contributor role on the storage account.
            var cred = new DefaultAzureCredential();
            var queueClient = new QueueClient(new Uri(input.OutputQueueUri), cred,
                    new QueueClientOptions { MessageEncoding = QueueMessageEncoding.Base64 });

            var response = new Response
            {
                Value = "Bar",
                // Important! Correlation ID must match the input correlation ID.
                CorrelationId = input.CorrelationId
            };

            var jsonResponse = JsonSerializer.Serialize(response);
            queueClient.SendMessage(jsonResponse);
        }
    }
}
```

In this code we define function input and output class: `Arguments` and `Response` respectively. These two data classes will be serialized in JSON. It is important that these both contain field `CorrelationId`, which is the same between input and output.

In our example the function will be stored in the storage account, created with the AI hub. For that we need to allow key access to that storage. In Azure portal go to Storage account > Settings > Configuration and set "Allow storage account key access" to Enabled. If it is not done, the error will be displayed "The remote server returned an error: (403) Forbidden." To create the function resource that will host our function, install azure-cli python package and run the next command:

```shell
pip install -U azure-cli
az login
az functionapp create --resource-group your-resource-group --consumption-plan-location region --runtime dotnet-isolated --functions-version 4 --name function_name --storage-account storage_account_already_present_in_resource_group --app-insights existing_or_new_application_insights_name
```

This function writes data to the output queue and hence needs to be authenticated to Azure, so we will need to assign the function system identity and provide it `Storage Queue Data Contributor`. To do that in Azure portal select the function, located in `your-resource-group` resource group and in Settings>Identity, switch it on and click Save. After that assign the `Storage Queue Data Contributor` permission on storage account used by our function (`storage_account_already_present_in_resource_group` in the script above) for just assigned System Managed identity.

Now we will create the function itself. Install [.NET](https://dotnet.microsoft.com/download) and [Core Tools](https://go.microsoft.com/fwlink/?linkid=2174087) and create the function project using next commands. 
```
func init FunctionProj --worker-runtime dotnet-isolated --target-framework net8.0
cd FunctionProj
func new --name foo --template "HTTP trigger" --authlevel "anonymous"
dotnet add package Azure.Identity
dotnet add package Microsoft.Azure.Functions.Worker.Extensions.Storage.Queues --prerelease
```

**Note:** There is a "Azure Queue Storage trigger", however the attempt to use it results in error for now.
We have created a project, containing HTTP-triggered azure function with the logic in `Foo.cs` file. As far as we need to trigger Azure function by a new message in the queue, we will replace the content of a Foo.cs by the C# sample code above. 
To deploy the function run the command from dotnet project folder:

```
func azure functionapp publish function_name
```

In the `storage_account_already_present_in_resource_group` select the `Queue service` and create two queues: `azure-function-foo-input` and `azure-function-tool-output`. Note that the same queues are used in our sample. To check that the function is working, place the next message into the `azure-function-foo-input` and replace `storage_account_already_present_in_resource_group` by the actual resource group name, or just copy the output queue address.
```json
{
  "OutputQueueUri": "https://storage_account_already_present_in_resource_group.queue.core.windows.net/azure-function-tool-output",
  "CorrelationId": "42"
}
```

Next, we will monitor the output queue or the message. You should receive the next message.
```json
{
  "Value": "Bar",
  "CorrelationId": "42"
}
```
Please note that the input `CorrelationId` is the same as output.
*Hint:* Place multiple messages to input queue and keep second internet browser window with the output queue open and hit the refresh button on the portal user interface, so that you will not miss the message. If the message instead went to `azure-function-foo-input-poison` queue, the function completed with error, please check your setup.
After we have tested the function and made sure it works, please make sure that the Azure AI Project have the next roles for the storage account: `Storage Account Contributor`, `Storage Blob Data Contributor`, `Storage File Data Privileged Contributor`, `Storage Queue Data Contributor` and `Storage Table Data Contributor`. Now the function is ready to be used by the agent.


>>>>>>> e0b8da94
#### Create Agent With OpenAPI

OpenAPI specifications describe REST operations against a specific endpoint. Agents SDK can read an OpenAPI spec, create a function from it, and call that function against the REST endpoint without additional client-side execution.

Here is an example creating an OpenAPI tool (using anonymous authentication):
```C# Snippet:OpenAPIDefineFunctionTools
OpenApiAnonymousAuthDetails oaiAuth = new();
OpenApiToolDefinition openapiTool = new(
    name: "get_weather",
    description: "Retrieve weather information for a location",
    spec: BinaryData.FromBytes(File.ReadAllBytes(file_path)),
    auth: oaiAuth
);

Response<Agent> agentResponse = await client.CreateAgentAsync(
    model: "gpt-4",
    name: "azure-function-agent-foo",
    instructions: "You are a helpful assistant.",
    tools: new List<ToolDefinition> { openapiTool }
    );
Agent agent = agentResponse.Value;
```

In this example we are using the `weather_openapi.json` file and agent will request the wttr.in website for the weather in a location fron the prompt.
```C# Snippet:OpenAPIHandlePollingWithRequiredAction
Response<ThreadMessage> messageResponse = await client.CreateMessageAsync(
    thread.Id,
    MessageRole.User,
    "What's the weather in Seattle?");
ThreadMessage message = messageResponse.Value;

Response<ThreadRun> runResponse = await client.CreateRunAsync(thread, agent);

do
{
    await Task.Delay(TimeSpan.FromMilliseconds(500));
    runResponse = await client.GetRunAsync(thread.Id, runResponse.Value.Id);
}
while (runResponse.Value.Status == RunStatus.Queued
    || runResponse.Value.Status == RunStatus.InProgress
    || runResponse.Value.Status == RunStatus.RequiresAction);
```

## Troubleshooting

Any operation that fails will throw a [RequestFailedException][RequestFailedException]. The exception's `code` will hold the HTTP response status code. The exception's `message` contains a detailed message that may be helpful in diagnosing the issue:

```C# Snippet:Readme_Troubleshooting
try
{
    client.CreateMessage(
    "1234",
    MessageRole.User,
    "I need to solve the equation `3x + 11 = 14`. Can you help me?");
}
catch (RequestFailedException ex) when (ex.Status == 404)
{
    Console.WriteLine($"Exception status code: {ex.Status}");
    Console.WriteLine($"Exception message: {ex.Message}");
}
```

To further diagnose and troubleshoot issues, you can enable logging following the [Azure SDK logging documentation](https://learn.microsoft.com/dotnet/azure/sdk/logging). This allows you to capture additional insights into request and response details, which can be particularly helpful when diagnosing complex issues.

## Next steps

Beyond the introductory scenarios discussed, the AI Projects client library offers support for additional scenarios to help take advantage of the full feature set of the AI services.  In order to help explore some of these scenarios, the AI Projects client library offers a set of samples to serve as an illustration for common scenarios.  Please see the [Samples][samples] for details.

## Contributing

See the [Azure SDK CONTRIBUTING.md][aiprojects_contrib] for details on building, testing, and contributing to this library.

This project welcomes contributions and suggestions. Most contributions require you to agree to a Contributor License Agreement (CLA) declaring that you have the right to, and actually do, grant us the rights to use your contribution. For details, visit [cla.microsoft.com][cla].

When you submit a pull request, a CLA-bot will automatically determine whether you need to provide a CLA and decorate the PR appropriately (e.g., label, comment). Simply follow the instructions provided by the bot. You will only need to do this once across all repos using our CLA.

This project has adopted the [Microsoft Open Source Code of Conduct][code_of_conduct]. For more information see the [Code of Conduct FAQ][code_of_conduct_faq] or contact [opencode@microsoft.com][email_opencode] with any additional questions or comments.

<!-- LINKS -->
[RequestFailedException]: https://learn.microsoft.com/dotnet/api/azure.requestfailedexception?view=azure-dotnet
[samples]: https://github.com/Azure/azure-sdk-for-net/tree/main/sdk/ai/Azure.AI.Projects/tests/Samples
[api_ref_docs]: https://learn.microsoft.com/dotnet/api/azure.ai.projects?view=azure-dotnet-preview
[nuget]: https://www.nuget.org/packages/Azure.AI.Projects
[source_code]: https://github.com/Azure/azure-sdk-for-net/tree/main/sdk/ai/Azure.AI.Projects
[product_doc]: https://learn.microsoft.com/azure/ai-studio/
[azure_identity]: https://learn.microsoft.com/dotnet/api/overview/azure/identity-readme?view=azure-dotnet
[azure_identity_dac]: https://learn.microsoft.com/dotnet/api/azure.identity.defaultazurecredential?view=azure-dotnet
[aiprojects_contrib]: https://github.com/Azure/azure-sdk-for-net/blob/main/CONTRIBUTING.md
[cla]: https://cla.microsoft.com
[code_of_conduct]: https://opensource.microsoft.com/codeofconduct/
[code_of_conduct_faq]: https://opensource.microsoft.com/codeofconduct/faq/
[email_opencode]: mailto:opencode@microsoft.com<|MERGE_RESOLUTION|>--- conflicted
+++ resolved
@@ -27,10 +27,7 @@
     - [File search](#file-search)
     - [Enterprise File Search](#create-agent-with-enterprise-file-search)
     - [Code interpreter attachment](#create-message-with-code-interpreter-attachment)
-<<<<<<< HEAD
-=======
     - [Azure AI Search](#create-agent-with-azure-ai-search)
->>>>>>> e0b8da94
     - [Function call](#function-call)
     - [Azure function call](#azure-function-call)
     - [Azure Function Call](#create-agent-with-azure-function-call)
@@ -318,8 +315,6 @@
 );
 ```
 
-<<<<<<< HEAD
-=======
 #### Create Agent with Azure AI Search
 
 Azure AI Search is an enterprise search system for high-performance applications.
@@ -406,7 +401,6 @@
 }
 ```
 
->>>>>>> e0b8da94
 #### Function call
 
 Tools that reference caller-defined capabilities as functions can be provided to an agent to allow it to
@@ -634,11 +628,7 @@
 
 #### Azure function call
 
-<<<<<<< HEAD
-We also can use Azure Function from inside the agent. In the example below we are calling function "foo", which responds "Bar". In this example we create `AzureFunctionToolDefinition` object, with the function name, description, input and output queues, followed by function parameters.  
-=======
 We also can use Azure Function from inside the agent. In the example below we are calling function "foo", which responds "Bar". In this example we create `AzureFunctionToolDefinition` object, with the function name, description, input and output queues, followed by function parameters. See below for the instructions on function deployment.
->>>>>>> e0b8da94
 ```C# Snippet:AzureFunctionsDefineFunctionTools
 AzureFunctionToolDefinition azureFnTool = new(
     name: "foo",
@@ -713,8 +703,6 @@
     || runResponse.Value.Status == RunStatus.RequiresAction);
 ```
 
-<<<<<<< HEAD
-=======
 To make a function call we need to create and deploy the Azure function. In the code snippet below, we have an example of function on C# which can be used by the code above.
 
 ```C#
@@ -816,7 +804,6 @@
 After we have tested the function and made sure it works, please make sure that the Azure AI Project have the next roles for the storage account: `Storage Account Contributor`, `Storage Blob Data Contributor`, `Storage File Data Privileged Contributor`, `Storage Queue Data Contributor` and `Storage Table Data Contributor`. Now the function is ready to be used by the agent.
 
 
->>>>>>> e0b8da94
 #### Create Agent With OpenAPI
 
 OpenAPI specifications describe REST operations against a specific endpoint. Agents SDK can read an OpenAPI spec, create a function from it, and call that function against the REST endpoint without additional client-side execution.
