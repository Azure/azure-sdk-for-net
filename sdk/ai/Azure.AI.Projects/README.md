# Azure AI Projects client library for .NET
Use the AI Projects client library to:

* **Develop Agents using the Azure AI Agent Service**, leveraging an extensive ecosystem of models, tools, and capabilities from OpenAI, Microsoft, and other LLM providers. The Azure AI Agent Service enables the building of Agents for a wide range of generative AI use cases. The package is currently in preview.
* **Enumerate connections** in your Azure AI Foundry project and get connection properties. For example, get the inference endpoint URL and credentials associated with your Azure OpenAI connection.

[Product documentation][product_doc]
| [Samples][samples]
| [API reference documentation][api_ref_docs]
| [Package (NuGet)][nuget]
| [SDK source code][source_code]

## Table of contents

- [Getting started](#getting-started)
  - [Prerequisites](#prerequisites)
  - [Install the package](#install-the-package)
- [Key concepts](#key-concepts)
  - [Create and authenticate the client](#create-and-authenticate-the-client)
- [Examples](#examples)
  - [Agents](#agents)
    - [Create an Agent](#create-an-agent)
      - [Create thread](#create-thread)
      - [Create message](#create-message)
      - [Create and execute run](#create-and-execute-run)
      - [Retrieve messages](#retrieve-messages)
    - [File search](#file-search)
    - [Enterprise File Search](#create-agent-with-enterprise-file-search)
    - [Code interpreter attachment](#create-message-with-code-interpreter-attachment)
<<<<<<< HEAD
    - [Function call](#function-call)
    - [Azure function call](#azure-function-call)
    - [Azure Function Call](#create-agent-with-azure-function-call)
=======
    - [Create Agent with Bing Grounding](#create-agent-with-bing-grounding)
    - [Azure AI Search](#create-agent-with-azure-ai-search)
    - [Function call](#function-call)
    - [Azure function Call](#azure-function-call)
>>>>>>> c2a9a198
    - [OpenAPI](#create-agent-with-openapi)
- [Troubleshooting](#troubleshooting)
- [Next steps](#next-steps)
- [Contributing](#contributing)

## Getting started

### Prerequisites

To use Azure AI Projects capabilities, you must have an [Azure subscription](https://azure.microsoft.com/free/dotnet/). This will allow you to create an Azure AI resource and get a connection URL.

### Install the package

Install the client library for .NET with [NuGet](https://www.nuget.org/ ):

```dotnetcli
dotnet add package Azure.AI.Projects --prerelease
```

### Authenticate the client

A secure, keyless authentication approach is to use Microsoft Entra ID (formerly Azure Active Directory) via the [Azure Identity library][azure_identity]. To use this library, you need to install the [Azure.Identity package](https://www.nuget.org/packages/Azure.Identity):

```dotnetcli
dotnet add package Azure.Identity
```

## Key concepts

### Create and authenticate the client

To interact with Azure AI Projects, you’ll need to create an instance of `AIProjectClient`. Use the appropriate credential type from the Azure Identity library. For example, [DefaultAzureCredential][azure_identity_dac]:

```C# Snippet:OverviewCreateClient
var connectionString = Environment.GetEnvironmentVariable("PROJECT_CONNECTION_STRING");
AIProjectClient projectClient = new AIProjectClient(connectionString, new DefaultAzureCredential());
```

Once the `AIProjectClient` is created, you can call methods in the form of `GetXxxClient()` on this client to retrieve instances of specific sub-clients.

## Examples

### Agents

Agents in the Azure AI Projects client library are designed to facilitate various interactions and operations within your AI projects. They serve as the core components that manage and execute tasks, leveraging different tools and resources to achieve specific goals. The following steps outline the typical sequence for interacting with agents:

#### Create an Agent

First, you need to create an `AgentsClient`
```C# Snippet:OverviewCreateAgentClient
var connectionString = System.Environment.GetEnvironmentVariable("PROJECT_CONNECTION_STRING");
var modelDeploymentName = System.Environment.GetEnvironmentVariable("MODEL_DEPLOYMENT_NAME");
AgentsClient client = new(connectionString, new DefaultAzureCredential());
```

With an authenticated client, an agent can be created:
```C# Snippet:OverviewCreateAgent
Agent agent = await client.CreateAgentAsync(
    model: modelDeploymentName,
    name: "Math Tutor",
    instructions: "You are a personal math tutor. Write and run code to answer math questions."
);
```

#### Create thread

Next, create a thread:
```C# Snippet:OverviewCreateThread
AgentThread thread = await client.CreateThreadAsync();
```

#### Create message

With a thread created, messages can be created on it:
```C# Snippet:OverviewCreateMessage
ThreadMessage message = await client.CreateMessageAsync(
    thread.Id,
    MessageRole.User,
    "I need to solve the equation `3x + 11 = 14`. Can you help me?");
```

#### Create and execute run

A run can then be started that evaluates the thread against an agent:
```C# Snippet:OverviewCreateRun
ThreadRun run = await client.CreateRunAsync(
    thread.Id,
    agent.Id,
    additionalInstructions: "Please address the user as Jane Doe. The user has a premium account.");
```

Once the run has started, it should then be polled until it reaches a terminal status:
```C# Snippet:OverviewWaitForRun
do
{
    await Task.Delay(TimeSpan.FromMilliseconds(500));
    run = await client.GetRunAsync(thread.Id, run.Id);
}
while (run.Status == RunStatus.Queued
    || run.Status == RunStatus.InProgress);
Assert.AreEqual(
    RunStatus.Completed,
    run.Status,
    run.LastError?.Message);
```

#### Retrieve messages

Assuming the run successfully completed, listing messages from the thread that was run will now reflect new information
added by the agent:
```C# Snippet:OverviewListUpdatedMessages
PageableList<ThreadMessage> messages
    = await client.GetMessagesAsync(
        threadId: thread.Id, order: ListSortOrder.Ascending);

foreach (ThreadMessage threadMessage in messages)
{
    Console.Write($"{threadMessage.CreatedAt:yyyy-MM-dd HH:mm:ss} - {threadMessage.Role,10}: ");
    foreach (MessageContent contentItem in threadMessage.ContentItems)
    {
        if (contentItem is MessageTextContent textItem)
        {
            Console.Write(textItem.Text);
        }
        else if (contentItem is MessageImageFileContent imageFileItem)
        {
            Console.Write($"<image from ID: {imageFileItem.FileId}");
        }
        Console.WriteLine();
    }
}
```

Example output from this sequence:
```
 2024-10-15 23:12:59 - assistant: Yes, Jane Doe, the solution to the equation \(3x + 11 = 14\) is \(x = 1\).
 2024-10-15 23:12:51 - user: I need to solve the equation `3x + 11 = 14`. Can you help me?
```

#### File search

Files can be uploaded and then referenced by agents or messages. First, use the generalized upload API with a
purpose of 'agents' to make a file ID available:
```C# Snippet:UploadAgentFilesToUse
// Upload a file and wait for it to be processed
File.WriteAllText(
    path: "sample_file_for_upload.txt",
    contents: "The word 'apple' uses the code 442345, while the word 'banana' uses the code 673457.");
AgentFile uploadedAgentFile = await client.UploadFileAsync(
    filePath: "sample_file_for_upload.txt",
    purpose: AgentFilePurpose.Agents);
Dictionary<string, string> fileIds = new()
{
    { uploadedAgentFile.Id, uploadedAgentFile.Filename }
};
```

Once uploaded, the file ID can then be provided to create a vector store for it
```C# Snippet:CreateVectorStore
// Create a vector store with the file and wait for it to be processed.
// If you do not specify a vector store, create_message will create a vector store with a default expiration policy of seven days after they were last active
VectorStore vectorStore = await client.CreateVectorStoreAsync(
    fileIds:  new List<string> { uploadedAgentFile.Id },
    name: "my_vector_store");
```

The vectorStore ID can then be provided to an agent upon creation. Note that file search will only be used if an appropriate tool like Code Interpreter is enabled. Also, you do not need to provide toolResources if you did not create a vector store above
```C# Snippet:CreateAgentWithFiles
FileSearchToolResource fileSearchToolResource = new FileSearchToolResource();
fileSearchToolResource.VectorStoreIds.Add(vectorStore.Id);

// Create an agent with toolResources and process assistant run
Agent agent = await client.CreateAgentAsync(
        model: modelDeploymentName,
        name: "SDK Test Agent - Retrieval",
        instructions: "You are a helpful agent that can help fetch data from files you know about.",
        tools: new List<ToolDefinition> { new FileSearchToolDefinition() },
        toolResources: new ToolResources() { FileSearch = fileSearchToolResource });
```

With a file ID association and a supported tool enabled, the agent will then be able to consume the associated
data when running threads.

#### Create Agent with Enterprise File Search

We can upload file to Azure as it is shown in the example, or use the existing Azure blob storage. In the code below we demonstrate how this can be achieved. First we upload file to azure and create `VectorStoreDataSource`, which then is used to create vector store. This vector store is then given to the `FileSearchTool` constructor.

```C# Snippet:CreateVectorStoreBlob
var ds = new VectorStoreDataSource(
    assetIdentifier: blobURI,
    assetType: VectorStoreDataSourceAssetType.UriAsset
);
<<<<<<< HEAD
var vectorStoreTask = await client.CreateVectorStoreAsync(
    name: "sample_vector_store",
    storeConfiguration: new VectorStoreConfiguration(
        dataSources: new List<VectorStoreDataSource> { ds }
    )
);
var vectorStore = vectorStoreTask.Value;
=======
VectorStore vectorStore = await client.CreateVectorStoreAsync(
    name: "sample_vector_store",
    storeConfiguration: new VectorStoreConfiguration(
        dataSources: [ ds ]
    )
);
>>>>>>> c2a9a198

FileSearchToolResource fileSearchResource = new([vectorStore.Id], null);

List<ToolDefinition> tools = [new FileSearchToolDefinition()];
<<<<<<< HEAD
Response<Agent> agentResponse = await client.CreateAgentAsync(
    model: modelName,
=======
Agent agent = await client.CreateAgentAsync(
    model: modelDeploymentName,
>>>>>>> c2a9a198
    name: "my-assistant",
    instructions: "You are helpful assistant.",
    tools: tools,
    toolResources: new ToolResources() { FileSearch = fileSearchResource }
);
```

We also can attach files to the existing vector store. In the code snippet below, we first create an empty vector store and add file to it.

```C# Snippet:BatchFileAttachment
var ds = new VectorStoreDataSource(
    assetIdentifier: blobURI,
    assetType: VectorStoreDataSourceAssetType.UriAsset
);
<<<<<<< HEAD
var vectorStoreTask = await client.CreateVectorStoreAsync(
    name: "sample_vector_store"
);
var vectorStore = vectorStoreTask.Value;

var uploadTask = await client.CreateVectorStoreFileBatchAsync(
    vectorStoreId: vectorStore.Id,
    dataSources: new List<VectorStoreDataSource> { ds }
);
Console.WriteLine($"Created vector store file batch, vector store file batch ID: {uploadTask.Value.Id}");
=======
VectorStore vectorStore = await client.CreateVectorStoreAsync(
    name: "sample_vector_store"
);

VectorStoreFileBatch vctFile = await client.CreateVectorStoreFileBatchAsync(
    vectorStoreId: vectorStore.Id,
    dataSources: [ ds ]
);
Console.WriteLine($"Created vector store file batch, vector store file batch ID: {vctFile.Id}");
>>>>>>> c2a9a198

FileSearchToolResource fileSearchResource = new([vectorStore.Id], null);
```

#### Create Message with Code Interpreter Attachment

To attach a file with the context to the message, use the `MessageAttachment` class. To be able to process the attached file contents we need to provide the `List` with the single element `CodeInterpreterToolDefinition` as a `tools` parameter to both `CreateAgent` method and `MessageAttachment` class constructor.

Here is an example to pass `CodeInterpreterTool` as tool:

```C# Snippet:CreateAgentWithInterpreterTool
<<<<<<< HEAD
AgentsClient client = new AgentsClient(connectionString, new DefaultAzureCredential());

List<ToolDefinition> tools = [ new CodeInterpreterToolDefinition() ];
Response<Agent> agentResponse = await client.CreateAgentAsync(
    model: modelName,
    name: "my-assistant",
    instructions: "You are helpful assistant.",
    tools: tools
);
Agent agent = agentResponse.Value;

var fileResponse = await client.UploadFileAsync(filePath, AgentFilePurpose.Agents);
var fileId = fileResponse.Value.Id;
=======
List<ToolDefinition> tools = [ new CodeInterpreterToolDefinition() ];
Agent agent = await client.CreateAgentAsync(
    model: modelDeploymentName,
    name: "my-assistant",
    instructions: "You are a helpful agent that can help fetch data from files you know about.",
    tools: tools
);

File.WriteAllText(
    path: "sample_file_for_upload.txt",
    contents: "The word 'apple' uses the code 442345, while the word 'banana' uses the code 673457.");
AgentFile uploadedAgentFile = await client.UploadFileAsync(
    filePath: "sample_file_for_upload.txt",
    purpose: AgentFilePurpose.Agents);
var fileId = uploadedAgentFile.Id;
>>>>>>> c2a9a198

var attachment = new MessageAttachment(
    fileId: fileId,
    tools: tools
);

<<<<<<< HEAD
Response<AgentThread> threadResponse = await client.CreateThreadAsync();
AgentThread thread = threadResponse.Value;

Response<ThreadMessage> messageResponse = await client.CreateMessageAsync(
    threadId: thread.Id,
    role: MessageRole.User,
    content: "What does the attachment say?",
    attachments: new List< MessageAttachment > { attachment}
    );
ThreadMessage message = messageResponse.Value;
=======
AgentThread thread = await client.CreateThreadAsync();

ThreadMessage message = await client.CreateMessageAsync(
    threadId: thread.Id,
    role: MessageRole.User,
    content: "Can you give me the documented codes for 'banana' and 'orange'?",
    attachments: [ attachment ]
);
>>>>>>> c2a9a198
```

Azure blob storage can be used as a message attachment. In this case, use `VectorStoreDataSource` as a data source:

```C# Snippet:CreateMessageAttachmentWithBlobStore
var ds = new VectorStoreDataSource(
    assetIdentifier: blobURI,
    assetType: VectorStoreDataSourceAssetType.UriAsset
);

var attachment = new MessageAttachment(
    ds: ds,
    tools: tools
);
```

<<<<<<< HEAD
=======
#### Create Agent with Bing Grounding

To enable your Agent to perform search through Bing search API, you use `BingGroundingTool` along with a connection.

Here is an example:
```C# Snippet:BingGroundingAsync_GetConnection
ConnectionResponse bingConnection = await projectClient.GetConnectionsClient().GetConnectionAsync(bingConnectionName);
var connectionId = bingConnection.Id;

ToolConnectionList connectionList = new()
{
    ConnectionList = { new ToolConnection(connectionId) }
};
BingGroundingToolDefinition bingGroundingTool = new(connectionList);
```
```C# Snippet:BingGroundingAsync_CreateAgent
Agent agent = await agentClient.CreateAgentAsync(
   model: modelDeploymentName,
   name: "my-assistant",
   instructions: "You are a helpful assistant.",
   tools: [ bingGroundingTool ]);
```

#### Create Agent with Azure AI Search

Azure AI Search is an enterprise search system for high-performance applications.
It integrates with Azure OpenAI Service and Azure Machine Learning, offering advanced
search technologies like vector search and full-text search. Ideal for knowledge base
insights, information discovery, and automation. Creating an Agent with Azure AI
Search requires an existing Azure AI Search Index. For more information and setup
guides, see [Azure AI Search Tool Guide](https://learn.microsoft.com/azure/ai-services/agents/how-to/tools/azure-ai-search).

```C# Snippet:CreateAgentWithAzureAISearchTool
ListConnectionsResponse connections = await projectClient.GetConnectionsClient().GetConnectionsAsync(ConnectionType.AzureAISearch).ConfigureAwait(false);

if (connections?.Value == null || connections.Value.Count == 0)
{
    throw new InvalidOperationException("No connections found for the Azure AI Search.");
}

ConnectionResponse connection = connections.Value[0];

AISearchIndexResource indexList = new(connection.Id, "sample_index");
indexList.QueryType = AzureAISearchQueryType.VectorSemanticHybrid;
ToolResources searchResource = new ToolResources
{
    AzureAISearch = new AzureAISearchResource
    {
        IndexList = { indexList }
    }
};

AgentsClient agentClient = projectClient.GetAgentsClient();

Agent agent = await agentClient.CreateAgentAsync(
   model: modelDeploymentName,
   name: "my-assistant",
   instructions: "You are a helpful assistant.",
   tools: [ new AzureAISearchToolDefinition() ],
   toolResources: searchResource);
```

If the agent has found the relevant information in the index, the reference
and annotation will be provided in the message response. In the example above, we replace
the reference placeholder by the actual reference and url. Please note, that to
get sensible result, the index needs to have fields "title" and "url".

```C# Snippet:PopulateReferencesAgentWithAzureAISearchTool
PageableList<ThreadMessage> messages = await agentClient.GetMessagesAsync(
    threadId: thread.Id,
    order: ListSortOrder.Ascending
);

foreach (ThreadMessage threadMessage in messages)
{
    Console.Write($"{threadMessage.CreatedAt:yyyy-MM-dd HH:mm:ss} - {threadMessage.Role,10}: ");
    foreach (MessageContent contentItem in threadMessage.ContentItems)
    {
        if (contentItem is MessageTextContent textItem)
        {
            // We need to annotate only Agent messages.
            if (threadMessage.Role == MessageRole.Agent && textItem.Annotations.Count > 0)
            {
                string annotatedText = textItem.Text;
                foreach (MessageTextAnnotation annotation in textItem.Annotations)
                {
                    if (annotation is MessageTextUrlCitationAnnotation urlAnnotation)
                    {
                        annotatedText = annotatedText.Replace(
                            urlAnnotation.Text,
                            $" [see {urlAnnotation.UrlCitation.Title}] ({urlAnnotation.UrlCitation.Url})");
                    }
                }
                Console.Write(annotatedText);
            }
            else
            {
                Console.Write(textItem.Text);
            }
        }
        else if (contentItem is MessageImageFileContent imageFileItem)
        {
            Console.Write($"<image from ID: {imageFileItem.FileId}");
        }
        Console.WriteLine();
    }
}
```

>>>>>>> c2a9a198
#### Function call

Tools that reference caller-defined capabilities as functions can be provided to an agent to allow it to
dynamically resolve and disambiguate during a run.

Here, outlined is a simple agent that "knows how to," via caller-provided functions:

1. Get the user's favorite city
1. Get a nickname for a given city
1. Get the current weather, optionally with a temperature unit, in a city

To do this, begin by defining the functions to use -- the actual implementations here are merely representative stubs.

```C# Snippet:FunctionsDefineFunctionTools
// Example of a function that defines no parameters
string GetUserFavoriteCity() => "Seattle, WA";
FunctionToolDefinition getUserFavoriteCityTool = new("getUserFavoriteCity", "Gets the user's favorite city.");
// Example of a function with a single required parameter
string GetCityNickname(string location) => location switch
{
    "Seattle, WA" => "The Emerald City",
    _ => throw new NotImplementedException(),
};
FunctionToolDefinition getCityNicknameTool = new(
    name: "getCityNickname",
    description: "Gets the nickname of a city, e.g. 'LA' for 'Los Angeles, CA'.",
    parameters: BinaryData.FromObjectAsJson(
        new
        {
            Type = "object",
            Properties = new
            {
                Location = new
                {
                    Type = "string",
                    Description = "The city and state, e.g. San Francisco, CA",
                },
            },
            Required = new[] { "location" },
        },
        new JsonSerializerOptions() { PropertyNamingPolicy = JsonNamingPolicy.CamelCase }));
// Example of a function with one required and one optional, enum parameter
string GetWeatherAtLocation(string location, string temperatureUnit = "f") => location switch
{
    "Seattle, WA" => temperatureUnit == "f" ? "70f" : "21c",
    _ => throw new NotImplementedException()
};
FunctionToolDefinition getCurrentWeatherAtLocationTool = new(
    name: "getCurrentWeatherAtLocation",
    description: "Gets the current weather at a provided location.",
    parameters: BinaryData.FromObjectAsJson(
        new
        {
            Type = "object",
            Properties = new
            {
                Location = new
                {
                    Type = "string",
                    Description = "The city and state, e.g. San Francisco, CA",
                },
                Unit = new
                {
                    Type = "string",
                    Enum = new[] { "c", "f" },
                },
            },
            Required = new[] { "location" },
        },
        new JsonSerializerOptions() { PropertyNamingPolicy = JsonNamingPolicy.CamelCase }));
```

With the functions defined in their appropriate tools, an agent can be now created that has those tools enabled:

```C# Snippet:FunctionsCreateAgentWithFunctionTools
// note: parallel function calling is only supported with newer models like gpt-4-1106-preview
<<<<<<< HEAD
Response<Agent> agentResponse = await client.CreateAgentAsync(
    model: modelName,
=======
Agent agent = await client.CreateAgentAsync(
    model: modelDeploymentName,
>>>>>>> c2a9a198
    name: "SDK Test Agent - Functions",
        instructions: "You are a weather bot. Use the provided functions to help answer questions. "
            + "Customize your responses to the user's preferences as much as possible and use friendly "
            + "nicknames for cities whenever possible.",
    tools: [ getUserFavoriteCityTool, getCityNicknameTool, getCurrentWeatherAtLocationTool ]
    );
```

If the agent calls tools, the calling code will need to resolve `ToolCall` instances into matching
`ToolOutput` instances. For convenience, a basic example is extracted here:

```C# Snippet:FunctionsHandleFunctionCalls
ToolOutput GetResolvedToolOutput(RequiredToolCall toolCall)
{
    if (toolCall is RequiredFunctionToolCall functionToolCall)
    {
        if (functionToolCall.Name == getUserFavoriteCityTool.Name)
        {
            return new ToolOutput(toolCall, GetUserFavoriteCity());
        }
        using JsonDocument argumentsJson = JsonDocument.Parse(functionToolCall.Arguments);
        if (functionToolCall.Name == getCityNicknameTool.Name)
        {
            string locationArgument = argumentsJson.RootElement.GetProperty("location").GetString();
            return new ToolOutput(toolCall, GetCityNickname(locationArgument));
        }
        if (functionToolCall.Name == getCurrentWeatherAtLocationTool.Name)
        {
            string locationArgument = argumentsJson.RootElement.GetProperty("location").GetString();
            if (argumentsJson.RootElement.TryGetProperty("unit", out JsonElement unitElement))
            {
                string unitArgument = unitElement.GetString();
                return new ToolOutput(toolCall, GetWeatherAtLocation(locationArgument, unitArgument));
            }
            return new ToolOutput(toolCall, GetWeatherAtLocation(locationArgument));
        }
    }
    return null;
}
```

To handle user input like "what's the weather like right now in my favorite city?", polling the response for completion
should be supplemented by a `RunStatus` check for `RequiresAction` or, in this case, the presence of the
`RequiredAction` property on the run. Then, the collection of `ToolOutputSubmissions` should be submitted to the
run via the `SubmitRunToolOutputs` method so that the run can continue:

```C# Snippet:FunctionsHandlePollingWithRequiredAction
do
{
    await Task.Delay(TimeSpan.FromMilliseconds(500));
    run = await client.GetRunAsync(thread.Id, run.Id);

    if (run.Status == RunStatus.RequiresAction
        && run.RequiredAction is SubmitToolOutputsAction submitToolOutputsAction)
    {
        List<ToolOutput> toolOutputs = [];
        foreach (RequiredToolCall toolCall in submitToolOutputsAction.ToolCalls)
        {
            toolOutputs.Add(GetResolvedToolOutput(toolCall));
        }
        run = await client.SubmitToolOutputsToRunAsync(run, toolOutputs);
    }
}
while (run.Status == RunStatus.Queued
    || run.Status == RunStatus.InProgress);
Assert.AreEqual(
    RunStatus.Completed,
    run.Status,
    run.LastError?.Message);
```

Calling function with streaming requires small modification of the code above. Streaming updates contain one ToolOutput per update and now the GetResolvedToolOutput function will look like it is shown on the code snippet below:

```C# Snippet:FunctionsWithStreamingUpdateHandling
ToolOutput GetResolvedToolOutput(string functionName, string toolCallId, string functionArguments)
{
    if (functionName == getUserFavoriteCityTool.Name)
    {
        return new ToolOutput(toolCallId, GetUserFavoriteCity());
    }
    using JsonDocument argumentsJson = JsonDocument.Parse(functionArguments);
    if (functionName == getCityNicknameTool.Name)
    {
        string locationArgument = argumentsJson.RootElement.GetProperty("location").GetString();
        return new ToolOutput(toolCallId, GetCityNickname(locationArgument));
    }
    if (functionName == getCurrentWeatherAtLocationTool.Name)
    {
        string locationArgument = argumentsJson.RootElement.GetProperty("location").GetString();
        if (argumentsJson.RootElement.TryGetProperty("unit", out JsonElement unitElement))
        {
            string unitArgument = unitElement.GetString();
            return new ToolOutput(toolCallId, GetWeatherAtLocation(locationArgument, unitArgument));
        }
        return new ToolOutput(toolCallId, GetWeatherAtLocation(locationArgument));
    }
    return null;
}
```

We parse streaming updates in two cycles. One iterates over the streaming run outputs and when we are getting update, requiring the action, we are starting the second cycle, which iterates over the outputs of the same run, after submission of the local functions calls results.

```C# Snippet:FunctionsWithStreamingUpdateCycle
List<ToolOutput> toolOutputs = [];
ThreadRun streamRun = null;
await foreach (StreamingUpdate streamingUpdate in client.CreateRunStreamingAsync(thread.Id, agent.Id))
{
    if (streamingUpdate.UpdateKind == StreamingUpdateReason.RunCreated)
    {
        Console.WriteLine("--- Run started! ---");
    }
    else if (streamingUpdate is RequiredActionUpdate submitToolOutputsUpdate)
    {
        streamRun = submitToolOutputsUpdate.Value;
        RequiredActionUpdate newActionUpdate = submitToolOutputsUpdate;
        while (streamRun.Status == RunStatus.RequiresAction) {
            toolOutputs.Add(
                GetResolvedToolOutput(
                    newActionUpdate.FunctionName,
                    newActionUpdate.ToolCallId,
                    newActionUpdate.FunctionArguments
            ));
            await foreach (StreamingUpdate actionUpdate in client.SubmitToolOutputsToStreamAsync(streamRun, toolOutputs))
            {
                if (actionUpdate is MessageContentUpdate contentUpdate)
                {
                    Console.Write(contentUpdate.Text);
                }
                else if (actionUpdate is RequiredActionUpdate newAction)
                {
                    newActionUpdate = newAction;
                    toolOutputs.Add(
                        GetResolvedToolOutput(
                            newActionUpdate.FunctionName,
                            newActionUpdate.ToolCallId,
                            newActionUpdate.FunctionArguments
                        )
                    );
                }
                else if (actionUpdate.UpdateKind == StreamingUpdateReason.RunCompleted)
                {
                    Console.WriteLine();
                    Console.WriteLine("--- Run completed! ---");
                }
            }
            streamRun = client.GetRun(thread.Id, streamRun.Id);
            toolOutputs.Clear();
        }
        break;
    }
    else if (streamingUpdate is MessageContentUpdate contentUpdate)
    {
        Console.Write(contentUpdate.Text);
    }
}
```

#### Azure function call

We can use Azure Function from inside the agent. In the example below we are calling function "foo", which responds "Bar". In this example we create `AzureFunctionToolDefinition` object, with the function name, description, input and output queues, followed by function parameters. See below for the instructions on function deployment.
```C# Snippet:AzureFunctionsDefineFunctionTools
var connectionString = System.Environment.GetEnvironmentVariable("PROJECT_CONNECTION_STRING");
var modelDeploymentName = System.Environment.GetEnvironmentVariable("MODEL_DEPLOYMENT_NAME");
var storageQueueUri = System.Environment.GetEnvironmentVariable("STORAGE_QUEUE_URI");

AgentsClient client = new(connectionString, new DefaultAzureCredential());

AzureFunctionToolDefinition azureFnTool = new(
    name: "foo",
    description: "Get answers from the foo bot.",
    inputBinding: new AzureFunctionBinding(
        new AzureFunctionStorageQueue(
            queueName: "azure-function-foo-input",
            storageServiceEndpoint: storageQueueUri
        )
    ),
    outputBinding: new AzureFunctionBinding(
        new AzureFunctionStorageQueue(
            queueName: "azure-function-tool-output",
            storageServiceEndpoint: storageQueueUri
        )
    ),
    parameters: BinaryData.FromObjectAsJson(
            new
            {
                Type = "object",
                Properties = new
                {
                    query = new
                    {
                        Type = "string",
                        Description = "The question to ask.",
                    },
                    outputqueueuri = new
                    {
                        Type = "string",
                        Description = "The full output queue uri."
                    }
                },
            },
        new JsonSerializerOptions() { PropertyNamingPolicy = JsonNamingPolicy.CamelCase }
    )
);
```

Note that in this scenario we are asking agent to supply storage queue URI to the azure function whenever it is called.
```C# Snippet:AzureFunctionsCreateAgentWithFunctionTools
Agent agent = await client.CreateAgentAsync(
    model: modelDeploymentName,
    name: "azure-function-agent-foo",
        instructions: "You are a helpful support agent. Use the provided function any "
        + "time the prompt contains the string 'What would foo say?'. When you invoke "
        + "the function, ALWAYS specify the output queue uri parameter as "
        + $"'{storageQueueUri}/azure-function-tool-output'. Always responds with "
        + "\"Foo says\" and then the response from the tool.",
    tools: [ azureFnTool ]
    );
```

After we have created a message with request to ask "What would foo say?", we need to wait while the run is in queued, in progress or requires action states.
```C# Snippet:AzureFunctionsHandlePollingWithRequiredAction
AgentThread thread = await client.CreateThreadAsync();

ThreadMessage message = await client.CreateMessageAsync(
    thread.Id,
    MessageRole.User,
    "What is the most prevalent element in the universe? What would foo say?");

ThreadRun run = await client.CreateRunAsync(thread, agent);

do
{
    await Task.Delay(TimeSpan.FromMilliseconds(500));
    run = await client.GetRunAsync(thread.Id, run.Id);
}
while (run.Status == RunStatus.Queued
    || run.Status == RunStatus.InProgress
    || run.Status == RunStatus.RequiresAction);
Assert.AreEqual(
    RunStatus.Completed,
    run.Status,
    run.LastError?.Message);
```

To make a function call we need to create and deploy the Azure function. In the code snippet below, we have an example of function on C# which can be used by the code above.

```C#
namespace FunctionProj
{
    public class Response
    {
        public required string Value { get; set; }
        public required string CorrelationId { get; set; }
    }

    public class Arguments
    {
        public required string OutputQueueUri { get; set; }
        public required string CorrelationId { get; set; }
    }

    public class Foo
    {
        private readonly ILogger<Foo> _logger;

        public Foo(ILogger<Foo> logger)
        {
            _logger = logger;
        }

        [Function("Foo")]
        public void Run([QueueTrigger("azure-function-foo-input")] Arguments input, FunctionContext executionContext)
        {
            var logger = executionContext.GetLogger("Foo");
            logger.LogInformation("C# Queue function processed a request.");

            // We have to provide the Managed identity for function resource
            // and allow this identity a Queue Data Contributor role on the storage account.
            var cred = new DefaultAzureCredential();
            var queueClient = new QueueClient(new Uri(input.OutputQueueUri), cred,
                    new QueueClientOptions { MessageEncoding = QueueMessageEncoding.Base64 });

            var response = new Response
            {
                Value = "Bar",
                // Important! Correlation ID must match the input correlation ID.
                CorrelationId = input.CorrelationId
            };

            var jsonResponse = JsonSerializer.Serialize(response);
            queueClient.SendMessage(jsonResponse);
        }
    }
}
```

In this code we define function input and output class: `Arguments` and `Response` respectively. These two data classes will be serialized in JSON. It is important that these both contain field `CorrelationId`, which is the same between input and output.

In our example the function will be stored in the storage account, created with the AI hub. For that we need to allow key access to that storage. In Azure portal go to Storage account > Settings > Configuration and set "Allow storage account key access" to Enabled. If it is not done, the error will be displayed "The remote server returned an error: (403) Forbidden." To create the function resource that will host our function, install azure-cli python package and run the next command:

```shell
pip install -U azure-cli
az login
az functionapp create --resource-group your-resource-group --consumption-plan-location region --runtime dotnet-isolated --functions-version 4 --name function_name --storage-account storage_account_already_present_in_resource_group --app-insights existing_or_new_application_insights_name
```

This function writes data to the output queue and hence needs to be authenticated to Azure, so we will need to assign the function system identity and provide it `Storage Queue Data Contributor`. To do that in Azure portal select the function, located in `your-resource-group` resource group and in Settings>Identity, switch it on and click Save. After that assign the `Storage Queue Data Contributor` permission on storage account used by our function (`storage_account_already_present_in_resource_group` in the script above) for just assigned System Managed identity.

Now we will create the function itself. Install [.NET](https://dotnet.microsoft.com/download) and [Core Tools](https://go.microsoft.com/fwlink/?linkid=2174087) and create the function project using next commands. 
```
func init FunctionProj --worker-runtime dotnet-isolated --target-framework net8.0
cd FunctionProj
func new --name foo --template "HTTP trigger" --authlevel "anonymous"
dotnet add package Azure.Identity
dotnet add package Microsoft.Azure.Functions.Worker.Extensions.Storage.Queues --prerelease
```

**Note:** There is a "Azure Queue Storage trigger", however the attempt to use it results in error for now.
We have created a project, containing HTTP-triggered azure function with the logic in `Foo.cs` file. As far as we need to trigger Azure function by a new message in the queue, we will replace the content of a Foo.cs by the C# sample code above. 
To deploy the function run the command from dotnet project folder:

```
func azure functionapp publish function_name
```

In the `storage_account_already_present_in_resource_group` select the `Queue service` and create two queues: `azure-function-foo-input` and `azure-function-tool-output`. Note that the same queues are used in our sample. To check that the function is working, place the next message into the `azure-function-foo-input` and replace `storage_account_already_present_in_resource_group` by the actual resource group name, or just copy the output queue address.
```json
{
  "OutputQueueUri": "https://storage_account_already_present_in_resource_group.queue.core.windows.net/azure-function-tool-output",
  "CorrelationId": "42"
}
```

Next, we will monitor the output queue or the message. You should receive the next message.
```json
{
  "Value": "Bar",
  "CorrelationId": "42"
}
```
Please note that the input `CorrelationId` is the same as output.
*Hint:* Place multiple messages to input queue and keep second internet browser window with the output queue open and hit the refresh button on the portal user interface, so that you will not miss the message. If the message instead went to `azure-function-foo-input-poison` queue, the function completed with error, please check your setup.
After we have tested the function and made sure it works, please make sure that the Azure AI Project have the next roles for the storage account: `Storage Account Contributor`, `Storage Blob Data Contributor`, `Storage File Data Privileged Contributor`, `Storage Queue Data Contributor` and `Storage Table Data Contributor`. Now the function is ready to be used by the agent.


#### Create Agent With OpenAPI

OpenAPI specifications describe REST operations against a specific endpoint. Agents SDK can read an OpenAPI spec, create a function from it, and call that function against the REST endpoint without additional client-side execution.

Here is an example creating an OpenAPI tool (using anonymous authentication):
```C# Snippet:OpenAPIDefineFunctionTools
OpenApiAnonymousAuthDetails oaiAuth = new();
OpenApiToolDefinition openapiTool = new(
    name: "get_weather",
    description: "Retrieve weather information for a location",
    spec: BinaryData.FromBytes(File.ReadAllBytes(file_path)),
    auth: oaiAuth
);

Agent agent = await client.CreateAgentAsync(
    model: modelDeploymentName,
    name: "azure-function-agent-foo",
    instructions: "You are a helpful assistant.",
    tools: [ openapiTool ]
);
```

In this example we are using the `weather_openapi.json` file and agent will request the wttr.in website for the weather in a location fron the prompt.
```C# Snippet:OpenAPIHandlePollingWithRequiredAction
AgentThread thread = await client.CreateThreadAsync();
ThreadMessage message = await client.CreateMessageAsync(
    thread.Id,
    MessageRole.User,
    "What's the weather in Seattle?");

ThreadRun run = await client.CreateRunAsync(thread, agent);

do
{
    await Task.Delay(TimeSpan.FromMilliseconds(500));
    run = await client.GetRunAsync(thread.Id, run.Id);
}
while (run.Status == RunStatus.Queued
    || run.Status == RunStatus.InProgress
    || run.Status == RunStatus.RequiresAction);
Assert.AreEqual(
    RunStatus.Completed,
    run.Status,
    run.LastError?.Message);
```

Calling function with streaming requires small modification of the code above. Streaming updates contain one ToolOutput per update and now the GetResolvedToolOutput function will look like it is shown on the code snippet below:

```C# Snippet:FunctionsWithStreamingUpdateHandling
ToolOutput GetResolvedToolOutput(string functionName, string toolCallId, string functionArguments)
{
    if (functionName == getUserFavoriteCityTool.Name)
    {
        return new ToolOutput(toolCallId, GetUserFavoriteCity());
    }
    using JsonDocument argumentsJson = JsonDocument.Parse(functionArguments);
    if (functionName == getCityNicknameTool.Name)
    {
        string locationArgument = argumentsJson.RootElement.GetProperty("location").GetString();
        return new ToolOutput(toolCallId, GetCityNickname(locationArgument));
    }
    if (functionName == getCurrentWeatherAtLocationTool.Name)
    {
        string locationArgument = argumentsJson.RootElement.GetProperty("location").GetString();
        if (argumentsJson.RootElement.TryGetProperty("unit", out JsonElement unitElement))
        {
            string unitArgument = unitElement.GetString();
            return new ToolOutput(toolCallId, GetWeatherAtLocation(locationArgument, unitArgument));
        }
        return new ToolOutput(toolCallId, GetWeatherAtLocation(locationArgument));
    }
    return null;
}
```

We parse streaming updates in two cycles. One iterates over the streaming run outputs and when we are getting update, requiring the action, we are starting the second cycle, which iterates over the outputs of the same run, after submission of the local functions calls results.

```C# Snippet:FunctionsWithStreamingUpdateCycle
List<ToolOutput> toolOutputs = new();
ThreadRun streamRun = null;
await foreach (StreamingUpdate streamingUpdate in client.CreateRunStreamingAsync(thread.Id, agent.Id))
{
    if (streamingUpdate.UpdateKind == StreamingUpdateReason.RunCreated)
    {
        Console.WriteLine("--- Run started! ---");
    }
    else if (streamingUpdate is RequiredActionUpdate submitToolOutputsUpdate)
    {
        streamRun = submitToolOutputsUpdate.Value;
        RequiredActionUpdate newActionUpdate = submitToolOutputsUpdate;
        while (streamRun.Status == RunStatus.RequiresAction) {
            toolOutputs.Add(
                GetResolvedToolOutput(
                    newActionUpdate.FunctionName,
                    newActionUpdate.ToolCallId,
                    newActionUpdate.FunctionArguments
            ));
            await foreach (StreamingUpdate actionUpdate in client.SubmitToolOutputsToStreamAsync(streamRun, toolOutputs))
            {
                if (actionUpdate is MessageContentUpdate contentUpdate)
                {
                    Console.Write(contentUpdate.Text);
                }
                else if (actionUpdate is RequiredActionUpdate newAction)
                {
                    newActionUpdate = newAction;
                }
                else if (actionUpdate.UpdateKind == StreamingUpdateReason.RunCompleted)
                {
                    Console.WriteLine();
                    Console.WriteLine("--- Run completed! ---");
                }
            }
            streamRun = client.GetRun(thread.Id, streamRun.Id);
            toolOutputs.Clear();
        }
        break;
    }
    else if (streamingUpdate is MessageContentUpdate contentUpdate)
    {
        Console.Write(contentUpdate.Text);
    }
}
```

#### Azure function call

We also can use Azure Function from inside the agent. In the example below we are calling function "foo", which responds "Bar". In this example we create `AzureFunctionToolDefinition` object, with the function name, description, input and output queues, followed by function parameters.  
```C# Snippet:AzureFunctionsDefineFunctionTools
AzureFunctionToolDefinition azureFnTool = new(
    name: "foo",
    description: "Get answers from the foo bot.",
    inputBinding: new AzureFunctionBinding(
        new AzureFunctionStorageQueue(
            queueName: "azure-function-foo-input",
            storageServiceEndpoint: storageQueueUri
        )
    ),
    outputBinding: new AzureFunctionBinding(
        new AzureFunctionStorageQueue(
            queueName: "azure-function-tool-output",
            storageServiceEndpoint: storageQueueUri
        )
    ),
    parameters: BinaryData.FromObjectAsJson(
            new
            {
                Type = "object",
                Properties = new
                {
                    query = new
                    {
                        Type = "string",
                        Description = "The question to ask.",
                    },
                    outputqueueuri = new
                    {
                        Type = "string",
                        Description = "The full output queue uri."
                    }
                },
            },
        new JsonSerializerOptions() { PropertyNamingPolicy = JsonNamingPolicy.CamelCase }
    )
);
```

Note that in this scenario we are asking agent to supply storage queue URI to the azure function whenever it is called.
```C# Snippet:AzureFunctionsCreateAgentWithFunctionTools
Response<Agent> agentResponse = await client.CreateAgentAsync(
    model: "gpt-4",
    name: "azure-function-agent-foo",
        instructions: "You are a helpful support agent. Use the provided function any "
        + "time the prompt contains the string 'What would foo say?'. When you invoke "
        + "the function, ALWAYS specify the output queue uri parameter as "
        + $"'{storageQueueUri}/azure-function-tool-output'. Always responds with "
        + "\"Foo says\" and then the response from the tool.",
    tools: new List<ToolDefinition> { azureFnTool }
    );
Agent agent = agentResponse.Value;
```

After we have created a message with request to ask "What would foo say?", we need to wait while the run is in queued, in progress or requires action states.
```C# Snippet:AzureFunctionsHandlePollingWithRequiredAction
Response<ThreadMessage> messageResponse = await client.CreateMessageAsync(
    thread.Id,
    MessageRole.User,
    "What is the most prevalent element in the universe? What would foo say?");
ThreadMessage message = messageResponse.Value;

Response<ThreadRun> runResponse = await client.CreateRunAsync(thread, agent);

do
{
    await Task.Delay(TimeSpan.FromMilliseconds(500));
    runResponse = await client.GetRunAsync(thread.Id, runResponse.Value.Id);
}
while (runResponse.Value.Status == RunStatus.Queued
    || runResponse.Value.Status == RunStatus.InProgress
    || runResponse.Value.Status == RunStatus.RequiresAction);
```

#### Create Agent With OpenAPI

OpenAPI specifications describe REST operations against a specific endpoint. Agents SDK can read an OpenAPI spec, create a function from it, and call that function against the REST endpoint without additional client-side execution.

Here is an example creating an OpenAPI tool (using anonymous authentication):
```C# Snippet:OpenAPIDefineFunctionTools
OpenApiAnonymousAuthDetails oaiAuth = new();
OpenApiToolDefinition openapiTool = new(
    name: "get_weather",
    description: "Retrieve weather information for a location",
    spec: BinaryData.FromBytes(File.ReadAllBytes(file_path)),
    auth: oaiAuth
);

Response<Agent> agentResponse = await client.CreateAgentAsync(
    model: "gpt-4",
    name: "azure-function-agent-foo",
    instructions: "You are a helpful assistant.",
    tools: new List<ToolDefinition> { openapiTool }
    );
Agent agent = agentResponse.Value;
```

In this example we are using the `weather_openapi.json` file and agent will request the wttr.in website for the weather in a location fron the prompt.
```C# Snippet:OpenAPIHandlePollingWithRequiredAction
Response<ThreadMessage> messageResponse = await client.CreateMessageAsync(
    thread.Id,
    MessageRole.User,
    "What's the weather in Seattle?");
ThreadMessage message = messageResponse.Value;

Response<ThreadRun> runResponse = await client.CreateRunAsync(thread, agent);

do
{
    await Task.Delay(TimeSpan.FromMilliseconds(500));
    runResponse = await client.GetRunAsync(thread.Id, runResponse.Value.Id);
}
while (runResponse.Value.Status == RunStatus.Queued
    || runResponse.Value.Status == RunStatus.InProgress
    || runResponse.Value.Status == RunStatus.RequiresAction);
```

## Troubleshooting

Any operation that fails will throw a [RequestFailedException][RequestFailedException]. The exception's `code` will hold the HTTP response status code. The exception's `message` contains a detailed message that may be helpful in diagnosing the issue:

```C# Snippet:Readme_Troubleshooting
try
{
    client.CreateMessage(
    "1234",
    MessageRole.User,
    "I need to solve the equation `3x + 11 = 14`. Can you help me?");
}
catch (RequestFailedException ex) when (ex.Status == 404)
{
    Console.WriteLine($"Exception status code: {ex.Status}");
    Console.WriteLine($"Exception message: {ex.Message}");
}
```

To further diagnose and troubleshoot issues, you can enable logging following the [Azure SDK logging documentation](https://learn.microsoft.com/dotnet/azure/sdk/logging). This allows you to capture additional insights into request and response details, which can be particularly helpful when diagnosing complex issues.

## Next steps

Beyond the introductory scenarios discussed, the AI Projects client library offers support for additional scenarios to help take advantage of the full feature set of the AI services.  In order to help explore some of these scenarios, the AI Projects client library offers a set of samples to serve as an illustration for common scenarios.  Please see the [Samples][samples] for details.

## Contributing

See the [Azure SDK CONTRIBUTING.md][aiprojects_contrib] for details on building, testing, and contributing to this library.

This project welcomes contributions and suggestions. Most contributions require you to agree to a Contributor License Agreement (CLA) declaring that you have the right to, and actually do, grant us the rights to use your contribution. For details, visit [cla.microsoft.com][cla].

When you submit a pull request, a CLA-bot will automatically determine whether you need to provide a CLA and decorate the PR appropriately (e.g., label, comment). Simply follow the instructions provided by the bot. You will only need to do this once across all repos using our CLA.

This project has adopted the [Microsoft Open Source Code of Conduct][code_of_conduct]. For more information see the [Code of Conduct FAQ][code_of_conduct_faq] or contact [opencode@microsoft.com][email_opencode] with any additional questions or comments.

<!-- LINKS -->
[RequestFailedException]: https://learn.microsoft.com/dotnet/api/azure.requestfailedexception?view=azure-dotnet
[samples]: https://github.com/Azure/azure-sdk-for-net/tree/main/sdk/ai/Azure.AI.Projects/tests/Samples
[api_ref_docs]: https://learn.microsoft.com/dotnet/api/azure.ai.projects?view=azure-dotnet-preview
[nuget]: https://www.nuget.org/packages/Azure.AI.Projects
[source_code]: https://github.com/Azure/azure-sdk-for-net/tree/main/sdk/ai/Azure.AI.Projects
[product_doc]: https://learn.microsoft.com/azure/ai-studio/
[azure_identity]: https://learn.microsoft.com/dotnet/api/overview/azure/identity-readme?view=azure-dotnet
[azure_identity_dac]: https://learn.microsoft.com/dotnet/api/azure.identity.defaultazurecredential?view=azure-dotnet
[aiprojects_contrib]: https://github.com/Azure/azure-sdk-for-net/blob/main/CONTRIBUTING.md
[cla]: https://cla.microsoft.com
[code_of_conduct]: https://opensource.microsoft.com/codeofconduct/
[code_of_conduct_faq]: https://opensource.microsoft.com/codeofconduct/faq/
[email_opencode]: mailto:opencode@microsoft.com<|MERGE_RESOLUTION|>--- conflicted
+++ resolved
@@ -27,16 +27,10 @@
     - [File search](#file-search)
     - [Enterprise File Search](#create-agent-with-enterprise-file-search)
     - [Code interpreter attachment](#create-message-with-code-interpreter-attachment)
-<<<<<<< HEAD
-    - [Function call](#function-call)
-    - [Azure function call](#azure-function-call)
-    - [Azure Function Call](#create-agent-with-azure-function-call)
-=======
     - [Create Agent with Bing Grounding](#create-agent-with-bing-grounding)
     - [Azure AI Search](#create-agent-with-azure-ai-search)
     - [Function call](#function-call)
     - [Azure function Call](#azure-function-call)
->>>>>>> c2a9a198
     - [OpenAPI](#create-agent-with-openapi)
 - [Troubleshooting](#troubleshooting)
 - [Next steps](#next-steps)
@@ -229,33 +223,18 @@
     assetIdentifier: blobURI,
     assetType: VectorStoreDataSourceAssetType.UriAsset
 );
-<<<<<<< HEAD
-var vectorStoreTask = await client.CreateVectorStoreAsync(
-    name: "sample_vector_store",
-    storeConfiguration: new VectorStoreConfiguration(
-        dataSources: new List<VectorStoreDataSource> { ds }
-    )
-);
-var vectorStore = vectorStoreTask.Value;
-=======
 VectorStore vectorStore = await client.CreateVectorStoreAsync(
     name: "sample_vector_store",
     storeConfiguration: new VectorStoreConfiguration(
         dataSources: [ ds ]
     )
 );
->>>>>>> c2a9a198
 
 FileSearchToolResource fileSearchResource = new([vectorStore.Id], null);
 
 List<ToolDefinition> tools = [new FileSearchToolDefinition()];
-<<<<<<< HEAD
-Response<Agent> agentResponse = await client.CreateAgentAsync(
-    model: modelName,
-=======
 Agent agent = await client.CreateAgentAsync(
     model: modelDeploymentName,
->>>>>>> c2a9a198
     name: "my-assistant",
     instructions: "You are helpful assistant.",
     tools: tools,
@@ -270,18 +249,6 @@
     assetIdentifier: blobURI,
     assetType: VectorStoreDataSourceAssetType.UriAsset
 );
-<<<<<<< HEAD
-var vectorStoreTask = await client.CreateVectorStoreAsync(
-    name: "sample_vector_store"
-);
-var vectorStore = vectorStoreTask.Value;
-
-var uploadTask = await client.CreateVectorStoreFileBatchAsync(
-    vectorStoreId: vectorStore.Id,
-    dataSources: new List<VectorStoreDataSource> { ds }
-);
-Console.WriteLine($"Created vector store file batch, vector store file batch ID: {uploadTask.Value.Id}");
-=======
 VectorStore vectorStore = await client.CreateVectorStoreAsync(
     name: "sample_vector_store"
 );
@@ -291,7 +258,6 @@
     dataSources: [ ds ]
 );
 Console.WriteLine($"Created vector store file batch, vector store file batch ID: {vctFile.Id}");
->>>>>>> c2a9a198
 
 FileSearchToolResource fileSearchResource = new([vectorStore.Id], null);
 ```
@@ -303,21 +269,6 @@
 Here is an example to pass `CodeInterpreterTool` as tool:
 
 ```C# Snippet:CreateAgentWithInterpreterTool
-<<<<<<< HEAD
-AgentsClient client = new AgentsClient(connectionString, new DefaultAzureCredential());
-
-List<ToolDefinition> tools = [ new CodeInterpreterToolDefinition() ];
-Response<Agent> agentResponse = await client.CreateAgentAsync(
-    model: modelName,
-    name: "my-assistant",
-    instructions: "You are helpful assistant.",
-    tools: tools
-);
-Agent agent = agentResponse.Value;
-
-var fileResponse = await client.UploadFileAsync(filePath, AgentFilePurpose.Agents);
-var fileId = fileResponse.Value.Id;
-=======
 List<ToolDefinition> tools = [ new CodeInterpreterToolDefinition() ];
 Agent agent = await client.CreateAgentAsync(
     model: modelDeploymentName,
@@ -333,25 +284,12 @@
     filePath: "sample_file_for_upload.txt",
     purpose: AgentFilePurpose.Agents);
 var fileId = uploadedAgentFile.Id;
->>>>>>> c2a9a198
 
 var attachment = new MessageAttachment(
     fileId: fileId,
     tools: tools
 );
 
-<<<<<<< HEAD
-Response<AgentThread> threadResponse = await client.CreateThreadAsync();
-AgentThread thread = threadResponse.Value;
-
-Response<ThreadMessage> messageResponse = await client.CreateMessageAsync(
-    threadId: thread.Id,
-    role: MessageRole.User,
-    content: "What does the attachment say?",
-    attachments: new List< MessageAttachment > { attachment}
-    );
-ThreadMessage message = messageResponse.Value;
-=======
 AgentThread thread = await client.CreateThreadAsync();
 
 ThreadMessage message = await client.CreateMessageAsync(
@@ -360,7 +298,6 @@
     content: "Can you give me the documented codes for 'banana' and 'orange'?",
     attachments: [ attachment ]
 );
->>>>>>> c2a9a198
 ```
 
 Azure blob storage can be used as a message attachment. In this case, use `VectorStoreDataSource` as a data source:
@@ -377,8 +314,6 @@
 );
 ```
 
-<<<<<<< HEAD
-=======
 #### Create Agent with Bing Grounding
 
 To enable your Agent to perform search through Bing search API, you use `BingGroundingTool` along with a connection.
@@ -488,7 +423,6 @@
 }
 ```
 
->>>>>>> c2a9a198
 #### Function call
 
 Tools that reference caller-defined capabilities as functions can be provided to an agent to allow it to
@@ -565,13 +499,8 @@
 
 ```C# Snippet:FunctionsCreateAgentWithFunctionTools
 // note: parallel function calling is only supported with newer models like gpt-4-1106-preview
-<<<<<<< HEAD
-Response<Agent> agentResponse = await client.CreateAgentAsync(
-    model: modelName,
-=======
 Agent agent = await client.CreateAgentAsync(
     model: modelDeploymentName,
->>>>>>> c2a9a198
     name: "SDK Test Agent - Functions",
         instructions: "You are a weather bot. Use the provided functions to help answer questions. "
             + "Customize your responses to the user's preferences as much as possible and use friendly "
@@ -963,205 +892,6 @@
     run.LastError?.Message);
 ```
 
-Calling function with streaming requires small modification of the code above. Streaming updates contain one ToolOutput per update and now the GetResolvedToolOutput function will look like it is shown on the code snippet below:
-
-```C# Snippet:FunctionsWithStreamingUpdateHandling
-ToolOutput GetResolvedToolOutput(string functionName, string toolCallId, string functionArguments)
-{
-    if (functionName == getUserFavoriteCityTool.Name)
-    {
-        return new ToolOutput(toolCallId, GetUserFavoriteCity());
-    }
-    using JsonDocument argumentsJson = JsonDocument.Parse(functionArguments);
-    if (functionName == getCityNicknameTool.Name)
-    {
-        string locationArgument = argumentsJson.RootElement.GetProperty("location").GetString();
-        return new ToolOutput(toolCallId, GetCityNickname(locationArgument));
-    }
-    if (functionName == getCurrentWeatherAtLocationTool.Name)
-    {
-        string locationArgument = argumentsJson.RootElement.GetProperty("location").GetString();
-        if (argumentsJson.RootElement.TryGetProperty("unit", out JsonElement unitElement))
-        {
-            string unitArgument = unitElement.GetString();
-            return new ToolOutput(toolCallId, GetWeatherAtLocation(locationArgument, unitArgument));
-        }
-        return new ToolOutput(toolCallId, GetWeatherAtLocation(locationArgument));
-    }
-    return null;
-}
-```
-
-We parse streaming updates in two cycles. One iterates over the streaming run outputs and when we are getting update, requiring the action, we are starting the second cycle, which iterates over the outputs of the same run, after submission of the local functions calls results.
-
-```C# Snippet:FunctionsWithStreamingUpdateCycle
-List<ToolOutput> toolOutputs = new();
-ThreadRun streamRun = null;
-await foreach (StreamingUpdate streamingUpdate in client.CreateRunStreamingAsync(thread.Id, agent.Id))
-{
-    if (streamingUpdate.UpdateKind == StreamingUpdateReason.RunCreated)
-    {
-        Console.WriteLine("--- Run started! ---");
-    }
-    else if (streamingUpdate is RequiredActionUpdate submitToolOutputsUpdate)
-    {
-        streamRun = submitToolOutputsUpdate.Value;
-        RequiredActionUpdate newActionUpdate = submitToolOutputsUpdate;
-        while (streamRun.Status == RunStatus.RequiresAction) {
-            toolOutputs.Add(
-                GetResolvedToolOutput(
-                    newActionUpdate.FunctionName,
-                    newActionUpdate.ToolCallId,
-                    newActionUpdate.FunctionArguments
-            ));
-            await foreach (StreamingUpdate actionUpdate in client.SubmitToolOutputsToStreamAsync(streamRun, toolOutputs))
-            {
-                if (actionUpdate is MessageContentUpdate contentUpdate)
-                {
-                    Console.Write(contentUpdate.Text);
-                }
-                else if (actionUpdate is RequiredActionUpdate newAction)
-                {
-                    newActionUpdate = newAction;
-                }
-                else if (actionUpdate.UpdateKind == StreamingUpdateReason.RunCompleted)
-                {
-                    Console.WriteLine();
-                    Console.WriteLine("--- Run completed! ---");
-                }
-            }
-            streamRun = client.GetRun(thread.Id, streamRun.Id);
-            toolOutputs.Clear();
-        }
-        break;
-    }
-    else if (streamingUpdate is MessageContentUpdate contentUpdate)
-    {
-        Console.Write(contentUpdate.Text);
-    }
-}
-```
-
-#### Azure function call
-
-We also can use Azure Function from inside the agent. In the example below we are calling function "foo", which responds "Bar". In this example we create `AzureFunctionToolDefinition` object, with the function name, description, input and output queues, followed by function parameters.  
-```C# Snippet:AzureFunctionsDefineFunctionTools
-AzureFunctionToolDefinition azureFnTool = new(
-    name: "foo",
-    description: "Get answers from the foo bot.",
-    inputBinding: new AzureFunctionBinding(
-        new AzureFunctionStorageQueue(
-            queueName: "azure-function-foo-input",
-            storageServiceEndpoint: storageQueueUri
-        )
-    ),
-    outputBinding: new AzureFunctionBinding(
-        new AzureFunctionStorageQueue(
-            queueName: "azure-function-tool-output",
-            storageServiceEndpoint: storageQueueUri
-        )
-    ),
-    parameters: BinaryData.FromObjectAsJson(
-            new
-            {
-                Type = "object",
-                Properties = new
-                {
-                    query = new
-                    {
-                        Type = "string",
-                        Description = "The question to ask.",
-                    },
-                    outputqueueuri = new
-                    {
-                        Type = "string",
-                        Description = "The full output queue uri."
-                    }
-                },
-            },
-        new JsonSerializerOptions() { PropertyNamingPolicy = JsonNamingPolicy.CamelCase }
-    )
-);
-```
-
-Note that in this scenario we are asking agent to supply storage queue URI to the azure function whenever it is called.
-```C# Snippet:AzureFunctionsCreateAgentWithFunctionTools
-Response<Agent> agentResponse = await client.CreateAgentAsync(
-    model: "gpt-4",
-    name: "azure-function-agent-foo",
-        instructions: "You are a helpful support agent. Use the provided function any "
-        + "time the prompt contains the string 'What would foo say?'. When you invoke "
-        + "the function, ALWAYS specify the output queue uri parameter as "
-        + $"'{storageQueueUri}/azure-function-tool-output'. Always responds with "
-        + "\"Foo says\" and then the response from the tool.",
-    tools: new List<ToolDefinition> { azureFnTool }
-    );
-Agent agent = agentResponse.Value;
-```
-
-After we have created a message with request to ask "What would foo say?", we need to wait while the run is in queued, in progress or requires action states.
-```C# Snippet:AzureFunctionsHandlePollingWithRequiredAction
-Response<ThreadMessage> messageResponse = await client.CreateMessageAsync(
-    thread.Id,
-    MessageRole.User,
-    "What is the most prevalent element in the universe? What would foo say?");
-ThreadMessage message = messageResponse.Value;
-
-Response<ThreadRun> runResponse = await client.CreateRunAsync(thread, agent);
-
-do
-{
-    await Task.Delay(TimeSpan.FromMilliseconds(500));
-    runResponse = await client.GetRunAsync(thread.Id, runResponse.Value.Id);
-}
-while (runResponse.Value.Status == RunStatus.Queued
-    || runResponse.Value.Status == RunStatus.InProgress
-    || runResponse.Value.Status == RunStatus.RequiresAction);
-```
-
-#### Create Agent With OpenAPI
-
-OpenAPI specifications describe REST operations against a specific endpoint. Agents SDK can read an OpenAPI spec, create a function from it, and call that function against the REST endpoint without additional client-side execution.
-
-Here is an example creating an OpenAPI tool (using anonymous authentication):
-```C# Snippet:OpenAPIDefineFunctionTools
-OpenApiAnonymousAuthDetails oaiAuth = new();
-OpenApiToolDefinition openapiTool = new(
-    name: "get_weather",
-    description: "Retrieve weather information for a location",
-    spec: BinaryData.FromBytes(File.ReadAllBytes(file_path)),
-    auth: oaiAuth
-);
-
-Response<Agent> agentResponse = await client.CreateAgentAsync(
-    model: "gpt-4",
-    name: "azure-function-agent-foo",
-    instructions: "You are a helpful assistant.",
-    tools: new List<ToolDefinition> { openapiTool }
-    );
-Agent agent = agentResponse.Value;
-```
-
-In this example we are using the `weather_openapi.json` file and agent will request the wttr.in website for the weather in a location fron the prompt.
-```C# Snippet:OpenAPIHandlePollingWithRequiredAction
-Response<ThreadMessage> messageResponse = await client.CreateMessageAsync(
-    thread.Id,
-    MessageRole.User,
-    "What's the weather in Seattle?");
-ThreadMessage message = messageResponse.Value;
-
-Response<ThreadRun> runResponse = await client.CreateRunAsync(thread, agent);
-
-do
-{
-    await Task.Delay(TimeSpan.FromMilliseconds(500));
-    runResponse = await client.GetRunAsync(thread.Id, runResponse.Value.Id);
-}
-while (runResponse.Value.Status == RunStatus.Queued
-    || runResponse.Value.Status == RunStatus.InProgress
-    || runResponse.Value.Status == RunStatus.RequiresAction);
-```
-
 ## Troubleshooting
 
 Any operation that fails will throw a [RequestFailedException][RequestFailedException]. The exception's `code` will hold the HTTP response status code. The exception's `message` contains a detailed message that may be helpful in diagnosing the issue:
