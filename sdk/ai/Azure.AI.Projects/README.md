--- conflicted
+++ resolved
@@ -1,17 +1,9 @@
-<<<<<<< HEAD
 # Azure OneDP client library for .NET
-=======
-# Azure AI Projects client library for .NET
-Use the AI Projects client library to:
-
-* **Develop Agents using the Azure AI Agent Service**, leveraging an extensive ecosystem of models, tools, and capabilities from OpenAI, Microsoft, and other LLM providers. The Azure AI Agent Service enables the building of Agents for a wide range of generative AI use cases. The package is currently in preview.
-* **Enumerate connections** in your Azure AI Foundry project and get connection properties. For example, get the inference endpoint URL and credentials associated with your Azure OpenAI connection.
-
-[Product documentation][product_doc]
-| [Samples][samples]
-| [API reference documentation][api_ref_docs]
-| [Package (NuGet)][nuget]
-| [SDK source code][source_code]
+
+This section should give out brief introduction of the client library.
+
+* First sentence: **Describe the service** briefly. You can usually use the first line of the service's docs landing page for this (Example: [Cosmos DB docs landing page](https://learn.microsoft.com/azure/cosmos-db/)).
+* Next, add a **bulleted list** of the **most common tasks** supported by the package or library, prefaced with "Use the client library for [Product Name] to:". Then, provide code snippets for these tasks in the [Examples](#examples) section later in the document. Keep the task list short but include those tasks most developers need to perform with your package.
 
 ## Table of contents
 
@@ -39,14 +31,6 @@
 - [Troubleshooting](#troubleshooting)
 - [Next steps](#next-steps)
 - [Contributing](#contributing)
->>>>>>> 0b8ae63e
-
-This section should give out brief introduction of the client library.
-
-* First sentence: **Describe the service** briefly. You can usually use the first line of the service's docs landing page for this (Example: [Cosmos DB docs landing page](https://learn.microsoft.com/azure/cosmos-db/)).
-* Next, add a **bulleted list** of the **most common tasks** supported by the package or library, prefaced with "Use the client library for [Product Name] to:". Then, provide code snippets for these tasks in the [Examples](#examples) section later in the document. Keep the task list short but include those tasks most developers need to perform with your package.
-
-  [Source code](https://github.com/Azure/azure-sdk-for-net/blob/main/sdk/ai/Azure.AI.Projects/src) | [Package (NuGet)](https://www.nuget.org/packages/Azure.AI.Projects) | [API reference documentation](https://azure.github.io/azure-sdk-for-net) | [Product documentation](https://learn.microsoft.com/azure)
 
 ## Getting started
 
@@ -59,32 +43,49 @@
 Install the client library for .NET with [NuGet](https://www.nuget.org/ ):
 
 ```dotnetcli
-<<<<<<< HEAD
 dotnet add package Azure.AI.Projects --prerelease
-=======
-dotnet add package Azure.Identity
-```
+```
+
+### Prerequisites
+
+Include a section after the install command that details any requirements that must be satisfied before a developer can [authenticate](#authenticate-the-client) and test all of the snippets in the [Examples](#examples) section. For example, for Cosmos DB:
+
+> You must have an [Azure subscription](https://azure.microsoft.com/free/dotnet/) and [Cosmos DB account](https://learn.microsoft.com/azure/cosmos-db/account-overview) (SQL API). In order to take advantage of the C# 8.0 syntax, it is recommended that you compile using the [.NET Core SDK](https://dotnet.microsoft.com/download) 3.0 or higher with a [language version](https://learn.microsoft.com/dotnet/csharp/language-reference/configure-language-version#override-a-default) of `latest`.  It is also possible to compile with the .NET Core SDK 2.1.x using a language version of `preview`.
+
+### Authenticate the client
+
+If your library requires authentication for use, such as for Azure services, include instructions and example code needed for initializing and authenticating.
+
+For example, include details on obtaining an account key and endpoint URI, setting environment variables for each, and initializing the client object.
 
 ## Key concepts
 
-### Create and authenticate the client
-
-To interact with Azure AI Projects, you’ll need to create an instance of `AIProjectClient`. Use the appropriate credential type from the Azure Identity library. For example, [DefaultAzureCredential][azure_identity_dac]:
-
-```C# Snippet:OverviewCreateClient
-var connectionString = Environment.GetEnvironmentVariable("PROJECT_CONNECTION_STRING");
-AIProjectClient projectClient = new AIProjectClient(connectionString, new DefaultAzureCredential());
-```
-
-Once the `AIProjectClient` is created, you can call methods in the form of `GetXxxClient()` on this client to retrieve instances of specific sub-clients.
+The *Key concepts* section should describe the functionality of the main classes. Point out the most important and useful classes in the package (with links to their reference pages) and explain how those classes work together. Feel free to use bulleted lists, tables, code blocks, or even diagrams for clarity.
+
+Include the *Thread safety* and *Additional concepts* sections below at the end of your *Key concepts* section. You may remove or add links depending on what your library makes use of:
+
+### Thread safety
+
+We guarantee that all client instance methods are thread-safe and independent of each other ([guideline](https://azure.github.io/azure-sdk/dotnet_introduction.html#dotnet-service-methods-thread-safety)). This ensures that the recommendation of reusing client instances is always safe, even across threads.
+
+### Additional concepts
+<!-- CLIENT COMMON BAR -->
+[Client options](https://github.com/Azure/azure-sdk-for-net/blob/main/sdk/core/Azure.Core/README.md#configuring-service-clients-using-clientoptions) |
+[Accessing the response](https://github.com/Azure/azure-sdk-for-net/blob/main/sdk/core/Azure.Core/README.md#accessing-http-response-details-using-responset) |
+[Long-running operations](https://github.com/Azure/azure-sdk-for-net/blob/main/sdk/core/Azure.Core/README.md#consuming-long-running-operations-using-operationt) |
+[Handling failures](https://github.com/Azure/azure-sdk-for-net/blob/main/sdk/core/Azure.Core/README.md#reporting-errors-requestfailedexception) |
+[Diagnostics](https://github.com/Azure/azure-sdk-for-net/blob/main/sdk/core/Azure.Core/samples/Diagnostics.md) |
+[Mocking](https://learn.microsoft.com/dotnet/azure/sdk/unit-testing-mocking) |
+[Client lifetime](https://devblogs.microsoft.com/azure-sdk/lifetime-management-and-thread-safety-guarantees-of-azure-sdk-net-clients/)
+<!-- CLIENT COMMON BAR -->
 
 ## Examples
 
-### Agents
-
-Agents in the Azure AI Projects client library are designed to facilitate various interactions and operations within your AI projects. They serve as the core components that manage and execute tasks, leveraging different tools and resources to achieve specific goals. The following steps outline the typical sequence for interacting with agents:
-
-#### Create an Agent
+You can familiarize yourself with different APIs using [Samples](https://github.com/Azure/azure-sdk-for-net/tree/main/sdk/ai/Azure.AI.Projects/samples).
+
+### <scenario>
+
+You can create a client and call the client's `<operation>` method.
 
 First, you need to create an `AgentsClient`
 ```C# Snippet:OverviewCreateAgentClient
@@ -549,18 +550,67 @@
     }
     return null;
 }
->>>>>>> 0b8ae63e
-```
-
-### Prerequisites
-
-Include a section after the install command that details any requirements that must be satisfied before a developer can [authenticate](#authenticate-the-client) and test all of the snippets in the [Examples](#examples) section. For example, for Cosmos DB:
-
-<<<<<<< HEAD
-> You must have an [Azure subscription](https://azure.microsoft.com/free/dotnet/) and [Cosmos DB account](https://learn.microsoft.com/azure/cosmos-db/account-overview) (SQL API). In order to take advantage of the C# 8.0 syntax, it is recommended that you compile using the [.NET Core SDK](https://dotnet.microsoft.com/download) 3.0 or higher with a [language version](https://learn.microsoft.com/dotnet/csharp/language-reference/configure-language-version#override-a-default) of `latest`.  It is also possible to compile with the .NET Core SDK 2.1.x using a language version of `preview`.
-
-### Authenticate the client
-=======
+```
+
+To handle user input like "what's the weather like right now in my favorite city?", polling the response for completion
+should be supplemented by a `RunStatus` check for `RequiresAction` or, in this case, the presence of the
+`RequiredAction` property on the run. Then, the collection of `ToolOutputSubmissions` should be submitted to the
+run via the `SubmitRunToolOutputs` method so that the run can continue:
+
+```C# Snippet:FunctionsHandlePollingWithRequiredAction
+do
+{
+    await Task.Delay(TimeSpan.FromMilliseconds(500));
+    run = await client.GetRunAsync(thread.Id, run.Id);
+
+    if (run.Status == RunStatus.RequiresAction
+        && run.RequiredAction is SubmitToolOutputsAction submitToolOutputsAction)
+    {
+        List<ToolOutput> toolOutputs = [];
+        foreach (RequiredToolCall toolCall in submitToolOutputsAction.ToolCalls)
+        {
+            toolOutputs.Add(GetResolvedToolOutput(toolCall));
+        }
+        run = await client.SubmitToolOutputsToRunAsync(run, toolOutputs);
+    }
+}
+while (run.Status == RunStatus.Queued
+    || run.Status == RunStatus.InProgress);
+Assert.AreEqual(
+    RunStatus.Completed,
+    run.Status,
+    run.LastError?.Message);
+```
+
+Calling function with streaming requires small modification of the code above. Streaming updates contain one ToolOutput per update and now the GetResolvedToolOutput function will look like it is shown on the code snippet below:
+
+```C# Snippet:FunctionsWithStreamingUpdateHandling
+ToolOutput GetResolvedToolOutput(string functionName, string toolCallId, string functionArguments)
+{
+    if (functionName == getUserFavoriteCityTool.Name)
+    {
+        return new ToolOutput(toolCallId, GetUserFavoriteCity());
+    }
+    using JsonDocument argumentsJson = JsonDocument.Parse(functionArguments);
+    if (functionName == getCityNicknameTool.Name)
+    {
+        string locationArgument = argumentsJson.RootElement.GetProperty("location").GetString();
+        return new ToolOutput(toolCallId, GetCityNickname(locationArgument));
+    }
+    if (functionName == getCurrentWeatherAtLocationTool.Name)
+    {
+        string locationArgument = argumentsJson.RootElement.GetProperty("location").GetString();
+        if (argumentsJson.RootElement.TryGetProperty("unit", out JsonElement unitElement))
+        {
+            string unitArgument = unitElement.GetString();
+            return new ToolOutput(toolCallId, GetWeatherAtLocation(locationArgument, unitArgument));
+        }
+        return new ToolOutput(toolCallId, GetWeatherAtLocation(locationArgument));
+    }
+    return null;
+}
+```
+
 We create a stream and wait for the stream update of the `RequiredActionUpdate` type. This update will mark the point, when we need to submit tool outputs to the stream. We will submit outputs in the inner cycle. Please note that `RequiredActionUpdate` keeps only one required action, while our run may require multiple function calls, this case is handled in the inner cycle, so that we can add tool output to the existing array of outputs. After all required actions were submitted we clean up the array of required actions.
 
 ```C# Snippet:FunctionsWithStreamingUpdateCycle
@@ -709,42 +759,135 @@
     )
 );
 ```
->>>>>>> 0b8ae63e
-
-If your library requires authentication for use, such as for Azure services, include instructions and example code needed for initializing and authenticating.
-
-For example, include details on obtaining an account key and endpoint URI, setting environment variables for each, and initializing the client object.
-
-## Key concepts
-
-The *Key concepts* section should describe the functionality of the main classes. Point out the most important and useful classes in the package (with links to their reference pages) and explain how those classes work together. Feel free to use bulleted lists, tables, code blocks, or even diagrams for clarity.
-
-Include the *Thread safety* and *Additional concepts* sections below at the end of your *Key concepts* section. You may remove or add links depending on what your library makes use of:
-
-### Thread safety
-
-We guarantee that all client instance methods are thread-safe and independent of each other ([guideline](https://azure.github.io/azure-sdk/dotnet_introduction.html#dotnet-service-methods-thread-safety)). This ensures that the recommendation of reusing client instances is always safe, even across threads.
-
-### Additional concepts
-<!-- CLIENT COMMON BAR -->
-[Client options](https://github.com/Azure/azure-sdk-for-net/blob/main/sdk/core/Azure.Core/README.md#configuring-service-clients-using-clientoptions) |
-[Accessing the response](https://github.com/Azure/azure-sdk-for-net/blob/main/sdk/core/Azure.Core/README.md#accessing-http-response-details-using-responset) |
-[Long-running operations](https://github.com/Azure/azure-sdk-for-net/blob/main/sdk/core/Azure.Core/README.md#consuming-long-running-operations-using-operationt) |
-[Handling failures](https://github.com/Azure/azure-sdk-for-net/blob/main/sdk/core/Azure.Core/README.md#reporting-errors-requestfailedexception) |
-[Diagnostics](https://github.com/Azure/azure-sdk-for-net/blob/main/sdk/core/Azure.Core/samples/Diagnostics.md) |
-[Mocking](https://learn.microsoft.com/dotnet/azure/sdk/unit-testing-mocking) |
-[Client lifetime](https://devblogs.microsoft.com/azure-sdk/lifetime-management-and-thread-safety-guarantees-of-azure-sdk-net-clients/)
-<!-- CLIENT COMMON BAR -->
-
-## Examples
-
-You can familiarize yourself with different APIs using [Samples](https://github.com/Azure/azure-sdk-for-net/tree/main/sdk/ai/Azure.AI.Projects/samples).
-
-### <scenario>
-
-<<<<<<< HEAD
-You can create a client and call the client's `<operation>` method.
-=======
+
+Note that in this scenario we are asking agent to supply storage queue URI to the azure function whenever it is called.
+```C# Snippet:AzureFunctionsCreateAgentWithFunctionTools
+Agent agent = await client.CreateAgentAsync(
+    model: modelDeploymentName,
+    name: "azure-function-agent-foo",
+        instructions: "You are a helpful support agent. Use the provided function any "
+        + "time the prompt contains the string 'What would foo say?'. When you invoke "
+        + "the function, ALWAYS specify the output queue uri parameter as "
+        + $"'{storageQueueUri}/azure-function-tool-output'. Always responds with "
+        + "\"Foo says\" and then the response from the tool.",
+    tools: [ azureFnTool ]
+    );
+```
+
+After we have created a message with request to ask "What would foo say?", we need to wait while the run is in queued, in progress or requires action states.
+```C# Snippet:AzureFunctionsHandlePollingWithRequiredAction
+AgentThread thread = await client.CreateThreadAsync();
+
+ThreadMessage message = await client.CreateMessageAsync(
+    thread.Id,
+    MessageRole.User,
+    "What is the most prevalent element in the universe? What would foo say?");
+
+ThreadRun run = await client.CreateRunAsync(thread, agent);
+
+do
+{
+    await Task.Delay(TimeSpan.FromMilliseconds(500));
+    run = await client.GetRunAsync(thread.Id, run.Id);
+}
+while (run.Status == RunStatus.Queued
+    || run.Status == RunStatus.InProgress
+    || run.Status == RunStatus.RequiresAction);
+Assert.AreEqual(
+    RunStatus.Completed,
+    run.Status,
+    run.LastError?.Message);
+```
+
+To make a function call we need to create and deploy the Azure function. In the code snippet below, we have an example of function on C# which can be used by the code above.
+
+```C#
+namespace FunctionProj
+{
+    public class Response
+    {
+        public required string Value { get; set; }
+        public required string CorrelationId { get; set; }
+    }
+
+    public class Arguments
+    {
+        public required string OutputQueueUri { get; set; }
+        public required string CorrelationId { get; set; }
+    }
+
+    public class Foo
+    {
+        private readonly ILogger<Foo> _logger;
+
+        public Foo(ILogger<Foo> logger)
+        {
+            _logger = logger;
+        }
+
+        [Function("Foo")]
+        public void Run([QueueTrigger("azure-function-foo-input")] Arguments input, FunctionContext executionContext)
+        {
+            var logger = executionContext.GetLogger("Foo");
+            logger.LogInformation("C# Queue function processed a request.");
+
+            // We have to provide the Managed identity for function resource
+            // and allow this identity a Queue Data Contributor role on the storage account.
+            var cred = new DefaultAzureCredential();
+            var queueClient = new QueueClient(new Uri(input.OutputQueueUri), cred,
+                    new QueueClientOptions { MessageEncoding = QueueMessageEncoding.Base64 });
+
+            var response = new Response
+            {
+                Value = "Bar",
+                // Important! Correlation ID must match the input correlation ID.
+                CorrelationId = input.CorrelationId
+            };
+
+            var jsonResponse = JsonSerializer.Serialize(response);
+            queueClient.SendMessage(jsonResponse);
+        }
+    }
+}
+```
+
+In this code we define function input and output class: `Arguments` and `Response` respectively. These two data classes will be serialized in JSON. It is important that these both contain field `CorrelationId`, which is the same between input and output.
+
+In our example the function will be stored in the storage account, created with the AI hub. For that we need to allow key access to that storage. In Azure portal go to Storage account > Settings > Configuration and set "Allow storage account key access" to Enabled. If it is not done, the error will be displayed "The remote server returned an error: (403) Forbidden." To create the function resource that will host our function, install azure-cli python package and run the next command:
+
+```shell
+pip install -U azure-cli
+az login
+az functionapp create --resource-group your-resource-group --consumption-plan-location region --runtime dotnet-isolated --functions-version 4 --name function_name --storage-account storage_account_already_present_in_resource_group --app-insights existing_or_new_application_insights_name
+```
+
+This function writes data to the output queue and hence needs to be authenticated to Azure, so we will need to assign the function system identity and provide it `Storage Queue Data Contributor`. To do that in Azure portal select the function, located in `your-resource-group` resource group and in Settings>Identity, switch it on and click Save. After that assign the `Storage Queue Data Contributor` permission on storage account used by our function (`storage_account_already_present_in_resource_group` in the script above) for just assigned System Managed identity.
+
+Now we will create the function itself. Install [.NET](https://dotnet.microsoft.com/download) and [Core Tools](https://go.microsoft.com/fwlink/?linkid=2174087) and create the function project using next commands. 
+```
+func init FunctionProj --worker-runtime dotnet-isolated --target-framework net8.0
+cd FunctionProj
+func new --name foo --template "HTTP trigger" --authlevel "anonymous"
+dotnet add package Azure.Identity
+dotnet add package Microsoft.Azure.Functions.Worker.Extensions.Storage.Queues --prerelease
+```
+
+**Note:** There is a "Azure Queue Storage trigger", however the attempt to use it results in error for now.
+We have created a project, containing HTTP-triggered azure function with the logic in `Foo.cs` file. As far as we need to trigger Azure function by a new message in the queue, we will replace the content of a Foo.cs by the C# sample code above. 
+To deploy the function run the command from dotnet project folder:
+
+```
+func azure functionapp publish function_name
+```
+
+In the `storage_account_already_present_in_resource_group` select the `Queue service` and create two queues: `azure-function-foo-input` and `azure-function-tool-output`. Note that the same queues are used in our sample. To check that the function is working, place the next message into the `azure-function-foo-input` and replace `storage_account_already_present_in_resource_group` by the actual resource group name, or just copy the output queue address.
+```json
+{
+  "OutputQueueUri": "https://storage_account_already_present_in_resource_group.queue.core.windows.net/azure-function-tool-output",
+  "CorrelationId": "42"
+}
+```
+
 Next, we will monitor the output queue or the message. You should receive the next message.
 ```json
 {
@@ -779,10 +922,29 @@
     tools: [ openapiTool ]
 );
 ```
->>>>>>> 0b8ae63e
-
-```C# Snippet:Azure_AI_Projects_OneDP_Scenario
-Console.WriteLine("Hello, world!");
+
+In this example we are using the `weather_openapi.json` file and agent will request the wttr.in website for the weather in a location fron the prompt.
+```C# Snippet:OpenAPIHandlePollingWithRequiredAction
+AgentThread thread = await client.CreateThreadAsync();
+ThreadMessage message = await client.CreateMessageAsync(
+    thread.Id,
+    MessageRole.User,
+    "What's the weather in Seattle?");
+
+ThreadRun run = await client.CreateRunAsync(thread, agent);
+
+do
+{
+    await Task.Delay(TimeSpan.FromMilliseconds(500));
+    run = await client.GetRunAsync(thread.Id, run.Id);
+}
+while (run.Status == RunStatus.Queued
+    || run.Status == RunStatus.InProgress
+    || run.Status == RunStatus.RequiresAction);
+Assert.AreEqual(
+    RunStatus.Completed,
+    run.Status,
+    run.LastError?.Message);
 ```
 
 ## Troubleshooting
