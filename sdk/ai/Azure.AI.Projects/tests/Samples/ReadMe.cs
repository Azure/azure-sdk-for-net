// Copyright (c) Microsoft Corporation. All rights reserved.
// Licensed under the MIT License.

#nullable disable

using System;
using Azure.Core.TestFramework;
using NUnit.Framework;

namespace Azure.AI.Projects.Tests;

public partial class Readme : SamplesBase<AIProjectsTestEnvironment>
{
    [Test]
    public void Authenticate()
    {
        #region Snippet:AI_Projects_OverviewCreateClient
#if SNIPPET
        var endpoint = Environment.GetEnvironmentVariable("PROJECT_ENDPOINT");
#else
        var endpoint = TestEnvironment.PROJECTENDPOINT;
#endif
        AIProjectClient projectClient = new AIProjectClient(new Uri(endpoint), new DefaultAzureCredential());
        #endregion
    }

    [Test]
    public void Troubleshooting()
    {
        var endpoint = TestEnvironment.PROJECTENDPOINT;
        AIProjectClient projectClient = new AIProjectClient(new Uri(endpoint), new DefaultAzureCredential());

        #region Snippet:AI_Projects_Readme_Troubleshooting
        try
        {
<<<<<<< HEAD
            projectClient.Datasets.Get("non-existent-dataset-name", "non-existent-dataset-version");
=======
            projectClient.Datasets.GetDataset("non-existent-dataset-name", "non-existent-dataset-version");
>>>>>>> ad228bf4
        }
        catch (RequestFailedException ex) when (ex.Status == 404)
        {
            Console.WriteLine($"Exception status code: {ex.Status}");
            Console.WriteLine($"Exception message: {ex.Message}");
        }
        #endregion
    }
}<|MERGE_RESOLUTION|>--- conflicted
+++ resolved
@@ -4,6 +4,7 @@
 #nullable disable
 
 using System;
+using System.ClientModel;
 using Azure.Core.TestFramework;
 using NUnit.Framework;
 
@@ -33,13 +34,9 @@
         #region Snippet:AI_Projects_Readme_Troubleshooting
         try
         {
-<<<<<<< HEAD
             projectClient.Datasets.Get("non-existent-dataset-name", "non-existent-dataset-version");
-=======
-            projectClient.Datasets.GetDataset("non-existent-dataset-name", "non-existent-dataset-version");
->>>>>>> ad228bf4
         }
-        catch (RequestFailedException ex) when (ex.Status == 404)
+        catch (ClientResultException ex) when (ex.Status == 404)
         {
             Console.WriteLine($"Exception status code: {ex.Status}");
             Console.WriteLine($"Exception message: {ex.Message}");
