--- conflicted
+++ resolved
@@ -38,11 +38,7 @@
         BingGroundingToolDefinition bingGroundingTool = new BingGroundingToolDefinition(connectionList);
 
         Response<Agent> agentResponse = await agentClient.CreateAgentAsync(
-<<<<<<< HEAD
-           model: "gpt-4",
-=======
            model: modelName,
->>>>>>> fab9750c
            name: "my-assistant",
            instructions: "You are a helpful assistant.",
            tools: new List<ToolDefinition> { bingGroundingTool });
@@ -70,18 +66,10 @@
         while (runResponse.Value.Status == RunStatus.Queued
             || runResponse.Value.Status == RunStatus.InProgress);
 
-<<<<<<< HEAD
-        if (runResponse.Value.Status == RunStatus.Failed)
-        {
-            throw new Exception($"Run failed: {runResponse.Value.LastError}");
-        }
-
-=======
         Assert.AreEqual(
             RunStatus.Completed,
             runResponse.Value.Status,
             runResponse.Value.LastError?.Message);
->>>>>>> fab9750c
         Response<PageableList<ThreadMessage>> afterRunMessagesResponse
             = await agentClient.GetMessagesAsync(thread.Id);
         IReadOnlyList<ThreadMessage> messages = afterRunMessagesResponse.Value.Data;
