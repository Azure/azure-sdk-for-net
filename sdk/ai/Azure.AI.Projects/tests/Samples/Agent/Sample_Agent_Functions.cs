--- conflicted
+++ resolved
@@ -25,15 +25,10 @@
         var modelDeploymentName = System.Environment.GetEnvironmentVariable("MODEL_DEPLOYMENT_NAME");
 #else
         var connectionString = TestEnvironment.AzureAICONNECTIONSTRING;
-<<<<<<< HEAD
-        var modelName = TestEnvironment.MODELDEPLOYMENTNAME;
-        AgentsClient client = new AgentsClient(connectionString, new DefaultAzureCredential());
-=======
         var modelDeploymentName = TestEnvironment.MODELDEPLOYMENTNAME;
 #endif
         AgentsClient client = new(connectionString, new DefaultAzureCredential());
         #endregion
->>>>>>> c2a9a198
 
         #region Snippet:FunctionsDefineFunctionTools
         // Example of a function that defines no parameters
@@ -126,13 +121,8 @@
 
         #region Snippet:FunctionsCreateAgentWithFunctionTools
         // note: parallel function calling is only supported with newer models like gpt-4-1106-preview
-<<<<<<< HEAD
-        Response<Agent> agentResponse = await client.CreateAgentAsync(
-            model: modelName,
-=======
         Agent agent = await client.CreateAgentAsync(
             model: modelDeploymentName,
->>>>>>> c2a9a198
             name: "SDK Test Agent - Functions",
                 instructions: "You are a weather bot. Use the provided functions to help answer questions. "
                     + "Customize your responses to the user's preferences as much as possible and use friendly "
