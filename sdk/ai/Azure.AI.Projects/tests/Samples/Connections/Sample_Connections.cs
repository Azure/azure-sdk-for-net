﻿// Copyright (c) Microsoft Corporation. All rights reserved.
// Licensed under the MIT License.

#nullable disable

using System;
using System.Threading.Tasks;
using Azure.Core.TestFramework;
using NUnit.Framework;
using System.ClientModel.Primitives;
using System.Diagnostics;
using System.Collections.Generic;

namespace Azure.AI.Projects.Tests
{
    public class Sample_Connections : SamplesBase<AIProjectsTestEnvironment>
    {
        [Test]
        [SyncOnly]
        public void ConnectionsExample()
        {
            #region Snippet:AI_Projects_ConnectionsExampleSync
#if SNIPPET
            var endpoint = Environment.GetEnvironmentVariable("PROJECT_ENDPOINT");
            var connectionName = Environment.GetEnvironmentVariable("CONNECTION_NAME");
#else
            var endpoint = TestEnvironment.PROJECTENDPOINT;
            var connectionName = TestEnvironment.CONNECTIONNAME;
#endif
<<<<<<< HEAD
            AIProjectClient projectClient = new AIProjectClient(new Uri(endpoint), new DefaultAzureCredential());
=======
            AIProjectClient projectClient = new(new Uri(endpoint), new DefaultAzureCredential());
>>>>>>> ad228bf4

            Console.WriteLine("List the properties of all connections:");
            foreach (ConnectionProperties connection in projectClient.Connections.GetConnections())
            {
                Console.WriteLine(connection);
                Console.WriteLine(connection.Name);
            }

            Console.WriteLine("List the properties of all connections of a particular type (e.g., Azure OpenAI connections):");
            foreach (ConnectionProperties connection in projectClient.Connections.GetConnections(connectionType: ConnectionType.AzureOpenAI))
            {
                Console.WriteLine(connection);
            }

            Console.WriteLine($"Get the properties of a connection named `{connectionName}`:");
<<<<<<< HEAD
            ConnectionProperties specificConnection = projectClient.Connections.GetConnection(connectionName, includeCredentials: false);
            Console.WriteLine(specificConnection);

            Console.WriteLine("Get the properties of a connection with credentials:");
            ConnectionProperties specificConnectionCredentials = projectClient.Connections.GetConnection(connectionName, includeCredentials: true);
=======
            ConnectionProperties specificConnection = projectClient.Connections.Get(connectionName, includeCredentials: false);
            Console.WriteLine(specificConnection);

            Console.WriteLine("Get the properties of a connection with credentials:");
            ConnectionProperties specificConnectionCredentials = projectClient.Connections.Get(connectionName, includeCredentials: true);
>>>>>>> ad228bf4
            Console.WriteLine(specificConnectionCredentials);

            Console.WriteLine($"Get the properties of the default connection:");
            ConnectionProperties defaultConnection = projectClient.Connections.GetDefault(includeCredentials: false);
            Console.WriteLine(defaultConnection);

            Console.WriteLine($"Get the properties of the default connection with credentials:");
            ConnectionProperties defaultConnectionCredentials = projectClient.Connections.GetDefault(includeCredentials: true);
            Console.WriteLine(defaultConnectionCredentials);
            #endregion
        }

        [Test]
        [AsyncOnly]
        public async Task ConnectionsExampleAsync()
        {
            #region Snippet:AI_Projects_ConnectionsExampleAsync
#if SNIPPET
            var endpoint = Environment.GetEnvironmentVariable("PROJECT_ENDPOINT");
            var connectionName = Environment.GetEnvironmentVariable("CONNECTION_NAME");
#else
            var endpoint = TestEnvironment.PROJECTENDPOINT;
            var connectionName = TestEnvironment.CONNECTIONNAME;
#endif
            AIProjectClient projectClient = new(new Uri(endpoint), new DefaultAzureCredential());

            Console.WriteLine("List the properties of all connections:");
            await foreach (ConnectionProperties connection in projectClient.Connections.GetConnectionsAsync())
            {
                Console.WriteLine(connection);
                Console.Write(connection.Name);
            }

            Console.WriteLine("List the properties of all connections of a particular type (e.g., Azure OpenAI connections):");
            await foreach (ConnectionProperties connection in projectClient.Connections.GetConnectionsAsync(connectionType: ConnectionType.AzureOpenAI))
            {
                Console.WriteLine(connection);
            }

            Console.WriteLine($"Get the properties of a connection named `{connectionName}`:");
<<<<<<< HEAD
            ConnectionProperties specificConnection = await projectClient.Connections.GetConnectionAsync(connectionName, includeCredentials: false);
            Console.WriteLine(specificConnection);

            Console.WriteLine("Get the properties of a connection with credentials:");
            ConnectionProperties specificConnectionCredentials = await projectClient.Connections.GetConnectionAsync(connectionName, includeCredentials: true);
=======
            ConnectionProperties specificConnection = await projectClient.Connections.GetAsync(connectionName, includeCredentials: false);
            Console.WriteLine(specificConnection);

            Console.WriteLine("Get the properties of a connection with credentials:");
            ConnectionProperties specificConnectionCredentials = await projectClient.Connections.GetAsync(connectionName, includeCredentials: true);
>>>>>>> ad228bf4
            Console.WriteLine(specificConnectionCredentials);

            Console.WriteLine($"Get the properties of the default connection:");
            ConnectionProperties defaultConnection = await projectClient.Connections.GetDefaultAsync(includeCredentials: false);
            Console.WriteLine(defaultConnection);

            Console.WriteLine($"Get the properties of the default connection with credentials:");
            ConnectionProperties defaultConnectionCredentials = await projectClient.Connections.GetDefaultAsync(includeCredentials: true);
            Console.WriteLine(defaultConnectionCredentials);
            #endregion
        }
    }
}<|MERGE_RESOLUTION|>--- conflicted
+++ resolved
@@ -27,11 +27,7 @@
             var endpoint = TestEnvironment.PROJECTENDPOINT;
             var connectionName = TestEnvironment.CONNECTIONNAME;
 #endif
-<<<<<<< HEAD
-            AIProjectClient projectClient = new AIProjectClient(new Uri(endpoint), new DefaultAzureCredential());
-=======
             AIProjectClient projectClient = new(new Uri(endpoint), new DefaultAzureCredential());
->>>>>>> ad228bf4
 
             Console.WriteLine("List the properties of all connections:");
             foreach (ConnectionProperties connection in projectClient.Connections.GetConnections())
@@ -47,19 +43,11 @@
             }
 
             Console.WriteLine($"Get the properties of a connection named `{connectionName}`:");
-<<<<<<< HEAD
             ConnectionProperties specificConnection = projectClient.Connections.GetConnection(connectionName, includeCredentials: false);
             Console.WriteLine(specificConnection);
 
             Console.WriteLine("Get the properties of a connection with credentials:");
             ConnectionProperties specificConnectionCredentials = projectClient.Connections.GetConnection(connectionName, includeCredentials: true);
-=======
-            ConnectionProperties specificConnection = projectClient.Connections.Get(connectionName, includeCredentials: false);
-            Console.WriteLine(specificConnection);
-
-            Console.WriteLine("Get the properties of a connection with credentials:");
-            ConnectionProperties specificConnectionCredentials = projectClient.Connections.Get(connectionName, includeCredentials: true);
->>>>>>> ad228bf4
             Console.WriteLine(specificConnectionCredentials);
 
             Console.WriteLine($"Get the properties of the default connection:");
@@ -100,19 +88,11 @@
             }
 
             Console.WriteLine($"Get the properties of a connection named `{connectionName}`:");
-<<<<<<< HEAD
             ConnectionProperties specificConnection = await projectClient.Connections.GetConnectionAsync(connectionName, includeCredentials: false);
             Console.WriteLine(specificConnection);
 
             Console.WriteLine("Get the properties of a connection with credentials:");
             ConnectionProperties specificConnectionCredentials = await projectClient.Connections.GetConnectionAsync(connectionName, includeCredentials: true);
-=======
-            ConnectionProperties specificConnection = await projectClient.Connections.GetAsync(connectionName, includeCredentials: false);
-            Console.WriteLine(specificConnection);
-
-            Console.WriteLine("Get the properties of a connection with credentials:");
-            ConnectionProperties specificConnectionCredentials = await projectClient.Connections.GetAsync(connectionName, includeCredentials: true);
->>>>>>> ad228bf4
             Console.WriteLine(specificConnectionCredentials);
 
             Console.WriteLine($"Get the properties of the default connection:");
