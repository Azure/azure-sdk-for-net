--- conflicted
+++ resolved
@@ -17,14 +17,11 @@
   <ItemGroup>
     <ProjectReference Include="$(AzureCoreTestFramework)" />
     <ProjectReference Include="..\src\Azure.AI.Projects.csproj" />
-<<<<<<< HEAD
-=======
 <!-- TODO: TEMP until SCM is released https://github.com/Azure/azure-sdk-for-net/issues/49730 -->
     <ProjectReference Include="..\..\Azure.AI.Inference\src\Azure.AI.Inference.csproj" />
     <ProjectReference Include="..\..\..\openai\Azure.AI.OpenAI\src\Azure.AI.OpenAI.csproj" />
     <ProjectReference Include="..\..\..\search\Azure.Search.Documents\src\Azure.Search.Documents.csproj" />
 <!-- ==============================================================-->
->>>>>>> fceebbf6
   </ItemGroup>
   
   <ItemGroup>
@@ -32,12 +29,9 @@
     <PackageReference Include="NUnit3TestAdapter" />
     <PackageReference Include="Microsoft.NET.Test.Sdk" />
     <PackageReference Include="Moq" />
-<<<<<<< HEAD
-=======
     <PackageReference Include="Azure.ResourceManager" />
     <PackageReference Include="Azure.ResourceManager.CognitiveServices" />
     <PackageReference Include="System.Text.Json" />
->>>>>>> fceebbf6
   </ItemGroup>
 
   <ItemGroup>
