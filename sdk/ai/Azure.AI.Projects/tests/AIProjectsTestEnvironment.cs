// Copyright (c) Microsoft Corporation. All rights reserved.
// Licensed under the MIT License.

using Azure.Core.TestFramework;

namespace Azure.AI.Projects.Tests
{
    public class AIProjectsTestEnvironment : TestEnvironment
    {
        public string AzureAICONNECTIONSTRING => GetRecordedVariable("PROJECT_CONNECTION_STRING");
        public string PROJECTENDPOINT => GetRecordedVariable("PROJECT_ENDPOINT");
        public string DATASETNAME => GetRecordedVariable("DATASET_NAME");
        public string BINGCONNECTIONNAME => GetRecordedVariable("BING_CONNECTION_NAME");
        public string MODELDEPLOYMENTNAME => GetRecordedVariable("MODEL_DEPLOYMENT_NAME");
        public string MODELPUBLISHER => GetRecordedVariable("MODEL_PUBLISHER");
        public string EMBEDDINGMODELDEPLOYMENTNAME => GetRecordedVariable("EMBEDDING_MODEL_DEPLOYMENT_NAME");
        public string STORAGE_QUEUE_URI => GetRecordedVariable("STORAGE_QUEUE_URI");
        public string AZURE_BLOB_URI => GetRecordedVariable("AZURE_BLOB_URI");
<<<<<<< HEAD
        public string INDEXNAME => GetRecordedVariable("INDEX_NAME");
        public string INDEXVERSION => GetRecordedVariable("INDEX_VERSION");
        public string AISEARCHCONNECTIONNAME => GetRecordedVariable("AI_SEARCH_CONNECTION_NAME");
        public string AISEARCHINDEXNAME => GetRecordedVariable("AI_SEARCH_INDEX_NAME");
        public string CONNECTIONNAME => GetRecordedVariable("CONNECTION_NAME");
=======
        public string FABRICCONNECTIONNAME => GetRecordedVariable("FABRIC_CONNECTION_NAME");
        public string SHAREPOINTCONNECTIONNAME => GetRecordedVariable("SHAREPOINT_CONNECTION_NAME");
>>>>>>> 0b8ae63e
    }
}<|MERGE_RESOLUTION|>--- conflicted
+++ resolved
@@ -16,15 +16,12 @@
         public string EMBEDDINGMODELDEPLOYMENTNAME => GetRecordedVariable("EMBEDDING_MODEL_DEPLOYMENT_NAME");
         public string STORAGE_QUEUE_URI => GetRecordedVariable("STORAGE_QUEUE_URI");
         public string AZURE_BLOB_URI => GetRecordedVariable("AZURE_BLOB_URI");
-<<<<<<< HEAD
         public string INDEXNAME => GetRecordedVariable("INDEX_NAME");
         public string INDEXVERSION => GetRecordedVariable("INDEX_VERSION");
         public string AISEARCHCONNECTIONNAME => GetRecordedVariable("AI_SEARCH_CONNECTION_NAME");
         public string AISEARCHINDEXNAME => GetRecordedVariable("AI_SEARCH_INDEX_NAME");
         public string CONNECTIONNAME => GetRecordedVariable("CONNECTION_NAME");
-=======
         public string FABRICCONNECTIONNAME => GetRecordedVariable("FABRIC_CONNECTION_NAME");
         public string SHAREPOINTCONNECTIONNAME => GetRecordedVariable("SHAREPOINT_CONNECTION_NAME");
->>>>>>> 0b8ae63e
     }
 }