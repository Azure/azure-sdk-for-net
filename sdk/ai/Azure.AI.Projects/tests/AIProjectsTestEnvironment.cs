// Copyright (c) Microsoft Corporation. All rights reserved.
// Licensed under the MIT License.

using Azure.Core.TestFramework;

namespace Azure.AI.Projects.Tests
{
    public class AIProjectsTestEnvironment : TestEnvironment
    {
        public string AzureAICONNECTIONSTRING => GetRecordedVariable("PROJECT_CONNECTION_STRING");
        public string BINGCONNECTIONNAME => GetRecordedVariable("BING_CONNECTION_NAME");
        public string MODELDEPLOYMENTNAME => GetRecordedVariable("MODEL_DEPLOYMENT_NAME");
<<<<<<< HEAD
=======
        public string EMBEDDINGMODELDEPLOYMENTNAME => GetRecordedVariable("EMBEDDING_MODEL_DEPLOYMENT_NAME");
>>>>>>> c2a9a198
        public string STORAGE_QUEUE_URI => GetRecordedVariable("STORAGE_QUEUE_URI");
        public string AZURE_BLOB_URI => GetRecordedVariable("AZURE_BLOB_URI");
    }
}<|MERGE_RESOLUTION|>--- conflicted
+++ resolved
@@ -10,10 +10,7 @@
         public string AzureAICONNECTIONSTRING => GetRecordedVariable("PROJECT_CONNECTION_STRING");
         public string BINGCONNECTIONNAME => GetRecordedVariable("BING_CONNECTION_NAME");
         public string MODELDEPLOYMENTNAME => GetRecordedVariable("MODEL_DEPLOYMENT_NAME");
-<<<<<<< HEAD
-=======
         public string EMBEDDINGMODELDEPLOYMENTNAME => GetRecordedVariable("EMBEDDING_MODEL_DEPLOYMENT_NAME");
->>>>>>> c2a9a198
         public string STORAGE_QUEUE_URI => GetRecordedVariable("STORAGE_QUEUE_URI");
         public string AZURE_BLOB_URI => GetRecordedVariable("AZURE_BLOB_URI");
     }
