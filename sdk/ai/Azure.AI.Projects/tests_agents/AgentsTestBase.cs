--- conflicted
+++ resolved
@@ -108,11 +108,8 @@
         {ToolType.FileSearch, "673457"},
         {ToolType.FunctionCall, "emerald"},
         {ToolType.WebSearch, "centralia" },
-<<<<<<< HEAD
         {ToolType.Memory, "plagiarus"},
-=======
         {ToolType.AzureAISearch, "60"},
->>>>>>> 6c83cc13
     };
 
     public Dictionary<ToolType, Type> ExpectedUpdateTypes = new()
@@ -277,7 +274,6 @@
         _ => throw new NotImplementedException(),
     };
 
-<<<<<<< HEAD
     private async Task<MemoryStore> CreateMemoryStore(AIProjectClient projectClient)
     {
         try
@@ -301,7 +297,8 @@
         Assert.That(updateResult.Status, Is.EqualTo(MemoryStoreUpdateStatus.Completed), $"Unexpected memory store update status: {updateResult.Status}, error details: {updateResult.ErrorDetails}.");
         _memoryStoreNames.Add(store.Name);
         return store;
-=======
+    }
+
     private AzureAISearchToolIndex GetAISearchIndex(AIProjectClient projectClient)
     {
         AzureAISearchToolIndex index = new()
@@ -313,7 +310,6 @@
             QueryType = AzureAISearchQueryType.Simple
         };
         return index;
->>>>>>> 6c83cc13
     }
 
     /// <summary>
@@ -371,11 +367,8 @@
                 size: ImageGenerationToolSize.W1024xH1024
             ),
             ToolType.WebSearch => ResponseTool.CreateWebSearchTool(WebSearchToolLocation.CreateApproximateLocation(country: "US", region: "Pennsylvania", city: "Centralia")),
-<<<<<<< HEAD
             ToolType.Memory => new MemorySearchTool(memoryStoreName: (await CreateMemoryStore(projectClient)).Name, scope: MEMORY_STORE_SCOPE),
-=======
             ToolType.AzureAISearch => new AzureAISearchAgentTool(new AzureAISearchToolOptions(indexes: [GetAISearchIndex(projectClient)])),
->>>>>>> 6c83cc13
             _ => throw new InvalidOperationException($"Unknown tool type {toolType}")
         };
         return new PromptAgentDefinition(model ?? TestEnvironment.MODELDEPLOYMENTNAME)
