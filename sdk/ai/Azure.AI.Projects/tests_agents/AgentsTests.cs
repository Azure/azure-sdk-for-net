﻿// Copyright (c) Microsoft Corporation. All rights reserved.
// Licensed under the MIT License.
using System;
using System.ClientModel;
using System.ClientModel.Primitives;
using System.Collections.Generic;
using System.Collections.ObjectModel;
using System.IO;
using System.Linq;
using System.Text.Json;
using System.Text.Json.Nodes;
using System.Threading;
using System.Threading.Tasks;
using Azure.AI.Projects.OpenAI;
using Microsoft.ClientModel.TestFramework;
using Microsoft.Extensions.Options;
using NUnit.Framework;
using OpenAI;
using OpenAI.Files;
using OpenAI.Responses;

namespace Azure.AI.Projects.Tests;
#pragma warning disable OPENAICUA001

public class AgentsTests : AgentsTestBase
{
    public AgentsTests(bool isAsync) : base(isAsync)
    {
        // TestDiagnostics = false;
    }

    [RecordedTest]
    public async Task TestAgentCRUD()
    {
        AIProjectClient projectClient = GetTestProjectClient();
        AgentDefinition emptyAgentDefinition = new PromptAgentDefinition(TestEnvironment.MODELDEPLOYMENTNAME);

        const string emptyPromptAgentName = "TestNoVersionAgentFromDotnetTests";
        try
        {
            await projectClient.Agents.DeleteAgentAsync(emptyPromptAgentName);
        }
        catch (ClientResultException){
            // We do not have the agent to begin with.
        }
        AgentVersion newAgentVersion = await projectClient.Agents.CreateAgentVersionAsync(
            emptyPromptAgentName,
            new AgentVersionCreationOptions(emptyAgentDefinition)
            {
                Metadata = { ["delete_me"] = "please " },
            });
        Assert.That(newAgentVersion?.Id, Is.Not.Null.And.Not.Empty);

        AgentRecord retrievedAgent = await projectClient.Agents.GetAgentAsync(emptyPromptAgentName);
        Assert.That(retrievedAgent?.Id, Is.EqualTo(newAgentVersion.Name));

        await projectClient.Agents.DeleteAgentAsync(newAgentVersion.Name);

        AgentVersion agentVersion = await projectClient.Agents.CreateAgentVersionAsync(AGENT_NAME, new AgentVersionCreationOptions(emptyAgentDefinition));
        Assert.That(AGENT_NAME, Is.EqualTo(agentVersion.Name));
        AgentVersion agentVersionObject_ = await projectClient.Agents.GetAgentVersionAsync(agentName: agentVersion.Name, agentVersion: agentVersion.Version);
        Assert.That(AGENT_NAME, Is.EqualTo(agentVersionObject_.Name));
        Assert.That(agentVersion.Version, Is.EqualTo(agentVersionObject_.Version));
        Assert.That(agentVersion.Description, Is.Empty);
        Assert.That(agentVersion.Metadata, Is.Empty);
        // TODO: uncomment this code when the ADO work item 4740406
        // agentVersionObject_ = await projectClient.Agents.CreateAgentVersionAsync(AGENT_NAME2, new PromptAgentDefinition(MODEL_DEPLOYMENT));
        // List<string> agentNames = [.. (await projectClient.Agents.GetAgentsAsync().ToEnumerableAsync()).Select((agv) => agv.Name).Where((name) => name.StartsWith(AGENT_NAME))];
        // AssertListEqual([AGENT_NAME, AGENT_NAME2], agentNames);
        await projectClient.Agents.DeleteAgentVersionAsync(agentName: agentVersion.Name, agentVersion: agentVersion.Version);
        Assert.ThrowsAsync<ClientResultException>(async () => await projectClient.Agents.GetAgentVersionAsync(agentVersion.Name, agentVersion.Version));
        // agentNames = [.. (await projectClient.Agents.GetAgentsAsync().ToEnumerableAsync()).Select((agv) => agv.Name).Where((name) => name.StartsWith(AGENT_NAME))];
        // AssertListEqual([AGENT_NAME2], agentNames);
    }

    [RecordedTest]
    // [Ignore("Does not work on service side: see ADO work item 4740406.")]
    public async Task TestListAgentsAfterAndBefore()
    {
        AIProjectClient projectClient = GetTestProjectClient();
        // In this test we are assuming that workspace has more then 10 agents.
        // If it is not the case create these agents.
        int agentLimit = 10;
        AsyncCollectionResult<AgentRecord> agents = projectClient.Agents.GetAgentsAsync(limit: agentLimit, order: "asc");

        List<string> ids = [.. (await agents.ToEnumerableAsync()).Select(x => x.Id)];
        if (ids.Count < agentLimit)
        {
            for (int i = ids.Count; i < agentLimit; i++)
            {
                AgentDefinition definition = new PromptAgentDefinition(TestEnvironment.MODELDEPLOYMENTNAME);
                AgentVersion agent = await projectClient.Agents.CreateAgentVersionAsync($"MyAgent_{i}", new AgentVersionCreationOptions(definition));
                ids.Add(agent.Id);
            }
        }
        // Test calling before.
        agents = projectClient.Agents.GetAgentsAsync(before: ids[4], limit: 2, order: "asc");
        int idNum = 0;
        await foreach (AgentRecord agent in agents)
        {
            Assert.That(ids[idNum], Is.EqualTo(agent.Id), $"The ID #{idNum} is incorrect.");
            idNum++;
        }
        Assert.That(idNum, Is.EqualTo(2));
        // Test calling after.
        agents = projectClient.Agents.GetAgentsAsync(after: ids[idNum - 1], limit: 2, order: "asc");
        await foreach (AgentRecord agent in agents)
        {
            Assert.That(ids[idNum], Is.EqualTo(agent.Id), $"The ID #{idNum} is incorrect.");
            idNum++;
            agentLimit--;
            if (agentLimit <= 0)
                break;
        }
    }

    [RecordedTest]
    public async Task TestConversationCRUD()
    {
        AIProjectClient projectClient = GetTestProjectClient();

        AgentConversation firstConversation = await projectClient.OpenAI.Conversations.CreateAgentConversationAsync();
        AgentConversation secondConversation = await projectClient.OpenAI.Conversations.CreateAgentConversationAsync(
            new ProjectConversationCreationOptions()
            {
                Items =
                {
                    ResponseItem.CreateUserMessageItem("Hello, world!"),
                    //AgentResponseItem.CreateStructuredOutputsItem(
                    //    new Dictionary<string, BinaryData>()
                    //    {
                    //        ["foo"] = BinaryData.FromString(@"{""value"": ""bar""}"),
                    //    }),
                },
                Metadata =
                {
                    ["test_metadata"] = "yes",
                },
            });

        Assert.That(firstConversation?.Id, Does.StartWith("conv_"));
        Assert.That(secondConversation?.Id, Does.StartWith("conv_"));
        Assert.That(firstConversation.Id, Is.Not.EqualTo(secondConversation.Id));

        Assert.That(firstConversation.Metadata, Is.Empty);
        Assert.That(secondConversation.Metadata, Has.Count.EqualTo(1));
        string secondConversationFooMetadataValue = secondConversation.Metadata?.TryGetValue("test_metadata", out string testValue) == true ? testValue : null;
        Assert.That(secondConversationFooMetadataValue, Is.EqualTo("yes"));

        List<ResponseItem> responseItems = [];
        await foreach (ResponseItem item in projectClient.OpenAI.Conversations.GetAgentConversationItemsAsync(firstConversation.Id))
        {
            responseItems.Add(item);
        }
        Assert.That(responseItems, Is.Empty);
        await foreach (ResponseItem item in projectClient.OpenAI.Conversations.GetAgentConversationItemsAsync(secondConversation.Id))
        {
            responseItems.Add(item);
        }
        Assert.That(responseItems, Has.Count.EqualTo(1));
        Assert.That(responseItems[0], Is.InstanceOf<MessageResponseItem>());

        ReadOnlyCollection<ResponseItem> createdItems = await projectClient.OpenAI.Conversations.CreateAgentConversationItemsAsync(
                firstConversation.Id,
                [ResponseItem.CreateUserMessageItem("Hi there, world!")]);
        Assert.That(createdItems, Has.Count.EqualTo(1));
        responseItems.Clear();
        await foreach (ResponseItem item in projectClient.OpenAI.Conversations.GetAgentConversationItemsAsync(firstConversation.Id))
        {
            responseItems.Add(item);
        }
        Assert.That(responseItems, Has.Count.EqualTo(1));
        Assert.That(responseItems[0], Is.InstanceOf<MessageResponseItem>());

        AgentConversation updatedConversation = await projectClient.OpenAI.Conversations.UpdateAgentConversationAsync(
            firstConversation.Id,
            new ProjectConversationUpdateOptions()
            {
                Metadata =
                {
                    ["new_test_value"] = "yes"
                }
            });
        Assert.That(updatedConversation.Metadata, Has.Count.EqualTo(1));

        AgentConversation retrievedConversation = await projectClient.OpenAI.Conversations.GetAgentConversationAsync(firstConversation.Id);
        Assert.That(retrievedConversation?.Id, Is.EqualTo(firstConversation.Id));
        Assert.That(retrievedConversation.Metadata, Has.Count.EqualTo(1));
    }

    [RecordedTest]
    public async Task TestConversationItemsOrderingWithMultipleMessages()
    {
        AIProjectClient projectClient = GetTestProjectClient();

        // Create a conversation
        AgentConversation conversation = await projectClient.OpenAI.Conversations.CreateAgentConversationAsync();
        Assert.That(conversation?.Id, Does.StartWith("conv_"));

        // Create 40 messages for the conversation
        List<ResponseItem> messagesToAdd = new();
        for (int i = 1; i <= 40; i++)
        {
            messagesToAdd.Add(ResponseItem.CreateUserMessageItem($"Message {i}"));
        }

        // Trying to add all 40 at once should fail
        ClientResultException exceptionFromOperation = Assert.ThrowsAsync<ClientResultException>(async () => _ = await projectClient.OpenAI.Conversations.CreateAgentConversationItemsAsync(conversation.Id, messagesToAdd));
        Assert.That(exceptionFromOperation.GetRawResponse().Content.ToString(), Does.Contain("20 items"));

        List<ResponseItem> firstHalfMessages = [];
        for (int i = 0; i < 20; i++)
        {
            firstHalfMessages.Add(messagesToAdd[i]);
        }
        List<ResponseItem> secondHalfMessages = [];
        for (int i = 20; i < messagesToAdd.Count; i++)
        {
            secondHalfMessages.Add(messagesToAdd[i]);
        }

        ReadOnlyCollection<ResponseItem> createdItems = await projectClient.OpenAI.Conversations.CreateAgentConversationItemsAsync(
            conversation.Id,
            firstHalfMessages);
        Assert.That(createdItems, Has.Count.EqualTo(20));
        createdItems = await projectClient.OpenAI.Conversations.CreateAgentConversationItemsAsync(conversation.Id, secondHalfMessages);
        Assert.That(createdItems, Has.Count.EqualTo(20));

        // Test ascending order traversal
        List<AgentResponseItem> ascendingItems = [];
        await foreach (AgentResponseItem item in projectClient.OpenAI.Conversations.GetAgentConversationItemsAsync(
            conversation.Id,
            limit: 5,
            order: "asc"))
        {
            ascendingItems.Add(item);
        }
        Assert.That(ascendingItems, Has.Count.EqualTo(40));

        // Test descending order traversal
        List<AgentResponseItem> descendingItems = [];
        await foreach (AgentResponseItem item in projectClient.OpenAI.Conversations.GetAgentConversationItemsAsync(
            conversation.Id,
            limit: 5,
            order: "desc"))
        {
            descendingItems.Add(item);
        }
        Assert.That(descendingItems, Has.Count.EqualTo(40));

        // Verify that ascending and descending lists contain the same items but in reverse order
        descendingItems.Reverse();
        Assert.That(ascendingItems.Count, Is.EqualTo(descendingItems.Count));
        for (int i = 0; i < ascendingItems.Count; i++)
        {
            Assert.That(ascendingItems[i].Id, Is.EqualTo(descendingItems[i].Id),
                $"Item at position {i} should be the same in both orderings");
        }

        // Verify that we can collect all items consistently
        List<AgentResponseItem> allItems = [];
        await foreach (AgentResponseItem item in projectClient.OpenAI.Conversations.GetAgentConversationItemsAsync(conversation.Id))
        {
            allItems.Add(item);
        }
        Assert.That(allItems, Has.Count.EqualTo(40));
    }

    [RecordedTest]
    public async Task SimplePromptAgentWithConversation()
    {
        AIProjectClient projectClient = GetTestProjectClient();

        AgentDefinition agentDefinition = new PromptAgentDefinition(TestEnvironment.MODELDEPLOYMENTNAME)
        {
            Instructions = "You are a helpful agent that happens to always talk like a pirate. Arr!",
        };

        AgentVersion agentVersion = await projectClient.Agents.CreateAgentVersionAsync(
            agentName: "TestPromptAgentFromDotnet",
            options: new(agentDefinition));
        AgentConversation conversation = await projectClient.OpenAI.Conversations.CreateAgentConversationAsync(
            new ProjectConversationCreationOptions()
            {
                Items = { ResponseItem.CreateSystemMessageItem("It's currently warm and sunny outside.") },
            });

        ProjectResponsesClient responseClient = projectClient.OpenAI.GetProjectResponsesClientForAgent(agentVersion, conversation);

        OpenAIResponse response = await responseClient.CreateResponseAsync("Please greet me and tell me what would be good to wear outside today.");

        Console.WriteLine($"Response from prompt agent: {response.GetOutputText()}");
    }

    [RecordedTest]
    public async Task SimplePromptAgentWithoutConversation()
    {
        AIProjectClient projectClient = GetTestProjectClient();

        AgentDefinition agentDefinition = new PromptAgentDefinition(TestEnvironment.MODELDEPLOYMENTNAME)
        {
            Instructions = "You are a helpful agent that happens to always talk like a pirate. Arr!",
        };

        AgentVersion agentVersion = await projectClient.Agents.CreateAgentVersionAsync(
            agentName: "TestPromptAgentFromDotnet",
            options: new(agentDefinition));

        ProjectResponsesClient responseClient = projectClient.OpenAI.GetProjectResponsesClientForAgent(agentVersion);

        OpenAIResponse response = await responseClient.CreateResponseAsync("Please greet me and tell me what would be good to wear outside today.");
        Assert.That(response?.GetOutputText(), Is.Not.Null.And.Not.Empty);
    }

    [RecordedTest]
    public async Task ErrorsGiveGoodExceptionMessages()
    {
        AIProjectClient projectClient = GetTestProjectClient();

        ClientResultException exception = null;
        try
        {
            _ = await projectClient.Agents.GetAgentAsync("SomeAgentNameThatReallyDoesNotExistAndNeverShould3490");
        }
        catch (ClientResultException ex)
        {
            exception = ex;
        }

        Assert.That(exception?.Message, Does.Contain("exist"));
    }

    [RecordedTest]
    public async Task StructuredInputsWork()
    {
        AIProjectClient projectClient = GetTestProjectClient();
        OpenAIResponseClient responseClient = projectClient.OpenAI.Responses;

        AgentVersion agent = await projectClient.Agents.CreateAgentVersionAsync(
            "TestPromptAgentFromDotnetTests2343",
            new AgentVersionCreationOptions(
                new PromptAgentDefinition(TestEnvironment.MODELDEPLOYMENTNAME)
                {
                    Instructions = "You are a friendly agent. The name of the user talking to you is {{user_name}}.",
                    StructuredInputs =
                    {
                        ["user_name"] = new StructuredInputDefinition()
                        {
                            DefaultValue = BinaryData.FromObjectAsJson(JsonValue.Create("Ishmael")),
                        }
                    }
                })
            {
                Metadata =
                {
                    ["test_delete_me"] = "true",
                }
            });

        ResponseItem item = ResponseItem.CreateUserMessageItem("What's my name?");

        ResponseCreationOptions responseOptions = new()
        {
            Agent = agent,
        };

        OpenAIResponse response = await responseClient.CreateResponseAsync([item], responseOptions);
        Assert.That(response.GetOutputText(), Does.Contain("Ishmael"));

        responseOptions = new()
        {
            Agent = agent,
            StructuredInputs =
            {
                ["user_name"] = BinaryData.FromString(@"""Mr. Jingles"""),
            },
        };

        response = await responseClient.CreateResponseAsync([item], responseOptions);
        Assert.That(response.GetOutputText(), Does.Contain("Mr. Jingles"));

        responseOptions.StructuredInputs["user_name"] = BinaryData.FromString(@"""Le Flufferkins""");
        response = await responseClient.CreateResponseAsync([item], responseOptions);
        Assert.That(response.GetOutputText(), Does.Contain("Le Flufferkins"));

        responseOptions.StructuredInputs.Remove("user_name");
        response = await responseClient.CreateResponseAsync([item], responseOptions);
        Assert.That(response.GetOutputText(), Does.Contain("Ishmael"));
    }

    [RecordedTest]
    public async Task SimpleWorkflowAgent()
    {
        AIProjectClient projectClient = GetTestProjectClient();

        AgentDefinition workflowAgentDefinition = WorkflowAgentDefinition.FromYaml(s_HelloWorkflowYaml);

        AgentVersion newAgentVersion = await projectClient.Agents.CreateAgentVersionAsync(
            "TestWorkflowAgentFromDotnet234",
            new AgentVersionCreationOptions(workflowAgentDefinition)
            {
                Description = "A test agent created from the .NET SDK automation suite",
                Metadata = { ["freely_deleteable"] = "true" },
            });

        AgentConversation newConversation = await projectClient.OpenAI.Conversations.CreateAgentConversationAsync();

        ProjectResponsesClient responseClient = projectClient.OpenAI.GetProjectResponsesClientForAgent(newAgentVersion, newConversation);

        OpenAIResponse response = await responseClient.CreateResponseAsync("Hello, agent!");

        Assert.That(response.Id, Does.StartWith("wfresp"));
        Assert.That(response.Status, Is.EqualTo(ResponseStatus.Completed));

        Assert.That(response.OutputItems.Count, Is.GreaterThan(0));
        AgentResponseItem agentResponseItem = response.OutputItems[0].AsAgentResponseItem();
        Assert.That(agentResponseItem, Is.InstanceOf<AgentWorkflowActionResponseItem>());

        // This line will fix the failure:
        // System.InvalidOperationException : Cannot write a JSON property within an array or as the first JSON token. Current token type is 'EndObject'.
        response.Patch.Remove("$.output_text"u8);
        Console.WriteLine(ModelReaderWriter.Write(response).ToString());
    }

    [RecordedTest]
    public async Task SimpleWorkflowAgentStreaming()
    {
        AIProjectClient projectClient = GetTestProjectClient();

        AgentDefinition workflowAgentDefinition = WorkflowAgentDefinition.FromYaml(s_HelloWorkflowYaml);

        AgentVersion newAgentVersion = await projectClient.Agents.CreateAgentVersionAsync(
            "TestWorkflowAgentFromDotnet234",
            new AgentVersionCreationOptions(workflowAgentDefinition)
            {
                Description = "A test agent created from the .NET SDK automation suite",
                Metadata = { ["freely_deleteable"] = "true" },
            });

        AgentConversation newConversation = await projectClient.OpenAI.Conversations.CreateAgentConversationAsync();

        ProjectResponsesClient responseClient = projectClient.OpenAI.GetProjectResponsesClientForAgent(newAgentVersion, newConversation);

        AgentWorkflowActionResponseItem streamedWorkflowActionItem = null;

        await foreach (StreamingResponseUpdate responseUpdate in responseClient.CreateResponseStreamingAsync("Hello, agent!"))
        {
            if (responseUpdate is StreamingResponseOutputItemDoneUpdate itemDoneUpdate)
            {
                if (itemDoneUpdate.Item.AsAgentResponseItem() is AgentWorkflowActionResponseItem workflowActionItem)
                {
                    streamedWorkflowActionItem = workflowActionItem;
                }
            }
            // This line is commented because of failure:
            // System.InvalidOperationException : Cannot write a JSON property within an array or as the first JSON token. Current token type is 'EndObject'.
            //Console.WriteLine($"{responseUpdate} : {ModelReaderWriter.Write(responseUpdate).ToString()}");
        }

        Assert.That(streamedWorkflowActionItem?.ActionId, Is.Not.Null.And.Not.Empty);
    }

    [RecordedTest]
    [Ignore("The working V2 endpoint does not have the embeddings model yet.")]
    public async Task TestMemoryStoreCRUD()
    {
        AIProjectClient projectClient = GetTestProjectClient();
        // Create
        MemoryStore store = await projectClient.MemoryStores.CreateMemoryStoreAsync("test-memory-store", new MemoryStoreDefaultDefinition(TestEnvironment.MODELDEPLOYMENTNAME, TestEnvironment.EMBEDDINGMODELDEPLOYMENTNAME));
        //Read
        MemoryStore result = await projectClient.MemoryStores.GetMemoryStoreAsync(store.Id);
        Assert.That(store.Id, Is.EqualTo(result.Id));
        Assert.That(store.Description, Is.EqualTo(result.Description));
        Assert.That(store.Name, Is.EqualTo(result.Name));
        // List
        Assert.That(
            (await projectClient.MemoryStores.GetMemoryStoresAsync().ToEnumerableAsync())
            .Select(x => x.Id)
            .Any(x => x == store.Id),
            $"The {store.Id} was not found in the list of memory stores."
        );
        // Update
        string newDescription = "Some other description.";
        string newName = "New name";
        result = await projectClient.MemoryStores.UpdateMemoryStoreAsync(
            name: newName,
            description: newDescription
        );
        Assert.That(newDescription, Is.EqualTo(result.Description));
        Assert.That(newName, Is.EqualTo(result.Name));
        result = await projectClient.MemoryStores.GetMemoryStoreAsync(store.Id);
        Assert.That(newDescription, Is.EqualTo(result.Description));
        Assert.That(newName, Is.EqualTo(result.Name));
        // Delete
        DeleteMemoryStoreResponse delResult = await projectClient.MemoryStores.DeleteMemoryStoreAsync(name: store.Name);
        Assert.That(delResult.Deleted, Is.True);
        Assert.That(
            (await projectClient.MemoryStores.GetMemoryStoresAsync().ToEnumerableAsync())
                .Select(x => x.Id)
                .Any(x => x == store.Id),
            Is.False,
            $"The {store.Id} was unexpectedly found in the list of memory stores after being deleted."
        );
    }

    [RecordedTest]
    [Ignore("The working V2 endpoint does not have the embeddings model yet.")]
    [TestCase(true)]
    [TestCase(false)]
    public async Task TestMemorySearch(bool useConversation)
    {
        AIProjectClient projectClient = GetTestProjectClient();
        MemoryStore store = await projectClient.MemoryStores.CreateMemoryStoreAsync("test-memory-store", new MemoryStoreDefaultDefinition(TestEnvironment.MODELDEPLOYMENTNAME, TestEnvironment.EMBEDDINGMODELDEPLOYMENTNAME));
        // Create an empty scope and make sure we cannot find anything.
        string scope = "Test scope";
        await projectClient.MemoryStores.UpdateMemoriesAsync("test-memory-store", new MemoryUpdateOptions(scope));
        MemorySearchOptions opts = new(scope)
        {
            Items = { ResponseItem.CreateUserMessageItem("Name your favorite animal") },
            ResultOptions = new MemorySearchResultOptions()
            {
                MaxMemories = 1,
            }
        };
        MemoryStoreSearchResponse resp = await projectClient.MemoryStores.SearchMemoriesAsync(
            memoryStoreName: store.Name,
            options: opts
        );
        Assert.That(!resp.Memories.Any(), $"Unexpectedly found the result: {resp.Memories[0].MemoryItem.Content}");
        // Populate the scope and make sure, we can get the result.
        ResponseItem userItem = ResponseItem.CreateUserMessageItem("What is your favorite animal?");
        ResponseItem agentItem = ResponseItem.CreateAssistantMessageItem("My favorite animal is Plagiarus praepotens.");

        MemoryUpdateResult updateResult = await projectClient.MemoryStores.UpdateMemoriesAsync(
            store.Name,
            new MemoryUpdateOptions(scope)
            {
                Items = { userItem, agentItem }
            });
        resp = await projectClient.MemoryStores.SearchMemoriesAsync(
            memoryStoreName: store.Name,
            options: new MemorySearchOptions(scope)
        );
        Assert.That(resp.Memories.Count, Is.EqualTo(1), $"The number of found items is {resp.Memories.Count}, while expected 1.");
        Assert.That(resp.Memories[0].MemoryItem.Content.ToLower(), Does.Contain("plagiarus"));
    }

    [RecordedTest]
    [TestCase(ToolType.CodeInterpreter)]
    [TestCase(ToolType.FileSearch)]
    [TestCase(ToolType.ImageGeneration)]
    public async Task TestTool(ToolType toolType)
    {
        Dictionary<string, string> headers = [];
        if (toolType == ToolType.ImageGeneration)
        {
            headers["x-ms-oai-image-generation-deployment"] = TestEnvironment.IMAGE_GENERATION_DEPLOYMENT_NAME;
        }
        AIProjectClient projectClient = GetTestProjectClient(headers);
        AgentVersion agentVersion = await projectClient.Agents.CreateAgentVersionAsync(
            agentName: AGENT_NAME,
            options: new(await GetAgentToolDefinition(toolType, projectClient.OpenAI)));
<<<<<<< HEAD
        ProjectResponsesClient responseClient = projectClient.OpenAI.GetProjectResponsesClientForAgent(AGENT_NAME);
=======
        ProjectOpenAIClient oaiClient = projectClient.GetProjectOpenAIClient();
        ProjectOpenAIResponseClient responseClient = oaiClient.GetProjectOpenAIResponseClientForAgent(agentVersion.Name);
>>>>>>> 840c47d8
        ResponseItem request = ResponseItem.CreateUserMessageItem(ToolPrompts[toolType]);
        OpenAIResponse response = await responseClient.CreateResponseAsync([request]);
        response = await WaitForRun(responseClient, response);
        Assert.That(response.Status, Is.EqualTo(ResponseStatus.Completed));
        if (toolType == ToolType.ImageGeneration)
        {
            // If Tool type is Image generation, we need to check image output.
            bool hasImageOutput = false;
            foreach (ResponseItem item in response.OutputItems)
            {
                if (item is ImageGenerationCallResponseItem imageItem)
                {
                    hasImageOutput |= imageItem.ImageResultBytes.Length > 0;
                }
            }
            Assert.That(hasImageOutput);
        }
        else
        {
            Assert.That(response.GetOutputText(), Is.Not.Null.And.Not.Empty);
            if (ExpectedOutput.TryGetValue(toolType, out string expectedResponse))
            {
                Assert.That(response.GetOutputText(), Does.Contain(expectedResponse), $"The output: \"{response.GetOutputText()}\" does not contain {expectedResponse}");
            }
        }
    }

    [RecordedTest]
    [TestCase(ToolType.FileSearch)]
    public async Task TestToolStreaming(ToolType toolType)
    {
        AIProjectClient projectClient = GetTestProjectClient();
        AgentVersion agentVersion = await projectClient.Agents.CreateAgentVersionAsync(
            agentName: AGENT_NAME,
            options: new(await GetAgentToolDefinition(toolType, projectClient.OpenAI)));
        ProjectOpenAIResponseClient responseClient = projectClient.OpenAI.GetProjectOpenAIResponseClientForAgent(
            agentVersion.Name);
        ResponseItem request = ResponseItem.CreateUserMessageItem(ToolPrompts[toolType]);
        bool isStarted = false;
        bool isFinished = false;
        bool annotationMet = false;
        bool isStatusGood = false;
        //Type expectedUpdateType = null;
        bool updateFound = !ExpectedUpdateTypes.TryGetValue(toolType, out Type expectedUpdateType);
        await foreach (StreamingResponseUpdate streamResponse in responseClient.CreateResponseStreamingAsync([request]))
        {
            if (streamResponse is StreamingResponseCreatedUpdate createUpdate)
            {
                isStarted = true;
            }
            else if (streamResponse is StreamingResponseOutputTextDoneUpdate textDoneUpdate)
            {
                isFinished = true;
                Assert.That(textDoneUpdate.Text, Is.Not.Null.And.Not.Empty);
                if (ExpectedOutput.TryGetValue(toolType, out string expectedResponse))
                {
                    Assert.That(textDoneUpdate.Text, Does.Contain(expectedResponse), $"The output: \"{textDoneUpdate.Text}\" does not contain {expectedResponse}");
                }
            }
            else if (streamResponse is StreamingResponseOutputItemDoneUpdate itemDoneUpdate)
            {
                if (ExpectedAnnotations.TryGetValue(toolType, out Type annotationType))
                {
                    if (itemDoneUpdate.Item is MessageResponseItem messageItem)
                    {
                        foreach (ResponseContentPart part in messageItem.Content)
                        {
                            foreach (ResponseMessageAnnotation annotation in part.OutputTextAnnotations)
                            {
                                annotationMet |= annotation.GetType() == annotationType;
                            }
                        }
                    }
                }
                else
                {
                    annotationMet = true;
                }
            }
            else if (streamResponse is StreamingResponseErrorUpdate errorUpdate)
            {
                Assert.Fail($"The stream has failed: {errorUpdate.Message}");
            }
            else if (streamResponse is StreamingResponseCompletedUpdate streamResponseCompletedUpdate)
            {
                Assert.That(streamResponseCompletedUpdate.Response.Status, Is.EqualTo(ResponseStatus.Completed));
                isStatusGood = true;
            }
            if (expectedUpdateType is not null)
            {
                updateFound |= streamResponse.GetType() == expectedUpdateType;
            }
        }
        Assert.That(annotationMet, Is.True);
        Assert.That(isStarted, Is.True, "The stream did not started.");
        Assert.That(isFinished, Is.True, "The stream did not finished.");
        Assert.That(isStatusGood, Is.True, "No StreamingResponseCompletedUpdate were met.");
    }

    [RecordedTest]
    public async Task TestFunctions()
    {
        AIProjectClient projectClient = GetTestProjectClient();
        AgentVersion agentVersion = await projectClient.Agents.CreateAgentVersionAsync(
            agentName: AGENT_NAME,
            options: new(await GetAgentToolDefinition(ToolType.FunctionCall, projectClient.OpenAI))
        );
        OpenAIResponseClient responseClient = projectClient.OpenAI.GetProjectResponsesClientForAgent(agentVersion.Name);
        ResponseCreationOptions responseOptions = new()
        {
            Agent = agentVersion,
        };
        ResponseItem request = ResponseItem.CreateUserMessageItem(ToolPrompts[ToolType.FunctionCall]);
        List<ResponseItem> inputItems = [request];
        bool funcionCalled;
        bool functionWasCalled = false;
        OpenAIResponse response;
        do
        {
            response = await responseClient.CreateResponseAsync(
                inputItems: inputItems,
                options: responseOptions);
            response = await WaitForRun(responseClient, response);
            funcionCalled = false;
            foreach (ResponseItem responseItem in response.OutputItems)
            {
                inputItems.Add(responseItem);
                if (responseItem is FunctionCallResponseItem functionToolCall)
                {
                    Assert.That(functionToolCall.FunctionName, Is.EqualTo("GetCityNicknameForTest"));
                    using JsonDocument argumentsJson = JsonDocument.Parse(functionToolCall.FunctionArguments);
                    string locationArgument = argumentsJson.RootElement.GetProperty("location").GetString();
                    inputItems.Add(ResponseItem.CreateFunctionCallOutputItem(
                        callId: functionToolCall.CallId,
                        functionOutput: GetCityNicknameForTest(locationArgument)
                    ));
                    funcionCalled = true;
                    functionWasCalled = true;
                }
            }
        } while (funcionCalled);
        Assert.That(functionWasCalled, "The function was not called.");
        Assert.That(response.GetOutputText(), Is.Not.Null.And.Not.Empty);
        Assert.That(response.GetOutputText().ToLower, Does.Contain(ExpectedOutput[ToolType.FunctionCall]), $"The output: \"{response.GetOutputText()}\" does not contain {ExpectedOutput[ToolType.FunctionCall]}");
    }

    private static ComputerCallOutputResponseItem ProcessComputerUseCallTest<T>(ComputerCallResponseItem item, IReadOnlyDictionary<string, T> screenshots)
    {
        T currentScreenshot = item.Action.Kind switch
        {
            ComputerCallActionKind.Type => screenshots["search_typed"],
            ComputerCallActionKind.KeyPress => (item.Action.KeyPressKeyCodes.Contains("Return") || item.Action.KeyPressKeyCodes.Contains("ENTER")) ? screenshots["search_results"] : screenshots["browser_search"],
            ComputerCallActionKind.Click => screenshots["search_results"],
            _ => screenshots["browser_search"]
        };
        if (currentScreenshot is string currentScreenshotStr)
        {
            if (currentScreenshotStr.StartsWith("data:image"))
            {
                return ResponseItem.CreateComputerCallOutputItem(callId: item.CallId, output: ComputerCallOutput.CreateScreenshotOutput(screenshotImageUri: new Uri(currentScreenshotStr)));
            }
            return ResponseItem.CreateComputerCallOutputItem(callId: item.CallId, output: ComputerCallOutput.CreateScreenshotOutput(screenshotImageFileId: currentScreenshotStr));
        }
        if (currentScreenshot is BinaryData currentScreenshotBin)
        {
            return ResponseItem.CreateComputerCallOutputItem(callId: item.CallId, output: ComputerCallOutput.CreateScreenshotOutput(screenshotImageBytes: currentScreenshotBin, screenshotImageBytesMediaType: "image/png"));
        }
        throw new InvalidDataException("screenshots must be a Dictionary<string, string>, Dictionary<string, BinaryData>");
    }

    private static async Task<string> UploadScreenshots(OpenAIClient openAIClient)
    {
        OpenAIFileClient fileClient = openAIClient.GetOpenAIFileClient();
        Dictionary<string, string> screenshots = new() {
            { "browser_search", (await fileClient.UploadFileAsync(GetTestFile("cua_browser_search.png"), FileUploadPurpose.Assistants)).Value.Id },
            { "search_typed", (await fileClient.UploadFileAsync(GetTestFile("cua_search_typed.png"), FileUploadPurpose.Assistants)).Value.Id },
            { "search_results", (await fileClient.UploadFileAsync(GetTestFile("cua_search_results.png"), FileUploadPurpose.Assistants)).Value.Id },
        };
        return JsonSerializer.Serialize(screenshots);
    }

    private static BinaryData UrlGetBase64Image(string name)
    {
        string imagePath = GetTestFile(name);
        return new BinaryData(File.ReadAllBytes(imagePath));
    }

    private static Dictionary<string, BinaryData> GetImagesBin()
    {
        return new() {
            { "browser_search", UrlGetBase64Image("cua_browser_search.png")},
            { "search_typed", UrlGetBase64Image("cua_search_typed.png")},
            { "search_results", UrlGetBase64Image("cua_search_results.png")},
        };
    }

    [RecordedTest]
    // [TestCase(true)] File upload mecahnism is blocked by the Bug 4806071 (ADO)
    [TestCase(false)]
    public async Task TestComputerUse(bool useFileUpload)
    {
        AIProjectClient projectClient = GetTestProjectClient();
        // If the files are not in the foundry (used only for file upload),uncomment the code below and
        // set the serializedScreenshots value to COMPUTER_SCREENSHOTS environment variable;
        // comment out these lines and run the test again.
        // string serializedScreenshots = await UploadScreenshots(openAIClient);
        // Console.WriteLine(serializedScreenshots);
        // End of file upload code.
        Dictionary<string, string> screenshots = useFileUpload ? JsonSerializer.Deserialize<Dictionary<string, string>>(TestEnvironment.COMPUTER_SCREENSHOTS) : [];
        Dictionary<string, BinaryData> screenshotsBin = useFileUpload ? [] : GetImagesBin();
        AgentVersion agentVersion = await projectClient.Agents.CreateAgentVersionAsync(
            agentName: AGENT_NAME,
            options: new(await GetAgentToolDefinition(ToolType.ComputerUse, projectClient.OpenAI, model: TestEnvironment.COMPUTER_USE_DEPLOYMENT_NAME))
        );
        ProjectOpenAIResponseClient responseClient = projectClient.OpenAI.GetProjectOpenAIResponseClientForAgent(
            agentVersion.Name);
        ResponseCreationOptions responseOptions = new();
        responseOptions.TruncationMode = ResponseTruncationMode.Auto;
        ResponseItem request = ResponseItem.CreateUserMessageItem(
            [
                ResponseContentPart.CreateInputTextPart(ToolPrompts[ToolType.ComputerUse]),
                useFileUpload ? ResponseContentPart.CreateInputImagePart(imageFileId: screenshots["browser_search"], imageDetailLevel: ResponseImageDetailLevel.High) : ResponseContentPart.CreateInputImagePart(imageBytes: screenshotsBin["browser_search"], imageBytesMediaType: "image/png", imageDetailLevel: ResponseImageDetailLevel.High)
            ]
        );
        List<ResponseItem> inputItems = [request];
        bool computerUseCalled;
        bool computerUseWasCalled = false;
        int limitIteration = 10;
        OpenAIResponse response;
        do
        {
            response = await responseClient.CreateResponseAsync(
                inputItems: inputItems,
                options: responseOptions);
            response = await WaitForRun(responseClient, response);
            inputItems.Clear();
            responseOptions.PreviousResponseId = response.Id;
            computerUseCalled = false;
            foreach (ResponseItem responseItem in response.OutputItems)
            {
                inputItems.Add(responseItem);
                if (responseItem is ComputerCallResponseItem computerCall)
                {
                    inputItems.Add(useFileUpload ? ProcessComputerUseCallTest(computerCall, screenshots) : ProcessComputerUseCallTest(computerCall, screenshotsBin));
                    computerUseCalled = true;
                    computerUseWasCalled = true;
                }
            }
            limitIteration--;
        } while (computerUseCalled && limitIteration > 0);
        Assert.That(computerUseWasCalled, "The computer use tool was not called.");
        Assert.That(response.GetOutputText(), Is.Not.Null.And.Not.Empty);
    }

    [RecordedTest]
    [Ignore("Needs recording update for 2025-11-15-preview")]
    public async Task TestAzureContainerApp()
    {
        AIProjectClient projectClient = GetTestProjectClient();
        AgentVersion containerAgentVersion = await projectClient.Agents.CreateAgentVersionAsync(
            agentName: AGENT_NAME,
            options: new(new ContainerApplicationAgentDefinition(
                containerProtocolVersions: [new ProtocolVersionRecord(protocol: AgentCommunicationMethod.Responses, version: "1")],
                containerAppResourceId: TestEnvironment.CONTAINER_APP_RESOURCE_ID,
                ingressSubdomainSuffix: TestEnvironment.INGRESS_SUBDOMAIN_SUFFIX)));
        ProjectResponsesClient responseClient = projectClient.OpenAI.GetProjectResponsesClientForAgent(AGENT_NAME);
        ProjectConversationsClient conversationClient = projectClient.OpenAI.GetProjectConversationsClient();
        ProjectConversationCreationOptions conversationOptions = new();
        conversationOptions.Items.Add(
            ResponseItem.CreateUserMessageItem("What is the size of France in square miles?")
        );
        AgentConversation conversation = await conversationClient.CreateAgentConversationAsync(conversationOptions);
        ResponseCreationOptions responseOptions = new()
        {
            Agent = containerAgentVersion,
            AgentConversationId = conversation.Id,
        };

        OpenAIResponse response = await responseClient.CreateResponseAsync([], responseOptions);
        response = await WaitForRun(responseClient, response);
        Assert.That(response.Status, Is.EqualTo(ResponseStatus.Completed));
        Assert.That(response.GetOutputText(), Is.Not.Null.And.Not.Empty);
    }

    [RecordedTest]
    [TestCase(true)]
    [TestCase(false)]
    public async Task PerRequestToolsRejectedWithAgent(bool agentIsPresent)
    {
        AIProjectClient projectClient = GetTestProjectClient();
        OpenAIResponseClient responseClient = projectClient.OpenAI.Responses;

        ResponseCreationOptions responseOptions = new()
        {
            Tools =
            {
                ResponseTool.CreateFunctionTool(
                    functionName: "get_user_name",
                    functionParameters: BinaryData.FromString("{}"),
                    strictModeEnabled: false,
                    functionDescription: "Gets the user's name, as used for friendly address."
                )
            }
        };

        if (agentIsPresent)
        {
            AgentDefinition agentDefinition = new PromptAgentDefinition(TestEnvironment.MODELDEPLOYMENTNAME)
            {
                Instructions = "You are a helpful agent that happens to always talk like a pirate. Arr!",
            };

            AgentVersion agentVersion = await projectClient.Agents.CreateAgentVersionAsync(
                agentName: "TestPromptAgentFromDotnet",
                options: new(agentDefinition));

            responseOptions.Agent = agentVersion;
        }
        else
        {
            responseOptions.Model = TestEnvironment.MODELDEPLOYMENTNAME;
        }

        List<ResponseItem> inputItems = [ResponseItem.CreateUserMessageItem("Hello, model!")];

        if (agentIsPresent)
        {
            ClientResultException expectedException = Assert.ThrowsAsync<ClientResultException>(async () => await responseClient.CreateResponseAsync(inputItems, responseOptions));
            Assert.That(expectedException.Message?.ToLower(), Does.Contain("agent is specified"));
        }
        else
        {
            Assert.DoesNotThrowAsync(async () => await responseClient.CreateResponseAsync(inputItems, responseOptions));
        }
    }

    public enum TestItemPersistenceMode
    {
        UsingConversations,
        UsingPreviousResponseId,
        UsingLocalItemsOnly
    }

    [RecordedTest]
    [TestCase(TestItemPersistenceMode.UsingConversations)]
    [TestCase(TestItemPersistenceMode.UsingPreviousResponseId)]
    [TestCase(TestItemPersistenceMode.UsingLocalItemsOnly)]
    public async Task TestFunctionToolMultiturnWithPersistence(TestItemPersistenceMode persistenceMode)
    {
        AIProjectClient projectClient = GetTestProjectClient();

        CancellationTokenSource cts = new(TimeSpan.FromSeconds(60));

        AgentDefinition agentDefinition = new PromptAgentDefinition(TestEnvironment.MODELDEPLOYMENTNAME)
        {
            Instructions = "You are a helpful agent that happens to always talk like a pirate.",
            Tools =
            {
                ResponseTool.CreateFunctionTool(
                    functionName: "get_user_name",
                    functionParameters: BinaryData.FromString("{}"),
                    strictModeEnabled: false,
                    functionDescription: "Gets the user's name, as used for friendly address."
                )
            }
        };

        AgentVersion newAgentVersion = await projectClient.Agents.CreateAgentVersionAsync(
            "TestPiratePromptAgentWithToolsFromDotnetTests",
            new AgentVersionCreationOptions(agentDefinition)
            {
                Metadata =
                {
                    ["can_delete_this"] = "true"
                }
            },
            cts.Token);

        ProjectResponsesClient responseClient = projectClient.OpenAI.GetProjectResponsesClientForAgent(newAgentVersion);

        ResponseCreationOptions responseCreationOptions = new();

        string userInput = "Hello, agent! Greet me by name.";
        List<ResponseItem> inputItems = [ResponseItem.CreateUserMessageItem(userInput)];

        // Using a conversation: here, a new conversation is created for this interaction.
        if (persistenceMode == TestItemPersistenceMode.UsingConversations)
        {
            AgentConversation conversation = await projectClient.OpenAI.Conversations.CreateAgentConversationAsync(options: null, cts.Token);
            responseCreationOptions.AgentConversationId = conversation;
        }
        else if (persistenceMode == TestItemPersistenceMode.UsingPreviousResponseId)
        {
            // Managed between calls
        }
        else if (persistenceMode == TestItemPersistenceMode.UsingLocalItemsOnly)
        {
            responseCreationOptions.StoredOutputEnabled = false;
        }

        OpenAIResponse response = await responseClient.CreateResponseAsync(inputItems, responseCreationOptions, cts.Token);

        Assert.That(response.OutputItems.Count, Is.GreaterThan(0));

        FunctionCallResponseItem functionCallItem = response.OutputItems.Last() as FunctionCallResponseItem;
        Assert.That(functionCallItem?.FunctionName, Is.EqualTo("get_user_name"));

        // When accumulating locally, retain the original input and add output items to the local list for
        // the next call.
        if (persistenceMode == TestItemPersistenceMode.UsingLocalItemsOnly)
        {
            inputItems.AddRange(response.OutputItems);
        }
        else
        {
            inputItems.Clear();
        }

        if (persistenceMode == TestItemPersistenceMode.UsingPreviousResponseId)
        {
            responseCreationOptions.PreviousResponseId = response.Id;
        }

        string replyToFunctionCall = "Ishmael";
        inputItems.Add(ResponseItem.CreateFunctionCallOutputItem(functionCallItem.CallId, replyToFunctionCall));
        response = await responseClient.CreateResponseAsync(inputItems, responseCreationOptions, cts.Token);

        Assert.That(response.GetOutputText().ToLower(), Does.Contain(replyToFunctionCall.ToLower()));
    }

    private static readonly string s_HelloWorkflowYaml = """
        kind: workflow
        trigger:
          kind: OnConversationStart
          id: my_workflow
          actions:
            - kind: SendActivity
              id: sendActivity_welcome
              activity: hello world
            - kind: EndConversation
              id: end_conversation
        """;
}<|MERGE_RESOLUTION|>--- conflicted
+++ resolved
@@ -560,12 +560,8 @@
         AgentVersion agentVersion = await projectClient.Agents.CreateAgentVersionAsync(
             agentName: AGENT_NAME,
             options: new(await GetAgentToolDefinition(toolType, projectClient.OpenAI)));
-<<<<<<< HEAD
-        ProjectResponsesClient responseClient = projectClient.OpenAI.GetProjectResponsesClientForAgent(AGENT_NAME);
-=======
         ProjectOpenAIClient oaiClient = projectClient.GetProjectOpenAIClient();
-        ProjectOpenAIResponseClient responseClient = oaiClient.GetProjectOpenAIResponseClientForAgent(agentVersion.Name);
->>>>>>> 840c47d8
+        ProjectResponsesClient responseClient = oaiClient.GetProjectResponsesClientForAgent(agentVersion.Name);
         ResponseItem request = ResponseItem.CreateUserMessageItem(ToolPrompts[toolType]);
         OpenAIResponse response = await responseClient.CreateResponseAsync([request]);
         response = await WaitForRun(responseClient, response);
@@ -601,8 +597,7 @@
         AgentVersion agentVersion = await projectClient.Agents.CreateAgentVersionAsync(
             agentName: AGENT_NAME,
             options: new(await GetAgentToolDefinition(toolType, projectClient.OpenAI)));
-        ProjectOpenAIResponseClient responseClient = projectClient.OpenAI.GetProjectOpenAIResponseClientForAgent(
-            agentVersion.Name);
+        ProjectResponsesClient responseClient = projectClient.OpenAI.GetProjectResponsesClientForAgent(agentVersion);
         ResponseItem request = ResponseItem.CreateUserMessageItem(ToolPrompts[toolType]);
         bool isStarted = false;
         bool isFinished = false;
@@ -780,7 +775,7 @@
             agentName: AGENT_NAME,
             options: new(await GetAgentToolDefinition(ToolType.ComputerUse, projectClient.OpenAI, model: TestEnvironment.COMPUTER_USE_DEPLOYMENT_NAME))
         );
-        ProjectOpenAIResponseClient responseClient = projectClient.OpenAI.GetProjectOpenAIResponseClientForAgent(
+        ProjectResponsesClient responseClient = projectClient.OpenAI.GetProjectResponsesClientForAgent(
             agentVersion.Name);
         ResponseCreationOptions responseOptions = new();
         responseOptions.TruncationMode = ResponseTruncationMode.Auto;
