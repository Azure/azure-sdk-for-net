// Copyright (c) Microsoft Corporation. All rights reserved.
// Licensed under the MIT License.

# nullable enable

using System;
using System.Collections.Generic;
using System.IO;
using System.Threading.Tasks;
using Azure.Storage.Blobs;
using Azure.Core;
using Azure.Core.Pipeline;
using System.Runtime.InteropServices.ComTypes;
using System.Reflection;
using System.Text.RegularExpressions;
using System.ClientModel;

namespace Azure.AI.Projects
{
    public partial class Datasets
    {
        /// <summary>
        /// Internal helper method to create a new dataset and return a BlobContainerClient to the dataset's blob storage.
        /// </summary>
        private (BlobContainerClient ContainerClient, string OutputVersion) CreateDatasetAndGetContainerClient(string name, string inputVersion, string? connectionName = null)
        {
            var pendingUploadRequest = new PendingUploadRequest(
                pendingUploadId: null,
                connectionName: connectionName,
                pendingUploadType: PendingUploadType.BlobReference,
                additionalBinaryDataProperties: null);

            PendingUploadResponse pendingUploadResponse = PendingUpload(
                name: name,
                version: inputVersion,
                pendingUploadRequest: pendingUploadRequest
            );

            string outputVersion = inputVersion;

            return (GetContainerClientOrRaise(pendingUploadResponse), outputVersion);
        }

        /// <summary>
        /// The convenience method to get the container client.
        /// </summary>
        /// <param name="pendingUploadResponse">The pending upload request.</param>
        /// <returns></returns>
        private BlobContainerClient GetContainerClientOrRaise(PendingUploadResponse pendingUploadResponse)
        {
            bool isSasEmpty = false;

            if (pendingUploadResponse.BlobReference == null)
            {
                throw new InvalidOperationException("Blob reference is not present.");
            }
            if (pendingUploadResponse.BlobReference.Credential == null)
            {
                throw new InvalidOperationException("SAS credential is not present.");
            }
            if (pendingUploadResponse.BlobReference.Credential.SasUri == null)
            {
                isSasEmpty = true;
            }

            BlobContainerClient containerClient;
            if (isSasEmpty)
            {
                containerClient = new BlobContainerClient(
                    blobContainerUri: pendingUploadResponse.BlobReference.BlobUri,
                    credential: _tokenCredential,
                    options: null);
            }
            else
            {
                containerClient = new BlobContainerClient(pendingUploadResponse.BlobReference.Credential.SasUri);
            }
            return containerClient;
        }

        /// <summary>
        /// Uploads a file to blob storage and creates a dataset that references this file.
        /// </summary>
        public Response<FileDatasetVersion> UploadFile(string name, string version, string filePath, string? connectionName = null)
        {
            if (!File.Exists(filePath))
            {
                Console.WriteLine($"File path: {filePath}");
                throw new ArgumentException($"The provided file does not exist: {filePath}.");
            }

            var (containerClient, outputVersion) = CreateDatasetAndGetContainerClient(name, version, connectionName);

            using (FileStream fileStream = File.OpenRead(filePath))
            {
                string blobName = Path.GetFileName(filePath);
                BlobClient blobClient = containerClient.GetBlobClient(blobName);
                blobClient.Upload(fileStream);

                var uriBuilder = new UriBuilder(blobClient.Uri) { Query = "" };
                Uri dataUri = uriBuilder.Uri;

<<<<<<< HEAD
                FileDatasetVersion fileDatasetVersion = new FileDatasetVersion(dataUri: dataUri);
                BinaryContent content = BinaryContent.Create(fileDatasetVersion);
                CreateOrUpdate(name, outputVersion, content);

                return Get(name, outputVersion);
=======
                RequestContent content = new FileDatasetVersion(dataUri: dataUri).ToRequestContent();

                Response response = CreateOrUpdate(name, outputVersion, content);

                return Response.FromValue(FileDatasetVersion.FromResponse(response), response);
>>>>>>> ac0f87d3
            }
        }

        /// <summary>
        /// Uploads all files in a folder to blob storage and creates a dataset that references this folder.
        /// </summary>
        public Response<FolderDatasetVersion> UploadFolder(string name, string version, string folderPath, string? connectionName = null, Regex? filePattern = null)
        {
            if (!Directory.Exists(folderPath))
            {
                Console.WriteLine($"File path: {folderPath}");
                throw new ArgumentException($"The provided folder does not exist: {folderPath}");
            }

            var (containerClient, outputVersion) = CreateDatasetAndGetContainerClient(name, version, connectionName);

            var filesUploaded = false;
            BlobClient? blobClient = null;
            foreach (var filePath in Directory.EnumerateFiles(folderPath, "*", SearchOption.AllDirectories))
            {
                string fileName = Path.GetFileName(filePath);
                if (filePattern != null && !filePattern.IsMatch(fileName))
                {
                    continue;
                }
                using (FileStream fileStream = File.OpenRead(filePath))
                {
                    blobClient = containerClient.GetBlobClient(fileName);
                    blobClient.Upload(fileStream);
                    filesUploaded = true;
                }
            }

            if (!filesUploaded)
            {
                throw new ArgumentException("The provided folder is empty.");
            }

            var uriBuilder = new UriBuilder(blobClient!.Uri) { Query = "" };
            Uri dataUri = uriBuilder.Uri;

<<<<<<< HEAD
            FolderDatasetVersion folderDatasetVersion = new FolderDatasetVersion(dataUri: dataUri);
            BinaryContent content = BinaryContent.Create(folderDatasetVersion);
            CreateOrUpdate(name, outputVersion, content);

            return Get(name, outputVersion);
=======
            RequestContent content = new FolderDatasetVersion(dataUri: dataUri).ToRequestContent();
            Response response = CreateOrUpdate(name, outputVersion, content);

            return Response.FromValue(FolderDatasetVersion.FromResponse(response), response);
>>>>>>> ac0f87d3
        }

        /// <summary>
        /// Internal helper method to create a new dataset and return a BlobContainerClient to the dataset's blob storage.
        /// </summary>
        private async Task<(BlobContainerClient ContainerClient, string OutputVersion)> CreateDatasetAndGetContainerClientAsync(string name, string inputVersion, string? connectionName = null)
        {
            PendingUploadRequest pendingUploadRequest = new(
                pendingUploadId: null,
                connectionName: connectionName,
                pendingUploadType: PendingUploadType.BlobReference,
                additionalBinaryDataProperties: null);

            PendingUploadResponse pendingUploadResponse = await PendingUploadAsync(
                name: name,
                version: inputVersion,
                pendingUploadRequest: pendingUploadRequest
            ).ConfigureAwait(false);

            string outputVersion = inputVersion;

            return (GetContainerClientOrRaise(pendingUploadResponse), outputVersion);
        }

        /// <summary>
        /// Uploads a file to blob storage and creates a dataset that references this file.
        /// </summary>
        public async Task<FileDatasetVersion> UploadFileAsync(string name, string version, string filePath, string? connectionName = null)
        {
            if (!File.Exists(filePath))
            {
                throw new ArgumentException($"The provided file does not exist: {filePath}.");
            }

            var (containerClient, outputVersion) = await CreateDatasetAndGetContainerClientAsync(name, version, connectionName).ConfigureAwait(false);

            using (FileStream fileStream = File.OpenRead(filePath))
            {
                string blobName = Path.GetFileName(filePath);
                BlobClient blobClient = containerClient.GetBlobClient(blobName);
                await blobClient.UploadAsync(fileStream).ConfigureAwait(false);

                var uriBuilder = new UriBuilder(blobClient.Uri) { Query = "" };
                Uri dataUri = uriBuilder.Uri;

<<<<<<< HEAD
                FileDatasetVersion fileDatasetVersion = new FileDatasetVersion(dataUri: dataUri);
                BinaryContent content = BinaryContent.Create(fileDatasetVersion);
                await CreateOrUpdateAsync(name, outputVersion, content).ConfigureAwait(false);

                return await GetAsync(name, outputVersion).ConfigureAwait(false);
=======
                RequestContent content = new FileDatasetVersion(dataUri: dataUri).ToRequestContent();

                Response response = await CreateOrUpdateAsync(name, outputVersion, content).ConfigureAwait(false);

                return Response.FromValue(FileDatasetVersion.FromResponse(response), response);
>>>>>>> ac0f87d3
            }
        }

        /// <summary>
        /// Uploads all files in a folder to blob storage and creates a dataset that references this folder.
        /// </summary>
        public async Task<FolderDatasetVersion> UploadFolderAsync(string name, string version, string folderPath, string? connectionName = null, Regex? filePattern = null)
        {
            if (!Directory.Exists(folderPath))
            {
                Console.WriteLine($"File path: {folderPath}");
                throw new ArgumentException($"The provided folder does not exist: {folderPath}");
            }

            var (containerClient, outputVersion) = await CreateDatasetAndGetContainerClientAsync(name, version, connectionName).ConfigureAwait(false);

            var filesUploaded = false;
            BlobClient? blobClient = null;
            foreach (var filePath in Directory.EnumerateFiles(folderPath, "*", SearchOption.AllDirectories))
            {
                string fileName = Path.GetFileName(filePath);
                if (filePattern != null && !filePattern.IsMatch(fileName))
                {
                    continue;
                }
                using (FileStream fileStream = File.OpenRead(filePath))
                {
                    blobClient = containerClient.GetBlobClient(fileName);
                    await blobClient.UploadAsync(fileStream).ConfigureAwait(false);
                    filesUploaded = true;
                }
            }

            if (!filesUploaded)
            {
                throw new ArgumentException("The provided folder is empty.");
            }

            var uriBuilder = new UriBuilder(blobClient!.Uri) { Query = "" };
            Uri dataUri = uriBuilder.Uri;

<<<<<<< HEAD
            FolderDatasetVersion folderDatasetVersion = new FolderDatasetVersion(dataUri: dataUri);
            BinaryContent content = BinaryContent.Create(folderDatasetVersion);
            await CreateOrUpdateAsync(name, outputVersion, content).ConfigureAwait(false);

            return await GetAsync(name, outputVersion).ConfigureAwait(false);
=======
            RequestContent content = new FolderDatasetVersion(dataUri: dataUri).ToRequestContent();
            Response response = await CreateOrUpdateAsync(name, outputVersion, content).ConfigureAwait(false);

            return Response.FromValue(FolderDatasetVersion.FromResponse(response), response);
>>>>>>> ac0f87d3
        }
    }
}<|MERGE_RESOLUTION|>--- conflicted
+++ resolved
@@ -100,19 +100,12 @@
                 var uriBuilder = new UriBuilder(blobClient.Uri) { Query = "" };
                 Uri dataUri = uriBuilder.Uri;
 
-<<<<<<< HEAD
                 FileDatasetVersion fileDatasetVersion = new FileDatasetVersion(dataUri: dataUri);
                 BinaryContent content = BinaryContent.Create(fileDatasetVersion);
-                CreateOrUpdate(name, outputVersion, content);
-
-                return Get(name, outputVersion);
-=======
-                RequestContent content = new FileDatasetVersion(dataUri: dataUri).ToRequestContent();
 
                 Response response = CreateOrUpdate(name, outputVersion, content);
 
                 return Response.FromValue(FileDatasetVersion.FromResponse(response), response);
->>>>>>> ac0f87d3
             }
         }
 
@@ -154,18 +147,12 @@
             var uriBuilder = new UriBuilder(blobClient!.Uri) { Query = "" };
             Uri dataUri = uriBuilder.Uri;
 
-<<<<<<< HEAD
             FolderDatasetVersion folderDatasetVersion = new FolderDatasetVersion(dataUri: dataUri);
             BinaryContent content = BinaryContent.Create(folderDatasetVersion);
-            CreateOrUpdate(name, outputVersion, content);
-
-            return Get(name, outputVersion);
-=======
-            RequestContent content = new FolderDatasetVersion(dataUri: dataUri).ToRequestContent();
+            
             Response response = CreateOrUpdate(name, outputVersion, content);
 
             return Response.FromValue(FolderDatasetVersion.FromResponse(response), response);
->>>>>>> ac0f87d3
         }
 
         /// <summary>
@@ -211,19 +198,12 @@
                 var uriBuilder = new UriBuilder(blobClient.Uri) { Query = "" };
                 Uri dataUri = uriBuilder.Uri;
 
-<<<<<<< HEAD
                 FileDatasetVersion fileDatasetVersion = new FileDatasetVersion(dataUri: dataUri);
                 BinaryContent content = BinaryContent.Create(fileDatasetVersion);
-                await CreateOrUpdateAsync(name, outputVersion, content).ConfigureAwait(false);
-
-                return await GetAsync(name, outputVersion).ConfigureAwait(false);
-=======
-                RequestContent content = new FileDatasetVersion(dataUri: dataUri).ToRequestContent();
 
                 Response response = await CreateOrUpdateAsync(name, outputVersion, content).ConfigureAwait(false);
 
                 return Response.FromValue(FileDatasetVersion.FromResponse(response), response);
->>>>>>> ac0f87d3
             }
         }
 
@@ -265,18 +245,11 @@
             var uriBuilder = new UriBuilder(blobClient!.Uri) { Query = "" };
             Uri dataUri = uriBuilder.Uri;
 
-<<<<<<< HEAD
             FolderDatasetVersion folderDatasetVersion = new FolderDatasetVersion(dataUri: dataUri);
             BinaryContent content = BinaryContent.Create(folderDatasetVersion);
-            await CreateOrUpdateAsync(name, outputVersion, content).ConfigureAwait(false);
-
-            return await GetAsync(name, outputVersion).ConfigureAwait(false);
-=======
-            RequestContent content = new FolderDatasetVersion(dataUri: dataUri).ToRequestContent();
             Response response = await CreateOrUpdateAsync(name, outputVersion, content).ConfigureAwait(false);
 
             return Response.FromValue(FolderDatasetVersion.FromResponse(response), response);
->>>>>>> ac0f87d3
         }
     }
 }