// Copyright (c) Microsoft Corporation. All rights reserved.
// Licensed under the MIT License.

using System;
using System.ClientModel;
using System.ClientModel.Primitives;
using System.Collections.Generic;
using System.Runtime.CompilerServices;
using System.Threading.Tasks;
using Azure.Core;
using Azure.Core.Pipeline;
using Azure.Identity;
using Azure.AI.OpenAI;
using OpenAI.Chat;
using OpenAI.Embeddings;

namespace Azure.AI.Projects
{
    // Data plane generated client.
    /// <summary> The AzureAI service client. </summary>
    public partial class AIProjectClient : ClientConnectionProvider
    {
<<<<<<< HEAD
#nullable enable
=======
        #nullable enable
>>>>>>> ad228bf4

        /// <summary>
        /// Gets the OpenAI chat client.
        /// </summary>
        /// <param name="connectionName"></param>
        /// <param name="apiVersion"></param>
        /// <param name="deploymentName"></param>
        /// <returns></returns>
        public ChatClient GetAzureOpenAIChatClient(string? connectionName = null, string? apiVersion = null, string? deploymentName = null)
        {
            ChatClientKey chatClientKey = new(deploymentName);
            AzureOpenAIClientKey openAIClientKey = new();

            ChatClient chatClient = Subclients.GetClient(chatClientKey, () =>
            {
                AzureOpenAIClient aoaiClient = Subclients.GetClient(openAIClientKey, () => CreateAzureOpenAIClient(connectionName, apiVersion));
                return CreateChatClient(aoaiClient, deploymentName);
            });

            return chatClient;
        }

        /// <summary>
        /// Gets the OpenAI embedding client.
        /// </summary>
        /// <param name="connectionName"></param>
        /// <param name="apiVersion"></param>
        /// <param name="deploymentName"></param>
        /// <returns></returns>
        public EmbeddingClient GetAzureOpenAIEmbeddingClient(string? connectionName = null, string? apiVersion = null, string? deploymentName = null)
        {
            EmbeddingClientKey embeddingClientKey = new(deploymentName);
            AzureOpenAIClientKey openAIClientKey = new();

            EmbeddingClient embeddingClient = Subclients.GetClient(embeddingClientKey, () =>
            {
<<<<<<< HEAD
                AzureOpenAIClient aoaiClient = Subclients.GetClient(openAIClientKey, () => CreateAzureOpenAIClient(connectionName, apiVersion));
=======
                AzureOpenAIClient aoaiClient = Subclients.GetClient(openAIClientKey , () => CreateAzureOpenAIClient(connectionName, apiVersion));
>>>>>>> ad228bf4
                return CreateEmbeddingClient(aoaiClient, deploymentName);
            });

            return embeddingClient;
        }

        private AzureOpenAIClient CreateAzureOpenAIClient(string? connectionName = null, string? apiVersion = null)
        {
            if (!string.IsNullOrEmpty(connectionName))
            {
<<<<<<< HEAD
                ConnectionProperties selectedConnection = GetConnectionsClient().GetConnection(connectionName, includeCredentials: true);
=======
                ConnectionProperties selectedConnection = GetConnectionsClient().Get(connectionName, includeCredentials: true);
>>>>>>> ad228bf4
                if (selectedConnection.Type != ConnectionType.AzureOpenAI)
                {
                    throw new InvalidOperationException($"Connection '{connectionName}' is not of type AzureOpenAI.");
                }
                string endpoint = selectedConnection.Target.EndsWith("/")
                    ? selectedConnection.Target.Substring(0, selectedConnection.Target.Length - 1)
                    : selectedConnection.Target;

                if (selectedConnection.Credentials is ApiKeyCredentials apiKeyCreds)
                {
                    if (string.IsNullOrEmpty(apiKeyCreds.ApiKey))
                    {
                        throw new InvalidOperationException("Connection does not have an api key.");
                    }
                    string apiKey = apiKeyCreds.ApiKey;
                    return new AzureOpenAIClient(new Uri(endpoint), new ApiKeyCredential(apiKey));
                }
                else if (selectedConnection.Credentials is EntraIDCredentials)
                {
                    return new AzureOpenAIClient(new Uri(endpoint), this._tokenCredential);
                }
            }
            ClientConnection connection = GetConnection(typeof(AzureOpenAIClient).FullName!);

            if (!connection.TryGetLocatorAsUri(out Uri? uri) || uri is null)
            {
                throw new InvalidOperationException("Invalid URI.");
            }

            uri = new Uri($"https://{uri.Host}");

            AzureOpenAIClientOptions options = new AzureOpenAIClientOptions();

            if (apiVersion != null)
            {
                OverrideApiVersionPolicyPipeline overrideApiVersionPolicy = new OverrideApiVersionPolicyPipeline(apiVersion);
                options.AddPolicy(overrideApiVersionPolicy, PipelinePosition.PerTry);
            }

            options.Audience = new AzureOpenAIAudience(AuthorizationScopes[0]);

            return connection.CredentialKind switch
            {
                CredentialKind.ApiKeyString => new AzureOpenAIClient(uri, new ApiKeyCredential((string)connection.Credential!)),
                CredentialKind.TokenCredential => new AzureOpenAIClient(uri, (TokenCredential)connection.Credential!, options),
                _ => throw new InvalidOperationException($"Unsupported credential kind: {connection.CredentialKind}")
            };
        }

        private ChatClient CreateChatClient(AzureOpenAIClient client, string? deploymentName = null)
        {
            ClientConnection connection = GetConnection(typeof(ChatClient).FullName!);
            ChatClient chat = client.GetChatClient(deploymentName ?? connection.Locator);
            return chat;
        }

        private EmbeddingClient CreateEmbeddingClient(AzureOpenAIClient client, string? deploymentName = null)
        {
            ClientConnection connection = GetConnection(typeof(EmbeddingClient).FullName!);
            EmbeddingClient embedding = client.GetEmbeddingClient(deploymentName ?? connection.Locator);
            return embedding;
        }

        private record AzureOpenAIClientKey();
        private class ChatClientKey
        {
            public string? DeploymentName { get; }
            public ChatClientKey(string? deploymentName) => DeploymentName = deploymentName;
            public override bool Equals(object? obj) => obj is ChatClientKey other && DeploymentName == other.DeploymentName;
            public override int GetHashCode() => DeploymentName?.GetHashCode() ?? 0;
        }

        private class EmbeddingClientKey
        {
            public string? DeploymentName { get; }
            public EmbeddingClientKey(string? deploymentName) => DeploymentName = deploymentName;
            public override bool Equals(object? obj) => obj is EmbeddingClientKey other && DeploymentName == other.DeploymentName;
            public override int GetHashCode() => DeploymentName?.GetHashCode() ?? 0;
        }
        private class OverrideApiVersionPolicy : HttpPipelinePolicy
        {
            private string ApiVersion { get; }

            public OverrideApiVersionPolicy(string apiVersion)
            {
                ApiVersion = apiVersion;
            }

            public override void Process(HttpMessage message, ReadOnlyMemory<HttpPipelinePolicy> pipeline)
            {
                message.Request.Uri.Query = $"?api-version={ApiVersion}";
                ProcessNext(message, pipeline);
            }

            public override ValueTask ProcessAsync(HttpMessage message, ReadOnlyMemory<HttpPipelinePolicy> pipeline)
            {
                message.Request.Uri.Query = $"?api-version={ApiVersion}";
                var task = ProcessNextAsync(message, pipeline);

                return task;
            }
        }

        private class OverrideApiVersionPolicyPipeline : PipelinePolicy
        {
            private string ApiVersion { get; }

            public OverrideApiVersionPolicyPipeline(string apiVersion)
            {
                ApiVersion = apiVersion;
            }

            public override void Process(PipelineMessage message, IReadOnlyList<PipelinePolicy> pipeline, int index)
            {
                if (message.Request.Uri != null)
                {
                    var uriBuilder = new UriBuilder(message.Request.Uri);
                    uriBuilder.Query = $"api-version={ApiVersion}";
                    message.Request.Uri = uriBuilder.Uri;
                }
                ProcessNext(message, pipeline, index);
            }

            public override ValueTask ProcessAsync(PipelineMessage message, IReadOnlyList<PipelinePolicy> pipeline, int index)
            {
                if (message.Request.Uri != null)
                {
                    var uriBuilder = new UriBuilder(message.Request.Uri);
                    uriBuilder.Query = $"api-version={ApiVersion}";
                    message.Request.Uri = uriBuilder.Uri;
                }
                return ProcessNextAsync(message, pipeline, index);
            }
        }
#nullable disable
    }
}<|MERGE_RESOLUTION|>--- conflicted
+++ resolved
@@ -5,11 +5,9 @@
 using System.ClientModel;
 using System.ClientModel.Primitives;
 using System.Collections.Generic;
-using System.Runtime.CompilerServices;
 using System.Threading.Tasks;
 using Azure.Core;
 using Azure.Core.Pipeline;
-using Azure.Identity;
 using Azure.AI.OpenAI;
 using OpenAI.Chat;
 using OpenAI.Embeddings;
@@ -20,11 +18,7 @@
     /// <summary> The AzureAI service client. </summary>
     public partial class AIProjectClient : ClientConnectionProvider
     {
-<<<<<<< HEAD
-#nullable enable
-=======
         #nullable enable
->>>>>>> ad228bf4
 
         /// <summary>
         /// Gets the OpenAI chat client.
@@ -61,11 +55,7 @@
 
             EmbeddingClient embeddingClient = Subclients.GetClient(embeddingClientKey, () =>
             {
-<<<<<<< HEAD
                 AzureOpenAIClient aoaiClient = Subclients.GetClient(openAIClientKey, () => CreateAzureOpenAIClient(connectionName, apiVersion));
-=======
-                AzureOpenAIClient aoaiClient = Subclients.GetClient(openAIClientKey , () => CreateAzureOpenAIClient(connectionName, apiVersion));
->>>>>>> ad228bf4
                 return CreateEmbeddingClient(aoaiClient, deploymentName);
             });
 
@@ -76,11 +66,7 @@
         {
             if (!string.IsNullOrEmpty(connectionName))
             {
-<<<<<<< HEAD
                 ConnectionProperties selectedConnection = GetConnectionsClient().GetConnection(connectionName, includeCredentials: true);
-=======
-                ConnectionProperties selectedConnection = GetConnectionsClient().Get(connectionName, includeCredentials: true);
->>>>>>> ad228bf4
                 if (selectedConnection.Type != ConnectionType.AzureOpenAI)
                 {
                     throw new InvalidOperationException($"Connection '{connectionName}' is not of type AzureOpenAI.");
