--- conflicted
+++ resolved
@@ -5,13 +5,8 @@
 using System.ClientModel;
 using System.ClientModel.Primitives;
 using System.Collections.Generic;
-using System.ComponentModel;
-using System.Diagnostics.CodeAnalysis;
 using System.Threading;
-using System.Threading.Tasks;
 using Azure.Core;
-using Azure.Core.Pipeline;
-using Azure.Identity;
 
 #pragma warning disable AZC0007
 
@@ -68,6 +63,24 @@
             _tokenCredential = credential;
 
             _cacheManager = new ConnectionCacheManager(_endpoint, credential);
+        }
+
+        public AIProjectClient(Uri endpoint, AuthenticationTokenProvider tokenProvider, AIProjectClientOptions options)
+            : base(_defaultMaxCacheSize)
+        {
+            Argument.AssertNotNull(endpoint, nameof(endpoint));
+            Argument.AssertNotNull(tokenProvider, nameof(tokenProvider));
+
+            options ??= new AIProjectClientOptions();
+
+            _endpoint = endpoint;
+            _tokenProvider = tokenProvider;
+            Pipeline = ClientPipeline.Create(options, Array.Empty<PipelinePolicy>(), new PipelinePolicy[] { new BearerTokenPolicy(_tokenProvider, _flows) }, Array.Empty<PipelinePolicy>());
+            _apiVersion = options.Version;
+        }
+
+        public AIProjectClient(Uri endpoint, AuthenticationTokenProvider tokenProvider) : this(endpoint, tokenProvider, new AIProjectClientOptions())
+        {
         }
 
         private readonly ConnectionCacheManager _cacheManager;
@@ -140,83 +153,8 @@
             return CreatePipeline(new AzureTokenAuthenticationPolicy(credential, AuthorizationScopes), options);
         }
 
-<<<<<<< HEAD
         private static PipelineMessageClassifier s_pipelineMessageClassifier;
         internal static PipelineMessageClassifier PipelineMessageClassifier
             => s_pipelineMessageClassifier ??= PipelineMessageClassifier.Create(stackalloc ushort[] { 200, 201 });
-=======
-        /// <summary> Initializes a new instance of Connections. </summary>
-        /// <param name="apiVersion"> The API version to use for this operation. </param>
-        /// <exception cref="ArgumentNullException"> <paramref name="apiVersion"/> is null. </exception>
-        internal virtual Connections GetConnectionsClient(string apiVersion = "2025-05-15-preview")
-        {
-            Argument.AssertNotNull(apiVersion, nameof(apiVersion));
-
-            return new Connections(ClientDiagnostics, _pipeline, _tokenCredential, _endpoint, apiVersion);
-        }
-
-        /// <summary> Initializes a new instance of Evaluations. </summary>
-        /// <param name="apiVersion"> The API version to use for this operation. </param>
-        /// <exception cref="ArgumentNullException"> <paramref name="apiVersion"/> is null. </exception>
-        internal virtual Evaluations GetEvaluationsClient(string apiVersion = "2025-05-15-preview")
-        {
-            Argument.AssertNotNull(apiVersion, nameof(apiVersion));
-
-            return new Evaluations(ClientDiagnostics, _pipeline, _tokenCredential, _endpoint, apiVersion);
-        }
-
-        /// <summary> Initializes a new instance of Datasets. </summary>
-        /// <param name="apiVersion"> The API version to use for this operation. </param>
-        /// <exception cref="ArgumentNullException"> <paramref name="apiVersion"/> is null. </exception>
-        internal virtual Datasets GetDatasetsClient(string apiVersion = "2025-05-15-preview")
-        {
-            Argument.AssertNotNull(apiVersion, nameof(apiVersion));
-
-            return new Datasets(ClientDiagnostics, _pipeline, _tokenCredential, _endpoint, apiVersion);
-        }
-
-        /// <summary> Initializes a new instance of Indexes. </summary>
-        /// <param name="apiVersion"> The API version to use for this operation. </param>
-        /// <exception cref="ArgumentNullException"> <paramref name="apiVersion"/> is null. </exception>
-        internal virtual Indexes GetIndexesClient(string apiVersion = "2025-05-15-preview")
-        {
-            Argument.AssertNotNull(apiVersion, nameof(apiVersion));
-
-            return new Indexes(ClientDiagnostics, _pipeline, _tokenCredential, _endpoint, apiVersion);
-        }
-
-        /// <summary> Initializes a new instance of Deployments. </summary>
-        /// <param name="apiVersion"> The API version to use for this operation. </param>
-        /// <exception cref="ArgumentNullException"> <paramref name="apiVersion"/> is null. </exception>
-        internal virtual Deployments GetDeploymentsClient(string apiVersion = "2025-05-15-preview")
-        {
-            Argument.AssertNotNull(apiVersion, nameof(apiVersion));
-
-            return new Deployments(ClientDiagnostics, _pipeline, _tokenCredential, _endpoint, apiVersion);
-        }
-
-        /// <summary> Initializes a new instance of RedTeams. </summary>
-        /// <param name="apiVersion"> The API version to use for this operation. </param>
-        /// <exception cref="ArgumentNullException"> <paramref name="apiVersion"/> is null. </exception>
-        internal virtual RedTeams GetRedTeamsClient(string apiVersion = "2025-05-15-preview")
-        {
-            Argument.AssertNotNull(apiVersion, nameof(apiVersion));
-
-            return new RedTeams(ClientDiagnostics, _pipeline, _tokenCredential, _endpoint, apiVersion);
-        }
-
-        /// <summary> Gets the client for managing connections. </summary>
-        public Connections Connections { get => GetConnectionsClient(); }
-        /// <summary> Gets the client for managing datasets. </summary>
-        public Datasets Datasets { get => GetDatasetsClient(); }
-        /// <summary> Gets the client for managing deployments. </summary>
-        public Deployments Deployments { get => GetDeploymentsClient(); }
-        /// <summary> Gets the client for evaluations operations. </summary>
-        public Evaluations Evaluations { get => GetEvaluationsClient(); }
-        /// <summary> Gets the client for managing indexes. </summary>
-        public Indexes Indexes { get => GetIndexesClient(); }
-        /// <summary> Gets the client for telemetry operations. </summary>
-        public Telemetry Telemetry { get => new Telemetry(this); }
->>>>>>> ad228bf4
     }
 }