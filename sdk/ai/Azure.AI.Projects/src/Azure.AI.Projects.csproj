--- conflicted
+++ resolved
@@ -16,10 +16,6 @@
     <PackageReference Include="Azure.Core" />
     <PackageReference Include="System.ClientModel" />
     <PackageReference Include="Azure.Identity" />
-<<<<<<< HEAD
-    <PackageReference Include="System.ClientModel" />
-=======
->>>>>>> adbae4b2
   </ItemGroup>
 
   <!-- Shared source from Azure.Core -->
