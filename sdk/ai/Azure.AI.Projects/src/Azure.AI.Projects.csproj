<Project Sdk="Microsoft.NET.Sdk">
  <PropertyGroup>
    <Description>This is the Azure.AI.Projects client library for developing .NET applications with rich experience.</Description>
    <AssemblyTitle>Microsoft Azure.AI.Projects client library</AssemblyTitle>
<<<<<<< HEAD
    <Version>1.0.0-beta.3</Version>
=======
    <Version>1.0.0-beta.6</Version>
>>>>>>> e0b8da94
    <PackageTags>Azure.AI.Projects</PackageTags>
    <DisableEnhancedAnalysis>true</DisableEnhancedAnalysis>
    <TargetFrameworks>$(RequiredTargetFrameworks)</TargetFrameworks>
    <GenerateAPIListing>true</GenerateAPIListing>
    <NoWarn>$(NoWarn);CS1591;AZC0012;SA1649;SA1402;</NoWarn>
    <LangVersion>latest</LangVersion>
    <IncludeOperationsSharedSource>true</IncludeOperationsSharedSource>
  </PropertyGroup>

  <ItemGroup>
    <PackageReference Include="Azure.Core" />
    <PackageReference Include="System.ClientModel" VersionOverride="1.4.0-beta.1" />
    <PackageReference Include="Azure.Identity" />
    <PackageReference Include="System.Text.Json" />
  </ItemGroup>

  <!-- Shared source from Azure.Core -->
  <ItemGroup>
    <Compile Include="$(AzureCoreSharedSources)ArrayBufferWriter.cs" LinkBase="Shared" />
    <Compile Include="$(AzureCoreSharedSources)AzureKeyCredentialPolicy.cs" LinkBase="Shared" />
    <Compile Include="$(AzureCoreSharedSources)AzureResourceProviderNamespaceAttribute.cs" LinkBase="Shared" />
    <Compile Include="$(AzureCoreSharedSources)Multipart\MultipartContent.cs" LinkBase="Shared" />
    <Compile Include="$(AzureCoreSharedSources)Multipart\MultipartFormDataContent.cs" LinkBase="Shared" />
  </ItemGroup>

  <ItemGroup>
    <None Include="..\tsp-location.yaml" Link="tsp-location.yaml" />
  </ItemGroup>
</Project><|MERGE_RESOLUTION|>--- conflicted
+++ resolved
@@ -2,11 +2,7 @@
   <PropertyGroup>
     <Description>This is the Azure.AI.Projects client library for developing .NET applications with rich experience.</Description>
     <AssemblyTitle>Microsoft Azure.AI.Projects client library</AssemblyTitle>
-<<<<<<< HEAD
-    <Version>1.0.0-beta.3</Version>
-=======
     <Version>1.0.0-beta.6</Version>
->>>>>>> e0b8da94
     <PackageTags>Azure.AI.Projects</PackageTags>
     <DisableEnhancedAnalysis>true</DisableEnhancedAnalysis>
     <TargetFrameworks>$(RequiredTargetFrameworks)</TargetFrameworks>
