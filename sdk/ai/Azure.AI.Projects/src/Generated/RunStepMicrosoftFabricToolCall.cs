--- conflicted
+++ resolved
@@ -25,11 +25,7 @@
             Argument.AssertNotNull(id, nameof(id));
             Argument.AssertNotNull(microsoftFabric, nameof(microsoftFabric));
 
-<<<<<<< HEAD
-            Type = "fabric_aiskill";
-=======
             Type = "fabric_dataagent";
->>>>>>> c2a9a198
             MicrosoftFabric = microsoftFabric;
         }
 
