--- conflicted
+++ resolved
@@ -35,11 +35,7 @@
             }
 
             base.JsonModelWriteCore(writer, options);
-<<<<<<< HEAD
-            writer.WritePropertyName("fabric_aiskill"u8);
-=======
             writer.WritePropertyName("fabric_dataagent"u8);
->>>>>>> c2a9a198
             writer.WriteStartObject();
             foreach (var item in MicrosoftFabric)
             {
@@ -69,33 +65,21 @@
             {
                 return null;
             }
-<<<<<<< HEAD
-            IReadOnlyDictionary<string, string> fabricAiskill = default;
-=======
             IReadOnlyDictionary<string, string> fabricDataagent = default;
->>>>>>> c2a9a198
             string type = default;
             string id = default;
             IDictionary<string, BinaryData> serializedAdditionalRawData = default;
             Dictionary<string, BinaryData> rawDataDictionary = new Dictionary<string, BinaryData>();
             foreach (var property in element.EnumerateObject())
             {
-<<<<<<< HEAD
-                if (property.NameEquals("fabric_aiskill"u8))
-=======
                 if (property.NameEquals("fabric_dataagent"u8))
->>>>>>> c2a9a198
                 {
                     Dictionary<string, string> dictionary = new Dictionary<string, string>();
                     foreach (var property0 in property.Value.EnumerateObject())
                     {
                         dictionary.Add(property0.Name, property0.Value.GetString());
                     }
-<<<<<<< HEAD
-                    fabricAiskill = dictionary;
-=======
                     fabricDataagent = dictionary;
->>>>>>> c2a9a198
                     continue;
                 }
                 if (property.NameEquals("type"u8))
@@ -114,11 +98,7 @@
                 }
             }
             serializedAdditionalRawData = rawDataDictionary;
-<<<<<<< HEAD
-            return new RunStepMicrosoftFabricToolCall(type, id, serializedAdditionalRawData, fabricAiskill);
-=======
             return new RunStepMicrosoftFabricToolCall(type, id, serializedAdditionalRawData, fabricDataagent);
->>>>>>> c2a9a198
         }
 
         BinaryData IPersistableModel<RunStepMicrosoftFabricToolCall>.Write(ModelReaderWriterOptions options)
