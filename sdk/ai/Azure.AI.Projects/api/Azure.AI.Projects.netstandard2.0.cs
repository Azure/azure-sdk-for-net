--- conflicted
+++ resolved
@@ -100,29 +100,6 @@
         string System.ClientModel.Primitives.IPersistableModel<Azure.AI.Projects.AgentManifestOptions>.GetFormatFromOptions(System.ClientModel.Primitives.ModelReaderWriterOptions options) { throw null; }
         System.BinaryData System.ClientModel.Primitives.IPersistableModel<Azure.AI.Projects.AgentManifestOptions>.Write(System.ClientModel.Primitives.ModelReaderWriterOptions options) { throw null; }
     }
-<<<<<<< HEAD
-=======
-    public partial class AgentsApiError : System.ClientModel.Primitives.IJsonModel<Azure.AI.Projects.AgentsApiError>, System.ClientModel.Primitives.IPersistableModel<Azure.AI.Projects.AgentsApiError>
-    {
-        internal AgentsApiError() { }
-        public string Code { get { throw null; } }
-        public System.Collections.Generic.IList<Azure.AI.Projects.AgentsApiError> Details { get { throw null; } }
-        public Azure.AI.Projects.ApiInnerError Innererror { get { throw null; } }
-        public string Message { get { throw null; } }
-        public string Target { get { throw null; } }
-        protected virtual Azure.AI.Projects.AgentsApiError JsonModelCreateCore(ref System.Text.Json.Utf8JsonReader reader, System.ClientModel.Primitives.ModelReaderWriterOptions options) { throw null; }
-        protected virtual void JsonModelWriteCore(System.Text.Json.Utf8JsonWriter writer, System.ClientModel.Primitives.ModelReaderWriterOptions options) { }
-        protected virtual Azure.AI.Projects.AgentsApiError PersistableModelCreateCore(System.BinaryData data, System.ClientModel.Primitives.ModelReaderWriterOptions options) { throw null; }
-        protected virtual System.BinaryData PersistableModelWriteCore(System.ClientModel.Primitives.ModelReaderWriterOptions options) { throw null; }
-        Azure.AI.Projects.AgentsApiError System.ClientModel.Primitives.IJsonModel<Azure.AI.Projects.AgentsApiError>.Create(ref System.Text.Json.Utf8JsonReader reader, System.ClientModel.Primitives.ModelReaderWriterOptions options) { throw null; }
-        void System.ClientModel.Primitives.IJsonModel<Azure.AI.Projects.AgentsApiError>.Write(System.Text.Json.Utf8JsonWriter writer, System.ClientModel.Primitives.ModelReaderWriterOptions options) { }
-        Azure.AI.Projects.AgentsApiError System.ClientModel.Primitives.IPersistableModel<Azure.AI.Projects.AgentsApiError>.Create(System.BinaryData data, System.ClientModel.Primitives.ModelReaderWriterOptions options) { throw null; }
-        string System.ClientModel.Primitives.IPersistableModel<Azure.AI.Projects.AgentsApiError>.GetFormatFromOptions(System.ClientModel.Primitives.ModelReaderWriterOptions options) { throw null; }
-        System.BinaryData System.ClientModel.Primitives.IPersistableModel<Azure.AI.Projects.AgentsApiError>.Write(System.ClientModel.Primitives.ModelReaderWriterOptions options) { throw null; }
-        public string ToExceptionMessage(int httpStatus) { throw null; }
-        public System.BinaryData ToOpenAIError() { throw null; }
-    }
->>>>>>> 81207c29
     public partial class AgentTaxonomyInput : Azure.AI.Projects.EvaluationTaxonomyInput, System.ClientModel.Primitives.IJsonModel<Azure.AI.Projects.AgentTaxonomyInput>, System.ClientModel.Primitives.IPersistableModel<Azure.AI.Projects.AgentTaxonomyInput>
     {
         public AgentTaxonomyInput(Azure.AI.Projects.AzureAIAgentTarget target, System.Collections.Generic.IEnumerable<Azure.AI.Projects.RiskCategory> riskCategories) { }
@@ -240,7 +217,6 @@
         public virtual Azure.AI.Projects.AIProjectConnectionsOperations Connections { get { throw null; } }
         public virtual Azure.AI.Projects.AIProjectDatasetsOperations Datasets { get { throw null; } }
         public virtual Azure.AI.Projects.AIProjectDeploymentsOperations Deployments { get { throw null; } }
-<<<<<<< HEAD
         public virtual Azure.AI.Projects.EvaluationRules EvaluationRules { get { throw null; } }
         public virtual Azure.AI.Projects.EvaluationTaxonomies EvaluationTaxonomies { get { throw null; } }
         public virtual Azure.AI.Projects.Evaluators Evaluators { get { throw null; } }
@@ -251,18 +227,6 @@
         public System.ClientModel.Primitives.ClientPipeline Pipeline { get { throw null; } }
         public virtual Azure.AI.Projects.RedTeams RedTeams { get { throw null; } }
         public virtual Azure.AI.Projects.Schedules Schedules { get { throw null; } }
-=======
-        public Azure.AI.Projects.EvaluationRules EvaluationRules { get { throw null; } }
-        public Azure.AI.Projects.EvaluationTaxonomies EvaluationTaxonomies { get { throw null; } }
-        public Azure.AI.Projects.Evaluators Evaluators { get { throw null; } }
-        public virtual Azure.AI.Projects.AIProjectIndexesOperations Indexes { get { throw null; } }
-        public Azure.AI.Projects.Insights Insights { get { throw null; } }
-        public virtual Azure.AI.Projects.AIProjectMemoryStoresOperations MemoryStores { get { throw null; } }
-        public virtual Azure.AI.Projects.OpenAI.ProjectOpenAIClient OpenAI { get { throw null; } }
-        public System.ClientModel.Primitives.ClientPipeline Pipeline { get { throw null; } }
-        public Azure.AI.Projects.RedTeams RedTeams { get { throw null; } }
-        public Azure.AI.Projects.Schedules Schedules { get { throw null; } }
->>>>>>> 81207c29
         public virtual Azure.AI.Projects.AIProjectTelemetry Telemetry { get { throw null; } }
         [System.ComponentModel.EditorBrowsableAttribute(System.ComponentModel.EditorBrowsableState.Never)]
         public override System.Collections.Generic.IEnumerable<System.ClientModel.Primitives.ClientConnection> GetAllConnections() { throw null; }
@@ -772,10 +736,6 @@
         public static Azure.AI.Projects.AgentClusterInsightsRequest AgentClusterInsightsRequest(string agentName = null, Azure.AI.Projects.InsightModelConfiguration modelConfiguration = null) { throw null; }
         public static Azure.AI.Projects.AgenticIdentityCredentials AgenticIdentityCredentials() { throw null; }
         public static Azure.AI.Projects.AgentManifestOptions AgentManifestOptions(System.Collections.Generic.IDictionary<string, string> metadata = null, string description = null, string manifestId = null, System.Collections.Generic.IDictionary<string, System.BinaryData> parameterValues = null) { throw null; }
-<<<<<<< HEAD
-=======
-        public static Azure.AI.Projects.AgentsApiError AgentsApiError(string code = null, string message = null, string target = null, System.Collections.Generic.IEnumerable<Azure.AI.Projects.AgentsApiError> details = null, Azure.AI.Projects.ApiInnerError innererror = null) { throw null; }
->>>>>>> 81207c29
         public static Azure.AI.Projects.AgentTaxonomyInput AgentTaxonomyInput(Azure.AI.Projects.AzureAIAgentTarget target = null, System.Collections.Generic.IEnumerable<Azure.AI.Projects.RiskCategory> riskCategories = null) { throw null; }
         public static Azure.AI.Projects.AIProjectBlobReference AIProjectBlobReference(System.Uri blobUri = null, string storageAccountArmId = null, Azure.AI.Projects.BlobReferenceSasCredential credential = null) { throw null; }
         public static Azure.AI.Projects.AIProjectConnection AIProjectConnection(string name = null, string id = null, Azure.AI.Projects.ConnectionType type = default(Azure.AI.Projects.ConnectionType), string target = null, bool isDefault = false, Azure.AI.Projects.AIProjectConnectionBaseCredential credentials = null, System.Collections.Generic.IReadOnlyDictionary<string, string> metadata = null) { throw null; }
@@ -856,10 +816,6 @@
         public static Azure.AI.Projects.MemoryStoreOperationUsageInputTokensDetails MemoryStoreOperationUsageInputTokensDetails(int cachedTokens = 0) { throw null; }
         public static Azure.AI.Projects.MemoryStoreOperationUsageOutputTokensDetails MemoryStoreOperationUsageOutputTokensDetails(int reasoningTokens = 0) { throw null; }
         public static Azure.AI.Projects.MemoryStoreSearchResponse MemoryStoreSearchResponse(string searchId = null, System.Collections.Generic.IEnumerable<Azure.AI.Projects.MemorySearchItem> memories = null, Azure.AI.Projects.MemoryStoreOperationUsage usage = null) { throw null; }
-<<<<<<< HEAD
-=======
-        public static Azure.AI.Projects.MemoryUpdateResult MemoryUpdateResult(string updateId = null, Azure.AI.Projects.MemoryStoreUpdateStatus status = Azure.AI.Projects.MemoryStoreUpdateStatus.Queued, string supersededBy = null, Azure.AI.Projects.MemoryUpdateResultDetails details = null, Azure.AI.Projects.AgentsApiError error = null) { throw null; }
->>>>>>> 81207c29
         public static Azure.AI.Projects.MemoryUpdateResultDetails MemoryUpdateResultDetails(System.Collections.Generic.IEnumerable<Azure.AI.Projects.MemoryOperation> memoryOperations = null, Azure.AI.Projects.MemoryStoreOperationUsage usage = null) { throw null; }
         public static Azure.AI.Projects.ModelDeployment ModelDeployment(string name = null, string modelName = null, string modelVersion = null, string modelPublisher = null, System.Collections.Generic.IReadOnlyDictionary<string, string> capabilities = null, Azure.AI.Projects.ModelDeploymentSku sku = null, string connectionName = null) { throw null; }
         public static Azure.AI.Projects.ModelDeploymentSku ModelDeploymentSku(long capacity = (long)0, string family = null, string name = null, string size = null, string tier = null) { throw null; }
@@ -2017,10 +1973,6 @@
     public partial class MemorySearchOptions : System.ClientModel.Primitives.IJsonModel<Azure.AI.Projects.MemorySearchOptions>, System.ClientModel.Primitives.IPersistableModel<Azure.AI.Projects.MemorySearchOptions>
     {
         public MemorySearchOptions(string scope) { }
-<<<<<<< HEAD
-=======
-        public string ConversationId { get { throw null; } set { } }
->>>>>>> 81207c29
         public System.Collections.Generic.IList<OpenAI.Responses.ResponseItem> Items { get { throw null; } }
         public string PreviousSearchId { get { throw null; } set { } }
         public Azure.AI.Projects.MemorySearchResultOptions ResultOptions { get { throw null; } set { } }
@@ -2204,10 +2156,6 @@
     public partial class MemoryUpdateOptions : System.ClientModel.Primitives.IJsonModel<Azure.AI.Projects.MemoryUpdateOptions>, System.ClientModel.Primitives.IPersistableModel<Azure.AI.Projects.MemoryUpdateOptions>
     {
         public MemoryUpdateOptions(string scope) { }
-<<<<<<< HEAD
-=======
-        public string ConversationId { get { throw null; } set { } }
->>>>>>> 81207c29
         public System.Collections.Generic.IList<OpenAI.Responses.ResponseItem> Items { get { throw null; } }
         public string PreviousUpdateId { get { throw null; } set { } }
         public string Scope { get { throw null; } }
@@ -2222,11 +2170,7 @@
     {
         internal MemoryUpdateResult() { }
         public Azure.AI.Projects.MemoryUpdateResultDetails Details { get { throw null; } }
-<<<<<<< HEAD
         public string ErrorDetails { get { throw null; } }
-=======
-        public Azure.AI.Projects.AgentsApiError Error { get { throw null; } }
->>>>>>> 81207c29
         public Azure.AI.Projects.MemoryStoreUpdateStatus Status { get { throw null; } }
         public string SupersededBy { get { throw null; } }
         public string UpdateId { get { throw null; } }
