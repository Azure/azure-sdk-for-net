# Release History

<<<<<<< HEAD
## 1.0.0-beta.1 (Unreleased)
=======
## 1.0.0-beta.9 (Unreleased)
>>>>>>> fceebbf6

### Features Added

### Breaking Changes

### Bugs Fixed

<<<<<<< HEAD
### Other Changes
=======
### Other Changes

## 1.0.0-beta.8 (2025-04-23)

### Sample Updates
* New sample added for connected agent tool.

### Bugs Fixed
* Fix for filtering of messages by run ID [see GitHub issue issue 49513](https://github.com/Azure/azure-sdk-for-net/issues/49513).

## 1.0.0-beta.7 (2025-04-18)

### Features Added
* Added image input support for agents create message
* Added list threads support for agents

### Sample Updates
* New samples added for image input from url and file.
* New Fabric tool sample for agents

## 1.0.0-beta.6 (2025-03-28)

### Features Added
* Added `QueryType` parameter to `AISearchIndexResource` to allow different search types performed by an agent [issue](https://github.com/Azure/azure-sdk-for-net/issues/49069).
* Added sample for Azure AI Search in streaming scenarios [issue](https://github.com/Azure/azure-sdk-for-net/issues/49069).

### Breaking Changes
* `MicrosoftFabricToolDefinition` constructor parameter was renamed from `fabricAiskill` to `fabricDataagent`, the corresponding parameter was renamed from `FabricAiskill` to `FabricDataagent`.

### Bugs Fixed
* Fixed Azure AI Search in streaming scenarios.

### Sample updates
* Added documentation for each sample.
* The unnecessary code was removed from samples.

## 1.0.0-beta.5 (2025-03-17)

### Features Added

* Added `ConnectionProvider` abstraction in `AIProjectClient` to enable seamless connectivity with Azure OpenAI, Inference, and Search SDKs.
* Added `CognitiveService` connection type.
* Added support for URL citations with the `MessageTextUrlCitationAnnotation` class. `MessageTextContent` objects now can possibly have `Annotations` populated in order to provide information on URL citations.

## 1.0.0-beta.4 (2025-02-28)

### Bugs Fixed

* Fixed deserialization failure for AzureBlobStorage connection [issue](https://github.com/Azure/azure-sdk-for-net/issues/47874)
* Fixed a bug on deserialization of RunStepDeltaFileSearchToolCall [issue](https://github.com/Azure/azure-sdk-for-net/issues/48333)

## 1.0.0-beta.3 (2025-01-22)

### Bugs Fixed

* Fixed the bug preventing addition of a single Azure blob URI to the VectorStore.
* Fixed deserialization of Run Step when the file search is used [issue](https://github.com/Azure/azure-sdk-for-net/issues/47836).
* Fixed the issue preventing using streaming with function tools [issue](https://github.com/Azure/azure-sdk-for-net/issues/47797).

## 1.0.0-beta.2 (2024-12-13)

### Features Added

* Added `AzureFunctionToolDefinition` support to inform Agents about Azure Functions.
* Added `OpenApiTool` for Agents, which creates and executes a REST function defined by an OpenAPI spec.
* Add `parallelToolCalls` parameter to `CreateRunRequest`, `CreateRunAsync`, `CreateRunStreaming` and `CreateRunStreamingAsync`,  which allows parallel tool execution for Agents.

### Bugs Fixed

* Fix a bug preventing additional messages to be created when using `CreateRunStreamingAsync` and `CreateRunAsync` see [issue](https://github.com/Azure/azure-sdk-for-net/issues/47244).
* Fixed a bug where an exception would occur when run was not completed due to RAI check fail see [issue](https://github.com/Azure/azure-sdk-for-net/issues/47243).

## 1.0.0-beta.1 (2024-11-19)

### Features Added
- Initial release
>>>>>>> fceebbf6
<|MERGE_RESOLUTION|>--- conflicted
+++ resolved
@@ -1,10 +1,6 @@
 # Release History
 
-<<<<<<< HEAD
-## 1.0.0-beta.1 (Unreleased)
-=======
 ## 1.0.0-beta.9 (Unreleased)
->>>>>>> fceebbf6
 
 ### Features Added
 
@@ -12,9 +8,6 @@
 
 ### Bugs Fixed
 
-<<<<<<< HEAD
-### Other Changes
-=======
 ### Other Changes
 
 ## 1.0.0-beta.8 (2025-04-23)
@@ -90,5 +83,4 @@
 ## 1.0.0-beta.1 (2024-11-19)
 
 ### Features Added
-- Initial release
->>>>>>> fceebbf6
+- Initial release