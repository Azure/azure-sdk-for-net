# Release History

<<<<<<< HEAD
## 1.0.0 (2025-10-01)
=======
## 1.1.0-beta.1 (Unreleased)
>>>>>>> a900c8b7

### Features Added
* Added convenience `CreateOrUpdate` methods for `AIProjectIndex` objects

### Breaking Changes
* Name changes:
  * `AssetDeployment` has been renamed to `AIProjectDeployment`
  * `BlobReference` has been renamed to `AIProjectBlobReference`
  * `ConnectionProperties` has been renamed to `AIProjectConnection`
  * `FileDatasetVersion` has been renamed to `FileDataset`
  * `FolderDatasetVersion` has been renamed to `FolderDataset`
  * `SasCredential` has been renamed to `BlobReferenceSasCredential`
  * `SearchIndex` has been renamed to `AIProjectIndex`
* Removed `GetOpenAIClient` method. Look at Inference samples for how to get the client now.
* All other `Get*Client` methods have been removed. Use the `AIProjectClient` properties `Connections`, `Datasets`, `Deployments`, and `Indexes` instead.

### Bugs Fixed
* Properly handle secret key population for `AIProjectConnectionCustomCredential`, [see GitHub issue 52355](https://github.com/Azure/azure-sdk-for-net/issues/52355).

## 1.0.0 (2025-10-01)

### Features Added
* Added convenience `CreateOrUpdate` methods for `AIProjectIndex` objects

### Breaking Changes
* Name changes:
  * `AssetDeployment` has been renamed to `AIProjectDeployment`
  * `BlobReference` has been renamed to `AIProjectBlobReference`
  * `ConnectionProperties` has been renamed to `AIProjectConnection`
  * `FileDatasetVersion` has been renamed to `FileDataset`
  * `FolderDatasetVersion` has been renamed to `FolderDataset`
  * `SasCredential` has been renamed to `BlobReferenceSasCredential`
  * `SearchIndex` has been renamed to `AIProjectIndex`
* Removed `GetOpenAIClient` method. Look at Inference samples for how to get the client now.
* All other `Get*Client` methods have been removed. Use the `AIProjectClient` properties `Connections`, `Datasets`, `Deployments`, and `Indexes` instead.

### Bugs Fixed
* Properly handle secret key population for `AIProjectConnectionCustomCredential`, [see GitHub issue 52355](https://github.com/Azure/azure-sdk-for-net/issues/52355).

## 1.0.0-beta.11 (2025-08-20)

### Features Added
* Added a constructor for `AIProjectClient` which takes a `System.ClientModel.AuthenticationTokenProvider` object for authentication. We will be switching away from `Azure.Core.TokenCredential` with the upcoming stable release.

### Breaking Changes
* Class changes:
  * `AIDeployment` has been renamed `AssetDeployment`
  * `AssetCredentialResponse` has been renamed `DatasetCredential`
  * `DatasetIndex` has been renamed `SearchIndex`
  * `PendingUploadRequest` has been renamed `PendingUploadConfiguration`
  * `PendingUploadResponse` has been renamed `PendingUploadResult`
* In `Datasets`, methods `PendingUpload` and `PendingUploadAsync`, argument `body` was replaced with `configuration`
* `GetAzureOpenAIChatClient` and `GetAzureOpenAIEmbeddingClient` methods have been removed and replaced with a single `GetOpenAIClient` method. This method returns an OpenAI client which has properties for accessing individual operation clients. More information is available in the `Inference` samples.
* All operations methods have been renamed to include the object the operation is for. For example, `Connections.GetDefault` has been renamed to `Connections.GetDefaultConnection`, and `Datasets.Get` has been renamed to `Datasets.GetDatasets`.
* `Deployments.GetModelDeployment` and `Deployments.GetModelDeploymentAsync` methods have been removed. Use `Deployments.GetDeployment` and `Deployments.GetDeploymentAsync` instead.`

## 1.0.0-beta.10 (2025-07-11)

### Features Added
* Support for generating embeddings through Azure OpenAI using `GetAzureOpenAIEmbeddingClient`.

### Breaking Changes
* Name changes:
  * In `Datasets` methods `PendingUpload` and `PendingUploadAsync`, argument `body` was replaced with `pendingUploadRequest`
  * `Connection` has been renamed `ConnectionProperties`
  * `Deployment` has been renamed `AIDeployment`
  * `Index` has been renamed `DatasetIndex`
  * `SasCredential` has been renamed `BlobReferenceSasCredential`
  * `Sku` has been renamed `ModelDeploymentSku`
* Removing `GetChatCompletionsClient`, `GetEmbeddingsClient`, and `GetImageEmbeddingsClient` methods from `AIProjectClient`. The Inference client should be used directly instead.
* Replacing `GetConnectionsClient`, `GetDatasetsClient`, `GetDeploymentsClient`, and`GetIndexesClient` with `Connections`, `Datasets`, `Deployments`, and `Indexes` properties.

### Bugs Fixed
* Fix getting model deployed on the Azure Open AI resource, if the resource is authenticated using Entra ID. [see GitHub issue 49064](https://github.com/Azure/azure-sdk-for-net/issues/49064)
* Fix dataset uploading datasets.

## 1.0.0-beta.9 (2025-05-16)

### Features Added
* `Deployments` methods to enumerate AI models deployed to your AI Foundry Project.
* `Datasets` methods to upload documents and reference them. To be used with Evaluations.
* `Indexes` methods to handle Search Indexes.

### Breaking Changes
* Azure AI Foundry Project endpoint is now required to construct the `AIProjectClient`. It has the form
`https://<your-ai-services-account-name>.services.ai.azure.com/api/projects/<your-project-name>`. Find it in your AI Foundry Project Overview page. Support for project connection string and hub-based projects has been discontinued. We recommend creating a new Azure AI Foundry resource utilizing project endpoint. If this is not possible, please pin the version of `Azure.AI.Projects` to version `1.0.0-beta.8` or earlier.
* Agents are now implemented in a separate package `Azure.AI.Agents.Persistent`. Use the `GetPersistentAgentsClient` method on the
`AIProjectsClient` to create, run and delete agents. However there have been some breaking changes in these operations. See [Agents package document and samples](https://github.com/Azure/azure-sdk-for-net/tree/main/sdk/ai/Azure.AI.Agents.Persistent) for more details.
* Several changes to the `Connections` methods, including the response object (now it is simply called `Connection`). The class `ConnectionProperties` was renamed to `Connection`, and its properties have changed.
* `GetAzureOpenAIChatClient` now supports returning an authenticated `AzureOpenAI` ChatClient to be used with
AI models deployed to the Project's AI Services. 
* The method `UploadFileRequest` on `AIProjectClient` had been removed, use `UploadFile` in `Datasets` instead.
* Property `scope` on `AIProjectClient` is removed.
* Evaluator Ids are available using the class `EvaluatorIDs` and no longer require `Azure.AI.Evaluation` package to be installed.
* Property `Id` on Evaluation is replaced with `name`.
* Please see the [agents migration guide](https://github.com/Azure/azure-sdk-for-net/blob/main/sdk/ai/Azure.AI.Projects/AGENTS_MIGRATION_GUIDE.md) on how to use the new `azure-ai-projects` with `azure-ai-agents` package.

### Sample Updates
* All samples have been updated. New ones have been added for Deployments, Datasets, and Indexes.

## 1.0.0-beta.8 (2025-04-23)

### Sample Updates
* New sample added for connected agent tool.

### Bugs Fixed
* Fix for filtering of messages by run ID [see GitHub issue 49513](https://github.com/Azure/azure-sdk-for-net/issues/49513).

## 1.0.0-beta.7 (2025-04-18)

### Features Added
* Added image input support for agents create message
* Added list threads support for agents

### Sample Updates
* New samples added for image input from url and file.
* New Fabric tool sample for agents

## 1.0.0-beta.6 (2025-03-28)

### Features Added
* Added `QueryType` parameter to `AISearchIndexResource` to allow different search types performed by an agent [issue](https://github.com/Azure/azure-sdk-for-net/issues/49069).
* Added sample for Azure AI Search in streaming scenarios [issue](https://github.com/Azure/azure-sdk-for-net/issues/49069).

### Breaking Changes
* `MicrosoftFabricToolDefinition` constructor parameter was renamed from `fabricAiskill` to `fabricDataagent`, the corresponding parameter was renamed from `FabricAiskill` to `FabricDataagent`.

### Bugs Fixed
* Fixed Azure AI Search in streaming scenarios.

### Sample updates
* Added documentation for each sample.
* The unnecessary code was removed from samples.

## 1.0.0-beta.5 (2025-03-17)

### Features Added

* Added `ConnectionProvider` abstraction in `AIProjectClient` to enable seamless connectivity with Azure OpenAI, Inference, and Search SDKs.
* Added `CognitiveService` connection type.
* Added support for URL citations with the `MessageTextUrlCitationAnnotation` class. `MessageTextContent` objects now can possibly have `Annotations` populated in order to provide information on URL citations.

## 1.0.0-beta.4 (2025-02-28)

### Bugs Fixed

* Fixed deserialization failure for AzureBlobStorage connection [issue](https://github.com/Azure/azure-sdk-for-net/issues/47874)
* Fixed a bug on deserialization of RunStepDeltaFileSearchToolCall [issue](https://github.com/Azure/azure-sdk-for-net/issues/48333)

## 1.0.0-beta.3 (2025-01-22)

### Bugs Fixed

* Fixed the bug preventing addition of a single Azure blob URI to the VectorStore.
* Fixed deserialization of Run Step when the file search is used [issue](https://github.com/Azure/azure-sdk-for-net/issues/47836).
* Fixed the issue preventing using streaming with function tools [issue](https://github.com/Azure/azure-sdk-for-net/issues/47797).

## 1.0.0-beta.2 (2024-12-13)

### Features Added

* Added `AzureFunctionToolDefinition` support to inform Agents about Azure Functions.
* Added `OpenApiTool` for Agents, which creates and executes a REST function defined by an OpenAPI spec.
* Add `parallelToolCalls` parameter to `CreateRunRequest`, `CreateRunAsync`, `CreateRunStreaming` and `CreateRunStreamingAsync`,  which allows parallel tool execution for Agents.

### Bugs Fixed

* Fix a bug preventing additional messages to be created when using `CreateRunStreamingAsync` and `CreateRunAsync` see [issue](https://github.com/Azure/azure-sdk-for-net/issues/47244).
* Fixed a bug where an exception would occur when run was not completed due to RAI check fail see [issue](https://github.com/Azure/azure-sdk-for-net/issues/47243).

## 1.0.0-beta.1 (2024-11-19)

### Features Added
- Initial release<|MERGE_RESOLUTION|>--- conflicted
+++ resolved
@@ -1,28 +1,14 @@
 # Release History
 
-<<<<<<< HEAD
-## 1.0.0 (2025-10-01)
-=======
 ## 1.1.0-beta.1 (Unreleased)
->>>>>>> a900c8b7
 
 ### Features Added
-* Added convenience `CreateOrUpdate` methods for `AIProjectIndex` objects
 
 ### Breaking Changes
-* Name changes:
-  * `AssetDeployment` has been renamed to `AIProjectDeployment`
-  * `BlobReference` has been renamed to `AIProjectBlobReference`
-  * `ConnectionProperties` has been renamed to `AIProjectConnection`
-  * `FileDatasetVersion` has been renamed to `FileDataset`
-  * `FolderDatasetVersion` has been renamed to `FolderDataset`
-  * `SasCredential` has been renamed to `BlobReferenceSasCredential`
-  * `SearchIndex` has been renamed to `AIProjectIndex`
-* Removed `GetOpenAIClient` method. Look at Inference samples for how to get the client now.
-* All other `Get*Client` methods have been removed. Use the `AIProjectClient` properties `Connections`, `Datasets`, `Deployments`, and `Indexes` instead.
 
 ### Bugs Fixed
-* Properly handle secret key population for `AIProjectConnectionCustomCredential`, [see GitHub issue 52355](https://github.com/Azure/azure-sdk-for-net/issues/52355).
+
+### Other Changes
 
 ## 1.0.0 (2025-10-01)
 
