# Release History

<<<<<<< HEAD
## 1.0.0-beta.3 (2025-01-22)

### Bugs Fixed

* Fixed the bug preventing addition of a single Azure blob URI to the VectorStore.
* Fixed deserialization of Run Step when the file search is used [issue](https://github.com/Azure/azure-sdk-for-net/issues/47836).
* Fixed the issue preventing using streaming with function tools [issue](https://github.com/Azure/azure-sdk-for-net/issues/47797).

## 1.0.0-beta.2 (2024-12-13)
=======
## 1.0.0-beta.6 (Unreleased)
>>>>>>> c2a9a198

### Features Added
* Added `QueryType` parameter to `AISearchIndexResource` to allow different search types performed by an agent [issue](https://github.com/Azure/azure-sdk-for-net/issues/49069).
* Added sample for Azure AI Search in streaming scenarios [issue](https://github.com/Azure/azure-sdk-for-net/issues/49069).

* Added `AzureFunctionToolDefinition` support to inform Agents about Azure Functions.
* Added `OpenApiTool` for Agents, which creates and executes a REST function defined by an OpenAPI spec.
* Add `parallelToolCalls` parameter to `CreateRunRequest`, `CreateRunAsync`, `CreateRunStreaming` and `CreateRunStreamingAsync`,  which allows parallel tool execution for Agents.

### Bugs Fixed
* Fixed Azure AI Search in streaming scenarios.

* Fix a bug preventing additional messages to be created when using `CreateRunStreamingAsync` and `CreateRunAsync` see [issue](https://github.com/Azure/azure-sdk-for-net/issues/47244).
* Fixed a bug where an exception would occur when run was not completed due to RAI check fail see [issue](https://github.com/Azure/azure-sdk-for-net/issues/47243).

### Sample updates
* Added documentation for each sample.
* The unnecessary code was removed from samples.

## 1.0.0-beta.5 (2025-03-17)

### Features Added

* Added `ConnectionProvider` abstraction in `AIProjectClient` to enable seamless connectivity with Azure OpenAI, Inference, and Search SDKs.
* Added `CognitiveService` connection type.
* Added support for URL citations with the `MessageTextUrlCitationAnnotation` class. `MessageTextContent` objects now can possibly have `Annotations` populated in order to provide information on URL citations.

## 1.0.0-beta.4 (2025-02-28)

### Bugs Fixed

* Fixed deserialization failure for AzureBlobStorage connection [issue](https://github.com/Azure/azure-sdk-for-net/issues/47874)
* Fixed a bug on deserialization of RunStepDeltaFileSearchToolCall [issue](https://github.com/Azure/azure-sdk-for-net/issues/48333)

## 1.0.0-beta.3 (2025-01-22)

### Bugs Fixed

* Fixed the bug preventing addition of a single Azure blob URI to the VectorStore.
* Fixed deserialization of Run Step when the file search is used [issue](https://github.com/Azure/azure-sdk-for-net/issues/47836).
* Fixed the issue preventing using streaming with function tools [issue](https://github.com/Azure/azure-sdk-for-net/issues/47797).

## 1.0.0-beta.2 (2024-12-13)

### Features Added

* Added `AzureFunctionToolDefinition` support to inform Agents about Azure Functions.
* Added `OpenApiTool` for Agents, which creates and executes a REST function defined by an OpenAPI spec.
* Add `parallelToolCalls` parameter to `CreateRunRequest`, `CreateRunAsync`, `CreateRunStreaming` and `CreateRunStreamingAsync`,  which allows parallel tool execution for Agents.

### Bugs Fixed

* Fix a bug preventing additional messages to be created when using `CreateRunStreamingAsync` and `CreateRunAsync` see [issue](https://github.com/Azure/azure-sdk-for-net/issues/47244).
* Fixed a bug where an exception would occur when run was not completed due to RAI check fail see [issue](https://github.com/Azure/azure-sdk-for-net/issues/47243).

## 1.0.0-beta.1 (2024-11-19)

### Features Added
- Initial release<|MERGE_RESOLUTION|>--- conflicted
+++ resolved
@@ -1,32 +1,17 @@
 # Release History
 
-<<<<<<< HEAD
-## 1.0.0-beta.3 (2025-01-22)
-
-### Bugs Fixed
-
-* Fixed the bug preventing addition of a single Azure blob URI to the VectorStore.
-* Fixed deserialization of Run Step when the file search is used [issue](https://github.com/Azure/azure-sdk-for-net/issues/47836).
-* Fixed the issue preventing using streaming with function tools [issue](https://github.com/Azure/azure-sdk-for-net/issues/47797).
-
-## 1.0.0-beta.2 (2024-12-13)
-=======
 ## 1.0.0-beta.6 (Unreleased)
->>>>>>> c2a9a198
 
 ### Features Added
 * Added `QueryType` parameter to `AISearchIndexResource` to allow different search types performed by an agent [issue](https://github.com/Azure/azure-sdk-for-net/issues/49069).
 * Added sample for Azure AI Search in streaming scenarios [issue](https://github.com/Azure/azure-sdk-for-net/issues/49069).
 
-* Added `AzureFunctionToolDefinition` support to inform Agents about Azure Functions.
-* Added `OpenApiTool` for Agents, which creates and executes a REST function defined by an OpenAPI spec.
-* Add `parallelToolCalls` parameter to `CreateRunRequest`, `CreateRunAsync`, `CreateRunStreaming` and `CreateRunStreamingAsync`,  which allows parallel tool execution for Agents.
+### Breaking Changes
 
 ### Bugs Fixed
 * Fixed Azure AI Search in streaming scenarios.
 
-* Fix a bug preventing additional messages to be created when using `CreateRunStreamingAsync` and `CreateRunAsync` see [issue](https://github.com/Azure/azure-sdk-for-net/issues/47244).
-* Fixed a bug where an exception would occur when run was not completed due to RAI check fail see [issue](https://github.com/Azure/azure-sdk-for-net/issues/47243).
+### Other Changes
 
 ### Sample updates
 * Added documentation for each sample.
