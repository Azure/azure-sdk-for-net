--- conflicted
+++ resolved
@@ -17,11 +17,8 @@
 * Replacing `GetConnectionsClient`, `GetDatasetsClient`, `GetDeploymentsClient`, and`GetIndexesClient` with `Connections`, `Datasets`, `Deployments`, and `Indexes` properties.
 
 ### Bugs Fixed
-<<<<<<< HEAD
 * Fix getting model deployed on the Azure Open AI resource, if the resource is authenticated using Entra ID. [see GitHub issue 49064](https://github.com/Azure/azure-sdk-for-net/issues/49064)
 * Fix dataset uploading datasets.
-=======
->>>>>>> ad228bf4
 
 ### Other Changes
 
