# Release History

## 1.0.0-beta.5 (2025-03-13)

### Features Added

* Added `ConnectionProvider` abstraction in `AIProjectClient` to enable seamless connectivity with Azure OpenAI, Inference, and Search SDKs.
<<<<<<< HEAD
* Added `CognitiveService` connection type.
=======
* Added support for URL citations with the `MessageTextUrlCitationAnnotation` class. `MessageTextContent` objects now can possibly have `Annotations` populated in order to provide information on URL citations.
>>>>>>> 6c805a3b

### Breaking Changes

* `assistantId` has been renamed to `agentId` throughout the package.

## 1.0.0-beta.4 (2025-02-28)

### Bugs Fixed

* Fixed deserialization failure for AzureBlobStorage connection [issue](https://github.com/Azure/azure-sdk-for-net/issues/47874)
* Fixed a bug on deserialization of RunStepDeltaFileSearchToolCall [issue](https://github.com/Azure/azure-sdk-for-net/issues/48333)

## 1.0.0-beta.3 (2025-01-22)

### Bugs Fixed

* Fixed the bug preventing addition of a single Azure blob URI to the VectorStore.
* Fixed deserialization of Run Step when the file search is used [issue](https://github.com/Azure/azure-sdk-for-net/issues/47836).
* Fixed the issue preventing using streaming with function tools [issue](https://github.com/Azure/azure-sdk-for-net/issues/47797).

## 1.0.0-beta.2 (2024-12-13)

### Features Added

* Added `AzureFunctionToolDefinition` support to inform Agents about Azure Functions.
* Added `OpenApiTool` for Agents, which creates and executes a REST function defined by an OpenAPI spec.
* Add `parallelToolCalls` parameter to `CreateRunRequest`, `CreateRunAsync`, `CreateRunStreaming` and `CreateRunStreamingAsync`,  which allows parallel tool execution for Agents.

### Bugs Fixed

* Fix a bug preventing additional messages to be created when using `CreateRunStreamingAsync` and `CreateRunAsync` see [issue](https://github.com/Azure/azure-sdk-for-net/issues/47244).
* Fixed a bug where an exception would occur when run was not completed due to RAI check fail see [issue](https://github.com/Azure/azure-sdk-for-net/issues/47243).

## 1.0.0-beta.1 (2024-11-19)

### Features Added
- Initial release<|MERGE_RESOLUTION|>--- conflicted
+++ resolved
@@ -5,11 +5,8 @@
 ### Features Added
 
 * Added `ConnectionProvider` abstraction in `AIProjectClient` to enable seamless connectivity with Azure OpenAI, Inference, and Search SDKs.
-<<<<<<< HEAD
 * Added `CognitiveService` connection type.
-=======
 * Added support for URL citations with the `MessageTextUrlCitationAnnotation` class. `MessageTextContent` objects now can possibly have `Annotations` populated in order to provide information on URL citations.
->>>>>>> 6c805a3b
 
 ### Breaking Changes
 
