<Project Sdk="Microsoft.NET.Sdk">
  <PropertyGroup>
    <Description>This is the Microsoft Azure AI Inference Service client library</Description>
    <AssemblyTitle>Microsoft Azure.AI.Inference client library</AssemblyTitle>
    <Version>1.0.0-beta.5</Version>
    <PackageTags>Azure Inference</PackageTags>
    <TargetFrameworks>$(RequiredTargetFrameworks)</TargetFrameworks>
    <NoWarn>$(NoWarn);CS1591;AZC0030;AZC0031</NoWarn>
    <IncludeOperationsSharedSource>true</IncludeOperationsSharedSource>
  </PropertyGroup>

  <!-- Shared source from Azure.Core -->
  <ItemGroup>
    <Compile Include="$(AzureCoreSharedSources)ArrayBufferWriter.cs" LinkBase="Shared" />
    <Compile Include="$(AzureCoreSharedSources)AzureResourceProviderNamespaceAttribute.cs" LinkBase="Shared" />
    <Compile Include="$(AzureCoreSharedSources)AzureKeyCredentialPolicy.cs" LinkBase="Shared" />
  </ItemGroup>
  <ItemGroup>
    <PackageReference Include="Azure.Core" />
<<<<<<< HEAD
  </ItemGroup>

  <ItemGroup>
    <ProjectReference Include="..\..\..\core\System.ClientModel\src\System.ClientModel.csproj" />
    <ProjectReference Include="..\..\..\core\System.ClientModel\gen\System.ClientModel.SourceGeneration.csproj" ReferenceOutputAssembly="false" OutputItemType="Analyzer" />
=======
    <PackageReference Include="System.ClientModel" />
>>>>>>> adbae4b2
  </ItemGroup>

</Project><|MERGE_RESOLUTION|>--- conflicted
+++ resolved
@@ -17,15 +17,7 @@
   </ItemGroup>
   <ItemGroup>
     <PackageReference Include="Azure.Core" />
-<<<<<<< HEAD
-  </ItemGroup>
-
-  <ItemGroup>
-    <ProjectReference Include="..\..\..\core\System.ClientModel\src\System.ClientModel.csproj" />
-    <ProjectReference Include="..\..\..\core\System.ClientModel\gen\System.ClientModel.SourceGeneration.csproj" ReferenceOutputAssembly="false" OutputItemType="Analyzer" />
-=======
     <PackageReference Include="System.ClientModel" />
->>>>>>> adbae4b2
   </ItemGroup>
 
 </Project>