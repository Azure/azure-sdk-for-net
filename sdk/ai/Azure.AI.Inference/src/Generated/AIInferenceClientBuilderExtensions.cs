// Copyright (c) Microsoft Corporation. All rights reserved.
// Licensed under the MIT License.

// <auto-generated/>

#nullable disable

using System;
using Azure;
using Azure.AI.Inference;
using Azure.Core.Extensions;

namespace Microsoft.Extensions.Azure
{
    /// <summary> Extension methods to add <see cref="ChatCompletionsClient"/>, <see cref="EmbeddingsClient"/> to client builder. </summary>
    public static partial class AIInferenceClientBuilderExtensions
    {
        /// <summary> Registers a <see cref="ChatCompletionsClient"/> instance. </summary>
        /// <param name="builder"> The builder to register with. </param>
        /// <param name="endpoint"> Service host. </param>
        /// <param name="credential"> A credential used to authenticate to an Azure Service. </param>
        public static IAzureClientBuilder<ChatCompletionsClient, AzureAIInferenceClientOptions> AddChatCompletionsClient<TBuilder>(this TBuilder builder, Uri endpoint, AzureKeyCredential credential)
        where TBuilder : IAzureClientFactoryBuilder
        {
            return builder.RegisterClientFactory<ChatCompletionsClient, AzureAIInferenceClientOptions>((options) => new ChatCompletionsClient(endpoint, credential, options));
        }

        /// <summary> Registers a <see cref="ChatCompletionsClient"/> instance. </summary>
        /// <param name="builder"> The builder to register with. </param>
<<<<<<< HEAD
        /// <param name="endpoint"> The <see cref="Uri"/> to use. </param>
        public static IAzureClientBuilder<ChatCompletionsClient, AzureAIInferenceClientOptions> AddChatCompletionsClient<TBuilder>(this TBuilder builder, Uri endpoint)
=======
        /// <param name="endpoint"> Service host. </param>
        public static IAzureClientBuilder<ChatCompletionsClient, ChatCompletionsClientOptions> AddChatCompletionsClient<TBuilder>(this TBuilder builder, Uri endpoint)
>>>>>>> 14d97661
        where TBuilder : IAzureClientFactoryBuilderWithCredential
        {
            return builder.RegisterClientFactory<ChatCompletionsClient, AzureAIInferenceClientOptions>((options, cred) => new ChatCompletionsClient(endpoint, cred, options));
        }

        /// <summary> Registers a <see cref="EmbeddingsClient"/> instance. </summary>
        /// <param name="builder"> The builder to register with. </param>
        /// <param name="endpoint"> The <see cref="Uri"/> to use. </param>
        /// <param name="credential"> A credential used to authenticate to an Azure Service. </param>
        public static IAzureClientBuilder<EmbeddingsClient, AzureAIInferenceClientOptions> AddEmbeddingsClient<TBuilder>(this TBuilder builder, Uri endpoint, AzureKeyCredential credential)
        where TBuilder : IAzureClientFactoryBuilder
        {
            return builder.RegisterClientFactory<EmbeddingsClient, AzureAIInferenceClientOptions>((options) => new EmbeddingsClient(endpoint, credential, options));
        }

        /// <summary> Registers a <see cref="EmbeddingsClient"/> instance. </summary>
        /// <param name="builder"> The builder to register with. </param>
        /// <param name="endpoint"> The <see cref="Uri"/> to use. </param>
        public static IAzureClientBuilder<EmbeddingsClient, AzureAIInferenceClientOptions> AddEmbeddingsClient<TBuilder>(this TBuilder builder, Uri endpoint)
        where TBuilder : IAzureClientFactoryBuilderWithCredential
        {
            return builder.RegisterClientFactory<EmbeddingsClient, AzureAIInferenceClientOptions>((options, cred) => new EmbeddingsClient(endpoint, cred, options));
        }

        /// <summary> Registers a <see cref="ChatCompletionsClient"/> instance. </summary>
        /// <param name="builder"> The builder to register with. </param>
        /// <param name="configuration"> The configuration values. </param>
        public static IAzureClientBuilder<ChatCompletionsClient, AzureAIInferenceClientOptions> AddChatCompletionsClient<TBuilder, TConfiguration>(this TBuilder builder, TConfiguration configuration)
        where TBuilder : IAzureClientFactoryBuilderWithConfiguration<TConfiguration>
        {
            return builder.RegisterClientFactory<ChatCompletionsClient, AzureAIInferenceClientOptions>(configuration);
        }
        /// <summary> Registers a <see cref="EmbeddingsClient"/> instance. </summary>
        /// <param name="builder"> The builder to register with. </param>
        /// <param name="configuration"> The configuration values. </param>
        public static IAzureClientBuilder<EmbeddingsClient, AzureAIInferenceClientOptions> AddEmbeddingsClient<TBuilder, TConfiguration>(this TBuilder builder, TConfiguration configuration)
        where TBuilder : IAzureClientFactoryBuilderWithConfiguration<TConfiguration>
        {
            return builder.RegisterClientFactory<EmbeddingsClient, AzureAIInferenceClientOptions>(configuration);
        }
    }
}<|MERGE_RESOLUTION|>--- conflicted
+++ resolved
@@ -27,13 +27,8 @@
 
         /// <summary> Registers a <see cref="ChatCompletionsClient"/> instance. </summary>
         /// <param name="builder"> The builder to register with. </param>
-<<<<<<< HEAD
-        /// <param name="endpoint"> The <see cref="Uri"/> to use. </param>
+        /// <param name="endpoint"> Service host. </param>
         public static IAzureClientBuilder<ChatCompletionsClient, AzureAIInferenceClientOptions> AddChatCompletionsClient<TBuilder>(this TBuilder builder, Uri endpoint)
-=======
-        /// <param name="endpoint"> Service host. </param>
-        public static IAzureClientBuilder<ChatCompletionsClient, ChatCompletionsClientOptions> AddChatCompletionsClient<TBuilder>(this TBuilder builder, Uri endpoint)
->>>>>>> 14d97661
         where TBuilder : IAzureClientFactoryBuilderWithCredential
         {
             return builder.RegisterClientFactory<ChatCompletionsClient, AzureAIInferenceClientOptions>((options, cred) => new ChatCompletionsClient(endpoint, cred, options));
