--- conflicted
+++ resolved
@@ -4,15 +4,6 @@
 
 ### Features Added
 
-<<<<<<< HEAD
-- Exposed `JsonModelWriteCore` for model serialization procedure.
-
-### Breaking Changes
-
-### Bugs Fixed
-
-### Other Changes
-=======
 - Added new `ImageEmbeddingsClient`, to provide support for generating embeddings with model input. See sample for more information.
 - Added support for Chat Completions with audio input, for supported models.
 - Added support for Chat Completions with structured output.
@@ -25,7 +16,6 @@
 ### Bugs Fixed
 
 - Fixed an issue where `usage` wasn't being properly included in chat responses.
->>>>>>> b38a9c20
 
 ## 1.0.0-beta.2 (2024-10-24)
 
