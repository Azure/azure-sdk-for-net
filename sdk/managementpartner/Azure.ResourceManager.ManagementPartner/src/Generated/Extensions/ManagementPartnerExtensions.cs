// Copyright (c) Microsoft Corporation. All rights reserved.
// Licensed under the MIT License.

// <auto-generated/>

#nullable disable

using System;
using System.Threading;
using System.Threading.Tasks;
using Azure;
using Azure.Core;
using Azure.ResourceManager;
using Azure.ResourceManager.ManagementPartner.Mocking;
using Azure.ResourceManager.ManagementPartner.Models;
using Azure.ResourceManager.Resources;

namespace Azure.ResourceManager.ManagementPartner
{
    /// <summary> A class to add extension methods to Azure.ResourceManager.ManagementPartner. </summary>
    public static partial class ManagementPartnerExtensions
    {
        private static ManagementPartnerArmClientMockingExtension GetManagementPartnerArmClientMockingExtension(ArmClient client)
        {
<<<<<<< HEAD
            return client.GetCachedClient(client =>
            {
                return new ManagementPartnerArmClientMockingExtension(client);
            });
=======
            return client.GetCachedClient(client0 => new ManagementPartnerArmClientMockingExtension(client0));
>>>>>>> d846db7d
        }

        private static ManagementPartnerTenantMockingExtension GetManagementPartnerTenantMockingExtension(ArmResource resource)
        {
<<<<<<< HEAD
            return resource.GetCachedClient(client =>
            {
                return new ManagementPartnerTenantMockingExtension(client, resource.Id);
            });
=======
            return resource.GetCachedClient(client => new ManagementPartnerTenantMockingExtension(client, resource.Id));
>>>>>>> d846db7d
        }

        /// <summary>
        /// Gets an object representing a <see cref="PartnerResponseResource" /> along with the instance operations that can be performed on it but with no data.
        /// You can use <see cref="PartnerResponseResource.CreateResourceIdentifier" /> to create a <see cref="PartnerResponseResource" /> <see cref="ResourceIdentifier" /> from its components.
        /// <item>
        /// <term>Mocking</term>
        /// <description>To mock this method, please mock <see cref="ManagementPartnerArmClientMockingExtension.GetPartnerResponseResource(ResourceIdentifier)"/> instead.</description>
        /// </item>
        /// </summary>
        /// <param name="client"> The <see cref="ArmClient" /> instance the method will execute against. </param>
        /// <param name="id"> The resource ID of the resource to get. </param>
        /// <returns> Returns a <see cref="PartnerResponseResource" /> object. </returns>
        public static PartnerResponseResource GetPartnerResponseResource(this ArmClient client, ResourceIdentifier id)
        {
            return GetManagementPartnerArmClientMockingExtension(client).GetPartnerResponseResource(id);
        }

        /// <summary>
        /// Gets a collection of PartnerResponseResources in the TenantResource.
        /// <item>
        /// <term>Mocking</term>
        /// <description>To mock this method, please mock <see cref="ManagementPartnerTenantMockingExtension.GetPartnerResponses()"/> instead.</description>
        /// </item>
        /// </summary>
        /// <param name="tenantResource"> The <see cref="TenantResource" /> instance the method will execute against. </param>
        /// <returns> An object representing collection of PartnerResponseResources and their operations over a PartnerResponseResource. </returns>
        public static PartnerResponseCollection GetPartnerResponses(this TenantResource tenantResource)
        {
            return GetManagementPartnerTenantMockingExtension(tenantResource).GetPartnerResponses();
        }

        /// <summary>
        /// Get the management partner using the partnerId, objectId and tenantId.
        /// <list type="bullet">
        /// <item>
        /// <term>Request Path</term>
        /// <description>/providers/Microsoft.ManagementPartner/partners/{partnerId}</description>
        /// </item>
        /// <item>
        /// <term>Operation Id</term>
        /// <description>Partner_Get</description>
        /// </item>
        /// </list>
        /// <item>
        /// <term>Mocking</term>
        /// <description>To mock this method, please mock <see cref="ManagementPartnerTenantMockingExtension.GetPartnerResponseAsync(string,CancellationToken)"/> instead.</description>
        /// </item>
        /// </summary>
        /// <param name="tenantResource"> The <see cref="TenantResource" /> instance the method will execute against. </param>
        /// <param name="partnerId"> Id of the Partner. </param>
        /// <param name="cancellationToken"> The cancellation token to use. </param>
        /// <exception cref="ArgumentNullException"> <paramref name="partnerId"/> is null. </exception>
        /// <exception cref="ArgumentException"> <paramref name="partnerId"/> is an empty string, and was expected to be non-empty. </exception>
        [ForwardsClientCalls]
        public static async Task<Response<PartnerResponseResource>> GetPartnerResponseAsync(this TenantResource tenantResource, string partnerId, CancellationToken cancellationToken = default)
        {
            return await GetManagementPartnerTenantMockingExtension(tenantResource).GetPartnerResponseAsync(partnerId, cancellationToken).ConfigureAwait(false);
        }

        /// <summary>
        /// Get the management partner using the partnerId, objectId and tenantId.
        /// <list type="bullet">
        /// <item>
        /// <term>Request Path</term>
        /// <description>/providers/Microsoft.ManagementPartner/partners/{partnerId}</description>
        /// </item>
        /// <item>
        /// <term>Operation Id</term>
        /// <description>Partner_Get</description>
        /// </item>
        /// </list>
        /// <item>
        /// <term>Mocking</term>
        /// <description>To mock this method, please mock <see cref="ManagementPartnerTenantMockingExtension.GetPartnerResponse(string,CancellationToken)"/> instead.</description>
        /// </item>
        /// </summary>
        /// <param name="tenantResource"> The <see cref="TenantResource" /> instance the method will execute against. </param>
        /// <param name="partnerId"> Id of the Partner. </param>
        /// <param name="cancellationToken"> The cancellation token to use. </param>
        /// <exception cref="ArgumentNullException"> <paramref name="partnerId"/> is null. </exception>
        /// <exception cref="ArgumentException"> <paramref name="partnerId"/> is an empty string, and was expected to be non-empty. </exception>
        [ForwardsClientCalls]
        public static Response<PartnerResponseResource> GetPartnerResponse(this TenantResource tenantResource, string partnerId, CancellationToken cancellationToken = default)
        {
            return GetManagementPartnerTenantMockingExtension(tenantResource).GetPartnerResponse(partnerId, cancellationToken);
        }

        /// <summary>
        /// List all the operations.
        /// <list type="bullet">
        /// <item>
        /// <term>Request Path</term>
        /// <description>/providers/Microsoft.ManagementPartner/operations</description>
        /// </item>
        /// <item>
        /// <term>Operation Id</term>
        /// <description>Operation_List</description>
        /// </item>
        /// </list>
        /// <item>
        /// <term>Mocking</term>
        /// <description>To mock this method, please mock <see cref="ManagementPartnerTenantMockingExtension.GetOperations(CancellationToken)"/> instead.</description>
        /// </item>
        /// </summary>
        /// <param name="tenantResource"> The <see cref="TenantResource" /> instance the method will execute against. </param>
        /// <param name="cancellationToken"> The cancellation token to use. </param>
        /// <returns> An async collection of <see cref="OperationResponse" /> that may take multiple service requests to iterate over. </returns>
        public static AsyncPageable<OperationResponse> GetOperationsAsync(this TenantResource tenantResource, CancellationToken cancellationToken = default)
        {
            return GetManagementPartnerTenantMockingExtension(tenantResource).GetOperationsAsync(cancellationToken);
        }

        /// <summary>
        /// List all the operations.
        /// <list type="bullet">
        /// <item>
        /// <term>Request Path</term>
        /// <description>/providers/Microsoft.ManagementPartner/operations</description>
        /// </item>
        /// <item>
        /// <term>Operation Id</term>
        /// <description>Operation_List</description>
        /// </item>
        /// </list>
        /// <item>
        /// <term>Mocking</term>
        /// <description>To mock this method, please mock <see cref="ManagementPartnerTenantMockingExtension.GetOperations(CancellationToken)"/> instead.</description>
        /// </item>
        /// </summary>
        /// <param name="tenantResource"> The <see cref="TenantResource" /> instance the method will execute against. </param>
        /// <param name="cancellationToken"> The cancellation token to use. </param>
        /// <returns> A collection of <see cref="OperationResponse" /> that may take multiple service requests to iterate over. </returns>
        public static Pageable<OperationResponse> GetOperations(this TenantResource tenantResource, CancellationToken cancellationToken = default)
        {
            return GetManagementPartnerTenantMockingExtension(tenantResource).GetOperations(cancellationToken);
        }
    }
}<|MERGE_RESOLUTION|>--- conflicted
+++ resolved
@@ -22,26 +22,12 @@
     {
         private static ManagementPartnerArmClientMockingExtension GetManagementPartnerArmClientMockingExtension(ArmClient client)
         {
-<<<<<<< HEAD
-            return client.GetCachedClient(client =>
-            {
-                return new ManagementPartnerArmClientMockingExtension(client);
-            });
-=======
             return client.GetCachedClient(client0 => new ManagementPartnerArmClientMockingExtension(client0));
->>>>>>> d846db7d
         }
 
         private static ManagementPartnerTenantMockingExtension GetManagementPartnerTenantMockingExtension(ArmResource resource)
         {
-<<<<<<< HEAD
-            return resource.GetCachedClient(client =>
-            {
-                return new ManagementPartnerTenantMockingExtension(client, resource.Id);
-            });
-=======
             return resource.GetCachedClient(client => new ManagementPartnerTenantMockingExtension(client, resource.Id));
->>>>>>> d846db7d
         }
 
         /// <summary>
