--- conflicted
+++ resolved
@@ -12,11 +12,8 @@
     include:
     - sdk/resources/ci.mgmt.yml
     - sdk/resources/Azure.ResourceManager.Resources/
-<<<<<<< HEAD
     - sdk/resources/Azure.ResourceManager.Resources.Bicep/
-=======
     - sdk/resources/Azure.ResourceManager.Resources.DeploymentStacks/
->>>>>>> 7923b7bb
 
 extends:
   template: /eng/pipelines/templates/stages/archetype-sdk-client.yml
@@ -26,10 +23,7 @@
     Artifacts:
     - name: Azure.ResourceManager.Resources
       safeName: AzureResourceManagerResources
-<<<<<<< HEAD
     - name: Azure.ResourceManager.Resources.Bicep
       safeName: AzureResourceManagerResourcesBicep
-=======
     - name: Azure.ResourceManager.Resources.DeploymentStacks
-      safeName: AzureResourceManagerResourcesDeploymentStacks
->>>>>>> 7923b7bb
+      safeName: AzureResourceManagerResourcesDeploymentStacks