--- conflicted
+++ resolved
@@ -12,11 +12,8 @@
     include:
     - sdk/resources/ci.mgmt.yml
     - sdk/resources/Azure.ResourceManager.Resources/
-<<<<<<< HEAD
     - sdk/resources/Azure.ResourceManager.Resources.Bicep/
-=======
     - sdk/resources/Azure.ResourceManager.Resources.Deployments/
->>>>>>> fd57c1a6
     - sdk/resources/Azure.ResourceManager.Resources.DeploymentStacks/
 
 extends:
@@ -27,13 +24,10 @@
     Artifacts:
     - name: Azure.ResourceManager.Resources
       safeName: AzureResourceManagerResources
-<<<<<<< HEAD
     - name: Azure.ResourceManager.Resources.Bicep
       safeName: AzureResourceManagerResourcesBicep
-=======
     - name: Azure.ResourceManager.Resources.Deployments
       safeName: AzureResourceManagerResourcesDeployments
->>>>>>> fd57c1a6
     - name: Azure.ResourceManager.Resources.DeploymentStacks
       safeName: AzureResourceManagerResourcesDeploymentStacks
     CheckAOTCompat: true
