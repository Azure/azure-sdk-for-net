--- conflicted
+++ resolved
@@ -2,10 +2,7 @@
   <PropertyGroup>
     <DefineConstants>$(DefineConstants);RESOURCES_RP</DefineConstants>
     <UseNewMgmtFramework>false</UseNewMgmtFramework>
-<<<<<<< HEAD
-=======
     <IsMgmtSubLibrary>false</IsMgmtSubLibrary>
->>>>>>> 89c2dd1d
   </PropertyGroup>
   <PropertyGroup>
     <NoWarn>SA1649</NoWarn>
