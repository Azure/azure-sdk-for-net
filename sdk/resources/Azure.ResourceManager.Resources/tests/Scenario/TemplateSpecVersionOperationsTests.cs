﻿// Copyright (c) Microsoft Corporation. All rights reserved.
// Licensed under the MIT License.

using System.Threading.Tasks;
using Azure.Core.TestFramework;
using Azure.ResourceManager.Resources.Models;
using NUnit.Framework;

namespace Azure.ResourceManager.Resources.Tests
{
    public class TemplateSpecVersionOperationsTests : ResourcesTestBase
    {
        public TemplateSpecVersionOperationsTests(bool isAsync)
            : base(isAsync)//, RecordedTestMode.Record)
        {
        }

        [TestCase]
        [RecordedTest]
        public async Task Delete()
        {
            Subscription subscription = await Client.GetDefaultSubscriptionAsync();
            string rgName = Recording.GenerateAssetName("testRg-1-");
            ResourceGroupData rgData = new ResourceGroupData(Location.WestUS2);
<<<<<<< HEAD
            Subscription sub = await Client.GetDefaultSubscriptionAsync();
            var lro = await sub.GetResourceGroups().CreateOrUpdateAsync(rgName, rgData);
=======
            var lro = await subscription.GetResourceGroups().CreateOrUpdateAsync(rgName, rgData);
>>>>>>> f0a65869
            ResourceGroup rg = lro.Value;
            string templateSpecName = Recording.GenerateAssetName("templateSpec-C-");
            TemplateSpecData templateSpecData = CreateTemplateSpecData(templateSpecName);
            TemplateSpec templateSpec = (await rg.GetTemplateSpecs().CreateOrUpdateAsync(templateSpecName, templateSpecData)).Value;
            const string version = "v1";
            TemplateSpecVersionData templateSpecVersionData = CreateTemplateSpecVersionData();
            TemplateSpecVersion templateSpecVersion = (await templateSpec.GetTemplateSpecVersions().CreateOrUpdateAsync(version, templateSpecVersionData)).Value;
            await templateSpecVersion.DeleteAsync();
            var ex = Assert.ThrowsAsync<RequestFailedException>(async () => await templateSpecVersion.GetAsync());
            Assert.AreEqual(404, ex.Status);
        }
    }
}<|MERGE_RESOLUTION|>--- conflicted
+++ resolved
@@ -22,12 +22,7 @@
             Subscription subscription = await Client.GetDefaultSubscriptionAsync();
             string rgName = Recording.GenerateAssetName("testRg-1-");
             ResourceGroupData rgData = new ResourceGroupData(Location.WestUS2);
-<<<<<<< HEAD
-            Subscription sub = await Client.GetDefaultSubscriptionAsync();
-            var lro = await sub.GetResourceGroups().CreateOrUpdateAsync(rgName, rgData);
-=======
             var lro = await subscription.GetResourceGroups().CreateOrUpdateAsync(rgName, rgData);
->>>>>>> f0a65869
             ResourceGroup rg = lro.Value;
             string templateSpecName = Recording.GenerateAssetName("templateSpec-C-");
             TemplateSpecData templateSpecData = CreateTemplateSpecData(templateSpecName);
