﻿// Copyright (c) Microsoft Corporation. All rights reserved.
// Licensed under the MIT License.

using System;
using System.Threading.Tasks;
using Azure.Core;
using Azure.Core.TestFramework;
using Azure.ResourceManager.Resources.Models;
using NUnit.Framework;

namespace Azure.ResourceManager.Resources.Tests
{
    public class ApplicationCollectionTests : ResourcesTestBase
    {
        public ApplicationCollectionTests(bool isAsync)
            : base(isAsync)//, RecordedTestMode.Record)
        {
        }

        [TestCase]
        [RecordedTest]
        public async Task CreateOrUpdate()
        {
            SubscriptionResource subscription = await Client.GetDefaultSubscriptionAsync();
            string rgName = Recording.GenerateAssetName("testRg-1-");
            ResourceGroupData rgData = new ResourceGroupData(AzureLocation.WestUS2);
            var lro = await subscription.GetResourceGroups().CreateOrUpdateAsync(WaitUntil.Completed, rgName, rgData);
            ResourceGroupResource rg = lro.Value;
            string appDefName = Recording.GenerateAssetName("appDef-C-");
            ApplicationDefinitionData appDefData = CreateApplicationDefinitionData(appDefName);
            ApplicationDefinitionResource appDef = (await rg.GetApplicationDefinitions().CreateOrUpdateAsync(WaitUntil.Completed, appDefName, appDefData)).Value;
            string appName = Recording.GenerateAssetName("application-C-");
<<<<<<< HEAD
            ArmApplicationData applicationData = CreateApplicationData(appDef.Id, subscription.Id + Recording.GenerateAssetName("/resourceGroups/managed-1-"), Recording.GenerateAssetName("s1"));
            ArmApplication application = (await rg.GetArmApplications().CreateOrUpdateAsync(WaitUntil.Completed, appName, applicationData)).Value;
=======
            ApplicationData applicationData = CreateApplicationData(appDef.Id, subscription.Id + Recording.GenerateAssetName("/resourceGroups/managed-1-"), Recording.GenerateAssetName("s1"));
            ApplicationResource application = (await rg.GetApplications().CreateOrUpdateAsync(WaitUntil.Completed, appName, applicationData)).Value;
>>>>>>> ac26fe3c
            Assert.AreEqual(appName, application.Data.Name);
            Assert.ThrowsAsync<ArgumentNullException>(async () => _ = await rg.GetArmApplications().CreateOrUpdateAsync(WaitUntil.Completed, null, applicationData));
            Assert.ThrowsAsync<ArgumentNullException>(async () => _ = await rg.GetArmApplications().CreateOrUpdateAsync(WaitUntil.Completed, appName, null));
        }

        [TestCase]
        [RecordedTest]
        public async Task ListByRG()
        {
            SubscriptionResource subscription = await Client.GetDefaultSubscriptionAsync();
            string rgName = Recording.GenerateAssetName("testRg-2-");
            ResourceGroupData rgData = new ResourceGroupData(AzureLocation.WestUS2);
            var lro = await subscription.GetResourceGroups().CreateOrUpdateAsync(WaitUntil.Completed, rgName, rgData);
            ResourceGroupResource rg = lro.Value;
            string appDefName = Recording.GenerateAssetName("appDef-L-");
            ApplicationDefinitionData appDefData = CreateApplicationDefinitionData(appDefName);
            ApplicationDefinitionResource appDef = (await rg.GetApplicationDefinitions().CreateOrUpdateAsync(WaitUntil.Completed, appDefName, appDefData)).Value;
            string appName = Recording.GenerateAssetName("application-L-");
            ArmApplicationData applicationData = CreateApplicationData(appDef.Id, subscription.Id + Recording.GenerateAssetName("/resourceGroups/managed-2-"), Recording.GenerateAssetName("s2"));
            _ = await rg.GetArmApplications().CreateOrUpdateAsync(WaitUntil.Completed, appName, applicationData);
            int count = 0;
            await foreach (var tempApplication in rg.GetArmApplications().GetAllAsync())
            {
                count++;
            }
            Assert.AreEqual(count, 1);
        }

        [TestCase]
        [RecordedTest]
        public async Task ListBySubscription()
        {
            SubscriptionResource subscription = await Client.GetDefaultSubscriptionAsync();
            string rgName = Recording.GenerateAssetName("testRg-3-");
            ResourceGroupData rgData = new ResourceGroupData(AzureLocation.WestUS2);
            var lro = await subscription.GetResourceGroups().CreateOrUpdateAsync(WaitUntil.Completed, rgName, rgData);
            ResourceGroupResource rg = lro.Value;
            string appDefName = Recording.GenerateAssetName("appDef-L-");
            ApplicationDefinitionData appDefData = CreateApplicationDefinitionData(appDefName);
            ApplicationDefinitionResource appDef = (await rg.GetApplicationDefinitions().CreateOrUpdateAsync(WaitUntil.Completed, appDefName, appDefData)).Value;
            string appName = Recording.GenerateAssetName("application-L-");
            ArmApplicationData applicationData = CreateApplicationData(appDef.Id, subscription.Id + Recording.GenerateAssetName("/resourceGroups/managed-3-"), Recording.GenerateAssetName("s3"));
            _ = await rg.GetArmApplications().CreateOrUpdateAsync(WaitUntil.Completed, appName, applicationData);
            int count = 0;
            await foreach (var tempApplication in subscription.GetArmApplicationsAsync())
            {
                if (tempApplication.Data.ApplicationDefinitionId == appDef.Id)
                {
                    count++;
                }
            }
            Assert.AreEqual(count, 1);
        }

        [TestCase]
        [RecordedTest]
        public async Task Get()
        {
            SubscriptionResource subscription = await Client.GetDefaultSubscriptionAsync();
            string rgName = Recording.GenerateAssetName("testRg-4-");
            ResourceGroupData rgData = new ResourceGroupData(AzureLocation.WestUS2);
            var lro = await subscription.GetResourceGroups().CreateOrUpdateAsync(WaitUntil.Completed, rgName, rgData);
            ResourceGroupResource rg = lro.Value;
            string appDefName = Recording.GenerateAssetName("appDef-G-");
            ApplicationDefinitionData appDefData = CreateApplicationDefinitionData(appDefName);
            ApplicationDefinitionResource appDef = (await rg.GetApplicationDefinitions().CreateOrUpdateAsync(WaitUntil.Completed, appDefName, appDefData)).Value;
            string appName = Recording.GenerateAssetName("application-G-");
<<<<<<< HEAD
            ArmApplicationData applicationData = CreateApplicationData(appDef.Id, subscription.Id + Recording.GenerateAssetName("/resourceGroups/managed-4-"), Recording.GenerateAssetName("s4"));
            ArmApplication application = (await rg.GetArmApplications().CreateOrUpdateAsync(WaitUntil.Completed, appName, applicationData)).Value;
            ArmApplication getApplication = await rg.GetArmApplications().GetAsync(appName);
=======
            ApplicationData applicationData = CreateApplicationData(appDef.Id, subscription.Id + Recording.GenerateAssetName("/resourceGroups/managed-4-"), Recording.GenerateAssetName("s4"));
            ApplicationResource application = (await rg.GetApplications().CreateOrUpdateAsync(WaitUntil.Completed, appName, applicationData)).Value;
            ApplicationResource getApplication = await rg.GetApplications().GetAsync(appName);
>>>>>>> ac26fe3c
            AssertValidApplication(application, getApplication);
            Assert.ThrowsAsync<ArgumentNullException>(async () => _ = await rg.GetArmApplications().GetAsync(null));
        }

<<<<<<< HEAD
        private static void AssertValidApplication(ArmApplication model, ArmApplication getResult)
=======
        private static void AssertValidApplication(ApplicationResource model, ApplicationResource getResult)
>>>>>>> ac26fe3c
        {
            Assert.AreEqual(model.Data.Name, getResult.Data.Name);
            Assert.AreEqual(model.Data.Id, getResult.Data.Id);
            Assert.AreEqual(model.Data.ResourceType, getResult.Data.ResourceType);
            if (model.Data.Plan != null || getResult.Data.Plan != null)
            {
                Assert.NotNull(model.Data.Plan);
                Assert.NotNull(getResult.Data.Plan);
                Assert.AreEqual(model.Data.Plan.Name, getResult.Data.Plan.Name);
                Assert.AreEqual(model.Data.Plan.Product, getResult.Data.Plan.Product);
                Assert.AreEqual(model.Data.Plan.PromotionCode, getResult.Data.Plan.PromotionCode);
                Assert.AreEqual(model.Data.Plan.Publisher, getResult.Data.Plan.Publisher);
                Assert.AreEqual(model.Data.Plan.Version, getResult.Data.Plan.Version);
            }
            Assert.AreEqual(model.Data.Kind, getResult.Data.Kind);
            Assert.AreEqual(model.Data.Identity, getResult.Data.Identity);
            Assert.AreEqual(model.Data.ManagedResourceGroupId, getResult.Data.ManagedResourceGroupId);
            Assert.AreEqual(model.Data.ApplicationDefinitionId, getResult.Data.ApplicationDefinitionId);
            Assert.AreEqual(model.Data.Parameters.ToArray(), getResult.Data.Parameters.ToArray());
            Assert.AreEqual(model.Data.Outputs.ToArray(), getResult.Data.Outputs.ToArray());
            Assert.AreEqual(model.Data.ProvisioningState, getResult.Data.ProvisioningState);
            if (model.Data.BillingDetails != null || getResult.Data.BillingDetails != null)
            {
                Assert.NotNull(model.Data.BillingDetails);
                Assert.NotNull(getResult.Data.BillingDetails);
                Assert.AreEqual(model.Data.BillingDetails.ResourceUsageId, getResult.Data.BillingDetails.ResourceUsageId);
            }
            if (model.Data.JitAccessPolicy != null || getResult.Data.JitAccessPolicy != null)
            {
                Assert.NotNull(model.Data.JitAccessPolicy);
                Assert.NotNull(getResult.Data.JitAccessPolicy);
                Assert.AreEqual(model.Data.JitAccessPolicy.JitAccessEnabled, getResult.Data.JitAccessPolicy.JitAccessEnabled);
                Assert.AreEqual(model.Data.JitAccessPolicy.JitApprovalMode, getResult.Data.JitAccessPolicy.JitApprovalMode);
                Assert.AreEqual(model.Data.JitAccessPolicy.JitApprovers.Count, getResult.Data.JitAccessPolicy.JitApprovers.Count);
                for (int i = 0; i < model.Data.JitAccessPolicy.JitApprovers.Count; ++i)
                {
                    Assert.AreEqual(model.Data.JitAccessPolicy.JitApprovers[i].DisplayName, getResult.Data.JitAccessPolicy.JitApprovers[i].DisplayName);
                    Assert.AreEqual(model.Data.JitAccessPolicy.JitApprovers[i].JitApproverType, getResult.Data.JitAccessPolicy.JitApprovers[i].JitApproverType);
                }
                Assert.AreEqual(model.Data.JitAccessPolicy.MaximumJitAccessDuration, getResult.Data.JitAccessPolicy.MaximumJitAccessDuration);
            }
            Assert.AreEqual(model.Data.PublisherTenantId, getResult.Data.PublisherTenantId);
            Assert.AreEqual(model.Data.Authorizations.Count, getResult.Data.Authorizations.Count);
            for (int i = 0; i < model.Data.Authorizations.Count; ++i)
            {
                Assert.AreEqual(model.Data.Authorizations[i].PrincipalId, getResult.Data.Authorizations[i].PrincipalId);
                Assert.AreEqual(model.Data.Authorizations[i].RoleDefinitionId, getResult.Data.Authorizations[i].RoleDefinitionId);
            }
            Assert.AreEqual(model.Data.ManagementMode, getResult.Data.ManagementMode);
            if (model.Data.CustomerSupport != null || getResult.Data.CustomerSupport != null)
            {
                Assert.NotNull(model.Data.CustomerSupport);
                Assert.NotNull(getResult.Data.CustomerSupport);
                Assert.AreEqual(model.Data.CustomerSupport.ContactName, getResult.Data.CustomerSupport.ContactName);
                Assert.AreEqual(model.Data.CustomerSupport.Email, getResult.Data.CustomerSupport.Email);
                Assert.AreEqual(model.Data.CustomerSupport.Phone, getResult.Data.CustomerSupport.Phone);
            }
            if (model.Data.SupportUrls != null || getResult.Data.SupportUrls != null)
            {
                Assert.NotNull(model.Data.SupportUrls);
                Assert.NotNull(getResult.Data.SupportUrls);
                Assert.AreEqual(model.Data.SupportUrls.GovernmentCloud, getResult.Data.SupportUrls.GovernmentCloud);
                Assert.AreEqual(model.Data.SupportUrls.PublicAzure, getResult.Data.SupportUrls.PublicAzure);
            }
            if (model.Data.Artifacts != null || getResult.Data.Artifacts != null)
            {
                Assert.NotNull(model.Data.Artifacts);
                Assert.NotNull(getResult.Data.Artifacts);
                Assert.AreEqual(model.Data.Artifacts.Count, getResult.Data.Artifacts.Count);
                for (int i = 0; i < model.Data.Artifacts.Count; ++i)
                {
                    Assert.AreEqual(model.Data.Artifacts[i].Name, getResult.Data.Artifacts[i].Name);
                    Assert.AreEqual(model.Data.Artifacts[i].Uri, getResult.Data.Artifacts[i].Uri);
                    Assert.AreEqual(model.Data.Artifacts[i].ApplicationArtifactType, getResult.Data.Artifacts[i].ApplicationArtifactType);
                }
            }
            if (model.Data.CreatedBy != null || getResult.Data.CreatedBy != null)
            {
                Assert.NotNull(model.Data.CreatedBy);
                Assert.NotNull(getResult.Data.CreatedBy);
                Assert.AreEqual(model.Data.CreatedBy.Oid, getResult.Data.CreatedBy.Oid);
                Assert.AreEqual(model.Data.CreatedBy.Puid, getResult.Data.CreatedBy.Puid);
                Assert.AreEqual(model.Data.CreatedBy.ApplicationId, getResult.Data.CreatedBy.ApplicationId);
            }
            if (model.Data.UpdatedBy != null || getResult.Data.UpdatedBy != null)
            {
                Assert.NotNull(model.Data.UpdatedBy);
                Assert.NotNull(getResult.Data.UpdatedBy);
                Assert.AreEqual(model.Data.UpdatedBy.Oid, getResult.Data.UpdatedBy.Oid);
                Assert.AreEqual(model.Data.UpdatedBy.Puid, getResult.Data.UpdatedBy.Puid);
                Assert.AreEqual(model.Data.UpdatedBy.ApplicationId, getResult.Data.UpdatedBy.ApplicationId);
            }
        }
    }
}<|MERGE_RESOLUTION|>--- conflicted
+++ resolved
@@ -30,13 +30,8 @@
             ApplicationDefinitionData appDefData = CreateApplicationDefinitionData(appDefName);
             ApplicationDefinitionResource appDef = (await rg.GetApplicationDefinitions().CreateOrUpdateAsync(WaitUntil.Completed, appDefName, appDefData)).Value;
             string appName = Recording.GenerateAssetName("application-C-");
-<<<<<<< HEAD
             ArmApplicationData applicationData = CreateApplicationData(appDef.Id, subscription.Id + Recording.GenerateAssetName("/resourceGroups/managed-1-"), Recording.GenerateAssetName("s1"));
-            ArmApplication application = (await rg.GetArmApplications().CreateOrUpdateAsync(WaitUntil.Completed, appName, applicationData)).Value;
-=======
-            ApplicationData applicationData = CreateApplicationData(appDef.Id, subscription.Id + Recording.GenerateAssetName("/resourceGroups/managed-1-"), Recording.GenerateAssetName("s1"));
-            ApplicationResource application = (await rg.GetApplications().CreateOrUpdateAsync(WaitUntil.Completed, appName, applicationData)).Value;
->>>>>>> ac26fe3c
+            ArmApplicationResource application = (await rg.GetArmApplications().CreateOrUpdateAsync(WaitUntil.Completed, appName, applicationData)).Value;
             Assert.AreEqual(appName, application.Data.Name);
             Assert.ThrowsAsync<ArgumentNullException>(async () => _ = await rg.GetArmApplications().CreateOrUpdateAsync(WaitUntil.Completed, null, applicationData));
             Assert.ThrowsAsync<ArgumentNullException>(async () => _ = await rg.GetArmApplications().CreateOrUpdateAsync(WaitUntil.Completed, appName, null));
@@ -104,24 +99,14 @@
             ApplicationDefinitionData appDefData = CreateApplicationDefinitionData(appDefName);
             ApplicationDefinitionResource appDef = (await rg.GetApplicationDefinitions().CreateOrUpdateAsync(WaitUntil.Completed, appDefName, appDefData)).Value;
             string appName = Recording.GenerateAssetName("application-G-");
-<<<<<<< HEAD
             ArmApplicationData applicationData = CreateApplicationData(appDef.Id, subscription.Id + Recording.GenerateAssetName("/resourceGroups/managed-4-"), Recording.GenerateAssetName("s4"));
-            ArmApplication application = (await rg.GetArmApplications().CreateOrUpdateAsync(WaitUntil.Completed, appName, applicationData)).Value;
-            ArmApplication getApplication = await rg.GetArmApplications().GetAsync(appName);
-=======
-            ApplicationData applicationData = CreateApplicationData(appDef.Id, subscription.Id + Recording.GenerateAssetName("/resourceGroups/managed-4-"), Recording.GenerateAssetName("s4"));
-            ApplicationResource application = (await rg.GetApplications().CreateOrUpdateAsync(WaitUntil.Completed, appName, applicationData)).Value;
-            ApplicationResource getApplication = await rg.GetApplications().GetAsync(appName);
->>>>>>> ac26fe3c
+            ArmApplicationResource application = (await rg.GetArmApplications().CreateOrUpdateAsync(WaitUntil.Completed, appName, applicationData)).Value;
+            ArmApplicationResource getApplication = await rg.GetArmApplications().GetAsync(appName);
             AssertValidApplication(application, getApplication);
             Assert.ThrowsAsync<ArgumentNullException>(async () => _ = await rg.GetArmApplications().GetAsync(null));
         }
 
-<<<<<<< HEAD
-        private static void AssertValidApplication(ArmApplication model, ArmApplication getResult)
-=======
-        private static void AssertValidApplication(ApplicationResource model, ApplicationResource getResult)
->>>>>>> ac26fe3c
+        private static void AssertValidApplication(ArmApplicationResource model, ArmApplicationResource getResult)
         {
             Assert.AreEqual(model.Data.Name, getResult.Data.Name);
             Assert.AreEqual(model.Data.Id, getResult.Data.Id);
