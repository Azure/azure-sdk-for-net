{
  "Entries": [
    {
      "RequestUri": "https://management.azure.com/subscriptions/db1ab6f0-4769-4b27-930e-01e2ef9c123c?api-version=2021-01-01",
      "RequestMethod": "GET",
      "RequestHeaders": {
        "Accept": "application/json",
        "Authorization": "Sanitized",
        "traceparent": "00-b029f6eaa2862038f8ff6a443559e8a8-7d36e37d3653a052-00",
        "User-Agent": "azsdk-net-ResourceManager/1.4.0-alpha.20230107.1 (.NET 6.0.12; Microsoft Windows 10.0.22621)",
        "x-ms-client-request-id": "1d21d61350408185a351bb381fac4a60",
        "x-ms-return-client-request-id": "true"
      },
      "RequestBody": null,
      "StatusCode": 200,
      "ResponseHeaders": {
        "Cache-Control": "no-cache",
        "Content-Length": "748",
        "Content-Type": "application/json; charset=utf-8",
        "Date": "Tue, 10 Jan 2023 07:04:09 GMT",
        "Expires": "-1",
        "Pragma": "no-cache",
        "Strict-Transport-Security": "max-age=31536000; includeSubDomains",
        "X-Content-Type-Options": "nosniff",
        "x-ms-correlation-request-id": "585ca5e8-4d72-43cb-9d4e-1dbaa9a67252",
        "x-ms-ratelimit-remaining-subscription-reads": "11968",
        "x-ms-request-id": "585ca5e8-4d72-43cb-9d4e-1dbaa9a67252",
        "x-ms-routing-request-id": "SOUTHEASTASIA:20230110T070409Z:585ca5e8-4d72-43cb-9d4e-1dbaa9a67252"
      },
      "ResponseBody": {
        "id": "/subscriptions/db1ab6f0-4769-4b27-930e-01e2ef9c123c",
        "authorizationSource": "RoleBased",
        "managedByTenants": [],
        "tags": {
          "TagKey-9823": "TagValue-1254",
          "TagKey-3481": "TagValue-320",
          "TagKey-4926": "TagValue-1187",
          "TagKey-751": "TagValue-3921",
          "TagKey-1866": "TagValue-8559",
          "TagKey-3094": "TagValue-9190",
          "TagKey-2449": "TagValue-9",
          "TagKey-8379": "TagValue-164",
          "TagKey-7470": "TagValue-2205",
          "TagKey-4236": "TagValue-3698",
          "TagKey-5316": "TagValue-2725"
        },
        "subscriptionId": "db1ab6f0-4769-4b27-930e-01e2ef9c123c",
        "tenantId": "72f988bf-86f1-41af-91ab-2d7cd011db47",
        "displayName": ".NET Mgmt SDK Test with TTL = 1 Day",
        "state": "Enabled",
        "subscriptionPolicies": {
          "locationPlacementId": "Internal_2014-09-01",
          "quotaId": "Internal_2014-09-01",
          "spendingLimit": "Off"
        }
      }
    },
    {
<<<<<<< HEAD
      "RequestUri": "https://management.azure.com/subscriptions/db1ab6f0-4769-4b27-930e-01e2ef9c123c/resourcegroups/testRg-4-6645?api-version=2022-09-01",
=======
      "RequestUri": "https://management.azure.com/subscriptions/87082bb7-c39f-42d2-83b6-4980444c7397/resourcegroups/testRg-4-8404?api-version=**",
>>>>>>> a339cbc5
      "RequestMethod": "PUT",
      "RequestHeaders": {
        "Accept": "application/json",
        "Authorization": "Sanitized",
        "Content-Length": "22",
        "Content-Type": "application/json",
        "traceparent": "00-7e437c97b5844554d5d6448ba1b70aef-9aab304e96e9d5ea-00",
        "User-Agent": "azsdk-net-ResourceManager/1.4.0-alpha.20230107.1 (.NET 6.0.12; Microsoft Windows 10.0.22621)",
        "x-ms-client-request-id": "7b63f9785cd4fd1a267d02a3a4716c9b",
        "x-ms-return-client-request-id": "true"
      },
      "RequestBody": {
        "location": "westus2"
      },
      "StatusCode": 201,
      "ResponseHeaders": {
        "Cache-Control": "no-cache",
        "Content-Length": "224",
        "Content-Type": "application/json; charset=utf-8",
        "Date": "Tue, 10 Jan 2023 07:04:10 GMT",
        "Expires": "-1",
        "Pragma": "no-cache",
        "Strict-Transport-Security": "max-age=31536000; includeSubDomains",
        "X-Content-Type-Options": "nosniff",
        "x-ms-correlation-request-id": "87acf7db-2dab-4206-a3b6-d0b8e30f2755",
        "x-ms-ratelimit-remaining-subscription-writes": "1195",
        "x-ms-request-id": "87acf7db-2dab-4206-a3b6-d0b8e30f2755",
        "x-ms-routing-request-id": "SOUTHEASTASIA:20230110T070410Z:87acf7db-2dab-4206-a3b6-d0b8e30f2755"
      },
      "ResponseBody": {
        "id": "/subscriptions/db1ab6f0-4769-4b27-930e-01e2ef9c123c/resourceGroups/testRg-4-6645",
        "name": "testRg-4-6645",
        "type": "Microsoft.Resources/resourceGroups",
        "location": "westus2",
        "properties": {
          "provisioningState": "Succeeded"
        }
      }
    },
    {
      "RequestUri": "https://management.azure.com/subscriptions/db1ab6f0-4769-4b27-930e-01e2ef9c123c/resourceGroups/testRg-4-6645/providers/Microsoft.Resources/deployments/deployEx-D-4421?api-version=2022-09-01",
      "RequestMethod": "PUT",
      "RequestHeaders": {
        "Accept": "application/json",
        "Authorization": "Sanitized",
        "Content-Length": "267",
        "Content-Type": "application/json",
        "traceparent": "00-78077c3a9dfae0e27cef3b0599b916a0-b60207900fd53cef-00",
        "User-Agent": "azsdk-net-ResourceManager.Resources/1.4.0-alpha.20230110.1 (.NET 6.0.12; Microsoft Windows 10.0.22621)",
        "x-ms-client-request-id": "49b4d096affce897dd240eeeee7b1eae",
        "x-ms-return-client-request-id": "true"
      },
      "RequestBody": {
        "properties": {
          "templateLink": {
            "uri": "https://raw.githubusercontent.com/Azure/azure-quickstart-templates/master/quickstarts/microsoft.storage/storage-account-create/azuredeploy.json"
          },
          "parameters": {
            "storageAccountType": {
              "value": "Standard_GRS"
            }
          },
          "mode": "Incremental"
        }
      },
      "StatusCode": 201,
      "ResponseHeaders": {
        "Azure-AsyncOperation": "https://management.azure.com/subscriptions/db1ab6f0-4769-4b27-930e-01e2ef9c123c/resourcegroups/testRg-4-6645/providers/Microsoft.Resources/deployments/deployEx-D-4421/operationStatuses/08585282726336302193?api-version=2022-09-01",
        "Cache-Control": "no-cache",
        "Content-Length": "972",
        "Content-Type": "application/json; charset=utf-8",
        "Date": "Tue, 10 Jan 2023 07:04:12 GMT",
        "Expires": "-1",
        "Pragma": "no-cache",
        "Strict-Transport-Security": "max-age=31536000; includeSubDomains",
        "X-Content-Type-Options": "nosniff",
        "x-ms-correlation-request-id": "d7bbdeb1-cbaf-4a7b-856f-41e004b792a5",
        "x-ms-ratelimit-remaining-subscription-writes": "1194",
        "x-ms-request-id": "d7bbdeb1-cbaf-4a7b-856f-41e004b792a5",
        "x-ms-routing-request-id": "SOUTHEASTASIA:20230110T070413Z:d7bbdeb1-cbaf-4a7b-856f-41e004b792a5"
      },
      "ResponseBody": {
        "id": "/subscriptions/db1ab6f0-4769-4b27-930e-01e2ef9c123c/resourceGroups/testRg-4-6645/providers/Microsoft.Resources/deployments/deployEx-D-4421",
        "name": "deployEx-D-4421",
        "type": "Microsoft.Resources/deployments",
        "properties": {
          "templateLink": {
            "uri": "https://raw.githubusercontent.com/Azure/azure-quickstart-templates/master/quickstarts/microsoft.storage/storage-account-create/azuredeploy.json",
            "contentVersion": "1.0.0.0"
          },
          "templateHash": "4423847801202994493",
          "parameters": {
            "storageAccountType": {
              "type": "String",
              "value": "Standard_GRS"
            },
            "location": {
              "type": "String",
              "value": "westus2"
            },
            "storageAccountName": {
              "type": "String",
              "value": "storegnhmoulnr6kiq"
            }
          },
          "mode": "Incremental",
          "provisioningState": "Accepted",
          "timestamp": "2023-01-10T07:04:12.5120866Z",
          "duration": "PT0.0001653S",
          "correlationId": "d7bbdeb1-cbaf-4a7b-856f-41e004b792a5",
          "providers": [
            {
              "namespace": "Microsoft.Storage",
              "resourceTypes": [
                {
                  "resourceType": "storageAccounts",
                  "locations": [
                    "westus2"
                  ]
                }
              ]
            }
          ],
          "dependencies": []
        }
      }
    },
    {
      "RequestUri": "https://management.azure.com/subscriptions/db1ab6f0-4769-4b27-930e-01e2ef9c123c/resourcegroups/testRg-4-6645/providers/Microsoft.Resources/deployments/deployEx-D-4421/operationStatuses/08585282726336302193?api-version=2022-09-01",
      "RequestMethod": "GET",
      "RequestHeaders": {
        "Authorization": "Sanitized",
        "traceparent": "00-78077c3a9dfae0e27cef3b0599b916a0-3726bf797974d76d-00",
        "User-Agent": "azsdk-net-ResourceManager/1.4.0-alpha.20230107.1 (.NET 6.0.12; Microsoft Windows 10.0.22621)",
        "x-ms-client-request-id": "7a15b39d63ab4a7bcc93f7370b0f3702",
        "x-ms-return-client-request-id": "true"
      },
      "RequestBody": null,
      "StatusCode": 200,
      "ResponseHeaders": {
        "Cache-Control": "no-cache",
        "Content-Length": "20",
        "Content-Type": "application/json; charset=utf-8",
        "Date": "Tue, 10 Jan 2023 07:04:13 GMT",
        "Expires": "-1",
        "Pragma": "no-cache",
        "Strict-Transport-Security": "max-age=31536000; includeSubDomains",
        "X-Content-Type-Options": "nosniff",
        "x-ms-correlation-request-id": "b4f17efe-8e44-4e6a-8f94-7cf267cf99df",
        "x-ms-ratelimit-remaining-subscription-reads": "11967",
        "x-ms-request-id": "b4f17efe-8e44-4e6a-8f94-7cf267cf99df",
        "x-ms-routing-request-id": "SOUTHEASTASIA:20230110T070414Z:b4f17efe-8e44-4e6a-8f94-7cf267cf99df"
      },
      "ResponseBody": {
        "status": "Running"
      }
    },
    {
      "RequestUri": "https://management.azure.com/subscriptions/db1ab6f0-4769-4b27-930e-01e2ef9c123c/resourcegroups/testRg-4-6645/providers/Microsoft.Resources/deployments/deployEx-D-4421/operationStatuses/08585282726336302193?api-version=2022-09-01",
      "RequestMethod": "GET",
      "RequestHeaders": {
        "Authorization": "Sanitized",
        "traceparent": "00-78077c3a9dfae0e27cef3b0599b916a0-b20fb868f3760c05-00",
        "User-Agent": "azsdk-net-ResourceManager/1.4.0-alpha.20230107.1 (.NET 6.0.12; Microsoft Windows 10.0.22621)",
        "x-ms-client-request-id": "886ef5e47d00579f55ad29e2db150ade",
        "x-ms-return-client-request-id": "true"
      },
      "RequestBody": null,
      "StatusCode": 200,
      "ResponseHeaders": {
        "Cache-Control": "no-cache",
        "Content-Length": "20",
        "Content-Type": "application/json; charset=utf-8",
        "Date": "Tue, 10 Jan 2023 07:04:15 GMT",
        "Expires": "-1",
        "Pragma": "no-cache",
        "Strict-Transport-Security": "max-age=31536000; includeSubDomains",
        "X-Content-Type-Options": "nosniff",
        "x-ms-correlation-request-id": "57d1b62e-f08d-4401-b8b5-2c5e1aae715b",
        "x-ms-ratelimit-remaining-subscription-reads": "11966",
        "x-ms-request-id": "57d1b62e-f08d-4401-b8b5-2c5e1aae715b",
        "x-ms-routing-request-id": "SOUTHEASTASIA:20230110T070415Z:57d1b62e-f08d-4401-b8b5-2c5e1aae715b"
      },
      "ResponseBody": {
        "status": "Running"
      }
    },
    {
      "RequestUri": "https://management.azure.com/subscriptions/db1ab6f0-4769-4b27-930e-01e2ef9c123c/resourcegroups/testRg-4-6645/providers/Microsoft.Resources/deployments/deployEx-D-4421/operationStatuses/08585282726336302193?api-version=2022-09-01",
      "RequestMethod": "GET",
      "RequestHeaders": {
        "Authorization": "Sanitized",
        "traceparent": "00-78077c3a9dfae0e27cef3b0599b916a0-6aa611bfbacf5711-00",
        "User-Agent": "azsdk-net-ResourceManager/1.4.0-alpha.20230107.1 (.NET 6.0.12; Microsoft Windows 10.0.22621)",
        "x-ms-client-request-id": "3b51bf44a465d2026d2151394842fa0f",
        "x-ms-return-client-request-id": "true"
      },
      "RequestBody": null,
      "StatusCode": 200,
      "ResponseHeaders": {
        "Cache-Control": "no-cache",
        "Content-Length": "20",
        "Content-Type": "application/json; charset=utf-8",
        "Date": "Tue, 10 Jan 2023 07:04:16 GMT",
        "Expires": "-1",
        "Pragma": "no-cache",
        "Strict-Transport-Security": "max-age=31536000; includeSubDomains",
        "X-Content-Type-Options": "nosniff",
        "x-ms-correlation-request-id": "f72fa495-d8ef-4e43-b620-9d036d997741",
        "x-ms-ratelimit-remaining-subscription-reads": "11965",
        "x-ms-request-id": "f72fa495-d8ef-4e43-b620-9d036d997741",
        "x-ms-routing-request-id": "SOUTHEASTASIA:20230110T070417Z:f72fa495-d8ef-4e43-b620-9d036d997741"
      },
      "ResponseBody": {
        "status": "Running"
      }
    },
    {
      "RequestUri": "https://management.azure.com/subscriptions/db1ab6f0-4769-4b27-930e-01e2ef9c123c/resourcegroups/testRg-4-6645/providers/Microsoft.Resources/deployments/deployEx-D-4421/operationStatuses/08585282726336302193?api-version=2022-09-01",
      "RequestMethod": "GET",
      "RequestHeaders": {
        "Authorization": "Sanitized",
        "traceparent": "00-78077c3a9dfae0e27cef3b0599b916a0-9d6a2f1c0cc33f09-00",
        "User-Agent": "azsdk-net-ResourceManager/1.4.0-alpha.20230107.1 (.NET 6.0.12; Microsoft Windows 10.0.22621)",
        "x-ms-client-request-id": "e89ed1e2578f1f4e13be24fe39986eb7",
        "x-ms-return-client-request-id": "true"
      },
      "RequestBody": null,
      "StatusCode": 200,
      "ResponseHeaders": {
        "Cache-Control": "no-cache",
        "Content-Length": "20",
        "Content-Type": "application/json; charset=utf-8",
        "Date": "Tue, 10 Jan 2023 07:04:17 GMT",
        "Expires": "-1",
        "Pragma": "no-cache",
        "Strict-Transport-Security": "max-age=31536000; includeSubDomains",
        "X-Content-Type-Options": "nosniff",
        "x-ms-correlation-request-id": "58254ec9-76cb-476a-b7c8-1d5b11ee0f67",
        "x-ms-ratelimit-remaining-subscription-reads": "11964",
        "x-ms-request-id": "58254ec9-76cb-476a-b7c8-1d5b11ee0f67",
        "x-ms-routing-request-id": "SOUTHEASTASIA:20230110T070418Z:58254ec9-76cb-476a-b7c8-1d5b11ee0f67"
      },
      "ResponseBody": {
        "status": "Running"
      }
    },
    {
      "RequestUri": "https://management.azure.com/subscriptions/db1ab6f0-4769-4b27-930e-01e2ef9c123c/resourcegroups/testRg-4-6645/providers/Microsoft.Resources/deployments/deployEx-D-4421/operationStatuses/08585282726336302193?api-version=2022-09-01",
      "RequestMethod": "GET",
      "RequestHeaders": {
        "Authorization": "Sanitized",
        "traceparent": "00-78077c3a9dfae0e27cef3b0599b916a0-7f2318a598bbe3b8-00",
        "User-Agent": "azsdk-net-ResourceManager/1.4.0-alpha.20230107.1 (.NET 6.0.12; Microsoft Windows 10.0.22621)",
        "x-ms-client-request-id": "4cf31888fcbe3f9cf39c1ade2c650f13",
        "x-ms-return-client-request-id": "true"
      },
      "RequestBody": null,
      "StatusCode": 200,
      "ResponseHeaders": {
        "Cache-Control": "no-cache",
        "Content-Length": "20",
        "Content-Type": "application/json; charset=utf-8",
        "Date": "Tue, 10 Jan 2023 07:04:20 GMT",
        "Expires": "-1",
        "Pragma": "no-cache",
        "Strict-Transport-Security": "max-age=31536000; includeSubDomains",
        "X-Content-Type-Options": "nosniff",
        "x-ms-correlation-request-id": "44daef97-2b2e-474b-8839-25a050a1df85",
        "x-ms-ratelimit-remaining-subscription-reads": "11963",
        "x-ms-request-id": "44daef97-2b2e-474b-8839-25a050a1df85",
        "x-ms-routing-request-id": "SOUTHEASTASIA:20230110T070421Z:44daef97-2b2e-474b-8839-25a050a1df85"
      },
      "ResponseBody": {
        "status": "Running"
      }
    },
    {
      "RequestUri": "https://management.azure.com/subscriptions/db1ab6f0-4769-4b27-930e-01e2ef9c123c/resourcegroups/testRg-4-6645/providers/Microsoft.Resources/deployments/deployEx-D-4421/operationStatuses/08585282726336302193?api-version=2022-09-01",
      "RequestMethod": "GET",
      "RequestHeaders": {
        "Authorization": "Sanitized",
        "traceparent": "00-78077c3a9dfae0e27cef3b0599b916a0-739435ac42ca91b5-00",
        "User-Agent": "azsdk-net-ResourceManager/1.4.0-alpha.20230107.1 (.NET 6.0.12; Microsoft Windows 10.0.22621)",
        "x-ms-client-request-id": "0a0019b22276ed4f703227a7800398d5",
        "x-ms-return-client-request-id": "true"
      },
      "RequestBody": null,
      "StatusCode": 200,
      "ResponseHeaders": {
        "Cache-Control": "no-cache",
        "Content-Length": "20",
        "Content-Type": "application/json; charset=utf-8",
        "Date": "Tue, 10 Jan 2023 07:04:24 GMT",
        "Expires": "-1",
        "Pragma": "no-cache",
        "Strict-Transport-Security": "max-age=31536000; includeSubDomains",
        "X-Content-Type-Options": "nosniff",
        "x-ms-correlation-request-id": "bfb62d08-649b-486d-8bf9-d006bf9b4db5",
        "x-ms-ratelimit-remaining-subscription-reads": "11962",
        "x-ms-request-id": "bfb62d08-649b-486d-8bf9-d006bf9b4db5",
        "x-ms-routing-request-id": "SOUTHEASTASIA:20230110T070425Z:bfb62d08-649b-486d-8bf9-d006bf9b4db5"
      },
      "ResponseBody": {
        "status": "Running"
      }
    },
    {
      "RequestUri": "https://management.azure.com/subscriptions/db1ab6f0-4769-4b27-930e-01e2ef9c123c/resourcegroups/testRg-4-6645/providers/Microsoft.Resources/deployments/deployEx-D-4421/operationStatuses/08585282726336302193?api-version=2022-09-01",
      "RequestMethod": "GET",
      "RequestHeaders": {
        "Authorization": "Sanitized",
        "traceparent": "00-78077c3a9dfae0e27cef3b0599b916a0-7a7bb740dfa4690f-00",
        "User-Agent": "azsdk-net-ResourceManager/1.4.0-alpha.20230107.1 (.NET 6.0.12; Microsoft Windows 10.0.22621)",
        "x-ms-client-request-id": "2fb19ab3ae4fe551345ef4f33c6ff2ae",
        "x-ms-return-client-request-id": "true"
      },
      "RequestBody": null,
      "StatusCode": 200,
      "ResponseHeaders": {
        "Cache-Control": "no-cache",
        "Content-Length": "20",
        "Content-Type": "application/json; charset=utf-8",
        "Date": "Tue, 10 Jan 2023 07:04:33 GMT",
        "Expires": "-1",
        "Pragma": "no-cache",
        "Strict-Transport-Security": "max-age=31536000; includeSubDomains",
        "X-Content-Type-Options": "nosniff",
        "x-ms-correlation-request-id": "a64a9673-cfa6-4c6d-80be-13734baf45ca",
        "x-ms-ratelimit-remaining-subscription-reads": "11961",
        "x-ms-request-id": "a64a9673-cfa6-4c6d-80be-13734baf45ca",
        "x-ms-routing-request-id": "SOUTHEASTASIA:20230110T070434Z:a64a9673-cfa6-4c6d-80be-13734baf45ca"
      },
      "ResponseBody": {
        "status": "Running"
      }
    },
    {
      "RequestUri": "https://management.azure.com/subscriptions/db1ab6f0-4769-4b27-930e-01e2ef9c123c/resourcegroups/testRg-4-6645/providers/Microsoft.Resources/deployments/deployEx-D-4421/operationStatuses/08585282726336302193?api-version=2022-09-01",
      "RequestMethod": "GET",
      "RequestHeaders": {
        "Authorization": "Sanitized",
        "traceparent": "00-78077c3a9dfae0e27cef3b0599b916a0-8d4db139d56184a3-00",
        "User-Agent": "azsdk-net-ResourceManager/1.4.0-alpha.20230107.1 (.NET 6.0.12; Microsoft Windows 10.0.22621)",
        "x-ms-client-request-id": "1f4c11ae63986540c906db8cd5f5bfef",
        "x-ms-return-client-request-id": "true"
      },
      "RequestBody": null,
      "StatusCode": 200,
      "ResponseHeaders": {
        "Cache-Control": "no-cache",
        "Content-Length": "22",
        "Content-Type": "application/json; charset=utf-8",
        "Date": "Tue, 10 Jan 2023 07:04:50 GMT",
        "Expires": "-1",
        "Pragma": "no-cache",
        "Strict-Transport-Security": "max-age=31536000; includeSubDomains",
        "X-Content-Type-Options": "nosniff",
        "x-ms-correlation-request-id": "dce09c70-964e-44a6-a80c-3c5a8e3f5b5f",
        "x-ms-ratelimit-remaining-subscription-reads": "11960",
        "x-ms-request-id": "dce09c70-964e-44a6-a80c-3c5a8e3f5b5f",
        "x-ms-routing-request-id": "SOUTHEASTASIA:20230110T070450Z:dce09c70-964e-44a6-a80c-3c5a8e3f5b5f"
      },
      "ResponseBody": {
        "status": "Succeeded"
      }
    },
    {
      "RequestUri": "https://management.azure.com/subscriptions/db1ab6f0-4769-4b27-930e-01e2ef9c123c/resourceGroups/testRg-4-6645/providers/Microsoft.Resources/deployments/deployEx-D-4421?api-version=2022-09-01",
      "RequestMethod": "GET",
      "RequestHeaders": {
        "Authorization": "Sanitized",
        "traceparent": "00-78077c3a9dfae0e27cef3b0599b916a0-50bf1eed37379043-00",
        "User-Agent": "azsdk-net-ResourceManager/1.4.0-alpha.20230107.1 (.NET 6.0.12; Microsoft Windows 10.0.22621)",
        "x-ms-client-request-id": "912b4503e0b404c3c81ad6172d5bb101",
        "x-ms-return-client-request-id": "true"
      },
      "RequestBody": null,
      "StatusCode": 200,
      "ResponseHeaders": {
        "Cache-Control": "no-cache",
        "Content-Length": "1418",
        "Content-Type": "application/json; charset=utf-8",
        "Date": "Tue, 10 Jan 2023 07:04:50 GMT",
        "Expires": "-1",
        "Pragma": "no-cache",
        "Strict-Transport-Security": "max-age=31536000; includeSubDomains",
        "X-Content-Type-Options": "nosniff",
        "x-ms-correlation-request-id": "605f5bb6-f701-483f-8086-9e8cda51db1f",
        "x-ms-ratelimit-remaining-subscription-reads": "11959",
        "x-ms-request-id": "605f5bb6-f701-483f-8086-9e8cda51db1f",
        "x-ms-routing-request-id": "SOUTHEASTASIA:20230110T070450Z:605f5bb6-f701-483f-8086-9e8cda51db1f"
      },
      "ResponseBody": {
        "id": "/subscriptions/db1ab6f0-4769-4b27-930e-01e2ef9c123c/resourceGroups/testRg-4-6645/providers/Microsoft.Resources/deployments/deployEx-D-4421",
        "name": "deployEx-D-4421",
        "type": "Microsoft.Resources/deployments",
        "properties": {
          "templateLink": {
            "uri": "https://raw.githubusercontent.com/Azure/azure-quickstart-templates/master/quickstarts/microsoft.storage/storage-account-create/azuredeploy.json",
            "contentVersion": "1.0.0.0"
          },
          "templateHash": "4423847801202994493",
          "parameters": {
            "storageAccountType": {
              "type": "String",
              "value": "Standard_GRS"
            },
            "location": {
              "type": "String",
              "value": "westus2"
            },
            "storageAccountName": {
              "type": "String",
              "value": "storegnhmoulnr6kiq"
            }
          },
          "mode": "Incremental",
          "provisioningState": "Succeeded",
          "timestamp": "2023-01-10T07:04:43.5132151Z",
          "duration": "PT31.0012938S",
          "correlationId": "d7bbdeb1-cbaf-4a7b-856f-41e004b792a5",
          "providers": [
            {
              "namespace": "Microsoft.Storage",
              "resourceTypes": [
                {
                  "resourceType": "storageAccounts",
                  "locations": [
                    "westus2"
                  ]
                }
              ]
            }
          ],
          "dependencies": [],
          "outputs": {
            "storageAccountName": {
              "type": "String",
              "value": "storegnhmoulnr6kiq"
            },
            "storageAccountId": {
              "type": "String",
              "value": "/subscriptions/db1ab6f0-4769-4b27-930e-01e2ef9c123c/resourceGroups/testRg-4-6645/providers/Microsoft.Storage/storageAccounts/storegnhmoulnr6kiq"
            }
          },
          "outputResources": [
            {
              "id": "/subscriptions/db1ab6f0-4769-4b27-930e-01e2ef9c123c/resourceGroups/testRg-4-6645/providers/Microsoft.Storage/storageAccounts/storegnhmoulnr6kiq"
            }
          ]
        }
      }
    },
    {
      "RequestUri": "https://management.azure.com/subscriptions/db1ab6f0-4769-4b27-930e-01e2ef9c123c/resourceGroups/testRg-4-6645/providers/Microsoft.Resources/deployments/deployEx-D-4421?api-version=2022-09-01",
      "RequestMethod": "DELETE",
      "RequestHeaders": {
        "Accept": "application/json",
        "Authorization": "Sanitized",
        "traceparent": "00-817656f5cefd14e33415dccded322f97-992a43ac22cb6b64-00",
        "User-Agent": "azsdk-net-ResourceManager.Resources/1.4.0-alpha.20230110.1 (.NET 6.0.12; Microsoft Windows 10.0.22621)",
        "x-ms-client-request-id": "6ef8783f79b74f3c5a4b6649d2c4103e",
        "x-ms-return-client-request-id": "true"
      },
      "RequestBody": null,
      "StatusCode": 202,
      "ResponseHeaders": {
        "Cache-Control": "no-cache",
        "Content-Length": "0",
        "Date": "Tue, 10 Jan 2023 07:04:52 GMT",
        "Expires": "-1",
        "Location": "https://management.azure.com/subscriptions/db1ab6f0-4769-4b27-930e-01e2ef9c123c/operationresults/eyJqb2JJZCI6IkRlcGxveW1lbnREZWxldGlvbkpvYi1HTlMtVEVTVFJHOjJENDoyRDY2NDUtREVQTE9ZRVg6MkREOjJENDQyMS0iLCJqb2JMb2NhdGlvbiI6Indlc3R1czIifQ?api-version=2022-09-01",
        "Pragma": "no-cache",
        "Retry-After": "15",
        "Strict-Transport-Security": "max-age=31536000; includeSubDomains",
        "X-Content-Type-Options": "nosniff",
        "x-ms-correlation-request-id": "a5ab8274-6a13-40a1-af78-dec103581e69",
        "x-ms-ratelimit-remaining-subscription-deletes": "14999",
        "x-ms-request-id": "a5ab8274-6a13-40a1-af78-dec103581e69",
        "x-ms-routing-request-id": "SOUTHEASTASIA:20230110T070452Z:a5ab8274-6a13-40a1-af78-dec103581e69"
      },
      "ResponseBody": null
    },
    {
      "RequestUri": "https://management.azure.com/subscriptions/db1ab6f0-4769-4b27-930e-01e2ef9c123c/operationresults/eyJqb2JJZCI6IkRlcGxveW1lbnREZWxldGlvbkpvYi1HTlMtVEVTVFJHOjJENDoyRDY2NDUtREVQTE9ZRVg6MkREOjJENDQyMS0iLCJqb2JMb2NhdGlvbiI6Indlc3R1czIifQ?api-version=2022-09-01",
      "RequestMethod": "GET",
      "RequestHeaders": {
        "Authorization": "Sanitized",
        "traceparent": "00-817656f5cefd14e33415dccded322f97-639d0405adcca771-00",
        "User-Agent": "azsdk-net-ResourceManager/1.4.0-alpha.20230107.1 (.NET 6.0.12; Microsoft Windows 10.0.22621)",
        "x-ms-client-request-id": "5d4dda5550fc8a3709db37687a7a3104",
        "x-ms-return-client-request-id": "true"
      },
      "RequestBody": null,
      "StatusCode": 202,
      "ResponseHeaders": {
        "Cache-Control": "no-cache",
        "Content-Length": "0",
        "Date": "Tue, 10 Jan 2023 07:04:53 GMT",
        "Expires": "-1",
        "Location": "https://management.azure.com/subscriptions/db1ab6f0-4769-4b27-930e-01e2ef9c123c/operationresults/eyJqb2JJZCI6IkRlcGxveW1lbnREZWxldGlvbkpvYi1HTlMtVEVTVFJHOjJENDoyRDY2NDUtREVQTE9ZRVg6MkREOjJENDQyMS0iLCJqb2JMb2NhdGlvbiI6Indlc3R1czIifQ?api-version=2022-09-01",
        "Pragma": "no-cache",
        "Retry-After": "15",
        "Strict-Transport-Security": "max-age=31536000; includeSubDomains",
        "X-Content-Type-Options": "nosniff",
        "x-ms-correlation-request-id": "0b1d4625-6fec-4558-b233-7d65c76fd751",
        "x-ms-ratelimit-remaining-subscription-reads": "11958",
        "x-ms-request-id": "0b1d4625-6fec-4558-b233-7d65c76fd751",
        "x-ms-routing-request-id": "SOUTHEASTASIA:20230110T070453Z:0b1d4625-6fec-4558-b233-7d65c76fd751"
      },
      "ResponseBody": null
    },
    {
      "RequestUri": "https://management.azure.com/subscriptions/db1ab6f0-4769-4b27-930e-01e2ef9c123c/operationresults/eyJqb2JJZCI6IkRlcGxveW1lbnREZWxldGlvbkpvYi1HTlMtVEVTVFJHOjJENDoyRDY2NDUtREVQTE9ZRVg6MkREOjJENDQyMS0iLCJqb2JMb2NhdGlvbiI6Indlc3R1czIifQ?api-version=2022-09-01",
      "RequestMethod": "GET",
      "RequestHeaders": {
        "Authorization": "Sanitized",
        "traceparent": "00-817656f5cefd14e33415dccded322f97-cb88b24697ab59ca-00",
        "User-Agent": "azsdk-net-ResourceManager/1.4.0-alpha.20230107.1 (.NET 6.0.12; Microsoft Windows 10.0.22621)",
        "x-ms-client-request-id": "2878970aba6cddbc7e2b216f22bdc131",
        "x-ms-return-client-request-id": "true"
      },
      "RequestBody": null,
      "StatusCode": 204,
      "ResponseHeaders": {
        "Cache-Control": "no-cache",
        "Date": "Tue, 10 Jan 2023 07:05:08 GMT",
        "Expires": "-1",
        "Pragma": "no-cache",
        "Strict-Transport-Security": "max-age=31536000; includeSubDomains",
        "X-Content-Type-Options": "nosniff",
        "x-ms-correlation-request-id": "5aa55b84-26b6-4611-b651-15b328b0bba3",
        "x-ms-ratelimit-remaining-subscription-reads": "11957",
        "x-ms-request-id": "5aa55b84-26b6-4611-b651-15b328b0bba3",
        "x-ms-routing-request-id": "SOUTHEASTASIA:20230110T070508Z:5aa55b84-26b6-4611-b651-15b328b0bba3"
      },
      "ResponseBody": null
    },
    {
      "RequestUri": "https://management.azure.com/subscriptions/db1ab6f0-4769-4b27-930e-01e2ef9c123c/resourceGroups/testRg-4-6645/providers/Microsoft.Resources/deployments/deployEx-D-4421?api-version=2022-09-01",
      "RequestMethod": "GET",
      "RequestHeaders": {
        "Accept": "application/json",
        "Authorization": "Sanitized",
        "traceparent": "00-ef826c4522ac4a848bbb2ed0954cd581-0e3561d094f6de27-00",
        "User-Agent": "azsdk-net-ResourceManager.Resources/1.4.0-alpha.20230110.1 (.NET 6.0.12; Microsoft Windows 10.0.22621)",
        "x-ms-client-request-id": "f7f4f813b2774e41cd65ec682a9153d2",
        "x-ms-return-client-request-id": "true"
      },
      "RequestBody": null,
      "StatusCode": 404,
      "ResponseHeaders": {
        "Cache-Control": "no-cache",
        "Content-Length": "100",
        "Content-Type": "application/json; charset=utf-8",
        "Date": "Tue, 10 Jan 2023 07:05:08 GMT",
        "Expires": "-1",
        "Pragma": "no-cache",
        "Strict-Transport-Security": "max-age=31536000; includeSubDomains",
        "X-Content-Type-Options": "nosniff",
<<<<<<< HEAD
        "x-ms-correlation-request-id": "3b0cfdc1-dfa7-4736-8856-6a7a1bdf7bac",
=======
        "x-ms-correlation-request-id": "223ecce5-3498-4949-a9eb-5f6ef983e83c",
        "x-ms-ratelimit-remaining-subscription-reads": "11978",
        "x-ms-request-id": "223ecce5-3498-4949-a9eb-5f6ef983e83c",
        "x-ms-routing-request-id": "SOUTHEASTASIA:20211014T023641Z:223ecce5-3498-4949-a9eb-5f6ef983e83c"
      },
      "ResponseBody": {
        "status": "Running"
      }
    },
    {
      "RequestUri": "https://management.azure.com/subscriptions/87082bb7-c39f-42d2-83b6-4980444c7397/resourcegroups/testRg-4-8404/providers/Microsoft.Resources/deployments/deployEx-D-6388/operationStatuses/08585674278958022459?api-version=2021-04-01",
      "RequestMethod": "GET",
      "RequestHeaders": {
        "Authorization": "Sanitized",
        "User-Agent": [
          "azsdk-net-ResourceManager/1.0.0-beta.4",
          "(.NET 5.0.11; Microsoft Windows 10.0.19043)"
        ],
        "x-ms-client-request-id": "daf2262c94d366350e125aba4f9ffc13",
        "x-ms-return-client-request-id": "true"
      },
      "RequestBody": null,
      "StatusCode": 200,
      "ResponseHeaders": {
        "Cache-Control": "no-cache",
        "Content-Length": "20",
        "Content-Type": "application/json; charset=utf-8",
        "Date": "Thu, 14 Oct 2021 02:36:41 GMT",
        "Expires": "-1",
        "Pragma": "no-cache",
        "Strict-Transport-Security": "max-age=31536000; includeSubDomains",
        "X-Content-Type-Options": "nosniff",
        "x-ms-correlation-request-id": "799b614a-374b-4b7d-ac82-4b307706a990",
        "x-ms-ratelimit-remaining-subscription-reads": "11977",
        "x-ms-request-id": "799b614a-374b-4b7d-ac82-4b307706a990",
        "x-ms-routing-request-id": "SOUTHEASTASIA:20211014T023641Z:799b614a-374b-4b7d-ac82-4b307706a990"
      },
      "ResponseBody": {
        "status": "Running"
      }
    },
    {
      "RequestUri": "https://management.azure.com/subscriptions/87082bb7-c39f-42d2-83b6-4980444c7397/resourcegroups/testRg-4-8404/providers/Microsoft.Resources/deployments/deployEx-D-6388/operationStatuses/08585674278958022459?api-version=2021-04-01",
      "RequestMethod": "GET",
      "RequestHeaders": {
        "Authorization": "Sanitized",
        "User-Agent": [
          "azsdk-net-ResourceManager/1.0.0-beta.4",
          "(.NET 5.0.11; Microsoft Windows 10.0.19043)"
        ],
        "x-ms-client-request-id": "658360fd9fde19acf655b5175182aed7",
        "x-ms-return-client-request-id": "true"
      },
      "RequestBody": null,
      "StatusCode": 200,
      "ResponseHeaders": {
        "Cache-Control": "no-cache",
        "Content-Length": "20",
        "Content-Type": "application/json; charset=utf-8",
        "Date": "Thu, 14 Oct 2021 02:36:42 GMT",
        "Expires": "-1",
        "Pragma": "no-cache",
        "Strict-Transport-Security": "max-age=31536000; includeSubDomains",
        "X-Content-Type-Options": "nosniff",
        "x-ms-correlation-request-id": "8647c1b2-3c4a-4bdb-a97a-a171a98a5cef",
        "x-ms-ratelimit-remaining-subscription-reads": "11976",
        "x-ms-request-id": "8647c1b2-3c4a-4bdb-a97a-a171a98a5cef",
        "x-ms-routing-request-id": "SOUTHEASTASIA:20211014T023642Z:8647c1b2-3c4a-4bdb-a97a-a171a98a5cef"
      },
      "ResponseBody": {
        "status": "Running"
      }
    },
    {
      "RequestUri": "https://management.azure.com/subscriptions/87082bb7-c39f-42d2-83b6-4980444c7397/resourcegroups/testRg-4-8404/providers/Microsoft.Resources/deployments/deployEx-D-6388/operationStatuses/08585674278958022459?api-version=2021-04-01",
      "RequestMethod": "GET",
      "RequestHeaders": {
        "Authorization": "Sanitized",
        "User-Agent": [
          "azsdk-net-ResourceManager/1.0.0-beta.4",
          "(.NET 5.0.11; Microsoft Windows 10.0.19043)"
        ],
        "x-ms-client-request-id": "aecbda946627ca5ff22e0438f7c7c51a",
        "x-ms-return-client-request-id": "true"
      },
      "RequestBody": null,
      "StatusCode": 200,
      "ResponseHeaders": {
        "Cache-Control": "no-cache",
        "Content-Length": "20",
        "Content-Type": "application/json; charset=utf-8",
        "Date": "Thu, 14 Oct 2021 02:36:42 GMT",
        "Expires": "-1",
        "Pragma": "no-cache",
        "Strict-Transport-Security": "max-age=31536000; includeSubDomains",
        "X-Content-Type-Options": "nosniff",
        "x-ms-correlation-request-id": "51a4b391-9214-4329-99d1-98692cf5ccc3",
        "x-ms-ratelimit-remaining-subscription-reads": "11975",
        "x-ms-request-id": "51a4b391-9214-4329-99d1-98692cf5ccc3",
        "x-ms-routing-request-id": "SOUTHEASTASIA:20211014T023642Z:51a4b391-9214-4329-99d1-98692cf5ccc3"
      },
      "ResponseBody": {
        "status": "Running"
      }
    },
    {
      "RequestUri": "https://management.azure.com/subscriptions/87082bb7-c39f-42d2-83b6-4980444c7397/resourcegroups/testRg-4-8404/providers/Microsoft.Resources/deployments/deployEx-D-6388/operationStatuses/08585674278958022459?api-version=2021-04-01",
      "RequestMethod": "GET",
      "RequestHeaders": {
        "Authorization": "Sanitized",
        "User-Agent": [
          "azsdk-net-ResourceManager/1.0.0-beta.4",
          "(.NET 5.0.11; Microsoft Windows 10.0.19043)"
        ],
        "x-ms-client-request-id": "5c803dc410cd8d6679d9e47edf1d148c",
        "x-ms-return-client-request-id": "true"
      },
      "RequestBody": null,
      "StatusCode": 200,
      "ResponseHeaders": {
        "Cache-Control": "no-cache",
        "Content-Length": "20",
        "Content-Type": "application/json; charset=utf-8",
        "Date": "Thu, 14 Oct 2021 02:36:42 GMT",
        "Expires": "-1",
        "Pragma": "no-cache",
        "Strict-Transport-Security": "max-age=31536000; includeSubDomains",
        "X-Content-Type-Options": "nosniff",
        "x-ms-correlation-request-id": "08a41097-d55b-492e-939b-e936900d533b",
        "x-ms-ratelimit-remaining-subscription-reads": "11974",
        "x-ms-request-id": "08a41097-d55b-492e-939b-e936900d533b",
        "x-ms-routing-request-id": "SOUTHEASTASIA:20211014T023642Z:08a41097-d55b-492e-939b-e936900d533b"
      },
      "ResponseBody": {
        "status": "Running"
      }
    },
    {
      "RequestUri": "https://management.azure.com/subscriptions/87082bb7-c39f-42d2-83b6-4980444c7397/resourcegroups/testRg-4-8404/providers/Microsoft.Resources/deployments/deployEx-D-6388/operationStatuses/08585674278958022459?api-version=2021-04-01",
      "RequestMethod": "GET",
      "RequestHeaders": {
        "Authorization": "Sanitized",
        "User-Agent": [
          "azsdk-net-ResourceManager/1.0.0-beta.4",
          "(.NET 5.0.11; Microsoft Windows 10.0.19043)"
        ],
        "x-ms-client-request-id": "752683644dd496ec00b972b09b74212e",
        "x-ms-return-client-request-id": "true"
      },
      "RequestBody": null,
      "StatusCode": 200,
      "ResponseHeaders": {
        "Cache-Control": "no-cache",
        "Content-Length": "20",
        "Content-Type": "application/json; charset=utf-8",
        "Date": "Thu, 14 Oct 2021 02:36:43 GMT",
        "Expires": "-1",
        "Pragma": "no-cache",
        "Strict-Transport-Security": "max-age=31536000; includeSubDomains",
        "X-Content-Type-Options": "nosniff",
        "x-ms-correlation-request-id": "201346cc-95ac-4423-be4d-0d3463f423e1",
        "x-ms-ratelimit-remaining-subscription-reads": "11973",
        "x-ms-request-id": "201346cc-95ac-4423-be4d-0d3463f423e1",
        "x-ms-routing-request-id": "SOUTHEASTASIA:20211014T023643Z:201346cc-95ac-4423-be4d-0d3463f423e1"
      },
      "ResponseBody": {
        "status": "Running"
      }
    },
    {
      "RequestUri": "https://management.azure.com/subscriptions/87082bb7-c39f-42d2-83b6-4980444c7397/resourcegroups/testRg-4-8404/providers/Microsoft.Resources/deployments/deployEx-D-6388/operationStatuses/08585674278958022459?api-version=2021-04-01",
      "RequestMethod": "GET",
      "RequestHeaders": {
        "Authorization": "Sanitized",
        "User-Agent": [
          "azsdk-net-ResourceManager/1.0.0-beta.4",
          "(.NET 5.0.11; Microsoft Windows 10.0.19043)"
        ],
        "x-ms-client-request-id": "14539a9052028409733e354d82e1ebd5",
        "x-ms-return-client-request-id": "true"
      },
      "RequestBody": null,
      "StatusCode": 200,
      "ResponseHeaders": {
        "Cache-Control": "no-cache",
        "Content-Length": "20",
        "Content-Type": "application/json; charset=utf-8",
        "Date": "Thu, 14 Oct 2021 02:36:43 GMT",
        "Expires": "-1",
        "Pragma": "no-cache",
        "Strict-Transport-Security": "max-age=31536000; includeSubDomains",
        "X-Content-Type-Options": "nosniff",
        "x-ms-correlation-request-id": "113ed92c-101c-45ec-a80d-12246d39ccec",
        "x-ms-ratelimit-remaining-subscription-reads": "11972",
        "x-ms-request-id": "113ed92c-101c-45ec-a80d-12246d39ccec",
        "x-ms-routing-request-id": "SOUTHEASTASIA:20211014T023643Z:113ed92c-101c-45ec-a80d-12246d39ccec"
      },
      "ResponseBody": {
        "status": "Running"
      }
    },
    {
      "RequestUri": "https://management.azure.com/subscriptions/87082bb7-c39f-42d2-83b6-4980444c7397/resourcegroups/testRg-4-8404/providers/Microsoft.Resources/deployments/deployEx-D-6388/operationStatuses/08585674278958022459?api-version=2021-04-01",
      "RequestMethod": "GET",
      "RequestHeaders": {
        "Authorization": "Sanitized",
        "User-Agent": [
          "azsdk-net-ResourceManager/1.0.0-beta.4",
          "(.NET 5.0.11; Microsoft Windows 10.0.19043)"
        ],
        "x-ms-client-request-id": "74d478194fa0764651e95b149db6f104",
        "x-ms-return-client-request-id": "true"
      },
      "RequestBody": null,
      "StatusCode": 200,
      "ResponseHeaders": {
        "Cache-Control": "no-cache",
        "Content-Length": "20",
        "Content-Type": "application/json; charset=utf-8",
        "Date": "Thu, 14 Oct 2021 02:36:44 GMT",
        "Expires": "-1",
        "Pragma": "no-cache",
        "Strict-Transport-Security": "max-age=31536000; includeSubDomains",
        "X-Content-Type-Options": "nosniff",
        "x-ms-correlation-request-id": "d0878165-8d27-4fae-9758-db40a2809a5e",
        "x-ms-ratelimit-remaining-subscription-reads": "11971",
        "x-ms-request-id": "d0878165-8d27-4fae-9758-db40a2809a5e",
        "x-ms-routing-request-id": "SOUTHEASTASIA:20211014T023644Z:d0878165-8d27-4fae-9758-db40a2809a5e"
      },
      "ResponseBody": {
        "status": "Running"
      }
    },
    {
      "RequestUri": "https://management.azure.com/subscriptions/87082bb7-c39f-42d2-83b6-4980444c7397/resourcegroups/testRg-4-8404/providers/Microsoft.Resources/deployments/deployEx-D-6388/operationStatuses/08585674278958022459?api-version=2021-04-01",
      "RequestMethod": "GET",
      "RequestHeaders": {
        "Authorization": "Sanitized",
        "User-Agent": [
          "azsdk-net-ResourceManager/1.0.0-beta.4",
          "(.NET 5.0.11; Microsoft Windows 10.0.19043)"
        ],
        "x-ms-client-request-id": "44edb5b700ca118979a20196189e141e",
        "x-ms-return-client-request-id": "true"
      },
      "RequestBody": null,
      "StatusCode": 200,
      "ResponseHeaders": {
        "Cache-Control": "no-cache",
        "Content-Length": "20",
        "Content-Type": "application/json; charset=utf-8",
        "Date": "Thu, 14 Oct 2021 02:36:44 GMT",
        "Expires": "-1",
        "Pragma": "no-cache",
        "Strict-Transport-Security": "max-age=31536000; includeSubDomains",
        "X-Content-Type-Options": "nosniff",
        "x-ms-correlation-request-id": "817a5fad-95d7-426d-b9a1-a12510ad09d6",
        "x-ms-ratelimit-remaining-subscription-reads": "11970",
        "x-ms-request-id": "817a5fad-95d7-426d-b9a1-a12510ad09d6",
        "x-ms-routing-request-id": "SOUTHEASTASIA:20211014T023644Z:817a5fad-95d7-426d-b9a1-a12510ad09d6"
      },
      "ResponseBody": {
        "status": "Running"
      }
    },
    {
      "RequestUri": "https://management.azure.com/subscriptions/87082bb7-c39f-42d2-83b6-4980444c7397/resourcegroups/testRg-4-8404/providers/Microsoft.Resources/deployments/deployEx-D-6388/operationStatuses/08585674278958022459?api-version=2021-04-01",
      "RequestMethod": "GET",
      "RequestHeaders": {
        "Authorization": "Sanitized",
        "User-Agent": [
          "azsdk-net-ResourceManager/1.0.0-beta.4",
          "(.NET 5.0.11; Microsoft Windows 10.0.19043)"
        ],
        "x-ms-client-request-id": "23969dcdac9f408d54dcc218f6f5e7bc",
        "x-ms-return-client-request-id": "true"
      },
      "RequestBody": null,
      "StatusCode": 200,
      "ResponseHeaders": {
        "Cache-Control": "no-cache",
        "Content-Length": "20",
        "Content-Type": "application/json; charset=utf-8",
        "Date": "Thu, 14 Oct 2021 02:36:44 GMT",
        "Expires": "-1",
        "Pragma": "no-cache",
        "Strict-Transport-Security": "max-age=31536000; includeSubDomains",
        "X-Content-Type-Options": "nosniff",
        "x-ms-correlation-request-id": "6b97b980-bbe1-44eb-bb51-e3538d469485",
        "x-ms-ratelimit-remaining-subscription-reads": "11969",
        "x-ms-request-id": "6b97b980-bbe1-44eb-bb51-e3538d469485",
        "x-ms-routing-request-id": "SOUTHEASTASIA:20211014T023644Z:6b97b980-bbe1-44eb-bb51-e3538d469485"
      },
      "ResponseBody": {
        "status": "Running"
      }
    },
    {
      "RequestUri": "https://management.azure.com/subscriptions/87082bb7-c39f-42d2-83b6-4980444c7397/resourcegroups/testRg-4-8404/providers/Microsoft.Resources/deployments/deployEx-D-6388/operationStatuses/08585674278958022459?api-version=2021-04-01",
      "RequestMethod": "GET",
      "RequestHeaders": {
        "Authorization": "Sanitized",
        "User-Agent": [
          "azsdk-net-ResourceManager/1.0.0-beta.4",
          "(.NET 5.0.11; Microsoft Windows 10.0.19043)"
        ],
        "x-ms-client-request-id": "cd95304ca6f3190aeec3fafe4eaf5eb3",
        "x-ms-return-client-request-id": "true"
      },
      "RequestBody": null,
      "StatusCode": 200,
      "ResponseHeaders": {
        "Cache-Control": "no-cache",
        "Content-Length": "20",
        "Content-Type": "application/json; charset=utf-8",
        "Date": "Thu, 14 Oct 2021 02:36:45 GMT",
        "Expires": "-1",
        "Pragma": "no-cache",
        "Strict-Transport-Security": "max-age=31536000; includeSubDomains",
        "X-Content-Type-Options": "nosniff",
        "x-ms-correlation-request-id": "37baaa55-6472-4d8d-803f-71465a817bab",
        "x-ms-ratelimit-remaining-subscription-reads": "11968",
        "x-ms-request-id": "37baaa55-6472-4d8d-803f-71465a817bab",
        "x-ms-routing-request-id": "SOUTHEASTASIA:20211014T023645Z:37baaa55-6472-4d8d-803f-71465a817bab"
      },
      "ResponseBody": {
        "status": "Running"
      }
    },
    {
      "RequestUri": "https://management.azure.com/subscriptions/87082bb7-c39f-42d2-83b6-4980444c7397/resourcegroups/testRg-4-8404/providers/Microsoft.Resources/deployments/deployEx-D-6388/operationStatuses/08585674278958022459?api-version=2021-04-01",
      "RequestMethod": "GET",
      "RequestHeaders": {
        "Authorization": "Sanitized",
        "User-Agent": [
          "azsdk-net-ResourceManager/1.0.0-beta.4",
          "(.NET 5.0.11; Microsoft Windows 10.0.19043)"
        ],
        "x-ms-client-request-id": "ff463cd5ce200b6527adf0ed3d701a84",
        "x-ms-return-client-request-id": "true"
      },
      "RequestBody": null,
      "StatusCode": 200,
      "ResponseHeaders": {
        "Cache-Control": "no-cache",
        "Content-Length": "20",
        "Content-Type": "application/json; charset=utf-8",
        "Date": "Thu, 14 Oct 2021 02:36:45 GMT",
        "Expires": "-1",
        "Pragma": "no-cache",
        "Strict-Transport-Security": "max-age=31536000; includeSubDomains",
        "X-Content-Type-Options": "nosniff",
        "x-ms-correlation-request-id": "40a7b890-7782-4ba4-9ef2-35c91cdce4c5",
        "x-ms-ratelimit-remaining-subscription-reads": "11967",
        "x-ms-request-id": "40a7b890-7782-4ba4-9ef2-35c91cdce4c5",
        "x-ms-routing-request-id": "SOUTHEASTASIA:20211014T023645Z:40a7b890-7782-4ba4-9ef2-35c91cdce4c5"
      },
      "ResponseBody": {
        "status": "Running"
      }
    },
    {
      "RequestUri": "https://management.azure.com/subscriptions/87082bb7-c39f-42d2-83b6-4980444c7397/resourcegroups/testRg-4-8404/providers/Microsoft.Resources/deployments/deployEx-D-6388/operationStatuses/08585674278958022459?api-version=2021-04-01",
      "RequestMethod": "GET",
      "RequestHeaders": {
        "Authorization": "Sanitized",
        "User-Agent": [
          "azsdk-net-ResourceManager/1.0.0-beta.4",
          "(.NET 5.0.11; Microsoft Windows 10.0.19043)"
        ],
        "x-ms-client-request-id": "e74a44bb4708262b937c34dcb28ff2a4",
        "x-ms-return-client-request-id": "true"
      },
      "RequestBody": null,
      "StatusCode": 200,
      "ResponseHeaders": {
        "Cache-Control": "no-cache",
        "Content-Length": "20",
        "Content-Type": "application/json; charset=utf-8",
        "Date": "Thu, 14 Oct 2021 02:36:46 GMT",
        "Expires": "-1",
        "Pragma": "no-cache",
        "Strict-Transport-Security": "max-age=31536000; includeSubDomains",
        "X-Content-Type-Options": "nosniff",
        "x-ms-correlation-request-id": "11656648-cee5-4a53-a81d-9c3f0e97c94d",
        "x-ms-ratelimit-remaining-subscription-reads": "11966",
        "x-ms-request-id": "11656648-cee5-4a53-a81d-9c3f0e97c94d",
        "x-ms-routing-request-id": "SOUTHEASTASIA:20211014T023646Z:11656648-cee5-4a53-a81d-9c3f0e97c94d"
      },
      "ResponseBody": {
        "status": "Running"
      }
    },
    {
      "RequestUri": "https://management.azure.com/subscriptions/87082bb7-c39f-42d2-83b6-4980444c7397/resourcegroups/testRg-4-8404/providers/Microsoft.Resources/deployments/deployEx-D-6388/operationStatuses/08585674278958022459?api-version=2021-04-01",
      "RequestMethod": "GET",
      "RequestHeaders": {
        "Authorization": "Sanitized",
        "User-Agent": [
          "azsdk-net-ResourceManager/1.0.0-beta.4",
          "(.NET 5.0.11; Microsoft Windows 10.0.19043)"
        ],
        "x-ms-client-request-id": "b9430f7ee7ae7d9ccb8aa545b61ddb7d",
        "x-ms-return-client-request-id": "true"
      },
      "RequestBody": null,
      "StatusCode": 200,
      "ResponseHeaders": {
        "Cache-Control": "no-cache",
        "Content-Length": "20",
        "Content-Type": "application/json; charset=utf-8",
        "Date": "Thu, 14 Oct 2021 02:36:46 GMT",
        "Expires": "-1",
        "Pragma": "no-cache",
        "Strict-Transport-Security": "max-age=31536000; includeSubDomains",
        "X-Content-Type-Options": "nosniff",
        "x-ms-correlation-request-id": "bf7e6003-5e17-4187-b29b-9b6a368fe13d",
        "x-ms-ratelimit-remaining-subscription-reads": "11965",
        "x-ms-request-id": "bf7e6003-5e17-4187-b29b-9b6a368fe13d",
        "x-ms-routing-request-id": "SOUTHEASTASIA:20211014T023646Z:bf7e6003-5e17-4187-b29b-9b6a368fe13d"
      },
      "ResponseBody": {
        "status": "Running"
      }
    },
    {
      "RequestUri": "https://management.azure.com/subscriptions/87082bb7-c39f-42d2-83b6-4980444c7397/resourcegroups/testRg-4-8404/providers/Microsoft.Resources/deployments/deployEx-D-6388/operationStatuses/08585674278958022459?api-version=2021-04-01",
      "RequestMethod": "GET",
      "RequestHeaders": {
        "Authorization": "Sanitized",
        "User-Agent": [
          "azsdk-net-ResourceManager/1.0.0-beta.4",
          "(.NET 5.0.11; Microsoft Windows 10.0.19043)"
        ],
        "x-ms-client-request-id": "094375a877658daa111f6ca39a885898",
        "x-ms-return-client-request-id": "true"
      },
      "RequestBody": null,
      "StatusCode": 200,
      "ResponseHeaders": {
        "Cache-Control": "no-cache",
        "Content-Length": "20",
        "Content-Type": "application/json; charset=utf-8",
        "Date": "Thu, 14 Oct 2021 02:36:46 GMT",
        "Expires": "-1",
        "Pragma": "no-cache",
        "Strict-Transport-Security": "max-age=31536000; includeSubDomains",
        "X-Content-Type-Options": "nosniff",
        "x-ms-correlation-request-id": "1cbf9b40-5f18-4ece-9e7e-28099ced3191",
        "x-ms-ratelimit-remaining-subscription-reads": "11964",
        "x-ms-request-id": "1cbf9b40-5f18-4ece-9e7e-28099ced3191",
        "x-ms-routing-request-id": "SOUTHEASTASIA:20211014T023646Z:1cbf9b40-5f18-4ece-9e7e-28099ced3191"
      },
      "ResponseBody": {
        "status": "Running"
      }
    },
    {
      "RequestUri": "https://management.azure.com/subscriptions/87082bb7-c39f-42d2-83b6-4980444c7397/resourcegroups/testRg-4-8404/providers/Microsoft.Resources/deployments/deployEx-D-6388/operationStatuses/08585674278958022459?api-version=2021-04-01",
      "RequestMethod": "GET",
      "RequestHeaders": {
        "Authorization": "Sanitized",
        "User-Agent": [
          "azsdk-net-ResourceManager/1.0.0-beta.4",
          "(.NET 5.0.11; Microsoft Windows 10.0.19043)"
        ],
        "x-ms-client-request-id": "2d6f4bbb612dd3d6a8cc1c7da1e57075",
        "x-ms-return-client-request-id": "true"
      },
      "RequestBody": null,
      "StatusCode": 200,
      "ResponseHeaders": {
        "Cache-Control": "no-cache",
        "Content-Length": "20",
        "Content-Type": "application/json; charset=utf-8",
        "Date": "Thu, 14 Oct 2021 02:36:47 GMT",
        "Expires": "-1",
        "Pragma": "no-cache",
        "Strict-Transport-Security": "max-age=31536000; includeSubDomains",
        "X-Content-Type-Options": "nosniff",
        "x-ms-correlation-request-id": "1d7d0e2f-48a0-46e3-a1be-a257b5035ad3",
        "x-ms-ratelimit-remaining-subscription-reads": "11963",
        "x-ms-request-id": "1d7d0e2f-48a0-46e3-a1be-a257b5035ad3",
        "x-ms-routing-request-id": "SOUTHEASTASIA:20211014T023647Z:1d7d0e2f-48a0-46e3-a1be-a257b5035ad3"
      },
      "ResponseBody": {
        "status": "Running"
      }
    },
    {
      "RequestUri": "https://management.azure.com/subscriptions/87082bb7-c39f-42d2-83b6-4980444c7397/resourcegroups/testRg-4-8404/providers/Microsoft.Resources/deployments/deployEx-D-6388/operationStatuses/08585674278958022459?api-version=2021-04-01",
      "RequestMethod": "GET",
      "RequestHeaders": {
        "Authorization": "Sanitized",
        "User-Agent": [
          "azsdk-net-ResourceManager/1.0.0-beta.4",
          "(.NET 5.0.11; Microsoft Windows 10.0.19043)"
        ],
        "x-ms-client-request-id": "3c34b7a0e84c063f65b5a78e7bf9e342",
        "x-ms-return-client-request-id": "true"
      },
      "RequestBody": null,
      "StatusCode": 200,
      "ResponseHeaders": {
        "Cache-Control": "no-cache",
        "Content-Length": "20",
        "Content-Type": "application/json; charset=utf-8",
        "Date": "Thu, 14 Oct 2021 02:36:47 GMT",
        "Expires": "-1",
        "Pragma": "no-cache",
        "Strict-Transport-Security": "max-age=31536000; includeSubDomains",
        "X-Content-Type-Options": "nosniff",
        "x-ms-correlation-request-id": "882c5b87-53fb-4b06-93ee-a51a134f8b01",
        "x-ms-ratelimit-remaining-subscription-reads": "11962",
        "x-ms-request-id": "882c5b87-53fb-4b06-93ee-a51a134f8b01",
        "x-ms-routing-request-id": "SOUTHEASTASIA:20211014T023647Z:882c5b87-53fb-4b06-93ee-a51a134f8b01"
      },
      "ResponseBody": {
        "status": "Running"
      }
    },
    {
      "RequestUri": "https://management.azure.com/subscriptions/87082bb7-c39f-42d2-83b6-4980444c7397/resourcegroups/testRg-4-8404/providers/Microsoft.Resources/deployments/deployEx-D-6388/operationStatuses/08585674278958022459?api-version=2021-04-01",
      "RequestMethod": "GET",
      "RequestHeaders": {
        "Authorization": "Sanitized",
        "User-Agent": [
          "azsdk-net-ResourceManager/1.0.0-beta.4",
          "(.NET 5.0.11; Microsoft Windows 10.0.19043)"
        ],
        "x-ms-client-request-id": "6b8a0d32aeae47509e6f61985b2cec2c",
        "x-ms-return-client-request-id": "true"
      },
      "RequestBody": null,
      "StatusCode": 200,
      "ResponseHeaders": {
        "Cache-Control": "no-cache",
        "Content-Length": "20",
        "Content-Type": "application/json; charset=utf-8",
        "Date": "Thu, 14 Oct 2021 02:36:48 GMT",
        "Expires": "-1",
        "Pragma": "no-cache",
        "Strict-Transport-Security": "max-age=31536000; includeSubDomains",
        "X-Content-Type-Options": "nosniff",
        "x-ms-correlation-request-id": "799267a2-692d-4cdc-be60-50dd2601ede8",
        "x-ms-ratelimit-remaining-subscription-reads": "11961",
        "x-ms-request-id": "799267a2-692d-4cdc-be60-50dd2601ede8",
        "x-ms-routing-request-id": "SOUTHEASTASIA:20211014T023648Z:799267a2-692d-4cdc-be60-50dd2601ede8"
      },
      "ResponseBody": {
        "status": "Running"
      }
    },
    {
      "RequestUri": "https://management.azure.com/subscriptions/87082bb7-c39f-42d2-83b6-4980444c7397/resourcegroups/testRg-4-8404/providers/Microsoft.Resources/deployments/deployEx-D-6388/operationStatuses/08585674278958022459?api-version=2021-04-01",
      "RequestMethod": "GET",
      "RequestHeaders": {
        "Authorization": "Sanitized",
        "User-Agent": [
          "azsdk-net-ResourceManager/1.0.0-beta.4",
          "(.NET 5.0.11; Microsoft Windows 10.0.19043)"
        ],
        "x-ms-client-request-id": "e202f6af1b54d24b0b68c877b94857ae",
        "x-ms-return-client-request-id": "true"
      },
      "RequestBody": null,
      "StatusCode": 200,
      "ResponseHeaders": {
        "Cache-Control": "no-cache",
        "Content-Length": "20",
        "Content-Type": "application/json; charset=utf-8",
        "Date": "Thu, 14 Oct 2021 02:36:48 GMT",
        "Expires": "-1",
        "Pragma": "no-cache",
        "Strict-Transport-Security": "max-age=31536000; includeSubDomains",
        "X-Content-Type-Options": "nosniff",
        "x-ms-correlation-request-id": "4bcb66ac-57af-499b-8e14-a3da8fe1248f",
        "x-ms-ratelimit-remaining-subscription-reads": "11960",
        "x-ms-request-id": "4bcb66ac-57af-499b-8e14-a3da8fe1248f",
        "x-ms-routing-request-id": "SOUTHEASTASIA:20211014T023648Z:4bcb66ac-57af-499b-8e14-a3da8fe1248f"
      },
      "ResponseBody": {
        "status": "Running"
      }
    },
    {
      "RequestUri": "https://management.azure.com/subscriptions/87082bb7-c39f-42d2-83b6-4980444c7397/resourcegroups/testRg-4-8404/providers/Microsoft.Resources/deployments/deployEx-D-6388/operationStatuses/08585674278958022459?api-version=2021-04-01",
      "RequestMethod": "GET",
      "RequestHeaders": {
        "Authorization": "Sanitized",
        "User-Agent": [
          "azsdk-net-ResourceManager/1.0.0-beta.4",
          "(.NET 5.0.11; Microsoft Windows 10.0.19043)"
        ],
        "x-ms-client-request-id": "944bd9e9045bf2c766ed9edc87a7ab38",
        "x-ms-return-client-request-id": "true"
      },
      "RequestBody": null,
      "StatusCode": 200,
      "ResponseHeaders": {
        "Cache-Control": "no-cache",
        "Content-Length": "20",
        "Content-Type": "application/json; charset=utf-8",
        "Date": "Thu, 14 Oct 2021 02:36:48 GMT",
        "Expires": "-1",
        "Pragma": "no-cache",
        "Strict-Transport-Security": "max-age=31536000; includeSubDomains",
        "X-Content-Type-Options": "nosniff",
        "x-ms-correlation-request-id": "16230fe1-de28-432f-b3de-72016a831efe",
        "x-ms-ratelimit-remaining-subscription-reads": "11959",
        "x-ms-request-id": "16230fe1-de28-432f-b3de-72016a831efe",
        "x-ms-routing-request-id": "SOUTHEASTASIA:20211014T023649Z:16230fe1-de28-432f-b3de-72016a831efe"
      },
      "ResponseBody": {
        "status": "Running"
      }
    },
    {
      "RequestUri": "https://management.azure.com/subscriptions/87082bb7-c39f-42d2-83b6-4980444c7397/resourcegroups/testRg-4-8404/providers/Microsoft.Resources/deployments/deployEx-D-6388/operationStatuses/08585674278958022459?api-version=2021-04-01",
      "RequestMethod": "GET",
      "RequestHeaders": {
        "Authorization": "Sanitized",
        "User-Agent": [
          "azsdk-net-ResourceManager/1.0.0-beta.4",
          "(.NET 5.0.11; Microsoft Windows 10.0.19043)"
        ],
        "x-ms-client-request-id": "84de7bc900f616eec1b76045e5d88d56",
        "x-ms-return-client-request-id": "true"
      },
      "RequestBody": null,
      "StatusCode": 200,
      "ResponseHeaders": {
        "Cache-Control": "no-cache",
        "Content-Length": "20",
        "Content-Type": "application/json; charset=utf-8",
        "Date": "Thu, 14 Oct 2021 02:36:49 GMT",
        "Expires": "-1",
        "Pragma": "no-cache",
        "Strict-Transport-Security": "max-age=31536000; includeSubDomains",
        "X-Content-Type-Options": "nosniff",
        "x-ms-correlation-request-id": "d83f2970-c2a1-4589-8ee4-20d022f24d5d",
        "x-ms-ratelimit-remaining-subscription-reads": "11958",
        "x-ms-request-id": "d83f2970-c2a1-4589-8ee4-20d022f24d5d",
        "x-ms-routing-request-id": "SOUTHEASTASIA:20211014T023649Z:d83f2970-c2a1-4589-8ee4-20d022f24d5d"
      },
      "ResponseBody": {
        "status": "Running"
      }
    },
    {
      "RequestUri": "https://management.azure.com/subscriptions/87082bb7-c39f-42d2-83b6-4980444c7397/resourcegroups/testRg-4-8404/providers/Microsoft.Resources/deployments/deployEx-D-6388/operationStatuses/08585674278958022459?api-version=2021-04-01",
      "RequestMethod": "GET",
      "RequestHeaders": {
        "Authorization": "Sanitized",
        "User-Agent": [
          "azsdk-net-ResourceManager/1.0.0-beta.4",
          "(.NET 5.0.11; Microsoft Windows 10.0.19043)"
        ],
        "x-ms-client-request-id": "81aeb21858e1abd12e0f7c667d6f4b64",
        "x-ms-return-client-request-id": "true"
      },
      "RequestBody": null,
      "StatusCode": 200,
      "ResponseHeaders": {
        "Cache-Control": "no-cache",
        "Content-Length": "20",
        "Content-Type": "application/json; charset=utf-8",
        "Date": "Thu, 14 Oct 2021 02:36:49 GMT",
        "Expires": "-1",
        "Pragma": "no-cache",
        "Strict-Transport-Security": "max-age=31536000; includeSubDomains",
        "X-Content-Type-Options": "nosniff",
        "x-ms-correlation-request-id": "1e7d6c7a-1612-4f2f-ab87-6f408ab0eb9c",
        "x-ms-ratelimit-remaining-subscription-reads": "11957",
        "x-ms-request-id": "1e7d6c7a-1612-4f2f-ab87-6f408ab0eb9c",
        "x-ms-routing-request-id": "SOUTHEASTASIA:20211014T023649Z:1e7d6c7a-1612-4f2f-ab87-6f408ab0eb9c"
      },
      "ResponseBody": {
        "status": "Running"
      }
    },
    {
      "RequestUri": "https://management.azure.com/subscriptions/87082bb7-c39f-42d2-83b6-4980444c7397/resourcegroups/testRg-4-8404/providers/Microsoft.Resources/deployments/deployEx-D-6388/operationStatuses/08585674278958022459?api-version=2021-04-01",
      "RequestMethod": "GET",
      "RequestHeaders": {
        "Authorization": "Sanitized",
        "User-Agent": [
          "azsdk-net-ResourceManager/1.0.0-beta.4",
          "(.NET 5.0.11; Microsoft Windows 10.0.19043)"
        ],
        "x-ms-client-request-id": "3dae8fbcd36ae9b8ea34d2a3a3820d8e",
        "x-ms-return-client-request-id": "true"
      },
      "RequestBody": null,
      "StatusCode": 200,
      "ResponseHeaders": {
        "Cache-Control": "no-cache",
        "Content-Length": "20",
        "Content-Type": "application/json; charset=utf-8",
        "Date": "Thu, 14 Oct 2021 02:36:50 GMT",
        "Expires": "-1",
        "Pragma": "no-cache",
        "Strict-Transport-Security": "max-age=31536000; includeSubDomains",
        "X-Content-Type-Options": "nosniff",
        "x-ms-correlation-request-id": "c571e6dd-7cb0-4cd2-a8d3-162d7c92f640",
        "x-ms-ratelimit-remaining-subscription-reads": "11956",
        "x-ms-request-id": "c571e6dd-7cb0-4cd2-a8d3-162d7c92f640",
        "x-ms-routing-request-id": "SOUTHEASTASIA:20211014T023650Z:c571e6dd-7cb0-4cd2-a8d3-162d7c92f640"
      },
      "ResponseBody": {
        "status": "Running"
      }
    },
    {
      "RequestUri": "https://management.azure.com/subscriptions/87082bb7-c39f-42d2-83b6-4980444c7397/resourcegroups/testRg-4-8404/providers/Microsoft.Resources/deployments/deployEx-D-6388/operationStatuses/08585674278958022459?api-version=2021-04-01",
      "RequestMethod": "GET",
      "RequestHeaders": {
        "Authorization": "Sanitized",
        "User-Agent": [
          "azsdk-net-ResourceManager/1.0.0-beta.4",
          "(.NET 5.0.11; Microsoft Windows 10.0.19043)"
        ],
        "x-ms-client-request-id": "d5c4475f29f87157aa3255e784879851",
        "x-ms-return-client-request-id": "true"
      },
      "RequestBody": null,
      "StatusCode": 200,
      "ResponseHeaders": {
        "Cache-Control": "no-cache",
        "Content-Length": "20",
        "Content-Type": "application/json; charset=utf-8",
        "Date": "Thu, 14 Oct 2021 02:36:50 GMT",
        "Expires": "-1",
        "Pragma": "no-cache",
        "Strict-Transport-Security": "max-age=31536000; includeSubDomains",
        "X-Content-Type-Options": "nosniff",
        "x-ms-correlation-request-id": "a9d54bea-06f7-441d-b0d2-1736e7bb5180",
        "x-ms-ratelimit-remaining-subscription-reads": "11955",
        "x-ms-request-id": "a9d54bea-06f7-441d-b0d2-1736e7bb5180",
        "x-ms-routing-request-id": "SOUTHEASTASIA:20211014T023650Z:a9d54bea-06f7-441d-b0d2-1736e7bb5180"
      },
      "ResponseBody": {
        "status": "Running"
      }
    },
    {
      "RequestUri": "https://management.azure.com/subscriptions/87082bb7-c39f-42d2-83b6-4980444c7397/resourcegroups/testRg-4-8404/providers/Microsoft.Resources/deployments/deployEx-D-6388/operationStatuses/08585674278958022459?api-version=2021-04-01",
      "RequestMethod": "GET",
      "RequestHeaders": {
        "Authorization": "Sanitized",
        "User-Agent": [
          "azsdk-net-ResourceManager/1.0.0-beta.4",
          "(.NET 5.0.11; Microsoft Windows 10.0.19043)"
        ],
        "x-ms-client-request-id": "5589fc6c502a44ebfac597ac852d07ac",
        "x-ms-return-client-request-id": "true"
      },
      "RequestBody": null,
      "StatusCode": 200,
      "ResponseHeaders": {
        "Cache-Control": "no-cache",
        "Content-Length": "20",
        "Content-Type": "application/json; charset=utf-8",
        "Date": "Thu, 14 Oct 2021 02:36:51 GMT",
        "Expires": "-1",
        "Pragma": "no-cache",
        "Strict-Transport-Security": "max-age=31536000; includeSubDomains",
        "X-Content-Type-Options": "nosniff",
        "x-ms-correlation-request-id": "626cbd81-b71f-48cb-a9a5-5b0b99f7830d",
        "x-ms-ratelimit-remaining-subscription-reads": "11954",
        "x-ms-request-id": "626cbd81-b71f-48cb-a9a5-5b0b99f7830d",
        "x-ms-routing-request-id": "SOUTHEASTASIA:20211014T023651Z:626cbd81-b71f-48cb-a9a5-5b0b99f7830d"
      },
      "ResponseBody": {
        "status": "Running"
      }
    },
    {
      "RequestUri": "https://management.azure.com/subscriptions/87082bb7-c39f-42d2-83b6-4980444c7397/resourcegroups/testRg-4-8404/providers/Microsoft.Resources/deployments/deployEx-D-6388/operationStatuses/08585674278958022459?api-version=2021-04-01",
      "RequestMethod": "GET",
      "RequestHeaders": {
        "Authorization": "Sanitized",
        "User-Agent": [
          "azsdk-net-ResourceManager/1.0.0-beta.4",
          "(.NET 5.0.11; Microsoft Windows 10.0.19043)"
        ],
        "x-ms-client-request-id": "3507ee0275ab926b383c93377dd16562",
        "x-ms-return-client-request-id": "true"
      },
      "RequestBody": null,
      "StatusCode": 200,
      "ResponseHeaders": {
        "Cache-Control": "no-cache",
        "Content-Length": "20",
        "Content-Type": "application/json; charset=utf-8",
        "Date": "Thu, 14 Oct 2021 02:36:51 GMT",
        "Expires": "-1",
        "Pragma": "no-cache",
        "Strict-Transport-Security": "max-age=31536000; includeSubDomains",
        "X-Content-Type-Options": "nosniff",
        "x-ms-correlation-request-id": "23cbda58-3113-4117-8288-7334094fa1fa",
        "x-ms-ratelimit-remaining-subscription-reads": "11953",
        "x-ms-request-id": "23cbda58-3113-4117-8288-7334094fa1fa",
        "x-ms-routing-request-id": "SOUTHEASTASIA:20211014T023651Z:23cbda58-3113-4117-8288-7334094fa1fa"
      },
      "ResponseBody": {
        "status": "Running"
      }
    },
    {
      "RequestUri": "https://management.azure.com/subscriptions/87082bb7-c39f-42d2-83b6-4980444c7397/resourcegroups/testRg-4-8404/providers/Microsoft.Resources/deployments/deployEx-D-6388/operationStatuses/08585674278958022459?api-version=2021-04-01",
      "RequestMethod": "GET",
      "RequestHeaders": {
        "Authorization": "Sanitized",
        "User-Agent": [
          "azsdk-net-ResourceManager/1.0.0-beta.4",
          "(.NET 5.0.11; Microsoft Windows 10.0.19043)"
        ],
        "x-ms-client-request-id": "a737809cb7f80e635c7fdb3392abeb7c",
        "x-ms-return-client-request-id": "true"
      },
      "RequestBody": null,
      "StatusCode": 200,
      "ResponseHeaders": {
        "Cache-Control": "no-cache",
        "Content-Length": "20",
        "Content-Type": "application/json; charset=utf-8",
        "Date": "Thu, 14 Oct 2021 02:36:51 GMT",
        "Expires": "-1",
        "Pragma": "no-cache",
        "Strict-Transport-Security": "max-age=31536000; includeSubDomains",
        "X-Content-Type-Options": "nosniff",
        "x-ms-correlation-request-id": "3c3029e6-d448-4b60-b9c2-22a06e65a69f",
        "x-ms-ratelimit-remaining-subscription-reads": "11952",
        "x-ms-request-id": "3c3029e6-d448-4b60-b9c2-22a06e65a69f",
        "x-ms-routing-request-id": "SOUTHEASTASIA:20211014T023651Z:3c3029e6-d448-4b60-b9c2-22a06e65a69f"
      },
      "ResponseBody": {
        "status": "Running"
      }
    },
    {
      "RequestUri": "https://management.azure.com/subscriptions/87082bb7-c39f-42d2-83b6-4980444c7397/resourcegroups/testRg-4-8404/providers/Microsoft.Resources/deployments/deployEx-D-6388/operationStatuses/08585674278958022459?api-version=2021-04-01",
      "RequestMethod": "GET",
      "RequestHeaders": {
        "Authorization": "Sanitized",
        "User-Agent": [
          "azsdk-net-ResourceManager/1.0.0-beta.4",
          "(.NET 5.0.11; Microsoft Windows 10.0.19043)"
        ],
        "x-ms-client-request-id": "95e4a92b6280f6a690f61dedbcb4c729",
        "x-ms-return-client-request-id": "true"
      },
      "RequestBody": null,
      "StatusCode": 200,
      "ResponseHeaders": {
        "Cache-Control": "no-cache",
        "Content-Length": "20",
        "Content-Type": "application/json; charset=utf-8",
        "Date": "Thu, 14 Oct 2021 02:36:52 GMT",
        "Expires": "-1",
        "Pragma": "no-cache",
        "Strict-Transport-Security": "max-age=31536000; includeSubDomains",
        "X-Content-Type-Options": "nosniff",
        "x-ms-correlation-request-id": "72b18c7b-c104-4416-b2ed-1f5167f8a3df",
        "x-ms-ratelimit-remaining-subscription-reads": "11951",
        "x-ms-request-id": "72b18c7b-c104-4416-b2ed-1f5167f8a3df",
        "x-ms-routing-request-id": "SOUTHEASTASIA:20211014T023652Z:72b18c7b-c104-4416-b2ed-1f5167f8a3df"
      },
      "ResponseBody": {
        "status": "Running"
      }
    },
    {
      "RequestUri": "https://management.azure.com/subscriptions/87082bb7-c39f-42d2-83b6-4980444c7397/resourcegroups/testRg-4-8404/providers/Microsoft.Resources/deployments/deployEx-D-6388/operationStatuses/08585674278958022459?api-version=2021-04-01",
      "RequestMethod": "GET",
      "RequestHeaders": {
        "Authorization": "Sanitized",
        "User-Agent": [
          "azsdk-net-ResourceManager/1.0.0-beta.4",
          "(.NET 5.0.11; Microsoft Windows 10.0.19043)"
        ],
        "x-ms-client-request-id": "041034605ff64ab48af8d92c9a38008d",
        "x-ms-return-client-request-id": "true"
      },
      "RequestBody": null,
      "StatusCode": 200,
      "ResponseHeaders": {
        "Cache-Control": "no-cache",
        "Content-Length": "20",
        "Content-Type": "application/json; charset=utf-8",
        "Date": "Thu, 14 Oct 2021 02:36:52 GMT",
        "Expires": "-1",
        "Pragma": "no-cache",
        "Strict-Transport-Security": "max-age=31536000; includeSubDomains",
        "X-Content-Type-Options": "nosniff",
        "x-ms-correlation-request-id": "34ed5f1b-d700-4b65-856a-7eae281a7a82",
        "x-ms-ratelimit-remaining-subscription-reads": "11950",
        "x-ms-request-id": "34ed5f1b-d700-4b65-856a-7eae281a7a82",
        "x-ms-routing-request-id": "SOUTHEASTASIA:20211014T023652Z:34ed5f1b-d700-4b65-856a-7eae281a7a82"
      },
      "ResponseBody": {
        "status": "Running"
      }
    },
    {
      "RequestUri": "https://management.azure.com/subscriptions/87082bb7-c39f-42d2-83b6-4980444c7397/resourcegroups/testRg-4-8404/providers/Microsoft.Resources/deployments/deployEx-D-6388/operationStatuses/08585674278958022459?api-version=2021-04-01",
      "RequestMethod": "GET",
      "RequestHeaders": {
        "Authorization": "Sanitized",
        "User-Agent": [
          "azsdk-net-ResourceManager/1.0.0-beta.4",
          "(.NET 5.0.11; Microsoft Windows 10.0.19043)"
        ],
        "x-ms-client-request-id": "d40c1751cfec39e2da4017029a7652a8",
        "x-ms-return-client-request-id": "true"
      },
      "RequestBody": null,
      "StatusCode": 200,
      "ResponseHeaders": {
        "Cache-Control": "no-cache",
        "Content-Length": "20",
        "Content-Type": "application/json; charset=utf-8",
        "Date": "Thu, 14 Oct 2021 02:36:53 GMT",
        "Expires": "-1",
        "Pragma": "no-cache",
        "Strict-Transport-Security": "max-age=31536000; includeSubDomains",
        "X-Content-Type-Options": "nosniff",
        "x-ms-correlation-request-id": "b6dc7387-2e1f-4681-8110-cd38dd534cac",
        "x-ms-ratelimit-remaining-subscription-reads": "11949",
        "x-ms-request-id": "b6dc7387-2e1f-4681-8110-cd38dd534cac",
        "x-ms-routing-request-id": "SOUTHEASTASIA:20211014T023653Z:b6dc7387-2e1f-4681-8110-cd38dd534cac"
      },
      "ResponseBody": {
        "status": "Running"
      }
    },
    {
      "RequestUri": "https://management.azure.com/subscriptions/87082bb7-c39f-42d2-83b6-4980444c7397/resourcegroups/testRg-4-8404/providers/Microsoft.Resources/deployments/deployEx-D-6388/operationStatuses/08585674278958022459?api-version=2021-04-01",
      "RequestMethod": "GET",
      "RequestHeaders": {
        "Authorization": "Sanitized",
        "User-Agent": [
          "azsdk-net-ResourceManager/1.0.0-beta.4",
          "(.NET 5.0.11; Microsoft Windows 10.0.19043)"
        ],
        "x-ms-client-request-id": "5ed3b2b7e79acb86f5990b87897a5c57",
        "x-ms-return-client-request-id": "true"
      },
      "RequestBody": null,
      "StatusCode": 200,
      "ResponseHeaders": {
        "Cache-Control": "no-cache",
        "Content-Length": "20",
        "Content-Type": "application/json; charset=utf-8",
        "Date": "Thu, 14 Oct 2021 02:36:53 GMT",
        "Expires": "-1",
        "Pragma": "no-cache",
        "Strict-Transport-Security": "max-age=31536000; includeSubDomains",
        "X-Content-Type-Options": "nosniff",
        "x-ms-correlation-request-id": "eac4218f-8ddd-43de-acbe-aebcd25465c5",
        "x-ms-ratelimit-remaining-subscription-reads": "11948",
        "x-ms-request-id": "eac4218f-8ddd-43de-acbe-aebcd25465c5",
        "x-ms-routing-request-id": "SOUTHEASTASIA:20211014T023653Z:eac4218f-8ddd-43de-acbe-aebcd25465c5"
      },
      "ResponseBody": {
        "status": "Running"
      }
    },
    {
      "RequestUri": "https://management.azure.com/subscriptions/87082bb7-c39f-42d2-83b6-4980444c7397/resourcegroups/testRg-4-8404/providers/Microsoft.Resources/deployments/deployEx-D-6388/operationStatuses/08585674278958022459?api-version=2021-04-01",
      "RequestMethod": "GET",
      "RequestHeaders": {
        "Authorization": "Sanitized",
        "User-Agent": [
          "azsdk-net-ResourceManager/1.0.0-beta.4",
          "(.NET 5.0.11; Microsoft Windows 10.0.19043)"
        ],
        "x-ms-client-request-id": "a59c8ff6f3a7903c51d62ab548b1b014",
        "x-ms-return-client-request-id": "true"
      },
      "RequestBody": null,
      "StatusCode": 200,
      "ResponseHeaders": {
        "Cache-Control": "no-cache",
        "Content-Length": "20",
        "Content-Type": "application/json; charset=utf-8",
        "Date": "Thu, 14 Oct 2021 02:36:53 GMT",
        "Expires": "-1",
        "Pragma": "no-cache",
        "Strict-Transport-Security": "max-age=31536000; includeSubDomains",
        "X-Content-Type-Options": "nosniff",
        "x-ms-correlation-request-id": "53d0cd4f-ce2e-4af0-9737-b57e4feb4698",
        "x-ms-ratelimit-remaining-subscription-reads": "11947",
        "x-ms-request-id": "53d0cd4f-ce2e-4af0-9737-b57e4feb4698",
        "x-ms-routing-request-id": "SOUTHEASTASIA:20211014T023653Z:53d0cd4f-ce2e-4af0-9737-b57e4feb4698"
      },
      "ResponseBody": {
        "status": "Running"
      }
    },
    {
      "RequestUri": "https://management.azure.com/subscriptions/87082bb7-c39f-42d2-83b6-4980444c7397/resourcegroups/testRg-4-8404/providers/Microsoft.Resources/deployments/deployEx-D-6388/operationStatuses/08585674278958022459?api-version=2021-04-01",
      "RequestMethod": "GET",
      "RequestHeaders": {
        "Authorization": "Sanitized",
        "User-Agent": [
          "azsdk-net-ResourceManager/1.0.0-beta.4",
          "(.NET 5.0.11; Microsoft Windows 10.0.19043)"
        ],
        "x-ms-client-request-id": "e87431a6a16569f29041df52c45baf60",
        "x-ms-return-client-request-id": "true"
      },
      "RequestBody": null,
      "StatusCode": 200,
      "ResponseHeaders": {
        "Cache-Control": "no-cache",
        "Content-Length": "20",
        "Content-Type": "application/json; charset=utf-8",
        "Date": "Thu, 14 Oct 2021 02:36:54 GMT",
        "Expires": "-1",
        "Pragma": "no-cache",
        "Strict-Transport-Security": "max-age=31536000; includeSubDomains",
        "X-Content-Type-Options": "nosniff",
        "x-ms-correlation-request-id": "ed8e3c58-109c-4080-90b2-cfd87169062d",
        "x-ms-ratelimit-remaining-subscription-reads": "11946",
        "x-ms-request-id": "ed8e3c58-109c-4080-90b2-cfd87169062d",
        "x-ms-routing-request-id": "SOUTHEASTASIA:20211014T023654Z:ed8e3c58-109c-4080-90b2-cfd87169062d"
      },
      "ResponseBody": {
        "status": "Running"
      }
    },
    {
      "RequestUri": "https://management.azure.com/subscriptions/87082bb7-c39f-42d2-83b6-4980444c7397/resourcegroups/testRg-4-8404/providers/Microsoft.Resources/deployments/deployEx-D-6388/operationStatuses/08585674278958022459?api-version=2021-04-01",
      "RequestMethod": "GET",
      "RequestHeaders": {
        "Authorization": "Sanitized",
        "User-Agent": [
          "azsdk-net-ResourceManager/1.0.0-beta.4",
          "(.NET 5.0.11; Microsoft Windows 10.0.19043)"
        ],
        "x-ms-client-request-id": "0a0bbfe4acd9c30075420cc4bdd08243",
        "x-ms-return-client-request-id": "true"
      },
      "RequestBody": null,
      "StatusCode": 200,
      "ResponseHeaders": {
        "Cache-Control": "no-cache",
        "Content-Length": "20",
        "Content-Type": "application/json; charset=utf-8",
        "Date": "Thu, 14 Oct 2021 02:36:54 GMT",
        "Expires": "-1",
        "Pragma": "no-cache",
        "Strict-Transport-Security": "max-age=31536000; includeSubDomains",
        "X-Content-Type-Options": "nosniff",
        "x-ms-correlation-request-id": "200a2c28-11b9-4b7b-b865-01d4d5b04607",
        "x-ms-ratelimit-remaining-subscription-reads": "11945",
        "x-ms-request-id": "200a2c28-11b9-4b7b-b865-01d4d5b04607",
        "x-ms-routing-request-id": "SOUTHEASTASIA:20211014T023654Z:200a2c28-11b9-4b7b-b865-01d4d5b04607"
      },
      "ResponseBody": {
        "status": "Running"
      }
    },
    {
      "RequestUri": "https://management.azure.com/subscriptions/87082bb7-c39f-42d2-83b6-4980444c7397/resourcegroups/testRg-4-8404/providers/Microsoft.Resources/deployments/deployEx-D-6388/operationStatuses/08585674278958022459?api-version=2021-04-01",
      "RequestMethod": "GET",
      "RequestHeaders": {
        "Authorization": "Sanitized",
        "User-Agent": [
          "azsdk-net-ResourceManager/1.0.0-beta.4",
          "(.NET 5.0.11; Microsoft Windows 10.0.19043)"
        ],
        "x-ms-client-request-id": "57e1f6e9730554f29d32146614eaccf6",
        "x-ms-return-client-request-id": "true"
      },
      "RequestBody": null,
      "StatusCode": 200,
      "ResponseHeaders": {
        "Cache-Control": "no-cache",
        "Content-Length": "20",
        "Content-Type": "application/json; charset=utf-8",
        "Date": "Thu, 14 Oct 2021 02:36:55 GMT",
        "Expires": "-1",
        "Pragma": "no-cache",
        "Strict-Transport-Security": "max-age=31536000; includeSubDomains",
        "X-Content-Type-Options": "nosniff",
        "x-ms-correlation-request-id": "1ed14519-a62e-499a-b3ca-ff78c979deab",
        "x-ms-ratelimit-remaining-subscription-reads": "11944",
        "x-ms-request-id": "1ed14519-a62e-499a-b3ca-ff78c979deab",
        "x-ms-routing-request-id": "SOUTHEASTASIA:20211014T023655Z:1ed14519-a62e-499a-b3ca-ff78c979deab"
      },
      "ResponseBody": {
        "status": "Running"
      }
    },
    {
      "RequestUri": "https://management.azure.com/subscriptions/87082bb7-c39f-42d2-83b6-4980444c7397/resourcegroups/testRg-4-8404/providers/Microsoft.Resources/deployments/deployEx-D-6388/operationStatuses/08585674278958022459?api-version=2021-04-01",
      "RequestMethod": "GET",
      "RequestHeaders": {
        "Authorization": "Sanitized",
        "User-Agent": [
          "azsdk-net-ResourceManager/1.0.0-beta.4",
          "(.NET 5.0.11; Microsoft Windows 10.0.19043)"
        ],
        "x-ms-client-request-id": "89d0c926a5a5f93a30b07323952eacbf",
        "x-ms-return-client-request-id": "true"
      },
      "RequestBody": null,
      "StatusCode": 200,
      "ResponseHeaders": {
        "Cache-Control": "no-cache",
        "Content-Length": "20",
        "Content-Type": "application/json; charset=utf-8",
        "Date": "Thu, 14 Oct 2021 02:36:55 GMT",
        "Expires": "-1",
        "Pragma": "no-cache",
        "Strict-Transport-Security": "max-age=31536000; includeSubDomains",
        "X-Content-Type-Options": "nosniff",
        "x-ms-correlation-request-id": "50d148d3-c9f4-4bc1-b250-6891872d4122",
        "x-ms-ratelimit-remaining-subscription-reads": "11943",
        "x-ms-request-id": "50d148d3-c9f4-4bc1-b250-6891872d4122",
        "x-ms-routing-request-id": "SOUTHEASTASIA:20211014T023655Z:50d148d3-c9f4-4bc1-b250-6891872d4122"
      },
      "ResponseBody": {
        "status": "Running"
      }
    },
    {
      "RequestUri": "https://management.azure.com/subscriptions/87082bb7-c39f-42d2-83b6-4980444c7397/resourcegroups/testRg-4-8404/providers/Microsoft.Resources/deployments/deployEx-D-6388/operationStatuses/08585674278958022459?api-version=2021-04-01",
      "RequestMethod": "GET",
      "RequestHeaders": {
        "Authorization": "Sanitized",
        "User-Agent": [
          "azsdk-net-ResourceManager/1.0.0-beta.4",
          "(.NET 5.0.11; Microsoft Windows 10.0.19043)"
        ],
        "x-ms-client-request-id": "cd699bbe587a715acdb76da7989aaf8b",
        "x-ms-return-client-request-id": "true"
      },
      "RequestBody": null,
      "StatusCode": 200,
      "ResponseHeaders": {
        "Cache-Control": "no-cache",
        "Content-Length": "20",
        "Content-Type": "application/json; charset=utf-8",
        "Date": "Thu, 14 Oct 2021 02:36:55 GMT",
        "Expires": "-1",
        "Pragma": "no-cache",
        "Strict-Transport-Security": "max-age=31536000; includeSubDomains",
        "X-Content-Type-Options": "nosniff",
        "x-ms-correlation-request-id": "e4201604-8922-49d8-814e-48b79dbd343c",
        "x-ms-ratelimit-remaining-subscription-reads": "11942",
        "x-ms-request-id": "e4201604-8922-49d8-814e-48b79dbd343c",
        "x-ms-routing-request-id": "SOUTHEASTASIA:20211014T023656Z:e4201604-8922-49d8-814e-48b79dbd343c"
      },
      "ResponseBody": {
        "status": "Running"
      }
    },
    {
      "RequestUri": "https://management.azure.com/subscriptions/87082bb7-c39f-42d2-83b6-4980444c7397/resourcegroups/testRg-4-8404/providers/Microsoft.Resources/deployments/deployEx-D-6388/operationStatuses/08585674278958022459?api-version=2021-04-01",
      "RequestMethod": "GET",
      "RequestHeaders": {
        "Authorization": "Sanitized",
        "User-Agent": [
          "azsdk-net-ResourceManager/1.0.0-beta.4",
          "(.NET 5.0.11; Microsoft Windows 10.0.19043)"
        ],
        "x-ms-client-request-id": "f39d1676f900439dbbe7265400cfbf6e",
        "x-ms-return-client-request-id": "true"
      },
      "RequestBody": null,
      "StatusCode": 200,
      "ResponseHeaders": {
        "Cache-Control": "no-cache",
        "Content-Length": "20",
        "Content-Type": "application/json; charset=utf-8",
        "Date": "Thu, 14 Oct 2021 02:36:56 GMT",
        "Expires": "-1",
        "Pragma": "no-cache",
        "Strict-Transport-Security": "max-age=31536000; includeSubDomains",
        "X-Content-Type-Options": "nosniff",
        "x-ms-correlation-request-id": "5c60af8f-7951-4db3-8285-5b3b67023938",
        "x-ms-ratelimit-remaining-subscription-reads": "11941",
        "x-ms-request-id": "5c60af8f-7951-4db3-8285-5b3b67023938",
        "x-ms-routing-request-id": "SOUTHEASTASIA:20211014T023656Z:5c60af8f-7951-4db3-8285-5b3b67023938"
      },
      "ResponseBody": {
        "status": "Running"
      }
    },
    {
      "RequestUri": "https://management.azure.com/subscriptions/87082bb7-c39f-42d2-83b6-4980444c7397/resourcegroups/testRg-4-8404/providers/Microsoft.Resources/deployments/deployEx-D-6388/operationStatuses/08585674278958022459?api-version=2021-04-01",
      "RequestMethod": "GET",
      "RequestHeaders": {
        "Authorization": "Sanitized",
        "User-Agent": [
          "azsdk-net-ResourceManager/1.0.0-beta.4",
          "(.NET 5.0.11; Microsoft Windows 10.0.19043)"
        ],
        "x-ms-client-request-id": "78a85485fe80ce7c6e5ebbee37936196",
        "x-ms-return-client-request-id": "true"
      },
      "RequestBody": null,
      "StatusCode": 200,
      "ResponseHeaders": {
        "Cache-Control": "no-cache",
        "Content-Length": "20",
        "Content-Type": "application/json; charset=utf-8",
        "Date": "Thu, 14 Oct 2021 02:36:56 GMT",
        "Expires": "-1",
        "Pragma": "no-cache",
        "Strict-Transport-Security": "max-age=31536000; includeSubDomains",
        "X-Content-Type-Options": "nosniff",
        "x-ms-correlation-request-id": "1c612924-e04d-45ea-a5a2-4036a0af2f6e",
        "x-ms-ratelimit-remaining-subscription-reads": "11940",
        "x-ms-request-id": "1c612924-e04d-45ea-a5a2-4036a0af2f6e",
        "x-ms-routing-request-id": "SOUTHEASTASIA:20211014T023656Z:1c612924-e04d-45ea-a5a2-4036a0af2f6e"
      },
      "ResponseBody": {
        "status": "Running"
      }
    },
    {
      "RequestUri": "https://management.azure.com/subscriptions/87082bb7-c39f-42d2-83b6-4980444c7397/resourcegroups/testRg-4-8404/providers/Microsoft.Resources/deployments/deployEx-D-6388/operationStatuses/08585674278958022459?api-version=2021-04-01",
      "RequestMethod": "GET",
      "RequestHeaders": {
        "Authorization": "Sanitized",
        "User-Agent": [
          "azsdk-net-ResourceManager/1.0.0-beta.4",
          "(.NET 5.0.11; Microsoft Windows 10.0.19043)"
        ],
        "x-ms-client-request-id": "7eade801b991c4bffe251192310671fe",
        "x-ms-return-client-request-id": "true"
      },
      "RequestBody": null,
      "StatusCode": 200,
      "ResponseHeaders": {
        "Cache-Control": "no-cache",
        "Content-Length": "20",
        "Content-Type": "application/json; charset=utf-8",
        "Date": "Thu, 14 Oct 2021 02:36:57 GMT",
        "Expires": "-1",
        "Pragma": "no-cache",
        "Strict-Transport-Security": "max-age=31536000; includeSubDomains",
        "X-Content-Type-Options": "nosniff",
        "x-ms-correlation-request-id": "ca288b3b-fb4b-4d18-8e16-0f0ff823d398",
        "x-ms-ratelimit-remaining-subscription-reads": "11939",
        "x-ms-request-id": "ca288b3b-fb4b-4d18-8e16-0f0ff823d398",
        "x-ms-routing-request-id": "SOUTHEASTASIA:20211014T023657Z:ca288b3b-fb4b-4d18-8e16-0f0ff823d398"
      },
      "ResponseBody": {
        "status": "Running"
      }
    },
    {
      "RequestUri": "https://management.azure.com/subscriptions/87082bb7-c39f-42d2-83b6-4980444c7397/resourcegroups/testRg-4-8404/providers/Microsoft.Resources/deployments/deployEx-D-6388/operationStatuses/08585674278958022459?api-version=2021-04-01",
      "RequestMethod": "GET",
      "RequestHeaders": {
        "Authorization": "Sanitized",
        "User-Agent": [
          "azsdk-net-ResourceManager/1.0.0-beta.4",
          "(.NET 5.0.11; Microsoft Windows 10.0.19043)"
        ],
        "x-ms-client-request-id": "4321fff836f1770a9ace84a13eae0c28",
        "x-ms-return-client-request-id": "true"
      },
      "RequestBody": null,
      "StatusCode": 200,
      "ResponseHeaders": {
        "Cache-Control": "no-cache",
        "Content-Length": "20",
        "Content-Type": "application/json; charset=utf-8",
        "Date": "Thu, 14 Oct 2021 02:36:57 GMT",
        "Expires": "-1",
        "Pragma": "no-cache",
        "Strict-Transport-Security": "max-age=31536000; includeSubDomains",
        "X-Content-Type-Options": "nosniff",
        "x-ms-correlation-request-id": "32aeb8d5-4536-43cd-913e-b7a1022b4b50",
        "x-ms-ratelimit-remaining-subscription-reads": "11938",
        "x-ms-request-id": "32aeb8d5-4536-43cd-913e-b7a1022b4b50",
        "x-ms-routing-request-id": "SOUTHEASTASIA:20211014T023657Z:32aeb8d5-4536-43cd-913e-b7a1022b4b50"
      },
      "ResponseBody": {
        "status": "Running"
      }
    },
    {
      "RequestUri": "https://management.azure.com/subscriptions/87082bb7-c39f-42d2-83b6-4980444c7397/resourcegroups/testRg-4-8404/providers/Microsoft.Resources/deployments/deployEx-D-6388/operationStatuses/08585674278958022459?api-version=2021-04-01",
      "RequestMethod": "GET",
      "RequestHeaders": {
        "Authorization": "Sanitized",
        "User-Agent": [
          "azsdk-net-ResourceManager/1.0.0-beta.4",
          "(.NET 5.0.11; Microsoft Windows 10.0.19043)"
        ],
        "x-ms-client-request-id": "18538f854021ccdd95e4795bede99d68",
        "x-ms-return-client-request-id": "true"
      },
      "RequestBody": null,
      "StatusCode": 200,
      "ResponseHeaders": {
        "Cache-Control": "no-cache",
        "Content-Length": "20",
        "Content-Type": "application/json; charset=utf-8",
        "Date": "Thu, 14 Oct 2021 02:36:58 GMT",
        "Expires": "-1",
        "Pragma": "no-cache",
        "Strict-Transport-Security": "max-age=31536000; includeSubDomains",
        "X-Content-Type-Options": "nosniff",
        "x-ms-correlation-request-id": "ee4e1f9f-ed00-4830-a38a-1aa31eb8761e",
        "x-ms-ratelimit-remaining-subscription-reads": "11937",
        "x-ms-request-id": "ee4e1f9f-ed00-4830-a38a-1aa31eb8761e",
        "x-ms-routing-request-id": "SOUTHEASTASIA:20211014T023658Z:ee4e1f9f-ed00-4830-a38a-1aa31eb8761e"
      },
      "ResponseBody": {
        "status": "Running"
      }
    },
    {
      "RequestUri": "https://management.azure.com/subscriptions/87082bb7-c39f-42d2-83b6-4980444c7397/resourcegroups/testRg-4-8404/providers/Microsoft.Resources/deployments/deployEx-D-6388/operationStatuses/08585674278958022459?api-version=2021-04-01",
      "RequestMethod": "GET",
      "RequestHeaders": {
        "Authorization": "Sanitized",
        "User-Agent": [
          "azsdk-net-ResourceManager/1.0.0-beta.4",
          "(.NET 5.0.11; Microsoft Windows 10.0.19043)"
        ],
        "x-ms-client-request-id": "38f6bded1e72caa4dd36e4c2341d8650",
        "x-ms-return-client-request-id": "true"
      },
      "RequestBody": null,
      "StatusCode": 200,
      "ResponseHeaders": {
        "Cache-Control": "no-cache",
        "Content-Length": "20",
        "Content-Type": "application/json; charset=utf-8",
        "Date": "Thu, 14 Oct 2021 02:36:58 GMT",
        "Expires": "-1",
        "Pragma": "no-cache",
        "Strict-Transport-Security": "max-age=31536000; includeSubDomains",
        "X-Content-Type-Options": "nosniff",
        "x-ms-correlation-request-id": "e3741782-e3c1-42c0-9057-2502e0122421",
        "x-ms-ratelimit-remaining-subscription-reads": "11936",
        "x-ms-request-id": "e3741782-e3c1-42c0-9057-2502e0122421",
        "x-ms-routing-request-id": "SOUTHEASTASIA:20211014T023658Z:e3741782-e3c1-42c0-9057-2502e0122421"
      },
      "ResponseBody": {
        "status": "Running"
      }
    },
    {
      "RequestUri": "https://management.azure.com/subscriptions/87082bb7-c39f-42d2-83b6-4980444c7397/resourcegroups/testRg-4-8404/providers/Microsoft.Resources/deployments/deployEx-D-6388/operationStatuses/08585674278958022459?api-version=2021-04-01",
      "RequestMethod": "GET",
      "RequestHeaders": {
        "Authorization": "Sanitized",
        "User-Agent": [
          "azsdk-net-ResourceManager/1.0.0-beta.4",
          "(.NET 5.0.11; Microsoft Windows 10.0.19043)"
        ],
        "x-ms-client-request-id": "a10ce91958b3b7dc2155ad0dbcae89b0",
        "x-ms-return-client-request-id": "true"
      },
      "RequestBody": null,
      "StatusCode": 200,
      "ResponseHeaders": {
        "Cache-Control": "no-cache",
        "Content-Length": "20",
        "Content-Type": "application/json; charset=utf-8",
        "Date": "Thu, 14 Oct 2021 02:36:58 GMT",
        "Expires": "-1",
        "Pragma": "no-cache",
        "Strict-Transport-Security": "max-age=31536000; includeSubDomains",
        "X-Content-Type-Options": "nosniff",
        "x-ms-correlation-request-id": "1b198fd0-bc78-414f-a445-3680744dde87",
        "x-ms-ratelimit-remaining-subscription-reads": "11935",
        "x-ms-request-id": "1b198fd0-bc78-414f-a445-3680744dde87",
        "x-ms-routing-request-id": "SOUTHEASTASIA:20211014T023658Z:1b198fd0-bc78-414f-a445-3680744dde87"
      },
      "ResponseBody": {
        "status": "Running"
      }
    },
    {
      "RequestUri": "https://management.azure.com/subscriptions/87082bb7-c39f-42d2-83b6-4980444c7397/resourcegroups/testRg-4-8404/providers/Microsoft.Resources/deployments/deployEx-D-6388/operationStatuses/08585674278958022459?api-version=2021-04-01",
      "RequestMethod": "GET",
      "RequestHeaders": {
        "Authorization": "Sanitized",
        "User-Agent": [
          "azsdk-net-ResourceManager/1.0.0-beta.4",
          "(.NET 5.0.11; Microsoft Windows 10.0.19043)"
        ],
        "x-ms-client-request-id": "80b31c31d3b767b6ea883aeb5c1a9777",
        "x-ms-return-client-request-id": "true"
      },
      "RequestBody": null,
      "StatusCode": 200,
      "ResponseHeaders": {
        "Cache-Control": "no-cache",
        "Content-Length": "20",
        "Content-Type": "application/json; charset=utf-8",
        "Date": "Thu, 14 Oct 2021 02:36:59 GMT",
        "Expires": "-1",
        "Pragma": "no-cache",
        "Strict-Transport-Security": "max-age=31536000; includeSubDomains",
        "X-Content-Type-Options": "nosniff",
        "x-ms-correlation-request-id": "e7fc6feb-807a-420b-af9d-c75d69adc3d5",
        "x-ms-ratelimit-remaining-subscription-reads": "11934",
        "x-ms-request-id": "e7fc6feb-807a-420b-af9d-c75d69adc3d5",
        "x-ms-routing-request-id": "SOUTHEASTASIA:20211014T023659Z:e7fc6feb-807a-420b-af9d-c75d69adc3d5"
      },
      "ResponseBody": {
        "status": "Running"
      }
    },
    {
      "RequestUri": "https://management.azure.com/subscriptions/87082bb7-c39f-42d2-83b6-4980444c7397/resourcegroups/testRg-4-8404/providers/Microsoft.Resources/deployments/deployEx-D-6388/operationStatuses/08585674278958022459?api-version=2021-04-01",
      "RequestMethod": "GET",
      "RequestHeaders": {
        "Authorization": "Sanitized",
        "User-Agent": [
          "azsdk-net-ResourceManager/1.0.0-beta.4",
          "(.NET 5.0.11; Microsoft Windows 10.0.19043)"
        ],
        "x-ms-client-request-id": "0342295efbdc94b5e13f161c70970e2e",
        "x-ms-return-client-request-id": "true"
      },
      "RequestBody": null,
      "StatusCode": 200,
      "ResponseHeaders": {
        "Cache-Control": "no-cache",
        "Content-Length": "20",
        "Content-Type": "application/json; charset=utf-8",
        "Date": "Thu, 14 Oct 2021 02:36:59 GMT",
        "Expires": "-1",
        "Pragma": "no-cache",
        "Strict-Transport-Security": "max-age=31536000; includeSubDomains",
        "X-Content-Type-Options": "nosniff",
        "x-ms-correlation-request-id": "792a7e24-4b7e-428c-a25a-ed6a84b0499f",
        "x-ms-ratelimit-remaining-subscription-reads": "11933",
        "x-ms-request-id": "792a7e24-4b7e-428c-a25a-ed6a84b0499f",
        "x-ms-routing-request-id": "SOUTHEASTASIA:20211014T023659Z:792a7e24-4b7e-428c-a25a-ed6a84b0499f"
      },
      "ResponseBody": {
        "status": "Running"
      }
    },
    {
      "RequestUri": "https://management.azure.com/subscriptions/87082bb7-c39f-42d2-83b6-4980444c7397/resourcegroups/testRg-4-8404/providers/Microsoft.Resources/deployments/deployEx-D-6388/operationStatuses/08585674278958022459?api-version=2021-04-01",
      "RequestMethod": "GET",
      "RequestHeaders": {
        "Authorization": "Sanitized",
        "User-Agent": [
          "azsdk-net-ResourceManager/1.0.0-beta.4",
          "(.NET 5.0.11; Microsoft Windows 10.0.19043)"
        ],
        "x-ms-client-request-id": "189133ac0569459833a4b62b1ef05b07",
        "x-ms-return-client-request-id": "true"
      },
      "RequestBody": null,
      "StatusCode": 200,
      "ResponseHeaders": {
        "Cache-Control": "no-cache",
        "Content-Length": "20",
        "Content-Type": "application/json; charset=utf-8",
        "Date": "Thu, 14 Oct 2021 02:37:00 GMT",
        "Expires": "-1",
        "Pragma": "no-cache",
        "Strict-Transport-Security": "max-age=31536000; includeSubDomains",
        "X-Content-Type-Options": "nosniff",
        "x-ms-correlation-request-id": "e78a16b4-f019-4525-88ea-ca84223dea45",
        "x-ms-ratelimit-remaining-subscription-reads": "11932",
        "x-ms-request-id": "e78a16b4-f019-4525-88ea-ca84223dea45",
        "x-ms-routing-request-id": "SOUTHEASTASIA:20211014T023700Z:e78a16b4-f019-4525-88ea-ca84223dea45"
      },
      "ResponseBody": {
        "status": "Running"
      }
    },
    {
      "RequestUri": "https://management.azure.com/subscriptions/87082bb7-c39f-42d2-83b6-4980444c7397/resourcegroups/testRg-4-8404/providers/Microsoft.Resources/deployments/deployEx-D-6388/operationStatuses/08585674278958022459?api-version=2021-04-01",
      "RequestMethod": "GET",
      "RequestHeaders": {
        "Authorization": "Sanitized",
        "User-Agent": [
          "azsdk-net-ResourceManager/1.0.0-beta.4",
          "(.NET 5.0.11; Microsoft Windows 10.0.19043)"
        ],
        "x-ms-client-request-id": "92af36be856c36d3671e9f78bd99f753",
        "x-ms-return-client-request-id": "true"
      },
      "RequestBody": null,
      "StatusCode": 200,
      "ResponseHeaders": {
        "Cache-Control": "no-cache",
        "Content-Length": "20",
        "Content-Type": "application/json; charset=utf-8",
        "Date": "Thu, 14 Oct 2021 02:37:00 GMT",
        "Expires": "-1",
        "Pragma": "no-cache",
        "Strict-Transport-Security": "max-age=31536000; includeSubDomains",
        "X-Content-Type-Options": "nosniff",
        "x-ms-correlation-request-id": "f02eb1d0-fed0-48ff-af24-c6fe569172fb",
        "x-ms-ratelimit-remaining-subscription-reads": "11931",
        "x-ms-request-id": "f02eb1d0-fed0-48ff-af24-c6fe569172fb",
        "x-ms-routing-request-id": "SOUTHEASTASIA:20211014T023700Z:f02eb1d0-fed0-48ff-af24-c6fe569172fb"
      },
      "ResponseBody": {
        "status": "Running"
      }
    },
    {
      "RequestUri": "https://management.azure.com/subscriptions/87082bb7-c39f-42d2-83b6-4980444c7397/resourcegroups/testRg-4-8404/providers/Microsoft.Resources/deployments/deployEx-D-6388/operationStatuses/08585674278958022459?api-version=2021-04-01",
      "RequestMethod": "GET",
      "RequestHeaders": {
        "Authorization": "Sanitized",
        "User-Agent": [
          "azsdk-net-ResourceManager/1.0.0-beta.4",
          "(.NET 5.0.11; Microsoft Windows 10.0.19043)"
        ],
        "x-ms-client-request-id": "283f0b7a7e89580d91fdd038448a76f0",
        "x-ms-return-client-request-id": "true"
      },
      "RequestBody": null,
      "StatusCode": 200,
      "ResponseHeaders": {
        "Cache-Control": "no-cache",
        "Content-Length": "20",
        "Content-Type": "application/json; charset=utf-8",
        "Date": "Thu, 14 Oct 2021 02:37:00 GMT",
        "Expires": "-1",
        "Pragma": "no-cache",
        "Strict-Transport-Security": "max-age=31536000; includeSubDomains",
        "X-Content-Type-Options": "nosniff",
        "x-ms-correlation-request-id": "559a5bb6-7dc9-4440-b6d4-c330915e2a44",
        "x-ms-ratelimit-remaining-subscription-reads": "11930",
        "x-ms-request-id": "559a5bb6-7dc9-4440-b6d4-c330915e2a44",
        "x-ms-routing-request-id": "SOUTHEASTASIA:20211014T023700Z:559a5bb6-7dc9-4440-b6d4-c330915e2a44"
      },
      "ResponseBody": {
        "status": "Running"
      }
    },
    {
      "RequestUri": "https://management.azure.com/subscriptions/87082bb7-c39f-42d2-83b6-4980444c7397/resourcegroups/testRg-4-8404/providers/Microsoft.Resources/deployments/deployEx-D-6388/operationStatuses/08585674278958022459?api-version=2021-04-01",
      "RequestMethod": "GET",
      "RequestHeaders": {
        "Authorization": "Sanitized",
        "User-Agent": [
          "azsdk-net-ResourceManager/1.0.0-beta.4",
          "(.NET 5.0.11; Microsoft Windows 10.0.19043)"
        ],
        "x-ms-client-request-id": "395e0fe37be726c25f5bb14b651f889a",
        "x-ms-return-client-request-id": "true"
      },
      "RequestBody": null,
      "StatusCode": 200,
      "ResponseHeaders": {
        "Cache-Control": "no-cache",
        "Content-Length": "20",
        "Content-Type": "application/json; charset=utf-8",
        "Date": "Thu, 14 Oct 2021 02:37:01 GMT",
        "Expires": "-1",
        "Pragma": "no-cache",
        "Strict-Transport-Security": "max-age=31536000; includeSubDomains",
        "X-Content-Type-Options": "nosniff",
        "x-ms-correlation-request-id": "d97bd45e-9f54-4c3d-9f27-9932375fb771",
        "x-ms-ratelimit-remaining-subscription-reads": "11929",
        "x-ms-request-id": "d97bd45e-9f54-4c3d-9f27-9932375fb771",
        "x-ms-routing-request-id": "SOUTHEASTASIA:20211014T023701Z:d97bd45e-9f54-4c3d-9f27-9932375fb771"
      },
      "ResponseBody": {
        "status": "Running"
      }
    },
    {
      "RequestUri": "https://management.azure.com/subscriptions/87082bb7-c39f-42d2-83b6-4980444c7397/resourcegroups/testRg-4-8404/providers/Microsoft.Resources/deployments/deployEx-D-6388/operationStatuses/08585674278958022459?api-version=2021-04-01",
      "RequestMethod": "GET",
      "RequestHeaders": {
        "Authorization": "Sanitized",
        "User-Agent": [
          "azsdk-net-ResourceManager/1.0.0-beta.4",
          "(.NET 5.0.11; Microsoft Windows 10.0.19043)"
        ],
        "x-ms-client-request-id": "12b062ad32b13f7e2857016fb59bf1dd",
        "x-ms-return-client-request-id": "true"
      },
      "RequestBody": null,
      "StatusCode": 200,
      "ResponseHeaders": {
        "Cache-Control": "no-cache",
        "Content-Length": "20",
        "Content-Type": "application/json; charset=utf-8",
        "Date": "Thu, 14 Oct 2021 02:37:01 GMT",
        "Expires": "-1",
        "Pragma": "no-cache",
        "Strict-Transport-Security": "max-age=31536000; includeSubDomains",
        "X-Content-Type-Options": "nosniff",
        "x-ms-correlation-request-id": "94462287-dcc3-4248-859c-b3c6e5570854",
        "x-ms-ratelimit-remaining-subscription-reads": "11928",
        "x-ms-request-id": "94462287-dcc3-4248-859c-b3c6e5570854",
        "x-ms-routing-request-id": "SOUTHEASTASIA:20211014T023701Z:94462287-dcc3-4248-859c-b3c6e5570854"
      },
      "ResponseBody": {
        "status": "Running"
      }
    },
    {
      "RequestUri": "https://management.azure.com/subscriptions/87082bb7-c39f-42d2-83b6-4980444c7397/resourcegroups/testRg-4-8404/providers/Microsoft.Resources/deployments/deployEx-D-6388/operationStatuses/08585674278958022459?api-version=2021-04-01",
      "RequestMethod": "GET",
      "RequestHeaders": {
        "Authorization": "Sanitized",
        "User-Agent": [
          "azsdk-net-ResourceManager/1.0.0-beta.4",
          "(.NET 5.0.11; Microsoft Windows 10.0.19043)"
        ],
        "x-ms-client-request-id": "ad95afa8bd3afe6c4918c92dccc2f272",
        "x-ms-return-client-request-id": "true"
      },
      "RequestBody": null,
      "StatusCode": 200,
      "ResponseHeaders": {
        "Cache-Control": "no-cache",
        "Content-Length": "20",
        "Content-Type": "application/json; charset=utf-8",
        "Date": "Thu, 14 Oct 2021 02:37:02 GMT",
        "Expires": "-1",
        "Pragma": "no-cache",
        "Strict-Transport-Security": "max-age=31536000; includeSubDomains",
        "X-Content-Type-Options": "nosniff",
        "x-ms-correlation-request-id": "c04b21f3-638e-4466-afe6-1b100645de73",
        "x-ms-ratelimit-remaining-subscription-reads": "11927",
        "x-ms-request-id": "c04b21f3-638e-4466-afe6-1b100645de73",
        "x-ms-routing-request-id": "SOUTHEASTASIA:20211014T023702Z:c04b21f3-638e-4466-afe6-1b100645de73"
      },
      "ResponseBody": {
        "status": "Running"
      }
    },
    {
      "RequestUri": "https://management.azure.com/subscriptions/87082bb7-c39f-42d2-83b6-4980444c7397/resourcegroups/testRg-4-8404/providers/Microsoft.Resources/deployments/deployEx-D-6388/operationStatuses/08585674278958022459?api-version=2021-04-01",
      "RequestMethod": "GET",
      "RequestHeaders": {
        "Authorization": "Sanitized",
        "User-Agent": [
          "azsdk-net-ResourceManager/1.0.0-beta.4",
          "(.NET 5.0.11; Microsoft Windows 10.0.19043)"
        ],
        "x-ms-client-request-id": "e18a367564d9b13f911e118f795271c3",
        "x-ms-return-client-request-id": "true"
      },
      "RequestBody": null,
      "StatusCode": 200,
      "ResponseHeaders": {
        "Cache-Control": "no-cache",
        "Content-Length": "20",
        "Content-Type": "application/json; charset=utf-8",
        "Date": "Thu, 14 Oct 2021 02:37:02 GMT",
        "Expires": "-1",
        "Pragma": "no-cache",
        "Strict-Transport-Security": "max-age=31536000; includeSubDomains",
        "X-Content-Type-Options": "nosniff",
        "x-ms-correlation-request-id": "bd1f7e5a-2b63-4081-88fd-31c6cdc4cc74",
        "x-ms-ratelimit-remaining-subscription-reads": "11926",
        "x-ms-request-id": "bd1f7e5a-2b63-4081-88fd-31c6cdc4cc74",
        "x-ms-routing-request-id": "SOUTHEASTASIA:20211014T023702Z:bd1f7e5a-2b63-4081-88fd-31c6cdc4cc74"
      },
      "ResponseBody": {
        "status": "Running"
      }
    },
    {
      "RequestUri": "https://management.azure.com/subscriptions/87082bb7-c39f-42d2-83b6-4980444c7397/resourcegroups/testRg-4-8404/providers/Microsoft.Resources/deployments/deployEx-D-6388/operationStatuses/08585674278958022459?api-version=2021-04-01",
      "RequestMethod": "GET",
      "RequestHeaders": {
        "Authorization": "Sanitized",
        "User-Agent": [
          "azsdk-net-ResourceManager/1.0.0-beta.4",
          "(.NET 5.0.11; Microsoft Windows 10.0.19043)"
        ],
        "x-ms-client-request-id": "b6a2d469da8af05ff5b2c89869507266",
        "x-ms-return-client-request-id": "true"
      },
      "RequestBody": null,
      "StatusCode": 200,
      "ResponseHeaders": {
        "Cache-Control": "no-cache",
        "Content-Length": "20",
        "Content-Type": "application/json; charset=utf-8",
        "Date": "Thu, 14 Oct 2021 02:37:02 GMT",
        "Expires": "-1",
        "Pragma": "no-cache",
        "Strict-Transport-Security": "max-age=31536000; includeSubDomains",
        "X-Content-Type-Options": "nosniff",
        "x-ms-correlation-request-id": "8a1e626a-d702-4885-8c56-b26c38422f77",
        "x-ms-ratelimit-remaining-subscription-reads": "11925",
        "x-ms-request-id": "8a1e626a-d702-4885-8c56-b26c38422f77",
        "x-ms-routing-request-id": "SOUTHEASTASIA:20211014T023703Z:8a1e626a-d702-4885-8c56-b26c38422f77"
      },
      "ResponseBody": {
        "status": "Running"
      }
    },
    {
      "RequestUri": "https://management.azure.com/subscriptions/87082bb7-c39f-42d2-83b6-4980444c7397/resourcegroups/testRg-4-8404/providers/Microsoft.Resources/deployments/deployEx-D-6388/operationStatuses/08585674278958022459?api-version=2021-04-01",
      "RequestMethod": "GET",
      "RequestHeaders": {
        "Authorization": "Sanitized",
        "User-Agent": [
          "azsdk-net-ResourceManager/1.0.0-beta.4",
          "(.NET 5.0.11; Microsoft Windows 10.0.19043)"
        ],
        "x-ms-client-request-id": "7efa8f640f1143036fe41c1bacdc85f6",
        "x-ms-return-client-request-id": "true"
      },
      "RequestBody": null,
      "StatusCode": 200,
      "ResponseHeaders": {
        "Cache-Control": "no-cache",
        "Content-Length": "20",
        "Content-Type": "application/json; charset=utf-8",
        "Date": "Thu, 14 Oct 2021 02:37:03 GMT",
        "Expires": "-1",
        "Pragma": "no-cache",
        "Strict-Transport-Security": "max-age=31536000; includeSubDomains",
        "X-Content-Type-Options": "nosniff",
        "x-ms-correlation-request-id": "ea674e70-8989-4b46-a332-b919a5e093aa",
        "x-ms-ratelimit-remaining-subscription-reads": "11924",
        "x-ms-request-id": "ea674e70-8989-4b46-a332-b919a5e093aa",
        "x-ms-routing-request-id": "SOUTHEASTASIA:20211014T023703Z:ea674e70-8989-4b46-a332-b919a5e093aa"
      },
      "ResponseBody": {
        "status": "Running"
      }
    },
    {
      "RequestUri": "https://management.azure.com/subscriptions/87082bb7-c39f-42d2-83b6-4980444c7397/resourcegroups/testRg-4-8404/providers/Microsoft.Resources/deployments/deployEx-D-6388/operationStatuses/08585674278958022459?api-version=2021-04-01",
      "RequestMethod": "GET",
      "RequestHeaders": {
        "Authorization": "Sanitized",
        "User-Agent": [
          "azsdk-net-ResourceManager/1.0.0-beta.4",
          "(.NET 5.0.11; Microsoft Windows 10.0.19043)"
        ],
        "x-ms-client-request-id": "f8c405a73c1f9ae7d69aeb269ba64741",
        "x-ms-return-client-request-id": "true"
      },
      "RequestBody": null,
      "StatusCode": 200,
      "ResponseHeaders": {
        "Cache-Control": "no-cache",
        "Content-Length": "20",
        "Content-Type": "application/json; charset=utf-8",
        "Date": "Thu, 14 Oct 2021 02:37:03 GMT",
        "Expires": "-1",
        "Pragma": "no-cache",
        "Strict-Transport-Security": "max-age=31536000; includeSubDomains",
        "X-Content-Type-Options": "nosniff",
        "x-ms-correlation-request-id": "e5fa1e3f-33b5-48ff-9857-52236c44a872",
        "x-ms-ratelimit-remaining-subscription-reads": "11923",
        "x-ms-request-id": "e5fa1e3f-33b5-48ff-9857-52236c44a872",
        "x-ms-routing-request-id": "SOUTHEASTASIA:20211014T023703Z:e5fa1e3f-33b5-48ff-9857-52236c44a872"
      },
      "ResponseBody": {
        "status": "Running"
      }
    },
    {
      "RequestUri": "https://management.azure.com/subscriptions/87082bb7-c39f-42d2-83b6-4980444c7397/resourcegroups/testRg-4-8404/providers/Microsoft.Resources/deployments/deployEx-D-6388/operationStatuses/08585674278958022459?api-version=2021-04-01",
      "RequestMethod": "GET",
      "RequestHeaders": {
        "Authorization": "Sanitized",
        "User-Agent": [
          "azsdk-net-ResourceManager/1.0.0-beta.4",
          "(.NET 5.0.11; Microsoft Windows 10.0.19043)"
        ],
        "x-ms-client-request-id": "ea2babacf25859b2d05e46a6be434419",
        "x-ms-return-client-request-id": "true"
      },
      "RequestBody": null,
      "StatusCode": 200,
      "ResponseHeaders": {
        "Cache-Control": "no-cache",
        "Content-Length": "20",
        "Content-Type": "application/json; charset=utf-8",
        "Date": "Thu, 14 Oct 2021 02:37:04 GMT",
        "Expires": "-1",
        "Pragma": "no-cache",
        "Strict-Transport-Security": "max-age=31536000; includeSubDomains",
        "X-Content-Type-Options": "nosniff",
        "x-ms-correlation-request-id": "5b163a65-0c04-456b-90ca-a80d4a9063af",
        "x-ms-ratelimit-remaining-subscription-reads": "11922",
        "x-ms-request-id": "5b163a65-0c04-456b-90ca-a80d4a9063af",
        "x-ms-routing-request-id": "SOUTHEASTASIA:20211014T023704Z:5b163a65-0c04-456b-90ca-a80d4a9063af"
      },
      "ResponseBody": {
        "status": "Running"
      }
    },
    {
      "RequestUri": "https://management.azure.com/subscriptions/87082bb7-c39f-42d2-83b6-4980444c7397/resourcegroups/testRg-4-8404/providers/Microsoft.Resources/deployments/deployEx-D-6388/operationStatuses/08585674278958022459?api-version=2021-04-01",
      "RequestMethod": "GET",
      "RequestHeaders": {
        "Authorization": "Sanitized",
        "User-Agent": [
          "azsdk-net-ResourceManager/1.0.0-beta.4",
          "(.NET 5.0.11; Microsoft Windows 10.0.19043)"
        ],
        "x-ms-client-request-id": "64f1d12d7a8c2846a75fa77624dda8c9",
        "x-ms-return-client-request-id": "true"
      },
      "RequestBody": null,
      "StatusCode": 200,
      "ResponseHeaders": {
        "Cache-Control": "no-cache",
        "Content-Length": "20",
        "Content-Type": "application/json; charset=utf-8",
        "Date": "Thu, 14 Oct 2021 02:37:04 GMT",
        "Expires": "-1",
        "Pragma": "no-cache",
        "Strict-Transport-Security": "max-age=31536000; includeSubDomains",
        "X-Content-Type-Options": "nosniff",
        "x-ms-correlation-request-id": "3edf508b-56a6-4f42-9bb3-d3a2b3821b87",
        "x-ms-ratelimit-remaining-subscription-reads": "11921",
        "x-ms-request-id": "3edf508b-56a6-4f42-9bb3-d3a2b3821b87",
        "x-ms-routing-request-id": "SOUTHEASTASIA:20211014T023704Z:3edf508b-56a6-4f42-9bb3-d3a2b3821b87"
      },
      "ResponseBody": {
        "status": "Running"
      }
    },
    {
      "RequestUri": "https://management.azure.com/subscriptions/87082bb7-c39f-42d2-83b6-4980444c7397/resourcegroups/testRg-4-8404/providers/Microsoft.Resources/deployments/deployEx-D-6388/operationStatuses/08585674278958022459?api-version=2021-04-01",
      "RequestMethod": "GET",
      "RequestHeaders": {
        "Authorization": "Sanitized",
        "User-Agent": [
          "azsdk-net-ResourceManager/1.0.0-beta.4",
          "(.NET 5.0.11; Microsoft Windows 10.0.19043)"
        ],
        "x-ms-client-request-id": "006fdb9c9ab1b49e526a27c0f541dc93",
        "x-ms-return-client-request-id": "true"
      },
      "RequestBody": null,
      "StatusCode": 200,
      "ResponseHeaders": {
        "Cache-Control": "no-cache",
        "Content-Length": "20",
        "Content-Type": "application/json; charset=utf-8",
        "Date": "Thu, 14 Oct 2021 02:37:04 GMT",
        "Expires": "-1",
        "Pragma": "no-cache",
        "Strict-Transport-Security": "max-age=31536000; includeSubDomains",
        "X-Content-Type-Options": "nosniff",
        "x-ms-correlation-request-id": "235d9f24-0b44-4733-9c9b-b524ecfbdf80",
        "x-ms-ratelimit-remaining-subscription-reads": "11920",
        "x-ms-request-id": "235d9f24-0b44-4733-9c9b-b524ecfbdf80",
        "x-ms-routing-request-id": "SOUTHEASTASIA:20211014T023705Z:235d9f24-0b44-4733-9c9b-b524ecfbdf80"
      },
      "ResponseBody": {
        "status": "Running"
      }
    },
    {
      "RequestUri": "https://management.azure.com/subscriptions/87082bb7-c39f-42d2-83b6-4980444c7397/resourcegroups/testRg-4-8404/providers/Microsoft.Resources/deployments/deployEx-D-6388/operationStatuses/08585674278958022459?api-version=2021-04-01",
      "RequestMethod": "GET",
      "RequestHeaders": {
        "Authorization": "Sanitized",
        "User-Agent": [
          "azsdk-net-ResourceManager/1.0.0-beta.4",
          "(.NET 5.0.11; Microsoft Windows 10.0.19043)"
        ],
        "x-ms-client-request-id": "caf9d256e3b531b4650342f84b3b35f3",
        "x-ms-return-client-request-id": "true"
      },
      "RequestBody": null,
      "StatusCode": 200,
      "ResponseHeaders": {
        "Cache-Control": "no-cache",
        "Content-Length": "20",
        "Content-Type": "application/json; charset=utf-8",
        "Date": "Thu, 14 Oct 2021 02:37:05 GMT",
        "Expires": "-1",
        "Pragma": "no-cache",
        "Strict-Transport-Security": "max-age=31536000; includeSubDomains",
        "X-Content-Type-Options": "nosniff",
        "x-ms-correlation-request-id": "73324ee6-0697-4142-9fec-c8659d33ec6c",
        "x-ms-ratelimit-remaining-subscription-reads": "11919",
        "x-ms-request-id": "73324ee6-0697-4142-9fec-c8659d33ec6c",
        "x-ms-routing-request-id": "SOUTHEASTASIA:20211014T023705Z:73324ee6-0697-4142-9fec-c8659d33ec6c"
      },
      "ResponseBody": {
        "status": "Running"
      }
    },
    {
      "RequestUri": "https://management.azure.com/subscriptions/87082bb7-c39f-42d2-83b6-4980444c7397/resourcegroups/testRg-4-8404/providers/Microsoft.Resources/deployments/deployEx-D-6388/operationStatuses/08585674278958022459?api-version=2021-04-01",
      "RequestMethod": "GET",
      "RequestHeaders": {
        "Authorization": "Sanitized",
        "User-Agent": [
          "azsdk-net-ResourceManager/1.0.0-beta.4",
          "(.NET 5.0.11; Microsoft Windows 10.0.19043)"
        ],
        "x-ms-client-request-id": "e3097db643d49267333c112153853365",
        "x-ms-return-client-request-id": "true"
      },
      "RequestBody": null,
      "StatusCode": 200,
      "ResponseHeaders": {
        "Cache-Control": "no-cache",
        "Content-Length": "20",
        "Content-Type": "application/json; charset=utf-8",
        "Date": "Thu, 14 Oct 2021 02:37:05 GMT",
        "Expires": "-1",
        "Pragma": "no-cache",
        "Strict-Transport-Security": "max-age=31536000; includeSubDomains",
        "X-Content-Type-Options": "nosniff",
        "x-ms-correlation-request-id": "3030b937-de59-4b22-a74d-37c8d0cc0e6f",
        "x-ms-ratelimit-remaining-subscription-reads": "11918",
        "x-ms-request-id": "3030b937-de59-4b22-a74d-37c8d0cc0e6f",
        "x-ms-routing-request-id": "SOUTHEASTASIA:20211014T023705Z:3030b937-de59-4b22-a74d-37c8d0cc0e6f"
      },
      "ResponseBody": {
        "status": "Running"
      }
    },
    {
      "RequestUri": "https://management.azure.com/subscriptions/87082bb7-c39f-42d2-83b6-4980444c7397/resourcegroups/testRg-4-8404/providers/Microsoft.Resources/deployments/deployEx-D-6388/operationStatuses/08585674278958022459?api-version=2021-04-01",
      "RequestMethod": "GET",
      "RequestHeaders": {
        "Authorization": "Sanitized",
        "User-Agent": [
          "azsdk-net-ResourceManager/1.0.0-beta.4",
          "(.NET 5.0.11; Microsoft Windows 10.0.19043)"
        ],
        "x-ms-client-request-id": "51201483dee3b914263e9bae58a56917",
        "x-ms-return-client-request-id": "true"
      },
      "RequestBody": null,
      "StatusCode": 200,
      "ResponseHeaders": {
        "Cache-Control": "no-cache",
        "Content-Length": "20",
        "Content-Type": "application/json; charset=utf-8",
        "Date": "Thu, 14 Oct 2021 02:37:06 GMT",
        "Expires": "-1",
        "Pragma": "no-cache",
        "Strict-Transport-Security": "max-age=31536000; includeSubDomains",
        "X-Content-Type-Options": "nosniff",
        "x-ms-correlation-request-id": "541465fe-78dd-45a9-9012-d8b806d9c064",
        "x-ms-ratelimit-remaining-subscription-reads": "11917",
        "x-ms-request-id": "541465fe-78dd-45a9-9012-d8b806d9c064",
        "x-ms-routing-request-id": "SOUTHEASTASIA:20211014T023706Z:541465fe-78dd-45a9-9012-d8b806d9c064"
      },
      "ResponseBody": {
        "status": "Running"
      }
    },
    {
      "RequestUri": "https://management.azure.com/subscriptions/87082bb7-c39f-42d2-83b6-4980444c7397/resourcegroups/testRg-4-8404/providers/Microsoft.Resources/deployments/deployEx-D-6388/operationStatuses/08585674278958022459?api-version=2021-04-01",
      "RequestMethod": "GET",
      "RequestHeaders": {
        "Authorization": "Sanitized",
        "User-Agent": [
          "azsdk-net-ResourceManager/1.0.0-beta.4",
          "(.NET 5.0.11; Microsoft Windows 10.0.19043)"
        ],
        "x-ms-client-request-id": "770a3334f93812be6a679678d193dedf",
        "x-ms-return-client-request-id": "true"
      },
      "RequestBody": null,
      "StatusCode": 200,
      "ResponseHeaders": {
        "Cache-Control": "no-cache",
        "Content-Length": "20",
        "Content-Type": "application/json; charset=utf-8",
        "Date": "Thu, 14 Oct 2021 02:37:06 GMT",
        "Expires": "-1",
        "Pragma": "no-cache",
        "Strict-Transport-Security": "max-age=31536000; includeSubDomains",
        "X-Content-Type-Options": "nosniff",
        "x-ms-correlation-request-id": "ce877915-4695-400c-a9db-17c7b05267a9",
        "x-ms-ratelimit-remaining-subscription-reads": "11916",
        "x-ms-request-id": "ce877915-4695-400c-a9db-17c7b05267a9",
        "x-ms-routing-request-id": "SOUTHEASTASIA:20211014T023706Z:ce877915-4695-400c-a9db-17c7b05267a9"
      },
      "ResponseBody": {
        "status": "Running"
      }
    },
    {
      "RequestUri": "https://management.azure.com/subscriptions/87082bb7-c39f-42d2-83b6-4980444c7397/resourcegroups/testRg-4-8404/providers/Microsoft.Resources/deployments/deployEx-D-6388/operationStatuses/08585674278958022459?api-version=2021-04-01",
      "RequestMethod": "GET",
      "RequestHeaders": {
        "Authorization": "Sanitized",
        "User-Agent": [
          "azsdk-net-ResourceManager/1.0.0-beta.4",
          "(.NET 5.0.11; Microsoft Windows 10.0.19043)"
        ],
        "x-ms-client-request-id": "3675dcd0e41ad810694fbc96a8b9398d",
        "x-ms-return-client-request-id": "true"
      },
      "RequestBody": null,
      "StatusCode": 200,
      "ResponseHeaders": {
        "Cache-Control": "no-cache",
        "Content-Length": "20",
        "Content-Type": "application/json; charset=utf-8",
        "Date": "Thu, 14 Oct 2021 02:37:06 GMT",
        "Expires": "-1",
        "Pragma": "no-cache",
        "Strict-Transport-Security": "max-age=31536000; includeSubDomains",
        "X-Content-Type-Options": "nosniff",
        "x-ms-correlation-request-id": "24c9aeb0-8053-435f-aa98-1539eb69e49d",
        "x-ms-ratelimit-remaining-subscription-reads": "11915",
        "x-ms-request-id": "24c9aeb0-8053-435f-aa98-1539eb69e49d",
        "x-ms-routing-request-id": "SOUTHEASTASIA:20211014T023707Z:24c9aeb0-8053-435f-aa98-1539eb69e49d"
      },
      "ResponseBody": {
        "status": "Running"
      }
    },
    {
      "RequestUri": "https://management.azure.com/subscriptions/87082bb7-c39f-42d2-83b6-4980444c7397/resourcegroups/testRg-4-8404/providers/Microsoft.Resources/deployments/deployEx-D-6388/operationStatuses/08585674278958022459?api-version=2021-04-01",
      "RequestMethod": "GET",
      "RequestHeaders": {
        "Authorization": "Sanitized",
        "User-Agent": [
          "azsdk-net-ResourceManager/1.0.0-beta.4",
          "(.NET 5.0.11; Microsoft Windows 10.0.19043)"
        ],
        "x-ms-client-request-id": "1fedfad3bb7b8a2d550ee67b479be893",
        "x-ms-return-client-request-id": "true"
      },
      "RequestBody": null,
      "StatusCode": 200,
      "ResponseHeaders": {
        "Cache-Control": "no-cache",
        "Content-Length": "20",
        "Content-Type": "application/json; charset=utf-8",
        "Date": "Thu, 14 Oct 2021 02:37:07 GMT",
        "Expires": "-1",
        "Pragma": "no-cache",
        "Strict-Transport-Security": "max-age=31536000; includeSubDomains",
        "X-Content-Type-Options": "nosniff",
        "x-ms-correlation-request-id": "d6ba95d4-5673-46a2-a083-465a56c880d9",
        "x-ms-ratelimit-remaining-subscription-reads": "11914",
        "x-ms-request-id": "d6ba95d4-5673-46a2-a083-465a56c880d9",
        "x-ms-routing-request-id": "SOUTHEASTASIA:20211014T023707Z:d6ba95d4-5673-46a2-a083-465a56c880d9"
      },
      "ResponseBody": {
        "status": "Running"
      }
    },
    {
      "RequestUri": "https://management.azure.com/subscriptions/87082bb7-c39f-42d2-83b6-4980444c7397/resourcegroups/testRg-4-8404/providers/Microsoft.Resources/deployments/deployEx-D-6388/operationStatuses/08585674278958022459?api-version=2021-04-01",
      "RequestMethod": "GET",
      "RequestHeaders": {
        "Authorization": "Sanitized",
        "User-Agent": [
          "azsdk-net-ResourceManager/1.0.0-beta.4",
          "(.NET 5.0.11; Microsoft Windows 10.0.19043)"
        ],
        "x-ms-client-request-id": "7bddbb60323050fc23310ee83c286ab1",
        "x-ms-return-client-request-id": "true"
      },
      "RequestBody": null,
      "StatusCode": 200,
      "ResponseHeaders": {
        "Cache-Control": "no-cache",
        "Content-Length": "20",
        "Content-Type": "application/json; charset=utf-8",
        "Date": "Thu, 14 Oct 2021 02:37:07 GMT",
        "Expires": "-1",
        "Pragma": "no-cache",
        "Strict-Transport-Security": "max-age=31536000; includeSubDomains",
        "X-Content-Type-Options": "nosniff",
        "x-ms-correlation-request-id": "5867a6fe-20c3-44c4-97eb-500b612286a4",
        "x-ms-ratelimit-remaining-subscription-reads": "11913",
        "x-ms-request-id": "5867a6fe-20c3-44c4-97eb-500b612286a4",
        "x-ms-routing-request-id": "SOUTHEASTASIA:20211014T023707Z:5867a6fe-20c3-44c4-97eb-500b612286a4"
      },
      "ResponseBody": {
        "status": "Running"
      }
    },
    {
      "RequestUri": "https://management.azure.com/subscriptions/87082bb7-c39f-42d2-83b6-4980444c7397/resourcegroups/testRg-4-8404/providers/Microsoft.Resources/deployments/deployEx-D-6388/operationStatuses/08585674278958022459?api-version=2021-04-01",
      "RequestMethod": "GET",
      "RequestHeaders": {
        "Authorization": "Sanitized",
        "User-Agent": [
          "azsdk-net-ResourceManager/1.0.0-beta.4",
          "(.NET 5.0.11; Microsoft Windows 10.0.19043)"
        ],
        "x-ms-client-request-id": "d6a4092ebea61564aeeae00cfd9491cd",
        "x-ms-return-client-request-id": "true"
      },
      "RequestBody": null,
      "StatusCode": 200,
      "ResponseHeaders": {
        "Cache-Control": "no-cache",
        "Content-Length": "20",
        "Content-Type": "application/json; charset=utf-8",
        "Date": "Thu, 14 Oct 2021 02:37:08 GMT",
        "Expires": "-1",
        "Pragma": "no-cache",
        "Strict-Transport-Security": "max-age=31536000; includeSubDomains",
        "X-Content-Type-Options": "nosniff",
        "x-ms-correlation-request-id": "448b2ba0-a007-4638-82f0-6cf626a6e4da",
        "x-ms-ratelimit-remaining-subscription-reads": "11912",
        "x-ms-request-id": "448b2ba0-a007-4638-82f0-6cf626a6e4da",
        "x-ms-routing-request-id": "SOUTHEASTASIA:20211014T023708Z:448b2ba0-a007-4638-82f0-6cf626a6e4da"
      },
      "ResponseBody": {
        "status": "Running"
      }
    },
    {
      "RequestUri": "https://management.azure.com/subscriptions/87082bb7-c39f-42d2-83b6-4980444c7397/resourcegroups/testRg-4-8404/providers/Microsoft.Resources/deployments/deployEx-D-6388/operationStatuses/08585674278958022459?api-version=2021-04-01",
      "RequestMethod": "GET",
      "RequestHeaders": {
        "Authorization": "Sanitized",
        "User-Agent": [
          "azsdk-net-ResourceManager/1.0.0-beta.4",
          "(.NET 5.0.11; Microsoft Windows 10.0.19043)"
        ],
        "x-ms-client-request-id": "ec362967bddba15cfe9cfb49ac454e2d",
        "x-ms-return-client-request-id": "true"
      },
      "RequestBody": null,
      "StatusCode": 200,
      "ResponseHeaders": {
        "Cache-Control": "no-cache",
        "Content-Length": "20",
        "Content-Type": "application/json; charset=utf-8",
        "Date": "Thu, 14 Oct 2021 02:37:08 GMT",
        "Expires": "-1",
        "Pragma": "no-cache",
        "Strict-Transport-Security": "max-age=31536000; includeSubDomains",
        "X-Content-Type-Options": "nosniff",
        "x-ms-correlation-request-id": "b62e37c4-eb76-4dc4-b87a-fd5f21a5ffcd",
        "x-ms-ratelimit-remaining-subscription-reads": "11911",
        "x-ms-request-id": "b62e37c4-eb76-4dc4-b87a-fd5f21a5ffcd",
        "x-ms-routing-request-id": "SOUTHEASTASIA:20211014T023708Z:b62e37c4-eb76-4dc4-b87a-fd5f21a5ffcd"
      },
      "ResponseBody": {
        "status": "Running"
      }
    },
    {
      "RequestUri": "https://management.azure.com/subscriptions/87082bb7-c39f-42d2-83b6-4980444c7397/resourcegroups/testRg-4-8404/providers/Microsoft.Resources/deployments/deployEx-D-6388/operationStatuses/08585674278958022459?api-version=2021-04-01",
      "RequestMethod": "GET",
      "RequestHeaders": {
        "Authorization": "Sanitized",
        "User-Agent": [
          "azsdk-net-ResourceManager/1.0.0-beta.4",
          "(.NET 5.0.11; Microsoft Windows 10.0.19043)"
        ],
        "x-ms-client-request-id": "3d4d35a312f7a1ec57c8cd4651ef528e",
        "x-ms-return-client-request-id": "true"
      },
      "RequestBody": null,
      "StatusCode": 200,
      "ResponseHeaders": {
        "Cache-Control": "no-cache",
        "Content-Length": "20",
        "Content-Type": "application/json; charset=utf-8",
        "Date": "Thu, 14 Oct 2021 02:37:08 GMT",
        "Expires": "-1",
        "Pragma": "no-cache",
        "Strict-Transport-Security": "max-age=31536000; includeSubDomains",
        "X-Content-Type-Options": "nosniff",
        "x-ms-correlation-request-id": "7b572256-1554-4a7d-a728-6d837a8faf31",
        "x-ms-ratelimit-remaining-subscription-reads": "11910",
        "x-ms-request-id": "7b572256-1554-4a7d-a728-6d837a8faf31",
        "x-ms-routing-request-id": "SOUTHEASTASIA:20211014T023709Z:7b572256-1554-4a7d-a728-6d837a8faf31"
      },
      "ResponseBody": {
        "status": "Running"
      }
    },
    {
      "RequestUri": "https://management.azure.com/subscriptions/87082bb7-c39f-42d2-83b6-4980444c7397/resourcegroups/testRg-4-8404/providers/Microsoft.Resources/deployments/deployEx-D-6388/operationStatuses/08585674278958022459?api-version=2021-04-01",
      "RequestMethod": "GET",
      "RequestHeaders": {
        "Authorization": "Sanitized",
        "User-Agent": [
          "azsdk-net-ResourceManager/1.0.0-beta.4",
          "(.NET 5.0.11; Microsoft Windows 10.0.19043)"
        ],
        "x-ms-client-request-id": "128041a07ef270d5ac03d709c31b6868",
        "x-ms-return-client-request-id": "true"
      },
      "RequestBody": null,
      "StatusCode": 200,
      "ResponseHeaders": {
        "Cache-Control": "no-cache",
        "Content-Length": "20",
        "Content-Type": "application/json; charset=utf-8",
        "Date": "Thu, 14 Oct 2021 02:37:09 GMT",
        "Expires": "-1",
        "Pragma": "no-cache",
        "Strict-Transport-Security": "max-age=31536000; includeSubDomains",
        "X-Content-Type-Options": "nosniff",
        "x-ms-correlation-request-id": "b93f6fae-bd50-4148-a818-763d02ebd613",
        "x-ms-ratelimit-remaining-subscription-reads": "11909",
        "x-ms-request-id": "b93f6fae-bd50-4148-a818-763d02ebd613",
        "x-ms-routing-request-id": "SOUTHEASTASIA:20211014T023709Z:b93f6fae-bd50-4148-a818-763d02ebd613"
      },
      "ResponseBody": {
        "status": "Running"
      }
    },
    {
      "RequestUri": "https://management.azure.com/subscriptions/87082bb7-c39f-42d2-83b6-4980444c7397/resourcegroups/testRg-4-8404/providers/Microsoft.Resources/deployments/deployEx-D-6388/operationStatuses/08585674278958022459?api-version=2021-04-01",
      "RequestMethod": "GET",
      "RequestHeaders": {
        "Authorization": "Sanitized",
        "User-Agent": [
          "azsdk-net-ResourceManager/1.0.0-beta.4",
          "(.NET 5.0.11; Microsoft Windows 10.0.19043)"
        ],
        "x-ms-client-request-id": "c769b39c534755d63c949412f0164f0e",
        "x-ms-return-client-request-id": "true"
      },
      "RequestBody": null,
      "StatusCode": 200,
      "ResponseHeaders": {
        "Cache-Control": "no-cache",
        "Content-Length": "20",
        "Content-Type": "application/json; charset=utf-8",
        "Date": "Thu, 14 Oct 2021 02:37:09 GMT",
        "Expires": "-1",
        "Pragma": "no-cache",
        "Strict-Transport-Security": "max-age=31536000; includeSubDomains",
        "X-Content-Type-Options": "nosniff",
        "x-ms-correlation-request-id": "9391a9c9-2ff8-43e2-b181-3957b786548f",
        "x-ms-ratelimit-remaining-subscription-reads": "11908",
        "x-ms-request-id": "9391a9c9-2ff8-43e2-b181-3957b786548f",
        "x-ms-routing-request-id": "SOUTHEASTASIA:20211014T023709Z:9391a9c9-2ff8-43e2-b181-3957b786548f"
      },
      "ResponseBody": {
        "status": "Running"
      }
    },
    {
      "RequestUri": "https://management.azure.com/subscriptions/87082bb7-c39f-42d2-83b6-4980444c7397/resourcegroups/testRg-4-8404/providers/Microsoft.Resources/deployments/deployEx-D-6388/operationStatuses/08585674278958022459?api-version=2021-04-01",
      "RequestMethod": "GET",
      "RequestHeaders": {
        "Authorization": "Sanitized",
        "User-Agent": [
          "azsdk-net-ResourceManager/1.0.0-beta.4",
          "(.NET 5.0.11; Microsoft Windows 10.0.19043)"
        ],
        "x-ms-client-request-id": "6ba96c493bc5253a60dd90f33ae3dd3c",
        "x-ms-return-client-request-id": "true"
      },
      "RequestBody": null,
      "StatusCode": 200,
      "ResponseHeaders": {
        "Cache-Control": "no-cache",
        "Content-Length": "20",
        "Content-Type": "application/json; charset=utf-8",
        "Date": "Thu, 14 Oct 2021 02:37:10 GMT",
        "Expires": "-1",
        "Pragma": "no-cache",
        "Strict-Transport-Security": "max-age=31536000; includeSubDomains",
        "X-Content-Type-Options": "nosniff",
        "x-ms-correlation-request-id": "d143df0f-e0dd-420d-b40f-a12e93c84b4c",
        "x-ms-ratelimit-remaining-subscription-reads": "11907",
        "x-ms-request-id": "d143df0f-e0dd-420d-b40f-a12e93c84b4c",
        "x-ms-routing-request-id": "SOUTHEASTASIA:20211014T023710Z:d143df0f-e0dd-420d-b40f-a12e93c84b4c"
      },
      "ResponseBody": {
        "status": "Running"
      }
    },
    {
      "RequestUri": "https://management.azure.com/subscriptions/87082bb7-c39f-42d2-83b6-4980444c7397/resourcegroups/testRg-4-8404/providers/Microsoft.Resources/deployments/deployEx-D-6388/operationStatuses/08585674278958022459?api-version=2021-04-01",
      "RequestMethod": "GET",
      "RequestHeaders": {
        "Authorization": "Sanitized",
        "User-Agent": [
          "azsdk-net-ResourceManager/1.0.0-beta.4",
          "(.NET 5.0.11; Microsoft Windows 10.0.19043)"
        ],
        "x-ms-client-request-id": "9ea964608b864c476a2bd55de9c27f96",
        "x-ms-return-client-request-id": "true"
      },
      "RequestBody": null,
      "StatusCode": 200,
      "ResponseHeaders": {
        "Cache-Control": "no-cache",
        "Content-Length": "20",
        "Content-Type": "application/json; charset=utf-8",
        "Date": "Thu, 14 Oct 2021 02:37:10 GMT",
        "Expires": "-1",
        "Pragma": "no-cache",
        "Strict-Transport-Security": "max-age=31536000; includeSubDomains",
        "X-Content-Type-Options": "nosniff",
        "x-ms-correlation-request-id": "81deefd1-a796-482a-9631-20e65fa915d4",
        "x-ms-ratelimit-remaining-subscription-reads": "11906",
        "x-ms-request-id": "81deefd1-a796-482a-9631-20e65fa915d4",
        "x-ms-routing-request-id": "SOUTHEASTASIA:20211014T023710Z:81deefd1-a796-482a-9631-20e65fa915d4"
      },
      "ResponseBody": {
        "status": "Running"
      }
    },
    {
      "RequestUri": "https://management.azure.com/subscriptions/87082bb7-c39f-42d2-83b6-4980444c7397/resourcegroups/testRg-4-8404/providers/Microsoft.Resources/deployments/deployEx-D-6388/operationStatuses/08585674278958022459?api-version=2021-04-01",
      "RequestMethod": "GET",
      "RequestHeaders": {
        "Authorization": "Sanitized",
        "User-Agent": [
          "azsdk-net-ResourceManager/1.0.0-beta.4",
          "(.NET 5.0.11; Microsoft Windows 10.0.19043)"
        ],
        "x-ms-client-request-id": "56c0c8b4fd7260a37843676ac2e21a59",
        "x-ms-return-client-request-id": "true"
      },
      "RequestBody": null,
      "StatusCode": 200,
      "ResponseHeaders": {
        "Cache-Control": "no-cache",
        "Content-Length": "20",
        "Content-Type": "application/json; charset=utf-8",
        "Date": "Thu, 14 Oct 2021 02:37:10 GMT",
        "Expires": "-1",
        "Pragma": "no-cache",
        "Strict-Transport-Security": "max-age=31536000; includeSubDomains",
        "X-Content-Type-Options": "nosniff",
        "x-ms-correlation-request-id": "77050a7e-7f09-4e47-b63f-b761dd079648",
        "x-ms-ratelimit-remaining-subscription-reads": "11905",
        "x-ms-request-id": "77050a7e-7f09-4e47-b63f-b761dd079648",
        "x-ms-routing-request-id": "SOUTHEASTASIA:20211014T023711Z:77050a7e-7f09-4e47-b63f-b761dd079648"
      },
      "ResponseBody": {
        "status": "Running"
      }
    },
    {
      "RequestUri": "https://management.azure.com/subscriptions/87082bb7-c39f-42d2-83b6-4980444c7397/resourcegroups/testRg-4-8404/providers/Microsoft.Resources/deployments/deployEx-D-6388/operationStatuses/08585674278958022459?api-version=2021-04-01",
      "RequestMethod": "GET",
      "RequestHeaders": {
        "Authorization": "Sanitized",
        "User-Agent": [
          "azsdk-net-ResourceManager/1.0.0-beta.4",
          "(.NET 5.0.11; Microsoft Windows 10.0.19043)"
        ],
        "x-ms-client-request-id": "8cb258b6b16cbe88255c009965dd3b9e",
        "x-ms-return-client-request-id": "true"
      },
      "RequestBody": null,
      "StatusCode": 200,
      "ResponseHeaders": {
        "Cache-Control": "no-cache",
        "Content-Length": "20",
        "Content-Type": "application/json; charset=utf-8",
        "Date": "Thu, 14 Oct 2021 02:37:11 GMT",
        "Expires": "-1",
        "Pragma": "no-cache",
        "Strict-Transport-Security": "max-age=31536000; includeSubDomains",
        "X-Content-Type-Options": "nosniff",
        "x-ms-correlation-request-id": "2d25f0d5-52c3-499c-b296-7c309a68cddd",
        "x-ms-ratelimit-remaining-subscription-reads": "11904",
        "x-ms-request-id": "2d25f0d5-52c3-499c-b296-7c309a68cddd",
        "x-ms-routing-request-id": "SOUTHEASTASIA:20211014T023711Z:2d25f0d5-52c3-499c-b296-7c309a68cddd"
      },
      "ResponseBody": {
        "status": "Running"
      }
    },
    {
      "RequestUri": "https://management.azure.com/subscriptions/87082bb7-c39f-42d2-83b6-4980444c7397/resourcegroups/testRg-4-8404/providers/Microsoft.Resources/deployments/deployEx-D-6388/operationStatuses/08585674278958022459?api-version=2021-04-01",
      "RequestMethod": "GET",
      "RequestHeaders": {
        "Authorization": "Sanitized",
        "User-Agent": [
          "azsdk-net-ResourceManager/1.0.0-beta.4",
          "(.NET 5.0.11; Microsoft Windows 10.0.19043)"
        ],
        "x-ms-client-request-id": "713ffa5d872362cac049254223dc8a87",
        "x-ms-return-client-request-id": "true"
      },
      "RequestBody": null,
      "StatusCode": 200,
      "ResponseHeaders": {
        "Cache-Control": "no-cache",
        "Content-Length": "20",
        "Content-Type": "application/json; charset=utf-8",
        "Date": "Thu, 14 Oct 2021 02:37:11 GMT",
        "Expires": "-1",
        "Pragma": "no-cache",
        "Strict-Transport-Security": "max-age=31536000; includeSubDomains",
        "X-Content-Type-Options": "nosniff",
        "x-ms-correlation-request-id": "f7e0acb8-e0aa-45bf-9ed8-a1f59315885e",
        "x-ms-ratelimit-remaining-subscription-reads": "11903",
        "x-ms-request-id": "f7e0acb8-e0aa-45bf-9ed8-a1f59315885e",
        "x-ms-routing-request-id": "SOUTHEASTASIA:20211014T023711Z:f7e0acb8-e0aa-45bf-9ed8-a1f59315885e"
      },
      "ResponseBody": {
        "status": "Running"
      }
    },
    {
      "RequestUri": "https://management.azure.com/subscriptions/87082bb7-c39f-42d2-83b6-4980444c7397/resourcegroups/testRg-4-8404/providers/Microsoft.Resources/deployments/deployEx-D-6388/operationStatuses/08585674278958022459?api-version=2021-04-01",
      "RequestMethod": "GET",
      "RequestHeaders": {
        "Authorization": "Sanitized",
        "User-Agent": [
          "azsdk-net-ResourceManager/1.0.0-beta.4",
          "(.NET 5.0.11; Microsoft Windows 10.0.19043)"
        ],
        "x-ms-client-request-id": "90a67b10f30f032940013016fd0afa9b",
        "x-ms-return-client-request-id": "true"
      },
      "RequestBody": null,
      "StatusCode": 200,
      "ResponseHeaders": {
        "Cache-Control": "no-cache",
        "Content-Length": "20",
        "Content-Type": "application/json; charset=utf-8",
        "Date": "Thu, 14 Oct 2021 02:37:12 GMT",
        "Expires": "-1",
        "Pragma": "no-cache",
        "Strict-Transport-Security": "max-age=31536000; includeSubDomains",
        "X-Content-Type-Options": "nosniff",
        "x-ms-correlation-request-id": "c21fef6f-d546-42c3-bd0f-827084f5a2b7",
        "x-ms-ratelimit-remaining-subscription-reads": "11902",
        "x-ms-request-id": "c21fef6f-d546-42c3-bd0f-827084f5a2b7",
        "x-ms-routing-request-id": "SOUTHEASTASIA:20211014T023712Z:c21fef6f-d546-42c3-bd0f-827084f5a2b7"
      },
      "ResponseBody": {
        "status": "Running"
      }
    },
    {
      "RequestUri": "https://management.azure.com/subscriptions/87082bb7-c39f-42d2-83b6-4980444c7397/resourcegroups/testRg-4-8404/providers/Microsoft.Resources/deployments/deployEx-D-6388/operationStatuses/08585674278958022459?api-version=2021-04-01",
      "RequestMethod": "GET",
      "RequestHeaders": {
        "Authorization": "Sanitized",
        "User-Agent": [
          "azsdk-net-ResourceManager/1.0.0-beta.4",
          "(.NET 5.0.11; Microsoft Windows 10.0.19043)"
        ],
        "x-ms-client-request-id": "c80cc908a8a32f368e4fcc238b459a49",
        "x-ms-return-client-request-id": "true"
      },
      "RequestBody": null,
      "StatusCode": 200,
      "ResponseHeaders": {
        "Cache-Control": "no-cache",
        "Content-Length": "20",
        "Content-Type": "application/json; charset=utf-8",
        "Date": "Thu, 14 Oct 2021 02:37:12 GMT",
        "Expires": "-1",
        "Pragma": "no-cache",
        "Strict-Transport-Security": "max-age=31536000; includeSubDomains",
        "X-Content-Type-Options": "nosniff",
        "x-ms-correlation-request-id": "99e651b2-16c1-4102-a8ab-98bab4e3c5e6",
        "x-ms-ratelimit-remaining-subscription-reads": "11901",
        "x-ms-request-id": "99e651b2-16c1-4102-a8ab-98bab4e3c5e6",
        "x-ms-routing-request-id": "SOUTHEASTASIA:20211014T023712Z:99e651b2-16c1-4102-a8ab-98bab4e3c5e6"
      },
      "ResponseBody": {
        "status": "Running"
      }
    },
    {
      "RequestUri": "https://management.azure.com/subscriptions/87082bb7-c39f-42d2-83b6-4980444c7397/resourcegroups/testRg-4-8404/providers/Microsoft.Resources/deployments/deployEx-D-6388/operationStatuses/08585674278958022459?api-version=2021-04-01",
      "RequestMethod": "GET",
      "RequestHeaders": {
        "Authorization": "Sanitized",
        "User-Agent": [
          "azsdk-net-ResourceManager/1.0.0-beta.4",
          "(.NET 5.0.11; Microsoft Windows 10.0.19043)"
        ],
        "x-ms-client-request-id": "e98878d1ab366a8ed03c312156b465b5",
        "x-ms-return-client-request-id": "true"
      },
      "RequestBody": null,
      "StatusCode": 200,
      "ResponseHeaders": {
        "Cache-Control": "no-cache",
        "Content-Length": "20",
        "Content-Type": "application/json; charset=utf-8",
        "Date": "Thu, 14 Oct 2021 02:37:12 GMT",
        "Expires": "-1",
        "Pragma": "no-cache",
        "Strict-Transport-Security": "max-age=31536000; includeSubDomains",
        "X-Content-Type-Options": "nosniff",
        "x-ms-correlation-request-id": "4400e7bb-e712-4b39-bc30-c59190886658",
        "x-ms-ratelimit-remaining-subscription-reads": "11900",
        "x-ms-request-id": "4400e7bb-e712-4b39-bc30-c59190886658",
        "x-ms-routing-request-id": "SOUTHEASTASIA:20211014T023713Z:4400e7bb-e712-4b39-bc30-c59190886658"
      },
      "ResponseBody": {
        "status": "Running"
      }
    },
    {
      "RequestUri": "https://management.azure.com/subscriptions/87082bb7-c39f-42d2-83b6-4980444c7397/resourcegroups/testRg-4-8404/providers/Microsoft.Resources/deployments/deployEx-D-6388/operationStatuses/08585674278958022459?api-version=2021-04-01",
      "RequestMethod": "GET",
      "RequestHeaders": {
        "Authorization": "Sanitized",
        "User-Agent": [
          "azsdk-net-ResourceManager/1.0.0-beta.4",
          "(.NET 5.0.11; Microsoft Windows 10.0.19043)"
        ],
        "x-ms-client-request-id": "5a3a8a4ec2d068e4457701bf260678fa",
        "x-ms-return-client-request-id": "true"
      },
      "RequestBody": null,
      "StatusCode": 200,
      "ResponseHeaders": {
        "Cache-Control": "no-cache",
        "Content-Length": "20",
        "Content-Type": "application/json; charset=utf-8",
        "Date": "Thu, 14 Oct 2021 02:37:13 GMT",
        "Expires": "-1",
        "Pragma": "no-cache",
        "Strict-Transport-Security": "max-age=31536000; includeSubDomains",
        "X-Content-Type-Options": "nosniff",
        "x-ms-correlation-request-id": "a6b48e29-8e00-4a85-8fc9-9afbb62f7084",
        "x-ms-ratelimit-remaining-subscription-reads": "11899",
        "x-ms-request-id": "a6b48e29-8e00-4a85-8fc9-9afbb62f7084",
        "x-ms-routing-request-id": "SOUTHEASTASIA:20211014T023713Z:a6b48e29-8e00-4a85-8fc9-9afbb62f7084"
      },
      "ResponseBody": {
        "status": "Running"
      }
    },
    {
      "RequestUri": "https://management.azure.com/subscriptions/87082bb7-c39f-42d2-83b6-4980444c7397/resourcegroups/testRg-4-8404/providers/Microsoft.Resources/deployments/deployEx-D-6388/operationStatuses/08585674278958022459?api-version=2021-04-01",
      "RequestMethod": "GET",
      "RequestHeaders": {
        "Authorization": "Sanitized",
        "User-Agent": [
          "azsdk-net-ResourceManager/1.0.0-beta.4",
          "(.NET 5.0.11; Microsoft Windows 10.0.19043)"
        ],
        "x-ms-client-request-id": "8544e76610815d643aa2f7677614d8da",
        "x-ms-return-client-request-id": "true"
      },
      "RequestBody": null,
      "StatusCode": 200,
      "ResponseHeaders": {
        "Cache-Control": "no-cache",
        "Content-Length": "20",
        "Content-Type": "application/json; charset=utf-8",
        "Date": "Thu, 14 Oct 2021 02:37:13 GMT",
        "Expires": "-1",
        "Pragma": "no-cache",
        "Strict-Transport-Security": "max-age=31536000; includeSubDomains",
        "X-Content-Type-Options": "nosniff",
        "x-ms-correlation-request-id": "ad339b0a-422a-4348-a47c-7ee14538832e",
        "x-ms-ratelimit-remaining-subscription-reads": "11898",
        "x-ms-request-id": "ad339b0a-422a-4348-a47c-7ee14538832e",
        "x-ms-routing-request-id": "SOUTHEASTASIA:20211014T023713Z:ad339b0a-422a-4348-a47c-7ee14538832e"
      },
      "ResponseBody": {
        "status": "Running"
      }
    },
    {
      "RequestUri": "https://management.azure.com/subscriptions/87082bb7-c39f-42d2-83b6-4980444c7397/resourcegroups/testRg-4-8404/providers/Microsoft.Resources/deployments/deployEx-D-6388/operationStatuses/08585674278958022459?api-version=2021-04-01",
      "RequestMethod": "GET",
      "RequestHeaders": {
        "Authorization": "Sanitized",
        "User-Agent": [
          "azsdk-net-ResourceManager/1.0.0-beta.4",
          "(.NET 5.0.11; Microsoft Windows 10.0.19043)"
        ],
        "x-ms-client-request-id": "00d416ea400b0f789320a4bfa9ce43c9",
        "x-ms-return-client-request-id": "true"
      },
      "RequestBody": null,
      "StatusCode": 200,
      "ResponseHeaders": {
        "Cache-Control": "no-cache",
        "Content-Length": "20",
        "Content-Type": "application/json; charset=utf-8",
        "Date": "Thu, 14 Oct 2021 02:37:14 GMT",
        "Expires": "-1",
        "Pragma": "no-cache",
        "Strict-Transport-Security": "max-age=31536000; includeSubDomains",
        "X-Content-Type-Options": "nosniff",
        "x-ms-correlation-request-id": "c7e823db-61e4-431b-ad95-b36c20cd691a",
        "x-ms-ratelimit-remaining-subscription-reads": "11897",
        "x-ms-request-id": "c7e823db-61e4-431b-ad95-b36c20cd691a",
        "x-ms-routing-request-id": "SOUTHEASTASIA:20211014T023714Z:c7e823db-61e4-431b-ad95-b36c20cd691a"
      },
      "ResponseBody": {
        "status": "Running"
      }
    },
    {
      "RequestUri": "https://management.azure.com/subscriptions/87082bb7-c39f-42d2-83b6-4980444c7397/resourcegroups/testRg-4-8404/providers/Microsoft.Resources/deployments/deployEx-D-6388/operationStatuses/08585674278958022459?api-version=2021-04-01",
      "RequestMethod": "GET",
      "RequestHeaders": {
        "Authorization": "Sanitized",
        "User-Agent": [
          "azsdk-net-ResourceManager/1.0.0-beta.4",
          "(.NET 5.0.11; Microsoft Windows 10.0.19043)"
        ],
        "x-ms-client-request-id": "6fba37c4e06f3d3426dd1f2dca7df130",
        "x-ms-return-client-request-id": "true"
      },
      "RequestBody": null,
      "StatusCode": 200,
      "ResponseHeaders": {
        "Cache-Control": "no-cache",
        "Content-Length": "20",
        "Content-Type": "application/json; charset=utf-8",
        "Date": "Thu, 14 Oct 2021 02:37:14 GMT",
        "Expires": "-1",
        "Pragma": "no-cache",
        "Strict-Transport-Security": "max-age=31536000; includeSubDomains",
        "X-Content-Type-Options": "nosniff",
        "x-ms-correlation-request-id": "ee9891ae-b9f4-4e6a-8804-32fe40dc08ed",
        "x-ms-ratelimit-remaining-subscription-reads": "11896",
        "x-ms-request-id": "ee9891ae-b9f4-4e6a-8804-32fe40dc08ed",
        "x-ms-routing-request-id": "SOUTHEASTASIA:20211014T023714Z:ee9891ae-b9f4-4e6a-8804-32fe40dc08ed"
      },
      "ResponseBody": {
        "status": "Running"
      }
    },
    {
      "RequestUri": "https://management.azure.com/subscriptions/87082bb7-c39f-42d2-83b6-4980444c7397/resourcegroups/testRg-4-8404/providers/Microsoft.Resources/deployments/deployEx-D-6388/operationStatuses/08585674278958022459?api-version=2021-04-01",
      "RequestMethod": "GET",
      "RequestHeaders": {
        "Authorization": "Sanitized",
        "User-Agent": [
          "azsdk-net-ResourceManager/1.0.0-beta.4",
          "(.NET 5.0.11; Microsoft Windows 10.0.19043)"
        ],
        "x-ms-client-request-id": "10d5279e773126ef6e34f1616ca5b36b",
        "x-ms-return-client-request-id": "true"
      },
      "RequestBody": null,
      "StatusCode": 200,
      "ResponseHeaders": {
        "Cache-Control": "no-cache",
        "Content-Length": "20",
        "Content-Type": "application/json; charset=utf-8",
        "Date": "Thu, 14 Oct 2021 02:37:14 GMT",
        "Expires": "-1",
        "Pragma": "no-cache",
        "Strict-Transport-Security": "max-age=31536000; includeSubDomains",
        "X-Content-Type-Options": "nosniff",
        "x-ms-correlation-request-id": "288f0fc3-c95e-49a1-b963-d40fb42e970a",
        "x-ms-ratelimit-remaining-subscription-reads": "11895",
        "x-ms-request-id": "288f0fc3-c95e-49a1-b963-d40fb42e970a",
        "x-ms-routing-request-id": "SOUTHEASTASIA:20211014T023715Z:288f0fc3-c95e-49a1-b963-d40fb42e970a"
      },
      "ResponseBody": {
        "status": "Running"
      }
    },
    {
      "RequestUri": "https://management.azure.com/subscriptions/87082bb7-c39f-42d2-83b6-4980444c7397/resourcegroups/testRg-4-8404/providers/Microsoft.Resources/deployments/deployEx-D-6388/operationStatuses/08585674278958022459?api-version=2021-04-01",
      "RequestMethod": "GET",
      "RequestHeaders": {
        "Authorization": "Sanitized",
        "User-Agent": [
          "azsdk-net-ResourceManager/1.0.0-beta.4",
          "(.NET 5.0.11; Microsoft Windows 10.0.19043)"
        ],
        "x-ms-client-request-id": "3fa22d5e69590a6ae297d92d204b4416",
        "x-ms-return-client-request-id": "true"
      },
      "RequestBody": null,
      "StatusCode": 200,
      "ResponseHeaders": {
        "Cache-Control": "no-cache",
        "Content-Length": "20",
        "Content-Type": "application/json; charset=utf-8",
        "Date": "Thu, 14 Oct 2021 02:37:15 GMT",
        "Expires": "-1",
        "Pragma": "no-cache",
        "Strict-Transport-Security": "max-age=31536000; includeSubDomains",
        "X-Content-Type-Options": "nosniff",
        "x-ms-correlation-request-id": "9a97c7a2-8cbe-4a7d-a9e7-55a37a23af3a",
        "x-ms-ratelimit-remaining-subscription-reads": "11894",
        "x-ms-request-id": "9a97c7a2-8cbe-4a7d-a9e7-55a37a23af3a",
        "x-ms-routing-request-id": "SOUTHEASTASIA:20211014T023715Z:9a97c7a2-8cbe-4a7d-a9e7-55a37a23af3a"
      },
      "ResponseBody": {
        "status": "Running"
      }
    },
    {
      "RequestUri": "https://management.azure.com/subscriptions/87082bb7-c39f-42d2-83b6-4980444c7397/resourcegroups/testRg-4-8404/providers/Microsoft.Resources/deployments/deployEx-D-6388/operationStatuses/08585674278958022459?api-version=2021-04-01",
      "RequestMethod": "GET",
      "RequestHeaders": {
        "Authorization": "Sanitized",
        "User-Agent": [
          "azsdk-net-ResourceManager/1.0.0-beta.4",
          "(.NET 5.0.11; Microsoft Windows 10.0.19043)"
        ],
        "x-ms-client-request-id": "8120732f33f94c984794003beed2d181",
        "x-ms-return-client-request-id": "true"
      },
      "RequestBody": null,
      "StatusCode": 200,
      "ResponseHeaders": {
        "Cache-Control": "no-cache",
        "Content-Length": "20",
        "Content-Type": "application/json; charset=utf-8",
        "Date": "Thu, 14 Oct 2021 02:37:15 GMT",
        "Expires": "-1",
        "Pragma": "no-cache",
        "Strict-Transport-Security": "max-age=31536000; includeSubDomains",
        "X-Content-Type-Options": "nosniff",
        "x-ms-correlation-request-id": "eac39853-a00c-48ea-8468-263d368b820f",
        "x-ms-ratelimit-remaining-subscription-reads": "11893",
        "x-ms-request-id": "eac39853-a00c-48ea-8468-263d368b820f",
        "x-ms-routing-request-id": "SOUTHEASTASIA:20211014T023716Z:eac39853-a00c-48ea-8468-263d368b820f"
      },
      "ResponseBody": {
        "status": "Running"
      }
    },
    {
      "RequestUri": "https://management.azure.com/subscriptions/87082bb7-c39f-42d2-83b6-4980444c7397/resourcegroups/testRg-4-8404/providers/Microsoft.Resources/deployments/deployEx-D-6388/operationStatuses/08585674278958022459?api-version=2021-04-01",
      "RequestMethod": "GET",
      "RequestHeaders": {
        "Authorization": "Sanitized",
        "User-Agent": [
          "azsdk-net-ResourceManager/1.0.0-beta.4",
          "(.NET 5.0.11; Microsoft Windows 10.0.19043)"
        ],
        "x-ms-client-request-id": "9dcfb429b1da35d7bcca2e9a9ec10623",
        "x-ms-return-client-request-id": "true"
      },
      "RequestBody": null,
      "StatusCode": 200,
      "ResponseHeaders": {
        "Cache-Control": "no-cache",
        "Content-Length": "22",
        "Content-Type": "application/json; charset=utf-8",
        "Date": "Thu, 14 Oct 2021 02:37:16 GMT",
        "Expires": "-1",
        "Pragma": "no-cache",
        "Strict-Transport-Security": "max-age=31536000; includeSubDomains",
        "X-Content-Type-Options": "nosniff",
        "x-ms-correlation-request-id": "f6b8e696-50af-47e1-99ed-1ff3b64550cf",
        "x-ms-ratelimit-remaining-subscription-reads": "11892",
        "x-ms-request-id": "f6b8e696-50af-47e1-99ed-1ff3b64550cf",
        "x-ms-routing-request-id": "SOUTHEASTASIA:20211014T023716Z:f6b8e696-50af-47e1-99ed-1ff3b64550cf"
      },
      "ResponseBody": {
        "status": "Succeeded"
      }
    },
    {
      "RequestUri": "https://management.azure.com/subscriptions/87082bb7-c39f-42d2-83b6-4980444c7397/resourceGroups/testRg-4-8404/providers/Microsoft.Resources/deployments/deployEx-D-6388?api-version=2021-04-01",
      "RequestMethod": "GET",
      "RequestHeaders": {
        "Authorization": "Sanitized",
        "User-Agent": [
          "azsdk-net-ResourceManager/1.0.0-beta.4",
          "(.NET 5.0.11; Microsoft Windows 10.0.19043)"
        ],
        "x-ms-client-request-id": "f832daf031842b729556f7c5682f1b0f",
        "x-ms-return-client-request-id": "true"
      },
      "RequestBody": null,
      "StatusCode": 200,
      "ResponseHeaders": {
        "Cache-Control": "no-cache",
        "Content-Length": "1160",
        "Content-Type": "application/json; charset=utf-8",
        "Date": "Thu, 14 Oct 2021 02:37:16 GMT",
        "Expires": "-1",
        "Pragma": "no-cache",
        "Strict-Transport-Security": "max-age=31536000; includeSubDomains",
        "X-Content-Type-Options": "nosniff",
        "x-ms-correlation-request-id": "e07643e1-4f5e-49b8-890c-8638680e8b57",
        "x-ms-ratelimit-remaining-subscription-reads": "11891",
        "x-ms-request-id": "e07643e1-4f5e-49b8-890c-8638680e8b57",
        "x-ms-routing-request-id": "SOUTHEASTASIA:20211014T023716Z:e07643e1-4f5e-49b8-890c-8638680e8b57"
      },
      "ResponseBody": {
        "id": "/subscriptions/87082bb7-c39f-42d2-83b6-4980444c7397/resourceGroups/testRg-4-8404/providers/Microsoft.Resources/deployments/deployEx-D-6388",
        "name": "deployEx-D-6388",
        "type": "Microsoft.Resources/deployments",
        "properties": {
          "templateLink": {
            "uri": "https://raw.githubusercontent.com/Azure/azure-quickstart-templates/master/quickstarts/microsoft.storage/storage-account-create/azuredeploy.json",
            "contentVersion": "1.0.0.0"
          },
          "templateHash": "16591231597636766651",
          "parameters": {
            "storageAccountType": {
              "type": "String",
              "value": "Standard_GRS"
            },
            "location": {
              "type": "String",
              "value": "westus2"
            }
          },
          "mode": "Incremental",
          "provisioningState": "Succeeded",
          "timestamp": "2021-10-14T02:37:15.9033573Z",
          "duration": "PT46.2279812S",
          "correlationId": "d2dae9d8-c205-42f3-b586-d90bfe8890f0",
          "providers": [
            {
              "namespace": "Microsoft.Storage",
              "resourceTypes": [
                {
                  "resourceType": "storageAccounts",
                  "locations": [
                    "westus2"
                  ]
                }
              ]
            }
          ],
          "dependencies": [],
          "outputs": {
            "storageAccountName": {
              "type": "String",
              "value": "storeneng44hwj4noq"
            }
          },
          "outputResources": [
            {
              "id": "/subscriptions/87082bb7-c39f-42d2-83b6-4980444c7397/resourceGroups/testRg-4-8404/providers/Microsoft.Storage/storageAccounts/storeneng44hwj4noq"
            }
          ]
        }
      }
    },
    {
      "RequestUri": "https://management.azure.com/subscriptions/87082bb7-c39f-42d2-83b6-4980444c7397/resourceGroups/testRg-4-8404/providers/Microsoft.Resources/deployments/deployEx-D-6388?api-version=2021-04-01",
      "RequestMethod": "DELETE",
      "RequestHeaders": {
        "Accept": "application/json",
        "Authorization": "Sanitized",
        "User-Agent": [
          "azsdk-net-ResourceManager.Resources/1.0.0-alpha.20211014.1",
          "(.NET 5.0.11; Microsoft Windows 10.0.19043)"
        ],
        "x-ms-client-request-id": "6b0458c6a77b7d3c9ceac52f04fdae86",
        "x-ms-return-client-request-id": "true"
      },
      "RequestBody": null,
      "StatusCode": 202,
      "ResponseHeaders": {
        "Cache-Control": "no-cache",
        "Content-Length": "0",
        "Date": "Thu, 14 Oct 2021 02:37:19 GMT",
        "Expires": "-1",
        "Location": "https://management.azure.com/subscriptions/87082bb7-c39f-42d2-83b6-4980444c7397/operationresults/eyJqb2JJZCI6IkRlcGxveW1lbnREZWxldGlvbkpvYi1HTlMtVEVTVFJHOjJENDoyRDg0MDQtREVQTE9ZRVg6MkREOjJENjM4OC0iLCJqb2JMb2NhdGlvbiI6Indlc3R1czIifQ?api-version=**",
        "Pragma": "no-cache",
        "Retry-After": "15",
        "Strict-Transport-Security": "max-age=31536000; includeSubDomains",
        "X-Content-Type-Options": "nosniff",
        "x-ms-correlation-request-id": "fe603ba7-85b2-42fe-89b3-289295be9910",
        "x-ms-ratelimit-remaining-subscription-deletes": "14999",
        "x-ms-request-id": "fe603ba7-85b2-42fe-89b3-289295be9910",
        "x-ms-routing-request-id": "SOUTHEASTASIA:20211014T023719Z:fe603ba7-85b2-42fe-89b3-289295be9910"
      },
      "ResponseBody": []
    },
    {
      "RequestUri": "https://management.azure.com/subscriptions/87082bb7-c39f-42d2-83b6-4980444c7397/operationresults/eyJqb2JJZCI6IkRlcGxveW1lbnREZWxldGlvbkpvYi1HTlMtVEVTVFJHOjJENDoyRDg0MDQtREVQTE9ZRVg6MkREOjJENjM4OC0iLCJqb2JMb2NhdGlvbiI6Indlc3R1czIifQ?api-version=**",
      "RequestMethod": "GET",
      "RequestHeaders": {
        "Authorization": "Sanitized",
        "User-Agent": [
          "azsdk-net-ResourceManager/1.0.0-beta.4",
          "(.NET 5.0.11; Microsoft Windows 10.0.19043)"
        ],
        "x-ms-client-request-id": "45d41eae9abc48a89eb45c9a6c422697",
        "x-ms-return-client-request-id": "true"
      },
      "RequestBody": null,
      "StatusCode": 204,
      "ResponseHeaders": {
        "Cache-Control": "no-cache",
        "Date": "Thu, 14 Oct 2021 02:37:19 GMT",
        "Expires": "-1",
        "Pragma": "no-cache",
        "Strict-Transport-Security": "max-age=31536000; includeSubDomains",
        "X-Content-Type-Options": "nosniff",
        "x-ms-correlation-request-id": "e09626c6-9753-4197-aa4a-a57ecfc680ef",
        "x-ms-ratelimit-remaining-subscription-reads": "11890",
        "x-ms-request-id": "e09626c6-9753-4197-aa4a-a57ecfc680ef",
        "x-ms-routing-request-id": "SOUTHEASTASIA:20211014T023720Z:e09626c6-9753-4197-aa4a-a57ecfc680ef"
      },
      "ResponseBody": []
    },
    {
      "RequestUri": "https://management.azure.com/subscriptions/87082bb7-c39f-42d2-83b6-4980444c7397/resourceGroups/testRg-4-8404/providers/Microsoft.Resources/deployments/deployEx-D-6388?api-version=2021-04-01",
      "RequestMethod": "GET",
      "RequestHeaders": {
        "Accept": "application/json",
        "Authorization": "Sanitized",
        "User-Agent": [
          "azsdk-net-ResourceManager.Resources/1.0.0-alpha.20211014.1",
          "(.NET 5.0.11; Microsoft Windows 10.0.19043)"
        ],
        "x-ms-client-request-id": "8b3771a808e4ed6e5b0c29d7a0b8c48a",
        "x-ms-return-client-request-id": "true"
      },
      "RequestBody": null,
      "StatusCode": 404,
      "ResponseHeaders": {
        "Cache-Control": "no-cache",
        "Content-Length": "100",
        "Content-Type": "application/json; charset=utf-8",
        "Date": "Thu, 14 Oct 2021 02:37:20 GMT",
        "Expires": "-1",
        "Pragma": "no-cache",
        "Strict-Transport-Security": "max-age=31536000; includeSubDomains",
        "X-Content-Type-Options": "nosniff",
        "x-ms-correlation-request-id": "c6c0d801-2cee-4e48-b9e9-afacbcebf1dd",
>>>>>>> a339cbc5
        "x-ms-failure-cause": "gateway",
        "x-ms-ratelimit-remaining-subscription-reads": "11956",
        "x-ms-request-id": "3b0cfdc1-dfa7-4736-8856-6a7a1bdf7bac",
        "x-ms-routing-request-id": "SOUTHEASTASIA:20230110T070509Z:3b0cfdc1-dfa7-4736-8856-6a7a1bdf7bac"
      },
      "ResponseBody": {
        "error": {
          "code": "DeploymentNotFound",
          "message": "Deployment \u0027deployEx-D-4421\u0027 could not be found."
        }
      }
    }
  ],
  "Variables": {
    "AZURE_AUTHORITY_HOST": "https://login.microsoftonline.com",
    "RandomSeed": "1747077708",
    "RESOURCE_MANAGER_URL": "https://management.azure.com/",
    "SUBSCRIPTION_ID": "db1ab6f0-4769-4b27-930e-01e2ef9c123c"
  }
}<|MERGE_RESOLUTION|>--- conflicted
+++ resolved
@@ -56,11 +56,7 @@
       }
     },
     {
-<<<<<<< HEAD
       "RequestUri": "https://management.azure.com/subscriptions/db1ab6f0-4769-4b27-930e-01e2ef9c123c/resourcegroups/testRg-4-6645?api-version=2022-09-01",
-=======
-      "RequestUri": "https://management.azure.com/subscriptions/87082bb7-c39f-42d2-83b6-4980444c7397/resourcegroups/testRg-4-8404?api-version=**",
->>>>>>> a339cbc5
       "RequestMethod": "PUT",
       "RequestHeaders": {
         "Accept": "application/json",
@@ -622,2937 +618,7 @@
         "Pragma": "no-cache",
         "Strict-Transport-Security": "max-age=31536000; includeSubDomains",
         "X-Content-Type-Options": "nosniff",
-<<<<<<< HEAD
         "x-ms-correlation-request-id": "3b0cfdc1-dfa7-4736-8856-6a7a1bdf7bac",
-=======
-        "x-ms-correlation-request-id": "223ecce5-3498-4949-a9eb-5f6ef983e83c",
-        "x-ms-ratelimit-remaining-subscription-reads": "11978",
-        "x-ms-request-id": "223ecce5-3498-4949-a9eb-5f6ef983e83c",
-        "x-ms-routing-request-id": "SOUTHEASTASIA:20211014T023641Z:223ecce5-3498-4949-a9eb-5f6ef983e83c"
-      },
-      "ResponseBody": {
-        "status": "Running"
-      }
-    },
-    {
-      "RequestUri": "https://management.azure.com/subscriptions/87082bb7-c39f-42d2-83b6-4980444c7397/resourcegroups/testRg-4-8404/providers/Microsoft.Resources/deployments/deployEx-D-6388/operationStatuses/08585674278958022459?api-version=2021-04-01",
-      "RequestMethod": "GET",
-      "RequestHeaders": {
-        "Authorization": "Sanitized",
-        "User-Agent": [
-          "azsdk-net-ResourceManager/1.0.0-beta.4",
-          "(.NET 5.0.11; Microsoft Windows 10.0.19043)"
-        ],
-        "x-ms-client-request-id": "daf2262c94d366350e125aba4f9ffc13",
-        "x-ms-return-client-request-id": "true"
-      },
-      "RequestBody": null,
-      "StatusCode": 200,
-      "ResponseHeaders": {
-        "Cache-Control": "no-cache",
-        "Content-Length": "20",
-        "Content-Type": "application/json; charset=utf-8",
-        "Date": "Thu, 14 Oct 2021 02:36:41 GMT",
-        "Expires": "-1",
-        "Pragma": "no-cache",
-        "Strict-Transport-Security": "max-age=31536000; includeSubDomains",
-        "X-Content-Type-Options": "nosniff",
-        "x-ms-correlation-request-id": "799b614a-374b-4b7d-ac82-4b307706a990",
-        "x-ms-ratelimit-remaining-subscription-reads": "11977",
-        "x-ms-request-id": "799b614a-374b-4b7d-ac82-4b307706a990",
-        "x-ms-routing-request-id": "SOUTHEASTASIA:20211014T023641Z:799b614a-374b-4b7d-ac82-4b307706a990"
-      },
-      "ResponseBody": {
-        "status": "Running"
-      }
-    },
-    {
-      "RequestUri": "https://management.azure.com/subscriptions/87082bb7-c39f-42d2-83b6-4980444c7397/resourcegroups/testRg-4-8404/providers/Microsoft.Resources/deployments/deployEx-D-6388/operationStatuses/08585674278958022459?api-version=2021-04-01",
-      "RequestMethod": "GET",
-      "RequestHeaders": {
-        "Authorization": "Sanitized",
-        "User-Agent": [
-          "azsdk-net-ResourceManager/1.0.0-beta.4",
-          "(.NET 5.0.11; Microsoft Windows 10.0.19043)"
-        ],
-        "x-ms-client-request-id": "658360fd9fde19acf655b5175182aed7",
-        "x-ms-return-client-request-id": "true"
-      },
-      "RequestBody": null,
-      "StatusCode": 200,
-      "ResponseHeaders": {
-        "Cache-Control": "no-cache",
-        "Content-Length": "20",
-        "Content-Type": "application/json; charset=utf-8",
-        "Date": "Thu, 14 Oct 2021 02:36:42 GMT",
-        "Expires": "-1",
-        "Pragma": "no-cache",
-        "Strict-Transport-Security": "max-age=31536000; includeSubDomains",
-        "X-Content-Type-Options": "nosniff",
-        "x-ms-correlation-request-id": "8647c1b2-3c4a-4bdb-a97a-a171a98a5cef",
-        "x-ms-ratelimit-remaining-subscription-reads": "11976",
-        "x-ms-request-id": "8647c1b2-3c4a-4bdb-a97a-a171a98a5cef",
-        "x-ms-routing-request-id": "SOUTHEASTASIA:20211014T023642Z:8647c1b2-3c4a-4bdb-a97a-a171a98a5cef"
-      },
-      "ResponseBody": {
-        "status": "Running"
-      }
-    },
-    {
-      "RequestUri": "https://management.azure.com/subscriptions/87082bb7-c39f-42d2-83b6-4980444c7397/resourcegroups/testRg-4-8404/providers/Microsoft.Resources/deployments/deployEx-D-6388/operationStatuses/08585674278958022459?api-version=2021-04-01",
-      "RequestMethod": "GET",
-      "RequestHeaders": {
-        "Authorization": "Sanitized",
-        "User-Agent": [
-          "azsdk-net-ResourceManager/1.0.0-beta.4",
-          "(.NET 5.0.11; Microsoft Windows 10.0.19043)"
-        ],
-        "x-ms-client-request-id": "aecbda946627ca5ff22e0438f7c7c51a",
-        "x-ms-return-client-request-id": "true"
-      },
-      "RequestBody": null,
-      "StatusCode": 200,
-      "ResponseHeaders": {
-        "Cache-Control": "no-cache",
-        "Content-Length": "20",
-        "Content-Type": "application/json; charset=utf-8",
-        "Date": "Thu, 14 Oct 2021 02:36:42 GMT",
-        "Expires": "-1",
-        "Pragma": "no-cache",
-        "Strict-Transport-Security": "max-age=31536000; includeSubDomains",
-        "X-Content-Type-Options": "nosniff",
-        "x-ms-correlation-request-id": "51a4b391-9214-4329-99d1-98692cf5ccc3",
-        "x-ms-ratelimit-remaining-subscription-reads": "11975",
-        "x-ms-request-id": "51a4b391-9214-4329-99d1-98692cf5ccc3",
-        "x-ms-routing-request-id": "SOUTHEASTASIA:20211014T023642Z:51a4b391-9214-4329-99d1-98692cf5ccc3"
-      },
-      "ResponseBody": {
-        "status": "Running"
-      }
-    },
-    {
-      "RequestUri": "https://management.azure.com/subscriptions/87082bb7-c39f-42d2-83b6-4980444c7397/resourcegroups/testRg-4-8404/providers/Microsoft.Resources/deployments/deployEx-D-6388/operationStatuses/08585674278958022459?api-version=2021-04-01",
-      "RequestMethod": "GET",
-      "RequestHeaders": {
-        "Authorization": "Sanitized",
-        "User-Agent": [
-          "azsdk-net-ResourceManager/1.0.0-beta.4",
-          "(.NET 5.0.11; Microsoft Windows 10.0.19043)"
-        ],
-        "x-ms-client-request-id": "5c803dc410cd8d6679d9e47edf1d148c",
-        "x-ms-return-client-request-id": "true"
-      },
-      "RequestBody": null,
-      "StatusCode": 200,
-      "ResponseHeaders": {
-        "Cache-Control": "no-cache",
-        "Content-Length": "20",
-        "Content-Type": "application/json; charset=utf-8",
-        "Date": "Thu, 14 Oct 2021 02:36:42 GMT",
-        "Expires": "-1",
-        "Pragma": "no-cache",
-        "Strict-Transport-Security": "max-age=31536000; includeSubDomains",
-        "X-Content-Type-Options": "nosniff",
-        "x-ms-correlation-request-id": "08a41097-d55b-492e-939b-e936900d533b",
-        "x-ms-ratelimit-remaining-subscription-reads": "11974",
-        "x-ms-request-id": "08a41097-d55b-492e-939b-e936900d533b",
-        "x-ms-routing-request-id": "SOUTHEASTASIA:20211014T023642Z:08a41097-d55b-492e-939b-e936900d533b"
-      },
-      "ResponseBody": {
-        "status": "Running"
-      }
-    },
-    {
-      "RequestUri": "https://management.azure.com/subscriptions/87082bb7-c39f-42d2-83b6-4980444c7397/resourcegroups/testRg-4-8404/providers/Microsoft.Resources/deployments/deployEx-D-6388/operationStatuses/08585674278958022459?api-version=2021-04-01",
-      "RequestMethod": "GET",
-      "RequestHeaders": {
-        "Authorization": "Sanitized",
-        "User-Agent": [
-          "azsdk-net-ResourceManager/1.0.0-beta.4",
-          "(.NET 5.0.11; Microsoft Windows 10.0.19043)"
-        ],
-        "x-ms-client-request-id": "752683644dd496ec00b972b09b74212e",
-        "x-ms-return-client-request-id": "true"
-      },
-      "RequestBody": null,
-      "StatusCode": 200,
-      "ResponseHeaders": {
-        "Cache-Control": "no-cache",
-        "Content-Length": "20",
-        "Content-Type": "application/json; charset=utf-8",
-        "Date": "Thu, 14 Oct 2021 02:36:43 GMT",
-        "Expires": "-1",
-        "Pragma": "no-cache",
-        "Strict-Transport-Security": "max-age=31536000; includeSubDomains",
-        "X-Content-Type-Options": "nosniff",
-        "x-ms-correlation-request-id": "201346cc-95ac-4423-be4d-0d3463f423e1",
-        "x-ms-ratelimit-remaining-subscription-reads": "11973",
-        "x-ms-request-id": "201346cc-95ac-4423-be4d-0d3463f423e1",
-        "x-ms-routing-request-id": "SOUTHEASTASIA:20211014T023643Z:201346cc-95ac-4423-be4d-0d3463f423e1"
-      },
-      "ResponseBody": {
-        "status": "Running"
-      }
-    },
-    {
-      "RequestUri": "https://management.azure.com/subscriptions/87082bb7-c39f-42d2-83b6-4980444c7397/resourcegroups/testRg-4-8404/providers/Microsoft.Resources/deployments/deployEx-D-6388/operationStatuses/08585674278958022459?api-version=2021-04-01",
-      "RequestMethod": "GET",
-      "RequestHeaders": {
-        "Authorization": "Sanitized",
-        "User-Agent": [
-          "azsdk-net-ResourceManager/1.0.0-beta.4",
-          "(.NET 5.0.11; Microsoft Windows 10.0.19043)"
-        ],
-        "x-ms-client-request-id": "14539a9052028409733e354d82e1ebd5",
-        "x-ms-return-client-request-id": "true"
-      },
-      "RequestBody": null,
-      "StatusCode": 200,
-      "ResponseHeaders": {
-        "Cache-Control": "no-cache",
-        "Content-Length": "20",
-        "Content-Type": "application/json; charset=utf-8",
-        "Date": "Thu, 14 Oct 2021 02:36:43 GMT",
-        "Expires": "-1",
-        "Pragma": "no-cache",
-        "Strict-Transport-Security": "max-age=31536000; includeSubDomains",
-        "X-Content-Type-Options": "nosniff",
-        "x-ms-correlation-request-id": "113ed92c-101c-45ec-a80d-12246d39ccec",
-        "x-ms-ratelimit-remaining-subscription-reads": "11972",
-        "x-ms-request-id": "113ed92c-101c-45ec-a80d-12246d39ccec",
-        "x-ms-routing-request-id": "SOUTHEASTASIA:20211014T023643Z:113ed92c-101c-45ec-a80d-12246d39ccec"
-      },
-      "ResponseBody": {
-        "status": "Running"
-      }
-    },
-    {
-      "RequestUri": "https://management.azure.com/subscriptions/87082bb7-c39f-42d2-83b6-4980444c7397/resourcegroups/testRg-4-8404/providers/Microsoft.Resources/deployments/deployEx-D-6388/operationStatuses/08585674278958022459?api-version=2021-04-01",
-      "RequestMethod": "GET",
-      "RequestHeaders": {
-        "Authorization": "Sanitized",
-        "User-Agent": [
-          "azsdk-net-ResourceManager/1.0.0-beta.4",
-          "(.NET 5.0.11; Microsoft Windows 10.0.19043)"
-        ],
-        "x-ms-client-request-id": "74d478194fa0764651e95b149db6f104",
-        "x-ms-return-client-request-id": "true"
-      },
-      "RequestBody": null,
-      "StatusCode": 200,
-      "ResponseHeaders": {
-        "Cache-Control": "no-cache",
-        "Content-Length": "20",
-        "Content-Type": "application/json; charset=utf-8",
-        "Date": "Thu, 14 Oct 2021 02:36:44 GMT",
-        "Expires": "-1",
-        "Pragma": "no-cache",
-        "Strict-Transport-Security": "max-age=31536000; includeSubDomains",
-        "X-Content-Type-Options": "nosniff",
-        "x-ms-correlation-request-id": "d0878165-8d27-4fae-9758-db40a2809a5e",
-        "x-ms-ratelimit-remaining-subscription-reads": "11971",
-        "x-ms-request-id": "d0878165-8d27-4fae-9758-db40a2809a5e",
-        "x-ms-routing-request-id": "SOUTHEASTASIA:20211014T023644Z:d0878165-8d27-4fae-9758-db40a2809a5e"
-      },
-      "ResponseBody": {
-        "status": "Running"
-      }
-    },
-    {
-      "RequestUri": "https://management.azure.com/subscriptions/87082bb7-c39f-42d2-83b6-4980444c7397/resourcegroups/testRg-4-8404/providers/Microsoft.Resources/deployments/deployEx-D-6388/operationStatuses/08585674278958022459?api-version=2021-04-01",
-      "RequestMethod": "GET",
-      "RequestHeaders": {
-        "Authorization": "Sanitized",
-        "User-Agent": [
-          "azsdk-net-ResourceManager/1.0.0-beta.4",
-          "(.NET 5.0.11; Microsoft Windows 10.0.19043)"
-        ],
-        "x-ms-client-request-id": "44edb5b700ca118979a20196189e141e",
-        "x-ms-return-client-request-id": "true"
-      },
-      "RequestBody": null,
-      "StatusCode": 200,
-      "ResponseHeaders": {
-        "Cache-Control": "no-cache",
-        "Content-Length": "20",
-        "Content-Type": "application/json; charset=utf-8",
-        "Date": "Thu, 14 Oct 2021 02:36:44 GMT",
-        "Expires": "-1",
-        "Pragma": "no-cache",
-        "Strict-Transport-Security": "max-age=31536000; includeSubDomains",
-        "X-Content-Type-Options": "nosniff",
-        "x-ms-correlation-request-id": "817a5fad-95d7-426d-b9a1-a12510ad09d6",
-        "x-ms-ratelimit-remaining-subscription-reads": "11970",
-        "x-ms-request-id": "817a5fad-95d7-426d-b9a1-a12510ad09d6",
-        "x-ms-routing-request-id": "SOUTHEASTASIA:20211014T023644Z:817a5fad-95d7-426d-b9a1-a12510ad09d6"
-      },
-      "ResponseBody": {
-        "status": "Running"
-      }
-    },
-    {
-      "RequestUri": "https://management.azure.com/subscriptions/87082bb7-c39f-42d2-83b6-4980444c7397/resourcegroups/testRg-4-8404/providers/Microsoft.Resources/deployments/deployEx-D-6388/operationStatuses/08585674278958022459?api-version=2021-04-01",
-      "RequestMethod": "GET",
-      "RequestHeaders": {
-        "Authorization": "Sanitized",
-        "User-Agent": [
-          "azsdk-net-ResourceManager/1.0.0-beta.4",
-          "(.NET 5.0.11; Microsoft Windows 10.0.19043)"
-        ],
-        "x-ms-client-request-id": "23969dcdac9f408d54dcc218f6f5e7bc",
-        "x-ms-return-client-request-id": "true"
-      },
-      "RequestBody": null,
-      "StatusCode": 200,
-      "ResponseHeaders": {
-        "Cache-Control": "no-cache",
-        "Content-Length": "20",
-        "Content-Type": "application/json; charset=utf-8",
-        "Date": "Thu, 14 Oct 2021 02:36:44 GMT",
-        "Expires": "-1",
-        "Pragma": "no-cache",
-        "Strict-Transport-Security": "max-age=31536000; includeSubDomains",
-        "X-Content-Type-Options": "nosniff",
-        "x-ms-correlation-request-id": "6b97b980-bbe1-44eb-bb51-e3538d469485",
-        "x-ms-ratelimit-remaining-subscription-reads": "11969",
-        "x-ms-request-id": "6b97b980-bbe1-44eb-bb51-e3538d469485",
-        "x-ms-routing-request-id": "SOUTHEASTASIA:20211014T023644Z:6b97b980-bbe1-44eb-bb51-e3538d469485"
-      },
-      "ResponseBody": {
-        "status": "Running"
-      }
-    },
-    {
-      "RequestUri": "https://management.azure.com/subscriptions/87082bb7-c39f-42d2-83b6-4980444c7397/resourcegroups/testRg-4-8404/providers/Microsoft.Resources/deployments/deployEx-D-6388/operationStatuses/08585674278958022459?api-version=2021-04-01",
-      "RequestMethod": "GET",
-      "RequestHeaders": {
-        "Authorization": "Sanitized",
-        "User-Agent": [
-          "azsdk-net-ResourceManager/1.0.0-beta.4",
-          "(.NET 5.0.11; Microsoft Windows 10.0.19043)"
-        ],
-        "x-ms-client-request-id": "cd95304ca6f3190aeec3fafe4eaf5eb3",
-        "x-ms-return-client-request-id": "true"
-      },
-      "RequestBody": null,
-      "StatusCode": 200,
-      "ResponseHeaders": {
-        "Cache-Control": "no-cache",
-        "Content-Length": "20",
-        "Content-Type": "application/json; charset=utf-8",
-        "Date": "Thu, 14 Oct 2021 02:36:45 GMT",
-        "Expires": "-1",
-        "Pragma": "no-cache",
-        "Strict-Transport-Security": "max-age=31536000; includeSubDomains",
-        "X-Content-Type-Options": "nosniff",
-        "x-ms-correlation-request-id": "37baaa55-6472-4d8d-803f-71465a817bab",
-        "x-ms-ratelimit-remaining-subscription-reads": "11968",
-        "x-ms-request-id": "37baaa55-6472-4d8d-803f-71465a817bab",
-        "x-ms-routing-request-id": "SOUTHEASTASIA:20211014T023645Z:37baaa55-6472-4d8d-803f-71465a817bab"
-      },
-      "ResponseBody": {
-        "status": "Running"
-      }
-    },
-    {
-      "RequestUri": "https://management.azure.com/subscriptions/87082bb7-c39f-42d2-83b6-4980444c7397/resourcegroups/testRg-4-8404/providers/Microsoft.Resources/deployments/deployEx-D-6388/operationStatuses/08585674278958022459?api-version=2021-04-01",
-      "RequestMethod": "GET",
-      "RequestHeaders": {
-        "Authorization": "Sanitized",
-        "User-Agent": [
-          "azsdk-net-ResourceManager/1.0.0-beta.4",
-          "(.NET 5.0.11; Microsoft Windows 10.0.19043)"
-        ],
-        "x-ms-client-request-id": "ff463cd5ce200b6527adf0ed3d701a84",
-        "x-ms-return-client-request-id": "true"
-      },
-      "RequestBody": null,
-      "StatusCode": 200,
-      "ResponseHeaders": {
-        "Cache-Control": "no-cache",
-        "Content-Length": "20",
-        "Content-Type": "application/json; charset=utf-8",
-        "Date": "Thu, 14 Oct 2021 02:36:45 GMT",
-        "Expires": "-1",
-        "Pragma": "no-cache",
-        "Strict-Transport-Security": "max-age=31536000; includeSubDomains",
-        "X-Content-Type-Options": "nosniff",
-        "x-ms-correlation-request-id": "40a7b890-7782-4ba4-9ef2-35c91cdce4c5",
-        "x-ms-ratelimit-remaining-subscription-reads": "11967",
-        "x-ms-request-id": "40a7b890-7782-4ba4-9ef2-35c91cdce4c5",
-        "x-ms-routing-request-id": "SOUTHEASTASIA:20211014T023645Z:40a7b890-7782-4ba4-9ef2-35c91cdce4c5"
-      },
-      "ResponseBody": {
-        "status": "Running"
-      }
-    },
-    {
-      "RequestUri": "https://management.azure.com/subscriptions/87082bb7-c39f-42d2-83b6-4980444c7397/resourcegroups/testRg-4-8404/providers/Microsoft.Resources/deployments/deployEx-D-6388/operationStatuses/08585674278958022459?api-version=2021-04-01",
-      "RequestMethod": "GET",
-      "RequestHeaders": {
-        "Authorization": "Sanitized",
-        "User-Agent": [
-          "azsdk-net-ResourceManager/1.0.0-beta.4",
-          "(.NET 5.0.11; Microsoft Windows 10.0.19043)"
-        ],
-        "x-ms-client-request-id": "e74a44bb4708262b937c34dcb28ff2a4",
-        "x-ms-return-client-request-id": "true"
-      },
-      "RequestBody": null,
-      "StatusCode": 200,
-      "ResponseHeaders": {
-        "Cache-Control": "no-cache",
-        "Content-Length": "20",
-        "Content-Type": "application/json; charset=utf-8",
-        "Date": "Thu, 14 Oct 2021 02:36:46 GMT",
-        "Expires": "-1",
-        "Pragma": "no-cache",
-        "Strict-Transport-Security": "max-age=31536000; includeSubDomains",
-        "X-Content-Type-Options": "nosniff",
-        "x-ms-correlation-request-id": "11656648-cee5-4a53-a81d-9c3f0e97c94d",
-        "x-ms-ratelimit-remaining-subscription-reads": "11966",
-        "x-ms-request-id": "11656648-cee5-4a53-a81d-9c3f0e97c94d",
-        "x-ms-routing-request-id": "SOUTHEASTASIA:20211014T023646Z:11656648-cee5-4a53-a81d-9c3f0e97c94d"
-      },
-      "ResponseBody": {
-        "status": "Running"
-      }
-    },
-    {
-      "RequestUri": "https://management.azure.com/subscriptions/87082bb7-c39f-42d2-83b6-4980444c7397/resourcegroups/testRg-4-8404/providers/Microsoft.Resources/deployments/deployEx-D-6388/operationStatuses/08585674278958022459?api-version=2021-04-01",
-      "RequestMethod": "GET",
-      "RequestHeaders": {
-        "Authorization": "Sanitized",
-        "User-Agent": [
-          "azsdk-net-ResourceManager/1.0.0-beta.4",
-          "(.NET 5.0.11; Microsoft Windows 10.0.19043)"
-        ],
-        "x-ms-client-request-id": "b9430f7ee7ae7d9ccb8aa545b61ddb7d",
-        "x-ms-return-client-request-id": "true"
-      },
-      "RequestBody": null,
-      "StatusCode": 200,
-      "ResponseHeaders": {
-        "Cache-Control": "no-cache",
-        "Content-Length": "20",
-        "Content-Type": "application/json; charset=utf-8",
-        "Date": "Thu, 14 Oct 2021 02:36:46 GMT",
-        "Expires": "-1",
-        "Pragma": "no-cache",
-        "Strict-Transport-Security": "max-age=31536000; includeSubDomains",
-        "X-Content-Type-Options": "nosniff",
-        "x-ms-correlation-request-id": "bf7e6003-5e17-4187-b29b-9b6a368fe13d",
-        "x-ms-ratelimit-remaining-subscription-reads": "11965",
-        "x-ms-request-id": "bf7e6003-5e17-4187-b29b-9b6a368fe13d",
-        "x-ms-routing-request-id": "SOUTHEASTASIA:20211014T023646Z:bf7e6003-5e17-4187-b29b-9b6a368fe13d"
-      },
-      "ResponseBody": {
-        "status": "Running"
-      }
-    },
-    {
-      "RequestUri": "https://management.azure.com/subscriptions/87082bb7-c39f-42d2-83b6-4980444c7397/resourcegroups/testRg-4-8404/providers/Microsoft.Resources/deployments/deployEx-D-6388/operationStatuses/08585674278958022459?api-version=2021-04-01",
-      "RequestMethod": "GET",
-      "RequestHeaders": {
-        "Authorization": "Sanitized",
-        "User-Agent": [
-          "azsdk-net-ResourceManager/1.0.0-beta.4",
-          "(.NET 5.0.11; Microsoft Windows 10.0.19043)"
-        ],
-        "x-ms-client-request-id": "094375a877658daa111f6ca39a885898",
-        "x-ms-return-client-request-id": "true"
-      },
-      "RequestBody": null,
-      "StatusCode": 200,
-      "ResponseHeaders": {
-        "Cache-Control": "no-cache",
-        "Content-Length": "20",
-        "Content-Type": "application/json; charset=utf-8",
-        "Date": "Thu, 14 Oct 2021 02:36:46 GMT",
-        "Expires": "-1",
-        "Pragma": "no-cache",
-        "Strict-Transport-Security": "max-age=31536000; includeSubDomains",
-        "X-Content-Type-Options": "nosniff",
-        "x-ms-correlation-request-id": "1cbf9b40-5f18-4ece-9e7e-28099ced3191",
-        "x-ms-ratelimit-remaining-subscription-reads": "11964",
-        "x-ms-request-id": "1cbf9b40-5f18-4ece-9e7e-28099ced3191",
-        "x-ms-routing-request-id": "SOUTHEASTASIA:20211014T023646Z:1cbf9b40-5f18-4ece-9e7e-28099ced3191"
-      },
-      "ResponseBody": {
-        "status": "Running"
-      }
-    },
-    {
-      "RequestUri": "https://management.azure.com/subscriptions/87082bb7-c39f-42d2-83b6-4980444c7397/resourcegroups/testRg-4-8404/providers/Microsoft.Resources/deployments/deployEx-D-6388/operationStatuses/08585674278958022459?api-version=2021-04-01",
-      "RequestMethod": "GET",
-      "RequestHeaders": {
-        "Authorization": "Sanitized",
-        "User-Agent": [
-          "azsdk-net-ResourceManager/1.0.0-beta.4",
-          "(.NET 5.0.11; Microsoft Windows 10.0.19043)"
-        ],
-        "x-ms-client-request-id": "2d6f4bbb612dd3d6a8cc1c7da1e57075",
-        "x-ms-return-client-request-id": "true"
-      },
-      "RequestBody": null,
-      "StatusCode": 200,
-      "ResponseHeaders": {
-        "Cache-Control": "no-cache",
-        "Content-Length": "20",
-        "Content-Type": "application/json; charset=utf-8",
-        "Date": "Thu, 14 Oct 2021 02:36:47 GMT",
-        "Expires": "-1",
-        "Pragma": "no-cache",
-        "Strict-Transport-Security": "max-age=31536000; includeSubDomains",
-        "X-Content-Type-Options": "nosniff",
-        "x-ms-correlation-request-id": "1d7d0e2f-48a0-46e3-a1be-a257b5035ad3",
-        "x-ms-ratelimit-remaining-subscription-reads": "11963",
-        "x-ms-request-id": "1d7d0e2f-48a0-46e3-a1be-a257b5035ad3",
-        "x-ms-routing-request-id": "SOUTHEASTASIA:20211014T023647Z:1d7d0e2f-48a0-46e3-a1be-a257b5035ad3"
-      },
-      "ResponseBody": {
-        "status": "Running"
-      }
-    },
-    {
-      "RequestUri": "https://management.azure.com/subscriptions/87082bb7-c39f-42d2-83b6-4980444c7397/resourcegroups/testRg-4-8404/providers/Microsoft.Resources/deployments/deployEx-D-6388/operationStatuses/08585674278958022459?api-version=2021-04-01",
-      "RequestMethod": "GET",
-      "RequestHeaders": {
-        "Authorization": "Sanitized",
-        "User-Agent": [
-          "azsdk-net-ResourceManager/1.0.0-beta.4",
-          "(.NET 5.0.11; Microsoft Windows 10.0.19043)"
-        ],
-        "x-ms-client-request-id": "3c34b7a0e84c063f65b5a78e7bf9e342",
-        "x-ms-return-client-request-id": "true"
-      },
-      "RequestBody": null,
-      "StatusCode": 200,
-      "ResponseHeaders": {
-        "Cache-Control": "no-cache",
-        "Content-Length": "20",
-        "Content-Type": "application/json; charset=utf-8",
-        "Date": "Thu, 14 Oct 2021 02:36:47 GMT",
-        "Expires": "-1",
-        "Pragma": "no-cache",
-        "Strict-Transport-Security": "max-age=31536000; includeSubDomains",
-        "X-Content-Type-Options": "nosniff",
-        "x-ms-correlation-request-id": "882c5b87-53fb-4b06-93ee-a51a134f8b01",
-        "x-ms-ratelimit-remaining-subscription-reads": "11962",
-        "x-ms-request-id": "882c5b87-53fb-4b06-93ee-a51a134f8b01",
-        "x-ms-routing-request-id": "SOUTHEASTASIA:20211014T023647Z:882c5b87-53fb-4b06-93ee-a51a134f8b01"
-      },
-      "ResponseBody": {
-        "status": "Running"
-      }
-    },
-    {
-      "RequestUri": "https://management.azure.com/subscriptions/87082bb7-c39f-42d2-83b6-4980444c7397/resourcegroups/testRg-4-8404/providers/Microsoft.Resources/deployments/deployEx-D-6388/operationStatuses/08585674278958022459?api-version=2021-04-01",
-      "RequestMethod": "GET",
-      "RequestHeaders": {
-        "Authorization": "Sanitized",
-        "User-Agent": [
-          "azsdk-net-ResourceManager/1.0.0-beta.4",
-          "(.NET 5.0.11; Microsoft Windows 10.0.19043)"
-        ],
-        "x-ms-client-request-id": "6b8a0d32aeae47509e6f61985b2cec2c",
-        "x-ms-return-client-request-id": "true"
-      },
-      "RequestBody": null,
-      "StatusCode": 200,
-      "ResponseHeaders": {
-        "Cache-Control": "no-cache",
-        "Content-Length": "20",
-        "Content-Type": "application/json; charset=utf-8",
-        "Date": "Thu, 14 Oct 2021 02:36:48 GMT",
-        "Expires": "-1",
-        "Pragma": "no-cache",
-        "Strict-Transport-Security": "max-age=31536000; includeSubDomains",
-        "X-Content-Type-Options": "nosniff",
-        "x-ms-correlation-request-id": "799267a2-692d-4cdc-be60-50dd2601ede8",
-        "x-ms-ratelimit-remaining-subscription-reads": "11961",
-        "x-ms-request-id": "799267a2-692d-4cdc-be60-50dd2601ede8",
-        "x-ms-routing-request-id": "SOUTHEASTASIA:20211014T023648Z:799267a2-692d-4cdc-be60-50dd2601ede8"
-      },
-      "ResponseBody": {
-        "status": "Running"
-      }
-    },
-    {
-      "RequestUri": "https://management.azure.com/subscriptions/87082bb7-c39f-42d2-83b6-4980444c7397/resourcegroups/testRg-4-8404/providers/Microsoft.Resources/deployments/deployEx-D-6388/operationStatuses/08585674278958022459?api-version=2021-04-01",
-      "RequestMethod": "GET",
-      "RequestHeaders": {
-        "Authorization": "Sanitized",
-        "User-Agent": [
-          "azsdk-net-ResourceManager/1.0.0-beta.4",
-          "(.NET 5.0.11; Microsoft Windows 10.0.19043)"
-        ],
-        "x-ms-client-request-id": "e202f6af1b54d24b0b68c877b94857ae",
-        "x-ms-return-client-request-id": "true"
-      },
-      "RequestBody": null,
-      "StatusCode": 200,
-      "ResponseHeaders": {
-        "Cache-Control": "no-cache",
-        "Content-Length": "20",
-        "Content-Type": "application/json; charset=utf-8",
-        "Date": "Thu, 14 Oct 2021 02:36:48 GMT",
-        "Expires": "-1",
-        "Pragma": "no-cache",
-        "Strict-Transport-Security": "max-age=31536000; includeSubDomains",
-        "X-Content-Type-Options": "nosniff",
-        "x-ms-correlation-request-id": "4bcb66ac-57af-499b-8e14-a3da8fe1248f",
-        "x-ms-ratelimit-remaining-subscription-reads": "11960",
-        "x-ms-request-id": "4bcb66ac-57af-499b-8e14-a3da8fe1248f",
-        "x-ms-routing-request-id": "SOUTHEASTASIA:20211014T023648Z:4bcb66ac-57af-499b-8e14-a3da8fe1248f"
-      },
-      "ResponseBody": {
-        "status": "Running"
-      }
-    },
-    {
-      "RequestUri": "https://management.azure.com/subscriptions/87082bb7-c39f-42d2-83b6-4980444c7397/resourcegroups/testRg-4-8404/providers/Microsoft.Resources/deployments/deployEx-D-6388/operationStatuses/08585674278958022459?api-version=2021-04-01",
-      "RequestMethod": "GET",
-      "RequestHeaders": {
-        "Authorization": "Sanitized",
-        "User-Agent": [
-          "azsdk-net-ResourceManager/1.0.0-beta.4",
-          "(.NET 5.0.11; Microsoft Windows 10.0.19043)"
-        ],
-        "x-ms-client-request-id": "944bd9e9045bf2c766ed9edc87a7ab38",
-        "x-ms-return-client-request-id": "true"
-      },
-      "RequestBody": null,
-      "StatusCode": 200,
-      "ResponseHeaders": {
-        "Cache-Control": "no-cache",
-        "Content-Length": "20",
-        "Content-Type": "application/json; charset=utf-8",
-        "Date": "Thu, 14 Oct 2021 02:36:48 GMT",
-        "Expires": "-1",
-        "Pragma": "no-cache",
-        "Strict-Transport-Security": "max-age=31536000; includeSubDomains",
-        "X-Content-Type-Options": "nosniff",
-        "x-ms-correlation-request-id": "16230fe1-de28-432f-b3de-72016a831efe",
-        "x-ms-ratelimit-remaining-subscription-reads": "11959",
-        "x-ms-request-id": "16230fe1-de28-432f-b3de-72016a831efe",
-        "x-ms-routing-request-id": "SOUTHEASTASIA:20211014T023649Z:16230fe1-de28-432f-b3de-72016a831efe"
-      },
-      "ResponseBody": {
-        "status": "Running"
-      }
-    },
-    {
-      "RequestUri": "https://management.azure.com/subscriptions/87082bb7-c39f-42d2-83b6-4980444c7397/resourcegroups/testRg-4-8404/providers/Microsoft.Resources/deployments/deployEx-D-6388/operationStatuses/08585674278958022459?api-version=2021-04-01",
-      "RequestMethod": "GET",
-      "RequestHeaders": {
-        "Authorization": "Sanitized",
-        "User-Agent": [
-          "azsdk-net-ResourceManager/1.0.0-beta.4",
-          "(.NET 5.0.11; Microsoft Windows 10.0.19043)"
-        ],
-        "x-ms-client-request-id": "84de7bc900f616eec1b76045e5d88d56",
-        "x-ms-return-client-request-id": "true"
-      },
-      "RequestBody": null,
-      "StatusCode": 200,
-      "ResponseHeaders": {
-        "Cache-Control": "no-cache",
-        "Content-Length": "20",
-        "Content-Type": "application/json; charset=utf-8",
-        "Date": "Thu, 14 Oct 2021 02:36:49 GMT",
-        "Expires": "-1",
-        "Pragma": "no-cache",
-        "Strict-Transport-Security": "max-age=31536000; includeSubDomains",
-        "X-Content-Type-Options": "nosniff",
-        "x-ms-correlation-request-id": "d83f2970-c2a1-4589-8ee4-20d022f24d5d",
-        "x-ms-ratelimit-remaining-subscription-reads": "11958",
-        "x-ms-request-id": "d83f2970-c2a1-4589-8ee4-20d022f24d5d",
-        "x-ms-routing-request-id": "SOUTHEASTASIA:20211014T023649Z:d83f2970-c2a1-4589-8ee4-20d022f24d5d"
-      },
-      "ResponseBody": {
-        "status": "Running"
-      }
-    },
-    {
-      "RequestUri": "https://management.azure.com/subscriptions/87082bb7-c39f-42d2-83b6-4980444c7397/resourcegroups/testRg-4-8404/providers/Microsoft.Resources/deployments/deployEx-D-6388/operationStatuses/08585674278958022459?api-version=2021-04-01",
-      "RequestMethod": "GET",
-      "RequestHeaders": {
-        "Authorization": "Sanitized",
-        "User-Agent": [
-          "azsdk-net-ResourceManager/1.0.0-beta.4",
-          "(.NET 5.0.11; Microsoft Windows 10.0.19043)"
-        ],
-        "x-ms-client-request-id": "81aeb21858e1abd12e0f7c667d6f4b64",
-        "x-ms-return-client-request-id": "true"
-      },
-      "RequestBody": null,
-      "StatusCode": 200,
-      "ResponseHeaders": {
-        "Cache-Control": "no-cache",
-        "Content-Length": "20",
-        "Content-Type": "application/json; charset=utf-8",
-        "Date": "Thu, 14 Oct 2021 02:36:49 GMT",
-        "Expires": "-1",
-        "Pragma": "no-cache",
-        "Strict-Transport-Security": "max-age=31536000; includeSubDomains",
-        "X-Content-Type-Options": "nosniff",
-        "x-ms-correlation-request-id": "1e7d6c7a-1612-4f2f-ab87-6f408ab0eb9c",
-        "x-ms-ratelimit-remaining-subscription-reads": "11957",
-        "x-ms-request-id": "1e7d6c7a-1612-4f2f-ab87-6f408ab0eb9c",
-        "x-ms-routing-request-id": "SOUTHEASTASIA:20211014T023649Z:1e7d6c7a-1612-4f2f-ab87-6f408ab0eb9c"
-      },
-      "ResponseBody": {
-        "status": "Running"
-      }
-    },
-    {
-      "RequestUri": "https://management.azure.com/subscriptions/87082bb7-c39f-42d2-83b6-4980444c7397/resourcegroups/testRg-4-8404/providers/Microsoft.Resources/deployments/deployEx-D-6388/operationStatuses/08585674278958022459?api-version=2021-04-01",
-      "RequestMethod": "GET",
-      "RequestHeaders": {
-        "Authorization": "Sanitized",
-        "User-Agent": [
-          "azsdk-net-ResourceManager/1.0.0-beta.4",
-          "(.NET 5.0.11; Microsoft Windows 10.0.19043)"
-        ],
-        "x-ms-client-request-id": "3dae8fbcd36ae9b8ea34d2a3a3820d8e",
-        "x-ms-return-client-request-id": "true"
-      },
-      "RequestBody": null,
-      "StatusCode": 200,
-      "ResponseHeaders": {
-        "Cache-Control": "no-cache",
-        "Content-Length": "20",
-        "Content-Type": "application/json; charset=utf-8",
-        "Date": "Thu, 14 Oct 2021 02:36:50 GMT",
-        "Expires": "-1",
-        "Pragma": "no-cache",
-        "Strict-Transport-Security": "max-age=31536000; includeSubDomains",
-        "X-Content-Type-Options": "nosniff",
-        "x-ms-correlation-request-id": "c571e6dd-7cb0-4cd2-a8d3-162d7c92f640",
-        "x-ms-ratelimit-remaining-subscription-reads": "11956",
-        "x-ms-request-id": "c571e6dd-7cb0-4cd2-a8d3-162d7c92f640",
-        "x-ms-routing-request-id": "SOUTHEASTASIA:20211014T023650Z:c571e6dd-7cb0-4cd2-a8d3-162d7c92f640"
-      },
-      "ResponseBody": {
-        "status": "Running"
-      }
-    },
-    {
-      "RequestUri": "https://management.azure.com/subscriptions/87082bb7-c39f-42d2-83b6-4980444c7397/resourcegroups/testRg-4-8404/providers/Microsoft.Resources/deployments/deployEx-D-6388/operationStatuses/08585674278958022459?api-version=2021-04-01",
-      "RequestMethod": "GET",
-      "RequestHeaders": {
-        "Authorization": "Sanitized",
-        "User-Agent": [
-          "azsdk-net-ResourceManager/1.0.0-beta.4",
-          "(.NET 5.0.11; Microsoft Windows 10.0.19043)"
-        ],
-        "x-ms-client-request-id": "d5c4475f29f87157aa3255e784879851",
-        "x-ms-return-client-request-id": "true"
-      },
-      "RequestBody": null,
-      "StatusCode": 200,
-      "ResponseHeaders": {
-        "Cache-Control": "no-cache",
-        "Content-Length": "20",
-        "Content-Type": "application/json; charset=utf-8",
-        "Date": "Thu, 14 Oct 2021 02:36:50 GMT",
-        "Expires": "-1",
-        "Pragma": "no-cache",
-        "Strict-Transport-Security": "max-age=31536000; includeSubDomains",
-        "X-Content-Type-Options": "nosniff",
-        "x-ms-correlation-request-id": "a9d54bea-06f7-441d-b0d2-1736e7bb5180",
-        "x-ms-ratelimit-remaining-subscription-reads": "11955",
-        "x-ms-request-id": "a9d54bea-06f7-441d-b0d2-1736e7bb5180",
-        "x-ms-routing-request-id": "SOUTHEASTASIA:20211014T023650Z:a9d54bea-06f7-441d-b0d2-1736e7bb5180"
-      },
-      "ResponseBody": {
-        "status": "Running"
-      }
-    },
-    {
-      "RequestUri": "https://management.azure.com/subscriptions/87082bb7-c39f-42d2-83b6-4980444c7397/resourcegroups/testRg-4-8404/providers/Microsoft.Resources/deployments/deployEx-D-6388/operationStatuses/08585674278958022459?api-version=2021-04-01",
-      "RequestMethod": "GET",
-      "RequestHeaders": {
-        "Authorization": "Sanitized",
-        "User-Agent": [
-          "azsdk-net-ResourceManager/1.0.0-beta.4",
-          "(.NET 5.0.11; Microsoft Windows 10.0.19043)"
-        ],
-        "x-ms-client-request-id": "5589fc6c502a44ebfac597ac852d07ac",
-        "x-ms-return-client-request-id": "true"
-      },
-      "RequestBody": null,
-      "StatusCode": 200,
-      "ResponseHeaders": {
-        "Cache-Control": "no-cache",
-        "Content-Length": "20",
-        "Content-Type": "application/json; charset=utf-8",
-        "Date": "Thu, 14 Oct 2021 02:36:51 GMT",
-        "Expires": "-1",
-        "Pragma": "no-cache",
-        "Strict-Transport-Security": "max-age=31536000; includeSubDomains",
-        "X-Content-Type-Options": "nosniff",
-        "x-ms-correlation-request-id": "626cbd81-b71f-48cb-a9a5-5b0b99f7830d",
-        "x-ms-ratelimit-remaining-subscription-reads": "11954",
-        "x-ms-request-id": "626cbd81-b71f-48cb-a9a5-5b0b99f7830d",
-        "x-ms-routing-request-id": "SOUTHEASTASIA:20211014T023651Z:626cbd81-b71f-48cb-a9a5-5b0b99f7830d"
-      },
-      "ResponseBody": {
-        "status": "Running"
-      }
-    },
-    {
-      "RequestUri": "https://management.azure.com/subscriptions/87082bb7-c39f-42d2-83b6-4980444c7397/resourcegroups/testRg-4-8404/providers/Microsoft.Resources/deployments/deployEx-D-6388/operationStatuses/08585674278958022459?api-version=2021-04-01",
-      "RequestMethod": "GET",
-      "RequestHeaders": {
-        "Authorization": "Sanitized",
-        "User-Agent": [
-          "azsdk-net-ResourceManager/1.0.0-beta.4",
-          "(.NET 5.0.11; Microsoft Windows 10.0.19043)"
-        ],
-        "x-ms-client-request-id": "3507ee0275ab926b383c93377dd16562",
-        "x-ms-return-client-request-id": "true"
-      },
-      "RequestBody": null,
-      "StatusCode": 200,
-      "ResponseHeaders": {
-        "Cache-Control": "no-cache",
-        "Content-Length": "20",
-        "Content-Type": "application/json; charset=utf-8",
-        "Date": "Thu, 14 Oct 2021 02:36:51 GMT",
-        "Expires": "-1",
-        "Pragma": "no-cache",
-        "Strict-Transport-Security": "max-age=31536000; includeSubDomains",
-        "X-Content-Type-Options": "nosniff",
-        "x-ms-correlation-request-id": "23cbda58-3113-4117-8288-7334094fa1fa",
-        "x-ms-ratelimit-remaining-subscription-reads": "11953",
-        "x-ms-request-id": "23cbda58-3113-4117-8288-7334094fa1fa",
-        "x-ms-routing-request-id": "SOUTHEASTASIA:20211014T023651Z:23cbda58-3113-4117-8288-7334094fa1fa"
-      },
-      "ResponseBody": {
-        "status": "Running"
-      }
-    },
-    {
-      "RequestUri": "https://management.azure.com/subscriptions/87082bb7-c39f-42d2-83b6-4980444c7397/resourcegroups/testRg-4-8404/providers/Microsoft.Resources/deployments/deployEx-D-6388/operationStatuses/08585674278958022459?api-version=2021-04-01",
-      "RequestMethod": "GET",
-      "RequestHeaders": {
-        "Authorization": "Sanitized",
-        "User-Agent": [
-          "azsdk-net-ResourceManager/1.0.0-beta.4",
-          "(.NET 5.0.11; Microsoft Windows 10.0.19043)"
-        ],
-        "x-ms-client-request-id": "a737809cb7f80e635c7fdb3392abeb7c",
-        "x-ms-return-client-request-id": "true"
-      },
-      "RequestBody": null,
-      "StatusCode": 200,
-      "ResponseHeaders": {
-        "Cache-Control": "no-cache",
-        "Content-Length": "20",
-        "Content-Type": "application/json; charset=utf-8",
-        "Date": "Thu, 14 Oct 2021 02:36:51 GMT",
-        "Expires": "-1",
-        "Pragma": "no-cache",
-        "Strict-Transport-Security": "max-age=31536000; includeSubDomains",
-        "X-Content-Type-Options": "nosniff",
-        "x-ms-correlation-request-id": "3c3029e6-d448-4b60-b9c2-22a06e65a69f",
-        "x-ms-ratelimit-remaining-subscription-reads": "11952",
-        "x-ms-request-id": "3c3029e6-d448-4b60-b9c2-22a06e65a69f",
-        "x-ms-routing-request-id": "SOUTHEASTASIA:20211014T023651Z:3c3029e6-d448-4b60-b9c2-22a06e65a69f"
-      },
-      "ResponseBody": {
-        "status": "Running"
-      }
-    },
-    {
-      "RequestUri": "https://management.azure.com/subscriptions/87082bb7-c39f-42d2-83b6-4980444c7397/resourcegroups/testRg-4-8404/providers/Microsoft.Resources/deployments/deployEx-D-6388/operationStatuses/08585674278958022459?api-version=2021-04-01",
-      "RequestMethod": "GET",
-      "RequestHeaders": {
-        "Authorization": "Sanitized",
-        "User-Agent": [
-          "azsdk-net-ResourceManager/1.0.0-beta.4",
-          "(.NET 5.0.11; Microsoft Windows 10.0.19043)"
-        ],
-        "x-ms-client-request-id": "95e4a92b6280f6a690f61dedbcb4c729",
-        "x-ms-return-client-request-id": "true"
-      },
-      "RequestBody": null,
-      "StatusCode": 200,
-      "ResponseHeaders": {
-        "Cache-Control": "no-cache",
-        "Content-Length": "20",
-        "Content-Type": "application/json; charset=utf-8",
-        "Date": "Thu, 14 Oct 2021 02:36:52 GMT",
-        "Expires": "-1",
-        "Pragma": "no-cache",
-        "Strict-Transport-Security": "max-age=31536000; includeSubDomains",
-        "X-Content-Type-Options": "nosniff",
-        "x-ms-correlation-request-id": "72b18c7b-c104-4416-b2ed-1f5167f8a3df",
-        "x-ms-ratelimit-remaining-subscription-reads": "11951",
-        "x-ms-request-id": "72b18c7b-c104-4416-b2ed-1f5167f8a3df",
-        "x-ms-routing-request-id": "SOUTHEASTASIA:20211014T023652Z:72b18c7b-c104-4416-b2ed-1f5167f8a3df"
-      },
-      "ResponseBody": {
-        "status": "Running"
-      }
-    },
-    {
-      "RequestUri": "https://management.azure.com/subscriptions/87082bb7-c39f-42d2-83b6-4980444c7397/resourcegroups/testRg-4-8404/providers/Microsoft.Resources/deployments/deployEx-D-6388/operationStatuses/08585674278958022459?api-version=2021-04-01",
-      "RequestMethod": "GET",
-      "RequestHeaders": {
-        "Authorization": "Sanitized",
-        "User-Agent": [
-          "azsdk-net-ResourceManager/1.0.0-beta.4",
-          "(.NET 5.0.11; Microsoft Windows 10.0.19043)"
-        ],
-        "x-ms-client-request-id": "041034605ff64ab48af8d92c9a38008d",
-        "x-ms-return-client-request-id": "true"
-      },
-      "RequestBody": null,
-      "StatusCode": 200,
-      "ResponseHeaders": {
-        "Cache-Control": "no-cache",
-        "Content-Length": "20",
-        "Content-Type": "application/json; charset=utf-8",
-        "Date": "Thu, 14 Oct 2021 02:36:52 GMT",
-        "Expires": "-1",
-        "Pragma": "no-cache",
-        "Strict-Transport-Security": "max-age=31536000; includeSubDomains",
-        "X-Content-Type-Options": "nosniff",
-        "x-ms-correlation-request-id": "34ed5f1b-d700-4b65-856a-7eae281a7a82",
-        "x-ms-ratelimit-remaining-subscription-reads": "11950",
-        "x-ms-request-id": "34ed5f1b-d700-4b65-856a-7eae281a7a82",
-        "x-ms-routing-request-id": "SOUTHEASTASIA:20211014T023652Z:34ed5f1b-d700-4b65-856a-7eae281a7a82"
-      },
-      "ResponseBody": {
-        "status": "Running"
-      }
-    },
-    {
-      "RequestUri": "https://management.azure.com/subscriptions/87082bb7-c39f-42d2-83b6-4980444c7397/resourcegroups/testRg-4-8404/providers/Microsoft.Resources/deployments/deployEx-D-6388/operationStatuses/08585674278958022459?api-version=2021-04-01",
-      "RequestMethod": "GET",
-      "RequestHeaders": {
-        "Authorization": "Sanitized",
-        "User-Agent": [
-          "azsdk-net-ResourceManager/1.0.0-beta.4",
-          "(.NET 5.0.11; Microsoft Windows 10.0.19043)"
-        ],
-        "x-ms-client-request-id": "d40c1751cfec39e2da4017029a7652a8",
-        "x-ms-return-client-request-id": "true"
-      },
-      "RequestBody": null,
-      "StatusCode": 200,
-      "ResponseHeaders": {
-        "Cache-Control": "no-cache",
-        "Content-Length": "20",
-        "Content-Type": "application/json; charset=utf-8",
-        "Date": "Thu, 14 Oct 2021 02:36:53 GMT",
-        "Expires": "-1",
-        "Pragma": "no-cache",
-        "Strict-Transport-Security": "max-age=31536000; includeSubDomains",
-        "X-Content-Type-Options": "nosniff",
-        "x-ms-correlation-request-id": "b6dc7387-2e1f-4681-8110-cd38dd534cac",
-        "x-ms-ratelimit-remaining-subscription-reads": "11949",
-        "x-ms-request-id": "b6dc7387-2e1f-4681-8110-cd38dd534cac",
-        "x-ms-routing-request-id": "SOUTHEASTASIA:20211014T023653Z:b6dc7387-2e1f-4681-8110-cd38dd534cac"
-      },
-      "ResponseBody": {
-        "status": "Running"
-      }
-    },
-    {
-      "RequestUri": "https://management.azure.com/subscriptions/87082bb7-c39f-42d2-83b6-4980444c7397/resourcegroups/testRg-4-8404/providers/Microsoft.Resources/deployments/deployEx-D-6388/operationStatuses/08585674278958022459?api-version=2021-04-01",
-      "RequestMethod": "GET",
-      "RequestHeaders": {
-        "Authorization": "Sanitized",
-        "User-Agent": [
-          "azsdk-net-ResourceManager/1.0.0-beta.4",
-          "(.NET 5.0.11; Microsoft Windows 10.0.19043)"
-        ],
-        "x-ms-client-request-id": "5ed3b2b7e79acb86f5990b87897a5c57",
-        "x-ms-return-client-request-id": "true"
-      },
-      "RequestBody": null,
-      "StatusCode": 200,
-      "ResponseHeaders": {
-        "Cache-Control": "no-cache",
-        "Content-Length": "20",
-        "Content-Type": "application/json; charset=utf-8",
-        "Date": "Thu, 14 Oct 2021 02:36:53 GMT",
-        "Expires": "-1",
-        "Pragma": "no-cache",
-        "Strict-Transport-Security": "max-age=31536000; includeSubDomains",
-        "X-Content-Type-Options": "nosniff",
-        "x-ms-correlation-request-id": "eac4218f-8ddd-43de-acbe-aebcd25465c5",
-        "x-ms-ratelimit-remaining-subscription-reads": "11948",
-        "x-ms-request-id": "eac4218f-8ddd-43de-acbe-aebcd25465c5",
-        "x-ms-routing-request-id": "SOUTHEASTASIA:20211014T023653Z:eac4218f-8ddd-43de-acbe-aebcd25465c5"
-      },
-      "ResponseBody": {
-        "status": "Running"
-      }
-    },
-    {
-      "RequestUri": "https://management.azure.com/subscriptions/87082bb7-c39f-42d2-83b6-4980444c7397/resourcegroups/testRg-4-8404/providers/Microsoft.Resources/deployments/deployEx-D-6388/operationStatuses/08585674278958022459?api-version=2021-04-01",
-      "RequestMethod": "GET",
-      "RequestHeaders": {
-        "Authorization": "Sanitized",
-        "User-Agent": [
-          "azsdk-net-ResourceManager/1.0.0-beta.4",
-          "(.NET 5.0.11; Microsoft Windows 10.0.19043)"
-        ],
-        "x-ms-client-request-id": "a59c8ff6f3a7903c51d62ab548b1b014",
-        "x-ms-return-client-request-id": "true"
-      },
-      "RequestBody": null,
-      "StatusCode": 200,
-      "ResponseHeaders": {
-        "Cache-Control": "no-cache",
-        "Content-Length": "20",
-        "Content-Type": "application/json; charset=utf-8",
-        "Date": "Thu, 14 Oct 2021 02:36:53 GMT",
-        "Expires": "-1",
-        "Pragma": "no-cache",
-        "Strict-Transport-Security": "max-age=31536000; includeSubDomains",
-        "X-Content-Type-Options": "nosniff",
-        "x-ms-correlation-request-id": "53d0cd4f-ce2e-4af0-9737-b57e4feb4698",
-        "x-ms-ratelimit-remaining-subscription-reads": "11947",
-        "x-ms-request-id": "53d0cd4f-ce2e-4af0-9737-b57e4feb4698",
-        "x-ms-routing-request-id": "SOUTHEASTASIA:20211014T023653Z:53d0cd4f-ce2e-4af0-9737-b57e4feb4698"
-      },
-      "ResponseBody": {
-        "status": "Running"
-      }
-    },
-    {
-      "RequestUri": "https://management.azure.com/subscriptions/87082bb7-c39f-42d2-83b6-4980444c7397/resourcegroups/testRg-4-8404/providers/Microsoft.Resources/deployments/deployEx-D-6388/operationStatuses/08585674278958022459?api-version=2021-04-01",
-      "RequestMethod": "GET",
-      "RequestHeaders": {
-        "Authorization": "Sanitized",
-        "User-Agent": [
-          "azsdk-net-ResourceManager/1.0.0-beta.4",
-          "(.NET 5.0.11; Microsoft Windows 10.0.19043)"
-        ],
-        "x-ms-client-request-id": "e87431a6a16569f29041df52c45baf60",
-        "x-ms-return-client-request-id": "true"
-      },
-      "RequestBody": null,
-      "StatusCode": 200,
-      "ResponseHeaders": {
-        "Cache-Control": "no-cache",
-        "Content-Length": "20",
-        "Content-Type": "application/json; charset=utf-8",
-        "Date": "Thu, 14 Oct 2021 02:36:54 GMT",
-        "Expires": "-1",
-        "Pragma": "no-cache",
-        "Strict-Transport-Security": "max-age=31536000; includeSubDomains",
-        "X-Content-Type-Options": "nosniff",
-        "x-ms-correlation-request-id": "ed8e3c58-109c-4080-90b2-cfd87169062d",
-        "x-ms-ratelimit-remaining-subscription-reads": "11946",
-        "x-ms-request-id": "ed8e3c58-109c-4080-90b2-cfd87169062d",
-        "x-ms-routing-request-id": "SOUTHEASTASIA:20211014T023654Z:ed8e3c58-109c-4080-90b2-cfd87169062d"
-      },
-      "ResponseBody": {
-        "status": "Running"
-      }
-    },
-    {
-      "RequestUri": "https://management.azure.com/subscriptions/87082bb7-c39f-42d2-83b6-4980444c7397/resourcegroups/testRg-4-8404/providers/Microsoft.Resources/deployments/deployEx-D-6388/operationStatuses/08585674278958022459?api-version=2021-04-01",
-      "RequestMethod": "GET",
-      "RequestHeaders": {
-        "Authorization": "Sanitized",
-        "User-Agent": [
-          "azsdk-net-ResourceManager/1.0.0-beta.4",
-          "(.NET 5.0.11; Microsoft Windows 10.0.19043)"
-        ],
-        "x-ms-client-request-id": "0a0bbfe4acd9c30075420cc4bdd08243",
-        "x-ms-return-client-request-id": "true"
-      },
-      "RequestBody": null,
-      "StatusCode": 200,
-      "ResponseHeaders": {
-        "Cache-Control": "no-cache",
-        "Content-Length": "20",
-        "Content-Type": "application/json; charset=utf-8",
-        "Date": "Thu, 14 Oct 2021 02:36:54 GMT",
-        "Expires": "-1",
-        "Pragma": "no-cache",
-        "Strict-Transport-Security": "max-age=31536000; includeSubDomains",
-        "X-Content-Type-Options": "nosniff",
-        "x-ms-correlation-request-id": "200a2c28-11b9-4b7b-b865-01d4d5b04607",
-        "x-ms-ratelimit-remaining-subscription-reads": "11945",
-        "x-ms-request-id": "200a2c28-11b9-4b7b-b865-01d4d5b04607",
-        "x-ms-routing-request-id": "SOUTHEASTASIA:20211014T023654Z:200a2c28-11b9-4b7b-b865-01d4d5b04607"
-      },
-      "ResponseBody": {
-        "status": "Running"
-      }
-    },
-    {
-      "RequestUri": "https://management.azure.com/subscriptions/87082bb7-c39f-42d2-83b6-4980444c7397/resourcegroups/testRg-4-8404/providers/Microsoft.Resources/deployments/deployEx-D-6388/operationStatuses/08585674278958022459?api-version=2021-04-01",
-      "RequestMethod": "GET",
-      "RequestHeaders": {
-        "Authorization": "Sanitized",
-        "User-Agent": [
-          "azsdk-net-ResourceManager/1.0.0-beta.4",
-          "(.NET 5.0.11; Microsoft Windows 10.0.19043)"
-        ],
-        "x-ms-client-request-id": "57e1f6e9730554f29d32146614eaccf6",
-        "x-ms-return-client-request-id": "true"
-      },
-      "RequestBody": null,
-      "StatusCode": 200,
-      "ResponseHeaders": {
-        "Cache-Control": "no-cache",
-        "Content-Length": "20",
-        "Content-Type": "application/json; charset=utf-8",
-        "Date": "Thu, 14 Oct 2021 02:36:55 GMT",
-        "Expires": "-1",
-        "Pragma": "no-cache",
-        "Strict-Transport-Security": "max-age=31536000; includeSubDomains",
-        "X-Content-Type-Options": "nosniff",
-        "x-ms-correlation-request-id": "1ed14519-a62e-499a-b3ca-ff78c979deab",
-        "x-ms-ratelimit-remaining-subscription-reads": "11944",
-        "x-ms-request-id": "1ed14519-a62e-499a-b3ca-ff78c979deab",
-        "x-ms-routing-request-id": "SOUTHEASTASIA:20211014T023655Z:1ed14519-a62e-499a-b3ca-ff78c979deab"
-      },
-      "ResponseBody": {
-        "status": "Running"
-      }
-    },
-    {
-      "RequestUri": "https://management.azure.com/subscriptions/87082bb7-c39f-42d2-83b6-4980444c7397/resourcegroups/testRg-4-8404/providers/Microsoft.Resources/deployments/deployEx-D-6388/operationStatuses/08585674278958022459?api-version=2021-04-01",
-      "RequestMethod": "GET",
-      "RequestHeaders": {
-        "Authorization": "Sanitized",
-        "User-Agent": [
-          "azsdk-net-ResourceManager/1.0.0-beta.4",
-          "(.NET 5.0.11; Microsoft Windows 10.0.19043)"
-        ],
-        "x-ms-client-request-id": "89d0c926a5a5f93a30b07323952eacbf",
-        "x-ms-return-client-request-id": "true"
-      },
-      "RequestBody": null,
-      "StatusCode": 200,
-      "ResponseHeaders": {
-        "Cache-Control": "no-cache",
-        "Content-Length": "20",
-        "Content-Type": "application/json; charset=utf-8",
-        "Date": "Thu, 14 Oct 2021 02:36:55 GMT",
-        "Expires": "-1",
-        "Pragma": "no-cache",
-        "Strict-Transport-Security": "max-age=31536000; includeSubDomains",
-        "X-Content-Type-Options": "nosniff",
-        "x-ms-correlation-request-id": "50d148d3-c9f4-4bc1-b250-6891872d4122",
-        "x-ms-ratelimit-remaining-subscription-reads": "11943",
-        "x-ms-request-id": "50d148d3-c9f4-4bc1-b250-6891872d4122",
-        "x-ms-routing-request-id": "SOUTHEASTASIA:20211014T023655Z:50d148d3-c9f4-4bc1-b250-6891872d4122"
-      },
-      "ResponseBody": {
-        "status": "Running"
-      }
-    },
-    {
-      "RequestUri": "https://management.azure.com/subscriptions/87082bb7-c39f-42d2-83b6-4980444c7397/resourcegroups/testRg-4-8404/providers/Microsoft.Resources/deployments/deployEx-D-6388/operationStatuses/08585674278958022459?api-version=2021-04-01",
-      "RequestMethod": "GET",
-      "RequestHeaders": {
-        "Authorization": "Sanitized",
-        "User-Agent": [
-          "azsdk-net-ResourceManager/1.0.0-beta.4",
-          "(.NET 5.0.11; Microsoft Windows 10.0.19043)"
-        ],
-        "x-ms-client-request-id": "cd699bbe587a715acdb76da7989aaf8b",
-        "x-ms-return-client-request-id": "true"
-      },
-      "RequestBody": null,
-      "StatusCode": 200,
-      "ResponseHeaders": {
-        "Cache-Control": "no-cache",
-        "Content-Length": "20",
-        "Content-Type": "application/json; charset=utf-8",
-        "Date": "Thu, 14 Oct 2021 02:36:55 GMT",
-        "Expires": "-1",
-        "Pragma": "no-cache",
-        "Strict-Transport-Security": "max-age=31536000; includeSubDomains",
-        "X-Content-Type-Options": "nosniff",
-        "x-ms-correlation-request-id": "e4201604-8922-49d8-814e-48b79dbd343c",
-        "x-ms-ratelimit-remaining-subscription-reads": "11942",
-        "x-ms-request-id": "e4201604-8922-49d8-814e-48b79dbd343c",
-        "x-ms-routing-request-id": "SOUTHEASTASIA:20211014T023656Z:e4201604-8922-49d8-814e-48b79dbd343c"
-      },
-      "ResponseBody": {
-        "status": "Running"
-      }
-    },
-    {
-      "RequestUri": "https://management.azure.com/subscriptions/87082bb7-c39f-42d2-83b6-4980444c7397/resourcegroups/testRg-4-8404/providers/Microsoft.Resources/deployments/deployEx-D-6388/operationStatuses/08585674278958022459?api-version=2021-04-01",
-      "RequestMethod": "GET",
-      "RequestHeaders": {
-        "Authorization": "Sanitized",
-        "User-Agent": [
-          "azsdk-net-ResourceManager/1.0.0-beta.4",
-          "(.NET 5.0.11; Microsoft Windows 10.0.19043)"
-        ],
-        "x-ms-client-request-id": "f39d1676f900439dbbe7265400cfbf6e",
-        "x-ms-return-client-request-id": "true"
-      },
-      "RequestBody": null,
-      "StatusCode": 200,
-      "ResponseHeaders": {
-        "Cache-Control": "no-cache",
-        "Content-Length": "20",
-        "Content-Type": "application/json; charset=utf-8",
-        "Date": "Thu, 14 Oct 2021 02:36:56 GMT",
-        "Expires": "-1",
-        "Pragma": "no-cache",
-        "Strict-Transport-Security": "max-age=31536000; includeSubDomains",
-        "X-Content-Type-Options": "nosniff",
-        "x-ms-correlation-request-id": "5c60af8f-7951-4db3-8285-5b3b67023938",
-        "x-ms-ratelimit-remaining-subscription-reads": "11941",
-        "x-ms-request-id": "5c60af8f-7951-4db3-8285-5b3b67023938",
-        "x-ms-routing-request-id": "SOUTHEASTASIA:20211014T023656Z:5c60af8f-7951-4db3-8285-5b3b67023938"
-      },
-      "ResponseBody": {
-        "status": "Running"
-      }
-    },
-    {
-      "RequestUri": "https://management.azure.com/subscriptions/87082bb7-c39f-42d2-83b6-4980444c7397/resourcegroups/testRg-4-8404/providers/Microsoft.Resources/deployments/deployEx-D-6388/operationStatuses/08585674278958022459?api-version=2021-04-01",
-      "RequestMethod": "GET",
-      "RequestHeaders": {
-        "Authorization": "Sanitized",
-        "User-Agent": [
-          "azsdk-net-ResourceManager/1.0.0-beta.4",
-          "(.NET 5.0.11; Microsoft Windows 10.0.19043)"
-        ],
-        "x-ms-client-request-id": "78a85485fe80ce7c6e5ebbee37936196",
-        "x-ms-return-client-request-id": "true"
-      },
-      "RequestBody": null,
-      "StatusCode": 200,
-      "ResponseHeaders": {
-        "Cache-Control": "no-cache",
-        "Content-Length": "20",
-        "Content-Type": "application/json; charset=utf-8",
-        "Date": "Thu, 14 Oct 2021 02:36:56 GMT",
-        "Expires": "-1",
-        "Pragma": "no-cache",
-        "Strict-Transport-Security": "max-age=31536000; includeSubDomains",
-        "X-Content-Type-Options": "nosniff",
-        "x-ms-correlation-request-id": "1c612924-e04d-45ea-a5a2-4036a0af2f6e",
-        "x-ms-ratelimit-remaining-subscription-reads": "11940",
-        "x-ms-request-id": "1c612924-e04d-45ea-a5a2-4036a0af2f6e",
-        "x-ms-routing-request-id": "SOUTHEASTASIA:20211014T023656Z:1c612924-e04d-45ea-a5a2-4036a0af2f6e"
-      },
-      "ResponseBody": {
-        "status": "Running"
-      }
-    },
-    {
-      "RequestUri": "https://management.azure.com/subscriptions/87082bb7-c39f-42d2-83b6-4980444c7397/resourcegroups/testRg-4-8404/providers/Microsoft.Resources/deployments/deployEx-D-6388/operationStatuses/08585674278958022459?api-version=2021-04-01",
-      "RequestMethod": "GET",
-      "RequestHeaders": {
-        "Authorization": "Sanitized",
-        "User-Agent": [
-          "azsdk-net-ResourceManager/1.0.0-beta.4",
-          "(.NET 5.0.11; Microsoft Windows 10.0.19043)"
-        ],
-        "x-ms-client-request-id": "7eade801b991c4bffe251192310671fe",
-        "x-ms-return-client-request-id": "true"
-      },
-      "RequestBody": null,
-      "StatusCode": 200,
-      "ResponseHeaders": {
-        "Cache-Control": "no-cache",
-        "Content-Length": "20",
-        "Content-Type": "application/json; charset=utf-8",
-        "Date": "Thu, 14 Oct 2021 02:36:57 GMT",
-        "Expires": "-1",
-        "Pragma": "no-cache",
-        "Strict-Transport-Security": "max-age=31536000; includeSubDomains",
-        "X-Content-Type-Options": "nosniff",
-        "x-ms-correlation-request-id": "ca288b3b-fb4b-4d18-8e16-0f0ff823d398",
-        "x-ms-ratelimit-remaining-subscription-reads": "11939",
-        "x-ms-request-id": "ca288b3b-fb4b-4d18-8e16-0f0ff823d398",
-        "x-ms-routing-request-id": "SOUTHEASTASIA:20211014T023657Z:ca288b3b-fb4b-4d18-8e16-0f0ff823d398"
-      },
-      "ResponseBody": {
-        "status": "Running"
-      }
-    },
-    {
-      "RequestUri": "https://management.azure.com/subscriptions/87082bb7-c39f-42d2-83b6-4980444c7397/resourcegroups/testRg-4-8404/providers/Microsoft.Resources/deployments/deployEx-D-6388/operationStatuses/08585674278958022459?api-version=2021-04-01",
-      "RequestMethod": "GET",
-      "RequestHeaders": {
-        "Authorization": "Sanitized",
-        "User-Agent": [
-          "azsdk-net-ResourceManager/1.0.0-beta.4",
-          "(.NET 5.0.11; Microsoft Windows 10.0.19043)"
-        ],
-        "x-ms-client-request-id": "4321fff836f1770a9ace84a13eae0c28",
-        "x-ms-return-client-request-id": "true"
-      },
-      "RequestBody": null,
-      "StatusCode": 200,
-      "ResponseHeaders": {
-        "Cache-Control": "no-cache",
-        "Content-Length": "20",
-        "Content-Type": "application/json; charset=utf-8",
-        "Date": "Thu, 14 Oct 2021 02:36:57 GMT",
-        "Expires": "-1",
-        "Pragma": "no-cache",
-        "Strict-Transport-Security": "max-age=31536000; includeSubDomains",
-        "X-Content-Type-Options": "nosniff",
-        "x-ms-correlation-request-id": "32aeb8d5-4536-43cd-913e-b7a1022b4b50",
-        "x-ms-ratelimit-remaining-subscription-reads": "11938",
-        "x-ms-request-id": "32aeb8d5-4536-43cd-913e-b7a1022b4b50",
-        "x-ms-routing-request-id": "SOUTHEASTASIA:20211014T023657Z:32aeb8d5-4536-43cd-913e-b7a1022b4b50"
-      },
-      "ResponseBody": {
-        "status": "Running"
-      }
-    },
-    {
-      "RequestUri": "https://management.azure.com/subscriptions/87082bb7-c39f-42d2-83b6-4980444c7397/resourcegroups/testRg-4-8404/providers/Microsoft.Resources/deployments/deployEx-D-6388/operationStatuses/08585674278958022459?api-version=2021-04-01",
-      "RequestMethod": "GET",
-      "RequestHeaders": {
-        "Authorization": "Sanitized",
-        "User-Agent": [
-          "azsdk-net-ResourceManager/1.0.0-beta.4",
-          "(.NET 5.0.11; Microsoft Windows 10.0.19043)"
-        ],
-        "x-ms-client-request-id": "18538f854021ccdd95e4795bede99d68",
-        "x-ms-return-client-request-id": "true"
-      },
-      "RequestBody": null,
-      "StatusCode": 200,
-      "ResponseHeaders": {
-        "Cache-Control": "no-cache",
-        "Content-Length": "20",
-        "Content-Type": "application/json; charset=utf-8",
-        "Date": "Thu, 14 Oct 2021 02:36:58 GMT",
-        "Expires": "-1",
-        "Pragma": "no-cache",
-        "Strict-Transport-Security": "max-age=31536000; includeSubDomains",
-        "X-Content-Type-Options": "nosniff",
-        "x-ms-correlation-request-id": "ee4e1f9f-ed00-4830-a38a-1aa31eb8761e",
-        "x-ms-ratelimit-remaining-subscription-reads": "11937",
-        "x-ms-request-id": "ee4e1f9f-ed00-4830-a38a-1aa31eb8761e",
-        "x-ms-routing-request-id": "SOUTHEASTASIA:20211014T023658Z:ee4e1f9f-ed00-4830-a38a-1aa31eb8761e"
-      },
-      "ResponseBody": {
-        "status": "Running"
-      }
-    },
-    {
-      "RequestUri": "https://management.azure.com/subscriptions/87082bb7-c39f-42d2-83b6-4980444c7397/resourcegroups/testRg-4-8404/providers/Microsoft.Resources/deployments/deployEx-D-6388/operationStatuses/08585674278958022459?api-version=2021-04-01",
-      "RequestMethod": "GET",
-      "RequestHeaders": {
-        "Authorization": "Sanitized",
-        "User-Agent": [
-          "azsdk-net-ResourceManager/1.0.0-beta.4",
-          "(.NET 5.0.11; Microsoft Windows 10.0.19043)"
-        ],
-        "x-ms-client-request-id": "38f6bded1e72caa4dd36e4c2341d8650",
-        "x-ms-return-client-request-id": "true"
-      },
-      "RequestBody": null,
-      "StatusCode": 200,
-      "ResponseHeaders": {
-        "Cache-Control": "no-cache",
-        "Content-Length": "20",
-        "Content-Type": "application/json; charset=utf-8",
-        "Date": "Thu, 14 Oct 2021 02:36:58 GMT",
-        "Expires": "-1",
-        "Pragma": "no-cache",
-        "Strict-Transport-Security": "max-age=31536000; includeSubDomains",
-        "X-Content-Type-Options": "nosniff",
-        "x-ms-correlation-request-id": "e3741782-e3c1-42c0-9057-2502e0122421",
-        "x-ms-ratelimit-remaining-subscription-reads": "11936",
-        "x-ms-request-id": "e3741782-e3c1-42c0-9057-2502e0122421",
-        "x-ms-routing-request-id": "SOUTHEASTASIA:20211014T023658Z:e3741782-e3c1-42c0-9057-2502e0122421"
-      },
-      "ResponseBody": {
-        "status": "Running"
-      }
-    },
-    {
-      "RequestUri": "https://management.azure.com/subscriptions/87082bb7-c39f-42d2-83b6-4980444c7397/resourcegroups/testRg-4-8404/providers/Microsoft.Resources/deployments/deployEx-D-6388/operationStatuses/08585674278958022459?api-version=2021-04-01",
-      "RequestMethod": "GET",
-      "RequestHeaders": {
-        "Authorization": "Sanitized",
-        "User-Agent": [
-          "azsdk-net-ResourceManager/1.0.0-beta.4",
-          "(.NET 5.0.11; Microsoft Windows 10.0.19043)"
-        ],
-        "x-ms-client-request-id": "a10ce91958b3b7dc2155ad0dbcae89b0",
-        "x-ms-return-client-request-id": "true"
-      },
-      "RequestBody": null,
-      "StatusCode": 200,
-      "ResponseHeaders": {
-        "Cache-Control": "no-cache",
-        "Content-Length": "20",
-        "Content-Type": "application/json; charset=utf-8",
-        "Date": "Thu, 14 Oct 2021 02:36:58 GMT",
-        "Expires": "-1",
-        "Pragma": "no-cache",
-        "Strict-Transport-Security": "max-age=31536000; includeSubDomains",
-        "X-Content-Type-Options": "nosniff",
-        "x-ms-correlation-request-id": "1b198fd0-bc78-414f-a445-3680744dde87",
-        "x-ms-ratelimit-remaining-subscription-reads": "11935",
-        "x-ms-request-id": "1b198fd0-bc78-414f-a445-3680744dde87",
-        "x-ms-routing-request-id": "SOUTHEASTASIA:20211014T023658Z:1b198fd0-bc78-414f-a445-3680744dde87"
-      },
-      "ResponseBody": {
-        "status": "Running"
-      }
-    },
-    {
-      "RequestUri": "https://management.azure.com/subscriptions/87082bb7-c39f-42d2-83b6-4980444c7397/resourcegroups/testRg-4-8404/providers/Microsoft.Resources/deployments/deployEx-D-6388/operationStatuses/08585674278958022459?api-version=2021-04-01",
-      "RequestMethod": "GET",
-      "RequestHeaders": {
-        "Authorization": "Sanitized",
-        "User-Agent": [
-          "azsdk-net-ResourceManager/1.0.0-beta.4",
-          "(.NET 5.0.11; Microsoft Windows 10.0.19043)"
-        ],
-        "x-ms-client-request-id": "80b31c31d3b767b6ea883aeb5c1a9777",
-        "x-ms-return-client-request-id": "true"
-      },
-      "RequestBody": null,
-      "StatusCode": 200,
-      "ResponseHeaders": {
-        "Cache-Control": "no-cache",
-        "Content-Length": "20",
-        "Content-Type": "application/json; charset=utf-8",
-        "Date": "Thu, 14 Oct 2021 02:36:59 GMT",
-        "Expires": "-1",
-        "Pragma": "no-cache",
-        "Strict-Transport-Security": "max-age=31536000; includeSubDomains",
-        "X-Content-Type-Options": "nosniff",
-        "x-ms-correlation-request-id": "e7fc6feb-807a-420b-af9d-c75d69adc3d5",
-        "x-ms-ratelimit-remaining-subscription-reads": "11934",
-        "x-ms-request-id": "e7fc6feb-807a-420b-af9d-c75d69adc3d5",
-        "x-ms-routing-request-id": "SOUTHEASTASIA:20211014T023659Z:e7fc6feb-807a-420b-af9d-c75d69adc3d5"
-      },
-      "ResponseBody": {
-        "status": "Running"
-      }
-    },
-    {
-      "RequestUri": "https://management.azure.com/subscriptions/87082bb7-c39f-42d2-83b6-4980444c7397/resourcegroups/testRg-4-8404/providers/Microsoft.Resources/deployments/deployEx-D-6388/operationStatuses/08585674278958022459?api-version=2021-04-01",
-      "RequestMethod": "GET",
-      "RequestHeaders": {
-        "Authorization": "Sanitized",
-        "User-Agent": [
-          "azsdk-net-ResourceManager/1.0.0-beta.4",
-          "(.NET 5.0.11; Microsoft Windows 10.0.19043)"
-        ],
-        "x-ms-client-request-id": "0342295efbdc94b5e13f161c70970e2e",
-        "x-ms-return-client-request-id": "true"
-      },
-      "RequestBody": null,
-      "StatusCode": 200,
-      "ResponseHeaders": {
-        "Cache-Control": "no-cache",
-        "Content-Length": "20",
-        "Content-Type": "application/json; charset=utf-8",
-        "Date": "Thu, 14 Oct 2021 02:36:59 GMT",
-        "Expires": "-1",
-        "Pragma": "no-cache",
-        "Strict-Transport-Security": "max-age=31536000; includeSubDomains",
-        "X-Content-Type-Options": "nosniff",
-        "x-ms-correlation-request-id": "792a7e24-4b7e-428c-a25a-ed6a84b0499f",
-        "x-ms-ratelimit-remaining-subscription-reads": "11933",
-        "x-ms-request-id": "792a7e24-4b7e-428c-a25a-ed6a84b0499f",
-        "x-ms-routing-request-id": "SOUTHEASTASIA:20211014T023659Z:792a7e24-4b7e-428c-a25a-ed6a84b0499f"
-      },
-      "ResponseBody": {
-        "status": "Running"
-      }
-    },
-    {
-      "RequestUri": "https://management.azure.com/subscriptions/87082bb7-c39f-42d2-83b6-4980444c7397/resourcegroups/testRg-4-8404/providers/Microsoft.Resources/deployments/deployEx-D-6388/operationStatuses/08585674278958022459?api-version=2021-04-01",
-      "RequestMethod": "GET",
-      "RequestHeaders": {
-        "Authorization": "Sanitized",
-        "User-Agent": [
-          "azsdk-net-ResourceManager/1.0.0-beta.4",
-          "(.NET 5.0.11; Microsoft Windows 10.0.19043)"
-        ],
-        "x-ms-client-request-id": "189133ac0569459833a4b62b1ef05b07",
-        "x-ms-return-client-request-id": "true"
-      },
-      "RequestBody": null,
-      "StatusCode": 200,
-      "ResponseHeaders": {
-        "Cache-Control": "no-cache",
-        "Content-Length": "20",
-        "Content-Type": "application/json; charset=utf-8",
-        "Date": "Thu, 14 Oct 2021 02:37:00 GMT",
-        "Expires": "-1",
-        "Pragma": "no-cache",
-        "Strict-Transport-Security": "max-age=31536000; includeSubDomains",
-        "X-Content-Type-Options": "nosniff",
-        "x-ms-correlation-request-id": "e78a16b4-f019-4525-88ea-ca84223dea45",
-        "x-ms-ratelimit-remaining-subscription-reads": "11932",
-        "x-ms-request-id": "e78a16b4-f019-4525-88ea-ca84223dea45",
-        "x-ms-routing-request-id": "SOUTHEASTASIA:20211014T023700Z:e78a16b4-f019-4525-88ea-ca84223dea45"
-      },
-      "ResponseBody": {
-        "status": "Running"
-      }
-    },
-    {
-      "RequestUri": "https://management.azure.com/subscriptions/87082bb7-c39f-42d2-83b6-4980444c7397/resourcegroups/testRg-4-8404/providers/Microsoft.Resources/deployments/deployEx-D-6388/operationStatuses/08585674278958022459?api-version=2021-04-01",
-      "RequestMethod": "GET",
-      "RequestHeaders": {
-        "Authorization": "Sanitized",
-        "User-Agent": [
-          "azsdk-net-ResourceManager/1.0.0-beta.4",
-          "(.NET 5.0.11; Microsoft Windows 10.0.19043)"
-        ],
-        "x-ms-client-request-id": "92af36be856c36d3671e9f78bd99f753",
-        "x-ms-return-client-request-id": "true"
-      },
-      "RequestBody": null,
-      "StatusCode": 200,
-      "ResponseHeaders": {
-        "Cache-Control": "no-cache",
-        "Content-Length": "20",
-        "Content-Type": "application/json; charset=utf-8",
-        "Date": "Thu, 14 Oct 2021 02:37:00 GMT",
-        "Expires": "-1",
-        "Pragma": "no-cache",
-        "Strict-Transport-Security": "max-age=31536000; includeSubDomains",
-        "X-Content-Type-Options": "nosniff",
-        "x-ms-correlation-request-id": "f02eb1d0-fed0-48ff-af24-c6fe569172fb",
-        "x-ms-ratelimit-remaining-subscription-reads": "11931",
-        "x-ms-request-id": "f02eb1d0-fed0-48ff-af24-c6fe569172fb",
-        "x-ms-routing-request-id": "SOUTHEASTASIA:20211014T023700Z:f02eb1d0-fed0-48ff-af24-c6fe569172fb"
-      },
-      "ResponseBody": {
-        "status": "Running"
-      }
-    },
-    {
-      "RequestUri": "https://management.azure.com/subscriptions/87082bb7-c39f-42d2-83b6-4980444c7397/resourcegroups/testRg-4-8404/providers/Microsoft.Resources/deployments/deployEx-D-6388/operationStatuses/08585674278958022459?api-version=2021-04-01",
-      "RequestMethod": "GET",
-      "RequestHeaders": {
-        "Authorization": "Sanitized",
-        "User-Agent": [
-          "azsdk-net-ResourceManager/1.0.0-beta.4",
-          "(.NET 5.0.11; Microsoft Windows 10.0.19043)"
-        ],
-        "x-ms-client-request-id": "283f0b7a7e89580d91fdd038448a76f0",
-        "x-ms-return-client-request-id": "true"
-      },
-      "RequestBody": null,
-      "StatusCode": 200,
-      "ResponseHeaders": {
-        "Cache-Control": "no-cache",
-        "Content-Length": "20",
-        "Content-Type": "application/json; charset=utf-8",
-        "Date": "Thu, 14 Oct 2021 02:37:00 GMT",
-        "Expires": "-1",
-        "Pragma": "no-cache",
-        "Strict-Transport-Security": "max-age=31536000; includeSubDomains",
-        "X-Content-Type-Options": "nosniff",
-        "x-ms-correlation-request-id": "559a5bb6-7dc9-4440-b6d4-c330915e2a44",
-        "x-ms-ratelimit-remaining-subscription-reads": "11930",
-        "x-ms-request-id": "559a5bb6-7dc9-4440-b6d4-c330915e2a44",
-        "x-ms-routing-request-id": "SOUTHEASTASIA:20211014T023700Z:559a5bb6-7dc9-4440-b6d4-c330915e2a44"
-      },
-      "ResponseBody": {
-        "status": "Running"
-      }
-    },
-    {
-      "RequestUri": "https://management.azure.com/subscriptions/87082bb7-c39f-42d2-83b6-4980444c7397/resourcegroups/testRg-4-8404/providers/Microsoft.Resources/deployments/deployEx-D-6388/operationStatuses/08585674278958022459?api-version=2021-04-01",
-      "RequestMethod": "GET",
-      "RequestHeaders": {
-        "Authorization": "Sanitized",
-        "User-Agent": [
-          "azsdk-net-ResourceManager/1.0.0-beta.4",
-          "(.NET 5.0.11; Microsoft Windows 10.0.19043)"
-        ],
-        "x-ms-client-request-id": "395e0fe37be726c25f5bb14b651f889a",
-        "x-ms-return-client-request-id": "true"
-      },
-      "RequestBody": null,
-      "StatusCode": 200,
-      "ResponseHeaders": {
-        "Cache-Control": "no-cache",
-        "Content-Length": "20",
-        "Content-Type": "application/json; charset=utf-8",
-        "Date": "Thu, 14 Oct 2021 02:37:01 GMT",
-        "Expires": "-1",
-        "Pragma": "no-cache",
-        "Strict-Transport-Security": "max-age=31536000; includeSubDomains",
-        "X-Content-Type-Options": "nosniff",
-        "x-ms-correlation-request-id": "d97bd45e-9f54-4c3d-9f27-9932375fb771",
-        "x-ms-ratelimit-remaining-subscription-reads": "11929",
-        "x-ms-request-id": "d97bd45e-9f54-4c3d-9f27-9932375fb771",
-        "x-ms-routing-request-id": "SOUTHEASTASIA:20211014T023701Z:d97bd45e-9f54-4c3d-9f27-9932375fb771"
-      },
-      "ResponseBody": {
-        "status": "Running"
-      }
-    },
-    {
-      "RequestUri": "https://management.azure.com/subscriptions/87082bb7-c39f-42d2-83b6-4980444c7397/resourcegroups/testRg-4-8404/providers/Microsoft.Resources/deployments/deployEx-D-6388/operationStatuses/08585674278958022459?api-version=2021-04-01",
-      "RequestMethod": "GET",
-      "RequestHeaders": {
-        "Authorization": "Sanitized",
-        "User-Agent": [
-          "azsdk-net-ResourceManager/1.0.0-beta.4",
-          "(.NET 5.0.11; Microsoft Windows 10.0.19043)"
-        ],
-        "x-ms-client-request-id": "12b062ad32b13f7e2857016fb59bf1dd",
-        "x-ms-return-client-request-id": "true"
-      },
-      "RequestBody": null,
-      "StatusCode": 200,
-      "ResponseHeaders": {
-        "Cache-Control": "no-cache",
-        "Content-Length": "20",
-        "Content-Type": "application/json; charset=utf-8",
-        "Date": "Thu, 14 Oct 2021 02:37:01 GMT",
-        "Expires": "-1",
-        "Pragma": "no-cache",
-        "Strict-Transport-Security": "max-age=31536000; includeSubDomains",
-        "X-Content-Type-Options": "nosniff",
-        "x-ms-correlation-request-id": "94462287-dcc3-4248-859c-b3c6e5570854",
-        "x-ms-ratelimit-remaining-subscription-reads": "11928",
-        "x-ms-request-id": "94462287-dcc3-4248-859c-b3c6e5570854",
-        "x-ms-routing-request-id": "SOUTHEASTASIA:20211014T023701Z:94462287-dcc3-4248-859c-b3c6e5570854"
-      },
-      "ResponseBody": {
-        "status": "Running"
-      }
-    },
-    {
-      "RequestUri": "https://management.azure.com/subscriptions/87082bb7-c39f-42d2-83b6-4980444c7397/resourcegroups/testRg-4-8404/providers/Microsoft.Resources/deployments/deployEx-D-6388/operationStatuses/08585674278958022459?api-version=2021-04-01",
-      "RequestMethod": "GET",
-      "RequestHeaders": {
-        "Authorization": "Sanitized",
-        "User-Agent": [
-          "azsdk-net-ResourceManager/1.0.0-beta.4",
-          "(.NET 5.0.11; Microsoft Windows 10.0.19043)"
-        ],
-        "x-ms-client-request-id": "ad95afa8bd3afe6c4918c92dccc2f272",
-        "x-ms-return-client-request-id": "true"
-      },
-      "RequestBody": null,
-      "StatusCode": 200,
-      "ResponseHeaders": {
-        "Cache-Control": "no-cache",
-        "Content-Length": "20",
-        "Content-Type": "application/json; charset=utf-8",
-        "Date": "Thu, 14 Oct 2021 02:37:02 GMT",
-        "Expires": "-1",
-        "Pragma": "no-cache",
-        "Strict-Transport-Security": "max-age=31536000; includeSubDomains",
-        "X-Content-Type-Options": "nosniff",
-        "x-ms-correlation-request-id": "c04b21f3-638e-4466-afe6-1b100645de73",
-        "x-ms-ratelimit-remaining-subscription-reads": "11927",
-        "x-ms-request-id": "c04b21f3-638e-4466-afe6-1b100645de73",
-        "x-ms-routing-request-id": "SOUTHEASTASIA:20211014T023702Z:c04b21f3-638e-4466-afe6-1b100645de73"
-      },
-      "ResponseBody": {
-        "status": "Running"
-      }
-    },
-    {
-      "RequestUri": "https://management.azure.com/subscriptions/87082bb7-c39f-42d2-83b6-4980444c7397/resourcegroups/testRg-4-8404/providers/Microsoft.Resources/deployments/deployEx-D-6388/operationStatuses/08585674278958022459?api-version=2021-04-01",
-      "RequestMethod": "GET",
-      "RequestHeaders": {
-        "Authorization": "Sanitized",
-        "User-Agent": [
-          "azsdk-net-ResourceManager/1.0.0-beta.4",
-          "(.NET 5.0.11; Microsoft Windows 10.0.19043)"
-        ],
-        "x-ms-client-request-id": "e18a367564d9b13f911e118f795271c3",
-        "x-ms-return-client-request-id": "true"
-      },
-      "RequestBody": null,
-      "StatusCode": 200,
-      "ResponseHeaders": {
-        "Cache-Control": "no-cache",
-        "Content-Length": "20",
-        "Content-Type": "application/json; charset=utf-8",
-        "Date": "Thu, 14 Oct 2021 02:37:02 GMT",
-        "Expires": "-1",
-        "Pragma": "no-cache",
-        "Strict-Transport-Security": "max-age=31536000; includeSubDomains",
-        "X-Content-Type-Options": "nosniff",
-        "x-ms-correlation-request-id": "bd1f7e5a-2b63-4081-88fd-31c6cdc4cc74",
-        "x-ms-ratelimit-remaining-subscription-reads": "11926",
-        "x-ms-request-id": "bd1f7e5a-2b63-4081-88fd-31c6cdc4cc74",
-        "x-ms-routing-request-id": "SOUTHEASTASIA:20211014T023702Z:bd1f7e5a-2b63-4081-88fd-31c6cdc4cc74"
-      },
-      "ResponseBody": {
-        "status": "Running"
-      }
-    },
-    {
-      "RequestUri": "https://management.azure.com/subscriptions/87082bb7-c39f-42d2-83b6-4980444c7397/resourcegroups/testRg-4-8404/providers/Microsoft.Resources/deployments/deployEx-D-6388/operationStatuses/08585674278958022459?api-version=2021-04-01",
-      "RequestMethod": "GET",
-      "RequestHeaders": {
-        "Authorization": "Sanitized",
-        "User-Agent": [
-          "azsdk-net-ResourceManager/1.0.0-beta.4",
-          "(.NET 5.0.11; Microsoft Windows 10.0.19043)"
-        ],
-        "x-ms-client-request-id": "b6a2d469da8af05ff5b2c89869507266",
-        "x-ms-return-client-request-id": "true"
-      },
-      "RequestBody": null,
-      "StatusCode": 200,
-      "ResponseHeaders": {
-        "Cache-Control": "no-cache",
-        "Content-Length": "20",
-        "Content-Type": "application/json; charset=utf-8",
-        "Date": "Thu, 14 Oct 2021 02:37:02 GMT",
-        "Expires": "-1",
-        "Pragma": "no-cache",
-        "Strict-Transport-Security": "max-age=31536000; includeSubDomains",
-        "X-Content-Type-Options": "nosniff",
-        "x-ms-correlation-request-id": "8a1e626a-d702-4885-8c56-b26c38422f77",
-        "x-ms-ratelimit-remaining-subscription-reads": "11925",
-        "x-ms-request-id": "8a1e626a-d702-4885-8c56-b26c38422f77",
-        "x-ms-routing-request-id": "SOUTHEASTASIA:20211014T023703Z:8a1e626a-d702-4885-8c56-b26c38422f77"
-      },
-      "ResponseBody": {
-        "status": "Running"
-      }
-    },
-    {
-      "RequestUri": "https://management.azure.com/subscriptions/87082bb7-c39f-42d2-83b6-4980444c7397/resourcegroups/testRg-4-8404/providers/Microsoft.Resources/deployments/deployEx-D-6388/operationStatuses/08585674278958022459?api-version=2021-04-01",
-      "RequestMethod": "GET",
-      "RequestHeaders": {
-        "Authorization": "Sanitized",
-        "User-Agent": [
-          "azsdk-net-ResourceManager/1.0.0-beta.4",
-          "(.NET 5.0.11; Microsoft Windows 10.0.19043)"
-        ],
-        "x-ms-client-request-id": "7efa8f640f1143036fe41c1bacdc85f6",
-        "x-ms-return-client-request-id": "true"
-      },
-      "RequestBody": null,
-      "StatusCode": 200,
-      "ResponseHeaders": {
-        "Cache-Control": "no-cache",
-        "Content-Length": "20",
-        "Content-Type": "application/json; charset=utf-8",
-        "Date": "Thu, 14 Oct 2021 02:37:03 GMT",
-        "Expires": "-1",
-        "Pragma": "no-cache",
-        "Strict-Transport-Security": "max-age=31536000; includeSubDomains",
-        "X-Content-Type-Options": "nosniff",
-        "x-ms-correlation-request-id": "ea674e70-8989-4b46-a332-b919a5e093aa",
-        "x-ms-ratelimit-remaining-subscription-reads": "11924",
-        "x-ms-request-id": "ea674e70-8989-4b46-a332-b919a5e093aa",
-        "x-ms-routing-request-id": "SOUTHEASTASIA:20211014T023703Z:ea674e70-8989-4b46-a332-b919a5e093aa"
-      },
-      "ResponseBody": {
-        "status": "Running"
-      }
-    },
-    {
-      "RequestUri": "https://management.azure.com/subscriptions/87082bb7-c39f-42d2-83b6-4980444c7397/resourcegroups/testRg-4-8404/providers/Microsoft.Resources/deployments/deployEx-D-6388/operationStatuses/08585674278958022459?api-version=2021-04-01",
-      "RequestMethod": "GET",
-      "RequestHeaders": {
-        "Authorization": "Sanitized",
-        "User-Agent": [
-          "azsdk-net-ResourceManager/1.0.0-beta.4",
-          "(.NET 5.0.11; Microsoft Windows 10.0.19043)"
-        ],
-        "x-ms-client-request-id": "f8c405a73c1f9ae7d69aeb269ba64741",
-        "x-ms-return-client-request-id": "true"
-      },
-      "RequestBody": null,
-      "StatusCode": 200,
-      "ResponseHeaders": {
-        "Cache-Control": "no-cache",
-        "Content-Length": "20",
-        "Content-Type": "application/json; charset=utf-8",
-        "Date": "Thu, 14 Oct 2021 02:37:03 GMT",
-        "Expires": "-1",
-        "Pragma": "no-cache",
-        "Strict-Transport-Security": "max-age=31536000; includeSubDomains",
-        "X-Content-Type-Options": "nosniff",
-        "x-ms-correlation-request-id": "e5fa1e3f-33b5-48ff-9857-52236c44a872",
-        "x-ms-ratelimit-remaining-subscription-reads": "11923",
-        "x-ms-request-id": "e5fa1e3f-33b5-48ff-9857-52236c44a872",
-        "x-ms-routing-request-id": "SOUTHEASTASIA:20211014T023703Z:e5fa1e3f-33b5-48ff-9857-52236c44a872"
-      },
-      "ResponseBody": {
-        "status": "Running"
-      }
-    },
-    {
-      "RequestUri": "https://management.azure.com/subscriptions/87082bb7-c39f-42d2-83b6-4980444c7397/resourcegroups/testRg-4-8404/providers/Microsoft.Resources/deployments/deployEx-D-6388/operationStatuses/08585674278958022459?api-version=2021-04-01",
-      "RequestMethod": "GET",
-      "RequestHeaders": {
-        "Authorization": "Sanitized",
-        "User-Agent": [
-          "azsdk-net-ResourceManager/1.0.0-beta.4",
-          "(.NET 5.0.11; Microsoft Windows 10.0.19043)"
-        ],
-        "x-ms-client-request-id": "ea2babacf25859b2d05e46a6be434419",
-        "x-ms-return-client-request-id": "true"
-      },
-      "RequestBody": null,
-      "StatusCode": 200,
-      "ResponseHeaders": {
-        "Cache-Control": "no-cache",
-        "Content-Length": "20",
-        "Content-Type": "application/json; charset=utf-8",
-        "Date": "Thu, 14 Oct 2021 02:37:04 GMT",
-        "Expires": "-1",
-        "Pragma": "no-cache",
-        "Strict-Transport-Security": "max-age=31536000; includeSubDomains",
-        "X-Content-Type-Options": "nosniff",
-        "x-ms-correlation-request-id": "5b163a65-0c04-456b-90ca-a80d4a9063af",
-        "x-ms-ratelimit-remaining-subscription-reads": "11922",
-        "x-ms-request-id": "5b163a65-0c04-456b-90ca-a80d4a9063af",
-        "x-ms-routing-request-id": "SOUTHEASTASIA:20211014T023704Z:5b163a65-0c04-456b-90ca-a80d4a9063af"
-      },
-      "ResponseBody": {
-        "status": "Running"
-      }
-    },
-    {
-      "RequestUri": "https://management.azure.com/subscriptions/87082bb7-c39f-42d2-83b6-4980444c7397/resourcegroups/testRg-4-8404/providers/Microsoft.Resources/deployments/deployEx-D-6388/operationStatuses/08585674278958022459?api-version=2021-04-01",
-      "RequestMethod": "GET",
-      "RequestHeaders": {
-        "Authorization": "Sanitized",
-        "User-Agent": [
-          "azsdk-net-ResourceManager/1.0.0-beta.4",
-          "(.NET 5.0.11; Microsoft Windows 10.0.19043)"
-        ],
-        "x-ms-client-request-id": "64f1d12d7a8c2846a75fa77624dda8c9",
-        "x-ms-return-client-request-id": "true"
-      },
-      "RequestBody": null,
-      "StatusCode": 200,
-      "ResponseHeaders": {
-        "Cache-Control": "no-cache",
-        "Content-Length": "20",
-        "Content-Type": "application/json; charset=utf-8",
-        "Date": "Thu, 14 Oct 2021 02:37:04 GMT",
-        "Expires": "-1",
-        "Pragma": "no-cache",
-        "Strict-Transport-Security": "max-age=31536000; includeSubDomains",
-        "X-Content-Type-Options": "nosniff",
-        "x-ms-correlation-request-id": "3edf508b-56a6-4f42-9bb3-d3a2b3821b87",
-        "x-ms-ratelimit-remaining-subscription-reads": "11921",
-        "x-ms-request-id": "3edf508b-56a6-4f42-9bb3-d3a2b3821b87",
-        "x-ms-routing-request-id": "SOUTHEASTASIA:20211014T023704Z:3edf508b-56a6-4f42-9bb3-d3a2b3821b87"
-      },
-      "ResponseBody": {
-        "status": "Running"
-      }
-    },
-    {
-      "RequestUri": "https://management.azure.com/subscriptions/87082bb7-c39f-42d2-83b6-4980444c7397/resourcegroups/testRg-4-8404/providers/Microsoft.Resources/deployments/deployEx-D-6388/operationStatuses/08585674278958022459?api-version=2021-04-01",
-      "RequestMethod": "GET",
-      "RequestHeaders": {
-        "Authorization": "Sanitized",
-        "User-Agent": [
-          "azsdk-net-ResourceManager/1.0.0-beta.4",
-          "(.NET 5.0.11; Microsoft Windows 10.0.19043)"
-        ],
-        "x-ms-client-request-id": "006fdb9c9ab1b49e526a27c0f541dc93",
-        "x-ms-return-client-request-id": "true"
-      },
-      "RequestBody": null,
-      "StatusCode": 200,
-      "ResponseHeaders": {
-        "Cache-Control": "no-cache",
-        "Content-Length": "20",
-        "Content-Type": "application/json; charset=utf-8",
-        "Date": "Thu, 14 Oct 2021 02:37:04 GMT",
-        "Expires": "-1",
-        "Pragma": "no-cache",
-        "Strict-Transport-Security": "max-age=31536000; includeSubDomains",
-        "X-Content-Type-Options": "nosniff",
-        "x-ms-correlation-request-id": "235d9f24-0b44-4733-9c9b-b524ecfbdf80",
-        "x-ms-ratelimit-remaining-subscription-reads": "11920",
-        "x-ms-request-id": "235d9f24-0b44-4733-9c9b-b524ecfbdf80",
-        "x-ms-routing-request-id": "SOUTHEASTASIA:20211014T023705Z:235d9f24-0b44-4733-9c9b-b524ecfbdf80"
-      },
-      "ResponseBody": {
-        "status": "Running"
-      }
-    },
-    {
-      "RequestUri": "https://management.azure.com/subscriptions/87082bb7-c39f-42d2-83b6-4980444c7397/resourcegroups/testRg-4-8404/providers/Microsoft.Resources/deployments/deployEx-D-6388/operationStatuses/08585674278958022459?api-version=2021-04-01",
-      "RequestMethod": "GET",
-      "RequestHeaders": {
-        "Authorization": "Sanitized",
-        "User-Agent": [
-          "azsdk-net-ResourceManager/1.0.0-beta.4",
-          "(.NET 5.0.11; Microsoft Windows 10.0.19043)"
-        ],
-        "x-ms-client-request-id": "caf9d256e3b531b4650342f84b3b35f3",
-        "x-ms-return-client-request-id": "true"
-      },
-      "RequestBody": null,
-      "StatusCode": 200,
-      "ResponseHeaders": {
-        "Cache-Control": "no-cache",
-        "Content-Length": "20",
-        "Content-Type": "application/json; charset=utf-8",
-        "Date": "Thu, 14 Oct 2021 02:37:05 GMT",
-        "Expires": "-1",
-        "Pragma": "no-cache",
-        "Strict-Transport-Security": "max-age=31536000; includeSubDomains",
-        "X-Content-Type-Options": "nosniff",
-        "x-ms-correlation-request-id": "73324ee6-0697-4142-9fec-c8659d33ec6c",
-        "x-ms-ratelimit-remaining-subscription-reads": "11919",
-        "x-ms-request-id": "73324ee6-0697-4142-9fec-c8659d33ec6c",
-        "x-ms-routing-request-id": "SOUTHEASTASIA:20211014T023705Z:73324ee6-0697-4142-9fec-c8659d33ec6c"
-      },
-      "ResponseBody": {
-        "status": "Running"
-      }
-    },
-    {
-      "RequestUri": "https://management.azure.com/subscriptions/87082bb7-c39f-42d2-83b6-4980444c7397/resourcegroups/testRg-4-8404/providers/Microsoft.Resources/deployments/deployEx-D-6388/operationStatuses/08585674278958022459?api-version=2021-04-01",
-      "RequestMethod": "GET",
-      "RequestHeaders": {
-        "Authorization": "Sanitized",
-        "User-Agent": [
-          "azsdk-net-ResourceManager/1.0.0-beta.4",
-          "(.NET 5.0.11; Microsoft Windows 10.0.19043)"
-        ],
-        "x-ms-client-request-id": "e3097db643d49267333c112153853365",
-        "x-ms-return-client-request-id": "true"
-      },
-      "RequestBody": null,
-      "StatusCode": 200,
-      "ResponseHeaders": {
-        "Cache-Control": "no-cache",
-        "Content-Length": "20",
-        "Content-Type": "application/json; charset=utf-8",
-        "Date": "Thu, 14 Oct 2021 02:37:05 GMT",
-        "Expires": "-1",
-        "Pragma": "no-cache",
-        "Strict-Transport-Security": "max-age=31536000; includeSubDomains",
-        "X-Content-Type-Options": "nosniff",
-        "x-ms-correlation-request-id": "3030b937-de59-4b22-a74d-37c8d0cc0e6f",
-        "x-ms-ratelimit-remaining-subscription-reads": "11918",
-        "x-ms-request-id": "3030b937-de59-4b22-a74d-37c8d0cc0e6f",
-        "x-ms-routing-request-id": "SOUTHEASTASIA:20211014T023705Z:3030b937-de59-4b22-a74d-37c8d0cc0e6f"
-      },
-      "ResponseBody": {
-        "status": "Running"
-      }
-    },
-    {
-      "RequestUri": "https://management.azure.com/subscriptions/87082bb7-c39f-42d2-83b6-4980444c7397/resourcegroups/testRg-4-8404/providers/Microsoft.Resources/deployments/deployEx-D-6388/operationStatuses/08585674278958022459?api-version=2021-04-01",
-      "RequestMethod": "GET",
-      "RequestHeaders": {
-        "Authorization": "Sanitized",
-        "User-Agent": [
-          "azsdk-net-ResourceManager/1.0.0-beta.4",
-          "(.NET 5.0.11; Microsoft Windows 10.0.19043)"
-        ],
-        "x-ms-client-request-id": "51201483dee3b914263e9bae58a56917",
-        "x-ms-return-client-request-id": "true"
-      },
-      "RequestBody": null,
-      "StatusCode": 200,
-      "ResponseHeaders": {
-        "Cache-Control": "no-cache",
-        "Content-Length": "20",
-        "Content-Type": "application/json; charset=utf-8",
-        "Date": "Thu, 14 Oct 2021 02:37:06 GMT",
-        "Expires": "-1",
-        "Pragma": "no-cache",
-        "Strict-Transport-Security": "max-age=31536000; includeSubDomains",
-        "X-Content-Type-Options": "nosniff",
-        "x-ms-correlation-request-id": "541465fe-78dd-45a9-9012-d8b806d9c064",
-        "x-ms-ratelimit-remaining-subscription-reads": "11917",
-        "x-ms-request-id": "541465fe-78dd-45a9-9012-d8b806d9c064",
-        "x-ms-routing-request-id": "SOUTHEASTASIA:20211014T023706Z:541465fe-78dd-45a9-9012-d8b806d9c064"
-      },
-      "ResponseBody": {
-        "status": "Running"
-      }
-    },
-    {
-      "RequestUri": "https://management.azure.com/subscriptions/87082bb7-c39f-42d2-83b6-4980444c7397/resourcegroups/testRg-4-8404/providers/Microsoft.Resources/deployments/deployEx-D-6388/operationStatuses/08585674278958022459?api-version=2021-04-01",
-      "RequestMethod": "GET",
-      "RequestHeaders": {
-        "Authorization": "Sanitized",
-        "User-Agent": [
-          "azsdk-net-ResourceManager/1.0.0-beta.4",
-          "(.NET 5.0.11; Microsoft Windows 10.0.19043)"
-        ],
-        "x-ms-client-request-id": "770a3334f93812be6a679678d193dedf",
-        "x-ms-return-client-request-id": "true"
-      },
-      "RequestBody": null,
-      "StatusCode": 200,
-      "ResponseHeaders": {
-        "Cache-Control": "no-cache",
-        "Content-Length": "20",
-        "Content-Type": "application/json; charset=utf-8",
-        "Date": "Thu, 14 Oct 2021 02:37:06 GMT",
-        "Expires": "-1",
-        "Pragma": "no-cache",
-        "Strict-Transport-Security": "max-age=31536000; includeSubDomains",
-        "X-Content-Type-Options": "nosniff",
-        "x-ms-correlation-request-id": "ce877915-4695-400c-a9db-17c7b05267a9",
-        "x-ms-ratelimit-remaining-subscription-reads": "11916",
-        "x-ms-request-id": "ce877915-4695-400c-a9db-17c7b05267a9",
-        "x-ms-routing-request-id": "SOUTHEASTASIA:20211014T023706Z:ce877915-4695-400c-a9db-17c7b05267a9"
-      },
-      "ResponseBody": {
-        "status": "Running"
-      }
-    },
-    {
-      "RequestUri": "https://management.azure.com/subscriptions/87082bb7-c39f-42d2-83b6-4980444c7397/resourcegroups/testRg-4-8404/providers/Microsoft.Resources/deployments/deployEx-D-6388/operationStatuses/08585674278958022459?api-version=2021-04-01",
-      "RequestMethod": "GET",
-      "RequestHeaders": {
-        "Authorization": "Sanitized",
-        "User-Agent": [
-          "azsdk-net-ResourceManager/1.0.0-beta.4",
-          "(.NET 5.0.11; Microsoft Windows 10.0.19043)"
-        ],
-        "x-ms-client-request-id": "3675dcd0e41ad810694fbc96a8b9398d",
-        "x-ms-return-client-request-id": "true"
-      },
-      "RequestBody": null,
-      "StatusCode": 200,
-      "ResponseHeaders": {
-        "Cache-Control": "no-cache",
-        "Content-Length": "20",
-        "Content-Type": "application/json; charset=utf-8",
-        "Date": "Thu, 14 Oct 2021 02:37:06 GMT",
-        "Expires": "-1",
-        "Pragma": "no-cache",
-        "Strict-Transport-Security": "max-age=31536000; includeSubDomains",
-        "X-Content-Type-Options": "nosniff",
-        "x-ms-correlation-request-id": "24c9aeb0-8053-435f-aa98-1539eb69e49d",
-        "x-ms-ratelimit-remaining-subscription-reads": "11915",
-        "x-ms-request-id": "24c9aeb0-8053-435f-aa98-1539eb69e49d",
-        "x-ms-routing-request-id": "SOUTHEASTASIA:20211014T023707Z:24c9aeb0-8053-435f-aa98-1539eb69e49d"
-      },
-      "ResponseBody": {
-        "status": "Running"
-      }
-    },
-    {
-      "RequestUri": "https://management.azure.com/subscriptions/87082bb7-c39f-42d2-83b6-4980444c7397/resourcegroups/testRg-4-8404/providers/Microsoft.Resources/deployments/deployEx-D-6388/operationStatuses/08585674278958022459?api-version=2021-04-01",
-      "RequestMethod": "GET",
-      "RequestHeaders": {
-        "Authorization": "Sanitized",
-        "User-Agent": [
-          "azsdk-net-ResourceManager/1.0.0-beta.4",
-          "(.NET 5.0.11; Microsoft Windows 10.0.19043)"
-        ],
-        "x-ms-client-request-id": "1fedfad3bb7b8a2d550ee67b479be893",
-        "x-ms-return-client-request-id": "true"
-      },
-      "RequestBody": null,
-      "StatusCode": 200,
-      "ResponseHeaders": {
-        "Cache-Control": "no-cache",
-        "Content-Length": "20",
-        "Content-Type": "application/json; charset=utf-8",
-        "Date": "Thu, 14 Oct 2021 02:37:07 GMT",
-        "Expires": "-1",
-        "Pragma": "no-cache",
-        "Strict-Transport-Security": "max-age=31536000; includeSubDomains",
-        "X-Content-Type-Options": "nosniff",
-        "x-ms-correlation-request-id": "d6ba95d4-5673-46a2-a083-465a56c880d9",
-        "x-ms-ratelimit-remaining-subscription-reads": "11914",
-        "x-ms-request-id": "d6ba95d4-5673-46a2-a083-465a56c880d9",
-        "x-ms-routing-request-id": "SOUTHEASTASIA:20211014T023707Z:d6ba95d4-5673-46a2-a083-465a56c880d9"
-      },
-      "ResponseBody": {
-        "status": "Running"
-      }
-    },
-    {
-      "RequestUri": "https://management.azure.com/subscriptions/87082bb7-c39f-42d2-83b6-4980444c7397/resourcegroups/testRg-4-8404/providers/Microsoft.Resources/deployments/deployEx-D-6388/operationStatuses/08585674278958022459?api-version=2021-04-01",
-      "RequestMethod": "GET",
-      "RequestHeaders": {
-        "Authorization": "Sanitized",
-        "User-Agent": [
-          "azsdk-net-ResourceManager/1.0.0-beta.4",
-          "(.NET 5.0.11; Microsoft Windows 10.0.19043)"
-        ],
-        "x-ms-client-request-id": "7bddbb60323050fc23310ee83c286ab1",
-        "x-ms-return-client-request-id": "true"
-      },
-      "RequestBody": null,
-      "StatusCode": 200,
-      "ResponseHeaders": {
-        "Cache-Control": "no-cache",
-        "Content-Length": "20",
-        "Content-Type": "application/json; charset=utf-8",
-        "Date": "Thu, 14 Oct 2021 02:37:07 GMT",
-        "Expires": "-1",
-        "Pragma": "no-cache",
-        "Strict-Transport-Security": "max-age=31536000; includeSubDomains",
-        "X-Content-Type-Options": "nosniff",
-        "x-ms-correlation-request-id": "5867a6fe-20c3-44c4-97eb-500b612286a4",
-        "x-ms-ratelimit-remaining-subscription-reads": "11913",
-        "x-ms-request-id": "5867a6fe-20c3-44c4-97eb-500b612286a4",
-        "x-ms-routing-request-id": "SOUTHEASTASIA:20211014T023707Z:5867a6fe-20c3-44c4-97eb-500b612286a4"
-      },
-      "ResponseBody": {
-        "status": "Running"
-      }
-    },
-    {
-      "RequestUri": "https://management.azure.com/subscriptions/87082bb7-c39f-42d2-83b6-4980444c7397/resourcegroups/testRg-4-8404/providers/Microsoft.Resources/deployments/deployEx-D-6388/operationStatuses/08585674278958022459?api-version=2021-04-01",
-      "RequestMethod": "GET",
-      "RequestHeaders": {
-        "Authorization": "Sanitized",
-        "User-Agent": [
-          "azsdk-net-ResourceManager/1.0.0-beta.4",
-          "(.NET 5.0.11; Microsoft Windows 10.0.19043)"
-        ],
-        "x-ms-client-request-id": "d6a4092ebea61564aeeae00cfd9491cd",
-        "x-ms-return-client-request-id": "true"
-      },
-      "RequestBody": null,
-      "StatusCode": 200,
-      "ResponseHeaders": {
-        "Cache-Control": "no-cache",
-        "Content-Length": "20",
-        "Content-Type": "application/json; charset=utf-8",
-        "Date": "Thu, 14 Oct 2021 02:37:08 GMT",
-        "Expires": "-1",
-        "Pragma": "no-cache",
-        "Strict-Transport-Security": "max-age=31536000; includeSubDomains",
-        "X-Content-Type-Options": "nosniff",
-        "x-ms-correlation-request-id": "448b2ba0-a007-4638-82f0-6cf626a6e4da",
-        "x-ms-ratelimit-remaining-subscription-reads": "11912",
-        "x-ms-request-id": "448b2ba0-a007-4638-82f0-6cf626a6e4da",
-        "x-ms-routing-request-id": "SOUTHEASTASIA:20211014T023708Z:448b2ba0-a007-4638-82f0-6cf626a6e4da"
-      },
-      "ResponseBody": {
-        "status": "Running"
-      }
-    },
-    {
-      "RequestUri": "https://management.azure.com/subscriptions/87082bb7-c39f-42d2-83b6-4980444c7397/resourcegroups/testRg-4-8404/providers/Microsoft.Resources/deployments/deployEx-D-6388/operationStatuses/08585674278958022459?api-version=2021-04-01",
-      "RequestMethod": "GET",
-      "RequestHeaders": {
-        "Authorization": "Sanitized",
-        "User-Agent": [
-          "azsdk-net-ResourceManager/1.0.0-beta.4",
-          "(.NET 5.0.11; Microsoft Windows 10.0.19043)"
-        ],
-        "x-ms-client-request-id": "ec362967bddba15cfe9cfb49ac454e2d",
-        "x-ms-return-client-request-id": "true"
-      },
-      "RequestBody": null,
-      "StatusCode": 200,
-      "ResponseHeaders": {
-        "Cache-Control": "no-cache",
-        "Content-Length": "20",
-        "Content-Type": "application/json; charset=utf-8",
-        "Date": "Thu, 14 Oct 2021 02:37:08 GMT",
-        "Expires": "-1",
-        "Pragma": "no-cache",
-        "Strict-Transport-Security": "max-age=31536000; includeSubDomains",
-        "X-Content-Type-Options": "nosniff",
-        "x-ms-correlation-request-id": "b62e37c4-eb76-4dc4-b87a-fd5f21a5ffcd",
-        "x-ms-ratelimit-remaining-subscription-reads": "11911",
-        "x-ms-request-id": "b62e37c4-eb76-4dc4-b87a-fd5f21a5ffcd",
-        "x-ms-routing-request-id": "SOUTHEASTASIA:20211014T023708Z:b62e37c4-eb76-4dc4-b87a-fd5f21a5ffcd"
-      },
-      "ResponseBody": {
-        "status": "Running"
-      }
-    },
-    {
-      "RequestUri": "https://management.azure.com/subscriptions/87082bb7-c39f-42d2-83b6-4980444c7397/resourcegroups/testRg-4-8404/providers/Microsoft.Resources/deployments/deployEx-D-6388/operationStatuses/08585674278958022459?api-version=2021-04-01",
-      "RequestMethod": "GET",
-      "RequestHeaders": {
-        "Authorization": "Sanitized",
-        "User-Agent": [
-          "azsdk-net-ResourceManager/1.0.0-beta.4",
-          "(.NET 5.0.11; Microsoft Windows 10.0.19043)"
-        ],
-        "x-ms-client-request-id": "3d4d35a312f7a1ec57c8cd4651ef528e",
-        "x-ms-return-client-request-id": "true"
-      },
-      "RequestBody": null,
-      "StatusCode": 200,
-      "ResponseHeaders": {
-        "Cache-Control": "no-cache",
-        "Content-Length": "20",
-        "Content-Type": "application/json; charset=utf-8",
-        "Date": "Thu, 14 Oct 2021 02:37:08 GMT",
-        "Expires": "-1",
-        "Pragma": "no-cache",
-        "Strict-Transport-Security": "max-age=31536000; includeSubDomains",
-        "X-Content-Type-Options": "nosniff",
-        "x-ms-correlation-request-id": "7b572256-1554-4a7d-a728-6d837a8faf31",
-        "x-ms-ratelimit-remaining-subscription-reads": "11910",
-        "x-ms-request-id": "7b572256-1554-4a7d-a728-6d837a8faf31",
-        "x-ms-routing-request-id": "SOUTHEASTASIA:20211014T023709Z:7b572256-1554-4a7d-a728-6d837a8faf31"
-      },
-      "ResponseBody": {
-        "status": "Running"
-      }
-    },
-    {
-      "RequestUri": "https://management.azure.com/subscriptions/87082bb7-c39f-42d2-83b6-4980444c7397/resourcegroups/testRg-4-8404/providers/Microsoft.Resources/deployments/deployEx-D-6388/operationStatuses/08585674278958022459?api-version=2021-04-01",
-      "RequestMethod": "GET",
-      "RequestHeaders": {
-        "Authorization": "Sanitized",
-        "User-Agent": [
-          "azsdk-net-ResourceManager/1.0.0-beta.4",
-          "(.NET 5.0.11; Microsoft Windows 10.0.19043)"
-        ],
-        "x-ms-client-request-id": "128041a07ef270d5ac03d709c31b6868",
-        "x-ms-return-client-request-id": "true"
-      },
-      "RequestBody": null,
-      "StatusCode": 200,
-      "ResponseHeaders": {
-        "Cache-Control": "no-cache",
-        "Content-Length": "20",
-        "Content-Type": "application/json; charset=utf-8",
-        "Date": "Thu, 14 Oct 2021 02:37:09 GMT",
-        "Expires": "-1",
-        "Pragma": "no-cache",
-        "Strict-Transport-Security": "max-age=31536000; includeSubDomains",
-        "X-Content-Type-Options": "nosniff",
-        "x-ms-correlation-request-id": "b93f6fae-bd50-4148-a818-763d02ebd613",
-        "x-ms-ratelimit-remaining-subscription-reads": "11909",
-        "x-ms-request-id": "b93f6fae-bd50-4148-a818-763d02ebd613",
-        "x-ms-routing-request-id": "SOUTHEASTASIA:20211014T023709Z:b93f6fae-bd50-4148-a818-763d02ebd613"
-      },
-      "ResponseBody": {
-        "status": "Running"
-      }
-    },
-    {
-      "RequestUri": "https://management.azure.com/subscriptions/87082bb7-c39f-42d2-83b6-4980444c7397/resourcegroups/testRg-4-8404/providers/Microsoft.Resources/deployments/deployEx-D-6388/operationStatuses/08585674278958022459?api-version=2021-04-01",
-      "RequestMethod": "GET",
-      "RequestHeaders": {
-        "Authorization": "Sanitized",
-        "User-Agent": [
-          "azsdk-net-ResourceManager/1.0.0-beta.4",
-          "(.NET 5.0.11; Microsoft Windows 10.0.19043)"
-        ],
-        "x-ms-client-request-id": "c769b39c534755d63c949412f0164f0e",
-        "x-ms-return-client-request-id": "true"
-      },
-      "RequestBody": null,
-      "StatusCode": 200,
-      "ResponseHeaders": {
-        "Cache-Control": "no-cache",
-        "Content-Length": "20",
-        "Content-Type": "application/json; charset=utf-8",
-        "Date": "Thu, 14 Oct 2021 02:37:09 GMT",
-        "Expires": "-1",
-        "Pragma": "no-cache",
-        "Strict-Transport-Security": "max-age=31536000; includeSubDomains",
-        "X-Content-Type-Options": "nosniff",
-        "x-ms-correlation-request-id": "9391a9c9-2ff8-43e2-b181-3957b786548f",
-        "x-ms-ratelimit-remaining-subscription-reads": "11908",
-        "x-ms-request-id": "9391a9c9-2ff8-43e2-b181-3957b786548f",
-        "x-ms-routing-request-id": "SOUTHEASTASIA:20211014T023709Z:9391a9c9-2ff8-43e2-b181-3957b786548f"
-      },
-      "ResponseBody": {
-        "status": "Running"
-      }
-    },
-    {
-      "RequestUri": "https://management.azure.com/subscriptions/87082bb7-c39f-42d2-83b6-4980444c7397/resourcegroups/testRg-4-8404/providers/Microsoft.Resources/deployments/deployEx-D-6388/operationStatuses/08585674278958022459?api-version=2021-04-01",
-      "RequestMethod": "GET",
-      "RequestHeaders": {
-        "Authorization": "Sanitized",
-        "User-Agent": [
-          "azsdk-net-ResourceManager/1.0.0-beta.4",
-          "(.NET 5.0.11; Microsoft Windows 10.0.19043)"
-        ],
-        "x-ms-client-request-id": "6ba96c493bc5253a60dd90f33ae3dd3c",
-        "x-ms-return-client-request-id": "true"
-      },
-      "RequestBody": null,
-      "StatusCode": 200,
-      "ResponseHeaders": {
-        "Cache-Control": "no-cache",
-        "Content-Length": "20",
-        "Content-Type": "application/json; charset=utf-8",
-        "Date": "Thu, 14 Oct 2021 02:37:10 GMT",
-        "Expires": "-1",
-        "Pragma": "no-cache",
-        "Strict-Transport-Security": "max-age=31536000; includeSubDomains",
-        "X-Content-Type-Options": "nosniff",
-        "x-ms-correlation-request-id": "d143df0f-e0dd-420d-b40f-a12e93c84b4c",
-        "x-ms-ratelimit-remaining-subscription-reads": "11907",
-        "x-ms-request-id": "d143df0f-e0dd-420d-b40f-a12e93c84b4c",
-        "x-ms-routing-request-id": "SOUTHEASTASIA:20211014T023710Z:d143df0f-e0dd-420d-b40f-a12e93c84b4c"
-      },
-      "ResponseBody": {
-        "status": "Running"
-      }
-    },
-    {
-      "RequestUri": "https://management.azure.com/subscriptions/87082bb7-c39f-42d2-83b6-4980444c7397/resourcegroups/testRg-4-8404/providers/Microsoft.Resources/deployments/deployEx-D-6388/operationStatuses/08585674278958022459?api-version=2021-04-01",
-      "RequestMethod": "GET",
-      "RequestHeaders": {
-        "Authorization": "Sanitized",
-        "User-Agent": [
-          "azsdk-net-ResourceManager/1.0.0-beta.4",
-          "(.NET 5.0.11; Microsoft Windows 10.0.19043)"
-        ],
-        "x-ms-client-request-id": "9ea964608b864c476a2bd55de9c27f96",
-        "x-ms-return-client-request-id": "true"
-      },
-      "RequestBody": null,
-      "StatusCode": 200,
-      "ResponseHeaders": {
-        "Cache-Control": "no-cache",
-        "Content-Length": "20",
-        "Content-Type": "application/json; charset=utf-8",
-        "Date": "Thu, 14 Oct 2021 02:37:10 GMT",
-        "Expires": "-1",
-        "Pragma": "no-cache",
-        "Strict-Transport-Security": "max-age=31536000; includeSubDomains",
-        "X-Content-Type-Options": "nosniff",
-        "x-ms-correlation-request-id": "81deefd1-a796-482a-9631-20e65fa915d4",
-        "x-ms-ratelimit-remaining-subscription-reads": "11906",
-        "x-ms-request-id": "81deefd1-a796-482a-9631-20e65fa915d4",
-        "x-ms-routing-request-id": "SOUTHEASTASIA:20211014T023710Z:81deefd1-a796-482a-9631-20e65fa915d4"
-      },
-      "ResponseBody": {
-        "status": "Running"
-      }
-    },
-    {
-      "RequestUri": "https://management.azure.com/subscriptions/87082bb7-c39f-42d2-83b6-4980444c7397/resourcegroups/testRg-4-8404/providers/Microsoft.Resources/deployments/deployEx-D-6388/operationStatuses/08585674278958022459?api-version=2021-04-01",
-      "RequestMethod": "GET",
-      "RequestHeaders": {
-        "Authorization": "Sanitized",
-        "User-Agent": [
-          "azsdk-net-ResourceManager/1.0.0-beta.4",
-          "(.NET 5.0.11; Microsoft Windows 10.0.19043)"
-        ],
-        "x-ms-client-request-id": "56c0c8b4fd7260a37843676ac2e21a59",
-        "x-ms-return-client-request-id": "true"
-      },
-      "RequestBody": null,
-      "StatusCode": 200,
-      "ResponseHeaders": {
-        "Cache-Control": "no-cache",
-        "Content-Length": "20",
-        "Content-Type": "application/json; charset=utf-8",
-        "Date": "Thu, 14 Oct 2021 02:37:10 GMT",
-        "Expires": "-1",
-        "Pragma": "no-cache",
-        "Strict-Transport-Security": "max-age=31536000; includeSubDomains",
-        "X-Content-Type-Options": "nosniff",
-        "x-ms-correlation-request-id": "77050a7e-7f09-4e47-b63f-b761dd079648",
-        "x-ms-ratelimit-remaining-subscription-reads": "11905",
-        "x-ms-request-id": "77050a7e-7f09-4e47-b63f-b761dd079648",
-        "x-ms-routing-request-id": "SOUTHEASTASIA:20211014T023711Z:77050a7e-7f09-4e47-b63f-b761dd079648"
-      },
-      "ResponseBody": {
-        "status": "Running"
-      }
-    },
-    {
-      "RequestUri": "https://management.azure.com/subscriptions/87082bb7-c39f-42d2-83b6-4980444c7397/resourcegroups/testRg-4-8404/providers/Microsoft.Resources/deployments/deployEx-D-6388/operationStatuses/08585674278958022459?api-version=2021-04-01",
-      "RequestMethod": "GET",
-      "RequestHeaders": {
-        "Authorization": "Sanitized",
-        "User-Agent": [
-          "azsdk-net-ResourceManager/1.0.0-beta.4",
-          "(.NET 5.0.11; Microsoft Windows 10.0.19043)"
-        ],
-        "x-ms-client-request-id": "8cb258b6b16cbe88255c009965dd3b9e",
-        "x-ms-return-client-request-id": "true"
-      },
-      "RequestBody": null,
-      "StatusCode": 200,
-      "ResponseHeaders": {
-        "Cache-Control": "no-cache",
-        "Content-Length": "20",
-        "Content-Type": "application/json; charset=utf-8",
-        "Date": "Thu, 14 Oct 2021 02:37:11 GMT",
-        "Expires": "-1",
-        "Pragma": "no-cache",
-        "Strict-Transport-Security": "max-age=31536000; includeSubDomains",
-        "X-Content-Type-Options": "nosniff",
-        "x-ms-correlation-request-id": "2d25f0d5-52c3-499c-b296-7c309a68cddd",
-        "x-ms-ratelimit-remaining-subscription-reads": "11904",
-        "x-ms-request-id": "2d25f0d5-52c3-499c-b296-7c309a68cddd",
-        "x-ms-routing-request-id": "SOUTHEASTASIA:20211014T023711Z:2d25f0d5-52c3-499c-b296-7c309a68cddd"
-      },
-      "ResponseBody": {
-        "status": "Running"
-      }
-    },
-    {
-      "RequestUri": "https://management.azure.com/subscriptions/87082bb7-c39f-42d2-83b6-4980444c7397/resourcegroups/testRg-4-8404/providers/Microsoft.Resources/deployments/deployEx-D-6388/operationStatuses/08585674278958022459?api-version=2021-04-01",
-      "RequestMethod": "GET",
-      "RequestHeaders": {
-        "Authorization": "Sanitized",
-        "User-Agent": [
-          "azsdk-net-ResourceManager/1.0.0-beta.4",
-          "(.NET 5.0.11; Microsoft Windows 10.0.19043)"
-        ],
-        "x-ms-client-request-id": "713ffa5d872362cac049254223dc8a87",
-        "x-ms-return-client-request-id": "true"
-      },
-      "RequestBody": null,
-      "StatusCode": 200,
-      "ResponseHeaders": {
-        "Cache-Control": "no-cache",
-        "Content-Length": "20",
-        "Content-Type": "application/json; charset=utf-8",
-        "Date": "Thu, 14 Oct 2021 02:37:11 GMT",
-        "Expires": "-1",
-        "Pragma": "no-cache",
-        "Strict-Transport-Security": "max-age=31536000; includeSubDomains",
-        "X-Content-Type-Options": "nosniff",
-        "x-ms-correlation-request-id": "f7e0acb8-e0aa-45bf-9ed8-a1f59315885e",
-        "x-ms-ratelimit-remaining-subscription-reads": "11903",
-        "x-ms-request-id": "f7e0acb8-e0aa-45bf-9ed8-a1f59315885e",
-        "x-ms-routing-request-id": "SOUTHEASTASIA:20211014T023711Z:f7e0acb8-e0aa-45bf-9ed8-a1f59315885e"
-      },
-      "ResponseBody": {
-        "status": "Running"
-      }
-    },
-    {
-      "RequestUri": "https://management.azure.com/subscriptions/87082bb7-c39f-42d2-83b6-4980444c7397/resourcegroups/testRg-4-8404/providers/Microsoft.Resources/deployments/deployEx-D-6388/operationStatuses/08585674278958022459?api-version=2021-04-01",
-      "RequestMethod": "GET",
-      "RequestHeaders": {
-        "Authorization": "Sanitized",
-        "User-Agent": [
-          "azsdk-net-ResourceManager/1.0.0-beta.4",
-          "(.NET 5.0.11; Microsoft Windows 10.0.19043)"
-        ],
-        "x-ms-client-request-id": "90a67b10f30f032940013016fd0afa9b",
-        "x-ms-return-client-request-id": "true"
-      },
-      "RequestBody": null,
-      "StatusCode": 200,
-      "ResponseHeaders": {
-        "Cache-Control": "no-cache",
-        "Content-Length": "20",
-        "Content-Type": "application/json; charset=utf-8",
-        "Date": "Thu, 14 Oct 2021 02:37:12 GMT",
-        "Expires": "-1",
-        "Pragma": "no-cache",
-        "Strict-Transport-Security": "max-age=31536000; includeSubDomains",
-        "X-Content-Type-Options": "nosniff",
-        "x-ms-correlation-request-id": "c21fef6f-d546-42c3-bd0f-827084f5a2b7",
-        "x-ms-ratelimit-remaining-subscription-reads": "11902",
-        "x-ms-request-id": "c21fef6f-d546-42c3-bd0f-827084f5a2b7",
-        "x-ms-routing-request-id": "SOUTHEASTASIA:20211014T023712Z:c21fef6f-d546-42c3-bd0f-827084f5a2b7"
-      },
-      "ResponseBody": {
-        "status": "Running"
-      }
-    },
-    {
-      "RequestUri": "https://management.azure.com/subscriptions/87082bb7-c39f-42d2-83b6-4980444c7397/resourcegroups/testRg-4-8404/providers/Microsoft.Resources/deployments/deployEx-D-6388/operationStatuses/08585674278958022459?api-version=2021-04-01",
-      "RequestMethod": "GET",
-      "RequestHeaders": {
-        "Authorization": "Sanitized",
-        "User-Agent": [
-          "azsdk-net-ResourceManager/1.0.0-beta.4",
-          "(.NET 5.0.11; Microsoft Windows 10.0.19043)"
-        ],
-        "x-ms-client-request-id": "c80cc908a8a32f368e4fcc238b459a49",
-        "x-ms-return-client-request-id": "true"
-      },
-      "RequestBody": null,
-      "StatusCode": 200,
-      "ResponseHeaders": {
-        "Cache-Control": "no-cache",
-        "Content-Length": "20",
-        "Content-Type": "application/json; charset=utf-8",
-        "Date": "Thu, 14 Oct 2021 02:37:12 GMT",
-        "Expires": "-1",
-        "Pragma": "no-cache",
-        "Strict-Transport-Security": "max-age=31536000; includeSubDomains",
-        "X-Content-Type-Options": "nosniff",
-        "x-ms-correlation-request-id": "99e651b2-16c1-4102-a8ab-98bab4e3c5e6",
-        "x-ms-ratelimit-remaining-subscription-reads": "11901",
-        "x-ms-request-id": "99e651b2-16c1-4102-a8ab-98bab4e3c5e6",
-        "x-ms-routing-request-id": "SOUTHEASTASIA:20211014T023712Z:99e651b2-16c1-4102-a8ab-98bab4e3c5e6"
-      },
-      "ResponseBody": {
-        "status": "Running"
-      }
-    },
-    {
-      "RequestUri": "https://management.azure.com/subscriptions/87082bb7-c39f-42d2-83b6-4980444c7397/resourcegroups/testRg-4-8404/providers/Microsoft.Resources/deployments/deployEx-D-6388/operationStatuses/08585674278958022459?api-version=2021-04-01",
-      "RequestMethod": "GET",
-      "RequestHeaders": {
-        "Authorization": "Sanitized",
-        "User-Agent": [
-          "azsdk-net-ResourceManager/1.0.0-beta.4",
-          "(.NET 5.0.11; Microsoft Windows 10.0.19043)"
-        ],
-        "x-ms-client-request-id": "e98878d1ab366a8ed03c312156b465b5",
-        "x-ms-return-client-request-id": "true"
-      },
-      "RequestBody": null,
-      "StatusCode": 200,
-      "ResponseHeaders": {
-        "Cache-Control": "no-cache",
-        "Content-Length": "20",
-        "Content-Type": "application/json; charset=utf-8",
-        "Date": "Thu, 14 Oct 2021 02:37:12 GMT",
-        "Expires": "-1",
-        "Pragma": "no-cache",
-        "Strict-Transport-Security": "max-age=31536000; includeSubDomains",
-        "X-Content-Type-Options": "nosniff",
-        "x-ms-correlation-request-id": "4400e7bb-e712-4b39-bc30-c59190886658",
-        "x-ms-ratelimit-remaining-subscription-reads": "11900",
-        "x-ms-request-id": "4400e7bb-e712-4b39-bc30-c59190886658",
-        "x-ms-routing-request-id": "SOUTHEASTASIA:20211014T023713Z:4400e7bb-e712-4b39-bc30-c59190886658"
-      },
-      "ResponseBody": {
-        "status": "Running"
-      }
-    },
-    {
-      "RequestUri": "https://management.azure.com/subscriptions/87082bb7-c39f-42d2-83b6-4980444c7397/resourcegroups/testRg-4-8404/providers/Microsoft.Resources/deployments/deployEx-D-6388/operationStatuses/08585674278958022459?api-version=2021-04-01",
-      "RequestMethod": "GET",
-      "RequestHeaders": {
-        "Authorization": "Sanitized",
-        "User-Agent": [
-          "azsdk-net-ResourceManager/1.0.0-beta.4",
-          "(.NET 5.0.11; Microsoft Windows 10.0.19043)"
-        ],
-        "x-ms-client-request-id": "5a3a8a4ec2d068e4457701bf260678fa",
-        "x-ms-return-client-request-id": "true"
-      },
-      "RequestBody": null,
-      "StatusCode": 200,
-      "ResponseHeaders": {
-        "Cache-Control": "no-cache",
-        "Content-Length": "20",
-        "Content-Type": "application/json; charset=utf-8",
-        "Date": "Thu, 14 Oct 2021 02:37:13 GMT",
-        "Expires": "-1",
-        "Pragma": "no-cache",
-        "Strict-Transport-Security": "max-age=31536000; includeSubDomains",
-        "X-Content-Type-Options": "nosniff",
-        "x-ms-correlation-request-id": "a6b48e29-8e00-4a85-8fc9-9afbb62f7084",
-        "x-ms-ratelimit-remaining-subscription-reads": "11899",
-        "x-ms-request-id": "a6b48e29-8e00-4a85-8fc9-9afbb62f7084",
-        "x-ms-routing-request-id": "SOUTHEASTASIA:20211014T023713Z:a6b48e29-8e00-4a85-8fc9-9afbb62f7084"
-      },
-      "ResponseBody": {
-        "status": "Running"
-      }
-    },
-    {
-      "RequestUri": "https://management.azure.com/subscriptions/87082bb7-c39f-42d2-83b6-4980444c7397/resourcegroups/testRg-4-8404/providers/Microsoft.Resources/deployments/deployEx-D-6388/operationStatuses/08585674278958022459?api-version=2021-04-01",
-      "RequestMethod": "GET",
-      "RequestHeaders": {
-        "Authorization": "Sanitized",
-        "User-Agent": [
-          "azsdk-net-ResourceManager/1.0.0-beta.4",
-          "(.NET 5.0.11; Microsoft Windows 10.0.19043)"
-        ],
-        "x-ms-client-request-id": "8544e76610815d643aa2f7677614d8da",
-        "x-ms-return-client-request-id": "true"
-      },
-      "RequestBody": null,
-      "StatusCode": 200,
-      "ResponseHeaders": {
-        "Cache-Control": "no-cache",
-        "Content-Length": "20",
-        "Content-Type": "application/json; charset=utf-8",
-        "Date": "Thu, 14 Oct 2021 02:37:13 GMT",
-        "Expires": "-1",
-        "Pragma": "no-cache",
-        "Strict-Transport-Security": "max-age=31536000; includeSubDomains",
-        "X-Content-Type-Options": "nosniff",
-        "x-ms-correlation-request-id": "ad339b0a-422a-4348-a47c-7ee14538832e",
-        "x-ms-ratelimit-remaining-subscription-reads": "11898",
-        "x-ms-request-id": "ad339b0a-422a-4348-a47c-7ee14538832e",
-        "x-ms-routing-request-id": "SOUTHEASTASIA:20211014T023713Z:ad339b0a-422a-4348-a47c-7ee14538832e"
-      },
-      "ResponseBody": {
-        "status": "Running"
-      }
-    },
-    {
-      "RequestUri": "https://management.azure.com/subscriptions/87082bb7-c39f-42d2-83b6-4980444c7397/resourcegroups/testRg-4-8404/providers/Microsoft.Resources/deployments/deployEx-D-6388/operationStatuses/08585674278958022459?api-version=2021-04-01",
-      "RequestMethod": "GET",
-      "RequestHeaders": {
-        "Authorization": "Sanitized",
-        "User-Agent": [
-          "azsdk-net-ResourceManager/1.0.0-beta.4",
-          "(.NET 5.0.11; Microsoft Windows 10.0.19043)"
-        ],
-        "x-ms-client-request-id": "00d416ea400b0f789320a4bfa9ce43c9",
-        "x-ms-return-client-request-id": "true"
-      },
-      "RequestBody": null,
-      "StatusCode": 200,
-      "ResponseHeaders": {
-        "Cache-Control": "no-cache",
-        "Content-Length": "20",
-        "Content-Type": "application/json; charset=utf-8",
-        "Date": "Thu, 14 Oct 2021 02:37:14 GMT",
-        "Expires": "-1",
-        "Pragma": "no-cache",
-        "Strict-Transport-Security": "max-age=31536000; includeSubDomains",
-        "X-Content-Type-Options": "nosniff",
-        "x-ms-correlation-request-id": "c7e823db-61e4-431b-ad95-b36c20cd691a",
-        "x-ms-ratelimit-remaining-subscription-reads": "11897",
-        "x-ms-request-id": "c7e823db-61e4-431b-ad95-b36c20cd691a",
-        "x-ms-routing-request-id": "SOUTHEASTASIA:20211014T023714Z:c7e823db-61e4-431b-ad95-b36c20cd691a"
-      },
-      "ResponseBody": {
-        "status": "Running"
-      }
-    },
-    {
-      "RequestUri": "https://management.azure.com/subscriptions/87082bb7-c39f-42d2-83b6-4980444c7397/resourcegroups/testRg-4-8404/providers/Microsoft.Resources/deployments/deployEx-D-6388/operationStatuses/08585674278958022459?api-version=2021-04-01",
-      "RequestMethod": "GET",
-      "RequestHeaders": {
-        "Authorization": "Sanitized",
-        "User-Agent": [
-          "azsdk-net-ResourceManager/1.0.0-beta.4",
-          "(.NET 5.0.11; Microsoft Windows 10.0.19043)"
-        ],
-        "x-ms-client-request-id": "6fba37c4e06f3d3426dd1f2dca7df130",
-        "x-ms-return-client-request-id": "true"
-      },
-      "RequestBody": null,
-      "StatusCode": 200,
-      "ResponseHeaders": {
-        "Cache-Control": "no-cache",
-        "Content-Length": "20",
-        "Content-Type": "application/json; charset=utf-8",
-        "Date": "Thu, 14 Oct 2021 02:37:14 GMT",
-        "Expires": "-1",
-        "Pragma": "no-cache",
-        "Strict-Transport-Security": "max-age=31536000; includeSubDomains",
-        "X-Content-Type-Options": "nosniff",
-        "x-ms-correlation-request-id": "ee9891ae-b9f4-4e6a-8804-32fe40dc08ed",
-        "x-ms-ratelimit-remaining-subscription-reads": "11896",
-        "x-ms-request-id": "ee9891ae-b9f4-4e6a-8804-32fe40dc08ed",
-        "x-ms-routing-request-id": "SOUTHEASTASIA:20211014T023714Z:ee9891ae-b9f4-4e6a-8804-32fe40dc08ed"
-      },
-      "ResponseBody": {
-        "status": "Running"
-      }
-    },
-    {
-      "RequestUri": "https://management.azure.com/subscriptions/87082bb7-c39f-42d2-83b6-4980444c7397/resourcegroups/testRg-4-8404/providers/Microsoft.Resources/deployments/deployEx-D-6388/operationStatuses/08585674278958022459?api-version=2021-04-01",
-      "RequestMethod": "GET",
-      "RequestHeaders": {
-        "Authorization": "Sanitized",
-        "User-Agent": [
-          "azsdk-net-ResourceManager/1.0.0-beta.4",
-          "(.NET 5.0.11; Microsoft Windows 10.0.19043)"
-        ],
-        "x-ms-client-request-id": "10d5279e773126ef6e34f1616ca5b36b",
-        "x-ms-return-client-request-id": "true"
-      },
-      "RequestBody": null,
-      "StatusCode": 200,
-      "ResponseHeaders": {
-        "Cache-Control": "no-cache",
-        "Content-Length": "20",
-        "Content-Type": "application/json; charset=utf-8",
-        "Date": "Thu, 14 Oct 2021 02:37:14 GMT",
-        "Expires": "-1",
-        "Pragma": "no-cache",
-        "Strict-Transport-Security": "max-age=31536000; includeSubDomains",
-        "X-Content-Type-Options": "nosniff",
-        "x-ms-correlation-request-id": "288f0fc3-c95e-49a1-b963-d40fb42e970a",
-        "x-ms-ratelimit-remaining-subscription-reads": "11895",
-        "x-ms-request-id": "288f0fc3-c95e-49a1-b963-d40fb42e970a",
-        "x-ms-routing-request-id": "SOUTHEASTASIA:20211014T023715Z:288f0fc3-c95e-49a1-b963-d40fb42e970a"
-      },
-      "ResponseBody": {
-        "status": "Running"
-      }
-    },
-    {
-      "RequestUri": "https://management.azure.com/subscriptions/87082bb7-c39f-42d2-83b6-4980444c7397/resourcegroups/testRg-4-8404/providers/Microsoft.Resources/deployments/deployEx-D-6388/operationStatuses/08585674278958022459?api-version=2021-04-01",
-      "RequestMethod": "GET",
-      "RequestHeaders": {
-        "Authorization": "Sanitized",
-        "User-Agent": [
-          "azsdk-net-ResourceManager/1.0.0-beta.4",
-          "(.NET 5.0.11; Microsoft Windows 10.0.19043)"
-        ],
-        "x-ms-client-request-id": "3fa22d5e69590a6ae297d92d204b4416",
-        "x-ms-return-client-request-id": "true"
-      },
-      "RequestBody": null,
-      "StatusCode": 200,
-      "ResponseHeaders": {
-        "Cache-Control": "no-cache",
-        "Content-Length": "20",
-        "Content-Type": "application/json; charset=utf-8",
-        "Date": "Thu, 14 Oct 2021 02:37:15 GMT",
-        "Expires": "-1",
-        "Pragma": "no-cache",
-        "Strict-Transport-Security": "max-age=31536000; includeSubDomains",
-        "X-Content-Type-Options": "nosniff",
-        "x-ms-correlation-request-id": "9a97c7a2-8cbe-4a7d-a9e7-55a37a23af3a",
-        "x-ms-ratelimit-remaining-subscription-reads": "11894",
-        "x-ms-request-id": "9a97c7a2-8cbe-4a7d-a9e7-55a37a23af3a",
-        "x-ms-routing-request-id": "SOUTHEASTASIA:20211014T023715Z:9a97c7a2-8cbe-4a7d-a9e7-55a37a23af3a"
-      },
-      "ResponseBody": {
-        "status": "Running"
-      }
-    },
-    {
-      "RequestUri": "https://management.azure.com/subscriptions/87082bb7-c39f-42d2-83b6-4980444c7397/resourcegroups/testRg-4-8404/providers/Microsoft.Resources/deployments/deployEx-D-6388/operationStatuses/08585674278958022459?api-version=2021-04-01",
-      "RequestMethod": "GET",
-      "RequestHeaders": {
-        "Authorization": "Sanitized",
-        "User-Agent": [
-          "azsdk-net-ResourceManager/1.0.0-beta.4",
-          "(.NET 5.0.11; Microsoft Windows 10.0.19043)"
-        ],
-        "x-ms-client-request-id": "8120732f33f94c984794003beed2d181",
-        "x-ms-return-client-request-id": "true"
-      },
-      "RequestBody": null,
-      "StatusCode": 200,
-      "ResponseHeaders": {
-        "Cache-Control": "no-cache",
-        "Content-Length": "20",
-        "Content-Type": "application/json; charset=utf-8",
-        "Date": "Thu, 14 Oct 2021 02:37:15 GMT",
-        "Expires": "-1",
-        "Pragma": "no-cache",
-        "Strict-Transport-Security": "max-age=31536000; includeSubDomains",
-        "X-Content-Type-Options": "nosniff",
-        "x-ms-correlation-request-id": "eac39853-a00c-48ea-8468-263d368b820f",
-        "x-ms-ratelimit-remaining-subscription-reads": "11893",
-        "x-ms-request-id": "eac39853-a00c-48ea-8468-263d368b820f",
-        "x-ms-routing-request-id": "SOUTHEASTASIA:20211014T023716Z:eac39853-a00c-48ea-8468-263d368b820f"
-      },
-      "ResponseBody": {
-        "status": "Running"
-      }
-    },
-    {
-      "RequestUri": "https://management.azure.com/subscriptions/87082bb7-c39f-42d2-83b6-4980444c7397/resourcegroups/testRg-4-8404/providers/Microsoft.Resources/deployments/deployEx-D-6388/operationStatuses/08585674278958022459?api-version=2021-04-01",
-      "RequestMethod": "GET",
-      "RequestHeaders": {
-        "Authorization": "Sanitized",
-        "User-Agent": [
-          "azsdk-net-ResourceManager/1.0.0-beta.4",
-          "(.NET 5.0.11; Microsoft Windows 10.0.19043)"
-        ],
-        "x-ms-client-request-id": "9dcfb429b1da35d7bcca2e9a9ec10623",
-        "x-ms-return-client-request-id": "true"
-      },
-      "RequestBody": null,
-      "StatusCode": 200,
-      "ResponseHeaders": {
-        "Cache-Control": "no-cache",
-        "Content-Length": "22",
-        "Content-Type": "application/json; charset=utf-8",
-        "Date": "Thu, 14 Oct 2021 02:37:16 GMT",
-        "Expires": "-1",
-        "Pragma": "no-cache",
-        "Strict-Transport-Security": "max-age=31536000; includeSubDomains",
-        "X-Content-Type-Options": "nosniff",
-        "x-ms-correlation-request-id": "f6b8e696-50af-47e1-99ed-1ff3b64550cf",
-        "x-ms-ratelimit-remaining-subscription-reads": "11892",
-        "x-ms-request-id": "f6b8e696-50af-47e1-99ed-1ff3b64550cf",
-        "x-ms-routing-request-id": "SOUTHEASTASIA:20211014T023716Z:f6b8e696-50af-47e1-99ed-1ff3b64550cf"
-      },
-      "ResponseBody": {
-        "status": "Succeeded"
-      }
-    },
-    {
-      "RequestUri": "https://management.azure.com/subscriptions/87082bb7-c39f-42d2-83b6-4980444c7397/resourceGroups/testRg-4-8404/providers/Microsoft.Resources/deployments/deployEx-D-6388?api-version=2021-04-01",
-      "RequestMethod": "GET",
-      "RequestHeaders": {
-        "Authorization": "Sanitized",
-        "User-Agent": [
-          "azsdk-net-ResourceManager/1.0.0-beta.4",
-          "(.NET 5.0.11; Microsoft Windows 10.0.19043)"
-        ],
-        "x-ms-client-request-id": "f832daf031842b729556f7c5682f1b0f",
-        "x-ms-return-client-request-id": "true"
-      },
-      "RequestBody": null,
-      "StatusCode": 200,
-      "ResponseHeaders": {
-        "Cache-Control": "no-cache",
-        "Content-Length": "1160",
-        "Content-Type": "application/json; charset=utf-8",
-        "Date": "Thu, 14 Oct 2021 02:37:16 GMT",
-        "Expires": "-1",
-        "Pragma": "no-cache",
-        "Strict-Transport-Security": "max-age=31536000; includeSubDomains",
-        "X-Content-Type-Options": "nosniff",
-        "x-ms-correlation-request-id": "e07643e1-4f5e-49b8-890c-8638680e8b57",
-        "x-ms-ratelimit-remaining-subscription-reads": "11891",
-        "x-ms-request-id": "e07643e1-4f5e-49b8-890c-8638680e8b57",
-        "x-ms-routing-request-id": "SOUTHEASTASIA:20211014T023716Z:e07643e1-4f5e-49b8-890c-8638680e8b57"
-      },
-      "ResponseBody": {
-        "id": "/subscriptions/87082bb7-c39f-42d2-83b6-4980444c7397/resourceGroups/testRg-4-8404/providers/Microsoft.Resources/deployments/deployEx-D-6388",
-        "name": "deployEx-D-6388",
-        "type": "Microsoft.Resources/deployments",
-        "properties": {
-          "templateLink": {
-            "uri": "https://raw.githubusercontent.com/Azure/azure-quickstart-templates/master/quickstarts/microsoft.storage/storage-account-create/azuredeploy.json",
-            "contentVersion": "1.0.0.0"
-          },
-          "templateHash": "16591231597636766651",
-          "parameters": {
-            "storageAccountType": {
-              "type": "String",
-              "value": "Standard_GRS"
-            },
-            "location": {
-              "type": "String",
-              "value": "westus2"
-            }
-          },
-          "mode": "Incremental",
-          "provisioningState": "Succeeded",
-          "timestamp": "2021-10-14T02:37:15.9033573Z",
-          "duration": "PT46.2279812S",
-          "correlationId": "d2dae9d8-c205-42f3-b586-d90bfe8890f0",
-          "providers": [
-            {
-              "namespace": "Microsoft.Storage",
-              "resourceTypes": [
-                {
-                  "resourceType": "storageAccounts",
-                  "locations": [
-                    "westus2"
-                  ]
-                }
-              ]
-            }
-          ],
-          "dependencies": [],
-          "outputs": {
-            "storageAccountName": {
-              "type": "String",
-              "value": "storeneng44hwj4noq"
-            }
-          },
-          "outputResources": [
-            {
-              "id": "/subscriptions/87082bb7-c39f-42d2-83b6-4980444c7397/resourceGroups/testRg-4-8404/providers/Microsoft.Storage/storageAccounts/storeneng44hwj4noq"
-            }
-          ]
-        }
-      }
-    },
-    {
-      "RequestUri": "https://management.azure.com/subscriptions/87082bb7-c39f-42d2-83b6-4980444c7397/resourceGroups/testRg-4-8404/providers/Microsoft.Resources/deployments/deployEx-D-6388?api-version=2021-04-01",
-      "RequestMethod": "DELETE",
-      "RequestHeaders": {
-        "Accept": "application/json",
-        "Authorization": "Sanitized",
-        "User-Agent": [
-          "azsdk-net-ResourceManager.Resources/1.0.0-alpha.20211014.1",
-          "(.NET 5.0.11; Microsoft Windows 10.0.19043)"
-        ],
-        "x-ms-client-request-id": "6b0458c6a77b7d3c9ceac52f04fdae86",
-        "x-ms-return-client-request-id": "true"
-      },
-      "RequestBody": null,
-      "StatusCode": 202,
-      "ResponseHeaders": {
-        "Cache-Control": "no-cache",
-        "Content-Length": "0",
-        "Date": "Thu, 14 Oct 2021 02:37:19 GMT",
-        "Expires": "-1",
-        "Location": "https://management.azure.com/subscriptions/87082bb7-c39f-42d2-83b6-4980444c7397/operationresults/eyJqb2JJZCI6IkRlcGxveW1lbnREZWxldGlvbkpvYi1HTlMtVEVTVFJHOjJENDoyRDg0MDQtREVQTE9ZRVg6MkREOjJENjM4OC0iLCJqb2JMb2NhdGlvbiI6Indlc3R1czIifQ?api-version=**",
-        "Pragma": "no-cache",
-        "Retry-After": "15",
-        "Strict-Transport-Security": "max-age=31536000; includeSubDomains",
-        "X-Content-Type-Options": "nosniff",
-        "x-ms-correlation-request-id": "fe603ba7-85b2-42fe-89b3-289295be9910",
-        "x-ms-ratelimit-remaining-subscription-deletes": "14999",
-        "x-ms-request-id": "fe603ba7-85b2-42fe-89b3-289295be9910",
-        "x-ms-routing-request-id": "SOUTHEASTASIA:20211014T023719Z:fe603ba7-85b2-42fe-89b3-289295be9910"
-      },
-      "ResponseBody": []
-    },
-    {
-      "RequestUri": "https://management.azure.com/subscriptions/87082bb7-c39f-42d2-83b6-4980444c7397/operationresults/eyJqb2JJZCI6IkRlcGxveW1lbnREZWxldGlvbkpvYi1HTlMtVEVTVFJHOjJENDoyRDg0MDQtREVQTE9ZRVg6MkREOjJENjM4OC0iLCJqb2JMb2NhdGlvbiI6Indlc3R1czIifQ?api-version=**",
-      "RequestMethod": "GET",
-      "RequestHeaders": {
-        "Authorization": "Sanitized",
-        "User-Agent": [
-          "azsdk-net-ResourceManager/1.0.0-beta.4",
-          "(.NET 5.0.11; Microsoft Windows 10.0.19043)"
-        ],
-        "x-ms-client-request-id": "45d41eae9abc48a89eb45c9a6c422697",
-        "x-ms-return-client-request-id": "true"
-      },
-      "RequestBody": null,
-      "StatusCode": 204,
-      "ResponseHeaders": {
-        "Cache-Control": "no-cache",
-        "Date": "Thu, 14 Oct 2021 02:37:19 GMT",
-        "Expires": "-1",
-        "Pragma": "no-cache",
-        "Strict-Transport-Security": "max-age=31536000; includeSubDomains",
-        "X-Content-Type-Options": "nosniff",
-        "x-ms-correlation-request-id": "e09626c6-9753-4197-aa4a-a57ecfc680ef",
-        "x-ms-ratelimit-remaining-subscription-reads": "11890",
-        "x-ms-request-id": "e09626c6-9753-4197-aa4a-a57ecfc680ef",
-        "x-ms-routing-request-id": "SOUTHEASTASIA:20211014T023720Z:e09626c6-9753-4197-aa4a-a57ecfc680ef"
-      },
-      "ResponseBody": []
-    },
-    {
-      "RequestUri": "https://management.azure.com/subscriptions/87082bb7-c39f-42d2-83b6-4980444c7397/resourceGroups/testRg-4-8404/providers/Microsoft.Resources/deployments/deployEx-D-6388?api-version=2021-04-01",
-      "RequestMethod": "GET",
-      "RequestHeaders": {
-        "Accept": "application/json",
-        "Authorization": "Sanitized",
-        "User-Agent": [
-          "azsdk-net-ResourceManager.Resources/1.0.0-alpha.20211014.1",
-          "(.NET 5.0.11; Microsoft Windows 10.0.19043)"
-        ],
-        "x-ms-client-request-id": "8b3771a808e4ed6e5b0c29d7a0b8c48a",
-        "x-ms-return-client-request-id": "true"
-      },
-      "RequestBody": null,
-      "StatusCode": 404,
-      "ResponseHeaders": {
-        "Cache-Control": "no-cache",
-        "Content-Length": "100",
-        "Content-Type": "application/json; charset=utf-8",
-        "Date": "Thu, 14 Oct 2021 02:37:20 GMT",
-        "Expires": "-1",
-        "Pragma": "no-cache",
-        "Strict-Transport-Security": "max-age=31536000; includeSubDomains",
-        "X-Content-Type-Options": "nosniff",
-        "x-ms-correlation-request-id": "c6c0d801-2cee-4e48-b9e9-afacbcebf1dd",
->>>>>>> a339cbc5
         "x-ms-failure-cause": "gateway",
         "x-ms-ratelimit-remaining-subscription-reads": "11956",
         "x-ms-request-id": "3b0cfdc1-dfa7-4736-8856-6a7a1bdf7bac",
