--- conflicted
+++ resolved
@@ -56,11 +56,7 @@
       }
     },
     {
-<<<<<<< HEAD
       "RequestUri": "https://management.azure.com/subscriptions/db1ab6f0-4769-4b27-930e-01e2ef9c123c/resourcegroups/testRg-4-7289?api-version=2022-09-01",
-=======
-      "RequestUri": "https://management.azure.com/subscriptions/87082bb7-c39f-42d2-83b6-4980444c7397/resourcegroups/testRg-4-3087?api-version=**",
->>>>>>> a339cbc5
       "RequestMethod": "PUT",
       "RequestHeaders": {
         "Accept": "application/json",
@@ -622,2105 +618,7 @@
         "Pragma": "no-cache",
         "Strict-Transport-Security": "max-age=31536000; includeSubDomains",
         "X-Content-Type-Options": "nosniff",
-<<<<<<< HEAD
         "x-ms-correlation-request-id": "8f79c69b-b1a5-4d0c-8325-f511da65d4a3",
-=======
-        "x-ms-correlation-request-id": "1cc85eec-eb79-46f3-b60a-197f349f5d4b",
-        "x-ms-ratelimit-remaining-subscription-reads": "11977",
-        "x-ms-request-id": "1cc85eec-eb79-46f3-b60a-197f349f5d4b",
-        "x-ms-routing-request-id": "SOUTHEASTASIA:20211014T023804Z:1cc85eec-eb79-46f3-b60a-197f349f5d4b"
-      },
-      "ResponseBody": {
-        "status": "Running"
-      }
-    },
-    {
-      "RequestUri": "https://management.azure.com/subscriptions/87082bb7-c39f-42d2-83b6-4980444c7397/resourcegroups/testRg-4-3087/providers/Microsoft.Resources/deployments/deployEx-D-2680/operationStatuses/08585674278314317233?api-version=2021-04-01",
-      "RequestMethod": "GET",
-      "RequestHeaders": {
-        "Authorization": "Sanitized",
-        "User-Agent": [
-          "azsdk-net-ResourceManager/1.0.0-beta.4",
-          "(.NET 5.0.11; Microsoft Windows 10.0.19043)"
-        ],
-        "x-ms-client-request-id": "a254247fc80fd8fdc482f553cf49c941",
-        "x-ms-return-client-request-id": "true"
-      },
-      "RequestBody": null,
-      "StatusCode": 200,
-      "ResponseHeaders": {
-        "Cache-Control": "no-cache",
-        "Content-Length": "20",
-        "Content-Type": "application/json; charset=utf-8",
-        "Date": "Thu, 14 Oct 2021 02:38:03 GMT",
-        "Expires": "-1",
-        "Pragma": "no-cache",
-        "Strict-Transport-Security": "max-age=31536000; includeSubDomains",
-        "X-Content-Type-Options": "nosniff",
-        "x-ms-correlation-request-id": "93eae5bf-16d0-45e8-a0f3-fc3f89272199",
-        "x-ms-ratelimit-remaining-subscription-reads": "11976",
-        "x-ms-request-id": "93eae5bf-16d0-45e8-a0f3-fc3f89272199",
-        "x-ms-routing-request-id": "SOUTHEASTASIA:20211014T023804Z:93eae5bf-16d0-45e8-a0f3-fc3f89272199"
-      },
-      "ResponseBody": {
-        "status": "Running"
-      }
-    },
-    {
-      "RequestUri": "https://management.azure.com/subscriptions/87082bb7-c39f-42d2-83b6-4980444c7397/resourcegroups/testRg-4-3087/providers/Microsoft.Resources/deployments/deployEx-D-2680/operationStatuses/08585674278314317233?api-version=2021-04-01",
-      "RequestMethod": "GET",
-      "RequestHeaders": {
-        "Authorization": "Sanitized",
-        "User-Agent": [
-          "azsdk-net-ResourceManager/1.0.0-beta.4",
-          "(.NET 5.0.11; Microsoft Windows 10.0.19043)"
-        ],
-        "x-ms-client-request-id": "0eed415b11777880055ffcb6fb94e011",
-        "x-ms-return-client-request-id": "true"
-      },
-      "RequestBody": null,
-      "StatusCode": 200,
-      "ResponseHeaders": {
-        "Cache-Control": "no-cache",
-        "Content-Length": "20",
-        "Content-Type": "application/json; charset=utf-8",
-        "Date": "Thu, 14 Oct 2021 02:38:04 GMT",
-        "Expires": "-1",
-        "Pragma": "no-cache",
-        "Strict-Transport-Security": "max-age=31536000; includeSubDomains",
-        "X-Content-Type-Options": "nosniff",
-        "x-ms-correlation-request-id": "273d2bc6-77d6-4df7-8bfc-8f60858488af",
-        "x-ms-ratelimit-remaining-subscription-reads": "11975",
-        "x-ms-request-id": "273d2bc6-77d6-4df7-8bfc-8f60858488af",
-        "x-ms-routing-request-id": "SOUTHEASTASIA:20211014T023805Z:273d2bc6-77d6-4df7-8bfc-8f60858488af"
-      },
-      "ResponseBody": {
-        "status": "Running"
-      }
-    },
-    {
-      "RequestUri": "https://management.azure.com/subscriptions/87082bb7-c39f-42d2-83b6-4980444c7397/resourcegroups/testRg-4-3087/providers/Microsoft.Resources/deployments/deployEx-D-2680/operationStatuses/08585674278314317233?api-version=2021-04-01",
-      "RequestMethod": "GET",
-      "RequestHeaders": {
-        "Authorization": "Sanitized",
-        "User-Agent": [
-          "azsdk-net-ResourceManager/1.0.0-beta.4",
-          "(.NET 5.0.11; Microsoft Windows 10.0.19043)"
-        ],
-        "x-ms-client-request-id": "90bc0bbf4be1ac50b35cb5ff842e10b3",
-        "x-ms-return-client-request-id": "true"
-      },
-      "RequestBody": null,
-      "StatusCode": 200,
-      "ResponseHeaders": {
-        "Cache-Control": "no-cache",
-        "Content-Length": "20",
-        "Content-Type": "application/json; charset=utf-8",
-        "Date": "Thu, 14 Oct 2021 02:38:04 GMT",
-        "Expires": "-1",
-        "Pragma": "no-cache",
-        "Strict-Transport-Security": "max-age=31536000; includeSubDomains",
-        "X-Content-Type-Options": "nosniff",
-        "x-ms-correlation-request-id": "012e685d-0283-4ea0-a2dd-946b4d17f4de",
-        "x-ms-ratelimit-remaining-subscription-reads": "11974",
-        "x-ms-request-id": "012e685d-0283-4ea0-a2dd-946b4d17f4de",
-        "x-ms-routing-request-id": "SOUTHEASTASIA:20211014T023805Z:012e685d-0283-4ea0-a2dd-946b4d17f4de"
-      },
-      "ResponseBody": {
-        "status": "Running"
-      }
-    },
-    {
-      "RequestUri": "https://management.azure.com/subscriptions/87082bb7-c39f-42d2-83b6-4980444c7397/resourcegroups/testRg-4-3087/providers/Microsoft.Resources/deployments/deployEx-D-2680/operationStatuses/08585674278314317233?api-version=2021-04-01",
-      "RequestMethod": "GET",
-      "RequestHeaders": {
-        "Authorization": "Sanitized",
-        "User-Agent": [
-          "azsdk-net-ResourceManager/1.0.0-beta.4",
-          "(.NET 5.0.11; Microsoft Windows 10.0.19043)"
-        ],
-        "x-ms-client-request-id": "d87edb2e645a6e78a4db9dafcc46dc2f",
-        "x-ms-return-client-request-id": "true"
-      },
-      "RequestBody": null,
-      "StatusCode": 200,
-      "ResponseHeaders": {
-        "Cache-Control": "no-cache",
-        "Content-Length": "20",
-        "Content-Type": "application/json; charset=utf-8",
-        "Date": "Thu, 14 Oct 2021 02:38:05 GMT",
-        "Expires": "-1",
-        "Pragma": "no-cache",
-        "Strict-Transport-Security": "max-age=31536000; includeSubDomains",
-        "X-Content-Type-Options": "nosniff",
-        "x-ms-correlation-request-id": "93360edd-51ba-4c39-bb31-cb81b6bf7c9d",
-        "x-ms-ratelimit-remaining-subscription-reads": "11973",
-        "x-ms-request-id": "93360edd-51ba-4c39-bb31-cb81b6bf7c9d",
-        "x-ms-routing-request-id": "SOUTHEASTASIA:20211014T023806Z:93360edd-51ba-4c39-bb31-cb81b6bf7c9d"
-      },
-      "ResponseBody": {
-        "status": "Running"
-      }
-    },
-    {
-      "RequestUri": "https://management.azure.com/subscriptions/87082bb7-c39f-42d2-83b6-4980444c7397/resourcegroups/testRg-4-3087/providers/Microsoft.Resources/deployments/deployEx-D-2680/operationStatuses/08585674278314317233?api-version=2021-04-01",
-      "RequestMethod": "GET",
-      "RequestHeaders": {
-        "Authorization": "Sanitized",
-        "User-Agent": [
-          "azsdk-net-ResourceManager/1.0.0-beta.4",
-          "(.NET 5.0.11; Microsoft Windows 10.0.19043)"
-        ],
-        "x-ms-client-request-id": "c494e3a1398c0f5ff0415b1a5b80f4d6",
-        "x-ms-return-client-request-id": "true"
-      },
-      "RequestBody": null,
-      "StatusCode": 200,
-      "ResponseHeaders": {
-        "Cache-Control": "no-cache",
-        "Content-Length": "20",
-        "Content-Type": "application/json; charset=utf-8",
-        "Date": "Thu, 14 Oct 2021 02:38:05 GMT",
-        "Expires": "-1",
-        "Pragma": "no-cache",
-        "Strict-Transport-Security": "max-age=31536000; includeSubDomains",
-        "X-Content-Type-Options": "nosniff",
-        "x-ms-correlation-request-id": "e2f26547-4de9-4d32-a09e-17385850956b",
-        "x-ms-ratelimit-remaining-subscription-reads": "11972",
-        "x-ms-request-id": "e2f26547-4de9-4d32-a09e-17385850956b",
-        "x-ms-routing-request-id": "SOUTHEASTASIA:20211014T023806Z:e2f26547-4de9-4d32-a09e-17385850956b"
-      },
-      "ResponseBody": {
-        "status": "Running"
-      }
-    },
-    {
-      "RequestUri": "https://management.azure.com/subscriptions/87082bb7-c39f-42d2-83b6-4980444c7397/resourcegroups/testRg-4-3087/providers/Microsoft.Resources/deployments/deployEx-D-2680/operationStatuses/08585674278314317233?api-version=2021-04-01",
-      "RequestMethod": "GET",
-      "RequestHeaders": {
-        "Authorization": "Sanitized",
-        "User-Agent": [
-          "azsdk-net-ResourceManager/1.0.0-beta.4",
-          "(.NET 5.0.11; Microsoft Windows 10.0.19043)"
-        ],
-        "x-ms-client-request-id": "2088484e07165bb7924deb06aea0df6c",
-        "x-ms-return-client-request-id": "true"
-      },
-      "RequestBody": null,
-      "StatusCode": 200,
-      "ResponseHeaders": {
-        "Cache-Control": "no-cache",
-        "Content-Length": "20",
-        "Content-Type": "application/json; charset=utf-8",
-        "Date": "Thu, 14 Oct 2021 02:38:05 GMT",
-        "Expires": "-1",
-        "Pragma": "no-cache",
-        "Strict-Transport-Security": "max-age=31536000; includeSubDomains",
-        "X-Content-Type-Options": "nosniff",
-        "x-ms-correlation-request-id": "39addf0e-399b-4562-979b-53f9d77cdd1a",
-        "x-ms-ratelimit-remaining-subscription-reads": "11971",
-        "x-ms-request-id": "39addf0e-399b-4562-979b-53f9d77cdd1a",
-        "x-ms-routing-request-id": "SOUTHEASTASIA:20211014T023806Z:39addf0e-399b-4562-979b-53f9d77cdd1a"
-      },
-      "ResponseBody": {
-        "status": "Running"
-      }
-    },
-    {
-      "RequestUri": "https://management.azure.com/subscriptions/87082bb7-c39f-42d2-83b6-4980444c7397/resourcegroups/testRg-4-3087/providers/Microsoft.Resources/deployments/deployEx-D-2680/operationStatuses/08585674278314317233?api-version=2021-04-01",
-      "RequestMethod": "GET",
-      "RequestHeaders": {
-        "Authorization": "Sanitized",
-        "User-Agent": [
-          "azsdk-net-ResourceManager/1.0.0-beta.4",
-          "(.NET 5.0.11; Microsoft Windows 10.0.19043)"
-        ],
-        "x-ms-client-request-id": "a15d867f4c9af4267b6fe818085e1224",
-        "x-ms-return-client-request-id": "true"
-      },
-      "RequestBody": null,
-      "StatusCode": 200,
-      "ResponseHeaders": {
-        "Cache-Control": "no-cache",
-        "Content-Length": "20",
-        "Content-Type": "application/json; charset=utf-8",
-        "Date": "Thu, 14 Oct 2021 02:38:06 GMT",
-        "Expires": "-1",
-        "Pragma": "no-cache",
-        "Strict-Transport-Security": "max-age=31536000; includeSubDomains",
-        "X-Content-Type-Options": "nosniff",
-        "x-ms-correlation-request-id": "ff565d1b-f614-499b-95c0-15c76480e65d",
-        "x-ms-ratelimit-remaining-subscription-reads": "11970",
-        "x-ms-request-id": "ff565d1b-f614-499b-95c0-15c76480e65d",
-        "x-ms-routing-request-id": "SOUTHEASTASIA:20211014T023807Z:ff565d1b-f614-499b-95c0-15c76480e65d"
-      },
-      "ResponseBody": {
-        "status": "Running"
-      }
-    },
-    {
-      "RequestUri": "https://management.azure.com/subscriptions/87082bb7-c39f-42d2-83b6-4980444c7397/resourcegroups/testRg-4-3087/providers/Microsoft.Resources/deployments/deployEx-D-2680/operationStatuses/08585674278314317233?api-version=2021-04-01",
-      "RequestMethod": "GET",
-      "RequestHeaders": {
-        "Authorization": "Sanitized",
-        "User-Agent": [
-          "azsdk-net-ResourceManager/1.0.0-beta.4",
-          "(.NET 5.0.11; Microsoft Windows 10.0.19043)"
-        ],
-        "x-ms-client-request-id": "8360c7e6bcbd9a192b39313f4d59614f",
-        "x-ms-return-client-request-id": "true"
-      },
-      "RequestBody": null,
-      "StatusCode": 200,
-      "ResponseHeaders": {
-        "Cache-Control": "no-cache",
-        "Content-Length": "20",
-        "Content-Type": "application/json; charset=utf-8",
-        "Date": "Thu, 14 Oct 2021 02:38:06 GMT",
-        "Expires": "-1",
-        "Pragma": "no-cache",
-        "Strict-Transport-Security": "max-age=31536000; includeSubDomains",
-        "X-Content-Type-Options": "nosniff",
-        "x-ms-correlation-request-id": "63cac6e4-8d46-4fe0-96b5-a666c45a579a",
-        "x-ms-ratelimit-remaining-subscription-reads": "11969",
-        "x-ms-request-id": "63cac6e4-8d46-4fe0-96b5-a666c45a579a",
-        "x-ms-routing-request-id": "SOUTHEASTASIA:20211014T023807Z:63cac6e4-8d46-4fe0-96b5-a666c45a579a"
-      },
-      "ResponseBody": {
-        "status": "Running"
-      }
-    },
-    {
-      "RequestUri": "https://management.azure.com/subscriptions/87082bb7-c39f-42d2-83b6-4980444c7397/resourcegroups/testRg-4-3087/providers/Microsoft.Resources/deployments/deployEx-D-2680/operationStatuses/08585674278314317233?api-version=2021-04-01",
-      "RequestMethod": "GET",
-      "RequestHeaders": {
-        "Authorization": "Sanitized",
-        "User-Agent": [
-          "azsdk-net-ResourceManager/1.0.0-beta.4",
-          "(.NET 5.0.11; Microsoft Windows 10.0.19043)"
-        ],
-        "x-ms-client-request-id": "d59aee615322023b2294a4a71f9e5234",
-        "x-ms-return-client-request-id": "true"
-      },
-      "RequestBody": null,
-      "StatusCode": 200,
-      "ResponseHeaders": {
-        "Cache-Control": "no-cache",
-        "Content-Length": "20",
-        "Content-Type": "application/json; charset=utf-8",
-        "Date": "Thu, 14 Oct 2021 02:38:07 GMT",
-        "Expires": "-1",
-        "Pragma": "no-cache",
-        "Strict-Transport-Security": "max-age=31536000; includeSubDomains",
-        "X-Content-Type-Options": "nosniff",
-        "x-ms-correlation-request-id": "fd013192-9c5a-4580-a9a8-d4965dffcb05",
-        "x-ms-ratelimit-remaining-subscription-reads": "11968",
-        "x-ms-request-id": "fd013192-9c5a-4580-a9a8-d4965dffcb05",
-        "x-ms-routing-request-id": "SOUTHEASTASIA:20211014T023808Z:fd013192-9c5a-4580-a9a8-d4965dffcb05"
-      },
-      "ResponseBody": {
-        "status": "Running"
-      }
-    },
-    {
-      "RequestUri": "https://management.azure.com/subscriptions/87082bb7-c39f-42d2-83b6-4980444c7397/resourcegroups/testRg-4-3087/providers/Microsoft.Resources/deployments/deployEx-D-2680/operationStatuses/08585674278314317233?api-version=2021-04-01",
-      "RequestMethod": "GET",
-      "RequestHeaders": {
-        "Authorization": "Sanitized",
-        "User-Agent": [
-          "azsdk-net-ResourceManager/1.0.0-beta.4",
-          "(.NET 5.0.11; Microsoft Windows 10.0.19043)"
-        ],
-        "x-ms-client-request-id": "e61fc73a5c40c3ae6dc375611ae7a621",
-        "x-ms-return-client-request-id": "true"
-      },
-      "RequestBody": null,
-      "StatusCode": 200,
-      "ResponseHeaders": {
-        "Cache-Control": "no-cache",
-        "Content-Length": "20",
-        "Content-Type": "application/json; charset=utf-8",
-        "Date": "Thu, 14 Oct 2021 02:38:07 GMT",
-        "Expires": "-1",
-        "Pragma": "no-cache",
-        "Strict-Transport-Security": "max-age=31536000; includeSubDomains",
-        "X-Content-Type-Options": "nosniff",
-        "x-ms-correlation-request-id": "98e53962-c31e-4c15-97b8-3a39b39237da",
-        "x-ms-ratelimit-remaining-subscription-reads": "11967",
-        "x-ms-request-id": "98e53962-c31e-4c15-97b8-3a39b39237da",
-        "x-ms-routing-request-id": "SOUTHEASTASIA:20211014T023808Z:98e53962-c31e-4c15-97b8-3a39b39237da"
-      },
-      "ResponseBody": {
-        "status": "Running"
-      }
-    },
-    {
-      "RequestUri": "https://management.azure.com/subscriptions/87082bb7-c39f-42d2-83b6-4980444c7397/resourcegroups/testRg-4-3087/providers/Microsoft.Resources/deployments/deployEx-D-2680/operationStatuses/08585674278314317233?api-version=2021-04-01",
-      "RequestMethod": "GET",
-      "RequestHeaders": {
-        "Authorization": "Sanitized",
-        "User-Agent": [
-          "azsdk-net-ResourceManager/1.0.0-beta.4",
-          "(.NET 5.0.11; Microsoft Windows 10.0.19043)"
-        ],
-        "x-ms-client-request-id": "1ab7980d3dc393018b5d612918717b8d",
-        "x-ms-return-client-request-id": "true"
-      },
-      "RequestBody": null,
-      "StatusCode": 200,
-      "ResponseHeaders": {
-        "Cache-Control": "no-cache",
-        "Content-Length": "20",
-        "Content-Type": "application/json; charset=utf-8",
-        "Date": "Thu, 14 Oct 2021 02:38:07 GMT",
-        "Expires": "-1",
-        "Pragma": "no-cache",
-        "Strict-Transport-Security": "max-age=31536000; includeSubDomains",
-        "X-Content-Type-Options": "nosniff",
-        "x-ms-correlation-request-id": "9f8e2575-fbb0-4c5c-a0b7-ca64af5f2675",
-        "x-ms-ratelimit-remaining-subscription-reads": "11966",
-        "x-ms-request-id": "9f8e2575-fbb0-4c5c-a0b7-ca64af5f2675",
-        "x-ms-routing-request-id": "SOUTHEASTASIA:20211014T023808Z:9f8e2575-fbb0-4c5c-a0b7-ca64af5f2675"
-      },
-      "ResponseBody": {
-        "status": "Running"
-      }
-    },
-    {
-      "RequestUri": "https://management.azure.com/subscriptions/87082bb7-c39f-42d2-83b6-4980444c7397/resourcegroups/testRg-4-3087/providers/Microsoft.Resources/deployments/deployEx-D-2680/operationStatuses/08585674278314317233?api-version=2021-04-01",
-      "RequestMethod": "GET",
-      "RequestHeaders": {
-        "Authorization": "Sanitized",
-        "User-Agent": [
-          "azsdk-net-ResourceManager/1.0.0-beta.4",
-          "(.NET 5.0.11; Microsoft Windows 10.0.19043)"
-        ],
-        "x-ms-client-request-id": "8604fde67a3a050f3fd7685eded9e83a",
-        "x-ms-return-client-request-id": "true"
-      },
-      "RequestBody": null,
-      "StatusCode": 200,
-      "ResponseHeaders": {
-        "Cache-Control": "no-cache",
-        "Content-Length": "20",
-        "Content-Type": "application/json; charset=utf-8",
-        "Date": "Thu, 14 Oct 2021 02:38:08 GMT",
-        "Expires": "-1",
-        "Pragma": "no-cache",
-        "Strict-Transport-Security": "max-age=31536000; includeSubDomains",
-        "X-Content-Type-Options": "nosniff",
-        "x-ms-correlation-request-id": "99580f66-7c3e-450b-a5f9-ab1165107c99",
-        "x-ms-ratelimit-remaining-subscription-reads": "11965",
-        "x-ms-request-id": "99580f66-7c3e-450b-a5f9-ab1165107c99",
-        "x-ms-routing-request-id": "SOUTHEASTASIA:20211014T023809Z:99580f66-7c3e-450b-a5f9-ab1165107c99"
-      },
-      "ResponseBody": {
-        "status": "Running"
-      }
-    },
-    {
-      "RequestUri": "https://management.azure.com/subscriptions/87082bb7-c39f-42d2-83b6-4980444c7397/resourcegroups/testRg-4-3087/providers/Microsoft.Resources/deployments/deployEx-D-2680/operationStatuses/08585674278314317233?api-version=2021-04-01",
-      "RequestMethod": "GET",
-      "RequestHeaders": {
-        "Authorization": "Sanitized",
-        "User-Agent": [
-          "azsdk-net-ResourceManager/1.0.0-beta.4",
-          "(.NET 5.0.11; Microsoft Windows 10.0.19043)"
-        ],
-        "x-ms-client-request-id": "869982ed37e7fd71c58b5ae2fb85abfb",
-        "x-ms-return-client-request-id": "true"
-      },
-      "RequestBody": null,
-      "StatusCode": 200,
-      "ResponseHeaders": {
-        "Cache-Control": "no-cache",
-        "Content-Length": "20",
-        "Content-Type": "application/json; charset=utf-8",
-        "Date": "Thu, 14 Oct 2021 02:38:08 GMT",
-        "Expires": "-1",
-        "Pragma": "no-cache",
-        "Strict-Transport-Security": "max-age=31536000; includeSubDomains",
-        "X-Content-Type-Options": "nosniff",
-        "x-ms-correlation-request-id": "a2598222-8b4f-44d3-aeeb-a80ec35e8cba",
-        "x-ms-ratelimit-remaining-subscription-reads": "11964",
-        "x-ms-request-id": "a2598222-8b4f-44d3-aeeb-a80ec35e8cba",
-        "x-ms-routing-request-id": "SOUTHEASTASIA:20211014T023809Z:a2598222-8b4f-44d3-aeeb-a80ec35e8cba"
-      },
-      "ResponseBody": {
-        "status": "Running"
-      }
-    },
-    {
-      "RequestUri": "https://management.azure.com/subscriptions/87082bb7-c39f-42d2-83b6-4980444c7397/resourcegroups/testRg-4-3087/providers/Microsoft.Resources/deployments/deployEx-D-2680/operationStatuses/08585674278314317233?api-version=2021-04-01",
-      "RequestMethod": "GET",
-      "RequestHeaders": {
-        "Authorization": "Sanitized",
-        "User-Agent": [
-          "azsdk-net-ResourceManager/1.0.0-beta.4",
-          "(.NET 5.0.11; Microsoft Windows 10.0.19043)"
-        ],
-        "x-ms-client-request-id": "1d7ae74820e393e788b2daebd5a3b5b2",
-        "x-ms-return-client-request-id": "true"
-      },
-      "RequestBody": null,
-      "StatusCode": 200,
-      "ResponseHeaders": {
-        "Cache-Control": "no-cache",
-        "Content-Length": "20",
-        "Content-Type": "application/json; charset=utf-8",
-        "Date": "Thu, 14 Oct 2021 02:38:09 GMT",
-        "Expires": "-1",
-        "Pragma": "no-cache",
-        "Strict-Transport-Security": "max-age=31536000; includeSubDomains",
-        "X-Content-Type-Options": "nosniff",
-        "x-ms-correlation-request-id": "bce0e554-e16b-4191-a202-defe3f51c69e",
-        "x-ms-ratelimit-remaining-subscription-reads": "11963",
-        "x-ms-request-id": "bce0e554-e16b-4191-a202-defe3f51c69e",
-        "x-ms-routing-request-id": "SOUTHEASTASIA:20211014T023810Z:bce0e554-e16b-4191-a202-defe3f51c69e"
-      },
-      "ResponseBody": {
-        "status": "Running"
-      }
-    },
-    {
-      "RequestUri": "https://management.azure.com/subscriptions/87082bb7-c39f-42d2-83b6-4980444c7397/resourcegroups/testRg-4-3087/providers/Microsoft.Resources/deployments/deployEx-D-2680/operationStatuses/08585674278314317233?api-version=2021-04-01",
-      "RequestMethod": "GET",
-      "RequestHeaders": {
-        "Authorization": "Sanitized",
-        "User-Agent": [
-          "azsdk-net-ResourceManager/1.0.0-beta.4",
-          "(.NET 5.0.11; Microsoft Windows 10.0.19043)"
-        ],
-        "x-ms-client-request-id": "953c2675f4d8afa68b06c0ae1f2c0aba",
-        "x-ms-return-client-request-id": "true"
-      },
-      "RequestBody": null,
-      "StatusCode": 200,
-      "ResponseHeaders": {
-        "Cache-Control": "no-cache",
-        "Content-Length": "20",
-        "Content-Type": "application/json; charset=utf-8",
-        "Date": "Thu, 14 Oct 2021 02:38:09 GMT",
-        "Expires": "-1",
-        "Pragma": "no-cache",
-        "Strict-Transport-Security": "max-age=31536000; includeSubDomains",
-        "X-Content-Type-Options": "nosniff",
-        "x-ms-correlation-request-id": "31a0d756-e542-4d64-af82-72b53fd1521d",
-        "x-ms-ratelimit-remaining-subscription-reads": "11962",
-        "x-ms-request-id": "31a0d756-e542-4d64-af82-72b53fd1521d",
-        "x-ms-routing-request-id": "SOUTHEASTASIA:20211014T023810Z:31a0d756-e542-4d64-af82-72b53fd1521d"
-      },
-      "ResponseBody": {
-        "status": "Running"
-      }
-    },
-    {
-      "RequestUri": "https://management.azure.com/subscriptions/87082bb7-c39f-42d2-83b6-4980444c7397/resourcegroups/testRg-4-3087/providers/Microsoft.Resources/deployments/deployEx-D-2680/operationStatuses/08585674278314317233?api-version=2021-04-01",
-      "RequestMethod": "GET",
-      "RequestHeaders": {
-        "Authorization": "Sanitized",
-        "User-Agent": [
-          "azsdk-net-ResourceManager/1.0.0-beta.4",
-          "(.NET 5.0.11; Microsoft Windows 10.0.19043)"
-        ],
-        "x-ms-client-request-id": "f6166c2ccb5fcd579a06fd345c862822",
-        "x-ms-return-client-request-id": "true"
-      },
-      "RequestBody": null,
-      "StatusCode": 200,
-      "ResponseHeaders": {
-        "Cache-Control": "no-cache",
-        "Content-Length": "20",
-        "Content-Type": "application/json; charset=utf-8",
-        "Date": "Thu, 14 Oct 2021 02:38:09 GMT",
-        "Expires": "-1",
-        "Pragma": "no-cache",
-        "Strict-Transport-Security": "max-age=31536000; includeSubDomains",
-        "X-Content-Type-Options": "nosniff",
-        "x-ms-correlation-request-id": "502e09f4-4e0e-4116-bd93-33cda6af0aa8",
-        "x-ms-ratelimit-remaining-subscription-reads": "11961",
-        "x-ms-request-id": "502e09f4-4e0e-4116-bd93-33cda6af0aa8",
-        "x-ms-routing-request-id": "SOUTHEASTASIA:20211014T023810Z:502e09f4-4e0e-4116-bd93-33cda6af0aa8"
-      },
-      "ResponseBody": {
-        "status": "Running"
-      }
-    },
-    {
-      "RequestUri": "https://management.azure.com/subscriptions/87082bb7-c39f-42d2-83b6-4980444c7397/resourcegroups/testRg-4-3087/providers/Microsoft.Resources/deployments/deployEx-D-2680/operationStatuses/08585674278314317233?api-version=2021-04-01",
-      "RequestMethod": "GET",
-      "RequestHeaders": {
-        "Authorization": "Sanitized",
-        "User-Agent": [
-          "azsdk-net-ResourceManager/1.0.0-beta.4",
-          "(.NET 5.0.11; Microsoft Windows 10.0.19043)"
-        ],
-        "x-ms-client-request-id": "d46da8d61549532340cb91dc5f39735c",
-        "x-ms-return-client-request-id": "true"
-      },
-      "RequestBody": null,
-      "StatusCode": 200,
-      "ResponseHeaders": {
-        "Cache-Control": "no-cache",
-        "Content-Length": "20",
-        "Content-Type": "application/json; charset=utf-8",
-        "Date": "Thu, 14 Oct 2021 02:38:10 GMT",
-        "Expires": "-1",
-        "Pragma": "no-cache",
-        "Strict-Transport-Security": "max-age=31536000; includeSubDomains",
-        "X-Content-Type-Options": "nosniff",
-        "x-ms-correlation-request-id": "b4e55fb7-0f9a-4012-b2a4-2fa0245773eb",
-        "x-ms-ratelimit-remaining-subscription-reads": "11960",
-        "x-ms-request-id": "b4e55fb7-0f9a-4012-b2a4-2fa0245773eb",
-        "x-ms-routing-request-id": "SOUTHEASTASIA:20211014T023811Z:b4e55fb7-0f9a-4012-b2a4-2fa0245773eb"
-      },
-      "ResponseBody": {
-        "status": "Running"
-      }
-    },
-    {
-      "RequestUri": "https://management.azure.com/subscriptions/87082bb7-c39f-42d2-83b6-4980444c7397/resourcegroups/testRg-4-3087/providers/Microsoft.Resources/deployments/deployEx-D-2680/operationStatuses/08585674278314317233?api-version=2021-04-01",
-      "RequestMethod": "GET",
-      "RequestHeaders": {
-        "Authorization": "Sanitized",
-        "User-Agent": [
-          "azsdk-net-ResourceManager/1.0.0-beta.4",
-          "(.NET 5.0.11; Microsoft Windows 10.0.19043)"
-        ],
-        "x-ms-client-request-id": "68be20a7be8caa52cf6efad2f6715205",
-        "x-ms-return-client-request-id": "true"
-      },
-      "RequestBody": null,
-      "StatusCode": 200,
-      "ResponseHeaders": {
-        "Cache-Control": "no-cache",
-        "Content-Length": "20",
-        "Content-Type": "application/json; charset=utf-8",
-        "Date": "Thu, 14 Oct 2021 02:38:10 GMT",
-        "Expires": "-1",
-        "Pragma": "no-cache",
-        "Strict-Transport-Security": "max-age=31536000; includeSubDomains",
-        "X-Content-Type-Options": "nosniff",
-        "x-ms-correlation-request-id": "8bf35367-bafb-4093-b09f-3fb42497de42",
-        "x-ms-ratelimit-remaining-subscription-reads": "11959",
-        "x-ms-request-id": "8bf35367-bafb-4093-b09f-3fb42497de42",
-        "x-ms-routing-request-id": "SOUTHEASTASIA:20211014T023811Z:8bf35367-bafb-4093-b09f-3fb42497de42"
-      },
-      "ResponseBody": {
-        "status": "Running"
-      }
-    },
-    {
-      "RequestUri": "https://management.azure.com/subscriptions/87082bb7-c39f-42d2-83b6-4980444c7397/resourcegroups/testRg-4-3087/providers/Microsoft.Resources/deployments/deployEx-D-2680/operationStatuses/08585674278314317233?api-version=2021-04-01",
-      "RequestMethod": "GET",
-      "RequestHeaders": {
-        "Authorization": "Sanitized",
-        "User-Agent": [
-          "azsdk-net-ResourceManager/1.0.0-beta.4",
-          "(.NET 5.0.11; Microsoft Windows 10.0.19043)"
-        ],
-        "x-ms-client-request-id": "77d79ede35bf177149c2b593397a6d61",
-        "x-ms-return-client-request-id": "true"
-      },
-      "RequestBody": null,
-      "StatusCode": 200,
-      "ResponseHeaders": {
-        "Cache-Control": "no-cache",
-        "Content-Length": "20",
-        "Content-Type": "application/json; charset=utf-8",
-        "Date": "Thu, 14 Oct 2021 02:38:11 GMT",
-        "Expires": "-1",
-        "Pragma": "no-cache",
-        "Strict-Transport-Security": "max-age=31536000; includeSubDomains",
-        "X-Content-Type-Options": "nosniff",
-        "x-ms-correlation-request-id": "6cce9f8e-bde4-4c65-addd-58a89bbbabb1",
-        "x-ms-ratelimit-remaining-subscription-reads": "11958",
-        "x-ms-request-id": "6cce9f8e-bde4-4c65-addd-58a89bbbabb1",
-        "x-ms-routing-request-id": "SOUTHEASTASIA:20211014T023812Z:6cce9f8e-bde4-4c65-addd-58a89bbbabb1"
-      },
-      "ResponseBody": {
-        "status": "Running"
-      }
-    },
-    {
-      "RequestUri": "https://management.azure.com/subscriptions/87082bb7-c39f-42d2-83b6-4980444c7397/resourcegroups/testRg-4-3087/providers/Microsoft.Resources/deployments/deployEx-D-2680/operationStatuses/08585674278314317233?api-version=2021-04-01",
-      "RequestMethod": "GET",
-      "RequestHeaders": {
-        "Authorization": "Sanitized",
-        "User-Agent": [
-          "azsdk-net-ResourceManager/1.0.0-beta.4",
-          "(.NET 5.0.11; Microsoft Windows 10.0.19043)"
-        ],
-        "x-ms-client-request-id": "3c8ca192bfc7179555c204da1a505dcf",
-        "x-ms-return-client-request-id": "true"
-      },
-      "RequestBody": null,
-      "StatusCode": 200,
-      "ResponseHeaders": {
-        "Cache-Control": "no-cache",
-        "Content-Length": "20",
-        "Content-Type": "application/json; charset=utf-8",
-        "Date": "Thu, 14 Oct 2021 02:38:11 GMT",
-        "Expires": "-1",
-        "Pragma": "no-cache",
-        "Strict-Transport-Security": "max-age=31536000; includeSubDomains",
-        "X-Content-Type-Options": "nosniff",
-        "x-ms-correlation-request-id": "b5af6758-6077-420c-887b-9a946d943089",
-        "x-ms-ratelimit-remaining-subscription-reads": "11957",
-        "x-ms-request-id": "b5af6758-6077-420c-887b-9a946d943089",
-        "x-ms-routing-request-id": "SOUTHEASTASIA:20211014T023812Z:b5af6758-6077-420c-887b-9a946d943089"
-      },
-      "ResponseBody": {
-        "status": "Running"
-      }
-    },
-    {
-      "RequestUri": "https://management.azure.com/subscriptions/87082bb7-c39f-42d2-83b6-4980444c7397/resourcegroups/testRg-4-3087/providers/Microsoft.Resources/deployments/deployEx-D-2680/operationStatuses/08585674278314317233?api-version=2021-04-01",
-      "RequestMethod": "GET",
-      "RequestHeaders": {
-        "Authorization": "Sanitized",
-        "User-Agent": [
-          "azsdk-net-ResourceManager/1.0.0-beta.4",
-          "(.NET 5.0.11; Microsoft Windows 10.0.19043)"
-        ],
-        "x-ms-client-request-id": "c1fd8b79fc61729cafa71fc909bf7055",
-        "x-ms-return-client-request-id": "true"
-      },
-      "RequestBody": null,
-      "StatusCode": 200,
-      "ResponseHeaders": {
-        "Cache-Control": "no-cache",
-        "Content-Length": "20",
-        "Content-Type": "application/json; charset=utf-8",
-        "Date": "Thu, 14 Oct 2021 02:38:11 GMT",
-        "Expires": "-1",
-        "Pragma": "no-cache",
-        "Strict-Transport-Security": "max-age=31536000; includeSubDomains",
-        "X-Content-Type-Options": "nosniff",
-        "x-ms-correlation-request-id": "c8164757-1209-4007-973d-4019ecad4ecd",
-        "x-ms-ratelimit-remaining-subscription-reads": "11956",
-        "x-ms-request-id": "c8164757-1209-4007-973d-4019ecad4ecd",
-        "x-ms-routing-request-id": "SOUTHEASTASIA:20211014T023812Z:c8164757-1209-4007-973d-4019ecad4ecd"
-      },
-      "ResponseBody": {
-        "status": "Running"
-      }
-    },
-    {
-      "RequestUri": "https://management.azure.com/subscriptions/87082bb7-c39f-42d2-83b6-4980444c7397/resourcegroups/testRg-4-3087/providers/Microsoft.Resources/deployments/deployEx-D-2680/operationStatuses/08585674278314317233?api-version=2021-04-01",
-      "RequestMethod": "GET",
-      "RequestHeaders": {
-        "Authorization": "Sanitized",
-        "User-Agent": [
-          "azsdk-net-ResourceManager/1.0.0-beta.4",
-          "(.NET 5.0.11; Microsoft Windows 10.0.19043)"
-        ],
-        "x-ms-client-request-id": "543f990115e41f3e08bf21fc3196fcf8",
-        "x-ms-return-client-request-id": "true"
-      },
-      "RequestBody": null,
-      "StatusCode": 200,
-      "ResponseHeaders": {
-        "Cache-Control": "no-cache",
-        "Content-Length": "20",
-        "Content-Type": "application/json; charset=utf-8",
-        "Date": "Thu, 14 Oct 2021 02:38:12 GMT",
-        "Expires": "-1",
-        "Pragma": "no-cache",
-        "Strict-Transport-Security": "max-age=31536000; includeSubDomains",
-        "X-Content-Type-Options": "nosniff",
-        "x-ms-correlation-request-id": "9947c1c4-e7b3-447e-8303-7fa5bc2aa08c",
-        "x-ms-ratelimit-remaining-subscription-reads": "11955",
-        "x-ms-request-id": "9947c1c4-e7b3-447e-8303-7fa5bc2aa08c",
-        "x-ms-routing-request-id": "SOUTHEASTASIA:20211014T023813Z:9947c1c4-e7b3-447e-8303-7fa5bc2aa08c"
-      },
-      "ResponseBody": {
-        "status": "Running"
-      }
-    },
-    {
-      "RequestUri": "https://management.azure.com/subscriptions/87082bb7-c39f-42d2-83b6-4980444c7397/resourcegroups/testRg-4-3087/providers/Microsoft.Resources/deployments/deployEx-D-2680/operationStatuses/08585674278314317233?api-version=2021-04-01",
-      "RequestMethod": "GET",
-      "RequestHeaders": {
-        "Authorization": "Sanitized",
-        "User-Agent": [
-          "azsdk-net-ResourceManager/1.0.0-beta.4",
-          "(.NET 5.0.11; Microsoft Windows 10.0.19043)"
-        ],
-        "x-ms-client-request-id": "ae1ae665ac7c96ff051a8c1fa0cc0e96",
-        "x-ms-return-client-request-id": "true"
-      },
-      "RequestBody": null,
-      "StatusCode": 200,
-      "ResponseHeaders": {
-        "Cache-Control": "no-cache",
-        "Content-Length": "20",
-        "Content-Type": "application/json; charset=utf-8",
-        "Date": "Thu, 14 Oct 2021 02:38:12 GMT",
-        "Expires": "-1",
-        "Pragma": "no-cache",
-        "Strict-Transport-Security": "max-age=31536000; includeSubDomains",
-        "X-Content-Type-Options": "nosniff",
-        "x-ms-correlation-request-id": "c6070bcf-44f2-4937-8c04-37d076c0cf60",
-        "x-ms-ratelimit-remaining-subscription-reads": "11954",
-        "x-ms-request-id": "c6070bcf-44f2-4937-8c04-37d076c0cf60",
-        "x-ms-routing-request-id": "SOUTHEASTASIA:20211014T023813Z:c6070bcf-44f2-4937-8c04-37d076c0cf60"
-      },
-      "ResponseBody": {
-        "status": "Running"
-      }
-    },
-    {
-      "RequestUri": "https://management.azure.com/subscriptions/87082bb7-c39f-42d2-83b6-4980444c7397/resourcegroups/testRg-4-3087/providers/Microsoft.Resources/deployments/deployEx-D-2680/operationStatuses/08585674278314317233?api-version=2021-04-01",
-      "RequestMethod": "GET",
-      "RequestHeaders": {
-        "Authorization": "Sanitized",
-        "User-Agent": [
-          "azsdk-net-ResourceManager/1.0.0-beta.4",
-          "(.NET 5.0.11; Microsoft Windows 10.0.19043)"
-        ],
-        "x-ms-client-request-id": "81d9af52081163ea4cdeb9a1da9f4118",
-        "x-ms-return-client-request-id": "true"
-      },
-      "RequestBody": null,
-      "StatusCode": 200,
-      "ResponseHeaders": {
-        "Cache-Control": "no-cache",
-        "Content-Length": "20",
-        "Content-Type": "application/json; charset=utf-8",
-        "Date": "Thu, 14 Oct 2021 02:38:13 GMT",
-        "Expires": "-1",
-        "Pragma": "no-cache",
-        "Strict-Transport-Security": "max-age=31536000; includeSubDomains",
-        "X-Content-Type-Options": "nosniff",
-        "x-ms-correlation-request-id": "56131355-c6d8-4af9-9893-0bba047efeb4",
-        "x-ms-ratelimit-remaining-subscription-reads": "11953",
-        "x-ms-request-id": "56131355-c6d8-4af9-9893-0bba047efeb4",
-        "x-ms-routing-request-id": "SOUTHEASTASIA:20211014T023814Z:56131355-c6d8-4af9-9893-0bba047efeb4"
-      },
-      "ResponseBody": {
-        "status": "Running"
-      }
-    },
-    {
-      "RequestUri": "https://management.azure.com/subscriptions/87082bb7-c39f-42d2-83b6-4980444c7397/resourcegroups/testRg-4-3087/providers/Microsoft.Resources/deployments/deployEx-D-2680/operationStatuses/08585674278314317233?api-version=2021-04-01",
-      "RequestMethod": "GET",
-      "RequestHeaders": {
-        "Authorization": "Sanitized",
-        "User-Agent": [
-          "azsdk-net-ResourceManager/1.0.0-beta.4",
-          "(.NET 5.0.11; Microsoft Windows 10.0.19043)"
-        ],
-        "x-ms-client-request-id": "226326aac1a555d899a84fc9881e7f3c",
-        "x-ms-return-client-request-id": "true"
-      },
-      "RequestBody": null,
-      "StatusCode": 200,
-      "ResponseHeaders": {
-        "Cache-Control": "no-cache",
-        "Content-Length": "20",
-        "Content-Type": "application/json; charset=utf-8",
-        "Date": "Thu, 14 Oct 2021 02:38:13 GMT",
-        "Expires": "-1",
-        "Pragma": "no-cache",
-        "Strict-Transport-Security": "max-age=31536000; includeSubDomains",
-        "X-Content-Type-Options": "nosniff",
-        "x-ms-correlation-request-id": "53064e29-e971-49cb-8587-f620ac8c3db6",
-        "x-ms-ratelimit-remaining-subscription-reads": "11952",
-        "x-ms-request-id": "53064e29-e971-49cb-8587-f620ac8c3db6",
-        "x-ms-routing-request-id": "SOUTHEASTASIA:20211014T023814Z:53064e29-e971-49cb-8587-f620ac8c3db6"
-      },
-      "ResponseBody": {
-        "status": "Running"
-      }
-    },
-    {
-      "RequestUri": "https://management.azure.com/subscriptions/87082bb7-c39f-42d2-83b6-4980444c7397/resourcegroups/testRg-4-3087/providers/Microsoft.Resources/deployments/deployEx-D-2680/operationStatuses/08585674278314317233?api-version=2021-04-01",
-      "RequestMethod": "GET",
-      "RequestHeaders": {
-        "Authorization": "Sanitized",
-        "User-Agent": [
-          "azsdk-net-ResourceManager/1.0.0-beta.4",
-          "(.NET 5.0.11; Microsoft Windows 10.0.19043)"
-        ],
-        "x-ms-client-request-id": "81aa8bb17bbd5de6fbb6619ef35dbb65",
-        "x-ms-return-client-request-id": "true"
-      },
-      "RequestBody": null,
-      "StatusCode": 200,
-      "ResponseHeaders": {
-        "Cache-Control": "no-cache",
-        "Content-Length": "20",
-        "Content-Type": "application/json; charset=utf-8",
-        "Date": "Thu, 14 Oct 2021 02:38:13 GMT",
-        "Expires": "-1",
-        "Pragma": "no-cache",
-        "Strict-Transport-Security": "max-age=31536000; includeSubDomains",
-        "X-Content-Type-Options": "nosniff",
-        "x-ms-correlation-request-id": "f0f423cf-480d-432e-b846-2640b2b74c86",
-        "x-ms-ratelimit-remaining-subscription-reads": "11951",
-        "x-ms-request-id": "f0f423cf-480d-432e-b846-2640b2b74c86",
-        "x-ms-routing-request-id": "SOUTHEASTASIA:20211014T023814Z:f0f423cf-480d-432e-b846-2640b2b74c86"
-      },
-      "ResponseBody": {
-        "status": "Running"
-      }
-    },
-    {
-      "RequestUri": "https://management.azure.com/subscriptions/87082bb7-c39f-42d2-83b6-4980444c7397/resourcegroups/testRg-4-3087/providers/Microsoft.Resources/deployments/deployEx-D-2680/operationStatuses/08585674278314317233?api-version=2021-04-01",
-      "RequestMethod": "GET",
-      "RequestHeaders": {
-        "Authorization": "Sanitized",
-        "User-Agent": [
-          "azsdk-net-ResourceManager/1.0.0-beta.4",
-          "(.NET 5.0.11; Microsoft Windows 10.0.19043)"
-        ],
-        "x-ms-client-request-id": "797474d9eb6890f0d684e768b820da2e",
-        "x-ms-return-client-request-id": "true"
-      },
-      "RequestBody": null,
-      "StatusCode": 200,
-      "ResponseHeaders": {
-        "Cache-Control": "no-cache",
-        "Content-Length": "20",
-        "Content-Type": "application/json; charset=utf-8",
-        "Date": "Thu, 14 Oct 2021 02:38:14 GMT",
-        "Expires": "-1",
-        "Pragma": "no-cache",
-        "Strict-Transport-Security": "max-age=31536000; includeSubDomains",
-        "X-Content-Type-Options": "nosniff",
-        "x-ms-correlation-request-id": "97101c83-33cb-492d-b593-baf34cb26191",
-        "x-ms-ratelimit-remaining-subscription-reads": "11950",
-        "x-ms-request-id": "97101c83-33cb-492d-b593-baf34cb26191",
-        "x-ms-routing-request-id": "SOUTHEASTASIA:20211014T023815Z:97101c83-33cb-492d-b593-baf34cb26191"
-      },
-      "ResponseBody": {
-        "status": "Running"
-      }
-    },
-    {
-      "RequestUri": "https://management.azure.com/subscriptions/87082bb7-c39f-42d2-83b6-4980444c7397/resourcegroups/testRg-4-3087/providers/Microsoft.Resources/deployments/deployEx-D-2680/operationStatuses/08585674278314317233?api-version=2021-04-01",
-      "RequestMethod": "GET",
-      "RequestHeaders": {
-        "Authorization": "Sanitized",
-        "User-Agent": [
-          "azsdk-net-ResourceManager/1.0.0-beta.4",
-          "(.NET 5.0.11; Microsoft Windows 10.0.19043)"
-        ],
-        "x-ms-client-request-id": "4ff07c5fbff52f5b3f0627ef603a613b",
-        "x-ms-return-client-request-id": "true"
-      },
-      "RequestBody": null,
-      "StatusCode": 200,
-      "ResponseHeaders": {
-        "Cache-Control": "no-cache",
-        "Content-Length": "20",
-        "Content-Type": "application/json; charset=utf-8",
-        "Date": "Thu, 14 Oct 2021 02:38:14 GMT",
-        "Expires": "-1",
-        "Pragma": "no-cache",
-        "Strict-Transport-Security": "max-age=31536000; includeSubDomains",
-        "X-Content-Type-Options": "nosniff",
-        "x-ms-correlation-request-id": "1ea549de-6d4f-4614-968e-12f57f65328e",
-        "x-ms-ratelimit-remaining-subscription-reads": "11949",
-        "x-ms-request-id": "1ea549de-6d4f-4614-968e-12f57f65328e",
-        "x-ms-routing-request-id": "SOUTHEASTASIA:20211014T023815Z:1ea549de-6d4f-4614-968e-12f57f65328e"
-      },
-      "ResponseBody": {
-        "status": "Running"
-      }
-    },
-    {
-      "RequestUri": "https://management.azure.com/subscriptions/87082bb7-c39f-42d2-83b6-4980444c7397/resourcegroups/testRg-4-3087/providers/Microsoft.Resources/deployments/deployEx-D-2680/operationStatuses/08585674278314317233?api-version=2021-04-01",
-      "RequestMethod": "GET",
-      "RequestHeaders": {
-        "Authorization": "Sanitized",
-        "User-Agent": [
-          "azsdk-net-ResourceManager/1.0.0-beta.4",
-          "(.NET 5.0.11; Microsoft Windows 10.0.19043)"
-        ],
-        "x-ms-client-request-id": "14f0eaed05a9c5d49a19aa39937ea4da",
-        "x-ms-return-client-request-id": "true"
-      },
-      "RequestBody": null,
-      "StatusCode": 200,
-      "ResponseHeaders": {
-        "Cache-Control": "no-cache",
-        "Content-Length": "20",
-        "Content-Type": "application/json; charset=utf-8",
-        "Date": "Thu, 14 Oct 2021 02:38:15 GMT",
-        "Expires": "-1",
-        "Pragma": "no-cache",
-        "Strict-Transport-Security": "max-age=31536000; includeSubDomains",
-        "X-Content-Type-Options": "nosniff",
-        "x-ms-correlation-request-id": "b6033cf4-1f6c-4562-9f9d-c883af4fdee7",
-        "x-ms-ratelimit-remaining-subscription-reads": "11948",
-        "x-ms-request-id": "b6033cf4-1f6c-4562-9f9d-c883af4fdee7",
-        "x-ms-routing-request-id": "SOUTHEASTASIA:20211014T023816Z:b6033cf4-1f6c-4562-9f9d-c883af4fdee7"
-      },
-      "ResponseBody": {
-        "status": "Running"
-      }
-    },
-    {
-      "RequestUri": "https://management.azure.com/subscriptions/87082bb7-c39f-42d2-83b6-4980444c7397/resourcegroups/testRg-4-3087/providers/Microsoft.Resources/deployments/deployEx-D-2680/operationStatuses/08585674278314317233?api-version=2021-04-01",
-      "RequestMethod": "GET",
-      "RequestHeaders": {
-        "Authorization": "Sanitized",
-        "User-Agent": [
-          "azsdk-net-ResourceManager/1.0.0-beta.4",
-          "(.NET 5.0.11; Microsoft Windows 10.0.19043)"
-        ],
-        "x-ms-client-request-id": "763e33db6b6d1a7018453a61c401309c",
-        "x-ms-return-client-request-id": "true"
-      },
-      "RequestBody": null,
-      "StatusCode": 200,
-      "ResponseHeaders": {
-        "Cache-Control": "no-cache",
-        "Content-Length": "20",
-        "Content-Type": "application/json; charset=utf-8",
-        "Date": "Thu, 14 Oct 2021 02:38:15 GMT",
-        "Expires": "-1",
-        "Pragma": "no-cache",
-        "Strict-Transport-Security": "max-age=31536000; includeSubDomains",
-        "X-Content-Type-Options": "nosniff",
-        "x-ms-correlation-request-id": "cb5d5a96-3337-434c-8228-fefef5a460ee",
-        "x-ms-ratelimit-remaining-subscription-reads": "11947",
-        "x-ms-request-id": "cb5d5a96-3337-434c-8228-fefef5a460ee",
-        "x-ms-routing-request-id": "SOUTHEASTASIA:20211014T023816Z:cb5d5a96-3337-434c-8228-fefef5a460ee"
-      },
-      "ResponseBody": {
-        "status": "Running"
-      }
-    },
-    {
-      "RequestUri": "https://management.azure.com/subscriptions/87082bb7-c39f-42d2-83b6-4980444c7397/resourcegroups/testRg-4-3087/providers/Microsoft.Resources/deployments/deployEx-D-2680/operationStatuses/08585674278314317233?api-version=2021-04-01",
-      "RequestMethod": "GET",
-      "RequestHeaders": {
-        "Authorization": "Sanitized",
-        "User-Agent": [
-          "azsdk-net-ResourceManager/1.0.0-beta.4",
-          "(.NET 5.0.11; Microsoft Windows 10.0.19043)"
-        ],
-        "x-ms-client-request-id": "ce7bab22c6305a84a82bb5db14229bc1",
-        "x-ms-return-client-request-id": "true"
-      },
-      "RequestBody": null,
-      "StatusCode": 200,
-      "ResponseHeaders": {
-        "Cache-Control": "no-cache",
-        "Content-Length": "20",
-        "Content-Type": "application/json; charset=utf-8",
-        "Date": "Thu, 14 Oct 2021 02:38:15 GMT",
-        "Expires": "-1",
-        "Pragma": "no-cache",
-        "Strict-Transport-Security": "max-age=31536000; includeSubDomains",
-        "X-Content-Type-Options": "nosniff",
-        "x-ms-correlation-request-id": "29f4d41e-281a-4644-9b2d-d62de3921a77",
-        "x-ms-ratelimit-remaining-subscription-reads": "11946",
-        "x-ms-request-id": "29f4d41e-281a-4644-9b2d-d62de3921a77",
-        "x-ms-routing-request-id": "SOUTHEASTASIA:20211014T023816Z:29f4d41e-281a-4644-9b2d-d62de3921a77"
-      },
-      "ResponseBody": {
-        "status": "Running"
-      }
-    },
-    {
-      "RequestUri": "https://management.azure.com/subscriptions/87082bb7-c39f-42d2-83b6-4980444c7397/resourcegroups/testRg-4-3087/providers/Microsoft.Resources/deployments/deployEx-D-2680/operationStatuses/08585674278314317233?api-version=2021-04-01",
-      "RequestMethod": "GET",
-      "RequestHeaders": {
-        "Authorization": "Sanitized",
-        "User-Agent": [
-          "azsdk-net-ResourceManager/1.0.0-beta.4",
-          "(.NET 5.0.11; Microsoft Windows 10.0.19043)"
-        ],
-        "x-ms-client-request-id": "2d144c61ebfb81ce79d5fc64ca720098",
-        "x-ms-return-client-request-id": "true"
-      },
-      "RequestBody": null,
-      "StatusCode": 200,
-      "ResponseHeaders": {
-        "Cache-Control": "no-cache",
-        "Content-Length": "20",
-        "Content-Type": "application/json; charset=utf-8",
-        "Date": "Thu, 14 Oct 2021 02:38:16 GMT",
-        "Expires": "-1",
-        "Pragma": "no-cache",
-        "Strict-Transport-Security": "max-age=31536000; includeSubDomains",
-        "X-Content-Type-Options": "nosniff",
-        "x-ms-correlation-request-id": "eae52ad0-6737-46c5-a157-6d13eeda459a",
-        "x-ms-ratelimit-remaining-subscription-reads": "11945",
-        "x-ms-request-id": "eae52ad0-6737-46c5-a157-6d13eeda459a",
-        "x-ms-routing-request-id": "SOUTHEASTASIA:20211014T023817Z:eae52ad0-6737-46c5-a157-6d13eeda459a"
-      },
-      "ResponseBody": {
-        "status": "Running"
-      }
-    },
-    {
-      "RequestUri": "https://management.azure.com/subscriptions/87082bb7-c39f-42d2-83b6-4980444c7397/resourcegroups/testRg-4-3087/providers/Microsoft.Resources/deployments/deployEx-D-2680/operationStatuses/08585674278314317233?api-version=2021-04-01",
-      "RequestMethod": "GET",
-      "RequestHeaders": {
-        "Authorization": "Sanitized",
-        "User-Agent": [
-          "azsdk-net-ResourceManager/1.0.0-beta.4",
-          "(.NET 5.0.11; Microsoft Windows 10.0.19043)"
-        ],
-        "x-ms-client-request-id": "e8170ee9d60215aaaee4cd41b69505f6",
-        "x-ms-return-client-request-id": "true"
-      },
-      "RequestBody": null,
-      "StatusCode": 200,
-      "ResponseHeaders": {
-        "Cache-Control": "no-cache",
-        "Content-Length": "20",
-        "Content-Type": "application/json; charset=utf-8",
-        "Date": "Thu, 14 Oct 2021 02:38:16 GMT",
-        "Expires": "-1",
-        "Pragma": "no-cache",
-        "Strict-Transport-Security": "max-age=31536000; includeSubDomains",
-        "X-Content-Type-Options": "nosniff",
-        "x-ms-correlation-request-id": "2c98f297-eb76-4f15-a55d-3d16cba2439e",
-        "x-ms-ratelimit-remaining-subscription-reads": "11944",
-        "x-ms-request-id": "2c98f297-eb76-4f15-a55d-3d16cba2439e",
-        "x-ms-routing-request-id": "SOUTHEASTASIA:20211014T023817Z:2c98f297-eb76-4f15-a55d-3d16cba2439e"
-      },
-      "ResponseBody": {
-        "status": "Running"
-      }
-    },
-    {
-      "RequestUri": "https://management.azure.com/subscriptions/87082bb7-c39f-42d2-83b6-4980444c7397/resourcegroups/testRg-4-3087/providers/Microsoft.Resources/deployments/deployEx-D-2680/operationStatuses/08585674278314317233?api-version=2021-04-01",
-      "RequestMethod": "GET",
-      "RequestHeaders": {
-        "Authorization": "Sanitized",
-        "User-Agent": [
-          "azsdk-net-ResourceManager/1.0.0-beta.4",
-          "(.NET 5.0.11; Microsoft Windows 10.0.19043)"
-        ],
-        "x-ms-client-request-id": "780079aa03ed36a0ddf9545ac9208f36",
-        "x-ms-return-client-request-id": "true"
-      },
-      "RequestBody": null,
-      "StatusCode": 200,
-      "ResponseHeaders": {
-        "Cache-Control": "no-cache",
-        "Content-Length": "20",
-        "Content-Type": "application/json; charset=utf-8",
-        "Date": "Thu, 14 Oct 2021 02:38:18 GMT",
-        "Expires": "-1",
-        "Pragma": "no-cache",
-        "Strict-Transport-Security": "max-age=31536000; includeSubDomains",
-        "X-Content-Type-Options": "nosniff",
-        "x-ms-correlation-request-id": "49b47b0a-34ae-4fc5-a94f-eea6a12a1a8f",
-        "x-ms-ratelimit-remaining-subscription-reads": "11943",
-        "x-ms-request-id": "49b47b0a-34ae-4fc5-a94f-eea6a12a1a8f",
-        "x-ms-routing-request-id": "SOUTHEASTASIA:20211014T023818Z:49b47b0a-34ae-4fc5-a94f-eea6a12a1a8f"
-      },
-      "ResponseBody": {
-        "status": "Running"
-      }
-    },
-    {
-      "RequestUri": "https://management.azure.com/subscriptions/87082bb7-c39f-42d2-83b6-4980444c7397/resourcegroups/testRg-4-3087/providers/Microsoft.Resources/deployments/deployEx-D-2680/operationStatuses/08585674278314317233?api-version=2021-04-01",
-      "RequestMethod": "GET",
-      "RequestHeaders": {
-        "Authorization": "Sanitized",
-        "User-Agent": [
-          "azsdk-net-ResourceManager/1.0.0-beta.4",
-          "(.NET 5.0.11; Microsoft Windows 10.0.19043)"
-        ],
-        "x-ms-client-request-id": "06f11d2ab30a8abea1fe7e171e8ccbe4",
-        "x-ms-return-client-request-id": "true"
-      },
-      "RequestBody": null,
-      "StatusCode": 200,
-      "ResponseHeaders": {
-        "Cache-Control": "no-cache",
-        "Content-Length": "20",
-        "Content-Type": "application/json; charset=utf-8",
-        "Date": "Thu, 14 Oct 2021 02:38:18 GMT",
-        "Expires": "-1",
-        "Pragma": "no-cache",
-        "Strict-Transport-Security": "max-age=31536000; includeSubDomains",
-        "X-Content-Type-Options": "nosniff",
-        "x-ms-correlation-request-id": "a9825b7a-e607-462a-837b-1c748998422e",
-        "x-ms-ratelimit-remaining-subscription-reads": "11942",
-        "x-ms-request-id": "a9825b7a-e607-462a-837b-1c748998422e",
-        "x-ms-routing-request-id": "SOUTHEASTASIA:20211014T023818Z:a9825b7a-e607-462a-837b-1c748998422e"
-      },
-      "ResponseBody": {
-        "status": "Running"
-      }
-    },
-    {
-      "RequestUri": "https://management.azure.com/subscriptions/87082bb7-c39f-42d2-83b6-4980444c7397/resourcegroups/testRg-4-3087/providers/Microsoft.Resources/deployments/deployEx-D-2680/operationStatuses/08585674278314317233?api-version=2021-04-01",
-      "RequestMethod": "GET",
-      "RequestHeaders": {
-        "Authorization": "Sanitized",
-        "User-Agent": [
-          "azsdk-net-ResourceManager/1.0.0-beta.4",
-          "(.NET 5.0.11; Microsoft Windows 10.0.19043)"
-        ],
-        "x-ms-client-request-id": "51b905d08871e6aa6de00b09814f4b8e",
-        "x-ms-return-client-request-id": "true"
-      },
-      "RequestBody": null,
-      "StatusCode": 200,
-      "ResponseHeaders": {
-        "Cache-Control": "no-cache",
-        "Content-Length": "20",
-        "Content-Type": "application/json; charset=utf-8",
-        "Date": "Thu, 14 Oct 2021 02:38:18 GMT",
-        "Expires": "-1",
-        "Pragma": "no-cache",
-        "Strict-Transport-Security": "max-age=31536000; includeSubDomains",
-        "X-Content-Type-Options": "nosniff",
-        "x-ms-correlation-request-id": "74544e65-deaf-4851-b215-77a0ea06fbcf",
-        "x-ms-ratelimit-remaining-subscription-reads": "11941",
-        "x-ms-request-id": "74544e65-deaf-4851-b215-77a0ea06fbcf",
-        "x-ms-routing-request-id": "SOUTHEASTASIA:20211014T023818Z:74544e65-deaf-4851-b215-77a0ea06fbcf"
-      },
-      "ResponseBody": {
-        "status": "Running"
-      }
-    },
-    {
-      "RequestUri": "https://management.azure.com/subscriptions/87082bb7-c39f-42d2-83b6-4980444c7397/resourcegroups/testRg-4-3087/providers/Microsoft.Resources/deployments/deployEx-D-2680/operationStatuses/08585674278314317233?api-version=2021-04-01",
-      "RequestMethod": "GET",
-      "RequestHeaders": {
-        "Authorization": "Sanitized",
-        "User-Agent": [
-          "azsdk-net-ResourceManager/1.0.0-beta.4",
-          "(.NET 5.0.11; Microsoft Windows 10.0.19043)"
-        ],
-        "x-ms-client-request-id": "98169654ffa3f6ebba75d6ee84891850",
-        "x-ms-return-client-request-id": "true"
-      },
-      "RequestBody": null,
-      "StatusCode": 200,
-      "ResponseHeaders": {
-        "Cache-Control": "no-cache",
-        "Content-Length": "20",
-        "Content-Type": "application/json; charset=utf-8",
-        "Date": "Thu, 14 Oct 2021 02:38:19 GMT",
-        "Expires": "-1",
-        "Pragma": "no-cache",
-        "Strict-Transport-Security": "max-age=31536000; includeSubDomains",
-        "X-Content-Type-Options": "nosniff",
-        "x-ms-correlation-request-id": "043841e2-2bde-4a6c-8a34-4b3bbc130dc9",
-        "x-ms-ratelimit-remaining-subscription-reads": "11940",
-        "x-ms-request-id": "043841e2-2bde-4a6c-8a34-4b3bbc130dc9",
-        "x-ms-routing-request-id": "SOUTHEASTASIA:20211014T023819Z:043841e2-2bde-4a6c-8a34-4b3bbc130dc9"
-      },
-      "ResponseBody": {
-        "status": "Running"
-      }
-    },
-    {
-      "RequestUri": "https://management.azure.com/subscriptions/87082bb7-c39f-42d2-83b6-4980444c7397/resourcegroups/testRg-4-3087/providers/Microsoft.Resources/deployments/deployEx-D-2680/operationStatuses/08585674278314317233?api-version=2021-04-01",
-      "RequestMethod": "GET",
-      "RequestHeaders": {
-        "Authorization": "Sanitized",
-        "User-Agent": [
-          "azsdk-net-ResourceManager/1.0.0-beta.4",
-          "(.NET 5.0.11; Microsoft Windows 10.0.19043)"
-        ],
-        "x-ms-client-request-id": "c48a702d3d66a2c4720a982aa8b50952",
-        "x-ms-return-client-request-id": "true"
-      },
-      "RequestBody": null,
-      "StatusCode": 200,
-      "ResponseHeaders": {
-        "Cache-Control": "no-cache",
-        "Content-Length": "20",
-        "Content-Type": "application/json; charset=utf-8",
-        "Date": "Thu, 14 Oct 2021 02:38:19 GMT",
-        "Expires": "-1",
-        "Pragma": "no-cache",
-        "Strict-Transport-Security": "max-age=31536000; includeSubDomains",
-        "X-Content-Type-Options": "nosniff",
-        "x-ms-correlation-request-id": "2ceb9a26-2a32-40af-8ef5-7694f1542ce1",
-        "x-ms-ratelimit-remaining-subscription-reads": "11939",
-        "x-ms-request-id": "2ceb9a26-2a32-40af-8ef5-7694f1542ce1",
-        "x-ms-routing-request-id": "SOUTHEASTASIA:20211014T023819Z:2ceb9a26-2a32-40af-8ef5-7694f1542ce1"
-      },
-      "ResponseBody": {
-        "status": "Running"
-      }
-    },
-    {
-      "RequestUri": "https://management.azure.com/subscriptions/87082bb7-c39f-42d2-83b6-4980444c7397/resourcegroups/testRg-4-3087/providers/Microsoft.Resources/deployments/deployEx-D-2680/operationStatuses/08585674278314317233?api-version=2021-04-01",
-      "RequestMethod": "GET",
-      "RequestHeaders": {
-        "Authorization": "Sanitized",
-        "User-Agent": [
-          "azsdk-net-ResourceManager/1.0.0-beta.4",
-          "(.NET 5.0.11; Microsoft Windows 10.0.19043)"
-        ],
-        "x-ms-client-request-id": "87c2efb33276d04119c397fcb2bb61e4",
-        "x-ms-return-client-request-id": "true"
-      },
-      "RequestBody": null,
-      "StatusCode": 200,
-      "ResponseHeaders": {
-        "Cache-Control": "no-cache",
-        "Content-Length": "20",
-        "Content-Type": "application/json; charset=utf-8",
-        "Date": "Thu, 14 Oct 2021 02:38:20 GMT",
-        "Expires": "-1",
-        "Pragma": "no-cache",
-        "Strict-Transport-Security": "max-age=31536000; includeSubDomains",
-        "X-Content-Type-Options": "nosniff",
-        "x-ms-correlation-request-id": "dd0189f4-c13b-4b65-8f89-c6f2c06fcea7",
-        "x-ms-ratelimit-remaining-subscription-reads": "11938",
-        "x-ms-request-id": "dd0189f4-c13b-4b65-8f89-c6f2c06fcea7",
-        "x-ms-routing-request-id": "SOUTHEASTASIA:20211014T023820Z:dd0189f4-c13b-4b65-8f89-c6f2c06fcea7"
-      },
-      "ResponseBody": {
-        "status": "Running"
-      }
-    },
-    {
-      "RequestUri": "https://management.azure.com/subscriptions/87082bb7-c39f-42d2-83b6-4980444c7397/resourcegroups/testRg-4-3087/providers/Microsoft.Resources/deployments/deployEx-D-2680/operationStatuses/08585674278314317233?api-version=2021-04-01",
-      "RequestMethod": "GET",
-      "RequestHeaders": {
-        "Authorization": "Sanitized",
-        "User-Agent": [
-          "azsdk-net-ResourceManager/1.0.0-beta.4",
-          "(.NET 5.0.11; Microsoft Windows 10.0.19043)"
-        ],
-        "x-ms-client-request-id": "11dbbac886c51628d274269867c14e05",
-        "x-ms-return-client-request-id": "true"
-      },
-      "RequestBody": null,
-      "StatusCode": 200,
-      "ResponseHeaders": {
-        "Cache-Control": "no-cache",
-        "Content-Length": "20",
-        "Content-Type": "application/json; charset=utf-8",
-        "Date": "Thu, 14 Oct 2021 02:38:20 GMT",
-        "Expires": "-1",
-        "Pragma": "no-cache",
-        "Strict-Transport-Security": "max-age=31536000; includeSubDomains",
-        "X-Content-Type-Options": "nosniff",
-        "x-ms-correlation-request-id": "9af18647-e839-45d0-a9b1-7e0fa75bb221",
-        "x-ms-ratelimit-remaining-subscription-reads": "11937",
-        "x-ms-request-id": "9af18647-e839-45d0-a9b1-7e0fa75bb221",
-        "x-ms-routing-request-id": "SOUTHEASTASIA:20211014T023820Z:9af18647-e839-45d0-a9b1-7e0fa75bb221"
-      },
-      "ResponseBody": {
-        "status": "Running"
-      }
-    },
-    {
-      "RequestUri": "https://management.azure.com/subscriptions/87082bb7-c39f-42d2-83b6-4980444c7397/resourcegroups/testRg-4-3087/providers/Microsoft.Resources/deployments/deployEx-D-2680/operationStatuses/08585674278314317233?api-version=2021-04-01",
-      "RequestMethod": "GET",
-      "RequestHeaders": {
-        "Authorization": "Sanitized",
-        "User-Agent": [
-          "azsdk-net-ResourceManager/1.0.0-beta.4",
-          "(.NET 5.0.11; Microsoft Windows 10.0.19043)"
-        ],
-        "x-ms-client-request-id": "953b846c90c6fada2fb9aaa3a6c8f0b6",
-        "x-ms-return-client-request-id": "true"
-      },
-      "RequestBody": null,
-      "StatusCode": 200,
-      "ResponseHeaders": {
-        "Cache-Control": "no-cache",
-        "Content-Length": "20",
-        "Content-Type": "application/json; charset=utf-8",
-        "Date": "Thu, 14 Oct 2021 02:38:21 GMT",
-        "Expires": "-1",
-        "Pragma": "no-cache",
-        "Strict-Transport-Security": "max-age=31536000; includeSubDomains",
-        "X-Content-Type-Options": "nosniff",
-        "x-ms-correlation-request-id": "d0ced73d-cc88-4cff-9e97-4a045e5874b4",
-        "x-ms-ratelimit-remaining-subscription-reads": "11936",
-        "x-ms-request-id": "d0ced73d-cc88-4cff-9e97-4a045e5874b4",
-        "x-ms-routing-request-id": "SOUTHEASTASIA:20211014T023821Z:d0ced73d-cc88-4cff-9e97-4a045e5874b4"
-      },
-      "ResponseBody": {
-        "status": "Running"
-      }
-    },
-    {
-      "RequestUri": "https://management.azure.com/subscriptions/87082bb7-c39f-42d2-83b6-4980444c7397/resourcegroups/testRg-4-3087/providers/Microsoft.Resources/deployments/deployEx-D-2680/operationStatuses/08585674278314317233?api-version=2021-04-01",
-      "RequestMethod": "GET",
-      "RequestHeaders": {
-        "Authorization": "Sanitized",
-        "User-Agent": [
-          "azsdk-net-ResourceManager/1.0.0-beta.4",
-          "(.NET 5.0.11; Microsoft Windows 10.0.19043)"
-        ],
-        "x-ms-client-request-id": "ed61b4a9f7d92c8cc7abb5010ca86958",
-        "x-ms-return-client-request-id": "true"
-      },
-      "RequestBody": null,
-      "StatusCode": 200,
-      "ResponseHeaders": {
-        "Cache-Control": "no-cache",
-        "Content-Length": "20",
-        "Content-Type": "application/json; charset=utf-8",
-        "Date": "Thu, 14 Oct 2021 02:38:21 GMT",
-        "Expires": "-1",
-        "Pragma": "no-cache",
-        "Strict-Transport-Security": "max-age=31536000; includeSubDomains",
-        "X-Content-Type-Options": "nosniff",
-        "x-ms-correlation-request-id": "8184a1cc-7e84-4f27-82d9-07838c9a9e67",
-        "x-ms-ratelimit-remaining-subscription-reads": "11935",
-        "x-ms-request-id": "8184a1cc-7e84-4f27-82d9-07838c9a9e67",
-        "x-ms-routing-request-id": "SOUTHEASTASIA:20211014T023821Z:8184a1cc-7e84-4f27-82d9-07838c9a9e67"
-      },
-      "ResponseBody": {
-        "status": "Running"
-      }
-    },
-    {
-      "RequestUri": "https://management.azure.com/subscriptions/87082bb7-c39f-42d2-83b6-4980444c7397/resourcegroups/testRg-4-3087/providers/Microsoft.Resources/deployments/deployEx-D-2680/operationStatuses/08585674278314317233?api-version=2021-04-01",
-      "RequestMethod": "GET",
-      "RequestHeaders": {
-        "Authorization": "Sanitized",
-        "User-Agent": [
-          "azsdk-net-ResourceManager/1.0.0-beta.4",
-          "(.NET 5.0.11; Microsoft Windows 10.0.19043)"
-        ],
-        "x-ms-client-request-id": "2d909174cc80381de0e0e20bdc84700a",
-        "x-ms-return-client-request-id": "true"
-      },
-      "RequestBody": null,
-      "StatusCode": 200,
-      "ResponseHeaders": {
-        "Cache-Control": "no-cache",
-        "Content-Length": "20",
-        "Content-Type": "application/json; charset=utf-8",
-        "Date": "Thu, 14 Oct 2021 02:38:21 GMT",
-        "Expires": "-1",
-        "Pragma": "no-cache",
-        "Strict-Transport-Security": "max-age=31536000; includeSubDomains",
-        "X-Content-Type-Options": "nosniff",
-        "x-ms-correlation-request-id": "20f0e59e-718f-49f9-9745-416e07374ce7",
-        "x-ms-ratelimit-remaining-subscription-reads": "11934",
-        "x-ms-request-id": "20f0e59e-718f-49f9-9745-416e07374ce7",
-        "x-ms-routing-request-id": "SOUTHEASTASIA:20211014T023821Z:20f0e59e-718f-49f9-9745-416e07374ce7"
-      },
-      "ResponseBody": {
-        "status": "Running"
-      }
-    },
-    {
-      "RequestUri": "https://management.azure.com/subscriptions/87082bb7-c39f-42d2-83b6-4980444c7397/resourcegroups/testRg-4-3087/providers/Microsoft.Resources/deployments/deployEx-D-2680/operationStatuses/08585674278314317233?api-version=2021-04-01",
-      "RequestMethod": "GET",
-      "RequestHeaders": {
-        "Authorization": "Sanitized",
-        "User-Agent": [
-          "azsdk-net-ResourceManager/1.0.0-beta.4",
-          "(.NET 5.0.11; Microsoft Windows 10.0.19043)"
-        ],
-        "x-ms-client-request-id": "b2ef6f84615f752bf70ecd1adad8ee86",
-        "x-ms-return-client-request-id": "true"
-      },
-      "RequestBody": null,
-      "StatusCode": 200,
-      "ResponseHeaders": {
-        "Cache-Control": "no-cache",
-        "Content-Length": "20",
-        "Content-Type": "application/json; charset=utf-8",
-        "Date": "Thu, 14 Oct 2021 02:38:22 GMT",
-        "Expires": "-1",
-        "Pragma": "no-cache",
-        "Strict-Transport-Security": "max-age=31536000; includeSubDomains",
-        "X-Content-Type-Options": "nosniff",
-        "x-ms-correlation-request-id": "539ef488-8a0c-4a90-88d0-ab89ac2b5388",
-        "x-ms-ratelimit-remaining-subscription-reads": "11933",
-        "x-ms-request-id": "539ef488-8a0c-4a90-88d0-ab89ac2b5388",
-        "x-ms-routing-request-id": "SOUTHEASTASIA:20211014T023822Z:539ef488-8a0c-4a90-88d0-ab89ac2b5388"
-      },
-      "ResponseBody": {
-        "status": "Running"
-      }
-    },
-    {
-      "RequestUri": "https://management.azure.com/subscriptions/87082bb7-c39f-42d2-83b6-4980444c7397/resourcegroups/testRg-4-3087/providers/Microsoft.Resources/deployments/deployEx-D-2680/operationStatuses/08585674278314317233?api-version=2021-04-01",
-      "RequestMethod": "GET",
-      "RequestHeaders": {
-        "Authorization": "Sanitized",
-        "User-Agent": [
-          "azsdk-net-ResourceManager/1.0.0-beta.4",
-          "(.NET 5.0.11; Microsoft Windows 10.0.19043)"
-        ],
-        "x-ms-client-request-id": "152e5150c237dc3596290cf914815042",
-        "x-ms-return-client-request-id": "true"
-      },
-      "RequestBody": null,
-      "StatusCode": 200,
-      "ResponseHeaders": {
-        "Cache-Control": "no-cache",
-        "Content-Length": "20",
-        "Content-Type": "application/json; charset=utf-8",
-        "Date": "Thu, 14 Oct 2021 02:38:22 GMT",
-        "Expires": "-1",
-        "Pragma": "no-cache",
-        "Strict-Transport-Security": "max-age=31536000; includeSubDomains",
-        "X-Content-Type-Options": "nosniff",
-        "x-ms-correlation-request-id": "75398a5f-5137-4613-8b6d-7338b916cc7a",
-        "x-ms-ratelimit-remaining-subscription-reads": "11932",
-        "x-ms-request-id": "75398a5f-5137-4613-8b6d-7338b916cc7a",
-        "x-ms-routing-request-id": "SOUTHEASTASIA:20211014T023822Z:75398a5f-5137-4613-8b6d-7338b916cc7a"
-      },
-      "ResponseBody": {
-        "status": "Running"
-      }
-    },
-    {
-      "RequestUri": "https://management.azure.com/subscriptions/87082bb7-c39f-42d2-83b6-4980444c7397/resourcegroups/testRg-4-3087/providers/Microsoft.Resources/deployments/deployEx-D-2680/operationStatuses/08585674278314317233?api-version=2021-04-01",
-      "RequestMethod": "GET",
-      "RequestHeaders": {
-        "Authorization": "Sanitized",
-        "User-Agent": [
-          "azsdk-net-ResourceManager/1.0.0-beta.4",
-          "(.NET 5.0.11; Microsoft Windows 10.0.19043)"
-        ],
-        "x-ms-client-request-id": "9c7dab3bb6b913f8651b3672fe035d08",
-        "x-ms-return-client-request-id": "true"
-      },
-      "RequestBody": null,
-      "StatusCode": 200,
-      "ResponseHeaders": {
-        "Cache-Control": "no-cache",
-        "Content-Length": "20",
-        "Content-Type": "application/json; charset=utf-8",
-        "Date": "Thu, 14 Oct 2021 02:38:23 GMT",
-        "Expires": "-1",
-        "Pragma": "no-cache",
-        "Strict-Transport-Security": "max-age=31536000; includeSubDomains",
-        "X-Content-Type-Options": "nosniff",
-        "x-ms-correlation-request-id": "e89c53ca-0ac2-40cf-81eb-3a43de9eaf6f",
-        "x-ms-ratelimit-remaining-subscription-reads": "11931",
-        "x-ms-request-id": "e89c53ca-0ac2-40cf-81eb-3a43de9eaf6f",
-        "x-ms-routing-request-id": "SOUTHEASTASIA:20211014T023823Z:e89c53ca-0ac2-40cf-81eb-3a43de9eaf6f"
-      },
-      "ResponseBody": {
-        "status": "Running"
-      }
-    },
-    {
-      "RequestUri": "https://management.azure.com/subscriptions/87082bb7-c39f-42d2-83b6-4980444c7397/resourcegroups/testRg-4-3087/providers/Microsoft.Resources/deployments/deployEx-D-2680/operationStatuses/08585674278314317233?api-version=2021-04-01",
-      "RequestMethod": "GET",
-      "RequestHeaders": {
-        "Authorization": "Sanitized",
-        "User-Agent": [
-          "azsdk-net-ResourceManager/1.0.0-beta.4",
-          "(.NET 5.0.11; Microsoft Windows 10.0.19043)"
-        ],
-        "x-ms-client-request-id": "8aba5cf15a56c1d23a121c3654326075",
-        "x-ms-return-client-request-id": "true"
-      },
-      "RequestBody": null,
-      "StatusCode": 200,
-      "ResponseHeaders": {
-        "Cache-Control": "no-cache",
-        "Content-Length": "20",
-        "Content-Type": "application/json; charset=utf-8",
-        "Date": "Thu, 14 Oct 2021 02:38:23 GMT",
-        "Expires": "-1",
-        "Pragma": "no-cache",
-        "Strict-Transport-Security": "max-age=31536000; includeSubDomains",
-        "X-Content-Type-Options": "nosniff",
-        "x-ms-correlation-request-id": "8854db3a-d0a5-4174-8eed-0737f81fd4ea",
-        "x-ms-ratelimit-remaining-subscription-reads": "11930",
-        "x-ms-request-id": "8854db3a-d0a5-4174-8eed-0737f81fd4ea",
-        "x-ms-routing-request-id": "SOUTHEASTASIA:20211014T023823Z:8854db3a-d0a5-4174-8eed-0737f81fd4ea"
-      },
-      "ResponseBody": {
-        "status": "Running"
-      }
-    },
-    {
-      "RequestUri": "https://management.azure.com/subscriptions/87082bb7-c39f-42d2-83b6-4980444c7397/resourcegroups/testRg-4-3087/providers/Microsoft.Resources/deployments/deployEx-D-2680/operationStatuses/08585674278314317233?api-version=2021-04-01",
-      "RequestMethod": "GET",
-      "RequestHeaders": {
-        "Authorization": "Sanitized",
-        "User-Agent": [
-          "azsdk-net-ResourceManager/1.0.0-beta.4",
-          "(.NET 5.0.11; Microsoft Windows 10.0.19043)"
-        ],
-        "x-ms-client-request-id": "2fde8bbd515a9acd591baf1c8bc2dd92",
-        "x-ms-return-client-request-id": "true"
-      },
-      "RequestBody": null,
-      "StatusCode": 200,
-      "ResponseHeaders": {
-        "Cache-Control": "no-cache",
-        "Content-Length": "20",
-        "Content-Type": "application/json; charset=utf-8",
-        "Date": "Thu, 14 Oct 2021 02:38:23 GMT",
-        "Expires": "-1",
-        "Pragma": "no-cache",
-        "Strict-Transport-Security": "max-age=31536000; includeSubDomains",
-        "X-Content-Type-Options": "nosniff",
-        "x-ms-correlation-request-id": "7fb3d4fc-3a1c-42fc-b3fe-47d88532fee0",
-        "x-ms-ratelimit-remaining-subscription-reads": "11929",
-        "x-ms-request-id": "7fb3d4fc-3a1c-42fc-b3fe-47d88532fee0",
-        "x-ms-routing-request-id": "SOUTHEASTASIA:20211014T023823Z:7fb3d4fc-3a1c-42fc-b3fe-47d88532fee0"
-      },
-      "ResponseBody": {
-        "status": "Running"
-      }
-    },
-    {
-      "RequestUri": "https://management.azure.com/subscriptions/87082bb7-c39f-42d2-83b6-4980444c7397/resourcegroups/testRg-4-3087/providers/Microsoft.Resources/deployments/deployEx-D-2680/operationStatuses/08585674278314317233?api-version=2021-04-01",
-      "RequestMethod": "GET",
-      "RequestHeaders": {
-        "Authorization": "Sanitized",
-        "User-Agent": [
-          "azsdk-net-ResourceManager/1.0.0-beta.4",
-          "(.NET 5.0.11; Microsoft Windows 10.0.19043)"
-        ],
-        "x-ms-client-request-id": "b80704cbc5c6e1ecd8bb62a699c2be33",
-        "x-ms-return-client-request-id": "true"
-      },
-      "RequestBody": null,
-      "StatusCode": 200,
-      "ResponseHeaders": {
-        "Cache-Control": "no-cache",
-        "Content-Length": "20",
-        "Content-Type": "application/json; charset=utf-8",
-        "Date": "Thu, 14 Oct 2021 02:38:24 GMT",
-        "Expires": "-1",
-        "Pragma": "no-cache",
-        "Strict-Transport-Security": "max-age=31536000; includeSubDomains",
-        "X-Content-Type-Options": "nosniff",
-        "x-ms-correlation-request-id": "883038fe-b95b-4679-bf0e-9dce89dcc811",
-        "x-ms-ratelimit-remaining-subscription-reads": "11928",
-        "x-ms-request-id": "883038fe-b95b-4679-bf0e-9dce89dcc811",
-        "x-ms-routing-request-id": "SOUTHEASTASIA:20211014T023824Z:883038fe-b95b-4679-bf0e-9dce89dcc811"
-      },
-      "ResponseBody": {
-        "status": "Running"
-      }
-    },
-    {
-      "RequestUri": "https://management.azure.com/subscriptions/87082bb7-c39f-42d2-83b6-4980444c7397/resourcegroups/testRg-4-3087/providers/Microsoft.Resources/deployments/deployEx-D-2680/operationStatuses/08585674278314317233?api-version=2021-04-01",
-      "RequestMethod": "GET",
-      "RequestHeaders": {
-        "Authorization": "Sanitized",
-        "User-Agent": [
-          "azsdk-net-ResourceManager/1.0.0-beta.4",
-          "(.NET 5.0.11; Microsoft Windows 10.0.19043)"
-        ],
-        "x-ms-client-request-id": "73b4c0ba2d24a0ad8e20313aaab53577",
-        "x-ms-return-client-request-id": "true"
-      },
-      "RequestBody": null,
-      "StatusCode": 200,
-      "ResponseHeaders": {
-        "Cache-Control": "no-cache",
-        "Content-Length": "20",
-        "Content-Type": "application/json; charset=utf-8",
-        "Date": "Thu, 14 Oct 2021 02:38:24 GMT",
-        "Expires": "-1",
-        "Pragma": "no-cache",
-        "Strict-Transport-Security": "max-age=31536000; includeSubDomains",
-        "X-Content-Type-Options": "nosniff",
-        "x-ms-correlation-request-id": "965f596d-3152-4d2b-8941-0f0bd95356bd",
-        "x-ms-ratelimit-remaining-subscription-reads": "11927",
-        "x-ms-request-id": "965f596d-3152-4d2b-8941-0f0bd95356bd",
-        "x-ms-routing-request-id": "SOUTHEASTASIA:20211014T023824Z:965f596d-3152-4d2b-8941-0f0bd95356bd"
-      },
-      "ResponseBody": {
-        "status": "Running"
-      }
-    },
-    {
-      "RequestUri": "https://management.azure.com/subscriptions/87082bb7-c39f-42d2-83b6-4980444c7397/resourcegroups/testRg-4-3087/providers/Microsoft.Resources/deployments/deployEx-D-2680/operationStatuses/08585674278314317233?api-version=2021-04-01",
-      "RequestMethod": "GET",
-      "RequestHeaders": {
-        "Authorization": "Sanitized",
-        "User-Agent": [
-          "azsdk-net-ResourceManager/1.0.0-beta.4",
-          "(.NET 5.0.11; Microsoft Windows 10.0.19043)"
-        ],
-        "x-ms-client-request-id": "4f6a8934a82bf8af9efd569fef260096",
-        "x-ms-return-client-request-id": "true"
-      },
-      "RequestBody": null,
-      "StatusCode": 200,
-      "ResponseHeaders": {
-        "Cache-Control": "no-cache",
-        "Content-Length": "20",
-        "Content-Type": "application/json; charset=utf-8",
-        "Date": "Thu, 14 Oct 2021 02:38:25 GMT",
-        "Expires": "-1",
-        "Pragma": "no-cache",
-        "Strict-Transport-Security": "max-age=31536000; includeSubDomains",
-        "X-Content-Type-Options": "nosniff",
-        "x-ms-correlation-request-id": "200d698e-b843-4c6b-8a6c-0c05dc091133",
-        "x-ms-ratelimit-remaining-subscription-reads": "11926",
-        "x-ms-request-id": "200d698e-b843-4c6b-8a6c-0c05dc091133",
-        "x-ms-routing-request-id": "SOUTHEASTASIA:20211014T023825Z:200d698e-b843-4c6b-8a6c-0c05dc091133"
-      },
-      "ResponseBody": {
-        "status": "Running"
-      }
-    },
-    {
-      "RequestUri": "https://management.azure.com/subscriptions/87082bb7-c39f-42d2-83b6-4980444c7397/resourcegroups/testRg-4-3087/providers/Microsoft.Resources/deployments/deployEx-D-2680/operationStatuses/08585674278314317233?api-version=2021-04-01",
-      "RequestMethod": "GET",
-      "RequestHeaders": {
-        "Authorization": "Sanitized",
-        "User-Agent": [
-          "azsdk-net-ResourceManager/1.0.0-beta.4",
-          "(.NET 5.0.11; Microsoft Windows 10.0.19043)"
-        ],
-        "x-ms-client-request-id": "cb627c5d6a0d9d6d576729a593b23623",
-        "x-ms-return-client-request-id": "true"
-      },
-      "RequestBody": null,
-      "StatusCode": 200,
-      "ResponseHeaders": {
-        "Cache-Control": "no-cache",
-        "Content-Length": "20",
-        "Content-Type": "application/json; charset=utf-8",
-        "Date": "Thu, 14 Oct 2021 02:38:25 GMT",
-        "Expires": "-1",
-        "Pragma": "no-cache",
-        "Strict-Transport-Security": "max-age=31536000; includeSubDomains",
-        "X-Content-Type-Options": "nosniff",
-        "x-ms-correlation-request-id": "87c59201-37aa-4b9d-afea-156fcb681efb",
-        "x-ms-ratelimit-remaining-subscription-reads": "11925",
-        "x-ms-request-id": "87c59201-37aa-4b9d-afea-156fcb681efb",
-        "x-ms-routing-request-id": "SOUTHEASTASIA:20211014T023825Z:87c59201-37aa-4b9d-afea-156fcb681efb"
-      },
-      "ResponseBody": {
-        "status": "Running"
-      }
-    },
-    {
-      "RequestUri": "https://management.azure.com/subscriptions/87082bb7-c39f-42d2-83b6-4980444c7397/resourcegroups/testRg-4-3087/providers/Microsoft.Resources/deployments/deployEx-D-2680/operationStatuses/08585674278314317233?api-version=2021-04-01",
-      "RequestMethod": "GET",
-      "RequestHeaders": {
-        "Authorization": "Sanitized",
-        "User-Agent": [
-          "azsdk-net-ResourceManager/1.0.0-beta.4",
-          "(.NET 5.0.11; Microsoft Windows 10.0.19043)"
-        ],
-        "x-ms-client-request-id": "0f71ea856e57110811bcd527d70eb067",
-        "x-ms-return-client-request-id": "true"
-      },
-      "RequestBody": null,
-      "StatusCode": 200,
-      "ResponseHeaders": {
-        "Cache-Control": "no-cache",
-        "Content-Length": "20",
-        "Content-Type": "application/json; charset=utf-8",
-        "Date": "Thu, 14 Oct 2021 02:38:25 GMT",
-        "Expires": "-1",
-        "Pragma": "no-cache",
-        "Strict-Transport-Security": "max-age=31536000; includeSubDomains",
-        "X-Content-Type-Options": "nosniff",
-        "x-ms-correlation-request-id": "c5d50d35-c564-41d6-b32b-7f19d3f83705",
-        "x-ms-ratelimit-remaining-subscription-reads": "11924",
-        "x-ms-request-id": "c5d50d35-c564-41d6-b32b-7f19d3f83705",
-        "x-ms-routing-request-id": "SOUTHEASTASIA:20211014T023825Z:c5d50d35-c564-41d6-b32b-7f19d3f83705"
-      },
-      "ResponseBody": {
-        "status": "Running"
-      }
-    },
-    {
-      "RequestUri": "https://management.azure.com/subscriptions/87082bb7-c39f-42d2-83b6-4980444c7397/resourcegroups/testRg-4-3087/providers/Microsoft.Resources/deployments/deployEx-D-2680/operationStatuses/08585674278314317233?api-version=2021-04-01",
-      "RequestMethod": "GET",
-      "RequestHeaders": {
-        "Authorization": "Sanitized",
-        "User-Agent": [
-          "azsdk-net-ResourceManager/1.0.0-beta.4",
-          "(.NET 5.0.11; Microsoft Windows 10.0.19043)"
-        ],
-        "x-ms-client-request-id": "2edd9a206a53ca691bccf8c37f0964ec",
-        "x-ms-return-client-request-id": "true"
-      },
-      "RequestBody": null,
-      "StatusCode": 200,
-      "ResponseHeaders": {
-        "Cache-Control": "no-cache",
-        "Content-Length": "20",
-        "Content-Type": "application/json; charset=utf-8",
-        "Date": "Thu, 14 Oct 2021 02:38:26 GMT",
-        "Expires": "-1",
-        "Pragma": "no-cache",
-        "Strict-Transport-Security": "max-age=31536000; includeSubDomains",
-        "X-Content-Type-Options": "nosniff",
-        "x-ms-correlation-request-id": "b6858fc4-2afc-4921-9652-5aaaa79aef34",
-        "x-ms-ratelimit-remaining-subscription-reads": "11923",
-        "x-ms-request-id": "b6858fc4-2afc-4921-9652-5aaaa79aef34",
-        "x-ms-routing-request-id": "SOUTHEASTASIA:20211014T023826Z:b6858fc4-2afc-4921-9652-5aaaa79aef34"
-      },
-      "ResponseBody": {
-        "status": "Running"
-      }
-    },
-    {
-      "RequestUri": "https://management.azure.com/subscriptions/87082bb7-c39f-42d2-83b6-4980444c7397/resourcegroups/testRg-4-3087/providers/Microsoft.Resources/deployments/deployEx-D-2680/operationStatuses/08585674278314317233?api-version=2021-04-01",
-      "RequestMethod": "GET",
-      "RequestHeaders": {
-        "Authorization": "Sanitized",
-        "User-Agent": [
-          "azsdk-net-ResourceManager/1.0.0-beta.4",
-          "(.NET 5.0.11; Microsoft Windows 10.0.19043)"
-        ],
-        "x-ms-client-request-id": "051933c7f0b5ee3f7450b9509546c649",
-        "x-ms-return-client-request-id": "true"
-      },
-      "RequestBody": null,
-      "StatusCode": 200,
-      "ResponseHeaders": {
-        "Cache-Control": "no-cache",
-        "Content-Length": "20",
-        "Content-Type": "application/json; charset=utf-8",
-        "Date": "Thu, 14 Oct 2021 02:38:26 GMT",
-        "Expires": "-1",
-        "Pragma": "no-cache",
-        "Strict-Transport-Security": "max-age=31536000; includeSubDomains",
-        "X-Content-Type-Options": "nosniff",
-        "x-ms-correlation-request-id": "b3cb4016-2ae0-4bc0-87d4-e5d7ea4649ba",
-        "x-ms-ratelimit-remaining-subscription-reads": "11922",
-        "x-ms-request-id": "b3cb4016-2ae0-4bc0-87d4-e5d7ea4649ba",
-        "x-ms-routing-request-id": "SOUTHEASTASIA:20211014T023826Z:b3cb4016-2ae0-4bc0-87d4-e5d7ea4649ba"
-      },
-      "ResponseBody": {
-        "status": "Running"
-      }
-    },
-    {
-      "RequestUri": "https://management.azure.com/subscriptions/87082bb7-c39f-42d2-83b6-4980444c7397/resourcegroups/testRg-4-3087/providers/Microsoft.Resources/deployments/deployEx-D-2680/operationStatuses/08585674278314317233?api-version=2021-04-01",
-      "RequestMethod": "GET",
-      "RequestHeaders": {
-        "Authorization": "Sanitized",
-        "User-Agent": [
-          "azsdk-net-ResourceManager/1.0.0-beta.4",
-          "(.NET 5.0.11; Microsoft Windows 10.0.19043)"
-        ],
-        "x-ms-client-request-id": "f985c1b608d51ad080a7f38a76449208",
-        "x-ms-return-client-request-id": "true"
-      },
-      "RequestBody": null,
-      "StatusCode": 200,
-      "ResponseHeaders": {
-        "Cache-Control": "no-cache",
-        "Content-Length": "20",
-        "Content-Type": "application/json; charset=utf-8",
-        "Date": "Thu, 14 Oct 2021 02:38:27 GMT",
-        "Expires": "-1",
-        "Pragma": "no-cache",
-        "Strict-Transport-Security": "max-age=31536000; includeSubDomains",
-        "X-Content-Type-Options": "nosniff",
-        "x-ms-correlation-request-id": "6b31a559-fc19-4151-bdc6-80ae601a606e",
-        "x-ms-ratelimit-remaining-subscription-reads": "11921",
-        "x-ms-request-id": "6b31a559-fc19-4151-bdc6-80ae601a606e",
-        "x-ms-routing-request-id": "SOUTHEASTASIA:20211014T023827Z:6b31a559-fc19-4151-bdc6-80ae601a606e"
-      },
-      "ResponseBody": {
-        "status": "Running"
-      }
-    },
-    {
-      "RequestUri": "https://management.azure.com/subscriptions/87082bb7-c39f-42d2-83b6-4980444c7397/resourcegroups/testRg-4-3087/providers/Microsoft.Resources/deployments/deployEx-D-2680/operationStatuses/08585674278314317233?api-version=2021-04-01",
-      "RequestMethod": "GET",
-      "RequestHeaders": {
-        "Authorization": "Sanitized",
-        "User-Agent": [
-          "azsdk-net-ResourceManager/1.0.0-beta.4",
-          "(.NET 5.0.11; Microsoft Windows 10.0.19043)"
-        ],
-        "x-ms-client-request-id": "a460e858abf42fb25beeb902b11935d5",
-        "x-ms-return-client-request-id": "true"
-      },
-      "RequestBody": null,
-      "StatusCode": 200,
-      "ResponseHeaders": {
-        "Cache-Control": "no-cache",
-        "Content-Length": "20",
-        "Content-Type": "application/json; charset=utf-8",
-        "Date": "Thu, 14 Oct 2021 02:38:27 GMT",
-        "Expires": "-1",
-        "Pragma": "no-cache",
-        "Strict-Transport-Security": "max-age=31536000; includeSubDomains",
-        "X-Content-Type-Options": "nosniff",
-        "x-ms-correlation-request-id": "05d68fbf-a17f-409e-b75f-c2bea81bfb75",
-        "x-ms-ratelimit-remaining-subscription-reads": "11920",
-        "x-ms-request-id": "05d68fbf-a17f-409e-b75f-c2bea81bfb75",
-        "x-ms-routing-request-id": "SOUTHEASTASIA:20211014T023827Z:05d68fbf-a17f-409e-b75f-c2bea81bfb75"
-      },
-      "ResponseBody": {
-        "status": "Running"
-      }
-    },
-    {
-      "RequestUri": "https://management.azure.com/subscriptions/87082bb7-c39f-42d2-83b6-4980444c7397/resourcegroups/testRg-4-3087/providers/Microsoft.Resources/deployments/deployEx-D-2680/operationStatuses/08585674278314317233?api-version=2021-04-01",
-      "RequestMethod": "GET",
-      "RequestHeaders": {
-        "Authorization": "Sanitized",
-        "User-Agent": [
-          "azsdk-net-ResourceManager/1.0.0-beta.4",
-          "(.NET 5.0.11; Microsoft Windows 10.0.19043)"
-        ],
-        "x-ms-client-request-id": "be0caf066b83bf1663fe840dfcb47830",
-        "x-ms-return-client-request-id": "true"
-      },
-      "RequestBody": null,
-      "StatusCode": 200,
-      "ResponseHeaders": {
-        "Cache-Control": "no-cache",
-        "Content-Length": "20",
-        "Content-Type": "application/json; charset=utf-8",
-        "Date": "Thu, 14 Oct 2021 02:38:27 GMT",
-        "Expires": "-1",
-        "Pragma": "no-cache",
-        "Strict-Transport-Security": "max-age=31536000; includeSubDomains",
-        "X-Content-Type-Options": "nosniff",
-        "x-ms-correlation-request-id": "fe82d662-2cbb-4579-ab28-4491b85683d9",
-        "x-ms-ratelimit-remaining-subscription-reads": "11919",
-        "x-ms-request-id": "fe82d662-2cbb-4579-ab28-4491b85683d9",
-        "x-ms-routing-request-id": "SOUTHEASTASIA:20211014T023827Z:fe82d662-2cbb-4579-ab28-4491b85683d9"
-      },
-      "ResponseBody": {
-        "status": "Running"
-      }
-    },
-    {
-      "RequestUri": "https://management.azure.com/subscriptions/87082bb7-c39f-42d2-83b6-4980444c7397/resourcegroups/testRg-4-3087/providers/Microsoft.Resources/deployments/deployEx-D-2680/operationStatuses/08585674278314317233?api-version=2021-04-01",
-      "RequestMethod": "GET",
-      "RequestHeaders": {
-        "Authorization": "Sanitized",
-        "User-Agent": [
-          "azsdk-net-ResourceManager/1.0.0-beta.4",
-          "(.NET 5.0.11; Microsoft Windows 10.0.19043)"
-        ],
-        "x-ms-client-request-id": "acf8b1be22e60b540e559de64ecd6967",
-        "x-ms-return-client-request-id": "true"
-      },
-      "RequestBody": null,
-      "StatusCode": 200,
-      "ResponseHeaders": {
-        "Cache-Control": "no-cache",
-        "Content-Length": "20",
-        "Content-Type": "application/json; charset=utf-8",
-        "Date": "Thu, 14 Oct 2021 02:38:28 GMT",
-        "Expires": "-1",
-        "Pragma": "no-cache",
-        "Strict-Transport-Security": "max-age=31536000; includeSubDomains",
-        "X-Content-Type-Options": "nosniff",
-        "x-ms-correlation-request-id": "57a964ee-48cf-4e5b-be26-4d8915c1d42c",
-        "x-ms-ratelimit-remaining-subscription-reads": "11918",
-        "x-ms-request-id": "57a964ee-48cf-4e5b-be26-4d8915c1d42c",
-        "x-ms-routing-request-id": "SOUTHEASTASIA:20211014T023828Z:57a964ee-48cf-4e5b-be26-4d8915c1d42c"
-      },
-      "ResponseBody": {
-        "status": "Running"
-      }
-    },
-    {
-      "RequestUri": "https://management.azure.com/subscriptions/87082bb7-c39f-42d2-83b6-4980444c7397/resourcegroups/testRg-4-3087/providers/Microsoft.Resources/deployments/deployEx-D-2680/operationStatuses/08585674278314317233?api-version=2021-04-01",
-      "RequestMethod": "GET",
-      "RequestHeaders": {
-        "Authorization": "Sanitized",
-        "User-Agent": [
-          "azsdk-net-ResourceManager/1.0.0-beta.4",
-          "(.NET 5.0.11; Microsoft Windows 10.0.19043)"
-        ],
-        "x-ms-client-request-id": "c7841e71d437ed84d2a041f626a533a6",
-        "x-ms-return-client-request-id": "true"
-      },
-      "RequestBody": null,
-      "StatusCode": 200,
-      "ResponseHeaders": {
-        "Cache-Control": "no-cache",
-        "Content-Length": "22",
-        "Content-Type": "application/json; charset=utf-8",
-        "Date": "Thu, 14 Oct 2021 02:38:28 GMT",
-        "Expires": "-1",
-        "Pragma": "no-cache",
-        "Strict-Transport-Security": "max-age=31536000; includeSubDomains",
-        "X-Content-Type-Options": "nosniff",
-        "x-ms-correlation-request-id": "45a5963f-b803-4bb1-b469-c455b80bb13c",
-        "x-ms-ratelimit-remaining-subscription-reads": "11917",
-        "x-ms-request-id": "45a5963f-b803-4bb1-b469-c455b80bb13c",
-        "x-ms-routing-request-id": "SOUTHEASTASIA:20211014T023828Z:45a5963f-b803-4bb1-b469-c455b80bb13c"
-      },
-      "ResponseBody": {
-        "status": "Succeeded"
-      }
-    },
-    {
-      "RequestUri": "https://management.azure.com/subscriptions/87082bb7-c39f-42d2-83b6-4980444c7397/resourceGroups/testRg-4-3087/providers/Microsoft.Resources/deployments/deployEx-D-2680?api-version=2021-04-01",
-      "RequestMethod": "GET",
-      "RequestHeaders": {
-        "Authorization": "Sanitized",
-        "User-Agent": [
-          "azsdk-net-ResourceManager/1.0.0-beta.4",
-          "(.NET 5.0.11; Microsoft Windows 10.0.19043)"
-        ],
-        "x-ms-client-request-id": "ff4389758920e3ee5a00af2ecd307095",
-        "x-ms-return-client-request-id": "true"
-      },
-      "RequestBody": null,
-      "StatusCode": 200,
-      "ResponseHeaders": {
-        "Cache-Control": "no-cache",
-        "Content-Length": "1160",
-        "Content-Type": "application/json; charset=utf-8",
-        "Date": "Thu, 14 Oct 2021 02:38:29 GMT",
-        "Expires": "-1",
-        "Pragma": "no-cache",
-        "Strict-Transport-Security": "max-age=31536000; includeSubDomains",
-        "X-Content-Type-Options": "nosniff",
-        "x-ms-correlation-request-id": "14bf2177-8be3-472a-ba82-f4d9ea8a0ea8",
-        "x-ms-ratelimit-remaining-subscription-reads": "11916",
-        "x-ms-request-id": "14bf2177-8be3-472a-ba82-f4d9ea8a0ea8",
-        "x-ms-routing-request-id": "SOUTHEASTASIA:20211014T023829Z:14bf2177-8be3-472a-ba82-f4d9ea8a0ea8"
-      },
-      "ResponseBody": {
-        "id": "/subscriptions/87082bb7-c39f-42d2-83b6-4980444c7397/resourceGroups/testRg-4-3087/providers/Microsoft.Resources/deployments/deployEx-D-2680",
-        "name": "deployEx-D-2680",
-        "type": "Microsoft.Resources/deployments",
-        "properties": {
-          "templateLink": {
-            "uri": "https://raw.githubusercontent.com/Azure/azure-quickstart-templates/master/quickstarts/microsoft.storage/storage-account-create/azuredeploy.json",
-            "contentVersion": "1.0.0.0"
-          },
-          "templateHash": "16591231597636766651",
-          "parameters": {
-            "storageAccountType": {
-              "type": "String",
-              "value": "Standard_GRS"
-            },
-            "location": {
-              "type": "String",
-              "value": "westus2"
-            }
-          },
-          "mode": "Incremental",
-          "provisioningState": "Succeeded",
-          "timestamp": "2021-10-14T02:38:28.3439569Z",
-          "duration": "PT54.2980459S",
-          "correlationId": "6ae1fff2-e7ce-4920-8ae3-b50a914f7851",
-          "providers": [
-            {
-              "namespace": "Microsoft.Storage",
-              "resourceTypes": [
-                {
-                  "resourceType": "storageAccounts",
-                  "locations": [
-                    "westus2"
-                  ]
-                }
-              ]
-            }
-          ],
-          "dependencies": [],
-          "outputs": {
-            "storageAccountName": {
-              "type": "String",
-              "value": "store7n6yvpm7md3ui"
-            }
-          },
-          "outputResources": [
-            {
-              "id": "/subscriptions/87082bb7-c39f-42d2-83b6-4980444c7397/resourceGroups/testRg-4-3087/providers/Microsoft.Storage/storageAccounts/store7n6yvpm7md3ui"
-            }
-          ]
-        }
-      }
-    },
-    {
-      "RequestUri": "https://management.azure.com/subscriptions/87082bb7-c39f-42d2-83b6-4980444c7397/resourceGroups/testRg-4-3087/providers/Microsoft.Resources/deployments/deployEx-D-2680?api-version=2021-04-01",
-      "RequestMethod": "DELETE",
-      "RequestHeaders": {
-        "Accept": "application/json",
-        "Authorization": "Sanitized",
-        "User-Agent": [
-          "azsdk-net-ResourceManager.Resources/1.0.0-alpha.20211014.1",
-          "(.NET 5.0.11; Microsoft Windows 10.0.19043)"
-        ],
-        "x-ms-client-request-id": "de9b1d94b12feaf82d0bda45e15ee569",
-        "x-ms-return-client-request-id": "true"
-      },
-      "RequestBody": null,
-      "StatusCode": 202,
-      "ResponseHeaders": {
-        "Cache-Control": "no-cache",
-        "Content-Length": "0",
-        "Date": "Thu, 14 Oct 2021 02:38:44 GMT",
-        "Expires": "-1",
-        "Location": "https://management.azure.com/subscriptions/87082bb7-c39f-42d2-83b6-4980444c7397/operationresults/eyJqb2JJZCI6IkRlcGxveW1lbnREZWxldGlvbkpvYi1HTlMtVEVTVFJHOjJENDoyRDMwODctREVQTE9ZRVg6MkREOjJEMjY4MC0iLCJqb2JMb2NhdGlvbiI6Indlc3R1czIifQ?api-version=**",
-        "Pragma": "no-cache",
-        "Retry-After": "15",
-        "Strict-Transport-Security": "max-age=31536000; includeSubDomains",
-        "X-Content-Type-Options": "nosniff",
-        "x-ms-correlation-request-id": "12cbddff-1818-4523-a46e-7a265aaf0c7f",
-        "x-ms-ratelimit-remaining-subscription-deletes": "14998",
-        "x-ms-request-id": "12cbddff-1818-4523-a46e-7a265aaf0c7f",
-        "x-ms-routing-request-id": "SOUTHEASTASIA:20211014T023845Z:12cbddff-1818-4523-a46e-7a265aaf0c7f"
-      },
-      "ResponseBody": []
-    },
-    {
-      "RequestUri": "https://management.azure.com/subscriptions/87082bb7-c39f-42d2-83b6-4980444c7397/operationresults/eyJqb2JJZCI6IkRlcGxveW1lbnREZWxldGlvbkpvYi1HTlMtVEVTVFJHOjJENDoyRDMwODctREVQTE9ZRVg6MkREOjJEMjY4MC0iLCJqb2JMb2NhdGlvbiI6Indlc3R1czIifQ?api-version=**",
-      "RequestMethod": "GET",
-      "RequestHeaders": {
-        "Authorization": "Sanitized",
-        "User-Agent": [
-          "azsdk-net-ResourceManager/1.0.0-beta.4",
-          "(.NET 5.0.11; Microsoft Windows 10.0.19043)"
-        ],
-        "x-ms-client-request-id": "0861ab305509c4779059d215afa802fc",
-        "x-ms-return-client-request-id": "true"
-      },
-      "RequestBody": null,
-      "StatusCode": 204,
-      "ResponseHeaders": {
-        "Cache-Control": "no-cache",
-        "Date": "Thu, 14 Oct 2021 02:38:53 GMT",
-        "Expires": "-1",
-        "Pragma": "no-cache",
-        "Strict-Transport-Security": "max-age=31536000; includeSubDomains",
-        "X-Content-Type-Options": "nosniff",
-        "x-ms-correlation-request-id": "433ec38d-afc1-43a7-a692-f50e7c8aa049",
-        "x-ms-ratelimit-remaining-subscription-reads": "11915",
-        "x-ms-request-id": "433ec38d-afc1-43a7-a692-f50e7c8aa049",
-        "x-ms-routing-request-id": "SOUTHEASTASIA:20211014T023853Z:433ec38d-afc1-43a7-a692-f50e7c8aa049"
-      },
-      "ResponseBody": []
-    },
-    {
-      "RequestUri": "https://management.azure.com/subscriptions/87082bb7-c39f-42d2-83b6-4980444c7397/resourceGroups/testRg-4-3087/providers/Microsoft.Resources/deployments/deployEx-D-2680?api-version=2021-04-01",
-      "RequestMethod": "GET",
-      "RequestHeaders": {
-        "Accept": "application/json",
-        "Authorization": "Sanitized",
-        "User-Agent": [
-          "azsdk-net-ResourceManager.Resources/1.0.0-alpha.20211014.1",
-          "(.NET 5.0.11; Microsoft Windows 10.0.19043)"
-        ],
-        "x-ms-client-request-id": "d70c461babbf2b0ad6b3ad8e44c2c6d7",
-        "x-ms-return-client-request-id": "true"
-      },
-      "RequestBody": null,
-      "StatusCode": 404,
-      "ResponseHeaders": {
-        "Cache-Control": "no-cache",
-        "Content-Length": "100",
-        "Content-Type": "application/json; charset=utf-8",
-        "Date": "Thu, 14 Oct 2021 02:38:53 GMT",
-        "Expires": "-1",
-        "Pragma": "no-cache",
-        "Strict-Transport-Security": "max-age=31536000; includeSubDomains",
-        "X-Content-Type-Options": "nosniff",
-        "x-ms-correlation-request-id": "8a5a6804-87d5-4954-a641-175a6f72e779",
->>>>>>> a339cbc5
         "x-ms-failure-cause": "gateway",
         "x-ms-ratelimit-remaining-subscription-reads": "11985",
         "x-ms-request-id": "8f79c69b-b1a5-4d0c-8325-f511da65d4a3",
