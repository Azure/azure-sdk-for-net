--- conflicted
+++ resolved
@@ -56,11 +56,7 @@
       }
     },
     {
-<<<<<<< HEAD
       "RequestUri": "https://management.azure.com/subscriptions/db1ab6f0-4769-4b27-930e-01e2ef9c123c/resourcegroups/testRg-3-9167?api-version=2022-09-01",
-=======
-      "RequestUri": "https://management.azure.com/subscriptions/f3d94233-a9aa-4241-ac82-2dfb63ce637a/resourcegroups/testRg-3-5250?api-version=**",
->>>>>>> a339cbc5
       "RequestMethod": "PUT",
       "RequestHeaders": {
         "Accept": "application/json",
@@ -101,11 +97,7 @@
       }
     },
     {
-<<<<<<< HEAD
       "RequestUri": "https://management.azure.com/subscriptions/db1ab6f0-4769-4b27-930e-01e2ef9c123c/resourcegroups/rg-for-DeployScript?api-version=2022-09-01",
-=======
-      "RequestUri": "https://management.azure.com/subscriptions/f3d94233-a9aa-4241-ac82-2dfb63ce637a/resourcegroups/rg-for-DeployScript?api-version=**",
->>>>>>> a339cbc5
       "RequestMethod": "PUT",
       "RequestHeaders": {
         "Accept": "application/json",
@@ -146,11 +138,7 @@
       }
     },
     {
-<<<<<<< HEAD
       "RequestUri": "https://management.azure.com/subscriptions/db1ab6f0-4769-4b27-930e-01e2ef9c123c/providers/Microsoft.ManagedIdentity?api-version=2022-09-01",
-=======
-      "RequestUri": "https://management.azure.com/subscriptions/f3d94233-a9aa-4241-ac82-2dfb63ce637a/providers/Microsoft.ManagedIdentity?api-version=**",
->>>>>>> a339cbc5
       "RequestMethod": "GET",
       "RequestHeaders": {
         "Accept": "application/json",
