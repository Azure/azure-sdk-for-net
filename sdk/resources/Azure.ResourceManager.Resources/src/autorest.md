--- conflicted
+++ resolved
@@ -166,11 +166,6 @@
       $.Application['x-ms-client-name'] = 'ArmApplication';
       $.ApplicationPackageLockingPolicyDefinition['x-ms-client-name'] = 'ApplicationPackageLockingPolicy';
       $.ApplicationBillingDetailsDefinition['x-ms-client-name'] = 'ApplicationBillingDetails';
-<<<<<<< HEAD
-=======
-  - from: managedapplications.json
-    where: $.definitions
-    transform: >
       $.ApplicationJitAccessPolicy.properties.maximumJitAccessDuration["format"] = "duration";
       $.JitSchedulingPolicy.properties.duration["format"] = "duration";
   - from: resources.json
@@ -178,7 +173,6 @@
     transform: >
       $.DeploymentPropertiesExtended.properties.duration["format"] = "duration";
       $.DeploymentOperationProperties.properties.duration["format"] = "duration";
->>>>>>> 90ad54a2
 ```
 
 ### Tag: package-track2-preview
