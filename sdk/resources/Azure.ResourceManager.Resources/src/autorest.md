# Generated code configuration

Run `dotnet build /t:GenerateCode` to generate code.

``` yaml
azure-arm: true
library-name: Resources
namespace: Azure.ResourceManager.Resources
title: ResourceManagementClient
tag: package-resources-2022-04
output-folder: $(this-folder)/Generated
clear-output-folder: true
skip-csproj: true
model-namespace: true
public-clients: false
head-as-boolean: false

request-path-to-parent:
  # setting these to the same parent will automatically merge these operations
  /providers/Microsoft.Resources/deployments/{deploymentName}/whatIf: /{scope}/providers/Microsoft.Resources/deployments/{deploymentName}
  /subscriptions/{subscriptionId}/providers/Microsoft.Resources/deployments/{deploymentName}/whatIf: /{scope}/providers/Microsoft.Resources/deployments/{deploymentName}
  /providers/Microsoft.Management/managementGroups/{groupId}/providers/Microsoft.Resources/deployments/{deploymentName}/whatIf: /{scope}/providers/Microsoft.Resources/deployments/{deploymentName}
  /subscriptions/{subscriptionId}/resourcegroups/{resourceGroupName}/providers/Microsoft.Resources/deployments/{deploymentName}/whatIf: /{scope}/providers/Microsoft.Resources/deployments/{deploymentName}
  /subscriptions/{subscriptionId}/resourcegroups/{resourceGroupName}/providers/Microsoft.Resources/deploymentScripts/{scriptName}/logs: /subscriptions/{subscriptionId}/resourcegroups/{resourceGroupName}/providers/Microsoft.Resources/deploymentScripts/{scriptName}
request-path-to-scope-resource-types:
  /{scope}/providers/Microsoft.Resources/deployments/{deploymentName}:
    - subscriptions
    - resourceGroups
    - managementGroups
    - tenant
  /{scope}/providers/Microsoft.Resources/deployments:
    - subscriptions
    - resourceGroups
    - managementGroups
    - tenant
override-operation-name:
  DeploymentOperations_ListAtScope: GetDeploymentOperations
  DeploymentOperations_GetAtScope: GetDeploymentOperation
  Deployments_CancelAtScope: Cancel
  Deployments_ValidateAtScope: Validate
  Deployments_ExportTemplateAtScope: ExportTemplate
  Deployments_WhatIf: WhatIf
  Deployments_WhatIfAtManagementGroupScope: WhatIf
  Deployments_WhatIfAtSubscriptionScope: WhatIf
  Deployments_WhatIfAtTenantScope: WhatIf
  Deployments_CheckExistenceAtScope: CheckExistence
  jitRequests_ListBySubscription: GetJitRequestDefinitions
  Deployments_CalculateTemplateHash: CalculateDeploymentTemplateHash 

operation-groups-to-omit:
   Providers;ProviderResourceTypes;Resources;ResourceGroups;Tags;Subscriptions;Tenants

<<<<<<< HEAD
keep-plural-enums:
  - ScriptCleanupOptions
=======
format-by-name-rules:
  'tenantId': 'uuid'
  'etag': 'etag'
  'location': 'azure-location'
  '*Uri': 'Uri'
  '*Uris': 'Uri'
>>>>>>> efac6ef3

rename-rules:
  CPU: Cpu
  CPUs: Cpus
  Os: OS
  Ip: IP
  Ips: IPs
  ID: Id
  IDs: Ids
  VM: Vm
  VMs: Vms
  Vmos: VmOS
  VMScaleSet: VmScaleSet
  DNS: Dns
  VPN: Vpn
  NAT: Nat
  WAN: Wan
  Ipv4: IPv4
  Ipv6: IPv6
  Ipsec: IPsec
  SSO: Sso
  URI: Uri
  Urls: Uris

directive:
  - remove-operation: checkResourceName
  # Use AtScope methods to replace the following operations
  # Keep the get method at each scope so that generator can know the possible values of container's parent
  - remove-operation: Deployments_DeleteAtTenantScope
  - remove-operation: Deployments_CheckExistenceAtTenantScope
  - remove-operation: Deployments_CreateOrUpdateAtTenantScope
  - remove-operation: Deployments_GetAtTenantScope
  - remove-operation: Deployments_CancelAtTenantScope
  - remove-operation: Deployments_ValidateAtTenantScope
  - remove-operation: Deployments_ExportTemplateAtTenantScope
  - remove-operation: Deployments_ListAtTenantScope
  - remove-operation: Deployments_DeleteAtManagementGroupScope
  - remove-operation: Deployments_CheckExistenceAtManagementGroupScope
  - remove-operation: Deployments_CreateOrUpdateAtManagementGroupScope
  - remove-operation: Deployments_GetAtManagementGroupScope
  - remove-operation: Deployments_CancelAtManagementGroupScope
  - remove-operation: Deployments_ValidateAtManagementGroupScope
  - remove-operation: Deployments_ExportTemplateAtManagementGroupScope
  - remove-operation: Deployments_ListAtManagementGroupScope
  - remove-operation: Deployments_DeleteAtSubscriptionScope
  - remove-operation: Deployments_CheckExistenceAtSubscriptionScope
  - remove-operation: Deployments_CreateOrUpdateAtSubscriptionScope
  - remove-operation: Deployments_GetAtSubscriptionScope
  - remove-operation: Deployments_CancelAtSubscriptionScope
  - remove-operation: Deployments_ValidateAtSubscriptionScope
  - remove-operation: Deployments_ExportTemplateAtSubscriptionScope
  - remove-operation: Deployments_ListAtSubscriptionScope
  - remove-operation: Deployments_Delete
  - remove-operation: Deployments_CheckExistence
  - remove-operation: Deployments_CreateOrUpdate
  - remove-operation: Deployments_Get
  - remove-operation: Deployments_Cancel
  - remove-operation: Deployments_Validate
  - remove-operation: Deployments_ExportTemplate
  - remove-operation: Deployments_ListByResourceGroup
  - remove-operation: DeploymentOperations_GetAtTenantScope
  - remove-operation: DeploymentOperations_ListAtTenantScope
  - remove-operation: DeploymentOperations_GetAtManagementGroupScope
  - remove-operation: DeploymentOperations_ListAtManagementGroupScope
  - remove-operation: DeploymentOperations_GetAtSubscriptionScope
  - remove-operation: DeploymentOperations_ListAtSubscriptionScope
  - remove-operation: DeploymentOperations_Get
  - remove-operation: DeploymentOperations_List

  - remove-operation: Applications_GetById
  - remove-operation: Applications_DeleteById
  - remove-operation: Applications_CreateOrUpdateById
  - remove-operation: Applications_UpdateById

  - from: managedapplications.json
    where: $['x-ms-paths']
    transform: delete $['/subscriptions/{subscriptionId}/resourceGroups/{resourceGroupName}/providers/Microsoft.Solutions/applicationDefinitions/{applicationDefinitionName}?disambiguation_dummy']
    reason: The operations duplicate with the ones in /subscriptions/{subscriptionId}/resourceGroups/{resourceGroupName}/providers/Microsoft.Solutions/applicationDefinitions/{applicationDefinitionName}
  - rename-operation:
      from: ListOperations
      to: Operations_ListOps
  - from: resources.json
    where: $.definitions.DeploymentOperationProperties
    transform: >
      $.properties.statusMessage['x-nullable'] = true;

  - from: deploymentScripts.json
    where: $.definitions.ManagedServiceIdentity.properties.type['x-ms-enum']
    transform: >
      $.name = 'ArmDeploymentScriptManagedIdentityType'
  - from: deploymentScripts.json
    where: $.definitions
    transform: >
      $.ManagedServiceIdentity['x-ms-client-name'] = 'ArmDeploymentScriptManagedIdentity';
      $.AzureResourceBase['x-ms-client-name'] = 'ArmDeploymentScriptResourceBase';
      $.DeploymentScriptPropertiesBase['x-ms-client-name'] = 'ArmDeploymentScriptPropertiesBase';
      $.DeploymentScriptsError['x-ms-client-name'] = 'ArmDeploymentScriptsError';
      $.DeploymentScript['x-ms-client-name'] = 'ArmDeploymentScript';
      $.DeploymentScriptListResult['x-ms-client-name'] = 'ArmDeploymentScriptListResult';
      $.DeploymentScriptPropertiesBase.properties.cleanupPreference['x-ms-enum'].name = 'scriptCleanupOptions';
      $.EnvironmentVariable['x-ms-client-name'] = 'ScriptEnvironmentVariable';
      $.StorageAccountConfiguration['x-ms-client-name'] = 'ScriptStorageConfiguration';

  - from: managedapplications.json
    where: $.definitions
    transform: >
      $.Identity['x-ms-client-name'] = 'ArmApplicationManagedIdentity';
      $.Identity.properties.type['x-ms-enum']['name'] = 'ArmApplicationManagedIdentityType';
      $.Identity.properties.principalId['format'] = 'uuid';
      $.JitRequestProperties.properties.publisherTenantId['format'] = 'uuid';
      $.ApplicationProperties.properties.publisherTenantId['format'] = 'uuid';
      $.GenericResource['x-ms-client-name'] = 'ArmApplicationResourceData';
      $.Resource['x-ms-client-name'] = 'ArmApplicationResourceBase';
      $.Plan['x-ms-client-name'] = 'ArmApplicationPlan';
      $.Sku['x-ms-client-name'] = 'ArmApplicationSku';
      $.ErrorResponse['x-ms-client-name'] = 'ArmApplicationErrorResponse';
      $.OperationListResult['x-ms-client-name'] = 'ArmApplicationOperationListResult';
      $.Operation['x-ms-client-name'] = 'ArmApplicationOperation';
      $.Operation.properties.displayOfApplication = $.Operation.properties.display;
      $.Operation.properties['display'] = undefined;
      $.JitRequestDefinition['x-ms-client-name'] = 'JitRequest';
      $.JitRequestDefinitionListResult['x-ms-client-name'] = 'JitRequestListResult';
      $.Application['x-ms-client-name'] = 'ArmApplication';
      $.ApplicationPackageLockingPolicyDefinition['x-ms-client-name'] = 'ApplicationPackageLockingPolicy';
      $.ApplicationBillingDetailsDefinition['x-ms-client-name'] = 'ApplicationBillingDetails';
      $.JitApproverDefinition['x-ms-client-name'] = 'JitApprover';
      $.DeploymentMode['x-ms-enum']['name'] = 'ArmApplicationDeploymentMode';
      $.Application['x-ms-client-name'] = 'ArmApplication';
      $.ApplicationDefinition['x-ms-client-name'] = 'ArmApplicationDefinition';
      $.ApplicationPackageLockingPolicyDefinition['x-ms-client-name'] = 'ArmApplicationPackageLockingPolicy';
      $.ApplicationBillingDetailsDefinition['x-ms-client-name'] = 'ArmApplicationBillingDetails';
      $.ApplicationArtifact['x-ms-client-name'] = 'ArmApplicationArtifact';
      $.ApplicationAuthorization['x-ms-client-name'] = 'ArmApplicationAuthorization';
      $.ApplicationAuthorization.properties.principalId.format = 'uuid';
      $.JitAuthorizationPolicies.properties.principalId.format = 'uuid';
      $.ApplicationClientDetails['x-ms-client-name'] = 'ArmApplicationDetails';
      $.ApplicationClientDetails.properties.oid['x-ms-client-name'] = 'ObjectId';
      $.ApplicationClientDetails.properties.oid.format = 'uuid';
      $.ApplicationClientDetails.properties.applicationId.format = 'uuid';
      $.ApplicationDefinitionArtifact['x-ms-client-name'] = 'ArmApplicationDefinitionArtifact';
      $.ApplicationDefinitionListResult['x-ms-client-name'] = 'ArmApplicationDefinitionListResult';
      $.ApplicationDeploymentPolicy['x-ms-client-name'] = 'ArmApplicationDeploymentPolicy';
      $.ApplicationJitAccessPolicy['x-ms-client-name'] = 'ArmApplicationJitAccessPolicy';
      $.ApplicationListResult['x-ms-client-name'] = 'ArmApplicationListResult';
      $.ApplicationManagementPolicy['x-ms-client-name'] = 'ArmApplicationManagementPolicy';
      $.ApplicationNotificationEndpoint['x-ms-client-name'] = 'ArmApplicationNotificationEndpoint';
      $.ApplicationNotificationPolicy['x-ms-client-name'] = 'ArmApplicationNotificationPolicy';
      $.ApplicationPackageContact['x-ms-client-name'] = 'ArmApplicationPackageContact';
      $.ApplicationPackageSupportUrls['x-ms-client-name'] = 'ArmApplicationPackageSupportUrls';
      $.ApplicationPackageSupportUrls.properties.governmentCloud['x-ms-client-name'] = 'AzureGovernmentUri';
      $.ApplicationPackageSupportUrls.properties.publicAzure['x-ms-client-name'] = 'AzurePublicCloudUri';
      $.ApplicationPolicy['x-ms-client-name'] = 'ArmApplicationPolicy';
      $.ApplicationPropertiesPatchable['x-ms-client-name'] = 'ArmApplicationPropertiesPatchable';
      $.ApplicationArtifactName['x-ms-enum'].name = 'ArmApplicationArtifactName';
      $.ApplicationArtifactType['x-ms-enum'].name = 'ArmApplicationArtifactType';
      $.ApplicationDefinitionArtifactName['x-ms-enum'].name = 'ArmApplicationDefinitionArtifactName';
      $.ApplicationLockLevel['x-ms-enum'].name = 'ArmApplicationLockLevel';
      $.ApplicationManagementMode['x-ms-enum'].name = 'ArmApplicationManagementMode';
      $.ApplicationJitAccessPolicy.properties.maximumJitAccessDuration['format'] = 'duration';
      $.JitSchedulingPolicy.properties.duration['format'] = 'duration';
      $.ProvisioningState['x-ms-enum'].name = 'ResourcesProvisioningState';
      $.ProvisioningState['x-ms-client-name'] = 'ResourcesProvisioningState';
      $.userAssignedResourceIdentity.properties.principalId.format = 'uuid';
      $.userAssignedResourceIdentity['x-ms-client-name'] = 'ArmApplicationUserAssignedIdentity';
      $.ApplicationProperties.properties.applicationDefinitionId['x-ms-format'] = 'arm-id';
      $.ApplicationProperties.properties.managedResourceGroupId['x-ms-format'] = 'arm-id';
      $.ApplicationPropertiesPatchable.properties.applicationDefinitionId['x-ms-format'] = 'arm-id';
      $.ApplicationPropertiesPatchable.properties.managedResourceGroupId['x-ms-format'] = 'arm-id';
  - from: resources.json
    where: $.definitions
    transform: >
      $.DeploymentProperties.properties.mode['x-ms-enum'].name = 'ArmDeploymentMode';
      $.DeploymentPropertiesExtended.properties.mode['x-ms-enum'].name = 'ArmDeploymentMode';
      $.DeploymentExtended['x-ms-client-name'] = 'ArmDeployment';
      $.Deployment['x-ms-client-name'] = 'ArmDeploymentContent';
      $.DeploymentExportResult['x-ms-client-name'] = 'ArmDeploymentExportResult';
      $.DeploymentExtendedFilter['x-ms-client-name'] = 'ArmDeploymentExtendedFilter';
      $.DeploymentListResult['x-ms-client-name'] = 'ArmDeploymentListResult';
      $.DeploymentOperation['x-ms-client-name'] = 'ArmDeploymentOperation';
      $.DeploymentOperationProperties['x-ms-client-name'] = 'ArmDeploymentOperationProperties';
      $.DeploymentOperationProperties.properties.provisioningOperation['x-ms-enum'].name = 'ProvisioningOperationKind';
      $.DeploymentOperationsListResult['x-ms-client-name'] = 'ArmDeploymentOperationsListResult';
      $.DeploymentValidateResult['x-ms-client-name'] = 'ArmDeploymentValidateResult';
      $.DeploymentWhatIf['x-ms-client-name'] = 'ArmDeploymentWhatIfContent';
      $.DeploymentWhatIfSettings['x-ms-client-name'] = 'ArmDeploymentWhatIfSettings';
      $.DeploymentWhatIfProperties['x-ms-client-name'] = 'ArmDeploymentWhatIfProperties';
      $.DeploymentProperties['x-ms-client-name'] = 'ArmDeploymentProperties';
      $.DeploymentPropertiesExtended['x-ms-client-name'] = 'ArmDeploymentPropertiesExtended';
      $.Dependency['x-ms-client-name'] = 'ArmDependency';
      $.BasicDependency['x-ms-client-name'] = 'BasicArmDependency';
      $.Dependency.properties.resourceType['x-ms-format'] = 'resource-type';
      $.BasicDependency.properties.resourceType['x-ms-format'] = 'resource-type';
      $.TargetResource.properties.resourceType['x-ms-format'] = 'resource-type';
      $.DeploymentPropertiesExtended.properties.provisioningState['x-ms-enum'].name = 'ResourcesProvisioningState';
      $.DeploymentPropertiesExtended.properties.duration['format'] = 'duration';
      $.DeploymentPropertiesExtended.properties.onErrorDeployment['x-ms-client-name'] = 'ErrorDeployment';
      $.DeploymentOperationProperties.properties.duration['format'] = 'duration';
      $.ExpressionEvaluationOptions.properties.scope['x-ms-enum']['name'] = 'ExpressionEvaluationScope';
      $.OnErrorDeployment['x-ms-client-name'] = 'ErrorDeployment';
      $.OnErrorDeployment.properties.type['x-ms-enum'].name = 'ErrorDeploymentType';
      $.OnErrorDeploymentExtended['x-ms-client-name'] = 'ErrorDeploymentExtended';
      $.OnErrorDeploymentExtended.properties.type['x-ms-enum'].name = 'ErrorDeploymentType';
      $.ParametersLink['x-ms-client-name'] = 'ArmDeploymentParametersLink';
      $.TemplateLink['x-ms-client-name'] = 'ArmDeploymentTemplateLink';
      $.WhatIfChange.properties.changeType['x-ms-enum'].name = 'WhatIfChangeType';
      $.WhatIfPropertyChange.properties.propertyChangeType['x-ms-enum'].name = 'WhatIfPropertyChangeType';
  - from: resources.json
    where: $.paths['/providers/Microsoft.Resources/deployments/{deploymentName}/whatIf'].post.parameters[1].schema
    transform: $['$ref'] = '#/definitions/DeploymentWhatIf'
  - from: resources.json
    where: $.paths['/providers/Microsoft.Management/managementGroups/{groupId}/providers/Microsoft.Resources/deployments/{deploymentName}/whatIf'].post.parameters[2].schema
    transform: $['$ref'] = '#/definitions/DeploymentWhatIf'
  - from: resources.json
    where: $.definitions.DeploymentWhatIf.properties.location
    transform: $['description'] = 'The location to store the deployment data, only required at the tenant and management group scope.'
  - from: resources.json
    where: $.definitions.Alias
    transform:
      $['x-ms-client-name'] = 'ResourceTypeAlias';
  - from: resources.json
    where: $.definitions.AliasPath
    transform:
      $['x-ms-client-name'] = 'ResourceTypeAliasPath';
  - from: resources.json
    where: $.definitions.AliasPathMetadata.properties.attributes['x-ms-enum']
    transform:
      $['name'] = 'ResourceTypeAliasPathAttributes';
  - from: resources.json
    where: $.definitions.AliasPathMetadata
    transform:
      $['x-ms-client-name'] = 'ResourceTypeAliasPathMetadata';
  - from: resources.json
    where: $.definitions.AliasPathMetadata.properties.type['x-ms-enum']
    transform:
      $['name'] = 'ResourceTypeAliasPathTokenType';
  - from: resources.json
    where: $.definitions.AliasPattern
    transform:
      $['x-ms-client-name'] = 'ResourceTypeAliasPattern';
  - from: resources.json
    where: $.definitions.AliasPattern.properties.type['x-ms-enum']
    transform:
      $['name'] = 'ResourceTypeAliasPatternType';
  - from: resources.json
    where: $.definitions.Alias.properties.type['x-ms-enum']
    transform:
      $['name'] = 'ResourceTypeAliasType';
  - from: resources.json
    where: $.definitions.DeploymentProperties.properties.expressionEvaluationOptions
    transform: >
      $['x-ms-client-name'] = 'ExpressionEvaluation'
  - from: resources.json
    where: $.definitions.DeploymentProperties.properties.onErrorDeployment
    transform: >
      $['x-ms-client-name'] = 'ErrorDeployment'
  - from: deploymentScripts.json
    where: $.definitions.DeploymentScriptPropertiesBase.properties.outputs
    transform: >
      $.additionalProperties = undefined
```

### Tag: package-resources-2022-04

These settings apply only when `--tag=package-resources-2022-04` is specified on the command line.

```yaml $(tag) == 'package-resources-2022-04'
input-file:
    - https://raw.githubusercontent.com/Azure/azure-rest-api-specs/91ac14531f0d05b3d6fcf4a817ea0defde59fe63/specification/resources/resource-manager/Microsoft.Resources/stable/2021-04-01/resources.json
    - https://raw.githubusercontent.com/Azure/azure-rest-api-specs/91ac14531f0d05b3d6fcf4a817ea0defde59fe63/specification/resources/resource-manager/Microsoft.Solutions/stable/2019-07-01/managedapplications.json
    - https://raw.githubusercontent.com/Azure/azure-rest-api-specs/91ac14531f0d05b3d6fcf4a817ea0defde59fe63/specification/resources/resource-manager/Microsoft.Resources/stable/2020-10-01/deploymentScripts.json
    - https://raw.githubusercontent.com/Azure/azure-rest-api-specs/91ac14531f0d05b3d6fcf4a817ea0defde59fe63/specification/resources/resource-manager/Microsoft.Resources/stable/2021-05-01/templateSpecs.json
```<|MERGE_RESOLUTION|>--- conflicted
+++ resolved
@@ -50,17 +50,12 @@
 operation-groups-to-omit:
    Providers;ProviderResourceTypes;Resources;ResourceGroups;Tags;Subscriptions;Tenants
 
-<<<<<<< HEAD
-keep-plural-enums:
-  - ScriptCleanupOptions
-=======
 format-by-name-rules:
   'tenantId': 'uuid'
   'etag': 'etag'
   'location': 'azure-location'
   '*Uri': 'Uri'
   '*Uris': 'Uri'
->>>>>>> efac6ef3
 
 rename-rules:
   CPU: Cpu
