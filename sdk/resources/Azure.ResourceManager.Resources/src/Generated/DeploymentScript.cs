--- conflicted
+++ resolved
@@ -38,11 +38,7 @@
             HasData = true;
             _data = resource;
             _clientDiagnostics = new ClientDiagnostics(ClientOptions);
-<<<<<<< HEAD
-            _deploymentScriptsRestClient = new DeploymentScriptsRestOperations(_clientDiagnostics, Pipeline, ClientOptions, Id.SubscriptionId, BaseUri);
-=======
             _deploymentScriptsRestClient = new DeploymentScriptsRestOperations(_clientDiagnostics, Pipeline, ClientOptions, BaseUri);
->>>>>>> ba25739f
         }
 
         /// <summary> Initializes a new instance of the <see cref="DeploymentScript"/> class. </summary>
@@ -51,11 +47,7 @@
         internal DeploymentScript(ArmResource options, ResourceIdentifier id) : base(options, id)
         {
             _clientDiagnostics = new ClientDiagnostics(ClientOptions);
-<<<<<<< HEAD
-            _deploymentScriptsRestClient = new DeploymentScriptsRestOperations(_clientDiagnostics, Pipeline, ClientOptions, Id.SubscriptionId, BaseUri);
-=======
             _deploymentScriptsRestClient = new DeploymentScriptsRestOperations(_clientDiagnostics, Pipeline, ClientOptions, BaseUri);
->>>>>>> ba25739f
         }
 
         /// <summary> Initializes a new instance of the <see cref="DeploymentScript"/> class. </summary>
@@ -67,11 +59,7 @@
         internal DeploymentScript(ArmClientOptions clientOptions, TokenCredential credential, Uri uri, HttpPipeline pipeline, ResourceIdentifier id) : base(clientOptions, credential, uri, pipeline, id)
         {
             _clientDiagnostics = new ClientDiagnostics(ClientOptions);
-<<<<<<< HEAD
-            _deploymentScriptsRestClient = new DeploymentScriptsRestOperations(_clientDiagnostics, Pipeline, ClientOptions, Id.SubscriptionId, BaseUri);
-=======
             _deploymentScriptsRestClient = new DeploymentScriptsRestOperations(_clientDiagnostics, Pipeline, ClientOptions, BaseUri);
->>>>>>> ba25739f
         }
 
         /// <summary> Gets the resource type for the operations. </summary>
@@ -103,11 +91,7 @@
             scope.Start();
             try
             {
-<<<<<<< HEAD
-                var response = await _deploymentScriptsRestClient.GetAsync(Id.ResourceGroupName, Id.Name, cancellationToken).ConfigureAwait(false);
-=======
                 var response = await _deploymentScriptsRestClient.GetAsync(Id.SubscriptionId, Id.ResourceGroupName, Id.Name, cancellationToken).ConfigureAwait(false);
->>>>>>> ba25739f
                 if (response.Value == null)
                     throw await _clientDiagnostics.CreateRequestFailedExceptionAsync(response.GetRawResponse()).ConfigureAwait(false);
                 return Response.FromValue(new DeploymentScript(this, response.Value), response.GetRawResponse());
@@ -127,11 +111,7 @@
             scope.Start();
             try
             {
-<<<<<<< HEAD
-                var response = _deploymentScriptsRestClient.Get(Id.ResourceGroupName, Id.Name, cancellationToken);
-=======
                 var response = _deploymentScriptsRestClient.Get(Id.SubscriptionId, Id.ResourceGroupName, Id.Name, cancellationToken);
->>>>>>> ba25739f
                 if (response.Value == null)
                     throw _clientDiagnostics.CreateRequestFailedException(response.GetRawResponse());
                 return Response.FromValue(new DeploymentScript(this, response.Value), response.GetRawResponse());
@@ -168,11 +148,7 @@
             scope.Start();
             try
             {
-<<<<<<< HEAD
-                var response = await _deploymentScriptsRestClient.DeleteAsync(Id.ResourceGroupName, Id.Name, cancellationToken).ConfigureAwait(false);
-=======
                 var response = await _deploymentScriptsRestClient.DeleteAsync(Id.SubscriptionId, Id.ResourceGroupName, Id.Name, cancellationToken).ConfigureAwait(false);
->>>>>>> ba25739f
                 var operation = new DeploymentScriptDeleteOperation(response);
                 if (waitForCompletion)
                     await operation.WaitForCompletionResponseAsync(cancellationToken).ConfigureAwait(false);
@@ -194,11 +170,7 @@
             scope.Start();
             try
             {
-<<<<<<< HEAD
-                var response = _deploymentScriptsRestClient.Delete(Id.ResourceGroupName, Id.Name, cancellationToken);
-=======
                 var response = _deploymentScriptsRestClient.Delete(Id.SubscriptionId, Id.ResourceGroupName, Id.Name, cancellationToken);
->>>>>>> ba25739f
                 var operation = new DeploymentScriptDeleteOperation(response);
                 if (waitForCompletion)
                     operation.WaitForCompletion(cancellationToken);
@@ -220,11 +192,7 @@
             scope.Start();
             try
             {
-<<<<<<< HEAD
-                var response = await _deploymentScriptsRestClient.UpdateAsync(Id.ResourceGroupName, Id.Name, tags, cancellationToken).ConfigureAwait(false);
-=======
                 var response = await _deploymentScriptsRestClient.UpdateAsync(Id.SubscriptionId, Id.ResourceGroupName, Id.Name, tags, cancellationToken).ConfigureAwait(false);
->>>>>>> ba25739f
                 return Response.FromValue(new DeploymentScript(this, response.Value), response.GetRawResponse());
             }
             catch (Exception e)
@@ -243,22 +211,16 @@
             scope.Start();
             try
             {
-<<<<<<< HEAD
-                var response = _deploymentScriptsRestClient.Update(Id.ResourceGroupName, Id.Name, tags, cancellationToken);
-=======
                 var response = _deploymentScriptsRestClient.Update(Id.SubscriptionId, Id.ResourceGroupName, Id.Name, tags, cancellationToken);
->>>>>>> ba25739f
-                return Response.FromValue(new DeploymentScript(this, response.Value), response.GetRawResponse());
-            }
-            catch (Exception e)
-            {
-                scope.Failed(e);
-                throw;
-            }
-        }
-
-<<<<<<< HEAD
-=======
+                return Response.FromValue(new DeploymentScript(this, response.Value), response.GetRawResponse());
+            }
+            catch (Exception e)
+            {
+                scope.Failed(e);
+                throw;
+            }
+        }
+
         /// <summary> Gets deployment script logs for a given deployment script name. </summary>
         /// <param name="cancellationToken"> The cancellation token to use. </param>
         public async virtual Task<Response<IReadOnlyList<ScriptLogData>>> GetLogsAsync(CancellationToken cancellationToken = default)
@@ -295,7 +257,6 @@
             }
         }
 
->>>>>>> ba25739f
         #region ScriptLog
 
         /// <summary> Gets an object representing a ScriptLog along with the instance operations that can be performed on it in the DeploymentScript. </summary>
