--- conflicted
+++ resolved
@@ -35,15 +35,9 @@
         /// <param name="id"> The identifier of the parent resource that is the target of operations. </param>
         internal ApplicationDefinitionCollection(ArmClient client, ResourceIdentifier id) : base(client, id)
         {
-<<<<<<< HEAD
-            _applicationDefinitionClientDiagnostics = new ClientDiagnostics("Azure.ResourceManager.Resources", ApplicationDefinitionResource.ResourceType.Namespace, DiagnosticOptions);
+            _applicationDefinitionClientDiagnostics = new ClientDiagnostics("Azure.ResourceManager.Resources", ApplicationDefinitionResource.ResourceType.Namespace, Diagnostics);
             TryGetApiVersion(ApplicationDefinitionResource.ResourceType, out string applicationDefinitionApiVersion);
-            _applicationDefinitionRestClient = new ApplicationDefinitionsRestOperations(Pipeline, DiagnosticOptions.ApplicationId, BaseUri, applicationDefinitionApiVersion);
-=======
-            _applicationDefinitionClientDiagnostics = new ClientDiagnostics("Azure.ResourceManager.Resources", ApplicationDefinition.ResourceType.Namespace, Diagnostics);
-            TryGetApiVersion(ApplicationDefinition.ResourceType, out string applicationDefinitionApiVersion);
             _applicationDefinitionRestClient = new ApplicationDefinitionsRestOperations(Pipeline, Diagnostics.ApplicationId, Endpoint, applicationDefinitionApiVersion);
->>>>>>> 73128fc8
 #if DEBUG
 			ValidateResourceId(Id);
 #endif
@@ -51,8 +45,8 @@
 
         internal static void ValidateResourceId(ResourceIdentifier id)
         {
-            if (id.ResourceType != ResourceGroup.ResourceType)
-                throw new ArgumentException(string.Format(CultureInfo.CurrentCulture, "Invalid resource type {0} expected {1}", id.ResourceType, ResourceGroup.ResourceType), nameof(id));
+            if (id.ResourceType != ResourceGroupResource.ResourceType)
+                throw new ArgumentException(string.Format(CultureInfo.CurrentCulture, "Invalid resource type {0} expected {1}", id.ResourceType, ResourceGroupResource.ResourceType), nameof(id));
         }
 
         /// <summary>
