--- conflicted
+++ resolved
@@ -1,32 +1,19 @@
 {
   "Entries": [
     {
-<<<<<<< HEAD
-      "RequestUri": "/subscriptions/a93e8c5c-63cb-4635-933f-6d166ac25187/resourcegroups/TS-SDKTest-3826-RG?api-version=2021-01-01",
-      "EncodedRequestUri": "L3N1YnNjcmlwdGlvbnMvYTkzZThjNWMtNjNjYi00NjM1LTkzM2YtNmQxNjZhYzI1MTg3L3Jlc291cmNlZ3JvdXBzL1RTLVNES1Rlc3QtMzgyNi1SRz9hcGktdmVyc2lvbj0yMDIxLTAxLTAx",
-=======
       "RequestUri": "/subscriptions/a1bfa635-f2bf-42f1-86b5-848c674fc321/resourcegroups/TS-SDKTest-8862-RG?api-version=2020-10-01",
       "EncodedRequestUri": "L3N1YnNjcmlwdGlvbnMvYTFiZmE2MzUtZjJiZi00MmYxLTg2YjUtODQ4YzY3NGZjMzIxL3Jlc291cmNlZ3JvdXBzL1RTLVNES1Rlc3QtODg2Mi1SRz9hcGktdmVyc2lvbj0yMDIwLTEwLTAx",
->>>>>>> 438ad43e
       "RequestMethod": "PUT",
       "RequestBody": "{\r\n  \"location\": \"westus\"\r\n}",
       "RequestHeaders": {
         "x-ms-client-request-id": [
-<<<<<<< HEAD
-          "fe3763d1-46df-4ae1-b345-38807c3a8bb0"
-=======
           "ffef7515-d645-4a0c-87c4-44e27fcfd97a"
->>>>>>> 438ad43e
         ],
         "Accept-Language": [
           "en-US"
         ],
         "User-Agent": [
-<<<<<<< HEAD
-          "FxVersion/4.6.29812.02",
-=======
-          "FxVersion/4.6.29916.01",
->>>>>>> 438ad43e
+          "FxVersion/4.6.29916.01",
           "OSName/Windows",
           "OSVersion/Microsoft.Windows.10.0.19042.",
           "Microsoft.Azure.Management.ResourceManager.ResourceManagementClient/3.12.1.0"
@@ -49,15 +36,6 @@
           "1199"
         ],
         "x-ms-request-id": [
-<<<<<<< HEAD
-          "4321fdb5-cbad-4377-af8f-0c55fe563c38"
-        ],
-        "x-ms-correlation-request-id": [
-          "4321fdb5-cbad-4377-af8f-0c55fe563c38"
-        ],
-        "x-ms-routing-request-id": [
-          "WESTUS2:20210424T003907Z:4321fdb5-cbad-4377-af8f-0c55fe563c38"
-=======
           "d970a350-abaf-4ae5-96ec-8d8ea4ef618a"
         ],
         "x-ms-correlation-request-id": [
@@ -65,20 +43,15 @@
         ],
         "x-ms-routing-request-id": [
           "WESTEUROPE:20210420T235436Z:d970a350-abaf-4ae5-96ec-8d8ea4ef618a"
->>>>>>> 438ad43e
-        ],
-        "Strict-Transport-Security": [
-          "max-age=31536000; includeSubDomains"
-        ],
-        "X-Content-Type-Options": [
-          "nosniff"
-        ],
-        "Date": [
-<<<<<<< HEAD
-          "Sat, 24 Apr 2021 00:39:07 GMT"
-=======
+        ],
+        "Strict-Transport-Security": [
+          "max-age=31536000; includeSubDomains"
+        ],
+        "X-Content-Type-Options": [
+          "nosniff"
+        ],
+        "Date": [
           "Tue, 20 Apr 2021 23:54:36 GMT"
->>>>>>> 438ad43e
         ],
         "Content-Length": [
           "304"
@@ -90,40 +63,23 @@
           "-1"
         ]
       },
-<<<<<<< HEAD
-      "ResponseBody": "{\r\n  \"id\": \"/subscriptions/a93e8c5c-63cb-4635-933f-6d166ac25187/resourceGroups/TS-SDKTest-3826-RG\",\r\n  \"name\": \"TS-SDKTest-3826-RG\",\r\n  \"type\": \"Microsoft.Resources/resourceGroups\",\r\n  \"location\": \"westus\",\r\n  \"properties\": {\r\n    \"provisioningState\": \"Succeeded\"\r\n  }\r\n}",
-      "StatusCode": 201
-    },
-    {
-      "RequestUri": "/subscriptions/a93e8c5c-63cb-4635-933f-6d166ac25187/resourceGroups/TS-SDKTest-3826-RG/providers/Microsoft.Resources/templateSpecs/TS-SDKTest-310?api-version=2019-06-01-preview",
-      "EncodedRequestUri": "L3N1YnNjcmlwdGlvbnMvYTkzZThjNWMtNjNjYi00NjM1LTkzM2YtNmQxNjZhYzI1MTg3L3Jlc291cmNlR3JvdXBzL1RTLVNES1Rlc3QtMzgyNi1SRy9wcm92aWRlcnMvTWljcm9zb2Z0LlJlc291cmNlcy90ZW1wbGF0ZVNwZWNzL1RTLVNES1Rlc3QtMzEwP2FwaS12ZXJzaW9uPTIwMTktMDYtMDEtcHJldmlldw==",
-=======
       "ResponseBody": "{\r\n  \"id\": \"/subscriptions/a1bfa635-f2bf-42f1-86b5-848c674fc321/resourceGroups/TS-SDKTest-8862-RG\",\r\n  \"name\": \"TS-SDKTest-8862-RG\",\r\n  \"type\": \"Microsoft.Resources/resourceGroups\",\r\n  \"location\": \"westus\",\r\n  \"tags\": {\r\n    \"ic3\": \"ic3\",\r\n    \"NameTag\": \"ValueTag\",\r\n    \"StorageType\": \"Standard_LRS\"\r\n  },\r\n  \"properties\": {\r\n    \"provisioningState\": \"Succeeded\"\r\n  }\r\n}",
       "StatusCode": 201
     },
     {
       "RequestUri": "/subscriptions/a1bfa635-f2bf-42f1-86b5-848c674fc321/resourceGroups/TS-SDKTest-8862-RG/providers/Microsoft.Resources/templateSpecs/TS-SDKTest-5006?api-version=2021-03-01-preview",
       "EncodedRequestUri": "L3N1YnNjcmlwdGlvbnMvYTFiZmE2MzUtZjJiZi00MmYxLTg2YjUtODQ4YzY3NGZjMzIxL3Jlc291cmNlR3JvdXBzL1RTLVNES1Rlc3QtODg2Mi1SRy9wcm92aWRlcnMvTWljcm9zb2Z0LlJlc291cmNlcy90ZW1wbGF0ZVNwZWNzL1RTLVNES1Rlc3QtNTAwNj9hcGktdmVyc2lvbj0yMDIxLTAzLTAxLXByZXZpZXc=",
->>>>>>> 438ad43e
       "RequestMethod": "GET",
       "RequestBody": "",
       "RequestHeaders": {
         "x-ms-client-request-id": [
-<<<<<<< HEAD
-          "60a0a52a-cdd5-4cef-8ac0-e3e7bdd3d95c"
-=======
           "cb455e05-b182-4f17-845c-f1c577a23654"
->>>>>>> 438ad43e
         ],
         "Accept-Language": [
           "en-US"
         ],
         "User-Agent": [
-<<<<<<< HEAD
-          "FxVersion/4.6.29812.02",
-=======
-          "FxVersion/4.6.29916.01",
->>>>>>> 438ad43e
+          "FxVersion/4.6.29916.01",
           "OSName/Windows",
           "OSVersion/Microsoft.Windows.10.0.19042.",
           "Microsoft.Azure.Management.ResourceManager.TemplateSpecsClient/3.12.1.0"
@@ -140,15 +96,6 @@
           "gateway"
         ],
         "x-ms-request-id": [
-<<<<<<< HEAD
-          "cb78465c-4894-4d11-8df3-d737a56757cd"
-        ],
-        "x-ms-correlation-request-id": [
-          "cb78465c-4894-4d11-8df3-d737a56757cd"
-        ],
-        "x-ms-routing-request-id": [
-          "WESTUS2:20210424T003908Z:cb78465c-4894-4d11-8df3-d737a56757cd"
-=======
           "700b2c01-8bac-48f1-be00-7d6400be063e"
         ],
         "x-ms-correlation-request-id": [
@@ -156,20 +103,15 @@
         ],
         "x-ms-routing-request-id": [
           "WESTEUROPE:20210420T235438Z:700b2c01-8bac-48f1-be00-7d6400be063e"
->>>>>>> 438ad43e
-        ],
-        "Strict-Transport-Security": [
-          "max-age=31536000; includeSubDomains"
-        ],
-        "X-Content-Type-Options": [
-          "nosniff"
-        ],
-        "Date": [
-<<<<<<< HEAD
-          "Sat, 24 Apr 2021 00:39:08 GMT"
-=======
+        ],
+        "Strict-Transport-Security": [
+          "max-age=31536000; includeSubDomains"
+        ],
+        "X-Content-Type-Options": [
+          "nosniff"
+        ],
+        "Date": [
           "Tue, 20 Apr 2021 23:54:38 GMT"
->>>>>>> 438ad43e
         ],
         "Content-Type": [
           "application/json; charset=utf-8"
@@ -181,40 +123,23 @@
           "238"
         ]
       },
-<<<<<<< HEAD
-      "ResponseBody": "{\r\n  \"error\": {\r\n    \"code\": \"ResourceNotFound\",\r\n    \"message\": \"The Resource 'Microsoft.Resources/templateSpecs/TS-SDKTest-310' under resource group 'TS-SDKTest-3826-RG' was not found. For more details please go to https://aka.ms/ARMResourceNotFoundFix\"\r\n  }\r\n}",
-      "StatusCode": 404
-    },
-    {
-      "RequestUri": "/subscriptions/a93e8c5c-63cb-4635-933f-6d166ac25187/resourcegroups/TS-SDKTest-3826-RG?api-version=2021-01-01",
-      "EncodedRequestUri": "L3N1YnNjcmlwdGlvbnMvYTkzZThjNWMtNjNjYi00NjM1LTkzM2YtNmQxNjZhYzI1MTg3L3Jlc291cmNlZ3JvdXBzL1RTLVNES1Rlc3QtMzgyNi1SRz9hcGktdmVyc2lvbj0yMDIxLTAxLTAx",
-=======
       "ResponseBody": "{\r\n  \"error\": {\r\n    \"code\": \"ResourceNotFound\",\r\n    \"message\": \"The Resource 'Microsoft.Resources/templateSpecs/TS-SDKTest-5006' under resource group 'TS-SDKTest-8862-RG' was not found. For more details please go to https://aka.ms/ARMResourceNotFoundFix\"\r\n  }\r\n}",
       "StatusCode": 404
     },
     {
       "RequestUri": "/subscriptions/a1bfa635-f2bf-42f1-86b5-848c674fc321/resourcegroups/TS-SDKTest-8862-RG?api-version=2020-10-01",
       "EncodedRequestUri": "L3N1YnNjcmlwdGlvbnMvYTFiZmE2MzUtZjJiZi00MmYxLTg2YjUtODQ4YzY3NGZjMzIxL3Jlc291cmNlZ3JvdXBzL1RTLVNES1Rlc3QtODg2Mi1SRz9hcGktdmVyc2lvbj0yMDIwLTEwLTAx",
->>>>>>> 438ad43e
       "RequestMethod": "DELETE",
       "RequestBody": "",
       "RequestHeaders": {
         "x-ms-client-request-id": [
-<<<<<<< HEAD
-          "6c55b1a8-d155-4825-9aa5-0c3b4320a48f"
-=======
           "bb7f91d5-24c6-489a-8ec7-82a625198091"
->>>>>>> 438ad43e
         ],
         "Accept-Language": [
           "en-US"
         ],
         "User-Agent": [
-<<<<<<< HEAD
-          "FxVersion/4.6.29812.02",
-=======
-          "FxVersion/4.6.29916.01",
->>>>>>> 438ad43e
+          "FxVersion/4.6.29916.01",
           "OSName/Windows",
           "OSVersion/Microsoft.Windows.10.0.19042.",
           "Microsoft.Azure.Management.ResourceManager.ResourceManagementClient/3.12.1.0"
@@ -228,11 +153,7 @@
           "no-cache"
         ],
         "Location": [
-<<<<<<< HEAD
-          "https://management.azure.com/subscriptions/a93e8c5c-63cb-4635-933f-6d166ac25187/operationresults/eyJqb2JJZCI6IlJFU09VUkNFR1JPVVBERUxFVElPTkpPQi1UUzoyRFNES1RFU1Q6MkQzODI2OjJEUkctV0VTVFVTIiwiam9iTG9jYXRpb24iOiJ3ZXN0dXMifQ?api-version=2021-01-01"
-=======
           "https://management.azure.com/subscriptions/a1bfa635-f2bf-42f1-86b5-848c674fc321/operationresults/eyJqb2JJZCI6IlJFU09VUkNFR1JPVVBERUxFVElPTkpPQi1UUzoyRFNES1RFU1Q6MkQ4ODYyOjJEUkctV0VTVFVTIiwiam9iTG9jYXRpb24iOiJ3ZXN0dXMifQ?api-version=2020-10-01"
->>>>>>> 438ad43e
         ],
         "Retry-After": [
           "15"
@@ -241,15 +162,6 @@
           "14999"
         ],
         "x-ms-request-id": [
-<<<<<<< HEAD
-          "eaeef92e-71d4-4313-8adc-29ed63a09204"
-        ],
-        "x-ms-correlation-request-id": [
-          "eaeef92e-71d4-4313-8adc-29ed63a09204"
-        ],
-        "x-ms-routing-request-id": [
-          "WESTUS2:20210424T003908Z:eaeef92e-71d4-4313-8adc-29ed63a09204"
-=======
           "dd9a8c68-9522-4931-8798-dfa7c50fc0fc"
         ],
         "x-ms-correlation-request-id": [
@@ -257,89 +169,15 @@
         ],
         "x-ms-routing-request-id": [
           "WESTEUROPE:20210420T235441Z:dd9a8c68-9522-4931-8798-dfa7c50fc0fc"
->>>>>>> 438ad43e
-        ],
-        "Strict-Transport-Security": [
-          "max-age=31536000; includeSubDomains"
-        ],
-        "X-Content-Type-Options": [
-          "nosniff"
-        ],
-        "Date": [
-<<<<<<< HEAD
-          "Sat, 24 Apr 2021 00:39:07 GMT"
-=======
+        ],
+        "Strict-Transport-Security": [
+          "max-age=31536000; includeSubDomains"
+        ],
+        "X-Content-Type-Options": [
+          "nosniff"
+        ],
+        "Date": [
           "Tue, 20 Apr 2021 23:54:40 GMT"
->>>>>>> 438ad43e
-        ],
-        "Expires": [
-          "-1"
-        ],
-        "Content-Length": [
-          "0"
-        ]
-      },
-      "ResponseBody": "",
-      "StatusCode": 202
-    },
-    {
-<<<<<<< HEAD
-      "RequestUri": "/subscriptions/a93e8c5c-63cb-4635-933f-6d166ac25187/operationresults/eyJqb2JJZCI6IlJFU09VUkNFR1JPVVBERUxFVElPTkpPQi1UUzoyRFNES1RFU1Q6MkQzODI2OjJEUkctV0VTVFVTIiwiam9iTG9jYXRpb24iOiJ3ZXN0dXMifQ?api-version=2021-01-01",
-      "EncodedRequestUri": "L3N1YnNjcmlwdGlvbnMvYTkzZThjNWMtNjNjYi00NjM1LTkzM2YtNmQxNjZhYzI1MTg3L29wZXJhdGlvbnJlc3VsdHMvZXlKcWIySkpaQ0k2SWxKRlUwOVZVa05GUjFKUFZWQkVSVXhGVkVsUFRrcFBRaTFVVXpveVJGTkVTMVJGVTFRNk1rUXpPREkyT2pKRVVrY3RWMFZUVkZWVElpd2lhbTlpVEc5allYUnBiMjRpT2lKM1pYTjBkWE1pZlE/YXBpLXZlcnNpb249MjAyMS0wMS0wMQ==",
-=======
-      "RequestUri": "/subscriptions/a1bfa635-f2bf-42f1-86b5-848c674fc321/operationresults/eyJqb2JJZCI6IlJFU09VUkNFR1JPVVBERUxFVElPTkpPQi1UUzoyRFNES1RFU1Q6MkQ4ODYyOjJEUkctV0VTVFVTIiwiam9iTG9jYXRpb24iOiJ3ZXN0dXMifQ?api-version=2020-10-01",
-      "EncodedRequestUri": "L3N1YnNjcmlwdGlvbnMvYTFiZmE2MzUtZjJiZi00MmYxLTg2YjUtODQ4YzY3NGZjMzIxL29wZXJhdGlvbnJlc3VsdHMvZXlKcWIySkpaQ0k2SWxKRlUwOVZVa05GUjFKUFZWQkVSVXhGVkVsUFRrcFBRaTFVVXpveVJGTkVTMVJGVTFRNk1rUTRPRFl5T2pKRVVrY3RWMFZUVkZWVElpd2lhbTlpVEc5allYUnBiMjRpT2lKM1pYTjBkWE1pZlE/YXBpLXZlcnNpb249MjAyMC0xMC0wMQ==",
->>>>>>> 438ad43e
-      "RequestMethod": "GET",
-      "RequestBody": "",
-      "RequestHeaders": {
-        "User-Agent": [
-<<<<<<< HEAD
-          "FxVersion/4.6.29812.02",
-=======
-          "FxVersion/4.6.29916.01",
->>>>>>> 438ad43e
-          "OSName/Windows",
-          "OSVersion/Microsoft.Windows.10.0.19042.",
-          "Microsoft.Azure.Management.ResourceManager.ResourceManagementClient/3.12.1.0"
-        ]
-      },
-      "ResponseHeaders": {
-        "Cache-Control": [
-          "no-cache"
-        ],
-        "Pragma": [
-          "no-cache"
-        ],
-        "Location": [
-<<<<<<< HEAD
-          "https://management.azure.com/subscriptions/a93e8c5c-63cb-4635-933f-6d166ac25187/operationresults/eyJqb2JJZCI6IlJFU09VUkNFR1JPVVBERUxFVElPTkpPQi1UUzoyRFNES1RFU1Q6MkQzODI2OjJEUkctV0VTVFVTIiwiam9iTG9jYXRpb24iOiJ3ZXN0dXMifQ?api-version=2021-01-01"
-=======
-          "https://management.azure.com/subscriptions/a1bfa635-f2bf-42f1-86b5-848c674fc321/operationresults/eyJqb2JJZCI6IlJFU09VUkNFR1JPVVBERUxFVElPTkpPQi1UUzoyRFNES1RFU1Q6MkQ4ODYyOjJEUkctV0VTVFVTIiwiam9iTG9jYXRpb24iOiJ3ZXN0dXMifQ?api-version=2020-10-01"
-        ],
-        "Retry-After": [
-          "15"
-        ],
-        "x-ms-ratelimit-remaining-subscription-reads": [
-          "11999"
-        ],
-        "x-ms-request-id": [
-          "bd6a1bf8-6f62-478c-ae24-5bcefc739319"
-        ],
-        "x-ms-correlation-request-id": [
-          "bd6a1bf8-6f62-478c-ae24-5bcefc739319"
-        ],
-        "x-ms-routing-request-id": [
-          "WESTEUROPE:20210420T235456Z:bd6a1bf8-6f62-478c-ae24-5bcefc739319"
-        ],
-        "Strict-Transport-Security": [
-          "max-age=31536000; includeSubDomains"
-        ],
-        "X-Content-Type-Options": [
-          "nosniff"
-        ],
-        "Date": [
-          "Tue, 20 Apr 2021 23:54:56 GMT"
         ],
         "Expires": [
           "-1"
@@ -373,45 +211,30 @@
         ],
         "Location": [
           "https://management.azure.com/subscriptions/a1bfa635-f2bf-42f1-86b5-848c674fc321/operationresults/eyJqb2JJZCI6IlJFU09VUkNFR1JPVVBERUxFVElPTkpPQi1UUzoyRFNES1RFU1Q6MkQ4ODYyOjJEUkctV0VTVFVTIiwiam9iTG9jYXRpb24iOiJ3ZXN0dXMifQ?api-version=2020-10-01"
->>>>>>> 438ad43e
         ],
         "Retry-After": [
           "15"
         ],
         "x-ms-ratelimit-remaining-subscription-reads": [
-          "11998"
-        ],
-        "x-ms-request-id": [
-<<<<<<< HEAD
-          "5cf83dd3-02e0-47d4-9a4e-71d3e4453e85"
-        ],
-        "x-ms-correlation-request-id": [
-          "5cf83dd3-02e0-47d4-9a4e-71d3e4453e85"
-        ],
-        "x-ms-routing-request-id": [
-          "WESTUS2:20210424T003923Z:5cf83dd3-02e0-47d4-9a4e-71d3e4453e85"
-=======
-          "0ebde2ad-6caa-4e3f-adce-cf35db837d0a"
-        ],
-        "x-ms-correlation-request-id": [
-          "0ebde2ad-6caa-4e3f-adce-cf35db837d0a"
-        ],
-        "x-ms-routing-request-id": [
-          "WESTEUROPE:20210420T235512Z:0ebde2ad-6caa-4e3f-adce-cf35db837d0a"
->>>>>>> 438ad43e
-        ],
-        "Strict-Transport-Security": [
-          "max-age=31536000; includeSubDomains"
-        ],
-        "X-Content-Type-Options": [
-          "nosniff"
-        ],
-        "Date": [
-<<<<<<< HEAD
-          "Sat, 24 Apr 2021 00:39:23 GMT"
-=======
-          "Tue, 20 Apr 2021 23:55:11 GMT"
->>>>>>> 438ad43e
+          "11999"
+        ],
+        "x-ms-request-id": [
+          "bd6a1bf8-6f62-478c-ae24-5bcefc739319"
+        ],
+        "x-ms-correlation-request-id": [
+          "bd6a1bf8-6f62-478c-ae24-5bcefc739319"
+        ],
+        "x-ms-routing-request-id": [
+          "WESTEUROPE:20210420T235456Z:bd6a1bf8-6f62-478c-ae24-5bcefc739319"
+        ],
+        "Strict-Transport-Security": [
+          "max-age=31536000; includeSubDomains"
+        ],
+        "X-Content-Type-Options": [
+          "nosniff"
+        ],
+        "Date": [
+          "Tue, 20 Apr 2021 23:54:56 GMT"
         ],
         "Expires": [
           "-1"
@@ -424,56 +247,86 @@
       "StatusCode": 202
     },
     {
-<<<<<<< HEAD
-      "RequestUri": "/subscriptions/a93e8c5c-63cb-4635-933f-6d166ac25187/operationresults/eyJqb2JJZCI6IlJFU09VUkNFR1JPVVBERUxFVElPTkpPQi1UUzoyRFNES1RFU1Q6MkQzODI2OjJEUkctV0VTVFVTIiwiam9iTG9jYXRpb24iOiJ3ZXN0dXMifQ?api-version=2021-01-01",
-      "EncodedRequestUri": "L3N1YnNjcmlwdGlvbnMvYTkzZThjNWMtNjNjYi00NjM1LTkzM2YtNmQxNjZhYzI1MTg3L29wZXJhdGlvbnJlc3VsdHMvZXlKcWIySkpaQ0k2SWxKRlUwOVZVa05GUjFKUFZWQkVSVXhGVkVsUFRrcFBRaTFVVXpveVJGTkVTMVJGVTFRNk1rUXpPREkyT2pKRVVrY3RWMFZUVkZWVElpd2lhbTlpVEc5allYUnBiMjRpT2lKM1pYTjBkWE1pZlE/YXBpLXZlcnNpb249MjAyMS0wMS0wMQ==",
-=======
       "RequestUri": "/subscriptions/a1bfa635-f2bf-42f1-86b5-848c674fc321/operationresults/eyJqb2JJZCI6IlJFU09VUkNFR1JPVVBERUxFVElPTkpPQi1UUzoyRFNES1RFU1Q6MkQ4ODYyOjJEUkctV0VTVFVTIiwiam9iTG9jYXRpb24iOiJ3ZXN0dXMifQ?api-version=2020-10-01",
       "EncodedRequestUri": "L3N1YnNjcmlwdGlvbnMvYTFiZmE2MzUtZjJiZi00MmYxLTg2YjUtODQ4YzY3NGZjMzIxL29wZXJhdGlvbnJlc3VsdHMvZXlKcWIySkpaQ0k2SWxKRlUwOVZVa05GUjFKUFZWQkVSVXhGVkVsUFRrcFBRaTFVVXpveVJGTkVTMVJGVTFRNk1rUTRPRFl5T2pKRVVrY3RWMFZUVkZWVElpd2lhbTlpVEc5allYUnBiMjRpT2lKM1pYTjBkWE1pZlE/YXBpLXZlcnNpb249MjAyMC0xMC0wMQ==",
->>>>>>> 438ad43e
       "RequestMethod": "GET",
       "RequestBody": "",
       "RequestHeaders": {
         "User-Agent": [
-<<<<<<< HEAD
-          "FxVersion/4.6.29812.02",
-=======
-          "FxVersion/4.6.29916.01",
->>>>>>> 438ad43e
-          "OSName/Windows",
-          "OSVersion/Microsoft.Windows.10.0.19042.",
-          "Microsoft.Azure.Management.ResourceManager.ResourceManagementClient/3.12.1.0"
-        ]
-      },
-      "ResponseHeaders": {
-        "Cache-Control": [
-          "no-cache"
-        ],
-        "Pragma": [
-          "no-cache"
-        ],
-<<<<<<< HEAD
+          "FxVersion/4.6.29916.01",
+          "OSName/Windows",
+          "OSVersion/Microsoft.Windows.10.0.19042.",
+          "Microsoft.Azure.Management.ResourceManager.ResourceManagementClient/3.12.1.0"
+        ]
+      },
+      "ResponseHeaders": {
+        "Cache-Control": [
+          "no-cache"
+        ],
+        "Pragma": [
+          "no-cache"
+        ],
         "Location": [
-          "https://management.azure.com/subscriptions/a93e8c5c-63cb-4635-933f-6d166ac25187/operationresults/eyJqb2JJZCI6IlJFU09VUkNFR1JPVVBERUxFVElPTkpPQi1UUzoyRFNES1RFU1Q6MkQzODI2OjJEUkctV0VTVFVTIiwiam9iTG9jYXRpb24iOiJ3ZXN0dXMifQ?api-version=2021-01-01"
+          "https://management.azure.com/subscriptions/a1bfa635-f2bf-42f1-86b5-848c674fc321/operationresults/eyJqb2JJZCI6IlJFU09VUkNFR1JPVVBERUxFVElPTkpPQi1UUzoyRFNES1RFU1Q6MkQ4ODYyOjJEUkctV0VTVFVTIiwiam9iTG9jYXRpb24iOiJ3ZXN0dXMifQ?api-version=2020-10-01"
         ],
         "Retry-After": [
           "15"
         ],
-=======
->>>>>>> 438ad43e
+        "x-ms-ratelimit-remaining-subscription-reads": [
+          "11998"
+        ],
+        "x-ms-request-id": [
+          "0ebde2ad-6caa-4e3f-adce-cf35db837d0a"
+        ],
+        "x-ms-correlation-request-id": [
+          "0ebde2ad-6caa-4e3f-adce-cf35db837d0a"
+        ],
+        "x-ms-routing-request-id": [
+          "WESTEUROPE:20210420T235512Z:0ebde2ad-6caa-4e3f-adce-cf35db837d0a"
+        ],
+        "Strict-Transport-Security": [
+          "max-age=31536000; includeSubDomains"
+        ],
+        "X-Content-Type-Options": [
+          "nosniff"
+        ],
+        "Date": [
+          "Tue, 20 Apr 2021 23:55:11 GMT"
+        ],
+        "Expires": [
+          "-1"
+        ],
+        "Content-Length": [
+          "0"
+        ]
+      },
+      "ResponseBody": "",
+      "StatusCode": 202
+    },
+    {
+      "RequestUri": "/subscriptions/a1bfa635-f2bf-42f1-86b5-848c674fc321/operationresults/eyJqb2JJZCI6IlJFU09VUkNFR1JPVVBERUxFVElPTkpPQi1UUzoyRFNES1RFU1Q6MkQ4ODYyOjJEUkctV0VTVFVTIiwiam9iTG9jYXRpb24iOiJ3ZXN0dXMifQ?api-version=2020-10-01",
+      "EncodedRequestUri": "L3N1YnNjcmlwdGlvbnMvYTFiZmE2MzUtZjJiZi00MmYxLTg2YjUtODQ4YzY3NGZjMzIxL29wZXJhdGlvbnJlc3VsdHMvZXlKcWIySkpaQ0k2SWxKRlUwOVZVa05GUjFKUFZWQkVSVXhGVkVsUFRrcFBRaTFVVXpveVJGTkVTMVJGVTFRNk1rUTRPRFl5T2pKRVVrY3RWMFZUVkZWVElpd2lhbTlpVEc5allYUnBiMjRpT2lKM1pYTjBkWE1pZlE/YXBpLXZlcnNpb249MjAyMC0xMC0wMQ==",
+      "RequestMethod": "GET",
+      "RequestBody": "",
+      "RequestHeaders": {
+        "User-Agent": [
+          "FxVersion/4.6.29916.01",
+          "OSName/Windows",
+          "OSVersion/Microsoft.Windows.10.0.19042.",
+          "Microsoft.Azure.Management.ResourceManager.ResourceManagementClient/3.12.1.0"
+        ]
+      },
+      "ResponseHeaders": {
+        "Cache-Control": [
+          "no-cache"
+        ],
+        "Pragma": [
+          "no-cache"
+        ],
         "x-ms-ratelimit-remaining-subscription-reads": [
           "11997"
         ],
         "x-ms-request-id": [
-<<<<<<< HEAD
-          "40b985bc-3206-40a8-a22a-53318343f729"
-        ],
-        "x-ms-correlation-request-id": [
-          "40b985bc-3206-40a8-a22a-53318343f729"
-        ],
-        "x-ms-routing-request-id": [
-          "WESTUS2:20210424T003939Z:40b985bc-3206-40a8-a22a-53318343f729"
-=======
           "54844b47-a368-4a31-81fa-31746f3328b2"
         ],
         "x-ms-correlation-request-id": [
@@ -481,17 +334,15 @@
         ],
         "x-ms-routing-request-id": [
           "WESTEUROPE:20210420T235527Z:54844b47-a368-4a31-81fa-31746f3328b2"
->>>>>>> 438ad43e
-        ],
-        "Strict-Transport-Security": [
-          "max-age=31536000; includeSubDomains"
-        ],
-        "X-Content-Type-Options": [
-          "nosniff"
-        ],
-        "Date": [
-<<<<<<< HEAD
-          "Sat, 24 Apr 2021 00:39:38 GMT"
+        ],
+        "Strict-Transport-Security": [
+          "max-age=31536000; includeSubDomains"
+        ],
+        "X-Content-Type-Options": [
+          "nosniff"
+        ],
+        "Date": [
+          "Tue, 20 Apr 2021 23:55:27 GMT"
         ],
         "Expires": [
           "-1"
@@ -501,16 +352,16 @@
         ]
       },
       "ResponseBody": "",
-      "StatusCode": 202
-    },
-    {
-      "RequestUri": "/subscriptions/a93e8c5c-63cb-4635-933f-6d166ac25187/operationresults/eyJqb2JJZCI6IlJFU09VUkNFR1JPVVBERUxFVElPTkpPQi1UUzoyRFNES1RFU1Q6MkQzODI2OjJEUkctV0VTVFVTIiwiam9iTG9jYXRpb24iOiJ3ZXN0dXMifQ?api-version=2021-01-01",
-      "EncodedRequestUri": "L3N1YnNjcmlwdGlvbnMvYTkzZThjNWMtNjNjYi00NjM1LTkzM2YtNmQxNjZhYzI1MTg3L29wZXJhdGlvbnJlc3VsdHMvZXlKcWIySkpaQ0k2SWxKRlUwOVZVa05GUjFKUFZWQkVSVXhGVkVsUFRrcFBRaTFVVXpveVJGTkVTMVJGVTFRNk1rUXpPREkyT2pKRVVrY3RWMFZUVkZWVElpd2lhbTlpVEc5allYUnBiMjRpT2lKM1pYTjBkWE1pZlE/YXBpLXZlcnNpb249MjAyMS0wMS0wMQ==",
+      "StatusCode": 200
+    },
+    {
+      "RequestUri": "/subscriptions/a1bfa635-f2bf-42f1-86b5-848c674fc321/operationresults/eyJqb2JJZCI6IlJFU09VUkNFR1JPVVBERUxFVElPTkpPQi1UUzoyRFNES1RFU1Q6MkQ4ODYyOjJEUkctV0VTVFVTIiwiam9iTG9jYXRpb24iOiJ3ZXN0dXMifQ?api-version=2020-10-01",
+      "EncodedRequestUri": "L3N1YnNjcmlwdGlvbnMvYTFiZmE2MzUtZjJiZi00MmYxLTg2YjUtODQ4YzY3NGZjMzIxL29wZXJhdGlvbnJlc3VsdHMvZXlKcWIySkpaQ0k2SWxKRlUwOVZVa05GUjFKUFZWQkVSVXhGVkVsUFRrcFBRaTFVVXpveVJGTkVTMVJGVTFRNk1rUTRPRFl5T2pKRVVrY3RWMFZUVkZWVElpd2lhbTlpVEc5allYUnBiMjRpT2lKM1pYTjBkWE1pZlE/YXBpLXZlcnNpb249MjAyMC0xMC0wMQ==",
       "RequestMethod": "GET",
       "RequestBody": "",
       "RequestHeaders": {
         "User-Agent": [
-          "FxVersion/4.6.29812.02",
+          "FxVersion/4.6.29916.01",
           "OSName/Windows",
           "OSVersion/Microsoft.Windows.10.0.19042.",
           "Microsoft.Azure.Management.ResourceManager.ResourceManagementClient/3.12.1.0"
@@ -527,99 +378,22 @@
           "11996"
         ],
         "x-ms-request-id": [
-          "27f07e41-38c6-4bd4-a29f-9dca3da687cf"
-        ],
-        "x-ms-correlation-request-id": [
-          "27f07e41-38c6-4bd4-a29f-9dca3da687cf"
-        ],
-        "x-ms-routing-request-id": [
-          "WESTUS2:20210424T003954Z:27f07e41-38c6-4bd4-a29f-9dca3da687cf"
-        ],
-        "Strict-Transport-Security": [
-          "max-age=31536000; includeSubDomains"
-        ],
-        "X-Content-Type-Options": [
-          "nosniff"
-        ],
-        "Date": [
-          "Sat, 24 Apr 2021 00:39:53 GMT"
-=======
+          "a3312e3d-b889-4611-aebe-6ba80821214b"
+        ],
+        "x-ms-correlation-request-id": [
+          "a3312e3d-b889-4611-aebe-6ba80821214b"
+        ],
+        "x-ms-routing-request-id": [
+          "WESTEUROPE:20210420T235528Z:a3312e3d-b889-4611-aebe-6ba80821214b"
+        ],
+        "Strict-Transport-Security": [
+          "max-age=31536000; includeSubDomains"
+        ],
+        "X-Content-Type-Options": [
+          "nosniff"
+        ],
+        "Date": [
           "Tue, 20 Apr 2021 23:55:27 GMT"
->>>>>>> 438ad43e
-        ],
-        "Expires": [
-          "-1"
-        ],
-        "Content-Length": [
-          "0"
-        ]
-      },
-      "ResponseBody": "",
-      "StatusCode": 200
-    },
-    {
-<<<<<<< HEAD
-      "RequestUri": "/subscriptions/a93e8c5c-63cb-4635-933f-6d166ac25187/operationresults/eyJqb2JJZCI6IlJFU09VUkNFR1JPVVBERUxFVElPTkpPQi1UUzoyRFNES1RFU1Q6MkQzODI2OjJEUkctV0VTVFVTIiwiam9iTG9jYXRpb24iOiJ3ZXN0dXMifQ?api-version=2021-01-01",
-      "EncodedRequestUri": "L3N1YnNjcmlwdGlvbnMvYTkzZThjNWMtNjNjYi00NjM1LTkzM2YtNmQxNjZhYzI1MTg3L29wZXJhdGlvbnJlc3VsdHMvZXlKcWIySkpaQ0k2SWxKRlUwOVZVa05GUjFKUFZWQkVSVXhGVkVsUFRrcFBRaTFVVXpveVJGTkVTMVJGVTFRNk1rUXpPREkyT2pKRVVrY3RWMFZUVkZWVElpd2lhbTlpVEc5allYUnBiMjRpT2lKM1pYTjBkWE1pZlE/YXBpLXZlcnNpb249MjAyMS0wMS0wMQ==",
-=======
-      "RequestUri": "/subscriptions/a1bfa635-f2bf-42f1-86b5-848c674fc321/operationresults/eyJqb2JJZCI6IlJFU09VUkNFR1JPVVBERUxFVElPTkpPQi1UUzoyRFNES1RFU1Q6MkQ4ODYyOjJEUkctV0VTVFVTIiwiam9iTG9jYXRpb24iOiJ3ZXN0dXMifQ?api-version=2020-10-01",
-      "EncodedRequestUri": "L3N1YnNjcmlwdGlvbnMvYTFiZmE2MzUtZjJiZi00MmYxLTg2YjUtODQ4YzY3NGZjMzIxL29wZXJhdGlvbnJlc3VsdHMvZXlKcWIySkpaQ0k2SWxKRlUwOVZVa05GUjFKUFZWQkVSVXhGVkVsUFRrcFBRaTFVVXpveVJGTkVTMVJGVTFRNk1rUTRPRFl5T2pKRVVrY3RWMFZUVkZWVElpd2lhbTlpVEc5allYUnBiMjRpT2lKM1pYTjBkWE1pZlE/YXBpLXZlcnNpb249MjAyMC0xMC0wMQ==",
->>>>>>> 438ad43e
-      "RequestMethod": "GET",
-      "RequestBody": "",
-      "RequestHeaders": {
-        "User-Agent": [
-<<<<<<< HEAD
-          "FxVersion/4.6.29812.02",
-=======
-          "FxVersion/4.6.29916.01",
->>>>>>> 438ad43e
-          "OSName/Windows",
-          "OSVersion/Microsoft.Windows.10.0.19042.",
-          "Microsoft.Azure.Management.ResourceManager.ResourceManagementClient/3.12.1.0"
-        ]
-      },
-      "ResponseHeaders": {
-        "Cache-Control": [
-          "no-cache"
-        ],
-        "Pragma": [
-          "no-cache"
-        ],
-        "x-ms-ratelimit-remaining-subscription-reads": [
-          "11996"
-        ],
-        "x-ms-request-id": [
-<<<<<<< HEAD
-          "d2560252-7ac1-4df5-87d5-f78efbbcd7f4"
-        ],
-        "x-ms-correlation-request-id": [
-          "d2560252-7ac1-4df5-87d5-f78efbbcd7f4"
-        ],
-        "x-ms-routing-request-id": [
-          "WESTUS2:20210424T003954Z:d2560252-7ac1-4df5-87d5-f78efbbcd7f4"
-=======
-          "a3312e3d-b889-4611-aebe-6ba80821214b"
-        ],
-        "x-ms-correlation-request-id": [
-          "a3312e3d-b889-4611-aebe-6ba80821214b"
-        ],
-        "x-ms-routing-request-id": [
-          "WESTEUROPE:20210420T235528Z:a3312e3d-b889-4611-aebe-6ba80821214b"
->>>>>>> 438ad43e
-        ],
-        "Strict-Transport-Security": [
-          "max-age=31536000; includeSubDomains"
-        ],
-        "X-Content-Type-Options": [
-          "nosniff"
-        ],
-        "Date": [
-<<<<<<< HEAD
-          "Sat, 24 Apr 2021 00:39:53 GMT"
-=======
-          "Tue, 20 Apr 2021 23:55:27 GMT"
->>>>>>> 438ad43e
         ],
         "Expires": [
           "-1"
@@ -634,13 +408,8 @@
   ],
   "Names": {
     "ThrowsWhenTemplateSpecDoesNotExist": [
-<<<<<<< HEAD
-      "TS-SDKTest-3826",
-      "TS-SDKTest-310"
-=======
       "TS-SDKTest-8862",
       "TS-SDKTest-5006"
->>>>>>> 438ad43e
     ]
   },
   "Variables": {
