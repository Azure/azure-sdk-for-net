--- conflicted
+++ resolved
@@ -1,32 +1,19 @@
 {
   "Entries": [
     {
-<<<<<<< HEAD
-      "RequestUri": "/subscriptions/a93e8c5c-63cb-4635-933f-6d166ac25187/resourcegroups/TS-SDKTest-6169-RG?api-version=2021-01-01",
-      "EncodedRequestUri": "L3N1YnNjcmlwdGlvbnMvYTkzZThjNWMtNjNjYi00NjM1LTkzM2YtNmQxNjZhYzI1MTg3L3Jlc291cmNlZ3JvdXBzL1RTLVNES1Rlc3QtNjE2OS1SRz9hcGktdmVyc2lvbj0yMDIxLTAxLTAx",
-=======
       "RequestUri": "/subscriptions/a1bfa635-f2bf-42f1-86b5-848c674fc321/resourcegroups/TS-SDKTest-6050-RG?api-version=2020-10-01",
       "EncodedRequestUri": "L3N1YnNjcmlwdGlvbnMvYTFiZmE2MzUtZjJiZi00MmYxLTg2YjUtODQ4YzY3NGZjMzIxL3Jlc291cmNlZ3JvdXBzL1RTLVNES1Rlc3QtNjA1MC1SRz9hcGktdmVyc2lvbj0yMDIwLTEwLTAx",
->>>>>>> 438ad43e
       "RequestMethod": "PUT",
       "RequestBody": "{\r\n  \"location\": \"westus\"\r\n}",
       "RequestHeaders": {
         "x-ms-client-request-id": [
-<<<<<<< HEAD
-          "92fa161e-5cd6-4c9a-803c-57e4e6750db3"
-=======
           "22e210a8-4a17-423f-8302-d72a6ccb34ed"
->>>>>>> 438ad43e
         ],
         "Accept-Language": [
           "en-US"
         ],
         "User-Agent": [
-<<<<<<< HEAD
-          "FxVersion/4.6.29812.02",
-=======
-          "FxVersion/4.6.29916.01",
->>>>>>> 438ad43e
+          "FxVersion/4.6.29916.01",
           "OSName/Windows",
           "OSVersion/Microsoft.Windows.10.0.19042.",
           "Microsoft.Azure.Management.ResourceManager.ResourceManagementClient/3.12.1.0"
@@ -49,15 +36,6 @@
           "1199"
         ],
         "x-ms-request-id": [
-<<<<<<< HEAD
-          "72702d15-fd0a-4def-8af2-c7cdfe05a41e"
-        ],
-        "x-ms-correlation-request-id": [
-          "72702d15-fd0a-4def-8af2-c7cdfe05a41e"
-        ],
-        "x-ms-routing-request-id": [
-          "WESTUS2:20210424T004044Z:72702d15-fd0a-4def-8af2-c7cdfe05a41e"
-=======
           "9539dc38-f3f2-48b3-8cd1-c531cbd36966"
         ],
         "x-ms-correlation-request-id": [
@@ -65,20 +43,15 @@
         ],
         "x-ms-routing-request-id": [
           "WESTEUROPE:20210420T235725Z:9539dc38-f3f2-48b3-8cd1-c531cbd36966"
->>>>>>> 438ad43e
-        ],
-        "Strict-Transport-Security": [
-          "max-age=31536000; includeSubDomains"
-        ],
-        "X-Content-Type-Options": [
-          "nosniff"
-        ],
-        "Date": [
-<<<<<<< HEAD
-          "Sat, 24 Apr 2021 00:40:44 GMT"
-=======
+        ],
+        "Strict-Transport-Security": [
+          "max-age=31536000; includeSubDomains"
+        ],
+        "X-Content-Type-Options": [
+          "nosniff"
+        ],
+        "Date": [
           "Tue, 20 Apr 2021 23:57:25 GMT"
->>>>>>> 438ad43e
         ],
         "Content-Length": [
           "304"
@@ -90,19 +63,6 @@
           "-1"
         ]
       },
-<<<<<<< HEAD
-      "ResponseBody": "{\r\n  \"id\": \"/subscriptions/a93e8c5c-63cb-4635-933f-6d166ac25187/resourceGroups/TS-SDKTest-6169-RG\",\r\n  \"name\": \"TS-SDKTest-6169-RG\",\r\n  \"type\": \"Microsoft.Resources/resourceGroups\",\r\n  \"location\": \"westus\",\r\n  \"properties\": {\r\n    \"provisioningState\": \"Succeeded\"\r\n  }\r\n}",
-      "StatusCode": 201
-    },
-    {
-      "RequestUri": "/subscriptions/a93e8c5c-63cb-4635-933f-6d166ac25187/resourceGroups/TS-SDKTest-6169-RG/providers/Microsoft.Resources/templateSpecs/TS-SDKTest-4914?api-version=2019-06-01-preview",
-      "EncodedRequestUri": "L3N1YnNjcmlwdGlvbnMvYTkzZThjNWMtNjNjYi00NjM1LTkzM2YtNmQxNjZhYzI1MTg3L3Jlc291cmNlR3JvdXBzL1RTLVNES1Rlc3QtNjE2OS1SRy9wcm92aWRlcnMvTWljcm9zb2Z0LlJlc291cmNlcy90ZW1wbGF0ZVNwZWNzL1RTLVNES1Rlc3QtNDkxND9hcGktdmVyc2lvbj0yMDE5LTA2LTAxLXByZXZpZXc=",
-      "RequestMethod": "PUT",
-      "RequestBody": "{\r\n  \"location\": \"westus\",\r\n  \"properties\": {\r\n    \"description\": \"Description of my Template Spec\",\r\n    \"displayName\": \"TS-SDKTest-4914 (Test)\"\r\n  }\r\n}",
-      "RequestHeaders": {
-        "x-ms-client-request-id": [
-          "068d308a-4e3c-40e6-b4df-6daee14a3429"
-=======
       "ResponseBody": "{\r\n  \"id\": \"/subscriptions/a1bfa635-f2bf-42f1-86b5-848c674fc321/resourceGroups/TS-SDKTest-6050-RG\",\r\n  \"name\": \"TS-SDKTest-6050-RG\",\r\n  \"type\": \"Microsoft.Resources/resourceGroups\",\r\n  \"location\": \"westus\",\r\n  \"tags\": {\r\n    \"ic3\": \"ic3\",\r\n    \"NameTag\": \"ValueTag\",\r\n    \"StorageType\": \"Standard_LRS\"\r\n  },\r\n  \"properties\": {\r\n    \"provisioningState\": \"Succeeded\"\r\n  }\r\n}",
       "StatusCode": 201
     },
@@ -114,17 +74,12 @@
       "RequestHeaders": {
         "x-ms-client-request-id": [
           "48d1701e-acee-4312-8242-988257df7461"
->>>>>>> 438ad43e
         ],
         "Accept-Language": [
           "en-US"
         ],
         "User-Agent": [
-<<<<<<< HEAD
-          "FxVersion/4.6.29812.02",
-=======
-          "FxVersion/4.6.29916.01",
->>>>>>> 438ad43e
+          "FxVersion/4.6.29916.01",
           "OSName/Windows",
           "OSVersion/Microsoft.Windows.10.0.19042.",
           "Microsoft.Azure.Management.ResourceManager.TemplateSpecsClient/3.12.1.0"
@@ -144,11 +99,7 @@
           "no-cache"
         ],
         "x-ms-request-id": [
-<<<<<<< HEAD
-          "841dd548-8031-4879-a2c6-2671d012ec8f"
-=======
           "92a921eb-ba4f-4ec4-aa3e-6511c1df266b"
->>>>>>> 438ad43e
         ],
         "Server": [
           "Microsoft-HTTPAPI/2.0"
@@ -157,30 +108,19 @@
           "1199"
         ],
         "x-ms-correlation-request-id": [
-<<<<<<< HEAD
-          "f3f82548-ada2-452a-ab36-3a90a79f08d4"
-        ],
-        "x-ms-routing-request-id": [
-          "WESTUS2:20210424T004046Z:f3f82548-ada2-452a-ab36-3a90a79f08d4"
-=======
           "c2a08749-2211-438c-abdc-f1c37c8190c9"
         ],
         "x-ms-routing-request-id": [
           "WESTEUROPE:20210420T235732Z:c2a08749-2211-438c-abdc-f1c37c8190c9"
->>>>>>> 438ad43e
-        ],
-        "Strict-Transport-Security": [
-          "max-age=31536000; includeSubDomains"
-        ],
-        "X-Content-Type-Options": [
-          "nosniff"
-        ],
-        "Date": [
-<<<<<<< HEAD
-          "Sat, 24 Apr 2021 00:40:46 GMT"
-=======
+        ],
+        "Strict-Transport-Security": [
+          "max-age=31536000; includeSubDomains"
+        ],
+        "X-Content-Type-Options": [
+          "nosniff"
+        ],
+        "Date": [
           "Tue, 20 Apr 2021 23:57:31 GMT"
->>>>>>> 438ad43e
         ],
         "Content-Length": [
           "718"
@@ -192,19 +132,6 @@
           "-1"
         ]
       },
-<<<<<<< HEAD
-      "ResponseBody": "{\r\n  \"location\": \"westus\",\r\n  \"systemData\": {\r\n    \"createdBy\": \"e2798aea-822b-418c-bd7e-a8e75a942279\",\r\n    \"createdByType\": \"Application\",\r\n    \"createdAt\": \"2021-04-24T00:40:46.0015752Z\",\r\n    \"lastModifiedBy\": \"e2798aea-822b-418c-bd7e-a8e75a942279\",\r\n    \"lastModifiedByType\": \"Application\",\r\n    \"lastModifiedAt\": \"2021-04-24T00:40:46.0015752Z\"\r\n  },\r\n  \"properties\": {\r\n    \"displayName\": \"TS-SDKTest-4914 (Test)\",\r\n    \"description\": \"Description of my Template Spec\"\r\n  },\r\n  \"id\": \"/subscriptions/a93e8c5c-63cb-4635-933f-6d166ac25187/resourceGroups/TS-SDKTest-6169-RG/providers/Microsoft.Resources/templateSpecs/TS-SDKTest-4914\",\r\n  \"type\": \"Microsoft.Resources/templateSpecs\",\r\n  \"name\": \"TS-SDKTest-4914\"\r\n}",
-      "StatusCode": 201
-    },
-    {
-      "RequestUri": "/subscriptions/a93e8c5c-63cb-4635-933f-6d166ac25187/resourceGroups/TS-SDKTest-6169-RG/providers/Microsoft.Resources/templateSpecs/TS-SDKTest-4914?api-version=2019-06-01-preview",
-      "EncodedRequestUri": "L3N1YnNjcmlwdGlvbnMvYTkzZThjNWMtNjNjYi00NjM1LTkzM2YtNmQxNjZhYzI1MTg3L3Jlc291cmNlR3JvdXBzL1RTLVNES1Rlc3QtNjE2OS1SRy9wcm92aWRlcnMvTWljcm9zb2Z0LlJlc291cmNlcy90ZW1wbGF0ZVNwZWNzL1RTLVNES1Rlc3QtNDkxND9hcGktdmVyc2lvbj0yMDE5LTA2LTAxLXByZXZpZXc=",
-      "RequestMethod": "PUT",
-      "RequestBody": "{\r\n  \"location\": \"westus\",\r\n  \"properties\": {\r\n    \"description\": \"This is an updated description\",\r\n    \"displayName\": \"TS-SDKTest-4914 (Test)\"\r\n  }\r\n}",
-      "RequestHeaders": {
-        "x-ms-client-request-id": [
-          "a848dcd3-fe52-4e6f-ab82-6a7c0368f26c"
-=======
       "ResponseBody": "{\r\n  \"location\": \"westus\",\r\n  \"systemData\": {\r\n    \"createdBy\": \"546094f3-32fa-493c-824c-bd9575b0d2fe\",\r\n    \"createdByType\": \"Application\",\r\n    \"createdAt\": \"2021-04-20T23:57:31.0100318Z\",\r\n    \"lastModifiedBy\": \"546094f3-32fa-493c-824c-bd9575b0d2fe\",\r\n    \"lastModifiedByType\": \"Application\",\r\n    \"lastModifiedAt\": \"2021-04-20T23:57:31.0100318Z\"\r\n  },\r\n  \"properties\": {\r\n    \"displayName\": \"TS-SDKTest-9342 (Test)\",\r\n    \"description\": \"Description of my Template Spec\"\r\n  },\r\n  \"id\": \"/subscriptions/a1bfa635-f2bf-42f1-86b5-848c674fc321/resourceGroups/TS-SDKTest-6050-RG/providers/Microsoft.Resources/templateSpecs/TS-SDKTest-9342\",\r\n  \"type\": \"Microsoft.Resources/templateSpecs\",\r\n  \"name\": \"TS-SDKTest-9342\"\r\n}",
       "StatusCode": 201
     },
@@ -216,17 +143,12 @@
       "RequestHeaders": {
         "x-ms-client-request-id": [
           "35ea5c82-c2d2-48d4-a7f2-87f6813db84f"
->>>>>>> 438ad43e
         ],
         "Accept-Language": [
           "en-US"
         ],
         "User-Agent": [
-<<<<<<< HEAD
-          "FxVersion/4.6.29812.02",
-=======
-          "FxVersion/4.6.29916.01",
->>>>>>> 438ad43e
+          "FxVersion/4.6.29916.01",
           "OSName/Windows",
           "OSVersion/Microsoft.Windows.10.0.19042.",
           "Microsoft.Azure.Management.ResourceManager.TemplateSpecsClient/3.12.1.0"
@@ -246,11 +168,7 @@
           "no-cache"
         ],
         "x-ms-request-id": [
-<<<<<<< HEAD
-          "65c86f20-030a-47e8-93ca-a6957ac13b9c"
-=======
           "e91275cf-0f48-4cf5-9ef4-e416df144401"
->>>>>>> 438ad43e
         ],
         "Server": [
           "Microsoft-HTTPAPI/2.0"
@@ -259,30 +177,19 @@
           "1198"
         ],
         "x-ms-correlation-request-id": [
-<<<<<<< HEAD
-          "b8044ffc-1908-47d5-a713-788b9832118e"
-        ],
-        "x-ms-routing-request-id": [
-          "WESTUS2:20210424T004046Z:b8044ffc-1908-47d5-a713-788b9832118e"
-=======
           "3ff52ae8-e80d-44dc-952c-42bb2e7505aa"
         ],
         "x-ms-routing-request-id": [
           "WESTEUROPE:20210420T235733Z:3ff52ae8-e80d-44dc-952c-42bb2e7505aa"
->>>>>>> 438ad43e
-        ],
-        "Strict-Transport-Security": [
-          "max-age=31536000; includeSubDomains"
-        ],
-        "X-Content-Type-Options": [
-          "nosniff"
-        ],
-        "Date": [
-<<<<<<< HEAD
-          "Sat, 24 Apr 2021 00:40:46 GMT"
-=======
+        ],
+        "Strict-Transport-Security": [
+          "max-age=31536000; includeSubDomains"
+        ],
+        "X-Content-Type-Options": [
+          "nosniff"
+        ],
+        "Date": [
           "Tue, 20 Apr 2021 23:57:32 GMT"
->>>>>>> 438ad43e
         ],
         "Content-Length": [
           "717"
@@ -294,40 +201,23 @@
           "-1"
         ]
       },
-<<<<<<< HEAD
-      "ResponseBody": "{\r\n  \"location\": \"westus\",\r\n  \"systemData\": {\r\n    \"createdBy\": \"e2798aea-822b-418c-bd7e-a8e75a942279\",\r\n    \"createdByType\": \"Application\",\r\n    \"createdAt\": \"2021-04-24T00:40:46.0015752Z\",\r\n    \"lastModifiedBy\": \"e2798aea-822b-418c-bd7e-a8e75a942279\",\r\n    \"lastModifiedByType\": \"Application\",\r\n    \"lastModifiedAt\": \"2021-04-24T00:40:46.4815702Z\"\r\n  },\r\n  \"properties\": {\r\n    \"displayName\": \"TS-SDKTest-4914 (Test)\",\r\n    \"description\": \"This is an updated description\"\r\n  },\r\n  \"id\": \"/subscriptions/a93e8c5c-63cb-4635-933f-6d166ac25187/resourceGroups/TS-SDKTest-6169-RG/providers/Microsoft.Resources/templateSpecs/TS-SDKTest-4914\",\r\n  \"type\": \"Microsoft.Resources/templateSpecs\",\r\n  \"name\": \"TS-SDKTest-4914\"\r\n}",
-      "StatusCode": 201
-    },
-    {
-      "RequestUri": "/subscriptions/a93e8c5c-63cb-4635-933f-6d166ac25187/resourceGroups/TS-SDKTest-6169-RG/providers/Microsoft.Resources/templateSpecs/TS-SDKTest-4914?api-version=2019-06-01-preview",
-      "EncodedRequestUri": "L3N1YnNjcmlwdGlvbnMvYTkzZThjNWMtNjNjYi00NjM1LTkzM2YtNmQxNjZhYzI1MTg3L3Jlc291cmNlR3JvdXBzL1RTLVNES1Rlc3QtNjE2OS1SRy9wcm92aWRlcnMvTWljcm9zb2Z0LlJlc291cmNlcy90ZW1wbGF0ZVNwZWNzL1RTLVNES1Rlc3QtNDkxND9hcGktdmVyc2lvbj0yMDE5LTA2LTAxLXByZXZpZXc=",
-=======
       "ResponseBody": "{\r\n  \"location\": \"westus\",\r\n  \"systemData\": {\r\n    \"createdBy\": \"546094f3-32fa-493c-824c-bd9575b0d2fe\",\r\n    \"createdByType\": \"Application\",\r\n    \"createdAt\": \"2021-04-20T23:57:31.0100318Z\",\r\n    \"lastModifiedBy\": \"546094f3-32fa-493c-824c-bd9575b0d2fe\",\r\n    \"lastModifiedByType\": \"Application\",\r\n    \"lastModifiedAt\": \"2021-04-20T23:57:33.1800514Z\"\r\n  },\r\n  \"properties\": {\r\n    \"displayName\": \"TS-SDKTest-9342 (Test)\",\r\n    \"description\": \"This is an updated description\"\r\n  },\r\n  \"id\": \"/subscriptions/a1bfa635-f2bf-42f1-86b5-848c674fc321/resourceGroups/TS-SDKTest-6050-RG/providers/Microsoft.Resources/templateSpecs/TS-SDKTest-9342\",\r\n  \"type\": \"Microsoft.Resources/templateSpecs\",\r\n  \"name\": \"TS-SDKTest-9342\"\r\n}",
       "StatusCode": 201
     },
     {
       "RequestUri": "/subscriptions/a1bfa635-f2bf-42f1-86b5-848c674fc321/resourceGroups/TS-SDKTest-6050-RG/providers/Microsoft.Resources/templateSpecs/TS-SDKTest-9342?api-version=2021-03-01-preview",
       "EncodedRequestUri": "L3N1YnNjcmlwdGlvbnMvYTFiZmE2MzUtZjJiZi00MmYxLTg2YjUtODQ4YzY3NGZjMzIxL3Jlc291cmNlR3JvdXBzL1RTLVNES1Rlc3QtNjA1MC1SRy9wcm92aWRlcnMvTWljcm9zb2Z0LlJlc291cmNlcy90ZW1wbGF0ZVNwZWNzL1RTLVNES1Rlc3QtOTM0Mj9hcGktdmVyc2lvbj0yMDIxLTAzLTAxLXByZXZpZXc=",
->>>>>>> 438ad43e
       "RequestMethod": "GET",
       "RequestBody": "",
       "RequestHeaders": {
         "x-ms-client-request-id": [
-<<<<<<< HEAD
-          "1761fa6d-838a-429f-86b4-3d40168f6506"
-=======
           "e9fb703f-a8cb-4a9e-8ef7-0155c622fdb1"
->>>>>>> 438ad43e
         ],
         "Accept-Language": [
           "en-US"
         ],
         "User-Agent": [
-<<<<<<< HEAD
-          "FxVersion/4.6.29812.02",
-=======
-          "FxVersion/4.6.29916.01",
->>>>>>> 438ad43e
+          "FxVersion/4.6.29916.01",
           "OSName/Windows",
           "OSVersion/Microsoft.Windows.10.0.19042.",
           "Microsoft.Azure.Management.ResourceManager.TemplateSpecsClient/3.12.1.0"
@@ -341,11 +231,7 @@
           "no-cache"
         ],
         "x-ms-request-id": [
-<<<<<<< HEAD
-          "a8a9def9-96eb-4391-ae64-7fd5e0cca8d3"
-=======
           "eb0a27f7-16c3-4869-ad5d-1abd3ed65ffa"
->>>>>>> 438ad43e
         ],
         "Server": [
           "Microsoft-HTTPAPI/2.0"
@@ -354,30 +240,19 @@
           "11999"
         ],
         "x-ms-correlation-request-id": [
-<<<<<<< HEAD
-          "0f5c0f00-0424-490c-8288-aebe020da779"
-        ],
-        "x-ms-routing-request-id": [
-          "WESTUS2:20210424T004046Z:0f5c0f00-0424-490c-8288-aebe020da779"
-=======
           "034b9520-289c-4f65-8718-e9e342e6b003"
         ],
         "x-ms-routing-request-id": [
           "WESTEUROPE:20210420T235733Z:034b9520-289c-4f65-8718-e9e342e6b003"
->>>>>>> 438ad43e
-        ],
-        "Strict-Transport-Security": [
-          "max-age=31536000; includeSubDomains"
-        ],
-        "X-Content-Type-Options": [
-          "nosniff"
-        ],
-        "Date": [
-<<<<<<< HEAD
-          "Sat, 24 Apr 2021 00:40:46 GMT"
-=======
+        ],
+        "Strict-Transport-Security": [
+          "max-age=31536000; includeSubDomains"
+        ],
+        "X-Content-Type-Options": [
+          "nosniff"
+        ],
+        "Date": [
           "Tue, 20 Apr 2021 23:57:32 GMT"
->>>>>>> 438ad43e
         ],
         "Content-Length": [
           "718"
@@ -389,40 +264,23 @@
           "-1"
         ]
       },
-<<<<<<< HEAD
-      "ResponseBody": "{\r\n  \"location\": \"westus\",\r\n  \"systemData\": {\r\n    \"createdBy\": \"e2798aea-822b-418c-bd7e-a8e75a942279\",\r\n    \"createdByType\": \"Application\",\r\n    \"createdAt\": \"2021-04-24T00:40:46.0015752Z\",\r\n    \"lastModifiedBy\": \"e2798aea-822b-418c-bd7e-a8e75a942279\",\r\n    \"lastModifiedByType\": \"Application\",\r\n    \"lastModifiedAt\": \"2021-04-24T00:40:46.0015752Z\"\r\n  },\r\n  \"properties\": {\r\n    \"displayName\": \"TS-SDKTest-4914 (Test)\",\r\n    \"description\": \"Description of my Template Spec\"\r\n  },\r\n  \"id\": \"/subscriptions/a93e8c5c-63cb-4635-933f-6d166ac25187/resourceGroups/TS-SDKTest-6169-RG/providers/Microsoft.Resources/templateSpecs/TS-SDKTest-4914\",\r\n  \"type\": \"Microsoft.Resources/templateSpecs\",\r\n  \"name\": \"TS-SDKTest-4914\"\r\n}",
-      "StatusCode": 200
-    },
-    {
-      "RequestUri": "/subscriptions/a93e8c5c-63cb-4635-933f-6d166ac25187/resourceGroups/TS-SDKTest-6169-RG/providers/Microsoft.Resources/templateSpecs/TS-SDKTest-4914?api-version=2019-06-01-preview",
-      "EncodedRequestUri": "L3N1YnNjcmlwdGlvbnMvYTkzZThjNWMtNjNjYi00NjM1LTkzM2YtNmQxNjZhYzI1MTg3L3Jlc291cmNlR3JvdXBzL1RTLVNES1Rlc3QtNjE2OS1SRy9wcm92aWRlcnMvTWljcm9zb2Z0LlJlc291cmNlcy90ZW1wbGF0ZVNwZWNzL1RTLVNES1Rlc3QtNDkxND9hcGktdmVyc2lvbj0yMDE5LTA2LTAxLXByZXZpZXc=",
-=======
       "ResponseBody": "{\r\n  \"location\": \"westus\",\r\n  \"systemData\": {\r\n    \"createdBy\": \"546094f3-32fa-493c-824c-bd9575b0d2fe\",\r\n    \"createdByType\": \"Application\",\r\n    \"createdAt\": \"2021-04-20T23:57:31.0100318Z\",\r\n    \"lastModifiedBy\": \"546094f3-32fa-493c-824c-bd9575b0d2fe\",\r\n    \"lastModifiedByType\": \"Application\",\r\n    \"lastModifiedAt\": \"2021-04-20T23:57:31.0100318Z\"\r\n  },\r\n  \"properties\": {\r\n    \"displayName\": \"TS-SDKTest-9342 (Test)\",\r\n    \"description\": \"Description of my Template Spec\"\r\n  },\r\n  \"id\": \"/subscriptions/a1bfa635-f2bf-42f1-86b5-848c674fc321/resourceGroups/TS-SDKTest-6050-RG/providers/Microsoft.Resources/templateSpecs/TS-SDKTest-9342\",\r\n  \"type\": \"Microsoft.Resources/templateSpecs\",\r\n  \"name\": \"TS-SDKTest-9342\"\r\n}",
       "StatusCode": 200
     },
     {
       "RequestUri": "/subscriptions/a1bfa635-f2bf-42f1-86b5-848c674fc321/resourceGroups/TS-SDKTest-6050-RG/providers/Microsoft.Resources/templateSpecs/TS-SDKTest-9342?api-version=2021-03-01-preview",
       "EncodedRequestUri": "L3N1YnNjcmlwdGlvbnMvYTFiZmE2MzUtZjJiZi00MmYxLTg2YjUtODQ4YzY3NGZjMzIxL3Jlc291cmNlR3JvdXBzL1RTLVNES1Rlc3QtNjA1MC1SRy9wcm92aWRlcnMvTWljcm9zb2Z0LlJlc291cmNlcy90ZW1wbGF0ZVNwZWNzL1RTLVNES1Rlc3QtOTM0Mj9hcGktdmVyc2lvbj0yMDIxLTAzLTAxLXByZXZpZXc=",
->>>>>>> 438ad43e
       "RequestMethod": "GET",
       "RequestBody": "",
       "RequestHeaders": {
         "x-ms-client-request-id": [
-<<<<<<< HEAD
-          "70d86ea0-667b-4c25-a54e-db95ecf8c0d1"
-=======
           "48dbb6db-0b31-429e-af0c-8e7d12931e02"
->>>>>>> 438ad43e
         ],
         "Accept-Language": [
           "en-US"
         ],
         "User-Agent": [
-<<<<<<< HEAD
-          "FxVersion/4.6.29812.02",
-=======
-          "FxVersion/4.6.29916.01",
->>>>>>> 438ad43e
+          "FxVersion/4.6.29916.01",
           "OSName/Windows",
           "OSVersion/Microsoft.Windows.10.0.19042.",
           "Microsoft.Azure.Management.ResourceManager.TemplateSpecsClient/3.12.1.0"
@@ -439,15 +297,6 @@
           "gateway"
         ],
         "x-ms-request-id": [
-<<<<<<< HEAD
-          "9275fa98-dc95-432e-a5bb-d3b3c8a27b8f"
-        ],
-        "x-ms-correlation-request-id": [
-          "9275fa98-dc95-432e-a5bb-d3b3c8a27b8f"
-        ],
-        "x-ms-routing-request-id": [
-          "WESTUS2:20210424T004047Z:9275fa98-dc95-432e-a5bb-d3b3c8a27b8f"
-=======
           "7f4dbf88-a70c-4fb7-8032-9ec91bcefd2f"
         ],
         "x-ms-correlation-request-id": [
@@ -455,20 +304,15 @@
         ],
         "x-ms-routing-request-id": [
           "WESTEUROPE:20210420T235736Z:7f4dbf88-a70c-4fb7-8032-9ec91bcefd2f"
->>>>>>> 438ad43e
-        ],
-        "Strict-Transport-Security": [
-          "max-age=31536000; includeSubDomains"
-        ],
-        "X-Content-Type-Options": [
-          "nosniff"
-        ],
-        "Date": [
-<<<<<<< HEAD
-          "Sat, 24 Apr 2021 00:40:47 GMT"
-=======
+        ],
+        "Strict-Transport-Security": [
+          "max-age=31536000; includeSubDomains"
+        ],
+        "X-Content-Type-Options": [
+          "nosniff"
+        ],
+        "Date": [
           "Tue, 20 Apr 2021 23:57:35 GMT"
->>>>>>> 438ad43e
         ],
         "Content-Type": [
           "application/json; charset=utf-8"
@@ -480,40 +324,23 @@
           "239"
         ]
       },
-<<<<<<< HEAD
-      "ResponseBody": "{\r\n  \"error\": {\r\n    \"code\": \"ResourceNotFound\",\r\n    \"message\": \"The Resource 'Microsoft.Resources/templateSpecs/TS-SDKTest-4914' under resource group 'TS-SDKTest-6169-RG' was not found. For more details please go to https://aka.ms/ARMResourceNotFoundFix\"\r\n  }\r\n}",
-      "StatusCode": 404
-    },
-    {
-      "RequestUri": "/subscriptions/a93e8c5c-63cb-4635-933f-6d166ac25187/resourceGroups/TS-SDKTest-6169-RG/providers/Microsoft.Resources/templateSpecs/?api-version=2019-06-01-preview",
-      "EncodedRequestUri": "L3N1YnNjcmlwdGlvbnMvYTkzZThjNWMtNjNjYi00NjM1LTkzM2YtNmQxNjZhYzI1MTg3L3Jlc291cmNlR3JvdXBzL1RTLVNES1Rlc3QtNjE2OS1SRy9wcm92aWRlcnMvTWljcm9zb2Z0LlJlc291cmNlcy90ZW1wbGF0ZVNwZWNzLz9hcGktdmVyc2lvbj0yMDE5LTA2LTAxLXByZXZpZXc=",
-=======
       "ResponseBody": "{\r\n  \"error\": {\r\n    \"code\": \"ResourceNotFound\",\r\n    \"message\": \"The Resource 'Microsoft.Resources/templateSpecs/TS-SDKTest-9342' under resource group 'TS-SDKTest-6050-RG' was not found. For more details please go to https://aka.ms/ARMResourceNotFoundFix\"\r\n  }\r\n}",
       "StatusCode": 404
     },
     {
       "RequestUri": "/subscriptions/a1bfa635-f2bf-42f1-86b5-848c674fc321/resourceGroups/TS-SDKTest-6050-RG/providers/Microsoft.Resources/templateSpecs/?api-version=2021-03-01-preview",
       "EncodedRequestUri": "L3N1YnNjcmlwdGlvbnMvYTFiZmE2MzUtZjJiZi00MmYxLTg2YjUtODQ4YzY3NGZjMzIxL3Jlc291cmNlR3JvdXBzL1RTLVNES1Rlc3QtNjA1MC1SRy9wcm92aWRlcnMvTWljcm9zb2Z0LlJlc291cmNlcy90ZW1wbGF0ZVNwZWNzLz9hcGktdmVyc2lvbj0yMDIxLTAzLTAxLXByZXZpZXc=",
->>>>>>> 438ad43e
       "RequestMethod": "GET",
       "RequestBody": "",
       "RequestHeaders": {
         "x-ms-client-request-id": [
-<<<<<<< HEAD
-          "db925346-5f31-4f55-b38b-ccb404146047"
-=======
           "d23f437e-b364-44ac-a1de-6de39999c515"
->>>>>>> 438ad43e
         ],
         "Accept-Language": [
           "en-US"
         ],
         "User-Agent": [
-<<<<<<< HEAD
-          "FxVersion/4.6.29812.02",
-=======
-          "FxVersion/4.6.29916.01",
->>>>>>> 438ad43e
+          "FxVersion/4.6.29916.01",
           "OSName/Windows",
           "OSVersion/Microsoft.Windows.10.0.19042.",
           "Microsoft.Azure.Management.ResourceManager.TemplateSpecsClient/3.12.1.0"
@@ -527,11 +354,7 @@
           "no-cache"
         ],
         "x-ms-request-id": [
-<<<<<<< HEAD
-          "eea9e9e4-4291-468f-a3d0-155adcc9c12f"
-=======
           "9f44288a-6b9b-49ea-a8c3-993610a08a19"
->>>>>>> 438ad43e
         ],
         "Server": [
           "Microsoft-HTTPAPI/2.0"
@@ -540,30 +363,19 @@
           "11998"
         ],
         "x-ms-correlation-request-id": [
-<<<<<<< HEAD
-          "39f843ca-66b8-49e2-8c6b-65307b6a3e8f"
-        ],
-        "x-ms-routing-request-id": [
-          "WESTUS2:20210424T004046Z:39f843ca-66b8-49e2-8c6b-65307b6a3e8f"
-=======
           "65e201ce-691d-47dc-a136-b3294552e4bf"
         ],
         "x-ms-routing-request-id": [
           "WESTEUROPE:20210420T235733Z:65e201ce-691d-47dc-a136-b3294552e4bf"
->>>>>>> 438ad43e
-        ],
-        "Strict-Transport-Security": [
-          "max-age=31536000; includeSubDomains"
-        ],
-        "X-Content-Type-Options": [
-          "nosniff"
-        ],
-        "Date": [
-<<<<<<< HEAD
-          "Sat, 24 Apr 2021 00:40:46 GMT"
-=======
+        ],
+        "Strict-Transport-Security": [
+          "max-age=31536000; includeSubDomains"
+        ],
+        "X-Content-Type-Options": [
+          "nosniff"
+        ],
+        "Date": [
           "Tue, 20 Apr 2021 23:57:32 GMT"
->>>>>>> 438ad43e
         ],
         "Content-Length": [
           "814"
@@ -575,40 +387,23 @@
           "-1"
         ]
       },
-<<<<<<< HEAD
-      "ResponseBody": "{\r\n  \"value\": [\r\n    {\r\n      \"location\": \"westus\",\r\n      \"systemData\": {\r\n        \"createdBy\": \"e2798aea-822b-418c-bd7e-a8e75a942279\",\r\n        \"createdByType\": \"Application\",\r\n        \"createdAt\": \"2021-04-24T00:40:46.0015752Z\",\r\n        \"lastModifiedBy\": \"e2798aea-822b-418c-bd7e-a8e75a942279\",\r\n        \"lastModifiedByType\": \"Application\",\r\n        \"lastModifiedAt\": \"2021-04-24T00:40:46.4815702Z\"\r\n      },\r\n      \"properties\": {\r\n        \"displayName\": \"TS-SDKTest-4914 (Test)\",\r\n        \"description\": \"This is an updated description\"\r\n      },\r\n      \"id\": \"/subscriptions/a93e8c5c-63cb-4635-933f-6d166ac25187/resourceGroups/TS-SDKTest-6169-RG/providers/Microsoft.Resources/templateSpecs/TS-SDKTest-4914\",\r\n      \"type\": \"Microsoft.Resources/templateSpecs\",\r\n      \"name\": \"TS-SDKTest-4914\"\r\n    }\r\n  ]\r\n}",
-      "StatusCode": 200
-    },
-    {
-      "RequestUri": "/subscriptions/a93e8c5c-63cb-4635-933f-6d166ac25187/providers/Microsoft.Resources/templateSpecs/?api-version=2019-06-01-preview",
-      "EncodedRequestUri": "L3N1YnNjcmlwdGlvbnMvYTkzZThjNWMtNjNjYi00NjM1LTkzM2YtNmQxNjZhYzI1MTg3L3Byb3ZpZGVycy9NaWNyb3NvZnQuUmVzb3VyY2VzL3RlbXBsYXRlU3BlY3MvP2FwaS12ZXJzaW9uPTIwMTktMDYtMDEtcHJldmlldw==",
-=======
       "ResponseBody": "{\r\n  \"value\": [\r\n    {\r\n      \"location\": \"westus\",\r\n      \"systemData\": {\r\n        \"createdBy\": \"546094f3-32fa-493c-824c-bd9575b0d2fe\",\r\n        \"createdByType\": \"Application\",\r\n        \"createdAt\": \"2021-04-20T23:57:31.0100318Z\",\r\n        \"lastModifiedBy\": \"546094f3-32fa-493c-824c-bd9575b0d2fe\",\r\n        \"lastModifiedByType\": \"Application\",\r\n        \"lastModifiedAt\": \"2021-04-20T23:57:33.1800514Z\"\r\n      },\r\n      \"properties\": {\r\n        \"displayName\": \"TS-SDKTest-9342 (Test)\",\r\n        \"description\": \"This is an updated description\"\r\n      },\r\n      \"id\": \"/subscriptions/a1bfa635-f2bf-42f1-86b5-848c674fc321/resourceGroups/TS-SDKTest-6050-RG/providers/Microsoft.Resources/templateSpecs/TS-SDKTest-9342\",\r\n      \"type\": \"Microsoft.Resources/templateSpecs\",\r\n      \"name\": \"TS-SDKTest-9342\"\r\n    }\r\n  ]\r\n}",
       "StatusCode": 200
     },
     {
       "RequestUri": "/subscriptions/a1bfa635-f2bf-42f1-86b5-848c674fc321/providers/Microsoft.Resources/templateSpecs/?api-version=2021-03-01-preview",
       "EncodedRequestUri": "L3N1YnNjcmlwdGlvbnMvYTFiZmE2MzUtZjJiZi00MmYxLTg2YjUtODQ4YzY3NGZjMzIxL3Byb3ZpZGVycy9NaWNyb3NvZnQuUmVzb3VyY2VzL3RlbXBsYXRlU3BlY3MvP2FwaS12ZXJzaW9uPTIwMjEtMDMtMDEtcHJldmlldw==",
->>>>>>> 438ad43e
       "RequestMethod": "GET",
       "RequestBody": "",
       "RequestHeaders": {
         "x-ms-client-request-id": [
-<<<<<<< HEAD
-          "3e3588ec-1834-4907-b39f-e57914444c05"
-=======
           "a371c052-8e51-4141-af45-454a0dc5cd13"
->>>>>>> 438ad43e
         ],
         "Accept-Language": [
           "en-US"
         ],
         "User-Agent": [
-<<<<<<< HEAD
-          "FxVersion/4.6.29812.02",
-=======
-          "FxVersion/4.6.29916.01",
->>>>>>> 438ad43e
+          "FxVersion/4.6.29916.01",
           "OSName/Windows",
           "OSVersion/Microsoft.Windows.10.0.19042.",
           "Microsoft.Azure.Management.ResourceManager.TemplateSpecsClient/3.12.1.0"
@@ -621,28 +416,16 @@
         "Pragma": [
           "no-cache"
         ],
-<<<<<<< HEAD
-        "x-ms-request-id": [
-          "3e73c18c-f022-43cf-8e6e-5843bd8ddb09"
-        ],
-        "Server": [
-          "Microsoft-HTTPAPI/2.0"
-=======
         "x-ms-original-request-ids": [
           "9cde38c2-c366-48b0-b4c6-94d4a5f1a717",
           "9d5c371c-df0e-439e-8ae6-a862a272f800"
->>>>>>> 438ad43e
+        ],
+        "Server": [
+          "Microsoft-HTTPAPI/2.0"
         ],
         "x-ms-ratelimit-remaining-subscription-reads": [
           "11997"
         ],
-<<<<<<< HEAD
-        "x-ms-correlation-request-id": [
-          "60254d45-eb46-4665-aa87-73859ba3d9f0"
-        ],
-        "x-ms-routing-request-id": [
-          "WESTUS2:20210424T004046Z:60254d45-eb46-4665-aa87-73859ba3d9f0"
-=======
         "x-ms-request-id": [
           "54962065-ed2b-42ef-83ca-e2afbc0a390e"
         ],
@@ -651,39 +434,24 @@
         ],
         "x-ms-routing-request-id": [
           "WESTEUROPE:20210420T235734Z:54962065-ed2b-42ef-83ca-e2afbc0a390e"
->>>>>>> 438ad43e
-        ],
-        "Strict-Transport-Security": [
-          "max-age=31536000; includeSubDomains"
-        ],
-        "X-Content-Type-Options": [
-          "nosniff"
-        ],
-        "Date": [
-<<<<<<< HEAD
-          "Sat, 24 Apr 2021 00:40:46 GMT"
+        ],
+        "Strict-Transport-Security": [
+          "max-age=31536000; includeSubDomains"
+        ],
+        "X-Content-Type-Options": [
+          "nosniff"
+        ],
+        "Date": [
+          "Tue, 20 Apr 2021 23:57:33 GMT"
         ],
         "Content-Length": [
           "814"
-=======
-          "Tue, 20 Apr 2021 23:57:33 GMT"
->>>>>>> 438ad43e
-        ],
-        "Content-Type": [
-          "application/json; charset=utf-8"
-        ],
-        "Expires": [
-          "-1"
-<<<<<<< HEAD
-        ]
-      },
-      "ResponseBody": "{\r\n  \"value\": [\r\n    {\r\n      \"location\": \"westus\",\r\n      \"systemData\": {\r\n        \"createdBy\": \"e2798aea-822b-418c-bd7e-a8e75a942279\",\r\n        \"createdByType\": \"Application\",\r\n        \"createdAt\": \"2021-04-24T00:40:46.0015752Z\",\r\n        \"lastModifiedBy\": \"e2798aea-822b-418c-bd7e-a8e75a942279\",\r\n        \"lastModifiedByType\": \"Application\",\r\n        \"lastModifiedAt\": \"2021-04-24T00:40:46.4815702Z\"\r\n      },\r\n      \"properties\": {\r\n        \"displayName\": \"TS-SDKTest-4914 (Test)\",\r\n        \"description\": \"This is an updated description\"\r\n      },\r\n      \"id\": \"/subscriptions/a93e8c5c-63cb-4635-933f-6d166ac25187/resourceGroups/TS-SDKTest-6169-RG/providers/Microsoft.Resources/templateSpecs/TS-SDKTest-4914\",\r\n      \"type\": \"Microsoft.Resources/templateSpecs\",\r\n      \"name\": \"TS-SDKTest-4914\"\r\n    }\r\n  ]\r\n}",
-      "StatusCode": 200
-    },
-    {
-      "RequestUri": "/subscriptions/a93e8c5c-63cb-4635-933f-6d166ac25187/resourceGroups/TS-SDKTest-6169-RG/providers/Microsoft.Resources/templateSpecs/TS-SDKTest-4914?api-version=2019-06-01-preview",
-      "EncodedRequestUri": "L3N1YnNjcmlwdGlvbnMvYTkzZThjNWMtNjNjYi00NjM1LTkzM2YtNmQxNjZhYzI1MTg3L3Jlc291cmNlR3JvdXBzL1RTLVNES1Rlc3QtNjE2OS1SRy9wcm92aWRlcnMvTWljcm9zb2Z0LlJlc291cmNlcy90ZW1wbGF0ZVNwZWNzL1RTLVNES1Rlc3QtNDkxND9hcGktdmVyc2lvbj0yMDE5LTA2LTAxLXByZXZpZXc=",
-=======
+        ],
+        "Content-Type": [
+          "application/json; charset=utf-8"
+        ],
+        "Expires": [
+          "-1"
         ],
         "Content-Length": [
           "11685"
@@ -695,26 +463,17 @@
     {
       "RequestUri": "/subscriptions/a1bfa635-f2bf-42f1-86b5-848c674fc321/resourceGroups/TS-SDKTest-6050-RG/providers/Microsoft.Resources/templateSpecs/TS-SDKTest-9342?api-version=2021-03-01-preview",
       "EncodedRequestUri": "L3N1YnNjcmlwdGlvbnMvYTFiZmE2MzUtZjJiZi00MmYxLTg2YjUtODQ4YzY3NGZjMzIxL3Jlc291cmNlR3JvdXBzL1RTLVNES1Rlc3QtNjA1MC1SRy9wcm92aWRlcnMvTWljcm9zb2Z0LlJlc291cmNlcy90ZW1wbGF0ZVNwZWNzL1RTLVNES1Rlc3QtOTM0Mj9hcGktdmVyc2lvbj0yMDIxLTAzLTAxLXByZXZpZXc=",
->>>>>>> 438ad43e
       "RequestMethod": "DELETE",
       "RequestBody": "",
       "RequestHeaders": {
         "x-ms-client-request-id": [
-<<<<<<< HEAD
-          "35a2e20a-c1a6-42c3-895d-e216917e4ba4"
-=======
           "875fa12b-069d-46ff-9006-4785f03a8e62"
->>>>>>> 438ad43e
         ],
         "Accept-Language": [
           "en-US"
         ],
         "User-Agent": [
-<<<<<<< HEAD
-          "FxVersion/4.6.29812.02",
-=======
-          "FxVersion/4.6.29916.01",
->>>>>>> 438ad43e
+          "FxVersion/4.6.29916.01",
           "OSName/Windows",
           "OSVersion/Microsoft.Windows.10.0.19042.",
           "Microsoft.Azure.Management.ResourceManager.TemplateSpecsClient/3.12.1.0"
@@ -728,11 +487,7 @@
           "no-cache"
         ],
         "x-ms-request-id": [
-<<<<<<< HEAD
-          "b2752baa-e7b2-42bd-b776-758d336d5129"
-=======
           "2677321d-766f-46c6-811b-49609ee26c36"
->>>>>>> 438ad43e
         ],
         "Server": [
           "Microsoft-HTTPAPI/2.0"
@@ -741,30 +496,19 @@
           "14999"
         ],
         "x-ms-correlation-request-id": [
-<<<<<<< HEAD
-          "53901979-b53e-4fdf-97a4-25270db0af5a"
-        ],
-        "x-ms-routing-request-id": [
-          "WESTUS2:20210424T004047Z:53901979-b53e-4fdf-97a4-25270db0af5a"
-=======
           "0fd5bd73-1036-4169-b4d7-f69ef5102612"
         ],
         "x-ms-routing-request-id": [
           "WESTEUROPE:20210420T235736Z:0fd5bd73-1036-4169-b4d7-f69ef5102612"
->>>>>>> 438ad43e
-        ],
-        "Strict-Transport-Security": [
-          "max-age=31536000; includeSubDomains"
-        ],
-        "X-Content-Type-Options": [
-          "nosniff"
-        ],
-        "Date": [
-<<<<<<< HEAD
-          "Sat, 24 Apr 2021 00:40:47 GMT"
-=======
+        ],
+        "Strict-Transport-Security": [
+          "max-age=31536000; includeSubDomains"
+        ],
+        "X-Content-Type-Options": [
+          "nosniff"
+        ],
+        "Date": [
           "Tue, 20 Apr 2021 23:57:35 GMT"
->>>>>>> 438ad43e
         ],
         "Expires": [
           "-1"
@@ -777,32 +521,19 @@
       "StatusCode": 200
     },
     {
-<<<<<<< HEAD
-      "RequestUri": "/subscriptions/a93e8c5c-63cb-4635-933f-6d166ac25187/resourcegroups/TS-SDKTest-6169-RG?api-version=2021-01-01",
-      "EncodedRequestUri": "L3N1YnNjcmlwdGlvbnMvYTkzZThjNWMtNjNjYi00NjM1LTkzM2YtNmQxNjZhYzI1MTg3L3Jlc291cmNlZ3JvdXBzL1RTLVNES1Rlc3QtNjE2OS1SRz9hcGktdmVyc2lvbj0yMDIxLTAxLTAx",
-=======
       "RequestUri": "/subscriptions/a1bfa635-f2bf-42f1-86b5-848c674fc321/resourcegroups/TS-SDKTest-6050-RG?api-version=2020-10-01",
       "EncodedRequestUri": "L3N1YnNjcmlwdGlvbnMvYTFiZmE2MzUtZjJiZi00MmYxLTg2YjUtODQ4YzY3NGZjMzIxL3Jlc291cmNlZ3JvdXBzL1RTLVNES1Rlc3QtNjA1MC1SRz9hcGktdmVyc2lvbj0yMDIwLTEwLTAx",
->>>>>>> 438ad43e
       "RequestMethod": "DELETE",
       "RequestBody": "",
       "RequestHeaders": {
         "x-ms-client-request-id": [
-<<<<<<< HEAD
-          "4cecb53c-0e69-4ffc-841b-ab23ee8c038c"
-=======
           "00892286-f032-47da-8407-69e3889f0592"
->>>>>>> 438ad43e
         ],
         "Accept-Language": [
           "en-US"
         ],
         "User-Agent": [
-<<<<<<< HEAD
-          "FxVersion/4.6.29812.02",
-=======
-          "FxVersion/4.6.29916.01",
->>>>>>> 438ad43e
+          "FxVersion/4.6.29916.01",
           "OSName/Windows",
           "OSVersion/Microsoft.Windows.10.0.19042.",
           "Microsoft.Azure.Management.ResourceManager.ResourceManagementClient/3.12.1.0"
@@ -816,11 +547,7 @@
           "no-cache"
         ],
         "Location": [
-<<<<<<< HEAD
-          "https://management.azure.com/subscriptions/a93e8c5c-63cb-4635-933f-6d166ac25187/operationresults/eyJqb2JJZCI6IlJFU09VUkNFR1JPVVBERUxFVElPTkpPQi1UUzoyRFNES1RFU1Q6MkQ2MTY5OjJEUkctV0VTVFVTIiwiam9iTG9jYXRpb24iOiJ3ZXN0dXMifQ?api-version=2021-01-01"
-=======
           "https://management.azure.com/subscriptions/a1bfa635-f2bf-42f1-86b5-848c674fc321/operationresults/eyJqb2JJZCI6IlJFU09VUkNFR1JPVVBERUxFVElPTkpPQi1UUzoyRFNES1RFU1Q6MkQ2MDUwOjJEUkctV0VTVFVTIiwiam9iTG9jYXRpb24iOiJ3ZXN0dXMifQ?api-version=2020-10-01"
->>>>>>> 438ad43e
         ],
         "Retry-After": [
           "15"
@@ -829,15 +556,6 @@
           "14999"
         ],
         "x-ms-request-id": [
-<<<<<<< HEAD
-          "06f3d91b-b4ec-4a42-a021-ad09a5456f58"
-        ],
-        "x-ms-correlation-request-id": [
-          "06f3d91b-b4ec-4a42-a021-ad09a5456f58"
-        ],
-        "x-ms-routing-request-id": [
-          "WESTUS2:20210424T004048Z:06f3d91b-b4ec-4a42-a021-ad09a5456f58"
-=======
           "2351a92f-db20-4996-ad05-f7e431d853ec"
         ],
         "x-ms-correlation-request-id": [
@@ -845,20 +563,15 @@
         ],
         "x-ms-routing-request-id": [
           "WESTEUROPE:20210420T235739Z:2351a92f-db20-4996-ad05-f7e431d853ec"
->>>>>>> 438ad43e
-        ],
-        "Strict-Transport-Security": [
-          "max-age=31536000; includeSubDomains"
-        ],
-        "X-Content-Type-Options": [
-          "nosniff"
-        ],
-        "Date": [
-<<<<<<< HEAD
-          "Sat, 24 Apr 2021 00:40:47 GMT"
-=======
+        ],
+        "Strict-Transport-Security": [
+          "max-age=31536000; includeSubDomains"
+        ],
+        "X-Content-Type-Options": [
+          "nosniff"
+        ],
+        "Date": [
           "Tue, 20 Apr 2021 23:57:38 GMT"
->>>>>>> 438ad43e
         ],
         "Expires": [
           "-1"
@@ -871,22 +584,13 @@
       "StatusCode": 202
     },
     {
-<<<<<<< HEAD
-      "RequestUri": "/subscriptions/a93e8c5c-63cb-4635-933f-6d166ac25187/operationresults/eyJqb2JJZCI6IlJFU09VUkNFR1JPVVBERUxFVElPTkpPQi1UUzoyRFNES1RFU1Q6MkQ2MTY5OjJEUkctV0VTVFVTIiwiam9iTG9jYXRpb24iOiJ3ZXN0dXMifQ?api-version=2021-01-01",
-      "EncodedRequestUri": "L3N1YnNjcmlwdGlvbnMvYTkzZThjNWMtNjNjYi00NjM1LTkzM2YtNmQxNjZhYzI1MTg3L29wZXJhdGlvbnJlc3VsdHMvZXlKcWIySkpaQ0k2SWxKRlUwOVZVa05GUjFKUFZWQkVSVXhGVkVsUFRrcFBRaTFVVXpveVJGTkVTMVJGVTFRNk1rUTJNVFk1T2pKRVVrY3RWMFZUVkZWVElpd2lhbTlpVEc5allYUnBiMjRpT2lKM1pYTjBkWE1pZlE/YXBpLXZlcnNpb249MjAyMS0wMS0wMQ==",
-=======
       "RequestUri": "/subscriptions/a1bfa635-f2bf-42f1-86b5-848c674fc321/operationresults/eyJqb2JJZCI6IlJFU09VUkNFR1JPVVBERUxFVElPTkpPQi1UUzoyRFNES1RFU1Q6MkQ2MDUwOjJEUkctV0VTVFVTIiwiam9iTG9jYXRpb24iOiJ3ZXN0dXMifQ?api-version=2020-10-01",
       "EncodedRequestUri": "L3N1YnNjcmlwdGlvbnMvYTFiZmE2MzUtZjJiZi00MmYxLTg2YjUtODQ4YzY3NGZjMzIxL29wZXJhdGlvbnJlc3VsdHMvZXlKcWIySkpaQ0k2SWxKRlUwOVZVa05GUjFKUFZWQkVSVXhGVkVsUFRrcFBRaTFVVXpveVJGTkVTMVJGVTFRNk1rUTJNRFV3T2pKRVVrY3RWMFZUVkZWVElpd2lhbTlpVEc5allYUnBiMjRpT2lKM1pYTjBkWE1pZlE/YXBpLXZlcnNpb249MjAyMC0xMC0wMQ==",
->>>>>>> 438ad43e
       "RequestMethod": "GET",
       "RequestBody": "",
       "RequestHeaders": {
         "User-Agent": [
-<<<<<<< HEAD
-          "FxVersion/4.6.29812.02",
-=======
-          "FxVersion/4.6.29916.01",
->>>>>>> 438ad43e
+          "FxVersion/4.6.29916.01",
           "OSName/Windows",
           "OSVersion/Microsoft.Windows.10.0.19042.",
           "Microsoft.Azure.Management.ResourceManager.ResourceManagementClient/3.12.1.0"
@@ -900,11 +604,7 @@
           "no-cache"
         ],
         "Location": [
-<<<<<<< HEAD
-          "https://management.azure.com/subscriptions/a93e8c5c-63cb-4635-933f-6d166ac25187/operationresults/eyJqb2JJZCI6IlJFU09VUkNFR1JPVVBERUxFVElPTkpPQi1UUzoyRFNES1RFU1Q6MkQ2MTY5OjJEUkctV0VTVFVTIiwiam9iTG9jYXRpb24iOiJ3ZXN0dXMifQ?api-version=2021-01-01"
-=======
           "https://management.azure.com/subscriptions/a1bfa635-f2bf-42f1-86b5-848c674fc321/operationresults/eyJqb2JJZCI6IlJFU09VUkNFR1JPVVBERUxFVElPTkpPQi1UUzoyRFNES1RFU1Q6MkQ2MDUwOjJEUkctV0VTVFVTIiwiam9iTG9jYXRpb24iOiJ3ZXN0dXMifQ?api-version=2020-10-01"
->>>>>>> 438ad43e
         ],
         "Retry-After": [
           "15"
@@ -913,15 +613,6 @@
           "11999"
         ],
         "x-ms-request-id": [
-<<<<<<< HEAD
-          "57ff87b7-2adf-4cda-888d-9345287656fd"
-        ],
-        "x-ms-correlation-request-id": [
-          "57ff87b7-2adf-4cda-888d-9345287656fd"
-        ],
-        "x-ms-routing-request-id": [
-          "WESTUS2:20210424T004103Z:57ff87b7-2adf-4cda-888d-9345287656fd"
-=======
           "2fc2c94a-6884-4e3e-9175-110e5ca3dc9a"
         ],
         "x-ms-correlation-request-id": [
@@ -929,20 +620,15 @@
         ],
         "x-ms-routing-request-id": [
           "WESTEUROPE:20210420T235754Z:2fc2c94a-6884-4e3e-9175-110e5ca3dc9a"
->>>>>>> 438ad43e
-        ],
-        "Strict-Transport-Security": [
-          "max-age=31536000; includeSubDomains"
-        ],
-        "X-Content-Type-Options": [
-          "nosniff"
-        ],
-        "Date": [
-<<<<<<< HEAD
-          "Sat, 24 Apr 2021 00:41:02 GMT"
-=======
+        ],
+        "Strict-Transport-Security": [
+          "max-age=31536000; includeSubDomains"
+        ],
+        "X-Content-Type-Options": [
+          "nosniff"
+        ],
+        "Date": [
           "Tue, 20 Apr 2021 23:57:54 GMT"
->>>>>>> 438ad43e
         ],
         "Expires": [
           "-1"
@@ -955,22 +641,13 @@
       "StatusCode": 202
     },
     {
-<<<<<<< HEAD
-      "RequestUri": "/subscriptions/a93e8c5c-63cb-4635-933f-6d166ac25187/operationresults/eyJqb2JJZCI6IlJFU09VUkNFR1JPVVBERUxFVElPTkpPQi1UUzoyRFNES1RFU1Q6MkQ2MTY5OjJEUkctV0VTVFVTIiwiam9iTG9jYXRpb24iOiJ3ZXN0dXMifQ?api-version=2021-01-01",
-      "EncodedRequestUri": "L3N1YnNjcmlwdGlvbnMvYTkzZThjNWMtNjNjYi00NjM1LTkzM2YtNmQxNjZhYzI1MTg3L29wZXJhdGlvbnJlc3VsdHMvZXlKcWIySkpaQ0k2SWxKRlUwOVZVa05GUjFKUFZWQkVSVXhGVkVsUFRrcFBRaTFVVXpveVJGTkVTMVJGVTFRNk1rUTJNVFk1T2pKRVVrY3RWMFZUVkZWVElpd2lhbTlpVEc5allYUnBiMjRpT2lKM1pYTjBkWE1pZlE/YXBpLXZlcnNpb249MjAyMS0wMS0wMQ==",
-=======
       "RequestUri": "/subscriptions/a1bfa635-f2bf-42f1-86b5-848c674fc321/operationresults/eyJqb2JJZCI6IlJFU09VUkNFR1JPVVBERUxFVElPTkpPQi1UUzoyRFNES1RFU1Q6MkQ2MDUwOjJEUkctV0VTVFVTIiwiam9iTG9jYXRpb24iOiJ3ZXN0dXMifQ?api-version=2020-10-01",
       "EncodedRequestUri": "L3N1YnNjcmlwdGlvbnMvYTFiZmE2MzUtZjJiZi00MmYxLTg2YjUtODQ4YzY3NGZjMzIxL29wZXJhdGlvbnJlc3VsdHMvZXlKcWIySkpaQ0k2SWxKRlUwOVZVa05GUjFKUFZWQkVSVXhGVkVsUFRrcFBRaTFVVXpveVJGTkVTMVJGVTFRNk1rUTJNRFV3T2pKRVVrY3RWMFZUVkZWVElpd2lhbTlpVEc5allYUnBiMjRpT2lKM1pYTjBkWE1pZlE/YXBpLXZlcnNpb249MjAyMC0xMC0wMQ==",
->>>>>>> 438ad43e
       "RequestMethod": "GET",
       "RequestBody": "",
       "RequestHeaders": {
         "User-Agent": [
-<<<<<<< HEAD
-          "FxVersion/4.6.29812.02",
-=======
-          "FxVersion/4.6.29916.01",
->>>>>>> 438ad43e
+          "FxVersion/4.6.29916.01",
           "OSName/Windows",
           "OSVersion/Microsoft.Windows.10.0.19042.",
           "Microsoft.Azure.Management.ResourceManager.ResourceManagementClient/3.12.1.0"
@@ -984,11 +661,7 @@
           "no-cache"
         ],
         "Location": [
-<<<<<<< HEAD
-          "https://management.azure.com/subscriptions/a93e8c5c-63cb-4635-933f-6d166ac25187/operationresults/eyJqb2JJZCI6IlJFU09VUkNFR1JPVVBERUxFVElPTkpPQi1UUzoyRFNES1RFU1Q6MkQ2MTY5OjJEUkctV0VTVFVTIiwiam9iTG9jYXRpb24iOiJ3ZXN0dXMifQ?api-version=2021-01-01"
-=======
           "https://management.azure.com/subscriptions/a1bfa635-f2bf-42f1-86b5-848c674fc321/operationresults/eyJqb2JJZCI6IlJFU09VUkNFR1JPVVBERUxFVElPTkpPQi1UUzoyRFNES1RFU1Q6MkQ2MDUwOjJEUkctV0VTVFVTIiwiam9iTG9jYXRpb24iOiJ3ZXN0dXMifQ?api-version=2020-10-01"
->>>>>>> 438ad43e
         ],
         "Retry-After": [
           "15"
@@ -997,15 +670,6 @@
           "11998"
         ],
         "x-ms-request-id": [
-<<<<<<< HEAD
-          "92eb3532-5552-4ce6-8d61-56c821d3a4f8"
-        ],
-        "x-ms-correlation-request-id": [
-          "92eb3532-5552-4ce6-8d61-56c821d3a4f8"
-        ],
-        "x-ms-routing-request-id": [
-          "WESTUS2:20210424T004118Z:92eb3532-5552-4ce6-8d61-56c821d3a4f8"
-=======
           "e1825d4f-4061-49ca-a2b5-f248817d774f"
         ],
         "x-ms-correlation-request-id": [
@@ -1013,20 +677,15 @@
         ],
         "x-ms-routing-request-id": [
           "WESTEUROPE:20210420T235810Z:e1825d4f-4061-49ca-a2b5-f248817d774f"
->>>>>>> 438ad43e
-        ],
-        "Strict-Transport-Security": [
-          "max-age=31536000; includeSubDomains"
-        ],
-        "X-Content-Type-Options": [
-          "nosniff"
-        ],
-        "Date": [
-<<<<<<< HEAD
-          "Sat, 24 Apr 2021 00:41:17 GMT"
-=======
+        ],
+        "Strict-Transport-Security": [
+          "max-age=31536000; includeSubDomains"
+        ],
+        "X-Content-Type-Options": [
+          "nosniff"
+        ],
+        "Date": [
           "Tue, 20 Apr 2021 23:58:09 GMT"
->>>>>>> 438ad43e
         ],
         "Expires": [
           "-1"
@@ -1039,22 +698,13 @@
       "StatusCode": 202
     },
     {
-<<<<<<< HEAD
-      "RequestUri": "/subscriptions/a93e8c5c-63cb-4635-933f-6d166ac25187/operationresults/eyJqb2JJZCI6IlJFU09VUkNFR1JPVVBERUxFVElPTkpPQi1UUzoyRFNES1RFU1Q6MkQ2MTY5OjJEUkctV0VTVFVTIiwiam9iTG9jYXRpb24iOiJ3ZXN0dXMifQ?api-version=2021-01-01",
-      "EncodedRequestUri": "L3N1YnNjcmlwdGlvbnMvYTkzZThjNWMtNjNjYi00NjM1LTkzM2YtNmQxNjZhYzI1MTg3L29wZXJhdGlvbnJlc3VsdHMvZXlKcWIySkpaQ0k2SWxKRlUwOVZVa05GUjFKUFZWQkVSVXhGVkVsUFRrcFBRaTFVVXpveVJGTkVTMVJGVTFRNk1rUTJNVFk1T2pKRVVrY3RWMFZUVkZWVElpd2lhbTlpVEc5allYUnBiMjRpT2lKM1pYTjBkWE1pZlE/YXBpLXZlcnNpb249MjAyMS0wMS0wMQ==",
-=======
       "RequestUri": "/subscriptions/a1bfa635-f2bf-42f1-86b5-848c674fc321/operationresults/eyJqb2JJZCI6IlJFU09VUkNFR1JPVVBERUxFVElPTkpPQi1UUzoyRFNES1RFU1Q6MkQ2MDUwOjJEUkctV0VTVFVTIiwiam9iTG9jYXRpb24iOiJ3ZXN0dXMifQ?api-version=2020-10-01",
       "EncodedRequestUri": "L3N1YnNjcmlwdGlvbnMvYTFiZmE2MzUtZjJiZi00MmYxLTg2YjUtODQ4YzY3NGZjMzIxL29wZXJhdGlvbnJlc3VsdHMvZXlKcWIySkpaQ0k2SWxKRlUwOVZVa05GUjFKUFZWQkVSVXhGVkVsUFRrcFBRaTFVVXpveVJGTkVTMVJGVTFRNk1rUTJNRFV3T2pKRVVrY3RWMFZUVkZWVElpd2lhbTlpVEc5allYUnBiMjRpT2lKM1pYTjBkWE1pZlE/YXBpLXZlcnNpb249MjAyMC0xMC0wMQ==",
->>>>>>> 438ad43e
       "RequestMethod": "GET",
       "RequestBody": "",
       "RequestHeaders": {
         "User-Agent": [
-<<<<<<< HEAD
-          "FxVersion/4.6.29812.02",
-=======
-          "FxVersion/4.6.29916.01",
->>>>>>> 438ad43e
+          "FxVersion/4.6.29916.01",
           "OSName/Windows",
           "OSVersion/Microsoft.Windows.10.0.19042.",
           "Microsoft.Azure.Management.ResourceManager.ResourceManagementClient/3.12.1.0"
@@ -1071,15 +721,6 @@
           "11997"
         ],
         "x-ms-request-id": [
-<<<<<<< HEAD
-          "af952e92-35ef-4877-9f92-7c1e6483cc9a"
-        ],
-        "x-ms-correlation-request-id": [
-          "af952e92-35ef-4877-9f92-7c1e6483cc9a"
-        ],
-        "x-ms-routing-request-id": [
-          "WESTUS2:20210424T004133Z:af952e92-35ef-4877-9f92-7c1e6483cc9a"
-=======
           "33c18f1d-70d0-4fb8-ad7d-54bcf07230b0"
         ],
         "x-ms-correlation-request-id": [
@@ -1087,20 +728,15 @@
         ],
         "x-ms-routing-request-id": [
           "WESTEUROPE:20210420T235825Z:33c18f1d-70d0-4fb8-ad7d-54bcf07230b0"
->>>>>>> 438ad43e
-        ],
-        "Strict-Transport-Security": [
-          "max-age=31536000; includeSubDomains"
-        ],
-        "X-Content-Type-Options": [
-          "nosniff"
-        ],
-        "Date": [
-<<<<<<< HEAD
-          "Sat, 24 Apr 2021 00:41:33 GMT"
-=======
+        ],
+        "Strict-Transport-Security": [
+          "max-age=31536000; includeSubDomains"
+        ],
+        "X-Content-Type-Options": [
+          "nosniff"
+        ],
+        "Date": [
           "Tue, 20 Apr 2021 23:58:25 GMT"
->>>>>>> 438ad43e
         ],
         "Expires": [
           "-1"
@@ -1113,22 +749,13 @@
       "StatusCode": 200
     },
     {
-<<<<<<< HEAD
-      "RequestUri": "/subscriptions/a93e8c5c-63cb-4635-933f-6d166ac25187/operationresults/eyJqb2JJZCI6IlJFU09VUkNFR1JPVVBERUxFVElPTkpPQi1UUzoyRFNES1RFU1Q6MkQ2MTY5OjJEUkctV0VTVFVTIiwiam9iTG9jYXRpb24iOiJ3ZXN0dXMifQ?api-version=2021-01-01",
-      "EncodedRequestUri": "L3N1YnNjcmlwdGlvbnMvYTkzZThjNWMtNjNjYi00NjM1LTkzM2YtNmQxNjZhYzI1MTg3L29wZXJhdGlvbnJlc3VsdHMvZXlKcWIySkpaQ0k2SWxKRlUwOVZVa05GUjFKUFZWQkVSVXhGVkVsUFRrcFBRaTFVVXpveVJGTkVTMVJGVTFRNk1rUTJNVFk1T2pKRVVrY3RWMFZUVkZWVElpd2lhbTlpVEc5allYUnBiMjRpT2lKM1pYTjBkWE1pZlE/YXBpLXZlcnNpb249MjAyMS0wMS0wMQ==",
-=======
       "RequestUri": "/subscriptions/a1bfa635-f2bf-42f1-86b5-848c674fc321/operationresults/eyJqb2JJZCI6IlJFU09VUkNFR1JPVVBERUxFVElPTkpPQi1UUzoyRFNES1RFU1Q6MkQ2MDUwOjJEUkctV0VTVFVTIiwiam9iTG9jYXRpb24iOiJ3ZXN0dXMifQ?api-version=2020-10-01",
       "EncodedRequestUri": "L3N1YnNjcmlwdGlvbnMvYTFiZmE2MzUtZjJiZi00MmYxLTg2YjUtODQ4YzY3NGZjMzIxL29wZXJhdGlvbnJlc3VsdHMvZXlKcWIySkpaQ0k2SWxKRlUwOVZVa05GUjFKUFZWQkVSVXhGVkVsUFRrcFBRaTFVVXpveVJGTkVTMVJGVTFRNk1rUTJNRFV3T2pKRVVrY3RWMFZUVkZWVElpd2lhbTlpVEc5allYUnBiMjRpT2lKM1pYTjBkWE1pZlE/YXBpLXZlcnNpb249MjAyMC0xMC0wMQ==",
->>>>>>> 438ad43e
       "RequestMethod": "GET",
       "RequestBody": "",
       "RequestHeaders": {
         "User-Agent": [
-<<<<<<< HEAD
-          "FxVersion/4.6.29812.02",
-=======
-          "FxVersion/4.6.29916.01",
->>>>>>> 438ad43e
+          "FxVersion/4.6.29916.01",
           "OSName/Windows",
           "OSVersion/Microsoft.Windows.10.0.19042.",
           "Microsoft.Azure.Management.ResourceManager.ResourceManagementClient/3.12.1.0"
@@ -1145,15 +772,6 @@
           "11996"
         ],
         "x-ms-request-id": [
-<<<<<<< HEAD
-          "60c1944a-f86a-4dde-a048-374b73d7dc51"
-        ],
-        "x-ms-correlation-request-id": [
-          "60c1944a-f86a-4dde-a048-374b73d7dc51"
-        ],
-        "x-ms-routing-request-id": [
-          "WESTUS2:20210424T004133Z:60c1944a-f86a-4dde-a048-374b73d7dc51"
-=======
           "8b3779c7-3c88-448c-8891-0a4c3fc2fe03"
         ],
         "x-ms-correlation-request-id": [
@@ -1161,20 +779,15 @@
         ],
         "x-ms-routing-request-id": [
           "WESTEUROPE:20210420T235826Z:8b3779c7-3c88-448c-8891-0a4c3fc2fe03"
->>>>>>> 438ad43e
-        ],
-        "Strict-Transport-Security": [
-          "max-age=31536000; includeSubDomains"
-        ],
-        "X-Content-Type-Options": [
-          "nosniff"
-        ],
-        "Date": [
-<<<<<<< HEAD
-          "Sat, 24 Apr 2021 00:41:33 GMT"
-=======
+        ],
+        "Strict-Transport-Security": [
+          "max-age=31536000; includeSubDomains"
+        ],
+        "X-Content-Type-Options": [
+          "nosniff"
+        ],
+        "Date": [
           "Tue, 20 Apr 2021 23:58:25 GMT"
->>>>>>> 438ad43e
         ],
         "Expires": [
           "-1"
@@ -1189,13 +802,8 @@
   ],
   "Names": {
     "CanCrudTemplateSpec": [
-<<<<<<< HEAD
-      "TS-SDKTest-6169",
-      "TS-SDKTest-4914"
-=======
       "TS-SDKTest-6050",
       "TS-SDKTest-9342"
->>>>>>> 438ad43e
     ]
   },
   "Variables": {
