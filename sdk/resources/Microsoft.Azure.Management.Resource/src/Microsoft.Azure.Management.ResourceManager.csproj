--- conflicted
+++ resolved
@@ -10,11 +10,7 @@
 			Development of this library has shifted focus to the Azure Unified SDK. The future development will be focused on "Azure.ResourceManager.Resources" (https://www.nuget.org/packages/Azure.ResourceManager.Resources/). Please see the package changelog for more information.
 		</Description>
 		<AssemblyName>Microsoft.Azure.Management.ResourceManager</AssemblyName>
-<<<<<<< HEAD
-		<Version>3.13.0-preview</Version>
-=======
-		<Version>3.13-preview</Version>
->>>>>>> 438ad43e
+		<Version>3.13.1-preview</Version>
 		<PackageTags>Microsoft Azure resource management;resource management;resource groups;Azure Policy</PackageTags>
 		<PackageReleaseNotes>
       <![CDATA[
