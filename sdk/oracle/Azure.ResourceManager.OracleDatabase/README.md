# Microsoft Azure OracleDatabase management client library for .NET

<<<<<<< HEAD
Oracle Database@Azure delivers all the performance, scale, and workload availability advantages of Oracle Database on OCI with the security, flexibility, and best-in-class services of Microsoft Azure, including best-in-class AI services like Azure OpenAI. This combination provides customers with more flexibility regarding where they run their workloads. It also provides a streamlined environment that simplifies cloud purchasing and management between Oracle Database and Azure services.
=======
Microsoft Azure OracleDatabase enables customers to procure, deploy, and use Oracle Database services in Azure.

This library supports managing Microsoft Azure OracleDatabase resources.
>>>>>>> 5e020833

This library follows the [new Azure SDK guidelines](https://azure.github.io/azure-sdk/general_introduction.html), and provides many core capabilities:

    - Support MSAL.NET, Azure.Identity is out of box for supporting MSAL.NET.
    - Support [OpenTelemetry](https://opentelemetry.io/) for distributed tracing.
    - HTTP pipeline with custom policies.
    - Better error-handling.
    - Support uniform telemetry across all languages.

## Getting started 

### Install the package

Install the Microsoft Azure OracleDatabase management library for .NET with [NuGet](https://www.nuget.org/):

```dotnetcli
dotnet add package Azure.ResourceManager.OracleDatabase --prerelease
```

### Prerequisites

* You must have an [Microsoft Azure subscription](https://azure.microsoft.com/free/dotnet/).

### Authenticate the Client

To create an authenticated client and start interacting with Microsoft Azure resources, see the [quickstart guide here](https://github.com/Azure/azure-sdk-for-net/blob/main/doc/dev/mgmt_quickstart.md).

## Key concepts

Key concepts of the Microsoft Azure SDK for .NET can be found [here](https://azure.github.io/azure-sdk/dotnet_introduction.html)

## Documentation

Documentation is available to help you learn how to use this package:

- [Quickstart](https://github.com/Azure/azure-sdk-for-net/blob/main/doc/dev/mgmt_quickstart.md).
- [API References](https://docs.microsoft.com/dotnet/api/?view=azure-dotnet).
- [Authentication](https://github.com/Azure/azure-sdk-for-net/blob/main/sdk/identity/Azure.Identity/README.md).

## Examples

Code samples for using the management library for .NET can be found in the following locations
- [.NET Management Library Code Samples](https://aka.ms/azuresdk-net-mgmt-samples)

## Troubleshooting

-   File an issue via [GitHub Issues](https://github.com/Azure/azure-sdk-for-net/issues).
-   Check [previous questions](https://stackoverflow.com/questions/tagged/azure+.net) or ask new ones on Stack Overflow using Azure and .NET tags.

## Next steps

For more information about Microsoft Azure SDK, see [this website](https://azure.github.io/azure-sdk/).

## Contributing

For details on contributing to this repository, see the [contributing
guide][cg].

This project welcomes contributions and suggestions. Most contributions
require you to agree to a Contributor License Agreement (CLA) declaring
that you have the right to, and actually do, grant us the rights to use
your contribution. For details, visit <https://cla.microsoft.com>.

When you submit a pull request, a CLA-bot will automatically determine
whether you need to provide a CLA and decorate the PR appropriately
(for example, label, comment). Follow the instructions provided by the
bot. You'll only need to do this action once across all repositories
using our CLA.

This project has adopted the [Microsoft Open Source Code of Conduct][coc]. For
more information, see the [Code of Conduct FAQ][coc_faq] or contact
<opencode@microsoft.com> with any other questions or comments.

<!-- LINKS -->
[cg]: https://github.com/Azure/azure-sdk-for-net/blob/main/sdk/resourcemanager/Azure.ResourceManager/docs/CONTRIBUTING.md
[coc]: https://opensource.microsoft.com/codeofconduct/
[coc_faq]: https://opensource.microsoft.com/codeofconduct/faq/<|MERGE_RESOLUTION|>--- conflicted
+++ resolved
@@ -1,12 +1,7 @@
 # Microsoft Azure OracleDatabase management client library for .NET
 
-<<<<<<< HEAD
-Oracle Database@Azure delivers all the performance, scale, and workload availability advantages of Oracle Database on OCI with the security, flexibility, and best-in-class services of Microsoft Azure, including best-in-class AI services like Azure OpenAI. This combination provides customers with more flexibility regarding where they run their workloads. It also provides a streamlined environment that simplifies cloud purchasing and management between Oracle Database and Azure services.
-=======
 Microsoft Azure OracleDatabase enables customers to procure, deploy, and use Oracle Database services in Azure.
-
 This library supports managing Microsoft Azure OracleDatabase resources.
->>>>>>> 5e020833
 
 This library follows the [new Azure SDK guidelines](https://azure.github.io/azure-sdk/general_introduction.html), and provides many core capabilities:
 
