// Copyright (c) Microsoft Corporation. All rights reserved.
// Licensed under the MIT License.

// <auto-generated/>

#nullable disable

using System;
using System.Threading.Tasks;
using Azure.Core;
using Azure.Identity;
using Azure.ResourceManager.AppPlatform.Models;
using NUnit.Framework;

namespace Azure.ResourceManager.AppPlatform.Samples
{
    public partial class Sample_AppPlatformDeploymentCollection
    {
        [Test]
        [Ignore("Only validating compilation of examples")]
        public async Task CreateOrUpdate_DeploymentsCreateOrUpdate()
        {
            // Generated from example definition: specification/appplatform/resource-manager/Microsoft.AppPlatform/stable/2022-12-01/examples/Deployments_CreateOrUpdate.json
            // this example is just showing the usage of "Deployments_CreateOrUpdate" operation, for the dependent resources, they will have to be created separately.

            // get your azure access token, for more details of how Azure SDK get your access token, please refer to https://learn.microsoft.com/en-us/dotnet/azure/sdk/authentication?tabs=command-line
            TokenCredential cred = new DefaultAzureCredential();
            // authenticate your client
            ArmClient client = new ArmClient(cred);

            // this example assumes you already have this AppPlatformAppResource created on azure
            // for more information of creating AppPlatformAppResource, please refer to the document of AppPlatformAppResource
            string subscriptionId = "00000000-0000-0000-0000-000000000000";
            string resourceGroupName = "myResourceGroup";
            string serviceName = "myservice";
            string appName = "myapp";
            ResourceIdentifier appPlatformAppResourceId = AppPlatformAppResource.CreateResourceIdentifier(subscriptionId, resourceGroupName, serviceName, appName);
            AppPlatformAppResource appPlatformApp = client.GetAppPlatformAppResource(appPlatformAppResourceId);

            // get the collection of this AppPlatformDeploymentResource
            AppPlatformDeploymentCollection collection = appPlatformApp.GetAppPlatformDeployments();

            // invoke the operation
            string deploymentName = "mydeployment";
            AppPlatformDeploymentData data = new AppPlatformDeploymentData
            {
                Properties = new AppPlatformDeploymentProperties
                {
                    Source = new SourceUploadedUserSourceInfo
                    {
                        ArtifactSelector = "sub-module-1",
                        RelativePath = "resources/a172cedcae47474b615c54d510a5d84a8dea3032e958587430b413538be3f333-2019082605-e3095339-1723-44b7-8b5e-31b1003978bc",
                        Version = "1.0",
                    },
                    DeploymentSettings = new AppPlatformDeploymentSettings
                    {
                        ResourceRequests = new AppPlatformDeploymentResourceRequirements
                        {
                            Cpu = "1000m",
                            Memory = "3Gi",
                        },
                        EnvironmentVariables =
{
["env"] = "test"
},
                        AddonConfigs =
{
<<<<<<< HEAD
["ApplicationConfigurationService"] =
=======
["ApplicationConfigurationService"] = new Dictionary<string, BinaryData>
>>>>>>> c2a9a198
{
["patterns"] = BinaryData.FromObjectAsJson(new object[]
{
"mypattern"
})
}
},
                        LivenessProbe = new AppInstanceProbe(false)
                        {
                            ProbeAction = new AppInstanceHttpGetAction
                            {
                                Path = "/health",
                                Scheme = AppInstanceHttpSchemeType.Http,
                            },
                            InitialDelayInSeconds = 30,
                            PeriodInSeconds = 10,
                            FailureThreshold = 3,
                        },
                        ReadinessProbe = new AppInstanceProbe(false)
                        {
                            ProbeAction = new AppInstanceHttpGetAction
                            {
                                Path = "/health",
                                Scheme = AppInstanceHttpSchemeType.Http,
                            },
                            InitialDelayInSeconds = 30,
                            PeriodInSeconds = 10,
                            FailureThreshold = 3,
                        },
                        StartupProbe = default,
                        TerminationGracePeriodInSeconds = 30,
                    },
                },
                Sku = new AppPlatformSku
                {
                    Name = "S0",
                    Tier = "Standard",
                    Capacity = 1,
                },
            };
            ArmOperation<AppPlatformDeploymentResource> lro = await collection.CreateOrUpdateAsync(WaitUntil.Completed, deploymentName, data);
            AppPlatformDeploymentResource result = lro.Value;

            // the variable result is a resource, you could call other operations on this instance as well
            // but just for demo, we get its data from this resource instance
            AppPlatformDeploymentData resourceData = result.Data;
            // for demo we just print out the id
            Console.WriteLine($"Succeeded on id: {resourceData.Id}");
        }

        [Test]
        [Ignore("Only validating compilation of examples")]
        public async Task CreateOrUpdate_DeploymentsCreateOrUpdateCustomContainer()
        {
            // Generated from example definition: specification/appplatform/resource-manager/Microsoft.AppPlatform/stable/2022-12-01/examples/Deployments_CreateOrUpdate_CustomContainer.json
            // this example is just showing the usage of "Deployments_CreateOrUpdate" operation, for the dependent resources, they will have to be created separately.

            // get your azure access token, for more details of how Azure SDK get your access token, please refer to https://learn.microsoft.com/en-us/dotnet/azure/sdk/authentication?tabs=command-line
            TokenCredential cred = new DefaultAzureCredential();
            // authenticate your client
            ArmClient client = new ArmClient(cred);

            // this example assumes you already have this AppPlatformAppResource created on azure
            // for more information of creating AppPlatformAppResource, please refer to the document of AppPlatformAppResource
            string subscriptionId = "00000000-0000-0000-0000-000000000000";
            string resourceGroupName = "myResourceGroup";
            string serviceName = "myservice";
            string appName = "myapp";
            ResourceIdentifier appPlatformAppResourceId = AppPlatformAppResource.CreateResourceIdentifier(subscriptionId, resourceGroupName, serviceName, appName);
            AppPlatformAppResource appPlatformApp = client.GetAppPlatformAppResource(appPlatformAppResourceId);

            // get the collection of this AppPlatformDeploymentResource
            AppPlatformDeploymentCollection collection = appPlatformApp.GetAppPlatformDeployments();

            // invoke the operation
            string deploymentName = "mydeployment";
            AppPlatformDeploymentData data = new AppPlatformDeploymentData
            {
                Properties = new AppPlatformDeploymentProperties
                {
                    Source = new AppPlatformCustomContainerUserSourceInfo
                    {
                        CustomContainer = new AppPlatformCustomContainer
                        {
                            Server = "myacr.azurecr.io",
                            ContainerImage = "myContainerImage:v1",
                            Command = { "/bin/sh" },
                            Args = { "-c", "while true; do echo hello; sleep 10;done" },
                            ImageRegistryCredential = new AppPlatformImageRegistryCredential
                            {
                                Username = "myUsername",
                                Password = "myPassword",
                            },
                            LanguageFramework = "springboot",
                        },
                    },
                    DeploymentSettings = new AppPlatformDeploymentSettings
                    {
                        ResourceRequests = new AppPlatformDeploymentResourceRequirements
                        {
                            Cpu = "1000m",
                            Memory = "3Gi",
                        },
                        EnvironmentVariables =
{
["env"] = "test"
},
                        LivenessProbe = new AppInstanceProbe(false)
                        {
                            ProbeAction = new AppInstanceHttpGetAction
                            {
                                Path = "/health",
                                Scheme = AppInstanceHttpSchemeType.Http,
                            },
                            InitialDelayInSeconds = 30,
                            PeriodInSeconds = 10,
                            FailureThreshold = 3,
                        },
                        ReadinessProbe = new AppInstanceProbe(false)
                        {
                            ProbeAction = new AppInstanceHttpGetAction
                            {
                                Path = "/health",
                                Scheme = AppInstanceHttpSchemeType.Http,
                            },
                            InitialDelayInSeconds = 30,
                            PeriodInSeconds = 10,
                            FailureThreshold = 3,
                        },
                        StartupProbe = default,
                        TerminationGracePeriodInSeconds = 30,
                    },
                },
            };
            ArmOperation<AppPlatformDeploymentResource> lro = await collection.CreateOrUpdateAsync(WaitUntil.Completed, deploymentName, data);
            AppPlatformDeploymentResource result = lro.Value;

            // the variable result is a resource, you could call other operations on this instance as well
            // but just for demo, we get its data from this resource instance
            AppPlatformDeploymentData resourceData = result.Data;
            // for demo we just print out the id
            Console.WriteLine($"Succeeded on id: {resourceData.Id}");
        }

        [Test]
        [Ignore("Only validating compilation of examples")]
        public async Task Get_DeploymentsGet()
        {
            // Generated from example definition: specification/appplatform/resource-manager/Microsoft.AppPlatform/stable/2022-12-01/examples/Deployments_Get.json
            // this example is just showing the usage of "Deployments_Get" operation, for the dependent resources, they will have to be created separately.

            // get your azure access token, for more details of how Azure SDK get your access token, please refer to https://learn.microsoft.com/en-us/dotnet/azure/sdk/authentication?tabs=command-line
            TokenCredential cred = new DefaultAzureCredential();
            // authenticate your client
            ArmClient client = new ArmClient(cred);

            // this example assumes you already have this AppPlatformAppResource created on azure
            // for more information of creating AppPlatformAppResource, please refer to the document of AppPlatformAppResource
            string subscriptionId = "00000000-0000-0000-0000-000000000000";
            string resourceGroupName = "myResourceGroup";
            string serviceName = "myservice";
            string appName = "myapp";
            ResourceIdentifier appPlatformAppResourceId = AppPlatformAppResource.CreateResourceIdentifier(subscriptionId, resourceGroupName, serviceName, appName);
            AppPlatformAppResource appPlatformApp = client.GetAppPlatformAppResource(appPlatformAppResourceId);

            // get the collection of this AppPlatformDeploymentResource
            AppPlatformDeploymentCollection collection = appPlatformApp.GetAppPlatformDeployments();

            // invoke the operation
            string deploymentName = "mydeployment";
            AppPlatformDeploymentResource result = await collection.GetAsync(deploymentName);

            // the variable result is a resource, you could call other operations on this instance as well
            // but just for demo, we get its data from this resource instance
            AppPlatformDeploymentData resourceData = result.Data;
            // for demo we just print out the id
            Console.WriteLine($"Succeeded on id: {resourceData.Id}");
        }

        [Test]
        [Ignore("Only validating compilation of examples")]
        public async Task Get_DeploymentsGetCustomContainer()
        {
            // Generated from example definition: specification/appplatform/resource-manager/Microsoft.AppPlatform/stable/2022-12-01/examples/Deployments_Get_CustomContainer.json
            // this example is just showing the usage of "Deployments_Get" operation, for the dependent resources, they will have to be created separately.

            // get your azure access token, for more details of how Azure SDK get your access token, please refer to https://learn.microsoft.com/en-us/dotnet/azure/sdk/authentication?tabs=command-line
            TokenCredential cred = new DefaultAzureCredential();
            // authenticate your client
            ArmClient client = new ArmClient(cred);

            // this example assumes you already have this AppPlatformAppResource created on azure
            // for more information of creating AppPlatformAppResource, please refer to the document of AppPlatformAppResource
            string subscriptionId = "00000000-0000-0000-0000-000000000000";
            string resourceGroupName = "myResourceGroup";
            string serviceName = "myservice";
            string appName = "myapp";
            ResourceIdentifier appPlatformAppResourceId = AppPlatformAppResource.CreateResourceIdentifier(subscriptionId, resourceGroupName, serviceName, appName);
            AppPlatformAppResource appPlatformApp = client.GetAppPlatformAppResource(appPlatformAppResourceId);

            // get the collection of this AppPlatformDeploymentResource
            AppPlatformDeploymentCollection collection = appPlatformApp.GetAppPlatformDeployments();

            // invoke the operation
            string deploymentName = "mydeployment";
            AppPlatformDeploymentResource result = await collection.GetAsync(deploymentName);

            // the variable result is a resource, you could call other operations on this instance as well
            // but just for demo, we get its data from this resource instance
            AppPlatformDeploymentData resourceData = result.Data;
            // for demo we just print out the id
            Console.WriteLine($"Succeeded on id: {resourceData.Id}");
        }

        [Test]
        [Ignore("Only validating compilation of examples")]
        public async Task GetAll_DeploymentsList()
        {
            // Generated from example definition: specification/appplatform/resource-manager/Microsoft.AppPlatform/stable/2022-12-01/examples/Deployments_List.json
            // this example is just showing the usage of "Deployments_List" operation, for the dependent resources, they will have to be created separately.

            // get your azure access token, for more details of how Azure SDK get your access token, please refer to https://learn.microsoft.com/en-us/dotnet/azure/sdk/authentication?tabs=command-line
            TokenCredential cred = new DefaultAzureCredential();
            // authenticate your client
            ArmClient client = new ArmClient(cred);

            // this example assumes you already have this AppPlatformAppResource created on azure
            // for more information of creating AppPlatformAppResource, please refer to the document of AppPlatformAppResource
            string subscriptionId = "00000000-0000-0000-0000-000000000000";
            string resourceGroupName = "myResourceGroup";
            string serviceName = "myservice";
            string appName = "myapp";
            ResourceIdentifier appPlatformAppResourceId = AppPlatformAppResource.CreateResourceIdentifier(subscriptionId, resourceGroupName, serviceName, appName);
            AppPlatformAppResource appPlatformApp = client.GetAppPlatformAppResource(appPlatformAppResourceId);

            // get the collection of this AppPlatformDeploymentResource
            AppPlatformDeploymentCollection collection = appPlatformApp.GetAppPlatformDeployments();

            // invoke the operation and iterate over the result
            await foreach (AppPlatformDeploymentResource item in collection.GetAllAsync())
            {
                // the variable item is a resource, you could call other operations on this instance as well
                // but just for demo, we get its data from this resource instance
                AppPlatformDeploymentData resourceData = item.Data;
                // for demo we just print out the id
                Console.WriteLine($"Succeeded on id: {resourceData.Id}");
            }

            Console.WriteLine("Succeeded");
        }

        [Test]
        [Ignore("Only validating compilation of examples")]
        public async Task Exists_DeploymentsGet()
        {
            // Generated from example definition: specification/appplatform/resource-manager/Microsoft.AppPlatform/stable/2022-12-01/examples/Deployments_Get.json
            // this example is just showing the usage of "Deployments_Get" operation, for the dependent resources, they will have to be created separately.

            // get your azure access token, for more details of how Azure SDK get your access token, please refer to https://learn.microsoft.com/en-us/dotnet/azure/sdk/authentication?tabs=command-line
            TokenCredential cred = new DefaultAzureCredential();
            // authenticate your client
            ArmClient client = new ArmClient(cred);

            // this example assumes you already have this AppPlatformAppResource created on azure
            // for more information of creating AppPlatformAppResource, please refer to the document of AppPlatformAppResource
            string subscriptionId = "00000000-0000-0000-0000-000000000000";
            string resourceGroupName = "myResourceGroup";
            string serviceName = "myservice";
            string appName = "myapp";
            ResourceIdentifier appPlatformAppResourceId = AppPlatformAppResource.CreateResourceIdentifier(subscriptionId, resourceGroupName, serviceName, appName);
            AppPlatformAppResource appPlatformApp = client.GetAppPlatformAppResource(appPlatformAppResourceId);

            // get the collection of this AppPlatformDeploymentResource
            AppPlatformDeploymentCollection collection = appPlatformApp.GetAppPlatformDeployments();

            // invoke the operation
            string deploymentName = "mydeployment";
            bool result = await collection.ExistsAsync(deploymentName);

            Console.WriteLine($"Succeeded: {result}");
        }

        [Test]
        [Ignore("Only validating compilation of examples")]
        public async Task Exists_DeploymentsGetCustomContainer()
        {
            // Generated from example definition: specification/appplatform/resource-manager/Microsoft.AppPlatform/stable/2022-12-01/examples/Deployments_Get_CustomContainer.json
            // this example is just showing the usage of "Deployments_Get" operation, for the dependent resources, they will have to be created separately.

            // get your azure access token, for more details of how Azure SDK get your access token, please refer to https://learn.microsoft.com/en-us/dotnet/azure/sdk/authentication?tabs=command-line
            TokenCredential cred = new DefaultAzureCredential();
            // authenticate your client
            ArmClient client = new ArmClient(cred);

            // this example assumes you already have this AppPlatformAppResource created on azure
            // for more information of creating AppPlatformAppResource, please refer to the document of AppPlatformAppResource
            string subscriptionId = "00000000-0000-0000-0000-000000000000";
            string resourceGroupName = "myResourceGroup";
            string serviceName = "myservice";
            string appName = "myapp";
            ResourceIdentifier appPlatformAppResourceId = AppPlatformAppResource.CreateResourceIdentifier(subscriptionId, resourceGroupName, serviceName, appName);
            AppPlatformAppResource appPlatformApp = client.GetAppPlatformAppResource(appPlatformAppResourceId);

            // get the collection of this AppPlatformDeploymentResource
            AppPlatformDeploymentCollection collection = appPlatformApp.GetAppPlatformDeployments();

            // invoke the operation
            string deploymentName = "mydeployment";
            bool result = await collection.ExistsAsync(deploymentName);

            Console.WriteLine($"Succeeded: {result}");
        }

        [Test]
        [Ignore("Only validating compilation of examples")]
        public async Task GetIfExists_DeploymentsGet()
        {
            // Generated from example definition: specification/appplatform/resource-manager/Microsoft.AppPlatform/stable/2022-12-01/examples/Deployments_Get.json
            // this example is just showing the usage of "Deployments_Get" operation, for the dependent resources, they will have to be created separately.

            // get your azure access token, for more details of how Azure SDK get your access token, please refer to https://learn.microsoft.com/en-us/dotnet/azure/sdk/authentication?tabs=command-line
            TokenCredential cred = new DefaultAzureCredential();
            // authenticate your client
            ArmClient client = new ArmClient(cred);

            // this example assumes you already have this AppPlatformAppResource created on azure
            // for more information of creating AppPlatformAppResource, please refer to the document of AppPlatformAppResource
            string subscriptionId = "00000000-0000-0000-0000-000000000000";
            string resourceGroupName = "myResourceGroup";
            string serviceName = "myservice";
            string appName = "myapp";
            ResourceIdentifier appPlatformAppResourceId = AppPlatformAppResource.CreateResourceIdentifier(subscriptionId, resourceGroupName, serviceName, appName);
            AppPlatformAppResource appPlatformApp = client.GetAppPlatformAppResource(appPlatformAppResourceId);

            // get the collection of this AppPlatformDeploymentResource
            AppPlatformDeploymentCollection collection = appPlatformApp.GetAppPlatformDeployments();

            // invoke the operation
            string deploymentName = "mydeployment";
            NullableResponse<AppPlatformDeploymentResource> response = await collection.GetIfExistsAsync(deploymentName);
            AppPlatformDeploymentResource result = response.HasValue ? response.Value : null;

            if (result == null)
            {
                Console.WriteLine("Succeeded with null as result");
            }
            else
            {
                // the variable result is a resource, you could call other operations on this instance as well
                // but just for demo, we get its data from this resource instance
                AppPlatformDeploymentData resourceData = result.Data;
                // for demo we just print out the id
                Console.WriteLine($"Succeeded on id: {resourceData.Id}");
            }
        }

        [Test]
        [Ignore("Only validating compilation of examples")]
        public async Task GetIfExists_DeploymentsGetCustomContainer()
        {
            // Generated from example definition: specification/appplatform/resource-manager/Microsoft.AppPlatform/stable/2022-12-01/examples/Deployments_Get_CustomContainer.json
            // this example is just showing the usage of "Deployments_Get" operation, for the dependent resources, they will have to be created separately.

            // get your azure access token, for more details of how Azure SDK get your access token, please refer to https://learn.microsoft.com/en-us/dotnet/azure/sdk/authentication?tabs=command-line
            TokenCredential cred = new DefaultAzureCredential();
            // authenticate your client
            ArmClient client = new ArmClient(cred);

            // this example assumes you already have this AppPlatformAppResource created on azure
            // for more information of creating AppPlatformAppResource, please refer to the document of AppPlatformAppResource
            string subscriptionId = "00000000-0000-0000-0000-000000000000";
            string resourceGroupName = "myResourceGroup";
            string serviceName = "myservice";
            string appName = "myapp";
            ResourceIdentifier appPlatformAppResourceId = AppPlatformAppResource.CreateResourceIdentifier(subscriptionId, resourceGroupName, serviceName, appName);
            AppPlatformAppResource appPlatformApp = client.GetAppPlatformAppResource(appPlatformAppResourceId);

            // get the collection of this AppPlatformDeploymentResource
            AppPlatformDeploymentCollection collection = appPlatformApp.GetAppPlatformDeployments();

            // invoke the operation
            string deploymentName = "mydeployment";
            NullableResponse<AppPlatformDeploymentResource> response = await collection.GetIfExistsAsync(deploymentName);
            AppPlatformDeploymentResource result = response.HasValue ? response.Value : null;

            if (result == null)
            {
                Console.WriteLine("Succeeded with null as result");
            }
            else
            {
                // the variable result is a resource, you could call other operations on this instance as well
                // but just for demo, we get its data from this resource instance
                AppPlatformDeploymentData resourceData = result.Data;
                // for demo we just print out the id
                Console.WriteLine($"Succeeded on id: {resourceData.Id}");
            }
        }
    }
}<|MERGE_RESOLUTION|>--- conflicted
+++ resolved
@@ -6,6 +6,7 @@
 #nullable disable
 
 using System;
+using System.Collections.Generic;
 using System.Threading.Tasks;
 using Azure.Core;
 using Azure.Identity;
@@ -65,11 +66,7 @@
 },
                         AddonConfigs =
 {
-<<<<<<< HEAD
-["ApplicationConfigurationService"] =
-=======
 ["ApplicationConfigurationService"] = new Dictionary<string, BinaryData>
->>>>>>> c2a9a198
 {
 ["patterns"] = BinaryData.FromObjectAsJson(new object[]
 {
