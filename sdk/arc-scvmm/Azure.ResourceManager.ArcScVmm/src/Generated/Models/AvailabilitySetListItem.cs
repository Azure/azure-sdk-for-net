// Copyright (c) Microsoft Corporation. All rights reserved.
// Licensed under the MIT License.

// <auto-generated/>

#nullable disable

<<<<<<< HEAD
using Azure.Core;
=======
using System;
using System.Collections.Generic;
>>>>>>> 60c39ea4

namespace Azure.ResourceManager.ArcScVmm.Models
{
    /// <summary> Availability Set model. </summary>
    public partial class AvailabilitySetListItem
    {
        /// <summary>
        /// Keeps track of any properties unknown to the library.
        /// <para>
        /// To assign an object to the value of this property use <see cref="BinaryData.FromObjectAsJson{T}(T, System.Text.Json.JsonSerializerOptions?)"/>.
        /// </para>
        /// <para>
        /// To assign an already formatted json string to this property use <see cref="BinaryData.FromString(string)"/>.
        /// </para>
        /// <para>
        /// Examples:
        /// <list type="bullet">
        /// <item>
        /// <term>BinaryData.FromObjectAsJson("foo")</term>
        /// <description>Creates a payload of "foo".</description>
        /// </item>
        /// <item>
        /// <term>BinaryData.FromString("\"foo\"")</term>
        /// <description>Creates a payload of "foo".</description>
        /// </item>
        /// <item>
        /// <term>BinaryData.FromObjectAsJson(new { key = "value" })</term>
        /// <description>Creates a payload of { "key": "value" }.</description>
        /// </item>
        /// <item>
        /// <term>BinaryData.FromString("{\"key\": \"value\"}")</term>
        /// <description>Creates a payload of { "key": "value" }.</description>
        /// </item>
        /// </list>
        /// </para>
        /// </summary>
        private IDictionary<string, BinaryData> _serializedAdditionalRawData;

        /// <summary> Initializes a new instance of <see cref="AvailabilitySetListItem"/>. </summary>
        public AvailabilitySetListItem()
        {
        }

        /// <summary> Initializes a new instance of <see cref="AvailabilitySetListItem"/>. </summary>
        /// <param name="id"> Gets the ARM Id of the microsoft.scvmm/availabilitySets resource. </param>
        /// <param name="name"> Gets or sets the name of the availability set. </param>
<<<<<<< HEAD
        internal AvailabilitySetListItem(ResourceIdentifier id, string name)
=======
        /// <param name="serializedAdditionalRawData"> Keeps track of any properties unknown to the library. </param>
        internal AvailabilitySetListItem(string id, string name, IDictionary<string, BinaryData> serializedAdditionalRawData)
>>>>>>> 60c39ea4
        {
            Id = id;
            Name = name;
            _serializedAdditionalRawData = serializedAdditionalRawData;
        }

        /// <summary> Gets the ARM Id of the microsoft.scvmm/availabilitySets resource. </summary>
        public ResourceIdentifier Id { get; set; }
        /// <summary> Gets or sets the name of the availability set. </summary>
        public string Name { get; set; }
    }
}<|MERGE_RESOLUTION|>--- conflicted
+++ resolved
@@ -5,12 +5,9 @@
 
 #nullable disable
 
-<<<<<<< HEAD
-using Azure.Core;
-=======
 using System;
 using System.Collections.Generic;
->>>>>>> 60c39ea4
+using Azure.Core;
 
 namespace Azure.ResourceManager.ArcScVmm.Models
 {
@@ -57,12 +54,8 @@
         /// <summary> Initializes a new instance of <see cref="AvailabilitySetListItem"/>. </summary>
         /// <param name="id"> Gets the ARM Id of the microsoft.scvmm/availabilitySets resource. </param>
         /// <param name="name"> Gets or sets the name of the availability set. </param>
-<<<<<<< HEAD
-        internal AvailabilitySetListItem(ResourceIdentifier id, string name)
-=======
         /// <param name="serializedAdditionalRawData"> Keeps track of any properties unknown to the library. </param>
-        internal AvailabilitySetListItem(string id, string name, IDictionary<string, BinaryData> serializedAdditionalRawData)
->>>>>>> 60c39ea4
+        internal AvailabilitySetListItem(ResourceIdentifier id, string name, IDictionary<string, BinaryData> serializedAdditionalRawData)
         {
             Id = id;
             Name = name;
