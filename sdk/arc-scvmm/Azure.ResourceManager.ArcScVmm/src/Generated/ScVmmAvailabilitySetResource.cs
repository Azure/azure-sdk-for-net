// Copyright (c) Microsoft Corporation. All rights reserved.
// Licensed under the MIT License.

// <auto-generated/>

#nullable disable

using System;
using System.Collections.Generic;
using System.Globalization;
using System.Threading;
using System.Threading.Tasks;
using Azure.Core;
using Azure.Core.Pipeline;
using Azure.ResourceManager.ArcScVmm.Models;
using Azure.ResourceManager.Resources;

namespace Azure.ResourceManager.ArcScVmm
{
    /// <summary>
    /// A Class representing a ScVmmAvailabilitySet along with the instance operations that can be performed on it.
    /// If you have a <see cref="ResourceIdentifier"/> you can construct a <see cref="ScVmmAvailabilitySetResource"/>
    /// from an instance of <see cref="ArmClient"/> using the GetScVmmAvailabilitySetResource method.
    /// Otherwise you can get one from its parent resource <see cref="ResourceGroupResource"/> using the GetScVmmAvailabilitySet method.
    /// </summary>
    public partial class ScVmmAvailabilitySetResource : ArmResource
    {
        /// <summary> Generate the resource identifier of a <see cref="ScVmmAvailabilitySetResource"/> instance. </summary>
<<<<<<< HEAD
        public static ResourceIdentifier CreateResourceIdentifier(string subscriptionId, string resourceGroupName, string availabilitySetResourceName)
=======
        /// <param name="subscriptionId"> The subscriptionId. </param>
        /// <param name="resourceGroupName"> The resourceGroupName. </param>
        /// <param name="availabilitySetName"> The availabilitySetName. </param>
        public static ResourceIdentifier CreateResourceIdentifier(string subscriptionId, string resourceGroupName, string availabilitySetName)
>>>>>>> 60c39ea4
        {
            var resourceId = $"/subscriptions/{subscriptionId}/resourceGroups/{resourceGroupName}/providers/Microsoft.ScVmm/availabilitySets/{availabilitySetResourceName}";
            return new ResourceIdentifier(resourceId);
        }

        private readonly ClientDiagnostics _scVmmAvailabilitySetAvailabilitySetsClientDiagnostics;
        private readonly AvailabilitySetsRestOperations _scVmmAvailabilitySetAvailabilitySetsRestClient;
        private readonly ScVmmAvailabilitySetData _data;

        /// <summary> Gets the resource type for the operations. </summary>
        public static readonly ResourceType ResourceType = "Microsoft.ScVmm/availabilitySets";

        /// <summary> Initializes a new instance of the <see cref="ScVmmAvailabilitySetResource"/> class for mocking. </summary>
        protected ScVmmAvailabilitySetResource()
        {
        }

        /// <summary> Initializes a new instance of the <see cref="ScVmmAvailabilitySetResource"/> class. </summary>
        /// <param name="client"> The client parameters to use in these operations. </param>
        /// <param name="data"> The resource that is the target of operations. </param>
        internal ScVmmAvailabilitySetResource(ArmClient client, ScVmmAvailabilitySetData data) : this(client, data.Id)
        {
            HasData = true;
            _data = data;
        }

        /// <summary> Initializes a new instance of the <see cref="ScVmmAvailabilitySetResource"/> class. </summary>
        /// <param name="client"> The client parameters to use in these operations. </param>
        /// <param name="id"> The identifier of the resource that is the target of operations. </param>
        internal ScVmmAvailabilitySetResource(ArmClient client, ResourceIdentifier id) : base(client, id)
        {
            _scVmmAvailabilitySetAvailabilitySetsClientDiagnostics = new ClientDiagnostics("Azure.ResourceManager.ArcScVmm", ResourceType.Namespace, Diagnostics);
            TryGetApiVersion(ResourceType, out string scVmmAvailabilitySetAvailabilitySetsApiVersion);
            _scVmmAvailabilitySetAvailabilitySetsRestClient = new AvailabilitySetsRestOperations(Pipeline, Diagnostics.ApplicationId, Endpoint, scVmmAvailabilitySetAvailabilitySetsApiVersion);
#if DEBUG
			ValidateResourceId(Id);
#endif
        }

        /// <summary> Gets whether or not the current instance has data. </summary>
        public virtual bool HasData { get; }

        /// <summary> Gets the data representing this Feature. </summary>
        /// <exception cref="InvalidOperationException"> Throws if there is no data loaded in the current instance. </exception>
        public virtual ScVmmAvailabilitySetData Data
        {
            get
            {
                if (!HasData)
                    throw new InvalidOperationException("The current instance does not have data, you must call Get first.");
                return _data;
            }
        }

        internal static void ValidateResourceId(ResourceIdentifier id)
        {
            if (id.ResourceType != ResourceType)
                throw new ArgumentException(string.Format(CultureInfo.CurrentCulture, "Invalid resource type {0} expected {1}", id.ResourceType, ResourceType), nameof(id));
        }

        /// <summary>
        /// Implements AvailabilitySet GET method.
        /// <list type="bullet">
        /// <item>
        /// <term>Request Path</term>
        /// <description>/subscriptions/{subscriptionId}/resourceGroups/{resourceGroupName}/providers/Microsoft.ScVmm/availabilitySets/{availabilitySetResourceName}</description>
        /// </item>
        /// <item>
        /// <term>Operation Id</term>
        /// <description>AvailabilitySets_Get</description>
        /// </item>
        /// <item>
        /// <term>Default Api Version</term>
        /// <description>2020-06-05-preview</description>
        /// </item>
        /// <item>
        /// <term>Resource</term>
        /// <description><see cref="ScVmmAvailabilitySetResource"/></description>
        /// </item>
        /// </list>
        /// </summary>
        /// <param name="cancellationToken"> The cancellation token to use. </param>
        public virtual async Task<Response<ScVmmAvailabilitySetResource>> GetAsync(CancellationToken cancellationToken = default)
        {
            using var scope = _scVmmAvailabilitySetAvailabilitySetsClientDiagnostics.CreateScope("ScVmmAvailabilitySetResource.Get");
            scope.Start();
            try
            {
                var response = await _scVmmAvailabilitySetAvailabilitySetsRestClient.GetAsync(Id.SubscriptionId, Id.ResourceGroupName, Id.Name, cancellationToken).ConfigureAwait(false);
                if (response.Value == null)
                    throw new RequestFailedException(response.GetRawResponse());
                return Response.FromValue(new ScVmmAvailabilitySetResource(Client, response.Value), response.GetRawResponse());
            }
            catch (Exception e)
            {
                scope.Failed(e);
                throw;
            }
        }

        /// <summary>
        /// Implements AvailabilitySet GET method.
        /// <list type="bullet">
        /// <item>
        /// <term>Request Path</term>
        /// <description>/subscriptions/{subscriptionId}/resourceGroups/{resourceGroupName}/providers/Microsoft.ScVmm/availabilitySets/{availabilitySetResourceName}</description>
        /// </item>
        /// <item>
        /// <term>Operation Id</term>
        /// <description>AvailabilitySets_Get</description>
        /// </item>
        /// <item>
        /// <term>Default Api Version</term>
        /// <description>2020-06-05-preview</description>
        /// </item>
        /// <item>
        /// <term>Resource</term>
        /// <description><see cref="ScVmmAvailabilitySetResource"/></description>
        /// </item>
        /// </list>
        /// </summary>
        /// <param name="cancellationToken"> The cancellation token to use. </param>
        public virtual Response<ScVmmAvailabilitySetResource> Get(CancellationToken cancellationToken = default)
        {
            using var scope = _scVmmAvailabilitySetAvailabilitySetsClientDiagnostics.CreateScope("ScVmmAvailabilitySetResource.Get");
            scope.Start();
            try
            {
                var response = _scVmmAvailabilitySetAvailabilitySetsRestClient.Get(Id.SubscriptionId, Id.ResourceGroupName, Id.Name, cancellationToken);
                if (response.Value == null)
                    throw new RequestFailedException(response.GetRawResponse());
                return Response.FromValue(new ScVmmAvailabilitySetResource(Client, response.Value), response.GetRawResponse());
            }
            catch (Exception e)
            {
                scope.Failed(e);
                throw;
            }
        }

        /// <summary>
        /// Deregisters the ScVmm availability set from Azure.
        /// <list type="bullet">
        /// <item>
        /// <term>Request Path</term>
        /// <description>/subscriptions/{subscriptionId}/resourceGroups/{resourceGroupName}/providers/Microsoft.ScVmm/availabilitySets/{availabilitySetResourceName}</description>
        /// </item>
        /// <item>
        /// <term>Operation Id</term>
        /// <description>AvailabilitySets_Delete</description>
        /// </item>
        /// <item>
        /// <term>Default Api Version</term>
        /// <description>2020-06-05-preview</description>
        /// </item>
        /// <item>
        /// <term>Resource</term>
        /// <description><see cref="ScVmmAvailabilitySetResource"/></description>
        /// </item>
        /// </list>
        /// </summary>
        /// <param name="waitUntil"> <see cref="WaitUntil.Completed"/> if the method should wait to return until the long-running operation has completed on the service; <see cref="WaitUntil.Started"/> if it should return after starting the operation. For more information on long-running operations, please see <see href="https://github.com/Azure/azure-sdk-for-net/blob/main/sdk/core/Azure.Core/samples/LongRunningOperations.md"> Azure.Core Long-Running Operation samples</see>. </param>
        /// <param name="force"> Forces the resource to be deleted from azure. The corresponding CR would be attempted to be deleted too. </param>
        /// <param name="cancellationToken"> The cancellation token to use. </param>
        public virtual async Task<ArmOperation> DeleteAsync(WaitUntil waitUntil, Force? force = null, CancellationToken cancellationToken = default)
        {
            using var scope = _scVmmAvailabilitySetAvailabilitySetsClientDiagnostics.CreateScope("ScVmmAvailabilitySetResource.Delete");
            scope.Start();
            try
            {
                var response = await _scVmmAvailabilitySetAvailabilitySetsRestClient.DeleteAsync(Id.SubscriptionId, Id.ResourceGroupName, Id.Name, force, cancellationToken).ConfigureAwait(false);
                var operation = new ArcScVmmArmOperation(_scVmmAvailabilitySetAvailabilitySetsClientDiagnostics, Pipeline, _scVmmAvailabilitySetAvailabilitySetsRestClient.CreateDeleteRequest(Id.SubscriptionId, Id.ResourceGroupName, Id.Name, force).Request, response, OperationFinalStateVia.Location);
                if (waitUntil == WaitUntil.Completed)
                    await operation.WaitForCompletionResponseAsync(cancellationToken).ConfigureAwait(false);
                return operation;
            }
            catch (Exception e)
            {
                scope.Failed(e);
                throw;
            }
        }

        /// <summary>
        /// Deregisters the ScVmm availability set from Azure.
        /// <list type="bullet">
        /// <item>
        /// <term>Request Path</term>
        /// <description>/subscriptions/{subscriptionId}/resourceGroups/{resourceGroupName}/providers/Microsoft.ScVmm/availabilitySets/{availabilitySetResourceName}</description>
        /// </item>
        /// <item>
        /// <term>Operation Id</term>
        /// <description>AvailabilitySets_Delete</description>
        /// </item>
        /// <item>
        /// <term>Default Api Version</term>
        /// <description>2020-06-05-preview</description>
        /// </item>
        /// <item>
        /// <term>Resource</term>
        /// <description><see cref="ScVmmAvailabilitySetResource"/></description>
        /// </item>
        /// </list>
        /// </summary>
        /// <param name="waitUntil"> <see cref="WaitUntil.Completed"/> if the method should wait to return until the long-running operation has completed on the service; <see cref="WaitUntil.Started"/> if it should return after starting the operation. For more information on long-running operations, please see <see href="https://github.com/Azure/azure-sdk-for-net/blob/main/sdk/core/Azure.Core/samples/LongRunningOperations.md"> Azure.Core Long-Running Operation samples</see>. </param>
        /// <param name="force"> Forces the resource to be deleted from azure. The corresponding CR would be attempted to be deleted too. </param>
        /// <param name="cancellationToken"> The cancellation token to use. </param>
        public virtual ArmOperation Delete(WaitUntil waitUntil, Force? force = null, CancellationToken cancellationToken = default)
        {
            using var scope = _scVmmAvailabilitySetAvailabilitySetsClientDiagnostics.CreateScope("ScVmmAvailabilitySetResource.Delete");
            scope.Start();
            try
            {
                var response = _scVmmAvailabilitySetAvailabilitySetsRestClient.Delete(Id.SubscriptionId, Id.ResourceGroupName, Id.Name, force, cancellationToken);
                var operation = new ArcScVmmArmOperation(_scVmmAvailabilitySetAvailabilitySetsClientDiagnostics, Pipeline, _scVmmAvailabilitySetAvailabilitySetsRestClient.CreateDeleteRequest(Id.SubscriptionId, Id.ResourceGroupName, Id.Name, force).Request, response, OperationFinalStateVia.Location);
                if (waitUntil == WaitUntil.Completed)
                    operation.WaitForCompletionResponse(cancellationToken);
                return operation;
            }
            catch (Exception e)
            {
                scope.Failed(e);
                throw;
            }
        }

        /// <summary>
        /// Updates the AvailabilitySets resource.
        /// <list type="bullet">
        /// <item>
        /// <term>Request Path</term>
        /// <description>/subscriptions/{subscriptionId}/resourceGroups/{resourceGroupName}/providers/Microsoft.ScVmm/availabilitySets/{availabilitySetResourceName}</description>
        /// </item>
        /// <item>
        /// <term>Operation Id</term>
        /// <description>AvailabilitySets_Update</description>
        /// </item>
        /// <item>
        /// <term>Default Api Version</term>
        /// <description>2020-06-05-preview</description>
        /// </item>
        /// <item>
        /// <term>Resource</term>
        /// <description><see cref="ScVmmAvailabilitySetResource"/></description>
        /// </item>
        /// </list>
        /// </summary>
        /// <param name="waitUntil"> <see cref="WaitUntil.Completed"/> if the method should wait to return until the long-running operation has completed on the service; <see cref="WaitUntil.Started"/> if it should return after starting the operation. For more information on long-running operations, please see <see href="https://github.com/Azure/azure-sdk-for-net/blob/main/sdk/core/Azure.Core/samples/LongRunningOperations.md"> Azure.Core Long-Running Operation samples</see>. </param>
        /// <param name="patch"> AvailabilitySets patch payload. </param>
        /// <param name="cancellationToken"> The cancellation token to use. </param>
        /// <exception cref="ArgumentNullException"> <paramref name="patch"/> is null. </exception>
        public virtual async Task<ArmOperation<ScVmmAvailabilitySetResource>> UpdateAsync(WaitUntil waitUntil, ResourcePatch patch, CancellationToken cancellationToken = default)
        {
            Argument.AssertNotNull(patch, nameof(patch));

            using var scope = _scVmmAvailabilitySetAvailabilitySetsClientDiagnostics.CreateScope("ScVmmAvailabilitySetResource.Update");
            scope.Start();
            try
            {
                var response = await _scVmmAvailabilitySetAvailabilitySetsRestClient.UpdateAsync(Id.SubscriptionId, Id.ResourceGroupName, Id.Name, patch, cancellationToken).ConfigureAwait(false);
                var operation = new ArcScVmmArmOperation<ScVmmAvailabilitySetResource>(new ScVmmAvailabilitySetOperationSource(Client), _scVmmAvailabilitySetAvailabilitySetsClientDiagnostics, Pipeline, _scVmmAvailabilitySetAvailabilitySetsRestClient.CreateUpdateRequest(Id.SubscriptionId, Id.ResourceGroupName, Id.Name, patch).Request, response, OperationFinalStateVia.AzureAsyncOperation);
                if (waitUntil == WaitUntil.Completed)
                    await operation.WaitForCompletionAsync(cancellationToken).ConfigureAwait(false);
                return operation;
            }
            catch (Exception e)
            {
                scope.Failed(e);
                throw;
            }
        }

        /// <summary>
        /// Updates the AvailabilitySets resource.
        /// <list type="bullet">
        /// <item>
        /// <term>Request Path</term>
        /// <description>/subscriptions/{subscriptionId}/resourceGroups/{resourceGroupName}/providers/Microsoft.ScVmm/availabilitySets/{availabilitySetResourceName}</description>
        /// </item>
        /// <item>
        /// <term>Operation Id</term>
        /// <description>AvailabilitySets_Update</description>
        /// </item>
        /// <item>
        /// <term>Default Api Version</term>
        /// <description>2020-06-05-preview</description>
        /// </item>
        /// <item>
        /// <term>Resource</term>
        /// <description><see cref="ScVmmAvailabilitySetResource"/></description>
        /// </item>
        /// </list>
        /// </summary>
        /// <param name="waitUntil"> <see cref="WaitUntil.Completed"/> if the method should wait to return until the long-running operation has completed on the service; <see cref="WaitUntil.Started"/> if it should return after starting the operation. For more information on long-running operations, please see <see href="https://github.com/Azure/azure-sdk-for-net/blob/main/sdk/core/Azure.Core/samples/LongRunningOperations.md"> Azure.Core Long-Running Operation samples</see>. </param>
        /// <param name="patch"> AvailabilitySets patch payload. </param>
        /// <param name="cancellationToken"> The cancellation token to use. </param>
        /// <exception cref="ArgumentNullException"> <paramref name="patch"/> is null. </exception>
        public virtual ArmOperation<ScVmmAvailabilitySetResource> Update(WaitUntil waitUntil, ResourcePatch patch, CancellationToken cancellationToken = default)
        {
            Argument.AssertNotNull(patch, nameof(patch));

            using var scope = _scVmmAvailabilitySetAvailabilitySetsClientDiagnostics.CreateScope("ScVmmAvailabilitySetResource.Update");
            scope.Start();
            try
            {
                var response = _scVmmAvailabilitySetAvailabilitySetsRestClient.Update(Id.SubscriptionId, Id.ResourceGroupName, Id.Name, patch, cancellationToken);
                var operation = new ArcScVmmArmOperation<ScVmmAvailabilitySetResource>(new ScVmmAvailabilitySetOperationSource(Client), _scVmmAvailabilitySetAvailabilitySetsClientDiagnostics, Pipeline, _scVmmAvailabilitySetAvailabilitySetsRestClient.CreateUpdateRequest(Id.SubscriptionId, Id.ResourceGroupName, Id.Name, patch).Request, response, OperationFinalStateVia.AzureAsyncOperation);
                if (waitUntil == WaitUntil.Completed)
                    operation.WaitForCompletion(cancellationToken);
                return operation;
            }
            catch (Exception e)
            {
                scope.Failed(e);
                throw;
            }
        }

        /// <summary>
        /// Add a tag to the current resource.
        /// <list type="bullet">
        /// <item>
        /// <term>Request Path</term>
        /// <description>/subscriptions/{subscriptionId}/resourceGroups/{resourceGroupName}/providers/Microsoft.ScVmm/availabilitySets/{availabilitySetResourceName}</description>
        /// </item>
        /// <item>
        /// <term>Operation Id</term>
        /// <description>AvailabilitySets_Get</description>
        /// </item>
        /// <item>
        /// <term>Default Api Version</term>
        /// <description>2020-06-05-preview</description>
        /// </item>
        /// <item>
        /// <term>Resource</term>
        /// <description><see cref="ScVmmAvailabilitySetResource"/></description>
        /// </item>
        /// </list>
        /// </summary>
        /// <param name="key"> The key for the tag. </param>
        /// <param name="value"> The value for the tag. </param>
        /// <param name="cancellationToken"> The cancellation token to use. </param>
        /// <exception cref="ArgumentNullException"> <paramref name="key"/> or <paramref name="value"/> is null. </exception>
        public virtual async Task<Response<ScVmmAvailabilitySetResource>> AddTagAsync(string key, string value, CancellationToken cancellationToken = default)
        {
            Argument.AssertNotNull(key, nameof(key));
            Argument.AssertNotNull(value, nameof(value));

            using var scope = _scVmmAvailabilitySetAvailabilitySetsClientDiagnostics.CreateScope("ScVmmAvailabilitySetResource.AddTag");
            scope.Start();
            try
            {
                if (await CanUseTagResourceAsync(cancellationToken: cancellationToken).ConfigureAwait(false))
                {
                    var originalTags = await GetTagResource().GetAsync(cancellationToken).ConfigureAwait(false);
                    originalTags.Value.Data.TagValues[key] = value;
                    await GetTagResource().CreateOrUpdateAsync(WaitUntil.Completed, originalTags.Value.Data, cancellationToken: cancellationToken).ConfigureAwait(false);
                    var originalResponse = await _scVmmAvailabilitySetAvailabilitySetsRestClient.GetAsync(Id.SubscriptionId, Id.ResourceGroupName, Id.Name, cancellationToken).ConfigureAwait(false);
                    return Response.FromValue(new ScVmmAvailabilitySetResource(Client, originalResponse.Value), originalResponse.GetRawResponse());
                }
                else
                {
                    var current = (await GetAsync(cancellationToken: cancellationToken).ConfigureAwait(false)).Value.Data;
                    var patch = new ResourcePatch();
                    foreach (var tag in current.Tags)
                    {
                        patch.Tags.Add(tag);
                    }
                    patch.Tags[key] = value;
                    var result = await UpdateAsync(WaitUntil.Completed, patch, cancellationToken: cancellationToken).ConfigureAwait(false);
                    return Response.FromValue(result.Value, result.GetRawResponse());
                }
            }
            catch (Exception e)
            {
                scope.Failed(e);
                throw;
            }
        }

        /// <summary>
        /// Add a tag to the current resource.
        /// <list type="bullet">
        /// <item>
        /// <term>Request Path</term>
        /// <description>/subscriptions/{subscriptionId}/resourceGroups/{resourceGroupName}/providers/Microsoft.ScVmm/availabilitySets/{availabilitySetResourceName}</description>
        /// </item>
        /// <item>
        /// <term>Operation Id</term>
        /// <description>AvailabilitySets_Get</description>
        /// </item>
        /// <item>
        /// <term>Default Api Version</term>
        /// <description>2020-06-05-preview</description>
        /// </item>
        /// <item>
        /// <term>Resource</term>
        /// <description><see cref="ScVmmAvailabilitySetResource"/></description>
        /// </item>
        /// </list>
        /// </summary>
        /// <param name="key"> The key for the tag. </param>
        /// <param name="value"> The value for the tag. </param>
        /// <param name="cancellationToken"> The cancellation token to use. </param>
        /// <exception cref="ArgumentNullException"> <paramref name="key"/> or <paramref name="value"/> is null. </exception>
        public virtual Response<ScVmmAvailabilitySetResource> AddTag(string key, string value, CancellationToken cancellationToken = default)
        {
            Argument.AssertNotNull(key, nameof(key));
            Argument.AssertNotNull(value, nameof(value));

            using var scope = _scVmmAvailabilitySetAvailabilitySetsClientDiagnostics.CreateScope("ScVmmAvailabilitySetResource.AddTag");
            scope.Start();
            try
            {
                if (CanUseTagResource(cancellationToken: cancellationToken))
                {
                    var originalTags = GetTagResource().Get(cancellationToken);
                    originalTags.Value.Data.TagValues[key] = value;
                    GetTagResource().CreateOrUpdate(WaitUntil.Completed, originalTags.Value.Data, cancellationToken: cancellationToken);
                    var originalResponse = _scVmmAvailabilitySetAvailabilitySetsRestClient.Get(Id.SubscriptionId, Id.ResourceGroupName, Id.Name, cancellationToken);
                    return Response.FromValue(new ScVmmAvailabilitySetResource(Client, originalResponse.Value), originalResponse.GetRawResponse());
                }
                else
                {
                    var current = Get(cancellationToken: cancellationToken).Value.Data;
                    var patch = new ResourcePatch();
                    foreach (var tag in current.Tags)
                    {
                        patch.Tags.Add(tag);
                    }
                    patch.Tags[key] = value;
                    var result = Update(WaitUntil.Completed, patch, cancellationToken: cancellationToken);
                    return Response.FromValue(result.Value, result.GetRawResponse());
                }
            }
            catch (Exception e)
            {
                scope.Failed(e);
                throw;
            }
        }

        /// <summary>
        /// Replace the tags on the resource with the given set.
        /// <list type="bullet">
        /// <item>
        /// <term>Request Path</term>
        /// <description>/subscriptions/{subscriptionId}/resourceGroups/{resourceGroupName}/providers/Microsoft.ScVmm/availabilitySets/{availabilitySetResourceName}</description>
        /// </item>
        /// <item>
        /// <term>Operation Id</term>
        /// <description>AvailabilitySets_Get</description>
        /// </item>
        /// <item>
        /// <term>Default Api Version</term>
        /// <description>2020-06-05-preview</description>
        /// </item>
        /// <item>
        /// <term>Resource</term>
        /// <description><see cref="ScVmmAvailabilitySetResource"/></description>
        /// </item>
        /// </list>
        /// </summary>
        /// <param name="tags"> The set of tags to use as replacement. </param>
        /// <param name="cancellationToken"> The cancellation token to use. </param>
        /// <exception cref="ArgumentNullException"> <paramref name="tags"/> is null. </exception>
        public virtual async Task<Response<ScVmmAvailabilitySetResource>> SetTagsAsync(IDictionary<string, string> tags, CancellationToken cancellationToken = default)
        {
            Argument.AssertNotNull(tags, nameof(tags));

            using var scope = _scVmmAvailabilitySetAvailabilitySetsClientDiagnostics.CreateScope("ScVmmAvailabilitySetResource.SetTags");
            scope.Start();
            try
            {
                if (await CanUseTagResourceAsync(cancellationToken: cancellationToken).ConfigureAwait(false))
                {
                    await GetTagResource().DeleteAsync(WaitUntil.Completed, cancellationToken: cancellationToken).ConfigureAwait(false);
                    var originalTags = await GetTagResource().GetAsync(cancellationToken).ConfigureAwait(false);
                    originalTags.Value.Data.TagValues.ReplaceWith(tags);
                    await GetTagResource().CreateOrUpdateAsync(WaitUntil.Completed, originalTags.Value.Data, cancellationToken: cancellationToken).ConfigureAwait(false);
                    var originalResponse = await _scVmmAvailabilitySetAvailabilitySetsRestClient.GetAsync(Id.SubscriptionId, Id.ResourceGroupName, Id.Name, cancellationToken).ConfigureAwait(false);
                    return Response.FromValue(new ScVmmAvailabilitySetResource(Client, originalResponse.Value), originalResponse.GetRawResponse());
                }
                else
                {
                    var current = (await GetAsync(cancellationToken: cancellationToken).ConfigureAwait(false)).Value.Data;
                    var patch = new ResourcePatch();
                    patch.Tags.ReplaceWith(tags);
                    var result = await UpdateAsync(WaitUntil.Completed, patch, cancellationToken: cancellationToken).ConfigureAwait(false);
                    return Response.FromValue(result.Value, result.GetRawResponse());
                }
            }
            catch (Exception e)
            {
                scope.Failed(e);
                throw;
            }
        }

        /// <summary>
        /// Replace the tags on the resource with the given set.
        /// <list type="bullet">
        /// <item>
        /// <term>Request Path</term>
        /// <description>/subscriptions/{subscriptionId}/resourceGroups/{resourceGroupName}/providers/Microsoft.ScVmm/availabilitySets/{availabilitySetResourceName}</description>
        /// </item>
        /// <item>
        /// <term>Operation Id</term>
        /// <description>AvailabilitySets_Get</description>
        /// </item>
        /// <item>
        /// <term>Default Api Version</term>
        /// <description>2020-06-05-preview</description>
        /// </item>
        /// <item>
        /// <term>Resource</term>
        /// <description><see cref="ScVmmAvailabilitySetResource"/></description>
        /// </item>
        /// </list>
        /// </summary>
        /// <param name="tags"> The set of tags to use as replacement. </param>
        /// <param name="cancellationToken"> The cancellation token to use. </param>
        /// <exception cref="ArgumentNullException"> <paramref name="tags"/> is null. </exception>
        public virtual Response<ScVmmAvailabilitySetResource> SetTags(IDictionary<string, string> tags, CancellationToken cancellationToken = default)
        {
            Argument.AssertNotNull(tags, nameof(tags));

            using var scope = _scVmmAvailabilitySetAvailabilitySetsClientDiagnostics.CreateScope("ScVmmAvailabilitySetResource.SetTags");
            scope.Start();
            try
            {
                if (CanUseTagResource(cancellationToken: cancellationToken))
                {
                    GetTagResource().Delete(WaitUntil.Completed, cancellationToken: cancellationToken);
                    var originalTags = GetTagResource().Get(cancellationToken);
                    originalTags.Value.Data.TagValues.ReplaceWith(tags);
                    GetTagResource().CreateOrUpdate(WaitUntil.Completed, originalTags.Value.Data, cancellationToken: cancellationToken);
                    var originalResponse = _scVmmAvailabilitySetAvailabilitySetsRestClient.Get(Id.SubscriptionId, Id.ResourceGroupName, Id.Name, cancellationToken);
                    return Response.FromValue(new ScVmmAvailabilitySetResource(Client, originalResponse.Value), originalResponse.GetRawResponse());
                }
                else
                {
                    var current = Get(cancellationToken: cancellationToken).Value.Data;
                    var patch = new ResourcePatch();
                    patch.Tags.ReplaceWith(tags);
                    var result = Update(WaitUntil.Completed, patch, cancellationToken: cancellationToken);
                    return Response.FromValue(result.Value, result.GetRawResponse());
                }
            }
            catch (Exception e)
            {
                scope.Failed(e);
                throw;
            }
        }

        /// <summary>
        /// Removes a tag by key from the resource.
        /// <list type="bullet">
        /// <item>
        /// <term>Request Path</term>
        /// <description>/subscriptions/{subscriptionId}/resourceGroups/{resourceGroupName}/providers/Microsoft.ScVmm/availabilitySets/{availabilitySetResourceName}</description>
        /// </item>
        /// <item>
        /// <term>Operation Id</term>
        /// <description>AvailabilitySets_Get</description>
        /// </item>
        /// <item>
        /// <term>Default Api Version</term>
        /// <description>2020-06-05-preview</description>
        /// </item>
        /// <item>
        /// <term>Resource</term>
        /// <description><see cref="ScVmmAvailabilitySetResource"/></description>
        /// </item>
        /// </list>
        /// </summary>
        /// <param name="key"> The key for the tag. </param>
        /// <param name="cancellationToken"> The cancellation token to use. </param>
        /// <exception cref="ArgumentNullException"> <paramref name="key"/> is null. </exception>
        public virtual async Task<Response<ScVmmAvailabilitySetResource>> RemoveTagAsync(string key, CancellationToken cancellationToken = default)
        {
            Argument.AssertNotNull(key, nameof(key));

            using var scope = _scVmmAvailabilitySetAvailabilitySetsClientDiagnostics.CreateScope("ScVmmAvailabilitySetResource.RemoveTag");
            scope.Start();
            try
            {
                if (await CanUseTagResourceAsync(cancellationToken: cancellationToken).ConfigureAwait(false))
                {
                    var originalTags = await GetTagResource().GetAsync(cancellationToken).ConfigureAwait(false);
                    originalTags.Value.Data.TagValues.Remove(key);
                    await GetTagResource().CreateOrUpdateAsync(WaitUntil.Completed, originalTags.Value.Data, cancellationToken: cancellationToken).ConfigureAwait(false);
                    var originalResponse = await _scVmmAvailabilitySetAvailabilitySetsRestClient.GetAsync(Id.SubscriptionId, Id.ResourceGroupName, Id.Name, cancellationToken).ConfigureAwait(false);
                    return Response.FromValue(new ScVmmAvailabilitySetResource(Client, originalResponse.Value), originalResponse.GetRawResponse());
                }
                else
                {
                    var current = (await GetAsync(cancellationToken: cancellationToken).ConfigureAwait(false)).Value.Data;
                    var patch = new ResourcePatch();
                    foreach (var tag in current.Tags)
                    {
                        patch.Tags.Add(tag);
                    }
                    patch.Tags.Remove(key);
                    var result = await UpdateAsync(WaitUntil.Completed, patch, cancellationToken: cancellationToken).ConfigureAwait(false);
                    return Response.FromValue(result.Value, result.GetRawResponse());
                }
            }
            catch (Exception e)
            {
                scope.Failed(e);
                throw;
            }
        }

        /// <summary>
        /// Removes a tag by key from the resource.
        /// <list type="bullet">
        /// <item>
        /// <term>Request Path</term>
        /// <description>/subscriptions/{subscriptionId}/resourceGroups/{resourceGroupName}/providers/Microsoft.ScVmm/availabilitySets/{availabilitySetResourceName}</description>
        /// </item>
        /// <item>
        /// <term>Operation Id</term>
        /// <description>AvailabilitySets_Get</description>
        /// </item>
        /// <item>
        /// <term>Default Api Version</term>
        /// <description>2020-06-05-preview</description>
        /// </item>
        /// <item>
        /// <term>Resource</term>
        /// <description><see cref="ScVmmAvailabilitySetResource"/></description>
        /// </item>
        /// </list>
        /// </summary>
        /// <param name="key"> The key for the tag. </param>
        /// <param name="cancellationToken"> The cancellation token to use. </param>
        /// <exception cref="ArgumentNullException"> <paramref name="key"/> is null. </exception>
        public virtual Response<ScVmmAvailabilitySetResource> RemoveTag(string key, CancellationToken cancellationToken = default)
        {
            Argument.AssertNotNull(key, nameof(key));

            using var scope = _scVmmAvailabilitySetAvailabilitySetsClientDiagnostics.CreateScope("ScVmmAvailabilitySetResource.RemoveTag");
            scope.Start();
            try
            {
                if (CanUseTagResource(cancellationToken: cancellationToken))
                {
                    var originalTags = GetTagResource().Get(cancellationToken);
                    originalTags.Value.Data.TagValues.Remove(key);
                    GetTagResource().CreateOrUpdate(WaitUntil.Completed, originalTags.Value.Data, cancellationToken: cancellationToken);
                    var originalResponse = _scVmmAvailabilitySetAvailabilitySetsRestClient.Get(Id.SubscriptionId, Id.ResourceGroupName, Id.Name, cancellationToken);
                    return Response.FromValue(new ScVmmAvailabilitySetResource(Client, originalResponse.Value), originalResponse.GetRawResponse());
                }
                else
                {
                    var current = Get(cancellationToken: cancellationToken).Value.Data;
                    var patch = new ResourcePatch();
                    foreach (var tag in current.Tags)
                    {
                        patch.Tags.Add(tag);
                    }
                    patch.Tags.Remove(key);
                    var result = Update(WaitUntil.Completed, patch, cancellationToken: cancellationToken);
                    return Response.FromValue(result.Value, result.GetRawResponse());
                }
            }
            catch (Exception e)
            {
                scope.Failed(e);
                throw;
            }
        }
    }
}<|MERGE_RESOLUTION|>--- conflicted
+++ resolved
@@ -26,14 +26,10 @@
     public partial class ScVmmAvailabilitySetResource : ArmResource
     {
         /// <summary> Generate the resource identifier of a <see cref="ScVmmAvailabilitySetResource"/> instance. </summary>
-<<<<<<< HEAD
-        public static ResourceIdentifier CreateResourceIdentifier(string subscriptionId, string resourceGroupName, string availabilitySetResourceName)
-=======
         /// <param name="subscriptionId"> The subscriptionId. </param>
         /// <param name="resourceGroupName"> The resourceGroupName. </param>
-        /// <param name="availabilitySetName"> The availabilitySetName. </param>
-        public static ResourceIdentifier CreateResourceIdentifier(string subscriptionId, string resourceGroupName, string availabilitySetName)
->>>>>>> 60c39ea4
+        /// <param name="availabilitySetResourceName"> The availabilitySetResourceName. </param>
+        public static ResourceIdentifier CreateResourceIdentifier(string subscriptionId, string resourceGroupName, string availabilitySetResourceName)
         {
             var resourceId = $"/subscriptions/{subscriptionId}/resourceGroups/{resourceGroupName}/providers/Microsoft.ScVmm/availabilitySets/{availabilitySetResourceName}";
             return new ResourceIdentifier(resourceId);
@@ -107,7 +103,7 @@
         /// </item>
         /// <item>
         /// <term>Default Api Version</term>
-        /// <description>2020-06-05-preview</description>
+        /// <description>2023-10-07</description>
         /// </item>
         /// <item>
         /// <term>Resource</term>
@@ -147,7 +143,7 @@
         /// </item>
         /// <item>
         /// <term>Default Api Version</term>
-        /// <description>2020-06-05-preview</description>
+        /// <description>2023-10-07</description>
         /// </item>
         /// <item>
         /// <term>Resource</term>
@@ -187,7 +183,7 @@
         /// </item>
         /// <item>
         /// <term>Default Api Version</term>
-        /// <description>2020-06-05-preview</description>
+        /// <description>2023-10-07</description>
         /// </item>
         /// <item>
         /// <term>Resource</term>
@@ -230,7 +226,7 @@
         /// </item>
         /// <item>
         /// <term>Default Api Version</term>
-        /// <description>2020-06-05-preview</description>
+        /// <description>2023-10-07</description>
         /// </item>
         /// <item>
         /// <term>Resource</term>
@@ -273,7 +269,7 @@
         /// </item>
         /// <item>
         /// <term>Default Api Version</term>
-        /// <description>2020-06-05-preview</description>
+        /// <description>2023-10-07</description>
         /// </item>
         /// <item>
         /// <term>Resource</term>
@@ -319,7 +315,7 @@
         /// </item>
         /// <item>
         /// <term>Default Api Version</term>
-        /// <description>2020-06-05-preview</description>
+        /// <description>2023-10-07</description>
         /// </item>
         /// <item>
         /// <term>Resource</term>
@@ -365,7 +361,7 @@
         /// </item>
         /// <item>
         /// <term>Default Api Version</term>
-        /// <description>2020-06-05-preview</description>
+        /// <description>2023-10-07</description>
         /// </item>
         /// <item>
         /// <term>Resource</term>
@@ -427,7 +423,7 @@
         /// </item>
         /// <item>
         /// <term>Default Api Version</term>
-        /// <description>2020-06-05-preview</description>
+        /// <description>2023-10-07</description>
         /// </item>
         /// <item>
         /// <term>Resource</term>
@@ -489,7 +485,7 @@
         /// </item>
         /// <item>
         /// <term>Default Api Version</term>
-        /// <description>2020-06-05-preview</description>
+        /// <description>2023-10-07</description>
         /// </item>
         /// <item>
         /// <term>Resource</term>
@@ -546,7 +542,7 @@
         /// </item>
         /// <item>
         /// <term>Default Api Version</term>
-        /// <description>2020-06-05-preview</description>
+        /// <description>2023-10-07</description>
         /// </item>
         /// <item>
         /// <term>Resource</term>
@@ -603,7 +599,7 @@
         /// </item>
         /// <item>
         /// <term>Default Api Version</term>
-        /// <description>2020-06-05-preview</description>
+        /// <description>2023-10-07</description>
         /// </item>
         /// <item>
         /// <term>Resource</term>
@@ -663,7 +659,7 @@
         /// </item>
         /// <item>
         /// <term>Default Api Version</term>
-        /// <description>2020-06-05-preview</description>
+        /// <description>2023-10-07</description>
         /// </item>
         /// <item>
         /// <term>Resource</term>
