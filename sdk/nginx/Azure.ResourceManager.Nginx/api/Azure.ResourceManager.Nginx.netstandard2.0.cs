namespace Azure.ResourceManager.Nginx
{
    public partial class NginxCertificateCollection : Azure.ResourceManager.ArmCollection, System.Collections.Generic.IAsyncEnumerable<Azure.ResourceManager.Nginx.NginxCertificateResource>, System.Collections.Generic.IEnumerable<Azure.ResourceManager.Nginx.NginxCertificateResource>, System.Collections.IEnumerable
    {
        protected NginxCertificateCollection() { }
        public virtual Azure.ResourceManager.ArmOperation<Azure.ResourceManager.Nginx.NginxCertificateResource> CreateOrUpdate(Azure.WaitUntil waitUntil, string certificateName, Azure.ResourceManager.Nginx.NginxCertificateData data, System.Threading.CancellationToken cancellationToken = default(System.Threading.CancellationToken)) { throw null; }
        public virtual System.Threading.Tasks.Task<Azure.ResourceManager.ArmOperation<Azure.ResourceManager.Nginx.NginxCertificateResource>> CreateOrUpdateAsync(Azure.WaitUntil waitUntil, string certificateName, Azure.ResourceManager.Nginx.NginxCertificateData data, System.Threading.CancellationToken cancellationToken = default(System.Threading.CancellationToken)) { throw null; }
        public virtual Azure.Response<bool> Exists(string certificateName, System.Threading.CancellationToken cancellationToken = default(System.Threading.CancellationToken)) { throw null; }
        public virtual System.Threading.Tasks.Task<Azure.Response<bool>> ExistsAsync(string certificateName, System.Threading.CancellationToken cancellationToken = default(System.Threading.CancellationToken)) { throw null; }
        public virtual Azure.Response<Azure.ResourceManager.Nginx.NginxCertificateResource> Get(string certificateName, System.Threading.CancellationToken cancellationToken = default(System.Threading.CancellationToken)) { throw null; }
        public virtual Azure.Pageable<Azure.ResourceManager.Nginx.NginxCertificateResource> GetAll(System.Threading.CancellationToken cancellationToken = default(System.Threading.CancellationToken)) { throw null; }
        public virtual Azure.AsyncPageable<Azure.ResourceManager.Nginx.NginxCertificateResource> GetAllAsync(System.Threading.CancellationToken cancellationToken = default(System.Threading.CancellationToken)) { throw null; }
        public virtual System.Threading.Tasks.Task<Azure.Response<Azure.ResourceManager.Nginx.NginxCertificateResource>> GetAsync(string certificateName, System.Threading.CancellationToken cancellationToken = default(System.Threading.CancellationToken)) { throw null; }
        public virtual Azure.NullableResponse<Azure.ResourceManager.Nginx.NginxCertificateResource> GetIfExists(string certificateName, System.Threading.CancellationToken cancellationToken = default(System.Threading.CancellationToken)) { throw null; }
        public virtual System.Threading.Tasks.Task<Azure.NullableResponse<Azure.ResourceManager.Nginx.NginxCertificateResource>> GetIfExistsAsync(string certificateName, System.Threading.CancellationToken cancellationToken = default(System.Threading.CancellationToken)) { throw null; }
        System.Collections.Generic.IAsyncEnumerator<Azure.ResourceManager.Nginx.NginxCertificateResource> System.Collections.Generic.IAsyncEnumerable<Azure.ResourceManager.Nginx.NginxCertificateResource>.GetAsyncEnumerator(System.Threading.CancellationToken cancellationToken) { throw null; }
        System.Collections.Generic.IEnumerator<Azure.ResourceManager.Nginx.NginxCertificateResource> System.Collections.Generic.IEnumerable<Azure.ResourceManager.Nginx.NginxCertificateResource>.GetEnumerator() { throw null; }
        System.Collections.IEnumerator System.Collections.IEnumerable.GetEnumerator() { throw null; }
    }
    public partial class NginxCertificateData : Azure.ResourceManager.Models.ResourceData, System.ClientModel.Primitives.IJsonModel<Azure.ResourceManager.Nginx.NginxCertificateData>, System.ClientModel.Primitives.IPersistableModel<Azure.ResourceManager.Nginx.NginxCertificateData>
    {
        public NginxCertificateData() { }
        public Azure.Core.AzureLocation? Location { get { throw null; } set { } }
        public Azure.ResourceManager.Nginx.Models.NginxCertificateProperties Properties { get { throw null; } set { } }
        protected override void JsonModelWriteCore(System.Text.Json.Utf8JsonWriter writer, System.ClientModel.Primitives.ModelReaderWriterOptions options) { }
        Azure.ResourceManager.Nginx.NginxCertificateData System.ClientModel.Primitives.IJsonModel<Azure.ResourceManager.Nginx.NginxCertificateData>.Create(ref System.Text.Json.Utf8JsonReader reader, System.ClientModel.Primitives.ModelReaderWriterOptions options) { throw null; }
        void System.ClientModel.Primitives.IJsonModel<Azure.ResourceManager.Nginx.NginxCertificateData>.Write(System.Text.Json.Utf8JsonWriter writer, System.ClientModel.Primitives.ModelReaderWriterOptions options) { }
        Azure.ResourceManager.Nginx.NginxCertificateData System.ClientModel.Primitives.IPersistableModel<Azure.ResourceManager.Nginx.NginxCertificateData>.Create(System.BinaryData data, System.ClientModel.Primitives.ModelReaderWriterOptions options) { throw null; }
        string System.ClientModel.Primitives.IPersistableModel<Azure.ResourceManager.Nginx.NginxCertificateData>.GetFormatFromOptions(System.ClientModel.Primitives.ModelReaderWriterOptions options) { throw null; }
        System.BinaryData System.ClientModel.Primitives.IPersistableModel<Azure.ResourceManager.Nginx.NginxCertificateData>.Write(System.ClientModel.Primitives.ModelReaderWriterOptions options) { throw null; }
    }
    public partial class NginxCertificateResource : Azure.ResourceManager.ArmResource, System.ClientModel.Primitives.IJsonModel<Azure.ResourceManager.Nginx.NginxCertificateData>, System.ClientModel.Primitives.IPersistableModel<Azure.ResourceManager.Nginx.NginxCertificateData>
    {
        public static readonly Azure.Core.ResourceType ResourceType;
        protected NginxCertificateResource() { }
        public virtual Azure.ResourceManager.Nginx.NginxCertificateData Data { get { throw null; } }
        public virtual bool HasData { get { throw null; } }
        public static Azure.Core.ResourceIdentifier CreateResourceIdentifier(string subscriptionId, string resourceGroupName, string deploymentName, string certificateName) { throw null; }
        public virtual Azure.ResourceManager.ArmOperation Delete(Azure.WaitUntil waitUntil, System.Threading.CancellationToken cancellationToken = default(System.Threading.CancellationToken)) { throw null; }
        public virtual System.Threading.Tasks.Task<Azure.ResourceManager.ArmOperation> DeleteAsync(Azure.WaitUntil waitUntil, System.Threading.CancellationToken cancellationToken = default(System.Threading.CancellationToken)) { throw null; }
        public virtual Azure.Response<Azure.ResourceManager.Nginx.NginxCertificateResource> Get(System.Threading.CancellationToken cancellationToken = default(System.Threading.CancellationToken)) { throw null; }
        public virtual System.Threading.Tasks.Task<Azure.Response<Azure.ResourceManager.Nginx.NginxCertificateResource>> GetAsync(System.Threading.CancellationToken cancellationToken = default(System.Threading.CancellationToken)) { throw null; }
        Azure.ResourceManager.Nginx.NginxCertificateData System.ClientModel.Primitives.IJsonModel<Azure.ResourceManager.Nginx.NginxCertificateData>.Create(ref System.Text.Json.Utf8JsonReader reader, System.ClientModel.Primitives.ModelReaderWriterOptions options) { throw null; }
        void System.ClientModel.Primitives.IJsonModel<Azure.ResourceManager.Nginx.NginxCertificateData>.Write(System.Text.Json.Utf8JsonWriter writer, System.ClientModel.Primitives.ModelReaderWriterOptions options) { }
        Azure.ResourceManager.Nginx.NginxCertificateData System.ClientModel.Primitives.IPersistableModel<Azure.ResourceManager.Nginx.NginxCertificateData>.Create(System.BinaryData data, System.ClientModel.Primitives.ModelReaderWriterOptions options) { throw null; }
        string System.ClientModel.Primitives.IPersistableModel<Azure.ResourceManager.Nginx.NginxCertificateData>.GetFormatFromOptions(System.ClientModel.Primitives.ModelReaderWriterOptions options) { throw null; }
        System.BinaryData System.ClientModel.Primitives.IPersistableModel<Azure.ResourceManager.Nginx.NginxCertificateData>.Write(System.ClientModel.Primitives.ModelReaderWriterOptions options) { throw null; }
        public virtual Azure.ResourceManager.ArmOperation<Azure.ResourceManager.Nginx.NginxCertificateResource> Update(Azure.WaitUntil waitUntil, Azure.ResourceManager.Nginx.NginxCertificateData data, System.Threading.CancellationToken cancellationToken = default(System.Threading.CancellationToken)) { throw null; }
        public virtual System.Threading.Tasks.Task<Azure.ResourceManager.ArmOperation<Azure.ResourceManager.Nginx.NginxCertificateResource>> UpdateAsync(Azure.WaitUntil waitUntil, Azure.ResourceManager.Nginx.NginxCertificateData data, System.Threading.CancellationToken cancellationToken = default(System.Threading.CancellationToken)) { throw null; }
    }
    public partial class NginxConfigurationCollection : Azure.ResourceManager.ArmCollection, System.Collections.Generic.IAsyncEnumerable<Azure.ResourceManager.Nginx.NginxConfigurationResource>, System.Collections.Generic.IEnumerable<Azure.ResourceManager.Nginx.NginxConfigurationResource>, System.Collections.IEnumerable
    {
        protected NginxConfigurationCollection() { }
        public virtual Azure.ResourceManager.ArmOperation<Azure.ResourceManager.Nginx.NginxConfigurationResource> CreateOrUpdate(Azure.WaitUntil waitUntil, string configurationName, Azure.ResourceManager.Nginx.NginxConfigurationData data, System.Threading.CancellationToken cancellationToken = default(System.Threading.CancellationToken)) { throw null; }
        public virtual System.Threading.Tasks.Task<Azure.ResourceManager.ArmOperation<Azure.ResourceManager.Nginx.NginxConfigurationResource>> CreateOrUpdateAsync(Azure.WaitUntil waitUntil, string configurationName, Azure.ResourceManager.Nginx.NginxConfigurationData data, System.Threading.CancellationToken cancellationToken = default(System.Threading.CancellationToken)) { throw null; }
        public virtual Azure.Response<bool> Exists(string configurationName, System.Threading.CancellationToken cancellationToken = default(System.Threading.CancellationToken)) { throw null; }
        public virtual System.Threading.Tasks.Task<Azure.Response<bool>> ExistsAsync(string configurationName, System.Threading.CancellationToken cancellationToken = default(System.Threading.CancellationToken)) { throw null; }
        public virtual Azure.Response<Azure.ResourceManager.Nginx.NginxConfigurationResource> Get(string configurationName, System.Threading.CancellationToken cancellationToken = default(System.Threading.CancellationToken)) { throw null; }
        public virtual Azure.Pageable<Azure.ResourceManager.Nginx.NginxConfigurationResource> GetAll(System.Threading.CancellationToken cancellationToken = default(System.Threading.CancellationToken)) { throw null; }
        public virtual Azure.AsyncPageable<Azure.ResourceManager.Nginx.NginxConfigurationResource> GetAllAsync(System.Threading.CancellationToken cancellationToken = default(System.Threading.CancellationToken)) { throw null; }
        public virtual System.Threading.Tasks.Task<Azure.Response<Azure.ResourceManager.Nginx.NginxConfigurationResource>> GetAsync(string configurationName, System.Threading.CancellationToken cancellationToken = default(System.Threading.CancellationToken)) { throw null; }
        public virtual Azure.NullableResponse<Azure.ResourceManager.Nginx.NginxConfigurationResource> GetIfExists(string configurationName, System.Threading.CancellationToken cancellationToken = default(System.Threading.CancellationToken)) { throw null; }
        public virtual System.Threading.Tasks.Task<Azure.NullableResponse<Azure.ResourceManager.Nginx.NginxConfigurationResource>> GetIfExistsAsync(string configurationName, System.Threading.CancellationToken cancellationToken = default(System.Threading.CancellationToken)) { throw null; }
        System.Collections.Generic.IAsyncEnumerator<Azure.ResourceManager.Nginx.NginxConfigurationResource> System.Collections.Generic.IAsyncEnumerable<Azure.ResourceManager.Nginx.NginxConfigurationResource>.GetAsyncEnumerator(System.Threading.CancellationToken cancellationToken) { throw null; }
        System.Collections.Generic.IEnumerator<Azure.ResourceManager.Nginx.NginxConfigurationResource> System.Collections.Generic.IEnumerable<Azure.ResourceManager.Nginx.NginxConfigurationResource>.GetEnumerator() { throw null; }
        System.Collections.IEnumerator System.Collections.IEnumerable.GetEnumerator() { throw null; }
    }
    public partial class NginxConfigurationData : Azure.ResourceManager.Models.ResourceData, System.ClientModel.Primitives.IJsonModel<Azure.ResourceManager.Nginx.NginxConfigurationData>, System.ClientModel.Primitives.IPersistableModel<Azure.ResourceManager.Nginx.NginxConfigurationData>
    {
        public NginxConfigurationData() { }
        public Azure.Core.AzureLocation? Location { get { throw null; } set { } }
        public Azure.ResourceManager.Nginx.Models.NginxConfigurationProperties Properties { get { throw null; } set { } }
        protected override void JsonModelWriteCore(System.Text.Json.Utf8JsonWriter writer, System.ClientModel.Primitives.ModelReaderWriterOptions options) { }
        Azure.ResourceManager.Nginx.NginxConfigurationData System.ClientModel.Primitives.IJsonModel<Azure.ResourceManager.Nginx.NginxConfigurationData>.Create(ref System.Text.Json.Utf8JsonReader reader, System.ClientModel.Primitives.ModelReaderWriterOptions options) { throw null; }
        void System.ClientModel.Primitives.IJsonModel<Azure.ResourceManager.Nginx.NginxConfigurationData>.Write(System.Text.Json.Utf8JsonWriter writer, System.ClientModel.Primitives.ModelReaderWriterOptions options) { }
        Azure.ResourceManager.Nginx.NginxConfigurationData System.ClientModel.Primitives.IPersistableModel<Azure.ResourceManager.Nginx.NginxConfigurationData>.Create(System.BinaryData data, System.ClientModel.Primitives.ModelReaderWriterOptions options) { throw null; }
        string System.ClientModel.Primitives.IPersistableModel<Azure.ResourceManager.Nginx.NginxConfigurationData>.GetFormatFromOptions(System.ClientModel.Primitives.ModelReaderWriterOptions options) { throw null; }
        System.BinaryData System.ClientModel.Primitives.IPersistableModel<Azure.ResourceManager.Nginx.NginxConfigurationData>.Write(System.ClientModel.Primitives.ModelReaderWriterOptions options) { throw null; }
    }
    public partial class NginxConfigurationResource : Azure.ResourceManager.ArmResource, System.ClientModel.Primitives.IJsonModel<Azure.ResourceManager.Nginx.NginxConfigurationData>, System.ClientModel.Primitives.IPersistableModel<Azure.ResourceManager.Nginx.NginxConfigurationData>
    {
        public static readonly Azure.Core.ResourceType ResourceType;
        protected NginxConfigurationResource() { }
        public virtual Azure.ResourceManager.Nginx.NginxConfigurationData Data { get { throw null; } }
        public virtual bool HasData { get { throw null; } }
        public virtual Azure.Response<Azure.ResourceManager.Nginx.Models.NginxAnalysisResult> Analysis(Azure.ResourceManager.Nginx.Models.NginxAnalysisContent content = null, System.Threading.CancellationToken cancellationToken = default(System.Threading.CancellationToken)) { throw null; }
        public virtual System.Threading.Tasks.Task<Azure.Response<Azure.ResourceManager.Nginx.Models.NginxAnalysisResult>> AnalysisAsync(Azure.ResourceManager.Nginx.Models.NginxAnalysisContent content = null, System.Threading.CancellationToken cancellationToken = default(System.Threading.CancellationToken)) { throw null; }
        public static Azure.Core.ResourceIdentifier CreateResourceIdentifier(string subscriptionId, string resourceGroupName, string deploymentName, string configurationName) { throw null; }
        public virtual Azure.ResourceManager.ArmOperation Delete(Azure.WaitUntil waitUntil, System.Threading.CancellationToken cancellationToken = default(System.Threading.CancellationToken)) { throw null; }
        public virtual System.Threading.Tasks.Task<Azure.ResourceManager.ArmOperation> DeleteAsync(Azure.WaitUntil waitUntil, System.Threading.CancellationToken cancellationToken = default(System.Threading.CancellationToken)) { throw null; }
        public virtual Azure.Response<Azure.ResourceManager.Nginx.NginxConfigurationResource> Get(System.Threading.CancellationToken cancellationToken = default(System.Threading.CancellationToken)) { throw null; }
        public virtual System.Threading.Tasks.Task<Azure.Response<Azure.ResourceManager.Nginx.NginxConfigurationResource>> GetAsync(System.Threading.CancellationToken cancellationToken = default(System.Threading.CancellationToken)) { throw null; }
        Azure.ResourceManager.Nginx.NginxConfigurationData System.ClientModel.Primitives.IJsonModel<Azure.ResourceManager.Nginx.NginxConfigurationData>.Create(ref System.Text.Json.Utf8JsonReader reader, System.ClientModel.Primitives.ModelReaderWriterOptions options) { throw null; }
        void System.ClientModel.Primitives.IJsonModel<Azure.ResourceManager.Nginx.NginxConfigurationData>.Write(System.Text.Json.Utf8JsonWriter writer, System.ClientModel.Primitives.ModelReaderWriterOptions options) { }
        Azure.ResourceManager.Nginx.NginxConfigurationData System.ClientModel.Primitives.IPersistableModel<Azure.ResourceManager.Nginx.NginxConfigurationData>.Create(System.BinaryData data, System.ClientModel.Primitives.ModelReaderWriterOptions options) { throw null; }
        string System.ClientModel.Primitives.IPersistableModel<Azure.ResourceManager.Nginx.NginxConfigurationData>.GetFormatFromOptions(System.ClientModel.Primitives.ModelReaderWriterOptions options) { throw null; }
        System.BinaryData System.ClientModel.Primitives.IPersistableModel<Azure.ResourceManager.Nginx.NginxConfigurationData>.Write(System.ClientModel.Primitives.ModelReaderWriterOptions options) { throw null; }
        public virtual Azure.ResourceManager.ArmOperation<Azure.ResourceManager.Nginx.NginxConfigurationResource> Update(Azure.WaitUntil waitUntil, Azure.ResourceManager.Nginx.NginxConfigurationData data, System.Threading.CancellationToken cancellationToken = default(System.Threading.CancellationToken)) { throw null; }
        public virtual System.Threading.Tasks.Task<Azure.ResourceManager.ArmOperation<Azure.ResourceManager.Nginx.NginxConfigurationResource>> UpdateAsync(Azure.WaitUntil waitUntil, Azure.ResourceManager.Nginx.NginxConfigurationData data, System.Threading.CancellationToken cancellationToken = default(System.Threading.CancellationToken)) { throw null; }
    }
    public partial class NginxDeploymentCollection : Azure.ResourceManager.ArmCollection, System.Collections.Generic.IAsyncEnumerable<Azure.ResourceManager.Nginx.NginxDeploymentResource>, System.Collections.Generic.IEnumerable<Azure.ResourceManager.Nginx.NginxDeploymentResource>, System.Collections.IEnumerable
    {
        protected NginxDeploymentCollection() { }
        public virtual Azure.ResourceManager.ArmOperation<Azure.ResourceManager.Nginx.NginxDeploymentResource> CreateOrUpdate(Azure.WaitUntil waitUntil, string deploymentName, Azure.ResourceManager.Nginx.NginxDeploymentData data, System.Threading.CancellationToken cancellationToken = default(System.Threading.CancellationToken)) { throw null; }
        public virtual System.Threading.Tasks.Task<Azure.ResourceManager.ArmOperation<Azure.ResourceManager.Nginx.NginxDeploymentResource>> CreateOrUpdateAsync(Azure.WaitUntil waitUntil, string deploymentName, Azure.ResourceManager.Nginx.NginxDeploymentData data, System.Threading.CancellationToken cancellationToken = default(System.Threading.CancellationToken)) { throw null; }
        public virtual Azure.Response<bool> Exists(string deploymentName, System.Threading.CancellationToken cancellationToken = default(System.Threading.CancellationToken)) { throw null; }
        public virtual System.Threading.Tasks.Task<Azure.Response<bool>> ExistsAsync(string deploymentName, System.Threading.CancellationToken cancellationToken = default(System.Threading.CancellationToken)) { throw null; }
        public virtual Azure.Response<Azure.ResourceManager.Nginx.NginxDeploymentResource> Get(string deploymentName, System.Threading.CancellationToken cancellationToken = default(System.Threading.CancellationToken)) { throw null; }
        public virtual Azure.Pageable<Azure.ResourceManager.Nginx.NginxDeploymentResource> GetAll(System.Threading.CancellationToken cancellationToken = default(System.Threading.CancellationToken)) { throw null; }
        public virtual Azure.AsyncPageable<Azure.ResourceManager.Nginx.NginxDeploymentResource> GetAllAsync(System.Threading.CancellationToken cancellationToken = default(System.Threading.CancellationToken)) { throw null; }
        public virtual System.Threading.Tasks.Task<Azure.Response<Azure.ResourceManager.Nginx.NginxDeploymentResource>> GetAsync(string deploymentName, System.Threading.CancellationToken cancellationToken = default(System.Threading.CancellationToken)) { throw null; }
        public virtual Azure.NullableResponse<Azure.ResourceManager.Nginx.NginxDeploymentResource> GetIfExists(string deploymentName, System.Threading.CancellationToken cancellationToken = default(System.Threading.CancellationToken)) { throw null; }
        public virtual System.Threading.Tasks.Task<Azure.NullableResponse<Azure.ResourceManager.Nginx.NginxDeploymentResource>> GetIfExistsAsync(string deploymentName, System.Threading.CancellationToken cancellationToken = default(System.Threading.CancellationToken)) { throw null; }
        System.Collections.Generic.IAsyncEnumerator<Azure.ResourceManager.Nginx.NginxDeploymentResource> System.Collections.Generic.IAsyncEnumerable<Azure.ResourceManager.Nginx.NginxDeploymentResource>.GetAsyncEnumerator(System.Threading.CancellationToken cancellationToken) { throw null; }
        System.Collections.Generic.IEnumerator<Azure.ResourceManager.Nginx.NginxDeploymentResource> System.Collections.Generic.IEnumerable<Azure.ResourceManager.Nginx.NginxDeploymentResource>.GetEnumerator() { throw null; }
        System.Collections.IEnumerator System.Collections.IEnumerable.GetEnumerator() { throw null; }
    }
    public partial class NginxDeploymentData : Azure.ResourceManager.Models.TrackedResourceData, System.ClientModel.Primitives.IJsonModel<Azure.ResourceManager.Nginx.NginxDeploymentData>, System.ClientModel.Primitives.IPersistableModel<Azure.ResourceManager.Nginx.NginxDeploymentData>
    {
        public NginxDeploymentData(Azure.Core.AzureLocation location) { }
        public Azure.ResourceManager.Models.ManagedServiceIdentity Identity { get { throw null; } set { } }
        public Azure.ResourceManager.Nginx.Models.NginxDeploymentProperties Properties { get { throw null; } set { } }
        public string SkuName { get { throw null; } set { } }
        protected override void JsonModelWriteCore(System.Text.Json.Utf8JsonWriter writer, System.ClientModel.Primitives.ModelReaderWriterOptions options) { }
        Azure.ResourceManager.Nginx.NginxDeploymentData System.ClientModel.Primitives.IJsonModel<Azure.ResourceManager.Nginx.NginxDeploymentData>.Create(ref System.Text.Json.Utf8JsonReader reader, System.ClientModel.Primitives.ModelReaderWriterOptions options) { throw null; }
        void System.ClientModel.Primitives.IJsonModel<Azure.ResourceManager.Nginx.NginxDeploymentData>.Write(System.Text.Json.Utf8JsonWriter writer, System.ClientModel.Primitives.ModelReaderWriterOptions options) { }
        Azure.ResourceManager.Nginx.NginxDeploymentData System.ClientModel.Primitives.IPersistableModel<Azure.ResourceManager.Nginx.NginxDeploymentData>.Create(System.BinaryData data, System.ClientModel.Primitives.ModelReaderWriterOptions options) { throw null; }
        string System.ClientModel.Primitives.IPersistableModel<Azure.ResourceManager.Nginx.NginxDeploymentData>.GetFormatFromOptions(System.ClientModel.Primitives.ModelReaderWriterOptions options) { throw null; }
        System.BinaryData System.ClientModel.Primitives.IPersistableModel<Azure.ResourceManager.Nginx.NginxDeploymentData>.Write(System.ClientModel.Primitives.ModelReaderWriterOptions options) { throw null; }
    }
    public partial class NginxDeploymentResource : Azure.ResourceManager.ArmResource, System.ClientModel.Primitives.IJsonModel<Azure.ResourceManager.Nginx.NginxDeploymentData>, System.ClientModel.Primitives.IPersistableModel<Azure.ResourceManager.Nginx.NginxDeploymentData>
    {
        public static readonly Azure.Core.ResourceType ResourceType;
        protected NginxDeploymentResource() { }
        public virtual Azure.ResourceManager.Nginx.NginxDeploymentData Data { get { throw null; } }
        public virtual bool HasData { get { throw null; } }
        public virtual Azure.Response<Azure.ResourceManager.Nginx.NginxDeploymentResource> AddTag(string key, string value, System.Threading.CancellationToken cancellationToken = default(System.Threading.CancellationToken)) { throw null; }
        public virtual System.Threading.Tasks.Task<Azure.Response<Azure.ResourceManager.Nginx.NginxDeploymentResource>> AddTagAsync(string key, string value, System.Threading.CancellationToken cancellationToken = default(System.Threading.CancellationToken)) { throw null; }
        public static Azure.Core.ResourceIdentifier CreateResourceIdentifier(string subscriptionId, string resourceGroupName, string deploymentName) { throw null; }
        public virtual Azure.ResourceManager.ArmOperation Delete(Azure.WaitUntil waitUntil, System.Threading.CancellationToken cancellationToken = default(System.Threading.CancellationToken)) { throw null; }
        public virtual System.Threading.Tasks.Task<Azure.ResourceManager.ArmOperation> DeleteAsync(Azure.WaitUntil waitUntil, System.Threading.CancellationToken cancellationToken = default(System.Threading.CancellationToken)) { throw null; }
        public virtual Azure.Response<Azure.ResourceManager.Nginx.NginxDeploymentResource> Get(System.Threading.CancellationToken cancellationToken = default(System.Threading.CancellationToken)) { throw null; }
        public virtual System.Threading.Tasks.Task<Azure.Response<Azure.ResourceManager.Nginx.NginxDeploymentResource>> GetAsync(System.Threading.CancellationToken cancellationToken = default(System.Threading.CancellationToken)) { throw null; }
        public virtual Azure.Response<Azure.ResourceManager.Nginx.NginxCertificateResource> GetNginxCertificate(string certificateName, System.Threading.CancellationToken cancellationToken = default(System.Threading.CancellationToken)) { throw null; }
        public virtual System.Threading.Tasks.Task<Azure.Response<Azure.ResourceManager.Nginx.NginxCertificateResource>> GetNginxCertificateAsync(string certificateName, System.Threading.CancellationToken cancellationToken = default(System.Threading.CancellationToken)) { throw null; }
        public virtual Azure.ResourceManager.Nginx.NginxCertificateCollection GetNginxCertificates() { throw null; }
        public virtual Azure.Response<Azure.ResourceManager.Nginx.NginxConfigurationResource> GetNginxConfiguration(string configurationName, System.Threading.CancellationToken cancellationToken = default(System.Threading.CancellationToken)) { throw null; }
        public virtual System.Threading.Tasks.Task<Azure.Response<Azure.ResourceManager.Nginx.NginxConfigurationResource>> GetNginxConfigurationAsync(string configurationName, System.Threading.CancellationToken cancellationToken = default(System.Threading.CancellationToken)) { throw null; }
        public virtual Azure.ResourceManager.Nginx.NginxConfigurationCollection GetNginxConfigurations() { throw null; }
        public virtual Azure.Response<Azure.ResourceManager.Nginx.NginxDeploymentResource> RemoveTag(string key, System.Threading.CancellationToken cancellationToken = default(System.Threading.CancellationToken)) { throw null; }
        public virtual System.Threading.Tasks.Task<Azure.Response<Azure.ResourceManager.Nginx.NginxDeploymentResource>> RemoveTagAsync(string key, System.Threading.CancellationToken cancellationToken = default(System.Threading.CancellationToken)) { throw null; }
        public virtual Azure.Response<Azure.ResourceManager.Nginx.NginxDeploymentResource> SetTags(System.Collections.Generic.IDictionary<string, string> tags, System.Threading.CancellationToken cancellationToken = default(System.Threading.CancellationToken)) { throw null; }
        public virtual System.Threading.Tasks.Task<Azure.Response<Azure.ResourceManager.Nginx.NginxDeploymentResource>> SetTagsAsync(System.Collections.Generic.IDictionary<string, string> tags, System.Threading.CancellationToken cancellationToken = default(System.Threading.CancellationToken)) { throw null; }
        Azure.ResourceManager.Nginx.NginxDeploymentData System.ClientModel.Primitives.IJsonModel<Azure.ResourceManager.Nginx.NginxDeploymentData>.Create(ref System.Text.Json.Utf8JsonReader reader, System.ClientModel.Primitives.ModelReaderWriterOptions options) { throw null; }
        void System.ClientModel.Primitives.IJsonModel<Azure.ResourceManager.Nginx.NginxDeploymentData>.Write(System.Text.Json.Utf8JsonWriter writer, System.ClientModel.Primitives.ModelReaderWriterOptions options) { }
        Azure.ResourceManager.Nginx.NginxDeploymentData System.ClientModel.Primitives.IPersistableModel<Azure.ResourceManager.Nginx.NginxDeploymentData>.Create(System.BinaryData data, System.ClientModel.Primitives.ModelReaderWriterOptions options) { throw null; }
        string System.ClientModel.Primitives.IPersistableModel<Azure.ResourceManager.Nginx.NginxDeploymentData>.GetFormatFromOptions(System.ClientModel.Primitives.ModelReaderWriterOptions options) { throw null; }
        System.BinaryData System.ClientModel.Primitives.IPersistableModel<Azure.ResourceManager.Nginx.NginxDeploymentData>.Write(System.ClientModel.Primitives.ModelReaderWriterOptions options) { throw null; }
        public virtual Azure.ResourceManager.ArmOperation<Azure.ResourceManager.Nginx.NginxDeploymentResource> Update(Azure.WaitUntil waitUntil, Azure.ResourceManager.Nginx.Models.NginxDeploymentPatch patch, System.Threading.CancellationToken cancellationToken = default(System.Threading.CancellationToken)) { throw null; }
        public virtual System.Threading.Tasks.Task<Azure.ResourceManager.ArmOperation<Azure.ResourceManager.Nginx.NginxDeploymentResource>> UpdateAsync(Azure.WaitUntil waitUntil, Azure.ResourceManager.Nginx.Models.NginxDeploymentPatch patch, System.Threading.CancellationToken cancellationToken = default(System.Threading.CancellationToken)) { throw null; }
    }
    public static partial class NginxExtensions
    {
        public static Azure.ResourceManager.Nginx.NginxCertificateResource GetNginxCertificateResource(this Azure.ResourceManager.ArmClient client, Azure.Core.ResourceIdentifier id) { throw null; }
        public static Azure.ResourceManager.Nginx.NginxConfigurationResource GetNginxConfigurationResource(this Azure.ResourceManager.ArmClient client, Azure.Core.ResourceIdentifier id) { throw null; }
        public static Azure.Response<Azure.ResourceManager.Nginx.NginxDeploymentResource> GetNginxDeployment(this Azure.ResourceManager.Resources.ResourceGroupResource resourceGroupResource, string deploymentName, System.Threading.CancellationToken cancellationToken = default(System.Threading.CancellationToken)) { throw null; }
        public static System.Threading.Tasks.Task<Azure.Response<Azure.ResourceManager.Nginx.NginxDeploymentResource>> GetNginxDeploymentAsync(this Azure.ResourceManager.Resources.ResourceGroupResource resourceGroupResource, string deploymentName, System.Threading.CancellationToken cancellationToken = default(System.Threading.CancellationToken)) { throw null; }
        public static Azure.ResourceManager.Nginx.NginxDeploymentResource GetNginxDeploymentResource(this Azure.ResourceManager.ArmClient client, Azure.Core.ResourceIdentifier id) { throw null; }
        public static Azure.ResourceManager.Nginx.NginxDeploymentCollection GetNginxDeployments(this Azure.ResourceManager.Resources.ResourceGroupResource resourceGroupResource) { throw null; }
        public static Azure.Pageable<Azure.ResourceManager.Nginx.NginxDeploymentResource> GetNginxDeployments(this Azure.ResourceManager.Resources.SubscriptionResource subscriptionResource, System.Threading.CancellationToken cancellationToken = default(System.Threading.CancellationToken)) { throw null; }
        public static Azure.AsyncPageable<Azure.ResourceManager.Nginx.NginxDeploymentResource> GetNginxDeploymentsAsync(this Azure.ResourceManager.Resources.SubscriptionResource subscriptionResource, System.Threading.CancellationToken cancellationToken = default(System.Threading.CancellationToken)) { throw null; }
    }
}
namespace Azure.ResourceManager.Nginx.Mocking
{
    public partial class MockableNginxArmClient : Azure.ResourceManager.ArmResource
    {
        protected MockableNginxArmClient() { }
        public virtual Azure.ResourceManager.Nginx.NginxCertificateResource GetNginxCertificateResource(Azure.Core.ResourceIdentifier id) { throw null; }
        public virtual Azure.ResourceManager.Nginx.NginxConfigurationResource GetNginxConfigurationResource(Azure.Core.ResourceIdentifier id) { throw null; }
        public virtual Azure.ResourceManager.Nginx.NginxDeploymentResource GetNginxDeploymentResource(Azure.Core.ResourceIdentifier id) { throw null; }
    }
    public partial class MockableNginxResourceGroupResource : Azure.ResourceManager.ArmResource
    {
        protected MockableNginxResourceGroupResource() { }
        public virtual Azure.Response<Azure.ResourceManager.Nginx.NginxDeploymentResource> GetNginxDeployment(string deploymentName, System.Threading.CancellationToken cancellationToken = default(System.Threading.CancellationToken)) { throw null; }
        public virtual System.Threading.Tasks.Task<Azure.Response<Azure.ResourceManager.Nginx.NginxDeploymentResource>> GetNginxDeploymentAsync(string deploymentName, System.Threading.CancellationToken cancellationToken = default(System.Threading.CancellationToken)) { throw null; }
        public virtual Azure.ResourceManager.Nginx.NginxDeploymentCollection GetNginxDeployments() { throw null; }
    }
    public partial class MockableNginxSubscriptionResource : Azure.ResourceManager.ArmResource
    {
        protected MockableNginxSubscriptionResource() { }
        public virtual Azure.Pageable<Azure.ResourceManager.Nginx.NginxDeploymentResource> GetNginxDeployments(System.Threading.CancellationToken cancellationToken = default(System.Threading.CancellationToken)) { throw null; }
        public virtual Azure.AsyncPageable<Azure.ResourceManager.Nginx.NginxDeploymentResource> GetNginxDeploymentsAsync(System.Threading.CancellationToken cancellationToken = default(System.Threading.CancellationToken)) { throw null; }
    }
}
namespace Azure.ResourceManager.Nginx.Models
{
    [System.Runtime.InteropServices.StructLayoutAttribute(System.Runtime.InteropServices.LayoutKind.Sequential)]
    public readonly partial struct ActivationState : System.IEquatable<Azure.ResourceManager.Nginx.Models.ActivationState>
    {
        private readonly object _dummy;
        private readonly int _dummyPrimitive;
        public ActivationState(string value) { throw null; }
        public static Azure.ResourceManager.Nginx.Models.ActivationState Disabled { get { throw null; } }
        public static Azure.ResourceManager.Nginx.Models.ActivationState Enabled { get { throw null; } }
        public bool Equals(Azure.ResourceManager.Nginx.Models.ActivationState other) { throw null; }
        [System.ComponentModel.EditorBrowsableAttribute(System.ComponentModel.EditorBrowsableState.Never)]
        public override bool Equals(object obj) { throw null; }
        [System.ComponentModel.EditorBrowsableAttribute(System.ComponentModel.EditorBrowsableState.Never)]
        public override int GetHashCode() { throw null; }
        public static bool operator ==(Azure.ResourceManager.Nginx.Models.ActivationState left, Azure.ResourceManager.Nginx.Models.ActivationState right) { throw null; }
        public static implicit operator Azure.ResourceManager.Nginx.Models.ActivationState (string value) { throw null; }
        public static bool operator !=(Azure.ResourceManager.Nginx.Models.ActivationState left, Azure.ResourceManager.Nginx.Models.ActivationState right) { throw null; }
        public override string ToString() { throw null; }
    }
    public static partial class ArmNginxModelFactory
    {
        public static Azure.ResourceManager.Nginx.Models.NginxAnalysisDiagnostic NginxAnalysisDiagnostic(string id = null, string directive = null, string description = null, string file = null, float line = 0f, string message = null, string rule = null) { throw null; }
        public static Azure.ResourceManager.Nginx.Models.NginxAnalysisResult NginxAnalysisResult(string status = null, System.Collections.Generic.IEnumerable<Azure.ResourceManager.Nginx.Models.NginxAnalysisDiagnostic> dataErrors = null) { throw null; }
        public static Azure.ResourceManager.Nginx.NginxCertificateData NginxCertificateData(Azure.Core.ResourceIdentifier id = null, string name = null, Azure.Core.ResourceType resourceType = default(Azure.Core.ResourceType), Azure.ResourceManager.Models.SystemData systemData = null, Azure.ResourceManager.Nginx.Models.NginxCertificateProperties properties = null, Azure.Core.AzureLocation? location = default(Azure.Core.AzureLocation?)) { throw null; }
        public static Azure.ResourceManager.Nginx.Models.NginxCertificateProperties NginxCertificateProperties(Azure.ResourceManager.Nginx.Models.NginxProvisioningState? provisioningState = default(Azure.ResourceManager.Nginx.Models.NginxProvisioningState?), string keyVirtualPath = null, string certificateVirtualPath = null, string keyVaultSecretId = null, string sha1Thumbprint = null, string keyVaultSecretVersion = null, System.DateTimeOffset? keyVaultSecretCreated = default(System.DateTimeOffset?), Azure.ResourceManager.Nginx.Models.NginxCertificateError certificateError = null) { throw null; }
        public static Azure.ResourceManager.Nginx.NginxConfigurationData NginxConfigurationData(Azure.Core.ResourceIdentifier id = null, string name = null, Azure.Core.ResourceType resourceType = default(Azure.Core.ResourceType), Azure.ResourceManager.Models.SystemData systemData = null, Azure.ResourceManager.Nginx.Models.NginxConfigurationProperties properties = null, Azure.Core.AzureLocation? location = default(Azure.Core.AzureLocation?)) { throw null; }
        public static Azure.ResourceManager.Nginx.Models.NginxConfigurationProperties NginxConfigurationProperties(Azure.ResourceManager.Nginx.Models.NginxProvisioningState? provisioningState = default(Azure.ResourceManager.Nginx.Models.NginxProvisioningState?), System.Collections.Generic.IEnumerable<Azure.ResourceManager.Nginx.Models.NginxConfigurationFile> files = null, System.Collections.Generic.IEnumerable<Azure.ResourceManager.Nginx.Models.NginxConfigurationFile> protectedFiles = null, Azure.ResourceManager.Nginx.Models.NginxConfigurationPackage package = null, string rootFile = null) { throw null; }
        public static Azure.ResourceManager.Nginx.NginxDeploymentData NginxDeploymentData(Azure.Core.ResourceIdentifier id = null, string name = null, Azure.Core.ResourceType resourceType = default(Azure.Core.ResourceType), Azure.ResourceManager.Models.SystemData systemData = null, System.Collections.Generic.IDictionary<string, string> tags = null, Azure.Core.AzureLocation location = default(Azure.Core.AzureLocation), Azure.ResourceManager.Models.ManagedServiceIdentity identity = null, Azure.ResourceManager.Nginx.Models.NginxDeploymentProperties properties = null, string skuName = null) { throw null; }
        public static Azure.ResourceManager.Nginx.Models.NginxDeploymentProperties NginxDeploymentProperties(Azure.ResourceManager.Nginx.Models.NginxProvisioningState? provisioningState = default(Azure.ResourceManager.Nginx.Models.NginxProvisioningState?), string nginxVersion = null, string managedResourceGroup = null, Azure.ResourceManager.Nginx.Models.NginxNetworkProfile networkProfile = null, string ipAddress = null, bool? enableDiagnosticsSupport = default(bool?), Azure.ResourceManager.Nginx.Models.NginxStorageAccount loggingStorageAccount = null, Azure.ResourceManager.Nginx.Models.NginxDeploymentScalingProperties scalingProperties = null, string upgradeChannel = null, string userPreferredEmail = null, Azure.ResourceManager.Nginx.Models.NginxDeploymentPropertiesNginxAppProtect nginxAppProtect = null) { throw null; }
        public static Azure.ResourceManager.Nginx.Models.NginxDeploymentPropertiesNginxAppProtect NginxDeploymentPropertiesNginxAppProtect(Azure.ResourceManager.Nginx.Models.ActivationState? webApplicationFirewallActivationState = default(Azure.ResourceManager.Nginx.Models.ActivationState?), Azure.ResourceManager.Nginx.Models.WebApplicationFirewallStatus webApplicationFirewallStatus = null) { throw null; }
        public static Azure.ResourceManager.Nginx.Models.WebApplicationFirewallComponentVersions WebApplicationFirewallComponentVersions(string wafEngineVersion = null, string wafNginxVersion = null) { throw null; }
        public static Azure.ResourceManager.Nginx.Models.WebApplicationFirewallPackage WebApplicationFirewallPackage(string version = null, System.DateTimeOffset revisionDatetime = default(System.DateTimeOffset)) { throw null; }
        public static Azure.ResourceManager.Nginx.Models.WebApplicationFirewallStatus WebApplicationFirewallStatus(Azure.ResourceManager.Nginx.Models.WebApplicationFirewallPackage attackSignaturesPackage = null, Azure.ResourceManager.Nginx.Models.WebApplicationFirewallPackage botSignaturesPackage = null, Azure.ResourceManager.Nginx.Models.WebApplicationFirewallPackage threatCampaignsPackage = null, Azure.ResourceManager.Nginx.Models.WebApplicationFirewallComponentVersions componentVersions = null) { throw null; }
    }
    public partial class NginxAnalysisConfig : System.ClientModel.Primitives.IJsonModel<Azure.ResourceManager.Nginx.Models.NginxAnalysisConfig>, System.ClientModel.Primitives.IPersistableModel<Azure.ResourceManager.Nginx.Models.NginxAnalysisConfig>
    {
        public NginxAnalysisConfig() { }
        public System.Collections.Generic.IList<Azure.ResourceManager.Nginx.Models.NginxConfigurationFile> Files { get { throw null; } }
        public Azure.ResourceManager.Nginx.Models.NginxConfigurationPackage Package { get { throw null; } set { } }
        public System.Collections.Generic.IList<Azure.ResourceManager.Nginx.Models.NginxConfigurationFile> ProtectedFiles { get { throw null; } }
        public string RootFile { get { throw null; } set { } }
        protected virtual void JsonModelWriteCore(System.Text.Json.Utf8JsonWriter writer, System.ClientModel.Primitives.ModelReaderWriterOptions options) { }
        Azure.ResourceManager.Nginx.Models.NginxAnalysisConfig System.ClientModel.Primitives.IJsonModel<Azure.ResourceManager.Nginx.Models.NginxAnalysisConfig>.Create(ref System.Text.Json.Utf8JsonReader reader, System.ClientModel.Primitives.ModelReaderWriterOptions options) { throw null; }
        void System.ClientModel.Primitives.IJsonModel<Azure.ResourceManager.Nginx.Models.NginxAnalysisConfig>.Write(System.Text.Json.Utf8JsonWriter writer, System.ClientModel.Primitives.ModelReaderWriterOptions options) { }
        Azure.ResourceManager.Nginx.Models.NginxAnalysisConfig System.ClientModel.Primitives.IPersistableModel<Azure.ResourceManager.Nginx.Models.NginxAnalysisConfig>.Create(System.BinaryData data, System.ClientModel.Primitives.ModelReaderWriterOptions options) { throw null; }
        string System.ClientModel.Primitives.IPersistableModel<Azure.ResourceManager.Nginx.Models.NginxAnalysisConfig>.GetFormatFromOptions(System.ClientModel.Primitives.ModelReaderWriterOptions options) { throw null; }
        System.BinaryData System.ClientModel.Primitives.IPersistableModel<Azure.ResourceManager.Nginx.Models.NginxAnalysisConfig>.Write(System.ClientModel.Primitives.ModelReaderWriterOptions options) { throw null; }
    }
    public partial class NginxAnalysisContent : System.ClientModel.Primitives.IJsonModel<Azure.ResourceManager.Nginx.Models.NginxAnalysisContent>, System.ClientModel.Primitives.IPersistableModel<Azure.ResourceManager.Nginx.Models.NginxAnalysisContent>
    {
        public NginxAnalysisContent(Azure.ResourceManager.Nginx.Models.NginxAnalysisConfig config) { }
        public Azure.ResourceManager.Nginx.Models.NginxAnalysisConfig Config { get { throw null; } }
        protected virtual void JsonModelWriteCore(System.Text.Json.Utf8JsonWriter writer, System.ClientModel.Primitives.ModelReaderWriterOptions options) { }
        Azure.ResourceManager.Nginx.Models.NginxAnalysisContent System.ClientModel.Primitives.IJsonModel<Azure.ResourceManager.Nginx.Models.NginxAnalysisContent>.Create(ref System.Text.Json.Utf8JsonReader reader, System.ClientModel.Primitives.ModelReaderWriterOptions options) { throw null; }
        void System.ClientModel.Primitives.IJsonModel<Azure.ResourceManager.Nginx.Models.NginxAnalysisContent>.Write(System.Text.Json.Utf8JsonWriter writer, System.ClientModel.Primitives.ModelReaderWriterOptions options) { }
        Azure.ResourceManager.Nginx.Models.NginxAnalysisContent System.ClientModel.Primitives.IPersistableModel<Azure.ResourceManager.Nginx.Models.NginxAnalysisContent>.Create(System.BinaryData data, System.ClientModel.Primitives.ModelReaderWriterOptions options) { throw null; }
        string System.ClientModel.Primitives.IPersistableModel<Azure.ResourceManager.Nginx.Models.NginxAnalysisContent>.GetFormatFromOptions(System.ClientModel.Primitives.ModelReaderWriterOptions options) { throw null; }
        System.BinaryData System.ClientModel.Primitives.IPersistableModel<Azure.ResourceManager.Nginx.Models.NginxAnalysisContent>.Write(System.ClientModel.Primitives.ModelReaderWriterOptions options) { throw null; }
    }
    public partial class NginxAnalysisDiagnostic : System.ClientModel.Primitives.IJsonModel<Azure.ResourceManager.Nginx.Models.NginxAnalysisDiagnostic>, System.ClientModel.Primitives.IPersistableModel<Azure.ResourceManager.Nginx.Models.NginxAnalysisDiagnostic>
    {
        internal NginxAnalysisDiagnostic() { }
        public string Description { get { throw null; } }
        public string Directive { get { throw null; } }
        public string File { get { throw null; } }
        public string Id { get { throw null; } }
        public float Line { get { throw null; } }
        public string Message { get { throw null; } }
        public string Rule { get { throw null; } }
        protected virtual void JsonModelWriteCore(System.Text.Json.Utf8JsonWriter writer, System.ClientModel.Primitives.ModelReaderWriterOptions options) { }
        Azure.ResourceManager.Nginx.Models.NginxAnalysisDiagnostic System.ClientModel.Primitives.IJsonModel<Azure.ResourceManager.Nginx.Models.NginxAnalysisDiagnostic>.Create(ref System.Text.Json.Utf8JsonReader reader, System.ClientModel.Primitives.ModelReaderWriterOptions options) { throw null; }
        void System.ClientModel.Primitives.IJsonModel<Azure.ResourceManager.Nginx.Models.NginxAnalysisDiagnostic>.Write(System.Text.Json.Utf8JsonWriter writer, System.ClientModel.Primitives.ModelReaderWriterOptions options) { }
        Azure.ResourceManager.Nginx.Models.NginxAnalysisDiagnostic System.ClientModel.Primitives.IPersistableModel<Azure.ResourceManager.Nginx.Models.NginxAnalysisDiagnostic>.Create(System.BinaryData data, System.ClientModel.Primitives.ModelReaderWriterOptions options) { throw null; }
        string System.ClientModel.Primitives.IPersistableModel<Azure.ResourceManager.Nginx.Models.NginxAnalysisDiagnostic>.GetFormatFromOptions(System.ClientModel.Primitives.ModelReaderWriterOptions options) { throw null; }
        System.BinaryData System.ClientModel.Primitives.IPersistableModel<Azure.ResourceManager.Nginx.Models.NginxAnalysisDiagnostic>.Write(System.ClientModel.Primitives.ModelReaderWriterOptions options) { throw null; }
    }
    public partial class NginxAnalysisResult : System.ClientModel.Primitives.IJsonModel<Azure.ResourceManager.Nginx.Models.NginxAnalysisResult>, System.ClientModel.Primitives.IPersistableModel<Azure.ResourceManager.Nginx.Models.NginxAnalysisResult>
    {
        internal NginxAnalysisResult() { }
        public System.Collections.Generic.IReadOnlyList<Azure.ResourceManager.Nginx.Models.NginxAnalysisDiagnostic> DataErrors { get { throw null; } }
        public string Status { get { throw null; } }
        protected virtual void JsonModelWriteCore(System.Text.Json.Utf8JsonWriter writer, System.ClientModel.Primitives.ModelReaderWriterOptions options) { }
        Azure.ResourceManager.Nginx.Models.NginxAnalysisResult System.ClientModel.Primitives.IJsonModel<Azure.ResourceManager.Nginx.Models.NginxAnalysisResult>.Create(ref System.Text.Json.Utf8JsonReader reader, System.ClientModel.Primitives.ModelReaderWriterOptions options) { throw null; }
        void System.ClientModel.Primitives.IJsonModel<Azure.ResourceManager.Nginx.Models.NginxAnalysisResult>.Write(System.Text.Json.Utf8JsonWriter writer, System.ClientModel.Primitives.ModelReaderWriterOptions options) { }
        Azure.ResourceManager.Nginx.Models.NginxAnalysisResult System.ClientModel.Primitives.IPersistableModel<Azure.ResourceManager.Nginx.Models.NginxAnalysisResult>.Create(System.BinaryData data, System.ClientModel.Primitives.ModelReaderWriterOptions options) { throw null; }
        string System.ClientModel.Primitives.IPersistableModel<Azure.ResourceManager.Nginx.Models.NginxAnalysisResult>.GetFormatFromOptions(System.ClientModel.Primitives.ModelReaderWriterOptions options) { throw null; }
        System.BinaryData System.ClientModel.Primitives.IPersistableModel<Azure.ResourceManager.Nginx.Models.NginxAnalysisResult>.Write(System.ClientModel.Primitives.ModelReaderWriterOptions options) { throw null; }
    }
    public partial class NginxCertificateError : System.ClientModel.Primitives.IJsonModel<Azure.ResourceManager.Nginx.Models.NginxCertificateError>, System.ClientModel.Primitives.IPersistableModel<Azure.ResourceManager.Nginx.Models.NginxCertificateError>
    {
        public NginxCertificateError() { }
        public string Code { get { throw null; } set { } }
        public string Message { get { throw null; } set { } }
        protected virtual void JsonModelWriteCore(System.Text.Json.Utf8JsonWriter writer, System.ClientModel.Primitives.ModelReaderWriterOptions options) { }
        Azure.ResourceManager.Nginx.Models.NginxCertificateError System.ClientModel.Primitives.IJsonModel<Azure.ResourceManager.Nginx.Models.NginxCertificateError>.Create(ref System.Text.Json.Utf8JsonReader reader, System.ClientModel.Primitives.ModelReaderWriterOptions options) { throw null; }
        void System.ClientModel.Primitives.IJsonModel<Azure.ResourceManager.Nginx.Models.NginxCertificateError>.Write(System.Text.Json.Utf8JsonWriter writer, System.ClientModel.Primitives.ModelReaderWriterOptions options) { }
        Azure.ResourceManager.Nginx.Models.NginxCertificateError System.ClientModel.Primitives.IPersistableModel<Azure.ResourceManager.Nginx.Models.NginxCertificateError>.Create(System.BinaryData data, System.ClientModel.Primitives.ModelReaderWriterOptions options) { throw null; }
        string System.ClientModel.Primitives.IPersistableModel<Azure.ResourceManager.Nginx.Models.NginxCertificateError>.GetFormatFromOptions(System.ClientModel.Primitives.ModelReaderWriterOptions options) { throw null; }
        System.BinaryData System.ClientModel.Primitives.IPersistableModel<Azure.ResourceManager.Nginx.Models.NginxCertificateError>.Write(System.ClientModel.Primitives.ModelReaderWriterOptions options) { throw null; }
    }
    public partial class NginxCertificateProperties : System.ClientModel.Primitives.IJsonModel<Azure.ResourceManager.Nginx.Models.NginxCertificateProperties>, System.ClientModel.Primitives.IPersistableModel<Azure.ResourceManager.Nginx.Models.NginxCertificateProperties>
    {
        public NginxCertificateProperties() { }
        public Azure.ResourceManager.Nginx.Models.NginxCertificateError CertificateError { get { throw null; } set { } }
        public string CertificateVirtualPath { get { throw null; } set { } }
        public System.DateTimeOffset? KeyVaultSecretCreated { get { throw null; } }
        public string KeyVaultSecretId { get { throw null; } set { } }
        public string KeyVaultSecretVersion { get { throw null; } }
        public string KeyVirtualPath { get { throw null; } set { } }
        public Azure.ResourceManager.Nginx.Models.NginxProvisioningState? ProvisioningState { get { throw null; } }
        public string Sha1Thumbprint { get { throw null; } }
        protected virtual void JsonModelWriteCore(System.Text.Json.Utf8JsonWriter writer, System.ClientModel.Primitives.ModelReaderWriterOptions options) { }
        Azure.ResourceManager.Nginx.Models.NginxCertificateProperties System.ClientModel.Primitives.IJsonModel<Azure.ResourceManager.Nginx.Models.NginxCertificateProperties>.Create(ref System.Text.Json.Utf8JsonReader reader, System.ClientModel.Primitives.ModelReaderWriterOptions options) { throw null; }
        void System.ClientModel.Primitives.IJsonModel<Azure.ResourceManager.Nginx.Models.NginxCertificateProperties>.Write(System.Text.Json.Utf8JsonWriter writer, System.ClientModel.Primitives.ModelReaderWriterOptions options) { }
        Azure.ResourceManager.Nginx.Models.NginxCertificateProperties System.ClientModel.Primitives.IPersistableModel<Azure.ResourceManager.Nginx.Models.NginxCertificateProperties>.Create(System.BinaryData data, System.ClientModel.Primitives.ModelReaderWriterOptions options) { throw null; }
        string System.ClientModel.Primitives.IPersistableModel<Azure.ResourceManager.Nginx.Models.NginxCertificateProperties>.GetFormatFromOptions(System.ClientModel.Primitives.ModelReaderWriterOptions options) { throw null; }
        System.BinaryData System.ClientModel.Primitives.IPersistableModel<Azure.ResourceManager.Nginx.Models.NginxCertificateProperties>.Write(System.ClientModel.Primitives.ModelReaderWriterOptions options) { throw null; }
    }
    public partial class NginxConfigurationFile : System.ClientModel.Primitives.IJsonModel<Azure.ResourceManager.Nginx.Models.NginxConfigurationFile>, System.ClientModel.Primitives.IPersistableModel<Azure.ResourceManager.Nginx.Models.NginxConfigurationFile>
    {
        public NginxConfigurationFile() { }
        public string Content { get { throw null; } set { } }
        public string VirtualPath { get { throw null; } set { } }
        protected virtual void JsonModelWriteCore(System.Text.Json.Utf8JsonWriter writer, System.ClientModel.Primitives.ModelReaderWriterOptions options) { }
        Azure.ResourceManager.Nginx.Models.NginxConfigurationFile System.ClientModel.Primitives.IJsonModel<Azure.ResourceManager.Nginx.Models.NginxConfigurationFile>.Create(ref System.Text.Json.Utf8JsonReader reader, System.ClientModel.Primitives.ModelReaderWriterOptions options) { throw null; }
        void System.ClientModel.Primitives.IJsonModel<Azure.ResourceManager.Nginx.Models.NginxConfigurationFile>.Write(System.Text.Json.Utf8JsonWriter writer, System.ClientModel.Primitives.ModelReaderWriterOptions options) { }
        Azure.ResourceManager.Nginx.Models.NginxConfigurationFile System.ClientModel.Primitives.IPersistableModel<Azure.ResourceManager.Nginx.Models.NginxConfigurationFile>.Create(System.BinaryData data, System.ClientModel.Primitives.ModelReaderWriterOptions options) { throw null; }
        string System.ClientModel.Primitives.IPersistableModel<Azure.ResourceManager.Nginx.Models.NginxConfigurationFile>.GetFormatFromOptions(System.ClientModel.Primitives.ModelReaderWriterOptions options) { throw null; }
        System.BinaryData System.ClientModel.Primitives.IPersistableModel<Azure.ResourceManager.Nginx.Models.NginxConfigurationFile>.Write(System.ClientModel.Primitives.ModelReaderWriterOptions options) { throw null; }
    }
    public partial class NginxConfigurationPackage : System.ClientModel.Primitives.IJsonModel<Azure.ResourceManager.Nginx.Models.NginxConfigurationPackage>, System.ClientModel.Primitives.IPersistableModel<Azure.ResourceManager.Nginx.Models.NginxConfigurationPackage>
    {
        public NginxConfigurationPackage() { }
        public string Data { get { throw null; } set { } }
        public System.Collections.Generic.IList<string> ProtectedFiles { get { throw null; } }
        protected virtual void JsonModelWriteCore(System.Text.Json.Utf8JsonWriter writer, System.ClientModel.Primitives.ModelReaderWriterOptions options) { }
        Azure.ResourceManager.Nginx.Models.NginxConfigurationPackage System.ClientModel.Primitives.IJsonModel<Azure.ResourceManager.Nginx.Models.NginxConfigurationPackage>.Create(ref System.Text.Json.Utf8JsonReader reader, System.ClientModel.Primitives.ModelReaderWriterOptions options) { throw null; }
        void System.ClientModel.Primitives.IJsonModel<Azure.ResourceManager.Nginx.Models.NginxConfigurationPackage>.Write(System.Text.Json.Utf8JsonWriter writer, System.ClientModel.Primitives.ModelReaderWriterOptions options) { }
        Azure.ResourceManager.Nginx.Models.NginxConfigurationPackage System.ClientModel.Primitives.IPersistableModel<Azure.ResourceManager.Nginx.Models.NginxConfigurationPackage>.Create(System.BinaryData data, System.ClientModel.Primitives.ModelReaderWriterOptions options) { throw null; }
        string System.ClientModel.Primitives.IPersistableModel<Azure.ResourceManager.Nginx.Models.NginxConfigurationPackage>.GetFormatFromOptions(System.ClientModel.Primitives.ModelReaderWriterOptions options) { throw null; }
        System.BinaryData System.ClientModel.Primitives.IPersistableModel<Azure.ResourceManager.Nginx.Models.NginxConfigurationPackage>.Write(System.ClientModel.Primitives.ModelReaderWriterOptions options) { throw null; }
    }
    public partial class NginxConfigurationProperties : System.ClientModel.Primitives.IJsonModel<Azure.ResourceManager.Nginx.Models.NginxConfigurationProperties>, System.ClientModel.Primitives.IPersistableModel<Azure.ResourceManager.Nginx.Models.NginxConfigurationProperties>
    {
        public NginxConfigurationProperties() { }
        public System.Collections.Generic.IList<Azure.ResourceManager.Nginx.Models.NginxConfigurationFile> Files { get { throw null; } }
        public Azure.ResourceManager.Nginx.Models.NginxConfigurationPackage Package { get { throw null; } set { } }
        public System.Collections.Generic.IList<Azure.ResourceManager.Nginx.Models.NginxConfigurationFile> ProtectedFiles { get { throw null; } }
        public Azure.ResourceManager.Nginx.Models.NginxProvisioningState? ProvisioningState { get { throw null; } }
        public string RootFile { get { throw null; } set { } }
        protected virtual void JsonModelWriteCore(System.Text.Json.Utf8JsonWriter writer, System.ClientModel.Primitives.ModelReaderWriterOptions options) { }
        Azure.ResourceManager.Nginx.Models.NginxConfigurationProperties System.ClientModel.Primitives.IJsonModel<Azure.ResourceManager.Nginx.Models.NginxConfigurationProperties>.Create(ref System.Text.Json.Utf8JsonReader reader, System.ClientModel.Primitives.ModelReaderWriterOptions options) { throw null; }
        void System.ClientModel.Primitives.IJsonModel<Azure.ResourceManager.Nginx.Models.NginxConfigurationProperties>.Write(System.Text.Json.Utf8JsonWriter writer, System.ClientModel.Primitives.ModelReaderWriterOptions options) { }
        Azure.ResourceManager.Nginx.Models.NginxConfigurationProperties System.ClientModel.Primitives.IPersistableModel<Azure.ResourceManager.Nginx.Models.NginxConfigurationProperties>.Create(System.BinaryData data, System.ClientModel.Primitives.ModelReaderWriterOptions options) { throw null; }
        string System.ClientModel.Primitives.IPersistableModel<Azure.ResourceManager.Nginx.Models.NginxConfigurationProperties>.GetFormatFromOptions(System.ClientModel.Primitives.ModelReaderWriterOptions options) { throw null; }
        System.BinaryData System.ClientModel.Primitives.IPersistableModel<Azure.ResourceManager.Nginx.Models.NginxConfigurationProperties>.Write(System.ClientModel.Primitives.ModelReaderWriterOptions options) { throw null; }
    }
    public partial class NginxDeploymentPatch : System.ClientModel.Primitives.IJsonModel<Azure.ResourceManager.Nginx.Models.NginxDeploymentPatch>, System.ClientModel.Primitives.IPersistableModel<Azure.ResourceManager.Nginx.Models.NginxDeploymentPatch>
    {
        public NginxDeploymentPatch() { }
        public Azure.ResourceManager.Models.ManagedServiceIdentity Identity { get { throw null; } set { } }
        public Azure.Core.AzureLocation? Location { get { throw null; } set { } }
        public Azure.ResourceManager.Nginx.Models.NginxDeploymentUpdateProperties Properties { get { throw null; } set { } }
        public string SkuName { get { throw null; } set { } }
        public System.Collections.Generic.IDictionary<string, string> Tags { get { throw null; } }
        protected virtual void JsonModelWriteCore(System.Text.Json.Utf8JsonWriter writer, System.ClientModel.Primitives.ModelReaderWriterOptions options) { }
        Azure.ResourceManager.Nginx.Models.NginxDeploymentPatch System.ClientModel.Primitives.IJsonModel<Azure.ResourceManager.Nginx.Models.NginxDeploymentPatch>.Create(ref System.Text.Json.Utf8JsonReader reader, System.ClientModel.Primitives.ModelReaderWriterOptions options) { throw null; }
        void System.ClientModel.Primitives.IJsonModel<Azure.ResourceManager.Nginx.Models.NginxDeploymentPatch>.Write(System.Text.Json.Utf8JsonWriter writer, System.ClientModel.Primitives.ModelReaderWriterOptions options) { }
        Azure.ResourceManager.Nginx.Models.NginxDeploymentPatch System.ClientModel.Primitives.IPersistableModel<Azure.ResourceManager.Nginx.Models.NginxDeploymentPatch>.Create(System.BinaryData data, System.ClientModel.Primitives.ModelReaderWriterOptions options) { throw null; }
        string System.ClientModel.Primitives.IPersistableModel<Azure.ResourceManager.Nginx.Models.NginxDeploymentPatch>.GetFormatFromOptions(System.ClientModel.Primitives.ModelReaderWriterOptions options) { throw null; }
        System.BinaryData System.ClientModel.Primitives.IPersistableModel<Azure.ResourceManager.Nginx.Models.NginxDeploymentPatch>.Write(System.ClientModel.Primitives.ModelReaderWriterOptions options) { throw null; }
    }
    public partial class NginxDeploymentProperties : System.ClientModel.Primitives.IJsonModel<Azure.ResourceManager.Nginx.Models.NginxDeploymentProperties>, System.ClientModel.Primitives.IPersistableModel<Azure.ResourceManager.Nginx.Models.NginxDeploymentProperties>
    {
        public NginxDeploymentProperties() { }
        public bool? EnableDiagnosticsSupport { get { throw null; } set { } }
        public string IPAddress { get { throw null; } }
        public Azure.ResourceManager.Nginx.Models.NginxStorageAccount LoggingStorageAccount { get { throw null; } set { } }
        public string ManagedResourceGroup { get { throw null; } set { } }
        public Azure.ResourceManager.Nginx.Models.NginxNetworkProfile NetworkProfile { get { throw null; } set { } }
        public Azure.ResourceManager.Nginx.Models.NginxDeploymentPropertiesNginxAppProtect NginxAppProtect { get { throw null; } set { } }
        public string NginxVersion { get { throw null; } }
        public Azure.ResourceManager.Nginx.Models.NginxProvisioningState? ProvisioningState { get { throw null; } }
        public Azure.ResourceManager.Nginx.Models.NginxDeploymentScalingProperties ScalingProperties { get { throw null; } set { } }
        public string UpgradeChannel { get { throw null; } set { } }
        public string UserPreferredEmail { get { throw null; } set { } }
        protected virtual void JsonModelWriteCore(System.Text.Json.Utf8JsonWriter writer, System.ClientModel.Primitives.ModelReaderWriterOptions options) { }
        Azure.ResourceManager.Nginx.Models.NginxDeploymentProperties System.ClientModel.Primitives.IJsonModel<Azure.ResourceManager.Nginx.Models.NginxDeploymentProperties>.Create(ref System.Text.Json.Utf8JsonReader reader, System.ClientModel.Primitives.ModelReaderWriterOptions options) { throw null; }
        void System.ClientModel.Primitives.IJsonModel<Azure.ResourceManager.Nginx.Models.NginxDeploymentProperties>.Write(System.Text.Json.Utf8JsonWriter writer, System.ClientModel.Primitives.ModelReaderWriterOptions options) { }
        Azure.ResourceManager.Nginx.Models.NginxDeploymentProperties System.ClientModel.Primitives.IPersistableModel<Azure.ResourceManager.Nginx.Models.NginxDeploymentProperties>.Create(System.BinaryData data, System.ClientModel.Primitives.ModelReaderWriterOptions options) { throw null; }
        string System.ClientModel.Primitives.IPersistableModel<Azure.ResourceManager.Nginx.Models.NginxDeploymentProperties>.GetFormatFromOptions(System.ClientModel.Primitives.ModelReaderWriterOptions options) { throw null; }
        System.BinaryData System.ClientModel.Primitives.IPersistableModel<Azure.ResourceManager.Nginx.Models.NginxDeploymentProperties>.Write(System.ClientModel.Primitives.ModelReaderWriterOptions options) { throw null; }
    }
    public partial class NginxDeploymentPropertiesNginxAppProtect : System.ClientModel.Primitives.IJsonModel<Azure.ResourceManager.Nginx.Models.NginxDeploymentPropertiesNginxAppProtect>, System.ClientModel.Primitives.IPersistableModel<Azure.ResourceManager.Nginx.Models.NginxDeploymentPropertiesNginxAppProtect>
    {
        public NginxDeploymentPropertiesNginxAppProtect(Azure.ResourceManager.Nginx.Models.WebApplicationFirewallSettings webApplicationFirewallSettings) { }
        public Azure.ResourceManager.Nginx.Models.ActivationState? WebApplicationFirewallActivationState { get { throw null; } set { } }
        public Azure.ResourceManager.Nginx.Models.WebApplicationFirewallStatus WebApplicationFirewallStatus { get { throw null; } }
        Azure.ResourceManager.Nginx.Models.NginxDeploymentPropertiesNginxAppProtect System.ClientModel.Primitives.IJsonModel<Azure.ResourceManager.Nginx.Models.NginxDeploymentPropertiesNginxAppProtect>.Create(ref System.Text.Json.Utf8JsonReader reader, System.ClientModel.Primitives.ModelReaderWriterOptions options) { throw null; }
        void System.ClientModel.Primitives.IJsonModel<Azure.ResourceManager.Nginx.Models.NginxDeploymentPropertiesNginxAppProtect>.Write(System.Text.Json.Utf8JsonWriter writer, System.ClientModel.Primitives.ModelReaderWriterOptions options) { }
        Azure.ResourceManager.Nginx.Models.NginxDeploymentPropertiesNginxAppProtect System.ClientModel.Primitives.IPersistableModel<Azure.ResourceManager.Nginx.Models.NginxDeploymentPropertiesNginxAppProtect>.Create(System.BinaryData data, System.ClientModel.Primitives.ModelReaderWriterOptions options) { throw null; }
        string System.ClientModel.Primitives.IPersistableModel<Azure.ResourceManager.Nginx.Models.NginxDeploymentPropertiesNginxAppProtect>.GetFormatFromOptions(System.ClientModel.Primitives.ModelReaderWriterOptions options) { throw null; }
        System.BinaryData System.ClientModel.Primitives.IPersistableModel<Azure.ResourceManager.Nginx.Models.NginxDeploymentPropertiesNginxAppProtect>.Write(System.ClientModel.Primitives.ModelReaderWriterOptions options) { throw null; }
    }
    public partial class NginxDeploymentScalingProperties : System.ClientModel.Primitives.IJsonModel<Azure.ResourceManager.Nginx.Models.NginxDeploymentScalingProperties>, System.ClientModel.Primitives.IPersistableModel<Azure.ResourceManager.Nginx.Models.NginxDeploymentScalingProperties>
    {
        public NginxDeploymentScalingProperties() { }
        public int? Capacity { get { throw null; } set { } }
        public System.Collections.Generic.IList<Azure.ResourceManager.Nginx.Models.NginxScaleProfile> Profiles { get { throw null; } }
        protected virtual void JsonModelWriteCore(System.Text.Json.Utf8JsonWriter writer, System.ClientModel.Primitives.ModelReaderWriterOptions options) { }
        Azure.ResourceManager.Nginx.Models.NginxDeploymentScalingProperties System.ClientModel.Primitives.IJsonModel<Azure.ResourceManager.Nginx.Models.NginxDeploymentScalingProperties>.Create(ref System.Text.Json.Utf8JsonReader reader, System.ClientModel.Primitives.ModelReaderWriterOptions options) { throw null; }
        void System.ClientModel.Primitives.IJsonModel<Azure.ResourceManager.Nginx.Models.NginxDeploymentScalingProperties>.Write(System.Text.Json.Utf8JsonWriter writer, System.ClientModel.Primitives.ModelReaderWriterOptions options) { }
        Azure.ResourceManager.Nginx.Models.NginxDeploymentScalingProperties System.ClientModel.Primitives.IPersistableModel<Azure.ResourceManager.Nginx.Models.NginxDeploymentScalingProperties>.Create(System.BinaryData data, System.ClientModel.Primitives.ModelReaderWriterOptions options) { throw null; }
        string System.ClientModel.Primitives.IPersistableModel<Azure.ResourceManager.Nginx.Models.NginxDeploymentScalingProperties>.GetFormatFromOptions(System.ClientModel.Primitives.ModelReaderWriterOptions options) { throw null; }
        System.BinaryData System.ClientModel.Primitives.IPersistableModel<Azure.ResourceManager.Nginx.Models.NginxDeploymentScalingProperties>.Write(System.ClientModel.Primitives.ModelReaderWriterOptions options) { throw null; }
    }
    public partial class NginxDeploymentUpdateProperties : System.ClientModel.Primitives.IJsonModel<Azure.ResourceManager.Nginx.Models.NginxDeploymentUpdateProperties>, System.ClientModel.Primitives.IPersistableModel<Azure.ResourceManager.Nginx.Models.NginxDeploymentUpdateProperties>
    {
        public NginxDeploymentUpdateProperties() { }
        public bool? EnableDiagnosticsSupport { get { throw null; } set { } }
        public Azure.ResourceManager.Nginx.Models.NginxStorageAccount LoggingStorageAccount { get { throw null; } set { } }
        public Azure.ResourceManager.Nginx.Models.NginxDeploymentScalingProperties ScalingProperties { get { throw null; } set { } }
        public string UpgradeChannel { get { throw null; } set { } }
        public string UserPreferredEmail { get { throw null; } set { } }
<<<<<<< HEAD
        public Azure.ResourceManager.Nginx.Models.ActivationState? WebApplicationFirewallActivationState { get { throw null; } set { } }
=======
        protected virtual void JsonModelWriteCore(System.Text.Json.Utf8JsonWriter writer, System.ClientModel.Primitives.ModelReaderWriterOptions options) { }
>>>>>>> 6ca06cce
        Azure.ResourceManager.Nginx.Models.NginxDeploymentUpdateProperties System.ClientModel.Primitives.IJsonModel<Azure.ResourceManager.Nginx.Models.NginxDeploymentUpdateProperties>.Create(ref System.Text.Json.Utf8JsonReader reader, System.ClientModel.Primitives.ModelReaderWriterOptions options) { throw null; }
        void System.ClientModel.Primitives.IJsonModel<Azure.ResourceManager.Nginx.Models.NginxDeploymentUpdateProperties>.Write(System.Text.Json.Utf8JsonWriter writer, System.ClientModel.Primitives.ModelReaderWriterOptions options) { }
        Azure.ResourceManager.Nginx.Models.NginxDeploymentUpdateProperties System.ClientModel.Primitives.IPersistableModel<Azure.ResourceManager.Nginx.Models.NginxDeploymentUpdateProperties>.Create(System.BinaryData data, System.ClientModel.Primitives.ModelReaderWriterOptions options) { throw null; }
        string System.ClientModel.Primitives.IPersistableModel<Azure.ResourceManager.Nginx.Models.NginxDeploymentUpdateProperties>.GetFormatFromOptions(System.ClientModel.Primitives.ModelReaderWriterOptions options) { throw null; }
        System.BinaryData System.ClientModel.Primitives.IPersistableModel<Azure.ResourceManager.Nginx.Models.NginxDeploymentUpdateProperties>.Write(System.ClientModel.Primitives.ModelReaderWriterOptions options) { throw null; }
    }
    public partial class NginxFrontendIPConfiguration : System.ClientModel.Primitives.IJsonModel<Azure.ResourceManager.Nginx.Models.NginxFrontendIPConfiguration>, System.ClientModel.Primitives.IPersistableModel<Azure.ResourceManager.Nginx.Models.NginxFrontendIPConfiguration>
    {
        public NginxFrontendIPConfiguration() { }
        public System.Collections.Generic.IList<Azure.ResourceManager.Nginx.Models.NginxPrivateIPAddress> PrivateIPAddresses { get { throw null; } }
        public System.Collections.Generic.IList<Azure.ResourceManager.Resources.Models.WritableSubResource> PublicIPAddresses { get { throw null; } }
        protected virtual void JsonModelWriteCore(System.Text.Json.Utf8JsonWriter writer, System.ClientModel.Primitives.ModelReaderWriterOptions options) { }
        Azure.ResourceManager.Nginx.Models.NginxFrontendIPConfiguration System.ClientModel.Primitives.IJsonModel<Azure.ResourceManager.Nginx.Models.NginxFrontendIPConfiguration>.Create(ref System.Text.Json.Utf8JsonReader reader, System.ClientModel.Primitives.ModelReaderWriterOptions options) { throw null; }
        void System.ClientModel.Primitives.IJsonModel<Azure.ResourceManager.Nginx.Models.NginxFrontendIPConfiguration>.Write(System.Text.Json.Utf8JsonWriter writer, System.ClientModel.Primitives.ModelReaderWriterOptions options) { }
        Azure.ResourceManager.Nginx.Models.NginxFrontendIPConfiguration System.ClientModel.Primitives.IPersistableModel<Azure.ResourceManager.Nginx.Models.NginxFrontendIPConfiguration>.Create(System.BinaryData data, System.ClientModel.Primitives.ModelReaderWriterOptions options) { throw null; }
        string System.ClientModel.Primitives.IPersistableModel<Azure.ResourceManager.Nginx.Models.NginxFrontendIPConfiguration>.GetFormatFromOptions(System.ClientModel.Primitives.ModelReaderWriterOptions options) { throw null; }
        System.BinaryData System.ClientModel.Primitives.IPersistableModel<Azure.ResourceManager.Nginx.Models.NginxFrontendIPConfiguration>.Write(System.ClientModel.Primitives.ModelReaderWriterOptions options) { throw null; }
    }
    public partial class NginxNetworkProfile : System.ClientModel.Primitives.IJsonModel<Azure.ResourceManager.Nginx.Models.NginxNetworkProfile>, System.ClientModel.Primitives.IPersistableModel<Azure.ResourceManager.Nginx.Models.NginxNetworkProfile>
    {
        public NginxNetworkProfile() { }
        public Azure.ResourceManager.Nginx.Models.NginxFrontendIPConfiguration FrontEndIPConfiguration { get { throw null; } set { } }
        public Azure.Core.ResourceIdentifier NetworkInterfaceSubnetId { get { throw null; } set { } }
        protected virtual void JsonModelWriteCore(System.Text.Json.Utf8JsonWriter writer, System.ClientModel.Primitives.ModelReaderWriterOptions options) { }
        Azure.ResourceManager.Nginx.Models.NginxNetworkProfile System.ClientModel.Primitives.IJsonModel<Azure.ResourceManager.Nginx.Models.NginxNetworkProfile>.Create(ref System.Text.Json.Utf8JsonReader reader, System.ClientModel.Primitives.ModelReaderWriterOptions options) { throw null; }
        void System.ClientModel.Primitives.IJsonModel<Azure.ResourceManager.Nginx.Models.NginxNetworkProfile>.Write(System.Text.Json.Utf8JsonWriter writer, System.ClientModel.Primitives.ModelReaderWriterOptions options) { }
        Azure.ResourceManager.Nginx.Models.NginxNetworkProfile System.ClientModel.Primitives.IPersistableModel<Azure.ResourceManager.Nginx.Models.NginxNetworkProfile>.Create(System.BinaryData data, System.ClientModel.Primitives.ModelReaderWriterOptions options) { throw null; }
        string System.ClientModel.Primitives.IPersistableModel<Azure.ResourceManager.Nginx.Models.NginxNetworkProfile>.GetFormatFromOptions(System.ClientModel.Primitives.ModelReaderWriterOptions options) { throw null; }
        System.BinaryData System.ClientModel.Primitives.IPersistableModel<Azure.ResourceManager.Nginx.Models.NginxNetworkProfile>.Write(System.ClientModel.Primitives.ModelReaderWriterOptions options) { throw null; }
    }
    public partial class NginxPrivateIPAddress : System.ClientModel.Primitives.IJsonModel<Azure.ResourceManager.Nginx.Models.NginxPrivateIPAddress>, System.ClientModel.Primitives.IPersistableModel<Azure.ResourceManager.Nginx.Models.NginxPrivateIPAddress>
    {
        public NginxPrivateIPAddress() { }
        public System.Net.IPAddress PrivateIPAddress { get { throw null; } set { } }
        public Azure.ResourceManager.Nginx.Models.NginxPrivateIPAllocationMethod? PrivateIPAllocationMethod { get { throw null; } set { } }
        public Azure.Core.ResourceIdentifier SubnetId { get { throw null; } set { } }
        protected virtual void JsonModelWriteCore(System.Text.Json.Utf8JsonWriter writer, System.ClientModel.Primitives.ModelReaderWriterOptions options) { }
        Azure.ResourceManager.Nginx.Models.NginxPrivateIPAddress System.ClientModel.Primitives.IJsonModel<Azure.ResourceManager.Nginx.Models.NginxPrivateIPAddress>.Create(ref System.Text.Json.Utf8JsonReader reader, System.ClientModel.Primitives.ModelReaderWriterOptions options) { throw null; }
        void System.ClientModel.Primitives.IJsonModel<Azure.ResourceManager.Nginx.Models.NginxPrivateIPAddress>.Write(System.Text.Json.Utf8JsonWriter writer, System.ClientModel.Primitives.ModelReaderWriterOptions options) { }
        Azure.ResourceManager.Nginx.Models.NginxPrivateIPAddress System.ClientModel.Primitives.IPersistableModel<Azure.ResourceManager.Nginx.Models.NginxPrivateIPAddress>.Create(System.BinaryData data, System.ClientModel.Primitives.ModelReaderWriterOptions options) { throw null; }
        string System.ClientModel.Primitives.IPersistableModel<Azure.ResourceManager.Nginx.Models.NginxPrivateIPAddress>.GetFormatFromOptions(System.ClientModel.Primitives.ModelReaderWriterOptions options) { throw null; }
        System.BinaryData System.ClientModel.Primitives.IPersistableModel<Azure.ResourceManager.Nginx.Models.NginxPrivateIPAddress>.Write(System.ClientModel.Primitives.ModelReaderWriterOptions options) { throw null; }
    }
    [System.Runtime.InteropServices.StructLayoutAttribute(System.Runtime.InteropServices.LayoutKind.Sequential)]
    public readonly partial struct NginxPrivateIPAllocationMethod : System.IEquatable<Azure.ResourceManager.Nginx.Models.NginxPrivateIPAllocationMethod>
    {
        private readonly object _dummy;
        private readonly int _dummyPrimitive;
        public NginxPrivateIPAllocationMethod(string value) { throw null; }
        public static Azure.ResourceManager.Nginx.Models.NginxPrivateIPAllocationMethod Dynamic { get { throw null; } }
        public static Azure.ResourceManager.Nginx.Models.NginxPrivateIPAllocationMethod Static { get { throw null; } }
        public bool Equals(Azure.ResourceManager.Nginx.Models.NginxPrivateIPAllocationMethod other) { throw null; }
        [System.ComponentModel.EditorBrowsableAttribute(System.ComponentModel.EditorBrowsableState.Never)]
        public override bool Equals(object obj) { throw null; }
        [System.ComponentModel.EditorBrowsableAttribute(System.ComponentModel.EditorBrowsableState.Never)]
        public override int GetHashCode() { throw null; }
        public static bool operator ==(Azure.ResourceManager.Nginx.Models.NginxPrivateIPAllocationMethod left, Azure.ResourceManager.Nginx.Models.NginxPrivateIPAllocationMethod right) { throw null; }
        public static implicit operator Azure.ResourceManager.Nginx.Models.NginxPrivateIPAllocationMethod (string value) { throw null; }
        public static bool operator !=(Azure.ResourceManager.Nginx.Models.NginxPrivateIPAllocationMethod left, Azure.ResourceManager.Nginx.Models.NginxPrivateIPAllocationMethod right) { throw null; }
        public override string ToString() { throw null; }
    }
    [System.Runtime.InteropServices.StructLayoutAttribute(System.Runtime.InteropServices.LayoutKind.Sequential)]
    public readonly partial struct NginxProvisioningState : System.IEquatable<Azure.ResourceManager.Nginx.Models.NginxProvisioningState>
    {
        private readonly object _dummy;
        private readonly int _dummyPrimitive;
        public NginxProvisioningState(string value) { throw null; }
        public static Azure.ResourceManager.Nginx.Models.NginxProvisioningState Accepted { get { throw null; } }
        public static Azure.ResourceManager.Nginx.Models.NginxProvisioningState Canceled { get { throw null; } }
        public static Azure.ResourceManager.Nginx.Models.NginxProvisioningState Creating { get { throw null; } }
        public static Azure.ResourceManager.Nginx.Models.NginxProvisioningState Deleted { get { throw null; } }
        public static Azure.ResourceManager.Nginx.Models.NginxProvisioningState Deleting { get { throw null; } }
        public static Azure.ResourceManager.Nginx.Models.NginxProvisioningState Failed { get { throw null; } }
        public static Azure.ResourceManager.Nginx.Models.NginxProvisioningState NotSpecified { get { throw null; } }
        public static Azure.ResourceManager.Nginx.Models.NginxProvisioningState Succeeded { get { throw null; } }
        public static Azure.ResourceManager.Nginx.Models.NginxProvisioningState Updating { get { throw null; } }
        public bool Equals(Azure.ResourceManager.Nginx.Models.NginxProvisioningState other) { throw null; }
        [System.ComponentModel.EditorBrowsableAttribute(System.ComponentModel.EditorBrowsableState.Never)]
        public override bool Equals(object obj) { throw null; }
        [System.ComponentModel.EditorBrowsableAttribute(System.ComponentModel.EditorBrowsableState.Never)]
        public override int GetHashCode() { throw null; }
        public static bool operator ==(Azure.ResourceManager.Nginx.Models.NginxProvisioningState left, Azure.ResourceManager.Nginx.Models.NginxProvisioningState right) { throw null; }
        public static implicit operator Azure.ResourceManager.Nginx.Models.NginxProvisioningState (string value) { throw null; }
        public static bool operator !=(Azure.ResourceManager.Nginx.Models.NginxProvisioningState left, Azure.ResourceManager.Nginx.Models.NginxProvisioningState right) { throw null; }
        public override string ToString() { throw null; }
    }
    public partial class NginxScaleProfile : System.ClientModel.Primitives.IJsonModel<Azure.ResourceManager.Nginx.Models.NginxScaleProfile>, System.ClientModel.Primitives.IPersistableModel<Azure.ResourceManager.Nginx.Models.NginxScaleProfile>
    {
        public NginxScaleProfile(string name, Azure.ResourceManager.Nginx.Models.NginxScaleProfileCapacity capacity) { }
        public Azure.ResourceManager.Nginx.Models.NginxScaleProfileCapacity Capacity { get { throw null; } set { } }
        public string Name { get { throw null; } set { } }
        protected virtual void JsonModelWriteCore(System.Text.Json.Utf8JsonWriter writer, System.ClientModel.Primitives.ModelReaderWriterOptions options) { }
        Azure.ResourceManager.Nginx.Models.NginxScaleProfile System.ClientModel.Primitives.IJsonModel<Azure.ResourceManager.Nginx.Models.NginxScaleProfile>.Create(ref System.Text.Json.Utf8JsonReader reader, System.ClientModel.Primitives.ModelReaderWriterOptions options) { throw null; }
        void System.ClientModel.Primitives.IJsonModel<Azure.ResourceManager.Nginx.Models.NginxScaleProfile>.Write(System.Text.Json.Utf8JsonWriter writer, System.ClientModel.Primitives.ModelReaderWriterOptions options) { }
        Azure.ResourceManager.Nginx.Models.NginxScaleProfile System.ClientModel.Primitives.IPersistableModel<Azure.ResourceManager.Nginx.Models.NginxScaleProfile>.Create(System.BinaryData data, System.ClientModel.Primitives.ModelReaderWriterOptions options) { throw null; }
        string System.ClientModel.Primitives.IPersistableModel<Azure.ResourceManager.Nginx.Models.NginxScaleProfile>.GetFormatFromOptions(System.ClientModel.Primitives.ModelReaderWriterOptions options) { throw null; }
        System.BinaryData System.ClientModel.Primitives.IPersistableModel<Azure.ResourceManager.Nginx.Models.NginxScaleProfile>.Write(System.ClientModel.Primitives.ModelReaderWriterOptions options) { throw null; }
    }
    public partial class NginxScaleProfileCapacity : System.ClientModel.Primitives.IJsonModel<Azure.ResourceManager.Nginx.Models.NginxScaleProfileCapacity>, System.ClientModel.Primitives.IPersistableModel<Azure.ResourceManager.Nginx.Models.NginxScaleProfileCapacity>
    {
        public NginxScaleProfileCapacity(int min, int max) { }
        public int Max { get { throw null; } set { } }
        public int Min { get { throw null; } set { } }
        protected virtual void JsonModelWriteCore(System.Text.Json.Utf8JsonWriter writer, System.ClientModel.Primitives.ModelReaderWriterOptions options) { }
        Azure.ResourceManager.Nginx.Models.NginxScaleProfileCapacity System.ClientModel.Primitives.IJsonModel<Azure.ResourceManager.Nginx.Models.NginxScaleProfileCapacity>.Create(ref System.Text.Json.Utf8JsonReader reader, System.ClientModel.Primitives.ModelReaderWriterOptions options) { throw null; }
        void System.ClientModel.Primitives.IJsonModel<Azure.ResourceManager.Nginx.Models.NginxScaleProfileCapacity>.Write(System.Text.Json.Utf8JsonWriter writer, System.ClientModel.Primitives.ModelReaderWriterOptions options) { }
        Azure.ResourceManager.Nginx.Models.NginxScaleProfileCapacity System.ClientModel.Primitives.IPersistableModel<Azure.ResourceManager.Nginx.Models.NginxScaleProfileCapacity>.Create(System.BinaryData data, System.ClientModel.Primitives.ModelReaderWriterOptions options) { throw null; }
        string System.ClientModel.Primitives.IPersistableModel<Azure.ResourceManager.Nginx.Models.NginxScaleProfileCapacity>.GetFormatFromOptions(System.ClientModel.Primitives.ModelReaderWriterOptions options) { throw null; }
        System.BinaryData System.ClientModel.Primitives.IPersistableModel<Azure.ResourceManager.Nginx.Models.NginxScaleProfileCapacity>.Write(System.ClientModel.Primitives.ModelReaderWriterOptions options) { throw null; }
    }
    public partial class NginxStorageAccount : System.ClientModel.Primitives.IJsonModel<Azure.ResourceManager.Nginx.Models.NginxStorageAccount>, System.ClientModel.Primitives.IPersistableModel<Azure.ResourceManager.Nginx.Models.NginxStorageAccount>
    {
        public NginxStorageAccount() { }
        public string AccountName { get { throw null; } set { } }
        public string ContainerName { get { throw null; } set { } }
        protected virtual void JsonModelWriteCore(System.Text.Json.Utf8JsonWriter writer, System.ClientModel.Primitives.ModelReaderWriterOptions options) { }
        Azure.ResourceManager.Nginx.Models.NginxStorageAccount System.ClientModel.Primitives.IJsonModel<Azure.ResourceManager.Nginx.Models.NginxStorageAccount>.Create(ref System.Text.Json.Utf8JsonReader reader, System.ClientModel.Primitives.ModelReaderWriterOptions options) { throw null; }
        void System.ClientModel.Primitives.IJsonModel<Azure.ResourceManager.Nginx.Models.NginxStorageAccount>.Write(System.Text.Json.Utf8JsonWriter writer, System.ClientModel.Primitives.ModelReaderWriterOptions options) { }
        Azure.ResourceManager.Nginx.Models.NginxStorageAccount System.ClientModel.Primitives.IPersistableModel<Azure.ResourceManager.Nginx.Models.NginxStorageAccount>.Create(System.BinaryData data, System.ClientModel.Primitives.ModelReaderWriterOptions options) { throw null; }
        string System.ClientModel.Primitives.IPersistableModel<Azure.ResourceManager.Nginx.Models.NginxStorageAccount>.GetFormatFromOptions(System.ClientModel.Primitives.ModelReaderWriterOptions options) { throw null; }
        System.BinaryData System.ClientModel.Primitives.IPersistableModel<Azure.ResourceManager.Nginx.Models.NginxStorageAccount>.Write(System.ClientModel.Primitives.ModelReaderWriterOptions options) { throw null; }
    }
    public partial class WebApplicationFirewallComponentVersions : System.ClientModel.Primitives.IJsonModel<Azure.ResourceManager.Nginx.Models.WebApplicationFirewallComponentVersions>, System.ClientModel.Primitives.IPersistableModel<Azure.ResourceManager.Nginx.Models.WebApplicationFirewallComponentVersions>
    {
        internal WebApplicationFirewallComponentVersions() { }
        public string WafEngineVersion { get { throw null; } }
        public string WafNginxVersion { get { throw null; } }
        Azure.ResourceManager.Nginx.Models.WebApplicationFirewallComponentVersions System.ClientModel.Primitives.IJsonModel<Azure.ResourceManager.Nginx.Models.WebApplicationFirewallComponentVersions>.Create(ref System.Text.Json.Utf8JsonReader reader, System.ClientModel.Primitives.ModelReaderWriterOptions options) { throw null; }
        void System.ClientModel.Primitives.IJsonModel<Azure.ResourceManager.Nginx.Models.WebApplicationFirewallComponentVersions>.Write(System.Text.Json.Utf8JsonWriter writer, System.ClientModel.Primitives.ModelReaderWriterOptions options) { }
        Azure.ResourceManager.Nginx.Models.WebApplicationFirewallComponentVersions System.ClientModel.Primitives.IPersistableModel<Azure.ResourceManager.Nginx.Models.WebApplicationFirewallComponentVersions>.Create(System.BinaryData data, System.ClientModel.Primitives.ModelReaderWriterOptions options) { throw null; }
        string System.ClientModel.Primitives.IPersistableModel<Azure.ResourceManager.Nginx.Models.WebApplicationFirewallComponentVersions>.GetFormatFromOptions(System.ClientModel.Primitives.ModelReaderWriterOptions options) { throw null; }
        System.BinaryData System.ClientModel.Primitives.IPersistableModel<Azure.ResourceManager.Nginx.Models.WebApplicationFirewallComponentVersions>.Write(System.ClientModel.Primitives.ModelReaderWriterOptions options) { throw null; }
    }
    public partial class WebApplicationFirewallPackage : System.ClientModel.Primitives.IJsonModel<Azure.ResourceManager.Nginx.Models.WebApplicationFirewallPackage>, System.ClientModel.Primitives.IPersistableModel<Azure.ResourceManager.Nginx.Models.WebApplicationFirewallPackage>
    {
        internal WebApplicationFirewallPackage() { }
        public System.DateTimeOffset RevisionDatetime { get { throw null; } }
        public string Version { get { throw null; } }
        Azure.ResourceManager.Nginx.Models.WebApplicationFirewallPackage System.ClientModel.Primitives.IJsonModel<Azure.ResourceManager.Nginx.Models.WebApplicationFirewallPackage>.Create(ref System.Text.Json.Utf8JsonReader reader, System.ClientModel.Primitives.ModelReaderWriterOptions options) { throw null; }
        void System.ClientModel.Primitives.IJsonModel<Azure.ResourceManager.Nginx.Models.WebApplicationFirewallPackage>.Write(System.Text.Json.Utf8JsonWriter writer, System.ClientModel.Primitives.ModelReaderWriterOptions options) { }
        Azure.ResourceManager.Nginx.Models.WebApplicationFirewallPackage System.ClientModel.Primitives.IPersistableModel<Azure.ResourceManager.Nginx.Models.WebApplicationFirewallPackage>.Create(System.BinaryData data, System.ClientModel.Primitives.ModelReaderWriterOptions options) { throw null; }
        string System.ClientModel.Primitives.IPersistableModel<Azure.ResourceManager.Nginx.Models.WebApplicationFirewallPackage>.GetFormatFromOptions(System.ClientModel.Primitives.ModelReaderWriterOptions options) { throw null; }
        System.BinaryData System.ClientModel.Primitives.IPersistableModel<Azure.ResourceManager.Nginx.Models.WebApplicationFirewallPackage>.Write(System.ClientModel.Primitives.ModelReaderWriterOptions options) { throw null; }
    }
    public partial class WebApplicationFirewallSettings : System.ClientModel.Primitives.IJsonModel<Azure.ResourceManager.Nginx.Models.WebApplicationFirewallSettings>, System.ClientModel.Primitives.IPersistableModel<Azure.ResourceManager.Nginx.Models.WebApplicationFirewallSettings>
    {
        public WebApplicationFirewallSettings() { }
        public Azure.ResourceManager.Nginx.Models.ActivationState? ActivationState { get { throw null; } set { } }
        Azure.ResourceManager.Nginx.Models.WebApplicationFirewallSettings System.ClientModel.Primitives.IJsonModel<Azure.ResourceManager.Nginx.Models.WebApplicationFirewallSettings>.Create(ref System.Text.Json.Utf8JsonReader reader, System.ClientModel.Primitives.ModelReaderWriterOptions options) { throw null; }
        void System.ClientModel.Primitives.IJsonModel<Azure.ResourceManager.Nginx.Models.WebApplicationFirewallSettings>.Write(System.Text.Json.Utf8JsonWriter writer, System.ClientModel.Primitives.ModelReaderWriterOptions options) { }
        Azure.ResourceManager.Nginx.Models.WebApplicationFirewallSettings System.ClientModel.Primitives.IPersistableModel<Azure.ResourceManager.Nginx.Models.WebApplicationFirewallSettings>.Create(System.BinaryData data, System.ClientModel.Primitives.ModelReaderWriterOptions options) { throw null; }
        string System.ClientModel.Primitives.IPersistableModel<Azure.ResourceManager.Nginx.Models.WebApplicationFirewallSettings>.GetFormatFromOptions(System.ClientModel.Primitives.ModelReaderWriterOptions options) { throw null; }
        System.BinaryData System.ClientModel.Primitives.IPersistableModel<Azure.ResourceManager.Nginx.Models.WebApplicationFirewallSettings>.Write(System.ClientModel.Primitives.ModelReaderWriterOptions options) { throw null; }
    }
    public partial class WebApplicationFirewallStatus : System.ClientModel.Primitives.IJsonModel<Azure.ResourceManager.Nginx.Models.WebApplicationFirewallStatus>, System.ClientModel.Primitives.IPersistableModel<Azure.ResourceManager.Nginx.Models.WebApplicationFirewallStatus>
    {
        internal WebApplicationFirewallStatus() { }
        public Azure.ResourceManager.Nginx.Models.WebApplicationFirewallPackage AttackSignaturesPackage { get { throw null; } }
        public Azure.ResourceManager.Nginx.Models.WebApplicationFirewallPackage BotSignaturesPackage { get { throw null; } }
        public Azure.ResourceManager.Nginx.Models.WebApplicationFirewallComponentVersions ComponentVersions { get { throw null; } }
        public Azure.ResourceManager.Nginx.Models.WebApplicationFirewallPackage ThreatCampaignsPackage { get { throw null; } }
        Azure.ResourceManager.Nginx.Models.WebApplicationFirewallStatus System.ClientModel.Primitives.IJsonModel<Azure.ResourceManager.Nginx.Models.WebApplicationFirewallStatus>.Create(ref System.Text.Json.Utf8JsonReader reader, System.ClientModel.Primitives.ModelReaderWriterOptions options) { throw null; }
        void System.ClientModel.Primitives.IJsonModel<Azure.ResourceManager.Nginx.Models.WebApplicationFirewallStatus>.Write(System.Text.Json.Utf8JsonWriter writer, System.ClientModel.Primitives.ModelReaderWriterOptions options) { }
        Azure.ResourceManager.Nginx.Models.WebApplicationFirewallStatus System.ClientModel.Primitives.IPersistableModel<Azure.ResourceManager.Nginx.Models.WebApplicationFirewallStatus>.Create(System.BinaryData data, System.ClientModel.Primitives.ModelReaderWriterOptions options) { throw null; }
        string System.ClientModel.Primitives.IPersistableModel<Azure.ResourceManager.Nginx.Models.WebApplicationFirewallStatus>.GetFormatFromOptions(System.ClientModel.Primitives.ModelReaderWriterOptions options) { throw null; }
        System.BinaryData System.ClientModel.Primitives.IPersistableModel<Azure.ResourceManager.Nginx.Models.WebApplicationFirewallStatus>.Write(System.ClientModel.Primitives.ModelReaderWriterOptions options) { throw null; }
    }
}<|MERGE_RESOLUTION|>--- conflicted
+++ resolved
@@ -419,11 +419,8 @@
         public Azure.ResourceManager.Nginx.Models.NginxDeploymentScalingProperties ScalingProperties { get { throw null; } set { } }
         public string UpgradeChannel { get { throw null; } set { } }
         public string UserPreferredEmail { get { throw null; } set { } }
-<<<<<<< HEAD
         public Azure.ResourceManager.Nginx.Models.ActivationState? WebApplicationFirewallActivationState { get { throw null; } set { } }
-=======
-        protected virtual void JsonModelWriteCore(System.Text.Json.Utf8JsonWriter writer, System.ClientModel.Primitives.ModelReaderWriterOptions options) { }
->>>>>>> 6ca06cce
+        protected virtual void JsonModelWriteCore(System.Text.Json.Utf8JsonWriter writer, System.ClientModel.Primitives.ModelReaderWriterOptions options) { }
         Azure.ResourceManager.Nginx.Models.NginxDeploymentUpdateProperties System.ClientModel.Primitives.IJsonModel<Azure.ResourceManager.Nginx.Models.NginxDeploymentUpdateProperties>.Create(ref System.Text.Json.Utf8JsonReader reader, System.ClientModel.Primitives.ModelReaderWriterOptions options) { throw null; }
         void System.ClientModel.Primitives.IJsonModel<Azure.ResourceManager.Nginx.Models.NginxDeploymentUpdateProperties>.Write(System.Text.Json.Utf8JsonWriter writer, System.ClientModel.Primitives.ModelReaderWriterOptions options) { }
         Azure.ResourceManager.Nginx.Models.NginxDeploymentUpdateProperties System.ClientModel.Primitives.IPersistableModel<Azure.ResourceManager.Nginx.Models.NginxDeploymentUpdateProperties>.Create(System.BinaryData data, System.ClientModel.Primitives.ModelReaderWriterOptions options) { throw null; }
