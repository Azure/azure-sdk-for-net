--- conflicted
+++ resolved
@@ -947,10 +947,6 @@
         /// Validates the functionality of the TableClient.
         /// </summary>
         [RecordedTest]
-<<<<<<< HEAD
-        [LiveOnly]
-=======
->>>>>>> a031063a
         public async Task BatchInsert()
         {
             if (_endpointType == TableEndpointType.CosmosTable)
