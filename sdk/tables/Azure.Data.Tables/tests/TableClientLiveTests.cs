// Copyright (c) Microsoft Corporation. All rights reserved.
// Licensed under the MIT License.

using System;
using System.Collections.Generic;
using System.Linq;
using System.Net;
using System.Threading.Tasks;
using Azure.Core.TestFramework;
using Azure.Data.Tables.Models;
using Azure.Data.Tables.Sas;
using NUnit.Framework;

namespace Azure.Data.Tables.Tests
{
    /// <summary>
    /// The suite of tests for the <see cref="TableServiceClient"/> class.
    /// </summary>
    /// <remarks>
    /// These tests have a dependency on live Azure services and may incur costs for the associated
    /// Azure subscription.
    /// </remarks>
    public class TableClientLiveTests : TableServiceLiveTestsBase
    {

        public TableClientLiveTests(bool isAsync, TableEndpointType endpointType) : base(isAsync, endpointType /* To record tests, add this argument, RecordedTestMode.Record */)
        { }

        [Test]
        public async Task ValidateCreateDeleteTable()
        {
            // Get the TableClient of a table that hasn't been created yet.
            var validTableName = Recording.GenerateAlphaNumericId("testtable", useOnlyLowercase: true);
            var tableClient = service.GetTableClient(validTableName);

            // Create the table using the TableClient method.
            await tableClient.CreateAsync().ConfigureAwait(false);

            // Check that the table was created.
            var tableResponses = (await service.GetTablesAsync(filter: $"TableName eq '{validTableName}'").ToEnumerableAsync().ConfigureAwait(false)).ToList();
            Assert.That(() => tableResponses, Is.Not.Empty);

            // Delete the table using the TableClient method.
            await tableClient.DeleteAsync().ConfigureAwait(false);

            // Check that the table was deleted.
            tableResponses = (await service.GetTablesAsync(filter: $"TableName eq '{validTableName}'").ToEnumerableAsync().ConfigureAwait(false)).ToList();
            Assert.That(() => tableResponses, Is.Empty);
        }

        [Test]
        public void ValidateSasCredentials()
        {
            // Create a SharedKeyCredential that we can use to sign the SAS token

            var credential = new TableSharedKeyCredential(AccountName, AccountKey);

            // Build a shared access signature with only Read permissions.

            TableSasBuilder sas = client.GetSasBuilder(TableSasPermissions.Read, new DateTime(2040, 1, 1, 1, 1, 0, DateTimeKind.Utc));
            if (_endpointType == TableEndpointType.CosmosTable)
            {
                sas.Version = "2017-07-29";
            }

            string token = sas.Sign(credential);

            // Build a SAS URI
            UriBuilder sasUri = new UriBuilder(ServiceUri)
            {
                Query = token
            };

            // Create the TableServiceClient using the SAS URI.

            var sasAuthedService = InstrumentClient(new TableServiceClient(sasUri.Uri, Recording.InstrumentClientOptions(new TableClientOptions())));
            var sasTableclient = sasAuthedService.GetTableClient(tableName);

            // Validate that we are able to query the table from the service.

            Assert.That(async () => await sasTableclient.QueryAsync<TableEntity>().ToEnumerableAsync().ConfigureAwait(false), Throws.Nothing);

            // Validate that we are not able to upsert an entity to the table.

            Assert.That(async () => await sasTableclient.UpsertEntityAsync(CreateTableEntities("partition", 1).First(), TableUpdateMode.Replace).ConfigureAwait(false), Throws.InstanceOf<RequestFailedException>().And.Property("Status").EqualTo((int)HttpStatusCode.Forbidden));
        }

        /// <summary>
        /// Validates the functionality of the TableClient.
        /// </summary>
        [Test]
        [TestCase(null)]
        [TestCase(5)]
        public async Task CreatedEntitiesCanBeQueriedWithAndWithoutPagination(int? pageCount)
        {
            List<TableEntity> entityResults;
            List<TableEntity> entitiesToCreate = CreateTableEntities(PartitionKeyValue, 20);

            // Create the new entities.

            await CreateTestEntities(entitiesToCreate).ConfigureAwait(false);

            // Query the entities.

            entityResults = await client.QueryAsync<TableEntity>(maxPerPage: pageCount).ToEnumerableAsync().ConfigureAwait(false);

            Assert.That(entityResults.Count, Is.EqualTo(entitiesToCreate.Count), "The entity result count should match the created count");
            entityResults.Clear();
        }

        /// <summary>
        /// Validates the functionality of the TableClient.
        /// </summary>
        [Test]
        public async Task CreatedDynamicEntitiesCanBeQueriedWithFilters()
        {
            List<TableEntity> entityResults;
            List<TableEntity> entitiesToCreate = CreateDictionaryTableEntities(PartitionKeyValue, 20);

            // Create the new entities.

            foreach (var entity in entitiesToCreate)
            {
                await client.CreateEntityAsync(entity).ConfigureAwait(false);
            }

            // Query the entities with a filter specifying that to RowKey value must be greater than or equal to '10'.

            entityResults = await client.QueryAsync<TableEntity>(filter: $"PartitionKey eq '{PartitionKeyValue}' and RowKey gt '10'").ToEnumerableAsync().ConfigureAwait(false);

            Assert.That(entityResults.Count, Is.EqualTo(10), "The entity result count should be 10");
        }

        /// <summary>
        /// Validates the functionality of the TableClient.
        /// </summary>
        [Test]
        public async Task CreatedEntitiesCanBeQueriedWithFilters()
        {
            List<TableEntity> entityResults;
            List<TableEntity> entitiesToCreate = CreateTableEntities(PartitionKeyValue, 20);

            // Create the new entities.

            await CreateTestEntities(entitiesToCreate).ConfigureAwait(false);

            // Query the entities with a filter specifying that to RowKey value must be greater than or equal to '10'.

            entityResults = await client.QueryAsync<TableEntity>(filter: $"PartitionKey eq '{PartitionKeyValue}' and RowKey gt '10'").ToEnumerableAsync().ConfigureAwait(false);

            Assert.That(entityResults.Count, Is.EqualTo(10), "The entity result count should be 10");
        }

        /// <summary>
        /// Validates the functionality of the TableClient.
        /// </summary>
        [Test]
        public async Task EntityCanBeUpserted()
        {
            string tableName = $"testtable{Recording.GenerateId()}";

            const string rowKeyValue = "1";
            const string propertyName = "SomeStringProperty";
            const string originalValue = "This is the original";
            const string updatedValue = "This is new and improved!";

            var entity = new TableEntity
                {
                    {"PartitionKey", PartitionKeyValue},
                    {"RowKey", rowKeyValue},
                    {propertyName, originalValue}
                };

            // Create the new entity.

            await client.UpsertEntityAsync(entity, TableUpdateMode.Replace).ConfigureAwait(false);

            // Fetch the created entity from the service.

            var entityToUpdate = (await client.QueryAsync<TableEntity>(filter: $"PartitionKey eq '{PartitionKeyValue}' and RowKey eq '{rowKeyValue}'").ToEnumerableAsync().ConfigureAwait(false)).Single();

            entityToUpdate[propertyName] = updatedValue;
            await client.UpsertEntityAsync(entityToUpdate, TableUpdateMode.Replace).ConfigureAwait(false);

            // Fetch the updated entity from the service.

            var updatedEntity = (await client.QueryAsync<TableEntity>(filter: $"PartitionKey eq '{PartitionKeyValue}' and RowKey eq '{rowKeyValue}'").ToEnumerableAsync().ConfigureAwait(false)).Single();

            Assert.That(updatedEntity[propertyName], Is.EqualTo(updatedValue), $"The property value should be {updatedValue}");
        }

        /// <summary>
        /// Validates the functionality of the TableClient.
        /// </summary>
        [Test]
        public async Task EntityUpdateRespectsEtag()
        {
            string tableName = $"testtable{Recording.GenerateId()}";

            const string rowKeyValue = "1";
            const string propertyName = "SomeStringProperty";
            const string originalValue = "This is the original";
            const string updatedValue = "This is new and improved!";
            const string updatedValue2 = "This changed due to a matching Etag";
            var entity = new TableEntity
                {
                    {"PartitionKey", PartitionKeyValue},
                    {"RowKey", rowKeyValue},
                    {propertyName, originalValue}
                };

            // Create the new entity.

            await client.UpsertEntityAsync(entity, TableUpdateMode.Replace).ConfigureAwait(false);

            // Fetch the created entity from the service.

            var originalEntity = (await client.QueryAsync<TableEntity>(filter: $"PartitionKey eq '{PartitionKeyValue}' and RowKey eq '{rowKeyValue}'").ToEnumerableAsync().ConfigureAwait(false)).Single();
            originalEntity[propertyName] = updatedValue;

            // Use a wildcard ETag to update unconditionally.

            await client.UpdateEntityAsync(originalEntity, ETag.All, TableUpdateMode.Replace).ConfigureAwait(false);

            // Fetch the updated entity from the service.

            var updatedEntity = (await client.QueryAsync<TableEntity>(filter: $"PartitionKey eq '{PartitionKeyValue}' and RowKey eq '{rowKeyValue}'").ToEnumerableAsync().ConfigureAwait(false)).Single();

            Assert.That(updatedEntity[propertyName], Is.EqualTo(updatedValue), $"The property value should be {updatedValue}");

            updatedEntity[propertyName] = updatedValue2;

            // Use a non-matching ETag.

<<<<<<< HEAD
            Assert.That(async () => await client.UpdateEntityAsync(updatedEntity, new ETag(originalEntity[TableConstants.PropertyNames.EtagOdata] as string), TableUpdateMode.Replace).ConfigureAwait(false), Throws.InstanceOf<RequestFailedException>());

            // Use a matching ETag.

            await client.UpdateEntityAsync(updatedEntity, new ETag(updatedEntity[TableConstants.PropertyNames.EtagOdata] as string), TableUpdateMode.Replace).ConfigureAwait(false);
=======
            Assert.That(async () => await client.UpdateEntityAsync(updatedEntity, originalEntity.ETag, TableUpdateMode.Replace).ConfigureAwait(false), Throws.InstanceOf<RequestFailedException>());

            // Use a matching ETag.

            await client.UpdateEntityAsync(updatedEntity, updatedEntity.ETag, TableUpdateMode.Replace).ConfigureAwait(false);
>>>>>>> d5925bb8

            // Fetch the newly updated entity from the service.

            updatedEntity = (await client.QueryAsync<TableEntity>(filter: $"PartitionKey eq '{PartitionKeyValue}' and RowKey eq '{rowKeyValue}'").ToEnumerableAsync().ConfigureAwait(false)).Single();

            Assert.That(updatedEntity[propertyName], Is.EqualTo(updatedValue2), $"The property value should be {updatedValue2}");
        }

        /// <summary>
        /// Validates the functionality of the TableClient.
        /// </summary>
        [Test]
        public async Task EntityMergeRespectsEtag()
        {
            if (_endpointType == TableEndpointType.CosmosTable)
            {
                Assert.Ignore("https://github.com/Azure/azure-sdk-for-net/issues/13555");
            }

            string tableName = $"testtable{Recording.GenerateId()}";

            const string rowKeyValue = "1";
            const string propertyName = "SomeStringProperty";
            const string originalValue = "This is the original";
            const string updatedValue = "This is new and improved!";
            const string updatedValue2 = "This changed due to a matching Etag";
            var entity = new TableEntity
                {
                    {"PartitionKey", PartitionKeyValue},
                    {"RowKey", rowKeyValue},
                    {propertyName, originalValue}
                };

            // Create the new entity.

            await client.UpsertEntityAsync(entity, TableUpdateMode.Replace).ConfigureAwait(false);

            // Fetch the created entity from the service.

            var originalEntity = (await client.QueryAsync<TableEntity>(filter: $"PartitionKey eq '{PartitionKeyValue}' and RowKey eq '{rowKeyValue}'").ToEnumerableAsync().ConfigureAwait(false)).Single();
            originalEntity[propertyName] = updatedValue;

            // Use a wildcard ETag to update unconditionally.

            await client.UpdateEntityAsync(originalEntity, ETag.All, TableUpdateMode.Merge).ConfigureAwait(false);

            // Fetch the updated entity from the service.

            var updatedEntity = (await client.QueryAsync<TableEntity>(filter: $"PartitionKey eq '{PartitionKeyValue}' and RowKey eq '{rowKeyValue}'").ToEnumerableAsync().ConfigureAwait(false)).Single();

            Assert.That(updatedEntity[propertyName], Is.EqualTo(updatedValue), $"The property value should be {updatedValue}");

            updatedEntity[propertyName] = updatedValue2;

            // Use a non-matching ETag.

<<<<<<< HEAD
            Assert.That(async () => await client.UpdateEntityAsync(updatedEntity, new ETag(originalEntity[TableConstants.PropertyNames.EtagOdata] as string), TableUpdateMode.Merge).ConfigureAwait(false), Throws.InstanceOf<RequestFailedException>());

            // Use a matching ETag.

            await client.UpdateEntityAsync(updatedEntity, new ETag(updatedEntity[TableConstants.PropertyNames.EtagOdata] as string), TableUpdateMode.Merge).ConfigureAwait(false);
=======
            Assert.That(async () => await client.UpdateEntityAsync(updatedEntity, originalEntity.ETag, TableUpdateMode.Merge).ConfigureAwait(false), Throws.InstanceOf<RequestFailedException>());

            // Use a matching ETag.

            await client.UpdateEntityAsync(updatedEntity, updatedEntity.ETag, TableUpdateMode.Merge).ConfigureAwait(false);
>>>>>>> d5925bb8

            // Fetch the newly updated entity from the service.

            updatedEntity = (await client.QueryAsync<TableEntity>(filter: $"PartitionKey eq '{PartitionKeyValue}' and RowKey eq '{rowKeyValue}'").ToEnumerableAsync().ConfigureAwait(false)).Single();

            Assert.That(updatedEntity[propertyName], Is.EqualTo(updatedValue2), $"The property value should be {updatedValue2}");
        }

        /// <summary>
        /// Validates the functionality of the TableClient.
        /// </summary>
        [Test]
        public async Task EntityMergeDoesPartialPropertyUpdates()
        {
            if (_endpointType == TableEndpointType.CosmosTable)
            {
                Assert.Ignore("https://github.com/Azure/azure-sdk-for-net/issues/13555");
            }

            string tableName = $"testtable{Recording.GenerateId()}";

            const string rowKeyValue = "1";
            const string propertyName = "SomeStringProperty";
            const string mergepropertyName = "MergedProperty";
            const string originalValue = "This is the original";
            const string mergeValue = "This was merged!";
            const string mergeUpdatedValue = "merged value was updated!";
            var entity = new TableEntity
                {
                    {"PartitionKey", PartitionKeyValue},
                    {"RowKey", rowKeyValue},
                    {propertyName, originalValue}
                };
            var partialEntity = new TableEntity
                {
                    {"PartitionKey", PartitionKeyValue},
                    {"RowKey", rowKeyValue},
                    {mergepropertyName, mergeValue}
                };


            // Create the new entity.

            await client.UpsertEntityAsync(entity, TableUpdateMode.Replace).ConfigureAwait(false);

            // Fetch the created entity from the service.

            var originalEntity = (await client.QueryAsync<TableEntity>(filter: $"PartitionKey eq '{PartitionKeyValue}' and RowKey eq '{rowKeyValue}'").ToEnumerableAsync().ConfigureAwait(false)).Single();

            // Verify that the merge property does not yet exist yet and that the original property does exist.

            Assert.That(originalEntity.TryGetValue(mergepropertyName, out var _), Is.False);
            Assert.That(originalEntity[propertyName], Is.EqualTo(originalValue));

            await client.UpsertEntityAsync(partialEntity, TableUpdateMode.Merge).ConfigureAwait(false);

            // Fetch the updated entity from the service.

            var mergedEntity = (await client.QueryAsync<TableEntity>(filter: $"PartitionKey eq '{PartitionKeyValue}' and RowKey eq '{rowKeyValue}'").ToEnumerableAsync().ConfigureAwait(false)).Single();

            // Verify that the merge property does not yet exist yet and that the original property does exist.

            Assert.That(mergedEntity[mergepropertyName], Is.EqualTo(mergeValue));
            Assert.That(mergedEntity[propertyName], Is.EqualTo(originalValue));

            // Update just the merged value.

            partialEntity[mergepropertyName] = mergeUpdatedValue;
            await client.UpsertEntityAsync(partialEntity, TableUpdateMode.Merge).ConfigureAwait(false);

            // Fetch the updated entity from the service.

            mergedEntity = (await client.QueryAsync<TableEntity>(filter: $"PartitionKey eq '{PartitionKeyValue}' and RowKey eq '{rowKeyValue}'").ToEnumerableAsync().ConfigureAwait(false)).Single();

            // Verify that the merge property does not yet exist yet and that the original property does exist.

            Assert.That(mergedEntity[mergepropertyName], Is.EqualTo(mergeUpdatedValue));
            Assert.That(mergedEntity[propertyName], Is.EqualTo(originalValue));
        }

        /// <summary>
        /// Validates the functionality of the TableClient.
        /// </summary>
        [Test]
        public async Task EntityDeleteRespectsEtag()
        {
            string tableName = $"testtable{Recording.GenerateId()}";

            const string rowKeyValue = "1";
            const string propertyName = "SomeStringProperty";
            const string originalValue = "This is the original";
            var entity = new TableEntity
                {
                    {"PartitionKey", PartitionKeyValue},
                    {"RowKey", rowKeyValue},
                    {propertyName, originalValue}
                };

            // Create the new entity.

            await client.UpsertEntityAsync(entity, TableUpdateMode.Replace).ConfigureAwait(false);

            // Fetch the created entity from the service.

<<<<<<< HEAD
            var originalEntity = (await client.QueryAsync(filter: $"PartitionKey eq '{PartitionKeyValue}' and RowKey eq '{rowKeyValue}'").ToEnumerableAsync().ConfigureAwait(false)).Single();
            var staleEtag = new ETag(originalEntity[TableConstants.PropertyNames.EtagOdata] as string);
=======
            var originalEntity = (await client.QueryAsync<TableEntity>(filter: $"PartitionKey eq '{PartitionKeyValue}' and RowKey eq '{rowKeyValue}'").ToEnumerableAsync().ConfigureAwait(false)).Single();
            var staleEtag = originalEntity.ETag;
>>>>>>> d5925bb8

            // Use a wildcard ETag to delete unconditionally.

            await client.DeleteEntityAsync(PartitionKeyValue, rowKeyValue).ConfigureAwait(false);

            // Validate that the entity is deleted.

            var emptyresult = await client.QueryAsync<TableEntity>(filter: $"PartitionKey eq '{PartitionKeyValue}' and RowKey eq '{rowKeyValue}'").ToEnumerableAsync().ConfigureAwait(false);

            Assert.That(emptyresult, Is.Empty, $"The query should have returned no results.");

            // Create the new entity again.

            await client.UpsertEntityAsync(entity, TableUpdateMode.Replace).ConfigureAwait(false);

            // Fetch the created entity from the service.

            originalEntity = (await client.QueryAsync<TableEntity>(filter: $"PartitionKey eq '{PartitionKeyValue}' and RowKey eq '{rowKeyValue}'").ToEnumerableAsync().ConfigureAwait(false)).Single();

            // Use a non-matching ETag.

            Assert.That(async () => await client.DeleteEntityAsync(PartitionKeyValue, rowKeyValue, staleEtag).ConfigureAwait(false), Throws.InstanceOf<RequestFailedException>());

            // Use a matching ETag.

<<<<<<< HEAD
            await client.DeleteEntityAsync(PartitionKeyValue, rowKeyValue, new ETag(originalEntity[TableConstants.PropertyNames.EtagOdata] as string)).ConfigureAwait(false);
=======
            await client.DeleteEntityAsync(PartitionKeyValue, rowKeyValue, originalEntity.ETag).ConfigureAwait(false);
>>>>>>> d5925bb8

            // Validate that the entity is deleted.

            emptyresult = await client.QueryAsync<TableEntity>(filter: $"PartitionKey eq '{PartitionKeyValue}' and RowKey eq '{rowKeyValue}'").ToEnumerableAsync().ConfigureAwait(false);

            Assert.That(emptyresult, Is.Empty, $"The query should have returned no results.");
        }

        /// <summary>
        /// Validates the functionality of the TableClient.
        /// </summary>
        [Test]
        public async Task CreatedEntitiesAreRoundtrippedWithProperOdataAnnoations()
        {
            List<TableEntity> entityResults;
            List<TableEntity> entitiesToCreate = CreateTableEntities(PartitionKeyValue, 1);

            // Create the new entities.

            await CreateTestEntities(entitiesToCreate).ConfigureAwait(false);

            // Query the entities with a filter specifying that to RowKey value must be greater than or equal to '10'.

            entityResults = await client.QueryAsync<TableEntity>(filter: $"PartitionKey eq '{PartitionKeyValue}' and RowKey eq '01'").ToEnumerableAsync().ConfigureAwait(false);

            Assert.That(entityResults.First()[StringTypePropertyName], Is.TypeOf<string>(), "The entity property should be of type string");
            Assert.That(entityResults.First()[DateTypePropertyName], Is.TypeOf<DateTime>(), "The entity property should be of type DateTime");
            Assert.That(entityResults.First()[GuidTypePropertyName], Is.TypeOf<Guid>(), "The entity property should be of type Guid");
            Assert.That(entityResults.First()[BinaryTypePropertyName], Is.TypeOf<byte[]>(), "The entity property should be of type byte[]");
            Assert.That(entityResults.First()[Int64TypePropertyName], Is.TypeOf<long>(), "The entity property should be of type int64");
            //TODO: Remove conditional after fixing https://github.com/Azure/azure-sdk-for-net/issues/13552
            if (_endpointType != TableEndpointType.CosmosTable)
            {
                Assert.That(entityResults.First()[DoubleTypePropertyName], Is.TypeOf<double>(), "The entity property should be of type double");
            }
            Assert.That(entityResults.First()[DoubleDecimalTypePropertyName], Is.TypeOf<double>(), "The entity property should be of type double");
            Assert.That(entityResults.First()[IntTypePropertyName], Is.TypeOf<int>(), "The entity property should be of type int");
        }

        /// <summary>
        /// Validates the functionality of the TableClient.
        /// </summary>
        [Test]
        public async Task UpsertedEntitiesAreRoundtrippedWithProperOdataAnnoations()
        {
            List<TableEntity> entityResults;
            List<TableEntity> entitiesToCreate = CreateTableEntities(PartitionKeyValue, 1);

            // Upsert the new entities.

            await UpsertTestEntities(entitiesToCreate, TableUpdateMode.Replace).ConfigureAwait(false);

            // Query the entities with a filter specifying that to RowKey value must be greater than or equal to '10'.

            entityResults = await client.QueryAsync<TableEntity>(filter: $"PartitionKey eq '{PartitionKeyValue}' and RowKey eq '01'").ToEnumerableAsync().ConfigureAwait(false);

            Assert.That(entityResults.First()[StringTypePropertyName], Is.TypeOf<string>(), "The entity property should be of type string");
            Assert.That(entityResults.First()[DateTypePropertyName], Is.TypeOf<DateTime>(), "The entity property should be of type DateTime");
            Assert.That(entityResults.First()[GuidTypePropertyName], Is.TypeOf<Guid>(), "The entity property should be of type Guid");
            Assert.That(entityResults.First()[BinaryTypePropertyName], Is.TypeOf<byte[]>(), "The entity property should be of type byte[]");
            Assert.That(entityResults.First()[Int64TypePropertyName], Is.TypeOf<long>(), "The entity property should be of type int64");
            //TODO: Remove conditional after fixing https://github.com/Azure/azure-sdk-for-net/issues/13552
            if (_endpointType != TableEndpointType.CosmosTable)
            {
                Assert.That(entityResults.First()[DoubleTypePropertyName], Is.TypeOf<double>(), "The entity property should be of type double");
            }
            Assert.That(entityResults.First()[DoubleDecimalTypePropertyName], Is.TypeOf<double>(), "The entity property should be of type double");
            Assert.That(entityResults.First()[IntTypePropertyName], Is.TypeOf<int>(), "The entity property should be of type int");
        }

        /// <summary>
        /// Validates the functionality of the TableClient.
        /// </summary>
        [Test]
        public async Task CreateEntityReturnsEntitiesWithoutOdataAnnoations()
        {
            List<TableEntity> entitiesToCreate = CreateTableEntities(PartitionKeyValue, 1);

            // Create an entity.

            var createdEntity = (await client.CreateEntityAsync(entitiesToCreate.First()).ConfigureAwait(false)).Value;

            Assert.That(createdEntity.Keys.Count(k => k.EndsWith(TableConstants.Odata.OdataTypeString)), Is.Zero, "The entity should not containt any odata data annotation properties");
        }

        /// <summary>
        /// Validates the functionality of the TableClient.
        /// </summary>
        [Test]
        public async Task QueryReturnsEntitiesWithoutOdataAnnoations()
        {
            List<TableEntity> entityResults;
            List<TableEntity> entitiesToCreate = CreateTableEntities(PartitionKeyValue, 1);

            // Upsert the new entities.

            await UpsertTestEntities(entitiesToCreate, TableUpdateMode.Replace).ConfigureAwait(false);

            // Query the entities with a filter specifying that to RowKey value must be greater than or equal to '10'.

            entityResults = await client.QueryAsync<TableEntity>(filter: $"PartitionKey eq '{PartitionKeyValue}' and RowKey eq '01'").ToEnumerableAsync().ConfigureAwait(false);

            Assert.That(entityResults.First().Keys.Count(k => k.EndsWith(TableConstants.Odata.OdataTypeString)), Is.Zero, "The entity should not containt any odata data annotation properties");
        }

        /// <summary>
        /// Validates the functionality of the TableClient.
        /// </summary>
        [Test]
        [TestCase(null)]
        [TestCase(5)]
        public async Task CreatedCustomEntitiesCanBeQueriedWithAndWithoutPagination(int? pageCount)
        {
            List<TestEntity> entityResults;
            var entitiesToCreate = CreateCustomTableEntities(PartitionKeyValue, 20);

            // Create the new entities.

            await CreateTestEntities(entitiesToCreate).ConfigureAwait(false);

            // Query the entities.

            entityResults = await client.QueryAsync<TestEntity>(maxPerPage: pageCount).ToEnumerableAsync().ConfigureAwait(false);

            Assert.That(entityResults.Count, Is.EqualTo(entitiesToCreate.Count), "The entity result count should match the created count");
            entityResults.Clear();
        }

        /// <summary>
        /// Validates the functionality of the TableClient.
        /// </summary>
        [Test]
        public async Task CreatedCustomEntitiesCanBeQueriedWithFilters()
        {
            List<TestEntity> entityResults;
            var entitiesToCreate = CreateCustomTableEntities(PartitionKeyValue, 20);

            // Create the new entities.

            await CreateTestEntities(entitiesToCreate).ConfigureAwait(false);

            // Query the entities with a filter specifying that to RowKey value must be greater than or equal to '10'.

            entityResults = await client.QueryAsync<TestEntity>(filter: $"PartitionKey eq '{PartitionKeyValue}' and RowKey gt '10'").ToEnumerableAsync().ConfigureAwait(false);

            Assert.That(entityResults.Count, Is.EqualTo(10), "The entity result count should be 10");
        }

        /// <summary>
        /// Validates the functionality of the TableClient.
        /// </summary>
        [Test]
        public async Task CustomEntityCanBeUpserted()
        {
            string tableName = $"testtable{Recording.GenerateId()}";

            const string rowKeyValue = "1";
            const string propertyName = "SomeStringProperty";
            const string originalValue = "This is the original";
            const string updatedValue = "This is new and improved!";

            var entity = new SimpleTestEntity
            {
                PartitionKey = PartitionKeyValue,
                RowKey = rowKeyValue,
                StringTypeProperty = originalValue,
            };

            // Create the new entity.

            await client.UpsertEntityAsync(entity, TableUpdateMode.Replace).ConfigureAwait(false);

            // Fetch the created entity from the service.

            var entityToUpdate = (await client.QueryAsync<TableEntity>(filter: $"PartitionKey eq '{PartitionKeyValue}' and RowKey eq '{rowKeyValue}'").ToEnumerableAsync().ConfigureAwait(false)).Single();

            entityToUpdate[propertyName] = updatedValue;
            await client.UpsertEntityAsync(entityToUpdate, TableUpdateMode.Replace).ConfigureAwait(false);

            // Fetch the updated entity from the service.

            var updatedEntity = (await client.QueryAsync<TableEntity>(filter: $"PartitionKey eq '{PartitionKeyValue}' and RowKey eq '{rowKeyValue}'").ToEnumerableAsync().ConfigureAwait(false)).Single();

            Assert.That(updatedEntity[propertyName], Is.EqualTo(updatedValue), $"The property value should be {updatedValue}");
        }

        /// <summary>
        /// Validates the functionality of the TableClient.
        /// </summary>
        [Test]
        public async Task CustomEntityUpdateRespectsEtag()
        {
            string tableName = $"testtable{Recording.GenerateId()}";

            const string rowKeyValue = "1";
            const string propertyName = "SomeStringProperty";
            const string originalValue = "This is the original";
            const string updatedValue = "This is new and improved!";
            const string updatedValue2 = "This changed due to a matching Etag";
            var entity = new SimpleTestEntity
            {
                PartitionKey = PartitionKeyValue,
                RowKey = rowKeyValue,
                StringTypeProperty = originalValue,
            };

            // Create the new entity.

            await client.UpsertEntityAsync(entity, TableUpdateMode.Replace).ConfigureAwait(false);

            // Fetch the created entity from the service.

            var originalEntity = (await client.QueryAsync<TableEntity>(filter: $"PartitionKey eq '{PartitionKeyValue}' and RowKey eq '{rowKeyValue}'").ToEnumerableAsync().ConfigureAwait(false)).Single();
            originalEntity[propertyName] = updatedValue;

            // Use a wildcard ETag to update unconditionally.

            await client.UpdateEntityAsync(originalEntity, ETag.All, TableUpdateMode.Replace).ConfigureAwait(false);

            // Fetch the updated entity from the service.

            var updatedEntity = (await client.QueryAsync<TableEntity>(filter: $"PartitionKey eq '{PartitionKeyValue}' and RowKey eq '{rowKeyValue}'").ToEnumerableAsync().ConfigureAwait(false)).Single();

            Assert.That(updatedEntity[propertyName], Is.EqualTo(updatedValue), $"The property value should be {updatedValue}");

            updatedEntity[propertyName] = updatedValue2;

            // Use a non-matching ETag.

<<<<<<< HEAD
            Assert.That(async () => await client.UpdateEntityAsync(updatedEntity, new ETag(originalEntity[TableConstants.PropertyNames.EtagOdata] as string), TableUpdateMode.Replace).ConfigureAwait(false), Throws.InstanceOf<RequestFailedException>());

            // Use a matching ETag.

            await client.UpdateEntityAsync(updatedEntity, new ETag(updatedEntity[TableConstants.PropertyNames.EtagOdata] as string), TableUpdateMode.Replace).ConfigureAwait(false);
=======
            Assert.That(async () => await client.UpdateEntityAsync(updatedEntity, originalEntity.ETag, TableUpdateMode.Replace).ConfigureAwait(false), Throws.InstanceOf<RequestFailedException>());

            // Use a matching ETag.

            await client.UpdateEntityAsync(updatedEntity, updatedEntity.ETag, TableUpdateMode.Replace).ConfigureAwait(false);
>>>>>>> d5925bb8

            // Fetch the newly updated entity from the service.

            updatedEntity = (await client.QueryAsync<TableEntity>(filter: $"PartitionKey eq '{PartitionKeyValue}' and RowKey eq '{rowKeyValue}'").ToEnumerableAsync().ConfigureAwait(false)).Single();

            Assert.That(updatedEntity[propertyName], Is.EqualTo(updatedValue2), $"The property value should be {updatedValue2}");
        }

        /// <summary>
        /// Validates the functionality of the TableClient.
        /// </summary>
        [Test]
        public async Task CustomEntityMergeRespectsEtag()
        {
            if (_endpointType == TableEndpointType.CosmosTable)
            {
                Assert.Ignore("https://github.com/Azure/azure-sdk-for-net/issues/13555");
            }

            string tableName = $"testtable{Recording.GenerateId()}";

            const string rowKeyValue = "1";
            const string propertyName = "SomeStringProperty";
            const string originalValue = "This is the original";
            const string updatedValue = "This is new and improved!";
            const string updatedValue2 = "This changed due to a matching Etag";
            var entity = new SimpleTestEntity
            {
                PartitionKey = PartitionKeyValue,
                RowKey = rowKeyValue,
                StringTypeProperty = originalValue,
            };

            // Create the new entity.

            await client.UpsertEntityAsync(entity, TableUpdateMode.Replace).ConfigureAwait(false);

            // Fetch the created entity from the service.

            var originalEntity = (await client.QueryAsync<TableEntity>(filter: $"PartitionKey eq '{PartitionKeyValue}' and RowKey eq '{rowKeyValue}'").ToEnumerableAsync().ConfigureAwait(false)).Single();
            originalEntity[propertyName] = updatedValue;

            // Use a wildcard ETag to update unconditionally.

            await client.UpdateEntityAsync(originalEntity, ETag.All, TableUpdateMode.Merge).ConfigureAwait(false);

            // Fetch the updated entity from the service.

            var updatedEntity = (await client.QueryAsync<TableEntity>(filter: $"PartitionKey eq '{PartitionKeyValue}' and RowKey eq '{rowKeyValue}'").ToEnumerableAsync().ConfigureAwait(false)).Single();

            Assert.That(updatedEntity[propertyName], Is.EqualTo(updatedValue), $"The property value should be {updatedValue}");

            updatedEntity[propertyName] = updatedValue2;

            // Use a non-matching ETag.
<<<<<<< HEAD

            Assert.That(async () => await client.UpdateEntityAsync(updatedEntity, new ETag(originalEntity[TableConstants.PropertyNames.EtagOdata] as string), TableUpdateMode.Merge).ConfigureAwait(false), Throws.InstanceOf<RequestFailedException>());

            // Use a matching ETag.

            await client.UpdateEntityAsync(updatedEntity, new ETag(updatedEntity[TableConstants.PropertyNames.EtagOdata] as string), TableUpdateMode.Merge).ConfigureAwait(false);
=======
            Assert.That(async () => await client.UpdateEntityAsync(updatedEntity, originalEntity.ETag, TableUpdateMode.Merge).ConfigureAwait(false), Throws.InstanceOf<RequestFailedException>());

            // Use a matching ETag.

            await client.UpdateEntityAsync(updatedEntity, updatedEntity.ETag, TableUpdateMode.Merge).ConfigureAwait(false);
>>>>>>> d5925bb8

            // Fetch the newly updated entity from the service.

            updatedEntity = (await client.QueryAsync<TableEntity>(filter: $"PartitionKey eq '{PartitionKeyValue}' and RowKey eq '{rowKeyValue}'").ToEnumerableAsync().ConfigureAwait(false)).Single();

            Assert.That(updatedEntity[propertyName], Is.EqualTo(updatedValue2), $"The property value should be {updatedValue2}");
        }

        /// <summary>
        /// Validates the functionality of the TableClient.
        /// </summary>
        [Test]
        public async Task CustomEntityDeleteRespectsEtag()
        {
            string tableName = $"testtable{Recording.GenerateId()}";

            const string rowKeyValue = "1";
            const string originalValue = "This is the original";
            var entity = new SimpleTestEntity
            {
                PartitionKey = PartitionKeyValue,
                RowKey = rowKeyValue,
                StringTypeProperty = originalValue,
            };

            // Create the new entity.

            await client.UpsertEntityAsync(entity, TableUpdateMode.Replace).ConfigureAwait(false);

            // Fetch the created entity from the service.

<<<<<<< HEAD
            var originalEntity = (await client.QueryAsync(filter: $"PartitionKey eq '{PartitionKeyValue}' and RowKey eq '{rowKeyValue}'").ToEnumerableAsync().ConfigureAwait(false)).Single();
            var staleEtag = new ETag(originalEntity[TableConstants.PropertyNames.EtagOdata] as string);
=======
            var originalEntity = (await client.QueryAsync<TableEntity>(filter: $"PartitionKey eq '{PartitionKeyValue}' and RowKey eq '{rowKeyValue}'").ToEnumerableAsync().ConfigureAwait(false)).Single();
            var staleEtag = originalEntity.ETag;
>>>>>>> d5925bb8

            // Use a wildcard ETag to delete unconditionally.

            await client.DeleteEntityAsync(PartitionKeyValue, rowKeyValue).ConfigureAwait(false);

            // Validate that the entity is deleted.

            var emptyresult = await client.QueryAsync<TableEntity>(filter: $"PartitionKey eq '{PartitionKeyValue}' and RowKey eq '{rowKeyValue}'").ToEnumerableAsync().ConfigureAwait(false);

            Assert.That(emptyresult, Is.Empty, $"The query should have returned no results.");

            // Create the new entity again.

            await client.UpsertEntityAsync(entity, TableUpdateMode.Replace).ConfigureAwait(false);

            // Fetch the created entity from the service.

            originalEntity = (await client.QueryAsync<TableEntity>(filter: $"PartitionKey eq '{PartitionKeyValue}' and RowKey eq '{rowKeyValue}'").ToEnumerableAsync().ConfigureAwait(false)).Single();

            // Use a non-matching ETag.

            Assert.That(async () => await client.DeleteEntityAsync(PartitionKeyValue, rowKeyValue, staleEtag).ConfigureAwait(false), Throws.InstanceOf<RequestFailedException>());

            // Use a matching ETag.

<<<<<<< HEAD
            await client.DeleteEntityAsync(PartitionKeyValue, rowKeyValue, new ETag(originalEntity[TableConstants.PropertyNames.EtagOdata] as string)).ConfigureAwait(false);
=======
            await client.DeleteEntityAsync(PartitionKeyValue, rowKeyValue, originalEntity.ETag).ConfigureAwait(false);
>>>>>>> d5925bb8

            // Validate that the entity is deleted.

            emptyresult = await client.QueryAsync<TableEntity>(filter: $"PartitionKey eq '{PartitionKeyValue}' and RowKey eq '{rowKeyValue}'").ToEnumerableAsync().ConfigureAwait(false);

            Assert.That(emptyresult, Is.Empty, $"The query should have returned no results.");
        }

        /// <summary>
        /// Validates the functionality of the TableClient.
        /// </summary>
        [Test]
        public async Task CreatedCustomEntitiesAreRoundtrippedProprly()
        {
            List<TestEntity> entityResults;
            var entitiesToCreate = CreateCustomTableEntities(PartitionKeyValue, 1);

            // Create the new entities.

            foreach (var entity in entitiesToCreate)
            {
                await client.CreateEntityAsync(entity).ConfigureAwait(false);
            }

            // Query the entities with a filter specifying that to RowKey value must be greater than or equal to '10'.

            entityResults = await client.QueryAsync<TestEntity>(filter: $"PartitionKey eq '{PartitionKeyValue}' and RowKey eq '01'").ToEnumerableAsync().ConfigureAwait(false);
            entityResults.Sort((first, second) => first.IntTypeProperty.CompareTo(second.IntTypeProperty));

            for (int i = 0; i < entityResults.Count; i++)
            {
                Assert.That(entityResults[i].BinaryTypeProperty, Is.EqualTo(entitiesToCreate[i].BinaryTypeProperty), "The entities should be equivalent");
                Assert.That(entityResults[i].DatetimeOffsetTypeProperty, Is.EqualTo(entitiesToCreate[i].DatetimeOffsetTypeProperty), "The entities should be equivalent");
                Assert.That(entityResults[i].DatetimeTypeProperty, Is.EqualTo(entitiesToCreate[i].DatetimeTypeProperty), "The entities should be equivalent");
                Assert.That(entityResults[i].DoubleTypeProperty, Is.EqualTo(entitiesToCreate[i].DoubleTypeProperty), "The entities should be equivalent");
                Assert.That(entityResults[i].GuidTypeProperty, Is.EqualTo(entitiesToCreate[i].GuidTypeProperty), "The entities should be equivalent");
                Assert.That(entityResults[i].Int64TypeProperty, Is.EqualTo(entitiesToCreate[i].Int64TypeProperty), "The entities should be equivalent");
                Assert.That(entityResults[i].IntTypeProperty, Is.EqualTo(entitiesToCreate[i].IntTypeProperty), "The entities should be equivalent");
                Assert.That(entityResults[i].PartitionKey, Is.EqualTo(entitiesToCreate[i].PartitionKey), "The entities should be equivalent");
                Assert.That(entityResults[i].RowKey, Is.EqualTo(entitiesToCreate[i].RowKey), "The entities should be equivalent");
                Assert.That(entityResults[i].StringTypeProperty, Is.EqualTo(entitiesToCreate[i].StringTypeProperty), "The entities should be equivalent");
            }
        }

        /// <summary>
        /// Validates the functionality of the TableServiceClient.
        /// </summary>
        [Test]
        public async Task GetAccessPoliciesReturnsPolicies()
        {
            if (_endpointType == TableEndpointType.CosmosTable)
            {
                Assert.Ignore("GetAccessPolicy is currently not supported by Cosmos endpoints.");
            }

            // Create some policies.

            var policyToCreate = new List<SignedIdentifier>
            {
                new SignedIdentifier("MyPolicy", new TableAccessPolicy(new DateTime(2020, 1,1,1,1,0,DateTimeKind.Utc), new DateTime(2021, 1,1,1,1,0,DateTimeKind.Utc), "r"))
            };

            await client.SetAccessPolicyAsync(tableAcl: policyToCreate);


            // Get the created policy.

            var policies = await client.GetAccessPolicyAsync();

            Assert.That(policies.Value[0].Id, Is.EqualTo(policyToCreate[0].Id));
            Assert.That(policies.Value[0].AccessPolicy.ExpiresOn, Is.EqualTo(policyToCreate[0].AccessPolicy.ExpiresOn));
            Assert.That(policies.Value[0].AccessPolicy.Permission, Is.EqualTo(policyToCreate[0].AccessPolicy.Permission));
            Assert.That(policies.Value[0].AccessPolicy.StartsOn, Is.EqualTo(policyToCreate[0].AccessPolicy.StartsOn));

        }

        /// <summary>
        /// Validates the functionality of the TableClient.
        /// </summary>
        [Test]
        public async Task GetEntityReturnsSingleEntity()
        {
            TableEntity entityResults;
            List<TableEntity> entitiesToCreate = CreateTableEntities(PartitionKeyValue, 1);

            // Upsert the new entities.

            await UpsertTestEntities(entitiesToCreate, TableUpdateMode.Replace).ConfigureAwait(false);

            // Get the single entity by PartitionKey and RowKey.

            entityResults = (await client.GetEntityAsync<TableEntity>(PartitionKeyValue, "01").ConfigureAwait(false)).Value;

            Assert.That(entityResults, Is.Not.Null, "The entity should not be null.");
        }
    }
}<|MERGE_RESOLUTION|>--- conflicted
+++ resolved
@@ -232,19 +232,11 @@
 
             // Use a non-matching ETag.
 
-<<<<<<< HEAD
             Assert.That(async () => await client.UpdateEntityAsync(updatedEntity, new ETag(originalEntity[TableConstants.PropertyNames.EtagOdata] as string), TableUpdateMode.Replace).ConfigureAwait(false), Throws.InstanceOf<RequestFailedException>());
 
             // Use a matching ETag.
 
             await client.UpdateEntityAsync(updatedEntity, new ETag(updatedEntity[TableConstants.PropertyNames.EtagOdata] as string), TableUpdateMode.Replace).ConfigureAwait(false);
-=======
-            Assert.That(async () => await client.UpdateEntityAsync(updatedEntity, originalEntity.ETag, TableUpdateMode.Replace).ConfigureAwait(false), Throws.InstanceOf<RequestFailedException>());
-
-            // Use a matching ETag.
-
-            await client.UpdateEntityAsync(updatedEntity, updatedEntity.ETag, TableUpdateMode.Replace).ConfigureAwait(false);
->>>>>>> d5925bb8
 
             // Fetch the newly updated entity from the service.
 
@@ -301,19 +293,11 @@
 
             // Use a non-matching ETag.
 
-<<<<<<< HEAD
             Assert.That(async () => await client.UpdateEntityAsync(updatedEntity, new ETag(originalEntity[TableConstants.PropertyNames.EtagOdata] as string), TableUpdateMode.Merge).ConfigureAwait(false), Throws.InstanceOf<RequestFailedException>());
 
             // Use a matching ETag.
 
             await client.UpdateEntityAsync(updatedEntity, new ETag(updatedEntity[TableConstants.PropertyNames.EtagOdata] as string), TableUpdateMode.Merge).ConfigureAwait(false);
-=======
-            Assert.That(async () => await client.UpdateEntityAsync(updatedEntity, originalEntity.ETag, TableUpdateMode.Merge).ConfigureAwait(false), Throws.InstanceOf<RequestFailedException>());
-
-            // Use a matching ETag.
-
-            await client.UpdateEntityAsync(updatedEntity, updatedEntity.ETag, TableUpdateMode.Merge).ConfigureAwait(false);
->>>>>>> d5925bb8
 
             // Fetch the newly updated entity from the service.
 
@@ -418,13 +402,8 @@
 
             // Fetch the created entity from the service.
 
-<<<<<<< HEAD
-            var originalEntity = (await client.QueryAsync(filter: $"PartitionKey eq '{PartitionKeyValue}' and RowKey eq '{rowKeyValue}'").ToEnumerableAsync().ConfigureAwait(false)).Single();
+            var originalEntity = (await client.QueryAsync<TableEntity>(filter: $"PartitionKey eq '{PartitionKeyValue}' and RowKey eq '{rowKeyValue}'").ToEnumerableAsync().ConfigureAwait(false)).Single();
             var staleEtag = new ETag(originalEntity[TableConstants.PropertyNames.EtagOdata] as string);
-=======
-            var originalEntity = (await client.QueryAsync<TableEntity>(filter: $"PartitionKey eq '{PartitionKeyValue}' and RowKey eq '{rowKeyValue}'").ToEnumerableAsync().ConfigureAwait(false)).Single();
-            var staleEtag = originalEntity.ETag;
->>>>>>> d5925bb8
 
             // Use a wildcard ETag to delete unconditionally.
 
@@ -450,11 +429,7 @@
 
             // Use a matching ETag.
 
-<<<<<<< HEAD
             await client.DeleteEntityAsync(PartitionKeyValue, rowKeyValue, new ETag(originalEntity[TableConstants.PropertyNames.EtagOdata] as string)).ConfigureAwait(false);
-=======
-            await client.DeleteEntityAsync(PartitionKeyValue, rowKeyValue, originalEntity.ETag).ConfigureAwait(false);
->>>>>>> d5925bb8
 
             // Validate that the entity is deleted.
 
@@ -684,19 +659,11 @@
 
             // Use a non-matching ETag.
 
-<<<<<<< HEAD
             Assert.That(async () => await client.UpdateEntityAsync(updatedEntity, new ETag(originalEntity[TableConstants.PropertyNames.EtagOdata] as string), TableUpdateMode.Replace).ConfigureAwait(false), Throws.InstanceOf<RequestFailedException>());
 
             // Use a matching ETag.
 
             await client.UpdateEntityAsync(updatedEntity, new ETag(updatedEntity[TableConstants.PropertyNames.EtagOdata] as string), TableUpdateMode.Replace).ConfigureAwait(false);
-=======
-            Assert.That(async () => await client.UpdateEntityAsync(updatedEntity, originalEntity.ETag, TableUpdateMode.Replace).ConfigureAwait(false), Throws.InstanceOf<RequestFailedException>());
-
-            // Use a matching ETag.
-
-            await client.UpdateEntityAsync(updatedEntity, updatedEntity.ETag, TableUpdateMode.Replace).ConfigureAwait(false);
->>>>>>> d5925bb8
 
             // Fetch the newly updated entity from the service.
 
@@ -752,20 +719,12 @@
             updatedEntity[propertyName] = updatedValue2;
 
             // Use a non-matching ETag.
-<<<<<<< HEAD
 
             Assert.That(async () => await client.UpdateEntityAsync(updatedEntity, new ETag(originalEntity[TableConstants.PropertyNames.EtagOdata] as string), TableUpdateMode.Merge).ConfigureAwait(false), Throws.InstanceOf<RequestFailedException>());
 
             // Use a matching ETag.
 
             await client.UpdateEntityAsync(updatedEntity, new ETag(updatedEntity[TableConstants.PropertyNames.EtagOdata] as string), TableUpdateMode.Merge).ConfigureAwait(false);
-=======
-            Assert.That(async () => await client.UpdateEntityAsync(updatedEntity, originalEntity.ETag, TableUpdateMode.Merge).ConfigureAwait(false), Throws.InstanceOf<RequestFailedException>());
-
-            // Use a matching ETag.
-
-            await client.UpdateEntityAsync(updatedEntity, updatedEntity.ETag, TableUpdateMode.Merge).ConfigureAwait(false);
->>>>>>> d5925bb8
 
             // Fetch the newly updated entity from the service.
 
@@ -797,13 +756,8 @@
 
             // Fetch the created entity from the service.
 
-<<<<<<< HEAD
-            var originalEntity = (await client.QueryAsync(filter: $"PartitionKey eq '{PartitionKeyValue}' and RowKey eq '{rowKeyValue}'").ToEnumerableAsync().ConfigureAwait(false)).Single();
+            var originalEntity = (await client.QueryAsync<TableEntity>(filter: $"PartitionKey eq '{PartitionKeyValue}' and RowKey eq '{rowKeyValue}'").ToEnumerableAsync().ConfigureAwait(false)).Single();
             var staleEtag = new ETag(originalEntity[TableConstants.PropertyNames.EtagOdata] as string);
-=======
-            var originalEntity = (await client.QueryAsync<TableEntity>(filter: $"PartitionKey eq '{PartitionKeyValue}' and RowKey eq '{rowKeyValue}'").ToEnumerableAsync().ConfigureAwait(false)).Single();
-            var staleEtag = originalEntity.ETag;
->>>>>>> d5925bb8
 
             // Use a wildcard ETag to delete unconditionally.
 
@@ -829,11 +783,7 @@
 
             // Use a matching ETag.
 
-<<<<<<< HEAD
             await client.DeleteEntityAsync(PartitionKeyValue, rowKeyValue, new ETag(originalEntity[TableConstants.PropertyNames.EtagOdata] as string)).ConfigureAwait(false);
-=======
-            await client.DeleteEntityAsync(PartitionKeyValue, rowKeyValue, originalEntity.ETag).ConfigureAwait(false);
->>>>>>> d5925bb8
 
             // Validate that the entity is deleted.
 
