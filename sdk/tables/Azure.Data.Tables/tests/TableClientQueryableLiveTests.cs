// Copyright (c) Microsoft Corporation. All rights reserved.
// Licensed under the MIT License.

using System;
using System.Collections.Generic;
using System.Linq;
using System.Threading.Tasks;
using Azure.Core.TestFramework;
using Azure.Data.Tables.Queryable;
using NUnit.Framework;

namespace Azure.Data.Tables.Tests
{
    /// <summary>
    /// The suite of tests for the <see cref="TableServiceClient"/> class.
    /// </summary>
    /// <remarks>
    /// These tests have a dependency on live Azure services and may incur costs for the associated
    /// Azure subscription.
    /// </remarks>
    public class TableClientQueryableLiveTests : TableServiceLiveTestsBase
    {

<<<<<<< HEAD
        public TableClientQueryableLiveTests(bool isAsync, TableEndpointType endpointType) : base(isAsync, endpointType /* To record tests, add this argument, RecordedTestMode.Record. */)
=======
        public TableClientQueryableLiveTests(bool isAsync, TableEndpointType endpointType) : base(isAsync, endpointType /* To record tests, add this argument, RecordedTestMode.Record */)
>>>>>>> f9b7fcc8
        { }

        [Test]
        public async Task TableQueryableExecuteQueryDictionary()
        {
            var entitiesToCreate = CreateTableEntities(PartitionKeyValue, 1);
            entitiesToCreate.AddRange(CreateTableEntities(PartitionKeyValue2, 1));

            // Create the new entities.

            await CreateTestEntities(entitiesToCreate).ConfigureAwait(false);

            var results = await client.QueryAsync<TableEntity>(x => x.PartitionKey == PartitionKeyValue, select: default).ToEnumerableAsync().ConfigureAwait(false);

            foreach (var entity in results)
            {
                Assert.That(entity["PartitionKey"], Is.EqualTo(PartitionKeyValue));
            }
        }

        [Test]
        public async Task TableQueryableExecuteQueryGeneric()
        {
            var entitiesToCreate = CreateComplexTableEntities(PartitionKeyValue, 1);
            entitiesToCreate.AddRange(CreateComplexTableEntities(PartitionKeyValue2, 1));

            // Create the new entities.

            await CreateTestEntities(entitiesToCreate).ConfigureAwait(false);

            var results = await client.QueryAsync<ComplexEntity>(x => x.PartitionKey == PartitionKeyValue, select: default).ToEnumerableAsync().ConfigureAwait(false);

            foreach (var entity in results)
            {
                Assert.That(entity.PartitionKey, Is.EqualTo(PartitionKeyValue));
            }
        }

        [Test]
        public async Task TableQueryableFilterPredicate()
        {
            var entitiesToCreate = CreateComplexTableEntities(PartitionKeyValue, 4);

            // Create the new entities.

            await CreateTestEntities(entitiesToCreate).ConfigureAwait(false);

            // Filter before key predicate.
            var results = await client.QueryAsync<ComplexEntity>(ent => ent.RowKey != "0004" && ent.PartitionKey == PartitionKeyValue).ToEnumerableAsync().ConfigureAwait(false);

            foreach (ComplexEntity ent in results)
            {
                Assert.That(ent.PartitionKey, Is.EqualTo(PartitionKeyValue));
                Assert.That(ent.RowKey, Is.Not.EqualTo("0004"));
            }
            Assert.That(results.Count, Is.EqualTo(entitiesToCreate.Count - 1));

            // Key predicate before filter.

            results = await client.QueryAsync<ComplexEntity>(ent => ent.PartitionKey == PartitionKeyValue && ent.RowKey != "0004").ToEnumerableAsync().ConfigureAwait(false);

            foreach (ComplexEntity ent in results)
            {
                Assert.That(ent.PartitionKey, Is.EqualTo(PartitionKeyValue));
                Assert.That(ent.RowKey, Is.Not.EqualTo("0004"));
            }
            Assert.That(results.Count, Is.EqualTo(entitiesToCreate.Count - 1));
        }

        [Test]
        public async Task TableQueryableComplexFilter()
        {
            var entitiesToCreate = CreateComplexTableEntities(PartitionKeyValue, 4);

            // Create the new entities.

            await CreateTestEntities(entitiesToCreate).ConfigureAwait(false);

            var results = await client.QueryAsync<ComplexEntity>(ent => (ent.RowKey == "0004" && ent.Int32 == 4) || ((ent.Int32 == 2) && (ent.String == "wrong string" || ent.Bool == true)) || (ent.LongPrimitiveN == (long)int.MaxValue + 50)).ToEnumerableAsync().ConfigureAwait(false);

            foreach (ComplexEntity ent in results)
            {
                Assert.IsTrue(ent.Int32 == 4 || ent.Int32 == 2);
            }

            Assert.That(results.Count, Is.EqualTo(2));
        }

        [Test]
        public async Task TableQueryableComplexFilterWithCreateFilter()
        {
            var entitiesToCreate = CreateComplexTableEntities(PartitionKeyValue, 4);

            // Create the new entities.

            await CreateTestEntities(entitiesToCreate).ConfigureAwait(false);

            var filter = TableClient.CreateQueryFilter<ComplexEntity>(ent => (ent.RowKey == "0004" && ent.Int32 == 4) || ((ent.Int32 == 2) && (ent.String == "wrong string" || ent.Bool == true)) || (ent.LongPrimitiveN == (long)int.MaxValue + 50));
            var results = await client.QueryAsync<ComplexEntity>(filter).ToEnumerableAsync().ConfigureAwait(false);

            foreach (ComplexEntity ent in results)
            {
                Assert.IsTrue(ent.Int32 == 4 || ent.Int32 == 2);
            }

            Assert.That(results.Count, Is.EqualTo(2));
        }

        [Test]
        public async Task TableQueryableNestedParanthesis()
        {
            var entitiesToCreate = CreateComplexTableEntities(PartitionKeyValue, 4);

            // Create the new entities.

            await CreateTestEntities(entitiesToCreate).ConfigureAwait(false);

            // Complex nested query to return entity 2 and 4.
            var results = await client.QueryAsync<ComplexEntity>(ent => (ent.RowKey == "0004" && ent.Int32 == 4) ||
                         ((ent.Int32 == 2) && (ent.String == "wrong string" || ent.Bool == true) && !(ent.IntegerPrimitive == 1 && ent.LongPrimitive == (long)int.MaxValue + 1)) ||
                         (ent.LongPrimitiveN == (long)int.MaxValue + 50)).ToEnumerableAsync().ConfigureAwait(false);

            foreach (ComplexEntity ent in results)
            {
                Assert.IsTrue(ent.Int32 == 4 || ent.Int32 == 2);
            }

            Assert.That(results.Count, Is.EqualTo(2));
        }

        [Test]
        public async Task TableQueryableUnary()
        {
            var entitiesToCreate = CreateComplexTableEntities(PartitionKeyValue, 4);

            // Create the new entities.

            await CreateTestEntities(entitiesToCreate).ConfigureAwait(false);

            // Unary Not.

            var results = await client.QueryAsync<ComplexEntity>(x => x.PartitionKey == PartitionKeyValue && !(x.RowKey == entitiesToCreate[0].RowKey)).ToEnumerableAsync().ConfigureAwait(false);

            // Assert that all but one were returned

            Assert.That(results.Count, Is.EqualTo(entitiesToCreate.Count - 1));

            foreach (var ent in results)
            {
                Assert.That(ent.RowKey, Is.Not.EqualTo(entitiesToCreate[0].RowKey));
            }

            // Unary +.

            results = await client.QueryAsync<ComplexEntity>(x => x.PartitionKey == PartitionKeyValue && +x.Int32 < +5).ToEnumerableAsync().ConfigureAwait(false);

            // Assert that all were returned
            Assert.That(results.Count, Is.EqualTo(entitiesToCreate.Count));

            // Unary -.

            results = await client.QueryAsync<ComplexEntity>(x => x.PartitionKey == PartitionKeyValue && x.Int32 > -1).ToEnumerableAsync().ConfigureAwait(false);

            // Assert that all were returned
            Assert.That(results.Count, Is.EqualTo(entitiesToCreate.Count));
        }

        [Test]
        public async Task TableTakeWithContinuationTask()
        {
            var entitiesToCreate = CreateCustomTableEntities(PartitionKeyValue, 20);

            // Create the new entities.

            await CreateTestEntities(entitiesToCreate).ConfigureAwait(false);

            // Query the entities with a Take count to limit the number of responses

            var pagedResult = client.QueryAsync<TestEntity>(e => e.PartitionKey == PartitionKeyValue, maxPerPage: 10);

            await foreach (Page<TestEntity> page in pagedResult.AsPages())
            {
                Assert.That(page.Values.Count, Is.EqualTo(10), "The entity paged result count should be 10");
            }
        }

        [Test]
        public async Task TableQueryableMultipleTake()
        {
            var entitiesToCreate = CreateCustomTableEntities(PartitionKeyValue, 10);

            // Create the new entities.

            await CreateTestEntities(entitiesToCreate).ConfigureAwait(false);

            // Query the entities with a Take count to limit the number of responses. The lower of the Take values is what takes effect.

            var pagedResult = client.QueryAsync<TestEntity>(e => e.PartitionKey == PartitionKeyValue, maxPerPage: 5);

            await foreach (Page<TestEntity> page in pagedResult.AsPages())
            {
                Assert.That(page.Values.Count, Is.EqualTo(5), "The entity paged result count should be 5");
            }
        }

        [Test]
        public async Task TableQueryableDictionaryTableEntityQuery()
        {
            var entitiesToCreate = CreateComplexTableEntities(PartitionKeyValue, 2);

            // Create the new entities.

            await CreateTestEntities(entitiesToCreate).ConfigureAwait(false);

            Func<string, string> identityFunc = (s) => s;

            var results = await client.QueryAsync<ComplexEntity>(x => x.PartitionKey == PartitionKeyValue && x.RowKey == identityFunc(entitiesToCreate[1].RowKey)).ToEnumerableAsync().ConfigureAwait(false);
            var entity = results.SingleOrDefault();

            Assert.That(entity, Is.Not.Null);
            Assert.That(entity.PartitionKey, Is.EqualTo(PartitionKeyValue));
            Assert.That(entity.RowKey, Is.EqualTo(entitiesToCreate[1].RowKey));
        }

        [Test]
        public async Task TableQueryableMultipleWhere()
        {
            var entitiesToCreate = CreateComplexTableEntities(PartitionKeyValue, 2);

            // Create the new entities.

            await CreateTestEntities(entitiesToCreate).ConfigureAwait(false);

            var results = await client.QueryAsync<ComplexEntity>(x => x.PartitionKey == PartitionKeyValue && x.RowKey == entitiesToCreate[1].RowKey).ToEnumerableAsync().ConfigureAwait(false);
            var entity = results.SingleOrDefault();

            Assert.That(entity, Is.Not.Null);
            Assert.That(entity.PartitionKey, Is.EqualTo(PartitionKeyValue));
            Assert.That(entity.RowKey, Is.EqualTo(entitiesToCreate[1].RowKey));

        }

        [Test]
        public async Task TableQueryableEnumerateTwice()
        {
            var entitiesToCreate = CreateComplexTableEntities(PartitionKeyValue, 2);

            // Create the new entities.

            await CreateTestEntities(entitiesToCreate).ConfigureAwait(false);

            var results = await client.QueryAsync<ComplexEntity>(x => true).ToEnumerableAsync().ConfigureAwait(false);

            List<ComplexEntity> firstIteration = new List<ComplexEntity>();
            List<ComplexEntity> secondIteration = new List<ComplexEntity>();

            foreach (ComplexEntity ent in results)
            {
                Assert.That(ent.PartitionKey, Is.EqualTo(PartitionKeyValue));
                firstIteration.Add(ent);
            }

            foreach (ComplexEntity ent in results)
            {
                Assert.That(ent.PartitionKey, Is.EqualTo(PartitionKeyValue));
                secondIteration.Add(ent);
            }
            Assert.That(firstIteration.Count, Is.EqualTo(secondIteration.Count));

            for (int m = 0; m < firstIteration.Count; m++)
            {
                ComplexEntity.AssertEquality(firstIteration[m], secondIteration[m]);
            }
        }


        [Test]
        public async Task TableQueryableOnSupportedTypes()
        {
            var entitiesToCreate = CreateComplexTableEntities(PartitionKeyValue, 4);
            ComplexEntity thirdEntity = entitiesToCreate[2];

            // Create the new entities.

            foreach (var entity in entitiesToCreate)
            {
                await client.AddEntityAsync(entity).ConfigureAwait(false);
            }

            // 1. Filter on String
            var results = await client.QueryAsync<ComplexEntity>(ent => ent.String.CompareTo(thirdEntity.String) >= 0).ToEnumerableAsync().ConfigureAwait(false);

            Assert.That(results.Count, Is.EqualTo(2));

            // 2. Filter on Guid
            results = await client.QueryAsync<ComplexEntity>(ent => ent.Guid == thirdEntity.Guid).ToEnumerableAsync().ConfigureAwait(false);

            Assert.That(results.Count, Is.EqualTo(1));


            // 3. Filter on Long
            results = await client.QueryAsync<ComplexEntity>(ent => ent.Int64 >= thirdEntity.Int64).ToEnumerableAsync().ConfigureAwait(false);

            Assert.That(results.Count, Is.EqualTo(2));

            results = await client.QueryAsync<ComplexEntity>(ent => ent.LongPrimitive >= thirdEntity.LongPrimitive).ToEnumerableAsync().ConfigureAwait(false);

            Assert.That(results.Count, Is.EqualTo(2));

            results = await client.QueryAsync<ComplexEntity>(ent => ent.LongPrimitiveN >= thirdEntity.LongPrimitiveN).ToEnumerableAsync().ConfigureAwait(false);

            Assert.That(results.Count, Is.EqualTo(2));


            // 4. Filter on Double
            results = await client.QueryAsync<ComplexEntity>(ent => ent.Double >= thirdEntity.Double).ToEnumerableAsync().ConfigureAwait(false);

            Assert.That(results.Count, Is.EqualTo(2));

            results = await client.QueryAsync<ComplexEntity>(ent => ent.DoublePrimitive >= thirdEntity.DoublePrimitive).ToEnumerableAsync().ConfigureAwait(false);

            Assert.That(results.Count, Is.EqualTo(2));


            // 5. Filter on Integer
            results = await client.QueryAsync<ComplexEntity>(ent => ent.Int32 >= thirdEntity.Int32).ToEnumerableAsync().ConfigureAwait(false);

            Assert.That(results.Count, Is.EqualTo(2));

            results = await client.QueryAsync<ComplexEntity>(ent => ent.Int32N >= thirdEntity.Int32N).ToEnumerableAsync().ConfigureAwait(false);

            Assert.That(results.Count, Is.EqualTo(2));


            // 6. Filter on Date
            results = await client.QueryAsync<ComplexEntity>(ent => ent.DateTimeOffset >= thirdEntity.DateTimeOffset).ToEnumerableAsync().ConfigureAwait(false);

            Assert.That(results.Count, Is.EqualTo(2));

            results = await client.QueryAsync<ComplexEntity>(ent => ent.DateTimeOffset < thirdEntity.DateTimeOffset).ToEnumerableAsync().ConfigureAwait(false);

            Assert.That(results.Count, Is.EqualTo(2));


            // 7. Filter on Boolean
            results = await client.QueryAsync<ComplexEntity>(ent => ent.Bool == thirdEntity.Bool).ToEnumerableAsync().ConfigureAwait(false);

            Assert.That(results.Count, Is.EqualTo(2));

            results = await client.QueryAsync<ComplexEntity>(ent => ent.BoolPrimitive == thirdEntity.BoolPrimitive).ToEnumerableAsync().ConfigureAwait(false);

            Assert.That(results.Count, Is.EqualTo(2));


            // 8. Filter on Binary
            results = await client.QueryAsync<ComplexEntity>(ent => ent.Binary == thirdEntity.Binary).ToEnumerableAsync().ConfigureAwait(false);

            Assert.That(results.Count, Is.EqualTo(1));

            results = await client.QueryAsync<ComplexEntity>(ent => ent.BinaryPrimitive == thirdEntity.BinaryPrimitive).ToEnumerableAsync().ConfigureAwait(false);

            Assert.That(results.Count, Is.EqualTo(1));


            // 10. Complex Filter on Binary GTE

            results = await client.QueryAsync<ComplexEntity>(ent => ent.PartitionKey == thirdEntity.PartitionKey &&
                     ent.String.CompareTo(thirdEntity.String) >= 0 &&
                     ent.Int64 >= thirdEntity.Int64 &&
                     ent.LongPrimitive >= thirdEntity.LongPrimitive &&
                     ent.LongPrimitiveN >= thirdEntity.LongPrimitiveN &&
                     ent.Int32 >= thirdEntity.Int32 &&
                     ent.Int32N >= thirdEntity.Int32N &&
                     ent.DateTimeOffset >= thirdEntity.DateTimeOffset).ToEnumerableAsync().ConfigureAwait(false);

            Assert.That(results.Count, Is.EqualTo(2));
        }

        [Test]
        public async Task TableQueryableWithDictionaryTypeOnSupportedTypes()
        {
            var entitiesToCreate = CreateComplexTableEntities(PartitionKeyValue, 4);
            ComplexEntity thirdEntity = entitiesToCreate[2];

            // Create the new entities.

            foreach (var entity in entitiesToCreate)
            {
                await client.AddEntityAsync(entity).ConfigureAwait(false);
            }

            // 1. Filter on String
            var results = await client.QueryAsync<TableEntity>(ent => ent.GetString("String").CompareTo(thirdEntity.String) >= 0).ToEnumerableAsync().ConfigureAwait(false);

            Assert.That(results.Count, Is.EqualTo(2));

            // 2. Filter on Guid
            results = await client.QueryAsync<TableEntity>(ent => ent.GetGuid("Guid") == thirdEntity.Guid).ToEnumerableAsync().ConfigureAwait(false);

            Assert.That(results.Count, Is.EqualTo(1));


            // 3. Filter on Long
            results = await client.QueryAsync<TableEntity>(ent => ent.GetInt64("Int64") >= thirdEntity.Int64).ToEnumerableAsync().ConfigureAwait(false);

            Assert.That(results.Count, Is.EqualTo(2));

            results = await client.QueryAsync<TableEntity>(ent => ent.GetInt64("LongPrimitive") >= thirdEntity.LongPrimitive).ToEnumerableAsync().ConfigureAwait(false);

            Assert.That(results.Count, Is.EqualTo(2));

            results = await client.QueryAsync<TableEntity>(ent => ent.GetInt64("LongPrimitiveN") >= thirdEntity.LongPrimitiveN).ToEnumerableAsync().ConfigureAwait(false);

            Assert.That(results.Count, Is.EqualTo(2));


            // 4. Filter on Double
            results = await client.QueryAsync<TableEntity>(ent => ent.GetDouble("Double") >= thirdEntity.Double).ToEnumerableAsync().ConfigureAwait(false);

            Assert.That(results.Count, Is.EqualTo(2));

            results = await client.QueryAsync<TableEntity>(ent => ent.GetDouble("DoublePrimitive") >= thirdEntity.DoublePrimitive).ToEnumerableAsync().ConfigureAwait(false);

            Assert.That(results.Count, Is.EqualTo(2));


            // 5. Filter on Integer
            results = await client.QueryAsync<TableEntity>(ent => ent.GetInt32("Int32") >= thirdEntity.Int32).ToEnumerableAsync().ConfigureAwait(false);

            Assert.That(results.Count, Is.EqualTo(2));

            results = await client.QueryAsync<TableEntity>(ent => ent.GetInt32("Int32N") >= thirdEntity.Int32N).ToEnumerableAsync().ConfigureAwait(false);

            Assert.That(results.Count, Is.EqualTo(2));


            // 6. Filter on Date
            results = await client.QueryAsync<TableEntity>(ent => (DateTimeOffset)ent["DateTimeOffset"] >= thirdEntity.DateTimeOffset).ToEnumerableAsync().ConfigureAwait(false);

            Assert.That(results.Count, Is.EqualTo(2));

            results = await client.QueryAsync<TableEntity>(ent => (DateTimeOffset)ent["DateTimeOffset"] < thirdEntity.DateTimeOffset).ToEnumerableAsync().ConfigureAwait(false);

            Assert.That(results.Count, Is.EqualTo(2));


            // 7. Filter on Boolean
            results = await client.QueryAsync<TableEntity>(ent => ent.GetBoolean("Bool") == thirdEntity.Bool).ToEnumerableAsync().ConfigureAwait(false);

            Assert.That(results.Count, Is.EqualTo(2));

            results = await client.QueryAsync<TableEntity>(ent => ent.GetBoolean("BoolPrimitive") == thirdEntity.BoolPrimitive).ToEnumerableAsync().ConfigureAwait(false);

            Assert.That(results.Count, Is.EqualTo(2));


            // 8. Filter on Binary
            results = await client.QueryAsync<TableEntity>(ent => ent.GetBinary("Binary") == thirdEntity.Binary).ToEnumerableAsync().ConfigureAwait(false);

            Assert.That(results.Count, Is.EqualTo(1));

            results = await client.QueryAsync<TableEntity>(ent => ent.GetBinary("BinaryPrimitive") == thirdEntity.BinaryPrimitive).ToEnumerableAsync().ConfigureAwait(false);

            Assert.That(results.Count, Is.EqualTo(1));

            // 9. Filter using indexer.
            results = await client.QueryAsync<TableEntity>(ent => (ent["String"] as string).CompareTo(thirdEntity.String) >= 0).ToEnumerableAsync().ConfigureAwait(false);

            Assert.That(results.Count, Is.EqualTo(2));


            // 10. Complex Filter on Binary GTE

            results = await client.QueryAsync<TableEntity>(ent => ent.PartitionKey == thirdEntity.PartitionKey &&
                     ent.GetString("String").CompareTo(thirdEntity.String) >= 0 &&
                     ent.GetInt64("Int64") >= thirdEntity.Int64 &&
                     ent.GetInt64("LongPrimitive") >= thirdEntity.LongPrimitive &&
                     ent.GetInt64("LongPrimitiveN") >= thirdEntity.LongPrimitiveN &&
                     ent.GetInt32("Int32") >= thirdEntity.Int32 &&
                     ent.GetInt32("Int32N") >= thirdEntity.Int32N &&
                     (DateTimeOffset)ent["DateTimeOffset"] >= thirdEntity.DateTimeOffset).ToEnumerableAsync().ConfigureAwait(false);

            Assert.That(results.Count, Is.EqualTo(2));
        }

        [Test]
        public async Task TableQueryableWithInvalidQuery()
        {
            var entitiesToCreate = CreateCustomTableEntities(PartitionKeyValue, 1);
            entitiesToCreate.AddRange(CreateCustomTableEntities(PartitionKeyValue2, 1));

            // Create the new entities.

            await CreateTestEntities(entitiesToCreate).ConfigureAwait(false);

            var results = await client.QueryAsync<ComplexEntity>(ent => ent.PartitionKey == PartitionKeyValue && ent.PartitionKey == PartitionKeyValue2).ToEnumerableAsync().ConfigureAwait(false);
            Assert.That(results.Count, Is.Zero);
        }
    }
}<|MERGE_RESOLUTION|>--- conflicted
+++ resolved
@@ -21,11 +21,7 @@
     public class TableClientQueryableLiveTests : TableServiceLiveTestsBase
     {
 
-<<<<<<< HEAD
-        public TableClientQueryableLiveTests(bool isAsync, TableEndpointType endpointType) : base(isAsync, endpointType /* To record tests, add this argument, RecordedTestMode.Record. */)
-=======
         public TableClientQueryableLiveTests(bool isAsync, TableEndpointType endpointType) : base(isAsync, endpointType /* To record tests, add this argument, RecordedTestMode.Record */)
->>>>>>> f9b7fcc8
         { }
 
         [Test]
