--- conflicted
+++ resolved
@@ -1,7 +1,6 @@
 // Copyright (c) Microsoft Corporation. All rights reserved.
 // Licensed under the MIT License.
 
-using System;
 using Azure.Core.TestFramework;
 
 namespace Azure.Data.Tables.Tests
@@ -12,23 +11,7 @@
         {
         }
 
-        private const string TableUriFormat = "https://{0}.table.{1}";
-
         // Storage Tables
-<<<<<<< HEAD
-        public const string PrimaryStorageKeyEnvironmentVariableName = "TABLES_PRIMARY_STORAGE_ACCOUNT_KEY";
-        public string PrimaryStorageAccountKey => GetRecordedVariable(PrimaryStorageKeyEnvironmentVariableName);
-        public string StorageAccountName => GetRecordedVariable("TABLES_STORAGE_ACCOUNT_NAME");
-        public string TablesStorageEndpointSuffix => StorageEndpointSuffix ?? "core.windows.net";
-        public string StorageUri => string.Format(TableUriFormat, StorageAccountName, TablesStorageEndpointSuffix);
-
-        // Cosmos Tables
-        public const string PrimaryCosmosKeyEnvironmentVariableName = "TABLES_PRIMARY_COSMOS_ACCOUNT_KEY";
-        public string PrimaryCosmosAccountKey => GetRecordedVariable(PrimaryCosmosKeyEnvironmentVariableName);
-        public string CosmosAccountName => GetRecordedVariable("TABLES_COSMOS_ACCOUNT_NAME");
-        public string TablesCosmosEndpointSuffix => GetOptionalVariable("TABLES_COSMOS_ENDPOINT_SUFFIX") ?? "cosmos.azure.com";
-        public string CosmosUri => string.Format(TableUriFormat, CosmosAccountName, TablesCosmosEndpointSuffix);
-=======
         public const string DefaultStorageSuffix = ".table.core.windows.net";
         public string PrimaryStorageAccountKey => GetRecordedVariable("TABLES_PRIMARY_STORAGE_ACCOUNT_KEY", options => options.IsSecret(SanitizedValue.Base64));
         public string StorageAccountName => GetRecordedVariable("TABLES_STORAGE_ACCOUNT_NAME");
@@ -39,6 +22,5 @@
         public string PrimaryCosmosAccountKey => GetRecordedVariable("TABLES_PRIMARY_COSMOS_ACCOUNT_KEY", options => options.IsSecret(SanitizedValue.Base64));
         public string CosmosAccountName => GetRecordedVariable("TABLES_COSMOS_ACCOUNT_NAME");
         public string CosmosUri => $"https://{CosmosAccountName}{CosmosEndpointSuffix}";
->>>>>>> bd26c255
     }
 }