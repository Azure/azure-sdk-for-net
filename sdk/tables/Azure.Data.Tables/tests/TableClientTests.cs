// Copyright (c) Microsoft Corporation. All rights reserved.
// Licensed under the MIT License.

using System;
using System.Collections.Generic;
using Azure.Core.TestFramework;
using Azure.Data.Tables;
using Azure.Data.Tables.Sas;
using NUnit.Framework;

namespace Azure.Tables.Tests
{
    public class TableClientTests : ClientTestBase
    {
        public TableClientTests(bool isAsync) : base(isAsync)
        { }

        private const string TableName = "someTableName";
        private const string AccountName = "someaccount";
        private readonly Uri _url = new Uri($"https://someaccount.table.core.windows.net");
        private readonly Uri _urlHttp = new Uri($"http://someaccount.table.core.windows.net");
        private TableClient client_Instrumented { get; set; }
        private TableEntity entityWithoutPK = new TableEntity { { TableConstants.PropertyNames.RowKey, "row" } };
        private TableEntity entityWithoutRK = new TableEntity { { TableConstants.PropertyNames.PartitionKey, "partition" } };
        private TableEntity validEntity = new TableEntity { { TableConstants.PropertyNames.PartitionKey, "partition" }, { TableConstants.PropertyNames.RowKey, "row" } };

        [SetUp]
        public void TestSetup()
        {
            var service_Instrumented = InstrumentClient(new TableServiceClient(new Uri("https://example.com")));
            client_Instrumented = service_Instrumented.GetTableClient(TableName);
        }

        /// <summary>
        /// Validates the functionality of the TableServiceClient.
        /// </summary>
        [Test]
        public void ConstructorValidatesArguments()
        {
            Assert.That(() => new TableClient(null, _url, new TableSharedKeyCredential(AccountName, string.Empty)), Throws.InstanceOf<ArgumentNullException>(), "The constructor should validate the tableName.");

            Assert.That(() => new TableClient(TableName, null, new TableSharedKeyCredential(AccountName, string.Empty)), Throws.InstanceOf<ArgumentNullException>(), "The constructor should validate the url.");

            Assert.That(() => new TableClient(TableName, _url, new TableSharedKeyCredential(AccountName, string.Empty), new TableClientOptions()), Throws.Nothing, "The constructor should accept valid arguments.");

            Assert.That(() => new TableClient(TableName, _url, credential: null), Throws.InstanceOf<ArgumentNullException>(), "The constructor should validate the TablesSharedKeyCredential.");

            Assert.That(() => new TableClient(TableName, _urlHttp), Throws.InstanceOf<ArgumentException>(), "The constructor should validate the Uri is https when using a SAS token.");

            Assert.That(() => new TableClient(TableName, _url), Throws.Nothing, "The constructor should accept a null credential");

<<<<<<< HEAD
            Assert.That(async () => await client_Instrumented.UpdateEntityAsync(null, new ETag("etag"), TableUpdateMode.Replace), Throws.InstanceOf<ArgumentNullException>(), "The method should validate the entity is not null.");

            Assert.That(async () => await client_Instrumented.UpdateEntityAsync(validEntity, new ETag(""), TableUpdateMode.Replace), Throws.InstanceOf<ArgumentException>(), "The method should validate the eTag is not null.");
=======
            Assert.That(() => new TableClient(TableName, _url, new TableSharedKeyCredential(AccountName, string.Empty)), Throws.Nothing, "The constructor should accept valid arguments.");

            Assert.That(() => new TableClient(TableName, _urlHttp, new TableSharedKeyCredential(AccountName, string.Empty)), Throws.Nothing, "The constructor should accept an http url.");
        }

        /// <summary>
        /// Validates the functionality of the TableClient.
        /// </summary>
        [Test]
        public void ServiceMethodsValidateArguments()
        {
            Assert.That(async () => await client_Instrumented.CreateEntityAsync<TableEntity>(null), Throws.InstanceOf<ArgumentNullException>(), "The method should validate the entity is not null.");

            Assert.That(async () => await client_Instrumented.UpsertEntityAsync<TableEntity>(null, TableUpdateMode.Replace), Throws.InstanceOf<ArgumentNullException>(), "The method should validate the entity is not null.");
            Assert.That(async () => await client_Instrumented.UpsertEntityAsync(new TableEntity { PartitionKey = null, RowKey = "row" }, TableUpdateMode.Replace), Throws.InstanceOf<ArgumentException>(), $"The method should validate the entity has a {TableConstants.PropertyNames.PartitionKey}.");

            Assert.That(async () => await client_Instrumented.UpsertEntityAsync(new TableEntity { PartitionKey = "partition", RowKey = null }, TableUpdateMode.Replace), Throws.InstanceOf<ArgumentException>(), $"The method should validate the entity has a {TableConstants.PropertyNames.RowKey}.");

            Assert.That(async () => await client_Instrumented.UpdateEntityAsync<TableEntity>(null, "etag", TableUpdateMode.Replace), Throws.InstanceOf<ArgumentNullException>(), "The method should validate the entity is not null.");
            Assert.That(async () => await client_Instrumented.UpdateEntityAsync(validEntity, null, TableUpdateMode.Replace), Throws.InstanceOf<ArgumentNullException>(), "The method should validate the eTag is not null.");
>>>>>>> d5925bb8

            Assert.That(async () => await client_Instrumented.UpdateEntityAsync(entityWithoutPK, new ETag("etag"), TableUpdateMode.Replace), Throws.InstanceOf<ArgumentException>(), $"The method should validate the entity has a {TableConstants.PropertyNames.PartitionKey}.");

            Assert.That(async () => await client_Instrumented.UpdateEntityAsync(entityWithoutRK, new ETag("etag"), TableUpdateMode.Replace), Throws.InstanceOf<ArgumentException>(), $"The method should validate the entity has a {TableConstants.PropertyNames.RowKey}.");
        }

        [Test]
        public void GetSasBuilderPopulatesPermissionsAndExpiry()
        {
            var expiry = DateTimeOffset.Now.AddDays(1);
            var permissions = TableSasPermissions.All;

            var sas = client_Instrumented.GetSasBuilder(permissions, expiry);

            Assert.That(sas.Permissions, Is.EqualTo(permissions.ToPermissionsString()));
            Assert.That(sas.ExpiresOn, Is.EqualTo(expiry));
        }

        [Test]
        public void GetSasBuilderPopulatesRawPermissionsAndExpiry()
        {
            var expiry = DateTimeOffset.Now.AddDays(1);
            var permissions = TableSasPermissions.All;

            var sas = client_Instrumented.GetSasBuilder(permissions.ToPermissionsString(), expiry);

            Assert.That(sas.Permissions, Is.EqualTo(permissions.ToPermissionsString()));
            Assert.That(sas.ExpiresOn, Is.EqualTo(expiry));
        }
<<<<<<< HEAD

        public class MinEntity : ITableEntity
        {
            public string PartitionKey { get; set; }
            public string RowKey { get; set; }
            public DateTimeOffset? Timestamp { get; set; }
            public ETag ETag { get; set; }
        }
=======
>>>>>>> d5925bb8
    }
}<|MERGE_RESOLUTION|>--- conflicted
+++ resolved
@@ -49,11 +49,6 @@
 
             Assert.That(() => new TableClient(TableName, _url), Throws.Nothing, "The constructor should accept a null credential");
 
-<<<<<<< HEAD
-            Assert.That(async () => await client_Instrumented.UpdateEntityAsync(null, new ETag("etag"), TableUpdateMode.Replace), Throws.InstanceOf<ArgumentNullException>(), "The method should validate the entity is not null.");
-
-            Assert.That(async () => await client_Instrumented.UpdateEntityAsync(validEntity, new ETag(""), TableUpdateMode.Replace), Throws.InstanceOf<ArgumentException>(), "The method should validate the eTag is not null.");
-=======
             Assert.That(() => new TableClient(TableName, _url, new TableSharedKeyCredential(AccountName, string.Empty)), Throws.Nothing, "The constructor should accept valid arguments.");
 
             Assert.That(() => new TableClient(TableName, _urlHttp, new TableSharedKeyCredential(AccountName, string.Empty)), Throws.Nothing, "The constructor should accept an http url.");
@@ -72,9 +67,8 @@
 
             Assert.That(async () => await client_Instrumented.UpsertEntityAsync(new TableEntity { PartitionKey = "partition", RowKey = null }, TableUpdateMode.Replace), Throws.InstanceOf<ArgumentException>(), $"The method should validate the entity has a {TableConstants.PropertyNames.RowKey}.");
 
-            Assert.That(async () => await client_Instrumented.UpdateEntityAsync<TableEntity>(null, "etag", TableUpdateMode.Replace), Throws.InstanceOf<ArgumentNullException>(), "The method should validate the entity is not null.");
-            Assert.That(async () => await client_Instrumented.UpdateEntityAsync(validEntity, null, TableUpdateMode.Replace), Throws.InstanceOf<ArgumentNullException>(), "The method should validate the eTag is not null.");
->>>>>>> d5925bb8
+            Assert.That(async () => await client_Instrumented.UpdateEntityAsync<TableEntity>(null, new ETag("etag"), TableUpdateMode.Replace), Throws.InstanceOf<ArgumentNullException>(), "The method should validate the entity is not null.");
+            Assert.That(async () => await client_Instrumented.UpdateEntityAsync(validEntity, default, TableUpdateMode.Replace), Throws.InstanceOf<ArgumentNullException>(), "The method should validate the eTag is not null.");
 
             Assert.That(async () => await client_Instrumented.UpdateEntityAsync(entityWithoutPK, new ETag("etag"), TableUpdateMode.Replace), Throws.InstanceOf<ArgumentException>(), $"The method should validate the entity has a {TableConstants.PropertyNames.PartitionKey}.");
 
@@ -104,16 +98,5 @@
             Assert.That(sas.Permissions, Is.EqualTo(permissions.ToPermissionsString()));
             Assert.That(sas.ExpiresOn, Is.EqualTo(expiry));
         }
-<<<<<<< HEAD
-
-        public class MinEntity : ITableEntity
-        {
-            public string PartitionKey { get; set; }
-            public string RowKey { get; set; }
-            public DateTimeOffset? Timestamp { get; set; }
-            public ETag ETag { get; set; }
-        }
-=======
->>>>>>> d5925bb8
     }
 }