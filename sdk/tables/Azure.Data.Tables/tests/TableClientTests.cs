// Copyright (c) Microsoft Corporation. All rights reserved.
// Licensed under the MIT License.

using System;
using System.Collections.Generic;
using Azure.Core.TestFramework;
using Azure.Data.Tables;
using Azure.Data.Tables.Sas;
using NUnit.Framework;

namespace Azure.Tables.Tests
{
    public class TableClientTests : ClientTestBase
    {
        public TableClientTests(bool isAsync) : base(isAsync)
        { }

        private const string tableName = "someTableName";
        private TableClient client_Instrumented { get; set; }
        private TableEntity entityWithoutPK = new TableEntity { { TableConstants.PropertyNames.RowKey, "row" } };
        private TableEntity entityWithoutRK = new TableEntity { { TableConstants.PropertyNames.PartitionKey, "partition" } };
        private TableEntity validEntity = new TableEntity { { TableConstants.PropertyNames.PartitionKey, "partition" }, { TableConstants.PropertyNames.RowKey, "row" } };

        [SetUp]
        public void TestSetup()
        {
            var service_Instrumented = InstrumentClient(new TableServiceClient(new Uri("https://example.com")));
            client_Instrumented = service_Instrumented.GetTableClient(tableName);
        }

        /// <summary>
        /// Validates the functionality of the TableClient.
        /// </summary>
        [Test]
        public void ServiceMethodsValidateArguments()
        {
            Assert.That(async () => await client_Instrumented.CreateEntityAsync<TableEntity>(null), Throws.InstanceOf<ArgumentNullException>(), "The method should validate the entity is not null.");

            Assert.That(async () => await client_Instrumented.UpsertEntityAsync<TableEntity>(null, UpdateMode.Replace), Throws.InstanceOf<ArgumentNullException>(), "The method should validate the entity is not null.");

<<<<<<< HEAD
            Assert.That(async () => await client_Instrumented.UpsertEntityAsync(new TableEntity { PartitionKey = null, RowKey = "row" }, UpdateMode.Replace), Throws.InstanceOf<ArgumentException>(), $"The method should validate the entity has a {TableConstants.PropertyNames.PartitionKey}.");

            Assert.That(async () => await client_Instrumented.UpsertEntityAsync(new TableEntity { PartitionKey = "partition", RowKey = null }, UpdateMode.Replace), Throws.InstanceOf<ArgumentException>(), $"The method should validate the entity has a {TableConstants.PropertyNames.RowKey}.");

            Assert.That(async () => await client_Instrumented.UpdateEntityAsync<TableEntity>(null, "etag", UpdateMode.Replace), Throws.InstanceOf<ArgumentNullException>(), "The method should validate the entity is not null.");
=======
            Assert.That(async () => await client_Instrumented.UpsertEntityAsync<MinEntity>(null, TableUpdateMode.Replace), Throws.InstanceOf<ArgumentNullException>(), "The method should validate the entity is not null.");

            Assert.That(async () => await client_Instrumented.UpsertEntityAsync(new MinEntity { PartitionKey = null, RowKey = "row" }, TableUpdateMode.Replace), Throws.InstanceOf<ArgumentException>(), $"The method should validate the entity has a {TableConstants.PropertyNames.PartitionKey}.");

            Assert.That(async () => await client_Instrumented.UpsertEntityAsync(new MinEntity { PartitionKey = "partition", RowKey = null }, TableUpdateMode.Replace), Throws.InstanceOf<ArgumentException>(), $"The method should validate the entity has a {TableConstants.PropertyNames.RowKey}.");

            Assert.That(async () => await client_Instrumented.UpdateEntityAsync(null, "etag", TableUpdateMode.Replace), Throws.InstanceOf<ArgumentNullException>(), "The method should validate the entity is not null.");
>>>>>>> d8a89190

            Assert.That(async () => await client_Instrumented.UpdateEntityAsync(validEntity, null, TableUpdateMode.Replace), Throws.InstanceOf<ArgumentNullException>(), "The method should validate the eTag is not null.");

            Assert.That(async () => await client_Instrumented.UpdateEntityAsync(entityWithoutPK, "etag", TableUpdateMode.Replace), Throws.InstanceOf<ArgumentException>(), $"The method should validate the entity has a {TableConstants.PropertyNames.PartitionKey}.");

            Assert.That(async () => await client_Instrumented.UpdateEntityAsync(entityWithoutRK, "etag", TableUpdateMode.Replace), Throws.InstanceOf<ArgumentException>(), $"The method should validate the entity has a {TableConstants.PropertyNames.RowKey}.");
        }

        [Test]
        public void GetSasBuilderPopulatesPermissionsAndExpiry()
        {
            var expiry = DateTimeOffset.Now.AddDays(1);
            var permissions = TableSasPermissions.All;

            var sas = client_Instrumented.GetSasBuilder(permissions, expiry);

            Assert.That(sas.Permissions, Is.EqualTo(permissions.ToPermissionsString()));
            Assert.That(sas.ExpiresOn, Is.EqualTo(expiry));
        }

        [Test]
        public void GetSasBuilderPopulatesRawPermissionsAndExpiry()
        {
            var expiry = DateTimeOffset.Now.AddDays(1);
            var permissions = TableSasPermissions.All;

            var sas = client_Instrumented.GetSasBuilder(permissions.ToPermissionsString(), expiry);

            Assert.That(sas.Permissions, Is.EqualTo(permissions.ToPermissionsString()));
            Assert.That(sas.ExpiresOn, Is.EqualTo(expiry));
        }
    }
}<|MERGE_RESOLUTION|>--- conflicted
+++ resolved
@@ -36,24 +36,12 @@
         {
             Assert.That(async () => await client_Instrumented.CreateEntityAsync<TableEntity>(null), Throws.InstanceOf<ArgumentNullException>(), "The method should validate the entity is not null.");
 
-            Assert.That(async () => await client_Instrumented.UpsertEntityAsync<TableEntity>(null, UpdateMode.Replace), Throws.InstanceOf<ArgumentNullException>(), "The method should validate the entity is not null.");
+            Assert.That(async () => await client_Instrumented.UpsertEntityAsync<TableEntity>(null, TableUpdateMode.Replace), Throws.InstanceOf<ArgumentNullException>(), "The method should validate the entity is not null.");
+            Assert.That(async () => await client_Instrumented.UpsertEntityAsync(new TableEntity { PartitionKey = null, RowKey = "row" }, TableUpdateMode.Replace), Throws.InstanceOf<ArgumentException>(), $"The method should validate the entity has a {TableConstants.PropertyNames.PartitionKey}.");
 
-<<<<<<< HEAD
-            Assert.That(async () => await client_Instrumented.UpsertEntityAsync(new TableEntity { PartitionKey = null, RowKey = "row" }, UpdateMode.Replace), Throws.InstanceOf<ArgumentException>(), $"The method should validate the entity has a {TableConstants.PropertyNames.PartitionKey}.");
+            Assert.That(async () => await client_Instrumented.UpsertEntityAsync(new TableEntity { PartitionKey = "partition", RowKey = null }, TableUpdateMode.Replace), Throws.InstanceOf<ArgumentException>(), $"The method should validate the entity has a {TableConstants.PropertyNames.RowKey}.");
 
-            Assert.That(async () => await client_Instrumented.UpsertEntityAsync(new TableEntity { PartitionKey = "partition", RowKey = null }, UpdateMode.Replace), Throws.InstanceOf<ArgumentException>(), $"The method should validate the entity has a {TableConstants.PropertyNames.RowKey}.");
-
-            Assert.That(async () => await client_Instrumented.UpdateEntityAsync<TableEntity>(null, "etag", UpdateMode.Replace), Throws.InstanceOf<ArgumentNullException>(), "The method should validate the entity is not null.");
-=======
-            Assert.That(async () => await client_Instrumented.UpsertEntityAsync<MinEntity>(null, TableUpdateMode.Replace), Throws.InstanceOf<ArgumentNullException>(), "The method should validate the entity is not null.");
-
-            Assert.That(async () => await client_Instrumented.UpsertEntityAsync(new MinEntity { PartitionKey = null, RowKey = "row" }, TableUpdateMode.Replace), Throws.InstanceOf<ArgumentException>(), $"The method should validate the entity has a {TableConstants.PropertyNames.PartitionKey}.");
-
-            Assert.That(async () => await client_Instrumented.UpsertEntityAsync(new MinEntity { PartitionKey = "partition", RowKey = null }, TableUpdateMode.Replace), Throws.InstanceOf<ArgumentException>(), $"The method should validate the entity has a {TableConstants.PropertyNames.RowKey}.");
-
-            Assert.That(async () => await client_Instrumented.UpdateEntityAsync(null, "etag", TableUpdateMode.Replace), Throws.InstanceOf<ArgumentNullException>(), "The method should validate the entity is not null.");
->>>>>>> d8a89190
-
+            Assert.That(async () => await client_Instrumented.UpdateEntityAsync<TableEntity>(null, "etag", TableUpdateMode.Replace), Throws.InstanceOf<ArgumentNullException>(), "The method should validate the entity is not null.");
             Assert.That(async () => await client_Instrumented.UpdateEntityAsync(validEntity, null, TableUpdateMode.Replace), Throws.InstanceOf<ArgumentNullException>(), "The method should validate the eTag is not null.");
 
             Assert.That(async () => await client_Instrumented.UpdateEntityAsync(entityWithoutPK, "etag", TableUpdateMode.Replace), Throws.InstanceOf<ArgumentException>(), $"The method should validate the entity has a {TableConstants.PropertyNames.PartitionKey}.");
