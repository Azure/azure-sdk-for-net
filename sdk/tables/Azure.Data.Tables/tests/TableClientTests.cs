--- conflicted
+++ resolved
@@ -3,11 +3,9 @@
 
 using System;
 using System.Collections.Generic;
-using Azure.Core.Pipeline;
 using Azure.Core.TestFramework;
 using Azure.Data.Tables;
 using Azure.Data.Tables.Sas;
-using Moq;
 using NUnit.Framework;
 
 namespace Azure.Tables.Tests
@@ -40,19 +38,11 @@
 
             Assert.That(async () => await client_Instrumented.CreateEntityAsync<MinEntity>(null), Throws.InstanceOf<ArgumentNullException>(), "The method should validate the entity is not null.");
 
-<<<<<<< HEAD
-            Assert.That(async () => await client_Instrumented.UpsertEntityAsync<TableEntity>(null, TableUpdateMode.Replace), Throws.InstanceOf<ArgumentNullException>(), "The method should validate the entity is not null.");
+            Assert.That(async () => await client_Instrumented.UpsertEntityAsync<MinEntity>(null, TableUpdateMode.Replace), Throws.InstanceOf<ArgumentNullException>(), "The method should validate the entity is not null.");
 
-            Assert.That(async () => await client_Instrumented.UpsertEntityAsync(new TableEntity { PartitionKey = null, RowKey = "row" }, TableUpdateMode.Replace), Throws.InstanceOf<ArgumentException>(), $"The method should validate the entity has a {TableConstants.PropertyNames.PartitionKey}.");
+            Assert.That(async () => await client_Instrumented.UpsertEntityAsync(new MinEntity { PartitionKey = null, RowKey = "row" }, TableUpdateMode.Replace), Throws.InstanceOf<ArgumentException>(), $"The method should validate the entity has a {TableConstants.PropertyNames.PartitionKey}.");
 
-            Assert.That(async () => await client_Instrumented.UpsertEntityAsync(new TableEntity { PartitionKey = "partition", RowKey = null }, TableUpdateMode.Replace), Throws.InstanceOf<ArgumentException>(), $"The method should validate the entity has a {TableConstants.PropertyNames.RowKey}.");
-=======
-            Assert.That(async () => await client_Instrumented.UpsertEntityAsync<MinEntity>(null, UpdateMode.Replace), Throws.InstanceOf<ArgumentNullException>(), "The method should validate the entity is not null.");
-
-            Assert.That(async () => await client_Instrumented.UpsertEntityAsync(new MinEntity { PartitionKey = null, RowKey = "row" }, UpdateMode.Replace), Throws.InstanceOf<ArgumentException>(), $"The method should validate the entity has a {TableConstants.PropertyNames.PartitionKey}.");
-
-            Assert.That(async () => await client_Instrumented.UpsertEntityAsync(new MinEntity { PartitionKey = "partition", RowKey = null }, UpdateMode.Replace), Throws.InstanceOf<ArgumentException>(), $"The method should validate the entity has a {TableConstants.PropertyNames.RowKey}.");
->>>>>>> 3d58cb98
+            Assert.That(async () => await client_Instrumented.UpsertEntityAsync(new MinEntity { PartitionKey = "partition", RowKey = null }, TableUpdateMode.Replace), Throws.InstanceOf<ArgumentException>(), $"The method should validate the entity has a {TableConstants.PropertyNames.RowKey}.");
 
             Assert.That(async () => await client_Instrumented.UpdateEntityAsync(null, "etag", TableUpdateMode.Replace), Throws.InstanceOf<ArgumentNullException>(), "The method should validate the entity is not null.");
 
