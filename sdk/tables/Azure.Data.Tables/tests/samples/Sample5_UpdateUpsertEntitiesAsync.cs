--- conflicted
+++ resolved
@@ -64,35 +64,7 @@
             Console.WriteLine($"'Price' after updating: ${updatedEntity.GetDouble("Price")}");
             #endregion
 
-<<<<<<< HEAD
-                await foreach (IDictionary<string, object> qEntity in queryResultsBefore)
-                {
-                    // Changing property of entity.
-                    qEntity["Price"] = 7.00;
-
-                    // Extract ETag from the entity.
-                    ETag eTag = new ETag(qEntity["odata.etag"] as string);
-
-                    // Updating to changed entity using its generated eTag.
-                    // Since no UpdateMode was passed, the request will default to Merge.
-                    await client.UpdateEntityAsync(qEntity, eTag);
-                }
-                #endregion
-
-                AsyncPageable<IDictionary<string, object>> queryResultsAfter = client.QueryAsync();
-                await foreach (IDictionary<string, object> qEntity in queryResultsAfter)
-                {
-                    Console.WriteLine($"'Price' before updating: ${entity["Price"]}");
-                    Console.WriteLine($"'Price' after updating: ${qEntity["Price"]}");
-                }
-            }
-            finally
-            {
-                await serviceClient.DeleteTableAsync(tableName);
-            }
-=======
             await serviceClient.DeleteTableAsync(tableName);
->>>>>>> d5925bb8
         }
     }
 }