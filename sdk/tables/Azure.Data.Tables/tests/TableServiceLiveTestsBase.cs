// Copyright (c) Microsoft Corporation. All rights reserved.
// Licensed under the MIT License.

using System;
using System.Collections.Generic;
using System.Linq;
using System.Threading.Tasks;
using Azure.Core.TestFramework;
using NUnit.Framework;

namespace Azure.Data.Tables.Tests
{
    [ClientTestFixture(serviceVersions: default, additionalParameters: new object[] { TableEndpointType.Storage, TableEndpointType.CosmosTable })]
    /// <summary>
    /// The suite of tests for the <see cref="TableServiceClient"/> class.
    /// </summary>
    /// <remarks>
    /// These tests have a dependency on live Azure services and may incur costs for the associated
    /// Azure subscription.
    /// </remarks>
    public class TableServiceLiveTestsBase : RecordedTestBase<TablesTestEnvironment>
    {

        public TableServiceLiveTestsBase(bool isAsync, TableEndpointType endpointType, RecordedTestMode recordedTestMode) : base(isAsync, recordedTestMode)
        {
            _endpointType = endpointType;
            Sanitizer = new TablesRecordedTestSanitizer();
        }

        public TableServiceLiveTestsBase(bool isAsync, TableEndpointType endpointType) : base(isAsync)
        {
            _endpointType = endpointType;
            Sanitizer = new TablesRecordedTestSanitizer();
        }

        protected TableServiceClient service { get; private set; }
        protected TableClient client { get; private set; }

        protected string tableName { get; private set; }
        protected const string PartitionKeyValue = "somPartition";
        protected const string PartitionKeyValue2 = "somPartition2";
        protected const string StringTypePropertyName = "SomeStringProperty";
        protected const string DateTypePropertyName = "SomeDateProperty";
        protected const string GuidTypePropertyName = "SomeGuidProperty";
        protected const string BinaryTypePropertyName = "SomeBinaryProperty";
        protected const string Int64TypePropertyName = "SomeInt64Property";
        protected const string DoubleTypePropertyName = "SomeDoubleProperty0";
        protected const string DoubleDecimalTypePropertyName = "SomeDoubleProperty1";
        protected const string IntTypePropertyName = "SomeIntProperty";
        protected readonly TableEndpointType _endpointType;
        protected string ServiceUri;
        protected string AccountName;
        protected string AccountKey;

        /// <summary>
        /// Creates a <see cref="TableServiceClient" /> with the endpoint and API key provided via environment
        /// variables and instruments it to make use of the Azure Core Test Framework functionalities.
        /// </summary>
        [SetUp]
        public async Task TablesTestSetup()
        {
            service = _endpointType switch
            {

                TableEndpointType.Storage => InstrumentClient(new TableServiceClient(
                    new Uri(TestEnvironment.StorageUri),
                    new TableSharedKeyCredential(TestEnvironment.StorageAccountName, TestEnvironment.PrimaryStorageAccountKey),
                    Recording.InstrumentClientOptions(new TableClientOptions()))),

                TableEndpointType.CosmosTable => InstrumentClient(new TableServiceClient(
                    new Uri(TestEnvironment.CosmosUri),
                    new TableSharedKeyCredential(TestEnvironment.CosmosAccountName, TestEnvironment.PrimaryCosmosAccountKey),
                    Recording.InstrumentClientOptions(new TableClientOptions()))),

                _ => throw new NotSupportedException("Unknown endpoint type")

            };

            ServiceUri ??= _endpointType switch
            {
                TableEndpointType.Storage => TestEnvironment.StorageUri,
                TableEndpointType.CosmosTable => TestEnvironment.CosmosUri,
                _ => throw new NotSupportedException("Unknown endpoint type")
            };

            AccountName ??= _endpointType switch
            {
                TableEndpointType.Storage => TestEnvironment.StorageAccountName,
                TableEndpointType.CosmosTable => TestEnvironment.CosmosAccountName,
                _ => throw new NotSupportedException("Unknown endpoint type")
            };

            AccountKey ??= _endpointType switch
            {
                TableEndpointType.Storage => TestEnvironment.PrimaryStorageAccountKey,
                TableEndpointType.CosmosTable => TestEnvironment.PrimaryCosmosAccountKey,
                _ => throw new NotSupportedException("Unknown endpoint type")
            };

            tableName = Recording.GenerateAlphaNumericId("testtable", useOnlyLowercase: true);

            await CosmosThrottleWrapper(async () => await service.CreateTableAsync(tableName).ConfigureAwait(false));

            client = service.GetTableClient(tableName);
        }


        [TearDown]
        public async Task TablesTeardown()
        {
            try
            {
                await service.DeleteTableAsync(tableName);
            }
            catch { }
        }

        /// <summary>
        /// Creates a list of table entities.
        /// </summary>
        /// <param name="partitionKeyValue">The partition key to create for the entity.</param>
        /// <param name="count">The number of entities to create</param>
        /// <returns></returns>
        protected static List<TableEntity> CreateTableEntities(string partitionKeyValue, int count)
        {

            // Create some entities.
            return Enumerable.Range(1, count).Select(n =>
            {
                string number = n.ToString();
                return new TableEntity
                    {
                        {"PartitionKey", partitionKeyValue},
                        {"RowKey", n.ToString("D2")},
                        {StringTypePropertyName, $"This is table entity number {n:D2}"},
                        {DateTypePropertyName, new DateTime(2020, 1,1,1,1,0,DateTimeKind.Utc).AddMinutes(n) },
                        {GuidTypePropertyName, new Guid($"0d391d16-97f1-4b9a-be68-4cc871f9{n:D4}")},
                        {BinaryTypePropertyName, new byte[]{ 0x01, 0x02, 0x03, 0x04, 0x05 }},
                        {Int64TypePropertyName, long.Parse(number)},
                        {DoubleTypePropertyName, double.Parse($"{number}.0")},
                        {DoubleDecimalTypePropertyName, n + 0.1},
                        {IntTypePropertyName, n},
                    };
            }).ToList();
        }

        /// <summary>
        /// Creates a list of Dictionary table entities.
        /// </summary>
        /// <param name="partitionKeyValue">The partition key to create for the entity.</param>
        /// <param name="count">The number of entities to create</param>
        /// <returns></returns>
        protected static List<TableEntity> CreateDictionaryTableEntities(string partitionKeyValue, int count)
        {

            // Create some entities.
            return Enumerable.Range(1, count).Select(n =>
            {
                string number = n.ToString();
                return new TableEntity(new TableEntity
                    {
                        {"PartitionKey", partitionKeyValue},
                        {"RowKey", n.ToString("D2")},
                        {StringTypePropertyName, $"This is table entity number {n:D2}"},
                        {DateTypePropertyName, new DateTime(2020, 1,1,1,1,0,DateTimeKind.Utc).AddMinutes(n) },
                        {GuidTypePropertyName, new Guid($"0d391d16-97f1-4b9a-be68-4cc871f9{n:D4}")},
                        {BinaryTypePropertyName, new byte[]{ 0x01, 0x02, 0x03, 0x04, 0x05 }},
                        {Int64TypePropertyName, long.Parse(number)},
                        {DoubleTypePropertyName, (double)n},
                        {DoubleDecimalTypePropertyName, n + 0.1},
                        {IntTypePropertyName, n},
                    });
            }).ToList();
        }

        /// <summary>
        /// Creates a list of strongly typed table entities.
        /// </summary>
        /// <param name="partitionKeyValue">The partition key to create for the entity.</param>
        /// <param name="count">The number of entities to create</param>
        /// <returns></returns>
        protected static List<TestEntity> CreateCustomTableEntities(string partitionKeyValue, int count)
        {

            // Create some entities.
            return Enumerable.Range(1, count).Select(n =>
            {
                string number = n.ToString();
                return new TestEntity
                {
                    PartitionKey = partitionKeyValue,
                    RowKey = n.ToString("D2"),
                    StringTypeProperty = $"This is table entity number {n:D2}",
                    DatetimeTypeProperty = new DateTime(2020, 1, 1, 1, 1, 0, DateTimeKind.Utc).AddMinutes(n),
                    DatetimeOffsetTypeProperty = new DateTime(2020, 1, 1, 1, 1, 0, DateTimeKind.Utc).AddMinutes(n),
                    GuidTypeProperty = new Guid($"0d391d16-97f1-4b9a-be68-4cc871f9{n:D4}"),
                    BinaryTypeProperty = new byte[] { 0x01, 0x02, 0x03, 0x04, 0x05 },
                    Int64TypeProperty = long.Parse(number),
                    DoubleTypeProperty = double.Parse($"{number}.0"),
                    IntTypeProperty = n,
                };
            }).ToList();
        }

        /// <summary>
        /// Creates a list of strongly typed table entities.
        /// </summary>
        /// <param name="partitionKeyValue">The partition key to create for the entity.</param>
        /// <param name="count">The number of entities to create</param>
        /// <returns></returns>
        protected static List<ComplexEntity> CreateComplexTableEntities(string partitionKeyValue, int count)
        {

            // Create some entities.
            return Enumerable.Range(1, count).Select(n =>
            {
                return new ComplexEntity(partitionKeyValue, string.Format("{0:0000}", n))
                {
                    String = string.Format("{0:0000}", n),
                    Binary = new byte[] { 0x01, 0x02, (byte)n },
                    BinaryPrimitive = new byte[] { 0x01, 0x02, (byte)n },
                    Bool = n % 2 == 0,
                    BoolPrimitive = n % 2 == 0,
                    DateTime = new DateTime(2020, 1, 1, 1, 1, 0, DateTimeKind.Utc).AddMinutes(n),
                    DateTimeOffset = new DateTime(2020, 1, 1, 1, 1, 0, DateTimeKind.Utc).AddMinutes(n),
                    DateTimeAsString = new DateTime(2020, 1, 1, 1, 1, 0, DateTimeKind.Utc).AddMinutes(n).ToString("o"),
                    DateTimeN = new DateTime(2020, 1, 1, 1, 1, 0, DateTimeKind.Utc).AddMinutes(n),
                    DateTimeOffsetN = new DateTime(2020, 1, 1, 1, 1, 0, DateTimeKind.Utc).AddMinutes(n),
                    Double = n + ((double)n / 100),
                    DoubleInteger = double.Parse($"{n.ToString()}.0"),
                    DoubleN = n + ((double)n / 100),
                    DoublePrimitive = n + ((double)n / 100),
                    DoublePrimitiveN = n + ((double)n / 100),
                    Guid = new Guid($"0d391d16-97f1-4b9a-be68-4cc871f9{n:D4}"),
                    GuidN = new Guid($"0d391d16-97f1-4b9a-be68-4cc871f9{n:D4}"),
                    Int32 = n,
                    Int32N = n,
                    IntegerPrimitive = n,
                    IntegerPrimitiveN = n,
                    Int64 = (long)int.MaxValue + n,
                    LongPrimitive = (long)int.MaxValue + n,
                    LongPrimitiveN = (long)int.MaxValue + n,
                };
            }).ToList();
        }

        // This is needed to prevent Live nightly test runs from failing due to 429 response failures.
        // TODO: Remove after addressing https://github.com/Azure/azure-sdk-for-net/issues/13554
        protected async Task<TResult> CosmosThrottleWrapper<TResult>(Func<Task<TResult>> action)
        {
            int retryCount = 0;
            int delay = 500;
            while (true)
            {
                try
                {
                    return await action().ConfigureAwait(false);
                }
                // Disable retry throttling in Playback mode.
                catch (RequestFailedException ex) when (ex.Status == 429 && Mode != RecordedTestMode.Playback)
                {
                    if (++retryCount > 6)
                    {
                        throw;
                    }
<<<<<<< HEAD
                    await Task.Delay(5000);
=======
                    await Task.Delay(delay);
                    delay *= 2;
>>>>>>> d5925bb8
                }
            }
        }

        protected async Task CreateTestEntities<T>(List<T> entitiesToCreate) where T : class, ITableEntity, new()
        {
            foreach (var entity in entitiesToCreate)
            {
                await CosmosThrottleWrapper(async () => await client.CreateEntityAsync<T>(entity).ConfigureAwait(false));
            }
        }

        protected async Task CreateTestEntities(List<TableEntity> entitiesToCreate)
        {
            foreach (var entity in entitiesToCreate)
            {
                await CosmosThrottleWrapper(async () => await client.CreateEntityAsync(entity).ConfigureAwait(false));
            }
        }

        protected async Task UpsertTestEntities<T>(List<T> entitiesToCreate, TableUpdateMode updateMode) where T : class, ITableEntity, new()
        {
            foreach (var entity in entitiesToCreate)
            {
                await CosmosThrottleWrapper(async () => await client.UpsertEntityAsync(entity, updateMode).ConfigureAwait(false));
            }
        }

        public class TestEntity : ITableEntity
        {
            public string StringTypeProperty { get; set; }

            public DateTime DatetimeTypeProperty { get; set; }

            public DateTimeOffset DatetimeOffsetTypeProperty { get; set; }

            public Guid GuidTypeProperty { get; set; }

            public byte[] BinaryTypeProperty { get; set; }

            public long Int64TypeProperty { get; set; }

            public double DoubleTypeProperty { get; set; }

            public int IntTypeProperty { get; set; }
            public string PartitionKey { get; set; }
            public string RowKey { get; set; }
            public DateTimeOffset? Timestamp { get; set; }
            public ETag ETag { get; set; }
        }

        public class SimpleTestEntity : ITableEntity
        {
            public string StringTypeProperty { get; set; }
            public string PartitionKey { get; set; }
            public string RowKey { get; set; }
            public DateTimeOffset? Timestamp { get; set; }
            public ETag ETag { get; set; }
        }

        public class ComplexEntity : ITableEntity
        {
            public const int NumberOfNonNullProperties = 28;

            public ComplexEntity()
            {
            }

            public ComplexEntity(string pk, string rk)
            {
                PartitionKey = pk;
                RowKey = rk;
            }

            private DateTimeOffset? dateTimeOffsetNull = null;
            public DateTimeOffset? DateTimeOffsetNull
            {
                get { return dateTimeOffsetNull; }
                set { dateTimeOffsetNull = value; }
            }

            private DateTimeOffset? dateTimeOffsetN = DateTimeOffset.Now;
            public DateTimeOffset? DateTimeOffsetN
            {
                get { return dateTimeOffsetN; }
                set { dateTimeOffsetN = value; }
            }

            private DateTimeOffset dateTimeOffset = DateTimeOffset.Now;
            public DateTimeOffset DateTimeOffset
            {
                get { return dateTimeOffset; }
                set { dateTimeOffset = value; }
            }

            public DateTime? DateTimeNull { get; set; } = null;

            public DateTime? DateTimeN { get; set; } = DateTime.UtcNow;

            public DateTime DateTime { get; set; } = DateTime.UtcNow;

            public string DateTimeAsString { get; set; } = DateTime.UtcNow.ToString("o");

            public Boolean? BoolNull { get; set; } = null;

            public Boolean? BoolN { get; set; } = false;

            public Boolean Bool { get; set; } = false;

            public bool? BoolPrimitiveNull { get; set; } = null;

            public bool? BoolPrimitiveN { get; set; } = false;

            public bool BoolPrimitive { get; set; } = false;

            public Byte[] Binary { get; set; } = new Byte[] { 1, 2, 3, 4 };

            public Byte[] BinaryNull { get; set; } = null;

            public byte[] BinaryPrimitive { get; set; } = new byte[] { 1, 2, 3, 4 };

            public double? DoublePrimitiveNull { get; set; } = null;

            public double? DoublePrimitiveN { get; set; } = (double)1234.1234;

            public double DoublePrimitive { get; set; } = (double)1234.1234;

            public Double? DoubleNull { get; set; } = null;

            public Double? DoubleN { get; set; } = (Double)1234.1234;

            public Double Double { get; set; } = (Double)1234.1234;

            public Double DoubleInteger { get; set; } = (Double)1234;

            private Guid? guidNull = null;
            public Guid? GuidNull
            {
                get { return guidNull; }
                set { guidNull = value; }
            }

            private Guid? guidN = Guid.NewGuid();
            public Guid? GuidN
            {
                get { return guidN; }
                set { guidN = value; }
            }

            private Guid guid = Guid.NewGuid();
            public Guid Guid
            {
                get { return guid; }
                set { guid = value; }
            }

            public int? IntegerPrimitiveNull { get; set; } = null;

            public int? IntegerPrimitiveN { get; set; } = 1234;

            public int IntegerPrimitive { get; set; } = 1234;

            public Int32? Int32Null { get; set; } = null;

            public Int32? Int32N { get; set; } = 1234;

            public Int32 Int32 { get; set; } = 1234;

            public long? LongPrimitiveNull { get; set; } = null;

            public long? LongPrimitiveN { get; set; } = 123456789012;

            public long LongPrimitive { get; set; } = 123456789012;

            public Int64? Int64Null { get; set; } = null;

            public Int64? Int64N { get; set; } = 123456789012;

            public Int64 Int64 { get; set; } = 123456789012;

            public string String { get; set; } = "test";
            public string PartitionKey { get; set; }
            public string RowKey { get; set; }

            public DateTimeOffset? Timestamp { get; set; }

            public ETag ETag { get; set; }

            public static void AssertEquality(ComplexEntity a, ComplexEntity b)
            {
                Assert.AreEqual(a.String, b.String);
                Assert.AreEqual(a.Int64, b.Int64);
                Assert.AreEqual(a.Int64N, b.Int64N);
                Assert.AreEqual(a.Int64Null, b.Int64Null);
                Assert.AreEqual(a.LongPrimitive, b.LongPrimitive);
                Assert.AreEqual(a.LongPrimitiveN, b.LongPrimitiveN);
                Assert.AreEqual(a.LongPrimitiveNull, b.LongPrimitiveNull);
                Assert.AreEqual(a.Int32, b.Int32);
                Assert.AreEqual(a.Int32N, b.Int32N);
                Assert.AreEqual(a.Int32Null, b.Int32Null);
                Assert.AreEqual(a.IntegerPrimitive, b.IntegerPrimitive);
                Assert.AreEqual(a.IntegerPrimitiveN, b.IntegerPrimitiveN);
                Assert.AreEqual(a.IntegerPrimitiveNull, b.IntegerPrimitiveNull);
                Assert.AreEqual(a.Guid, b.Guid);
                Assert.AreEqual(a.GuidN, b.GuidN);
                Assert.AreEqual(a.GuidNull, b.GuidNull);
                Assert.AreEqual(a.Double, b.Double);
                Assert.AreEqual(a.DoubleN, b.DoubleN);
                Assert.AreEqual(a.DoubleNull, b.DoubleNull);
                Assert.AreEqual(a.DoublePrimitive, b.DoublePrimitive);
                Assert.AreEqual(a.DoublePrimitiveN, b.DoublePrimitiveN);
                Assert.AreEqual(a.DoublePrimitiveNull, b.DoublePrimitiveNull);
                Assert.AreEqual(a.BinaryPrimitive.GetValue(0), b.BinaryPrimitive.GetValue(0));
                Assert.AreEqual(a.BinaryPrimitive.GetValue(1), b.BinaryPrimitive.GetValue(1));
                Assert.AreEqual(a.BinaryPrimitive.GetValue(2), b.BinaryPrimitive.GetValue(2));
                Assert.AreEqual(a.Binary.GetValue(0), b.Binary.GetValue(0));
                Assert.AreEqual(a.Binary.GetValue(1), b.Binary.GetValue(1));
                Assert.AreEqual(a.Binary.GetValue(2), b.Binary.GetValue(2));
                Assert.AreEqual(a.BoolPrimitive, b.BoolPrimitive);
                Assert.AreEqual(a.BoolPrimitiveN, b.BoolPrimitiveN);
                Assert.AreEqual(a.BoolPrimitiveNull, b.BoolPrimitiveNull);
                Assert.AreEqual(a.Bool, b.Bool);
                Assert.AreEqual(a.BoolN, b.BoolN);
                Assert.AreEqual(a.BoolNull, b.BoolNull);
                Assert.AreEqual(a.DateTimeOffsetN, b.DateTimeOffsetN);
                Assert.AreEqual(a.DateTimeOffset, b.DateTimeOffset);
                Assert.AreEqual(a.DateTimeOffsetNull, b.DateTimeOffsetNull);
                Assert.AreEqual(a.DateTime, b.DateTime);
                Assert.AreEqual(a.DateTimeN, b.DateTimeN);
                Assert.AreEqual(a.DateTimeNull, b.DateTimeNull);
            }
        }
    }
}<|MERGE_RESOLUTION|>--- conflicted
+++ resolved
@@ -263,12 +263,8 @@
                     {
                         throw;
                     }
-<<<<<<< HEAD
-                    await Task.Delay(5000);
-=======
                     await Task.Delay(delay);
                     delay *= 2;
->>>>>>> d5925bb8
                 }
             }
         }
