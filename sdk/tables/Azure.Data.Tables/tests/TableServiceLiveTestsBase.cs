// Copyright (c) Microsoft Corporation. All rights reserved.
// Licensed under the MIT License.

using System;
using System.Collections.Generic;
using System.Linq;
using System.Threading.Tasks;
using Azure.Core.TestFramework;
using NUnit.Framework;

namespace Azure.Data.Tables.Tests
{
    [ClientTestFixture(serviceVersions: default, additionalParameters: new object[] { TableEndpointType.Storage, TableEndpointType.CosmosTable })]
    /// <summary>
    /// The suite of tests for the <see cref="TableServiceClient"/> class.
    /// </summary>
    /// <remarks>
    /// These tests have a dependency on live Azure services and may incur costs for the associated
    /// Azure subscription.
    /// </remarks>
    public class TableServiceLiveTestsBase : RecordedTestBase<TablesTestEnvironment>
    {

        public TableServiceLiveTestsBase(bool isAsync, TableEndpointType endpointType, RecordedTestMode recordedTestMode) : base(isAsync, recordedTestMode)
        {
            _endpointType = endpointType;
            Sanitizer = new TablesRecordedTestSanitizer();
        }

        public TableServiceLiveTestsBase(bool isAsync, TableEndpointType endpointType) : base(isAsync)
        {
            _endpointType = endpointType;
            Sanitizer = new TablesRecordedTestSanitizer();
        }

        protected TableServiceClient service { get; private set; }
        protected TableClient client { get; private set; }

        protected string tableName { get; private set; }
        protected const string PartitionKeyValue = "somPartition";
        protected const string PartitionKeyValue2 = "somPartition2";
        protected const string StringTypePropertyName = "SomeStringProperty";
        protected const string DateTypePropertyName = "SomeDateProperty";
        protected const string GuidTypePropertyName = "SomeGuidProperty";
        protected const string BinaryTypePropertyName = "SomeBinaryProperty";
        protected const string Int64TypePropertyName = "SomeInt64Property";
        protected const string DoubleTypePropertyName = "SomeDoubleProperty0";
        protected const string DoubleDecimalTypePropertyName = "SomeDoubleProperty1";
        protected const string IntTypePropertyName = "SomeIntProperty";
        protected readonly TableEndpointType _endpointType;
        protected string ServiceUri;
        protected string AccountName;
        protected string AccountKey;

        /// <summary>
        /// Creates a <see cref="TableServiceClient" /> with the endpoint and API key provided via environment
        /// variables and instruments it to make use of the Azure Core Test Framework functionalities.
        /// </summary>
        [SetUp]
        public async Task TablesTestSetup()
        {
            service = _endpointType switch
            {

                TableEndpointType.Storage => InstrumentClient(new TableServiceClient(
                    new Uri(TestEnvironment.StorageUri),
                    new TableSharedKeyCredential(TestEnvironment.StorageAccountName, TestEnvironment.PrimaryStorageAccountKey),
                    Recording.InstrumentClientOptions(new TableClientOptions()))),

                TableEndpointType.CosmosTable => InstrumentClient(new TableServiceClient(
                    new Uri(TestEnvironment.CosmosUri),
                    new TableSharedKeyCredential(TestEnvironment.CosmosAccountName, TestEnvironment.PrimaryCosmosAccountKey),
                    Recording.InstrumentClientOptions(new TableClientOptions()))),

                _ => throw new NotSupportedException("Unknown endpoint type")

            };

            ServiceUri ??= _endpointType switch
            {
                TableEndpointType.Storage => TestEnvironment.StorageUri,
                TableEndpointType.CosmosTable => TestEnvironment.CosmosUri,
                _ => throw new NotSupportedException("Unknown endpoint type")
            };

            AccountName ??= _endpointType switch
            {
                TableEndpointType.Storage => TestEnvironment.StorageAccountName,
                TableEndpointType.CosmosTable => TestEnvironment.CosmosAccountName,
                _ => throw new NotSupportedException("Unknown endpoint type")
            };

            AccountKey ??= _endpointType switch
            {
                TableEndpointType.Storage => TestEnvironment.PrimaryStorageAccountKey,
                TableEndpointType.CosmosTable => TestEnvironment.PrimaryCosmosAccountKey,
                _ => throw new NotSupportedException("Unknown endpoint type")
            };

            tableName = Recording.GenerateAlphaNumericId("testtable", useOnlyLowercase: true);

            await CosmosThrottleWrapper(async () => await service.CreateTableAsync(tableName).ConfigureAwait(false));

            client = service.GetTableClient(tableName);
        }


        [TearDown]
        public async Task TablesTeardown()
        {
            try
            {
                await service.DeleteTableAsync(tableName);
            }
            catch { }
        }

        /// <summary>
        /// Creates a list of table entities.
        /// </summary>
        /// <param name="partitionKeyValue">The partition key to create for the entity.</param>
        /// <param name="count">The number of entities to create</param>
        /// <returns></returns>
        protected static List<TableEntity> CreateTableEntities(string partitionKeyValue, int count)
        {

            // Create some entities.
            return Enumerable.Range(1, count).Select(n =>
            {
                string number = n.ToString();
                return new TableEntity
                    {
                        {"PartitionKey", partitionKeyValue},
                        {"RowKey", n.ToString("D2")},
                        {StringTypePropertyName, $"This is table entity number {n:D2}"},
                        {DateTypePropertyName, new DateTime(2020, 1,1,1,1,0,DateTimeKind.Utc).AddMinutes(n) },
                        {GuidTypePropertyName, new Guid($"0d391d16-97f1-4b9a-be68-4cc871f9{n:D4}")},
                        {BinaryTypePropertyName, new byte[]{ 0x01, 0x02, 0x03, 0x04, 0x05 }},
                        {Int64TypePropertyName, long.Parse(number)},
                        {DoubleTypePropertyName, double.Parse($"{number}.0")},
                        {DoubleDecimalTypePropertyName, n + 0.1},
                        {IntTypePropertyName, n},
                    };
            }).ToList();
        }

        /// <summary>
        /// Creates a list of Dictionary table entities.
        /// </summary>
        /// <param name="partitionKeyValue">The partition key to create for the entity.</param>
        /// <param name="count">The number of entities to create</param>
        /// <returns></returns>
        protected static List<TableEntity> CreateDictionaryTableEntities(string partitionKeyValue, int count)
        {

            // Create some entities.
            return Enumerable.Range(1, count).Select(n =>
            {
                string number = n.ToString();
                return new TableEntity(new TableEntity
                    {
                        {"PartitionKey", partitionKeyValue},
                        {"RowKey", n.ToString("D2")},
                        {StringTypePropertyName, $"This is table entity number {n:D2}"},
                        {DateTypePropertyName, new DateTime(2020, 1,1,1,1,0,DateTimeKind.Utc).AddMinutes(n) },
                        {GuidTypePropertyName, new Guid($"0d391d16-97f1-4b9a-be68-4cc871f9{n:D4}")},
                        {BinaryTypePropertyName, new byte[]{ 0x01, 0x02, 0x03, 0x04, 0x05 }},
                        {Int64TypePropertyName, long.Parse(number)},
                        {DoubleTypePropertyName, (double)n},
                        {DoubleDecimalTypePropertyName, n + 0.1},
                        {IntTypePropertyName, n},
                    });
            }).ToList();
        }

        /// <summary>
        /// Creates a list of strongly typed table entities.
        /// </summary>
        /// <param name="partitionKeyValue">The partition key to create for the entity.</param>
        /// <param name="count">The number of entities to create</param>
        /// <returns></returns>
        protected static List<TestEntity> CreateCustomTableEntities(string partitionKeyValue, int count)
        {

            // Create some entities.
            return Enumerable.Range(1, count).Select(n =>
            {
                string number = n.ToString();
                return new TestEntity
                {
                    PartitionKey = partitionKeyValue,
                    RowKey = n.ToString("D2"),
                    StringTypeProperty = $"This is table entity number {n:D2}",
                    DatetimeTypeProperty = new DateTime(2020, 1, 1, 1, 1, 0, DateTimeKind.Utc).AddMinutes(n),
                    DatetimeOffsetTypeProperty = new DateTime(2020, 1, 1, 1, 1, 0, DateTimeKind.Utc).AddMinutes(n),
                    GuidTypeProperty = new Guid($"0d391d16-97f1-4b9a-be68-4cc871f9{n:D4}"),
                    BinaryTypeProperty = new byte[] { 0x01, 0x02, 0x03, 0x04, 0x05 },
                    Int64TypeProperty = long.Parse(number),
                    DoubleTypeProperty = double.Parse($"{number}.0"),
                    IntTypeProperty = n,
                };
            }).ToList();
        }

        /// <summary>
        /// Creates a list of strongly typed table entities.
        /// </summary>
        /// <param name="partitionKeyValue">The partition key to create for the entity.</param>
        /// <param name="count">The number of entities to create</param>
        /// <returns></returns>
        protected static List<ComplexEntity> CreateComplexTableEntities(string partitionKeyValue, int count)
        {

            // Create some entities.
            return Enumerable.Range(1, count).Select(n =>
            {
                return new ComplexEntity(partitionKeyValue, string.Format("{0:0000}", n))
                {
                    String = string.Format("{0:0000}", n),
                    Binary = new byte[] { 0x01, 0x02, (byte)n },
                    BinaryPrimitive = new byte[] { 0x01, 0x02, (byte)n },
                    Bool = n % 2 == 0,
                    BoolPrimitive = n % 2 == 0,
                    DateTime = new DateTime(2020, 1, 1, 1, 1, 0, DateTimeKind.Utc).AddMinutes(n),
                    DateTimeOffset = new DateTime(2020, 1, 1, 1, 1, 0, DateTimeKind.Utc).AddMinutes(n),
                    DateTimeAsString = new DateTime(2020, 1, 1, 1, 1, 0, DateTimeKind.Utc).AddMinutes(n).ToString("o"),
                    DateTimeN = new DateTime(2020, 1, 1, 1, 1, 0, DateTimeKind.Utc).AddMinutes(n),
                    DateTimeOffsetN = new DateTime(2020, 1, 1, 1, 1, 0, DateTimeKind.Utc).AddMinutes(n),
                    Double = n + ((double)n / 100),
                    DoubleInteger = double.Parse($"{n.ToString()}.0"),
                    DoubleN = n + ((double)n / 100),
                    DoublePrimitive = n + ((double)n / 100),
                    DoublePrimitiveN = n + ((double)n / 100),
                    Guid = new Guid($"0d391d16-97f1-4b9a-be68-4cc871f9{n:D4}"),
                    GuidN = new Guid($"0d391d16-97f1-4b9a-be68-4cc871f9{n:D4}"),
                    Int32 = n,
                    Int32N = n,
                    IntegerPrimitive = n,
                    IntegerPrimitiveN = n,
                    Int64 = (long)int.MaxValue + n,
                    LongPrimitive = (long)int.MaxValue + n,
                    LongPrimitiveN = (long)int.MaxValue + n,
                };
            }).ToList();
        }

        // This is needed to prevent Live nightly test runs from failing due to 429 response failures.
        // TODO: Remove after addressing https://github.com/Azure/azure-sdk-for-net/issues/13554
        protected async Task<TResult> CosmosThrottleWrapper<TResult>(Func<Task<TResult>> action)
        {
            int retryCount = 0;
            while (true)
            {
                try
                {
                    return await action().ConfigureAwait(false);
                }
                // Disable retry throttling in Playback mode.
                catch (RequestFailedException ex) when (ex.Status == 429 && Mode != RecordedTestMode.Playback)
                {
                    if (++retryCount > 3)
                    {
                        throw;
                    }
                    await Task.Delay(750);
                }
            }
        }

        protected async Task CreateTestEntities<T>(List<T> entitiesToCreate) where T : class, ITableEntity, new()
        {
            foreach (var entity in entitiesToCreate)
            {
                await CosmosThrottleWrapper(async () => await client.CreateEntityAsync<T>(entity).ConfigureAwait(false));
            }
        }

        protected async Task CreateTestEntities(List<TableEntity> entitiesToCreate)
        {
            foreach (var entity in entitiesToCreate)
            {
                await CosmosThrottleWrapper(async () => await client.CreateEntityAsync(entity).ConfigureAwait(false));
            }
        }

        protected async Task UpsertTestEntities<T>(List<T> entitiesToCreate, TableUpdateMode updateMode) where T : class, ITableEntity, new()
        {
            foreach (var entity in entitiesToCreate)
            {
                await CosmosThrottleWrapper(async () => await client.UpsertEntityAsync(entity, updateMode).ConfigureAwait(false));
            }
        }

<<<<<<< HEAD
=======
        protected async Task UpsertTestEntities(List<Dictionary<string, object>> entitiesToCreate, TableUpdateMode updateMode)
        {
            foreach (var entity in entitiesToCreate)
            {
                await CosmosThrottleWrapper(async () => await client.UpsertEntityAsync(entity, updateMode).ConfigureAwait(false));
            }
        }

>>>>>>> d8a89190
        public class TestEntity : ITableEntity
        {
            public string StringTypeProperty { get; set; }

            public DateTime DatetimeTypeProperty { get; set; }

            public DateTimeOffset DatetimeOffsetTypeProperty { get; set; }

            public Guid GuidTypeProperty { get; set; }

            public byte[] BinaryTypeProperty { get; set; }

            public long Int64TypeProperty { get; set; }

            public double DoubleTypeProperty { get; set; }

            public int IntTypeProperty { get; set; }
            public string PartitionKey { get; set; }
            public string RowKey { get; set; }
            public DateTimeOffset? Timestamp { get; set; }
            public string ETag { get; set; }
        }

        public class SimpleTestEntity : ITableEntity
        {
            public string StringTypeProperty { get; set; }
            public string PartitionKey { get; set; }
            public string RowKey { get; set; }
            public DateTimeOffset? Timestamp { get; set; }
            public string ETag { get; set; }
        }

        public class ComplexEntity : ITableEntity
        {
            public const int NumberOfNonNullProperties = 28;

            public ComplexEntity()
            {
            }

            public ComplexEntity(string pk, string rk)
            {
                PartitionKey = pk;
                RowKey = rk;
            }

            private DateTimeOffset? dateTimeOffsetNull = null;
            public DateTimeOffset? DateTimeOffsetNull
            {
                get { return dateTimeOffsetNull; }
                set { dateTimeOffsetNull = value; }
            }

            private DateTimeOffset? dateTimeOffsetN = DateTimeOffset.Now;
            public DateTimeOffset? DateTimeOffsetN
            {
                get { return dateTimeOffsetN; }
                set { dateTimeOffsetN = value; }
            }

            private DateTimeOffset dateTimeOffset = DateTimeOffset.Now;
            public DateTimeOffset DateTimeOffset
            {
                get { return dateTimeOffset; }
                set { dateTimeOffset = value; }
            }

            public DateTime? DateTimeNull { get; set; } = null;

            public DateTime? DateTimeN { get; set; } = DateTime.UtcNow;

            public DateTime DateTime { get; set; } = DateTime.UtcNow;

            public string DateTimeAsString { get; set; } = DateTime.UtcNow.ToString("o");

            public Boolean? BoolNull { get; set; } = null;

            public Boolean? BoolN { get; set; } = false;

            public Boolean Bool { get; set; } = false;

            public bool? BoolPrimitiveNull { get; set; } = null;

            public bool? BoolPrimitiveN { get; set; } = false;

            public bool BoolPrimitive { get; set; } = false;

            public Byte[] Binary { get; set; } = new Byte[] { 1, 2, 3, 4 };

            public Byte[] BinaryNull { get; set; } = null;

            public byte[] BinaryPrimitive { get; set; } = new byte[] { 1, 2, 3, 4 };

            public double? DoublePrimitiveNull { get; set; } = null;

            public double? DoublePrimitiveN { get; set; } = (double)1234.1234;

            public double DoublePrimitive { get; set; } = (double)1234.1234;

            public Double? DoubleNull { get; set; } = null;

            public Double? DoubleN { get; set; } = (Double)1234.1234;

            public Double Double { get; set; } = (Double)1234.1234;

            public Double DoubleInteger { get; set; } = (Double)1234;

            private Guid? guidNull = null;
            public Guid? GuidNull
            {
                get { return guidNull; }
                set { guidNull = value; }
            }

            private Guid? guidN = Guid.NewGuid();
            public Guid? GuidN
            {
                get { return guidN; }
                set { guidN = value; }
            }

            private Guid guid = Guid.NewGuid();
            public Guid Guid
            {
                get { return guid; }
                set { guid = value; }
            }

            public int? IntegerPrimitiveNull { get; set; } = null;

            public int? IntegerPrimitiveN { get; set; } = 1234;

            public int IntegerPrimitive { get; set; } = 1234;

            public Int32? Int32Null { get; set; } = null;

            public Int32? Int32N { get; set; } = 1234;

            public Int32 Int32 { get; set; } = 1234;

            public long? LongPrimitiveNull { get; set; } = null;

            public long? LongPrimitiveN { get; set; } = 123456789012;

            public long LongPrimitive { get; set; } = 123456789012;

            public Int64? Int64Null { get; set; } = null;

            public Int64? Int64N { get; set; } = 123456789012;

            public Int64 Int64 { get; set; } = 123456789012;

            public string String { get; set; } = "test";
            public string PartitionKey { get; set; }
            public string RowKey { get; set; }

            public DateTimeOffset? Timestamp { get; set; }

            public string ETag { get; set; }

            public static void AssertEquality(ComplexEntity a, ComplexEntity b)
            {
                Assert.AreEqual(a.String, b.String);
                Assert.AreEqual(a.Int64, b.Int64);
                Assert.AreEqual(a.Int64N, b.Int64N);
                Assert.AreEqual(a.Int64Null, b.Int64Null);
                Assert.AreEqual(a.LongPrimitive, b.LongPrimitive);
                Assert.AreEqual(a.LongPrimitiveN, b.LongPrimitiveN);
                Assert.AreEqual(a.LongPrimitiveNull, b.LongPrimitiveNull);
                Assert.AreEqual(a.Int32, b.Int32);
                Assert.AreEqual(a.Int32N, b.Int32N);
                Assert.AreEqual(a.Int32Null, b.Int32Null);
                Assert.AreEqual(a.IntegerPrimitive, b.IntegerPrimitive);
                Assert.AreEqual(a.IntegerPrimitiveN, b.IntegerPrimitiveN);
                Assert.AreEqual(a.IntegerPrimitiveNull, b.IntegerPrimitiveNull);
                Assert.AreEqual(a.Guid, b.Guid);
                Assert.AreEqual(a.GuidN, b.GuidN);
                Assert.AreEqual(a.GuidNull, b.GuidNull);
                Assert.AreEqual(a.Double, b.Double);
                Assert.AreEqual(a.DoubleN, b.DoubleN);
                Assert.AreEqual(a.DoubleNull, b.DoubleNull);
                Assert.AreEqual(a.DoublePrimitive, b.DoublePrimitive);
                Assert.AreEqual(a.DoublePrimitiveN, b.DoublePrimitiveN);
                Assert.AreEqual(a.DoublePrimitiveNull, b.DoublePrimitiveNull);
                Assert.AreEqual(a.BinaryPrimitive.GetValue(0), b.BinaryPrimitive.GetValue(0));
                Assert.AreEqual(a.BinaryPrimitive.GetValue(1), b.BinaryPrimitive.GetValue(1));
                Assert.AreEqual(a.BinaryPrimitive.GetValue(2), b.BinaryPrimitive.GetValue(2));
                Assert.AreEqual(a.Binary.GetValue(0), b.Binary.GetValue(0));
                Assert.AreEqual(a.Binary.GetValue(1), b.Binary.GetValue(1));
                Assert.AreEqual(a.Binary.GetValue(2), b.Binary.GetValue(2));
                Assert.AreEqual(a.BoolPrimitive, b.BoolPrimitive);
                Assert.AreEqual(a.BoolPrimitiveN, b.BoolPrimitiveN);
                Assert.AreEqual(a.BoolPrimitiveNull, b.BoolPrimitiveNull);
                Assert.AreEqual(a.Bool, b.Bool);
                Assert.AreEqual(a.BoolN, b.BoolN);
                Assert.AreEqual(a.BoolNull, b.BoolNull);
                Assert.AreEqual(a.DateTimeOffsetN, b.DateTimeOffsetN);
                Assert.AreEqual(a.DateTimeOffset, b.DateTimeOffset);
                Assert.AreEqual(a.DateTimeOffsetNull, b.DateTimeOffsetNull);
                Assert.AreEqual(a.DateTime, b.DateTime);
                Assert.AreEqual(a.DateTimeN, b.DateTimeN);
                Assert.AreEqual(a.DateTimeNull, b.DateTimeNull);
            }
        }
    }
}<|MERGE_RESOLUTION|>--- conflicted
+++ resolved
@@ -291,17 +291,6 @@
             }
         }
 
-<<<<<<< HEAD
-=======
-        protected async Task UpsertTestEntities(List<Dictionary<string, object>> entitiesToCreate, TableUpdateMode updateMode)
-        {
-            foreach (var entity in entitiesToCreate)
-            {
-                await CosmosThrottleWrapper(async () => await client.UpsertEntityAsync(entity, updateMode).ConfigureAwait(false));
-            }
-        }
-
->>>>>>> d8a89190
         public class TestEntity : ITableEntity
         {
             public string StringTypeProperty { get; set; }
