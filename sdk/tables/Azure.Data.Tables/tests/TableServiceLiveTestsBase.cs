--- conflicted
+++ resolved
@@ -283,11 +283,7 @@
             }
         }
 
-<<<<<<< HEAD
-        protected async Task UpsertTestEntities<T>(List<T> entitiesToCreate, TableUpdateMode updateMode) where T : TableEntity, new()
-=======
-        protected async Task UpsertTestEntities<T>(List<T> entitiesToCreate, UpdateMode updateMode) where T : class, ITableEntity, new()
->>>>>>> 3d58cb98
+        protected async Task UpsertTestEntities<T>(List<T> entitiesToCreate, TableUpdateMode updateMode) where T : class, ITableEntity, new()
         {
             foreach (var entity in entitiesToCreate)
             {
