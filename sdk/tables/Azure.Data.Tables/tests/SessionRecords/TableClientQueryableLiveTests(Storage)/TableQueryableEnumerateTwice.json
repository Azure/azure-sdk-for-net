{
  "Entries": [
    {
<<<<<<< HEAD
      "RequestUri": "https://chrissscratch.table.core.windows.net/Tables?$format=application%2Fjson%3Bodata%3Dfullmetadata",
=======
      "RequestUri": "https://chrissscratch.table.core.windows.net/Tables?$format=application%2Fjson%3Bodata%3Dminimalmetadata",
>>>>>>> 31805008
      "RequestMethod": "POST",
      "RequestHeaders": {
        "Accept": "application/json",
        "Authorization": "Sanitized",
        "Content-Length": "33",
        "Content-Type": "application/json; odata=nometadata",
        "DataServiceVersion": "3.0",
<<<<<<< HEAD
        "traceparent": "00-2da9665cff9ff84f9944fc5f2b4905f1-90f42a5362e2fc46-00",
        "User-Agent": [
          "azsdk-net-Data.Tables/1.0.0-dev.20200728.1",
          "(.NET Core 4.6.29017.01; Microsoft Windows 10.0.18363 )"
        ],
        "x-ms-client-request-id": "59ced60f9e08991085ee4abbb7ee0c0e",
        "x-ms-date": "Tue, 28 Jul 2020 23:51:22 GMT",
=======
        "traceparent": "00-18814b4ed5654d47bd02c56f389afa96-12b12b096bfc0344-00",
        "User-Agent": [
          "azsdk-net-Data.Tables/1.0.0-dev.20200819.1",
          "(.NET Core 4.6.29130.01; Microsoft Windows 10.0.18363 )"
        ],
        "x-ms-client-request-id": "59ced60f9e08991085ee4abbb7ee0c0e",
        "x-ms-date": "Wed, 19 Aug 2020 13:13:54 GMT",
>>>>>>> 31805008
        "x-ms-return-client-request-id": "true",
        "x-ms-version": "2019-02-02"
      },
      "RequestBody": {
        "TableName": "testtablej3v1s3en"
      },
      "StatusCode": 201,
      "ResponseHeaders": {
        "Cache-Control": "no-cache",
<<<<<<< HEAD
        "Content-Type": "application/json; odata=fullmetadata; streaming=true; charset=utf-8",
        "Date": "Tue, 28 Jul 2020 23:51:22 GMT",
=======
        "Content-Type": "application/json; odata=minimalmetadata; streaming=true; charset=utf-8",
        "Date": "Wed, 19 Aug 2020 13:13:53 GMT",
>>>>>>> 31805008
        "Location": "https://chrissscratch.table.core.windows.net/Tables(\u0027testtablej3v1s3en\u0027)",
        "Server": [
          "Windows-Azure-Table/1.0",
          "Microsoft-HTTPAPI/2.0"
        ],
        "Transfer-Encoding": "chunked",
        "X-Content-Type-Options": "nosniff",
        "x-ms-client-request-id": "59ced60f9e08991085ee4abbb7ee0c0e",
<<<<<<< HEAD
        "x-ms-request-id": "0e49d9a3-b002-001b-2839-65ea7a000000",
=======
        "x-ms-request-id": "c7900127-8002-0018-042a-76e97d000000",
>>>>>>> 31805008
        "x-ms-version": "2019-02-02"
      },
      "ResponseBody": {
        "odata.metadata": "https://chrissscratch.table.core.windows.net/$metadata#Tables/@Element",
<<<<<<< HEAD
        "odata.type": "chrissscratch.Tables",
        "odata.id": "https://chrissscratch.table.core.windows.net/Tables(\u0027testtablej3v1s3en\u0027)",
        "odata.editLink": "Tables(\u0027testtablej3v1s3en\u0027)",
=======
>>>>>>> 31805008
        "TableName": "testtablej3v1s3en"
      }
    },
    {
<<<<<<< HEAD
      "RequestUri": "https://chrissscratch.table.core.windows.net/testtablej3v1s3en?$format=application%2Fjson%3Bodata%3Dfullmetadata",
=======
      "RequestUri": "https://chrissscratch.table.core.windows.net/testtablej3v1s3en?$format=application%2Fjson%3Bodata%3Dminimalmetadata",
>>>>>>> 31805008
      "RequestMethod": "POST",
      "RequestHeaders": {
        "Accept": "application/json",
        "Authorization": "Sanitized",
        "Content-Length": "1663",
        "Content-Type": "application/json; odata=nometadata",
        "DataServiceVersion": "3.0",
<<<<<<< HEAD
        "traceparent": "00-6b61f7bd3e97b549a1dc9c3e2b77de2f-f0fab3c2d47e2149-00",
        "User-Agent": [
          "azsdk-net-Data.Tables/1.0.0-dev.20200728.1",
          "(.NET Core 4.6.29017.01; Microsoft Windows 10.0.18363 )"
        ],
        "x-ms-client-request-id": "d72d29df379d5fcf7019bfb885e8d801",
        "x-ms-date": "Tue, 28 Jul 2020 23:51:23 GMT",
=======
        "traceparent": "00-956f77c5f80b4843932cf3bd1327d493-657c000295899f43-00",
        "User-Agent": [
          "azsdk-net-Data.Tables/1.0.0-dev.20200819.1",
          "(.NET Core 4.6.29130.01; Microsoft Windows 10.0.18363 )"
        ],
        "x-ms-client-request-id": "d72d29df379d5fcf7019bfb885e8d801",
        "x-ms-date": "Wed, 19 Aug 2020 13:13:54 GMT",
>>>>>>> 31805008
        "x-ms-return-client-request-id": "true",
        "x-ms-version": "2019-02-02"
      },
      "RequestBody": {
        "DateTimeOffsetNull": null,
        "DateTimeOffsetN": "2020-01-01T01:02:00.0000000Z",
        "DateTimeOffsetN@odata.type": "Edm.DateTime",
        "DateTimeOffset": "2020-01-01T01:02:00.0000000Z",
        "DateTimeOffset@odata.type": "Edm.DateTime",
        "DateTimeNull": null,
        "DateTimeN": "2020-01-01T01:02:00.0000000Z",
        "DateTimeN@odata.type": "Edm.DateTime",
        "DateTime": "2020-01-01T01:02:00.0000000Z",
        "DateTime@odata.type": "Edm.DateTime",
        "DateTimeAsString": "2020-01-01T01:02:00.0000000Z",
        "BoolNull": null,
        "BoolN": false,
        "Bool": false,
        "BoolPrimitiveNull": null,
        "BoolPrimitiveN": false,
        "BoolPrimitive": false,
        "Binary": "AQIB",
        "Binary@odata.type": "Edm.Binary",
        "BinaryNull": null,
        "BinaryPrimitive": "AQIB",
        "BinaryPrimitive@odata.type": "Edm.Binary",
        "DoublePrimitiveNull": null,
        "DoublePrimitiveN": 1.01,
        "DoublePrimitiveN@odata.type": "Edm.Double",
        "DoublePrimitive": 1.01,
        "DoublePrimitive@odata.type": "Edm.Double",
        "DoubleNull": null,
        "DoubleN": 1.01,
        "DoubleN@odata.type": "Edm.Double",
        "Double": 1.01,
        "Double@odata.type": "Edm.Double",
        "DoubleInteger": 1,
        "DoubleInteger@odata.type": "Edm.Double",
        "GuidNull": null,
        "GuidN": "0d391d16-97f1-4b9a-be68-4cc871f90001",
        "GuidN@odata.type": "Edm.Guid",
        "Guid": "0d391d16-97f1-4b9a-be68-4cc871f90001",
        "Guid@odata.type": "Edm.Guid",
        "IntegerPrimitiveNull": null,
        "IntegerPrimitiveN": 1,
        "IntegerPrimitive": 1,
        "Int32Null": null,
        "Int32N": 1,
        "Int32": 1,
        "LongPrimitiveNull": null,
        "LongPrimitiveN": "2147483648",
        "LongPrimitiveN@odata.type": "Edm.Int64",
        "LongPrimitive": "2147483648",
        "LongPrimitive@odata.type": "Edm.Int64",
        "Int64Null": null,
        "Int64N": "123456789012",
        "Int64N@odata.type": "Edm.Int64",
        "Int64": "2147483648",
        "Int64@odata.type": "Edm.Int64",
        "String": "0001",
        "PartitionKey": "somPartition",
        "RowKey": "0001",
        "Timestamp": null
      },
      "StatusCode": 201,
      "ResponseHeaders": {
        "Cache-Control": "no-cache",
<<<<<<< HEAD
        "Content-Type": "application/json; odata=fullmetadata; streaming=true; charset=utf-8",
        "Date": "Tue, 28 Jul 2020 23:51:22 GMT",
        "ETag": "W/\u0022datetime\u00272020-07-28T23%3A51%3A22.8590428Z\u0027\u0022",
=======
        "Content-Type": "application/json; odata=minimalmetadata; streaming=true; charset=utf-8",
        "Date": "Wed, 19 Aug 2020 13:13:53 GMT",
        "ETag": "W/\u0022datetime\u00272020-08-19T13%3A13%3A54.2813481Z\u0027\u0022",
>>>>>>> 31805008
        "Location": "https://chrissscratch.table.core.windows.net/testtablej3v1s3en(PartitionKey=\u0027somPartition\u0027,RowKey=\u00270001\u0027)",
        "Server": [
          "Windows-Azure-Table/1.0",
          "Microsoft-HTTPAPI/2.0"
        ],
        "Transfer-Encoding": "chunked",
        "X-Content-Type-Options": "nosniff",
        "x-ms-client-request-id": "d72d29df379d5fcf7019bfb885e8d801",
<<<<<<< HEAD
        "x-ms-request-id": "0e49d9b2-b002-001b-3539-65ea7a000000",
=======
        "x-ms-request-id": "c790013c-8002-0018-182a-76e97d000000",
>>>>>>> 31805008
        "x-ms-version": "2019-02-02"
      },
      "ResponseBody": {
        "odata.metadata": "https://chrissscratch.table.core.windows.net/$metadata#testtablej3v1s3en/@Element",
<<<<<<< HEAD
        "odata.type": "chrissscratch.testtablej3v1s3en",
        "odata.id": "https://chrissscratch.table.core.windows.net/testtablej3v1s3en(PartitionKey=\u0027somPartition\u0027,RowKey=\u00270001\u0027)",
        "odata.etag": "W/\u0022datetime\u00272020-07-28T23%3A51%3A22.8590428Z\u0027\u0022",
        "odata.editLink": "testtablej3v1s3en(PartitionKey=\u0027somPartition\u0027,RowKey=\u00270001\u0027)",
        "PartitionKey": "somPartition",
        "RowKey": "0001",
        "Timestamp@odata.type": "Edm.DateTime",
        "Timestamp": "2020-07-28T23:51:22.8590428Z",
=======
        "odata.etag": "W/\u0022datetime\u00272020-08-19T13%3A13%3A54.2813481Z\u0027\u0022",
        "PartitionKey": "somPartition",
        "RowKey": "0001",
        "Timestamp": "2020-08-19T13:13:54.2813481Z",
>>>>>>> 31805008
        "DateTimeOffsetN@odata.type": "Edm.DateTime",
        "DateTimeOffsetN": "2020-01-01T01:02:00Z",
        "DateTimeOffset@odata.type": "Edm.DateTime",
        "DateTimeOffset": "2020-01-01T01:02:00Z",
        "DateTimeN@odata.type": "Edm.DateTime",
        "DateTimeN": "2020-01-01T01:02:00Z",
        "DateTime@odata.type": "Edm.DateTime",
        "DateTime": "2020-01-01T01:02:00Z",
        "DateTimeAsString": "2020-01-01T01:02:00.0000000Z",
        "BoolN": false,
        "Bool": false,
        "BoolPrimitiveN": false,
        "BoolPrimitive": false,
        "Binary@odata.type": "Edm.Binary",
        "Binary": "AQIB",
        "BinaryPrimitive@odata.type": "Edm.Binary",
        "BinaryPrimitive": "AQIB",
        "DoublePrimitiveN": 1.01,
        "DoublePrimitive": 1.01,
        "DoubleN": 1.01,
        "Double": 1.01,
        "DoubleInteger": 1.0,
        "GuidN@odata.type": "Edm.Guid",
        "GuidN": "0d391d16-97f1-4b9a-be68-4cc871f90001",
        "Guid@odata.type": "Edm.Guid",
        "Guid": "0d391d16-97f1-4b9a-be68-4cc871f90001",
        "IntegerPrimitiveN": 1,
        "IntegerPrimitive": 1,
        "Int32N": 1,
        "Int32": 1,
        "LongPrimitiveN@odata.type": "Edm.Int64",
        "LongPrimitiveN": "2147483648",
        "LongPrimitive@odata.type": "Edm.Int64",
        "LongPrimitive": "2147483648",
        "Int64N@odata.type": "Edm.Int64",
        "Int64N": "123456789012",
        "Int64@odata.type": "Edm.Int64",
        "Int64": "2147483648",
        "String": "0001"
      }
    },
    {
<<<<<<< HEAD
      "RequestUri": "https://chrissscratch.table.core.windows.net/testtablej3v1s3en?$format=application%2Fjson%3Bodata%3Dfullmetadata",
=======
      "RequestUri": "https://chrissscratch.table.core.windows.net/testtablej3v1s3en?$format=application%2Fjson%3Bodata%3Dminimalmetadata",
>>>>>>> 31805008
      "RequestMethod": "POST",
      "RequestHeaders": {
        "Accept": "application/json",
        "Authorization": "Sanitized",
        "Content-Length": "1661",
        "Content-Type": "application/json; odata=nometadata",
        "DataServiceVersion": "3.0",
<<<<<<< HEAD
        "traceparent": "00-1602a4d47c64e642ad97fbde92105899-53e7dba38541a444-00",
        "User-Agent": [
          "azsdk-net-Data.Tables/1.0.0-dev.20200728.1",
          "(.NET Core 4.6.29017.01; Microsoft Windows 10.0.18363 )"
        ],
        "x-ms-client-request-id": "889a37e93cd09a40178ac069556663d8",
        "x-ms-date": "Tue, 28 Jul 2020 23:51:23 GMT",
=======
        "traceparent": "00-89c87aaba3ee424b981604f1dbce9d9c-e4260251e243fb4e-00",
        "User-Agent": [
          "azsdk-net-Data.Tables/1.0.0-dev.20200819.1",
          "(.NET Core 4.6.29130.01; Microsoft Windows 10.0.18363 )"
        ],
        "x-ms-client-request-id": "889a37e93cd09a40178ac069556663d8",
        "x-ms-date": "Wed, 19 Aug 2020 13:13:54 GMT",
>>>>>>> 31805008
        "x-ms-return-client-request-id": "true",
        "x-ms-version": "2019-02-02"
      },
      "RequestBody": {
        "DateTimeOffsetNull": null,
        "DateTimeOffsetN": "2020-01-01T01:03:00.0000000Z",
        "DateTimeOffsetN@odata.type": "Edm.DateTime",
        "DateTimeOffset": "2020-01-01T01:03:00.0000000Z",
        "DateTimeOffset@odata.type": "Edm.DateTime",
        "DateTimeNull": null,
        "DateTimeN": "2020-01-01T01:03:00.0000000Z",
        "DateTimeN@odata.type": "Edm.DateTime",
        "DateTime": "2020-01-01T01:03:00.0000000Z",
        "DateTime@odata.type": "Edm.DateTime",
        "DateTimeAsString": "2020-01-01T01:03:00.0000000Z",
        "BoolNull": null,
        "BoolN": false,
        "Bool": true,
        "BoolPrimitiveNull": null,
        "BoolPrimitiveN": false,
        "BoolPrimitive": true,
        "Binary": "AQIC",
        "Binary@odata.type": "Edm.Binary",
        "BinaryNull": null,
        "BinaryPrimitive": "AQIC",
        "BinaryPrimitive@odata.type": "Edm.Binary",
        "DoublePrimitiveNull": null,
        "DoublePrimitiveN": 2.02,
        "DoublePrimitiveN@odata.type": "Edm.Double",
        "DoublePrimitive": 2.02,
        "DoublePrimitive@odata.type": "Edm.Double",
        "DoubleNull": null,
        "DoubleN": 2.02,
        "DoubleN@odata.type": "Edm.Double",
        "Double": 2.02,
        "Double@odata.type": "Edm.Double",
        "DoubleInteger": 2,
        "DoubleInteger@odata.type": "Edm.Double",
        "GuidNull": null,
        "GuidN": "0d391d16-97f1-4b9a-be68-4cc871f90002",
        "GuidN@odata.type": "Edm.Guid",
        "Guid": "0d391d16-97f1-4b9a-be68-4cc871f90002",
        "Guid@odata.type": "Edm.Guid",
        "IntegerPrimitiveNull": null,
        "IntegerPrimitiveN": 2,
        "IntegerPrimitive": 2,
        "Int32Null": null,
        "Int32N": 2,
        "Int32": 2,
        "LongPrimitiveNull": null,
        "LongPrimitiveN": "2147483649",
        "LongPrimitiveN@odata.type": "Edm.Int64",
        "LongPrimitive": "2147483649",
        "LongPrimitive@odata.type": "Edm.Int64",
        "Int64Null": null,
        "Int64N": "123456789012",
        "Int64N@odata.type": "Edm.Int64",
        "Int64": "2147483649",
        "Int64@odata.type": "Edm.Int64",
        "String": "0002",
        "PartitionKey": "somPartition",
        "RowKey": "0002",
        "Timestamp": null
      },
      "StatusCode": 201,
      "ResponseHeaders": {
        "Cache-Control": "no-cache",
<<<<<<< HEAD
        "Content-Type": "application/json; odata=fullmetadata; streaming=true; charset=utf-8",
        "Date": "Tue, 28 Jul 2020 23:51:22 GMT",
        "ETag": "W/\u0022datetime\u00272020-07-28T23%3A51%3A22.8980753Z\u0027\u0022",
=======
        "Content-Type": "application/json; odata=minimalmetadata; streaming=true; charset=utf-8",
        "Date": "Wed, 19 Aug 2020 13:13:53 GMT",
        "ETag": "W/\u0022datetime\u00272020-08-19T13%3A13%3A54.326386Z\u0027\u0022",
>>>>>>> 31805008
        "Location": "https://chrissscratch.table.core.windows.net/testtablej3v1s3en(PartitionKey=\u0027somPartition\u0027,RowKey=\u00270002\u0027)",
        "Server": [
          "Windows-Azure-Table/1.0",
          "Microsoft-HTTPAPI/2.0"
        ],
        "Transfer-Encoding": "chunked",
        "X-Content-Type-Options": "nosniff",
        "x-ms-client-request-id": "889a37e93cd09a40178ac069556663d8",
<<<<<<< HEAD
        "x-ms-request-id": "0e49d9b6-b002-001b-3939-65ea7a000000",
=======
        "x-ms-request-id": "c790014c-8002-0018-282a-76e97d000000",
>>>>>>> 31805008
        "x-ms-version": "2019-02-02"
      },
      "ResponseBody": {
        "odata.metadata": "https://chrissscratch.table.core.windows.net/$metadata#testtablej3v1s3en/@Element",
<<<<<<< HEAD
        "odata.type": "chrissscratch.testtablej3v1s3en",
        "odata.id": "https://chrissscratch.table.core.windows.net/testtablej3v1s3en(PartitionKey=\u0027somPartition\u0027,RowKey=\u00270002\u0027)",
        "odata.etag": "W/\u0022datetime\u00272020-07-28T23%3A51%3A22.8980753Z\u0027\u0022",
        "odata.editLink": "testtablej3v1s3en(PartitionKey=\u0027somPartition\u0027,RowKey=\u00270002\u0027)",
        "PartitionKey": "somPartition",
        "RowKey": "0002",
        "Timestamp@odata.type": "Edm.DateTime",
        "Timestamp": "2020-07-28T23:51:22.8980753Z",
=======
        "odata.etag": "W/\u0022datetime\u00272020-08-19T13%3A13%3A54.326386Z\u0027\u0022",
        "PartitionKey": "somPartition",
        "RowKey": "0002",
        "Timestamp": "2020-08-19T13:13:54.326386Z",
>>>>>>> 31805008
        "DateTimeOffsetN@odata.type": "Edm.DateTime",
        "DateTimeOffsetN": "2020-01-01T01:03:00Z",
        "DateTimeOffset@odata.type": "Edm.DateTime",
        "DateTimeOffset": "2020-01-01T01:03:00Z",
        "DateTimeN@odata.type": "Edm.DateTime",
        "DateTimeN": "2020-01-01T01:03:00Z",
        "DateTime@odata.type": "Edm.DateTime",
        "DateTime": "2020-01-01T01:03:00Z",
        "DateTimeAsString": "2020-01-01T01:03:00.0000000Z",
        "BoolN": false,
        "Bool": true,
        "BoolPrimitiveN": false,
        "BoolPrimitive": true,
        "Binary@odata.type": "Edm.Binary",
        "Binary": "AQIC",
        "BinaryPrimitive@odata.type": "Edm.Binary",
        "BinaryPrimitive": "AQIC",
        "DoublePrimitiveN": 2.02,
        "DoublePrimitive": 2.02,
        "DoubleN": 2.02,
        "Double": 2.02,
        "DoubleInteger": 2.0,
        "GuidN@odata.type": "Edm.Guid",
        "GuidN": "0d391d16-97f1-4b9a-be68-4cc871f90002",
        "Guid@odata.type": "Edm.Guid",
        "Guid": "0d391d16-97f1-4b9a-be68-4cc871f90002",
        "IntegerPrimitiveN": 2,
        "IntegerPrimitive": 2,
        "Int32N": 2,
        "Int32": 2,
        "LongPrimitiveN@odata.type": "Edm.Int64",
        "LongPrimitiveN": "2147483649",
        "LongPrimitive@odata.type": "Edm.Int64",
        "LongPrimitive": "2147483649",
        "Int64N@odata.type": "Edm.Int64",
        "Int64N": "123456789012",
        "Int64@odata.type": "Edm.Int64",
        "Int64": "2147483649",
        "String": "0002"
      }
    },
    {
<<<<<<< HEAD
      "RequestUri": "https://chrissscratch.table.core.windows.net/testtablej3v1s3en()?$format=application%2Fjson%3Bodata%3Dfullmetadata",
=======
      "RequestUri": "https://chrissscratch.table.core.windows.net/testtablej3v1s3en()?$format=application%2Fjson%3Bodata%3Dminimalmetadata",
>>>>>>> 31805008
      "RequestMethod": "GET",
      "RequestHeaders": {
        "Accept": "application/json",
        "Authorization": "Sanitized",
        "DataServiceVersion": "3.0",
        "User-Agent": [
<<<<<<< HEAD
          "azsdk-net-Data.Tables/1.0.0-dev.20200728.1",
          "(.NET Core 4.6.29017.01; Microsoft Windows 10.0.18363 )"
        ],
        "x-ms-client-request-id": "3a3199d53b46d7b4066fe9eedf58139c",
        "x-ms-date": "Tue, 28 Jul 2020 23:51:23 GMT",
=======
          "azsdk-net-Data.Tables/1.0.0-dev.20200819.1",
          "(.NET Core 4.6.29130.01; Microsoft Windows 10.0.18363 )"
        ],
        "x-ms-client-request-id": "3a3199d53b46d7b4066fe9eedf58139c",
        "x-ms-date": "Wed, 19 Aug 2020 13:13:54 GMT",
>>>>>>> 31805008
        "x-ms-return-client-request-id": "true",
        "x-ms-version": "2019-02-02"
      },
      "RequestBody": null,
      "StatusCode": 200,
      "ResponseHeaders": {
        "Cache-Control": "no-cache",
<<<<<<< HEAD
        "Content-Type": "application/json; odata=fullmetadata; streaming=true; charset=utf-8",
        "Date": "Tue, 28 Jul 2020 23:51:22 GMT",
=======
        "Content-Type": "application/json; odata=minimalmetadata; streaming=true; charset=utf-8",
        "Date": "Wed, 19 Aug 2020 13:13:53 GMT",
>>>>>>> 31805008
        "Server": [
          "Windows-Azure-Table/1.0",
          "Microsoft-HTTPAPI/2.0"
        ],
        "Transfer-Encoding": "chunked",
        "X-Content-Type-Options": "nosniff",
        "x-ms-client-request-id": "3a3199d53b46d7b4066fe9eedf58139c",
<<<<<<< HEAD
        "x-ms-request-id": "0e49d9c1-b002-001b-4439-65ea7a000000",
=======
        "x-ms-request-id": "c790015f-8002-0018-3b2a-76e97d000000",
>>>>>>> 31805008
        "x-ms-version": "2019-02-02"
      },
      "ResponseBody": {
        "odata.metadata": "https://chrissscratch.table.core.windows.net/$metadata#testtablej3v1s3en",
        "value": [
          {
<<<<<<< HEAD
            "odata.type": "chrissscratch.testtablej3v1s3en",
            "odata.id": "https://chrissscratch.table.core.windows.net/testtablej3v1s3en(PartitionKey=\u0027somPartition\u0027,RowKey=\u00270001\u0027)",
            "odata.etag": "W/\u0022datetime\u00272020-07-28T23%3A51%3A22.8590428Z\u0027\u0022",
            "odata.editLink": "testtablej3v1s3en(PartitionKey=\u0027somPartition\u0027,RowKey=\u00270001\u0027)",
            "PartitionKey": "somPartition",
            "RowKey": "0001",
            "Timestamp@odata.type": "Edm.DateTime",
            "Timestamp": "2020-07-28T23:51:22.8590428Z",
=======
            "odata.etag": "W/\u0022datetime\u00272020-08-19T13%3A13%3A54.2813481Z\u0027\u0022",
            "PartitionKey": "somPartition",
            "RowKey": "0001",
            "Timestamp": "2020-08-19T13:13:54.2813481Z",
>>>>>>> 31805008
            "DateTimeOffsetN@odata.type": "Edm.DateTime",
            "DateTimeOffsetN": "2020-01-01T01:02:00Z",
            "DateTimeOffset@odata.type": "Edm.DateTime",
            "DateTimeOffset": "2020-01-01T01:02:00Z",
            "DateTimeN@odata.type": "Edm.DateTime",
            "DateTimeN": "2020-01-01T01:02:00Z",
            "DateTime@odata.type": "Edm.DateTime",
            "DateTime": "2020-01-01T01:02:00Z",
            "DateTimeAsString": "2020-01-01T01:02:00.0000000Z",
            "BoolN": false,
            "Bool": false,
            "BoolPrimitiveN": false,
            "BoolPrimitive": false,
            "Binary@odata.type": "Edm.Binary",
            "Binary": "AQIB",
            "BinaryPrimitive@odata.type": "Edm.Binary",
            "BinaryPrimitive": "AQIB",
            "DoublePrimitiveN": 1.01,
            "DoublePrimitive": 1.01,
            "DoubleN": 1.01,
            "Double": 1.01,
            "DoubleInteger": 1.0,
            "GuidN@odata.type": "Edm.Guid",
            "GuidN": "0d391d16-97f1-4b9a-be68-4cc871f90001",
            "Guid@odata.type": "Edm.Guid",
            "Guid": "0d391d16-97f1-4b9a-be68-4cc871f90001",
            "IntegerPrimitiveN": 1,
            "IntegerPrimitive": 1,
            "Int32N": 1,
            "Int32": 1,
            "LongPrimitiveN@odata.type": "Edm.Int64",
            "LongPrimitiveN": "2147483648",
            "LongPrimitive@odata.type": "Edm.Int64",
            "LongPrimitive": "2147483648",
            "Int64N@odata.type": "Edm.Int64",
            "Int64N": "123456789012",
            "Int64@odata.type": "Edm.Int64",
            "Int64": "2147483648",
            "String": "0001"
          },
          {
<<<<<<< HEAD
            "odata.type": "chrissscratch.testtablej3v1s3en",
            "odata.id": "https://chrissscratch.table.core.windows.net/testtablej3v1s3en(PartitionKey=\u0027somPartition\u0027,RowKey=\u00270002\u0027)",
            "odata.etag": "W/\u0022datetime\u00272020-07-28T23%3A51%3A22.8980753Z\u0027\u0022",
            "odata.editLink": "testtablej3v1s3en(PartitionKey=\u0027somPartition\u0027,RowKey=\u00270002\u0027)",
            "PartitionKey": "somPartition",
            "RowKey": "0002",
            "Timestamp@odata.type": "Edm.DateTime",
            "Timestamp": "2020-07-28T23:51:22.8980753Z",
=======
            "odata.etag": "W/\u0022datetime\u00272020-08-19T13%3A13%3A54.326386Z\u0027\u0022",
            "PartitionKey": "somPartition",
            "RowKey": "0002",
            "Timestamp": "2020-08-19T13:13:54.326386Z",
>>>>>>> 31805008
            "DateTimeOffsetN@odata.type": "Edm.DateTime",
            "DateTimeOffsetN": "2020-01-01T01:03:00Z",
            "DateTimeOffset@odata.type": "Edm.DateTime",
            "DateTimeOffset": "2020-01-01T01:03:00Z",
            "DateTimeN@odata.type": "Edm.DateTime",
            "DateTimeN": "2020-01-01T01:03:00Z",
            "DateTime@odata.type": "Edm.DateTime",
            "DateTime": "2020-01-01T01:03:00Z",
            "DateTimeAsString": "2020-01-01T01:03:00.0000000Z",
            "BoolN": false,
            "Bool": true,
            "BoolPrimitiveN": false,
            "BoolPrimitive": true,
            "Binary@odata.type": "Edm.Binary",
            "Binary": "AQIC",
            "BinaryPrimitive@odata.type": "Edm.Binary",
            "BinaryPrimitive": "AQIC",
            "DoublePrimitiveN": 2.02,
            "DoublePrimitive": 2.02,
            "DoubleN": 2.02,
            "Double": 2.02,
            "DoubleInteger": 2.0,
            "GuidN@odata.type": "Edm.Guid",
            "GuidN": "0d391d16-97f1-4b9a-be68-4cc871f90002",
            "Guid@odata.type": "Edm.Guid",
            "Guid": "0d391d16-97f1-4b9a-be68-4cc871f90002",
            "IntegerPrimitiveN": 2,
            "IntegerPrimitive": 2,
            "Int32N": 2,
            "Int32": 2,
            "LongPrimitiveN@odata.type": "Edm.Int64",
            "LongPrimitiveN": "2147483649",
            "LongPrimitive@odata.type": "Edm.Int64",
            "LongPrimitive": "2147483649",
            "Int64N@odata.type": "Edm.Int64",
            "Int64N": "123456789012",
            "Int64@odata.type": "Edm.Int64",
            "Int64": "2147483649",
            "String": "0002"
          }
        ]
      }
    },
    {
      "RequestUri": "https://chrissscratch.table.core.windows.net/Tables(\u0027testtablej3v1s3en\u0027)",
      "RequestMethod": "DELETE",
      "RequestHeaders": {
        "Accept": "application/json",
        "Authorization": "Sanitized",
<<<<<<< HEAD
        "traceparent": "00-d832186365f77647a4ab1a190a5dc594-bde1252dd3bd5b46-00",
        "User-Agent": [
          "azsdk-net-Data.Tables/1.0.0-dev.20200728.1",
          "(.NET Core 4.6.29017.01; Microsoft Windows 10.0.18363 )"
        ],
        "x-ms-client-request-id": "80d248158354a33ee893bf1377660a09",
        "x-ms-date": "Tue, 28 Jul 2020 23:51:23 GMT",
=======
        "traceparent": "00-4a30d1f8690f884db64ddcfdee9e9386-2a55797425d1b64a-00",
        "User-Agent": [
          "azsdk-net-Data.Tables/1.0.0-dev.20200819.1",
          "(.NET Core 4.6.29130.01; Microsoft Windows 10.0.18363 )"
        ],
        "x-ms-client-request-id": "80d248158354a33ee893bf1377660a09",
        "x-ms-date": "Wed, 19 Aug 2020 13:13:54 GMT",
>>>>>>> 31805008
        "x-ms-return-client-request-id": "true",
        "x-ms-version": "2019-02-02"
      },
      "RequestBody": null,
      "StatusCode": 204,
      "ResponseHeaders": {
        "Cache-Control": "no-cache",
        "Content-Length": "0",
<<<<<<< HEAD
        "Date": "Tue, 28 Jul 2020 23:51:22 GMT",
=======
        "Date": "Wed, 19 Aug 2020 13:13:54 GMT",
>>>>>>> 31805008
        "Server": [
          "Windows-Azure-Table/1.0",
          "Microsoft-HTTPAPI/2.0"
        ],
        "X-Content-Type-Options": "nosniff",
        "x-ms-client-request-id": "80d248158354a33ee893bf1377660a09",
<<<<<<< HEAD
        "x-ms-request-id": "0e49d9da-b002-001b-5b39-65ea7a000000",
=======
        "x-ms-request-id": "c7900180-8002-0018-5a2a-76e97d000000",
>>>>>>> 31805008
        "x-ms-version": "2019-02-02"
      },
      "ResponseBody": []
    }
  ],
  "Variables": {
    "RandomSeed": "2068100569",
    "TABLES_PRIMARY_STORAGE_ACCOUNT_KEY": "",
    "TABLES_STORAGE_ACCOUNT_NAME": "chrissscratch"
  }
}<|MERGE_RESOLUTION|>--- conflicted
+++ resolved
@@ -1,11 +1,7 @@
 {
   "Entries": [
     {
-<<<<<<< HEAD
-      "RequestUri": "https://chrissscratch.table.core.windows.net/Tables?$format=application%2Fjson%3Bodata%3Dfullmetadata",
-=======
       "RequestUri": "https://chrissscratch.table.core.windows.net/Tables?$format=application%2Fjson%3Bodata%3Dminimalmetadata",
->>>>>>> 31805008
       "RequestMethod": "POST",
       "RequestHeaders": {
         "Accept": "application/json",
@@ -13,15 +9,6 @@
         "Content-Length": "33",
         "Content-Type": "application/json; odata=nometadata",
         "DataServiceVersion": "3.0",
-<<<<<<< HEAD
-        "traceparent": "00-2da9665cff9ff84f9944fc5f2b4905f1-90f42a5362e2fc46-00",
-        "User-Agent": [
-          "azsdk-net-Data.Tables/1.0.0-dev.20200728.1",
-          "(.NET Core 4.6.29017.01; Microsoft Windows 10.0.18363 )"
-        ],
-        "x-ms-client-request-id": "59ced60f9e08991085ee4abbb7ee0c0e",
-        "x-ms-date": "Tue, 28 Jul 2020 23:51:22 GMT",
-=======
         "traceparent": "00-18814b4ed5654d47bd02c56f389afa96-12b12b096bfc0344-00",
         "User-Agent": [
           "azsdk-net-Data.Tables/1.0.0-dev.20200819.1",
@@ -29,7 +16,6 @@
         ],
         "x-ms-client-request-id": "59ced60f9e08991085ee4abbb7ee0c0e",
         "x-ms-date": "Wed, 19 Aug 2020 13:13:54 GMT",
->>>>>>> 31805008
         "x-ms-return-client-request-id": "true",
         "x-ms-version": "2019-02-02"
       },
@@ -39,13 +25,8 @@
       "StatusCode": 201,
       "ResponseHeaders": {
         "Cache-Control": "no-cache",
-<<<<<<< HEAD
-        "Content-Type": "application/json; odata=fullmetadata; streaming=true; charset=utf-8",
-        "Date": "Tue, 28 Jul 2020 23:51:22 GMT",
-=======
         "Content-Type": "application/json; odata=minimalmetadata; streaming=true; charset=utf-8",
         "Date": "Wed, 19 Aug 2020 13:13:53 GMT",
->>>>>>> 31805008
         "Location": "https://chrissscratch.table.core.windows.net/Tables(\u0027testtablej3v1s3en\u0027)",
         "Server": [
           "Windows-Azure-Table/1.0",
@@ -54,30 +35,16 @@
         "Transfer-Encoding": "chunked",
         "X-Content-Type-Options": "nosniff",
         "x-ms-client-request-id": "59ced60f9e08991085ee4abbb7ee0c0e",
-<<<<<<< HEAD
-        "x-ms-request-id": "0e49d9a3-b002-001b-2839-65ea7a000000",
-=======
         "x-ms-request-id": "c7900127-8002-0018-042a-76e97d000000",
->>>>>>> 31805008
         "x-ms-version": "2019-02-02"
       },
       "ResponseBody": {
         "odata.metadata": "https://chrissscratch.table.core.windows.net/$metadata#Tables/@Element",
-<<<<<<< HEAD
-        "odata.type": "chrissscratch.Tables",
-        "odata.id": "https://chrissscratch.table.core.windows.net/Tables(\u0027testtablej3v1s3en\u0027)",
-        "odata.editLink": "Tables(\u0027testtablej3v1s3en\u0027)",
-=======
->>>>>>> 31805008
         "TableName": "testtablej3v1s3en"
       }
     },
     {
-<<<<<<< HEAD
-      "RequestUri": "https://chrissscratch.table.core.windows.net/testtablej3v1s3en?$format=application%2Fjson%3Bodata%3Dfullmetadata",
-=======
       "RequestUri": "https://chrissscratch.table.core.windows.net/testtablej3v1s3en?$format=application%2Fjson%3Bodata%3Dminimalmetadata",
->>>>>>> 31805008
       "RequestMethod": "POST",
       "RequestHeaders": {
         "Accept": "application/json",
@@ -85,15 +52,6 @@
         "Content-Length": "1663",
         "Content-Type": "application/json; odata=nometadata",
         "DataServiceVersion": "3.0",
-<<<<<<< HEAD
-        "traceparent": "00-6b61f7bd3e97b549a1dc9c3e2b77de2f-f0fab3c2d47e2149-00",
-        "User-Agent": [
-          "azsdk-net-Data.Tables/1.0.0-dev.20200728.1",
-          "(.NET Core 4.6.29017.01; Microsoft Windows 10.0.18363 )"
-        ],
-        "x-ms-client-request-id": "d72d29df379d5fcf7019bfb885e8d801",
-        "x-ms-date": "Tue, 28 Jul 2020 23:51:23 GMT",
-=======
         "traceparent": "00-956f77c5f80b4843932cf3bd1327d493-657c000295899f43-00",
         "User-Agent": [
           "azsdk-net-Data.Tables/1.0.0-dev.20200819.1",
@@ -101,7 +59,6 @@
         ],
         "x-ms-client-request-id": "d72d29df379d5fcf7019bfb885e8d801",
         "x-ms-date": "Wed, 19 Aug 2020 13:13:54 GMT",
->>>>>>> 31805008
         "x-ms-return-client-request-id": "true",
         "x-ms-version": "2019-02-02"
       },
@@ -169,15 +126,9 @@
       "StatusCode": 201,
       "ResponseHeaders": {
         "Cache-Control": "no-cache",
-<<<<<<< HEAD
-        "Content-Type": "application/json; odata=fullmetadata; streaming=true; charset=utf-8",
-        "Date": "Tue, 28 Jul 2020 23:51:22 GMT",
-        "ETag": "W/\u0022datetime\u00272020-07-28T23%3A51%3A22.8590428Z\u0027\u0022",
-=======
         "Content-Type": "application/json; odata=minimalmetadata; streaming=true; charset=utf-8",
         "Date": "Wed, 19 Aug 2020 13:13:53 GMT",
         "ETag": "W/\u0022datetime\u00272020-08-19T13%3A13%3A54.2813481Z\u0027\u0022",
->>>>>>> 31805008
         "Location": "https://chrissscratch.table.core.windows.net/testtablej3v1s3en(PartitionKey=\u0027somPartition\u0027,RowKey=\u00270001\u0027)",
         "Server": [
           "Windows-Azure-Table/1.0",
@@ -186,30 +137,15 @@
         "Transfer-Encoding": "chunked",
         "X-Content-Type-Options": "nosniff",
         "x-ms-client-request-id": "d72d29df379d5fcf7019bfb885e8d801",
-<<<<<<< HEAD
-        "x-ms-request-id": "0e49d9b2-b002-001b-3539-65ea7a000000",
-=======
         "x-ms-request-id": "c790013c-8002-0018-182a-76e97d000000",
->>>>>>> 31805008
         "x-ms-version": "2019-02-02"
       },
       "ResponseBody": {
         "odata.metadata": "https://chrissscratch.table.core.windows.net/$metadata#testtablej3v1s3en/@Element",
-<<<<<<< HEAD
-        "odata.type": "chrissscratch.testtablej3v1s3en",
-        "odata.id": "https://chrissscratch.table.core.windows.net/testtablej3v1s3en(PartitionKey=\u0027somPartition\u0027,RowKey=\u00270001\u0027)",
-        "odata.etag": "W/\u0022datetime\u00272020-07-28T23%3A51%3A22.8590428Z\u0027\u0022",
-        "odata.editLink": "testtablej3v1s3en(PartitionKey=\u0027somPartition\u0027,RowKey=\u00270001\u0027)",
-        "PartitionKey": "somPartition",
-        "RowKey": "0001",
-        "Timestamp@odata.type": "Edm.DateTime",
-        "Timestamp": "2020-07-28T23:51:22.8590428Z",
-=======
         "odata.etag": "W/\u0022datetime\u00272020-08-19T13%3A13%3A54.2813481Z\u0027\u0022",
         "PartitionKey": "somPartition",
         "RowKey": "0001",
         "Timestamp": "2020-08-19T13:13:54.2813481Z",
->>>>>>> 31805008
         "DateTimeOffsetN@odata.type": "Edm.DateTime",
         "DateTimeOffsetN": "2020-01-01T01:02:00Z",
         "DateTimeOffset@odata.type": "Edm.DateTime",
@@ -252,11 +188,7 @@
       }
     },
     {
-<<<<<<< HEAD
-      "RequestUri": "https://chrissscratch.table.core.windows.net/testtablej3v1s3en?$format=application%2Fjson%3Bodata%3Dfullmetadata",
-=======
       "RequestUri": "https://chrissscratch.table.core.windows.net/testtablej3v1s3en?$format=application%2Fjson%3Bodata%3Dminimalmetadata",
->>>>>>> 31805008
       "RequestMethod": "POST",
       "RequestHeaders": {
         "Accept": "application/json",
@@ -264,15 +196,6 @@
         "Content-Length": "1661",
         "Content-Type": "application/json; odata=nometadata",
         "DataServiceVersion": "3.0",
-<<<<<<< HEAD
-        "traceparent": "00-1602a4d47c64e642ad97fbde92105899-53e7dba38541a444-00",
-        "User-Agent": [
-          "azsdk-net-Data.Tables/1.0.0-dev.20200728.1",
-          "(.NET Core 4.6.29017.01; Microsoft Windows 10.0.18363 )"
-        ],
-        "x-ms-client-request-id": "889a37e93cd09a40178ac069556663d8",
-        "x-ms-date": "Tue, 28 Jul 2020 23:51:23 GMT",
-=======
         "traceparent": "00-89c87aaba3ee424b981604f1dbce9d9c-e4260251e243fb4e-00",
         "User-Agent": [
           "azsdk-net-Data.Tables/1.0.0-dev.20200819.1",
@@ -280,7 +203,6 @@
         ],
         "x-ms-client-request-id": "889a37e93cd09a40178ac069556663d8",
         "x-ms-date": "Wed, 19 Aug 2020 13:13:54 GMT",
->>>>>>> 31805008
         "x-ms-return-client-request-id": "true",
         "x-ms-version": "2019-02-02"
       },
@@ -348,15 +270,9 @@
       "StatusCode": 201,
       "ResponseHeaders": {
         "Cache-Control": "no-cache",
-<<<<<<< HEAD
-        "Content-Type": "application/json; odata=fullmetadata; streaming=true; charset=utf-8",
-        "Date": "Tue, 28 Jul 2020 23:51:22 GMT",
-        "ETag": "W/\u0022datetime\u00272020-07-28T23%3A51%3A22.8980753Z\u0027\u0022",
-=======
         "Content-Type": "application/json; odata=minimalmetadata; streaming=true; charset=utf-8",
         "Date": "Wed, 19 Aug 2020 13:13:53 GMT",
         "ETag": "W/\u0022datetime\u00272020-08-19T13%3A13%3A54.326386Z\u0027\u0022",
->>>>>>> 31805008
         "Location": "https://chrissscratch.table.core.windows.net/testtablej3v1s3en(PartitionKey=\u0027somPartition\u0027,RowKey=\u00270002\u0027)",
         "Server": [
           "Windows-Azure-Table/1.0",
@@ -365,30 +281,15 @@
         "Transfer-Encoding": "chunked",
         "X-Content-Type-Options": "nosniff",
         "x-ms-client-request-id": "889a37e93cd09a40178ac069556663d8",
-<<<<<<< HEAD
-        "x-ms-request-id": "0e49d9b6-b002-001b-3939-65ea7a000000",
-=======
         "x-ms-request-id": "c790014c-8002-0018-282a-76e97d000000",
->>>>>>> 31805008
         "x-ms-version": "2019-02-02"
       },
       "ResponseBody": {
         "odata.metadata": "https://chrissscratch.table.core.windows.net/$metadata#testtablej3v1s3en/@Element",
-<<<<<<< HEAD
-        "odata.type": "chrissscratch.testtablej3v1s3en",
-        "odata.id": "https://chrissscratch.table.core.windows.net/testtablej3v1s3en(PartitionKey=\u0027somPartition\u0027,RowKey=\u00270002\u0027)",
-        "odata.etag": "W/\u0022datetime\u00272020-07-28T23%3A51%3A22.8980753Z\u0027\u0022",
-        "odata.editLink": "testtablej3v1s3en(PartitionKey=\u0027somPartition\u0027,RowKey=\u00270002\u0027)",
-        "PartitionKey": "somPartition",
-        "RowKey": "0002",
-        "Timestamp@odata.type": "Edm.DateTime",
-        "Timestamp": "2020-07-28T23:51:22.8980753Z",
-=======
         "odata.etag": "W/\u0022datetime\u00272020-08-19T13%3A13%3A54.326386Z\u0027\u0022",
         "PartitionKey": "somPartition",
         "RowKey": "0002",
         "Timestamp": "2020-08-19T13:13:54.326386Z",
->>>>>>> 31805008
         "DateTimeOffsetN@odata.type": "Edm.DateTime",
         "DateTimeOffsetN": "2020-01-01T01:03:00Z",
         "DateTimeOffset@odata.type": "Edm.DateTime",
@@ -431,30 +332,18 @@
       }
     },
     {
-<<<<<<< HEAD
-      "RequestUri": "https://chrissscratch.table.core.windows.net/testtablej3v1s3en()?$format=application%2Fjson%3Bodata%3Dfullmetadata",
-=======
       "RequestUri": "https://chrissscratch.table.core.windows.net/testtablej3v1s3en()?$format=application%2Fjson%3Bodata%3Dminimalmetadata",
->>>>>>> 31805008
       "RequestMethod": "GET",
       "RequestHeaders": {
         "Accept": "application/json",
         "Authorization": "Sanitized",
         "DataServiceVersion": "3.0",
         "User-Agent": [
-<<<<<<< HEAD
-          "azsdk-net-Data.Tables/1.0.0-dev.20200728.1",
-          "(.NET Core 4.6.29017.01; Microsoft Windows 10.0.18363 )"
-        ],
-        "x-ms-client-request-id": "3a3199d53b46d7b4066fe9eedf58139c",
-        "x-ms-date": "Tue, 28 Jul 2020 23:51:23 GMT",
-=======
           "azsdk-net-Data.Tables/1.0.0-dev.20200819.1",
           "(.NET Core 4.6.29130.01; Microsoft Windows 10.0.18363 )"
         ],
         "x-ms-client-request-id": "3a3199d53b46d7b4066fe9eedf58139c",
         "x-ms-date": "Wed, 19 Aug 2020 13:13:54 GMT",
->>>>>>> 31805008
         "x-ms-return-client-request-id": "true",
         "x-ms-version": "2019-02-02"
       },
@@ -462,13 +351,8 @@
       "StatusCode": 200,
       "ResponseHeaders": {
         "Cache-Control": "no-cache",
-<<<<<<< HEAD
-        "Content-Type": "application/json; odata=fullmetadata; streaming=true; charset=utf-8",
-        "Date": "Tue, 28 Jul 2020 23:51:22 GMT",
-=======
         "Content-Type": "application/json; odata=minimalmetadata; streaming=true; charset=utf-8",
         "Date": "Wed, 19 Aug 2020 13:13:53 GMT",
->>>>>>> 31805008
         "Server": [
           "Windows-Azure-Table/1.0",
           "Microsoft-HTTPAPI/2.0"
@@ -476,32 +360,17 @@
         "Transfer-Encoding": "chunked",
         "X-Content-Type-Options": "nosniff",
         "x-ms-client-request-id": "3a3199d53b46d7b4066fe9eedf58139c",
-<<<<<<< HEAD
-        "x-ms-request-id": "0e49d9c1-b002-001b-4439-65ea7a000000",
-=======
         "x-ms-request-id": "c790015f-8002-0018-3b2a-76e97d000000",
->>>>>>> 31805008
         "x-ms-version": "2019-02-02"
       },
       "ResponseBody": {
         "odata.metadata": "https://chrissscratch.table.core.windows.net/$metadata#testtablej3v1s3en",
         "value": [
           {
-<<<<<<< HEAD
-            "odata.type": "chrissscratch.testtablej3v1s3en",
-            "odata.id": "https://chrissscratch.table.core.windows.net/testtablej3v1s3en(PartitionKey=\u0027somPartition\u0027,RowKey=\u00270001\u0027)",
-            "odata.etag": "W/\u0022datetime\u00272020-07-28T23%3A51%3A22.8590428Z\u0027\u0022",
-            "odata.editLink": "testtablej3v1s3en(PartitionKey=\u0027somPartition\u0027,RowKey=\u00270001\u0027)",
-            "PartitionKey": "somPartition",
-            "RowKey": "0001",
-            "Timestamp@odata.type": "Edm.DateTime",
-            "Timestamp": "2020-07-28T23:51:22.8590428Z",
-=======
             "odata.etag": "W/\u0022datetime\u00272020-08-19T13%3A13%3A54.2813481Z\u0027\u0022",
             "PartitionKey": "somPartition",
             "RowKey": "0001",
             "Timestamp": "2020-08-19T13:13:54.2813481Z",
->>>>>>> 31805008
             "DateTimeOffsetN@odata.type": "Edm.DateTime",
             "DateTimeOffsetN": "2020-01-01T01:02:00Z",
             "DateTimeOffset@odata.type": "Edm.DateTime",
@@ -543,21 +412,10 @@
             "String": "0001"
           },
           {
-<<<<<<< HEAD
-            "odata.type": "chrissscratch.testtablej3v1s3en",
-            "odata.id": "https://chrissscratch.table.core.windows.net/testtablej3v1s3en(PartitionKey=\u0027somPartition\u0027,RowKey=\u00270002\u0027)",
-            "odata.etag": "W/\u0022datetime\u00272020-07-28T23%3A51%3A22.8980753Z\u0027\u0022",
-            "odata.editLink": "testtablej3v1s3en(PartitionKey=\u0027somPartition\u0027,RowKey=\u00270002\u0027)",
-            "PartitionKey": "somPartition",
-            "RowKey": "0002",
-            "Timestamp@odata.type": "Edm.DateTime",
-            "Timestamp": "2020-07-28T23:51:22.8980753Z",
-=======
             "odata.etag": "W/\u0022datetime\u00272020-08-19T13%3A13%3A54.326386Z\u0027\u0022",
             "PartitionKey": "somPartition",
             "RowKey": "0002",
             "Timestamp": "2020-08-19T13:13:54.326386Z",
->>>>>>> 31805008
             "DateTimeOffsetN@odata.type": "Edm.DateTime",
             "DateTimeOffsetN": "2020-01-01T01:03:00Z",
             "DateTimeOffset@odata.type": "Edm.DateTime",
@@ -607,15 +465,6 @@
       "RequestHeaders": {
         "Accept": "application/json",
         "Authorization": "Sanitized",
-<<<<<<< HEAD
-        "traceparent": "00-d832186365f77647a4ab1a190a5dc594-bde1252dd3bd5b46-00",
-        "User-Agent": [
-          "azsdk-net-Data.Tables/1.0.0-dev.20200728.1",
-          "(.NET Core 4.6.29017.01; Microsoft Windows 10.0.18363 )"
-        ],
-        "x-ms-client-request-id": "80d248158354a33ee893bf1377660a09",
-        "x-ms-date": "Tue, 28 Jul 2020 23:51:23 GMT",
-=======
         "traceparent": "00-4a30d1f8690f884db64ddcfdee9e9386-2a55797425d1b64a-00",
         "User-Agent": [
           "azsdk-net-Data.Tables/1.0.0-dev.20200819.1",
@@ -623,7 +472,6 @@
         ],
         "x-ms-client-request-id": "80d248158354a33ee893bf1377660a09",
         "x-ms-date": "Wed, 19 Aug 2020 13:13:54 GMT",
->>>>>>> 31805008
         "x-ms-return-client-request-id": "true",
         "x-ms-version": "2019-02-02"
       },
@@ -632,22 +480,14 @@
       "ResponseHeaders": {
         "Cache-Control": "no-cache",
         "Content-Length": "0",
-<<<<<<< HEAD
-        "Date": "Tue, 28 Jul 2020 23:51:22 GMT",
-=======
         "Date": "Wed, 19 Aug 2020 13:13:54 GMT",
->>>>>>> 31805008
         "Server": [
           "Windows-Azure-Table/1.0",
           "Microsoft-HTTPAPI/2.0"
         ],
         "X-Content-Type-Options": "nosniff",
         "x-ms-client-request-id": "80d248158354a33ee893bf1377660a09",
-<<<<<<< HEAD
-        "x-ms-request-id": "0e49d9da-b002-001b-5b39-65ea7a000000",
-=======
         "x-ms-request-id": "c7900180-8002-0018-5a2a-76e97d000000",
->>>>>>> 31805008
         "x-ms-version": "2019-02-02"
       },
       "ResponseBody": []
