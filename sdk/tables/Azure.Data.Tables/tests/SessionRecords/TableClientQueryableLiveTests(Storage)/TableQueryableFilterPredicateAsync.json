{
  "Entries": [
    {
      "RequestUri": "https://t1acd88e4a1c34b8dprim.table.core.windows.net/Tables?$format=application%2Fjson%3Bodata%3Dminimalmetadata",
      "RequestMethod": "POST",
      "RequestHeaders": {
        "Accept": [
          "application/json",
          "application/json; odata=minimalmetadata"
        ],
        "Authorization": "Sanitized",
        "Content-Length": "33",
        "Content-Type": "application/json; odata=nometadata",
        "DataServiceVersion": "3.0",
<<<<<<< HEAD
        "traceparent": "00-9dab371d500cce42a40065032468f469-71fd2dbf13b11e42-00",
        "User-Agent": [
          "azsdk-net-Data.Tables/1.0.0-dev.20200821.2",
          "(.NET Core 4.6.27514.02; Microsoft Windows 10.0.17763 )"
        ],
        "x-ms-client-request-id": "8cd6161de3026b9fe32d12757d165dd7",
        "x-ms-date": "Fri, 21 Aug 2020 15:20:04 GMT",
=======
        "traceparent": "00-313e90a907991e458fcf9ac76096621e-55db8c9c4cecf541-00",
        "User-Agent": [
          "azsdk-net-Data.Tables/1.0.0-dev.20200821.1",
          "(.NET Core 4.6.29130.01; Microsoft Windows 10.0.18363 )"
        ],
        "x-ms-client-request-id": "8cd6161de3026b9fe32d12757d165dd7",
        "x-ms-date": "Fri, 21 Aug 2020 16:26:35 GMT",
>>>>>>> 367da34b
        "x-ms-return-client-request-id": "true",
        "x-ms-version": "2019-02-02"
      },
      "RequestBody": {
        "TableName": "testtableyry1hnt4"
      },
      "StatusCode": 201,
      "ResponseHeaders": {
        "Cache-Control": "no-cache",
        "Content-Type": "application/json; odata=minimalmetadata; streaming=true; charset=utf-8",
<<<<<<< HEAD
        "Date": "Fri, 21 Aug 2020 15:20:03 GMT",
        "Location": "https://t1acd88e4a1c34b8dprim.table.core.windows.net/Tables(\u0027testtableyry1hnt4\u0027)",
=======
        "Date": "Fri, 21 Aug 2020 16:26:35 GMT",
        "Location": "https://chrissscratch.table.core.windows.net/Tables(\u0027testtableyry1hnt4\u0027)",
>>>>>>> 367da34b
        "Server": [
          "Windows-Azure-Table/1.0",
          "Microsoft-HTTPAPI/2.0"
        ],
        "Transfer-Encoding": "chunked",
        "X-Content-Type-Options": "nosniff",
        "x-ms-client-request-id": "8cd6161de3026b9fe32d12757d165dd7",
<<<<<<< HEAD
        "x-ms-request-id": "dd622a41-6002-0043-27ce-770e29000000",
=======
        "x-ms-request-id": "0b6066a3-a002-0087-2bd7-7791c7000000",
>>>>>>> 367da34b
        "x-ms-version": "2019-02-02"
      },
      "ResponseBody": {
        "odata.metadata": "https://t1acd88e4a1c34b8dprim.table.core.windows.net/$metadata#Tables/@Element",
        "TableName": "testtableyry1hnt4"
      }
    },
    {
      "RequestUri": "https://t1acd88e4a1c34b8dprim.table.core.windows.net/testtableyry1hnt4?$format=application%2Fjson%3Bodata%3Dminimalmetadata",
      "RequestMethod": "POST",
      "RequestHeaders": {
        "Accept": [
          "application/json",
          "application/json; odata=minimalmetadata"
        ],
        "Authorization": "Sanitized",
        "Content-Length": "1675",
        "Content-Type": "application/json; odata=nometadata",
        "DataServiceVersion": "3.0",
<<<<<<< HEAD
        "traceparent": "00-40b1c6b51658fd459ce3d9571396c59f-59e435fa6cadb144-00",
        "User-Agent": [
          "azsdk-net-Data.Tables/1.0.0-dev.20200821.2",
          "(.NET Core 4.6.27514.02; Microsoft Windows 10.0.17763 )"
        ],
        "x-ms-client-request-id": "eaf101a901e768ed4c34b45023fdd211",
        "x-ms-date": "Fri, 21 Aug 2020 15:20:04 GMT",
=======
        "Prefer": "return-no-content",
        "traceparent": "00-505e6fe526ec3f42b3f18aeae1ca8ab7-7f96b24532474343-00",
        "User-Agent": [
          "azsdk-net-Data.Tables/1.0.0-dev.20200821.1",
          "(.NET Core 4.6.29130.01; Microsoft Windows 10.0.18363 )"
        ],
        "x-ms-client-request-id": "eaf101a901e768ed4c34b45023fdd211",
        "x-ms-date": "Fri, 21 Aug 2020 16:26:35 GMT",
>>>>>>> 367da34b
        "x-ms-return-client-request-id": "true",
        "x-ms-version": "2019-02-02"
      },
      "RequestBody": {
        "DateTimeOffsetNull": null,
        "DateTimeOffsetN": "2020-01-01T01:02:00.0000000Z",
        "DateTimeOffsetN@odata.type": "Edm.DateTime",
        "DateTimeOffset": "2020-01-01T01:02:00.0000000Z",
        "DateTimeOffset@odata.type": "Edm.DateTime",
        "DateTimeNull": null,
        "DateTimeN": "2020-01-01T01:02:00.0000000Z",
        "DateTimeN@odata.type": "Edm.DateTime",
        "DateTime": "2020-01-01T01:02:00.0000000Z",
        "DateTime@odata.type": "Edm.DateTime",
        "DateTimeAsString": "2020-01-01T01:02:00.0000000Z",
        "BoolNull": null,
        "BoolN": false,
        "Bool": false,
        "BoolPrimitiveNull": null,
        "BoolPrimitiveN": false,
        "BoolPrimitive": false,
        "Binary": "AQIB",
        "Binary@odata.type": "Edm.Binary",
        "BinaryNull": null,
        "BinaryPrimitive": "AQIB",
        "BinaryPrimitive@odata.type": "Edm.Binary",
        "DoublePrimitiveNull": null,
        "DoublePrimitiveN": 1.01,
        "DoublePrimitiveN@odata.type": "Edm.Double",
        "DoublePrimitive": 1.01,
        "DoublePrimitive@odata.type": "Edm.Double",
        "DoubleNull": null,
        "DoubleN": 1.01,
        "DoubleN@odata.type": "Edm.Double",
        "Double": 1.01,
        "Double@odata.type": "Edm.Double",
        "DoubleInteger": 1,
        "DoubleInteger@odata.type": "Edm.Double",
        "GuidNull": null,
        "GuidN": "0d391d16-97f1-4b9a-be68-4cc871f90001",
        "GuidN@odata.type": "Edm.Guid",
        "Guid": "0d391d16-97f1-4b9a-be68-4cc871f90001",
        "Guid@odata.type": "Edm.Guid",
        "IntegerPrimitiveNull": null,
        "IntegerPrimitiveN": 1,
        "IntegerPrimitive": 1,
        "Int32Null": null,
        "Int32N": 1,
        "Int32": 1,
        "LongPrimitiveNull": null,
        "LongPrimitiveN": "2147483648",
        "LongPrimitiveN@odata.type": "Edm.Int64",
        "LongPrimitive": "2147483648",
        "LongPrimitive@odata.type": "Edm.Int64",
        "Int64Null": null,
        "Int64N": "123456789012",
        "Int64N@odata.type": "Edm.Int64",
        "Int64": "2147483648",
        "Int64@odata.type": "Edm.Int64",
        "String": "0001",
        "PartitionKey": "somPartition",
        "RowKey": "0001",
        "Timestamp": null,
        "ETag": null
      },
      "StatusCode": 204,
      "ResponseHeaders": {
        "Cache-Control": "no-cache",
<<<<<<< HEAD
        "Content-Type": "application/json; odata=minimalmetadata; streaming=true; charset=utf-8",
        "Date": "Fri, 21 Aug 2020 15:20:03 GMT",
        "ETag": "W/\u0022datetime\u00272020-08-21T15%3A20%3A04.5351393Z\u0027\u0022",
        "Location": "https://t1acd88e4a1c34b8dprim.table.core.windows.net/testtableyry1hnt4(PartitionKey=\u0027somPartition\u0027,RowKey=\u00270001\u0027)",
=======
        "Content-Length": "0",
        "DataServiceId": "https://chrissscratch.table.core.windows.net/testtableyry1hnt4(PartitionKey=\u0027somPartition\u0027,RowKey=\u00270001\u0027)",
        "Date": "Fri, 21 Aug 2020 16:26:35 GMT",
        "ETag": "W/\u0022datetime\u00272020-08-21T16%3A26%3A35.9933551Z\u0027\u0022",
        "Location": "https://chrissscratch.table.core.windows.net/testtableyry1hnt4(PartitionKey=\u0027somPartition\u0027,RowKey=\u00270001\u0027)",
        "Preference-Applied": "return-no-content",
>>>>>>> 367da34b
        "Server": [
          "Windows-Azure-Table/1.0",
          "Microsoft-HTTPAPI/2.0"
        ],
        "X-Content-Type-Options": "nosniff",
        "x-ms-client-request-id": "eaf101a901e768ed4c34b45023fdd211",
<<<<<<< HEAD
        "x-ms-request-id": "dd622a53-6002-0043-36ce-770e29000000",
        "x-ms-version": "2019-02-02"
      },
      "ResponseBody": {
        "odata.metadata": "https://t1acd88e4a1c34b8dprim.table.core.windows.net/$metadata#testtableyry1hnt4/@Element",
        "odata.etag": "W/\u0022datetime\u00272020-08-21T15%3A20%3A04.5351393Z\u0027\u0022",
        "PartitionKey": "somPartition",
        "RowKey": "0001",
        "Timestamp": "2020-08-21T15:20:04.5351393Z",
        "DateTimeOffsetN@odata.type": "Edm.DateTime",
        "DateTimeOffsetN": "2020-01-01T01:02:00Z",
        "DateTimeOffset@odata.type": "Edm.DateTime",
        "DateTimeOffset": "2020-01-01T01:02:00Z",
        "DateTimeN@odata.type": "Edm.DateTime",
        "DateTimeN": "2020-01-01T01:02:00Z",
        "DateTime@odata.type": "Edm.DateTime",
        "DateTime": "2020-01-01T01:02:00Z",
        "DateTimeAsString": "2020-01-01T01:02:00.0000000Z",
        "BoolN": false,
        "Bool": false,
        "BoolPrimitiveN": false,
        "BoolPrimitive": false,
        "Binary@odata.type": "Edm.Binary",
        "Binary": "AQIB",
        "BinaryPrimitive@odata.type": "Edm.Binary",
        "BinaryPrimitive": "AQIB",
        "DoublePrimitiveN": 1.01,
        "DoublePrimitive": 1.01,
        "DoubleN": 1.01,
        "Double": 1.01,
        "DoubleInteger": 1.0,
        "GuidN@odata.type": "Edm.Guid",
        "GuidN": "0d391d16-97f1-4b9a-be68-4cc871f90001",
        "Guid@odata.type": "Edm.Guid",
        "Guid": "0d391d16-97f1-4b9a-be68-4cc871f90001",
        "IntegerPrimitiveN": 1,
        "IntegerPrimitive": 1,
        "Int32N": 1,
        "Int32": 1,
        "LongPrimitiveN@odata.type": "Edm.Int64",
        "LongPrimitiveN": "2147483648",
        "LongPrimitive@odata.type": "Edm.Int64",
        "LongPrimitive": "2147483648",
        "Int64N@odata.type": "Edm.Int64",
        "Int64N": "123456789012",
        "Int64@odata.type": "Edm.Int64",
        "Int64": "2147483648",
        "String": "0001"
      }
=======
        "x-ms-request-id": "0b6066b0-a002-0087-37d7-7791c7000000",
        "x-ms-version": "2019-02-02"
      },
      "ResponseBody": []
>>>>>>> 367da34b
    },
    {
      "RequestUri": "https://t1acd88e4a1c34b8dprim.table.core.windows.net/testtableyry1hnt4?$format=application%2Fjson%3Bodata%3Dminimalmetadata",
      "RequestMethod": "POST",
      "RequestHeaders": {
        "Accept": [
          "application/json",
          "application/json; odata=minimalmetadata"
        ],
        "Authorization": "Sanitized",
        "Content-Length": "1673",
        "Content-Type": "application/json; odata=nometadata",
        "DataServiceVersion": "3.0",
<<<<<<< HEAD
        "traceparent": "00-f1c42b154ff1b0479f6cb87cd853f83f-b1e9b4ce43e53343-00",
        "User-Agent": [
          "azsdk-net-Data.Tables/1.0.0-dev.20200821.2",
          "(.NET Core 4.6.27514.02; Microsoft Windows 10.0.17763 )"
        ],
        "x-ms-client-request-id": "ea1da8d1b32151ad95b3814a1d8d03d0",
        "x-ms-date": "Fri, 21 Aug 2020 15:20:04 GMT",
=======
        "Prefer": "return-no-content",
        "traceparent": "00-8ba07fc259c4dc4ca8090e1dccca79a4-a4304eda29dacf43-00",
        "User-Agent": [
          "azsdk-net-Data.Tables/1.0.0-dev.20200821.1",
          "(.NET Core 4.6.29130.01; Microsoft Windows 10.0.18363 )"
        ],
        "x-ms-client-request-id": "ea1da8d1b32151ad95b3814a1d8d03d0",
        "x-ms-date": "Fri, 21 Aug 2020 16:26:35 GMT",
>>>>>>> 367da34b
        "x-ms-return-client-request-id": "true",
        "x-ms-version": "2019-02-02"
      },
      "RequestBody": {
        "DateTimeOffsetNull": null,
        "DateTimeOffsetN": "2020-01-01T01:03:00.0000000Z",
        "DateTimeOffsetN@odata.type": "Edm.DateTime",
        "DateTimeOffset": "2020-01-01T01:03:00.0000000Z",
        "DateTimeOffset@odata.type": "Edm.DateTime",
        "DateTimeNull": null,
        "DateTimeN": "2020-01-01T01:03:00.0000000Z",
        "DateTimeN@odata.type": "Edm.DateTime",
        "DateTime": "2020-01-01T01:03:00.0000000Z",
        "DateTime@odata.type": "Edm.DateTime",
        "DateTimeAsString": "2020-01-01T01:03:00.0000000Z",
        "BoolNull": null,
        "BoolN": false,
        "Bool": true,
        "BoolPrimitiveNull": null,
        "BoolPrimitiveN": false,
        "BoolPrimitive": true,
        "Binary": "AQIC",
        "Binary@odata.type": "Edm.Binary",
        "BinaryNull": null,
        "BinaryPrimitive": "AQIC",
        "BinaryPrimitive@odata.type": "Edm.Binary",
        "DoublePrimitiveNull": null,
        "DoublePrimitiveN": 2.02,
        "DoublePrimitiveN@odata.type": "Edm.Double",
        "DoublePrimitive": 2.02,
        "DoublePrimitive@odata.type": "Edm.Double",
        "DoubleNull": null,
        "DoubleN": 2.02,
        "DoubleN@odata.type": "Edm.Double",
        "Double": 2.02,
        "Double@odata.type": "Edm.Double",
        "DoubleInteger": 2,
        "DoubleInteger@odata.type": "Edm.Double",
        "GuidNull": null,
        "GuidN": "0d391d16-97f1-4b9a-be68-4cc871f90002",
        "GuidN@odata.type": "Edm.Guid",
        "Guid": "0d391d16-97f1-4b9a-be68-4cc871f90002",
        "Guid@odata.type": "Edm.Guid",
        "IntegerPrimitiveNull": null,
        "IntegerPrimitiveN": 2,
        "IntegerPrimitive": 2,
        "Int32Null": null,
        "Int32N": 2,
        "Int32": 2,
        "LongPrimitiveNull": null,
        "LongPrimitiveN": "2147483649",
        "LongPrimitiveN@odata.type": "Edm.Int64",
        "LongPrimitive": "2147483649",
        "LongPrimitive@odata.type": "Edm.Int64",
        "Int64Null": null,
        "Int64N": "123456789012",
        "Int64N@odata.type": "Edm.Int64",
        "Int64": "2147483649",
        "Int64@odata.type": "Edm.Int64",
        "String": "0002",
        "PartitionKey": "somPartition",
        "RowKey": "0002",
        "Timestamp": null,
        "ETag": null
      },
      "StatusCode": 204,
      "ResponseHeaders": {
        "Cache-Control": "no-cache",
<<<<<<< HEAD
        "Content-Type": "application/json; odata=minimalmetadata; streaming=true; charset=utf-8",
        "Date": "Fri, 21 Aug 2020 15:20:03 GMT",
        "ETag": "W/\u0022datetime\u00272020-08-21T15%3A20%3A04.5631588Z\u0027\u0022",
        "Location": "https://t1acd88e4a1c34b8dprim.table.core.windows.net/testtableyry1hnt4(PartitionKey=\u0027somPartition\u0027,RowKey=\u00270002\u0027)",
=======
        "Content-Length": "0",
        "DataServiceId": "https://chrissscratch.table.core.windows.net/testtableyry1hnt4(PartitionKey=\u0027somPartition\u0027,RowKey=\u00270002\u0027)",
        "Date": "Fri, 21 Aug 2020 16:26:35 GMT",
        "ETag": "W/\u0022datetime\u00272020-08-21T16%3A26%3A36.0594103Z\u0027\u0022",
        "Location": "https://chrissscratch.table.core.windows.net/testtableyry1hnt4(PartitionKey=\u0027somPartition\u0027,RowKey=\u00270002\u0027)",
        "Preference-Applied": "return-no-content",
>>>>>>> 367da34b
        "Server": [
          "Windows-Azure-Table/1.0",
          "Microsoft-HTTPAPI/2.0"
        ],
        "X-Content-Type-Options": "nosniff",
        "x-ms-client-request-id": "ea1da8d1b32151ad95b3814a1d8d03d0",
<<<<<<< HEAD
        "x-ms-request-id": "dd622a87-6002-0043-6ace-770e29000000",
        "x-ms-version": "2019-02-02"
      },
      "ResponseBody": {
        "odata.metadata": "https://t1acd88e4a1c34b8dprim.table.core.windows.net/$metadata#testtableyry1hnt4/@Element",
        "odata.etag": "W/\u0022datetime\u00272020-08-21T15%3A20%3A04.5631588Z\u0027\u0022",
        "PartitionKey": "somPartition",
        "RowKey": "0002",
        "Timestamp": "2020-08-21T15:20:04.5631588Z",
        "DateTimeOffsetN@odata.type": "Edm.DateTime",
        "DateTimeOffsetN": "2020-01-01T01:03:00Z",
        "DateTimeOffset@odata.type": "Edm.DateTime",
        "DateTimeOffset": "2020-01-01T01:03:00Z",
        "DateTimeN@odata.type": "Edm.DateTime",
        "DateTimeN": "2020-01-01T01:03:00Z",
        "DateTime@odata.type": "Edm.DateTime",
        "DateTime": "2020-01-01T01:03:00Z",
        "DateTimeAsString": "2020-01-01T01:03:00.0000000Z",
        "BoolN": false,
        "Bool": true,
        "BoolPrimitiveN": false,
        "BoolPrimitive": true,
        "Binary@odata.type": "Edm.Binary",
        "Binary": "AQIC",
        "BinaryPrimitive@odata.type": "Edm.Binary",
        "BinaryPrimitive": "AQIC",
        "DoublePrimitiveN": 2.02,
        "DoublePrimitive": 2.02,
        "DoubleN": 2.02,
        "Double": 2.02,
        "DoubleInteger": 2.0,
        "GuidN@odata.type": "Edm.Guid",
        "GuidN": "0d391d16-97f1-4b9a-be68-4cc871f90002",
        "Guid@odata.type": "Edm.Guid",
        "Guid": "0d391d16-97f1-4b9a-be68-4cc871f90002",
        "IntegerPrimitiveN": 2,
        "IntegerPrimitive": 2,
        "Int32N": 2,
        "Int32": 2,
        "LongPrimitiveN@odata.type": "Edm.Int64",
        "LongPrimitiveN": "2147483649",
        "LongPrimitive@odata.type": "Edm.Int64",
        "LongPrimitive": "2147483649",
        "Int64N@odata.type": "Edm.Int64",
        "Int64N": "123456789012",
        "Int64@odata.type": "Edm.Int64",
        "Int64": "2147483649",
        "String": "0002"
      }
=======
        "x-ms-request-id": "0b6066bd-a002-0087-44d7-7791c7000000",
        "x-ms-version": "2019-02-02"
      },
      "ResponseBody": []
>>>>>>> 367da34b
    },
    {
      "RequestUri": "https://t1acd88e4a1c34b8dprim.table.core.windows.net/testtableyry1hnt4?$format=application%2Fjson%3Bodata%3Dminimalmetadata",
      "RequestMethod": "POST",
      "RequestHeaders": {
        "Accept": [
          "application/json",
          "application/json; odata=minimalmetadata"
        ],
        "Authorization": "Sanitized",
        "Content-Length": "1731",
        "Content-Type": "application/json; odata=nometadata",
        "DataServiceVersion": "3.0",
<<<<<<< HEAD
        "traceparent": "00-9100c49192f26b4a8ea99ceea25f0e22-362af1ec43e20c46-00",
        "User-Agent": [
          "azsdk-net-Data.Tables/1.0.0-dev.20200821.2",
          "(.NET Core 4.6.27514.02; Microsoft Windows 10.0.17763 )"
        ],
        "x-ms-client-request-id": "4ec6ca6e5e171cf4296e3fcd2f4e47e5",
        "x-ms-date": "Fri, 21 Aug 2020 15:20:04 GMT",
=======
        "Prefer": "return-no-content",
        "traceparent": "00-177fd9667756984b9c960efd9d2e6f9e-0e36908dca6a5d45-00",
        "User-Agent": [
          "azsdk-net-Data.Tables/1.0.0-dev.20200821.1",
          "(.NET Core 4.6.29130.01; Microsoft Windows 10.0.18363 )"
        ],
        "x-ms-client-request-id": "4ec6ca6e5e171cf4296e3fcd2f4e47e5",
        "x-ms-date": "Fri, 21 Aug 2020 16:26:35 GMT",
>>>>>>> 367da34b
        "x-ms-return-client-request-id": "true",
        "x-ms-version": "2019-02-02"
      },
      "RequestBody": {
        "DateTimeOffsetNull": null,
        "DateTimeOffsetN": "2020-01-01T01:04:00.0000000Z",
        "DateTimeOffsetN@odata.type": "Edm.DateTime",
        "DateTimeOffset": "2020-01-01T01:04:00.0000000Z",
        "DateTimeOffset@odata.type": "Edm.DateTime",
        "DateTimeNull": null,
        "DateTimeN": "2020-01-01T01:04:00.0000000Z",
        "DateTimeN@odata.type": "Edm.DateTime",
        "DateTime": "2020-01-01T01:04:00.0000000Z",
        "DateTime@odata.type": "Edm.DateTime",
        "DateTimeAsString": "2020-01-01T01:04:00.0000000Z",
        "BoolNull": null,
        "BoolN": false,
        "Bool": false,
        "BoolPrimitiveNull": null,
        "BoolPrimitiveN": false,
        "BoolPrimitive": false,
        "Binary": "AQID",
        "Binary@odata.type": "Edm.Binary",
        "BinaryNull": null,
        "BinaryPrimitive": "AQID",
        "BinaryPrimitive@odata.type": "Edm.Binary",
        "DoublePrimitiveNull": null,
        "DoublePrimitiveN": 3.0299999999999998,
        "DoublePrimitiveN@odata.type": "Edm.Double",
        "DoublePrimitive": 3.0299999999999998,
        "DoublePrimitive@odata.type": "Edm.Double",
        "DoubleNull": null,
        "DoubleN": 3.0299999999999998,
        "DoubleN@odata.type": "Edm.Double",
        "Double": 3.0299999999999998,
        "Double@odata.type": "Edm.Double",
        "DoubleInteger": 3,
        "DoubleInteger@odata.type": "Edm.Double",
        "GuidNull": null,
        "GuidN": "0d391d16-97f1-4b9a-be68-4cc871f90003",
        "GuidN@odata.type": "Edm.Guid",
        "Guid": "0d391d16-97f1-4b9a-be68-4cc871f90003",
        "Guid@odata.type": "Edm.Guid",
        "IntegerPrimitiveNull": null,
        "IntegerPrimitiveN": 3,
        "IntegerPrimitive": 3,
        "Int32Null": null,
        "Int32N": 3,
        "Int32": 3,
        "LongPrimitiveNull": null,
        "LongPrimitiveN": "2147483650",
        "LongPrimitiveN@odata.type": "Edm.Int64",
        "LongPrimitive": "2147483650",
        "LongPrimitive@odata.type": "Edm.Int64",
        "Int64Null": null,
        "Int64N": "123456789012",
        "Int64N@odata.type": "Edm.Int64",
        "Int64": "2147483650",
        "Int64@odata.type": "Edm.Int64",
        "String": "0003",
        "PartitionKey": "somPartition",
        "RowKey": "0003",
        "Timestamp": null,
        "ETag": null
      },
      "StatusCode": 204,
      "ResponseHeaders": {
        "Cache-Control": "no-cache",
<<<<<<< HEAD
        "Content-Type": "application/json; odata=minimalmetadata; streaming=true; charset=utf-8",
        "Date": "Fri, 21 Aug 2020 15:20:03 GMT",
        "ETag": "W/\u0022datetime\u00272020-08-21T15%3A20%3A04.597184Z\u0027\u0022",
        "Location": "https://t1acd88e4a1c34b8dprim.table.core.windows.net/testtableyry1hnt4(PartitionKey=\u0027somPartition\u0027,RowKey=\u00270003\u0027)",
=======
        "Content-Length": "0",
        "DataServiceId": "https://chrissscratch.table.core.windows.net/testtableyry1hnt4(PartitionKey=\u0027somPartition\u0027,RowKey=\u00270003\u0027)",
        "Date": "Fri, 21 Aug 2020 16:26:36 GMT",
        "ETag": "W/\u0022datetime\u00272020-08-21T16%3A26%3A36.1024463Z\u0027\u0022",
        "Location": "https://chrissscratch.table.core.windows.net/testtableyry1hnt4(PartitionKey=\u0027somPartition\u0027,RowKey=\u00270003\u0027)",
        "Preference-Applied": "return-no-content",
>>>>>>> 367da34b
        "Server": [
          "Windows-Azure-Table/1.0",
          "Microsoft-HTTPAPI/2.0"
        ],
        "X-Content-Type-Options": "nosniff",
        "x-ms-client-request-id": "4ec6ca6e5e171cf4296e3fcd2f4e47e5",
<<<<<<< HEAD
        "x-ms-request-id": "dd622ac1-6002-0043-24ce-770e29000000",
        "x-ms-version": "2019-02-02"
      },
      "ResponseBody": {
        "odata.metadata": "https://t1acd88e4a1c34b8dprim.table.core.windows.net/$metadata#testtableyry1hnt4/@Element",
        "odata.etag": "W/\u0022datetime\u00272020-08-21T15%3A20%3A04.597184Z\u0027\u0022",
        "PartitionKey": "somPartition",
        "RowKey": "0003",
        "Timestamp": "2020-08-21T15:20:04.597184Z",
        "DateTimeOffsetN@odata.type": "Edm.DateTime",
        "DateTimeOffsetN": "2020-01-01T01:04:00Z",
        "DateTimeOffset@odata.type": "Edm.DateTime",
        "DateTimeOffset": "2020-01-01T01:04:00Z",
        "DateTimeN@odata.type": "Edm.DateTime",
        "DateTimeN": "2020-01-01T01:04:00Z",
        "DateTime@odata.type": "Edm.DateTime",
        "DateTime": "2020-01-01T01:04:00Z",
        "DateTimeAsString": "2020-01-01T01:04:00.0000000Z",
        "BoolN": false,
        "Bool": false,
        "BoolPrimitiveN": false,
        "BoolPrimitive": false,
        "Binary@odata.type": "Edm.Binary",
        "Binary": "AQID",
        "BinaryPrimitive@odata.type": "Edm.Binary",
        "BinaryPrimitive": "AQID",
        "DoublePrimitiveN": 3.03,
        "DoublePrimitive": 3.03,
        "DoubleN": 3.03,
        "Double": 3.03,
        "DoubleInteger": 3.0,
        "GuidN@odata.type": "Edm.Guid",
        "GuidN": "0d391d16-97f1-4b9a-be68-4cc871f90003",
        "Guid@odata.type": "Edm.Guid",
        "Guid": "0d391d16-97f1-4b9a-be68-4cc871f90003",
        "IntegerPrimitiveN": 3,
        "IntegerPrimitive": 3,
        "Int32N": 3,
        "Int32": 3,
        "LongPrimitiveN@odata.type": "Edm.Int64",
        "LongPrimitiveN": "2147483650",
        "LongPrimitive@odata.type": "Edm.Int64",
        "LongPrimitive": "2147483650",
        "Int64N@odata.type": "Edm.Int64",
        "Int64N": "123456789012",
        "Int64@odata.type": "Edm.Int64",
        "Int64": "2147483650",
        "String": "0003"
      }
=======
        "x-ms-request-id": "0b6066c4-a002-0087-4bd7-7791c7000000",
        "x-ms-version": "2019-02-02"
      },
      "ResponseBody": []
>>>>>>> 367da34b
    },
    {
      "RequestUri": "https://t1acd88e4a1c34b8dprim.table.core.windows.net/testtableyry1hnt4?$format=application%2Fjson%3Bodata%3Dminimalmetadata",
      "RequestMethod": "POST",
      "RequestHeaders": {
        "Accept": [
          "application/json",
          "application/json; odata=minimalmetadata"
        ],
        "Authorization": "Sanitized",
        "Content-Length": "1673",
        "Content-Type": "application/json; odata=nometadata",
        "DataServiceVersion": "3.0",
<<<<<<< HEAD
        "traceparent": "00-edc0b9272f4ffc4788484b4e1de1ecdf-568034905433a84e-00",
        "User-Agent": [
          "azsdk-net-Data.Tables/1.0.0-dev.20200821.2",
          "(.NET Core 4.6.27514.02; Microsoft Windows 10.0.17763 )"
        ],
        "x-ms-client-request-id": "d5a4015a72f9f5b554a054347fa24abe",
        "x-ms-date": "Fri, 21 Aug 2020 15:20:04 GMT",
=======
        "Prefer": "return-no-content",
        "traceparent": "00-3ed06abee3323d46a19cb6825d94644c-38a7969201585a4c-00",
        "User-Agent": [
          "azsdk-net-Data.Tables/1.0.0-dev.20200821.1",
          "(.NET Core 4.6.29130.01; Microsoft Windows 10.0.18363 )"
        ],
        "x-ms-client-request-id": "d5a4015a72f9f5b554a054347fa24abe",
        "x-ms-date": "Fri, 21 Aug 2020 16:26:36 GMT",
>>>>>>> 367da34b
        "x-ms-return-client-request-id": "true",
        "x-ms-version": "2019-02-02"
      },
      "RequestBody": {
        "DateTimeOffsetNull": null,
        "DateTimeOffsetN": "2020-01-01T01:05:00.0000000Z",
        "DateTimeOffsetN@odata.type": "Edm.DateTime",
        "DateTimeOffset": "2020-01-01T01:05:00.0000000Z",
        "DateTimeOffset@odata.type": "Edm.DateTime",
        "DateTimeNull": null,
        "DateTimeN": "2020-01-01T01:05:00.0000000Z",
        "DateTimeN@odata.type": "Edm.DateTime",
        "DateTime": "2020-01-01T01:05:00.0000000Z",
        "DateTime@odata.type": "Edm.DateTime",
        "DateTimeAsString": "2020-01-01T01:05:00.0000000Z",
        "BoolNull": null,
        "BoolN": false,
        "Bool": true,
        "BoolPrimitiveNull": null,
        "BoolPrimitiveN": false,
        "BoolPrimitive": true,
        "Binary": "AQIE",
        "Binary@odata.type": "Edm.Binary",
        "BinaryNull": null,
        "BinaryPrimitive": "AQIE",
        "BinaryPrimitive@odata.type": "Edm.Binary",
        "DoublePrimitiveNull": null,
        "DoublePrimitiveN": 4.04,
        "DoublePrimitiveN@odata.type": "Edm.Double",
        "DoublePrimitive": 4.04,
        "DoublePrimitive@odata.type": "Edm.Double",
        "DoubleNull": null,
        "DoubleN": 4.04,
        "DoubleN@odata.type": "Edm.Double",
        "Double": 4.04,
        "Double@odata.type": "Edm.Double",
        "DoubleInteger": 4,
        "DoubleInteger@odata.type": "Edm.Double",
        "GuidNull": null,
        "GuidN": "0d391d16-97f1-4b9a-be68-4cc871f90004",
        "GuidN@odata.type": "Edm.Guid",
        "Guid": "0d391d16-97f1-4b9a-be68-4cc871f90004",
        "Guid@odata.type": "Edm.Guid",
        "IntegerPrimitiveNull": null,
        "IntegerPrimitiveN": 4,
        "IntegerPrimitive": 4,
        "Int32Null": null,
        "Int32N": 4,
        "Int32": 4,
        "LongPrimitiveNull": null,
        "LongPrimitiveN": "2147483651",
        "LongPrimitiveN@odata.type": "Edm.Int64",
        "LongPrimitive": "2147483651",
        "LongPrimitive@odata.type": "Edm.Int64",
        "Int64Null": null,
        "Int64N": "123456789012",
        "Int64N@odata.type": "Edm.Int64",
        "Int64": "2147483651",
        "Int64@odata.type": "Edm.Int64",
        "String": "0004",
        "PartitionKey": "somPartition",
        "RowKey": "0004",
        "Timestamp": null,
        "ETag": null
      },
      "StatusCode": 204,
      "ResponseHeaders": {
        "Cache-Control": "no-cache",
<<<<<<< HEAD
        "Content-Type": "application/json; odata=minimalmetadata; streaming=true; charset=utf-8",
        "Date": "Fri, 21 Aug 2020 15:20:03 GMT",
        "ETag": "W/\u0022datetime\u00272020-08-21T15%3A20%3A04.6252035Z\u0027\u0022",
        "Location": "https://t1acd88e4a1c34b8dprim.table.core.windows.net/testtableyry1hnt4(PartitionKey=\u0027somPartition\u0027,RowKey=\u00270004\u0027)",
=======
        "Content-Length": "0",
        "DataServiceId": "https://chrissscratch.table.core.windows.net/testtableyry1hnt4(PartitionKey=\u0027somPartition\u0027,RowKey=\u00270004\u0027)",
        "Date": "Fri, 21 Aug 2020 16:26:36 GMT",
        "ETag": "W/\u0022datetime\u00272020-08-21T16%3A26%3A36.1494852Z\u0027\u0022",
        "Location": "https://chrissscratch.table.core.windows.net/testtableyry1hnt4(PartitionKey=\u0027somPartition\u0027,RowKey=\u00270004\u0027)",
        "Preference-Applied": "return-no-content",
>>>>>>> 367da34b
        "Server": [
          "Windows-Azure-Table/1.0",
          "Microsoft-HTTPAPI/2.0"
        ],
        "X-Content-Type-Options": "nosniff",
        "x-ms-client-request-id": "d5a4015a72f9f5b554a054347fa24abe",
<<<<<<< HEAD
        "x-ms-request-id": "dd622ac6-6002-0043-29ce-770e29000000",
        "x-ms-version": "2019-02-02"
      },
      "ResponseBody": {
        "odata.metadata": "https://t1acd88e4a1c34b8dprim.table.core.windows.net/$metadata#testtableyry1hnt4/@Element",
        "odata.etag": "W/\u0022datetime\u00272020-08-21T15%3A20%3A04.6252035Z\u0027\u0022",
        "PartitionKey": "somPartition",
        "RowKey": "0004",
        "Timestamp": "2020-08-21T15:20:04.6252035Z",
        "DateTimeOffsetN@odata.type": "Edm.DateTime",
        "DateTimeOffsetN": "2020-01-01T01:05:00Z",
        "DateTimeOffset@odata.type": "Edm.DateTime",
        "DateTimeOffset": "2020-01-01T01:05:00Z",
        "DateTimeN@odata.type": "Edm.DateTime",
        "DateTimeN": "2020-01-01T01:05:00Z",
        "DateTime@odata.type": "Edm.DateTime",
        "DateTime": "2020-01-01T01:05:00Z",
        "DateTimeAsString": "2020-01-01T01:05:00.0000000Z",
        "BoolN": false,
        "Bool": true,
        "BoolPrimitiveN": false,
        "BoolPrimitive": true,
        "Binary@odata.type": "Edm.Binary",
        "Binary": "AQIE",
        "BinaryPrimitive@odata.type": "Edm.Binary",
        "BinaryPrimitive": "AQIE",
        "DoublePrimitiveN": 4.04,
        "DoublePrimitive": 4.04,
        "DoubleN": 4.04,
        "Double": 4.04,
        "DoubleInteger": 4.0,
        "GuidN@odata.type": "Edm.Guid",
        "GuidN": "0d391d16-97f1-4b9a-be68-4cc871f90004",
        "Guid@odata.type": "Edm.Guid",
        "Guid": "0d391d16-97f1-4b9a-be68-4cc871f90004",
        "IntegerPrimitiveN": 4,
        "IntegerPrimitive": 4,
        "Int32N": 4,
        "Int32": 4,
        "LongPrimitiveN@odata.type": "Edm.Int64",
        "LongPrimitiveN": "2147483651",
        "LongPrimitive@odata.type": "Edm.Int64",
        "LongPrimitive": "2147483651",
        "Int64N@odata.type": "Edm.Int64",
        "Int64N": "123456789012",
        "Int64@odata.type": "Edm.Int64",
        "Int64": "2147483651",
        "String": "0004"
      }
=======
        "x-ms-request-id": "0b6066d2-a002-0087-56d7-7791c7000000",
        "x-ms-version": "2019-02-02"
      },
      "ResponseBody": []
>>>>>>> 367da34b
    },
    {
      "RequestUri": "https://t1acd88e4a1c34b8dprim.table.core.windows.net/testtableyry1hnt4()?$format=application%2Fjson%3Bodata%3Dminimalmetadata\u0026$filter=%28RowKey%20ne%20%270004%27%29%20and%20%28PartitionKey%20eq%20%27somPartition%27%29",
      "RequestMethod": "GET",
      "RequestHeaders": {
        "Accept": [
          "application/json",
          "application/json; odata=minimalmetadata"
        ],
        "Authorization": "Sanitized",
        "DataServiceVersion": "3.0",
        "User-Agent": [
<<<<<<< HEAD
          "azsdk-net-Data.Tables/1.0.0-dev.20200821.2",
          "(.NET Core 4.6.27514.02; Microsoft Windows 10.0.17763 )"
        ],
        "x-ms-client-request-id": "59e2e431843773f9b300c0b373df2146",
        "x-ms-date": "Fri, 21 Aug 2020 15:20:04 GMT",
=======
          "azsdk-net-Data.Tables/1.0.0-dev.20200821.1",
          "(.NET Core 4.6.29130.01; Microsoft Windows 10.0.18363 )"
        ],
        "x-ms-client-request-id": "59e2e431843773f9b300c0b373df2146",
        "x-ms-date": "Fri, 21 Aug 2020 16:26:36 GMT",
>>>>>>> 367da34b
        "x-ms-return-client-request-id": "true",
        "x-ms-version": "2019-02-02"
      },
      "RequestBody": null,
      "StatusCode": 200,
      "ResponseHeaders": {
        "Cache-Control": "no-cache",
        "Content-Type": "application/json; odata=minimalmetadata; streaming=true; charset=utf-8",
<<<<<<< HEAD
        "Date": "Fri, 21 Aug 2020 15:20:03 GMT",
=======
        "Date": "Fri, 21 Aug 2020 16:26:36 GMT",
>>>>>>> 367da34b
        "Server": [
          "Windows-Azure-Table/1.0",
          "Microsoft-HTTPAPI/2.0"
        ],
        "Transfer-Encoding": "chunked",
        "X-Content-Type-Options": "nosniff",
        "x-ms-client-request-id": "59e2e431843773f9b300c0b373df2146",
<<<<<<< HEAD
        "x-ms-request-id": "dd622ac9-6002-0043-2cce-770e29000000",
=======
        "x-ms-request-id": "0b6066d8-a002-0087-5cd7-7791c7000000",
>>>>>>> 367da34b
        "x-ms-version": "2019-02-02"
      },
      "ResponseBody": {
        "odata.metadata": "https://t1acd88e4a1c34b8dprim.table.core.windows.net/$metadata#testtableyry1hnt4",
        "value": [
          {
<<<<<<< HEAD
            "odata.etag": "W/\u0022datetime\u00272020-08-21T15%3A20%3A04.5351393Z\u0027\u0022",
            "PartitionKey": "somPartition",
            "RowKey": "0001",
            "Timestamp": "2020-08-21T15:20:04.5351393Z",
=======
            "odata.etag": "W/\u0022datetime\u00272020-08-21T16%3A26%3A35.9933551Z\u0027\u0022",
            "PartitionKey": "somPartition",
            "RowKey": "0001",
            "Timestamp": "2020-08-21T16:26:35.9933551Z",
>>>>>>> 367da34b
            "DateTimeOffsetN@odata.type": "Edm.DateTime",
            "DateTimeOffsetN": "2020-01-01T01:02:00Z",
            "DateTimeOffset@odata.type": "Edm.DateTime",
            "DateTimeOffset": "2020-01-01T01:02:00Z",
            "DateTimeN@odata.type": "Edm.DateTime",
            "DateTimeN": "2020-01-01T01:02:00Z",
            "DateTime@odata.type": "Edm.DateTime",
            "DateTime": "2020-01-01T01:02:00Z",
            "DateTimeAsString": "2020-01-01T01:02:00.0000000Z",
            "BoolN": false,
            "Bool": false,
            "BoolPrimitiveN": false,
            "BoolPrimitive": false,
            "Binary@odata.type": "Edm.Binary",
            "Binary": "AQIB",
            "BinaryPrimitive@odata.type": "Edm.Binary",
            "BinaryPrimitive": "AQIB",
            "DoublePrimitiveN": 1.01,
            "DoublePrimitive": 1.01,
            "DoubleN": 1.01,
            "Double": 1.01,
            "DoubleInteger": 1.0,
            "GuidN@odata.type": "Edm.Guid",
            "GuidN": "0d391d16-97f1-4b9a-be68-4cc871f90001",
            "Guid@odata.type": "Edm.Guid",
            "Guid": "0d391d16-97f1-4b9a-be68-4cc871f90001",
            "IntegerPrimitiveN": 1,
            "IntegerPrimitive": 1,
            "Int32N": 1,
            "Int32": 1,
            "LongPrimitiveN@odata.type": "Edm.Int64",
            "LongPrimitiveN": "2147483648",
            "LongPrimitive@odata.type": "Edm.Int64",
            "LongPrimitive": "2147483648",
            "Int64N@odata.type": "Edm.Int64",
            "Int64N": "123456789012",
            "Int64@odata.type": "Edm.Int64",
            "Int64": "2147483648",
            "String": "0001"
          },
          {
<<<<<<< HEAD
            "odata.etag": "W/\u0022datetime\u00272020-08-21T15%3A20%3A04.5631588Z\u0027\u0022",
            "PartitionKey": "somPartition",
            "RowKey": "0002",
            "Timestamp": "2020-08-21T15:20:04.5631588Z",
=======
            "odata.etag": "W/\u0022datetime\u00272020-08-21T16%3A26%3A36.0594103Z\u0027\u0022",
            "PartitionKey": "somPartition",
            "RowKey": "0002",
            "Timestamp": "2020-08-21T16:26:36.0594103Z",
>>>>>>> 367da34b
            "DateTimeOffsetN@odata.type": "Edm.DateTime",
            "DateTimeOffsetN": "2020-01-01T01:03:00Z",
            "DateTimeOffset@odata.type": "Edm.DateTime",
            "DateTimeOffset": "2020-01-01T01:03:00Z",
            "DateTimeN@odata.type": "Edm.DateTime",
            "DateTimeN": "2020-01-01T01:03:00Z",
            "DateTime@odata.type": "Edm.DateTime",
            "DateTime": "2020-01-01T01:03:00Z",
            "DateTimeAsString": "2020-01-01T01:03:00.0000000Z",
            "BoolN": false,
            "Bool": true,
            "BoolPrimitiveN": false,
            "BoolPrimitive": true,
            "Binary@odata.type": "Edm.Binary",
            "Binary": "AQIC",
            "BinaryPrimitive@odata.type": "Edm.Binary",
            "BinaryPrimitive": "AQIC",
            "DoublePrimitiveN": 2.02,
            "DoublePrimitive": 2.02,
            "DoubleN": 2.02,
            "Double": 2.02,
            "DoubleInteger": 2.0,
            "GuidN@odata.type": "Edm.Guid",
            "GuidN": "0d391d16-97f1-4b9a-be68-4cc871f90002",
            "Guid@odata.type": "Edm.Guid",
            "Guid": "0d391d16-97f1-4b9a-be68-4cc871f90002",
            "IntegerPrimitiveN": 2,
            "IntegerPrimitive": 2,
            "Int32N": 2,
            "Int32": 2,
            "LongPrimitiveN@odata.type": "Edm.Int64",
            "LongPrimitiveN": "2147483649",
            "LongPrimitive@odata.type": "Edm.Int64",
            "LongPrimitive": "2147483649",
            "Int64N@odata.type": "Edm.Int64",
            "Int64N": "123456789012",
            "Int64@odata.type": "Edm.Int64",
            "Int64": "2147483649",
            "String": "0002"
          },
          {
<<<<<<< HEAD
            "odata.etag": "W/\u0022datetime\u00272020-08-21T15%3A20%3A04.597184Z\u0027\u0022",
            "PartitionKey": "somPartition",
            "RowKey": "0003",
            "Timestamp": "2020-08-21T15:20:04.597184Z",
=======
            "odata.etag": "W/\u0022datetime\u00272020-08-21T16%3A26%3A36.1024463Z\u0027\u0022",
            "PartitionKey": "somPartition",
            "RowKey": "0003",
            "Timestamp": "2020-08-21T16:26:36.1024463Z",
>>>>>>> 367da34b
            "DateTimeOffsetN@odata.type": "Edm.DateTime",
            "DateTimeOffsetN": "2020-01-01T01:04:00Z",
            "DateTimeOffset@odata.type": "Edm.DateTime",
            "DateTimeOffset": "2020-01-01T01:04:00Z",
            "DateTimeN@odata.type": "Edm.DateTime",
            "DateTimeN": "2020-01-01T01:04:00Z",
            "DateTime@odata.type": "Edm.DateTime",
            "DateTime": "2020-01-01T01:04:00Z",
            "DateTimeAsString": "2020-01-01T01:04:00.0000000Z",
            "BoolN": false,
            "Bool": false,
            "BoolPrimitiveN": false,
            "BoolPrimitive": false,
            "Binary@odata.type": "Edm.Binary",
            "Binary": "AQID",
            "BinaryPrimitive@odata.type": "Edm.Binary",
            "BinaryPrimitive": "AQID",
            "DoublePrimitiveN": 3.03,
            "DoublePrimitive": 3.03,
            "DoubleN": 3.03,
            "Double": 3.03,
            "DoubleInteger": 3.0,
            "GuidN@odata.type": "Edm.Guid",
            "GuidN": "0d391d16-97f1-4b9a-be68-4cc871f90003",
            "Guid@odata.type": "Edm.Guid",
            "Guid": "0d391d16-97f1-4b9a-be68-4cc871f90003",
            "IntegerPrimitiveN": 3,
            "IntegerPrimitive": 3,
            "Int32N": 3,
            "Int32": 3,
            "LongPrimitiveN@odata.type": "Edm.Int64",
            "LongPrimitiveN": "2147483650",
            "LongPrimitive@odata.type": "Edm.Int64",
            "LongPrimitive": "2147483650",
            "Int64N@odata.type": "Edm.Int64",
            "Int64N": "123456789012",
            "Int64@odata.type": "Edm.Int64",
            "Int64": "2147483650",
            "String": "0003"
          }
        ]
      }
    },
    {
      "RequestUri": "https://t1acd88e4a1c34b8dprim.table.core.windows.net/testtableyry1hnt4()?$format=application%2Fjson%3Bodata%3Dminimalmetadata\u0026$filter=%28PartitionKey%20eq%20%27somPartition%27%29%20and%20%28RowKey%20ne%20%270004%27%29",
      "RequestMethod": "GET",
      "RequestHeaders": {
        "Accept": [
          "application/json",
          "application/json; odata=minimalmetadata"
        ],
        "Authorization": "Sanitized",
        "DataServiceVersion": "3.0",
        "User-Agent": [
<<<<<<< HEAD
          "azsdk-net-Data.Tables/1.0.0-dev.20200821.2",
          "(.NET Core 4.6.27514.02; Microsoft Windows 10.0.17763 )"
        ],
        "x-ms-client-request-id": "1cef9b6b2ee9fbd714d0f97609c09c86",
        "x-ms-date": "Fri, 21 Aug 2020 15:20:04 GMT",
=======
          "azsdk-net-Data.Tables/1.0.0-dev.20200821.1",
          "(.NET Core 4.6.29130.01; Microsoft Windows 10.0.18363 )"
        ],
        "x-ms-client-request-id": "1cef9b6b2ee9fbd714d0f97609c09c86",
        "x-ms-date": "Fri, 21 Aug 2020 16:26:36 GMT",
>>>>>>> 367da34b
        "x-ms-return-client-request-id": "true",
        "x-ms-version": "2019-02-02"
      },
      "RequestBody": null,
      "StatusCode": 200,
      "ResponseHeaders": {
        "Cache-Control": "no-cache",
        "Content-Type": "application/json; odata=minimalmetadata; streaming=true; charset=utf-8",
<<<<<<< HEAD
        "Date": "Fri, 21 Aug 2020 15:20:04 GMT",
=======
        "Date": "Fri, 21 Aug 2020 16:26:36 GMT",
>>>>>>> 367da34b
        "Server": [
          "Windows-Azure-Table/1.0",
          "Microsoft-HTTPAPI/2.0"
        ],
        "Transfer-Encoding": "chunked",
        "X-Content-Type-Options": "nosniff",
        "x-ms-client-request-id": "1cef9b6b2ee9fbd714d0f97609c09c86",
<<<<<<< HEAD
        "x-ms-request-id": "dd622ada-6002-0043-3cce-770e29000000",
=======
        "x-ms-request-id": "0b6066e7-a002-0087-6bd7-7791c7000000",
>>>>>>> 367da34b
        "x-ms-version": "2019-02-02"
      },
      "ResponseBody": {
        "odata.metadata": "https://t1acd88e4a1c34b8dprim.table.core.windows.net/$metadata#testtableyry1hnt4",
        "value": [
          {
<<<<<<< HEAD
            "odata.etag": "W/\u0022datetime\u00272020-08-21T15%3A20%3A04.5351393Z\u0027\u0022",
            "PartitionKey": "somPartition",
            "RowKey": "0001",
            "Timestamp": "2020-08-21T15:20:04.5351393Z",
=======
            "odata.etag": "W/\u0022datetime\u00272020-08-21T16%3A26%3A35.9933551Z\u0027\u0022",
            "PartitionKey": "somPartition",
            "RowKey": "0001",
            "Timestamp": "2020-08-21T16:26:35.9933551Z",
>>>>>>> 367da34b
            "DateTimeOffsetN@odata.type": "Edm.DateTime",
            "DateTimeOffsetN": "2020-01-01T01:02:00Z",
            "DateTimeOffset@odata.type": "Edm.DateTime",
            "DateTimeOffset": "2020-01-01T01:02:00Z",
            "DateTimeN@odata.type": "Edm.DateTime",
            "DateTimeN": "2020-01-01T01:02:00Z",
            "DateTime@odata.type": "Edm.DateTime",
            "DateTime": "2020-01-01T01:02:00Z",
            "DateTimeAsString": "2020-01-01T01:02:00.0000000Z",
            "BoolN": false,
            "Bool": false,
            "BoolPrimitiveN": false,
            "BoolPrimitive": false,
            "Binary@odata.type": "Edm.Binary",
            "Binary": "AQIB",
            "BinaryPrimitive@odata.type": "Edm.Binary",
            "BinaryPrimitive": "AQIB",
            "DoublePrimitiveN": 1.01,
            "DoublePrimitive": 1.01,
            "DoubleN": 1.01,
            "Double": 1.01,
            "DoubleInteger": 1.0,
            "GuidN@odata.type": "Edm.Guid",
            "GuidN": "0d391d16-97f1-4b9a-be68-4cc871f90001",
            "Guid@odata.type": "Edm.Guid",
            "Guid": "0d391d16-97f1-4b9a-be68-4cc871f90001",
            "IntegerPrimitiveN": 1,
            "IntegerPrimitive": 1,
            "Int32N": 1,
            "Int32": 1,
            "LongPrimitiveN@odata.type": "Edm.Int64",
            "LongPrimitiveN": "2147483648",
            "LongPrimitive@odata.type": "Edm.Int64",
            "LongPrimitive": "2147483648",
            "Int64N@odata.type": "Edm.Int64",
            "Int64N": "123456789012",
            "Int64@odata.type": "Edm.Int64",
            "Int64": "2147483648",
            "String": "0001"
          },
          {
<<<<<<< HEAD
            "odata.etag": "W/\u0022datetime\u00272020-08-21T15%3A20%3A04.5631588Z\u0027\u0022",
            "PartitionKey": "somPartition",
            "RowKey": "0002",
            "Timestamp": "2020-08-21T15:20:04.5631588Z",
=======
            "odata.etag": "W/\u0022datetime\u00272020-08-21T16%3A26%3A36.0594103Z\u0027\u0022",
            "PartitionKey": "somPartition",
            "RowKey": "0002",
            "Timestamp": "2020-08-21T16:26:36.0594103Z",
>>>>>>> 367da34b
            "DateTimeOffsetN@odata.type": "Edm.DateTime",
            "DateTimeOffsetN": "2020-01-01T01:03:00Z",
            "DateTimeOffset@odata.type": "Edm.DateTime",
            "DateTimeOffset": "2020-01-01T01:03:00Z",
            "DateTimeN@odata.type": "Edm.DateTime",
            "DateTimeN": "2020-01-01T01:03:00Z",
            "DateTime@odata.type": "Edm.DateTime",
            "DateTime": "2020-01-01T01:03:00Z",
            "DateTimeAsString": "2020-01-01T01:03:00.0000000Z",
            "BoolN": false,
            "Bool": true,
            "BoolPrimitiveN": false,
            "BoolPrimitive": true,
            "Binary@odata.type": "Edm.Binary",
            "Binary": "AQIC",
            "BinaryPrimitive@odata.type": "Edm.Binary",
            "BinaryPrimitive": "AQIC",
            "DoublePrimitiveN": 2.02,
            "DoublePrimitive": 2.02,
            "DoubleN": 2.02,
            "Double": 2.02,
            "DoubleInteger": 2.0,
            "GuidN@odata.type": "Edm.Guid",
            "GuidN": "0d391d16-97f1-4b9a-be68-4cc871f90002",
            "Guid@odata.type": "Edm.Guid",
            "Guid": "0d391d16-97f1-4b9a-be68-4cc871f90002",
            "IntegerPrimitiveN": 2,
            "IntegerPrimitive": 2,
            "Int32N": 2,
            "Int32": 2,
            "LongPrimitiveN@odata.type": "Edm.Int64",
            "LongPrimitiveN": "2147483649",
            "LongPrimitive@odata.type": "Edm.Int64",
            "LongPrimitive": "2147483649",
            "Int64N@odata.type": "Edm.Int64",
            "Int64N": "123456789012",
            "Int64@odata.type": "Edm.Int64",
            "Int64": "2147483649",
            "String": "0002"
          },
          {
<<<<<<< HEAD
            "odata.etag": "W/\u0022datetime\u00272020-08-21T15%3A20%3A04.597184Z\u0027\u0022",
            "PartitionKey": "somPartition",
            "RowKey": "0003",
            "Timestamp": "2020-08-21T15:20:04.597184Z",
=======
            "odata.etag": "W/\u0022datetime\u00272020-08-21T16%3A26%3A36.1024463Z\u0027\u0022",
            "PartitionKey": "somPartition",
            "RowKey": "0003",
            "Timestamp": "2020-08-21T16:26:36.1024463Z",
>>>>>>> 367da34b
            "DateTimeOffsetN@odata.type": "Edm.DateTime",
            "DateTimeOffsetN": "2020-01-01T01:04:00Z",
            "DateTimeOffset@odata.type": "Edm.DateTime",
            "DateTimeOffset": "2020-01-01T01:04:00Z",
            "DateTimeN@odata.type": "Edm.DateTime",
            "DateTimeN": "2020-01-01T01:04:00Z",
            "DateTime@odata.type": "Edm.DateTime",
            "DateTime": "2020-01-01T01:04:00Z",
            "DateTimeAsString": "2020-01-01T01:04:00.0000000Z",
            "BoolN": false,
            "Bool": false,
            "BoolPrimitiveN": false,
            "BoolPrimitive": false,
            "Binary@odata.type": "Edm.Binary",
            "Binary": "AQID",
            "BinaryPrimitive@odata.type": "Edm.Binary",
            "BinaryPrimitive": "AQID",
            "DoublePrimitiveN": 3.03,
            "DoublePrimitive": 3.03,
            "DoubleN": 3.03,
            "Double": 3.03,
            "DoubleInteger": 3.0,
            "GuidN@odata.type": "Edm.Guid",
            "GuidN": "0d391d16-97f1-4b9a-be68-4cc871f90003",
            "Guid@odata.type": "Edm.Guid",
            "Guid": "0d391d16-97f1-4b9a-be68-4cc871f90003",
            "IntegerPrimitiveN": 3,
            "IntegerPrimitive": 3,
            "Int32N": 3,
            "Int32": 3,
            "LongPrimitiveN@odata.type": "Edm.Int64",
            "LongPrimitiveN": "2147483650",
            "LongPrimitive@odata.type": "Edm.Int64",
            "LongPrimitive": "2147483650",
            "Int64N@odata.type": "Edm.Int64",
            "Int64N": "123456789012",
            "Int64@odata.type": "Edm.Int64",
            "Int64": "2147483650",
            "String": "0003"
          }
        ]
      }
    },
    {
      "RequestUri": "https://t1acd88e4a1c34b8dprim.table.core.windows.net/Tables(\u0027testtableyry1hnt4\u0027)",
      "RequestMethod": "DELETE",
      "RequestHeaders": {
        "Accept": [
          "application/json",
          "application/json"
        ],
        "Authorization": "Sanitized",
<<<<<<< HEAD
        "traceparent": "00-a54cffee0f1aef4b95844e95e4fd21aa-d604b9fc96dab748-00",
        "User-Agent": [
          "azsdk-net-Data.Tables/1.0.0-dev.20200821.2",
          "(.NET Core 4.6.27514.02; Microsoft Windows 10.0.17763 )"
        ],
        "x-ms-client-request-id": "4a9c8124ee6cd6ae073022f8b1028274",
        "x-ms-date": "Fri, 21 Aug 2020 15:20:04 GMT",
=======
        "traceparent": "00-7590d53d69130a47b93717ef982cef70-8b50440bbf3f3c4f-00",
        "User-Agent": [
          "azsdk-net-Data.Tables/1.0.0-dev.20200821.1",
          "(.NET Core 4.6.29130.01; Microsoft Windows 10.0.18363 )"
        ],
        "x-ms-client-request-id": "4a9c8124ee6cd6ae073022f8b1028274",
        "x-ms-date": "Fri, 21 Aug 2020 16:26:36 GMT",
>>>>>>> 367da34b
        "x-ms-return-client-request-id": "true",
        "x-ms-version": "2019-02-02"
      },
      "RequestBody": null,
      "StatusCode": 204,
      "ResponseHeaders": {
        "Cache-Control": "no-cache",
        "Content-Length": "0",
<<<<<<< HEAD
        "Date": "Fri, 21 Aug 2020 15:20:04 GMT",
=======
        "Date": "Fri, 21 Aug 2020 16:26:36 GMT",
>>>>>>> 367da34b
        "Server": [
          "Windows-Azure-Table/1.0",
          "Microsoft-HTTPAPI/2.0"
        ],
        "X-Content-Type-Options": "nosniff",
        "x-ms-client-request-id": "4a9c8124ee6cd6ae073022f8b1028274",
<<<<<<< HEAD
        "x-ms-request-id": "dd622ae7-6002-0043-49ce-770e29000000",
=======
        "x-ms-request-id": "0b6066f1-a002-0087-75d7-7791c7000000",
>>>>>>> 367da34b
        "x-ms-version": "2019-02-02"
      },
      "ResponseBody": []
    }
  ],
  "Variables": {
    "RandomSeed": "1876577496",
    "TABLES_PRIMARY_STORAGE_ACCOUNT_KEY": "Kg==",
<<<<<<< HEAD
    "TABLES_STORAGE_ACCOUNT_NAME": "t1acd88e4a1c34b8dprim"
=======
    "TABLES_STORAGE_ACCOUNT_NAME": "chrissscratch"
>>>>>>> 367da34b
  }
}<|MERGE_RESOLUTION|>--- conflicted
+++ resolved
@@ -12,15 +12,6 @@
         "Content-Length": "33",
         "Content-Type": "application/json; odata=nometadata",
         "DataServiceVersion": "3.0",
-<<<<<<< HEAD
-        "traceparent": "00-9dab371d500cce42a40065032468f469-71fd2dbf13b11e42-00",
-        "User-Agent": [
-          "azsdk-net-Data.Tables/1.0.0-dev.20200821.2",
-          "(.NET Core 4.6.27514.02; Microsoft Windows 10.0.17763 )"
-        ],
-        "x-ms-client-request-id": "8cd6161de3026b9fe32d12757d165dd7",
-        "x-ms-date": "Fri, 21 Aug 2020 15:20:04 GMT",
-=======
         "traceparent": "00-313e90a907991e458fcf9ac76096621e-55db8c9c4cecf541-00",
         "User-Agent": [
           "azsdk-net-Data.Tables/1.0.0-dev.20200821.1",
@@ -28,7 +19,6 @@
         ],
         "x-ms-client-request-id": "8cd6161de3026b9fe32d12757d165dd7",
         "x-ms-date": "Fri, 21 Aug 2020 16:26:35 GMT",
->>>>>>> 367da34b
         "x-ms-return-client-request-id": "true",
         "x-ms-version": "2019-02-02"
       },
@@ -39,13 +29,8 @@
       "ResponseHeaders": {
         "Cache-Control": "no-cache",
         "Content-Type": "application/json; odata=minimalmetadata; streaming=true; charset=utf-8",
-<<<<<<< HEAD
-        "Date": "Fri, 21 Aug 2020 15:20:03 GMT",
-        "Location": "https://t1acd88e4a1c34b8dprim.table.core.windows.net/Tables(\u0027testtableyry1hnt4\u0027)",
-=======
         "Date": "Fri, 21 Aug 2020 16:26:35 GMT",
         "Location": "https://chrissscratch.table.core.windows.net/Tables(\u0027testtableyry1hnt4\u0027)",
->>>>>>> 367da34b
         "Server": [
           "Windows-Azure-Table/1.0",
           "Microsoft-HTTPAPI/2.0"
@@ -53,11 +38,7 @@
         "Transfer-Encoding": "chunked",
         "X-Content-Type-Options": "nosniff",
         "x-ms-client-request-id": "8cd6161de3026b9fe32d12757d165dd7",
-<<<<<<< HEAD
-        "x-ms-request-id": "dd622a41-6002-0043-27ce-770e29000000",
-=======
         "x-ms-request-id": "0b6066a3-a002-0087-2bd7-7791c7000000",
->>>>>>> 367da34b
         "x-ms-version": "2019-02-02"
       },
       "ResponseBody": {
@@ -77,15 +58,6 @@
         "Content-Length": "1675",
         "Content-Type": "application/json; odata=nometadata",
         "DataServiceVersion": "3.0",
-<<<<<<< HEAD
-        "traceparent": "00-40b1c6b51658fd459ce3d9571396c59f-59e435fa6cadb144-00",
-        "User-Agent": [
-          "azsdk-net-Data.Tables/1.0.0-dev.20200821.2",
-          "(.NET Core 4.6.27514.02; Microsoft Windows 10.0.17763 )"
-        ],
-        "x-ms-client-request-id": "eaf101a901e768ed4c34b45023fdd211",
-        "x-ms-date": "Fri, 21 Aug 2020 15:20:04 GMT",
-=======
         "Prefer": "return-no-content",
         "traceparent": "00-505e6fe526ec3f42b3f18aeae1ca8ab7-7f96b24532474343-00",
         "User-Agent": [
@@ -94,7 +66,6 @@
         ],
         "x-ms-client-request-id": "eaf101a901e768ed4c34b45023fdd211",
         "x-ms-date": "Fri, 21 Aug 2020 16:26:35 GMT",
->>>>>>> 367da34b
         "x-ms-return-client-request-id": "true",
         "x-ms-version": "2019-02-02"
       },
@@ -163,81 +134,22 @@
       "StatusCode": 204,
       "ResponseHeaders": {
         "Cache-Control": "no-cache",
-<<<<<<< HEAD
-        "Content-Type": "application/json; odata=minimalmetadata; streaming=true; charset=utf-8",
-        "Date": "Fri, 21 Aug 2020 15:20:03 GMT",
-        "ETag": "W/\u0022datetime\u00272020-08-21T15%3A20%3A04.5351393Z\u0027\u0022",
-        "Location": "https://t1acd88e4a1c34b8dprim.table.core.windows.net/testtableyry1hnt4(PartitionKey=\u0027somPartition\u0027,RowKey=\u00270001\u0027)",
-=======
         "Content-Length": "0",
         "DataServiceId": "https://chrissscratch.table.core.windows.net/testtableyry1hnt4(PartitionKey=\u0027somPartition\u0027,RowKey=\u00270001\u0027)",
         "Date": "Fri, 21 Aug 2020 16:26:35 GMT",
         "ETag": "W/\u0022datetime\u00272020-08-21T16%3A26%3A35.9933551Z\u0027\u0022",
         "Location": "https://chrissscratch.table.core.windows.net/testtableyry1hnt4(PartitionKey=\u0027somPartition\u0027,RowKey=\u00270001\u0027)",
         "Preference-Applied": "return-no-content",
->>>>>>> 367da34b
         "Server": [
           "Windows-Azure-Table/1.0",
           "Microsoft-HTTPAPI/2.0"
         ],
         "X-Content-Type-Options": "nosniff",
         "x-ms-client-request-id": "eaf101a901e768ed4c34b45023fdd211",
-<<<<<<< HEAD
-        "x-ms-request-id": "dd622a53-6002-0043-36ce-770e29000000",
-        "x-ms-version": "2019-02-02"
-      },
-      "ResponseBody": {
-        "odata.metadata": "https://t1acd88e4a1c34b8dprim.table.core.windows.net/$metadata#testtableyry1hnt4/@Element",
-        "odata.etag": "W/\u0022datetime\u00272020-08-21T15%3A20%3A04.5351393Z\u0027\u0022",
-        "PartitionKey": "somPartition",
-        "RowKey": "0001",
-        "Timestamp": "2020-08-21T15:20:04.5351393Z",
-        "DateTimeOffsetN@odata.type": "Edm.DateTime",
-        "DateTimeOffsetN": "2020-01-01T01:02:00Z",
-        "DateTimeOffset@odata.type": "Edm.DateTime",
-        "DateTimeOffset": "2020-01-01T01:02:00Z",
-        "DateTimeN@odata.type": "Edm.DateTime",
-        "DateTimeN": "2020-01-01T01:02:00Z",
-        "DateTime@odata.type": "Edm.DateTime",
-        "DateTime": "2020-01-01T01:02:00Z",
-        "DateTimeAsString": "2020-01-01T01:02:00.0000000Z",
-        "BoolN": false,
-        "Bool": false,
-        "BoolPrimitiveN": false,
-        "BoolPrimitive": false,
-        "Binary@odata.type": "Edm.Binary",
-        "Binary": "AQIB",
-        "BinaryPrimitive@odata.type": "Edm.Binary",
-        "BinaryPrimitive": "AQIB",
-        "DoublePrimitiveN": 1.01,
-        "DoublePrimitive": 1.01,
-        "DoubleN": 1.01,
-        "Double": 1.01,
-        "DoubleInteger": 1.0,
-        "GuidN@odata.type": "Edm.Guid",
-        "GuidN": "0d391d16-97f1-4b9a-be68-4cc871f90001",
-        "Guid@odata.type": "Edm.Guid",
-        "Guid": "0d391d16-97f1-4b9a-be68-4cc871f90001",
-        "IntegerPrimitiveN": 1,
-        "IntegerPrimitive": 1,
-        "Int32N": 1,
-        "Int32": 1,
-        "LongPrimitiveN@odata.type": "Edm.Int64",
-        "LongPrimitiveN": "2147483648",
-        "LongPrimitive@odata.type": "Edm.Int64",
-        "LongPrimitive": "2147483648",
-        "Int64N@odata.type": "Edm.Int64",
-        "Int64N": "123456789012",
-        "Int64@odata.type": "Edm.Int64",
-        "Int64": "2147483648",
-        "String": "0001"
-      }
-=======
         "x-ms-request-id": "0b6066b0-a002-0087-37d7-7791c7000000",
         "x-ms-version": "2019-02-02"
       },
       "ResponseBody": []
->>>>>>> 367da34b
     },
     {
       "RequestUri": "https://t1acd88e4a1c34b8dprim.table.core.windows.net/testtableyry1hnt4?$format=application%2Fjson%3Bodata%3Dminimalmetadata",
@@ -251,15 +163,6 @@
         "Content-Length": "1673",
         "Content-Type": "application/json; odata=nometadata",
         "DataServiceVersion": "3.0",
-<<<<<<< HEAD
-        "traceparent": "00-f1c42b154ff1b0479f6cb87cd853f83f-b1e9b4ce43e53343-00",
-        "User-Agent": [
-          "azsdk-net-Data.Tables/1.0.0-dev.20200821.2",
-          "(.NET Core 4.6.27514.02; Microsoft Windows 10.0.17763 )"
-        ],
-        "x-ms-client-request-id": "ea1da8d1b32151ad95b3814a1d8d03d0",
-        "x-ms-date": "Fri, 21 Aug 2020 15:20:04 GMT",
-=======
         "Prefer": "return-no-content",
         "traceparent": "00-8ba07fc259c4dc4ca8090e1dccca79a4-a4304eda29dacf43-00",
         "User-Agent": [
@@ -268,7 +171,6 @@
         ],
         "x-ms-client-request-id": "ea1da8d1b32151ad95b3814a1d8d03d0",
         "x-ms-date": "Fri, 21 Aug 2020 16:26:35 GMT",
->>>>>>> 367da34b
         "x-ms-return-client-request-id": "true",
         "x-ms-version": "2019-02-02"
       },
@@ -337,81 +239,22 @@
       "StatusCode": 204,
       "ResponseHeaders": {
         "Cache-Control": "no-cache",
-<<<<<<< HEAD
-        "Content-Type": "application/json; odata=minimalmetadata; streaming=true; charset=utf-8",
-        "Date": "Fri, 21 Aug 2020 15:20:03 GMT",
-        "ETag": "W/\u0022datetime\u00272020-08-21T15%3A20%3A04.5631588Z\u0027\u0022",
-        "Location": "https://t1acd88e4a1c34b8dprim.table.core.windows.net/testtableyry1hnt4(PartitionKey=\u0027somPartition\u0027,RowKey=\u00270002\u0027)",
-=======
         "Content-Length": "0",
         "DataServiceId": "https://chrissscratch.table.core.windows.net/testtableyry1hnt4(PartitionKey=\u0027somPartition\u0027,RowKey=\u00270002\u0027)",
         "Date": "Fri, 21 Aug 2020 16:26:35 GMT",
         "ETag": "W/\u0022datetime\u00272020-08-21T16%3A26%3A36.0594103Z\u0027\u0022",
         "Location": "https://chrissscratch.table.core.windows.net/testtableyry1hnt4(PartitionKey=\u0027somPartition\u0027,RowKey=\u00270002\u0027)",
         "Preference-Applied": "return-no-content",
->>>>>>> 367da34b
         "Server": [
           "Windows-Azure-Table/1.0",
           "Microsoft-HTTPAPI/2.0"
         ],
         "X-Content-Type-Options": "nosniff",
         "x-ms-client-request-id": "ea1da8d1b32151ad95b3814a1d8d03d0",
-<<<<<<< HEAD
-        "x-ms-request-id": "dd622a87-6002-0043-6ace-770e29000000",
-        "x-ms-version": "2019-02-02"
-      },
-      "ResponseBody": {
-        "odata.metadata": "https://t1acd88e4a1c34b8dprim.table.core.windows.net/$metadata#testtableyry1hnt4/@Element",
-        "odata.etag": "W/\u0022datetime\u00272020-08-21T15%3A20%3A04.5631588Z\u0027\u0022",
-        "PartitionKey": "somPartition",
-        "RowKey": "0002",
-        "Timestamp": "2020-08-21T15:20:04.5631588Z",
-        "DateTimeOffsetN@odata.type": "Edm.DateTime",
-        "DateTimeOffsetN": "2020-01-01T01:03:00Z",
-        "DateTimeOffset@odata.type": "Edm.DateTime",
-        "DateTimeOffset": "2020-01-01T01:03:00Z",
-        "DateTimeN@odata.type": "Edm.DateTime",
-        "DateTimeN": "2020-01-01T01:03:00Z",
-        "DateTime@odata.type": "Edm.DateTime",
-        "DateTime": "2020-01-01T01:03:00Z",
-        "DateTimeAsString": "2020-01-01T01:03:00.0000000Z",
-        "BoolN": false,
-        "Bool": true,
-        "BoolPrimitiveN": false,
-        "BoolPrimitive": true,
-        "Binary@odata.type": "Edm.Binary",
-        "Binary": "AQIC",
-        "BinaryPrimitive@odata.type": "Edm.Binary",
-        "BinaryPrimitive": "AQIC",
-        "DoublePrimitiveN": 2.02,
-        "DoublePrimitive": 2.02,
-        "DoubleN": 2.02,
-        "Double": 2.02,
-        "DoubleInteger": 2.0,
-        "GuidN@odata.type": "Edm.Guid",
-        "GuidN": "0d391d16-97f1-4b9a-be68-4cc871f90002",
-        "Guid@odata.type": "Edm.Guid",
-        "Guid": "0d391d16-97f1-4b9a-be68-4cc871f90002",
-        "IntegerPrimitiveN": 2,
-        "IntegerPrimitive": 2,
-        "Int32N": 2,
-        "Int32": 2,
-        "LongPrimitiveN@odata.type": "Edm.Int64",
-        "LongPrimitiveN": "2147483649",
-        "LongPrimitive@odata.type": "Edm.Int64",
-        "LongPrimitive": "2147483649",
-        "Int64N@odata.type": "Edm.Int64",
-        "Int64N": "123456789012",
-        "Int64@odata.type": "Edm.Int64",
-        "Int64": "2147483649",
-        "String": "0002"
-      }
-=======
         "x-ms-request-id": "0b6066bd-a002-0087-44d7-7791c7000000",
         "x-ms-version": "2019-02-02"
       },
       "ResponseBody": []
->>>>>>> 367da34b
     },
     {
       "RequestUri": "https://t1acd88e4a1c34b8dprim.table.core.windows.net/testtableyry1hnt4?$format=application%2Fjson%3Bodata%3Dminimalmetadata",
@@ -425,15 +268,6 @@
         "Content-Length": "1731",
         "Content-Type": "application/json; odata=nometadata",
         "DataServiceVersion": "3.0",
-<<<<<<< HEAD
-        "traceparent": "00-9100c49192f26b4a8ea99ceea25f0e22-362af1ec43e20c46-00",
-        "User-Agent": [
-          "azsdk-net-Data.Tables/1.0.0-dev.20200821.2",
-          "(.NET Core 4.6.27514.02; Microsoft Windows 10.0.17763 )"
-        ],
-        "x-ms-client-request-id": "4ec6ca6e5e171cf4296e3fcd2f4e47e5",
-        "x-ms-date": "Fri, 21 Aug 2020 15:20:04 GMT",
-=======
         "Prefer": "return-no-content",
         "traceparent": "00-177fd9667756984b9c960efd9d2e6f9e-0e36908dca6a5d45-00",
         "User-Agent": [
@@ -442,7 +276,6 @@
         ],
         "x-ms-client-request-id": "4ec6ca6e5e171cf4296e3fcd2f4e47e5",
         "x-ms-date": "Fri, 21 Aug 2020 16:26:35 GMT",
->>>>>>> 367da34b
         "x-ms-return-client-request-id": "true",
         "x-ms-version": "2019-02-02"
       },
@@ -511,81 +344,22 @@
       "StatusCode": 204,
       "ResponseHeaders": {
         "Cache-Control": "no-cache",
-<<<<<<< HEAD
-        "Content-Type": "application/json; odata=minimalmetadata; streaming=true; charset=utf-8",
-        "Date": "Fri, 21 Aug 2020 15:20:03 GMT",
-        "ETag": "W/\u0022datetime\u00272020-08-21T15%3A20%3A04.597184Z\u0027\u0022",
-        "Location": "https://t1acd88e4a1c34b8dprim.table.core.windows.net/testtableyry1hnt4(PartitionKey=\u0027somPartition\u0027,RowKey=\u00270003\u0027)",
-=======
         "Content-Length": "0",
         "DataServiceId": "https://chrissscratch.table.core.windows.net/testtableyry1hnt4(PartitionKey=\u0027somPartition\u0027,RowKey=\u00270003\u0027)",
         "Date": "Fri, 21 Aug 2020 16:26:36 GMT",
         "ETag": "W/\u0022datetime\u00272020-08-21T16%3A26%3A36.1024463Z\u0027\u0022",
         "Location": "https://chrissscratch.table.core.windows.net/testtableyry1hnt4(PartitionKey=\u0027somPartition\u0027,RowKey=\u00270003\u0027)",
         "Preference-Applied": "return-no-content",
->>>>>>> 367da34b
         "Server": [
           "Windows-Azure-Table/1.0",
           "Microsoft-HTTPAPI/2.0"
         ],
         "X-Content-Type-Options": "nosniff",
         "x-ms-client-request-id": "4ec6ca6e5e171cf4296e3fcd2f4e47e5",
-<<<<<<< HEAD
-        "x-ms-request-id": "dd622ac1-6002-0043-24ce-770e29000000",
-        "x-ms-version": "2019-02-02"
-      },
-      "ResponseBody": {
-        "odata.metadata": "https://t1acd88e4a1c34b8dprim.table.core.windows.net/$metadata#testtableyry1hnt4/@Element",
-        "odata.etag": "W/\u0022datetime\u00272020-08-21T15%3A20%3A04.597184Z\u0027\u0022",
-        "PartitionKey": "somPartition",
-        "RowKey": "0003",
-        "Timestamp": "2020-08-21T15:20:04.597184Z",
-        "DateTimeOffsetN@odata.type": "Edm.DateTime",
-        "DateTimeOffsetN": "2020-01-01T01:04:00Z",
-        "DateTimeOffset@odata.type": "Edm.DateTime",
-        "DateTimeOffset": "2020-01-01T01:04:00Z",
-        "DateTimeN@odata.type": "Edm.DateTime",
-        "DateTimeN": "2020-01-01T01:04:00Z",
-        "DateTime@odata.type": "Edm.DateTime",
-        "DateTime": "2020-01-01T01:04:00Z",
-        "DateTimeAsString": "2020-01-01T01:04:00.0000000Z",
-        "BoolN": false,
-        "Bool": false,
-        "BoolPrimitiveN": false,
-        "BoolPrimitive": false,
-        "Binary@odata.type": "Edm.Binary",
-        "Binary": "AQID",
-        "BinaryPrimitive@odata.type": "Edm.Binary",
-        "BinaryPrimitive": "AQID",
-        "DoublePrimitiveN": 3.03,
-        "DoublePrimitive": 3.03,
-        "DoubleN": 3.03,
-        "Double": 3.03,
-        "DoubleInteger": 3.0,
-        "GuidN@odata.type": "Edm.Guid",
-        "GuidN": "0d391d16-97f1-4b9a-be68-4cc871f90003",
-        "Guid@odata.type": "Edm.Guid",
-        "Guid": "0d391d16-97f1-4b9a-be68-4cc871f90003",
-        "IntegerPrimitiveN": 3,
-        "IntegerPrimitive": 3,
-        "Int32N": 3,
-        "Int32": 3,
-        "LongPrimitiveN@odata.type": "Edm.Int64",
-        "LongPrimitiveN": "2147483650",
-        "LongPrimitive@odata.type": "Edm.Int64",
-        "LongPrimitive": "2147483650",
-        "Int64N@odata.type": "Edm.Int64",
-        "Int64N": "123456789012",
-        "Int64@odata.type": "Edm.Int64",
-        "Int64": "2147483650",
-        "String": "0003"
-      }
-=======
         "x-ms-request-id": "0b6066c4-a002-0087-4bd7-7791c7000000",
         "x-ms-version": "2019-02-02"
       },
       "ResponseBody": []
->>>>>>> 367da34b
     },
     {
       "RequestUri": "https://t1acd88e4a1c34b8dprim.table.core.windows.net/testtableyry1hnt4?$format=application%2Fjson%3Bodata%3Dminimalmetadata",
@@ -599,15 +373,6 @@
         "Content-Length": "1673",
         "Content-Type": "application/json; odata=nometadata",
         "DataServiceVersion": "3.0",
-<<<<<<< HEAD
-        "traceparent": "00-edc0b9272f4ffc4788484b4e1de1ecdf-568034905433a84e-00",
-        "User-Agent": [
-          "azsdk-net-Data.Tables/1.0.0-dev.20200821.2",
-          "(.NET Core 4.6.27514.02; Microsoft Windows 10.0.17763 )"
-        ],
-        "x-ms-client-request-id": "d5a4015a72f9f5b554a054347fa24abe",
-        "x-ms-date": "Fri, 21 Aug 2020 15:20:04 GMT",
-=======
         "Prefer": "return-no-content",
         "traceparent": "00-3ed06abee3323d46a19cb6825d94644c-38a7969201585a4c-00",
         "User-Agent": [
@@ -616,7 +381,6 @@
         ],
         "x-ms-client-request-id": "d5a4015a72f9f5b554a054347fa24abe",
         "x-ms-date": "Fri, 21 Aug 2020 16:26:36 GMT",
->>>>>>> 367da34b
         "x-ms-return-client-request-id": "true",
         "x-ms-version": "2019-02-02"
       },
@@ -685,81 +449,22 @@
       "StatusCode": 204,
       "ResponseHeaders": {
         "Cache-Control": "no-cache",
-<<<<<<< HEAD
-        "Content-Type": "application/json; odata=minimalmetadata; streaming=true; charset=utf-8",
-        "Date": "Fri, 21 Aug 2020 15:20:03 GMT",
-        "ETag": "W/\u0022datetime\u00272020-08-21T15%3A20%3A04.6252035Z\u0027\u0022",
-        "Location": "https://t1acd88e4a1c34b8dprim.table.core.windows.net/testtableyry1hnt4(PartitionKey=\u0027somPartition\u0027,RowKey=\u00270004\u0027)",
-=======
         "Content-Length": "0",
         "DataServiceId": "https://chrissscratch.table.core.windows.net/testtableyry1hnt4(PartitionKey=\u0027somPartition\u0027,RowKey=\u00270004\u0027)",
         "Date": "Fri, 21 Aug 2020 16:26:36 GMT",
         "ETag": "W/\u0022datetime\u00272020-08-21T16%3A26%3A36.1494852Z\u0027\u0022",
         "Location": "https://chrissscratch.table.core.windows.net/testtableyry1hnt4(PartitionKey=\u0027somPartition\u0027,RowKey=\u00270004\u0027)",
         "Preference-Applied": "return-no-content",
->>>>>>> 367da34b
         "Server": [
           "Windows-Azure-Table/1.0",
           "Microsoft-HTTPAPI/2.0"
         ],
         "X-Content-Type-Options": "nosniff",
         "x-ms-client-request-id": "d5a4015a72f9f5b554a054347fa24abe",
-<<<<<<< HEAD
-        "x-ms-request-id": "dd622ac6-6002-0043-29ce-770e29000000",
-        "x-ms-version": "2019-02-02"
-      },
-      "ResponseBody": {
-        "odata.metadata": "https://t1acd88e4a1c34b8dprim.table.core.windows.net/$metadata#testtableyry1hnt4/@Element",
-        "odata.etag": "W/\u0022datetime\u00272020-08-21T15%3A20%3A04.6252035Z\u0027\u0022",
-        "PartitionKey": "somPartition",
-        "RowKey": "0004",
-        "Timestamp": "2020-08-21T15:20:04.6252035Z",
-        "DateTimeOffsetN@odata.type": "Edm.DateTime",
-        "DateTimeOffsetN": "2020-01-01T01:05:00Z",
-        "DateTimeOffset@odata.type": "Edm.DateTime",
-        "DateTimeOffset": "2020-01-01T01:05:00Z",
-        "DateTimeN@odata.type": "Edm.DateTime",
-        "DateTimeN": "2020-01-01T01:05:00Z",
-        "DateTime@odata.type": "Edm.DateTime",
-        "DateTime": "2020-01-01T01:05:00Z",
-        "DateTimeAsString": "2020-01-01T01:05:00.0000000Z",
-        "BoolN": false,
-        "Bool": true,
-        "BoolPrimitiveN": false,
-        "BoolPrimitive": true,
-        "Binary@odata.type": "Edm.Binary",
-        "Binary": "AQIE",
-        "BinaryPrimitive@odata.type": "Edm.Binary",
-        "BinaryPrimitive": "AQIE",
-        "DoublePrimitiveN": 4.04,
-        "DoublePrimitive": 4.04,
-        "DoubleN": 4.04,
-        "Double": 4.04,
-        "DoubleInteger": 4.0,
-        "GuidN@odata.type": "Edm.Guid",
-        "GuidN": "0d391d16-97f1-4b9a-be68-4cc871f90004",
-        "Guid@odata.type": "Edm.Guid",
-        "Guid": "0d391d16-97f1-4b9a-be68-4cc871f90004",
-        "IntegerPrimitiveN": 4,
-        "IntegerPrimitive": 4,
-        "Int32N": 4,
-        "Int32": 4,
-        "LongPrimitiveN@odata.type": "Edm.Int64",
-        "LongPrimitiveN": "2147483651",
-        "LongPrimitive@odata.type": "Edm.Int64",
-        "LongPrimitive": "2147483651",
-        "Int64N@odata.type": "Edm.Int64",
-        "Int64N": "123456789012",
-        "Int64@odata.type": "Edm.Int64",
-        "Int64": "2147483651",
-        "String": "0004"
-      }
-=======
         "x-ms-request-id": "0b6066d2-a002-0087-56d7-7791c7000000",
         "x-ms-version": "2019-02-02"
       },
       "ResponseBody": []
->>>>>>> 367da34b
     },
     {
       "RequestUri": "https://t1acd88e4a1c34b8dprim.table.core.windows.net/testtableyry1hnt4()?$format=application%2Fjson%3Bodata%3Dminimalmetadata\u0026$filter=%28RowKey%20ne%20%270004%27%29%20and%20%28PartitionKey%20eq%20%27somPartition%27%29",
@@ -772,19 +477,11 @@
         "Authorization": "Sanitized",
         "DataServiceVersion": "3.0",
         "User-Agent": [
-<<<<<<< HEAD
-          "azsdk-net-Data.Tables/1.0.0-dev.20200821.2",
-          "(.NET Core 4.6.27514.02; Microsoft Windows 10.0.17763 )"
-        ],
-        "x-ms-client-request-id": "59e2e431843773f9b300c0b373df2146",
-        "x-ms-date": "Fri, 21 Aug 2020 15:20:04 GMT",
-=======
           "azsdk-net-Data.Tables/1.0.0-dev.20200821.1",
           "(.NET Core 4.6.29130.01; Microsoft Windows 10.0.18363 )"
         ],
         "x-ms-client-request-id": "59e2e431843773f9b300c0b373df2146",
         "x-ms-date": "Fri, 21 Aug 2020 16:26:36 GMT",
->>>>>>> 367da34b
         "x-ms-return-client-request-id": "true",
         "x-ms-version": "2019-02-02"
       },
@@ -793,11 +490,7 @@
       "ResponseHeaders": {
         "Cache-Control": "no-cache",
         "Content-Type": "application/json; odata=minimalmetadata; streaming=true; charset=utf-8",
-<<<<<<< HEAD
-        "Date": "Fri, 21 Aug 2020 15:20:03 GMT",
-=======
         "Date": "Fri, 21 Aug 2020 16:26:36 GMT",
->>>>>>> 367da34b
         "Server": [
           "Windows-Azure-Table/1.0",
           "Microsoft-HTTPAPI/2.0"
@@ -805,28 +498,17 @@
         "Transfer-Encoding": "chunked",
         "X-Content-Type-Options": "nosniff",
         "x-ms-client-request-id": "59e2e431843773f9b300c0b373df2146",
-<<<<<<< HEAD
-        "x-ms-request-id": "dd622ac9-6002-0043-2cce-770e29000000",
-=======
         "x-ms-request-id": "0b6066d8-a002-0087-5cd7-7791c7000000",
->>>>>>> 367da34b
         "x-ms-version": "2019-02-02"
       },
       "ResponseBody": {
         "odata.metadata": "https://t1acd88e4a1c34b8dprim.table.core.windows.net/$metadata#testtableyry1hnt4",
         "value": [
           {
-<<<<<<< HEAD
-            "odata.etag": "W/\u0022datetime\u00272020-08-21T15%3A20%3A04.5351393Z\u0027\u0022",
-            "PartitionKey": "somPartition",
-            "RowKey": "0001",
-            "Timestamp": "2020-08-21T15:20:04.5351393Z",
-=======
             "odata.etag": "W/\u0022datetime\u00272020-08-21T16%3A26%3A35.9933551Z\u0027\u0022",
             "PartitionKey": "somPartition",
             "RowKey": "0001",
             "Timestamp": "2020-08-21T16:26:35.9933551Z",
->>>>>>> 367da34b
             "DateTimeOffsetN@odata.type": "Edm.DateTime",
             "DateTimeOffsetN": "2020-01-01T01:02:00Z",
             "DateTimeOffset@odata.type": "Edm.DateTime",
@@ -868,17 +550,10 @@
             "String": "0001"
           },
           {
-<<<<<<< HEAD
-            "odata.etag": "W/\u0022datetime\u00272020-08-21T15%3A20%3A04.5631588Z\u0027\u0022",
-            "PartitionKey": "somPartition",
-            "RowKey": "0002",
-            "Timestamp": "2020-08-21T15:20:04.5631588Z",
-=======
             "odata.etag": "W/\u0022datetime\u00272020-08-21T16%3A26%3A36.0594103Z\u0027\u0022",
             "PartitionKey": "somPartition",
             "RowKey": "0002",
             "Timestamp": "2020-08-21T16:26:36.0594103Z",
->>>>>>> 367da34b
             "DateTimeOffsetN@odata.type": "Edm.DateTime",
             "DateTimeOffsetN": "2020-01-01T01:03:00Z",
             "DateTimeOffset@odata.type": "Edm.DateTime",
@@ -920,17 +595,10 @@
             "String": "0002"
           },
           {
-<<<<<<< HEAD
-            "odata.etag": "W/\u0022datetime\u00272020-08-21T15%3A20%3A04.597184Z\u0027\u0022",
-            "PartitionKey": "somPartition",
-            "RowKey": "0003",
-            "Timestamp": "2020-08-21T15:20:04.597184Z",
-=======
             "odata.etag": "W/\u0022datetime\u00272020-08-21T16%3A26%3A36.1024463Z\u0027\u0022",
             "PartitionKey": "somPartition",
             "RowKey": "0003",
             "Timestamp": "2020-08-21T16:26:36.1024463Z",
->>>>>>> 367da34b
             "DateTimeOffsetN@odata.type": "Edm.DateTime",
             "DateTimeOffsetN": "2020-01-01T01:04:00Z",
             "DateTimeOffset@odata.type": "Edm.DateTime",
@@ -985,19 +653,11 @@
         "Authorization": "Sanitized",
         "DataServiceVersion": "3.0",
         "User-Agent": [
-<<<<<<< HEAD
-          "azsdk-net-Data.Tables/1.0.0-dev.20200821.2",
-          "(.NET Core 4.6.27514.02; Microsoft Windows 10.0.17763 )"
-        ],
-        "x-ms-client-request-id": "1cef9b6b2ee9fbd714d0f97609c09c86",
-        "x-ms-date": "Fri, 21 Aug 2020 15:20:04 GMT",
-=======
           "azsdk-net-Data.Tables/1.0.0-dev.20200821.1",
           "(.NET Core 4.6.29130.01; Microsoft Windows 10.0.18363 )"
         ],
         "x-ms-client-request-id": "1cef9b6b2ee9fbd714d0f97609c09c86",
         "x-ms-date": "Fri, 21 Aug 2020 16:26:36 GMT",
->>>>>>> 367da34b
         "x-ms-return-client-request-id": "true",
         "x-ms-version": "2019-02-02"
       },
@@ -1006,11 +666,7 @@
       "ResponseHeaders": {
         "Cache-Control": "no-cache",
         "Content-Type": "application/json; odata=minimalmetadata; streaming=true; charset=utf-8",
-<<<<<<< HEAD
-        "Date": "Fri, 21 Aug 2020 15:20:04 GMT",
-=======
         "Date": "Fri, 21 Aug 2020 16:26:36 GMT",
->>>>>>> 367da34b
         "Server": [
           "Windows-Azure-Table/1.0",
           "Microsoft-HTTPAPI/2.0"
@@ -1018,28 +674,17 @@
         "Transfer-Encoding": "chunked",
         "X-Content-Type-Options": "nosniff",
         "x-ms-client-request-id": "1cef9b6b2ee9fbd714d0f97609c09c86",
-<<<<<<< HEAD
-        "x-ms-request-id": "dd622ada-6002-0043-3cce-770e29000000",
-=======
         "x-ms-request-id": "0b6066e7-a002-0087-6bd7-7791c7000000",
->>>>>>> 367da34b
         "x-ms-version": "2019-02-02"
       },
       "ResponseBody": {
         "odata.metadata": "https://t1acd88e4a1c34b8dprim.table.core.windows.net/$metadata#testtableyry1hnt4",
         "value": [
           {
-<<<<<<< HEAD
-            "odata.etag": "W/\u0022datetime\u00272020-08-21T15%3A20%3A04.5351393Z\u0027\u0022",
-            "PartitionKey": "somPartition",
-            "RowKey": "0001",
-            "Timestamp": "2020-08-21T15:20:04.5351393Z",
-=======
             "odata.etag": "W/\u0022datetime\u00272020-08-21T16%3A26%3A35.9933551Z\u0027\u0022",
             "PartitionKey": "somPartition",
             "RowKey": "0001",
             "Timestamp": "2020-08-21T16:26:35.9933551Z",
->>>>>>> 367da34b
             "DateTimeOffsetN@odata.type": "Edm.DateTime",
             "DateTimeOffsetN": "2020-01-01T01:02:00Z",
             "DateTimeOffset@odata.type": "Edm.DateTime",
@@ -1081,17 +726,10 @@
             "String": "0001"
           },
           {
-<<<<<<< HEAD
-            "odata.etag": "W/\u0022datetime\u00272020-08-21T15%3A20%3A04.5631588Z\u0027\u0022",
-            "PartitionKey": "somPartition",
-            "RowKey": "0002",
-            "Timestamp": "2020-08-21T15:20:04.5631588Z",
-=======
             "odata.etag": "W/\u0022datetime\u00272020-08-21T16%3A26%3A36.0594103Z\u0027\u0022",
             "PartitionKey": "somPartition",
             "RowKey": "0002",
             "Timestamp": "2020-08-21T16:26:36.0594103Z",
->>>>>>> 367da34b
             "DateTimeOffsetN@odata.type": "Edm.DateTime",
             "DateTimeOffsetN": "2020-01-01T01:03:00Z",
             "DateTimeOffset@odata.type": "Edm.DateTime",
@@ -1133,17 +771,10 @@
             "String": "0002"
           },
           {
-<<<<<<< HEAD
-            "odata.etag": "W/\u0022datetime\u00272020-08-21T15%3A20%3A04.597184Z\u0027\u0022",
-            "PartitionKey": "somPartition",
-            "RowKey": "0003",
-            "Timestamp": "2020-08-21T15:20:04.597184Z",
-=======
             "odata.etag": "W/\u0022datetime\u00272020-08-21T16%3A26%3A36.1024463Z\u0027\u0022",
             "PartitionKey": "somPartition",
             "RowKey": "0003",
             "Timestamp": "2020-08-21T16:26:36.1024463Z",
->>>>>>> 367da34b
             "DateTimeOffsetN@odata.type": "Edm.DateTime",
             "DateTimeOffsetN": "2020-01-01T01:04:00Z",
             "DateTimeOffset@odata.type": "Edm.DateTime",
@@ -1196,15 +827,6 @@
           "application/json"
         ],
         "Authorization": "Sanitized",
-<<<<<<< HEAD
-        "traceparent": "00-a54cffee0f1aef4b95844e95e4fd21aa-d604b9fc96dab748-00",
-        "User-Agent": [
-          "azsdk-net-Data.Tables/1.0.0-dev.20200821.2",
-          "(.NET Core 4.6.27514.02; Microsoft Windows 10.0.17763 )"
-        ],
-        "x-ms-client-request-id": "4a9c8124ee6cd6ae073022f8b1028274",
-        "x-ms-date": "Fri, 21 Aug 2020 15:20:04 GMT",
-=======
         "traceparent": "00-7590d53d69130a47b93717ef982cef70-8b50440bbf3f3c4f-00",
         "User-Agent": [
           "azsdk-net-Data.Tables/1.0.0-dev.20200821.1",
@@ -1212,7 +834,6 @@
         ],
         "x-ms-client-request-id": "4a9c8124ee6cd6ae073022f8b1028274",
         "x-ms-date": "Fri, 21 Aug 2020 16:26:36 GMT",
->>>>>>> 367da34b
         "x-ms-return-client-request-id": "true",
         "x-ms-version": "2019-02-02"
       },
@@ -1221,22 +842,14 @@
       "ResponseHeaders": {
         "Cache-Control": "no-cache",
         "Content-Length": "0",
-<<<<<<< HEAD
-        "Date": "Fri, 21 Aug 2020 15:20:04 GMT",
-=======
         "Date": "Fri, 21 Aug 2020 16:26:36 GMT",
->>>>>>> 367da34b
         "Server": [
           "Windows-Azure-Table/1.0",
           "Microsoft-HTTPAPI/2.0"
         ],
         "X-Content-Type-Options": "nosniff",
         "x-ms-client-request-id": "4a9c8124ee6cd6ae073022f8b1028274",
-<<<<<<< HEAD
-        "x-ms-request-id": "dd622ae7-6002-0043-49ce-770e29000000",
-=======
         "x-ms-request-id": "0b6066f1-a002-0087-75d7-7791c7000000",
->>>>>>> 367da34b
         "x-ms-version": "2019-02-02"
       },
       "ResponseBody": []
@@ -1245,10 +858,6 @@
   "Variables": {
     "RandomSeed": "1876577496",
     "TABLES_PRIMARY_STORAGE_ACCOUNT_KEY": "Kg==",
-<<<<<<< HEAD
-    "TABLES_STORAGE_ACCOUNT_NAME": "t1acd88e4a1c34b8dprim"
-=======
     "TABLES_STORAGE_ACCOUNT_NAME": "chrissscratch"
->>>>>>> 367da34b
   }
 }