--- conflicted
+++ resolved
@@ -1,11 +1,7 @@
 {
   "Entries": [
     {
-<<<<<<< HEAD
-      "RequestUri": "https://chrissscratch.table.core.windows.net/Tables?$format=application%2Fjson%3Bodata%3Dfullmetadata",
-=======
       "RequestUri": "https://chrissscratch.table.core.windows.net/Tables?$format=application%2Fjson%3Bodata%3Dminimalmetadata",
->>>>>>> 31805008
       "RequestMethod": "POST",
       "RequestHeaders": {
         "Accept": "application/json",
@@ -13,23 +9,13 @@
         "Content-Length": "33",
         "Content-Type": "application/json; odata=nometadata",
         "DataServiceVersion": "3.0",
-<<<<<<< HEAD
-        "traceparent": "00-6636ebbf5ca25442a0eef9bc25dd7e7b-79701cf75435c646-00",
-        "User-Agent": [
-          "azsdk-net-Data.Tables/1.0.0-dev.20200728.1",
-          "(.NET Core 4.6.29017.01; Microsoft Windows 10.0.18363 )"
+        "traceparent": "00-508c9f008df3b540ac95844c09916854-efaf36a94d6bf64a-00",
+        "User-Agent": [
+          "azsdk-net-Data.Tables/1.0.0-dev.20200819.1",
+          "(.NET Core 4.6.29130.01; Microsoft Windows 10.0.18363 )"
         ],
         "x-ms-client-request-id": "15ffb0282939e1c56af08ba25f88218a",
-        "x-ms-date": "Tue, 28 Jul 2020 23:51:23 GMT",
-=======
-        "traceparent": "00-508c9f008df3b540ac95844c09916854-efaf36a94d6bf64a-00",
-        "User-Agent": [
-          "azsdk-net-Data.Tables/1.0.0-dev.20200819.1",
-          "(.NET Core 4.6.29130.01; Microsoft Windows 10.0.18363 )"
-        ],
-        "x-ms-client-request-id": "15ffb0282939e1c56af08ba25f88218a",
-        "x-ms-date": "Wed, 19 Aug 2020 13:13:54 GMT",
->>>>>>> 31805008
+        "x-ms-date": "Wed, 19 Aug 2020 13:13:54 GMT",
         "x-ms-return-client-request-id": "true",
         "x-ms-version": "2019-02-02"
       },
@@ -39,13 +25,8 @@
       "StatusCode": 201,
       "ResponseHeaders": {
         "Cache-Control": "no-cache",
-<<<<<<< HEAD
-        "Content-Type": "application/json; odata=fullmetadata; streaming=true; charset=utf-8",
-        "Date": "Tue, 28 Jul 2020 23:51:22 GMT",
-=======
-        "Content-Type": "application/json; odata=minimalmetadata; streaming=true; charset=utf-8",
-        "Date": "Wed, 19 Aug 2020 13:13:54 GMT",
->>>>>>> 31805008
+        "Content-Type": "application/json; odata=minimalmetadata; streaming=true; charset=utf-8",
+        "Date": "Wed, 19 Aug 2020 13:13:54 GMT",
         "Location": "https://chrissscratch.table.core.windows.net/Tables(\u0027testtable9gmkhjb7\u0027)",
         "Server": [
           "Windows-Azure-Table/1.0",
@@ -54,30 +35,16 @@
         "Transfer-Encoding": "chunked",
         "X-Content-Type-Options": "nosniff",
         "x-ms-client-request-id": "15ffb0282939e1c56af08ba25f88218a",
-<<<<<<< HEAD
-        "x-ms-request-id": "0e49d9e9-b002-001b-6739-65ea7a000000",
-=======
         "x-ms-request-id": "c7900194-8002-0018-6e2a-76e97d000000",
->>>>>>> 31805008
         "x-ms-version": "2019-02-02"
       },
       "ResponseBody": {
         "odata.metadata": "https://chrissscratch.table.core.windows.net/$metadata#Tables/@Element",
-<<<<<<< HEAD
-        "odata.type": "chrissscratch.Tables",
-        "odata.id": "https://chrissscratch.table.core.windows.net/Tables(\u0027testtable9gmkhjb7\u0027)",
-        "odata.editLink": "Tables(\u0027testtable9gmkhjb7\u0027)",
-=======
->>>>>>> 31805008
         "TableName": "testtable9gmkhjb7"
       }
     },
     {
-<<<<<<< HEAD
-      "RequestUri": "https://chrissscratch.table.core.windows.net/testtable9gmkhjb7?$format=application%2Fjson%3Bodata%3Dfullmetadata",
-=======
       "RequestUri": "https://chrissscratch.table.core.windows.net/testtable9gmkhjb7?$format=application%2Fjson%3Bodata%3Dminimalmetadata",
->>>>>>> 31805008
       "RequestMethod": "POST",
       "RequestHeaders": {
         "Accept": "application/json",
@@ -85,23 +52,13 @@
         "Content-Length": "614",
         "Content-Type": "application/json; odata=nometadata",
         "DataServiceVersion": "3.0",
-<<<<<<< HEAD
-        "traceparent": "00-7bd875ebc43e2546981342791ff8360c-8fe063603ec1264c-00",
-        "User-Agent": [
-          "azsdk-net-Data.Tables/1.0.0-dev.20200728.1",
-          "(.NET Core 4.6.29017.01; Microsoft Windows 10.0.18363 )"
+        "traceparent": "00-07714870a6c0e44eb0a9fb32d5b04d0d-17f88f0e0e4a814e-00",
+        "User-Agent": [
+          "azsdk-net-Data.Tables/1.0.0-dev.20200819.1",
+          "(.NET Core 4.6.29130.01; Microsoft Windows 10.0.18363 )"
         ],
         "x-ms-client-request-id": "baeb8d3066f33709207c1c964072173c",
-        "x-ms-date": "Tue, 28 Jul 2020 23:51:23 GMT",
-=======
-        "traceparent": "00-07714870a6c0e44eb0a9fb32d5b04d0d-17f88f0e0e4a814e-00",
-        "User-Agent": [
-          "azsdk-net-Data.Tables/1.0.0-dev.20200819.1",
-          "(.NET Core 4.6.29130.01; Microsoft Windows 10.0.18363 )"
-        ],
-        "x-ms-client-request-id": "baeb8d3066f33709207c1c964072173c",
-        "x-ms-date": "Wed, 19 Aug 2020 13:13:54 GMT",
->>>>>>> 31805008
+        "x-ms-date": "Wed, 19 Aug 2020 13:13:54 GMT",
         "x-ms-return-client-request-id": "true",
         "x-ms-version": "2019-02-02"
       },
@@ -126,15 +83,9 @@
       "StatusCode": 201,
       "ResponseHeaders": {
         "Cache-Control": "no-cache",
-<<<<<<< HEAD
-        "Content-Type": "application/json; odata=fullmetadata; streaming=true; charset=utf-8",
-        "Date": "Tue, 28 Jul 2020 23:51:23 GMT",
-        "ETag": "W/\u0022datetime\u00272020-07-28T23%3A51%3A23.1202601Z\u0027\u0022",
-=======
         "Content-Type": "application/json; odata=minimalmetadata; streaming=true; charset=utf-8",
         "Date": "Wed, 19 Aug 2020 13:13:54 GMT",
         "ETag": "W/\u0022datetime\u00272020-08-19T13%3A13%3A54.544567Z\u0027\u0022",
->>>>>>> 31805008
         "Location": "https://chrissscratch.table.core.windows.net/testtable9gmkhjb7(PartitionKey=\u0027somPartition\u0027,RowKey=\u002701\u0027)",
         "Server": [
           "Windows-Azure-Table/1.0",
@@ -143,30 +94,15 @@
         "Transfer-Encoding": "chunked",
         "X-Content-Type-Options": "nosniff",
         "x-ms-client-request-id": "baeb8d3066f33709207c1c964072173c",
-<<<<<<< HEAD
-        "x-ms-request-id": "0e49d9f8-b002-001b-7339-65ea7a000000",
-=======
         "x-ms-request-id": "c79001a6-8002-0018-7f2a-76e97d000000",
->>>>>>> 31805008
         "x-ms-version": "2019-02-02"
       },
       "ResponseBody": {
         "odata.metadata": "https://chrissscratch.table.core.windows.net/$metadata#testtable9gmkhjb7/@Element",
-<<<<<<< HEAD
-        "odata.type": "chrissscratch.testtable9gmkhjb7",
-        "odata.id": "https://chrissscratch.table.core.windows.net/testtable9gmkhjb7(PartitionKey=\u0027somPartition\u0027,RowKey=\u002701\u0027)",
-        "odata.etag": "W/\u0022datetime\u00272020-07-28T23%3A51%3A23.1202601Z\u0027\u0022",
-        "odata.editLink": "testtable9gmkhjb7(PartitionKey=\u0027somPartition\u0027,RowKey=\u002701\u0027)",
-        "PartitionKey": "somPartition",
-        "RowKey": "01",
-        "Timestamp@odata.type": "Edm.DateTime",
-        "Timestamp": "2020-07-28T23:51:23.1202601Z",
-=======
         "odata.etag": "W/\u0022datetime\u00272020-08-19T13%3A13%3A54.544567Z\u0027\u0022",
         "PartitionKey": "somPartition",
         "RowKey": "01",
         "Timestamp": "2020-08-19T13:13:54.544567Z",
->>>>>>> 31805008
         "SomeStringProperty": "This is table entity number 01",
         "SomeDateProperty@odata.type": "Edm.DateTime",
         "SomeDateProperty": "2020-01-01T01:02:00Z",
@@ -182,11 +118,7 @@
       }
     },
     {
-<<<<<<< HEAD
-      "RequestUri": "https://chrissscratch.table.core.windows.net/testtable9gmkhjb7?$format=application%2Fjson%3Bodata%3Dfullmetadata",
-=======
       "RequestUri": "https://chrissscratch.table.core.windows.net/testtable9gmkhjb7?$format=application%2Fjson%3Bodata%3Dminimalmetadata",
->>>>>>> 31805008
       "RequestMethod": "POST",
       "RequestHeaders": {
         "Accept": "application/json",
@@ -194,23 +126,13 @@
         "Content-Length": "615",
         "Content-Type": "application/json; odata=nometadata",
         "DataServiceVersion": "3.0",
-<<<<<<< HEAD
-        "traceparent": "00-23845c166be61f4fb95873ec418ff1ac-7d1391bc7eebac4d-00",
-        "User-Agent": [
-          "azsdk-net-Data.Tables/1.0.0-dev.20200728.1",
-          "(.NET Core 4.6.29017.01; Microsoft Windows 10.0.18363 )"
+        "traceparent": "00-fd3c7c54a2c5bc4599655d02ea7cb4fd-78751137f48dd745-00",
+        "User-Agent": [
+          "azsdk-net-Data.Tables/1.0.0-dev.20200819.1",
+          "(.NET Core 4.6.29130.01; Microsoft Windows 10.0.18363 )"
         ],
         "x-ms-client-request-id": "6989065ea2def50a261308456285ae30",
-        "x-ms-date": "Tue, 28 Jul 2020 23:51:23 GMT",
-=======
-        "traceparent": "00-fd3c7c54a2c5bc4599655d02ea7cb4fd-78751137f48dd745-00",
-        "User-Agent": [
-          "azsdk-net-Data.Tables/1.0.0-dev.20200819.1",
-          "(.NET Core 4.6.29130.01; Microsoft Windows 10.0.18363 )"
-        ],
-        "x-ms-client-request-id": "6989065ea2def50a261308456285ae30",
-        "x-ms-date": "Wed, 19 Aug 2020 13:13:54 GMT",
->>>>>>> 31805008
+        "x-ms-date": "Wed, 19 Aug 2020 13:13:54 GMT",
         "x-ms-return-client-request-id": "true",
         "x-ms-version": "2019-02-02"
       },
@@ -235,15 +157,9 @@
       "StatusCode": 201,
       "ResponseHeaders": {
         "Cache-Control": "no-cache",
-<<<<<<< HEAD
-        "Content-Type": "application/json; odata=fullmetadata; streaming=true; charset=utf-8",
-        "Date": "Tue, 28 Jul 2020 23:51:23 GMT",
-        "ETag": "W/\u0022datetime\u00272020-07-28T23%3A51%3A23.1683Z\u0027\u0022",
-=======
         "Content-Type": "application/json; odata=minimalmetadata; streaming=true; charset=utf-8",
         "Date": "Wed, 19 Aug 2020 13:13:54 GMT",
         "ETag": "W/\u0022datetime\u00272020-08-19T13%3A13%3A54.5845998Z\u0027\u0022",
->>>>>>> 31805008
         "Location": "https://chrissscratch.table.core.windows.net/testtable9gmkhjb7(PartitionKey=\u0027somPartition2\u0027,RowKey=\u002701\u0027)",
         "Server": [
           "Windows-Azure-Table/1.0",
@@ -252,30 +168,15 @@
         "Transfer-Encoding": "chunked",
         "X-Content-Type-Options": "nosniff",
         "x-ms-client-request-id": "6989065ea2def50a261308456285ae30",
-<<<<<<< HEAD
-        "x-ms-request-id": "0e49da01-b002-001b-7a39-65ea7a000000",
-=======
         "x-ms-request-id": "c79001b7-8002-0018-102a-76e97d000000",
->>>>>>> 31805008
         "x-ms-version": "2019-02-02"
       },
       "ResponseBody": {
         "odata.metadata": "https://chrissscratch.table.core.windows.net/$metadata#testtable9gmkhjb7/@Element",
-<<<<<<< HEAD
-        "odata.type": "chrissscratch.testtable9gmkhjb7",
-        "odata.id": "https://chrissscratch.table.core.windows.net/testtable9gmkhjb7(PartitionKey=\u0027somPartition2\u0027,RowKey=\u002701\u0027)",
-        "odata.etag": "W/\u0022datetime\u00272020-07-28T23%3A51%3A23.1683Z\u0027\u0022",
-        "odata.editLink": "testtable9gmkhjb7(PartitionKey=\u0027somPartition2\u0027,RowKey=\u002701\u0027)",
-        "PartitionKey": "somPartition2",
-        "RowKey": "01",
-        "Timestamp@odata.type": "Edm.DateTime",
-        "Timestamp": "2020-07-28T23:51:23.1683Z",
-=======
         "odata.etag": "W/\u0022datetime\u00272020-08-19T13%3A13%3A54.5845998Z\u0027\u0022",
         "PartitionKey": "somPartition2",
         "RowKey": "01",
         "Timestamp": "2020-08-19T13:13:54.5845998Z",
->>>>>>> 31805008
         "SomeStringProperty": "This is table entity number 01",
         "SomeDateProperty@odata.type": "Edm.DateTime",
         "SomeDateProperty": "2020-01-01T01:02:00Z",
@@ -291,30 +192,18 @@
       }
     },
     {
-<<<<<<< HEAD
-      "RequestUri": "https://chrissscratch.table.core.windows.net/testtable9gmkhjb7()?$format=application%2Fjson%3Bodata%3Dfullmetadata\u0026$filter=PartitionKey%20eq%20%27somPartition%27",
-=======
       "RequestUri": "https://chrissscratch.table.core.windows.net/testtable9gmkhjb7()?$format=application%2Fjson%3Bodata%3Dminimalmetadata\u0026$filter=PartitionKey%20eq%20%27somPartition%27",
->>>>>>> 31805008
       "RequestMethod": "GET",
       "RequestHeaders": {
         "Accept": "application/json",
         "Authorization": "Sanitized",
         "DataServiceVersion": "3.0",
         "User-Agent": [
-<<<<<<< HEAD
-          "azsdk-net-Data.Tables/1.0.0-dev.20200728.1",
-          "(.NET Core 4.6.29017.01; Microsoft Windows 10.0.18363 )"
+          "azsdk-net-Data.Tables/1.0.0-dev.20200819.1",
+          "(.NET Core 4.6.29130.01; Microsoft Windows 10.0.18363 )"
         ],
         "x-ms-client-request-id": "1818c39dd4eec254a7c8f4bc0d2ea0f8",
-        "x-ms-date": "Tue, 28 Jul 2020 23:51:23 GMT",
-=======
-          "azsdk-net-Data.Tables/1.0.0-dev.20200819.1",
-          "(.NET Core 4.6.29130.01; Microsoft Windows 10.0.18363 )"
-        ],
-        "x-ms-client-request-id": "1818c39dd4eec254a7c8f4bc0d2ea0f8",
-        "x-ms-date": "Wed, 19 Aug 2020 13:13:54 GMT",
->>>>>>> 31805008
+        "x-ms-date": "Wed, 19 Aug 2020 13:13:54 GMT",
         "x-ms-return-client-request-id": "true",
         "x-ms-version": "2019-02-02"
       },
@@ -322,13 +211,8 @@
       "StatusCode": 200,
       "ResponseHeaders": {
         "Cache-Control": "no-cache",
-<<<<<<< HEAD
-        "Content-Type": "application/json; odata=fullmetadata; streaming=true; charset=utf-8",
-        "Date": "Tue, 28 Jul 2020 23:51:23 GMT",
-=======
-        "Content-Type": "application/json; odata=minimalmetadata; streaming=true; charset=utf-8",
-        "Date": "Wed, 19 Aug 2020 13:13:54 GMT",
->>>>>>> 31805008
+        "Content-Type": "application/json; odata=minimalmetadata; streaming=true; charset=utf-8",
+        "Date": "Wed, 19 Aug 2020 13:13:54 GMT",
         "Server": [
           "Windows-Azure-Table/1.0",
           "Microsoft-HTTPAPI/2.0"
@@ -336,32 +220,17 @@
         "Transfer-Encoding": "chunked",
         "X-Content-Type-Options": "nosniff",
         "x-ms-client-request-id": "1818c39dd4eec254a7c8f4bc0d2ea0f8",
-<<<<<<< HEAD
-        "x-ms-request-id": "0e49da09-b002-001b-0239-65ea7a000000",
-=======
         "x-ms-request-id": "c79001cd-8002-0018-262a-76e97d000000",
->>>>>>> 31805008
         "x-ms-version": "2019-02-02"
       },
       "ResponseBody": {
         "odata.metadata": "https://chrissscratch.table.core.windows.net/$metadata#testtable9gmkhjb7",
         "value": [
           {
-<<<<<<< HEAD
-            "odata.type": "chrissscratch.testtable9gmkhjb7",
-            "odata.id": "https://chrissscratch.table.core.windows.net/testtable9gmkhjb7(PartitionKey=\u0027somPartition\u0027,RowKey=\u002701\u0027)",
-            "odata.etag": "W/\u0022datetime\u00272020-07-28T23%3A51%3A23.1202601Z\u0027\u0022",
-            "odata.editLink": "testtable9gmkhjb7(PartitionKey=\u0027somPartition\u0027,RowKey=\u002701\u0027)",
-            "PartitionKey": "somPartition",
-            "RowKey": "01",
-            "Timestamp@odata.type": "Edm.DateTime",
-            "Timestamp": "2020-07-28T23:51:23.1202601Z",
-=======
             "odata.etag": "W/\u0022datetime\u00272020-08-19T13%3A13%3A54.544567Z\u0027\u0022",
             "PartitionKey": "somPartition",
             "RowKey": "01",
             "Timestamp": "2020-08-19T13:13:54.544567Z",
->>>>>>> 31805008
             "SomeStringProperty": "This is table entity number 01",
             "SomeDateProperty@odata.type": "Edm.DateTime",
             "SomeDateProperty": "2020-01-01T01:02:00Z",
@@ -384,23 +253,13 @@
       "RequestHeaders": {
         "Accept": "application/json",
         "Authorization": "Sanitized",
-<<<<<<< HEAD
-        "traceparent": "00-4fd795769d5c644791aef43b0a4cab9a-2a1f51abd24a9d42-00",
-        "User-Agent": [
-          "azsdk-net-Data.Tables/1.0.0-dev.20200728.1",
-          "(.NET Core 4.6.29017.01; Microsoft Windows 10.0.18363 )"
+        "traceparent": "00-8ec4e768b53bf64193e6045ebc7e7671-dd2d840b6694da42-00",
+        "User-Agent": [
+          "azsdk-net-Data.Tables/1.0.0-dev.20200819.1",
+          "(.NET Core 4.6.29130.01; Microsoft Windows 10.0.18363 )"
         ],
         "x-ms-client-request-id": "59434ed9b8ff8dab83f594df5dc3d49b",
-        "x-ms-date": "Tue, 28 Jul 2020 23:51:23 GMT",
-=======
-        "traceparent": "00-8ec4e768b53bf64193e6045ebc7e7671-dd2d840b6694da42-00",
-        "User-Agent": [
-          "azsdk-net-Data.Tables/1.0.0-dev.20200819.1",
-          "(.NET Core 4.6.29130.01; Microsoft Windows 10.0.18363 )"
-        ],
-        "x-ms-client-request-id": "59434ed9b8ff8dab83f594df5dc3d49b",
-        "x-ms-date": "Wed, 19 Aug 2020 13:13:54 GMT",
->>>>>>> 31805008
+        "x-ms-date": "Wed, 19 Aug 2020 13:13:54 GMT",
         "x-ms-return-client-request-id": "true",
         "x-ms-version": "2019-02-02"
       },
@@ -409,22 +268,14 @@
       "ResponseHeaders": {
         "Cache-Control": "no-cache",
         "Content-Length": "0",
-<<<<<<< HEAD
-        "Date": "Tue, 28 Jul 2020 23:51:23 GMT",
-=======
-        "Date": "Wed, 19 Aug 2020 13:13:54 GMT",
->>>>>>> 31805008
+        "Date": "Wed, 19 Aug 2020 13:13:54 GMT",
         "Server": [
           "Windows-Azure-Table/1.0",
           "Microsoft-HTTPAPI/2.0"
         ],
         "X-Content-Type-Options": "nosniff",
         "x-ms-client-request-id": "59434ed9b8ff8dab83f594df5dc3d49b",
-<<<<<<< HEAD
-        "x-ms-request-id": "0e49da0e-b002-001b-0739-65ea7a000000",
-=======
         "x-ms-request-id": "c79001e1-8002-0018-382a-76e97d000000",
->>>>>>> 31805008
         "x-ms-version": "2019-02-02"
       },
       "ResponseBody": []
