{
  "Entries": [
    {
      "RequestUri": "https://t1acd88e4a1c34b8dprim.table.core.windows.net/Tables?$format=application%2Fjson%3Bodata%3Dminimalmetadata",
      "RequestMethod": "POST",
      "RequestHeaders": {
        "Accept": [
          "application/json",
          "application/json; odata=minimalmetadata"
        ],
        "Authorization": "Sanitized",
        "Content-Length": "33",
        "Content-Type": "application/json; odata=nometadata",
        "DataServiceVersion": "3.0",
<<<<<<< HEAD
        "traceparent": "00-1216c0e6d0ca374ca791db9dba716499-3a7a0a43e815ed4d-00",
        "User-Agent": [
          "azsdk-net-Data.Tables/1.0.0-dev.20200821.2",
          "(.NET Core 4.6.27514.02; Microsoft Windows 10.0.17763 )"
        ],
        "x-ms-client-request-id": "aa3c50ce1e441003f96d97164735c4fe",
        "x-ms-date": "Fri, 21 Aug 2020 15:20:04 GMT",
=======
        "traceparent": "00-53c80866e6a74849b3345a43a31a3f95-a14a14fcad29284f-00",
        "User-Agent": [
          "azsdk-net-Data.Tables/1.0.0-dev.20200821.1",
          "(.NET Core 4.6.29130.01; Microsoft Windows 10.0.18363 )"
        ],
        "x-ms-client-request-id": "aa3c50ce1e441003f96d97164735c4fe",
        "x-ms-date": "Fri, 21 Aug 2020 16:26:35 GMT",
>>>>>>> 367da34b
        "x-ms-return-client-request-id": "true",
        "x-ms-version": "2019-02-02"
      },
      "RequestBody": {
        "TableName": "testtable3xpxt9c0"
      },
      "StatusCode": 201,
      "ResponseHeaders": {
        "Cache-Control": "no-cache",
        "Content-Type": "application/json; odata=minimalmetadata; streaming=true; charset=utf-8",
<<<<<<< HEAD
        "Date": "Fri, 21 Aug 2020 15:20:03 GMT",
        "Location": "https://t1acd88e4a1c34b8dprim.table.core.windows.net/Tables(\u0027testtable3xpxt9c0\u0027)",
=======
        "Date": "Fri, 21 Aug 2020 16:26:35 GMT",
        "Location": "https://chrissscratch.table.core.windows.net/Tables(\u0027testtable3xpxt9c0\u0027)",
>>>>>>> 367da34b
        "Server": [
          "Windows-Azure-Table/1.0",
          "Microsoft-HTTPAPI/2.0"
        ],
        "Transfer-Encoding": "chunked",
        "X-Content-Type-Options": "nosniff",
        "x-ms-client-request-id": "aa3c50ce1e441003f96d97164735c4fe",
<<<<<<< HEAD
        "x-ms-request-id": "dd6229d8-6002-0043-46ce-770e29000000",
=======
        "x-ms-request-id": "0b606633-a002-0087-3fd7-7791c7000000",
>>>>>>> 367da34b
        "x-ms-version": "2019-02-02"
      },
      "ResponseBody": {
        "odata.metadata": "https://t1acd88e4a1c34b8dprim.table.core.windows.net/$metadata#Tables/@Element",
        "TableName": "testtable3xpxt9c0"
      }
    },
    {
      "RequestUri": "https://t1acd88e4a1c34b8dprim.table.core.windows.net/testtable3xpxt9c0?$format=application%2Fjson%3Bodata%3Dminimalmetadata",
      "RequestMethod": "POST",
      "RequestHeaders": {
        "Accept": [
          "application/json",
          "application/json; odata=minimalmetadata"
        ],
        "Authorization": "Sanitized",
        "Content-Length": "614",
        "Content-Type": "application/json; odata=nometadata",
        "DataServiceVersion": "3.0",
<<<<<<< HEAD
        "traceparent": "00-4c5b8a96a614e54b81b818d8889ec60c-cbb9fb09c94cc244-00",
        "User-Agent": [
          "azsdk-net-Data.Tables/1.0.0-dev.20200821.2",
          "(.NET Core 4.6.27514.02; Microsoft Windows 10.0.17763 )"
        ],
        "x-ms-client-request-id": "73330f6ae9ab414cd53d792c0dd9ec06",
        "x-ms-date": "Fri, 21 Aug 2020 15:20:04 GMT",
=======
        "Prefer": "return-no-content",
        "traceparent": "00-9998c238dd557f4db9c87f716868d4e4-960edd992acbd945-00",
        "User-Agent": [
          "azsdk-net-Data.Tables/1.0.0-dev.20200821.1",
          "(.NET Core 4.6.29130.01; Microsoft Windows 10.0.18363 )"
        ],
        "x-ms-client-request-id": "73330f6ae9ab414cd53d792c0dd9ec06",
        "x-ms-date": "Fri, 21 Aug 2020 16:26:35 GMT",
>>>>>>> 367da34b
        "x-ms-return-client-request-id": "true",
        "x-ms-version": "2019-02-02"
      },
      "RequestBody": {
        "PartitionKey": "somPartition",
        "RowKey": "01",
        "SomeStringProperty": "This is table entity number 01",
        "SomeDateProperty": "2020-01-01T01:02:00.0000000Z",
        "SomeDateProperty@odata.type": "Edm.DateTime",
        "SomeGuidProperty": "0d391d16-97f1-4b9a-be68-4cc871f90001",
        "SomeGuidProperty@odata.type": "Edm.Guid",
        "SomeBinaryProperty": "AQIDBAU=",
        "SomeBinaryProperty@odata.type": "Edm.Binary",
        "SomeInt64Property": "1",
        "SomeInt64Property@odata.type": "Edm.Int64",
        "SomeDoubleProperty0": 1,
        "SomeDoubleProperty0@odata.type": "Edm.Double",
        "SomeDoubleProperty1": 1.1000000000000001,
        "SomeDoubleProperty1@odata.type": "Edm.Double",
        "SomeIntProperty": 1
      },
      "StatusCode": 204,
      "ResponseHeaders": {
        "Cache-Control": "no-cache",
<<<<<<< HEAD
        "Content-Type": "application/json; odata=minimalmetadata; streaming=true; charset=utf-8",
        "Date": "Fri, 21 Aug 2020 15:20:03 GMT",
        "ETag": "W/\u0022datetime\u00272020-08-21T15%3A20%3A04.1248471Z\u0027\u0022",
        "Location": "https://t1acd88e4a1c34b8dprim.table.core.windows.net/testtable3xpxt9c0(PartitionKey=\u0027somPartition\u0027,RowKey=\u002701\u0027)",
=======
        "Content-Length": "0",
        "DataServiceId": "https://chrissscratch.table.core.windows.net/testtable3xpxt9c0(PartitionKey=\u0027somPartition\u0027,RowKey=\u002701\u0027)",
        "Date": "Fri, 21 Aug 2020 16:26:35 GMT",
        "ETag": "W/\u0022datetime\u00272020-08-21T16%3A26%3A35.530968Z\u0027\u0022",
        "Location": "https://chrissscratch.table.core.windows.net/testtable3xpxt9c0(PartitionKey=\u0027somPartition\u0027,RowKey=\u002701\u0027)",
        "Preference-Applied": "return-no-content",
>>>>>>> 367da34b
        "Server": [
          "Windows-Azure-Table/1.0",
          "Microsoft-HTTPAPI/2.0"
        ],
        "X-Content-Type-Options": "nosniff",
        "x-ms-client-request-id": "73330f6ae9ab414cd53d792c0dd9ec06",
<<<<<<< HEAD
        "x-ms-request-id": "dd6229e4-6002-0043-51ce-770e29000000",
        "x-ms-version": "2019-02-02"
      },
      "ResponseBody": {
        "odata.metadata": "https://t1acd88e4a1c34b8dprim.table.core.windows.net/$metadata#testtable3xpxt9c0/@Element",
        "odata.etag": "W/\u0022datetime\u00272020-08-21T15%3A20%3A04.1248471Z\u0027\u0022",
        "PartitionKey": "somPartition",
        "RowKey": "01",
        "Timestamp": "2020-08-21T15:20:04.1248471Z",
        "SomeStringProperty": "This is table entity number 01",
        "SomeDateProperty@odata.type": "Edm.DateTime",
        "SomeDateProperty": "2020-01-01T01:02:00Z",
        "SomeGuidProperty@odata.type": "Edm.Guid",
        "SomeGuidProperty": "0d391d16-97f1-4b9a-be68-4cc871f90001",
        "SomeBinaryProperty@odata.type": "Edm.Binary",
        "SomeBinaryProperty": "AQIDBAU=",
        "SomeInt64Property@odata.type": "Edm.Int64",
        "SomeInt64Property": "1",
        "SomeDoubleProperty0": 1.0,
        "SomeDoubleProperty1": 1.1,
        "SomeIntProperty": 1
      }
=======
        "x-ms-request-id": "0b60663e-a002-0087-49d7-7791c7000000",
        "x-ms-version": "2019-02-02"
      },
      "ResponseBody": []
>>>>>>> 367da34b
    },
    {
      "RequestUri": "https://t1acd88e4a1c34b8dprim.table.core.windows.net/testtable3xpxt9c0?$format=application%2Fjson%3Bodata%3Dminimalmetadata",
      "RequestMethod": "POST",
      "RequestHeaders": {
        "Accept": [
          "application/json",
          "application/json; odata=minimalmetadata"
        ],
        "Authorization": "Sanitized",
        "Content-Length": "615",
        "Content-Type": "application/json; odata=nometadata",
        "DataServiceVersion": "3.0",
<<<<<<< HEAD
        "traceparent": "00-6600fe7eb170a74ba91178ddece52606-cebee83d64ebb64d-00",
        "User-Agent": [
          "azsdk-net-Data.Tables/1.0.0-dev.20200821.2",
          "(.NET Core 4.6.27514.02; Microsoft Windows 10.0.17763 )"
        ],
        "x-ms-client-request-id": "240a1951ea439abaa5ca4e9817b9b680",
        "x-ms-date": "Fri, 21 Aug 2020 15:20:04 GMT",
=======
        "Prefer": "return-no-content",
        "traceparent": "00-ec26ba8f33a56b4c94b43880d762c24d-84721102c7cd2842-00",
        "User-Agent": [
          "azsdk-net-Data.Tables/1.0.0-dev.20200821.1",
          "(.NET Core 4.6.29130.01; Microsoft Windows 10.0.18363 )"
        ],
        "x-ms-client-request-id": "240a1951ea439abaa5ca4e9817b9b680",
        "x-ms-date": "Fri, 21 Aug 2020 16:26:35 GMT",
>>>>>>> 367da34b
        "x-ms-return-client-request-id": "true",
        "x-ms-version": "2019-02-02"
      },
      "RequestBody": {
        "PartitionKey": "somPartition2",
        "RowKey": "01",
        "SomeStringProperty": "This is table entity number 01",
        "SomeDateProperty": "2020-01-01T01:02:00.0000000Z",
        "SomeDateProperty@odata.type": "Edm.DateTime",
        "SomeGuidProperty": "0d391d16-97f1-4b9a-be68-4cc871f90001",
        "SomeGuidProperty@odata.type": "Edm.Guid",
        "SomeBinaryProperty": "AQIDBAU=",
        "SomeBinaryProperty@odata.type": "Edm.Binary",
        "SomeInt64Property": "1",
        "SomeInt64Property@odata.type": "Edm.Int64",
        "SomeDoubleProperty0": 1,
        "SomeDoubleProperty0@odata.type": "Edm.Double",
        "SomeDoubleProperty1": 1.1000000000000001,
        "SomeDoubleProperty1@odata.type": "Edm.Double",
        "SomeIntProperty": 1
      },
      "StatusCode": 204,
      "ResponseHeaders": {
        "Cache-Control": "no-cache",
<<<<<<< HEAD
        "Content-Type": "application/json; odata=minimalmetadata; streaming=true; charset=utf-8",
        "Date": "Fri, 21 Aug 2020 15:20:03 GMT",
        "ETag": "W/\u0022datetime\u00272020-08-21T15%3A20%3A04.1518666Z\u0027\u0022",
        "Location": "https://t1acd88e4a1c34b8dprim.table.core.windows.net/testtable3xpxt9c0(PartitionKey=\u0027somPartition2\u0027,RowKey=\u002701\u0027)",
=======
        "Content-Length": "0",
        "DataServiceId": "https://chrissscratch.table.core.windows.net/testtable3xpxt9c0(PartitionKey=\u0027somPartition2\u0027,RowKey=\u002701\u0027)",
        "Date": "Fri, 21 Aug 2020 16:26:35 GMT",
        "ETag": "W/\u0022datetime\u00272020-08-21T16%3A26%3A35.580009Z\u0027\u0022",
        "Location": "https://chrissscratch.table.core.windows.net/testtable3xpxt9c0(PartitionKey=\u0027somPartition2\u0027,RowKey=\u002701\u0027)",
        "Preference-Applied": "return-no-content",
>>>>>>> 367da34b
        "Server": [
          "Windows-Azure-Table/1.0",
          "Microsoft-HTTPAPI/2.0"
        ],
        "X-Content-Type-Options": "nosniff",
        "x-ms-client-request-id": "240a1951ea439abaa5ca4e9817b9b680",
<<<<<<< HEAD
        "x-ms-request-id": "dd6229eb-6002-0043-57ce-770e29000000",
        "x-ms-version": "2019-02-02"
      },
      "ResponseBody": {
        "odata.metadata": "https://t1acd88e4a1c34b8dprim.table.core.windows.net/$metadata#testtable3xpxt9c0/@Element",
        "odata.etag": "W/\u0022datetime\u00272020-08-21T15%3A20%3A04.1518666Z\u0027\u0022",
        "PartitionKey": "somPartition2",
        "RowKey": "01",
        "Timestamp": "2020-08-21T15:20:04.1518666Z",
        "SomeStringProperty": "This is table entity number 01",
        "SomeDateProperty@odata.type": "Edm.DateTime",
        "SomeDateProperty": "2020-01-01T01:02:00Z",
        "SomeGuidProperty@odata.type": "Edm.Guid",
        "SomeGuidProperty": "0d391d16-97f1-4b9a-be68-4cc871f90001",
        "SomeBinaryProperty@odata.type": "Edm.Binary",
        "SomeBinaryProperty": "AQIDBAU=",
        "SomeInt64Property@odata.type": "Edm.Int64",
        "SomeInt64Property": "1",
        "SomeDoubleProperty0": 1.0,
        "SomeDoubleProperty1": 1.1,
        "SomeIntProperty": 1
      }
=======
        "x-ms-request-id": "0b606645-a002-0087-50d7-7791c7000000",
        "x-ms-version": "2019-02-02"
      },
      "ResponseBody": []
>>>>>>> 367da34b
    },
    {
      "RequestUri": "https://t1acd88e4a1c34b8dprim.table.core.windows.net/testtable3xpxt9c0()?$format=application%2Fjson%3Bodata%3Dminimalmetadata\u0026$filter=PartitionKey%20eq%20%27somPartition%27",
      "RequestMethod": "GET",
      "RequestHeaders": {
        "Accept": [
          "application/json",
          "application/json; odata=minimalmetadata"
        ],
        "Authorization": "Sanitized",
        "DataServiceVersion": "3.0",
        "User-Agent": [
<<<<<<< HEAD
          "azsdk-net-Data.Tables/1.0.0-dev.20200821.2",
          "(.NET Core 4.6.27514.02; Microsoft Windows 10.0.17763 )"
        ],
        "x-ms-client-request-id": "05536b25fb0fe58f04fbd406a5d60320",
        "x-ms-date": "Fri, 21 Aug 2020 15:20:04 GMT",
=======
          "azsdk-net-Data.Tables/1.0.0-dev.20200821.1",
          "(.NET Core 4.6.29130.01; Microsoft Windows 10.0.18363 )"
        ],
        "x-ms-client-request-id": "05536b25fb0fe58f04fbd406a5d60320",
        "x-ms-date": "Fri, 21 Aug 2020 16:26:35 GMT",
>>>>>>> 367da34b
        "x-ms-return-client-request-id": "true",
        "x-ms-version": "2019-02-02"
      },
      "RequestBody": null,
      "StatusCode": 200,
      "ResponseHeaders": {
        "Cache-Control": "no-cache",
        "Content-Type": "application/json; odata=minimalmetadata; streaming=true; charset=utf-8",
<<<<<<< HEAD
        "Date": "Fri, 21 Aug 2020 15:20:03 GMT",
=======
        "Date": "Fri, 21 Aug 2020 16:26:35 GMT",
>>>>>>> 367da34b
        "Server": [
          "Windows-Azure-Table/1.0",
          "Microsoft-HTTPAPI/2.0"
        ],
        "Transfer-Encoding": "chunked",
        "X-Content-Type-Options": "nosniff",
        "x-ms-client-request-id": "05536b25fb0fe58f04fbd406a5d60320",
<<<<<<< HEAD
        "x-ms-request-id": "dd6229fa-6002-0043-64ce-770e29000000",
=======
        "x-ms-request-id": "0b60664f-a002-0087-5ad7-7791c7000000",
>>>>>>> 367da34b
        "x-ms-version": "2019-02-02"
      },
      "ResponseBody": {
        "odata.metadata": "https://t1acd88e4a1c34b8dprim.table.core.windows.net/$metadata#testtable3xpxt9c0",
        "value": [
          {
<<<<<<< HEAD
            "odata.etag": "W/\u0022datetime\u00272020-08-21T15%3A20%3A04.1248471Z\u0027\u0022",
            "PartitionKey": "somPartition",
            "RowKey": "01",
            "Timestamp": "2020-08-21T15:20:04.1248471Z",
=======
            "odata.etag": "W/\u0022datetime\u00272020-08-21T16%3A26%3A35.530968Z\u0027\u0022",
            "PartitionKey": "somPartition",
            "RowKey": "01",
            "Timestamp": "2020-08-21T16:26:35.530968Z",
>>>>>>> 367da34b
            "SomeStringProperty": "This is table entity number 01",
            "SomeDateProperty@odata.type": "Edm.DateTime",
            "SomeDateProperty": "2020-01-01T01:02:00Z",
            "SomeGuidProperty@odata.type": "Edm.Guid",
            "SomeGuidProperty": "0d391d16-97f1-4b9a-be68-4cc871f90001",
            "SomeBinaryProperty@odata.type": "Edm.Binary",
            "SomeBinaryProperty": "AQIDBAU=",
            "SomeInt64Property@odata.type": "Edm.Int64",
            "SomeInt64Property": "1",
            "SomeDoubleProperty0": 1.0,
            "SomeDoubleProperty1": 1.1,
            "SomeIntProperty": 1
          }
        ]
      }
    },
    {
      "RequestUri": "https://t1acd88e4a1c34b8dprim.table.core.windows.net/Tables(\u0027testtable3xpxt9c0\u0027)",
      "RequestMethod": "DELETE",
      "RequestHeaders": {
        "Accept": [
          "application/json",
          "application/json"
        ],
        "Authorization": "Sanitized",
<<<<<<< HEAD
        "traceparent": "00-5adc93398b90034fbf505e3194fd389e-556e1c9b896c1e4a-00",
        "User-Agent": [
          "azsdk-net-Data.Tables/1.0.0-dev.20200821.2",
          "(.NET Core 4.6.27514.02; Microsoft Windows 10.0.17763 )"
        ],
        "x-ms-client-request-id": "2ec49180a02b7fba5598cde19ab3291c",
        "x-ms-date": "Fri, 21 Aug 2020 15:20:04 GMT",
=======
        "traceparent": "00-f6e8ff97f109ac4aa0e8262dddb3d2ca-d18cc298846f3d42-00",
        "User-Agent": [
          "azsdk-net-Data.Tables/1.0.0-dev.20200821.1",
          "(.NET Core 4.6.29130.01; Microsoft Windows 10.0.18363 )"
        ],
        "x-ms-client-request-id": "2ec49180a02b7fba5598cde19ab3291c",
        "x-ms-date": "Fri, 21 Aug 2020 16:26:35 GMT",
>>>>>>> 367da34b
        "x-ms-return-client-request-id": "true",
        "x-ms-version": "2019-02-02"
      },
      "RequestBody": null,
      "StatusCode": 204,
      "ResponseHeaders": {
        "Cache-Control": "no-cache",
        "Content-Length": "0",
<<<<<<< HEAD
        "Date": "Fri, 21 Aug 2020 15:20:03 GMT",
=======
        "Date": "Fri, 21 Aug 2020 16:26:35 GMT",
>>>>>>> 367da34b
        "Server": [
          "Windows-Azure-Table/1.0",
          "Microsoft-HTTPAPI/2.0"
        ],
        "X-Content-Type-Options": "nosniff",
        "x-ms-client-request-id": "2ec49180a02b7fba5598cde19ab3291c",
<<<<<<< HEAD
        "x-ms-request-id": "dd622a05-6002-0043-6fce-770e29000000",
=======
        "x-ms-request-id": "0b606658-a002-0087-63d7-7791c7000000",
>>>>>>> 367da34b
        "x-ms-version": "2019-02-02"
      },
      "ResponseBody": []
    }
  ],
  "Variables": {
    "RandomSeed": "298831603",
    "TABLES_PRIMARY_STORAGE_ACCOUNT_KEY": "Kg==",
<<<<<<< HEAD
    "TABLES_STORAGE_ACCOUNT_NAME": "t1acd88e4a1c34b8dprim"
=======
    "TABLES_STORAGE_ACCOUNT_NAME": "chrissscratch"
>>>>>>> 367da34b
  }
}<|MERGE_RESOLUTION|>--- conflicted
+++ resolved
@@ -12,23 +12,13 @@
         "Content-Length": "33",
         "Content-Type": "application/json; odata=nometadata",
         "DataServiceVersion": "3.0",
-<<<<<<< HEAD
-        "traceparent": "00-1216c0e6d0ca374ca791db9dba716499-3a7a0a43e815ed4d-00",
-        "User-Agent": [
-          "azsdk-net-Data.Tables/1.0.0-dev.20200821.2",
-          "(.NET Core 4.6.27514.02; Microsoft Windows 10.0.17763 )"
+        "traceparent": "00-53c80866e6a74849b3345a43a31a3f95-a14a14fcad29284f-00",
+        "User-Agent": [
+          "azsdk-net-Data.Tables/1.0.0-dev.20200821.1",
+          "(.NET Core 4.6.29130.01; Microsoft Windows 10.0.18363 )"
         ],
         "x-ms-client-request-id": "aa3c50ce1e441003f96d97164735c4fe",
-        "x-ms-date": "Fri, 21 Aug 2020 15:20:04 GMT",
-=======
-        "traceparent": "00-53c80866e6a74849b3345a43a31a3f95-a14a14fcad29284f-00",
-        "User-Agent": [
-          "azsdk-net-Data.Tables/1.0.0-dev.20200821.1",
-          "(.NET Core 4.6.29130.01; Microsoft Windows 10.0.18363 )"
-        ],
-        "x-ms-client-request-id": "aa3c50ce1e441003f96d97164735c4fe",
-        "x-ms-date": "Fri, 21 Aug 2020 16:26:35 GMT",
->>>>>>> 367da34b
+        "x-ms-date": "Fri, 21 Aug 2020 16:26:35 GMT",
         "x-ms-return-client-request-id": "true",
         "x-ms-version": "2019-02-02"
       },
@@ -39,13 +29,8 @@
       "ResponseHeaders": {
         "Cache-Control": "no-cache",
         "Content-Type": "application/json; odata=minimalmetadata; streaming=true; charset=utf-8",
-<<<<<<< HEAD
-        "Date": "Fri, 21 Aug 2020 15:20:03 GMT",
-        "Location": "https://t1acd88e4a1c34b8dprim.table.core.windows.net/Tables(\u0027testtable3xpxt9c0\u0027)",
-=======
         "Date": "Fri, 21 Aug 2020 16:26:35 GMT",
         "Location": "https://chrissscratch.table.core.windows.net/Tables(\u0027testtable3xpxt9c0\u0027)",
->>>>>>> 367da34b
         "Server": [
           "Windows-Azure-Table/1.0",
           "Microsoft-HTTPAPI/2.0"
@@ -53,11 +38,7 @@
         "Transfer-Encoding": "chunked",
         "X-Content-Type-Options": "nosniff",
         "x-ms-client-request-id": "aa3c50ce1e441003f96d97164735c4fe",
-<<<<<<< HEAD
-        "x-ms-request-id": "dd6229d8-6002-0043-46ce-770e29000000",
-=======
         "x-ms-request-id": "0b606633-a002-0087-3fd7-7791c7000000",
->>>>>>> 367da34b
         "x-ms-version": "2019-02-02"
       },
       "ResponseBody": {
@@ -77,15 +58,6 @@
         "Content-Length": "614",
         "Content-Type": "application/json; odata=nometadata",
         "DataServiceVersion": "3.0",
-<<<<<<< HEAD
-        "traceparent": "00-4c5b8a96a614e54b81b818d8889ec60c-cbb9fb09c94cc244-00",
-        "User-Agent": [
-          "azsdk-net-Data.Tables/1.0.0-dev.20200821.2",
-          "(.NET Core 4.6.27514.02; Microsoft Windows 10.0.17763 )"
-        ],
-        "x-ms-client-request-id": "73330f6ae9ab414cd53d792c0dd9ec06",
-        "x-ms-date": "Fri, 21 Aug 2020 15:20:04 GMT",
-=======
         "Prefer": "return-no-content",
         "traceparent": "00-9998c238dd557f4db9c87f716868d4e4-960edd992acbd945-00",
         "User-Agent": [
@@ -94,7 +66,6 @@
         ],
         "x-ms-client-request-id": "73330f6ae9ab414cd53d792c0dd9ec06",
         "x-ms-date": "Fri, 21 Aug 2020 16:26:35 GMT",
->>>>>>> 367da34b
         "x-ms-return-client-request-id": "true",
         "x-ms-version": "2019-02-02"
       },
@@ -119,54 +90,22 @@
       "StatusCode": 204,
       "ResponseHeaders": {
         "Cache-Control": "no-cache",
-<<<<<<< HEAD
-        "Content-Type": "application/json; odata=minimalmetadata; streaming=true; charset=utf-8",
-        "Date": "Fri, 21 Aug 2020 15:20:03 GMT",
-        "ETag": "W/\u0022datetime\u00272020-08-21T15%3A20%3A04.1248471Z\u0027\u0022",
-        "Location": "https://t1acd88e4a1c34b8dprim.table.core.windows.net/testtable3xpxt9c0(PartitionKey=\u0027somPartition\u0027,RowKey=\u002701\u0027)",
-=======
         "Content-Length": "0",
         "DataServiceId": "https://chrissscratch.table.core.windows.net/testtable3xpxt9c0(PartitionKey=\u0027somPartition\u0027,RowKey=\u002701\u0027)",
         "Date": "Fri, 21 Aug 2020 16:26:35 GMT",
         "ETag": "W/\u0022datetime\u00272020-08-21T16%3A26%3A35.530968Z\u0027\u0022",
         "Location": "https://chrissscratch.table.core.windows.net/testtable3xpxt9c0(PartitionKey=\u0027somPartition\u0027,RowKey=\u002701\u0027)",
         "Preference-Applied": "return-no-content",
->>>>>>> 367da34b
         "Server": [
           "Windows-Azure-Table/1.0",
           "Microsoft-HTTPAPI/2.0"
         ],
         "X-Content-Type-Options": "nosniff",
         "x-ms-client-request-id": "73330f6ae9ab414cd53d792c0dd9ec06",
-<<<<<<< HEAD
-        "x-ms-request-id": "dd6229e4-6002-0043-51ce-770e29000000",
-        "x-ms-version": "2019-02-02"
-      },
-      "ResponseBody": {
-        "odata.metadata": "https://t1acd88e4a1c34b8dprim.table.core.windows.net/$metadata#testtable3xpxt9c0/@Element",
-        "odata.etag": "W/\u0022datetime\u00272020-08-21T15%3A20%3A04.1248471Z\u0027\u0022",
-        "PartitionKey": "somPartition",
-        "RowKey": "01",
-        "Timestamp": "2020-08-21T15:20:04.1248471Z",
-        "SomeStringProperty": "This is table entity number 01",
-        "SomeDateProperty@odata.type": "Edm.DateTime",
-        "SomeDateProperty": "2020-01-01T01:02:00Z",
-        "SomeGuidProperty@odata.type": "Edm.Guid",
-        "SomeGuidProperty": "0d391d16-97f1-4b9a-be68-4cc871f90001",
-        "SomeBinaryProperty@odata.type": "Edm.Binary",
-        "SomeBinaryProperty": "AQIDBAU=",
-        "SomeInt64Property@odata.type": "Edm.Int64",
-        "SomeInt64Property": "1",
-        "SomeDoubleProperty0": 1.0,
-        "SomeDoubleProperty1": 1.1,
-        "SomeIntProperty": 1
-      }
-=======
         "x-ms-request-id": "0b60663e-a002-0087-49d7-7791c7000000",
         "x-ms-version": "2019-02-02"
       },
       "ResponseBody": []
->>>>>>> 367da34b
     },
     {
       "RequestUri": "https://t1acd88e4a1c34b8dprim.table.core.windows.net/testtable3xpxt9c0?$format=application%2Fjson%3Bodata%3Dminimalmetadata",
@@ -180,15 +119,6 @@
         "Content-Length": "615",
         "Content-Type": "application/json; odata=nometadata",
         "DataServiceVersion": "3.0",
-<<<<<<< HEAD
-        "traceparent": "00-6600fe7eb170a74ba91178ddece52606-cebee83d64ebb64d-00",
-        "User-Agent": [
-          "azsdk-net-Data.Tables/1.0.0-dev.20200821.2",
-          "(.NET Core 4.6.27514.02; Microsoft Windows 10.0.17763 )"
-        ],
-        "x-ms-client-request-id": "240a1951ea439abaa5ca4e9817b9b680",
-        "x-ms-date": "Fri, 21 Aug 2020 15:20:04 GMT",
-=======
         "Prefer": "return-no-content",
         "traceparent": "00-ec26ba8f33a56b4c94b43880d762c24d-84721102c7cd2842-00",
         "User-Agent": [
@@ -197,7 +127,6 @@
         ],
         "x-ms-client-request-id": "240a1951ea439abaa5ca4e9817b9b680",
         "x-ms-date": "Fri, 21 Aug 2020 16:26:35 GMT",
->>>>>>> 367da34b
         "x-ms-return-client-request-id": "true",
         "x-ms-version": "2019-02-02"
       },
@@ -222,54 +151,22 @@
       "StatusCode": 204,
       "ResponseHeaders": {
         "Cache-Control": "no-cache",
-<<<<<<< HEAD
-        "Content-Type": "application/json; odata=minimalmetadata; streaming=true; charset=utf-8",
-        "Date": "Fri, 21 Aug 2020 15:20:03 GMT",
-        "ETag": "W/\u0022datetime\u00272020-08-21T15%3A20%3A04.1518666Z\u0027\u0022",
-        "Location": "https://t1acd88e4a1c34b8dprim.table.core.windows.net/testtable3xpxt9c0(PartitionKey=\u0027somPartition2\u0027,RowKey=\u002701\u0027)",
-=======
         "Content-Length": "0",
         "DataServiceId": "https://chrissscratch.table.core.windows.net/testtable3xpxt9c0(PartitionKey=\u0027somPartition2\u0027,RowKey=\u002701\u0027)",
         "Date": "Fri, 21 Aug 2020 16:26:35 GMT",
         "ETag": "W/\u0022datetime\u00272020-08-21T16%3A26%3A35.580009Z\u0027\u0022",
         "Location": "https://chrissscratch.table.core.windows.net/testtable3xpxt9c0(PartitionKey=\u0027somPartition2\u0027,RowKey=\u002701\u0027)",
         "Preference-Applied": "return-no-content",
->>>>>>> 367da34b
         "Server": [
           "Windows-Azure-Table/1.0",
           "Microsoft-HTTPAPI/2.0"
         ],
         "X-Content-Type-Options": "nosniff",
         "x-ms-client-request-id": "240a1951ea439abaa5ca4e9817b9b680",
-<<<<<<< HEAD
-        "x-ms-request-id": "dd6229eb-6002-0043-57ce-770e29000000",
-        "x-ms-version": "2019-02-02"
-      },
-      "ResponseBody": {
-        "odata.metadata": "https://t1acd88e4a1c34b8dprim.table.core.windows.net/$metadata#testtable3xpxt9c0/@Element",
-        "odata.etag": "W/\u0022datetime\u00272020-08-21T15%3A20%3A04.1518666Z\u0027\u0022",
-        "PartitionKey": "somPartition2",
-        "RowKey": "01",
-        "Timestamp": "2020-08-21T15:20:04.1518666Z",
-        "SomeStringProperty": "This is table entity number 01",
-        "SomeDateProperty@odata.type": "Edm.DateTime",
-        "SomeDateProperty": "2020-01-01T01:02:00Z",
-        "SomeGuidProperty@odata.type": "Edm.Guid",
-        "SomeGuidProperty": "0d391d16-97f1-4b9a-be68-4cc871f90001",
-        "SomeBinaryProperty@odata.type": "Edm.Binary",
-        "SomeBinaryProperty": "AQIDBAU=",
-        "SomeInt64Property@odata.type": "Edm.Int64",
-        "SomeInt64Property": "1",
-        "SomeDoubleProperty0": 1.0,
-        "SomeDoubleProperty1": 1.1,
-        "SomeIntProperty": 1
-      }
-=======
         "x-ms-request-id": "0b606645-a002-0087-50d7-7791c7000000",
         "x-ms-version": "2019-02-02"
       },
       "ResponseBody": []
->>>>>>> 367da34b
     },
     {
       "RequestUri": "https://t1acd88e4a1c34b8dprim.table.core.windows.net/testtable3xpxt9c0()?$format=application%2Fjson%3Bodata%3Dminimalmetadata\u0026$filter=PartitionKey%20eq%20%27somPartition%27",
@@ -282,19 +179,11 @@
         "Authorization": "Sanitized",
         "DataServiceVersion": "3.0",
         "User-Agent": [
-<<<<<<< HEAD
-          "azsdk-net-Data.Tables/1.0.0-dev.20200821.2",
-          "(.NET Core 4.6.27514.02; Microsoft Windows 10.0.17763 )"
+          "azsdk-net-Data.Tables/1.0.0-dev.20200821.1",
+          "(.NET Core 4.6.29130.01; Microsoft Windows 10.0.18363 )"
         ],
         "x-ms-client-request-id": "05536b25fb0fe58f04fbd406a5d60320",
-        "x-ms-date": "Fri, 21 Aug 2020 15:20:04 GMT",
-=======
-          "azsdk-net-Data.Tables/1.0.0-dev.20200821.1",
-          "(.NET Core 4.6.29130.01; Microsoft Windows 10.0.18363 )"
-        ],
-        "x-ms-client-request-id": "05536b25fb0fe58f04fbd406a5d60320",
-        "x-ms-date": "Fri, 21 Aug 2020 16:26:35 GMT",
->>>>>>> 367da34b
+        "x-ms-date": "Fri, 21 Aug 2020 16:26:35 GMT",
         "x-ms-return-client-request-id": "true",
         "x-ms-version": "2019-02-02"
       },
@@ -303,11 +192,7 @@
       "ResponseHeaders": {
         "Cache-Control": "no-cache",
         "Content-Type": "application/json; odata=minimalmetadata; streaming=true; charset=utf-8",
-<<<<<<< HEAD
-        "Date": "Fri, 21 Aug 2020 15:20:03 GMT",
-=======
-        "Date": "Fri, 21 Aug 2020 16:26:35 GMT",
->>>>>>> 367da34b
+        "Date": "Fri, 21 Aug 2020 16:26:35 GMT",
         "Server": [
           "Windows-Azure-Table/1.0",
           "Microsoft-HTTPAPI/2.0"
@@ -315,28 +200,17 @@
         "Transfer-Encoding": "chunked",
         "X-Content-Type-Options": "nosniff",
         "x-ms-client-request-id": "05536b25fb0fe58f04fbd406a5d60320",
-<<<<<<< HEAD
-        "x-ms-request-id": "dd6229fa-6002-0043-64ce-770e29000000",
-=======
         "x-ms-request-id": "0b60664f-a002-0087-5ad7-7791c7000000",
->>>>>>> 367da34b
         "x-ms-version": "2019-02-02"
       },
       "ResponseBody": {
         "odata.metadata": "https://t1acd88e4a1c34b8dprim.table.core.windows.net/$metadata#testtable3xpxt9c0",
         "value": [
           {
-<<<<<<< HEAD
-            "odata.etag": "W/\u0022datetime\u00272020-08-21T15%3A20%3A04.1248471Z\u0027\u0022",
-            "PartitionKey": "somPartition",
-            "RowKey": "01",
-            "Timestamp": "2020-08-21T15:20:04.1248471Z",
-=======
             "odata.etag": "W/\u0022datetime\u00272020-08-21T16%3A26%3A35.530968Z\u0027\u0022",
             "PartitionKey": "somPartition",
             "RowKey": "01",
             "Timestamp": "2020-08-21T16:26:35.530968Z",
->>>>>>> 367da34b
             "SomeStringProperty": "This is table entity number 01",
             "SomeDateProperty@odata.type": "Edm.DateTime",
             "SomeDateProperty": "2020-01-01T01:02:00Z",
@@ -362,23 +236,13 @@
           "application/json"
         ],
         "Authorization": "Sanitized",
-<<<<<<< HEAD
-        "traceparent": "00-5adc93398b90034fbf505e3194fd389e-556e1c9b896c1e4a-00",
-        "User-Agent": [
-          "azsdk-net-Data.Tables/1.0.0-dev.20200821.2",
-          "(.NET Core 4.6.27514.02; Microsoft Windows 10.0.17763 )"
+        "traceparent": "00-f6e8ff97f109ac4aa0e8262dddb3d2ca-d18cc298846f3d42-00",
+        "User-Agent": [
+          "azsdk-net-Data.Tables/1.0.0-dev.20200821.1",
+          "(.NET Core 4.6.29130.01; Microsoft Windows 10.0.18363 )"
         ],
         "x-ms-client-request-id": "2ec49180a02b7fba5598cde19ab3291c",
-        "x-ms-date": "Fri, 21 Aug 2020 15:20:04 GMT",
-=======
-        "traceparent": "00-f6e8ff97f109ac4aa0e8262dddb3d2ca-d18cc298846f3d42-00",
-        "User-Agent": [
-          "azsdk-net-Data.Tables/1.0.0-dev.20200821.1",
-          "(.NET Core 4.6.29130.01; Microsoft Windows 10.0.18363 )"
-        ],
-        "x-ms-client-request-id": "2ec49180a02b7fba5598cde19ab3291c",
-        "x-ms-date": "Fri, 21 Aug 2020 16:26:35 GMT",
->>>>>>> 367da34b
+        "x-ms-date": "Fri, 21 Aug 2020 16:26:35 GMT",
         "x-ms-return-client-request-id": "true",
         "x-ms-version": "2019-02-02"
       },
@@ -387,22 +251,14 @@
       "ResponseHeaders": {
         "Cache-Control": "no-cache",
         "Content-Length": "0",
-<<<<<<< HEAD
-        "Date": "Fri, 21 Aug 2020 15:20:03 GMT",
-=======
-        "Date": "Fri, 21 Aug 2020 16:26:35 GMT",
->>>>>>> 367da34b
+        "Date": "Fri, 21 Aug 2020 16:26:35 GMT",
         "Server": [
           "Windows-Azure-Table/1.0",
           "Microsoft-HTTPAPI/2.0"
         ],
         "X-Content-Type-Options": "nosniff",
         "x-ms-client-request-id": "2ec49180a02b7fba5598cde19ab3291c",
-<<<<<<< HEAD
-        "x-ms-request-id": "dd622a05-6002-0043-6fce-770e29000000",
-=======
         "x-ms-request-id": "0b606658-a002-0087-63d7-7791c7000000",
->>>>>>> 367da34b
         "x-ms-version": "2019-02-02"
       },
       "ResponseBody": []
@@ -411,10 +267,6 @@
   "Variables": {
     "RandomSeed": "298831603",
     "TABLES_PRIMARY_STORAGE_ACCOUNT_KEY": "Kg==",
-<<<<<<< HEAD
-    "TABLES_STORAGE_ACCOUNT_NAME": "t1acd88e4a1c34b8dprim"
-=======
     "TABLES_STORAGE_ACCOUNT_NAME": "chrissscratch"
->>>>>>> 367da34b
   }
 }