{
  "Entries": [
    {
      "RequestUri": "https://t1acd88e4a1c34b8dprim.table.core.windows.net/Tables?$format=application%2Fjson%3Bodata%3Dminimalmetadata",
      "RequestMethod": "POST",
      "RequestHeaders": {
        "Accept": [
          "application/json",
          "application/json; odata=minimalmetadata"
        ],
        "Authorization": "Sanitized",
        "Content-Length": "33",
        "Content-Type": "application/json; odata=nometadata",
        "DataServiceVersion": "3.0",
<<<<<<< HEAD
        "traceparent": "00-a878fdeaee60bb46a5c7e3d3081351c8-213c887745aaca4a-00",
        "User-Agent": [
          "azsdk-net-Data.Tables/1.0.0-dev.20200821.2",
          "(.NET Core 4.6.27514.02; Microsoft Windows 10.0.17763 )"
        ],
        "x-ms-client-request-id": "710cc55e6c1a09cc63d0658e4430d5db",
        "x-ms-date": "Fri, 21 Aug 2020 15:20:05 GMT",
=======
        "traceparent": "00-b0dcec32a55ae64daae6dba228451808-2affd8325fdda044-00",
        "User-Agent": [
          "azsdk-net-Data.Tables/1.0.0-dev.20200821.1",
          "(.NET Core 4.6.29130.01; Microsoft Windows 10.0.18363 )"
        ],
        "x-ms-client-request-id": "710cc55e6c1a09cc63d0658e4430d5db",
        "x-ms-date": "Fri, 21 Aug 2020 16:26:37 GMT",
>>>>>>> 367da34b
        "x-ms-return-client-request-id": "true",
        "x-ms-version": "2019-02-02"
      },
      "RequestBody": {
        "TableName": "testtableydtygz76"
      },
      "StatusCode": 201,
      "ResponseHeaders": {
        "Cache-Control": "no-cache",
        "Content-Type": "application/json; odata=minimalmetadata; streaming=true; charset=utf-8",
<<<<<<< HEAD
        "Date": "Fri, 21 Aug 2020 15:20:04 GMT",
        "Location": "https://t1acd88e4a1c34b8dprim.table.core.windows.net/Tables(\u0027testtableydtygz76\u0027)",
=======
        "Date": "Fri, 21 Aug 2020 16:26:37 GMT",
        "Location": "https://chrissscratch.table.core.windows.net/Tables(\u0027testtableydtygz76\u0027)",
>>>>>>> 367da34b
        "Server": [
          "Windows-Azure-Table/1.0",
          "Microsoft-HTTPAPI/2.0"
        ],
        "Transfer-Encoding": "chunked",
        "X-Content-Type-Options": "nosniff",
        "x-ms-client-request-id": "710cc55e6c1a09cc63d0658e4430d5db",
<<<<<<< HEAD
        "x-ms-request-id": "dd622b62-6002-0043-3ace-770e29000000",
=======
        "x-ms-request-id": "0b606758-a002-0087-58d7-7791c7000000",
>>>>>>> 367da34b
        "x-ms-version": "2019-02-02"
      },
      "ResponseBody": {
        "odata.metadata": "https://t1acd88e4a1c34b8dprim.table.core.windows.net/$metadata#Tables/@Element",
        "TableName": "testtableydtygz76"
      }
    },
    {
      "RequestUri": "https://t1acd88e4a1c34b8dprim.table.core.windows.net/testtableydtygz76?$format=application%2Fjson%3Bodata%3Dminimalmetadata",
      "RequestMethod": "POST",
      "RequestHeaders": {
        "Accept": [
          "application/json",
          "application/json; odata=minimalmetadata"
        ],
        "Authorization": "Sanitized",
        "Content-Length": "1675",
        "Content-Type": "application/json; odata=nometadata",
        "DataServiceVersion": "3.0",
<<<<<<< HEAD
        "traceparent": "00-692790c419f4304b9a47f2191059d094-c2500bb265dcbf43-00",
        "User-Agent": [
          "azsdk-net-Data.Tables/1.0.0-dev.20200821.2",
          "(.NET Core 4.6.27514.02; Microsoft Windows 10.0.17763 )"
        ],
        "x-ms-client-request-id": "c6ef5e79a3f54ff106bf795396256c54",
        "x-ms-date": "Fri, 21 Aug 2020 15:20:05 GMT",
=======
        "Prefer": "return-no-content",
        "traceparent": "00-c0a956a6bc36c4488114529f5c3d43a3-879a65d9b32d684a-00",
        "User-Agent": [
          "azsdk-net-Data.Tables/1.0.0-dev.20200821.1",
          "(.NET Core 4.6.29130.01; Microsoft Windows 10.0.18363 )"
        ],
        "x-ms-client-request-id": "c6ef5e79a3f54ff106bf795396256c54",
        "x-ms-date": "Fri, 21 Aug 2020 16:26:37 GMT",
>>>>>>> 367da34b
        "x-ms-return-client-request-id": "true",
        "x-ms-version": "2019-02-02"
      },
      "RequestBody": {
        "DateTimeOffsetNull": null,
        "DateTimeOffsetN": "2020-01-01T01:02:00.0000000Z",
        "DateTimeOffsetN@odata.type": "Edm.DateTime",
        "DateTimeOffset": "2020-01-01T01:02:00.0000000Z",
        "DateTimeOffset@odata.type": "Edm.DateTime",
        "DateTimeNull": null,
        "DateTimeN": "2020-01-01T01:02:00.0000000Z",
        "DateTimeN@odata.type": "Edm.DateTime",
        "DateTime": "2020-01-01T01:02:00.0000000Z",
        "DateTime@odata.type": "Edm.DateTime",
        "DateTimeAsString": "2020-01-01T01:02:00.0000000Z",
        "BoolNull": null,
        "BoolN": false,
        "Bool": false,
        "BoolPrimitiveNull": null,
        "BoolPrimitiveN": false,
        "BoolPrimitive": false,
        "Binary": "AQIB",
        "Binary@odata.type": "Edm.Binary",
        "BinaryNull": null,
        "BinaryPrimitive": "AQIB",
        "BinaryPrimitive@odata.type": "Edm.Binary",
        "DoublePrimitiveNull": null,
        "DoublePrimitiveN": 1.01,
        "DoublePrimitiveN@odata.type": "Edm.Double",
        "DoublePrimitive": 1.01,
        "DoublePrimitive@odata.type": "Edm.Double",
        "DoubleNull": null,
        "DoubleN": 1.01,
        "DoubleN@odata.type": "Edm.Double",
        "Double": 1.01,
        "Double@odata.type": "Edm.Double",
        "DoubleInteger": 1,
        "DoubleInteger@odata.type": "Edm.Double",
        "GuidNull": null,
        "GuidN": "0d391d16-97f1-4b9a-be68-4cc871f90001",
        "GuidN@odata.type": "Edm.Guid",
        "Guid": "0d391d16-97f1-4b9a-be68-4cc871f90001",
        "Guid@odata.type": "Edm.Guid",
        "IntegerPrimitiveNull": null,
        "IntegerPrimitiveN": 1,
        "IntegerPrimitive": 1,
        "Int32Null": null,
        "Int32N": 1,
        "Int32": 1,
        "LongPrimitiveNull": null,
        "LongPrimitiveN": "2147483648",
        "LongPrimitiveN@odata.type": "Edm.Int64",
        "LongPrimitive": "2147483648",
        "LongPrimitive@odata.type": "Edm.Int64",
        "Int64Null": null,
        "Int64N": "123456789012",
        "Int64N@odata.type": "Edm.Int64",
        "Int64": "2147483648",
        "Int64@odata.type": "Edm.Int64",
        "String": "0001",
        "PartitionKey": "somPartition",
        "RowKey": "0001",
        "Timestamp": null,
        "ETag": null
      },
      "StatusCode": 204,
      "ResponseHeaders": {
        "Cache-Control": "no-cache",
<<<<<<< HEAD
        "Content-Type": "application/json; odata=minimalmetadata; streaming=true; charset=utf-8",
        "Date": "Fri, 21 Aug 2020 15:20:04 GMT",
        "ETag": "W/\u0022datetime\u00272020-08-21T15%3A20%3A05.2626572Z\u0027\u0022",
        "Location": "https://t1acd88e4a1c34b8dprim.table.core.windows.net/testtableydtygz76(PartitionKey=\u0027somPartition\u0027,RowKey=\u00270001\u0027)",
=======
        "Content-Length": "0",
        "DataServiceId": "https://chrissscratch.table.core.windows.net/testtableydtygz76(PartitionKey=\u0027somPartition\u0027,RowKey=\u00270001\u0027)",
        "Date": "Fri, 21 Aug 2020 16:26:37 GMT",
        "ETag": "W/\u0022datetime\u00272020-08-21T16%3A26%3A37.2444015Z\u0027\u0022",
        "Location": "https://chrissscratch.table.core.windows.net/testtableydtygz76(PartitionKey=\u0027somPartition\u0027,RowKey=\u00270001\u0027)",
        "Preference-Applied": "return-no-content",
>>>>>>> 367da34b
        "Server": [
          "Windows-Azure-Table/1.0",
          "Microsoft-HTTPAPI/2.0"
        ],
        "X-Content-Type-Options": "nosniff",
        "x-ms-client-request-id": "c6ef5e79a3f54ff106bf795396256c54",
<<<<<<< HEAD
        "x-ms-request-id": "dd622b65-6002-0043-3cce-770e29000000",
        "x-ms-version": "2019-02-02"
      },
      "ResponseBody": {
        "odata.metadata": "https://t1acd88e4a1c34b8dprim.table.core.windows.net/$metadata#testtableydtygz76/@Element",
        "odata.etag": "W/\u0022datetime\u00272020-08-21T15%3A20%3A05.2626572Z\u0027\u0022",
        "PartitionKey": "somPartition",
        "RowKey": "0001",
        "Timestamp": "2020-08-21T15:20:05.2626572Z",
        "DateTimeOffsetN@odata.type": "Edm.DateTime",
        "DateTimeOffsetN": "2020-01-01T01:02:00Z",
        "DateTimeOffset@odata.type": "Edm.DateTime",
        "DateTimeOffset": "2020-01-01T01:02:00Z",
        "DateTimeN@odata.type": "Edm.DateTime",
        "DateTimeN": "2020-01-01T01:02:00Z",
        "DateTime@odata.type": "Edm.DateTime",
        "DateTime": "2020-01-01T01:02:00Z",
        "DateTimeAsString": "2020-01-01T01:02:00.0000000Z",
        "BoolN": false,
        "Bool": false,
        "BoolPrimitiveN": false,
        "BoolPrimitive": false,
        "Binary@odata.type": "Edm.Binary",
        "Binary": "AQIB",
        "BinaryPrimitive@odata.type": "Edm.Binary",
        "BinaryPrimitive": "AQIB",
        "DoublePrimitiveN": 1.01,
        "DoublePrimitive": 1.01,
        "DoubleN": 1.01,
        "Double": 1.01,
        "DoubleInteger": 1.0,
        "GuidN@odata.type": "Edm.Guid",
        "GuidN": "0d391d16-97f1-4b9a-be68-4cc871f90001",
        "Guid@odata.type": "Edm.Guid",
        "Guid": "0d391d16-97f1-4b9a-be68-4cc871f90001",
        "IntegerPrimitiveN": 1,
        "IntegerPrimitive": 1,
        "Int32N": 1,
        "Int32": 1,
        "LongPrimitiveN@odata.type": "Edm.Int64",
        "LongPrimitiveN": "2147483648",
        "LongPrimitive@odata.type": "Edm.Int64",
        "LongPrimitive": "2147483648",
        "Int64N@odata.type": "Edm.Int64",
        "Int64N": "123456789012",
        "Int64@odata.type": "Edm.Int64",
        "Int64": "2147483648",
        "String": "0001"
      }
=======
        "x-ms-request-id": "0b606760-a002-0087-5fd7-7791c7000000",
        "x-ms-version": "2019-02-02"
      },
      "ResponseBody": []
>>>>>>> 367da34b
    },
    {
      "RequestUri": "https://t1acd88e4a1c34b8dprim.table.core.windows.net/testtableydtygz76?$format=application%2Fjson%3Bodata%3Dminimalmetadata",
      "RequestMethod": "POST",
      "RequestHeaders": {
        "Accept": [
          "application/json",
          "application/json; odata=minimalmetadata"
        ],
        "Authorization": "Sanitized",
        "Content-Length": "1673",
        "Content-Type": "application/json; odata=nometadata",
        "DataServiceVersion": "3.0",
<<<<<<< HEAD
        "traceparent": "00-b6dd6d945268cb4b843756b6003a0566-6ac3c3e3900e594d-00",
        "User-Agent": [
          "azsdk-net-Data.Tables/1.0.0-dev.20200821.2",
          "(.NET Core 4.6.27514.02; Microsoft Windows 10.0.17763 )"
        ],
        "x-ms-client-request-id": "1fe634ff71511ccdabb2c92a1a88aa91",
        "x-ms-date": "Fri, 21 Aug 2020 15:20:05 GMT",
=======
        "Prefer": "return-no-content",
        "traceparent": "00-761b3b54ecfd1144b3813c0453d74a3e-ac262e40b36c784f-00",
        "User-Agent": [
          "azsdk-net-Data.Tables/1.0.0-dev.20200821.1",
          "(.NET Core 4.6.29130.01; Microsoft Windows 10.0.18363 )"
        ],
        "x-ms-client-request-id": "1fe634ff71511ccdabb2c92a1a88aa91",
        "x-ms-date": "Fri, 21 Aug 2020 16:26:37 GMT",
>>>>>>> 367da34b
        "x-ms-return-client-request-id": "true",
        "x-ms-version": "2019-02-02"
      },
      "RequestBody": {
        "DateTimeOffsetNull": null,
        "DateTimeOffsetN": "2020-01-01T01:03:00.0000000Z",
        "DateTimeOffsetN@odata.type": "Edm.DateTime",
        "DateTimeOffset": "2020-01-01T01:03:00.0000000Z",
        "DateTimeOffset@odata.type": "Edm.DateTime",
        "DateTimeNull": null,
        "DateTimeN": "2020-01-01T01:03:00.0000000Z",
        "DateTimeN@odata.type": "Edm.DateTime",
        "DateTime": "2020-01-01T01:03:00.0000000Z",
        "DateTime@odata.type": "Edm.DateTime",
        "DateTimeAsString": "2020-01-01T01:03:00.0000000Z",
        "BoolNull": null,
        "BoolN": false,
        "Bool": true,
        "BoolPrimitiveNull": null,
        "BoolPrimitiveN": false,
        "BoolPrimitive": true,
        "Binary": "AQIC",
        "Binary@odata.type": "Edm.Binary",
        "BinaryNull": null,
        "BinaryPrimitive": "AQIC",
        "BinaryPrimitive@odata.type": "Edm.Binary",
        "DoublePrimitiveNull": null,
        "DoublePrimitiveN": 2.02,
        "DoublePrimitiveN@odata.type": "Edm.Double",
        "DoublePrimitive": 2.02,
        "DoublePrimitive@odata.type": "Edm.Double",
        "DoubleNull": null,
        "DoubleN": 2.02,
        "DoubleN@odata.type": "Edm.Double",
        "Double": 2.02,
        "Double@odata.type": "Edm.Double",
        "DoubleInteger": 2,
        "DoubleInteger@odata.type": "Edm.Double",
        "GuidNull": null,
        "GuidN": "0d391d16-97f1-4b9a-be68-4cc871f90002",
        "GuidN@odata.type": "Edm.Guid",
        "Guid": "0d391d16-97f1-4b9a-be68-4cc871f90002",
        "Guid@odata.type": "Edm.Guid",
        "IntegerPrimitiveNull": null,
        "IntegerPrimitiveN": 2,
        "IntegerPrimitive": 2,
        "Int32Null": null,
        "Int32N": 2,
        "Int32": 2,
        "LongPrimitiveNull": null,
        "LongPrimitiveN": "2147483649",
        "LongPrimitiveN@odata.type": "Edm.Int64",
        "LongPrimitive": "2147483649",
        "LongPrimitive@odata.type": "Edm.Int64",
        "Int64Null": null,
        "Int64N": "123456789012",
        "Int64N@odata.type": "Edm.Int64",
        "Int64": "2147483649",
        "Int64@odata.type": "Edm.Int64",
        "String": "0002",
        "PartitionKey": "somPartition",
        "RowKey": "0002",
        "Timestamp": null,
        "ETag": null
      },
      "StatusCode": 204,
      "ResponseHeaders": {
        "Cache-Control": "no-cache",
<<<<<<< HEAD
        "Content-Type": "application/json; odata=minimalmetadata; streaming=true; charset=utf-8",
        "Date": "Fri, 21 Aug 2020 15:20:04 GMT",
        "ETag": "W/\u0022datetime\u00272020-08-21T15%3A20%3A05.2906772Z\u0027\u0022",
        "Location": "https://t1acd88e4a1c34b8dprim.table.core.windows.net/testtableydtygz76(PartitionKey=\u0027somPartition\u0027,RowKey=\u00270002\u0027)",
=======
        "Content-Length": "0",
        "DataServiceId": "https://chrissscratch.table.core.windows.net/testtableydtygz76(PartitionKey=\u0027somPartition\u0027,RowKey=\u00270002\u0027)",
        "Date": "Fri, 21 Aug 2020 16:26:37 GMT",
        "ETag": "W/\u0022datetime\u00272020-08-21T16%3A26%3A37.2984463Z\u0027\u0022",
        "Location": "https://chrissscratch.table.core.windows.net/testtableydtygz76(PartitionKey=\u0027somPartition\u0027,RowKey=\u00270002\u0027)",
        "Preference-Applied": "return-no-content",
>>>>>>> 367da34b
        "Server": [
          "Windows-Azure-Table/1.0",
          "Microsoft-HTTPAPI/2.0"
        ],
        "X-Content-Type-Options": "nosniff",
        "x-ms-client-request-id": "1fe634ff71511ccdabb2c92a1a88aa91",
<<<<<<< HEAD
        "x-ms-request-id": "dd622b69-6002-0043-40ce-770e29000000",
        "x-ms-version": "2019-02-02"
      },
      "ResponseBody": {
        "odata.metadata": "https://t1acd88e4a1c34b8dprim.table.core.windows.net/$metadata#testtableydtygz76/@Element",
        "odata.etag": "W/\u0022datetime\u00272020-08-21T15%3A20%3A05.2906772Z\u0027\u0022",
        "PartitionKey": "somPartition",
        "RowKey": "0002",
        "Timestamp": "2020-08-21T15:20:05.2906772Z",
        "DateTimeOffsetN@odata.type": "Edm.DateTime",
        "DateTimeOffsetN": "2020-01-01T01:03:00Z",
        "DateTimeOffset@odata.type": "Edm.DateTime",
        "DateTimeOffset": "2020-01-01T01:03:00Z",
        "DateTimeN@odata.type": "Edm.DateTime",
        "DateTimeN": "2020-01-01T01:03:00Z",
        "DateTime@odata.type": "Edm.DateTime",
        "DateTime": "2020-01-01T01:03:00Z",
        "DateTimeAsString": "2020-01-01T01:03:00.0000000Z",
        "BoolN": false,
        "Bool": true,
        "BoolPrimitiveN": false,
        "BoolPrimitive": true,
        "Binary@odata.type": "Edm.Binary",
        "Binary": "AQIC",
        "BinaryPrimitive@odata.type": "Edm.Binary",
        "BinaryPrimitive": "AQIC",
        "DoublePrimitiveN": 2.02,
        "DoublePrimitive": 2.02,
        "DoubleN": 2.02,
        "Double": 2.02,
        "DoubleInteger": 2.0,
        "GuidN@odata.type": "Edm.Guid",
        "GuidN": "0d391d16-97f1-4b9a-be68-4cc871f90002",
        "Guid@odata.type": "Edm.Guid",
        "Guid": "0d391d16-97f1-4b9a-be68-4cc871f90002",
        "IntegerPrimitiveN": 2,
        "IntegerPrimitive": 2,
        "Int32N": 2,
        "Int32": 2,
        "LongPrimitiveN@odata.type": "Edm.Int64",
        "LongPrimitiveN": "2147483649",
        "LongPrimitive@odata.type": "Edm.Int64",
        "LongPrimitive": "2147483649",
        "Int64N@odata.type": "Edm.Int64",
        "Int64N": "123456789012",
        "Int64@odata.type": "Edm.Int64",
        "Int64": "2147483649",
        "String": "0002"
      }
=======
        "x-ms-request-id": "0b606763-a002-0087-62d7-7791c7000000",
        "x-ms-version": "2019-02-02"
      },
      "ResponseBody": []
>>>>>>> 367da34b
    },
    {
      "RequestUri": "https://t1acd88e4a1c34b8dprim.table.core.windows.net/testtableydtygz76()?$format=application%2Fjson%3Bodata%3Dminimalmetadata\u0026$filter=%28PartitionKey%20eq%20%27somPartition%27%29%20and%20%28RowKey%20eq%20%270002%27%29",
      "RequestMethod": "GET",
      "RequestHeaders": {
        "Accept": [
          "application/json",
          "application/json; odata=minimalmetadata"
        ],
        "Authorization": "Sanitized",
        "DataServiceVersion": "3.0",
        "User-Agent": [
<<<<<<< HEAD
          "azsdk-net-Data.Tables/1.0.0-dev.20200821.2",
          "(.NET Core 4.6.27514.02; Microsoft Windows 10.0.17763 )"
        ],
        "x-ms-client-request-id": "1d8bf2c9b234bb9dd4bd6b5af378733e",
        "x-ms-date": "Fri, 21 Aug 2020 15:20:05 GMT",
=======
          "azsdk-net-Data.Tables/1.0.0-dev.20200821.1",
          "(.NET Core 4.6.29130.01; Microsoft Windows 10.0.18363 )"
        ],
        "x-ms-client-request-id": "1d8bf2c9b234bb9dd4bd6b5af378733e",
        "x-ms-date": "Fri, 21 Aug 2020 16:26:37 GMT",
>>>>>>> 367da34b
        "x-ms-return-client-request-id": "true",
        "x-ms-version": "2019-02-02"
      },
      "RequestBody": null,
      "StatusCode": 200,
      "ResponseHeaders": {
        "Cache-Control": "no-cache",
        "Content-Type": "application/json; odata=minimalmetadata; streaming=true; charset=utf-8",
<<<<<<< HEAD
        "Date": "Fri, 21 Aug 2020 15:20:04 GMT",
=======
        "Date": "Fri, 21 Aug 2020 16:26:37 GMT",
>>>>>>> 367da34b
        "Server": [
          "Windows-Azure-Table/1.0",
          "Microsoft-HTTPAPI/2.0"
        ],
        "Transfer-Encoding": "chunked",
        "X-Content-Type-Options": "nosniff",
        "x-ms-client-request-id": "1d8bf2c9b234bb9dd4bd6b5af378733e",
<<<<<<< HEAD
        "x-ms-request-id": "dd622b6f-6002-0043-45ce-770e29000000",
=======
        "x-ms-request-id": "0b60676c-a002-0087-6bd7-7791c7000000",
>>>>>>> 367da34b
        "x-ms-version": "2019-02-02"
      },
      "ResponseBody": {
        "odata.metadata": "https://t1acd88e4a1c34b8dprim.table.core.windows.net/$metadata#testtableydtygz76",
        "value": [
          {
<<<<<<< HEAD
            "odata.etag": "W/\u0022datetime\u00272020-08-21T15%3A20%3A05.2906772Z\u0027\u0022",
            "PartitionKey": "somPartition",
            "RowKey": "0002",
            "Timestamp": "2020-08-21T15:20:05.2906772Z",
=======
            "odata.etag": "W/\u0022datetime\u00272020-08-21T16%3A26%3A37.2984463Z\u0027\u0022",
            "PartitionKey": "somPartition",
            "RowKey": "0002",
            "Timestamp": "2020-08-21T16:26:37.2984463Z",
>>>>>>> 367da34b
            "DateTimeOffsetN@odata.type": "Edm.DateTime",
            "DateTimeOffsetN": "2020-01-01T01:03:00Z",
            "DateTimeOffset@odata.type": "Edm.DateTime",
            "DateTimeOffset": "2020-01-01T01:03:00Z",
            "DateTimeN@odata.type": "Edm.DateTime",
            "DateTimeN": "2020-01-01T01:03:00Z",
            "DateTime@odata.type": "Edm.DateTime",
            "DateTime": "2020-01-01T01:03:00Z",
            "DateTimeAsString": "2020-01-01T01:03:00.0000000Z",
            "BoolN": false,
            "Bool": true,
            "BoolPrimitiveN": false,
            "BoolPrimitive": true,
            "Binary@odata.type": "Edm.Binary",
            "Binary": "AQIC",
            "BinaryPrimitive@odata.type": "Edm.Binary",
            "BinaryPrimitive": "AQIC",
            "DoublePrimitiveN": 2.02,
            "DoublePrimitive": 2.02,
            "DoubleN": 2.02,
            "Double": 2.02,
            "DoubleInteger": 2.0,
            "GuidN@odata.type": "Edm.Guid",
            "GuidN": "0d391d16-97f1-4b9a-be68-4cc871f90002",
            "Guid@odata.type": "Edm.Guid",
            "Guid": "0d391d16-97f1-4b9a-be68-4cc871f90002",
            "IntegerPrimitiveN": 2,
            "IntegerPrimitive": 2,
            "Int32N": 2,
            "Int32": 2,
            "LongPrimitiveN@odata.type": "Edm.Int64",
            "LongPrimitiveN": "2147483649",
            "LongPrimitive@odata.type": "Edm.Int64",
            "LongPrimitive": "2147483649",
            "Int64N@odata.type": "Edm.Int64",
            "Int64N": "123456789012",
            "Int64@odata.type": "Edm.Int64",
            "Int64": "2147483649",
            "String": "0002"
          }
        ]
      }
    },
    {
      "RequestUri": "https://t1acd88e4a1c34b8dprim.table.core.windows.net/Tables(\u0027testtableydtygz76\u0027)",
      "RequestMethod": "DELETE",
      "RequestHeaders": {
        "Accept": [
          "application/json",
          "application/json"
        ],
        "Authorization": "Sanitized",
<<<<<<< HEAD
        "traceparent": "00-37f866a9963e7a4f9318e2e927f8297f-52dd0551f644474f-00",
        "User-Agent": [
          "azsdk-net-Data.Tables/1.0.0-dev.20200821.2",
          "(.NET Core 4.6.27514.02; Microsoft Windows 10.0.17763 )"
        ],
        "x-ms-client-request-id": "0f8e1064b64a088a90d31a42d9c6347d",
        "x-ms-date": "Fri, 21 Aug 2020 15:20:05 GMT",
=======
        "traceparent": "00-b7219fec4e55c3418feedd311c59b55c-e76ba1842b194042-00",
        "User-Agent": [
          "azsdk-net-Data.Tables/1.0.0-dev.20200821.1",
          "(.NET Core 4.6.29130.01; Microsoft Windows 10.0.18363 )"
        ],
        "x-ms-client-request-id": "0f8e1064b64a088a90d31a42d9c6347d",
        "x-ms-date": "Fri, 21 Aug 2020 16:26:37 GMT",
>>>>>>> 367da34b
        "x-ms-return-client-request-id": "true",
        "x-ms-version": "2019-02-02"
      },
      "RequestBody": null,
      "StatusCode": 204,
      "ResponseHeaders": {
        "Cache-Control": "no-cache",
        "Content-Length": "0",
<<<<<<< HEAD
        "Date": "Fri, 21 Aug 2020 15:20:04 GMT",
=======
        "Date": "Fri, 21 Aug 2020 16:26:37 GMT",
>>>>>>> 367da34b
        "Server": [
          "Windows-Azure-Table/1.0",
          "Microsoft-HTTPAPI/2.0"
        ],
        "X-Content-Type-Options": "nosniff",
        "x-ms-client-request-id": "0f8e1064b64a088a90d31a42d9c6347d",
<<<<<<< HEAD
        "x-ms-request-id": "dd622b77-6002-0043-4dce-770e29000000",
=======
        "x-ms-request-id": "0b606772-a002-0087-71d7-7791c7000000",
>>>>>>> 367da34b
        "x-ms-version": "2019-02-02"
      },
      "ResponseBody": []
    }
  ],
  "Variables": {
    "RandomSeed": "1765971265",
    "TABLES_PRIMARY_STORAGE_ACCOUNT_KEY": "Kg==",
<<<<<<< HEAD
    "TABLES_STORAGE_ACCOUNT_NAME": "t1acd88e4a1c34b8dprim"
=======
    "TABLES_STORAGE_ACCOUNT_NAME": "chrissscratch"
>>>>>>> 367da34b
  }
}<|MERGE_RESOLUTION|>--- conflicted
+++ resolved
@@ -12,23 +12,13 @@
         "Content-Length": "33",
         "Content-Type": "application/json; odata=nometadata",
         "DataServiceVersion": "3.0",
-<<<<<<< HEAD
-        "traceparent": "00-a878fdeaee60bb46a5c7e3d3081351c8-213c887745aaca4a-00",
-        "User-Agent": [
-          "azsdk-net-Data.Tables/1.0.0-dev.20200821.2",
-          "(.NET Core 4.6.27514.02; Microsoft Windows 10.0.17763 )"
+        "traceparent": "00-b0dcec32a55ae64daae6dba228451808-2affd8325fdda044-00",
+        "User-Agent": [
+          "azsdk-net-Data.Tables/1.0.0-dev.20200821.1",
+          "(.NET Core 4.6.29130.01; Microsoft Windows 10.0.18363 )"
         ],
         "x-ms-client-request-id": "710cc55e6c1a09cc63d0658e4430d5db",
-        "x-ms-date": "Fri, 21 Aug 2020 15:20:05 GMT",
-=======
-        "traceparent": "00-b0dcec32a55ae64daae6dba228451808-2affd8325fdda044-00",
-        "User-Agent": [
-          "azsdk-net-Data.Tables/1.0.0-dev.20200821.1",
-          "(.NET Core 4.6.29130.01; Microsoft Windows 10.0.18363 )"
-        ],
-        "x-ms-client-request-id": "710cc55e6c1a09cc63d0658e4430d5db",
-        "x-ms-date": "Fri, 21 Aug 2020 16:26:37 GMT",
->>>>>>> 367da34b
+        "x-ms-date": "Fri, 21 Aug 2020 16:26:37 GMT",
         "x-ms-return-client-request-id": "true",
         "x-ms-version": "2019-02-02"
       },
@@ -39,13 +29,8 @@
       "ResponseHeaders": {
         "Cache-Control": "no-cache",
         "Content-Type": "application/json; odata=minimalmetadata; streaming=true; charset=utf-8",
-<<<<<<< HEAD
-        "Date": "Fri, 21 Aug 2020 15:20:04 GMT",
-        "Location": "https://t1acd88e4a1c34b8dprim.table.core.windows.net/Tables(\u0027testtableydtygz76\u0027)",
-=======
         "Date": "Fri, 21 Aug 2020 16:26:37 GMT",
         "Location": "https://chrissscratch.table.core.windows.net/Tables(\u0027testtableydtygz76\u0027)",
->>>>>>> 367da34b
         "Server": [
           "Windows-Azure-Table/1.0",
           "Microsoft-HTTPAPI/2.0"
@@ -53,11 +38,7 @@
         "Transfer-Encoding": "chunked",
         "X-Content-Type-Options": "nosniff",
         "x-ms-client-request-id": "710cc55e6c1a09cc63d0658e4430d5db",
-<<<<<<< HEAD
-        "x-ms-request-id": "dd622b62-6002-0043-3ace-770e29000000",
-=======
         "x-ms-request-id": "0b606758-a002-0087-58d7-7791c7000000",
->>>>>>> 367da34b
         "x-ms-version": "2019-02-02"
       },
       "ResponseBody": {
@@ -77,15 +58,6 @@
         "Content-Length": "1675",
         "Content-Type": "application/json; odata=nometadata",
         "DataServiceVersion": "3.0",
-<<<<<<< HEAD
-        "traceparent": "00-692790c419f4304b9a47f2191059d094-c2500bb265dcbf43-00",
-        "User-Agent": [
-          "azsdk-net-Data.Tables/1.0.0-dev.20200821.2",
-          "(.NET Core 4.6.27514.02; Microsoft Windows 10.0.17763 )"
-        ],
-        "x-ms-client-request-id": "c6ef5e79a3f54ff106bf795396256c54",
-        "x-ms-date": "Fri, 21 Aug 2020 15:20:05 GMT",
-=======
         "Prefer": "return-no-content",
         "traceparent": "00-c0a956a6bc36c4488114529f5c3d43a3-879a65d9b32d684a-00",
         "User-Agent": [
@@ -94,7 +66,6 @@
         ],
         "x-ms-client-request-id": "c6ef5e79a3f54ff106bf795396256c54",
         "x-ms-date": "Fri, 21 Aug 2020 16:26:37 GMT",
->>>>>>> 367da34b
         "x-ms-return-client-request-id": "true",
         "x-ms-version": "2019-02-02"
       },
@@ -163,81 +134,22 @@
       "StatusCode": 204,
       "ResponseHeaders": {
         "Cache-Control": "no-cache",
-<<<<<<< HEAD
-        "Content-Type": "application/json; odata=minimalmetadata; streaming=true; charset=utf-8",
-        "Date": "Fri, 21 Aug 2020 15:20:04 GMT",
-        "ETag": "W/\u0022datetime\u00272020-08-21T15%3A20%3A05.2626572Z\u0027\u0022",
-        "Location": "https://t1acd88e4a1c34b8dprim.table.core.windows.net/testtableydtygz76(PartitionKey=\u0027somPartition\u0027,RowKey=\u00270001\u0027)",
-=======
         "Content-Length": "0",
         "DataServiceId": "https://chrissscratch.table.core.windows.net/testtableydtygz76(PartitionKey=\u0027somPartition\u0027,RowKey=\u00270001\u0027)",
         "Date": "Fri, 21 Aug 2020 16:26:37 GMT",
         "ETag": "W/\u0022datetime\u00272020-08-21T16%3A26%3A37.2444015Z\u0027\u0022",
         "Location": "https://chrissscratch.table.core.windows.net/testtableydtygz76(PartitionKey=\u0027somPartition\u0027,RowKey=\u00270001\u0027)",
         "Preference-Applied": "return-no-content",
->>>>>>> 367da34b
         "Server": [
           "Windows-Azure-Table/1.0",
           "Microsoft-HTTPAPI/2.0"
         ],
         "X-Content-Type-Options": "nosniff",
         "x-ms-client-request-id": "c6ef5e79a3f54ff106bf795396256c54",
-<<<<<<< HEAD
-        "x-ms-request-id": "dd622b65-6002-0043-3cce-770e29000000",
-        "x-ms-version": "2019-02-02"
-      },
-      "ResponseBody": {
-        "odata.metadata": "https://t1acd88e4a1c34b8dprim.table.core.windows.net/$metadata#testtableydtygz76/@Element",
-        "odata.etag": "W/\u0022datetime\u00272020-08-21T15%3A20%3A05.2626572Z\u0027\u0022",
-        "PartitionKey": "somPartition",
-        "RowKey": "0001",
-        "Timestamp": "2020-08-21T15:20:05.2626572Z",
-        "DateTimeOffsetN@odata.type": "Edm.DateTime",
-        "DateTimeOffsetN": "2020-01-01T01:02:00Z",
-        "DateTimeOffset@odata.type": "Edm.DateTime",
-        "DateTimeOffset": "2020-01-01T01:02:00Z",
-        "DateTimeN@odata.type": "Edm.DateTime",
-        "DateTimeN": "2020-01-01T01:02:00Z",
-        "DateTime@odata.type": "Edm.DateTime",
-        "DateTime": "2020-01-01T01:02:00Z",
-        "DateTimeAsString": "2020-01-01T01:02:00.0000000Z",
-        "BoolN": false,
-        "Bool": false,
-        "BoolPrimitiveN": false,
-        "BoolPrimitive": false,
-        "Binary@odata.type": "Edm.Binary",
-        "Binary": "AQIB",
-        "BinaryPrimitive@odata.type": "Edm.Binary",
-        "BinaryPrimitive": "AQIB",
-        "DoublePrimitiveN": 1.01,
-        "DoublePrimitive": 1.01,
-        "DoubleN": 1.01,
-        "Double": 1.01,
-        "DoubleInteger": 1.0,
-        "GuidN@odata.type": "Edm.Guid",
-        "GuidN": "0d391d16-97f1-4b9a-be68-4cc871f90001",
-        "Guid@odata.type": "Edm.Guid",
-        "Guid": "0d391d16-97f1-4b9a-be68-4cc871f90001",
-        "IntegerPrimitiveN": 1,
-        "IntegerPrimitive": 1,
-        "Int32N": 1,
-        "Int32": 1,
-        "LongPrimitiveN@odata.type": "Edm.Int64",
-        "LongPrimitiveN": "2147483648",
-        "LongPrimitive@odata.type": "Edm.Int64",
-        "LongPrimitive": "2147483648",
-        "Int64N@odata.type": "Edm.Int64",
-        "Int64N": "123456789012",
-        "Int64@odata.type": "Edm.Int64",
-        "Int64": "2147483648",
-        "String": "0001"
-      }
-=======
         "x-ms-request-id": "0b606760-a002-0087-5fd7-7791c7000000",
         "x-ms-version": "2019-02-02"
       },
       "ResponseBody": []
->>>>>>> 367da34b
     },
     {
       "RequestUri": "https://t1acd88e4a1c34b8dprim.table.core.windows.net/testtableydtygz76?$format=application%2Fjson%3Bodata%3Dminimalmetadata",
@@ -251,15 +163,6 @@
         "Content-Length": "1673",
         "Content-Type": "application/json; odata=nometadata",
         "DataServiceVersion": "3.0",
-<<<<<<< HEAD
-        "traceparent": "00-b6dd6d945268cb4b843756b6003a0566-6ac3c3e3900e594d-00",
-        "User-Agent": [
-          "azsdk-net-Data.Tables/1.0.0-dev.20200821.2",
-          "(.NET Core 4.6.27514.02; Microsoft Windows 10.0.17763 )"
-        ],
-        "x-ms-client-request-id": "1fe634ff71511ccdabb2c92a1a88aa91",
-        "x-ms-date": "Fri, 21 Aug 2020 15:20:05 GMT",
-=======
         "Prefer": "return-no-content",
         "traceparent": "00-761b3b54ecfd1144b3813c0453d74a3e-ac262e40b36c784f-00",
         "User-Agent": [
@@ -268,7 +171,6 @@
         ],
         "x-ms-client-request-id": "1fe634ff71511ccdabb2c92a1a88aa91",
         "x-ms-date": "Fri, 21 Aug 2020 16:26:37 GMT",
->>>>>>> 367da34b
         "x-ms-return-client-request-id": "true",
         "x-ms-version": "2019-02-02"
       },
@@ -337,81 +239,22 @@
       "StatusCode": 204,
       "ResponseHeaders": {
         "Cache-Control": "no-cache",
-<<<<<<< HEAD
-        "Content-Type": "application/json; odata=minimalmetadata; streaming=true; charset=utf-8",
-        "Date": "Fri, 21 Aug 2020 15:20:04 GMT",
-        "ETag": "W/\u0022datetime\u00272020-08-21T15%3A20%3A05.2906772Z\u0027\u0022",
-        "Location": "https://t1acd88e4a1c34b8dprim.table.core.windows.net/testtableydtygz76(PartitionKey=\u0027somPartition\u0027,RowKey=\u00270002\u0027)",
-=======
         "Content-Length": "0",
         "DataServiceId": "https://chrissscratch.table.core.windows.net/testtableydtygz76(PartitionKey=\u0027somPartition\u0027,RowKey=\u00270002\u0027)",
         "Date": "Fri, 21 Aug 2020 16:26:37 GMT",
         "ETag": "W/\u0022datetime\u00272020-08-21T16%3A26%3A37.2984463Z\u0027\u0022",
         "Location": "https://chrissscratch.table.core.windows.net/testtableydtygz76(PartitionKey=\u0027somPartition\u0027,RowKey=\u00270002\u0027)",
         "Preference-Applied": "return-no-content",
->>>>>>> 367da34b
         "Server": [
           "Windows-Azure-Table/1.0",
           "Microsoft-HTTPAPI/2.0"
         ],
         "X-Content-Type-Options": "nosniff",
         "x-ms-client-request-id": "1fe634ff71511ccdabb2c92a1a88aa91",
-<<<<<<< HEAD
-        "x-ms-request-id": "dd622b69-6002-0043-40ce-770e29000000",
-        "x-ms-version": "2019-02-02"
-      },
-      "ResponseBody": {
-        "odata.metadata": "https://t1acd88e4a1c34b8dprim.table.core.windows.net/$metadata#testtableydtygz76/@Element",
-        "odata.etag": "W/\u0022datetime\u00272020-08-21T15%3A20%3A05.2906772Z\u0027\u0022",
-        "PartitionKey": "somPartition",
-        "RowKey": "0002",
-        "Timestamp": "2020-08-21T15:20:05.2906772Z",
-        "DateTimeOffsetN@odata.type": "Edm.DateTime",
-        "DateTimeOffsetN": "2020-01-01T01:03:00Z",
-        "DateTimeOffset@odata.type": "Edm.DateTime",
-        "DateTimeOffset": "2020-01-01T01:03:00Z",
-        "DateTimeN@odata.type": "Edm.DateTime",
-        "DateTimeN": "2020-01-01T01:03:00Z",
-        "DateTime@odata.type": "Edm.DateTime",
-        "DateTime": "2020-01-01T01:03:00Z",
-        "DateTimeAsString": "2020-01-01T01:03:00.0000000Z",
-        "BoolN": false,
-        "Bool": true,
-        "BoolPrimitiveN": false,
-        "BoolPrimitive": true,
-        "Binary@odata.type": "Edm.Binary",
-        "Binary": "AQIC",
-        "BinaryPrimitive@odata.type": "Edm.Binary",
-        "BinaryPrimitive": "AQIC",
-        "DoublePrimitiveN": 2.02,
-        "DoublePrimitive": 2.02,
-        "DoubleN": 2.02,
-        "Double": 2.02,
-        "DoubleInteger": 2.0,
-        "GuidN@odata.type": "Edm.Guid",
-        "GuidN": "0d391d16-97f1-4b9a-be68-4cc871f90002",
-        "Guid@odata.type": "Edm.Guid",
-        "Guid": "0d391d16-97f1-4b9a-be68-4cc871f90002",
-        "IntegerPrimitiveN": 2,
-        "IntegerPrimitive": 2,
-        "Int32N": 2,
-        "Int32": 2,
-        "LongPrimitiveN@odata.type": "Edm.Int64",
-        "LongPrimitiveN": "2147483649",
-        "LongPrimitive@odata.type": "Edm.Int64",
-        "LongPrimitive": "2147483649",
-        "Int64N@odata.type": "Edm.Int64",
-        "Int64N": "123456789012",
-        "Int64@odata.type": "Edm.Int64",
-        "Int64": "2147483649",
-        "String": "0002"
-      }
-=======
         "x-ms-request-id": "0b606763-a002-0087-62d7-7791c7000000",
         "x-ms-version": "2019-02-02"
       },
       "ResponseBody": []
->>>>>>> 367da34b
     },
     {
       "RequestUri": "https://t1acd88e4a1c34b8dprim.table.core.windows.net/testtableydtygz76()?$format=application%2Fjson%3Bodata%3Dminimalmetadata\u0026$filter=%28PartitionKey%20eq%20%27somPartition%27%29%20and%20%28RowKey%20eq%20%270002%27%29",
@@ -424,19 +267,11 @@
         "Authorization": "Sanitized",
         "DataServiceVersion": "3.0",
         "User-Agent": [
-<<<<<<< HEAD
-          "azsdk-net-Data.Tables/1.0.0-dev.20200821.2",
-          "(.NET Core 4.6.27514.02; Microsoft Windows 10.0.17763 )"
+          "azsdk-net-Data.Tables/1.0.0-dev.20200821.1",
+          "(.NET Core 4.6.29130.01; Microsoft Windows 10.0.18363 )"
         ],
         "x-ms-client-request-id": "1d8bf2c9b234bb9dd4bd6b5af378733e",
-        "x-ms-date": "Fri, 21 Aug 2020 15:20:05 GMT",
-=======
-          "azsdk-net-Data.Tables/1.0.0-dev.20200821.1",
-          "(.NET Core 4.6.29130.01; Microsoft Windows 10.0.18363 )"
-        ],
-        "x-ms-client-request-id": "1d8bf2c9b234bb9dd4bd6b5af378733e",
-        "x-ms-date": "Fri, 21 Aug 2020 16:26:37 GMT",
->>>>>>> 367da34b
+        "x-ms-date": "Fri, 21 Aug 2020 16:26:37 GMT",
         "x-ms-return-client-request-id": "true",
         "x-ms-version": "2019-02-02"
       },
@@ -445,11 +280,7 @@
       "ResponseHeaders": {
         "Cache-Control": "no-cache",
         "Content-Type": "application/json; odata=minimalmetadata; streaming=true; charset=utf-8",
-<<<<<<< HEAD
-        "Date": "Fri, 21 Aug 2020 15:20:04 GMT",
-=======
-        "Date": "Fri, 21 Aug 2020 16:26:37 GMT",
->>>>>>> 367da34b
+        "Date": "Fri, 21 Aug 2020 16:26:37 GMT",
         "Server": [
           "Windows-Azure-Table/1.0",
           "Microsoft-HTTPAPI/2.0"
@@ -457,28 +288,17 @@
         "Transfer-Encoding": "chunked",
         "X-Content-Type-Options": "nosniff",
         "x-ms-client-request-id": "1d8bf2c9b234bb9dd4bd6b5af378733e",
-<<<<<<< HEAD
-        "x-ms-request-id": "dd622b6f-6002-0043-45ce-770e29000000",
-=======
         "x-ms-request-id": "0b60676c-a002-0087-6bd7-7791c7000000",
->>>>>>> 367da34b
         "x-ms-version": "2019-02-02"
       },
       "ResponseBody": {
         "odata.metadata": "https://t1acd88e4a1c34b8dprim.table.core.windows.net/$metadata#testtableydtygz76",
         "value": [
           {
-<<<<<<< HEAD
-            "odata.etag": "W/\u0022datetime\u00272020-08-21T15%3A20%3A05.2906772Z\u0027\u0022",
-            "PartitionKey": "somPartition",
-            "RowKey": "0002",
-            "Timestamp": "2020-08-21T15:20:05.2906772Z",
-=======
             "odata.etag": "W/\u0022datetime\u00272020-08-21T16%3A26%3A37.2984463Z\u0027\u0022",
             "PartitionKey": "somPartition",
             "RowKey": "0002",
             "Timestamp": "2020-08-21T16:26:37.2984463Z",
->>>>>>> 367da34b
             "DateTimeOffsetN@odata.type": "Edm.DateTime",
             "DateTimeOffsetN": "2020-01-01T01:03:00Z",
             "DateTimeOffset@odata.type": "Edm.DateTime",
@@ -531,23 +351,13 @@
           "application/json"
         ],
         "Authorization": "Sanitized",
-<<<<<<< HEAD
-        "traceparent": "00-37f866a9963e7a4f9318e2e927f8297f-52dd0551f644474f-00",
-        "User-Agent": [
-          "azsdk-net-Data.Tables/1.0.0-dev.20200821.2",
-          "(.NET Core 4.6.27514.02; Microsoft Windows 10.0.17763 )"
+        "traceparent": "00-b7219fec4e55c3418feedd311c59b55c-e76ba1842b194042-00",
+        "User-Agent": [
+          "azsdk-net-Data.Tables/1.0.0-dev.20200821.1",
+          "(.NET Core 4.6.29130.01; Microsoft Windows 10.0.18363 )"
         ],
         "x-ms-client-request-id": "0f8e1064b64a088a90d31a42d9c6347d",
-        "x-ms-date": "Fri, 21 Aug 2020 15:20:05 GMT",
-=======
-        "traceparent": "00-b7219fec4e55c3418feedd311c59b55c-e76ba1842b194042-00",
-        "User-Agent": [
-          "azsdk-net-Data.Tables/1.0.0-dev.20200821.1",
-          "(.NET Core 4.6.29130.01; Microsoft Windows 10.0.18363 )"
-        ],
-        "x-ms-client-request-id": "0f8e1064b64a088a90d31a42d9c6347d",
-        "x-ms-date": "Fri, 21 Aug 2020 16:26:37 GMT",
->>>>>>> 367da34b
+        "x-ms-date": "Fri, 21 Aug 2020 16:26:37 GMT",
         "x-ms-return-client-request-id": "true",
         "x-ms-version": "2019-02-02"
       },
@@ -556,22 +366,14 @@
       "ResponseHeaders": {
         "Cache-Control": "no-cache",
         "Content-Length": "0",
-<<<<<<< HEAD
-        "Date": "Fri, 21 Aug 2020 15:20:04 GMT",
-=======
-        "Date": "Fri, 21 Aug 2020 16:26:37 GMT",
->>>>>>> 367da34b
+        "Date": "Fri, 21 Aug 2020 16:26:37 GMT",
         "Server": [
           "Windows-Azure-Table/1.0",
           "Microsoft-HTTPAPI/2.0"
         ],
         "X-Content-Type-Options": "nosniff",
         "x-ms-client-request-id": "0f8e1064b64a088a90d31a42d9c6347d",
-<<<<<<< HEAD
-        "x-ms-request-id": "dd622b77-6002-0043-4dce-770e29000000",
-=======
         "x-ms-request-id": "0b606772-a002-0087-71d7-7791c7000000",
->>>>>>> 367da34b
         "x-ms-version": "2019-02-02"
       },
       "ResponseBody": []
@@ -580,10 +382,6 @@
   "Variables": {
     "RandomSeed": "1765971265",
     "TABLES_PRIMARY_STORAGE_ACCOUNT_KEY": "Kg==",
-<<<<<<< HEAD
-    "TABLES_STORAGE_ACCOUNT_NAME": "t1acd88e4a1c34b8dprim"
-=======
     "TABLES_STORAGE_ACCOUNT_NAME": "chrissscratch"
->>>>>>> 367da34b
   }
 }