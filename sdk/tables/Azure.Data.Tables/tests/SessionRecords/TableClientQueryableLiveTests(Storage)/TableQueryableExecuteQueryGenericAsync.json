--- conflicted
+++ resolved
@@ -12,23 +12,13 @@
         "Content-Length": "33",
         "Content-Type": "application/json; odata=nometadata",
         "DataServiceVersion": "3.0",
-<<<<<<< HEAD
-        "traceparent": "00-46d9c42a581eae40a103b5501ae71afc-2b40b44e75873d48-00",
-        "User-Agent": [
-          "azsdk-net-Data.Tables/1.0.0-dev.20200821.2",
-          "(.NET Core 4.6.27514.02; Microsoft Windows 10.0.17763 )"
+        "traceparent": "00-64db069a1fe0504c8f1b1c80668da200-2a65a546bc1af340-00",
+        "User-Agent": [
+          "azsdk-net-Data.Tables/1.0.0-dev.20200821.1",
+          "(.NET Core 4.6.29130.01; Microsoft Windows 10.0.18363 )"
         ],
         "x-ms-client-request-id": "d8e322760a5c39bd983e658c2ff4699e",
-        "x-ms-date": "Fri, 21 Aug 2020 15:20:04 GMT",
-=======
-        "traceparent": "00-64db069a1fe0504c8f1b1c80668da200-2a65a546bc1af340-00",
-        "User-Agent": [
-          "azsdk-net-Data.Tables/1.0.0-dev.20200821.1",
-          "(.NET Core 4.6.29130.01; Microsoft Windows 10.0.18363 )"
-        ],
-        "x-ms-client-request-id": "d8e322760a5c39bd983e658c2ff4699e",
-        "x-ms-date": "Fri, 21 Aug 2020 16:26:35 GMT",
->>>>>>> 367da34b
+        "x-ms-date": "Fri, 21 Aug 2020 16:26:35 GMT",
         "x-ms-return-client-request-id": "true",
         "x-ms-version": "2019-02-02"
       },
@@ -39,13 +29,8 @@
       "ResponseHeaders": {
         "Cache-Control": "no-cache",
         "Content-Type": "application/json; odata=minimalmetadata; streaming=true; charset=utf-8",
-<<<<<<< HEAD
-        "Date": "Fri, 21 Aug 2020 15:20:03 GMT",
-        "Location": "https://t1acd88e4a1c34b8dprim.table.core.windows.net/Tables(\u0027testtable378f07ad\u0027)",
-=======
         "Date": "Fri, 21 Aug 2020 16:26:35 GMT",
         "Location": "https://chrissscratch.table.core.windows.net/Tables(\u0027testtable378f07ad\u0027)",
->>>>>>> 367da34b
         "Server": [
           "Windows-Azure-Table/1.0",
           "Microsoft-HTTPAPI/2.0"
@@ -53,11 +38,7 @@
         "Transfer-Encoding": "chunked",
         "X-Content-Type-Options": "nosniff",
         "x-ms-client-request-id": "d8e322760a5c39bd983e658c2ff4699e",
-<<<<<<< HEAD
-        "x-ms-request-id": "dd622a16-6002-0043-7fce-770e29000000",
-=======
         "x-ms-request-id": "0b606664-a002-0087-6fd7-7791c7000000",
->>>>>>> 367da34b
         "x-ms-version": "2019-02-02"
       },
       "ResponseBody": {
@@ -77,15 +58,6 @@
         "Content-Length": "1675",
         "Content-Type": "application/json; odata=nometadata",
         "DataServiceVersion": "3.0",
-<<<<<<< HEAD
-        "traceparent": "00-7ce3df0176e5f948aca19e7bcf081256-9e49be8bf2f90f48-00",
-        "User-Agent": [
-          "azsdk-net-Data.Tables/1.0.0-dev.20200821.2",
-          "(.NET Core 4.6.27514.02; Microsoft Windows 10.0.17763 )"
-        ],
-        "x-ms-client-request-id": "7db294594780a86f34610ab933896293",
-        "x-ms-date": "Fri, 21 Aug 2020 15:20:04 GMT",
-=======
         "Prefer": "return-no-content",
         "traceparent": "00-c9ac55ae2637554db5e118fdc0a324b0-7e5448c1b36ed948-00",
         "User-Agent": [
@@ -94,7 +66,6 @@
         ],
         "x-ms-client-request-id": "7db294594780a86f34610ab933896293",
         "x-ms-date": "Fri, 21 Aug 2020 16:26:35 GMT",
->>>>>>> 367da34b
         "x-ms-return-client-request-id": "true",
         "x-ms-version": "2019-02-02"
       },
@@ -163,81 +134,22 @@
       "StatusCode": 204,
       "ResponseHeaders": {
         "Cache-Control": "no-cache",
-<<<<<<< HEAD
-        "Content-Type": "application/json; odata=minimalmetadata; streaming=true; charset=utf-8",
-        "Date": "Fri, 21 Aug 2020 15:20:03 GMT",
-        "ETag": "W/\u0022datetime\u00272020-08-21T15%3A20%3A04.2849607Z\u0027\u0022",
-        "Location": "https://t1acd88e4a1c34b8dprim.table.core.windows.net/testtable378f07ad(PartitionKey=\u0027somPartition\u0027,RowKey=\u00270001\u0027)",
-=======
         "Content-Length": "0",
         "DataServiceId": "https://chrissscratch.table.core.windows.net/testtable378f07ad(PartitionKey=\u0027somPartition\u0027,RowKey=\u00270001\u0027)",
         "Date": "Fri, 21 Aug 2020 16:26:35 GMT",
         "ETag": "W/\u0022datetime\u00272020-08-21T16%3A26%3A35.7681664Z\u0027\u0022",
         "Location": "https://chrissscratch.table.core.windows.net/testtable378f07ad(PartitionKey=\u0027somPartition\u0027,RowKey=\u00270001\u0027)",
         "Preference-Applied": "return-no-content",
->>>>>>> 367da34b
         "Server": [
           "Windows-Azure-Table/1.0",
           "Microsoft-HTTPAPI/2.0"
         ],
         "X-Content-Type-Options": "nosniff",
         "x-ms-client-request-id": "7db294594780a86f34610ab933896293",
-<<<<<<< HEAD
-        "x-ms-request-id": "dd622a21-6002-0043-09ce-770e29000000",
-        "x-ms-version": "2019-02-02"
-      },
-      "ResponseBody": {
-        "odata.metadata": "https://t1acd88e4a1c34b8dprim.table.core.windows.net/$metadata#testtable378f07ad/@Element",
-        "odata.etag": "W/\u0022datetime\u00272020-08-21T15%3A20%3A04.2849607Z\u0027\u0022",
-        "PartitionKey": "somPartition",
-        "RowKey": "0001",
-        "Timestamp": "2020-08-21T15:20:04.2849607Z",
-        "DateTimeOffsetN@odata.type": "Edm.DateTime",
-        "DateTimeOffsetN": "2020-01-01T01:02:00Z",
-        "DateTimeOffset@odata.type": "Edm.DateTime",
-        "DateTimeOffset": "2020-01-01T01:02:00Z",
-        "DateTimeN@odata.type": "Edm.DateTime",
-        "DateTimeN": "2020-01-01T01:02:00Z",
-        "DateTime@odata.type": "Edm.DateTime",
-        "DateTime": "2020-01-01T01:02:00Z",
-        "DateTimeAsString": "2020-01-01T01:02:00.0000000Z",
-        "BoolN": false,
-        "Bool": false,
-        "BoolPrimitiveN": false,
-        "BoolPrimitive": false,
-        "Binary@odata.type": "Edm.Binary",
-        "Binary": "AQIB",
-        "BinaryPrimitive@odata.type": "Edm.Binary",
-        "BinaryPrimitive": "AQIB",
-        "DoublePrimitiveN": 1.01,
-        "DoublePrimitive": 1.01,
-        "DoubleN": 1.01,
-        "Double": 1.01,
-        "DoubleInteger": 1.0,
-        "GuidN@odata.type": "Edm.Guid",
-        "GuidN": "0d391d16-97f1-4b9a-be68-4cc871f90001",
-        "Guid@odata.type": "Edm.Guid",
-        "Guid": "0d391d16-97f1-4b9a-be68-4cc871f90001",
-        "IntegerPrimitiveN": 1,
-        "IntegerPrimitive": 1,
-        "Int32N": 1,
-        "Int32": 1,
-        "LongPrimitiveN@odata.type": "Edm.Int64",
-        "LongPrimitiveN": "2147483648",
-        "LongPrimitive@odata.type": "Edm.Int64",
-        "LongPrimitive": "2147483648",
-        "Int64N@odata.type": "Edm.Int64",
-        "Int64N": "123456789012",
-        "Int64@odata.type": "Edm.Int64",
-        "Int64": "2147483648",
-        "String": "0001"
-      }
-=======
         "x-ms-request-id": "0b606672-a002-0087-7cd7-7791c7000000",
         "x-ms-version": "2019-02-02"
       },
       "ResponseBody": []
->>>>>>> 367da34b
     },
     {
       "RequestUri": "https://t1acd88e4a1c34b8dprim.table.core.windows.net/testtable378f07ad?$format=application%2Fjson%3Bodata%3Dminimalmetadata",
@@ -251,15 +163,6 @@
         "Content-Length": "1676",
         "Content-Type": "application/json; odata=nometadata",
         "DataServiceVersion": "3.0",
-<<<<<<< HEAD
-        "traceparent": "00-59f84be47c525a4d9569d9ee883bd0a1-a9b54f155a7bc142-00",
-        "User-Agent": [
-          "azsdk-net-Data.Tables/1.0.0-dev.20200821.2",
-          "(.NET Core 4.6.27514.02; Microsoft Windows 10.0.17763 )"
-        ],
-        "x-ms-client-request-id": "2bfb7d65876b58a01a626462079f3597",
-        "x-ms-date": "Fri, 21 Aug 2020 15:20:04 GMT",
-=======
         "Prefer": "return-no-content",
         "traceparent": "00-6903de895f6be2489c14a8e9e12732b4-4fcfa1d92482874c-00",
         "User-Agent": [
@@ -268,7 +171,6 @@
         ],
         "x-ms-client-request-id": "2bfb7d65876b58a01a626462079f3597",
         "x-ms-date": "Fri, 21 Aug 2020 16:26:35 GMT",
->>>>>>> 367da34b
         "x-ms-return-client-request-id": "true",
         "x-ms-version": "2019-02-02"
       },
@@ -337,81 +239,22 @@
       "StatusCode": 204,
       "ResponseHeaders": {
         "Cache-Control": "no-cache",
-<<<<<<< HEAD
-        "Content-Type": "application/json; odata=minimalmetadata; streaming=true; charset=utf-8",
-        "Date": "Fri, 21 Aug 2020 15:20:03 GMT",
-        "ETag": "W/\u0022datetime\u00272020-08-21T15%3A20%3A04.3129811Z\u0027\u0022",
-        "Location": "https://t1acd88e4a1c34b8dprim.table.core.windows.net/testtable378f07ad(PartitionKey=\u0027somPartition2\u0027,RowKey=\u00270001\u0027)",
-=======
         "Content-Length": "0",
         "DataServiceId": "https://chrissscratch.table.core.windows.net/testtable378f07ad(PartitionKey=\u0027somPartition2\u0027,RowKey=\u00270001\u0027)",
         "Date": "Fri, 21 Aug 2020 16:26:35 GMT",
         "ETag": "W/\u0022datetime\u00272020-08-21T16%3A26%3A35.8102019Z\u0027\u0022",
         "Location": "https://chrissscratch.table.core.windows.net/testtable378f07ad(PartitionKey=\u0027somPartition2\u0027,RowKey=\u00270001\u0027)",
         "Preference-Applied": "return-no-content",
->>>>>>> 367da34b
         "Server": [
           "Windows-Azure-Table/1.0",
           "Microsoft-HTTPAPI/2.0"
         ],
         "X-Content-Type-Options": "nosniff",
         "x-ms-client-request-id": "2bfb7d65876b58a01a626462079f3597",
-<<<<<<< HEAD
-        "x-ms-request-id": "dd622a22-6002-0043-0ace-770e29000000",
-        "x-ms-version": "2019-02-02"
-      },
-      "ResponseBody": {
-        "odata.metadata": "https://t1acd88e4a1c34b8dprim.table.core.windows.net/$metadata#testtable378f07ad/@Element",
-        "odata.etag": "W/\u0022datetime\u00272020-08-21T15%3A20%3A04.3129811Z\u0027\u0022",
-        "PartitionKey": "somPartition2",
-        "RowKey": "0001",
-        "Timestamp": "2020-08-21T15:20:04.3129811Z",
-        "DateTimeOffsetN@odata.type": "Edm.DateTime",
-        "DateTimeOffsetN": "2020-01-01T01:02:00Z",
-        "DateTimeOffset@odata.type": "Edm.DateTime",
-        "DateTimeOffset": "2020-01-01T01:02:00Z",
-        "DateTimeN@odata.type": "Edm.DateTime",
-        "DateTimeN": "2020-01-01T01:02:00Z",
-        "DateTime@odata.type": "Edm.DateTime",
-        "DateTime": "2020-01-01T01:02:00Z",
-        "DateTimeAsString": "2020-01-01T01:02:00.0000000Z",
-        "BoolN": false,
-        "Bool": false,
-        "BoolPrimitiveN": false,
-        "BoolPrimitive": false,
-        "Binary@odata.type": "Edm.Binary",
-        "Binary": "AQIB",
-        "BinaryPrimitive@odata.type": "Edm.Binary",
-        "BinaryPrimitive": "AQIB",
-        "DoublePrimitiveN": 1.01,
-        "DoublePrimitive": 1.01,
-        "DoubleN": 1.01,
-        "Double": 1.01,
-        "DoubleInteger": 1.0,
-        "GuidN@odata.type": "Edm.Guid",
-        "GuidN": "0d391d16-97f1-4b9a-be68-4cc871f90001",
-        "Guid@odata.type": "Edm.Guid",
-        "Guid": "0d391d16-97f1-4b9a-be68-4cc871f90001",
-        "IntegerPrimitiveN": 1,
-        "IntegerPrimitive": 1,
-        "Int32N": 1,
-        "Int32": 1,
-        "LongPrimitiveN@odata.type": "Edm.Int64",
-        "LongPrimitiveN": "2147483648",
-        "LongPrimitive@odata.type": "Edm.Int64",
-        "LongPrimitive": "2147483648",
-        "Int64N@odata.type": "Edm.Int64",
-        "Int64N": "123456789012",
-        "Int64@odata.type": "Edm.Int64",
-        "Int64": "2147483648",
-        "String": "0001"
-      }
-=======
         "x-ms-request-id": "0b606678-a002-0087-02d7-7791c7000000",
         "x-ms-version": "2019-02-02"
       },
       "ResponseBody": []
->>>>>>> 367da34b
     },
     {
       "RequestUri": "https://t1acd88e4a1c34b8dprim.table.core.windows.net/testtable378f07ad()?$format=application%2Fjson%3Bodata%3Dminimalmetadata\u0026$filter=PartitionKey%20eq%20%27somPartition%27",
@@ -424,19 +267,11 @@
         "Authorization": "Sanitized",
         "DataServiceVersion": "3.0",
         "User-Agent": [
-<<<<<<< HEAD
-          "azsdk-net-Data.Tables/1.0.0-dev.20200821.2",
-          "(.NET Core 4.6.27514.02; Microsoft Windows 10.0.17763 )"
+          "azsdk-net-Data.Tables/1.0.0-dev.20200821.1",
+          "(.NET Core 4.6.29130.01; Microsoft Windows 10.0.18363 )"
         ],
         "x-ms-client-request-id": "0e3480b762322f10b23aa4fa0003060f",
-        "x-ms-date": "Fri, 21 Aug 2020 15:20:04 GMT",
-=======
-          "azsdk-net-Data.Tables/1.0.0-dev.20200821.1",
-          "(.NET Core 4.6.29130.01; Microsoft Windows 10.0.18363 )"
-        ],
-        "x-ms-client-request-id": "0e3480b762322f10b23aa4fa0003060f",
-        "x-ms-date": "Fri, 21 Aug 2020 16:26:35 GMT",
->>>>>>> 367da34b
+        "x-ms-date": "Fri, 21 Aug 2020 16:26:35 GMT",
         "x-ms-return-client-request-id": "true",
         "x-ms-version": "2019-02-02"
       },
@@ -445,11 +280,7 @@
       "ResponseHeaders": {
         "Cache-Control": "no-cache",
         "Content-Type": "application/json; odata=minimalmetadata; streaming=true; charset=utf-8",
-<<<<<<< HEAD
-        "Date": "Fri, 21 Aug 2020 15:20:03 GMT",
-=======
-        "Date": "Fri, 21 Aug 2020 16:26:35 GMT",
->>>>>>> 367da34b
+        "Date": "Fri, 21 Aug 2020 16:26:35 GMT",
         "Server": [
           "Windows-Azure-Table/1.0",
           "Microsoft-HTTPAPI/2.0"
@@ -457,28 +288,17 @@
         "Transfer-Encoding": "chunked",
         "X-Content-Type-Options": "nosniff",
         "x-ms-client-request-id": "0e3480b762322f10b23aa4fa0003060f",
-<<<<<<< HEAD
-        "x-ms-request-id": "dd622a35-6002-0043-1bce-770e29000000",
-=======
         "x-ms-request-id": "0b606685-a002-0087-0fd7-7791c7000000",
->>>>>>> 367da34b
         "x-ms-version": "2019-02-02"
       },
       "ResponseBody": {
         "odata.metadata": "https://t1acd88e4a1c34b8dprim.table.core.windows.net/$metadata#testtable378f07ad",
         "value": [
           {
-<<<<<<< HEAD
-            "odata.etag": "W/\u0022datetime\u00272020-08-21T15%3A20%3A04.2849607Z\u0027\u0022",
-            "PartitionKey": "somPartition",
-            "RowKey": "0001",
-            "Timestamp": "2020-08-21T15:20:04.2849607Z",
-=======
             "odata.etag": "W/\u0022datetime\u00272020-08-21T16%3A26%3A35.7681664Z\u0027\u0022",
             "PartitionKey": "somPartition",
             "RowKey": "0001",
             "Timestamp": "2020-08-21T16:26:35.7681664Z",
->>>>>>> 367da34b
             "DateTimeOffsetN@odata.type": "Edm.DateTime",
             "DateTimeOffsetN": "2020-01-01T01:02:00Z",
             "DateTimeOffset@odata.type": "Edm.DateTime",
@@ -531,23 +351,13 @@
           "application/json"
         ],
         "Authorization": "Sanitized",
-<<<<<<< HEAD
-        "traceparent": "00-6d8cebacc1703b4dbcafd3d67b50c06a-a04f1da813999a48-00",
-        "User-Agent": [
-          "azsdk-net-Data.Tables/1.0.0-dev.20200821.2",
-          "(.NET Core 4.6.27514.02; Microsoft Windows 10.0.17763 )"
+        "traceparent": "00-71249040566b7044a174d2e846fd1420-ed6abc58c1d8b643-00",
+        "User-Agent": [
+          "azsdk-net-Data.Tables/1.0.0-dev.20200821.1",
+          "(.NET Core 4.6.29130.01; Microsoft Windows 10.0.18363 )"
         ],
         "x-ms-client-request-id": "b127d2dc3ef8d232f45a621de20da094",
-        "x-ms-date": "Fri, 21 Aug 2020 15:20:04 GMT",
-=======
-        "traceparent": "00-71249040566b7044a174d2e846fd1420-ed6abc58c1d8b643-00",
-        "User-Agent": [
-          "azsdk-net-Data.Tables/1.0.0-dev.20200821.1",
-          "(.NET Core 4.6.29130.01; Microsoft Windows 10.0.18363 )"
-        ],
-        "x-ms-client-request-id": "b127d2dc3ef8d232f45a621de20da094",
-        "x-ms-date": "Fri, 21 Aug 2020 16:26:35 GMT",
->>>>>>> 367da34b
+        "x-ms-date": "Fri, 21 Aug 2020 16:26:35 GMT",
         "x-ms-return-client-request-id": "true",
         "x-ms-version": "2019-02-02"
       },
@@ -556,22 +366,14 @@
       "ResponseHeaders": {
         "Cache-Control": "no-cache",
         "Content-Length": "0",
-<<<<<<< HEAD
-        "Date": "Fri, 21 Aug 2020 15:20:03 GMT",
-=======
-        "Date": "Fri, 21 Aug 2020 16:26:35 GMT",
->>>>>>> 367da34b
+        "Date": "Fri, 21 Aug 2020 16:26:35 GMT",
         "Server": [
           "Windows-Azure-Table/1.0",
           "Microsoft-HTTPAPI/2.0"
         ],
         "X-Content-Type-Options": "nosniff",
         "x-ms-client-request-id": "b127d2dc3ef8d232f45a621de20da094",
-<<<<<<< HEAD
-        "x-ms-request-id": "dd622a3a-6002-0043-20ce-770e29000000",
-=======
         "x-ms-request-id": "0b606693-a002-0087-1cd7-7791c7000000",
->>>>>>> 367da34b
         "x-ms-version": "2019-02-02"
       },
       "ResponseBody": []
@@ -580,10 +382,6 @@
   "Variables": {
     "RandomSeed": "1770256272",
     "TABLES_PRIMARY_STORAGE_ACCOUNT_KEY": "Kg==",
-<<<<<<< HEAD
-    "TABLES_STORAGE_ACCOUNT_NAME": "t1acd88e4a1c34b8dprim"
-=======
     "TABLES_STORAGE_ACCOUNT_NAME": "chrissscratch"
->>>>>>> 367da34b
   }
 }