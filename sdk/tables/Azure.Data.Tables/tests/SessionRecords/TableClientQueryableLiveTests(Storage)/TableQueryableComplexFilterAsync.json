--- conflicted
+++ resolved
@@ -12,15 +12,6 @@
         "Content-Length": "33",
         "Content-Type": "application/json; odata=nometadata",
         "DataServiceVersion": "3.0",
-<<<<<<< HEAD
-        "traceparent": "00-721d4292f5bcdc4b906998d13692cc95-06c4930a20dd2e4d-00",
-        "User-Agent": [
-          "azsdk-net-Data.Tables/1.0.0-dev.20200821.2",
-          "(.NET Core 4.6.27514.02; Microsoft Windows 10.0.17763 )"
-        ],
-        "x-ms-client-request-id": "525acc7ddb71d3994e788580d8021804",
-        "x-ms-date": "Fri, 21 Aug 2020 15:20:03 GMT",
-=======
         "traceparent": "00-a95c8e8135f0fc49869138be1a5b6641-b5bb2d31bab77f45-00",
         "User-Agent": [
           "azsdk-net-Data.Tables/1.0.0-dev.20200821.1",
@@ -28,7 +19,6 @@
         ],
         "x-ms-client-request-id": "525acc7ddb71d3994e788580d8021804",
         "x-ms-date": "Fri, 21 Aug 2020 16:26:34 GMT",
->>>>>>> 367da34b
         "x-ms-return-client-request-id": "true",
         "x-ms-version": "2019-02-02"
       },
@@ -39,13 +29,8 @@
       "ResponseHeaders": {
         "Cache-Control": "no-cache",
         "Content-Type": "application/json; odata=minimalmetadata; streaming=true; charset=utf-8",
-<<<<<<< HEAD
-        "Date": "Fri, 21 Aug 2020 15:20:02 GMT",
-        "Location": "https://t1acd88e4a1c34b8dprim.table.core.windows.net/Tables(\u0027testtableapgmeofn\u0027)",
-=======
         "Date": "Fri, 21 Aug 2020 16:26:34 GMT",
         "Location": "https://chrissscratch.table.core.windows.net/Tables(\u0027testtableapgmeofn\u0027)",
->>>>>>> 367da34b
         "Server": [
           "Windows-Azure-Table/1.0",
           "Microsoft-HTTPAPI/2.0"
@@ -53,11 +38,7 @@
         "Transfer-Encoding": "chunked",
         "X-Content-Type-Options": "nosniff",
         "x-ms-client-request-id": "525acc7ddb71d3994e788580d8021804",
-<<<<<<< HEAD
-        "x-ms-request-id": "dd6228de-6002-0043-63ce-770e29000000",
-=======
         "x-ms-request-id": "0b606570-a002-0087-08d7-7791c7000000",
->>>>>>> 367da34b
         "x-ms-version": "2019-02-02"
       },
       "ResponseBody": {
@@ -77,15 +58,6 @@
         "Content-Length": "1675",
         "Content-Type": "application/json; odata=nometadata",
         "DataServiceVersion": "3.0",
-<<<<<<< HEAD
-        "traceparent": "00-ab576b5bbf0afd4caac16b2ece2888f5-6b0434d5828b5644-00",
-        "User-Agent": [
-          "azsdk-net-Data.Tables/1.0.0-dev.20200821.2",
-          "(.NET Core 4.6.27514.02; Microsoft Windows 10.0.17763 )"
-        ],
-        "x-ms-client-request-id": "bbade5fd715a3a227d3e732843d0834b",
-        "x-ms-date": "Fri, 21 Aug 2020 15:20:03 GMT",
-=======
         "Prefer": "return-no-content",
         "traceparent": "00-c13b9799d65a2e488dd5ac929d6a671f-aeb84f78a0aa1c4b-00",
         "User-Agent": [
@@ -94,7 +66,6 @@
         ],
         "x-ms-client-request-id": "bbade5fd715a3a227d3e732843d0834b",
         "x-ms-date": "Fri, 21 Aug 2020 16:26:34 GMT",
->>>>>>> 367da34b
         "x-ms-return-client-request-id": "true",
         "x-ms-version": "2019-02-02"
       },
@@ -163,81 +134,22 @@
       "StatusCode": 204,
       "ResponseHeaders": {
         "Cache-Control": "no-cache",
-<<<<<<< HEAD
-        "Content-Type": "application/json; odata=minimalmetadata; streaming=true; charset=utf-8",
-        "Date": "Fri, 21 Aug 2020 15:20:02 GMT",
-        "ETag": "W/\u0022datetime\u00272020-08-21T15%3A20%3A03.2222098Z\u0027\u0022",
-        "Location": "https://t1acd88e4a1c34b8dprim.table.core.windows.net/testtableapgmeofn(PartitionKey=\u0027somPartition\u0027,RowKey=\u00270001\u0027)",
-=======
         "Content-Length": "0",
         "DataServiceId": "https://chrissscratch.table.core.windows.net/testtableapgmeofn(PartitionKey=\u0027somPartition\u0027,RowKey=\u00270001\u0027)",
         "Date": "Fri, 21 Aug 2020 16:26:34 GMT",
         "ETag": "W/\u0022datetime\u00272020-08-21T16%3A26%3A34.2709149Z\u0027\u0022",
         "Location": "https://chrissscratch.table.core.windows.net/testtableapgmeofn(PartitionKey=\u0027somPartition\u0027,RowKey=\u00270001\u0027)",
         "Preference-Applied": "return-no-content",
->>>>>>> 367da34b
         "Server": [
           "Windows-Azure-Table/1.0",
           "Microsoft-HTTPAPI/2.0"
         ],
         "X-Content-Type-Options": "nosniff",
         "x-ms-client-request-id": "bbade5fd715a3a227d3e732843d0834b",
-<<<<<<< HEAD
-        "x-ms-request-id": "dd6228e3-6002-0043-66ce-770e29000000",
-        "x-ms-version": "2019-02-02"
-      },
-      "ResponseBody": {
-        "odata.metadata": "https://t1acd88e4a1c34b8dprim.table.core.windows.net/$metadata#testtableapgmeofn/@Element",
-        "odata.etag": "W/\u0022datetime\u00272020-08-21T15%3A20%3A03.2222098Z\u0027\u0022",
-        "PartitionKey": "somPartition",
-        "RowKey": "0001",
-        "Timestamp": "2020-08-21T15:20:03.2222098Z",
-        "DateTimeOffsetN@odata.type": "Edm.DateTime",
-        "DateTimeOffsetN": "2020-01-01T01:02:00Z",
-        "DateTimeOffset@odata.type": "Edm.DateTime",
-        "DateTimeOffset": "2020-01-01T01:02:00Z",
-        "DateTimeN@odata.type": "Edm.DateTime",
-        "DateTimeN": "2020-01-01T01:02:00Z",
-        "DateTime@odata.type": "Edm.DateTime",
-        "DateTime": "2020-01-01T01:02:00Z",
-        "DateTimeAsString": "2020-01-01T01:02:00.0000000Z",
-        "BoolN": false,
-        "Bool": false,
-        "BoolPrimitiveN": false,
-        "BoolPrimitive": false,
-        "Binary@odata.type": "Edm.Binary",
-        "Binary": "AQIB",
-        "BinaryPrimitive@odata.type": "Edm.Binary",
-        "BinaryPrimitive": "AQIB",
-        "DoublePrimitiveN": 1.01,
-        "DoublePrimitive": 1.01,
-        "DoubleN": 1.01,
-        "Double": 1.01,
-        "DoubleInteger": 1.0,
-        "GuidN@odata.type": "Edm.Guid",
-        "GuidN": "0d391d16-97f1-4b9a-be68-4cc871f90001",
-        "Guid@odata.type": "Edm.Guid",
-        "Guid": "0d391d16-97f1-4b9a-be68-4cc871f90001",
-        "IntegerPrimitiveN": 1,
-        "IntegerPrimitive": 1,
-        "Int32N": 1,
-        "Int32": 1,
-        "LongPrimitiveN@odata.type": "Edm.Int64",
-        "LongPrimitiveN": "2147483648",
-        "LongPrimitive@odata.type": "Edm.Int64",
-        "LongPrimitive": "2147483648",
-        "Int64N@odata.type": "Edm.Int64",
-        "Int64N": "123456789012",
-        "Int64@odata.type": "Edm.Int64",
-        "Int64": "2147483648",
-        "String": "0001"
-      }
-=======
         "x-ms-request-id": "0b60657a-a002-0087-10d7-7791c7000000",
         "x-ms-version": "2019-02-02"
       },
       "ResponseBody": []
->>>>>>> 367da34b
     },
     {
       "RequestUri": "https://t1acd88e4a1c34b8dprim.table.core.windows.net/testtableapgmeofn?$format=application%2Fjson%3Bodata%3Dminimalmetadata",
@@ -251,15 +163,6 @@
         "Content-Length": "1673",
         "Content-Type": "application/json; odata=nometadata",
         "DataServiceVersion": "3.0",
-<<<<<<< HEAD
-        "traceparent": "00-475e8e894a293e469df505564415c1e3-a08f3af8764b5742-00",
-        "User-Agent": [
-          "azsdk-net-Data.Tables/1.0.0-dev.20200821.2",
-          "(.NET Core 4.6.27514.02; Microsoft Windows 10.0.17763 )"
-        ],
-        "x-ms-client-request-id": "68857ff796f8f657cffc80fa03b89eca",
-        "x-ms-date": "Fri, 21 Aug 2020 15:20:03 GMT",
-=======
         "Prefer": "return-no-content",
         "traceparent": "00-27e8281a77b4d442ab8a6804a585f1ce-ffa2296472751745-00",
         "User-Agent": [
@@ -268,7 +171,6 @@
         ],
         "x-ms-client-request-id": "68857ff796f8f657cffc80fa03b89eca",
         "x-ms-date": "Fri, 21 Aug 2020 16:26:34 GMT",
->>>>>>> 367da34b
         "x-ms-return-client-request-id": "true",
         "x-ms-version": "2019-02-02"
       },
@@ -337,81 +239,22 @@
       "StatusCode": 204,
       "ResponseHeaders": {
         "Cache-Control": "no-cache",
-<<<<<<< HEAD
-        "Content-Type": "application/json; odata=minimalmetadata; streaming=true; charset=utf-8",
-        "Date": "Fri, 21 Aug 2020 15:20:02 GMT",
-        "ETag": "W/\u0022datetime\u00272020-08-21T15%3A20%3A03.2492282Z\u0027\u0022",
-        "Location": "https://t1acd88e4a1c34b8dprim.table.core.windows.net/testtableapgmeofn(PartitionKey=\u0027somPartition\u0027,RowKey=\u00270002\u0027)",
-=======
         "Content-Length": "0",
         "DataServiceId": "https://chrissscratch.table.core.windows.net/testtableapgmeofn(PartitionKey=\u0027somPartition\u0027,RowKey=\u00270002\u0027)",
         "Date": "Fri, 21 Aug 2020 16:26:34 GMT",
         "ETag": "W/\u0022datetime\u00272020-08-21T16%3A26%3A34.353984Z\u0027\u0022",
         "Location": "https://chrissscratch.table.core.windows.net/testtableapgmeofn(PartitionKey=\u0027somPartition\u0027,RowKey=\u00270002\u0027)",
         "Preference-Applied": "return-no-content",
->>>>>>> 367da34b
         "Server": [
           "Windows-Azure-Table/1.0",
           "Microsoft-HTTPAPI/2.0"
         ],
         "X-Content-Type-Options": "nosniff",
         "x-ms-client-request-id": "68857ff796f8f657cffc80fa03b89eca",
-<<<<<<< HEAD
-        "x-ms-request-id": "dd6228e7-6002-0043-6ace-770e29000000",
-        "x-ms-version": "2019-02-02"
-      },
-      "ResponseBody": {
-        "odata.metadata": "https://t1acd88e4a1c34b8dprim.table.core.windows.net/$metadata#testtableapgmeofn/@Element",
-        "odata.etag": "W/\u0022datetime\u00272020-08-21T15%3A20%3A03.2492282Z\u0027\u0022",
-        "PartitionKey": "somPartition",
-        "RowKey": "0002",
-        "Timestamp": "2020-08-21T15:20:03.2492282Z",
-        "DateTimeOffsetN@odata.type": "Edm.DateTime",
-        "DateTimeOffsetN": "2020-01-01T01:03:00Z",
-        "DateTimeOffset@odata.type": "Edm.DateTime",
-        "DateTimeOffset": "2020-01-01T01:03:00Z",
-        "DateTimeN@odata.type": "Edm.DateTime",
-        "DateTimeN": "2020-01-01T01:03:00Z",
-        "DateTime@odata.type": "Edm.DateTime",
-        "DateTime": "2020-01-01T01:03:00Z",
-        "DateTimeAsString": "2020-01-01T01:03:00.0000000Z",
-        "BoolN": false,
-        "Bool": true,
-        "BoolPrimitiveN": false,
-        "BoolPrimitive": true,
-        "Binary@odata.type": "Edm.Binary",
-        "Binary": "AQIC",
-        "BinaryPrimitive@odata.type": "Edm.Binary",
-        "BinaryPrimitive": "AQIC",
-        "DoublePrimitiveN": 2.02,
-        "DoublePrimitive": 2.02,
-        "DoubleN": 2.02,
-        "Double": 2.02,
-        "DoubleInteger": 2.0,
-        "GuidN@odata.type": "Edm.Guid",
-        "GuidN": "0d391d16-97f1-4b9a-be68-4cc871f90002",
-        "Guid@odata.type": "Edm.Guid",
-        "Guid": "0d391d16-97f1-4b9a-be68-4cc871f90002",
-        "IntegerPrimitiveN": 2,
-        "IntegerPrimitive": 2,
-        "Int32N": 2,
-        "Int32": 2,
-        "LongPrimitiveN@odata.type": "Edm.Int64",
-        "LongPrimitiveN": "2147483649",
-        "LongPrimitive@odata.type": "Edm.Int64",
-        "LongPrimitive": "2147483649",
-        "Int64N@odata.type": "Edm.Int64",
-        "Int64N": "123456789012",
-        "Int64@odata.type": "Edm.Int64",
-        "Int64": "2147483649",
-        "String": "0002"
-      }
-=======
         "x-ms-request-id": "0b60658b-a002-0087-21d7-7791c7000000",
         "x-ms-version": "2019-02-02"
       },
       "ResponseBody": []
->>>>>>> 367da34b
     },
     {
       "RequestUri": "https://t1acd88e4a1c34b8dprim.table.core.windows.net/testtableapgmeofn?$format=application%2Fjson%3Bodata%3Dminimalmetadata",
@@ -425,15 +268,6 @@
         "Content-Length": "1731",
         "Content-Type": "application/json; odata=nometadata",
         "DataServiceVersion": "3.0",
-<<<<<<< HEAD
-        "traceparent": "00-a1d28f0550faa9449f7df0ef0f00384c-13f3a0eeeed8654c-00",
-        "User-Agent": [
-          "azsdk-net-Data.Tables/1.0.0-dev.20200821.2",
-          "(.NET Core 4.6.27514.02; Microsoft Windows 10.0.17763 )"
-        ],
-        "x-ms-client-request-id": "05e9c8e5d62b0c2eaa20d53367718f7d",
-        "x-ms-date": "Fri, 21 Aug 2020 15:20:03 GMT",
-=======
         "Prefer": "return-no-content",
         "traceparent": "00-4cf449c424ac69479411711fdec302b5-5e44e413668cbc41-00",
         "User-Agent": [
@@ -442,7 +276,6 @@
         ],
         "x-ms-client-request-id": "05e9c8e5d62b0c2eaa20d53367718f7d",
         "x-ms-date": "Fri, 21 Aug 2020 16:26:34 GMT",
->>>>>>> 367da34b
         "x-ms-return-client-request-id": "true",
         "x-ms-version": "2019-02-02"
       },
@@ -511,81 +344,22 @@
       "StatusCode": 204,
       "ResponseHeaders": {
         "Cache-Control": "no-cache",
-<<<<<<< HEAD
-        "Content-Type": "application/json; odata=minimalmetadata; streaming=true; charset=utf-8",
-        "Date": "Fri, 21 Aug 2020 15:20:02 GMT",
-        "ETag": "W/\u0022datetime\u00272020-08-21T15%3A20%3A03.3923295Z\u0027\u0022",
-        "Location": "https://t1acd88e4a1c34b8dprim.table.core.windows.net/testtableapgmeofn(PartitionKey=\u0027somPartition\u0027,RowKey=\u00270003\u0027)",
-=======
         "Content-Length": "0",
         "DataServiceId": "https://chrissscratch.table.core.windows.net/testtableapgmeofn(PartitionKey=\u0027somPartition\u0027,RowKey=\u00270003\u0027)",
         "Date": "Fri, 21 Aug 2020 16:26:34 GMT",
         "ETag": "W/\u0022datetime\u00272020-08-21T16%3A26%3A34.3930174Z\u0027\u0022",
         "Location": "https://chrissscratch.table.core.windows.net/testtableapgmeofn(PartitionKey=\u0027somPartition\u0027,RowKey=\u00270003\u0027)",
         "Preference-Applied": "return-no-content",
->>>>>>> 367da34b
         "Server": [
           "Windows-Azure-Table/1.0",
           "Microsoft-HTTPAPI/2.0"
         ],
         "X-Content-Type-Options": "nosniff",
         "x-ms-client-request-id": "05e9c8e5d62b0c2eaa20d53367718f7d",
-<<<<<<< HEAD
-        "x-ms-request-id": "dd62290b-6002-0043-0bce-770e29000000",
-        "x-ms-version": "2019-02-02"
-      },
-      "ResponseBody": {
-        "odata.metadata": "https://t1acd88e4a1c34b8dprim.table.core.windows.net/$metadata#testtableapgmeofn/@Element",
-        "odata.etag": "W/\u0022datetime\u00272020-08-21T15%3A20%3A03.3923295Z\u0027\u0022",
-        "PartitionKey": "somPartition",
-        "RowKey": "0003",
-        "Timestamp": "2020-08-21T15:20:03.3923295Z",
-        "DateTimeOffsetN@odata.type": "Edm.DateTime",
-        "DateTimeOffsetN": "2020-01-01T01:04:00Z",
-        "DateTimeOffset@odata.type": "Edm.DateTime",
-        "DateTimeOffset": "2020-01-01T01:04:00Z",
-        "DateTimeN@odata.type": "Edm.DateTime",
-        "DateTimeN": "2020-01-01T01:04:00Z",
-        "DateTime@odata.type": "Edm.DateTime",
-        "DateTime": "2020-01-01T01:04:00Z",
-        "DateTimeAsString": "2020-01-01T01:04:00.0000000Z",
-        "BoolN": false,
-        "Bool": false,
-        "BoolPrimitiveN": false,
-        "BoolPrimitive": false,
-        "Binary@odata.type": "Edm.Binary",
-        "Binary": "AQID",
-        "BinaryPrimitive@odata.type": "Edm.Binary",
-        "BinaryPrimitive": "AQID",
-        "DoublePrimitiveN": 3.03,
-        "DoublePrimitive": 3.03,
-        "DoubleN": 3.03,
-        "Double": 3.03,
-        "DoubleInteger": 3.0,
-        "GuidN@odata.type": "Edm.Guid",
-        "GuidN": "0d391d16-97f1-4b9a-be68-4cc871f90003",
-        "Guid@odata.type": "Edm.Guid",
-        "Guid": "0d391d16-97f1-4b9a-be68-4cc871f90003",
-        "IntegerPrimitiveN": 3,
-        "IntegerPrimitive": 3,
-        "Int32N": 3,
-        "Int32": 3,
-        "LongPrimitiveN@odata.type": "Edm.Int64",
-        "LongPrimitiveN": "2147483650",
-        "LongPrimitive@odata.type": "Edm.Int64",
-        "LongPrimitive": "2147483650",
-        "Int64N@odata.type": "Edm.Int64",
-        "Int64N": "123456789012",
-        "Int64@odata.type": "Edm.Int64",
-        "Int64": "2147483650",
-        "String": "0003"
-      }
-=======
         "x-ms-request-id": "0b606592-a002-0087-28d7-7791c7000000",
         "x-ms-version": "2019-02-02"
       },
       "ResponseBody": []
->>>>>>> 367da34b
     },
     {
       "RequestUri": "https://t1acd88e4a1c34b8dprim.table.core.windows.net/testtableapgmeofn?$format=application%2Fjson%3Bodata%3Dminimalmetadata",
@@ -599,15 +373,6 @@
         "Content-Length": "1673",
         "Content-Type": "application/json; odata=nometadata",
         "DataServiceVersion": "3.0",
-<<<<<<< HEAD
-        "traceparent": "00-fddbf12bc37d8c4c99adfd990b219ffd-934e85e8bbfeac45-00",
-        "User-Agent": [
-          "azsdk-net-Data.Tables/1.0.0-dev.20200821.2",
-          "(.NET Core 4.6.27514.02; Microsoft Windows 10.0.17763 )"
-        ],
-        "x-ms-client-request-id": "59893af5af7c670b8db7ec5df12736c5",
-        "x-ms-date": "Fri, 21 Aug 2020 15:20:03 GMT",
-=======
         "Prefer": "return-no-content",
         "traceparent": "00-693f47f0074a9c4a939529970eefa0c3-ef670d9de42ca040-00",
         "User-Agent": [
@@ -616,7 +381,6 @@
         ],
         "x-ms-client-request-id": "59893af5af7c670b8db7ec5df12736c5",
         "x-ms-date": "Fri, 21 Aug 2020 16:26:34 GMT",
->>>>>>> 367da34b
         "x-ms-return-client-request-id": "true",
         "x-ms-version": "2019-02-02"
       },
@@ -685,81 +449,22 @@
       "StatusCode": 204,
       "ResponseHeaders": {
         "Cache-Control": "no-cache",
-<<<<<<< HEAD
-        "Content-Type": "application/json; odata=minimalmetadata; streaming=true; charset=utf-8",
-        "Date": "Fri, 21 Aug 2020 15:20:02 GMT",
-        "ETag": "W/\u0022datetime\u00272020-08-21T15%3A20%3A03.4193488Z\u0027\u0022",
-        "Location": "https://t1acd88e4a1c34b8dprim.table.core.windows.net/testtableapgmeofn(PartitionKey=\u0027somPartition\u0027,RowKey=\u00270004\u0027)",
-=======
         "Content-Length": "0",
         "DataServiceId": "https://chrissscratch.table.core.windows.net/testtableapgmeofn(PartitionKey=\u0027somPartition\u0027,RowKey=\u00270004\u0027)",
         "Date": "Fri, 21 Aug 2020 16:26:34 GMT",
         "ETag": "W/\u0022datetime\u00272020-08-21T16%3A26%3A34.4360526Z\u0027\u0022",
         "Location": "https://chrissscratch.table.core.windows.net/testtableapgmeofn(PartitionKey=\u0027somPartition\u0027,RowKey=\u00270004\u0027)",
         "Preference-Applied": "return-no-content",
->>>>>>> 367da34b
         "Server": [
           "Windows-Azure-Table/1.0",
           "Microsoft-HTTPAPI/2.0"
         ],
         "X-Content-Type-Options": "nosniff",
         "x-ms-client-request-id": "59893af5af7c670b8db7ec5df12736c5",
-<<<<<<< HEAD
-        "x-ms-request-id": "dd622915-6002-0043-11ce-770e29000000",
-        "x-ms-version": "2019-02-02"
-      },
-      "ResponseBody": {
-        "odata.metadata": "https://t1acd88e4a1c34b8dprim.table.core.windows.net/$metadata#testtableapgmeofn/@Element",
-        "odata.etag": "W/\u0022datetime\u00272020-08-21T15%3A20%3A03.4193488Z\u0027\u0022",
-        "PartitionKey": "somPartition",
-        "RowKey": "0004",
-        "Timestamp": "2020-08-21T15:20:03.4193488Z",
-        "DateTimeOffsetN@odata.type": "Edm.DateTime",
-        "DateTimeOffsetN": "2020-01-01T01:05:00Z",
-        "DateTimeOffset@odata.type": "Edm.DateTime",
-        "DateTimeOffset": "2020-01-01T01:05:00Z",
-        "DateTimeN@odata.type": "Edm.DateTime",
-        "DateTimeN": "2020-01-01T01:05:00Z",
-        "DateTime@odata.type": "Edm.DateTime",
-        "DateTime": "2020-01-01T01:05:00Z",
-        "DateTimeAsString": "2020-01-01T01:05:00.0000000Z",
-        "BoolN": false,
-        "Bool": true,
-        "BoolPrimitiveN": false,
-        "BoolPrimitive": true,
-        "Binary@odata.type": "Edm.Binary",
-        "Binary": "AQIE",
-        "BinaryPrimitive@odata.type": "Edm.Binary",
-        "BinaryPrimitive": "AQIE",
-        "DoublePrimitiveN": 4.04,
-        "DoublePrimitive": 4.04,
-        "DoubleN": 4.04,
-        "Double": 4.04,
-        "DoubleInteger": 4.0,
-        "GuidN@odata.type": "Edm.Guid",
-        "GuidN": "0d391d16-97f1-4b9a-be68-4cc871f90004",
-        "Guid@odata.type": "Edm.Guid",
-        "Guid": "0d391d16-97f1-4b9a-be68-4cc871f90004",
-        "IntegerPrimitiveN": 4,
-        "IntegerPrimitive": 4,
-        "Int32N": 4,
-        "Int32": 4,
-        "LongPrimitiveN@odata.type": "Edm.Int64",
-        "LongPrimitiveN": "2147483651",
-        "LongPrimitive@odata.type": "Edm.Int64",
-        "LongPrimitive": "2147483651",
-        "Int64N@odata.type": "Edm.Int64",
-        "Int64N": "123456789012",
-        "Int64@odata.type": "Edm.Int64",
-        "Int64": "2147483651",
-        "String": "0004"
-      }
-=======
         "x-ms-request-id": "0b606595-a002-0087-2bd7-7791c7000000",
         "x-ms-version": "2019-02-02"
       },
       "ResponseBody": []
->>>>>>> 367da34b
     },
     {
       "RequestUri": "https://t1acd88e4a1c34b8dprim.table.core.windows.net/testtableapgmeofn()?$format=application%2Fjson%3Bodata%3Dminimalmetadata\u0026$filter=%28%28%28RowKey%20eq%20%270004%27%29%20and%20%28Int32%20eq%204%29%29%20or%20%28%28Int32%20eq%202%29%20and%20%28%28String%20eq%20%27wrong%20string%27%29%20or%20%28Bool%20eq%20true%29%29%29%29%20or%20%28LongPrimitiveN%20eq%202147483697L%29",
@@ -772,19 +477,11 @@
         "Authorization": "Sanitized",
         "DataServiceVersion": "3.0",
         "User-Agent": [
-<<<<<<< HEAD
-          "azsdk-net-Data.Tables/1.0.0-dev.20200821.2",
-          "(.NET Core 4.6.27514.02; Microsoft Windows 10.0.17763 )"
-        ],
-        "x-ms-client-request-id": "7a42a8a07de7201f5079bed8c0248e5e",
-        "x-ms-date": "Fri, 21 Aug 2020 15:20:03 GMT",
-=======
           "azsdk-net-Data.Tables/1.0.0-dev.20200821.1",
           "(.NET Core 4.6.29130.01; Microsoft Windows 10.0.18363 )"
         ],
         "x-ms-client-request-id": "7a42a8a07de7201f5079bed8c0248e5e",
         "x-ms-date": "Fri, 21 Aug 2020 16:26:34 GMT",
->>>>>>> 367da34b
         "x-ms-return-client-request-id": "true",
         "x-ms-version": "2019-02-02"
       },
@@ -793,11 +490,7 @@
       "ResponseHeaders": {
         "Cache-Control": "no-cache",
         "Content-Type": "application/json; odata=minimalmetadata; streaming=true; charset=utf-8",
-<<<<<<< HEAD
-        "Date": "Fri, 21 Aug 2020 15:20:02 GMT",
-=======
         "Date": "Fri, 21 Aug 2020 16:26:34 GMT",
->>>>>>> 367da34b
         "Server": [
           "Windows-Azure-Table/1.0",
           "Microsoft-HTTPAPI/2.0"
@@ -805,28 +498,17 @@
         "Transfer-Encoding": "chunked",
         "X-Content-Type-Options": "nosniff",
         "x-ms-client-request-id": "7a42a8a07de7201f5079bed8c0248e5e",
-<<<<<<< HEAD
-        "x-ms-request-id": "dd622918-6002-0043-14ce-770e29000000",
-=======
         "x-ms-request-id": "0b60659e-a002-0087-33d7-7791c7000000",
->>>>>>> 367da34b
         "x-ms-version": "2019-02-02"
       },
       "ResponseBody": {
         "odata.metadata": "https://t1acd88e4a1c34b8dprim.table.core.windows.net/$metadata#testtableapgmeofn",
         "value": [
           {
-<<<<<<< HEAD
-            "odata.etag": "W/\u0022datetime\u00272020-08-21T15%3A20%3A03.2492282Z\u0027\u0022",
-            "PartitionKey": "somPartition",
-            "RowKey": "0002",
-            "Timestamp": "2020-08-21T15:20:03.2492282Z",
-=======
             "odata.etag": "W/\u0022datetime\u00272020-08-21T16%3A26%3A34.353984Z\u0027\u0022",
             "PartitionKey": "somPartition",
             "RowKey": "0002",
             "Timestamp": "2020-08-21T16:26:34.353984Z",
->>>>>>> 367da34b
             "DateTimeOffsetN@odata.type": "Edm.DateTime",
             "DateTimeOffsetN": "2020-01-01T01:03:00Z",
             "DateTimeOffset@odata.type": "Edm.DateTime",
@@ -868,17 +550,10 @@
             "String": "0002"
           },
           {
-<<<<<<< HEAD
-            "odata.etag": "W/\u0022datetime\u00272020-08-21T15%3A20%3A03.4193488Z\u0027\u0022",
-            "PartitionKey": "somPartition",
-            "RowKey": "0004",
-            "Timestamp": "2020-08-21T15:20:03.4193488Z",
-=======
             "odata.etag": "W/\u0022datetime\u00272020-08-21T16%3A26%3A34.4360526Z\u0027\u0022",
             "PartitionKey": "somPartition",
             "RowKey": "0004",
             "Timestamp": "2020-08-21T16:26:34.4360526Z",
->>>>>>> 367da34b
             "DateTimeOffsetN@odata.type": "Edm.DateTime",
             "DateTimeOffsetN": "2020-01-01T01:05:00Z",
             "DateTimeOffset@odata.type": "Edm.DateTime",
@@ -931,15 +606,6 @@
           "application/json"
         ],
         "Authorization": "Sanitized",
-<<<<<<< HEAD
-        "traceparent": "00-f6f7911c08fa044b84aa5646f44dc1f1-61a56aee225cf94f-00",
-        "User-Agent": [
-          "azsdk-net-Data.Tables/1.0.0-dev.20200821.2",
-          "(.NET Core 4.6.27514.02; Microsoft Windows 10.0.17763 )"
-        ],
-        "x-ms-client-request-id": "c905026d452e354ebd817774ead11a82",
-        "x-ms-date": "Fri, 21 Aug 2020 15:20:03 GMT",
-=======
         "traceparent": "00-e51021fb15c84a4dab247453728af7fb-97a8e27a90f42a4f-00",
         "User-Agent": [
           "azsdk-net-Data.Tables/1.0.0-dev.20200821.1",
@@ -947,7 +613,6 @@
         ],
         "x-ms-client-request-id": "c905026d452e354ebd817774ead11a82",
         "x-ms-date": "Fri, 21 Aug 2020 16:26:34 GMT",
->>>>>>> 367da34b
         "x-ms-return-client-request-id": "true",
         "x-ms-version": "2019-02-02"
       },
@@ -956,22 +621,14 @@
       "ResponseHeaders": {
         "Cache-Control": "no-cache",
         "Content-Length": "0",
-<<<<<<< HEAD
-        "Date": "Fri, 21 Aug 2020 15:20:02 GMT",
-=======
         "Date": "Fri, 21 Aug 2020 16:26:34 GMT",
->>>>>>> 367da34b
         "Server": [
           "Windows-Azure-Table/1.0",
           "Microsoft-HTTPAPI/2.0"
         ],
         "X-Content-Type-Options": "nosniff",
         "x-ms-client-request-id": "c905026d452e354ebd817774ead11a82",
-<<<<<<< HEAD
-        "x-ms-request-id": "dd622925-6002-0043-20ce-770e29000000",
-=======
         "x-ms-request-id": "0b6065ac-a002-0087-41d7-7791c7000000",
->>>>>>> 367da34b
         "x-ms-version": "2019-02-02"
       },
       "ResponseBody": []
@@ -980,10 +637,6 @@
   "Variables": {
     "RandomSeed": "1932560852",
     "TABLES_PRIMARY_STORAGE_ACCOUNT_KEY": "Kg==",
-<<<<<<< HEAD
-    "TABLES_STORAGE_ACCOUNT_NAME": "t1acd88e4a1c34b8dprim"
-=======
     "TABLES_STORAGE_ACCOUNT_NAME": "chrissscratch"
->>>>>>> 367da34b
   }
 }