{
  "Entries": [
    {
<<<<<<< HEAD
      "RequestUri": "https://chrissscratch.table.core.windows.net/Tables?$format=application%2Fjson%3Bodata%3Dfullmetadata",
=======
      "RequestUri": "https://chrissscratch.table.core.windows.net/Tables?$format=application%2Fjson%3Bodata%3Dminimalmetadata",
>>>>>>> 31805008
      "RequestMethod": "POST",
      "RequestHeaders": {
        "Accept": "application/json",
        "Authorization": "Sanitized",
        "Content-Length": "33",
        "Content-Type": "application/json; odata=nometadata",
        "DataServiceVersion": "3.0",
<<<<<<< HEAD
        "traceparent": "00-07f5be940b793e42abf1097f89045eb1-3d82a4362c347841-00",
        "User-Agent": [
          "azsdk-net-Data.Tables/1.0.0-dev.20200728.1",
          "(.NET Core 4.6.29017.01; Microsoft Windows 10.0.18363 )"
        ],
        "x-ms-client-request-id": "525acc7ddb71d3994e788580d8021804",
        "x-ms-date": "Tue, 28 Jul 2020 23:54:18 GMT",
=======
        "traceparent": "00-14f3a041b3bcde46844c367227914d7c-0db6bd1375137548-00",
        "User-Agent": [
          "azsdk-net-Data.Tables/1.0.0-dev.20200819.1",
          "(.NET Core 4.6.29130.01; Microsoft Windows 10.0.18363 )"
        ],
        "x-ms-client-request-id": "525acc7ddb71d3994e788580d8021804",
        "x-ms-date": "Wed, 19 Aug 2020 13:14:23 GMT",
>>>>>>> 31805008
        "x-ms-return-client-request-id": "true",
        "x-ms-version": "2019-02-02"
      },
      "RequestBody": {
        "TableName": "testtableapgmeofn"
      },
      "StatusCode": 201,
      "ResponseHeaders": {
        "Cache-Control": "no-cache",
<<<<<<< HEAD
        "Content-Type": "application/json; odata=fullmetadata; streaming=true; charset=utf-8",
        "Date": "Tue, 28 Jul 2020 23:54:18 GMT",
=======
        "Content-Type": "application/json; odata=minimalmetadata; streaming=true; charset=utf-8",
        "Date": "Wed, 19 Aug 2020 13:14:22 GMT",
>>>>>>> 31805008
        "Location": "https://chrissscratch.table.core.windows.net/Tables(\u0027testtableapgmeofn\u0027)",
        "Server": [
          "Windows-Azure-Table/1.0",
          "Microsoft-HTTPAPI/2.0"
        ],
        "Transfer-Encoding": "chunked",
        "X-Content-Type-Options": "nosniff",
        "x-ms-client-request-id": "525acc7ddb71d3994e788580d8021804",
<<<<<<< HEAD
        "x-ms-request-id": "624cafef-7002-002f-483a-6545d2000000",
=======
        "x-ms-request-id": "c79024a4-8002-0018-3b2a-76e97d000000",
>>>>>>> 31805008
        "x-ms-version": "2019-02-02"
      },
      "ResponseBody": {
        "odata.metadata": "https://chrissscratch.table.core.windows.net/$metadata#Tables/@Element",
<<<<<<< HEAD
        "odata.type": "chrissscratch.Tables",
        "odata.id": "https://chrissscratch.table.core.windows.net/Tables(\u0027testtableapgmeofn\u0027)",
        "odata.editLink": "Tables(\u0027testtableapgmeofn\u0027)",
=======
>>>>>>> 31805008
        "TableName": "testtableapgmeofn"
      }
    },
    {
<<<<<<< HEAD
      "RequestUri": "https://chrissscratch.table.core.windows.net/testtableapgmeofn?$format=application%2Fjson%3Bodata%3Dfullmetadata",
=======
      "RequestUri": "https://chrissscratch.table.core.windows.net/testtableapgmeofn?$format=application%2Fjson%3Bodata%3Dminimalmetadata",
>>>>>>> 31805008
      "RequestMethod": "POST",
      "RequestHeaders": {
        "Accept": "application/json",
        "Authorization": "Sanitized",
        "Content-Length": "1663",
        "Content-Type": "application/json; odata=nometadata",
        "DataServiceVersion": "3.0",
<<<<<<< HEAD
        "traceparent": "00-7144658b162268469ca659ebab71a98b-ca754b367004d74b-00",
        "User-Agent": [
          "azsdk-net-Data.Tables/1.0.0-dev.20200728.1",
          "(.NET Core 4.6.29017.01; Microsoft Windows 10.0.18363 )"
        ],
        "x-ms-client-request-id": "bbade5fd715a3a227d3e732843d0834b",
        "x-ms-date": "Tue, 28 Jul 2020 23:54:19 GMT",
=======
        "traceparent": "00-79f3e3445d3df343a8847191b1b1bcb7-bda850593cb86242-00",
        "User-Agent": [
          "azsdk-net-Data.Tables/1.0.0-dev.20200819.1",
          "(.NET Core 4.6.29130.01; Microsoft Windows 10.0.18363 )"
        ],
        "x-ms-client-request-id": "bbade5fd715a3a227d3e732843d0834b",
        "x-ms-date": "Wed, 19 Aug 2020 13:14:23 GMT",
>>>>>>> 31805008
        "x-ms-return-client-request-id": "true",
        "x-ms-version": "2019-02-02"
      },
      "RequestBody": {
        "DateTimeOffsetNull": null,
        "DateTimeOffsetN": "2020-01-01T01:02:00.0000000Z",
        "DateTimeOffsetN@odata.type": "Edm.DateTime",
        "DateTimeOffset": "2020-01-01T01:02:00.0000000Z",
        "DateTimeOffset@odata.type": "Edm.DateTime",
        "DateTimeNull": null,
        "DateTimeN": "2020-01-01T01:02:00.0000000Z",
        "DateTimeN@odata.type": "Edm.DateTime",
        "DateTime": "2020-01-01T01:02:00.0000000Z",
        "DateTime@odata.type": "Edm.DateTime",
        "DateTimeAsString": "2020-01-01T01:02:00.0000000Z",
        "BoolNull": null,
        "BoolN": false,
        "Bool": false,
        "BoolPrimitiveNull": null,
        "BoolPrimitiveN": false,
        "BoolPrimitive": false,
        "Binary": "AQIB",
        "Binary@odata.type": "Edm.Binary",
        "BinaryNull": null,
        "BinaryPrimitive": "AQIB",
        "BinaryPrimitive@odata.type": "Edm.Binary",
        "DoublePrimitiveNull": null,
        "DoublePrimitiveN": 1.01,
        "DoublePrimitiveN@odata.type": "Edm.Double",
        "DoublePrimitive": 1.01,
        "DoublePrimitive@odata.type": "Edm.Double",
        "DoubleNull": null,
        "DoubleN": 1.01,
        "DoubleN@odata.type": "Edm.Double",
        "Double": 1.01,
        "Double@odata.type": "Edm.Double",
        "DoubleInteger": 1,
        "DoubleInteger@odata.type": "Edm.Double",
        "GuidNull": null,
        "GuidN": "0d391d16-97f1-4b9a-be68-4cc871f90001",
        "GuidN@odata.type": "Edm.Guid",
        "Guid": "0d391d16-97f1-4b9a-be68-4cc871f90001",
        "Guid@odata.type": "Edm.Guid",
        "IntegerPrimitiveNull": null,
        "IntegerPrimitiveN": 1,
        "IntegerPrimitive": 1,
        "Int32Null": null,
        "Int32N": 1,
        "Int32": 1,
        "LongPrimitiveNull": null,
        "LongPrimitiveN": "2147483648",
        "LongPrimitiveN@odata.type": "Edm.Int64",
        "LongPrimitive": "2147483648",
        "LongPrimitive@odata.type": "Edm.Int64",
        "Int64Null": null,
        "Int64N": "123456789012",
        "Int64N@odata.type": "Edm.Int64",
        "Int64": "2147483648",
        "Int64@odata.type": "Edm.Int64",
        "String": "0001",
        "PartitionKey": "somPartition",
        "RowKey": "0001",
        "Timestamp": null
      },
      "StatusCode": 201,
      "ResponseHeaders": {
        "Cache-Control": "no-cache",
<<<<<<< HEAD
        "Content-Type": "application/json; odata=fullmetadata; streaming=true; charset=utf-8",
        "Date": "Tue, 28 Jul 2020 23:54:18 GMT",
        "ETag": "W/\u0022datetime\u00272020-07-28T23%3A54%3A19.0677642Z\u0027\u0022",
=======
        "Content-Type": "application/json; odata=minimalmetadata; streaming=true; charset=utf-8",
        "Date": "Wed, 19 Aug 2020 13:14:22 GMT",
        "ETag": "W/\u0022datetime\u00272020-08-19T13%3A14%3A22.8260801Z\u0027\u0022",
>>>>>>> 31805008
        "Location": "https://chrissscratch.table.core.windows.net/testtableapgmeofn(PartitionKey=\u0027somPartition\u0027,RowKey=\u00270001\u0027)",
        "Server": [
          "Windows-Azure-Table/1.0",
          "Microsoft-HTTPAPI/2.0"
        ],
        "Transfer-Encoding": "chunked",
        "X-Content-Type-Options": "nosniff",
        "x-ms-client-request-id": "bbade5fd715a3a227d3e732843d0834b",
<<<<<<< HEAD
        "x-ms-request-id": "624caff9-7002-002f-503a-6545d2000000",
=======
        "x-ms-request-id": "c79024ae-8002-0018-432a-76e97d000000",
>>>>>>> 31805008
        "x-ms-version": "2019-02-02"
      },
      "ResponseBody": {
        "odata.metadata": "https://chrissscratch.table.core.windows.net/$metadata#testtableapgmeofn/@Element",
<<<<<<< HEAD
        "odata.type": "chrissscratch.testtableapgmeofn",
        "odata.id": "https://chrissscratch.table.core.windows.net/testtableapgmeofn(PartitionKey=\u0027somPartition\u0027,RowKey=\u00270001\u0027)",
        "odata.etag": "W/\u0022datetime\u00272020-07-28T23%3A54%3A19.0677642Z\u0027\u0022",
        "odata.editLink": "testtableapgmeofn(PartitionKey=\u0027somPartition\u0027,RowKey=\u00270001\u0027)",
        "PartitionKey": "somPartition",
        "RowKey": "0001",
        "Timestamp@odata.type": "Edm.DateTime",
        "Timestamp": "2020-07-28T23:54:19.0677642Z",
=======
        "odata.etag": "W/\u0022datetime\u00272020-08-19T13%3A14%3A22.8260801Z\u0027\u0022",
        "PartitionKey": "somPartition",
        "RowKey": "0001",
        "Timestamp": "2020-08-19T13:14:22.8260801Z",
>>>>>>> 31805008
        "DateTimeOffsetN@odata.type": "Edm.DateTime",
        "DateTimeOffsetN": "2020-01-01T01:02:00Z",
        "DateTimeOffset@odata.type": "Edm.DateTime",
        "DateTimeOffset": "2020-01-01T01:02:00Z",
        "DateTimeN@odata.type": "Edm.DateTime",
        "DateTimeN": "2020-01-01T01:02:00Z",
        "DateTime@odata.type": "Edm.DateTime",
        "DateTime": "2020-01-01T01:02:00Z",
        "DateTimeAsString": "2020-01-01T01:02:00.0000000Z",
        "BoolN": false,
        "Bool": false,
        "BoolPrimitiveN": false,
        "BoolPrimitive": false,
        "Binary@odata.type": "Edm.Binary",
        "Binary": "AQIB",
        "BinaryPrimitive@odata.type": "Edm.Binary",
        "BinaryPrimitive": "AQIB",
        "DoublePrimitiveN": 1.01,
        "DoublePrimitive": 1.01,
        "DoubleN": 1.01,
        "Double": 1.01,
        "DoubleInteger": 1.0,
        "GuidN@odata.type": "Edm.Guid",
        "GuidN": "0d391d16-97f1-4b9a-be68-4cc871f90001",
        "Guid@odata.type": "Edm.Guid",
        "Guid": "0d391d16-97f1-4b9a-be68-4cc871f90001",
        "IntegerPrimitiveN": 1,
        "IntegerPrimitive": 1,
        "Int32N": 1,
        "Int32": 1,
        "LongPrimitiveN@odata.type": "Edm.Int64",
        "LongPrimitiveN": "2147483648",
        "LongPrimitive@odata.type": "Edm.Int64",
        "LongPrimitive": "2147483648",
        "Int64N@odata.type": "Edm.Int64",
        "Int64N": "123456789012",
        "Int64@odata.type": "Edm.Int64",
        "Int64": "2147483648",
        "String": "0001"
      }
    },
    {
<<<<<<< HEAD
      "RequestUri": "https://chrissscratch.table.core.windows.net/testtableapgmeofn?$format=application%2Fjson%3Bodata%3Dfullmetadata",
=======
      "RequestUri": "https://chrissscratch.table.core.windows.net/testtableapgmeofn?$format=application%2Fjson%3Bodata%3Dminimalmetadata",
>>>>>>> 31805008
      "RequestMethod": "POST",
      "RequestHeaders": {
        "Accept": "application/json",
        "Authorization": "Sanitized",
        "Content-Length": "1661",
        "Content-Type": "application/json; odata=nometadata",
        "DataServiceVersion": "3.0",
<<<<<<< HEAD
        "traceparent": "00-68694561a421c64cb9dd9b733cb0778d-930e88ea6a938e49-00",
        "User-Agent": [
          "azsdk-net-Data.Tables/1.0.0-dev.20200728.1",
          "(.NET Core 4.6.29017.01; Microsoft Windows 10.0.18363 )"
        ],
        "x-ms-client-request-id": "68857ff796f8f657cffc80fa03b89eca",
        "x-ms-date": "Tue, 28 Jul 2020 23:54:19 GMT",
=======
        "traceparent": "00-7b727e761283764e8e04dff4fee38159-4b55c41d27675549-00",
        "User-Agent": [
          "azsdk-net-Data.Tables/1.0.0-dev.20200819.1",
          "(.NET Core 4.6.29130.01; Microsoft Windows 10.0.18363 )"
        ],
        "x-ms-client-request-id": "68857ff796f8f657cffc80fa03b89eca",
        "x-ms-date": "Wed, 19 Aug 2020 13:14:23 GMT",
>>>>>>> 31805008
        "x-ms-return-client-request-id": "true",
        "x-ms-version": "2019-02-02"
      },
      "RequestBody": {
        "DateTimeOffsetNull": null,
        "DateTimeOffsetN": "2020-01-01T01:03:00.0000000Z",
        "DateTimeOffsetN@odata.type": "Edm.DateTime",
        "DateTimeOffset": "2020-01-01T01:03:00.0000000Z",
        "DateTimeOffset@odata.type": "Edm.DateTime",
        "DateTimeNull": null,
        "DateTimeN": "2020-01-01T01:03:00.0000000Z",
        "DateTimeN@odata.type": "Edm.DateTime",
        "DateTime": "2020-01-01T01:03:00.0000000Z",
        "DateTime@odata.type": "Edm.DateTime",
        "DateTimeAsString": "2020-01-01T01:03:00.0000000Z",
        "BoolNull": null,
        "BoolN": false,
        "Bool": true,
        "BoolPrimitiveNull": null,
        "BoolPrimitiveN": false,
        "BoolPrimitive": true,
        "Binary": "AQIC",
        "Binary@odata.type": "Edm.Binary",
        "BinaryNull": null,
        "BinaryPrimitive": "AQIC",
        "BinaryPrimitive@odata.type": "Edm.Binary",
        "DoublePrimitiveNull": null,
        "DoublePrimitiveN": 2.02,
        "DoublePrimitiveN@odata.type": "Edm.Double",
        "DoublePrimitive": 2.02,
        "DoublePrimitive@odata.type": "Edm.Double",
        "DoubleNull": null,
        "DoubleN": 2.02,
        "DoubleN@odata.type": "Edm.Double",
        "Double": 2.02,
        "Double@odata.type": "Edm.Double",
        "DoubleInteger": 2,
        "DoubleInteger@odata.type": "Edm.Double",
        "GuidNull": null,
        "GuidN": "0d391d16-97f1-4b9a-be68-4cc871f90002",
        "GuidN@odata.type": "Edm.Guid",
        "Guid": "0d391d16-97f1-4b9a-be68-4cc871f90002",
        "Guid@odata.type": "Edm.Guid",
        "IntegerPrimitiveNull": null,
        "IntegerPrimitiveN": 2,
        "IntegerPrimitive": 2,
        "Int32Null": null,
        "Int32N": 2,
        "Int32": 2,
        "LongPrimitiveNull": null,
        "LongPrimitiveN": "2147483649",
        "LongPrimitiveN@odata.type": "Edm.Int64",
        "LongPrimitive": "2147483649",
        "LongPrimitive@odata.type": "Edm.Int64",
        "Int64Null": null,
        "Int64N": "123456789012",
        "Int64N@odata.type": "Edm.Int64",
        "Int64": "2147483649",
        "Int64@odata.type": "Edm.Int64",
        "String": "0002",
        "PartitionKey": "somPartition",
        "RowKey": "0002",
        "Timestamp": null
      },
      "StatusCode": 201,
      "ResponseHeaders": {
        "Cache-Control": "no-cache",
<<<<<<< HEAD
        "Content-Type": "application/json; odata=fullmetadata; streaming=true; charset=utf-8",
        "Date": "Tue, 28 Jul 2020 23:54:18 GMT",
        "ETag": "W/\u0022datetime\u00272020-07-28T23%3A54%3A19.1158044Z\u0027\u0022",
=======
        "Content-Type": "application/json; odata=minimalmetadata; streaming=true; charset=utf-8",
        "Date": "Wed, 19 Aug 2020 13:14:22 GMT",
        "ETag": "W/\u0022datetime\u00272020-08-19T13%3A14%3A22.8701168Z\u0027\u0022",
>>>>>>> 31805008
        "Location": "https://chrissscratch.table.core.windows.net/testtableapgmeofn(PartitionKey=\u0027somPartition\u0027,RowKey=\u00270002\u0027)",
        "Server": [
          "Windows-Azure-Table/1.0",
          "Microsoft-HTTPAPI/2.0"
        ],
        "Transfer-Encoding": "chunked",
        "X-Content-Type-Options": "nosniff",
        "x-ms-client-request-id": "68857ff796f8f657cffc80fa03b89eca",
<<<<<<< HEAD
        "x-ms-request-id": "624caffd-7002-002f-543a-6545d2000000",
=======
        "x-ms-request-id": "c79024b4-8002-0018-492a-76e97d000000",
>>>>>>> 31805008
        "x-ms-version": "2019-02-02"
      },
      "ResponseBody": {
        "odata.metadata": "https://chrissscratch.table.core.windows.net/$metadata#testtableapgmeofn/@Element",
<<<<<<< HEAD
        "odata.type": "chrissscratch.testtableapgmeofn",
        "odata.id": "https://chrissscratch.table.core.windows.net/testtableapgmeofn(PartitionKey=\u0027somPartition\u0027,RowKey=\u00270002\u0027)",
        "odata.etag": "W/\u0022datetime\u00272020-07-28T23%3A54%3A19.1158044Z\u0027\u0022",
        "odata.editLink": "testtableapgmeofn(PartitionKey=\u0027somPartition\u0027,RowKey=\u00270002\u0027)",
        "PartitionKey": "somPartition",
        "RowKey": "0002",
        "Timestamp@odata.type": "Edm.DateTime",
        "Timestamp": "2020-07-28T23:54:19.1158044Z",
=======
        "odata.etag": "W/\u0022datetime\u00272020-08-19T13%3A14%3A22.8701168Z\u0027\u0022",
        "PartitionKey": "somPartition",
        "RowKey": "0002",
        "Timestamp": "2020-08-19T13:14:22.8701168Z",
>>>>>>> 31805008
        "DateTimeOffsetN@odata.type": "Edm.DateTime",
        "DateTimeOffsetN": "2020-01-01T01:03:00Z",
        "DateTimeOffset@odata.type": "Edm.DateTime",
        "DateTimeOffset": "2020-01-01T01:03:00Z",
        "DateTimeN@odata.type": "Edm.DateTime",
        "DateTimeN": "2020-01-01T01:03:00Z",
        "DateTime@odata.type": "Edm.DateTime",
        "DateTime": "2020-01-01T01:03:00Z",
        "DateTimeAsString": "2020-01-01T01:03:00.0000000Z",
        "BoolN": false,
        "Bool": true,
        "BoolPrimitiveN": false,
        "BoolPrimitive": true,
        "Binary@odata.type": "Edm.Binary",
        "Binary": "AQIC",
        "BinaryPrimitive@odata.type": "Edm.Binary",
        "BinaryPrimitive": "AQIC",
        "DoublePrimitiveN": 2.02,
        "DoublePrimitive": 2.02,
        "DoubleN": 2.02,
        "Double": 2.02,
        "DoubleInteger": 2.0,
        "GuidN@odata.type": "Edm.Guid",
        "GuidN": "0d391d16-97f1-4b9a-be68-4cc871f90002",
        "Guid@odata.type": "Edm.Guid",
        "Guid": "0d391d16-97f1-4b9a-be68-4cc871f90002",
        "IntegerPrimitiveN": 2,
        "IntegerPrimitive": 2,
        "Int32N": 2,
        "Int32": 2,
        "LongPrimitiveN@odata.type": "Edm.Int64",
        "LongPrimitiveN": "2147483649",
        "LongPrimitive@odata.type": "Edm.Int64",
        "LongPrimitive": "2147483649",
        "Int64N@odata.type": "Edm.Int64",
        "Int64N": "123456789012",
        "Int64@odata.type": "Edm.Int64",
        "Int64": "2147483649",
        "String": "0002"
      }
    },
    {
<<<<<<< HEAD
      "RequestUri": "https://chrissscratch.table.core.windows.net/testtableapgmeofn?$format=application%2Fjson%3Bodata%3Dfullmetadata",
=======
      "RequestUri": "https://chrissscratch.table.core.windows.net/testtableapgmeofn?$format=application%2Fjson%3Bodata%3Dminimalmetadata",
>>>>>>> 31805008
      "RequestMethod": "POST",
      "RequestHeaders": {
        "Accept": "application/json",
        "Authorization": "Sanitized",
        "Content-Length": "1719",
        "Content-Type": "application/json; odata=nometadata",
        "DataServiceVersion": "3.0",
<<<<<<< HEAD
        "traceparent": "00-df608fabbb49e44f8dbaac382b81efbd-4a87329d395e8847-00",
        "User-Agent": [
          "azsdk-net-Data.Tables/1.0.0-dev.20200728.1",
          "(.NET Core 4.6.29017.01; Microsoft Windows 10.0.18363 )"
        ],
        "x-ms-client-request-id": "05e9c8e5d62b0c2eaa20d53367718f7d",
        "x-ms-date": "Tue, 28 Jul 2020 23:54:19 GMT",
=======
        "traceparent": "00-2e83b358ec93eb4dbcdf947f9d5036f2-a7959ed1a6da3940-00",
        "User-Agent": [
          "azsdk-net-Data.Tables/1.0.0-dev.20200819.1",
          "(.NET Core 4.6.29130.01; Microsoft Windows 10.0.18363 )"
        ],
        "x-ms-client-request-id": "05e9c8e5d62b0c2eaa20d53367718f7d",
        "x-ms-date": "Wed, 19 Aug 2020 13:14:23 GMT",
>>>>>>> 31805008
        "x-ms-return-client-request-id": "true",
        "x-ms-version": "2019-02-02"
      },
      "RequestBody": {
        "DateTimeOffsetNull": null,
        "DateTimeOffsetN": "2020-01-01T01:04:00.0000000Z",
        "DateTimeOffsetN@odata.type": "Edm.DateTime",
        "DateTimeOffset": "2020-01-01T01:04:00.0000000Z",
        "DateTimeOffset@odata.type": "Edm.DateTime",
        "DateTimeNull": null,
        "DateTimeN": "2020-01-01T01:04:00.0000000Z",
        "DateTimeN@odata.type": "Edm.DateTime",
        "DateTime": "2020-01-01T01:04:00.0000000Z",
        "DateTime@odata.type": "Edm.DateTime",
        "DateTimeAsString": "2020-01-01T01:04:00.0000000Z",
        "BoolNull": null,
        "BoolN": false,
        "Bool": false,
        "BoolPrimitiveNull": null,
        "BoolPrimitiveN": false,
        "BoolPrimitive": false,
        "Binary": "AQID",
        "Binary@odata.type": "Edm.Binary",
        "BinaryNull": null,
        "BinaryPrimitive": "AQID",
        "BinaryPrimitive@odata.type": "Edm.Binary",
        "DoublePrimitiveNull": null,
        "DoublePrimitiveN": 3.0299999999999998,
        "DoublePrimitiveN@odata.type": "Edm.Double",
        "DoublePrimitive": 3.0299999999999998,
        "DoublePrimitive@odata.type": "Edm.Double",
        "DoubleNull": null,
        "DoubleN": 3.0299999999999998,
        "DoubleN@odata.type": "Edm.Double",
        "Double": 3.0299999999999998,
        "Double@odata.type": "Edm.Double",
        "DoubleInteger": 3,
        "DoubleInteger@odata.type": "Edm.Double",
        "GuidNull": null,
        "GuidN": "0d391d16-97f1-4b9a-be68-4cc871f90003",
        "GuidN@odata.type": "Edm.Guid",
        "Guid": "0d391d16-97f1-4b9a-be68-4cc871f90003",
        "Guid@odata.type": "Edm.Guid",
        "IntegerPrimitiveNull": null,
        "IntegerPrimitiveN": 3,
        "IntegerPrimitive": 3,
        "Int32Null": null,
        "Int32N": 3,
        "Int32": 3,
        "LongPrimitiveNull": null,
        "LongPrimitiveN": "2147483650",
        "LongPrimitiveN@odata.type": "Edm.Int64",
        "LongPrimitive": "2147483650",
        "LongPrimitive@odata.type": "Edm.Int64",
        "Int64Null": null,
        "Int64N": "123456789012",
        "Int64N@odata.type": "Edm.Int64",
        "Int64": "2147483650",
        "Int64@odata.type": "Edm.Int64",
        "String": "0003",
        "PartitionKey": "somPartition",
        "RowKey": "0003",
        "Timestamp": null
      },
      "StatusCode": 201,
      "ResponseHeaders": {
        "Cache-Control": "no-cache",
<<<<<<< HEAD
        "Content-Type": "application/json; odata=fullmetadata; streaming=true; charset=utf-8",
        "Date": "Tue, 28 Jul 2020 23:54:18 GMT",
        "ETag": "W/\u0022datetime\u00272020-07-28T23%3A54%3A19.1588405Z\u0027\u0022",
=======
        "Content-Type": "application/json; odata=minimalmetadata; streaming=true; charset=utf-8",
        "Date": "Wed, 19 Aug 2020 13:14:22 GMT",
        "ETag": "W/\u0022datetime\u00272020-08-19T13%3A14%3A22.9081488Z\u0027\u0022",
>>>>>>> 31805008
        "Location": "https://chrissscratch.table.core.windows.net/testtableapgmeofn(PartitionKey=\u0027somPartition\u0027,RowKey=\u00270003\u0027)",
        "Server": [
          "Windows-Azure-Table/1.0",
          "Microsoft-HTTPAPI/2.0"
        ],
        "Transfer-Encoding": "chunked",
        "X-Content-Type-Options": "nosniff",
        "x-ms-client-request-id": "05e9c8e5d62b0c2eaa20d53367718f7d",
<<<<<<< HEAD
        "x-ms-request-id": "624cb004-7002-002f-5b3a-6545d2000000",
=======
        "x-ms-request-id": "c79024c2-8002-0018-572a-76e97d000000",
>>>>>>> 31805008
        "x-ms-version": "2019-02-02"
      },
      "ResponseBody": {
        "odata.metadata": "https://chrissscratch.table.core.windows.net/$metadata#testtableapgmeofn/@Element",
<<<<<<< HEAD
        "odata.type": "chrissscratch.testtableapgmeofn",
        "odata.id": "https://chrissscratch.table.core.windows.net/testtableapgmeofn(PartitionKey=\u0027somPartition\u0027,RowKey=\u00270003\u0027)",
        "odata.etag": "W/\u0022datetime\u00272020-07-28T23%3A54%3A19.1588405Z\u0027\u0022",
        "odata.editLink": "testtableapgmeofn(PartitionKey=\u0027somPartition\u0027,RowKey=\u00270003\u0027)",
        "PartitionKey": "somPartition",
        "RowKey": "0003",
        "Timestamp@odata.type": "Edm.DateTime",
        "Timestamp": "2020-07-28T23:54:19.1588405Z",
=======
        "odata.etag": "W/\u0022datetime\u00272020-08-19T13%3A14%3A22.9081488Z\u0027\u0022",
        "PartitionKey": "somPartition",
        "RowKey": "0003",
        "Timestamp": "2020-08-19T13:14:22.9081488Z",
>>>>>>> 31805008
        "DateTimeOffsetN@odata.type": "Edm.DateTime",
        "DateTimeOffsetN": "2020-01-01T01:04:00Z",
        "DateTimeOffset@odata.type": "Edm.DateTime",
        "DateTimeOffset": "2020-01-01T01:04:00Z",
        "DateTimeN@odata.type": "Edm.DateTime",
        "DateTimeN": "2020-01-01T01:04:00Z",
        "DateTime@odata.type": "Edm.DateTime",
        "DateTime": "2020-01-01T01:04:00Z",
        "DateTimeAsString": "2020-01-01T01:04:00.0000000Z",
        "BoolN": false,
        "Bool": false,
        "BoolPrimitiveN": false,
        "BoolPrimitive": false,
        "Binary@odata.type": "Edm.Binary",
        "Binary": "AQID",
        "BinaryPrimitive@odata.type": "Edm.Binary",
        "BinaryPrimitive": "AQID",
        "DoublePrimitiveN": 3.03,
        "DoublePrimitive": 3.03,
        "DoubleN": 3.03,
        "Double": 3.03,
        "DoubleInteger": 3.0,
        "GuidN@odata.type": "Edm.Guid",
        "GuidN": "0d391d16-97f1-4b9a-be68-4cc871f90003",
        "Guid@odata.type": "Edm.Guid",
        "Guid": "0d391d16-97f1-4b9a-be68-4cc871f90003",
        "IntegerPrimitiveN": 3,
        "IntegerPrimitive": 3,
        "Int32N": 3,
        "Int32": 3,
        "LongPrimitiveN@odata.type": "Edm.Int64",
        "LongPrimitiveN": "2147483650",
        "LongPrimitive@odata.type": "Edm.Int64",
        "LongPrimitive": "2147483650",
        "Int64N@odata.type": "Edm.Int64",
        "Int64N": "123456789012",
        "Int64@odata.type": "Edm.Int64",
        "Int64": "2147483650",
        "String": "0003"
      }
    },
    {
<<<<<<< HEAD
      "RequestUri": "https://chrissscratch.table.core.windows.net/testtableapgmeofn?$format=application%2Fjson%3Bodata%3Dfullmetadata",
=======
      "RequestUri": "https://chrissscratch.table.core.windows.net/testtableapgmeofn?$format=application%2Fjson%3Bodata%3Dminimalmetadata",
>>>>>>> 31805008
      "RequestMethod": "POST",
      "RequestHeaders": {
        "Accept": "application/json",
        "Authorization": "Sanitized",
        "Content-Length": "1661",
        "Content-Type": "application/json; odata=nometadata",
        "DataServiceVersion": "3.0",
<<<<<<< HEAD
        "traceparent": "00-b2aae46dcc538344882107917e6173d2-5797601381fdf548-00",
        "User-Agent": [
          "azsdk-net-Data.Tables/1.0.0-dev.20200728.1",
          "(.NET Core 4.6.29017.01; Microsoft Windows 10.0.18363 )"
        ],
        "x-ms-client-request-id": "59893af5af7c670b8db7ec5df12736c5",
        "x-ms-date": "Tue, 28 Jul 2020 23:54:19 GMT",
=======
        "traceparent": "00-4951ac7ca925164f9ee2fb2bacee04bb-208a3aa1aa4ad14f-00",
        "User-Agent": [
          "azsdk-net-Data.Tables/1.0.0-dev.20200819.1",
          "(.NET Core 4.6.29130.01; Microsoft Windows 10.0.18363 )"
        ],
        "x-ms-client-request-id": "59893af5af7c670b8db7ec5df12736c5",
        "x-ms-date": "Wed, 19 Aug 2020 13:14:23 GMT",
>>>>>>> 31805008
        "x-ms-return-client-request-id": "true",
        "x-ms-version": "2019-02-02"
      },
      "RequestBody": {
        "DateTimeOffsetNull": null,
        "DateTimeOffsetN": "2020-01-01T01:05:00.0000000Z",
        "DateTimeOffsetN@odata.type": "Edm.DateTime",
        "DateTimeOffset": "2020-01-01T01:05:00.0000000Z",
        "DateTimeOffset@odata.type": "Edm.DateTime",
        "DateTimeNull": null,
        "DateTimeN": "2020-01-01T01:05:00.0000000Z",
        "DateTimeN@odata.type": "Edm.DateTime",
        "DateTime": "2020-01-01T01:05:00.0000000Z",
        "DateTime@odata.type": "Edm.DateTime",
        "DateTimeAsString": "2020-01-01T01:05:00.0000000Z",
        "BoolNull": null,
        "BoolN": false,
        "Bool": true,
        "BoolPrimitiveNull": null,
        "BoolPrimitiveN": false,
        "BoolPrimitive": true,
        "Binary": "AQIE",
        "Binary@odata.type": "Edm.Binary",
        "BinaryNull": null,
        "BinaryPrimitive": "AQIE",
        "BinaryPrimitive@odata.type": "Edm.Binary",
        "DoublePrimitiveNull": null,
        "DoublePrimitiveN": 4.04,
        "DoublePrimitiveN@odata.type": "Edm.Double",
        "DoublePrimitive": 4.04,
        "DoublePrimitive@odata.type": "Edm.Double",
        "DoubleNull": null,
        "DoubleN": 4.04,
        "DoubleN@odata.type": "Edm.Double",
        "Double": 4.04,
        "Double@odata.type": "Edm.Double",
        "DoubleInteger": 4,
        "DoubleInteger@odata.type": "Edm.Double",
        "GuidNull": null,
        "GuidN": "0d391d16-97f1-4b9a-be68-4cc871f90004",
        "GuidN@odata.type": "Edm.Guid",
        "Guid": "0d391d16-97f1-4b9a-be68-4cc871f90004",
        "Guid@odata.type": "Edm.Guid",
        "IntegerPrimitiveNull": null,
        "IntegerPrimitiveN": 4,
        "IntegerPrimitive": 4,
        "Int32Null": null,
        "Int32N": 4,
        "Int32": 4,
        "LongPrimitiveNull": null,
        "LongPrimitiveN": "2147483651",
        "LongPrimitiveN@odata.type": "Edm.Int64",
        "LongPrimitive": "2147483651",
        "LongPrimitive@odata.type": "Edm.Int64",
        "Int64Null": null,
        "Int64N": "123456789012",
        "Int64N@odata.type": "Edm.Int64",
        "Int64": "2147483651",
        "Int64@odata.type": "Edm.Int64",
        "String": "0004",
        "PartitionKey": "somPartition",
        "RowKey": "0004",
        "Timestamp": null
      },
      "StatusCode": 201,
      "ResponseHeaders": {
        "Cache-Control": "no-cache",
<<<<<<< HEAD
        "Content-Type": "application/json; odata=fullmetadata; streaming=true; charset=utf-8",
        "Date": "Tue, 28 Jul 2020 23:54:18 GMT",
        "ETag": "W/\u0022datetime\u00272020-07-28T23%3A54%3A19.2459118Z\u0027\u0022",
=======
        "Content-Type": "application/json; odata=minimalmetadata; streaming=true; charset=utf-8",
        "Date": "Wed, 19 Aug 2020 13:14:22 GMT",
        "ETag": "W/\u0022datetime\u00272020-08-19T13%3A14%3A22.94618Z\u0027\u0022",
>>>>>>> 31805008
        "Location": "https://chrissscratch.table.core.windows.net/testtableapgmeofn(PartitionKey=\u0027somPartition\u0027,RowKey=\u00270004\u0027)",
        "Server": [
          "Windows-Azure-Table/1.0",
          "Microsoft-HTTPAPI/2.0"
        ],
        "Transfer-Encoding": "chunked",
        "X-Content-Type-Options": "nosniff",
        "x-ms-client-request-id": "59893af5af7c670b8db7ec5df12736c5",
<<<<<<< HEAD
        "x-ms-request-id": "624cb00d-7002-002f-633a-6545d2000000",
=======
        "x-ms-request-id": "c79024cd-8002-0018-622a-76e97d000000",
>>>>>>> 31805008
        "x-ms-version": "2019-02-02"
      },
      "ResponseBody": {
        "odata.metadata": "https://chrissscratch.table.core.windows.net/$metadata#testtableapgmeofn/@Element",
<<<<<<< HEAD
        "odata.type": "chrissscratch.testtableapgmeofn",
        "odata.id": "https://chrissscratch.table.core.windows.net/testtableapgmeofn(PartitionKey=\u0027somPartition\u0027,RowKey=\u00270004\u0027)",
        "odata.etag": "W/\u0022datetime\u00272020-07-28T23%3A54%3A19.2459118Z\u0027\u0022",
        "odata.editLink": "testtableapgmeofn(PartitionKey=\u0027somPartition\u0027,RowKey=\u00270004\u0027)",
        "PartitionKey": "somPartition",
        "RowKey": "0004",
        "Timestamp@odata.type": "Edm.DateTime",
        "Timestamp": "2020-07-28T23:54:19.2459118Z",
=======
        "odata.etag": "W/\u0022datetime\u00272020-08-19T13%3A14%3A22.94618Z\u0027\u0022",
        "PartitionKey": "somPartition",
        "RowKey": "0004",
        "Timestamp": "2020-08-19T13:14:22.94618Z",
>>>>>>> 31805008
        "DateTimeOffsetN@odata.type": "Edm.DateTime",
        "DateTimeOffsetN": "2020-01-01T01:05:00Z",
        "DateTimeOffset@odata.type": "Edm.DateTime",
        "DateTimeOffset": "2020-01-01T01:05:00Z",
        "DateTimeN@odata.type": "Edm.DateTime",
        "DateTimeN": "2020-01-01T01:05:00Z",
        "DateTime@odata.type": "Edm.DateTime",
        "DateTime": "2020-01-01T01:05:00Z",
        "DateTimeAsString": "2020-01-01T01:05:00.0000000Z",
        "BoolN": false,
        "Bool": true,
        "BoolPrimitiveN": false,
        "BoolPrimitive": true,
        "Binary@odata.type": "Edm.Binary",
        "Binary": "AQIE",
        "BinaryPrimitive@odata.type": "Edm.Binary",
        "BinaryPrimitive": "AQIE",
        "DoublePrimitiveN": 4.04,
        "DoublePrimitive": 4.04,
        "DoubleN": 4.04,
        "Double": 4.04,
        "DoubleInteger": 4.0,
        "GuidN@odata.type": "Edm.Guid",
        "GuidN": "0d391d16-97f1-4b9a-be68-4cc871f90004",
        "Guid@odata.type": "Edm.Guid",
        "Guid": "0d391d16-97f1-4b9a-be68-4cc871f90004",
        "IntegerPrimitiveN": 4,
        "IntegerPrimitive": 4,
        "Int32N": 4,
        "Int32": 4,
        "LongPrimitiveN@odata.type": "Edm.Int64",
        "LongPrimitiveN": "2147483651",
        "LongPrimitive@odata.type": "Edm.Int64",
        "LongPrimitive": "2147483651",
        "Int64N@odata.type": "Edm.Int64",
        "Int64N": "123456789012",
        "Int64@odata.type": "Edm.Int64",
        "Int64": "2147483651",
        "String": "0004"
      }
    },
    {
<<<<<<< HEAD
      "RequestUri": "https://chrissscratch.table.core.windows.net/testtableapgmeofn()?$format=application%2Fjson%3Bodata%3Dfullmetadata\u0026$filter=%28%28%28RowKey%20eq%20%270004%27%29%20and%20%28Int32%20eq%204%29%29%20or%20%28%28Int32%20eq%202%29%20and%20%28%28String%20eq%20%27wrong%20string%27%29%20or%20%28Bool%20eq%20true%29%29%29%29%20or%20%28LongPrimitiveN%20eq%202147483697L%29",
=======
      "RequestUri": "https://chrissscratch.table.core.windows.net/testtableapgmeofn()?$format=application%2Fjson%3Bodata%3Dminimalmetadata\u0026$filter=%28%28%28RowKey%20eq%20%270004%27%29%20and%20%28Int32%20eq%204%29%29%20or%20%28%28Int32%20eq%202%29%20and%20%28%28String%20eq%20%27wrong%20string%27%29%20or%20%28Bool%20eq%20true%29%29%29%29%20or%20%28LongPrimitiveN%20eq%202147483697L%29",
>>>>>>> 31805008
      "RequestMethod": "GET",
      "RequestHeaders": {
        "Accept": "application/json",
        "Authorization": "Sanitized",
        "DataServiceVersion": "3.0",
        "User-Agent": [
<<<<<<< HEAD
          "azsdk-net-Data.Tables/1.0.0-dev.20200728.1",
          "(.NET Core 4.6.29017.01; Microsoft Windows 10.0.18363 )"
        ],
        "x-ms-client-request-id": "7a42a8a07de7201f5079bed8c0248e5e",
        "x-ms-date": "Tue, 28 Jul 2020 23:54:19 GMT",
=======
          "azsdk-net-Data.Tables/1.0.0-dev.20200819.1",
          "(.NET Core 4.6.29130.01; Microsoft Windows 10.0.18363 )"
        ],
        "x-ms-client-request-id": "7a42a8a07de7201f5079bed8c0248e5e",
        "x-ms-date": "Wed, 19 Aug 2020 13:14:23 GMT",
>>>>>>> 31805008
        "x-ms-return-client-request-id": "true",
        "x-ms-version": "2019-02-02"
      },
      "RequestBody": null,
      "StatusCode": 200,
      "ResponseHeaders": {
        "Cache-Control": "no-cache",
<<<<<<< HEAD
        "Content-Type": "application/json; odata=fullmetadata; streaming=true; charset=utf-8",
        "Date": "Tue, 28 Jul 2020 23:54:19 GMT",
=======
        "Content-Type": "application/json; odata=minimalmetadata; streaming=true; charset=utf-8",
        "Date": "Wed, 19 Aug 2020 13:14:22 GMT",
>>>>>>> 31805008
        "Server": [
          "Windows-Azure-Table/1.0",
          "Microsoft-HTTPAPI/2.0"
        ],
        "Transfer-Encoding": "chunked",
        "X-Content-Type-Options": "nosniff",
        "x-ms-client-request-id": "7a42a8a07de7201f5079bed8c0248e5e",
<<<<<<< HEAD
        "x-ms-request-id": "624cb01a-7002-002f-703a-6545d2000000",
=======
        "x-ms-request-id": "c79024d1-8002-0018-662a-76e97d000000",
>>>>>>> 31805008
        "x-ms-version": "2019-02-02"
      },
      "ResponseBody": {
        "odata.metadata": "https://chrissscratch.table.core.windows.net/$metadata#testtableapgmeofn",
        "value": [
          {
<<<<<<< HEAD
            "odata.type": "chrissscratch.testtableapgmeofn",
            "odata.id": "https://chrissscratch.table.core.windows.net/testtableapgmeofn(PartitionKey=\u0027somPartition\u0027,RowKey=\u00270002\u0027)",
            "odata.etag": "W/\u0022datetime\u00272020-07-28T23%3A54%3A19.1158044Z\u0027\u0022",
            "odata.editLink": "testtableapgmeofn(PartitionKey=\u0027somPartition\u0027,RowKey=\u00270002\u0027)",
            "PartitionKey": "somPartition",
            "RowKey": "0002",
            "Timestamp@odata.type": "Edm.DateTime",
            "Timestamp": "2020-07-28T23:54:19.1158044Z",
=======
            "odata.etag": "W/\u0022datetime\u00272020-08-19T13%3A14%3A22.8701168Z\u0027\u0022",
            "PartitionKey": "somPartition",
            "RowKey": "0002",
            "Timestamp": "2020-08-19T13:14:22.8701168Z",
>>>>>>> 31805008
            "DateTimeOffsetN@odata.type": "Edm.DateTime",
            "DateTimeOffsetN": "2020-01-01T01:03:00Z",
            "DateTimeOffset@odata.type": "Edm.DateTime",
            "DateTimeOffset": "2020-01-01T01:03:00Z",
            "DateTimeN@odata.type": "Edm.DateTime",
            "DateTimeN": "2020-01-01T01:03:00Z",
            "DateTime@odata.type": "Edm.DateTime",
            "DateTime": "2020-01-01T01:03:00Z",
            "DateTimeAsString": "2020-01-01T01:03:00.0000000Z",
            "BoolN": false,
            "Bool": true,
            "BoolPrimitiveN": false,
            "BoolPrimitive": true,
            "Binary@odata.type": "Edm.Binary",
            "Binary": "AQIC",
            "BinaryPrimitive@odata.type": "Edm.Binary",
            "BinaryPrimitive": "AQIC",
            "DoublePrimitiveN": 2.02,
            "DoublePrimitive": 2.02,
            "DoubleN": 2.02,
            "Double": 2.02,
            "DoubleInteger": 2.0,
            "GuidN@odata.type": "Edm.Guid",
            "GuidN": "0d391d16-97f1-4b9a-be68-4cc871f90002",
            "Guid@odata.type": "Edm.Guid",
            "Guid": "0d391d16-97f1-4b9a-be68-4cc871f90002",
            "IntegerPrimitiveN": 2,
            "IntegerPrimitive": 2,
            "Int32N": 2,
            "Int32": 2,
            "LongPrimitiveN@odata.type": "Edm.Int64",
            "LongPrimitiveN": "2147483649",
            "LongPrimitive@odata.type": "Edm.Int64",
            "LongPrimitive": "2147483649",
            "Int64N@odata.type": "Edm.Int64",
            "Int64N": "123456789012",
            "Int64@odata.type": "Edm.Int64",
            "Int64": "2147483649",
            "String": "0002"
          },
          {
<<<<<<< HEAD
            "odata.type": "chrissscratch.testtableapgmeofn",
            "odata.id": "https://chrissscratch.table.core.windows.net/testtableapgmeofn(PartitionKey=\u0027somPartition\u0027,RowKey=\u00270004\u0027)",
            "odata.etag": "W/\u0022datetime\u00272020-07-28T23%3A54%3A19.2459118Z\u0027\u0022",
            "odata.editLink": "testtableapgmeofn(PartitionKey=\u0027somPartition\u0027,RowKey=\u00270004\u0027)",
            "PartitionKey": "somPartition",
            "RowKey": "0004",
            "Timestamp@odata.type": "Edm.DateTime",
            "Timestamp": "2020-07-28T23:54:19.2459118Z",
=======
            "odata.etag": "W/\u0022datetime\u00272020-08-19T13%3A14%3A22.94618Z\u0027\u0022",
            "PartitionKey": "somPartition",
            "RowKey": "0004",
            "Timestamp": "2020-08-19T13:14:22.94618Z",
>>>>>>> 31805008
            "DateTimeOffsetN@odata.type": "Edm.DateTime",
            "DateTimeOffsetN": "2020-01-01T01:05:00Z",
            "DateTimeOffset@odata.type": "Edm.DateTime",
            "DateTimeOffset": "2020-01-01T01:05:00Z",
            "DateTimeN@odata.type": "Edm.DateTime",
            "DateTimeN": "2020-01-01T01:05:00Z",
            "DateTime@odata.type": "Edm.DateTime",
            "DateTime": "2020-01-01T01:05:00Z",
            "DateTimeAsString": "2020-01-01T01:05:00.0000000Z",
            "BoolN": false,
            "Bool": true,
            "BoolPrimitiveN": false,
            "BoolPrimitive": true,
            "Binary@odata.type": "Edm.Binary",
            "Binary": "AQIE",
            "BinaryPrimitive@odata.type": "Edm.Binary",
            "BinaryPrimitive": "AQIE",
            "DoublePrimitiveN": 4.04,
            "DoublePrimitive": 4.04,
            "DoubleN": 4.04,
            "Double": 4.04,
            "DoubleInteger": 4.0,
            "GuidN@odata.type": "Edm.Guid",
            "GuidN": "0d391d16-97f1-4b9a-be68-4cc871f90004",
            "Guid@odata.type": "Edm.Guid",
            "Guid": "0d391d16-97f1-4b9a-be68-4cc871f90004",
            "IntegerPrimitiveN": 4,
            "IntegerPrimitive": 4,
            "Int32N": 4,
            "Int32": 4,
            "LongPrimitiveN@odata.type": "Edm.Int64",
            "LongPrimitiveN": "2147483651",
            "LongPrimitive@odata.type": "Edm.Int64",
            "LongPrimitive": "2147483651",
            "Int64N@odata.type": "Edm.Int64",
            "Int64N": "123456789012",
            "Int64@odata.type": "Edm.Int64",
            "Int64": "2147483651",
            "String": "0004"
          }
        ]
      }
    },
    {
      "RequestUri": "https://chrissscratch.table.core.windows.net/Tables(\u0027testtableapgmeofn\u0027)",
      "RequestMethod": "DELETE",
      "RequestHeaders": {
        "Accept": "application/json",
        "Authorization": "Sanitized",
<<<<<<< HEAD
        "traceparent": "00-da94c0f9c70f5e4199f958230c71a19d-8c295ee08a7a0c4e-00",
        "User-Agent": [
          "azsdk-net-Data.Tables/1.0.0-dev.20200728.1",
          "(.NET Core 4.6.29017.01; Microsoft Windows 10.0.18363 )"
        ],
        "x-ms-client-request-id": "c905026d452e354ebd817774ead11a82",
        "x-ms-date": "Tue, 28 Jul 2020 23:54:19 GMT",
=======
        "traceparent": "00-1fb91343f34f1449b4ab50985773c4bf-7a1771a2641f2040-00",
        "User-Agent": [
          "azsdk-net-Data.Tables/1.0.0-dev.20200819.1",
          "(.NET Core 4.6.29130.01; Microsoft Windows 10.0.18363 )"
        ],
        "x-ms-client-request-id": "c905026d452e354ebd817774ead11a82",
        "x-ms-date": "Wed, 19 Aug 2020 13:14:23 GMT",
>>>>>>> 31805008
        "x-ms-return-client-request-id": "true",
        "x-ms-version": "2019-02-02"
      },
      "RequestBody": null,
      "StatusCode": 204,
      "ResponseHeaders": {
        "Cache-Control": "no-cache",
        "Content-Length": "0",
<<<<<<< HEAD
        "Date": "Tue, 28 Jul 2020 23:54:19 GMT",
=======
        "Date": "Wed, 19 Aug 2020 13:14:22 GMT",
>>>>>>> 31805008
        "Server": [
          "Windows-Azure-Table/1.0",
          "Microsoft-HTTPAPI/2.0"
        ],
        "X-Content-Type-Options": "nosniff",
        "x-ms-client-request-id": "c905026d452e354ebd817774ead11a82",
<<<<<<< HEAD
        "x-ms-request-id": "624cb041-7002-002f-163a-6545d2000000",
=======
        "x-ms-request-id": "c79024db-8002-0018-6f2a-76e97d000000",
>>>>>>> 31805008
        "x-ms-version": "2019-02-02"
      },
      "ResponseBody": []
    }
  ],
  "Variables": {
    "RandomSeed": "1932560852",
    "TABLES_PRIMARY_STORAGE_ACCOUNT_KEY": "",
    "TABLES_STORAGE_ACCOUNT_NAME": "chrissscratch"
  }
}<|MERGE_RESOLUTION|>--- conflicted
+++ resolved
@@ -1,11 +1,7 @@
 {
   "Entries": [
     {
-<<<<<<< HEAD
-      "RequestUri": "https://chrissscratch.table.core.windows.net/Tables?$format=application%2Fjson%3Bodata%3Dfullmetadata",
-=======
       "RequestUri": "https://chrissscratch.table.core.windows.net/Tables?$format=application%2Fjson%3Bodata%3Dminimalmetadata",
->>>>>>> 31805008
       "RequestMethod": "POST",
       "RequestHeaders": {
         "Accept": "application/json",
@@ -13,15 +9,6 @@
         "Content-Length": "33",
         "Content-Type": "application/json; odata=nometadata",
         "DataServiceVersion": "3.0",
-<<<<<<< HEAD
-        "traceparent": "00-07f5be940b793e42abf1097f89045eb1-3d82a4362c347841-00",
-        "User-Agent": [
-          "azsdk-net-Data.Tables/1.0.0-dev.20200728.1",
-          "(.NET Core 4.6.29017.01; Microsoft Windows 10.0.18363 )"
-        ],
-        "x-ms-client-request-id": "525acc7ddb71d3994e788580d8021804",
-        "x-ms-date": "Tue, 28 Jul 2020 23:54:18 GMT",
-=======
         "traceparent": "00-14f3a041b3bcde46844c367227914d7c-0db6bd1375137548-00",
         "User-Agent": [
           "azsdk-net-Data.Tables/1.0.0-dev.20200819.1",
@@ -29,7 +16,6 @@
         ],
         "x-ms-client-request-id": "525acc7ddb71d3994e788580d8021804",
         "x-ms-date": "Wed, 19 Aug 2020 13:14:23 GMT",
->>>>>>> 31805008
         "x-ms-return-client-request-id": "true",
         "x-ms-version": "2019-02-02"
       },
@@ -39,13 +25,8 @@
       "StatusCode": 201,
       "ResponseHeaders": {
         "Cache-Control": "no-cache",
-<<<<<<< HEAD
-        "Content-Type": "application/json; odata=fullmetadata; streaming=true; charset=utf-8",
-        "Date": "Tue, 28 Jul 2020 23:54:18 GMT",
-=======
         "Content-Type": "application/json; odata=minimalmetadata; streaming=true; charset=utf-8",
         "Date": "Wed, 19 Aug 2020 13:14:22 GMT",
->>>>>>> 31805008
         "Location": "https://chrissscratch.table.core.windows.net/Tables(\u0027testtableapgmeofn\u0027)",
         "Server": [
           "Windows-Azure-Table/1.0",
@@ -54,30 +35,16 @@
         "Transfer-Encoding": "chunked",
         "X-Content-Type-Options": "nosniff",
         "x-ms-client-request-id": "525acc7ddb71d3994e788580d8021804",
-<<<<<<< HEAD
-        "x-ms-request-id": "624cafef-7002-002f-483a-6545d2000000",
-=======
         "x-ms-request-id": "c79024a4-8002-0018-3b2a-76e97d000000",
->>>>>>> 31805008
         "x-ms-version": "2019-02-02"
       },
       "ResponseBody": {
         "odata.metadata": "https://chrissscratch.table.core.windows.net/$metadata#Tables/@Element",
-<<<<<<< HEAD
-        "odata.type": "chrissscratch.Tables",
-        "odata.id": "https://chrissscratch.table.core.windows.net/Tables(\u0027testtableapgmeofn\u0027)",
-        "odata.editLink": "Tables(\u0027testtableapgmeofn\u0027)",
-=======
->>>>>>> 31805008
         "TableName": "testtableapgmeofn"
       }
     },
     {
-<<<<<<< HEAD
-      "RequestUri": "https://chrissscratch.table.core.windows.net/testtableapgmeofn?$format=application%2Fjson%3Bodata%3Dfullmetadata",
-=======
       "RequestUri": "https://chrissscratch.table.core.windows.net/testtableapgmeofn?$format=application%2Fjson%3Bodata%3Dminimalmetadata",
->>>>>>> 31805008
       "RequestMethod": "POST",
       "RequestHeaders": {
         "Accept": "application/json",
@@ -85,15 +52,6 @@
         "Content-Length": "1663",
         "Content-Type": "application/json; odata=nometadata",
         "DataServiceVersion": "3.0",
-<<<<<<< HEAD
-        "traceparent": "00-7144658b162268469ca659ebab71a98b-ca754b367004d74b-00",
-        "User-Agent": [
-          "azsdk-net-Data.Tables/1.0.0-dev.20200728.1",
-          "(.NET Core 4.6.29017.01; Microsoft Windows 10.0.18363 )"
-        ],
-        "x-ms-client-request-id": "bbade5fd715a3a227d3e732843d0834b",
-        "x-ms-date": "Tue, 28 Jul 2020 23:54:19 GMT",
-=======
         "traceparent": "00-79f3e3445d3df343a8847191b1b1bcb7-bda850593cb86242-00",
         "User-Agent": [
           "azsdk-net-Data.Tables/1.0.0-dev.20200819.1",
@@ -101,7 +59,6 @@
         ],
         "x-ms-client-request-id": "bbade5fd715a3a227d3e732843d0834b",
         "x-ms-date": "Wed, 19 Aug 2020 13:14:23 GMT",
->>>>>>> 31805008
         "x-ms-return-client-request-id": "true",
         "x-ms-version": "2019-02-02"
       },
@@ -169,15 +126,9 @@
       "StatusCode": 201,
       "ResponseHeaders": {
         "Cache-Control": "no-cache",
-<<<<<<< HEAD
-        "Content-Type": "application/json; odata=fullmetadata; streaming=true; charset=utf-8",
-        "Date": "Tue, 28 Jul 2020 23:54:18 GMT",
-        "ETag": "W/\u0022datetime\u00272020-07-28T23%3A54%3A19.0677642Z\u0027\u0022",
-=======
         "Content-Type": "application/json; odata=minimalmetadata; streaming=true; charset=utf-8",
         "Date": "Wed, 19 Aug 2020 13:14:22 GMT",
         "ETag": "W/\u0022datetime\u00272020-08-19T13%3A14%3A22.8260801Z\u0027\u0022",
->>>>>>> 31805008
         "Location": "https://chrissscratch.table.core.windows.net/testtableapgmeofn(PartitionKey=\u0027somPartition\u0027,RowKey=\u00270001\u0027)",
         "Server": [
           "Windows-Azure-Table/1.0",
@@ -186,30 +137,15 @@
         "Transfer-Encoding": "chunked",
         "X-Content-Type-Options": "nosniff",
         "x-ms-client-request-id": "bbade5fd715a3a227d3e732843d0834b",
-<<<<<<< HEAD
-        "x-ms-request-id": "624caff9-7002-002f-503a-6545d2000000",
-=======
         "x-ms-request-id": "c79024ae-8002-0018-432a-76e97d000000",
->>>>>>> 31805008
         "x-ms-version": "2019-02-02"
       },
       "ResponseBody": {
         "odata.metadata": "https://chrissscratch.table.core.windows.net/$metadata#testtableapgmeofn/@Element",
-<<<<<<< HEAD
-        "odata.type": "chrissscratch.testtableapgmeofn",
-        "odata.id": "https://chrissscratch.table.core.windows.net/testtableapgmeofn(PartitionKey=\u0027somPartition\u0027,RowKey=\u00270001\u0027)",
-        "odata.etag": "W/\u0022datetime\u00272020-07-28T23%3A54%3A19.0677642Z\u0027\u0022",
-        "odata.editLink": "testtableapgmeofn(PartitionKey=\u0027somPartition\u0027,RowKey=\u00270001\u0027)",
-        "PartitionKey": "somPartition",
-        "RowKey": "0001",
-        "Timestamp@odata.type": "Edm.DateTime",
-        "Timestamp": "2020-07-28T23:54:19.0677642Z",
-=======
         "odata.etag": "W/\u0022datetime\u00272020-08-19T13%3A14%3A22.8260801Z\u0027\u0022",
         "PartitionKey": "somPartition",
         "RowKey": "0001",
         "Timestamp": "2020-08-19T13:14:22.8260801Z",
->>>>>>> 31805008
         "DateTimeOffsetN@odata.type": "Edm.DateTime",
         "DateTimeOffsetN": "2020-01-01T01:02:00Z",
         "DateTimeOffset@odata.type": "Edm.DateTime",
@@ -252,11 +188,7 @@
       }
     },
     {
-<<<<<<< HEAD
-      "RequestUri": "https://chrissscratch.table.core.windows.net/testtableapgmeofn?$format=application%2Fjson%3Bodata%3Dfullmetadata",
-=======
       "RequestUri": "https://chrissscratch.table.core.windows.net/testtableapgmeofn?$format=application%2Fjson%3Bodata%3Dminimalmetadata",
->>>>>>> 31805008
       "RequestMethod": "POST",
       "RequestHeaders": {
         "Accept": "application/json",
@@ -264,15 +196,6 @@
         "Content-Length": "1661",
         "Content-Type": "application/json; odata=nometadata",
         "DataServiceVersion": "3.0",
-<<<<<<< HEAD
-        "traceparent": "00-68694561a421c64cb9dd9b733cb0778d-930e88ea6a938e49-00",
-        "User-Agent": [
-          "azsdk-net-Data.Tables/1.0.0-dev.20200728.1",
-          "(.NET Core 4.6.29017.01; Microsoft Windows 10.0.18363 )"
-        ],
-        "x-ms-client-request-id": "68857ff796f8f657cffc80fa03b89eca",
-        "x-ms-date": "Tue, 28 Jul 2020 23:54:19 GMT",
-=======
         "traceparent": "00-7b727e761283764e8e04dff4fee38159-4b55c41d27675549-00",
         "User-Agent": [
           "azsdk-net-Data.Tables/1.0.0-dev.20200819.1",
@@ -280,7 +203,6 @@
         ],
         "x-ms-client-request-id": "68857ff796f8f657cffc80fa03b89eca",
         "x-ms-date": "Wed, 19 Aug 2020 13:14:23 GMT",
->>>>>>> 31805008
         "x-ms-return-client-request-id": "true",
         "x-ms-version": "2019-02-02"
       },
@@ -348,15 +270,9 @@
       "StatusCode": 201,
       "ResponseHeaders": {
         "Cache-Control": "no-cache",
-<<<<<<< HEAD
-        "Content-Type": "application/json; odata=fullmetadata; streaming=true; charset=utf-8",
-        "Date": "Tue, 28 Jul 2020 23:54:18 GMT",
-        "ETag": "W/\u0022datetime\u00272020-07-28T23%3A54%3A19.1158044Z\u0027\u0022",
-=======
         "Content-Type": "application/json; odata=minimalmetadata; streaming=true; charset=utf-8",
         "Date": "Wed, 19 Aug 2020 13:14:22 GMT",
         "ETag": "W/\u0022datetime\u00272020-08-19T13%3A14%3A22.8701168Z\u0027\u0022",
->>>>>>> 31805008
         "Location": "https://chrissscratch.table.core.windows.net/testtableapgmeofn(PartitionKey=\u0027somPartition\u0027,RowKey=\u00270002\u0027)",
         "Server": [
           "Windows-Azure-Table/1.0",
@@ -365,30 +281,15 @@
         "Transfer-Encoding": "chunked",
         "X-Content-Type-Options": "nosniff",
         "x-ms-client-request-id": "68857ff796f8f657cffc80fa03b89eca",
-<<<<<<< HEAD
-        "x-ms-request-id": "624caffd-7002-002f-543a-6545d2000000",
-=======
         "x-ms-request-id": "c79024b4-8002-0018-492a-76e97d000000",
->>>>>>> 31805008
         "x-ms-version": "2019-02-02"
       },
       "ResponseBody": {
         "odata.metadata": "https://chrissscratch.table.core.windows.net/$metadata#testtableapgmeofn/@Element",
-<<<<<<< HEAD
-        "odata.type": "chrissscratch.testtableapgmeofn",
-        "odata.id": "https://chrissscratch.table.core.windows.net/testtableapgmeofn(PartitionKey=\u0027somPartition\u0027,RowKey=\u00270002\u0027)",
-        "odata.etag": "W/\u0022datetime\u00272020-07-28T23%3A54%3A19.1158044Z\u0027\u0022",
-        "odata.editLink": "testtableapgmeofn(PartitionKey=\u0027somPartition\u0027,RowKey=\u00270002\u0027)",
-        "PartitionKey": "somPartition",
-        "RowKey": "0002",
-        "Timestamp@odata.type": "Edm.DateTime",
-        "Timestamp": "2020-07-28T23:54:19.1158044Z",
-=======
         "odata.etag": "W/\u0022datetime\u00272020-08-19T13%3A14%3A22.8701168Z\u0027\u0022",
         "PartitionKey": "somPartition",
         "RowKey": "0002",
         "Timestamp": "2020-08-19T13:14:22.8701168Z",
->>>>>>> 31805008
         "DateTimeOffsetN@odata.type": "Edm.DateTime",
         "DateTimeOffsetN": "2020-01-01T01:03:00Z",
         "DateTimeOffset@odata.type": "Edm.DateTime",
@@ -431,11 +332,7 @@
       }
     },
     {
-<<<<<<< HEAD
-      "RequestUri": "https://chrissscratch.table.core.windows.net/testtableapgmeofn?$format=application%2Fjson%3Bodata%3Dfullmetadata",
-=======
       "RequestUri": "https://chrissscratch.table.core.windows.net/testtableapgmeofn?$format=application%2Fjson%3Bodata%3Dminimalmetadata",
->>>>>>> 31805008
       "RequestMethod": "POST",
       "RequestHeaders": {
         "Accept": "application/json",
@@ -443,15 +340,6 @@
         "Content-Length": "1719",
         "Content-Type": "application/json; odata=nometadata",
         "DataServiceVersion": "3.0",
-<<<<<<< HEAD
-        "traceparent": "00-df608fabbb49e44f8dbaac382b81efbd-4a87329d395e8847-00",
-        "User-Agent": [
-          "azsdk-net-Data.Tables/1.0.0-dev.20200728.1",
-          "(.NET Core 4.6.29017.01; Microsoft Windows 10.0.18363 )"
-        ],
-        "x-ms-client-request-id": "05e9c8e5d62b0c2eaa20d53367718f7d",
-        "x-ms-date": "Tue, 28 Jul 2020 23:54:19 GMT",
-=======
         "traceparent": "00-2e83b358ec93eb4dbcdf947f9d5036f2-a7959ed1a6da3940-00",
         "User-Agent": [
           "azsdk-net-Data.Tables/1.0.0-dev.20200819.1",
@@ -459,7 +347,6 @@
         ],
         "x-ms-client-request-id": "05e9c8e5d62b0c2eaa20d53367718f7d",
         "x-ms-date": "Wed, 19 Aug 2020 13:14:23 GMT",
->>>>>>> 31805008
         "x-ms-return-client-request-id": "true",
         "x-ms-version": "2019-02-02"
       },
@@ -527,15 +414,9 @@
       "StatusCode": 201,
       "ResponseHeaders": {
         "Cache-Control": "no-cache",
-<<<<<<< HEAD
-        "Content-Type": "application/json; odata=fullmetadata; streaming=true; charset=utf-8",
-        "Date": "Tue, 28 Jul 2020 23:54:18 GMT",
-        "ETag": "W/\u0022datetime\u00272020-07-28T23%3A54%3A19.1588405Z\u0027\u0022",
-=======
         "Content-Type": "application/json; odata=minimalmetadata; streaming=true; charset=utf-8",
         "Date": "Wed, 19 Aug 2020 13:14:22 GMT",
         "ETag": "W/\u0022datetime\u00272020-08-19T13%3A14%3A22.9081488Z\u0027\u0022",
->>>>>>> 31805008
         "Location": "https://chrissscratch.table.core.windows.net/testtableapgmeofn(PartitionKey=\u0027somPartition\u0027,RowKey=\u00270003\u0027)",
         "Server": [
           "Windows-Azure-Table/1.0",
@@ -544,30 +425,15 @@
         "Transfer-Encoding": "chunked",
         "X-Content-Type-Options": "nosniff",
         "x-ms-client-request-id": "05e9c8e5d62b0c2eaa20d53367718f7d",
-<<<<<<< HEAD
-        "x-ms-request-id": "624cb004-7002-002f-5b3a-6545d2000000",
-=======
         "x-ms-request-id": "c79024c2-8002-0018-572a-76e97d000000",
->>>>>>> 31805008
         "x-ms-version": "2019-02-02"
       },
       "ResponseBody": {
         "odata.metadata": "https://chrissscratch.table.core.windows.net/$metadata#testtableapgmeofn/@Element",
-<<<<<<< HEAD
-        "odata.type": "chrissscratch.testtableapgmeofn",
-        "odata.id": "https://chrissscratch.table.core.windows.net/testtableapgmeofn(PartitionKey=\u0027somPartition\u0027,RowKey=\u00270003\u0027)",
-        "odata.etag": "W/\u0022datetime\u00272020-07-28T23%3A54%3A19.1588405Z\u0027\u0022",
-        "odata.editLink": "testtableapgmeofn(PartitionKey=\u0027somPartition\u0027,RowKey=\u00270003\u0027)",
-        "PartitionKey": "somPartition",
-        "RowKey": "0003",
-        "Timestamp@odata.type": "Edm.DateTime",
-        "Timestamp": "2020-07-28T23:54:19.1588405Z",
-=======
         "odata.etag": "W/\u0022datetime\u00272020-08-19T13%3A14%3A22.9081488Z\u0027\u0022",
         "PartitionKey": "somPartition",
         "RowKey": "0003",
         "Timestamp": "2020-08-19T13:14:22.9081488Z",
->>>>>>> 31805008
         "DateTimeOffsetN@odata.type": "Edm.DateTime",
         "DateTimeOffsetN": "2020-01-01T01:04:00Z",
         "DateTimeOffset@odata.type": "Edm.DateTime",
@@ -610,11 +476,7 @@
       }
     },
     {
-<<<<<<< HEAD
-      "RequestUri": "https://chrissscratch.table.core.windows.net/testtableapgmeofn?$format=application%2Fjson%3Bodata%3Dfullmetadata",
-=======
       "RequestUri": "https://chrissscratch.table.core.windows.net/testtableapgmeofn?$format=application%2Fjson%3Bodata%3Dminimalmetadata",
->>>>>>> 31805008
       "RequestMethod": "POST",
       "RequestHeaders": {
         "Accept": "application/json",
@@ -622,15 +484,6 @@
         "Content-Length": "1661",
         "Content-Type": "application/json; odata=nometadata",
         "DataServiceVersion": "3.0",
-<<<<<<< HEAD
-        "traceparent": "00-b2aae46dcc538344882107917e6173d2-5797601381fdf548-00",
-        "User-Agent": [
-          "azsdk-net-Data.Tables/1.0.0-dev.20200728.1",
-          "(.NET Core 4.6.29017.01; Microsoft Windows 10.0.18363 )"
-        ],
-        "x-ms-client-request-id": "59893af5af7c670b8db7ec5df12736c5",
-        "x-ms-date": "Tue, 28 Jul 2020 23:54:19 GMT",
-=======
         "traceparent": "00-4951ac7ca925164f9ee2fb2bacee04bb-208a3aa1aa4ad14f-00",
         "User-Agent": [
           "azsdk-net-Data.Tables/1.0.0-dev.20200819.1",
@@ -638,7 +491,6 @@
         ],
         "x-ms-client-request-id": "59893af5af7c670b8db7ec5df12736c5",
         "x-ms-date": "Wed, 19 Aug 2020 13:14:23 GMT",
->>>>>>> 31805008
         "x-ms-return-client-request-id": "true",
         "x-ms-version": "2019-02-02"
       },
@@ -706,15 +558,9 @@
       "StatusCode": 201,
       "ResponseHeaders": {
         "Cache-Control": "no-cache",
-<<<<<<< HEAD
-        "Content-Type": "application/json; odata=fullmetadata; streaming=true; charset=utf-8",
-        "Date": "Tue, 28 Jul 2020 23:54:18 GMT",
-        "ETag": "W/\u0022datetime\u00272020-07-28T23%3A54%3A19.2459118Z\u0027\u0022",
-=======
         "Content-Type": "application/json; odata=minimalmetadata; streaming=true; charset=utf-8",
         "Date": "Wed, 19 Aug 2020 13:14:22 GMT",
         "ETag": "W/\u0022datetime\u00272020-08-19T13%3A14%3A22.94618Z\u0027\u0022",
->>>>>>> 31805008
         "Location": "https://chrissscratch.table.core.windows.net/testtableapgmeofn(PartitionKey=\u0027somPartition\u0027,RowKey=\u00270004\u0027)",
         "Server": [
           "Windows-Azure-Table/1.0",
@@ -723,30 +569,15 @@
         "Transfer-Encoding": "chunked",
         "X-Content-Type-Options": "nosniff",
         "x-ms-client-request-id": "59893af5af7c670b8db7ec5df12736c5",
-<<<<<<< HEAD
-        "x-ms-request-id": "624cb00d-7002-002f-633a-6545d2000000",
-=======
         "x-ms-request-id": "c79024cd-8002-0018-622a-76e97d000000",
->>>>>>> 31805008
         "x-ms-version": "2019-02-02"
       },
       "ResponseBody": {
         "odata.metadata": "https://chrissscratch.table.core.windows.net/$metadata#testtableapgmeofn/@Element",
-<<<<<<< HEAD
-        "odata.type": "chrissscratch.testtableapgmeofn",
-        "odata.id": "https://chrissscratch.table.core.windows.net/testtableapgmeofn(PartitionKey=\u0027somPartition\u0027,RowKey=\u00270004\u0027)",
-        "odata.etag": "W/\u0022datetime\u00272020-07-28T23%3A54%3A19.2459118Z\u0027\u0022",
-        "odata.editLink": "testtableapgmeofn(PartitionKey=\u0027somPartition\u0027,RowKey=\u00270004\u0027)",
-        "PartitionKey": "somPartition",
-        "RowKey": "0004",
-        "Timestamp@odata.type": "Edm.DateTime",
-        "Timestamp": "2020-07-28T23:54:19.2459118Z",
-=======
         "odata.etag": "W/\u0022datetime\u00272020-08-19T13%3A14%3A22.94618Z\u0027\u0022",
         "PartitionKey": "somPartition",
         "RowKey": "0004",
         "Timestamp": "2020-08-19T13:14:22.94618Z",
->>>>>>> 31805008
         "DateTimeOffsetN@odata.type": "Edm.DateTime",
         "DateTimeOffsetN": "2020-01-01T01:05:00Z",
         "DateTimeOffset@odata.type": "Edm.DateTime",
@@ -789,30 +620,18 @@
       }
     },
     {
-<<<<<<< HEAD
-      "RequestUri": "https://chrissscratch.table.core.windows.net/testtableapgmeofn()?$format=application%2Fjson%3Bodata%3Dfullmetadata\u0026$filter=%28%28%28RowKey%20eq%20%270004%27%29%20and%20%28Int32%20eq%204%29%29%20or%20%28%28Int32%20eq%202%29%20and%20%28%28String%20eq%20%27wrong%20string%27%29%20or%20%28Bool%20eq%20true%29%29%29%29%20or%20%28LongPrimitiveN%20eq%202147483697L%29",
-=======
       "RequestUri": "https://chrissscratch.table.core.windows.net/testtableapgmeofn()?$format=application%2Fjson%3Bodata%3Dminimalmetadata\u0026$filter=%28%28%28RowKey%20eq%20%270004%27%29%20and%20%28Int32%20eq%204%29%29%20or%20%28%28Int32%20eq%202%29%20and%20%28%28String%20eq%20%27wrong%20string%27%29%20or%20%28Bool%20eq%20true%29%29%29%29%20or%20%28LongPrimitiveN%20eq%202147483697L%29",
->>>>>>> 31805008
       "RequestMethod": "GET",
       "RequestHeaders": {
         "Accept": "application/json",
         "Authorization": "Sanitized",
         "DataServiceVersion": "3.0",
         "User-Agent": [
-<<<<<<< HEAD
-          "azsdk-net-Data.Tables/1.0.0-dev.20200728.1",
-          "(.NET Core 4.6.29017.01; Microsoft Windows 10.0.18363 )"
-        ],
-        "x-ms-client-request-id": "7a42a8a07de7201f5079bed8c0248e5e",
-        "x-ms-date": "Tue, 28 Jul 2020 23:54:19 GMT",
-=======
           "azsdk-net-Data.Tables/1.0.0-dev.20200819.1",
           "(.NET Core 4.6.29130.01; Microsoft Windows 10.0.18363 )"
         ],
         "x-ms-client-request-id": "7a42a8a07de7201f5079bed8c0248e5e",
         "x-ms-date": "Wed, 19 Aug 2020 13:14:23 GMT",
->>>>>>> 31805008
         "x-ms-return-client-request-id": "true",
         "x-ms-version": "2019-02-02"
       },
@@ -820,13 +639,8 @@
       "StatusCode": 200,
       "ResponseHeaders": {
         "Cache-Control": "no-cache",
-<<<<<<< HEAD
-        "Content-Type": "application/json; odata=fullmetadata; streaming=true; charset=utf-8",
-        "Date": "Tue, 28 Jul 2020 23:54:19 GMT",
-=======
         "Content-Type": "application/json; odata=minimalmetadata; streaming=true; charset=utf-8",
         "Date": "Wed, 19 Aug 2020 13:14:22 GMT",
->>>>>>> 31805008
         "Server": [
           "Windows-Azure-Table/1.0",
           "Microsoft-HTTPAPI/2.0"
@@ -834,32 +648,17 @@
         "Transfer-Encoding": "chunked",
         "X-Content-Type-Options": "nosniff",
         "x-ms-client-request-id": "7a42a8a07de7201f5079bed8c0248e5e",
-<<<<<<< HEAD
-        "x-ms-request-id": "624cb01a-7002-002f-703a-6545d2000000",
-=======
         "x-ms-request-id": "c79024d1-8002-0018-662a-76e97d000000",
->>>>>>> 31805008
         "x-ms-version": "2019-02-02"
       },
       "ResponseBody": {
         "odata.metadata": "https://chrissscratch.table.core.windows.net/$metadata#testtableapgmeofn",
         "value": [
           {
-<<<<<<< HEAD
-            "odata.type": "chrissscratch.testtableapgmeofn",
-            "odata.id": "https://chrissscratch.table.core.windows.net/testtableapgmeofn(PartitionKey=\u0027somPartition\u0027,RowKey=\u00270002\u0027)",
-            "odata.etag": "W/\u0022datetime\u00272020-07-28T23%3A54%3A19.1158044Z\u0027\u0022",
-            "odata.editLink": "testtableapgmeofn(PartitionKey=\u0027somPartition\u0027,RowKey=\u00270002\u0027)",
-            "PartitionKey": "somPartition",
-            "RowKey": "0002",
-            "Timestamp@odata.type": "Edm.DateTime",
-            "Timestamp": "2020-07-28T23:54:19.1158044Z",
-=======
             "odata.etag": "W/\u0022datetime\u00272020-08-19T13%3A14%3A22.8701168Z\u0027\u0022",
             "PartitionKey": "somPartition",
             "RowKey": "0002",
             "Timestamp": "2020-08-19T13:14:22.8701168Z",
->>>>>>> 31805008
             "DateTimeOffsetN@odata.type": "Edm.DateTime",
             "DateTimeOffsetN": "2020-01-01T01:03:00Z",
             "DateTimeOffset@odata.type": "Edm.DateTime",
@@ -901,21 +700,10 @@
             "String": "0002"
           },
           {
-<<<<<<< HEAD
-            "odata.type": "chrissscratch.testtableapgmeofn",
-            "odata.id": "https://chrissscratch.table.core.windows.net/testtableapgmeofn(PartitionKey=\u0027somPartition\u0027,RowKey=\u00270004\u0027)",
-            "odata.etag": "W/\u0022datetime\u00272020-07-28T23%3A54%3A19.2459118Z\u0027\u0022",
-            "odata.editLink": "testtableapgmeofn(PartitionKey=\u0027somPartition\u0027,RowKey=\u00270004\u0027)",
-            "PartitionKey": "somPartition",
-            "RowKey": "0004",
-            "Timestamp@odata.type": "Edm.DateTime",
-            "Timestamp": "2020-07-28T23:54:19.2459118Z",
-=======
             "odata.etag": "W/\u0022datetime\u00272020-08-19T13%3A14%3A22.94618Z\u0027\u0022",
             "PartitionKey": "somPartition",
             "RowKey": "0004",
             "Timestamp": "2020-08-19T13:14:22.94618Z",
->>>>>>> 31805008
             "DateTimeOffsetN@odata.type": "Edm.DateTime",
             "DateTimeOffsetN": "2020-01-01T01:05:00Z",
             "DateTimeOffset@odata.type": "Edm.DateTime",
@@ -965,15 +753,6 @@
       "RequestHeaders": {
         "Accept": "application/json",
         "Authorization": "Sanitized",
-<<<<<<< HEAD
-        "traceparent": "00-da94c0f9c70f5e4199f958230c71a19d-8c295ee08a7a0c4e-00",
-        "User-Agent": [
-          "azsdk-net-Data.Tables/1.0.0-dev.20200728.1",
-          "(.NET Core 4.6.29017.01; Microsoft Windows 10.0.18363 )"
-        ],
-        "x-ms-client-request-id": "c905026d452e354ebd817774ead11a82",
-        "x-ms-date": "Tue, 28 Jul 2020 23:54:19 GMT",
-=======
         "traceparent": "00-1fb91343f34f1449b4ab50985773c4bf-7a1771a2641f2040-00",
         "User-Agent": [
           "azsdk-net-Data.Tables/1.0.0-dev.20200819.1",
@@ -981,7 +760,6 @@
         ],
         "x-ms-client-request-id": "c905026d452e354ebd817774ead11a82",
         "x-ms-date": "Wed, 19 Aug 2020 13:14:23 GMT",
->>>>>>> 31805008
         "x-ms-return-client-request-id": "true",
         "x-ms-version": "2019-02-02"
       },
@@ -990,22 +768,14 @@
       "ResponseHeaders": {
         "Cache-Control": "no-cache",
         "Content-Length": "0",
-<<<<<<< HEAD
-        "Date": "Tue, 28 Jul 2020 23:54:19 GMT",
-=======
         "Date": "Wed, 19 Aug 2020 13:14:22 GMT",
->>>>>>> 31805008
         "Server": [
           "Windows-Azure-Table/1.0",
           "Microsoft-HTTPAPI/2.0"
         ],
         "X-Content-Type-Options": "nosniff",
         "x-ms-client-request-id": "c905026d452e354ebd817774ead11a82",
-<<<<<<< HEAD
-        "x-ms-request-id": "624cb041-7002-002f-163a-6545d2000000",
-=======
         "x-ms-request-id": "c79024db-8002-0018-6f2a-76e97d000000",
->>>>>>> 31805008
         "x-ms-version": "2019-02-02"
       },
       "ResponseBody": []
