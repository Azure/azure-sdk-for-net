--- conflicted
+++ resolved
@@ -12,15 +12,6 @@
         "Content-Length": "33",
         "Content-Type": "application/json; odata=nometadata",
         "DataServiceVersion": "3.0",
-<<<<<<< HEAD
-        "traceparent": "00-c7c11a19a2374b4fafba774271ef2749-5255e9bc79f58647-00",
-        "User-Agent": [
-          "azsdk-net-Data.Tables/1.0.0-dev.20200821.2",
-          "(.NET Core 4.6.27514.02; Microsoft Windows 10.0.17763 )"
-        ],
-        "x-ms-client-request-id": "1e259550f372c68249f366f2f47f4538",
-        "x-ms-date": "Fri, 21 Aug 2020 15:17:06 GMT",
-=======
         "traceparent": "00-c719a2f49d9aa04abeaf16b023710dfe-3e59d3b290097947-00",
         "User-Agent": [
           "azsdk-net-Data.Tables/1.0.0-dev.20200821.1",
@@ -28,7 +19,6 @@
         ],
         "x-ms-client-request-id": "1e259550f372c68249f366f2f47f4538",
         "x-ms-date": "Fri, 21 Aug 2020 16:26:05 GMT",
->>>>>>> 367da34b
         "x-ms-return-client-request-id": "true",
         "x-ms-version": "2019-02-02"
       },
@@ -39,13 +29,8 @@
       "ResponseHeaders": {
         "Cache-Control": "no-cache",
         "Content-Type": "application/json; odata=minimalmetadata; streaming=true; charset=utf-8",
-<<<<<<< HEAD
-        "Date": "Fri, 21 Aug 2020 15:17:06 GMT",
-        "Location": "https://t1acd88e4a1c34b8dprim.table.core.windows.net/Tables(\u0027testtable1oe6zcw8\u0027)",
-=======
         "Date": "Fri, 21 Aug 2020 16:26:05 GMT",
         "Location": "https://chrissscratch.table.core.windows.net/Tables(\u0027testtable1oe6zcw8\u0027)",
->>>>>>> 367da34b
         "Server": [
           "Windows-Azure-Table/1.0",
           "Microsoft-HTTPAPI/2.0"
@@ -53,11 +38,7 @@
         "Transfer-Encoding": "chunked",
         "X-Content-Type-Options": "nosniff",
         "x-ms-client-request-id": "1e259550f372c68249f366f2f47f4538",
-<<<<<<< HEAD
-        "x-ms-request-id": "dd610ac3-6002-0043-2cce-770e29000000",
-=======
         "x-ms-request-id": "0b6053ae-a002-0087-57d7-7791c7000000",
->>>>>>> 367da34b
         "x-ms-version": "2019-02-02"
       },
       "ResponseBody": {
@@ -77,15 +58,6 @@
         "Content-Length": "1675",
         "Content-Type": "application/json; odata=nometadata",
         "DataServiceVersion": "3.0",
-<<<<<<< HEAD
-        "traceparent": "00-06068a4ec28b3e4d8b9675ca53ea7420-87169a0e834b234f-00",
-        "User-Agent": [
-          "azsdk-net-Data.Tables/1.0.0-dev.20200821.2",
-          "(.NET Core 4.6.27514.02; Microsoft Windows 10.0.17763 )"
-        ],
-        "x-ms-client-request-id": "5efd94a4cdfccaacd89ff1bad0f3e7f6",
-        "x-ms-date": "Fri, 21 Aug 2020 15:17:06 GMT",
-=======
         "Prefer": "return-no-content",
         "traceparent": "00-629802cdaee5e846acc33ad84c93dbef-e854320e959b7b40-00",
         "User-Agent": [
@@ -94,7 +66,6 @@
         ],
         "x-ms-client-request-id": "5efd94a4cdfccaacd89ff1bad0f3e7f6",
         "x-ms-date": "Fri, 21 Aug 2020 16:26:05 GMT",
->>>>>>> 367da34b
         "x-ms-return-client-request-id": "true",
         "x-ms-version": "2019-02-02"
       },
@@ -163,81 +134,22 @@
       "StatusCode": 204,
       "ResponseHeaders": {
         "Cache-Control": "no-cache",
-<<<<<<< HEAD
-        "Content-Type": "application/json; odata=minimalmetadata; streaming=true; charset=utf-8",
-        "Date": "Fri, 21 Aug 2020 15:17:06 GMT",
-        "ETag": "W/\u0022datetime\u00272020-08-21T15%3A17%3A06.9373382Z\u0027\u0022",
-        "Location": "https://t1acd88e4a1c34b8dprim.table.core.windows.net/testtable1oe6zcw8(PartitionKey=\u0027somPartition\u0027,RowKey=\u00270001\u0027)",
-=======
         "Content-Length": "0",
         "DataServiceId": "https://chrissscratch.table.core.windows.net/testtable1oe6zcw8(PartitionKey=\u0027somPartition\u0027,RowKey=\u00270001\u0027)",
         "Date": "Fri, 21 Aug 2020 16:26:06 GMT",
         "ETag": "W/\u0022datetime\u00272020-08-21T16%3A26%3A06.1053587Z\u0027\u0022",
         "Location": "https://chrissscratch.table.core.windows.net/testtable1oe6zcw8(PartitionKey=\u0027somPartition\u0027,RowKey=\u00270001\u0027)",
         "Preference-Applied": "return-no-content",
->>>>>>> 367da34b
         "Server": [
           "Windows-Azure-Table/1.0",
           "Microsoft-HTTPAPI/2.0"
         ],
         "X-Content-Type-Options": "nosniff",
         "x-ms-client-request-id": "5efd94a4cdfccaacd89ff1bad0f3e7f6",
-<<<<<<< HEAD
-        "x-ms-request-id": "dd610ad3-6002-0043-3ace-770e29000000",
-        "x-ms-version": "2019-02-02"
-      },
-      "ResponseBody": {
-        "odata.metadata": "https://t1acd88e4a1c34b8dprim.table.core.windows.net/$metadata#testtable1oe6zcw8/@Element",
-        "odata.etag": "W/\u0022datetime\u00272020-08-21T15%3A17%3A06.9373382Z\u0027\u0022",
-        "PartitionKey": "somPartition",
-        "RowKey": "0001",
-        "Timestamp": "2020-08-21T15:17:06.9373382Z",
-        "DateTimeOffsetN@odata.type": "Edm.DateTime",
-        "DateTimeOffsetN": "2020-01-01T01:02:00Z",
-        "DateTimeOffset@odata.type": "Edm.DateTime",
-        "DateTimeOffset": "2020-01-01T01:02:00Z",
-        "DateTimeN@odata.type": "Edm.DateTime",
-        "DateTimeN": "2020-01-01T01:02:00Z",
-        "DateTime@odata.type": "Edm.DateTime",
-        "DateTime": "2020-01-01T01:02:00Z",
-        "DateTimeAsString": "2020-01-01T01:02:00.0000000Z",
-        "BoolN": false,
-        "Bool": false,
-        "BoolPrimitiveN": false,
-        "BoolPrimitive": false,
-        "Binary@odata.type": "Edm.Binary",
-        "Binary": "AQIB",
-        "BinaryPrimitive@odata.type": "Edm.Binary",
-        "BinaryPrimitive": "AQIB",
-        "DoublePrimitiveN": 1.01,
-        "DoublePrimitive": 1.01,
-        "DoubleN": 1.01,
-        "Double": 1.01,
-        "DoubleInteger": 1.0,
-        "GuidN@odata.type": "Edm.Guid",
-        "GuidN": "0d391d16-97f1-4b9a-be68-4cc871f90001",
-        "Guid@odata.type": "Edm.Guid",
-        "Guid": "0d391d16-97f1-4b9a-be68-4cc871f90001",
-        "IntegerPrimitiveN": 1,
-        "IntegerPrimitive": 1,
-        "Int32N": 1,
-        "Int32": 1,
-        "LongPrimitiveN@odata.type": "Edm.Int64",
-        "LongPrimitiveN": "2147483648",
-        "LongPrimitive@odata.type": "Edm.Int64",
-        "LongPrimitive": "2147483648",
-        "Int64N@odata.type": "Edm.Int64",
-        "Int64N": "123456789012",
-        "Int64@odata.type": "Edm.Int64",
-        "Int64": "2147483648",
-        "String": "0001"
-      }
-=======
         "x-ms-request-id": "0b6053bb-a002-0087-60d7-7791c7000000",
         "x-ms-version": "2019-02-02"
       },
       "ResponseBody": []
->>>>>>> 367da34b
     },
     {
       "RequestUri": "https://t1acd88e4a1c34b8dprim.table.core.windows.net/testtable1oe6zcw8?$format=application%2Fjson%3Bodata%3Dminimalmetadata",
@@ -251,15 +163,6 @@
         "Content-Length": "1676",
         "Content-Type": "application/json; odata=nometadata",
         "DataServiceVersion": "3.0",
-<<<<<<< HEAD
-        "traceparent": "00-c4cbaee57e9bb34299aac24705ca7177-cbd83889d82a8741-00",
-        "User-Agent": [
-          "azsdk-net-Data.Tables/1.0.0-dev.20200821.2",
-          "(.NET Core 4.6.27514.02; Microsoft Windows 10.0.17763 )"
-        ],
-        "x-ms-client-request-id": "362d0afa428764efa48b3d847d94cfca",
-        "x-ms-date": "Fri, 21 Aug 2020 15:17:06 GMT",
-=======
         "Prefer": "return-no-content",
         "traceparent": "00-f26acb5eff8a7f4b8fad2a37af5bbb8f-033eebfc3bc61e4e-00",
         "User-Agent": [
@@ -268,7 +171,6 @@
         ],
         "x-ms-client-request-id": "362d0afa428764efa48b3d847d94cfca",
         "x-ms-date": "Fri, 21 Aug 2020 16:26:06 GMT",
->>>>>>> 367da34b
         "x-ms-return-client-request-id": "true",
         "x-ms-version": "2019-02-02"
       },
@@ -337,81 +239,22 @@
       "StatusCode": 204,
       "ResponseHeaders": {
         "Cache-Control": "no-cache",
-<<<<<<< HEAD
-        "Content-Type": "application/json; odata=minimalmetadata; streaming=true; charset=utf-8",
-        "Date": "Fri, 21 Aug 2020 15:17:06 GMT",
-        "ETag": "W/\u0022datetime\u00272020-08-21T15%3A17%3A06.9653571Z\u0027\u0022",
-        "Location": "https://t1acd88e4a1c34b8dprim.table.core.windows.net/testtable1oe6zcw8(PartitionKey=\u0027somPartition2\u0027,RowKey=\u00270001\u0027)",
-=======
         "Content-Length": "0",
         "DataServiceId": "https://chrissscratch.table.core.windows.net/testtable1oe6zcw8(PartitionKey=\u0027somPartition2\u0027,RowKey=\u00270001\u0027)",
         "Date": "Fri, 21 Aug 2020 16:26:06 GMT",
         "ETag": "W/\u0022datetime\u00272020-08-21T16%3A26%3A06.1574022Z\u0027\u0022",
         "Location": "https://chrissscratch.table.core.windows.net/testtable1oe6zcw8(PartitionKey=\u0027somPartition2\u0027,RowKey=\u00270001\u0027)",
         "Preference-Applied": "return-no-content",
->>>>>>> 367da34b
         "Server": [
           "Windows-Azure-Table/1.0",
           "Microsoft-HTTPAPI/2.0"
         ],
         "X-Content-Type-Options": "nosniff",
         "x-ms-client-request-id": "362d0afa428764efa48b3d847d94cfca",
-<<<<<<< HEAD
-        "x-ms-request-id": "dd610ae3-6002-0043-4ace-770e29000000",
-        "x-ms-version": "2019-02-02"
-      },
-      "ResponseBody": {
-        "odata.metadata": "https://t1acd88e4a1c34b8dprim.table.core.windows.net/$metadata#testtable1oe6zcw8/@Element",
-        "odata.etag": "W/\u0022datetime\u00272020-08-21T15%3A17%3A06.9653571Z\u0027\u0022",
-        "PartitionKey": "somPartition2",
-        "RowKey": "0001",
-        "Timestamp": "2020-08-21T15:17:06.9653571Z",
-        "DateTimeOffsetN@odata.type": "Edm.DateTime",
-        "DateTimeOffsetN": "2020-01-01T01:02:00Z",
-        "DateTimeOffset@odata.type": "Edm.DateTime",
-        "DateTimeOffset": "2020-01-01T01:02:00Z",
-        "DateTimeN@odata.type": "Edm.DateTime",
-        "DateTimeN": "2020-01-01T01:02:00Z",
-        "DateTime@odata.type": "Edm.DateTime",
-        "DateTime": "2020-01-01T01:02:00Z",
-        "DateTimeAsString": "2020-01-01T01:02:00.0000000Z",
-        "BoolN": false,
-        "Bool": false,
-        "BoolPrimitiveN": false,
-        "BoolPrimitive": false,
-        "Binary@odata.type": "Edm.Binary",
-        "Binary": "AQIB",
-        "BinaryPrimitive@odata.type": "Edm.Binary",
-        "BinaryPrimitive": "AQIB",
-        "DoublePrimitiveN": 1.01,
-        "DoublePrimitive": 1.01,
-        "DoubleN": 1.01,
-        "Double": 1.01,
-        "DoubleInteger": 1.0,
-        "GuidN@odata.type": "Edm.Guid",
-        "GuidN": "0d391d16-97f1-4b9a-be68-4cc871f90001",
-        "Guid@odata.type": "Edm.Guid",
-        "Guid": "0d391d16-97f1-4b9a-be68-4cc871f90001",
-        "IntegerPrimitiveN": 1,
-        "IntegerPrimitive": 1,
-        "Int32N": 1,
-        "Int32": 1,
-        "LongPrimitiveN@odata.type": "Edm.Int64",
-        "LongPrimitiveN": "2147483648",
-        "LongPrimitive@odata.type": "Edm.Int64",
-        "LongPrimitive": "2147483648",
-        "Int64N@odata.type": "Edm.Int64",
-        "Int64N": "123456789012",
-        "Int64@odata.type": "Edm.Int64",
-        "Int64": "2147483648",
-        "String": "0001"
-      }
-=======
         "x-ms-request-id": "0b6053c5-a002-0087-68d7-7791c7000000",
         "x-ms-version": "2019-02-02"
       },
       "ResponseBody": []
->>>>>>> 367da34b
     },
     {
       "RequestUri": "https://t1acd88e4a1c34b8dprim.table.core.windows.net/testtable1oe6zcw8()?$format=application%2Fjson%3Bodata%3Dminimalmetadata\u0026$filter=PartitionKey%20eq%20%27somPartition%27",
@@ -424,19 +267,11 @@
         "Authorization": "Sanitized",
         "DataServiceVersion": "3.0",
         "User-Agent": [
-<<<<<<< HEAD
-          "azsdk-net-Data.Tables/1.0.0-dev.20200821.2",
-          "(.NET Core 4.6.27514.02; Microsoft Windows 10.0.17763 )"
-        ],
-        "x-ms-client-request-id": "af46c5f7a6f2829be95b46d202c7f555",
-        "x-ms-date": "Fri, 21 Aug 2020 15:17:06 GMT",
-=======
           "azsdk-net-Data.Tables/1.0.0-dev.20200821.1",
           "(.NET Core 4.6.29130.01; Microsoft Windows 10.0.18363 )"
         ],
         "x-ms-client-request-id": "af46c5f7a6f2829be95b46d202c7f555",
         "x-ms-date": "Fri, 21 Aug 2020 16:26:06 GMT",
->>>>>>> 367da34b
         "x-ms-return-client-request-id": "true",
         "x-ms-version": "2019-02-02"
       },
@@ -445,11 +280,7 @@
       "ResponseHeaders": {
         "Cache-Control": "no-cache",
         "Content-Type": "application/json; odata=minimalmetadata; streaming=true; charset=utf-8",
-<<<<<<< HEAD
-        "Date": "Fri, 21 Aug 2020 15:17:06 GMT",
-=======
         "Date": "Fri, 21 Aug 2020 16:26:06 GMT",
->>>>>>> 367da34b
         "Server": [
           "Windows-Azure-Table/1.0",
           "Microsoft-HTTPAPI/2.0"
@@ -457,28 +288,17 @@
         "Transfer-Encoding": "chunked",
         "X-Content-Type-Options": "nosniff",
         "x-ms-client-request-id": "af46c5f7a6f2829be95b46d202c7f555",
-<<<<<<< HEAD
-        "x-ms-request-id": "dd610aef-6002-0043-56ce-770e29000000",
-=======
         "x-ms-request-id": "0b6053ce-a002-0087-6fd7-7791c7000000",
->>>>>>> 367da34b
         "x-ms-version": "2019-02-02"
       },
       "ResponseBody": {
         "odata.metadata": "https://t1acd88e4a1c34b8dprim.table.core.windows.net/$metadata#testtable1oe6zcw8",
         "value": [
           {
-<<<<<<< HEAD
-            "odata.etag": "W/\u0022datetime\u00272020-08-21T15%3A17%3A06.9373382Z\u0027\u0022",
-            "PartitionKey": "somPartition",
-            "RowKey": "0001",
-            "Timestamp": "2020-08-21T15:17:06.9373382Z",
-=======
             "odata.etag": "W/\u0022datetime\u00272020-08-21T16%3A26%3A06.1053587Z\u0027\u0022",
             "PartitionKey": "somPartition",
             "RowKey": "0001",
             "Timestamp": "2020-08-21T16:26:06.1053587Z",
->>>>>>> 367da34b
             "DateTimeOffsetN@odata.type": "Edm.DateTime",
             "DateTimeOffsetN": "2020-01-01T01:02:00Z",
             "DateTimeOffset@odata.type": "Edm.DateTime",
@@ -531,15 +351,6 @@
           "application/json"
         ],
         "Authorization": "Sanitized",
-<<<<<<< HEAD
-        "traceparent": "00-5381fa49e13aef419094304a029242e7-9e4b1aff9bbe694b-00",
-        "User-Agent": [
-          "azsdk-net-Data.Tables/1.0.0-dev.20200821.2",
-          "(.NET Core 4.6.27514.02; Microsoft Windows 10.0.17763 )"
-        ],
-        "x-ms-client-request-id": "eaf76f0b0f5262b1a498ba7090274d44",
-        "x-ms-date": "Fri, 21 Aug 2020 15:17:07 GMT",
-=======
         "traceparent": "00-f94cc06613db2d4a83c2b628eb6b0ade-fc6eb5a45ae59d46-00",
         "User-Agent": [
           "azsdk-net-Data.Tables/1.0.0-dev.20200821.1",
@@ -547,7 +358,6 @@
         ],
         "x-ms-client-request-id": "eaf76f0b0f5262b1a498ba7090274d44",
         "x-ms-date": "Fri, 21 Aug 2020 16:26:06 GMT",
->>>>>>> 367da34b
         "x-ms-return-client-request-id": "true",
         "x-ms-version": "2019-02-02"
       },
@@ -556,22 +366,14 @@
       "ResponseHeaders": {
         "Cache-Control": "no-cache",
         "Content-Length": "0",
-<<<<<<< HEAD
-        "Date": "Fri, 21 Aug 2020 15:17:06 GMT",
-=======
         "Date": "Fri, 21 Aug 2020 16:26:06 GMT",
->>>>>>> 367da34b
         "Server": [
           "Windows-Azure-Table/1.0",
           "Microsoft-HTTPAPI/2.0"
         ],
         "X-Content-Type-Options": "nosniff",
         "x-ms-client-request-id": "eaf76f0b0f5262b1a498ba7090274d44",
-<<<<<<< HEAD
-        "x-ms-request-id": "dd610af8-6002-0043-5fce-770e29000000",
-=======
         "x-ms-request-id": "0b6053d5-a002-0087-75d7-7791c7000000",
->>>>>>> 367da34b
         "x-ms-version": "2019-02-02"
       },
       "ResponseBody": []
@@ -580,10 +382,6 @@
   "Variables": {
     "RandomSeed": "2102539841",
     "TABLES_PRIMARY_STORAGE_ACCOUNT_KEY": "Kg==",
-<<<<<<< HEAD
-    "TABLES_STORAGE_ACCOUNT_NAME": "t1acd88e4a1c34b8dprim"
-=======
     "TABLES_STORAGE_ACCOUNT_NAME": "chrissscratch"
->>>>>>> 367da34b
   }
 }