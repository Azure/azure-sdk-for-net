{
  "Entries": [
    {
      "RequestUri": "https://t1acd88e4a1c34b8dprim.table.core.windows.net/Tables?$format=application%2Fjson%3Bodata%3Dminimalmetadata",
      "RequestMethod": "POST",
      "RequestHeaders": {
        "Accept": [
          "application/json",
          "application/json; odata=minimalmetadata"
        ],
        "Authorization": "Sanitized",
        "Content-Length": "33",
        "Content-Type": "application/json; odata=nometadata",
        "DataServiceVersion": "3.0",
<<<<<<< HEAD
        "traceparent": "00-a74cdbf522c4c24fb979aaa3a9a7dca7-7bc79d6275d44d44-00",
        "User-Agent": [
          "azsdk-net-Data.Tables/1.0.0-dev.20200821.2",
          "(.NET Core 4.6.27514.02; Microsoft Windows 10.0.17763 )"
        ],
        "x-ms-client-request-id": "c87dfa0dcdaa30cad7727333a6a7ce73",
        "x-ms-date": "Fri, 21 Aug 2020 15:17:06 GMT",
=======
        "traceparent": "00-e152b06eb6e8564d8e5e07a2605286c7-a3d075328a1d4647-00",
        "User-Agent": [
          "azsdk-net-Data.Tables/1.0.0-dev.20200821.1",
          "(.NET Core 4.6.29130.01; Microsoft Windows 10.0.18363 )"
        ],
        "x-ms-client-request-id": "c87dfa0dcdaa30cad7727333a6a7ce73",
        "x-ms-date": "Fri, 21 Aug 2020 16:26:05 GMT",
>>>>>>> 367da34b
        "x-ms-return-client-request-id": "true",
        "x-ms-version": "2019-02-02"
      },
      "RequestBody": {
        "TableName": "testtableo4pf1bet"
      },
      "StatusCode": 201,
      "ResponseHeaders": {
        "Cache-Control": "no-cache",
        "Content-Type": "application/json; odata=minimalmetadata; streaming=true; charset=utf-8",
<<<<<<< HEAD
        "Date": "Fri, 21 Aug 2020 15:17:05 GMT",
        "Location": "https://t1acd88e4a1c34b8dprim.table.core.windows.net/Tables(\u0027testtableo4pf1bet\u0027)",
=======
        "Date": "Fri, 21 Aug 2020 16:26:05 GMT",
        "Location": "https://chrissscratch.table.core.windows.net/Tables(\u0027testtableo4pf1bet\u0027)",
>>>>>>> 367da34b
        "Server": [
          "Windows-Azure-Table/1.0",
          "Microsoft-HTTPAPI/2.0"
        ],
        "Transfer-Encoding": "chunked",
        "X-Content-Type-Options": "nosniff",
        "x-ms-client-request-id": "c87dfa0dcdaa30cad7727333a6a7ce73",
<<<<<<< HEAD
        "x-ms-request-id": "dd610a0b-6002-0043-02ce-770e29000000",
=======
        "x-ms-request-id": "0b605337-a002-0087-68d7-7791c7000000",
>>>>>>> 367da34b
        "x-ms-version": "2019-02-02"
      },
      "ResponseBody": {
        "odata.metadata": "https://t1acd88e4a1c34b8dprim.table.core.windows.net/$metadata#Tables/@Element",
        "TableName": "testtableo4pf1bet"
      }
    },
    {
      "RequestUri": "https://t1acd88e4a1c34b8dprim.table.core.windows.net/testtableo4pf1bet?$format=application%2Fjson%3Bodata%3Dminimalmetadata",
      "RequestMethod": "POST",
      "RequestHeaders": {
        "Accept": [
          "application/json",
          "application/json; odata=minimalmetadata"
        ],
        "Authorization": "Sanitized",
        "Content-Length": "1675",
        "Content-Type": "application/json; odata=nometadata",
        "DataServiceVersion": "3.0",
<<<<<<< HEAD
        "traceparent": "00-7dc12bfd0320c240ad81019297097962-966048dda9888240-00",
        "User-Agent": [
          "azsdk-net-Data.Tables/1.0.0-dev.20200821.2",
          "(.NET Core 4.6.27514.02; Microsoft Windows 10.0.17763 )"
        ],
        "x-ms-client-request-id": "d016850273325b290b0fd6e238b721d6",
        "x-ms-date": "Fri, 21 Aug 2020 15:17:06 GMT",
=======
        "Prefer": "return-no-content",
        "traceparent": "00-391acdf306ac3447a341f4d6f8af6ede-210e6640d687f947-00",
        "User-Agent": [
          "azsdk-net-Data.Tables/1.0.0-dev.20200821.1",
          "(.NET Core 4.6.29130.01; Microsoft Windows 10.0.18363 )"
        ],
        "x-ms-client-request-id": "d016850273325b290b0fd6e238b721d6",
        "x-ms-date": "Fri, 21 Aug 2020 16:26:05 GMT",
>>>>>>> 367da34b
        "x-ms-return-client-request-id": "true",
        "x-ms-version": "2019-02-02"
      },
      "RequestBody": {
        "DateTimeOffsetNull": null,
        "DateTimeOffsetN": "2020-01-01T01:02:00.0000000Z",
        "DateTimeOffsetN@odata.type": "Edm.DateTime",
        "DateTimeOffset": "2020-01-01T01:02:00.0000000Z",
        "DateTimeOffset@odata.type": "Edm.DateTime",
        "DateTimeNull": null,
        "DateTimeN": "2020-01-01T01:02:00.0000000Z",
        "DateTimeN@odata.type": "Edm.DateTime",
        "DateTime": "2020-01-01T01:02:00.0000000Z",
        "DateTime@odata.type": "Edm.DateTime",
        "DateTimeAsString": "2020-01-01T01:02:00.0000000Z",
        "BoolNull": null,
        "BoolN": false,
        "Bool": false,
        "BoolPrimitiveNull": null,
        "BoolPrimitiveN": false,
        "BoolPrimitive": false,
        "Binary": "AQIB",
        "Binary@odata.type": "Edm.Binary",
        "BinaryNull": null,
        "BinaryPrimitive": "AQIB",
        "BinaryPrimitive@odata.type": "Edm.Binary",
        "DoublePrimitiveNull": null,
        "DoublePrimitiveN": 1.01,
        "DoublePrimitiveN@odata.type": "Edm.Double",
        "DoublePrimitive": 1.01,
        "DoublePrimitive@odata.type": "Edm.Double",
        "DoubleNull": null,
        "DoubleN": 1.01,
        "DoubleN@odata.type": "Edm.Double",
        "Double": 1.01,
        "Double@odata.type": "Edm.Double",
        "DoubleInteger": 1,
        "DoubleInteger@odata.type": "Edm.Double",
        "GuidNull": null,
        "GuidN": "0d391d16-97f1-4b9a-be68-4cc871f90001",
        "GuidN@odata.type": "Edm.Guid",
        "Guid": "0d391d16-97f1-4b9a-be68-4cc871f90001",
        "Guid@odata.type": "Edm.Guid",
        "IntegerPrimitiveNull": null,
        "IntegerPrimitiveN": 1,
        "IntegerPrimitive": 1,
        "Int32Null": null,
        "Int32N": 1,
        "Int32": 1,
        "LongPrimitiveNull": null,
        "LongPrimitiveN": "2147483648",
        "LongPrimitiveN@odata.type": "Edm.Int64",
        "LongPrimitive": "2147483648",
        "LongPrimitive@odata.type": "Edm.Int64",
        "Int64Null": null,
        "Int64N": "123456789012",
        "Int64N@odata.type": "Edm.Int64",
        "Int64": "2147483648",
        "Int64@odata.type": "Edm.Int64",
        "String": "0001",
        "PartitionKey": "somPartition",
        "RowKey": "0001",
        "Timestamp": null,
        "ETag": null
      },
      "StatusCode": 204,
      "ResponseHeaders": {
        "Cache-Control": "no-cache",
<<<<<<< HEAD
        "Content-Type": "application/json; odata=minimalmetadata; streaming=true; charset=utf-8",
        "Date": "Fri, 21 Aug 2020 15:17:05 GMT",
        "ETag": "W/\u0022datetime\u00272020-08-21T15%3A17%3A06.4489921Z\u0027\u0022",
        "Location": "https://t1acd88e4a1c34b8dprim.table.core.windows.net/testtableo4pf1bet(PartitionKey=\u0027somPartition\u0027,RowKey=\u00270001\u0027)",
=======
        "Content-Length": "0",
        "DataServiceId": "https://chrissscratch.table.core.windows.net/testtableo4pf1bet(PartitionKey=\u0027somPartition\u0027,RowKey=\u00270001\u0027)",
        "Date": "Fri, 21 Aug 2020 16:26:05 GMT",
        "ETag": "W/\u0022datetime\u00272020-08-21T16%3A26%3A05.4167829Z\u0027\u0022",
        "Location": "https://chrissscratch.table.core.windows.net/testtableo4pf1bet(PartitionKey=\u0027somPartition\u0027,RowKey=\u00270001\u0027)",
        "Preference-Applied": "return-no-content",
>>>>>>> 367da34b
        "Server": [
          "Windows-Azure-Table/1.0",
          "Microsoft-HTTPAPI/2.0"
        ],
        "X-Content-Type-Options": "nosniff",
        "x-ms-client-request-id": "d016850273325b290b0fd6e238b721d6",
<<<<<<< HEAD
        "x-ms-request-id": "dd610a14-6002-0043-0ace-770e29000000",
        "x-ms-version": "2019-02-02"
      },
      "ResponseBody": {
        "odata.metadata": "https://t1acd88e4a1c34b8dprim.table.core.windows.net/$metadata#testtableo4pf1bet/@Element",
        "odata.etag": "W/\u0022datetime\u00272020-08-21T15%3A17%3A06.4489921Z\u0027\u0022",
        "PartitionKey": "somPartition",
        "RowKey": "0001",
        "Timestamp": "2020-08-21T15:17:06.4489921Z",
        "DateTimeOffsetN@odata.type": "Edm.DateTime",
        "DateTimeOffsetN": "2020-01-01T01:02:00Z",
        "DateTimeOffset@odata.type": "Edm.DateTime",
        "DateTimeOffset": "2020-01-01T01:02:00Z",
        "DateTimeN@odata.type": "Edm.DateTime",
        "DateTimeN": "2020-01-01T01:02:00Z",
        "DateTime@odata.type": "Edm.DateTime",
        "DateTime": "2020-01-01T01:02:00Z",
        "DateTimeAsString": "2020-01-01T01:02:00.0000000Z",
        "BoolN": false,
        "Bool": false,
        "BoolPrimitiveN": false,
        "BoolPrimitive": false,
        "Binary@odata.type": "Edm.Binary",
        "Binary": "AQIB",
        "BinaryPrimitive@odata.type": "Edm.Binary",
        "BinaryPrimitive": "AQIB",
        "DoublePrimitiveN": 1.01,
        "DoublePrimitive": 1.01,
        "DoubleN": 1.01,
        "Double": 1.01,
        "DoubleInteger": 1.0,
        "GuidN@odata.type": "Edm.Guid",
        "GuidN": "0d391d16-97f1-4b9a-be68-4cc871f90001",
        "Guid@odata.type": "Edm.Guid",
        "Guid": "0d391d16-97f1-4b9a-be68-4cc871f90001",
        "IntegerPrimitiveN": 1,
        "IntegerPrimitive": 1,
        "Int32N": 1,
        "Int32": 1,
        "LongPrimitiveN@odata.type": "Edm.Int64",
        "LongPrimitiveN": "2147483648",
        "LongPrimitive@odata.type": "Edm.Int64",
        "LongPrimitive": "2147483648",
        "Int64N@odata.type": "Edm.Int64",
        "Int64N": "123456789012",
        "Int64@odata.type": "Edm.Int64",
        "Int64": "2147483648",
        "String": "0001"
      }
=======
        "x-ms-request-id": "0b60533e-a002-0087-6dd7-7791c7000000",
        "x-ms-version": "2019-02-02"
      },
      "ResponseBody": []
>>>>>>> 367da34b
    },
    {
      "RequestUri": "https://t1acd88e4a1c34b8dprim.table.core.windows.net/testtableo4pf1bet?$format=application%2Fjson%3Bodata%3Dminimalmetadata",
      "RequestMethod": "POST",
      "RequestHeaders": {
        "Accept": [
          "application/json",
          "application/json; odata=minimalmetadata"
        ],
        "Authorization": "Sanitized",
        "Content-Length": "1673",
        "Content-Type": "application/json; odata=nometadata",
        "DataServiceVersion": "3.0",
<<<<<<< HEAD
        "traceparent": "00-79225ea61922f14090772ff1e625b4de-6e0826decedba54d-00",
        "User-Agent": [
          "azsdk-net-Data.Tables/1.0.0-dev.20200821.2",
          "(.NET Core 4.6.27514.02; Microsoft Windows 10.0.17763 )"
        ],
        "x-ms-client-request-id": "71586bfc8ec2d36cc3cf3b37b41dedb8",
        "x-ms-date": "Fri, 21 Aug 2020 15:17:06 GMT",
=======
        "Prefer": "return-no-content",
        "traceparent": "00-715783e381e47d4ca09f2f3c1f34e175-62590b9180141549-00",
        "User-Agent": [
          "azsdk-net-Data.Tables/1.0.0-dev.20200821.1",
          "(.NET Core 4.6.29130.01; Microsoft Windows 10.0.18363 )"
        ],
        "x-ms-client-request-id": "71586bfc8ec2d36cc3cf3b37b41dedb8",
        "x-ms-date": "Fri, 21 Aug 2020 16:26:05 GMT",
>>>>>>> 367da34b
        "x-ms-return-client-request-id": "true",
        "x-ms-version": "2019-02-02"
      },
      "RequestBody": {
        "DateTimeOffsetNull": null,
        "DateTimeOffsetN": "2020-01-01T01:03:00.0000000Z",
        "DateTimeOffsetN@odata.type": "Edm.DateTime",
        "DateTimeOffset": "2020-01-01T01:03:00.0000000Z",
        "DateTimeOffset@odata.type": "Edm.DateTime",
        "DateTimeNull": null,
        "DateTimeN": "2020-01-01T01:03:00.0000000Z",
        "DateTimeN@odata.type": "Edm.DateTime",
        "DateTime": "2020-01-01T01:03:00.0000000Z",
        "DateTime@odata.type": "Edm.DateTime",
        "DateTimeAsString": "2020-01-01T01:03:00.0000000Z",
        "BoolNull": null,
        "BoolN": false,
        "Bool": true,
        "BoolPrimitiveNull": null,
        "BoolPrimitiveN": false,
        "BoolPrimitive": true,
        "Binary": "AQIC",
        "Binary@odata.type": "Edm.Binary",
        "BinaryNull": null,
        "BinaryPrimitive": "AQIC",
        "BinaryPrimitive@odata.type": "Edm.Binary",
        "DoublePrimitiveNull": null,
        "DoublePrimitiveN": 2.02,
        "DoublePrimitiveN@odata.type": "Edm.Double",
        "DoublePrimitive": 2.02,
        "DoublePrimitive@odata.type": "Edm.Double",
        "DoubleNull": null,
        "DoubleN": 2.02,
        "DoubleN@odata.type": "Edm.Double",
        "Double": 2.02,
        "Double@odata.type": "Edm.Double",
        "DoubleInteger": 2,
        "DoubleInteger@odata.type": "Edm.Double",
        "GuidNull": null,
        "GuidN": "0d391d16-97f1-4b9a-be68-4cc871f90002",
        "GuidN@odata.type": "Edm.Guid",
        "Guid": "0d391d16-97f1-4b9a-be68-4cc871f90002",
        "Guid@odata.type": "Edm.Guid",
        "IntegerPrimitiveNull": null,
        "IntegerPrimitiveN": 2,
        "IntegerPrimitive": 2,
        "Int32Null": null,
        "Int32N": 2,
        "Int32": 2,
        "LongPrimitiveNull": null,
        "LongPrimitiveN": "2147483649",
        "LongPrimitiveN@odata.type": "Edm.Int64",
        "LongPrimitive": "2147483649",
        "LongPrimitive@odata.type": "Edm.Int64",
        "Int64Null": null,
        "Int64N": "123456789012",
        "Int64N@odata.type": "Edm.Int64",
        "Int64": "2147483649",
        "Int64@odata.type": "Edm.Int64",
        "String": "0002",
        "PartitionKey": "somPartition",
        "RowKey": "0002",
        "Timestamp": null,
        "ETag": null
      },
      "StatusCode": 204,
      "ResponseHeaders": {
        "Cache-Control": "no-cache",
<<<<<<< HEAD
        "Content-Type": "application/json; odata=minimalmetadata; streaming=true; charset=utf-8",
        "Date": "Fri, 21 Aug 2020 15:17:05 GMT",
        "ETag": "W/\u0022datetime\u00272020-08-21T15%3A17%3A06.4820165Z\u0027\u0022",
        "Location": "https://t1acd88e4a1c34b8dprim.table.core.windows.net/testtableo4pf1bet(PartitionKey=\u0027somPartition\u0027,RowKey=\u00270002\u0027)",
=======
        "Content-Length": "0",
        "DataServiceId": "https://chrissscratch.table.core.windows.net/testtableo4pf1bet(PartitionKey=\u0027somPartition\u0027,RowKey=\u00270002\u0027)",
        "Date": "Fri, 21 Aug 2020 16:26:05 GMT",
        "ETag": "W/\u0022datetime\u00272020-08-21T16%3A26%3A05.4578172Z\u0027\u0022",
        "Location": "https://chrissscratch.table.core.windows.net/testtableo4pf1bet(PartitionKey=\u0027somPartition\u0027,RowKey=\u00270002\u0027)",
        "Preference-Applied": "return-no-content",
>>>>>>> 367da34b
        "Server": [
          "Windows-Azure-Table/1.0",
          "Microsoft-HTTPAPI/2.0"
        ],
        "X-Content-Type-Options": "nosniff",
        "x-ms-client-request-id": "71586bfc8ec2d36cc3cf3b37b41dedb8",
<<<<<<< HEAD
        "x-ms-request-id": "dd610a1b-6002-0043-11ce-770e29000000",
        "x-ms-version": "2019-02-02"
      },
      "ResponseBody": {
        "odata.metadata": "https://t1acd88e4a1c34b8dprim.table.core.windows.net/$metadata#testtableo4pf1bet/@Element",
        "odata.etag": "W/\u0022datetime\u00272020-08-21T15%3A17%3A06.4820165Z\u0027\u0022",
        "PartitionKey": "somPartition",
        "RowKey": "0002",
        "Timestamp": "2020-08-21T15:17:06.4820165Z",
        "DateTimeOffsetN@odata.type": "Edm.DateTime",
        "DateTimeOffsetN": "2020-01-01T01:03:00Z",
        "DateTimeOffset@odata.type": "Edm.DateTime",
        "DateTimeOffset": "2020-01-01T01:03:00Z",
        "DateTimeN@odata.type": "Edm.DateTime",
        "DateTimeN": "2020-01-01T01:03:00Z",
        "DateTime@odata.type": "Edm.DateTime",
        "DateTime": "2020-01-01T01:03:00Z",
        "DateTimeAsString": "2020-01-01T01:03:00.0000000Z",
        "BoolN": false,
        "Bool": true,
        "BoolPrimitiveN": false,
        "BoolPrimitive": true,
        "Binary@odata.type": "Edm.Binary",
        "Binary": "AQIC",
        "BinaryPrimitive@odata.type": "Edm.Binary",
        "BinaryPrimitive": "AQIC",
        "DoublePrimitiveN": 2.02,
        "DoublePrimitive": 2.02,
        "DoubleN": 2.02,
        "Double": 2.02,
        "DoubleInteger": 2.0,
        "GuidN@odata.type": "Edm.Guid",
        "GuidN": "0d391d16-97f1-4b9a-be68-4cc871f90002",
        "Guid@odata.type": "Edm.Guid",
        "Guid": "0d391d16-97f1-4b9a-be68-4cc871f90002",
        "IntegerPrimitiveN": 2,
        "IntegerPrimitive": 2,
        "Int32N": 2,
        "Int32": 2,
        "LongPrimitiveN@odata.type": "Edm.Int64",
        "LongPrimitiveN": "2147483649",
        "LongPrimitive@odata.type": "Edm.Int64",
        "LongPrimitive": "2147483649",
        "Int64N@odata.type": "Edm.Int64",
        "Int64N": "123456789012",
        "Int64@odata.type": "Edm.Int64",
        "Int64": "2147483649",
        "String": "0002"
      }
=======
        "x-ms-request-id": "0b605344-a002-0087-73d7-7791c7000000",
        "x-ms-version": "2019-02-02"
      },
      "ResponseBody": []
>>>>>>> 367da34b
    },
    {
      "RequestUri": "https://t1acd88e4a1c34b8dprim.table.core.windows.net/testtableo4pf1bet()?$format=application%2Fjson%3Bodata%3Dminimalmetadata\u0026$filter=%28PartitionKey%20eq%20%27somPartition%27%29%20and%20%28RowKey%20eq%20%270002%27%29",
      "RequestMethod": "GET",
      "RequestHeaders": {
        "Accept": [
          "application/json",
          "application/json; odata=minimalmetadata"
        ],
        "Authorization": "Sanitized",
        "DataServiceVersion": "3.0",
        "User-Agent": [
<<<<<<< HEAD
          "azsdk-net-Data.Tables/1.0.0-dev.20200821.2",
          "(.NET Core 4.6.27514.02; Microsoft Windows 10.0.17763 )"
        ],
        "x-ms-client-request-id": "295d103bde899a94d021bd9af7e7f81f",
        "x-ms-date": "Fri, 21 Aug 2020 15:17:06 GMT",
=======
          "azsdk-net-Data.Tables/1.0.0-dev.20200821.1",
          "(.NET Core 4.6.29130.01; Microsoft Windows 10.0.18363 )"
        ],
        "x-ms-client-request-id": "295d103bde899a94d021bd9af7e7f81f",
        "x-ms-date": "Fri, 21 Aug 2020 16:26:05 GMT",
>>>>>>> 367da34b
        "x-ms-return-client-request-id": "true",
        "x-ms-version": "2019-02-02"
      },
      "RequestBody": null,
      "StatusCode": 200,
      "ResponseHeaders": {
        "Cache-Control": "no-cache",
        "Content-Type": "application/json; odata=minimalmetadata; streaming=true; charset=utf-8",
<<<<<<< HEAD
        "Date": "Fri, 21 Aug 2020 15:17:05 GMT",
=======
        "Date": "Fri, 21 Aug 2020 16:26:05 GMT",
>>>>>>> 367da34b
        "Server": [
          "Windows-Azure-Table/1.0",
          "Microsoft-HTTPAPI/2.0"
        ],
        "Transfer-Encoding": "chunked",
        "X-Content-Type-Options": "nosniff",
        "x-ms-client-request-id": "295d103bde899a94d021bd9af7e7f81f",
<<<<<<< HEAD
        "x-ms-request-id": "dd610a20-6002-0043-16ce-770e29000000",
=======
        "x-ms-request-id": "0b60534b-a002-0087-78d7-7791c7000000",
>>>>>>> 367da34b
        "x-ms-version": "2019-02-02"
      },
      "ResponseBody": {
        "odata.metadata": "https://t1acd88e4a1c34b8dprim.table.core.windows.net/$metadata#testtableo4pf1bet",
        "value": [
          {
<<<<<<< HEAD
            "odata.etag": "W/\u0022datetime\u00272020-08-21T15%3A17%3A06.4820165Z\u0027\u0022",
            "PartitionKey": "somPartition",
            "RowKey": "0002",
            "Timestamp": "2020-08-21T15:17:06.4820165Z",
=======
            "odata.etag": "W/\u0022datetime\u00272020-08-21T16%3A26%3A05.4578172Z\u0027\u0022",
            "PartitionKey": "somPartition",
            "RowKey": "0002",
            "Timestamp": "2020-08-21T16:26:05.4578172Z",
>>>>>>> 367da34b
            "DateTimeOffsetN@odata.type": "Edm.DateTime",
            "DateTimeOffsetN": "2020-01-01T01:03:00Z",
            "DateTimeOffset@odata.type": "Edm.DateTime",
            "DateTimeOffset": "2020-01-01T01:03:00Z",
            "DateTimeN@odata.type": "Edm.DateTime",
            "DateTimeN": "2020-01-01T01:03:00Z",
            "DateTime@odata.type": "Edm.DateTime",
            "DateTime": "2020-01-01T01:03:00Z",
            "DateTimeAsString": "2020-01-01T01:03:00.0000000Z",
            "BoolN": false,
            "Bool": true,
            "BoolPrimitiveN": false,
            "BoolPrimitive": true,
            "Binary@odata.type": "Edm.Binary",
            "Binary": "AQIC",
            "BinaryPrimitive@odata.type": "Edm.Binary",
            "BinaryPrimitive": "AQIC",
            "DoublePrimitiveN": 2.02,
            "DoublePrimitive": 2.02,
            "DoubleN": 2.02,
            "Double": 2.02,
            "DoubleInteger": 2.0,
            "GuidN@odata.type": "Edm.Guid",
            "GuidN": "0d391d16-97f1-4b9a-be68-4cc871f90002",
            "Guid@odata.type": "Edm.Guid",
            "Guid": "0d391d16-97f1-4b9a-be68-4cc871f90002",
            "IntegerPrimitiveN": 2,
            "IntegerPrimitive": 2,
            "Int32N": 2,
            "Int32": 2,
            "LongPrimitiveN@odata.type": "Edm.Int64",
            "LongPrimitiveN": "2147483649",
            "LongPrimitive@odata.type": "Edm.Int64",
            "LongPrimitive": "2147483649",
            "Int64N@odata.type": "Edm.Int64",
            "Int64N": "123456789012",
            "Int64@odata.type": "Edm.Int64",
            "Int64": "2147483649",
            "String": "0002"
          }
        ]
      }
    },
    {
      "RequestUri": "https://t1acd88e4a1c34b8dprim.table.core.windows.net/Tables(\u0027testtableo4pf1bet\u0027)",
      "RequestMethod": "DELETE",
      "RequestHeaders": {
        "Accept": [
          "application/json",
          "application/json"
        ],
        "Authorization": "Sanitized",
<<<<<<< HEAD
        "traceparent": "00-c2b418fa66b6d840882142e85ccdf704-d845228a771f1447-00",
        "User-Agent": [
          "azsdk-net-Data.Tables/1.0.0-dev.20200821.2",
          "(.NET Core 4.6.27514.02; Microsoft Windows 10.0.17763 )"
        ],
        "x-ms-client-request-id": "3a379d515c4f74b019430c6238f2a7ed",
        "x-ms-date": "Fri, 21 Aug 2020 15:17:06 GMT",
=======
        "traceparent": "00-4b0347499f571749981c1a27181ae5d5-fac082826124f844-00",
        "User-Agent": [
          "azsdk-net-Data.Tables/1.0.0-dev.20200821.1",
          "(.NET Core 4.6.29130.01; Microsoft Windows 10.0.18363 )"
        ],
        "x-ms-client-request-id": "3a379d515c4f74b019430c6238f2a7ed",
        "x-ms-date": "Fri, 21 Aug 2020 16:26:05 GMT",
>>>>>>> 367da34b
        "x-ms-return-client-request-id": "true",
        "x-ms-version": "2019-02-02"
      },
      "RequestBody": null,
      "StatusCode": 204,
      "ResponseHeaders": {
        "Cache-Control": "no-cache",
        "Content-Length": "0",
<<<<<<< HEAD
        "Date": "Fri, 21 Aug 2020 15:17:06 GMT",
=======
        "Date": "Fri, 21 Aug 2020 16:26:05 GMT",
>>>>>>> 367da34b
        "Server": [
          "Windows-Azure-Table/1.0",
          "Microsoft-HTTPAPI/2.0"
        ],
        "X-Content-Type-Options": "nosniff",
        "x-ms-client-request-id": "3a379d515c4f74b019430c6238f2a7ed",
<<<<<<< HEAD
        "x-ms-request-id": "dd610a2f-6002-0043-23ce-770e29000000",
=======
        "x-ms-request-id": "0b605353-a002-0087-80d7-7791c7000000",
>>>>>>> 367da34b
        "x-ms-version": "2019-02-02"
      },
      "ResponseBody": []
    }
  ],
  "Variables": {
    "RandomSeed": "118203079",
    "TABLES_PRIMARY_STORAGE_ACCOUNT_KEY": "Kg==",
<<<<<<< HEAD
    "TABLES_STORAGE_ACCOUNT_NAME": "t1acd88e4a1c34b8dprim"
=======
    "TABLES_STORAGE_ACCOUNT_NAME": "chrissscratch"
>>>>>>> 367da34b
  }
}<|MERGE_RESOLUTION|>--- conflicted
+++ resolved
@@ -12,23 +12,13 @@
         "Content-Length": "33",
         "Content-Type": "application/json; odata=nometadata",
         "DataServiceVersion": "3.0",
-<<<<<<< HEAD
-        "traceparent": "00-a74cdbf522c4c24fb979aaa3a9a7dca7-7bc79d6275d44d44-00",
-        "User-Agent": [
-          "azsdk-net-Data.Tables/1.0.0-dev.20200821.2",
-          "(.NET Core 4.6.27514.02; Microsoft Windows 10.0.17763 )"
+        "traceparent": "00-e152b06eb6e8564d8e5e07a2605286c7-a3d075328a1d4647-00",
+        "User-Agent": [
+          "azsdk-net-Data.Tables/1.0.0-dev.20200821.1",
+          "(.NET Core 4.6.29130.01; Microsoft Windows 10.0.18363 )"
         ],
         "x-ms-client-request-id": "c87dfa0dcdaa30cad7727333a6a7ce73",
-        "x-ms-date": "Fri, 21 Aug 2020 15:17:06 GMT",
-=======
-        "traceparent": "00-e152b06eb6e8564d8e5e07a2605286c7-a3d075328a1d4647-00",
-        "User-Agent": [
-          "azsdk-net-Data.Tables/1.0.0-dev.20200821.1",
-          "(.NET Core 4.6.29130.01; Microsoft Windows 10.0.18363 )"
-        ],
-        "x-ms-client-request-id": "c87dfa0dcdaa30cad7727333a6a7ce73",
-        "x-ms-date": "Fri, 21 Aug 2020 16:26:05 GMT",
->>>>>>> 367da34b
+        "x-ms-date": "Fri, 21 Aug 2020 16:26:05 GMT",
         "x-ms-return-client-request-id": "true",
         "x-ms-version": "2019-02-02"
       },
@@ -39,13 +29,8 @@
       "ResponseHeaders": {
         "Cache-Control": "no-cache",
         "Content-Type": "application/json; odata=minimalmetadata; streaming=true; charset=utf-8",
-<<<<<<< HEAD
-        "Date": "Fri, 21 Aug 2020 15:17:05 GMT",
-        "Location": "https://t1acd88e4a1c34b8dprim.table.core.windows.net/Tables(\u0027testtableo4pf1bet\u0027)",
-=======
         "Date": "Fri, 21 Aug 2020 16:26:05 GMT",
         "Location": "https://chrissscratch.table.core.windows.net/Tables(\u0027testtableo4pf1bet\u0027)",
->>>>>>> 367da34b
         "Server": [
           "Windows-Azure-Table/1.0",
           "Microsoft-HTTPAPI/2.0"
@@ -53,11 +38,7 @@
         "Transfer-Encoding": "chunked",
         "X-Content-Type-Options": "nosniff",
         "x-ms-client-request-id": "c87dfa0dcdaa30cad7727333a6a7ce73",
-<<<<<<< HEAD
-        "x-ms-request-id": "dd610a0b-6002-0043-02ce-770e29000000",
-=======
         "x-ms-request-id": "0b605337-a002-0087-68d7-7791c7000000",
->>>>>>> 367da34b
         "x-ms-version": "2019-02-02"
       },
       "ResponseBody": {
@@ -77,15 +58,6 @@
         "Content-Length": "1675",
         "Content-Type": "application/json; odata=nometadata",
         "DataServiceVersion": "3.0",
-<<<<<<< HEAD
-        "traceparent": "00-7dc12bfd0320c240ad81019297097962-966048dda9888240-00",
-        "User-Agent": [
-          "azsdk-net-Data.Tables/1.0.0-dev.20200821.2",
-          "(.NET Core 4.6.27514.02; Microsoft Windows 10.0.17763 )"
-        ],
-        "x-ms-client-request-id": "d016850273325b290b0fd6e238b721d6",
-        "x-ms-date": "Fri, 21 Aug 2020 15:17:06 GMT",
-=======
         "Prefer": "return-no-content",
         "traceparent": "00-391acdf306ac3447a341f4d6f8af6ede-210e6640d687f947-00",
         "User-Agent": [
@@ -94,7 +66,6 @@
         ],
         "x-ms-client-request-id": "d016850273325b290b0fd6e238b721d6",
         "x-ms-date": "Fri, 21 Aug 2020 16:26:05 GMT",
->>>>>>> 367da34b
         "x-ms-return-client-request-id": "true",
         "x-ms-version": "2019-02-02"
       },
@@ -163,81 +134,22 @@
       "StatusCode": 204,
       "ResponseHeaders": {
         "Cache-Control": "no-cache",
-<<<<<<< HEAD
-        "Content-Type": "application/json; odata=minimalmetadata; streaming=true; charset=utf-8",
-        "Date": "Fri, 21 Aug 2020 15:17:05 GMT",
-        "ETag": "W/\u0022datetime\u00272020-08-21T15%3A17%3A06.4489921Z\u0027\u0022",
-        "Location": "https://t1acd88e4a1c34b8dprim.table.core.windows.net/testtableo4pf1bet(PartitionKey=\u0027somPartition\u0027,RowKey=\u00270001\u0027)",
-=======
         "Content-Length": "0",
         "DataServiceId": "https://chrissscratch.table.core.windows.net/testtableo4pf1bet(PartitionKey=\u0027somPartition\u0027,RowKey=\u00270001\u0027)",
         "Date": "Fri, 21 Aug 2020 16:26:05 GMT",
         "ETag": "W/\u0022datetime\u00272020-08-21T16%3A26%3A05.4167829Z\u0027\u0022",
         "Location": "https://chrissscratch.table.core.windows.net/testtableo4pf1bet(PartitionKey=\u0027somPartition\u0027,RowKey=\u00270001\u0027)",
         "Preference-Applied": "return-no-content",
->>>>>>> 367da34b
         "Server": [
           "Windows-Azure-Table/1.0",
           "Microsoft-HTTPAPI/2.0"
         ],
         "X-Content-Type-Options": "nosniff",
         "x-ms-client-request-id": "d016850273325b290b0fd6e238b721d6",
-<<<<<<< HEAD
-        "x-ms-request-id": "dd610a14-6002-0043-0ace-770e29000000",
-        "x-ms-version": "2019-02-02"
-      },
-      "ResponseBody": {
-        "odata.metadata": "https://t1acd88e4a1c34b8dprim.table.core.windows.net/$metadata#testtableo4pf1bet/@Element",
-        "odata.etag": "W/\u0022datetime\u00272020-08-21T15%3A17%3A06.4489921Z\u0027\u0022",
-        "PartitionKey": "somPartition",
-        "RowKey": "0001",
-        "Timestamp": "2020-08-21T15:17:06.4489921Z",
-        "DateTimeOffsetN@odata.type": "Edm.DateTime",
-        "DateTimeOffsetN": "2020-01-01T01:02:00Z",
-        "DateTimeOffset@odata.type": "Edm.DateTime",
-        "DateTimeOffset": "2020-01-01T01:02:00Z",
-        "DateTimeN@odata.type": "Edm.DateTime",
-        "DateTimeN": "2020-01-01T01:02:00Z",
-        "DateTime@odata.type": "Edm.DateTime",
-        "DateTime": "2020-01-01T01:02:00Z",
-        "DateTimeAsString": "2020-01-01T01:02:00.0000000Z",
-        "BoolN": false,
-        "Bool": false,
-        "BoolPrimitiveN": false,
-        "BoolPrimitive": false,
-        "Binary@odata.type": "Edm.Binary",
-        "Binary": "AQIB",
-        "BinaryPrimitive@odata.type": "Edm.Binary",
-        "BinaryPrimitive": "AQIB",
-        "DoublePrimitiveN": 1.01,
-        "DoublePrimitive": 1.01,
-        "DoubleN": 1.01,
-        "Double": 1.01,
-        "DoubleInteger": 1.0,
-        "GuidN@odata.type": "Edm.Guid",
-        "GuidN": "0d391d16-97f1-4b9a-be68-4cc871f90001",
-        "Guid@odata.type": "Edm.Guid",
-        "Guid": "0d391d16-97f1-4b9a-be68-4cc871f90001",
-        "IntegerPrimitiveN": 1,
-        "IntegerPrimitive": 1,
-        "Int32N": 1,
-        "Int32": 1,
-        "LongPrimitiveN@odata.type": "Edm.Int64",
-        "LongPrimitiveN": "2147483648",
-        "LongPrimitive@odata.type": "Edm.Int64",
-        "LongPrimitive": "2147483648",
-        "Int64N@odata.type": "Edm.Int64",
-        "Int64N": "123456789012",
-        "Int64@odata.type": "Edm.Int64",
-        "Int64": "2147483648",
-        "String": "0001"
-      }
-=======
         "x-ms-request-id": "0b60533e-a002-0087-6dd7-7791c7000000",
         "x-ms-version": "2019-02-02"
       },
       "ResponseBody": []
->>>>>>> 367da34b
     },
     {
       "RequestUri": "https://t1acd88e4a1c34b8dprim.table.core.windows.net/testtableo4pf1bet?$format=application%2Fjson%3Bodata%3Dminimalmetadata",
@@ -251,15 +163,6 @@
         "Content-Length": "1673",
         "Content-Type": "application/json; odata=nometadata",
         "DataServiceVersion": "3.0",
-<<<<<<< HEAD
-        "traceparent": "00-79225ea61922f14090772ff1e625b4de-6e0826decedba54d-00",
-        "User-Agent": [
-          "azsdk-net-Data.Tables/1.0.0-dev.20200821.2",
-          "(.NET Core 4.6.27514.02; Microsoft Windows 10.0.17763 )"
-        ],
-        "x-ms-client-request-id": "71586bfc8ec2d36cc3cf3b37b41dedb8",
-        "x-ms-date": "Fri, 21 Aug 2020 15:17:06 GMT",
-=======
         "Prefer": "return-no-content",
         "traceparent": "00-715783e381e47d4ca09f2f3c1f34e175-62590b9180141549-00",
         "User-Agent": [
@@ -268,7 +171,6 @@
         ],
         "x-ms-client-request-id": "71586bfc8ec2d36cc3cf3b37b41dedb8",
         "x-ms-date": "Fri, 21 Aug 2020 16:26:05 GMT",
->>>>>>> 367da34b
         "x-ms-return-client-request-id": "true",
         "x-ms-version": "2019-02-02"
       },
@@ -337,81 +239,22 @@
       "StatusCode": 204,
       "ResponseHeaders": {
         "Cache-Control": "no-cache",
-<<<<<<< HEAD
-        "Content-Type": "application/json; odata=minimalmetadata; streaming=true; charset=utf-8",
-        "Date": "Fri, 21 Aug 2020 15:17:05 GMT",
-        "ETag": "W/\u0022datetime\u00272020-08-21T15%3A17%3A06.4820165Z\u0027\u0022",
-        "Location": "https://t1acd88e4a1c34b8dprim.table.core.windows.net/testtableo4pf1bet(PartitionKey=\u0027somPartition\u0027,RowKey=\u00270002\u0027)",
-=======
         "Content-Length": "0",
         "DataServiceId": "https://chrissscratch.table.core.windows.net/testtableo4pf1bet(PartitionKey=\u0027somPartition\u0027,RowKey=\u00270002\u0027)",
         "Date": "Fri, 21 Aug 2020 16:26:05 GMT",
         "ETag": "W/\u0022datetime\u00272020-08-21T16%3A26%3A05.4578172Z\u0027\u0022",
         "Location": "https://chrissscratch.table.core.windows.net/testtableo4pf1bet(PartitionKey=\u0027somPartition\u0027,RowKey=\u00270002\u0027)",
         "Preference-Applied": "return-no-content",
->>>>>>> 367da34b
         "Server": [
           "Windows-Azure-Table/1.0",
           "Microsoft-HTTPAPI/2.0"
         ],
         "X-Content-Type-Options": "nosniff",
         "x-ms-client-request-id": "71586bfc8ec2d36cc3cf3b37b41dedb8",
-<<<<<<< HEAD
-        "x-ms-request-id": "dd610a1b-6002-0043-11ce-770e29000000",
-        "x-ms-version": "2019-02-02"
-      },
-      "ResponseBody": {
-        "odata.metadata": "https://t1acd88e4a1c34b8dprim.table.core.windows.net/$metadata#testtableo4pf1bet/@Element",
-        "odata.etag": "W/\u0022datetime\u00272020-08-21T15%3A17%3A06.4820165Z\u0027\u0022",
-        "PartitionKey": "somPartition",
-        "RowKey": "0002",
-        "Timestamp": "2020-08-21T15:17:06.4820165Z",
-        "DateTimeOffsetN@odata.type": "Edm.DateTime",
-        "DateTimeOffsetN": "2020-01-01T01:03:00Z",
-        "DateTimeOffset@odata.type": "Edm.DateTime",
-        "DateTimeOffset": "2020-01-01T01:03:00Z",
-        "DateTimeN@odata.type": "Edm.DateTime",
-        "DateTimeN": "2020-01-01T01:03:00Z",
-        "DateTime@odata.type": "Edm.DateTime",
-        "DateTime": "2020-01-01T01:03:00Z",
-        "DateTimeAsString": "2020-01-01T01:03:00.0000000Z",
-        "BoolN": false,
-        "Bool": true,
-        "BoolPrimitiveN": false,
-        "BoolPrimitive": true,
-        "Binary@odata.type": "Edm.Binary",
-        "Binary": "AQIC",
-        "BinaryPrimitive@odata.type": "Edm.Binary",
-        "BinaryPrimitive": "AQIC",
-        "DoublePrimitiveN": 2.02,
-        "DoublePrimitive": 2.02,
-        "DoubleN": 2.02,
-        "Double": 2.02,
-        "DoubleInteger": 2.0,
-        "GuidN@odata.type": "Edm.Guid",
-        "GuidN": "0d391d16-97f1-4b9a-be68-4cc871f90002",
-        "Guid@odata.type": "Edm.Guid",
-        "Guid": "0d391d16-97f1-4b9a-be68-4cc871f90002",
-        "IntegerPrimitiveN": 2,
-        "IntegerPrimitive": 2,
-        "Int32N": 2,
-        "Int32": 2,
-        "LongPrimitiveN@odata.type": "Edm.Int64",
-        "LongPrimitiveN": "2147483649",
-        "LongPrimitive@odata.type": "Edm.Int64",
-        "LongPrimitive": "2147483649",
-        "Int64N@odata.type": "Edm.Int64",
-        "Int64N": "123456789012",
-        "Int64@odata.type": "Edm.Int64",
-        "Int64": "2147483649",
-        "String": "0002"
-      }
-=======
         "x-ms-request-id": "0b605344-a002-0087-73d7-7791c7000000",
         "x-ms-version": "2019-02-02"
       },
       "ResponseBody": []
->>>>>>> 367da34b
     },
     {
       "RequestUri": "https://t1acd88e4a1c34b8dprim.table.core.windows.net/testtableo4pf1bet()?$format=application%2Fjson%3Bodata%3Dminimalmetadata\u0026$filter=%28PartitionKey%20eq%20%27somPartition%27%29%20and%20%28RowKey%20eq%20%270002%27%29",
@@ -424,19 +267,11 @@
         "Authorization": "Sanitized",
         "DataServiceVersion": "3.0",
         "User-Agent": [
-<<<<<<< HEAD
-          "azsdk-net-Data.Tables/1.0.0-dev.20200821.2",
-          "(.NET Core 4.6.27514.02; Microsoft Windows 10.0.17763 )"
+          "azsdk-net-Data.Tables/1.0.0-dev.20200821.1",
+          "(.NET Core 4.6.29130.01; Microsoft Windows 10.0.18363 )"
         ],
         "x-ms-client-request-id": "295d103bde899a94d021bd9af7e7f81f",
-        "x-ms-date": "Fri, 21 Aug 2020 15:17:06 GMT",
-=======
-          "azsdk-net-Data.Tables/1.0.0-dev.20200821.1",
-          "(.NET Core 4.6.29130.01; Microsoft Windows 10.0.18363 )"
-        ],
-        "x-ms-client-request-id": "295d103bde899a94d021bd9af7e7f81f",
-        "x-ms-date": "Fri, 21 Aug 2020 16:26:05 GMT",
->>>>>>> 367da34b
+        "x-ms-date": "Fri, 21 Aug 2020 16:26:05 GMT",
         "x-ms-return-client-request-id": "true",
         "x-ms-version": "2019-02-02"
       },
@@ -445,11 +280,7 @@
       "ResponseHeaders": {
         "Cache-Control": "no-cache",
         "Content-Type": "application/json; odata=minimalmetadata; streaming=true; charset=utf-8",
-<<<<<<< HEAD
-        "Date": "Fri, 21 Aug 2020 15:17:05 GMT",
-=======
-        "Date": "Fri, 21 Aug 2020 16:26:05 GMT",
->>>>>>> 367da34b
+        "Date": "Fri, 21 Aug 2020 16:26:05 GMT",
         "Server": [
           "Windows-Azure-Table/1.0",
           "Microsoft-HTTPAPI/2.0"
@@ -457,28 +288,17 @@
         "Transfer-Encoding": "chunked",
         "X-Content-Type-Options": "nosniff",
         "x-ms-client-request-id": "295d103bde899a94d021bd9af7e7f81f",
-<<<<<<< HEAD
-        "x-ms-request-id": "dd610a20-6002-0043-16ce-770e29000000",
-=======
         "x-ms-request-id": "0b60534b-a002-0087-78d7-7791c7000000",
->>>>>>> 367da34b
         "x-ms-version": "2019-02-02"
       },
       "ResponseBody": {
         "odata.metadata": "https://t1acd88e4a1c34b8dprim.table.core.windows.net/$metadata#testtableo4pf1bet",
         "value": [
           {
-<<<<<<< HEAD
-            "odata.etag": "W/\u0022datetime\u00272020-08-21T15%3A17%3A06.4820165Z\u0027\u0022",
-            "PartitionKey": "somPartition",
-            "RowKey": "0002",
-            "Timestamp": "2020-08-21T15:17:06.4820165Z",
-=======
             "odata.etag": "W/\u0022datetime\u00272020-08-21T16%3A26%3A05.4578172Z\u0027\u0022",
             "PartitionKey": "somPartition",
             "RowKey": "0002",
             "Timestamp": "2020-08-21T16:26:05.4578172Z",
->>>>>>> 367da34b
             "DateTimeOffsetN@odata.type": "Edm.DateTime",
             "DateTimeOffsetN": "2020-01-01T01:03:00Z",
             "DateTimeOffset@odata.type": "Edm.DateTime",
@@ -531,23 +351,13 @@
           "application/json"
         ],
         "Authorization": "Sanitized",
-<<<<<<< HEAD
-        "traceparent": "00-c2b418fa66b6d840882142e85ccdf704-d845228a771f1447-00",
-        "User-Agent": [
-          "azsdk-net-Data.Tables/1.0.0-dev.20200821.2",
-          "(.NET Core 4.6.27514.02; Microsoft Windows 10.0.17763 )"
+        "traceparent": "00-4b0347499f571749981c1a27181ae5d5-fac082826124f844-00",
+        "User-Agent": [
+          "azsdk-net-Data.Tables/1.0.0-dev.20200821.1",
+          "(.NET Core 4.6.29130.01; Microsoft Windows 10.0.18363 )"
         ],
         "x-ms-client-request-id": "3a379d515c4f74b019430c6238f2a7ed",
-        "x-ms-date": "Fri, 21 Aug 2020 15:17:06 GMT",
-=======
-        "traceparent": "00-4b0347499f571749981c1a27181ae5d5-fac082826124f844-00",
-        "User-Agent": [
-          "azsdk-net-Data.Tables/1.0.0-dev.20200821.1",
-          "(.NET Core 4.6.29130.01; Microsoft Windows 10.0.18363 )"
-        ],
-        "x-ms-client-request-id": "3a379d515c4f74b019430c6238f2a7ed",
-        "x-ms-date": "Fri, 21 Aug 2020 16:26:05 GMT",
->>>>>>> 367da34b
+        "x-ms-date": "Fri, 21 Aug 2020 16:26:05 GMT",
         "x-ms-return-client-request-id": "true",
         "x-ms-version": "2019-02-02"
       },
@@ -556,22 +366,14 @@
       "ResponseHeaders": {
         "Cache-Control": "no-cache",
         "Content-Length": "0",
-<<<<<<< HEAD
-        "Date": "Fri, 21 Aug 2020 15:17:06 GMT",
-=======
-        "Date": "Fri, 21 Aug 2020 16:26:05 GMT",
->>>>>>> 367da34b
+        "Date": "Fri, 21 Aug 2020 16:26:05 GMT",
         "Server": [
           "Windows-Azure-Table/1.0",
           "Microsoft-HTTPAPI/2.0"
         ],
         "X-Content-Type-Options": "nosniff",
         "x-ms-client-request-id": "3a379d515c4f74b019430c6238f2a7ed",
-<<<<<<< HEAD
-        "x-ms-request-id": "dd610a2f-6002-0043-23ce-770e29000000",
-=======
         "x-ms-request-id": "0b605353-a002-0087-80d7-7791c7000000",
->>>>>>> 367da34b
         "x-ms-version": "2019-02-02"
       },
       "ResponseBody": []
@@ -580,10 +382,6 @@
   "Variables": {
     "RandomSeed": "118203079",
     "TABLES_PRIMARY_STORAGE_ACCOUNT_KEY": "Kg==",
-<<<<<<< HEAD
-    "TABLES_STORAGE_ACCOUNT_NAME": "t1acd88e4a1c34b8dprim"
-=======
     "TABLES_STORAGE_ACCOUNT_NAME": "chrissscratch"
->>>>>>> 367da34b
   }
 }