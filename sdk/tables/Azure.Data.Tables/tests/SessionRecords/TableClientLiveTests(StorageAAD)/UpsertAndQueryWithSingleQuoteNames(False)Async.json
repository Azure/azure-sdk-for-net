{
  "Entries": [
    {
      "RequestUri": "https://chrisstablesprim.table.core.windows.net/Tables?$format=application%2Fjson%3Bodata%3Dminimalmetadata",
      "RequestMethod": "POST",
      "RequestHeaders": {
        "Accept": "application/json; odata=minimalmetadata",
        "Authorization": "Sanitized",
        "Content-Length": "33",
        "Content-Type": "application/json; odata=nometadata",
        "DataServiceVersion": "3.0",
<<<<<<< HEAD
        "traceparent": "00-afd76695c419d54b95d3f3a086da1945-192251cbed73ae41-00",
        "User-Agent": [
          "azsdk-net-Data.Tables/12.3.0-alpha.20210915.1",
          "(.NET 5.0.10; Microsoft Windows 10.0.19043)"
=======
        "traceparent": "00-9293d0fa630d3d47a62440b8368b1535-e0a78c85d704c44c-00",
        "User-Agent": [
          "azsdk-net-Data.Tables/12.3.0-alpha.20210914.1",
          "(.NET 5.0.9; Microsoft Windows 10.0.19043)"
>>>>>>> cb614713
        ],
        "x-ms-client-request-id": "92c6798849718ac1201f71ec44b7ad3a",
        "x-ms-return-client-request-id": "true",
        "x-ms-version": "2019-02-02"
      },
      "RequestBody": {
        "TableName": "testtablec3k522j5"
      },
      "StatusCode": 201,
      "ResponseHeaders": {
        "Cache-Control": "no-cache",
        "Content-Type": "application/json; odata=minimalmetadata; streaming=true; charset=utf-8",
<<<<<<< HEAD
        "Date": "Wed, 15 Sep 2021 17:46:48 GMT",
=======
        "Date": "Tue, 14 Sep 2021 22:48:33 GMT",
>>>>>>> cb614713
        "Location": "https://chrisstablesprim.table.core.windows.net/Tables(\u0027testtablec3k522j5\u0027)",
        "Server": [
          "Windows-Azure-Table/1.0",
          "Microsoft-HTTPAPI/2.0"
        ],
        "Transfer-Encoding": "chunked",
        "X-Content-Type-Options": "nosniff",
        "x-ms-client-request-id": "92c6798849718ac1201f71ec44b7ad3a",
<<<<<<< HEAD
        "x-ms-request-id": "e7336517-9002-0093-7559-aa3358000000",
=======
        "x-ms-request-id": "16de43c7-1002-009d-53ba-a91ae8000000",
>>>>>>> cb614713
        "x-ms-version": "2019-02-02"
      },
      "ResponseBody": {
        "odata.metadata": "https://chrisstablesprim.table.core.windows.net/$metadata#Tables/@Element",
        "TableName": "testtablec3k522j5"
      }
    },
    {
      "RequestUri": "https://chrisstablesprim.table.core.windows.net/testtablec3k522j5(PartitionKey=\u0027PartitionWithi%27%27singleQuote\u0027,RowKey=\u002701%27%27\u0027)?$format=application%2Fjson%3Bodata%3Dminimalmetadata",
      "RequestMethod": "PATCH",
      "RequestHeaders": {
        "Accept": "application/json",
        "Authorization": "Sanitized",
        "Content-Length": "624",
        "Content-Type": "application/json",
        "DataServiceVersion": "3.0",
<<<<<<< HEAD
        "traceparent": "00-29f58c84cfc48443968ec225293dc836-4f46a11001f19f43-00",
        "User-Agent": [
          "azsdk-net-Data.Tables/12.3.0-alpha.20210915.1",
          "(.NET 5.0.10; Microsoft Windows 10.0.19043)"
=======
        "traceparent": "00-61f2700366656249bc4f02ec4af2ea8a-8b44409887365a42-00",
        "User-Agent": [
          "azsdk-net-Data.Tables/12.3.0-alpha.20210914.1",
          "(.NET 5.0.9; Microsoft Windows 10.0.19043)"
>>>>>>> cb614713
        ],
        "x-ms-client-request-id": "8786b0802068dbf3a0e63dd669cceb90",
        "x-ms-return-client-request-id": "true",
        "x-ms-version": "2019-02-02"
      },
      "RequestBody": {
        "PartitionKey": "PartitionWithi\u0027singleQuote",
        "RowKey": "01\u0027",
        "SomeStringProperty": "This is table entity number 01",
        "SomeDateProperty": "2020-01-01T01:02:00.0000000Z",
        "SomeDateProperty@odata.type": "Edm.DateTime",
        "SomeGuidProperty": "0d391d16-97f1-4b9a-be68-4cc871f90001",
        "SomeGuidProperty@odata.type": "Edm.Guid",
        "SomeBinaryProperty": "AQIDBAU=",
        "SomeBinaryProperty@odata.type": "Edm.Binary",
        "SomeInt64Property": "1",
        "SomeInt64Property@odata.type": "Edm.Int64",
        "SomeDoubleProperty0": 1,
        "SomeDoubleProperty0@odata.type": "Edm.Double",
        "SomeDoubleProperty1": 1.5,
        "SomeDoubleProperty1@odata.type": "Edm.Double",
        "SomeIntProperty": 1
      },
      "StatusCode": 204,
      "ResponseHeaders": {
        "Cache-Control": "no-cache",
        "Content-Length": "0",
<<<<<<< HEAD
        "Date": "Wed, 15 Sep 2021 17:46:48 GMT",
        "ETag": "W/\u0022datetime\u00272021-09-15T17%3A46%3A49.1446807Z\u0027\u0022",
=======
        "Date": "Tue, 14 Sep 2021 22:48:33 GMT",
        "ETag": "W/\u0022datetime\u00272021-09-14T22%3A48%3A34.6489356Z\u0027\u0022",
>>>>>>> cb614713
        "Server": [
          "Windows-Azure-Table/1.0",
          "Microsoft-HTTPAPI/2.0"
        ],
        "X-Content-Type-Options": "nosniff",
        "x-ms-client-request-id": "8786b0802068dbf3a0e63dd669cceb90",
<<<<<<< HEAD
        "x-ms-request-id": "e7336522-9002-0093-7b59-aa3358000000",
=======
        "x-ms-request-id": "16de43f0-1002-009d-7bba-a91ae8000000",
>>>>>>> cb614713
        "x-ms-version": "2019-02-02"
      },
      "ResponseBody": []
    },
    {
      "RequestUri": "https://chrisstablesprim.table.core.windows.net/testtablec3k522j5()?$format=application%2Fjson%3Bodata%3Dminimalmetadata\u0026$filter=PartitionKey%20eq%20%27PartitionWithi%27%27singleQuote%27%20and%20RowKey%20eq%20%2701%27%27%27",
      "RequestMethod": "GET",
      "RequestHeaders": {
        "Accept": "application/json; odata=minimalmetadata",
        "Authorization": "Sanitized",
        "DataServiceVersion": "3.0",
<<<<<<< HEAD
        "traceparent": "00-9891c1addff6cf48846d50d07644bcf0-c6de05899aef0148-00",
        "User-Agent": [
          "azsdk-net-Data.Tables/12.3.0-alpha.20210915.1",
          "(.NET 5.0.10; Microsoft Windows 10.0.19043)"
=======
        "traceparent": "00-a66a03b3d243e14db2ffda6262da594f-967a4ad1bfc3dd4d-00",
        "User-Agent": [
          "azsdk-net-Data.Tables/12.3.0-alpha.20210914.1",
          "(.NET 5.0.9; Microsoft Windows 10.0.19043)"
>>>>>>> cb614713
        ],
        "x-ms-client-request-id": "afe0c3cc2dea3760a153c82fba4f1973",
        "x-ms-return-client-request-id": "true",
        "x-ms-version": "2019-02-02"
      },
      "RequestBody": null,
      "StatusCode": 200,
      "ResponseHeaders": {
        "Cache-Control": "no-cache",
        "Content-Type": "application/json; odata=minimalmetadata; streaming=true; charset=utf-8",
<<<<<<< HEAD
        "Date": "Wed, 15 Sep 2021 17:46:49 GMT",
=======
        "Date": "Tue, 14 Sep 2021 22:48:33 GMT",
>>>>>>> cb614713
        "Server": [
          "Windows-Azure-Table/1.0",
          "Microsoft-HTTPAPI/2.0"
        ],
        "Transfer-Encoding": "chunked",
        "X-Content-Type-Options": "nosniff",
        "x-ms-client-request-id": "afe0c3cc2dea3760a153c82fba4f1973",
<<<<<<< HEAD
        "x-ms-request-id": "e733652b-9002-0093-0259-aa3358000000",
=======
        "x-ms-request-id": "16de4410-1002-009d-19ba-a91ae8000000",
>>>>>>> cb614713
        "x-ms-version": "2019-02-02"
      },
      "ResponseBody": {
        "odata.metadata": "https://chrisstablesprim.table.core.windows.net/$metadata#testtablec3k522j5",
        "value": [
          {
<<<<<<< HEAD
            "odata.etag": "W/\u0022datetime\u00272021-09-15T17%3A46%3A49.1446807Z\u0027\u0022",
            "PartitionKey": "PartitionWithi\u0027\u0027singleQuote",
            "RowKey": "01\u0027\u0027",
            "Timestamp": "2021-09-15T17:46:49.1446807Z",
=======
            "odata.etag": "W/\u0022datetime\u00272021-09-14T22%3A48%3A34.6489356Z\u0027\u0022",
            "PartitionKey": "PartitionWithi\u0027singleQuote",
            "RowKey": "01\u0027",
            "Timestamp": "2021-09-14T22:48:34.6489356Z",
>>>>>>> cb614713
            "SomeBinaryProperty@odata.type": "Edm.Binary",
            "SomeBinaryProperty": "AQIDBAU=",
            "SomeDateProperty@odata.type": "Edm.DateTime",
            "SomeDateProperty": "2020-01-01T01:02:00Z",
            "SomeDoubleProperty0": 1.0,
            "SomeDoubleProperty1": 1.5,
            "SomeGuidProperty@odata.type": "Edm.Guid",
            "SomeGuidProperty": "0d391d16-97f1-4b9a-be68-4cc871f90001",
            "SomeInt64Property@odata.type": "Edm.Int64",
            "SomeInt64Property": "1",
            "SomeIntProperty": 1,
            "SomeStringProperty": "This is table entity number 01"
          }
        ]
      }
    },
    {
      "RequestUri": "https://chrisstablesprim.table.core.windows.net/testtablec3k522j5(PartitionKey=\u0027PartitionWithi%27%27%27%27singleQuote\u0027,RowKey=\u002701%27%27%27%27\u0027)?$format=application%2Fjson%3Bodata%3Dminimalmetadata",
      "RequestMethod": "PATCH",
      "RequestHeaders": {
        "Accept": "application/json",
        "Authorization": "Sanitized",
        "Content-Length": "636",
        "Content-Type": "application/json",
        "DataServiceVersion": "3.0",
        "If-Match": "*",
        "traceparent": "00-7841eecd18dc3842ac65702ef38cb0fb-c176c0f08e00d349-00",
        "User-Agent": [
          "azsdk-net-Data.Tables/12.3.0-alpha.20210915.1",
          "(.NET 5.0.10; Microsoft Windows 10.0.19043)"
        ],
        "x-ms-client-request-id": "f1d6fcde92f668c386eaf28a0ceb2053",
        "x-ms-return-client-request-id": "true",
        "x-ms-version": "2019-02-02"
      },
      "RequestBody": {
        "PartitionKey": "PartitionWithi\u0027\u0027singleQuote",
        "RowKey": "01\u0027\u0027",
        "SomeBinaryProperty": "AQIDBAU=",
        "SomeBinaryProperty@odata.type": "Edm.Binary",
        "SomeDateProperty": "2020-01-01T01:02:00.0000000Z",
        "SomeDateProperty@odata.type": "Edm.DateTime",
        "SomeDoubleProperty0": 1,
        "SomeDoubleProperty0@odata.type": "Edm.Double",
        "SomeDoubleProperty1": 1.5,
        "SomeDoubleProperty1@odata.type": "Edm.Double",
        "SomeGuidProperty": "0d391d16-97f1-4b9a-be68-4cc871f90001",
        "SomeGuidProperty@odata.type": "Edm.Guid",
        "SomeInt64Property": "1",
        "SomeInt64Property@odata.type": "Edm.Int64",
        "SomeIntProperty": 1,
        "SomeStringProperty": "This is table entity number 01"
      },
      "StatusCode": 204,
      "ResponseHeaders": {
        "Cache-Control": "no-cache",
        "Content-Length": "0",
        "Date": "Wed, 15 Sep 2021 17:46:49 GMT",
        "ETag": "W/\u0022datetime\u00272021-09-15T17%3A46%3A49.3095862Z\u0027\u0022",
        "Server": [
          "Windows-Azure-Table/1.0",
          "Microsoft-HTTPAPI/2.0"
        ],
        "X-Content-Type-Options": "nosniff",
        "x-ms-client-request-id": "f1d6fcde92f668c386eaf28a0ceb2053",
        "x-ms-request-id": "e7336536-9002-0093-0c59-aa3358000000",
        "x-ms-version": "2019-02-02"
      },
      "ResponseBody": []
    },
    {
      "RequestUri": "https://chrisstablesprim.table.core.windows.net/Tables(\u0027testtablec3k522j5\u0027)",
      "RequestMethod": "DELETE",
      "RequestHeaders": {
        "Accept": "application/json",
        "Authorization": "Sanitized",
<<<<<<< HEAD
        "traceparent": "00-d34e2c217a7d944d8147e031fd71dcd9-c7ba148ec96c6f43-00",
        "User-Agent": [
          "azsdk-net-Data.Tables/12.3.0-alpha.20210915.1",
          "(.NET 5.0.10; Microsoft Windows 10.0.19043)"
=======
        "traceparent": "00-200b01f2bfd5fc4f87ab8f94f684fe2d-35e3611569829445-00",
        "User-Agent": [
          "azsdk-net-Data.Tables/12.3.0-alpha.20210914.1",
          "(.NET 5.0.9; Microsoft Windows 10.0.19043)"
>>>>>>> cb614713
        ],
        "x-ms-client-request-id": "8020e033fed6524f504fe61557c32150",
        "x-ms-return-client-request-id": "true",
        "x-ms-version": "2019-02-02"
      },
      "RequestBody": null,
      "StatusCode": 204,
      "ResponseHeaders": {
        "Cache-Control": "no-cache",
        "Content-Length": "0",
<<<<<<< HEAD
        "Date": "Wed, 15 Sep 2021 17:46:49 GMT",
=======
        "Date": "Tue, 14 Sep 2021 22:48:34 GMT",
>>>>>>> cb614713
        "Server": [
          "Windows-Azure-Table/1.0",
          "Microsoft-HTTPAPI/2.0"
        ],
        "X-Content-Type-Options": "nosniff",
<<<<<<< HEAD
        "x-ms-client-request-id": "8020e033fed6524f504fe61557c32150",
        "x-ms-request-id": "e733653f-9002-0093-1559-aa3358000000",
=======
        "x-ms-client-request-id": "f1d6fcde92f668c386eaf28a0ceb2053",
        "x-ms-request-id": "16de4431-1002-009d-3aba-a91ae8000000",
>>>>>>> cb614713
        "x-ms-version": "2019-02-02"
      },
      "ResponseBody": []
    }
  ],
  "Variables": {
    "RandomSeed": "1521822997",
    "STORAGE_ENDPOINT_SUFFIX": "core.windows.net",
    "TABLES_PRIMARY_STORAGE_ACCOUNT_KEY": "Kg==",
    "TABLES_STORAGE_ACCOUNT_NAME": "chrisstablesprim"
  }
}<|MERGE_RESOLUTION|>--- conflicted
+++ resolved
@@ -9,17 +9,10 @@
         "Content-Length": "33",
         "Content-Type": "application/json; odata=nometadata",
         "DataServiceVersion": "3.0",
-<<<<<<< HEAD
-        "traceparent": "00-afd76695c419d54b95d3f3a086da1945-192251cbed73ae41-00",
-        "User-Agent": [
-          "azsdk-net-Data.Tables/12.3.0-alpha.20210915.1",
-          "(.NET 5.0.10; Microsoft Windows 10.0.19043)"
-=======
-        "traceparent": "00-9293d0fa630d3d47a62440b8368b1535-e0a78c85d704c44c-00",
-        "User-Agent": [
-          "azsdk-net-Data.Tables/12.3.0-alpha.20210914.1",
-          "(.NET 5.0.9; Microsoft Windows 10.0.19043)"
->>>>>>> cb614713
+        "traceparent": "00-79d5e09ea65db5499b7bca67389aabe6-12808a2fd2aa7b45-00",
+        "User-Agent": [
+          "azsdk-net-Data.Tables/12.3.0-alpha.20210917.1",
+          "(.NET 5.0.10; Microsoft Windows 10.0.19043)"
         ],
         "x-ms-client-request-id": "92c6798849718ac1201f71ec44b7ad3a",
         "x-ms-return-client-request-id": "true",
@@ -32,11 +25,7 @@
       "ResponseHeaders": {
         "Cache-Control": "no-cache",
         "Content-Type": "application/json; odata=minimalmetadata; streaming=true; charset=utf-8",
-<<<<<<< HEAD
-        "Date": "Wed, 15 Sep 2021 17:46:48 GMT",
-=======
-        "Date": "Tue, 14 Sep 2021 22:48:33 GMT",
->>>>>>> cb614713
+        "Date": "Fri, 17 Sep 2021 17:40:23 GMT",
         "Location": "https://chrisstablesprim.table.core.windows.net/Tables(\u0027testtablec3k522j5\u0027)",
         "Server": [
           "Windows-Azure-Table/1.0",
@@ -45,11 +34,7 @@
         "Transfer-Encoding": "chunked",
         "X-Content-Type-Options": "nosniff",
         "x-ms-client-request-id": "92c6798849718ac1201f71ec44b7ad3a",
-<<<<<<< HEAD
-        "x-ms-request-id": "e7336517-9002-0093-7559-aa3358000000",
-=======
-        "x-ms-request-id": "16de43c7-1002-009d-53ba-a91ae8000000",
->>>>>>> cb614713
+        "x-ms-request-id": "ce48d757-c002-0027-3feb-abff96000000",
         "x-ms-version": "2019-02-02"
       },
       "ResponseBody": {
@@ -66,17 +51,10 @@
         "Content-Length": "624",
         "Content-Type": "application/json",
         "DataServiceVersion": "3.0",
-<<<<<<< HEAD
-        "traceparent": "00-29f58c84cfc48443968ec225293dc836-4f46a11001f19f43-00",
-        "User-Agent": [
-          "azsdk-net-Data.Tables/12.3.0-alpha.20210915.1",
-          "(.NET 5.0.10; Microsoft Windows 10.0.19043)"
-=======
-        "traceparent": "00-61f2700366656249bc4f02ec4af2ea8a-8b44409887365a42-00",
-        "User-Agent": [
-          "azsdk-net-Data.Tables/12.3.0-alpha.20210914.1",
-          "(.NET 5.0.9; Microsoft Windows 10.0.19043)"
->>>>>>> cb614713
+        "traceparent": "00-0e7f2d1542b03b41b048d0d10c902926-afc00f284bd4f149-00",
+        "User-Agent": [
+          "azsdk-net-Data.Tables/12.3.0-alpha.20210917.1",
+          "(.NET 5.0.10; Microsoft Windows 10.0.19043)"
         ],
         "x-ms-client-request-id": "8786b0802068dbf3a0e63dd669cceb90",
         "x-ms-return-client-request-id": "true",
@@ -104,24 +82,15 @@
       "ResponseHeaders": {
         "Cache-Control": "no-cache",
         "Content-Length": "0",
-<<<<<<< HEAD
-        "Date": "Wed, 15 Sep 2021 17:46:48 GMT",
-        "ETag": "W/\u0022datetime\u00272021-09-15T17%3A46%3A49.1446807Z\u0027\u0022",
-=======
-        "Date": "Tue, 14 Sep 2021 22:48:33 GMT",
-        "ETag": "W/\u0022datetime\u00272021-09-14T22%3A48%3A34.6489356Z\u0027\u0022",
->>>>>>> cb614713
+        "Date": "Fri, 17 Sep 2021 17:40:23 GMT",
+        "ETag": "W/\u0022datetime\u00272021-09-17T17%3A40%3A23.3518493Z\u0027\u0022",
         "Server": [
           "Windows-Azure-Table/1.0",
           "Microsoft-HTTPAPI/2.0"
         ],
         "X-Content-Type-Options": "nosniff",
         "x-ms-client-request-id": "8786b0802068dbf3a0e63dd669cceb90",
-<<<<<<< HEAD
-        "x-ms-request-id": "e7336522-9002-0093-7b59-aa3358000000",
-=======
-        "x-ms-request-id": "16de43f0-1002-009d-7bba-a91ae8000000",
->>>>>>> cb614713
+        "x-ms-request-id": "ce48d75e-c002-0027-45eb-abff96000000",
         "x-ms-version": "2019-02-02"
       },
       "ResponseBody": []
@@ -133,17 +102,10 @@
         "Accept": "application/json; odata=minimalmetadata",
         "Authorization": "Sanitized",
         "DataServiceVersion": "3.0",
-<<<<<<< HEAD
-        "traceparent": "00-9891c1addff6cf48846d50d07644bcf0-c6de05899aef0148-00",
-        "User-Agent": [
-          "azsdk-net-Data.Tables/12.3.0-alpha.20210915.1",
-          "(.NET 5.0.10; Microsoft Windows 10.0.19043)"
-=======
-        "traceparent": "00-a66a03b3d243e14db2ffda6262da594f-967a4ad1bfc3dd4d-00",
-        "User-Agent": [
-          "azsdk-net-Data.Tables/12.3.0-alpha.20210914.1",
-          "(.NET 5.0.9; Microsoft Windows 10.0.19043)"
->>>>>>> cb614713
+        "traceparent": "00-332ddc651d8afb409a7f7fd546dd0e09-724ec2f861e6284f-00",
+        "User-Agent": [
+          "azsdk-net-Data.Tables/12.3.0-alpha.20210917.1",
+          "(.NET 5.0.10; Microsoft Windows 10.0.19043)"
         ],
         "x-ms-client-request-id": "afe0c3cc2dea3760a153c82fba4f1973",
         "x-ms-return-client-request-id": "true",
@@ -154,11 +116,7 @@
       "ResponseHeaders": {
         "Cache-Control": "no-cache",
         "Content-Type": "application/json; odata=minimalmetadata; streaming=true; charset=utf-8",
-<<<<<<< HEAD
-        "Date": "Wed, 15 Sep 2021 17:46:49 GMT",
-=======
-        "Date": "Tue, 14 Sep 2021 22:48:33 GMT",
->>>>>>> cb614713
+        "Date": "Fri, 17 Sep 2021 17:40:23 GMT",
         "Server": [
           "Windows-Azure-Table/1.0",
           "Microsoft-HTTPAPI/2.0"
@@ -166,28 +124,17 @@
         "Transfer-Encoding": "chunked",
         "X-Content-Type-Options": "nosniff",
         "x-ms-client-request-id": "afe0c3cc2dea3760a153c82fba4f1973",
-<<<<<<< HEAD
-        "x-ms-request-id": "e733652b-9002-0093-0259-aa3358000000",
-=======
-        "x-ms-request-id": "16de4410-1002-009d-19ba-a91ae8000000",
->>>>>>> cb614713
+        "x-ms-request-id": "ce48d764-c002-0027-4beb-abff96000000",
         "x-ms-version": "2019-02-02"
       },
       "ResponseBody": {
         "odata.metadata": "https://chrisstablesprim.table.core.windows.net/$metadata#testtablec3k522j5",
         "value": [
           {
-<<<<<<< HEAD
-            "odata.etag": "W/\u0022datetime\u00272021-09-15T17%3A46%3A49.1446807Z\u0027\u0022",
-            "PartitionKey": "PartitionWithi\u0027\u0027singleQuote",
-            "RowKey": "01\u0027\u0027",
-            "Timestamp": "2021-09-15T17:46:49.1446807Z",
-=======
-            "odata.etag": "W/\u0022datetime\u00272021-09-14T22%3A48%3A34.6489356Z\u0027\u0022",
+            "odata.etag": "W/\u0022datetime\u00272021-09-17T17%3A40%3A23.3518493Z\u0027\u0022",
             "PartitionKey": "PartitionWithi\u0027singleQuote",
             "RowKey": "01\u0027",
-            "Timestamp": "2021-09-14T22:48:34.6489356Z",
->>>>>>> cb614713
+            "Timestamp": "2021-09-17T17:40:23.3518493Z",
             "SomeBinaryProperty@odata.type": "Edm.Binary",
             "SomeBinaryProperty": "AQIDBAU=",
             "SomeDateProperty@odata.type": "Edm.DateTime",
@@ -205,18 +152,18 @@
       }
     },
     {
-      "RequestUri": "https://chrisstablesprim.table.core.windows.net/testtablec3k522j5(PartitionKey=\u0027PartitionWithi%27%27%27%27singleQuote\u0027,RowKey=\u002701%27%27%27%27\u0027)?$format=application%2Fjson%3Bodata%3Dminimalmetadata",
+      "RequestUri": "https://chrisstablesprim.table.core.windows.net/testtablec3k522j5(PartitionKey=\u0027PartitionWithi%27%27singleQuote\u0027,RowKey=\u002701%27%27\u0027)?$format=application%2Fjson%3Bodata%3Dminimalmetadata",
       "RequestMethod": "PATCH",
       "RequestHeaders": {
         "Accept": "application/json",
         "Authorization": "Sanitized",
-        "Content-Length": "636",
+        "Content-Length": "624",
         "Content-Type": "application/json",
         "DataServiceVersion": "3.0",
         "If-Match": "*",
-        "traceparent": "00-7841eecd18dc3842ac65702ef38cb0fb-c176c0f08e00d349-00",
-        "User-Agent": [
-          "azsdk-net-Data.Tables/12.3.0-alpha.20210915.1",
+        "traceparent": "00-0fdeb15555f18846af6d7a87d0040fd4-5b0d6c6c60d2c443-00",
+        "User-Agent": [
+          "azsdk-net-Data.Tables/12.3.0-alpha.20210917.1",
           "(.NET 5.0.10; Microsoft Windows 10.0.19043)"
         ],
         "x-ms-client-request-id": "f1d6fcde92f668c386eaf28a0ceb2053",
@@ -224,8 +171,8 @@
         "x-ms-version": "2019-02-02"
       },
       "RequestBody": {
-        "PartitionKey": "PartitionWithi\u0027\u0027singleQuote",
-        "RowKey": "01\u0027\u0027",
+        "PartitionKey": "PartitionWithi\u0027singleQuote",
+        "RowKey": "01\u0027",
         "SomeBinaryProperty": "AQIDBAU=",
         "SomeBinaryProperty@odata.type": "Edm.Binary",
         "SomeDateProperty": "2020-01-01T01:02:00.0000000Z",
@@ -245,15 +192,15 @@
       "ResponseHeaders": {
         "Cache-Control": "no-cache",
         "Content-Length": "0",
-        "Date": "Wed, 15 Sep 2021 17:46:49 GMT",
-        "ETag": "W/\u0022datetime\u00272021-09-15T17%3A46%3A49.3095862Z\u0027\u0022",
+        "Date": "Fri, 17 Sep 2021 17:40:23 GMT",
+        "ETag": "W/\u0022datetime\u00272021-09-17T17%3A40%3A23.5217517Z\u0027\u0022",
         "Server": [
           "Windows-Azure-Table/1.0",
           "Microsoft-HTTPAPI/2.0"
         ],
         "X-Content-Type-Options": "nosniff",
         "x-ms-client-request-id": "f1d6fcde92f668c386eaf28a0ceb2053",
-        "x-ms-request-id": "e7336536-9002-0093-0c59-aa3358000000",
+        "x-ms-request-id": "ce48d76d-c002-0027-54eb-abff96000000",
         "x-ms-version": "2019-02-02"
       },
       "ResponseBody": []
@@ -264,17 +211,10 @@
       "RequestHeaders": {
         "Accept": "application/json",
         "Authorization": "Sanitized",
-<<<<<<< HEAD
-        "traceparent": "00-d34e2c217a7d944d8147e031fd71dcd9-c7ba148ec96c6f43-00",
-        "User-Agent": [
-          "azsdk-net-Data.Tables/12.3.0-alpha.20210915.1",
-          "(.NET 5.0.10; Microsoft Windows 10.0.19043)"
-=======
-        "traceparent": "00-200b01f2bfd5fc4f87ab8f94f684fe2d-35e3611569829445-00",
-        "User-Agent": [
-          "azsdk-net-Data.Tables/12.3.0-alpha.20210914.1",
-          "(.NET 5.0.9; Microsoft Windows 10.0.19043)"
->>>>>>> cb614713
+        "traceparent": "00-bd54159d11df9f47b2e20305770b509c-02f448646ad1b242-00",
+        "User-Agent": [
+          "azsdk-net-Data.Tables/12.3.0-alpha.20210917.1",
+          "(.NET 5.0.10; Microsoft Windows 10.0.19043)"
         ],
         "x-ms-client-request-id": "8020e033fed6524f504fe61557c32150",
         "x-ms-return-client-request-id": "true",
@@ -285,23 +225,14 @@
       "ResponseHeaders": {
         "Cache-Control": "no-cache",
         "Content-Length": "0",
-<<<<<<< HEAD
-        "Date": "Wed, 15 Sep 2021 17:46:49 GMT",
-=======
-        "Date": "Tue, 14 Sep 2021 22:48:34 GMT",
->>>>>>> cb614713
-        "Server": [
-          "Windows-Azure-Table/1.0",
-          "Microsoft-HTTPAPI/2.0"
-        ],
-        "X-Content-Type-Options": "nosniff",
-<<<<<<< HEAD
+        "Date": "Fri, 17 Sep 2021 17:40:23 GMT",
+        "Server": [
+          "Windows-Azure-Table/1.0",
+          "Microsoft-HTTPAPI/2.0"
+        ],
+        "X-Content-Type-Options": "nosniff",
         "x-ms-client-request-id": "8020e033fed6524f504fe61557c32150",
-        "x-ms-request-id": "e733653f-9002-0093-1559-aa3358000000",
-=======
-        "x-ms-client-request-id": "f1d6fcde92f668c386eaf28a0ceb2053",
-        "x-ms-request-id": "16de4431-1002-009d-3aba-a91ae8000000",
->>>>>>> cb614713
+        "x-ms-request-id": "ce48d777-c002-0027-5eeb-abff96000000",
         "x-ms-version": "2019-02-02"
       },
       "ResponseBody": []
