{
  "Entries": [
    {
      "RequestUri": "https://chrisstablesprim.table.core.windows.net/Tables?$format=application%2Fjson%3Bodata%3Dminimalmetadata",
      "RequestMethod": "POST",
      "RequestHeaders": {
        "Accept": "application/json; odata=minimalmetadata",
        "Authorization": "Sanitized",
        "Content-Length": "33",
        "Content-Type": "application/json; odata=nometadata",
        "DataServiceVersion": "3.0",
<<<<<<< HEAD
        "traceparent": "00-22cfbbb58dd1a141a2596be7d3d26d2e-3546db526e9bff4f-00",
        "User-Agent": [
          "azsdk-net-Data.Tables/12.3.0-alpha.20210915.1",
          "(.NET 5.0.10; Microsoft Windows 10.0.19043)"
=======
        "traceparent": "00-d9067206efa858489ec57e0df03cbec4-5e1a90b1dd295a48-00",
        "User-Agent": [
          "azsdk-net-Data.Tables/12.3.0-alpha.20210914.1",
          "(.NET 5.0.9; Microsoft Windows 10.0.19043)"
>>>>>>> cb614713
        ],
        "x-ms-client-request-id": "12db8cb102dec32581a5c2ce0a35a3a0",
        "x-ms-return-client-request-id": "true",
        "x-ms-version": "2019-02-02"
      },
      "RequestBody": {
        "TableName": "testtablejx8uyegc"
      },
      "StatusCode": 201,
      "ResponseHeaders": {
        "Cache-Control": "no-cache",
        "Content-Type": "application/json; odata=minimalmetadata; streaming=true; charset=utf-8",
<<<<<<< HEAD
        "Date": "Wed, 15 Sep 2021 17:46:43 GMT",
=======
        "Date": "Tue, 14 Sep 2021 22:48:23 GMT",
>>>>>>> cb614713
        "Location": "https://chrisstablesprim.table.core.windows.net/Tables(\u0027testtablejx8uyegc\u0027)",
        "Server": [
          "Windows-Azure-Table/1.0",
          "Microsoft-HTTPAPI/2.0"
        ],
        "Transfer-Encoding": "chunked",
        "X-Content-Type-Options": "nosniff",
        "x-ms-client-request-id": "12db8cb102dec32581a5c2ce0a35a3a0",
<<<<<<< HEAD
        "x-ms-request-id": "e73361d0-9002-0093-5f59-aa3358000000",
=======
        "x-ms-request-id": "16de3bb6-1002-009d-3cba-a91ae8000000",
>>>>>>> cb614713
        "x-ms-version": "2019-02-02"
      },
      "ResponseBody": {
        "odata.metadata": "https://chrisstablesprim.table.core.windows.net/$metadata#Tables/@Element",
        "TableName": "testtablejx8uyegc"
      }
    },
    {
      "RequestUri": "https://chrisstablesprim.table.core.windows.net/testtablejx8uyegc(PartitionKey=\u0027PartitionWithi%27%27singleQuote\u0027,RowKey=\u002701%27%27\u0027)?$format=application%2Fjson%3Bodata%3Dminimalmetadata",
      "RequestMethod": "PATCH",
      "RequestHeaders": {
        "Accept": "application/json",
        "Authorization": "Sanitized",
        "Content-Length": "624",
        "Content-Type": "application/json",
        "DataServiceVersion": "3.0",
<<<<<<< HEAD
        "traceparent": "00-a02b502d175cec4aafa4cd096413ba72-08a1ac99ccb63c4a-00",
        "User-Agent": [
          "azsdk-net-Data.Tables/12.3.0-alpha.20210915.1",
          "(.NET 5.0.10; Microsoft Windows 10.0.19043)"
=======
        "traceparent": "00-79ca88a0a5e2e642abdae81f9357ab3a-865c109538e6604c-00",
        "User-Agent": [
          "azsdk-net-Data.Tables/12.3.0-alpha.20210914.1",
          "(.NET 5.0.9; Microsoft Windows 10.0.19043)"
>>>>>>> cb614713
        ],
        "x-ms-client-request-id": "de68ae3e3b6d5a155b99c1ccf0342ebd",
        "x-ms-return-client-request-id": "true",
        "x-ms-version": "2019-02-02"
      },
      "RequestBody": {
        "PartitionKey": "PartitionWithi\u0027singleQuote",
        "RowKey": "01\u0027",
        "SomeStringProperty": "This is table entity number 01",
        "SomeDateProperty": "2020-01-01T01:02:00.0000000Z",
        "SomeDateProperty@odata.type": "Edm.DateTime",
        "SomeGuidProperty": "0d391d16-97f1-4b9a-be68-4cc871f90001",
        "SomeGuidProperty@odata.type": "Edm.Guid",
        "SomeBinaryProperty": "AQIDBAU=",
        "SomeBinaryProperty@odata.type": "Edm.Binary",
        "SomeInt64Property": "1",
        "SomeInt64Property@odata.type": "Edm.Int64",
        "SomeDoubleProperty0": 1,
        "SomeDoubleProperty0@odata.type": "Edm.Double",
        "SomeDoubleProperty1": 1.5,
        "SomeDoubleProperty1@odata.type": "Edm.Double",
        "SomeIntProperty": 1
      },
      "StatusCode": 204,
      "ResponseHeaders": {
        "Cache-Control": "no-cache",
        "Content-Length": "0",
<<<<<<< HEAD
        "Date": "Wed, 15 Sep 2021 17:46:43 GMT",
        "ETag": "W/\u0022datetime\u00272021-09-15T17%3A46%3A44.0385888Z\u0027\u0022",
=======
        "Date": "Tue, 14 Sep 2021 22:48:23 GMT",
        "ETag": "W/\u0022datetime\u00272021-09-14T22%3A48%3A24.5007183Z\u0027\u0022",
>>>>>>> cb614713
        "Server": [
          "Windows-Azure-Table/1.0",
          "Microsoft-HTTPAPI/2.0"
        ],
        "X-Content-Type-Options": "nosniff",
        "x-ms-client-request-id": "de68ae3e3b6d5a155b99c1ccf0342ebd",
<<<<<<< HEAD
        "x-ms-request-id": "e73361f4-9002-0093-0159-aa3358000000",
=======
        "x-ms-request-id": "16de3bb9-1002-009d-3eba-a91ae8000000",
>>>>>>> cb614713
        "x-ms-version": "2019-02-02"
      },
      "ResponseBody": []
    },
    {
      "RequestUri": "https://chrisstablesprim.table.core.windows.net/testtablejx8uyegc()?$format=application%2Fjson%3Bodata%3Dminimalmetadata\u0026$filter=PartitionKey%20eq%20%27PartitionWithi%27%27singleQuote%27%20and%20RowKey%20eq%20%2701%27%27%27",
      "RequestMethod": "GET",
      "RequestHeaders": {
        "Accept": "application/json; odata=minimalmetadata",
        "Authorization": "Sanitized",
        "DataServiceVersion": "3.0",
<<<<<<< HEAD
        "traceparent": "00-746da2293981a540b79080d3509af024-ce82bb74fc881a47-00",
        "User-Agent": [
          "azsdk-net-Data.Tables/12.3.0-alpha.20210915.1",
          "(.NET 5.0.10; Microsoft Windows 10.0.19043)"
=======
        "traceparent": "00-950c86a1e915bb419c1de6d876c8f9da-eb5b6476f9b4164f-00",
        "User-Agent": [
          "azsdk-net-Data.Tables/12.3.0-alpha.20210914.1",
          "(.NET 5.0.9; Microsoft Windows 10.0.19043)"
>>>>>>> cb614713
        ],
        "x-ms-client-request-id": "4761720c6ae685bd2f9e09f3843b5523",
        "x-ms-return-client-request-id": "true",
        "x-ms-version": "2019-02-02"
      },
      "RequestBody": null,
      "StatusCode": 200,
      "ResponseHeaders": {
        "Cache-Control": "no-cache",
        "Content-Type": "application/json; odata=minimalmetadata; streaming=true; charset=utf-8",
<<<<<<< HEAD
        "Date": "Wed, 15 Sep 2021 17:46:43 GMT",
=======
        "Date": "Tue, 14 Sep 2021 22:48:23 GMT",
>>>>>>> cb614713
        "Server": [
          "Windows-Azure-Table/1.0",
          "Microsoft-HTTPAPI/2.0"
        ],
        "Transfer-Encoding": "chunked",
        "X-Content-Type-Options": "nosniff",
        "x-ms-client-request-id": "4761720c6ae685bd2f9e09f3843b5523",
<<<<<<< HEAD
        "x-ms-request-id": "e7336219-9002-0093-2059-aa3358000000",
=======
        "x-ms-request-id": "16de3bbd-1002-009d-42ba-a91ae8000000",
>>>>>>> cb614713
        "x-ms-version": "2019-02-02"
      },
      "ResponseBody": {
        "odata.metadata": "https://chrisstablesprim.table.core.windows.net/$metadata#testtablejx8uyegc",
        "value": [
          {
<<<<<<< HEAD
            "odata.etag": "W/\u0022datetime\u00272021-09-15T17%3A46%3A44.0385888Z\u0027\u0022",
            "PartitionKey": "PartitionWithi\u0027\u0027singleQuote",
            "RowKey": "01\u0027\u0027",
            "Timestamp": "2021-09-15T17:46:44.0385888Z",
=======
            "odata.etag": "W/\u0022datetime\u00272021-09-14T22%3A48%3A24.5007183Z\u0027\u0022",
            "PartitionKey": "PartitionWithi\u0027singleQuote",
            "RowKey": "01\u0027",
            "Timestamp": "2021-09-14T22:48:24.5007183Z",
>>>>>>> cb614713
            "SomeBinaryProperty@odata.type": "Edm.Binary",
            "SomeBinaryProperty": "AQIDBAU=",
            "SomeDateProperty@odata.type": "Edm.DateTime",
            "SomeDateProperty": "2020-01-01T01:02:00Z",
            "SomeDoubleProperty0": 1.0,
            "SomeDoubleProperty1": 1.5,
            "SomeGuidProperty@odata.type": "Edm.Guid",
            "SomeGuidProperty": "0d391d16-97f1-4b9a-be68-4cc871f90001",
            "SomeInt64Property@odata.type": "Edm.Int64",
            "SomeInt64Property": "1",
            "SomeIntProperty": 1,
            "SomeStringProperty": "This is table entity number 01"
          }
        ]
      }
    },
    {
      "RequestUri": "https://chrisstablesprim.table.core.windows.net/testtablejx8uyegc(PartitionKey=\u0027PartitionWithi%27%27%27%27singleQuote\u0027,RowKey=\u002701%27%27%27%27\u0027)?$format=application%2Fjson%3Bodata%3Dminimalmetadata",
      "RequestMethod": "PATCH",
      "RequestHeaders": {
        "Accept": "application/json",
        "Authorization": "Sanitized",
        "Content-Length": "636",
        "Content-Type": "application/json",
        "DataServiceVersion": "3.0",
        "If-Match": "*",
        "traceparent": "00-d39d68420c966643816afa229a9fb17e-b9530ddb41acd341-00",
        "User-Agent": [
          "azsdk-net-Data.Tables/12.3.0-alpha.20210915.1",
          "(.NET 5.0.10; Microsoft Windows 10.0.19043)"
        ],
        "x-ms-client-request-id": "a825a33a35b3767f7681b6454158d24c",
        "x-ms-return-client-request-id": "true",
        "x-ms-version": "2019-02-02"
      },
      "RequestBody": {
        "PartitionKey": "PartitionWithi\u0027\u0027singleQuote",
        "RowKey": "01\u0027\u0027",
        "SomeBinaryProperty": "AQIDBAU=",
        "SomeBinaryProperty@odata.type": "Edm.Binary",
        "SomeDateProperty": "2020-01-01T01:02:00.0000000Z",
        "SomeDateProperty@odata.type": "Edm.DateTime",
        "SomeDoubleProperty0": 1,
        "SomeDoubleProperty0@odata.type": "Edm.Double",
        "SomeDoubleProperty1": 1.5,
        "SomeDoubleProperty1@odata.type": "Edm.Double",
        "SomeGuidProperty": "0d391d16-97f1-4b9a-be68-4cc871f90001",
        "SomeGuidProperty@odata.type": "Edm.Guid",
        "SomeInt64Property": "1",
        "SomeInt64Property@odata.type": "Edm.Int64",
        "SomeIntProperty": 1,
        "SomeStringProperty": "This is table entity number 01"
      },
      "StatusCode": 204,
      "ResponseHeaders": {
        "Cache-Control": "no-cache",
        "Content-Length": "0",
        "Date": "Wed, 15 Sep 2021 17:46:44 GMT",
        "ETag": "W/\u0022datetime\u00272021-09-15T17%3A46%3A44.2124897Z\u0027\u0022",
        "Server": [
          "Windows-Azure-Table/1.0",
          "Microsoft-HTTPAPI/2.0"
        ],
        "X-Content-Type-Options": "nosniff",
        "x-ms-client-request-id": "a825a33a35b3767f7681b6454158d24c",
        "x-ms-request-id": "e7336230-9002-0093-3659-aa3358000000",
        "x-ms-version": "2019-02-02"
      },
      "ResponseBody": []
    },
    {
      "RequestUri": "https://chrisstablesprim.table.core.windows.net/Tables(\u0027testtablejx8uyegc\u0027)",
      "RequestMethod": "DELETE",
      "RequestHeaders": {
        "Accept": "application/json",
        "Authorization": "Sanitized",
<<<<<<< HEAD
        "traceparent": "00-63832d4e60458a48b694ae26afa759f4-3b0273bd13bd204c-00",
        "User-Agent": [
          "azsdk-net-Data.Tables/12.3.0-alpha.20210915.1",
          "(.NET 5.0.10; Microsoft Windows 10.0.19043)"
=======
        "traceparent": "00-636bfc8c0ab89c47a7d032ecdfe66423-1bb5772d2118ad46-00",
        "User-Agent": [
          "azsdk-net-Data.Tables/12.3.0-alpha.20210914.1",
          "(.NET 5.0.9; Microsoft Windows 10.0.19043)"
>>>>>>> cb614713
        ],
        "x-ms-client-request-id": "98c205775bd3d3b9f1e3afce3122d520",
        "x-ms-return-client-request-id": "true",
        "x-ms-version": "2019-02-02"
      },
      "RequestBody": null,
      "StatusCode": 204,
      "ResponseHeaders": {
        "Cache-Control": "no-cache",
        "Content-Length": "0",
<<<<<<< HEAD
        "Date": "Wed, 15 Sep 2021 17:46:44 GMT",
=======
        "Date": "Tue, 14 Sep 2021 22:48:23 GMT",
>>>>>>> cb614713
        "Server": [
          "Windows-Azure-Table/1.0",
          "Microsoft-HTTPAPI/2.0"
        ],
        "X-Content-Type-Options": "nosniff",
<<<<<<< HEAD
        "x-ms-client-request-id": "98c205775bd3d3b9f1e3afce3122d520",
        "x-ms-request-id": "e7336245-9002-0093-4a59-aa3358000000",
=======
        "x-ms-client-request-id": "a825a33a35b3767f7681b6454158d24c",
        "x-ms-request-id": "16de3bca-1002-009d-4fba-a91ae8000000",
>>>>>>> cb614713
        "x-ms-version": "2019-02-02"
      },
      "ResponseBody": []
    }
  ],
  "Variables": {
    "RandomSeed": "2042098592",
    "STORAGE_ENDPOINT_SUFFIX": "core.windows.net",
    "TABLES_PRIMARY_STORAGE_ACCOUNT_KEY": "Kg==",
    "TABLES_STORAGE_ACCOUNT_NAME": "chrisstablesprim"
  }
}<|MERGE_RESOLUTION|>--- conflicted
+++ resolved
@@ -9,17 +9,10 @@
         "Content-Length": "33",
         "Content-Type": "application/json; odata=nometadata",
         "DataServiceVersion": "3.0",
-<<<<<<< HEAD
-        "traceparent": "00-22cfbbb58dd1a141a2596be7d3d26d2e-3546db526e9bff4f-00",
-        "User-Agent": [
-          "azsdk-net-Data.Tables/12.3.0-alpha.20210915.1",
-          "(.NET 5.0.10; Microsoft Windows 10.0.19043)"
-=======
-        "traceparent": "00-d9067206efa858489ec57e0df03cbec4-5e1a90b1dd295a48-00",
-        "User-Agent": [
-          "azsdk-net-Data.Tables/12.3.0-alpha.20210914.1",
-          "(.NET 5.0.9; Microsoft Windows 10.0.19043)"
->>>>>>> cb614713
+        "traceparent": "00-bc7d7925dc2444419d8e9657650d9ba8-7410fdfd7ae5e046-00",
+        "User-Agent": [
+          "azsdk-net-Data.Tables/12.3.0-alpha.20210917.1",
+          "(.NET 5.0.10; Microsoft Windows 10.0.19043)"
         ],
         "x-ms-client-request-id": "12db8cb102dec32581a5c2ce0a35a3a0",
         "x-ms-return-client-request-id": "true",
@@ -32,11 +25,7 @@
       "ResponseHeaders": {
         "Cache-Control": "no-cache",
         "Content-Type": "application/json; odata=minimalmetadata; streaming=true; charset=utf-8",
-<<<<<<< HEAD
-        "Date": "Wed, 15 Sep 2021 17:46:43 GMT",
-=======
-        "Date": "Tue, 14 Sep 2021 22:48:23 GMT",
->>>>>>> cb614713
+        "Date": "Fri, 17 Sep 2021 17:40:18 GMT",
         "Location": "https://chrisstablesprim.table.core.windows.net/Tables(\u0027testtablejx8uyegc\u0027)",
         "Server": [
           "Windows-Azure-Table/1.0",
@@ -45,11 +34,7 @@
         "Transfer-Encoding": "chunked",
         "X-Content-Type-Options": "nosniff",
         "x-ms-client-request-id": "12db8cb102dec32581a5c2ce0a35a3a0",
-<<<<<<< HEAD
-        "x-ms-request-id": "e73361d0-9002-0093-5f59-aa3358000000",
-=======
-        "x-ms-request-id": "16de3bb6-1002-009d-3cba-a91ae8000000",
->>>>>>> cb614713
+        "x-ms-request-id": "ce48d5fc-c002-0027-38eb-abff96000000",
         "x-ms-version": "2019-02-02"
       },
       "ResponseBody": {
@@ -66,17 +51,10 @@
         "Content-Length": "624",
         "Content-Type": "application/json",
         "DataServiceVersion": "3.0",
-<<<<<<< HEAD
-        "traceparent": "00-a02b502d175cec4aafa4cd096413ba72-08a1ac99ccb63c4a-00",
-        "User-Agent": [
-          "azsdk-net-Data.Tables/12.3.0-alpha.20210915.1",
-          "(.NET 5.0.10; Microsoft Windows 10.0.19043)"
-=======
-        "traceparent": "00-79ca88a0a5e2e642abdae81f9357ab3a-865c109538e6604c-00",
-        "User-Agent": [
-          "azsdk-net-Data.Tables/12.3.0-alpha.20210914.1",
-          "(.NET 5.0.9; Microsoft Windows 10.0.19043)"
->>>>>>> cb614713
+        "traceparent": "00-5e5a4ed4d91e024d932a96c86e29324c-eb160049e883b54f-00",
+        "User-Agent": [
+          "azsdk-net-Data.Tables/12.3.0-alpha.20210917.1",
+          "(.NET 5.0.10; Microsoft Windows 10.0.19043)"
         ],
         "x-ms-client-request-id": "de68ae3e3b6d5a155b99c1ccf0342ebd",
         "x-ms-return-client-request-id": "true",
@@ -104,24 +82,15 @@
       "ResponseHeaders": {
         "Cache-Control": "no-cache",
         "Content-Length": "0",
-<<<<<<< HEAD
-        "Date": "Wed, 15 Sep 2021 17:46:43 GMT",
-        "ETag": "W/\u0022datetime\u00272021-09-15T17%3A46%3A44.0385888Z\u0027\u0022",
-=======
-        "Date": "Tue, 14 Sep 2021 22:48:23 GMT",
-        "ETag": "W/\u0022datetime\u00272021-09-14T22%3A48%3A24.5007183Z\u0027\u0022",
->>>>>>> cb614713
+        "Date": "Fri, 17 Sep 2021 17:40:18 GMT",
+        "ETag": "W/\u0022datetime\u00272021-09-17T17%3A40%3A18.8234697Z\u0027\u0022",
         "Server": [
           "Windows-Azure-Table/1.0",
           "Microsoft-HTTPAPI/2.0"
         ],
         "X-Content-Type-Options": "nosniff",
         "x-ms-client-request-id": "de68ae3e3b6d5a155b99c1ccf0342ebd",
-<<<<<<< HEAD
-        "x-ms-request-id": "e73361f4-9002-0093-0159-aa3358000000",
-=======
-        "x-ms-request-id": "16de3bb9-1002-009d-3eba-a91ae8000000",
->>>>>>> cb614713
+        "x-ms-request-id": "ce48d602-c002-0027-3ceb-abff96000000",
         "x-ms-version": "2019-02-02"
       },
       "ResponseBody": []
@@ -133,17 +102,10 @@
         "Accept": "application/json; odata=minimalmetadata",
         "Authorization": "Sanitized",
         "DataServiceVersion": "3.0",
-<<<<<<< HEAD
-        "traceparent": "00-746da2293981a540b79080d3509af024-ce82bb74fc881a47-00",
-        "User-Agent": [
-          "azsdk-net-Data.Tables/12.3.0-alpha.20210915.1",
-          "(.NET 5.0.10; Microsoft Windows 10.0.19043)"
-=======
-        "traceparent": "00-950c86a1e915bb419c1de6d876c8f9da-eb5b6476f9b4164f-00",
-        "User-Agent": [
-          "azsdk-net-Data.Tables/12.3.0-alpha.20210914.1",
-          "(.NET 5.0.9; Microsoft Windows 10.0.19043)"
->>>>>>> cb614713
+        "traceparent": "00-0490b0ae942f2a49a0fbb7df9027cfcc-48b5a585f5ff5345-00",
+        "User-Agent": [
+          "azsdk-net-Data.Tables/12.3.0-alpha.20210917.1",
+          "(.NET 5.0.10; Microsoft Windows 10.0.19043)"
         ],
         "x-ms-client-request-id": "4761720c6ae685bd2f9e09f3843b5523",
         "x-ms-return-client-request-id": "true",
@@ -154,11 +116,7 @@
       "ResponseHeaders": {
         "Cache-Control": "no-cache",
         "Content-Type": "application/json; odata=minimalmetadata; streaming=true; charset=utf-8",
-<<<<<<< HEAD
-        "Date": "Wed, 15 Sep 2021 17:46:43 GMT",
-=======
-        "Date": "Tue, 14 Sep 2021 22:48:23 GMT",
->>>>>>> cb614713
+        "Date": "Fri, 17 Sep 2021 17:40:18 GMT",
         "Server": [
           "Windows-Azure-Table/1.0",
           "Microsoft-HTTPAPI/2.0"
@@ -166,28 +124,17 @@
         "Transfer-Encoding": "chunked",
         "X-Content-Type-Options": "nosniff",
         "x-ms-client-request-id": "4761720c6ae685bd2f9e09f3843b5523",
-<<<<<<< HEAD
-        "x-ms-request-id": "e7336219-9002-0093-2059-aa3358000000",
-=======
-        "x-ms-request-id": "16de3bbd-1002-009d-42ba-a91ae8000000",
->>>>>>> cb614713
+        "x-ms-request-id": "ce48d60a-c002-0027-43eb-abff96000000",
         "x-ms-version": "2019-02-02"
       },
       "ResponseBody": {
         "odata.metadata": "https://chrisstablesprim.table.core.windows.net/$metadata#testtablejx8uyegc",
         "value": [
           {
-<<<<<<< HEAD
-            "odata.etag": "W/\u0022datetime\u00272021-09-15T17%3A46%3A44.0385888Z\u0027\u0022",
-            "PartitionKey": "PartitionWithi\u0027\u0027singleQuote",
-            "RowKey": "01\u0027\u0027",
-            "Timestamp": "2021-09-15T17:46:44.0385888Z",
-=======
-            "odata.etag": "W/\u0022datetime\u00272021-09-14T22%3A48%3A24.5007183Z\u0027\u0022",
+            "odata.etag": "W/\u0022datetime\u00272021-09-17T17%3A40%3A18.8234697Z\u0027\u0022",
             "PartitionKey": "PartitionWithi\u0027singleQuote",
             "RowKey": "01\u0027",
-            "Timestamp": "2021-09-14T22:48:24.5007183Z",
->>>>>>> cb614713
+            "Timestamp": "2021-09-17T17:40:18.8234697Z",
             "SomeBinaryProperty@odata.type": "Edm.Binary",
             "SomeBinaryProperty": "AQIDBAU=",
             "SomeDateProperty@odata.type": "Edm.DateTime",
@@ -205,18 +152,18 @@
       }
     },
     {
-      "RequestUri": "https://chrisstablesprim.table.core.windows.net/testtablejx8uyegc(PartitionKey=\u0027PartitionWithi%27%27%27%27singleQuote\u0027,RowKey=\u002701%27%27%27%27\u0027)?$format=application%2Fjson%3Bodata%3Dminimalmetadata",
+      "RequestUri": "https://chrisstablesprim.table.core.windows.net/testtablejx8uyegc(PartitionKey=\u0027PartitionWithi%27%27singleQuote\u0027,RowKey=\u002701%27%27\u0027)?$format=application%2Fjson%3Bodata%3Dminimalmetadata",
       "RequestMethod": "PATCH",
       "RequestHeaders": {
         "Accept": "application/json",
         "Authorization": "Sanitized",
-        "Content-Length": "636",
+        "Content-Length": "624",
         "Content-Type": "application/json",
         "DataServiceVersion": "3.0",
         "If-Match": "*",
-        "traceparent": "00-d39d68420c966643816afa229a9fb17e-b9530ddb41acd341-00",
-        "User-Agent": [
-          "azsdk-net-Data.Tables/12.3.0-alpha.20210915.1",
+        "traceparent": "00-3b0d88f62e3bc04899ef750d843adc16-54420846aa8b6c4f-00",
+        "User-Agent": [
+          "azsdk-net-Data.Tables/12.3.0-alpha.20210917.1",
           "(.NET 5.0.10; Microsoft Windows 10.0.19043)"
         ],
         "x-ms-client-request-id": "a825a33a35b3767f7681b6454158d24c",
@@ -224,8 +171,8 @@
         "x-ms-version": "2019-02-02"
       },
       "RequestBody": {
-        "PartitionKey": "PartitionWithi\u0027\u0027singleQuote",
-        "RowKey": "01\u0027\u0027",
+        "PartitionKey": "PartitionWithi\u0027singleQuote",
+        "RowKey": "01\u0027",
         "SomeBinaryProperty": "AQIDBAU=",
         "SomeBinaryProperty@odata.type": "Edm.Binary",
         "SomeDateProperty": "2020-01-01T01:02:00.0000000Z",
@@ -245,15 +192,15 @@
       "ResponseHeaders": {
         "Cache-Control": "no-cache",
         "Content-Length": "0",
-        "Date": "Wed, 15 Sep 2021 17:46:44 GMT",
-        "ETag": "W/\u0022datetime\u00272021-09-15T17%3A46%3A44.2124897Z\u0027\u0022",
+        "Date": "Fri, 17 Sep 2021 17:40:18 GMT",
+        "ETag": "W/\u0022datetime\u00272021-09-17T17%3A40%3A19.0023663Z\u0027\u0022",
         "Server": [
           "Windows-Azure-Table/1.0",
           "Microsoft-HTTPAPI/2.0"
         ],
         "X-Content-Type-Options": "nosniff",
         "x-ms-client-request-id": "a825a33a35b3767f7681b6454158d24c",
-        "x-ms-request-id": "e7336230-9002-0093-3659-aa3358000000",
+        "x-ms-request-id": "ce48d611-c002-0027-49eb-abff96000000",
         "x-ms-version": "2019-02-02"
       },
       "ResponseBody": []
@@ -264,17 +211,10 @@
       "RequestHeaders": {
         "Accept": "application/json",
         "Authorization": "Sanitized",
-<<<<<<< HEAD
-        "traceparent": "00-63832d4e60458a48b694ae26afa759f4-3b0273bd13bd204c-00",
-        "User-Agent": [
-          "azsdk-net-Data.Tables/12.3.0-alpha.20210915.1",
-          "(.NET 5.0.10; Microsoft Windows 10.0.19043)"
-=======
-        "traceparent": "00-636bfc8c0ab89c47a7d032ecdfe66423-1bb5772d2118ad46-00",
-        "User-Agent": [
-          "azsdk-net-Data.Tables/12.3.0-alpha.20210914.1",
-          "(.NET 5.0.9; Microsoft Windows 10.0.19043)"
->>>>>>> cb614713
+        "traceparent": "00-666dab1baff2264aa4dd9063bd29d039-1a28babff8cbdd4b-00",
+        "User-Agent": [
+          "azsdk-net-Data.Tables/12.3.0-alpha.20210917.1",
+          "(.NET 5.0.10; Microsoft Windows 10.0.19043)"
         ],
         "x-ms-client-request-id": "98c205775bd3d3b9f1e3afce3122d520",
         "x-ms-return-client-request-id": "true",
@@ -285,23 +225,14 @@
       "ResponseHeaders": {
         "Cache-Control": "no-cache",
         "Content-Length": "0",
-<<<<<<< HEAD
-        "Date": "Wed, 15 Sep 2021 17:46:44 GMT",
-=======
-        "Date": "Tue, 14 Sep 2021 22:48:23 GMT",
->>>>>>> cb614713
-        "Server": [
-          "Windows-Azure-Table/1.0",
-          "Microsoft-HTTPAPI/2.0"
-        ],
-        "X-Content-Type-Options": "nosniff",
-<<<<<<< HEAD
+        "Date": "Fri, 17 Sep 2021 17:40:19 GMT",
+        "Server": [
+          "Windows-Azure-Table/1.0",
+          "Microsoft-HTTPAPI/2.0"
+        ],
+        "X-Content-Type-Options": "nosniff",
         "x-ms-client-request-id": "98c205775bd3d3b9f1e3afce3122d520",
-        "x-ms-request-id": "e7336245-9002-0093-4a59-aa3358000000",
-=======
-        "x-ms-client-request-id": "a825a33a35b3767f7681b6454158d24c",
-        "x-ms-request-id": "16de3bca-1002-009d-4fba-a91ae8000000",
->>>>>>> cb614713
+        "x-ms-request-id": "ce48d617-c002-0027-4eeb-abff96000000",
         "x-ms-version": "2019-02-02"
       },
       "ResponseBody": []
