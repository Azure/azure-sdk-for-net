{
  "Entries": [
    {
      "RequestUri": "https://t1acd88e4a1c34b8dprim.table.core.windows.net/Tables?$format=application%2Fjson%3Bodata%3Dminimalmetadata",
      "RequestMethod": "POST",
      "RequestHeaders": {
        "Accept": [
          "application/json",
          "application/json; odata=minimalmetadata"
        ],
        "Authorization": "Sanitized",
        "Content-Length": "33",
        "Content-Type": "application/json; odata=nometadata",
        "DataServiceVersion": "3.0",
<<<<<<< HEAD
        "traceparent": "00-d6d5f1d8b85e194f82a08f8cfc6676fa-1feb110f343db547-00",
        "User-Agent": [
          "azsdk-net-Data.Tables/1.0.0-dev.20200821.2",
          "(.NET Core 4.6.27514.02; Microsoft Windows 10.0.17763 )"
        ],
        "x-ms-client-request-id": "9a45019707d321fe4c1c4965c58f340e",
        "x-ms-date": "Fri, 21 Aug 2020 15:08:35 GMT",
=======
        "traceparent": "00-ec2931f88c57414a89e8b64b78fc7c44-af3fec5071fc8f4d-00",
        "User-Agent": [
          "azsdk-net-Data.Tables/1.0.0-dev.20200821.1",
          "(.NET Core 4.6.29130.01; Microsoft Windows 10.0.18363 )"
        ],
        "x-ms-client-request-id": "9a45019707d321fe4c1c4965c58f340e",
        "x-ms-date": "Fri, 21 Aug 2020 15:54:25 GMT",
>>>>>>> 367da34b
        "x-ms-return-client-request-id": "true",
        "x-ms-version": "2019-02-02"
      },
      "RequestBody": {
        "TableName": "testtablenbyhvlyk"
      },
      "StatusCode": 201,
      "ResponseHeaders": {
        "Cache-Control": "no-cache",
        "Content-Type": "application/json; odata=minimalmetadata; streaming=true; charset=utf-8",
<<<<<<< HEAD
        "Date": "Fri, 21 Aug 2020 15:08:35 GMT",
        "Location": "https://t1acd88e4a1c34b8dprim.table.core.windows.net/Tables(\u0027testtablenbyhvlyk\u0027)",
=======
        "Date": "Fri, 21 Aug 2020 15:54:24 GMT",
        "Location": "https://chrissscratch.table.core.windows.net/Tables(\u0027testtablenbyhvlyk\u0027)",
>>>>>>> 367da34b
        "Server": [
          "Windows-Azure-Table/1.0",
          "Microsoft-HTTPAPI/2.0"
        ],
        "Transfer-Encoding": "chunked",
        "X-Content-Type-Options": "nosniff",
        "x-ms-client-request-id": "9a45019707d321fe4c1c4965c58f340e",
<<<<<<< HEAD
        "x-ms-request-id": "dd5e3f0c-6002-0043-42cc-770e29000000",
=======
        "x-ms-request-id": "f56a7ad8-6002-007f-7cd3-775ada000000",
>>>>>>> 367da34b
        "x-ms-version": "2019-02-02"
      },
      "ResponseBody": {
        "odata.metadata": "https://t1acd88e4a1c34b8dprim.table.core.windows.net/$metadata#Tables/@Element",
        "TableName": "testtablenbyhvlyk"
      }
    },
    {
      "RequestUri": "https://t1acd88e4a1c34b8dprim.table.core.windows.net/testtablenbyhvlyk()?tn=testtablenbyhvlyk\u0026sv=2019-02-02\u0026se=2040-01-01T01%3A01%3A00Z\u0026sp=r\u0026sig=Sanitized\u0026$format=application%2Fjson%3Bodata%3Dminimalmetadata",
      "RequestMethod": "GET",
      "RequestHeaders": {
        "Accept": [
          "application/json",
          "application/json; odata=minimalmetadata"
        ],
        "DataServiceVersion": "3.0",
        "User-Agent": [
<<<<<<< HEAD
          "azsdk-net-Data.Tables/1.0.0-dev.20200821.2",
          "(.NET Core 4.6.27514.02; Microsoft Windows 10.0.17763 )"
=======
          "azsdk-net-Data.Tables/1.0.0-dev.20200821.1",
          "(.NET Core 4.6.29130.01; Microsoft Windows 10.0.18363 )"
>>>>>>> 367da34b
        ],
        "x-ms-client-request-id": "484a0ef01cfcfa0cd36a865b16f6ac75",
        "x-ms-return-client-request-id": "true",
        "x-ms-version": "2019-02-02"
      },
      "RequestBody": null,
      "StatusCode": 200,
      "ResponseHeaders": {
        "Cache-Control": "no-cache",
        "Content-Type": "application/json; odata=minimalmetadata; streaming=true; charset=utf-8",
<<<<<<< HEAD
        "Date": "Fri, 21 Aug 2020 15:08:35 GMT",
=======
        "Date": "Fri, 21 Aug 2020 15:54:24 GMT",
>>>>>>> 367da34b
        "Server": [
          "Windows-Azure-Table/1.0",
          "Microsoft-HTTPAPI/2.0"
        ],
        "Transfer-Encoding": "chunked",
        "X-Content-Type-Options": "nosniff",
        "x-ms-client-request-id": "484a0ef01cfcfa0cd36a865b16f6ac75",
<<<<<<< HEAD
        "x-ms-request-id": "dd5e3f13-6002-0043-48cc-770e29000000",
=======
        "x-ms-request-id": "f56a7aeb-6002-007f-0dd3-775ada000000",
>>>>>>> 367da34b
        "x-ms-version": "2019-02-02"
      },
      "ResponseBody": {
        "odata.metadata": "https://t1acd88e4a1c34b8dprim.table.core.windows.net/$metadata#testtablenbyhvlyk",
        "value": []
      }
    },
    {
      "RequestUri": "https://t1acd88e4a1c34b8dprim.table.core.windows.net/testtablenbyhvlyk(PartitionKey=\u0027partition\u0027,RowKey=\u002701\u0027)?tn=testtablenbyhvlyk\u0026sv=2019-02-02\u0026se=2040-01-01T01%3A01%3A00Z\u0026sp=r\u0026sig=Sanitized\u0026$format=application%2Fjson%3Bodata%3Dminimalmetadata",
      "RequestMethod": "PUT",
      "RequestHeaders": {
        "Accept": [
          "application/json",
          "application/json"
        ],
        "Content-Length": "611",
        "Content-Type": "application/json",
        "DataServiceVersion": "3.0",
<<<<<<< HEAD
        "traceparent": "00-eb1ff55d86aa6b4b810e456019bc9c6d-32679c32286e1a42-00",
        "User-Agent": [
          "azsdk-net-Data.Tables/1.0.0-dev.20200821.2",
          "(.NET Core 4.6.27514.02; Microsoft Windows 10.0.17763 )"
=======
        "traceparent": "00-a2260228ee036640abf73a43627b39e3-a7832865ccb9d74e-00",
        "User-Agent": [
          "azsdk-net-Data.Tables/1.0.0-dev.20200821.1",
          "(.NET Core 4.6.29130.01; Microsoft Windows 10.0.18363 )"
>>>>>>> 367da34b
        ],
        "x-ms-client-request-id": "843baa1ece62fcf8cc6fdfc349849f2c",
        "x-ms-return-client-request-id": "true",
        "x-ms-version": "2019-02-02"
      },
      "RequestBody": {
        "PartitionKey": "partition",
        "RowKey": "01",
        "SomeStringProperty": "This is table entity number 01",
        "SomeDateProperty": "2020-01-01T01:02:00.0000000Z",
        "SomeDateProperty@odata.type": "Edm.DateTime",
        "SomeGuidProperty": "0d391d16-97f1-4b9a-be68-4cc871f90001",
        "SomeGuidProperty@odata.type": "Edm.Guid",
        "SomeBinaryProperty": "AQIDBAU=",
        "SomeBinaryProperty@odata.type": "Edm.Binary",
        "SomeInt64Property": "1",
        "SomeInt64Property@odata.type": "Edm.Int64",
        "SomeDoubleProperty0": 1,
        "SomeDoubleProperty0@odata.type": "Edm.Double",
        "SomeDoubleProperty1": 1.1000000000000001,
        "SomeDoubleProperty1@odata.type": "Edm.Double",
        "SomeIntProperty": 1
      },
      "StatusCode": 403,
      "ResponseHeaders": {
        "Cache-Control": "no-cache",
        "Content-Type": "application/json; odata=minimalmetadata; streaming=true; charset=utf-8",
<<<<<<< HEAD
        "Date": "Fri, 21 Aug 2020 15:08:35 GMT",
=======
        "Date": "Fri, 21 Aug 2020 15:54:24 GMT",
>>>>>>> 367da34b
        "Server": [
          "Windows-Azure-Table/1.0",
          "Microsoft-HTTPAPI/2.0"
        ],
        "Transfer-Encoding": "chunked",
        "X-Content-Type-Options": "nosniff",
        "x-ms-client-request-id": "843baa1ece62fcf8cc6fdfc349849f2c",
<<<<<<< HEAD
        "x-ms-request-id": "dd5e3f18-6002-0043-4dcc-770e29000000",
=======
        "x-ms-request-id": "f56a7af9-6002-007f-1ad3-775ada000000",
>>>>>>> 367da34b
        "x-ms-version": "2019-02-02"
      },
      "ResponseBody": {
        "odata.error": {
          "code": "AuthorizationPermissionMismatch",
          "message": {
            "lang": "en-US",
<<<<<<< HEAD
            "value": "This request is not authorized to perform this operation using this permission.\nRequestId:dd5e3f18-6002-0043-4dcc-770e29000000\nTime:2020-08-21T15:08:36.0736401Z"
=======
            "value": "This request is not authorized to perform this operation using this permission.\nRequestId:f56a7af9-6002-007f-1ad3-775ada000000\nTime:2020-08-21T15:54:25.8632745Z"
>>>>>>> 367da34b
          }
        }
      }
    },
    {
      "RequestUri": "https://t1acd88e4a1c34b8dprim.table.core.windows.net/Tables(\u0027testtablenbyhvlyk\u0027)",
      "RequestMethod": "DELETE",
      "RequestHeaders": {
        "Accept": [
          "application/json",
          "application/json"
        ],
        "Authorization": "Sanitized",
<<<<<<< HEAD
        "traceparent": "00-af430c8b78e747458cd9c099dd9e4846-8a5a68529ddbf942-00",
        "User-Agent": [
          "azsdk-net-Data.Tables/1.0.0-dev.20200821.2",
          "(.NET Core 4.6.27514.02; Microsoft Windows 10.0.17763 )"
        ],
        "x-ms-client-request-id": "8630d7bcc2e37ba1f54ac66881a30b56",
        "x-ms-date": "Fri, 21 Aug 2020 15:08:36 GMT",
=======
        "traceparent": "00-7687110c32cfb14dae1910af4588ab45-c94b454940547d40-00",
        "User-Agent": [
          "azsdk-net-Data.Tables/1.0.0-dev.20200821.1",
          "(.NET Core 4.6.29130.01; Microsoft Windows 10.0.18363 )"
        ],
        "x-ms-client-request-id": "8630d7bcc2e37ba1f54ac66881a30b56",
        "x-ms-date": "Fri, 21 Aug 2020 15:54:26 GMT",
>>>>>>> 367da34b
        "x-ms-return-client-request-id": "true",
        "x-ms-version": "2019-02-02"
      },
      "RequestBody": null,
      "StatusCode": 204,
      "ResponseHeaders": {
        "Cache-Control": "no-cache",
        "Content-Length": "0",
<<<<<<< HEAD
        "Date": "Fri, 21 Aug 2020 15:08:35 GMT",
=======
        "Date": "Fri, 21 Aug 2020 15:54:24 GMT",
>>>>>>> 367da34b
        "Server": [
          "Windows-Azure-Table/1.0",
          "Microsoft-HTTPAPI/2.0"
        ],
        "X-Content-Type-Options": "nosniff",
        "x-ms-client-request-id": "8630d7bcc2e37ba1f54ac66881a30b56",
<<<<<<< HEAD
        "x-ms-request-id": "dd5e3f1a-6002-0043-4fcc-770e29000000",
=======
        "x-ms-request-id": "f56a7b06-6002-007f-27d3-775ada000000",
>>>>>>> 367da34b
        "x-ms-version": "2019-02-02"
      },
      "ResponseBody": []
    }
  ],
  "Variables": {
    "RandomSeed": "693929526",
    "TABLES_PRIMARY_STORAGE_ACCOUNT_KEY": "Kg==",
<<<<<<< HEAD
    "TABLES_STORAGE_ACCOUNT_NAME": "t1acd88e4a1c34b8dprim"
=======
    "TABLES_STORAGE_ACCOUNT_NAME": "chrissscratch"
>>>>>>> 367da34b
  }
}<|MERGE_RESOLUTION|>--- conflicted
+++ resolved
@@ -12,15 +12,6 @@
         "Content-Length": "33",
         "Content-Type": "application/json; odata=nometadata",
         "DataServiceVersion": "3.0",
-<<<<<<< HEAD
-        "traceparent": "00-d6d5f1d8b85e194f82a08f8cfc6676fa-1feb110f343db547-00",
-        "User-Agent": [
-          "azsdk-net-Data.Tables/1.0.0-dev.20200821.2",
-          "(.NET Core 4.6.27514.02; Microsoft Windows 10.0.17763 )"
-        ],
-        "x-ms-client-request-id": "9a45019707d321fe4c1c4965c58f340e",
-        "x-ms-date": "Fri, 21 Aug 2020 15:08:35 GMT",
-=======
         "traceparent": "00-ec2931f88c57414a89e8b64b78fc7c44-af3fec5071fc8f4d-00",
         "User-Agent": [
           "azsdk-net-Data.Tables/1.0.0-dev.20200821.1",
@@ -28,7 +19,6 @@
         ],
         "x-ms-client-request-id": "9a45019707d321fe4c1c4965c58f340e",
         "x-ms-date": "Fri, 21 Aug 2020 15:54:25 GMT",
->>>>>>> 367da34b
         "x-ms-return-client-request-id": "true",
         "x-ms-version": "2019-02-02"
       },
@@ -39,13 +29,8 @@
       "ResponseHeaders": {
         "Cache-Control": "no-cache",
         "Content-Type": "application/json; odata=minimalmetadata; streaming=true; charset=utf-8",
-<<<<<<< HEAD
-        "Date": "Fri, 21 Aug 2020 15:08:35 GMT",
-        "Location": "https://t1acd88e4a1c34b8dprim.table.core.windows.net/Tables(\u0027testtablenbyhvlyk\u0027)",
-=======
         "Date": "Fri, 21 Aug 2020 15:54:24 GMT",
         "Location": "https://chrissscratch.table.core.windows.net/Tables(\u0027testtablenbyhvlyk\u0027)",
->>>>>>> 367da34b
         "Server": [
           "Windows-Azure-Table/1.0",
           "Microsoft-HTTPAPI/2.0"
@@ -53,11 +38,7 @@
         "Transfer-Encoding": "chunked",
         "X-Content-Type-Options": "nosniff",
         "x-ms-client-request-id": "9a45019707d321fe4c1c4965c58f340e",
-<<<<<<< HEAD
-        "x-ms-request-id": "dd5e3f0c-6002-0043-42cc-770e29000000",
-=======
         "x-ms-request-id": "f56a7ad8-6002-007f-7cd3-775ada000000",
->>>>>>> 367da34b
         "x-ms-version": "2019-02-02"
       },
       "ResponseBody": {
@@ -75,13 +56,8 @@
         ],
         "DataServiceVersion": "3.0",
         "User-Agent": [
-<<<<<<< HEAD
-          "azsdk-net-Data.Tables/1.0.0-dev.20200821.2",
-          "(.NET Core 4.6.27514.02; Microsoft Windows 10.0.17763 )"
-=======
           "azsdk-net-Data.Tables/1.0.0-dev.20200821.1",
           "(.NET Core 4.6.29130.01; Microsoft Windows 10.0.18363 )"
->>>>>>> 367da34b
         ],
         "x-ms-client-request-id": "484a0ef01cfcfa0cd36a865b16f6ac75",
         "x-ms-return-client-request-id": "true",
@@ -92,11 +68,7 @@
       "ResponseHeaders": {
         "Cache-Control": "no-cache",
         "Content-Type": "application/json; odata=minimalmetadata; streaming=true; charset=utf-8",
-<<<<<<< HEAD
-        "Date": "Fri, 21 Aug 2020 15:08:35 GMT",
-=======
         "Date": "Fri, 21 Aug 2020 15:54:24 GMT",
->>>>>>> 367da34b
         "Server": [
           "Windows-Azure-Table/1.0",
           "Microsoft-HTTPAPI/2.0"
@@ -104,11 +76,7 @@
         "Transfer-Encoding": "chunked",
         "X-Content-Type-Options": "nosniff",
         "x-ms-client-request-id": "484a0ef01cfcfa0cd36a865b16f6ac75",
-<<<<<<< HEAD
-        "x-ms-request-id": "dd5e3f13-6002-0043-48cc-770e29000000",
-=======
         "x-ms-request-id": "f56a7aeb-6002-007f-0dd3-775ada000000",
->>>>>>> 367da34b
         "x-ms-version": "2019-02-02"
       },
       "ResponseBody": {
@@ -127,17 +95,10 @@
         "Content-Length": "611",
         "Content-Type": "application/json",
         "DataServiceVersion": "3.0",
-<<<<<<< HEAD
-        "traceparent": "00-eb1ff55d86aa6b4b810e456019bc9c6d-32679c32286e1a42-00",
-        "User-Agent": [
-          "azsdk-net-Data.Tables/1.0.0-dev.20200821.2",
-          "(.NET Core 4.6.27514.02; Microsoft Windows 10.0.17763 )"
-=======
         "traceparent": "00-a2260228ee036640abf73a43627b39e3-a7832865ccb9d74e-00",
         "User-Agent": [
           "azsdk-net-Data.Tables/1.0.0-dev.20200821.1",
           "(.NET Core 4.6.29130.01; Microsoft Windows 10.0.18363 )"
->>>>>>> 367da34b
         ],
         "x-ms-client-request-id": "843baa1ece62fcf8cc6fdfc349849f2c",
         "x-ms-return-client-request-id": "true",
@@ -165,11 +126,7 @@
       "ResponseHeaders": {
         "Cache-Control": "no-cache",
         "Content-Type": "application/json; odata=minimalmetadata; streaming=true; charset=utf-8",
-<<<<<<< HEAD
-        "Date": "Fri, 21 Aug 2020 15:08:35 GMT",
-=======
         "Date": "Fri, 21 Aug 2020 15:54:24 GMT",
->>>>>>> 367da34b
         "Server": [
           "Windows-Azure-Table/1.0",
           "Microsoft-HTTPAPI/2.0"
@@ -177,11 +134,7 @@
         "Transfer-Encoding": "chunked",
         "X-Content-Type-Options": "nosniff",
         "x-ms-client-request-id": "843baa1ece62fcf8cc6fdfc349849f2c",
-<<<<<<< HEAD
-        "x-ms-request-id": "dd5e3f18-6002-0043-4dcc-770e29000000",
-=======
         "x-ms-request-id": "f56a7af9-6002-007f-1ad3-775ada000000",
->>>>>>> 367da34b
         "x-ms-version": "2019-02-02"
       },
       "ResponseBody": {
@@ -189,11 +142,7 @@
           "code": "AuthorizationPermissionMismatch",
           "message": {
             "lang": "en-US",
-<<<<<<< HEAD
-            "value": "This request is not authorized to perform this operation using this permission.\nRequestId:dd5e3f18-6002-0043-4dcc-770e29000000\nTime:2020-08-21T15:08:36.0736401Z"
-=======
             "value": "This request is not authorized to perform this operation using this permission.\nRequestId:f56a7af9-6002-007f-1ad3-775ada000000\nTime:2020-08-21T15:54:25.8632745Z"
->>>>>>> 367da34b
           }
         }
       }
@@ -207,15 +156,6 @@
           "application/json"
         ],
         "Authorization": "Sanitized",
-<<<<<<< HEAD
-        "traceparent": "00-af430c8b78e747458cd9c099dd9e4846-8a5a68529ddbf942-00",
-        "User-Agent": [
-          "azsdk-net-Data.Tables/1.0.0-dev.20200821.2",
-          "(.NET Core 4.6.27514.02; Microsoft Windows 10.0.17763 )"
-        ],
-        "x-ms-client-request-id": "8630d7bcc2e37ba1f54ac66881a30b56",
-        "x-ms-date": "Fri, 21 Aug 2020 15:08:36 GMT",
-=======
         "traceparent": "00-7687110c32cfb14dae1910af4588ab45-c94b454940547d40-00",
         "User-Agent": [
           "azsdk-net-Data.Tables/1.0.0-dev.20200821.1",
@@ -223,7 +163,6 @@
         ],
         "x-ms-client-request-id": "8630d7bcc2e37ba1f54ac66881a30b56",
         "x-ms-date": "Fri, 21 Aug 2020 15:54:26 GMT",
->>>>>>> 367da34b
         "x-ms-return-client-request-id": "true",
         "x-ms-version": "2019-02-02"
       },
@@ -232,22 +171,14 @@
       "ResponseHeaders": {
         "Cache-Control": "no-cache",
         "Content-Length": "0",
-<<<<<<< HEAD
-        "Date": "Fri, 21 Aug 2020 15:08:35 GMT",
-=======
         "Date": "Fri, 21 Aug 2020 15:54:24 GMT",
->>>>>>> 367da34b
         "Server": [
           "Windows-Azure-Table/1.0",
           "Microsoft-HTTPAPI/2.0"
         ],
         "X-Content-Type-Options": "nosniff",
         "x-ms-client-request-id": "8630d7bcc2e37ba1f54ac66881a30b56",
-<<<<<<< HEAD
-        "x-ms-request-id": "dd5e3f1a-6002-0043-4fcc-770e29000000",
-=======
         "x-ms-request-id": "f56a7b06-6002-007f-27d3-775ada000000",
->>>>>>> 367da34b
         "x-ms-version": "2019-02-02"
       },
       "ResponseBody": []
@@ -256,10 +187,6 @@
   "Variables": {
     "RandomSeed": "693929526",
     "TABLES_PRIMARY_STORAGE_ACCOUNT_KEY": "Kg==",
-<<<<<<< HEAD
-    "TABLES_STORAGE_ACCOUNT_NAME": "t1acd88e4a1c34b8dprim"
-=======
     "TABLES_STORAGE_ACCOUNT_NAME": "chrissscratch"
->>>>>>> 367da34b
   }
 }