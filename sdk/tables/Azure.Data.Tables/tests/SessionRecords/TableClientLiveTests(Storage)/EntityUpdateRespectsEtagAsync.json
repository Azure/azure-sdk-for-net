--- conflicted
+++ resolved
@@ -1,11 +1,7 @@
 {
   "Entries": [
     {
-<<<<<<< HEAD
-      "RequestUri": "https://chrissscratch.table.core.windows.net/Tables?$format=application%2Fjson%3Bodata%3Dfullmetadata",
-=======
       "RequestUri": "https://chrissscratch.table.core.windows.net/Tables?$format=application%2Fjson%3Bodata%3Dminimalmetadata",
->>>>>>> 31805008
       "RequestMethod": "POST",
       "RequestHeaders": {
         "Accept": "application/json",
@@ -13,15 +9,6 @@
         "Content-Length": "33",
         "Content-Type": "application/json; odata=nometadata",
         "DataServiceVersion": "3.0",
-<<<<<<< HEAD
-        "traceparent": "00-1ea20c0045dbe342b1c1c7306fa282d1-91bb5a38cf86b64e-00",
-        "User-Agent": [
-          "azsdk-net-Data.Tables/1.0.0-dev.20200728.1",
-          "(.NET Core 4.6.29017.01; Microsoft Windows 10.0.18363 )"
-        ],
-        "x-ms-client-request-id": "0e491bf140075806a995cdad58b0da31",
-        "x-ms-date": "Tue, 28 Jul 2020 23:48:27 GMT",
-=======
         "traceparent": "00-cabe8defd3673b4882d6e91aadd60eb6-7eacf9b9f24fa744-00",
         "User-Agent": [
           "azsdk-net-Data.Tables/1.0.0-dev.20200818.1",
@@ -29,7 +16,6 @@
         ],
         "x-ms-client-request-id": "0e491bf140075806a995cdad58b0da31",
         "x-ms-date": "Tue, 18 Aug 2020 23:41:40 GMT",
->>>>>>> 31805008
         "x-ms-return-client-request-id": "true",
         "x-ms-version": "2019-02-02"
       },
@@ -39,13 +25,8 @@
       "StatusCode": 201,
       "ResponseHeaders": {
         "Cache-Control": "no-cache",
-<<<<<<< HEAD
-        "Content-Type": "application/json; odata=fullmetadata; streaming=true; charset=utf-8",
-        "Date": "Tue, 28 Jul 2020 23:48:26 GMT",
-=======
         "Content-Type": "application/json; odata=minimalmetadata; streaming=true; charset=utf-8",
         "Date": "Tue, 18 Aug 2020 23:41:40 GMT",
->>>>>>> 31805008
         "Location": "https://chrissscratch.table.core.windows.net/Tables(\u0027testtableqlvala7b\u0027)",
         "Server": [
           "Windows-Azure-Table/1.0",
@@ -54,30 +35,16 @@
         "Transfer-Encoding": "chunked",
         "X-Content-Type-Options": "nosniff",
         "x-ms-client-request-id": "0e491bf140075806a995cdad58b0da31",
-<<<<<<< HEAD
-        "x-ms-request-id": "24fbc2dd-0002-004d-2e39-65020a000000",
-=======
         "x-ms-request-id": "bc061cd9-0002-006f-7cb9-756c3c000000",
->>>>>>> 31805008
         "x-ms-version": "2019-02-02"
       },
       "ResponseBody": {
         "odata.metadata": "https://chrissscratch.table.core.windows.net/$metadata#Tables/@Element",
-<<<<<<< HEAD
-        "odata.type": "chrissscratch.Tables",
-        "odata.id": "https://chrissscratch.table.core.windows.net/Tables(\u0027testtableqlvala7b\u0027)",
-        "odata.editLink": "Tables(\u0027testtableqlvala7b\u0027)",
-=======
->>>>>>> 31805008
         "TableName": "testtableqlvala7b"
       }
     },
     {
-<<<<<<< HEAD
-      "RequestUri": "https://chrissscratch.table.core.windows.net/testtableqlvala7b(PartitionKey=\u0027somPartition\u0027,RowKey=\u00271\u0027)?$format=application%2Fjson%3Bodata%3Dfullmetadata",
-=======
       "RequestUri": "https://chrissscratch.table.core.windows.net/testtableqlvala7b(PartitionKey=\u0027somPartition\u0027,RowKey=\u00271\u0027)?$format=application%2Fjson%3Bodata%3Dminimalmetadata",
->>>>>>> 31805008
       "RequestMethod": "PUT",
       "RequestHeaders": {
         "Accept": "application/json",
@@ -85,15 +52,6 @@
         "Content-Length": "88",
         "Content-Type": "application/json",
         "DataServiceVersion": "3.0",
-<<<<<<< HEAD
-        "traceparent": "00-6c61d9fa47ecc24a8d971675a0d62baa-e1f4fef234fca349-00",
-        "User-Agent": [
-          "azsdk-net-Data.Tables/1.0.0-dev.20200728.1",
-          "(.NET Core 4.6.29017.01; Microsoft Windows 10.0.18363 )"
-        ],
-        "x-ms-client-request-id": "895abd28b001e4795001d0922cb80277",
-        "x-ms-date": "Tue, 28 Jul 2020 23:48:27 GMT",
-=======
         "traceparent": "00-26f4de7b2dc3644ea79c936d2c911fb4-90a0c6efcfd4604a-00",
         "User-Agent": [
           "azsdk-net-Data.Tables/1.0.0-dev.20200818.1",
@@ -101,7 +59,6 @@
         ],
         "x-ms-client-request-id": "895abd28b001e4795001d0922cb80277",
         "x-ms-date": "Tue, 18 Aug 2020 23:41:40 GMT",
->>>>>>> 31805008
         "x-ms-return-client-request-id": "true",
         "x-ms-version": "2019-02-02"
       },
@@ -114,53 +71,32 @@
       "ResponseHeaders": {
         "Cache-Control": "no-cache",
         "Content-Length": "0",
-<<<<<<< HEAD
-        "Date": "Tue, 28 Jul 2020 23:48:26 GMT",
-        "ETag": "W/\u0022datetime\u00272020-07-28T23%3A48%3A27.0956105Z\u0027\u0022",
-=======
         "Date": "Tue, 18 Aug 2020 23:41:40 GMT",
         "ETag": "W/\u0022datetime\u00272020-08-18T23%3A41%3A40.7343367Z\u0027\u0022",
->>>>>>> 31805008
         "Server": [
           "Windows-Azure-Table/1.0",
           "Microsoft-HTTPAPI/2.0"
         ],
         "X-Content-Type-Options": "nosniff",
         "x-ms-client-request-id": "895abd28b001e4795001d0922cb80277",
-<<<<<<< HEAD
-        "x-ms-request-id": "24fbc2e7-0002-004d-3739-65020a000000",
-=======
         "x-ms-request-id": "bc061ce7-0002-006f-09b9-756c3c000000",
->>>>>>> 31805008
         "x-ms-version": "2019-02-02"
       },
       "ResponseBody": []
     },
     {
-<<<<<<< HEAD
-      "RequestUri": "https://chrissscratch.table.core.windows.net/testtableqlvala7b()?$format=application%2Fjson%3Bodata%3Dfullmetadata\u0026$filter=PartitionKey%20eq%20%27somPartition%27%20and%20RowKey%20eq%20%271%27",
-=======
       "RequestUri": "https://chrissscratch.table.core.windows.net/testtableqlvala7b()?$format=application%2Fjson%3Bodata%3Dminimalmetadata\u0026$filter=PartitionKey%20eq%20%27somPartition%27%20and%20RowKey%20eq%20%271%27",
->>>>>>> 31805008
       "RequestMethod": "GET",
       "RequestHeaders": {
         "Accept": "application/json",
         "Authorization": "Sanitized",
         "DataServiceVersion": "3.0",
         "User-Agent": [
-<<<<<<< HEAD
-          "azsdk-net-Data.Tables/1.0.0-dev.20200728.1",
-          "(.NET Core 4.6.29017.01; Microsoft Windows 10.0.18363 )"
-        ],
-        "x-ms-client-request-id": "6906470b8ce8c7a9541838e5f85e1369",
-        "x-ms-date": "Tue, 28 Jul 2020 23:48:27 GMT",
-=======
           "azsdk-net-Data.Tables/1.0.0-dev.20200818.1",
           "(.NET Core 4.6.29130.01; Microsoft Windows 10.0.18363 )"
         ],
         "x-ms-client-request-id": "6906470b8ce8c7a9541838e5f85e1369",
         "x-ms-date": "Tue, 18 Aug 2020 23:41:40 GMT",
->>>>>>> 31805008
         "x-ms-return-client-request-id": "true",
         "x-ms-version": "2019-02-02"
       },
@@ -168,13 +104,8 @@
       "StatusCode": 200,
       "ResponseHeaders": {
         "Cache-Control": "no-cache",
-<<<<<<< HEAD
-        "Content-Type": "application/json; odata=fullmetadata; streaming=true; charset=utf-8",
-        "Date": "Tue, 28 Jul 2020 23:48:26 GMT",
-=======
         "Content-Type": "application/json; odata=minimalmetadata; streaming=true; charset=utf-8",
         "Date": "Tue, 18 Aug 2020 23:41:40 GMT",
->>>>>>> 31805008
         "Server": [
           "Windows-Azure-Table/1.0",
           "Microsoft-HTTPAPI/2.0"
@@ -182,60 +113,28 @@
         "Transfer-Encoding": "chunked",
         "X-Content-Type-Options": "nosniff",
         "x-ms-client-request-id": "6906470b8ce8c7a9541838e5f85e1369",
-<<<<<<< HEAD
-        "x-ms-request-id": "24fbc2ed-0002-004d-3d39-65020a000000",
-=======
         "x-ms-request-id": "bc061cf0-0002-006f-12b9-756c3c000000",
->>>>>>> 31805008
         "x-ms-version": "2019-02-02"
       },
       "ResponseBody": {
         "odata.metadata": "https://chrissscratch.table.core.windows.net/$metadata#testtableqlvala7b",
         "value": [
           {
-<<<<<<< HEAD
-            "odata.type": "chrissscratch.testtableqlvala7b",
-            "odata.id": "https://chrissscratch.table.core.windows.net/testtableqlvala7b(PartitionKey=\u0027somPartition\u0027,RowKey=\u00271\u0027)",
-            "odata.etag": "W/\u0022datetime\u00272020-07-28T23%3A48%3A27.0956105Z\u0027\u0022",
-            "odata.editLink": "testtableqlvala7b(PartitionKey=\u0027somPartition\u0027,RowKey=\u00271\u0027)",
-            "PartitionKey": "somPartition",
-            "RowKey": "1",
-            "Timestamp@odata.type": "Edm.DateTime",
-            "Timestamp": "2020-07-28T23:48:27.0956105Z",
-=======
             "odata.etag": "W/\u0022datetime\u00272020-08-18T23%3A41%3A40.7343367Z\u0027\u0022",
             "PartitionKey": "somPartition",
             "RowKey": "1",
             "Timestamp": "2020-08-18T23:41:40.7343367Z",
->>>>>>> 31805008
             "SomeStringProperty": "This is the original"
           }
         ]
       }
     },
     {
-<<<<<<< HEAD
-      "RequestUri": "https://chrissscratch.table.core.windows.net/testtableqlvala7b(PartitionKey=\u0027somPartition\u0027,RowKey=\u00271\u0027)?$format=application%2Fjson%3Bodata%3Dfullmetadata",
-=======
       "RequestUri": "https://chrissscratch.table.core.windows.net/testtableqlvala7b(PartitionKey=\u0027somPartition\u0027,RowKey=\u00271\u0027)?$format=application%2Fjson%3Bodata%3Dminimalmetadata",
->>>>>>> 31805008
       "RequestMethod": "PUT",
       "RequestHeaders": {
         "Accept": "application/json",
         "Authorization": "Sanitized",
-<<<<<<< HEAD
-        "Content-Length": "536",
-        "Content-Type": "application/json",
-        "DataServiceVersion": "3.0",
-        "If-Match": "*",
-        "traceparent": "00-0cb909f7deaea34591954c9b1f7bc69e-fc139d8a47e2ff4c-00",
-        "User-Agent": [
-          "azsdk-net-Data.Tables/1.0.0-dev.20200728.1",
-          "(.NET Core 4.6.29017.01; Microsoft Windows 10.0.18363 )"
-        ],
-        "x-ms-client-request-id": "c1063c703aa86befd02ab73e36c57cdd",
-        "x-ms-date": "Tue, 28 Jul 2020 23:48:27 GMT",
-=======
         "Content-Length": "218",
         "Content-Type": "application/json",
         "DataServiceVersion": "3.0",
@@ -247,79 +146,46 @@
         ],
         "x-ms-client-request-id": "c1063c703aa86befd02ab73e36c57cdd",
         "x-ms-date": "Tue, 18 Aug 2020 23:41:40 GMT",
->>>>>>> 31805008
         "x-ms-return-client-request-id": "true",
         "x-ms-version": "2019-02-02"
       },
       "RequestBody": {
-<<<<<<< HEAD
-        "odata.type": "chrissscratch.testtableqlvala7b",
-        "odata.id": "https://chrissscratch.table.core.windows.net/testtableqlvala7b(PartitionKey=\u0027somPartition\u0027,RowKey=\u00271\u0027)",
-        "odata.etag": "W/\u0022datetime\u00272020-07-28T23%3A48%3A27.0956105Z\u0027\u0022",
-        "odata.editLink": "testtableqlvala7b(PartitionKey=\u0027somPartition\u0027,RowKey=\u00271\u0027)",
-        "PartitionKey": "somPartition",
-        "RowKey": "1",
-        "Timestamp": "2020-07-28T23:48:27.0956105Z",
-        "Timestamp@odata.type": "Edm.DateTime",
-=======
         "odata.etag": "W/\u0022datetime\u00272020-08-18T23%3A41%3A40.7343367Z\u0027\u0022",
         "PartitionKey": "somPartition",
         "RowKey": "1",
         "Timestamp": "2020-08-18T23:41:40.7343367Z",
->>>>>>> 31805008
         "SomeStringProperty": "This is new and improved!"
       },
       "StatusCode": 204,
       "ResponseHeaders": {
         "Cache-Control": "no-cache",
         "Content-Length": "0",
-<<<<<<< HEAD
-        "Date": "Tue, 28 Jul 2020 23:48:26 GMT",
-        "ETag": "W/\u0022datetime\u00272020-07-28T23%3A48%3A27.1776791Z\u0027\u0022",
-=======
         "Date": "Tue, 18 Aug 2020 23:41:40 GMT",
         "ETag": "W/\u0022datetime\u00272020-08-18T23%3A41%3A40.815404Z\u0027\u0022",
->>>>>>> 31805008
         "Server": [
           "Windows-Azure-Table/1.0",
           "Microsoft-HTTPAPI/2.0"
         ],
         "X-Content-Type-Options": "nosniff",
         "x-ms-client-request-id": "c1063c703aa86befd02ab73e36c57cdd",
-<<<<<<< HEAD
-        "x-ms-request-id": "24fbc2f4-0002-004d-4439-65020a000000",
-=======
         "x-ms-request-id": "bc061cfd-0002-006f-1fb9-756c3c000000",
->>>>>>> 31805008
         "x-ms-version": "2019-02-02"
       },
       "ResponseBody": []
     },
     {
-<<<<<<< HEAD
-      "RequestUri": "https://chrissscratch.table.core.windows.net/testtableqlvala7b()?$format=application%2Fjson%3Bodata%3Dfullmetadata\u0026$filter=PartitionKey%20eq%20%27somPartition%27%20and%20RowKey%20eq%20%271%27",
-=======
       "RequestUri": "https://chrissscratch.table.core.windows.net/testtableqlvala7b()?$format=application%2Fjson%3Bodata%3Dminimalmetadata\u0026$filter=PartitionKey%20eq%20%27somPartition%27%20and%20RowKey%20eq%20%271%27",
->>>>>>> 31805008
       "RequestMethod": "GET",
       "RequestHeaders": {
         "Accept": "application/json",
         "Authorization": "Sanitized",
         "DataServiceVersion": "3.0",
         "User-Agent": [
-<<<<<<< HEAD
-          "azsdk-net-Data.Tables/1.0.0-dev.20200728.1",
-          "(.NET Core 4.6.29017.01; Microsoft Windows 10.0.18363 )"
-        ],
-        "x-ms-client-request-id": "694d36cac7d49cd8139335e87893ecf2",
-        "x-ms-date": "Tue, 28 Jul 2020 23:48:27 GMT",
-=======
           "azsdk-net-Data.Tables/1.0.0-dev.20200818.1",
           "(.NET Core 4.6.29130.01; Microsoft Windows 10.0.18363 )"
         ],
         "x-ms-client-request-id": "694d36cac7d49cd8139335e87893ecf2",
         "x-ms-date": "Tue, 18 Aug 2020 23:41:41 GMT",
->>>>>>> 31805008
         "x-ms-return-client-request-id": "true",
         "x-ms-version": "2019-02-02"
       },
@@ -327,13 +193,8 @@
       "StatusCode": 200,
       "ResponseHeaders": {
         "Cache-Control": "no-cache",
-<<<<<<< HEAD
-        "Content-Type": "application/json; odata=fullmetadata; streaming=true; charset=utf-8",
-        "Date": "Tue, 28 Jul 2020 23:48:26 GMT",
-=======
         "Content-Type": "application/json; odata=minimalmetadata; streaming=true; charset=utf-8",
         "Date": "Tue, 18 Aug 2020 23:41:40 GMT",
->>>>>>> 31805008
         "Server": [
           "Windows-Azure-Table/1.0",
           "Microsoft-HTTPAPI/2.0"
@@ -341,60 +202,28 @@
         "Transfer-Encoding": "chunked",
         "X-Content-Type-Options": "nosniff",
         "x-ms-client-request-id": "694d36cac7d49cd8139335e87893ecf2",
-<<<<<<< HEAD
-        "x-ms-request-id": "24fbc2f8-0002-004d-4839-65020a000000",
-=======
         "x-ms-request-id": "bc061d02-0002-006f-24b9-756c3c000000",
->>>>>>> 31805008
         "x-ms-version": "2019-02-02"
       },
       "ResponseBody": {
         "odata.metadata": "https://chrissscratch.table.core.windows.net/$metadata#testtableqlvala7b",
         "value": [
           {
-<<<<<<< HEAD
-            "odata.type": "chrissscratch.testtableqlvala7b",
-            "odata.id": "https://chrissscratch.table.core.windows.net/testtableqlvala7b(PartitionKey=\u0027somPartition\u0027,RowKey=\u00271\u0027)",
-            "odata.etag": "W/\u0022datetime\u00272020-07-28T23%3A48%3A27.1776791Z\u0027\u0022",
-            "odata.editLink": "testtableqlvala7b(PartitionKey=\u0027somPartition\u0027,RowKey=\u00271\u0027)",
-            "PartitionKey": "somPartition",
-            "RowKey": "1",
-            "Timestamp@odata.type": "Edm.DateTime",
-            "Timestamp": "2020-07-28T23:48:27.1776791Z",
-=======
             "odata.etag": "W/\u0022datetime\u00272020-08-18T23%3A41%3A40.815404Z\u0027\u0022",
             "PartitionKey": "somPartition",
             "RowKey": "1",
             "Timestamp": "2020-08-18T23:41:40.815404Z",
->>>>>>> 31805008
             "SomeStringProperty": "This is new and improved!"
           }
         ]
       }
     },
     {
-<<<<<<< HEAD
-      "RequestUri": "https://chrissscratch.table.core.windows.net/testtableqlvala7b(PartitionKey=\u0027somPartition\u0027,RowKey=\u00271\u0027)?$format=application%2Fjson%3Bodata%3Dfullmetadata",
-=======
       "RequestUri": "https://chrissscratch.table.core.windows.net/testtableqlvala7b(PartitionKey=\u0027somPartition\u0027,RowKey=\u00271\u0027)?$format=application%2Fjson%3Bodata%3Dminimalmetadata",
->>>>>>> 31805008
       "RequestMethod": "PUT",
       "RequestHeaders": {
         "Accept": "application/json",
         "Authorization": "Sanitized",
-<<<<<<< HEAD
-        "Content-Length": "546",
-        "Content-Type": "application/json",
-        "DataServiceVersion": "3.0",
-        "If-Match": "W/\u0022datetime\u00272020-07-28T23%3A48%3A27.0956105Z\u0027\u0022",
-        "traceparent": "00-68a0bbf2a80f2b4185f21694fd0afce1-968b1d3c829aa747-00",
-        "User-Agent": [
-          "azsdk-net-Data.Tables/1.0.0-dev.20200728.1",
-          "(.NET Core 4.6.29017.01; Microsoft Windows 10.0.18363 )"
-        ],
-        "x-ms-client-request-id": "f02267ee40b1d0ce579b99bed46a918e",
-        "x-ms-date": "Tue, 28 Jul 2020 23:48:27 GMT",
-=======
         "Content-Length": "226",
         "Content-Type": "application/json",
         "DataServiceVersion": "3.0",
@@ -406,38 +235,21 @@
         ],
         "x-ms-client-request-id": "f02267ee40b1d0ce579b99bed46a918e",
         "x-ms-date": "Tue, 18 Aug 2020 23:41:41 GMT",
->>>>>>> 31805008
         "x-ms-return-client-request-id": "true",
         "x-ms-version": "2019-02-02"
       },
       "RequestBody": {
-<<<<<<< HEAD
-        "odata.type": "chrissscratch.testtableqlvala7b",
-        "odata.id": "https://chrissscratch.table.core.windows.net/testtableqlvala7b(PartitionKey=\u0027somPartition\u0027,RowKey=\u00271\u0027)",
-        "odata.etag": "W/\u0022datetime\u00272020-07-28T23%3A48%3A27.1776791Z\u0027\u0022",
-        "odata.editLink": "testtableqlvala7b(PartitionKey=\u0027somPartition\u0027,RowKey=\u00271\u0027)",
-        "PartitionKey": "somPartition",
-        "RowKey": "1",
-        "Timestamp": "2020-07-28T23:48:27.1776791Z",
-        "Timestamp@odata.type": "Edm.DateTime",
-=======
         "odata.etag": "W/\u0022datetime\u00272020-08-18T23%3A41%3A40.815404Z\u0027\u0022",
         "PartitionKey": "somPartition",
         "RowKey": "1",
         "Timestamp": "2020-08-18T23:41:40.815404Z",
->>>>>>> 31805008
         "SomeStringProperty": "This changed due to a matching Etag"
       },
       "StatusCode": 412,
       "ResponseHeaders": {
         "Cache-Control": "no-cache",
-<<<<<<< HEAD
-        "Content-Type": "application/json; odata=fullmetadata; streaming=true; charset=utf-8",
-        "Date": "Tue, 28 Jul 2020 23:48:26 GMT",
-=======
         "Content-Type": "application/json; odata=minimalmetadata; streaming=true; charset=utf-8",
         "Date": "Tue, 18 Aug 2020 23:41:40 GMT",
->>>>>>> 31805008
         "Server": [
           "Windows-Azure-Table/1.0",
           "Microsoft-HTTPAPI/2.0"
@@ -445,11 +257,7 @@
         "Transfer-Encoding": "chunked",
         "X-Content-Type-Options": "nosniff",
         "x-ms-client-request-id": "f02267ee40b1d0ce579b99bed46a918e",
-<<<<<<< HEAD
-        "x-ms-request-id": "24fbc2ff-0002-004d-4f39-65020a000000",
-=======
         "x-ms-request-id": "bc061d07-0002-006f-29b9-756c3c000000",
->>>>>>> 31805008
         "x-ms-version": "2019-02-02"
       },
       "ResponseBody": {
@@ -457,15 +265,6 @@
           "code": "UpdateConditionNotSatisfied",
           "message": {
             "lang": "en-US",
-<<<<<<< HEAD
-            "value": "The update condition specified in the request was not satisfied.\nRequestId:24fbc2ff-0002-004d-4f39-65020a000000\nTime:2020-07-28T23:48:27.2577422Z"
-          }
-        }
-      }
-    },
-    {
-      "RequestUri": "https://chrissscratch.table.core.windows.net/testtableqlvala7b(PartitionKey=\u0027somPartition\u0027,RowKey=\u00271\u0027)?$format=application%2Fjson%3Bodata%3Dfullmetadata",
-=======
             "value": "The update condition specified in the request was not satisfied.\nRequestId:bc061d07-0002-006f-29b9-756c3c000000\nTime:2020-08-18T23:41:40.8949195Z"
           }
         }
@@ -473,24 +272,10 @@
     },
     {
       "RequestUri": "https://chrissscratch.table.core.windows.net/testtableqlvala7b(PartitionKey=\u0027somPartition\u0027,RowKey=\u00271\u0027)?$format=application%2Fjson%3Bodata%3Dminimalmetadata",
->>>>>>> 31805008
       "RequestMethod": "PUT",
       "RequestHeaders": {
         "Accept": "application/json",
         "Authorization": "Sanitized",
-<<<<<<< HEAD
-        "Content-Length": "546",
-        "Content-Type": "application/json",
-        "DataServiceVersion": "3.0",
-        "If-Match": "W/\u0022datetime\u00272020-07-28T23%3A48%3A27.1776791Z\u0027\u0022",
-        "traceparent": "00-2b3a03131ac2b64c8452933aeaba2f1b-aec8f2ff90198d4c-00",
-        "User-Agent": [
-          "azsdk-net-Data.Tables/1.0.0-dev.20200728.1",
-          "(.NET Core 4.6.29017.01; Microsoft Windows 10.0.18363 )"
-        ],
-        "x-ms-client-request-id": "c11a5a9caa11a895636aad150507f23c",
-        "x-ms-date": "Tue, 28 Jul 2020 23:48:27 GMT",
-=======
         "Content-Length": "226",
         "Content-Type": "application/json",
         "DataServiceVersion": "3.0",
@@ -502,79 +287,46 @@
         ],
         "x-ms-client-request-id": "c11a5a9caa11a895636aad150507f23c",
         "x-ms-date": "Tue, 18 Aug 2020 23:41:41 GMT",
->>>>>>> 31805008
         "x-ms-return-client-request-id": "true",
         "x-ms-version": "2019-02-02"
       },
       "RequestBody": {
-<<<<<<< HEAD
-        "odata.type": "chrissscratch.testtableqlvala7b",
-        "odata.id": "https://chrissscratch.table.core.windows.net/testtableqlvala7b(PartitionKey=\u0027somPartition\u0027,RowKey=\u00271\u0027)",
-        "odata.etag": "W/\u0022datetime\u00272020-07-28T23%3A48%3A27.1776791Z\u0027\u0022",
-        "odata.editLink": "testtableqlvala7b(PartitionKey=\u0027somPartition\u0027,RowKey=\u00271\u0027)",
-        "PartitionKey": "somPartition",
-        "RowKey": "1",
-        "Timestamp": "2020-07-28T23:48:27.1776791Z",
-        "Timestamp@odata.type": "Edm.DateTime",
-=======
         "odata.etag": "W/\u0022datetime\u00272020-08-18T23%3A41%3A40.815404Z\u0027\u0022",
         "PartitionKey": "somPartition",
         "RowKey": "1",
         "Timestamp": "2020-08-18T23:41:40.815404Z",
->>>>>>> 31805008
         "SomeStringProperty": "This changed due to a matching Etag"
       },
       "StatusCode": 204,
       "ResponseHeaders": {
         "Cache-Control": "no-cache",
         "Content-Length": "0",
-<<<<<<< HEAD
-        "Date": "Tue, 28 Jul 2020 23:48:26 GMT",
-        "ETag": "W/\u0022datetime\u00272020-07-28T23%3A48%3A27.3017842Z\u0027\u0022",
-=======
         "Date": "Tue, 18 Aug 2020 23:41:40 GMT",
         "ETag": "W/\u0022datetime\u00272020-08-18T23%3A41%3A40.9395077Z\u0027\u0022",
->>>>>>> 31805008
         "Server": [
           "Windows-Azure-Table/1.0",
           "Microsoft-HTTPAPI/2.0"
         ],
         "X-Content-Type-Options": "nosniff",
         "x-ms-client-request-id": "c11a5a9caa11a895636aad150507f23c",
-<<<<<<< HEAD
-        "x-ms-request-id": "24fbc301-0002-004d-5139-65020a000000",
-=======
         "x-ms-request-id": "bc061d0f-0002-006f-30b9-756c3c000000",
->>>>>>> 31805008
         "x-ms-version": "2019-02-02"
       },
       "ResponseBody": []
     },
     {
-<<<<<<< HEAD
-      "RequestUri": "https://chrissscratch.table.core.windows.net/testtableqlvala7b()?$format=application%2Fjson%3Bodata%3Dfullmetadata\u0026$filter=PartitionKey%20eq%20%27somPartition%27%20and%20RowKey%20eq%20%271%27",
-=======
       "RequestUri": "https://chrissscratch.table.core.windows.net/testtableqlvala7b()?$format=application%2Fjson%3Bodata%3Dminimalmetadata\u0026$filter=PartitionKey%20eq%20%27somPartition%27%20and%20RowKey%20eq%20%271%27",
->>>>>>> 31805008
       "RequestMethod": "GET",
       "RequestHeaders": {
         "Accept": "application/json",
         "Authorization": "Sanitized",
         "DataServiceVersion": "3.0",
         "User-Agent": [
-<<<<<<< HEAD
-          "azsdk-net-Data.Tables/1.0.0-dev.20200728.1",
-          "(.NET Core 4.6.29017.01; Microsoft Windows 10.0.18363 )"
-        ],
-        "x-ms-client-request-id": "cf50c43d8ba38a2b677c11392e19c7a8",
-        "x-ms-date": "Tue, 28 Jul 2020 23:48:27 GMT",
-=======
           "azsdk-net-Data.Tables/1.0.0-dev.20200818.1",
           "(.NET Core 4.6.29130.01; Microsoft Windows 10.0.18363 )"
         ],
         "x-ms-client-request-id": "cf50c43d8ba38a2b677c11392e19c7a8",
         "x-ms-date": "Tue, 18 Aug 2020 23:41:41 GMT",
->>>>>>> 31805008
         "x-ms-return-client-request-id": "true",
         "x-ms-version": "2019-02-02"
       },
@@ -582,13 +334,8 @@
       "StatusCode": 200,
       "ResponseHeaders": {
         "Cache-Control": "no-cache",
-<<<<<<< HEAD
-        "Content-Type": "application/json; odata=fullmetadata; streaming=true; charset=utf-8",
-        "Date": "Tue, 28 Jul 2020 23:48:26 GMT",
-=======
         "Content-Type": "application/json; odata=minimalmetadata; streaming=true; charset=utf-8",
         "Date": "Tue, 18 Aug 2020 23:41:40 GMT",
->>>>>>> 31805008
         "Server": [
           "Windows-Azure-Table/1.0",
           "Microsoft-HTTPAPI/2.0"
@@ -596,32 +343,17 @@
         "Transfer-Encoding": "chunked",
         "X-Content-Type-Options": "nosniff",
         "x-ms-client-request-id": "cf50c43d8ba38a2b677c11392e19c7a8",
-<<<<<<< HEAD
-        "x-ms-request-id": "24fbc306-0002-004d-5639-65020a000000",
-=======
         "x-ms-request-id": "bc061d13-0002-006f-34b9-756c3c000000",
->>>>>>> 31805008
         "x-ms-version": "2019-02-02"
       },
       "ResponseBody": {
         "odata.metadata": "https://chrissscratch.table.core.windows.net/$metadata#testtableqlvala7b",
         "value": [
           {
-<<<<<<< HEAD
-            "odata.type": "chrissscratch.testtableqlvala7b",
-            "odata.id": "https://chrissscratch.table.core.windows.net/testtableqlvala7b(PartitionKey=\u0027somPartition\u0027,RowKey=\u00271\u0027)",
-            "odata.etag": "W/\u0022datetime\u00272020-07-28T23%3A48%3A27.3017842Z\u0027\u0022",
-            "odata.editLink": "testtableqlvala7b(PartitionKey=\u0027somPartition\u0027,RowKey=\u00271\u0027)",
-            "PartitionKey": "somPartition",
-            "RowKey": "1",
-            "Timestamp@odata.type": "Edm.DateTime",
-            "Timestamp": "2020-07-28T23:48:27.3017842Z",
-=======
             "odata.etag": "W/\u0022datetime\u00272020-08-18T23%3A41%3A40.9395077Z\u0027\u0022",
             "PartitionKey": "somPartition",
             "RowKey": "1",
             "Timestamp": "2020-08-18T23:41:40.9395077Z",
->>>>>>> 31805008
             "SomeStringProperty": "This changed due to a matching Etag"
           }
         ]
@@ -633,15 +365,6 @@
       "RequestHeaders": {
         "Accept": "application/json",
         "Authorization": "Sanitized",
-<<<<<<< HEAD
-        "traceparent": "00-61db2280a37e624b8cbadc121adda77f-8988733d53f98a46-00",
-        "User-Agent": [
-          "azsdk-net-Data.Tables/1.0.0-dev.20200728.1",
-          "(.NET Core 4.6.29017.01; Microsoft Windows 10.0.18363 )"
-        ],
-        "x-ms-client-request-id": "1e4ca7022a7844e1d2798d4792b9cb50",
-        "x-ms-date": "Tue, 28 Jul 2020 23:48:27 GMT",
-=======
         "traceparent": "00-12edc25fdb662c40ac9b01df516794f3-5d291b6415677843-00",
         "User-Agent": [
           "azsdk-net-Data.Tables/1.0.0-dev.20200818.1",
@@ -649,7 +372,6 @@
         ],
         "x-ms-client-request-id": "1e4ca7022a7844e1d2798d4792b9cb50",
         "x-ms-date": "Tue, 18 Aug 2020 23:41:41 GMT",
->>>>>>> 31805008
         "x-ms-return-client-request-id": "true",
         "x-ms-version": "2019-02-02"
       },
@@ -658,22 +380,14 @@
       "ResponseHeaders": {
         "Cache-Control": "no-cache",
         "Content-Length": "0",
-<<<<<<< HEAD
-        "Date": "Tue, 28 Jul 2020 23:48:26 GMT",
-=======
-        "Date": "Tue, 18 Aug 2020 23:41:40 GMT",
->>>>>>> 31805008
+        "Date": "Tue, 18 Aug 2020 23:41:40 GMT",
         "Server": [
           "Windows-Azure-Table/1.0",
           "Microsoft-HTTPAPI/2.0"
         ],
         "X-Content-Type-Options": "nosniff",
         "x-ms-client-request-id": "1e4ca7022a7844e1d2798d4792b9cb50",
-<<<<<<< HEAD
-        "x-ms-request-id": "24fbc30c-0002-004d-5c39-65020a000000",
-=======
         "x-ms-request-id": "bc061d1a-0002-006f-3bb9-756c3c000000",
->>>>>>> 31805008
         "x-ms-version": "2019-02-02"
       },
       "ResponseBody": []
