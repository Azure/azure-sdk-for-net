--- conflicted
+++ resolved
@@ -9,23 +9,13 @@
         "Content-Length": "33",
         "Content-Type": "application/json; odata=nometadata",
         "DataServiceVersion": "3.0",
-<<<<<<< HEAD
-        "traceparent": "00-22fb47271074e14493ebfefa6c56b04b-7fe1a57b89132e4a-00",
-        "User-Agent": [
-          "azsdk-net-Data.Tables/1.0.0-dev.20200728.1",
-          "(.NET Core 4.6.29017.01; Microsoft Windows 10.0.18363 )"
+        "traceparent": "00-10abce971b0b154cbbb706c109f4f569-509ecf411fd02846-00",
+        "User-Agent": [
+          "azsdk-net-Data.Tables/1.0.0-dev.20200729.1",
+          "(.NET Core 4.6.29017.01; Microsoft Windows 10.0.19041 )"
         ],
         "x-ms-client-request-id": "1cf32bdca4ae290335e1c2c69ef96da7",
-        "x-ms-date": "Tue, 28 Jul 2020 23:48:25 GMT",
-=======
-        "traceparent": "00-10abce971b0b154cbbb706c109f4f569-509ecf411fd02846-00",
-        "User-Agent": [
-          "azsdk-net-Data.Tables/1.0.0-dev.20200729.1",
-          "(.NET Core 4.6.29017.01; Microsoft Windows 10.0.19041 )"
-        ],
-        "x-ms-client-request-id": "1cf32bdca4ae290335e1c2c69ef96da7",
-        "x-ms-date": "Wed, 29 Jul 2020 23:38:43 GMT",
->>>>>>> d5925bb8
+        "x-ms-date": "Wed, 29 Jul 2020 23:38:43 GMT",
         "x-ms-return-client-request-id": "true",
         "x-ms-version": "2019-02-02"
       },
@@ -36,13 +26,8 @@
       "ResponseHeaders": {
         "Cache-Control": "no-cache",
         "Content-Type": "application/json; odata=fullmetadata; streaming=true; charset=utf-8",
-<<<<<<< HEAD
-        "Date": "Tue, 28 Jul 2020 23:48:23 GMT",
-        "Location": "https://chrissscratch.table.core.windows.net/Tables(\u0027testtables1rcphkk\u0027)",
-=======
         "Date": "Wed, 29 Jul 2020 23:38:39 GMT",
         "Location": "https://allkimprim.table.core.windows.net/Tables(\u0027testtables1rcphkk\u0027)",
->>>>>>> d5925bb8
         "Server": [
           "Windows-Azure-Table/1.0",
           "Microsoft-HTTPAPI/2.0"
@@ -50,11 +35,7 @@
         "Transfer-Encoding": "chunked",
         "X-Content-Type-Options": "nosniff",
         "x-ms-client-request-id": "1cf32bdca4ae290335e1c2c69ef96da7",
-<<<<<<< HEAD
-        "x-ms-request-id": "24fbc18b-0002-004d-6b39-65020a000000",
-=======
         "x-ms-request-id": "6610e4cc-1002-004e-4a01-66b165000000",
->>>>>>> d5925bb8
         "x-ms-version": "2019-02-02"
       },
       "ResponseBody": {
@@ -74,23 +55,13 @@
         "Content-Length": "105",
         "Content-Type": "application/json",
         "DataServiceVersion": "3.0",
-<<<<<<< HEAD
-        "traceparent": "00-aee5eeabd5e87448b8ceaa50515246f5-3c4acd425429764f-00",
-        "User-Agent": [
-          "azsdk-net-Data.Tables/1.0.0-dev.20200728.1",
-          "(.NET Core 4.6.29017.01; Microsoft Windows 10.0.18363 )"
+        "traceparent": "00-e56f96dbe27b7f489fbe76c5b4146dc7-d09d01c21220844f-00",
+        "User-Agent": [
+          "azsdk-net-Data.Tables/1.0.0-dev.20200729.1",
+          "(.NET Core 4.6.29017.01; Microsoft Windows 10.0.19041 )"
         ],
         "x-ms-client-request-id": "0d506f77479012faaa55c8f68f6d6b0a",
-        "x-ms-date": "Tue, 28 Jul 2020 23:48:25 GMT",
-=======
-        "traceparent": "00-e56f96dbe27b7f489fbe76c5b4146dc7-d09d01c21220844f-00",
-        "User-Agent": [
-          "azsdk-net-Data.Tables/1.0.0-dev.20200729.1",
-          "(.NET Core 4.6.29017.01; Microsoft Windows 10.0.19041 )"
-        ],
-        "x-ms-client-request-id": "0d506f77479012faaa55c8f68f6d6b0a",
-        "x-ms-date": "Wed, 29 Jul 2020 23:38:43 GMT",
->>>>>>> d5925bb8
+        "x-ms-date": "Wed, 29 Jul 2020 23:38:43 GMT",
         "x-ms-return-client-request-id": "true",
         "x-ms-version": "2019-02-02"
       },
@@ -104,24 +75,15 @@
       "ResponseHeaders": {
         "Cache-Control": "no-cache",
         "Content-Length": "0",
-<<<<<<< HEAD
-        "Date": "Tue, 28 Jul 2020 23:48:24 GMT",
-        "ETag": "W/\u0022datetime\u00272020-07-28T23%3A48%3A24.890767Z\u0027\u0022",
-=======
         "Date": "Wed, 29 Jul 2020 23:38:39 GMT",
         "ETag": "W/\u0022datetime\u00272020-07-29T23%3A38%3A40.7965595Z\u0027\u0022",
->>>>>>> d5925bb8
         "Server": [
           "Windows-Azure-Table/1.0",
           "Microsoft-HTTPAPI/2.0"
         ],
         "X-Content-Type-Options": "nosniff",
         "x-ms-client-request-id": "0d506f77479012faaa55c8f68f6d6b0a",
-<<<<<<< HEAD
-        "x-ms-request-id": "24fbc196-0002-004d-7339-65020a000000",
-=======
         "x-ms-request-id": "6610e4d0-1002-004e-4d01-66b165000000",
->>>>>>> d5925bb8
         "x-ms-version": "2019-02-02"
       },
       "ResponseBody": []
@@ -134,19 +96,11 @@
         "Authorization": "Sanitized",
         "DataServiceVersion": "3.0",
         "User-Agent": [
-<<<<<<< HEAD
-          "azsdk-net-Data.Tables/1.0.0-dev.20200728.1",
-          "(.NET Core 4.6.29017.01; Microsoft Windows 10.0.18363 )"
+          "azsdk-net-Data.Tables/1.0.0-dev.20200729.1",
+          "(.NET Core 4.6.29017.01; Microsoft Windows 10.0.19041 )"
         ],
         "x-ms-client-request-id": "747a8b1c3752821f21173ab2f32debeb",
-        "x-ms-date": "Tue, 28 Jul 2020 23:48:25 GMT",
-=======
-          "azsdk-net-Data.Tables/1.0.0-dev.20200729.1",
-          "(.NET Core 4.6.29017.01; Microsoft Windows 10.0.19041 )"
-        ],
-        "x-ms-client-request-id": "747a8b1c3752821f21173ab2f32debeb",
-        "x-ms-date": "Wed, 29 Jul 2020 23:38:43 GMT",
->>>>>>> d5925bb8
+        "x-ms-date": "Wed, 29 Jul 2020 23:38:43 GMT",
         "x-ms-return-client-request-id": "true",
         "x-ms-version": "2019-02-02"
       },
@@ -155,11 +109,7 @@
       "ResponseHeaders": {
         "Cache-Control": "no-cache",
         "Content-Type": "application/json; odata=fullmetadata; streaming=true; charset=utf-8",
-<<<<<<< HEAD
-        "Date": "Tue, 28 Jul 2020 23:48:24 GMT",
-=======
         "Date": "Wed, 29 Jul 2020 23:38:39 GMT",
->>>>>>> d5925bb8
         "Server": [
           "Windows-Azure-Table/1.0",
           "Microsoft-HTTPAPI/2.0"
@@ -167,35 +117,21 @@
         "Transfer-Encoding": "chunked",
         "X-Content-Type-Options": "nosniff",
         "x-ms-client-request-id": "747a8b1c3752821f21173ab2f32debeb",
-<<<<<<< HEAD
-        "x-ms-request-id": "24fbc19d-0002-004d-7a39-65020a000000",
-=======
         "x-ms-request-id": "6610e4d5-1002-004e-5001-66b165000000",
->>>>>>> d5925bb8
         "x-ms-version": "2019-02-02"
       },
       "ResponseBody": {
         "odata.metadata": "https://chrissscratch.table.core.windows.net/$metadata#testtables1rcphkk",
         "value": [
           {
-<<<<<<< HEAD
-            "odata.type": "chrissscratch.testtables1rcphkk",
-            "odata.id": "https://chrissscratch.table.core.windows.net/testtables1rcphkk(PartitionKey=\u0027somPartition\u0027,RowKey=\u00271\u0027)",
-            "odata.etag": "W/\u0022datetime\u00272020-07-28T23%3A48%3A24.890767Z\u0027\u0022",
-=======
             "odata.type": "allkimprim.testtables1rcphkk",
             "odata.id": "https://allkimprim.table.core.windows.net/testtables1rcphkk(PartitionKey=\u0027somPartition\u0027,RowKey=\u00271\u0027)",
             "odata.etag": "W/\u0022datetime\u00272020-07-29T23%3A38%3A40.7965595Z\u0027\u0022",
->>>>>>> d5925bb8
             "odata.editLink": "testtables1rcphkk(PartitionKey=\u0027somPartition\u0027,RowKey=\u00271\u0027)",
             "PartitionKey": "somPartition",
             "RowKey": "1",
             "Timestamp@odata.type": "Edm.DateTime",
-<<<<<<< HEAD
-            "Timestamp": "2020-07-28T23:48:24.890767Z",
-=======
             "Timestamp": "2020-07-29T23:38:40.7965595Z",
->>>>>>> d5925bb8
             "StringTypeProperty": "This is the original"
           }
         ]
@@ -210,37 +146,17 @@
         "Content-Type": "application/json",
         "DataServiceVersion": "3.0",
         "If-Match": "*",
-<<<<<<< HEAD
-        "traceparent": "00-c6abe2c8806b294582daafe771feb38e-52caf92ca921b440-00",
-        "User-Agent": [
-          "azsdk-net-Data.Tables/1.0.0-dev.20200728.1",
-          "(.NET Core 4.6.29017.01; Microsoft Windows 10.0.18363 )"
+        "traceparent": "00-469232b40f437947947347d18fa48cf7-a047b3b97b60974d-00",
+        "User-Agent": [
+          "azsdk-net-Data.Tables/1.0.0-dev.20200729.1",
+          "(.NET Core 4.6.29017.01; Microsoft Windows 10.0.19041 )"
         ],
         "x-ms-client-request-id": "2eb3c64312eae44cf90a034e3b32a673",
-        "x-ms-date": "Tue, 28 Jul 2020 23:48:25 GMT",
-=======
-        "traceparent": "00-469232b40f437947947347d18fa48cf7-a047b3b97b60974d-00",
-        "User-Agent": [
-          "azsdk-net-Data.Tables/1.0.0-dev.20200729.1",
-          "(.NET Core 4.6.29017.01; Microsoft Windows 10.0.19041 )"
-        ],
-        "x-ms-client-request-id": "2eb3c64312eae44cf90a034e3b32a673",
-        "x-ms-date": "Wed, 29 Jul 2020 23:38:43 GMT",
->>>>>>> d5925bb8
+        "x-ms-date": "Wed, 29 Jul 2020 23:38:43 GMT",
         "x-ms-return-client-request-id": "true",
         "x-ms-version": "2019-02-02"
       },
       "RequestBody": {
-<<<<<<< HEAD
-        "odata.type": "chrissscratch.testtables1rcphkk",
-        "odata.id": "https://chrissscratch.table.core.windows.net/testtables1rcphkk(PartitionKey=\u0027somPartition\u0027,RowKey=\u00271\u0027)",
-        "odata.etag": "W/\u0022datetime\u00272020-07-28T23%3A48%3A24.890767Z\u0027\u0022",
-        "odata.editLink": "testtables1rcphkk(PartitionKey=\u0027somPartition\u0027,RowKey=\u00271\u0027)",
-        "PartitionKey": "somPartition",
-        "RowKey": "1",
-        "SomeStringProperty": "This is new and improved!",
-        "Timestamp": "2020-07-28T23:48:24.8907670Z",
-=======
         "odata.type": "allkimprim.testtables1rcphkk",
         "odata.id": "https://allkimprim.table.core.windows.net/testtables1rcphkk(PartitionKey=\u0027somPartition\u0027,RowKey=\u00271\u0027)",
         "odata.etag": "W/\u0022datetime\u00272020-07-29T23%3A38%3A40.7965595Z\u0027\u0022",
@@ -248,7 +164,6 @@
         "PartitionKey": "somPartition",
         "RowKey": "1",
         "Timestamp": "2020-07-29T23:38:40.7965595Z",
->>>>>>> d5925bb8
         "Timestamp@odata.type": "Edm.DateTime",
         "StringTypeProperty": "This is the original",
         "SomeStringProperty": "This is new and improved!"
@@ -257,24 +172,15 @@
       "ResponseHeaders": {
         "Cache-Control": "no-cache",
         "Content-Length": "0",
-<<<<<<< HEAD
-        "Date": "Tue, 28 Jul 2020 23:48:24 GMT",
-        "ETag": "W/\u0022datetime\u00272020-07-28T23%3A48%3A24.9778403Z\u0027\u0022",
-=======
         "Date": "Wed, 29 Jul 2020 23:38:39 GMT",
         "ETag": "W/\u0022datetime\u00272020-07-29T23%3A38%3A40.9196473Z\u0027\u0022",
->>>>>>> d5925bb8
         "Server": [
           "Windows-Azure-Table/1.0",
           "Microsoft-HTTPAPI/2.0"
         ],
         "X-Content-Type-Options": "nosniff",
         "x-ms-client-request-id": "2eb3c64312eae44cf90a034e3b32a673",
-<<<<<<< HEAD
-        "x-ms-request-id": "24fbc1a1-0002-004d-7e39-65020a000000",
-=======
         "x-ms-request-id": "6610e4d6-1002-004e-5101-66b165000000",
->>>>>>> d5925bb8
         "x-ms-version": "2019-02-02"
       },
       "ResponseBody": []
@@ -287,19 +193,11 @@
         "Authorization": "Sanitized",
         "DataServiceVersion": "3.0",
         "User-Agent": [
-<<<<<<< HEAD
-          "azsdk-net-Data.Tables/1.0.0-dev.20200728.1",
-          "(.NET Core 4.6.29017.01; Microsoft Windows 10.0.18363 )"
+          "azsdk-net-Data.Tables/1.0.0-dev.20200729.1",
+          "(.NET Core 4.6.29017.01; Microsoft Windows 10.0.19041 )"
         ],
         "x-ms-client-request-id": "6d82bc5732f240fa50ceec780c471e7d",
-        "x-ms-date": "Tue, 28 Jul 2020 23:48:25 GMT",
-=======
-          "azsdk-net-Data.Tables/1.0.0-dev.20200729.1",
-          "(.NET Core 4.6.29017.01; Microsoft Windows 10.0.19041 )"
-        ],
-        "x-ms-client-request-id": "6d82bc5732f240fa50ceec780c471e7d",
-        "x-ms-date": "Wed, 29 Jul 2020 23:38:43 GMT",
->>>>>>> d5925bb8
+        "x-ms-date": "Wed, 29 Jul 2020 23:38:43 GMT",
         "x-ms-return-client-request-id": "true",
         "x-ms-version": "2019-02-02"
       },
@@ -308,11 +206,7 @@
       "ResponseHeaders": {
         "Cache-Control": "no-cache",
         "Content-Type": "application/json; odata=fullmetadata; streaming=true; charset=utf-8",
-<<<<<<< HEAD
-        "Date": "Tue, 28 Jul 2020 23:48:24 GMT",
-=======
         "Date": "Wed, 29 Jul 2020 23:38:40 GMT",
->>>>>>> d5925bb8
         "Server": [
           "Windows-Azure-Table/1.0",
           "Microsoft-HTTPAPI/2.0"
@@ -320,35 +214,21 @@
         "Transfer-Encoding": "chunked",
         "X-Content-Type-Options": "nosniff",
         "x-ms-client-request-id": "6d82bc5732f240fa50ceec780c471e7d",
-<<<<<<< HEAD
-        "x-ms-request-id": "24fbc1a5-0002-004d-0239-65020a000000",
-=======
         "x-ms-request-id": "6610e4d8-1002-004e-5301-66b165000000",
->>>>>>> d5925bb8
         "x-ms-version": "2019-02-02"
       },
       "ResponseBody": {
         "odata.metadata": "https://chrissscratch.table.core.windows.net/$metadata#testtables1rcphkk",
         "value": [
           {
-<<<<<<< HEAD
-            "odata.type": "chrissscratch.testtables1rcphkk",
-            "odata.id": "https://chrissscratch.table.core.windows.net/testtables1rcphkk(PartitionKey=\u0027somPartition\u0027,RowKey=\u00271\u0027)",
-            "odata.etag": "W/\u0022datetime\u00272020-07-28T23%3A48%3A24.9778403Z\u0027\u0022",
-=======
             "odata.type": "allkimprim.testtables1rcphkk",
             "odata.id": "https://allkimprim.table.core.windows.net/testtables1rcphkk(PartitionKey=\u0027somPartition\u0027,RowKey=\u00271\u0027)",
             "odata.etag": "W/\u0022datetime\u00272020-07-29T23%3A38%3A40.9196473Z\u0027\u0022",
->>>>>>> d5925bb8
             "odata.editLink": "testtables1rcphkk(PartitionKey=\u0027somPartition\u0027,RowKey=\u00271\u0027)",
             "PartitionKey": "somPartition",
             "RowKey": "1",
             "Timestamp@odata.type": "Edm.DateTime",
-<<<<<<< HEAD
-            "Timestamp": "2020-07-28T23:48:24.9778403Z",
-=======
             "Timestamp": "2020-07-29T23:38:40.9196473Z",
->>>>>>> d5925bb8
             "SomeStringProperty": "This is new and improved!",
             "StringTypeProperty": "This is the original"
           }
@@ -363,16 +243,6 @@
         "Content-Length": "590",
         "Content-Type": "application/json",
         "DataServiceVersion": "3.0",
-<<<<<<< HEAD
-        "If-Match": "W/\u0022datetime\u00272020-07-28T23%3A48%3A24.890767Z\u0027\u0022",
-        "traceparent": "00-103438015cbf7749afd360af9ea615f0-7137d6c858019f42-00",
-        "User-Agent": [
-          "azsdk-net-Data.Tables/1.0.0-dev.20200728.1",
-          "(.NET Core 4.6.29017.01; Microsoft Windows 10.0.18363 )"
-        ],
-        "x-ms-client-request-id": "c8b3dc6a3cb9091f3f957b4833d047ee",
-        "x-ms-date": "Tue, 28 Jul 2020 23:48:25 GMT",
-=======
         "If-Match": "W/\u0022datetime\u00272020-07-29T23%3A38%3A40.7965595Z\u0027\u0022",
         "traceparent": "00-d17e359471ec14439e2bebd476daf6d1-5e9263bfc1673f48-00",
         "User-Agent": [
@@ -381,20 +251,10 @@
         ],
         "x-ms-client-request-id": "c8b3dc6a3cb9091f3f957b4833d047ee",
         "x-ms-date": "Wed, 29 Jul 2020 23:38:43 GMT",
->>>>>>> d5925bb8
         "x-ms-return-client-request-id": "true",
         "x-ms-version": "2019-02-02"
       },
       "RequestBody": {
-<<<<<<< HEAD
-        "odata.type": "chrissscratch.testtables1rcphkk",
-        "odata.id": "https://chrissscratch.table.core.windows.net/testtables1rcphkk(PartitionKey=\u0027somPartition\u0027,RowKey=\u00271\u0027)",
-        "odata.etag": "W/\u0022datetime\u00272020-07-28T23%3A48%3A24.9778403Z\u0027\u0022",
-        "odata.editLink": "testtables1rcphkk(PartitionKey=\u0027somPartition\u0027,RowKey=\u00271\u0027)",
-        "PartitionKey": "somPartition",
-        "RowKey": "1",
-        "Timestamp": "2020-07-28T23:48:24.9778403Z",
-=======
         "odata.type": "allkimprim.testtables1rcphkk",
         "odata.id": "https://allkimprim.table.core.windows.net/testtables1rcphkk(PartitionKey=\u0027somPartition\u0027,RowKey=\u00271\u0027)",
         "odata.etag": "W/\u0022datetime\u00272020-07-29T23%3A38%3A40.9196473Z\u0027\u0022",
@@ -402,7 +262,6 @@
         "PartitionKey": "somPartition",
         "RowKey": "1",
         "Timestamp": "2020-07-29T23:38:40.9196473Z",
->>>>>>> d5925bb8
         "Timestamp@odata.type": "Edm.DateTime",
         "SomeStringProperty": "This changed due to a matching Etag",
         "StringTypeProperty": "This is the original"
@@ -411,11 +270,7 @@
       "ResponseHeaders": {
         "Cache-Control": "no-cache",
         "Content-Type": "application/json; odata=fullmetadata; streaming=true; charset=utf-8",
-<<<<<<< HEAD
-        "Date": "Tue, 28 Jul 2020 23:48:24 GMT",
-=======
         "Date": "Wed, 29 Jul 2020 23:38:40 GMT",
->>>>>>> d5925bb8
         "Server": [
           "Windows-Azure-Table/1.0",
           "Microsoft-HTTPAPI/2.0"
@@ -423,11 +278,7 @@
         "Transfer-Encoding": "chunked",
         "X-Content-Type-Options": "nosniff",
         "x-ms-client-request-id": "c8b3dc6a3cb9091f3f957b4833d047ee",
-<<<<<<< HEAD
-        "x-ms-request-id": "24fbc1a8-0002-004d-0539-65020a000000",
-=======
         "x-ms-request-id": "6610e4d9-1002-004e-5401-66b165000000",
->>>>>>> d5925bb8
         "x-ms-version": "2019-02-02"
       },
       "ResponseBody": {
@@ -435,11 +286,7 @@
           "code": "UpdateConditionNotSatisfied",
           "message": {
             "lang": "en-US",
-<<<<<<< HEAD
-            "value": "The update condition specified in the request was not satisfied.\nRequestId:24fbc1a8-0002-004d-0539-65020a000000\nTime:2020-07-28T23:48:25.0549004Z"
-=======
             "value": "The update condition specified in the request was not satisfied.\nRequestId:6610e4d9-1002-004e-5401-66b165000000\nTime:2020-07-29T23:38:41.0280442Z"
->>>>>>> d5925bb8
           }
         }
       }
@@ -452,16 +299,6 @@
         "Content-Length": "590",
         "Content-Type": "application/json",
         "DataServiceVersion": "3.0",
-<<<<<<< HEAD
-        "If-Match": "W/\u0022datetime\u00272020-07-28T23%3A48%3A24.9778403Z\u0027\u0022",
-        "traceparent": "00-f290e25eb45035478c15ccbeffdf8907-0a47a6dce4d00148-00",
-        "User-Agent": [
-          "azsdk-net-Data.Tables/1.0.0-dev.20200728.1",
-          "(.NET Core 4.6.29017.01; Microsoft Windows 10.0.18363 )"
-        ],
-        "x-ms-client-request-id": "375bc6717dab11f9cc73dd1c26d3d8b1",
-        "x-ms-date": "Tue, 28 Jul 2020 23:48:25 GMT",
-=======
         "If-Match": "W/\u0022datetime\u00272020-07-29T23%3A38%3A40.9196473Z\u0027\u0022",
         "traceparent": "00-1f790edf2798864b8652df92eee8387d-694af445510c6943-00",
         "User-Agent": [
@@ -470,20 +307,10 @@
         ],
         "x-ms-client-request-id": "375bc6717dab11f9cc73dd1c26d3d8b1",
         "x-ms-date": "Wed, 29 Jul 2020 23:38:43 GMT",
->>>>>>> d5925bb8
         "x-ms-return-client-request-id": "true",
         "x-ms-version": "2019-02-02"
       },
       "RequestBody": {
-<<<<<<< HEAD
-        "odata.type": "chrissscratch.testtables1rcphkk",
-        "odata.id": "https://chrissscratch.table.core.windows.net/testtables1rcphkk(PartitionKey=\u0027somPartition\u0027,RowKey=\u00271\u0027)",
-        "odata.etag": "W/\u0022datetime\u00272020-07-28T23%3A48%3A24.9778403Z\u0027\u0022",
-        "odata.editLink": "testtables1rcphkk(PartitionKey=\u0027somPartition\u0027,RowKey=\u00271\u0027)",
-        "PartitionKey": "somPartition",
-        "RowKey": "1",
-        "Timestamp": "2020-07-28T23:48:24.9778403Z",
-=======
         "odata.type": "allkimprim.testtables1rcphkk",
         "odata.id": "https://allkimprim.table.core.windows.net/testtables1rcphkk(PartitionKey=\u0027somPartition\u0027,RowKey=\u00271\u0027)",
         "odata.etag": "W/\u0022datetime\u00272020-07-29T23%3A38%3A40.9196473Z\u0027\u0022",
@@ -491,7 +318,6 @@
         "PartitionKey": "somPartition",
         "RowKey": "1",
         "Timestamp": "2020-07-29T23:38:40.9196473Z",
->>>>>>> d5925bb8
         "Timestamp@odata.type": "Edm.DateTime",
         "SomeStringProperty": "This changed due to a matching Etag",
         "StringTypeProperty": "This is the original"
@@ -500,24 +326,15 @@
       "ResponseHeaders": {
         "Cache-Control": "no-cache",
         "Content-Length": "0",
-<<<<<<< HEAD
-        "Date": "Tue, 28 Jul 2020 23:48:24 GMT",
-        "ETag": "W/\u0022datetime\u00272020-07-28T23%3A48%3A25.1009432Z\u0027\u0022",
-=======
         "Date": "Wed, 29 Jul 2020 23:38:40 GMT",
         "ETag": "W/\u0022datetime\u00272020-07-29T23%3A38%3A41.0797614Z\u0027\u0022",
->>>>>>> d5925bb8
         "Server": [
           "Windows-Azure-Table/1.0",
           "Microsoft-HTTPAPI/2.0"
         ],
         "X-Content-Type-Options": "nosniff",
         "x-ms-client-request-id": "375bc6717dab11f9cc73dd1c26d3d8b1",
-<<<<<<< HEAD
-        "x-ms-request-id": "24fbc1ac-0002-004d-0939-65020a000000",
-=======
         "x-ms-request-id": "6610e4dc-1002-004e-5701-66b165000000",
->>>>>>> d5925bb8
         "x-ms-version": "2019-02-02"
       },
       "ResponseBody": []
@@ -530,19 +347,11 @@
         "Authorization": "Sanitized",
         "DataServiceVersion": "3.0",
         "User-Agent": [
-<<<<<<< HEAD
-          "azsdk-net-Data.Tables/1.0.0-dev.20200728.1",
-          "(.NET Core 4.6.29017.01; Microsoft Windows 10.0.18363 )"
+          "azsdk-net-Data.Tables/1.0.0-dev.20200729.1",
+          "(.NET Core 4.6.29017.01; Microsoft Windows 10.0.19041 )"
         ],
         "x-ms-client-request-id": "5ee386ebdd7e1ab99c792d5cb6b20c7f",
-        "x-ms-date": "Tue, 28 Jul 2020 23:48:25 GMT",
-=======
-          "azsdk-net-Data.Tables/1.0.0-dev.20200729.1",
-          "(.NET Core 4.6.29017.01; Microsoft Windows 10.0.19041 )"
-        ],
-        "x-ms-client-request-id": "5ee386ebdd7e1ab99c792d5cb6b20c7f",
-        "x-ms-date": "Wed, 29 Jul 2020 23:38:43 GMT",
->>>>>>> d5925bb8
+        "x-ms-date": "Wed, 29 Jul 2020 23:38:43 GMT",
         "x-ms-return-client-request-id": "true",
         "x-ms-version": "2019-02-02"
       },
@@ -551,11 +360,7 @@
       "ResponseHeaders": {
         "Cache-Control": "no-cache",
         "Content-Type": "application/json; odata=fullmetadata; streaming=true; charset=utf-8",
-<<<<<<< HEAD
-        "Date": "Tue, 28 Jul 2020 23:48:24 GMT",
-=======
         "Date": "Wed, 29 Jul 2020 23:38:40 GMT",
->>>>>>> d5925bb8
         "Server": [
           "Windows-Azure-Table/1.0",
           "Microsoft-HTTPAPI/2.0"
@@ -563,35 +368,21 @@
         "Transfer-Encoding": "chunked",
         "X-Content-Type-Options": "nosniff",
         "x-ms-client-request-id": "5ee386ebdd7e1ab99c792d5cb6b20c7f",
-<<<<<<< HEAD
-        "x-ms-request-id": "24fbc1af-0002-004d-0c39-65020a000000",
-=======
         "x-ms-request-id": "6610e4e0-1002-004e-5b01-66b165000000",
->>>>>>> d5925bb8
         "x-ms-version": "2019-02-02"
       },
       "ResponseBody": {
         "odata.metadata": "https://chrissscratch.table.core.windows.net/$metadata#testtables1rcphkk",
         "value": [
           {
-<<<<<<< HEAD
-            "odata.type": "chrissscratch.testtables1rcphkk",
-            "odata.id": "https://chrissscratch.table.core.windows.net/testtables1rcphkk(PartitionKey=\u0027somPartition\u0027,RowKey=\u00271\u0027)",
-            "odata.etag": "W/\u0022datetime\u00272020-07-28T23%3A48%3A25.1009432Z\u0027\u0022",
-=======
             "odata.type": "allkimprim.testtables1rcphkk",
             "odata.id": "https://allkimprim.table.core.windows.net/testtables1rcphkk(PartitionKey=\u0027somPartition\u0027,RowKey=\u00271\u0027)",
             "odata.etag": "W/\u0022datetime\u00272020-07-29T23%3A38%3A41.0797614Z\u0027\u0022",
->>>>>>> d5925bb8
             "odata.editLink": "testtables1rcphkk(PartitionKey=\u0027somPartition\u0027,RowKey=\u00271\u0027)",
             "PartitionKey": "somPartition",
             "RowKey": "1",
             "Timestamp@odata.type": "Edm.DateTime",
-<<<<<<< HEAD
-            "Timestamp": "2020-07-28T23:48:25.1009432Z",
-=======
             "Timestamp": "2020-07-29T23:38:41.0797614Z",
->>>>>>> d5925bb8
             "SomeStringProperty": "This changed due to a matching Etag",
             "StringTypeProperty": "This is the original"
           }
@@ -604,23 +395,13 @@
       "RequestHeaders": {
         "Accept": "application/json",
         "Authorization": "Sanitized",
-<<<<<<< HEAD
-        "traceparent": "00-8eb4c0997727204ca4a5c9eec11cf843-7fb64a7182f1594a-00",
-        "User-Agent": [
-          "azsdk-net-Data.Tables/1.0.0-dev.20200728.1",
-          "(.NET Core 4.6.29017.01; Microsoft Windows 10.0.18363 )"
+        "traceparent": "00-cf6b7310cc1e7c4f8b3de7f582118857-948ddd24dfc7de4f-00",
+        "User-Agent": [
+          "azsdk-net-Data.Tables/1.0.0-dev.20200729.1",
+          "(.NET Core 4.6.29017.01; Microsoft Windows 10.0.19041 )"
         ],
         "x-ms-client-request-id": "4507fd86e6ecedd2e3a2fc465e03e26c",
-        "x-ms-date": "Tue, 28 Jul 2020 23:48:25 GMT",
-=======
-        "traceparent": "00-cf6b7310cc1e7c4f8b3de7f582118857-948ddd24dfc7de4f-00",
-        "User-Agent": [
-          "azsdk-net-Data.Tables/1.0.0-dev.20200729.1",
-          "(.NET Core 4.6.29017.01; Microsoft Windows 10.0.19041 )"
-        ],
-        "x-ms-client-request-id": "4507fd86e6ecedd2e3a2fc465e03e26c",
-        "x-ms-date": "Wed, 29 Jul 2020 23:38:43 GMT",
->>>>>>> d5925bb8
+        "x-ms-date": "Wed, 29 Jul 2020 23:38:43 GMT",
         "x-ms-return-client-request-id": "true",
         "x-ms-version": "2019-02-02"
       },
@@ -629,22 +410,14 @@
       "ResponseHeaders": {
         "Cache-Control": "no-cache",
         "Content-Length": "0",
-<<<<<<< HEAD
-        "Date": "Tue, 28 Jul 2020 23:48:24 GMT",
-=======
         "Date": "Wed, 29 Jul 2020 23:38:40 GMT",
->>>>>>> d5925bb8
         "Server": [
           "Windows-Azure-Table/1.0",
           "Microsoft-HTTPAPI/2.0"
         ],
         "X-Content-Type-Options": "nosniff",
         "x-ms-client-request-id": "4507fd86e6ecedd2e3a2fc465e03e26c",
-<<<<<<< HEAD
-        "x-ms-request-id": "24fbc1b7-0002-004d-1339-65020a000000",
-=======
         "x-ms-request-id": "6610e4e1-1002-004e-5c01-66b165000000",
->>>>>>> d5925bb8
         "x-ms-version": "2019-02-02"
       },
       "ResponseBody": []
