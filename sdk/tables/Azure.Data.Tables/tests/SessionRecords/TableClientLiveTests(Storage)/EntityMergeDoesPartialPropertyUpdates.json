{
  "Entries": [
    {
<<<<<<< HEAD
      "RequestUri": "https://chrissscratch.table.core.windows.net/Tables?$format=application%2Fjson%3Bodata%3Dfullmetadata",
=======
      "RequestUri": "https://chrissscratch.table.core.windows.net/Tables?$format=application%2Fjson%3Bodata%3Dminimalmetadata",
>>>>>>> 31805008
      "RequestMethod": "POST",
      "RequestHeaders": {
        "Accept": "application/json",
        "Authorization": "Sanitized",
        "Content-Length": "33",
        "Content-Type": "application/json; odata=nometadata",
        "DataServiceVersion": "3.0",
<<<<<<< HEAD
        "traceparent": "00-35e286e35582384e8b93a986ba8e0b4b-e0eb0716a7b82f40-00",
        "User-Agent": [
          "azsdk-net-Data.Tables/1.0.0-dev.20200728.1",
          "(.NET Core 4.6.29017.01; Microsoft Windows 10.0.18363 )"
        ],
        "x-ms-client-request-id": "d83a40587ac4bee4c2018fe4cafed795",
        "x-ms-date": "Tue, 28 Jul 2020 23:43:28 GMT",
=======
        "traceparent": "00-0a77d2a2a800bb40aef9eae18376f0fd-8af03bf54937ac45-00",
        "User-Agent": [
          "azsdk-net-Data.Tables/1.0.0-dev.20200818.1",
          "(.NET Core 4.6.29130.01; Microsoft Windows 10.0.18363 )"
        ],
        "x-ms-client-request-id": "d83a40587ac4bee4c2018fe4cafed795",
        "x-ms-date": "Tue, 18 Aug 2020 23:36:29 GMT",
>>>>>>> 31805008
        "x-ms-return-client-request-id": "true",
        "x-ms-version": "2019-02-02"
      },
      "RequestBody": {
        "TableName": "testtable1sfd3os6"
      },
      "StatusCode": 201,
      "ResponseHeaders": {
        "Cache-Control": "no-cache",
<<<<<<< HEAD
        "Content-Type": "application/json; odata=fullmetadata; streaming=true; charset=utf-8",
        "Date": "Tue, 28 Jul 2020 23:43:27 GMT",
=======
        "Content-Type": "application/json; odata=minimalmetadata; streaming=true; charset=utf-8",
        "Date": "Tue, 18 Aug 2020 23:36:29 GMT",
>>>>>>> 31805008
        "Location": "https://chrissscratch.table.core.windows.net/Tables(\u0027testtable1sfd3os6\u0027)",
        "Server": [
          "Windows-Azure-Table/1.0",
          "Microsoft-HTTPAPI/2.0"
        ],
        "Transfer-Encoding": "chunked",
        "X-Content-Type-Options": "nosniff",
        "x-ms-client-request-id": "d83a40587ac4bee4c2018fe4cafed795",
<<<<<<< HEAD
        "x-ms-request-id": "f6c2d67d-7002-000d-6838-652be4000000",
=======
        "x-ms-request-id": "76002484-e002-002a-5bb8-75b1ad000000",
>>>>>>> 31805008
        "x-ms-version": "2019-02-02"
      },
      "ResponseBody": {
        "odata.metadata": "https://chrissscratch.table.core.windows.net/$metadata#Tables/@Element",
<<<<<<< HEAD
        "odata.type": "chrissscratch.Tables",
        "odata.id": "https://chrissscratch.table.core.windows.net/Tables(\u0027testtable1sfd3os6\u0027)",
        "odata.editLink": "Tables(\u0027testtable1sfd3os6\u0027)",
=======
>>>>>>> 31805008
        "TableName": "testtable1sfd3os6"
      }
    },
    {
<<<<<<< HEAD
      "RequestUri": "https://chrissscratch.table.core.windows.net/testtable1sfd3os6(PartitionKey=\u0027somPartition\u0027,RowKey=\u00271\u0027)?$format=application%2Fjson%3Bodata%3Dfullmetadata",
=======
      "RequestUri": "https://chrissscratch.table.core.windows.net/testtable1sfd3os6(PartitionKey=\u0027somPartition\u0027,RowKey=\u00271\u0027)?$format=application%2Fjson%3Bodata%3Dminimalmetadata",
>>>>>>> 31805008
      "RequestMethod": "PUT",
      "RequestHeaders": {
        "Accept": "application/json",
        "Authorization": "Sanitized",
        "Content-Length": "88",
        "Content-Type": "application/json",
        "DataServiceVersion": "3.0",
<<<<<<< HEAD
        "traceparent": "00-741d1f35641e414da3da61c09bd8f6e2-4b80b759e674794d-00",
        "User-Agent": [
          "azsdk-net-Data.Tables/1.0.0-dev.20200728.1",
          "(.NET Core 4.6.29017.01; Microsoft Windows 10.0.18363 )"
        ],
        "x-ms-client-request-id": "0a523213e8c55765d71c7952adc0ad7b",
        "x-ms-date": "Tue, 28 Jul 2020 23:43:28 GMT",
=======
        "traceparent": "00-3f0881beacf4d64a9bef4c0c4c9e1b97-581804e5829bf240-00",
        "User-Agent": [
          "azsdk-net-Data.Tables/1.0.0-dev.20200818.1",
          "(.NET Core 4.6.29130.01; Microsoft Windows 10.0.18363 )"
        ],
        "x-ms-client-request-id": "0a523213e8c55765d71c7952adc0ad7b",
        "x-ms-date": "Tue, 18 Aug 2020 23:36:29 GMT",
>>>>>>> 31805008
        "x-ms-return-client-request-id": "true",
        "x-ms-version": "2019-02-02"
      },
      "RequestBody": {
        "PartitionKey": "somPartition",
        "RowKey": "1",
        "SomeStringProperty": "This is the original"
      },
      "StatusCode": 204,
      "ResponseHeaders": {
        "Cache-Control": "no-cache",
        "Content-Length": "0",
<<<<<<< HEAD
        "Date": "Tue, 28 Jul 2020 23:43:27 GMT",
        "ETag": "W/\u0022datetime\u00272020-07-28T23%3A43%3A28.1470902Z\u0027\u0022",
=======
        "Date": "Tue, 18 Aug 2020 23:36:29 GMT",
        "ETag": "W/\u0022datetime\u00272020-08-18T23%3A36%3A29.7801712Z\u0027\u0022",
>>>>>>> 31805008
        "Server": [
          "Windows-Azure-Table/1.0",
          "Microsoft-HTTPAPI/2.0"
        ],
        "X-Content-Type-Options": "nosniff",
        "x-ms-client-request-id": "0a523213e8c55765d71c7952adc0ad7b",
<<<<<<< HEAD
        "x-ms-request-id": "f6c2d684-7002-000d-6e38-652be4000000",
=======
        "x-ms-request-id": "76002493-e002-002a-67b8-75b1ad000000",
>>>>>>> 31805008
        "x-ms-version": "2019-02-02"
      },
      "ResponseBody": []
    },
    {
<<<<<<< HEAD
      "RequestUri": "https://chrissscratch.table.core.windows.net/testtable1sfd3os6()?$format=application%2Fjson%3Bodata%3Dfullmetadata\u0026$filter=PartitionKey%20eq%20%27somPartition%27%20and%20RowKey%20eq%20%271%27",
=======
      "RequestUri": "https://chrissscratch.table.core.windows.net/testtable1sfd3os6()?$format=application%2Fjson%3Bodata%3Dminimalmetadata\u0026$filter=PartitionKey%20eq%20%27somPartition%27%20and%20RowKey%20eq%20%271%27",
>>>>>>> 31805008
      "RequestMethod": "GET",
      "RequestHeaders": {
        "Accept": "application/json",
        "Authorization": "Sanitized",
        "DataServiceVersion": "3.0",
        "User-Agent": [
<<<<<<< HEAD
          "azsdk-net-Data.Tables/1.0.0-dev.20200728.1",
          "(.NET Core 4.6.29017.01; Microsoft Windows 10.0.18363 )"
        ],
        "x-ms-client-request-id": "c75f72c7c8c206a3bb04d0d4c5156363",
        "x-ms-date": "Tue, 28 Jul 2020 23:43:28 GMT",
=======
          "azsdk-net-Data.Tables/1.0.0-dev.20200818.1",
          "(.NET Core 4.6.29130.01; Microsoft Windows 10.0.18363 )"
        ],
        "x-ms-client-request-id": "c75f72c7c8c206a3bb04d0d4c5156363",
        "x-ms-date": "Tue, 18 Aug 2020 23:36:29 GMT",
>>>>>>> 31805008
        "x-ms-return-client-request-id": "true",
        "x-ms-version": "2019-02-02"
      },
      "RequestBody": null,
      "StatusCode": 200,
      "ResponseHeaders": {
        "Cache-Control": "no-cache",
<<<<<<< HEAD
        "Content-Type": "application/json; odata=fullmetadata; streaming=true; charset=utf-8",
        "Date": "Tue, 28 Jul 2020 23:43:27 GMT",
=======
        "Content-Type": "application/json; odata=minimalmetadata; streaming=true; charset=utf-8",
        "Date": "Tue, 18 Aug 2020 23:36:29 GMT",
>>>>>>> 31805008
        "Server": [
          "Windows-Azure-Table/1.0",
          "Microsoft-HTTPAPI/2.0"
        ],
        "Transfer-Encoding": "chunked",
        "X-Content-Type-Options": "nosniff",
        "x-ms-client-request-id": "c75f72c7c8c206a3bb04d0d4c5156363",
<<<<<<< HEAD
        "x-ms-request-id": "f6c2d691-7002-000d-7838-652be4000000",
=======
        "x-ms-request-id": "76002495-e002-002a-69b8-75b1ad000000",
>>>>>>> 31805008
        "x-ms-version": "2019-02-02"
      },
      "ResponseBody": {
        "odata.metadata": "https://chrissscratch.table.core.windows.net/$metadata#testtable1sfd3os6",
        "value": [
          {
<<<<<<< HEAD
            "odata.type": "chrissscratch.testtable1sfd3os6",
            "odata.id": "https://chrissscratch.table.core.windows.net/testtable1sfd3os6(PartitionKey=\u0027somPartition\u0027,RowKey=\u00271\u0027)",
            "odata.etag": "W/\u0022datetime\u00272020-07-28T23%3A43%3A28.1470902Z\u0027\u0022",
            "odata.editLink": "testtable1sfd3os6(PartitionKey=\u0027somPartition\u0027,RowKey=\u00271\u0027)",
            "PartitionKey": "somPartition",
            "RowKey": "1",
            "Timestamp@odata.type": "Edm.DateTime",
            "Timestamp": "2020-07-28T23:43:28.1470902Z",
=======
            "odata.etag": "W/\u0022datetime\u00272020-08-18T23%3A36%3A29.7801712Z\u0027\u0022",
            "PartitionKey": "somPartition",
            "RowKey": "1",
            "Timestamp": "2020-08-18T23:36:29.7801712Z",
>>>>>>> 31805008
            "SomeStringProperty": "This is the original"
          }
        ]
      }
    },
    {
<<<<<<< HEAD
      "RequestUri": "https://chrissscratch.table.core.windows.net/testtable1sfd3os6(PartitionKey=\u0027somPartition\u0027,RowKey=\u00271\u0027)?$format=application%2Fjson%3Bodata%3Dfullmetadata",
=======
      "RequestUri": "https://chrissscratch.table.core.windows.net/testtable1sfd3os6(PartitionKey=\u0027somPartition\u0027,RowKey=\u00271\u0027)?$format=application%2Fjson%3Bodata%3Dminimalmetadata",
>>>>>>> 31805008
      "RequestMethod": "PATCH",
      "RequestHeaders": {
        "Authorization": "Sanitized",
        "Content-Length": "80",
        "Content-Type": "application/json",
        "DataServiceVersion": "3.0",
<<<<<<< HEAD
        "traceparent": "00-c92b0e2033e6b74aa651e7ec670a898b-f5cefc4ccd2a434b-00",
        "User-Agent": [
          "azsdk-net-Data.Tables/1.0.0-dev.20200728.1",
          "(.NET Core 4.6.29017.01; Microsoft Windows 10.0.18363 )"
        ],
        "x-ms-client-request-id": "fefeac8f21845893d480ed5d6a6c1541",
        "x-ms-date": "Tue, 28 Jul 2020 23:43:28 GMT",
=======
        "traceparent": "00-ae4fb8179d5260458671a958ff3c6f3b-371a5f8fa1092a4f-00",
        "User-Agent": [
          "azsdk-net-Data.Tables/1.0.0-dev.20200818.1",
          "(.NET Core 4.6.29130.01; Microsoft Windows 10.0.18363 )"
        ],
        "x-ms-client-request-id": "fefeac8f21845893d480ed5d6a6c1541",
        "x-ms-date": "Tue, 18 Aug 2020 23:36:30 GMT",
>>>>>>> 31805008
        "x-ms-return-client-request-id": "true",
        "x-ms-version": "2019-02-02"
      },
      "RequestBody": {
        "PartitionKey": "somPartition",
        "RowKey": "1",
        "MergedProperty": "This was merged!"
      },
      "StatusCode": 204,
      "ResponseHeaders": {
        "Cache-Control": "no-cache",
        "Content-Length": "0",
<<<<<<< HEAD
        "Date": "Tue, 28 Jul 2020 23:43:27 GMT",
        "ETag": "W/\u0022datetime\u00272020-07-28T23%3A43%3A28.2341616Z\u0027\u0022",
=======
        "Date": "Tue, 18 Aug 2020 23:36:29 GMT",
        "ETag": "W/\u0022datetime\u00272020-08-18T23%3A36%3A29.8622394Z\u0027\u0022",
>>>>>>> 31805008
        "Server": [
          "Windows-Azure-Table/1.0",
          "Microsoft-HTTPAPI/2.0"
        ],
        "X-Content-Type-Options": "nosniff",
        "x-ms-client-request-id": "fefeac8f21845893d480ed5d6a6c1541",
<<<<<<< HEAD
        "x-ms-request-id": "f6c2d694-7002-000d-7b38-652be4000000",
=======
        "x-ms-request-id": "7600249d-e002-002a-71b8-75b1ad000000",
>>>>>>> 31805008
        "x-ms-version": "2019-02-02"
      },
      "ResponseBody": []
    },
    {
<<<<<<< HEAD
      "RequestUri": "https://chrissscratch.table.core.windows.net/testtable1sfd3os6()?$format=application%2Fjson%3Bodata%3Dfullmetadata\u0026$filter=PartitionKey%20eq%20%27somPartition%27%20and%20RowKey%20eq%20%271%27",
=======
      "RequestUri": "https://chrissscratch.table.core.windows.net/testtable1sfd3os6()?$format=application%2Fjson%3Bodata%3Dminimalmetadata\u0026$filter=PartitionKey%20eq%20%27somPartition%27%20and%20RowKey%20eq%20%271%27",
>>>>>>> 31805008
      "RequestMethod": "GET",
      "RequestHeaders": {
        "Accept": "application/json",
        "Authorization": "Sanitized",
        "DataServiceVersion": "3.0",
        "User-Agent": [
<<<<<<< HEAD
          "azsdk-net-Data.Tables/1.0.0-dev.20200728.1",
          "(.NET Core 4.6.29017.01; Microsoft Windows 10.0.18363 )"
        ],
        "x-ms-client-request-id": "8b0269e1cd774b428e4b4ec1179192c1",
        "x-ms-date": "Tue, 28 Jul 2020 23:43:28 GMT",
=======
          "azsdk-net-Data.Tables/1.0.0-dev.20200818.1",
          "(.NET Core 4.6.29130.01; Microsoft Windows 10.0.18363 )"
        ],
        "x-ms-client-request-id": "8b0269e1cd774b428e4b4ec1179192c1",
        "x-ms-date": "Tue, 18 Aug 2020 23:36:30 GMT",
>>>>>>> 31805008
        "x-ms-return-client-request-id": "true",
        "x-ms-version": "2019-02-02"
      },
      "RequestBody": null,
      "StatusCode": 200,
      "ResponseHeaders": {
        "Cache-Control": "no-cache",
<<<<<<< HEAD
        "Content-Type": "application/json; odata=fullmetadata; streaming=true; charset=utf-8",
        "Date": "Tue, 28 Jul 2020 23:43:27 GMT",
=======
        "Content-Type": "application/json; odata=minimalmetadata; streaming=true; charset=utf-8",
        "Date": "Tue, 18 Aug 2020 23:36:29 GMT",
>>>>>>> 31805008
        "Server": [
          "Windows-Azure-Table/1.0",
          "Microsoft-HTTPAPI/2.0"
        ],
        "Transfer-Encoding": "chunked",
        "X-Content-Type-Options": "nosniff",
        "x-ms-client-request-id": "8b0269e1cd774b428e4b4ec1179192c1",
<<<<<<< HEAD
        "x-ms-request-id": "f6c2d697-7002-000d-7d38-652be4000000",
=======
        "x-ms-request-id": "760024a7-e002-002a-7ab8-75b1ad000000",
>>>>>>> 31805008
        "x-ms-version": "2019-02-02"
      },
      "ResponseBody": {
        "odata.metadata": "https://chrissscratch.table.core.windows.net/$metadata#testtable1sfd3os6",
        "value": [
          {
<<<<<<< HEAD
            "odata.type": "chrissscratch.testtable1sfd3os6",
            "odata.id": "https://chrissscratch.table.core.windows.net/testtable1sfd3os6(PartitionKey=\u0027somPartition\u0027,RowKey=\u00271\u0027)",
            "odata.etag": "W/\u0022datetime\u00272020-07-28T23%3A43%3A28.2341616Z\u0027\u0022",
            "odata.editLink": "testtable1sfd3os6(PartitionKey=\u0027somPartition\u0027,RowKey=\u00271\u0027)",
            "PartitionKey": "somPartition",
            "RowKey": "1",
            "Timestamp@odata.type": "Edm.DateTime",
            "Timestamp": "2020-07-28T23:43:28.2341616Z",
=======
            "odata.etag": "W/\u0022datetime\u00272020-08-18T23%3A36%3A29.8622394Z\u0027\u0022",
            "PartitionKey": "somPartition",
            "RowKey": "1",
            "Timestamp": "2020-08-18T23:36:29.8622394Z",
>>>>>>> 31805008
            "MergedProperty": "This was merged!",
            "SomeStringProperty": "This is the original"
          }
        ]
      }
    },
    {
<<<<<<< HEAD
      "RequestUri": "https://chrissscratch.table.core.windows.net/testtable1sfd3os6(PartitionKey=\u0027somPartition\u0027,RowKey=\u00271\u0027)?$format=application%2Fjson%3Bodata%3Dfullmetadata",
=======
      "RequestUri": "https://chrissscratch.table.core.windows.net/testtable1sfd3os6(PartitionKey=\u0027somPartition\u0027,RowKey=\u00271\u0027)?$format=application%2Fjson%3Bodata%3Dminimalmetadata",
>>>>>>> 31805008
      "RequestMethod": "PATCH",
      "RequestHeaders": {
        "Authorization": "Sanitized",
        "Content-Length": "89",
        "Content-Type": "application/json",
        "DataServiceVersion": "3.0",
<<<<<<< HEAD
        "traceparent": "00-620a2c52a7d7094c9d941ee203639a51-029312ca850e714c-00",
        "User-Agent": [
          "azsdk-net-Data.Tables/1.0.0-dev.20200728.1",
          "(.NET Core 4.6.29017.01; Microsoft Windows 10.0.18363 )"
        ],
        "x-ms-client-request-id": "00c316b8afc1a6f6df07f241db459c4f",
        "x-ms-date": "Tue, 28 Jul 2020 23:43:28 GMT",
=======
        "traceparent": "00-75f288002867164db1959e2c1f06e05a-0f43ec55e5b1924b-00",
        "User-Agent": [
          "azsdk-net-Data.Tables/1.0.0-dev.20200818.1",
          "(.NET Core 4.6.29130.01; Microsoft Windows 10.0.18363 )"
        ],
        "x-ms-client-request-id": "00c316b8afc1a6f6df07f241db459c4f",
        "x-ms-date": "Tue, 18 Aug 2020 23:36:30 GMT",
>>>>>>> 31805008
        "x-ms-return-client-request-id": "true",
        "x-ms-version": "2019-02-02"
      },
      "RequestBody": {
        "PartitionKey": "somPartition",
        "RowKey": "1",
        "MergedProperty": "merged value was updated!"
      },
      "StatusCode": 204,
      "ResponseHeaders": {
        "Cache-Control": "no-cache",
        "Content-Length": "0",
<<<<<<< HEAD
        "Date": "Tue, 28 Jul 2020 23:43:27 GMT",
        "ETag": "W/\u0022datetime\u00272020-07-28T23%3A43%3A28.3252381Z\u0027\u0022",
=======
        "Date": "Tue, 18 Aug 2020 23:36:29 GMT",
        "ETag": "W/\u0022datetime\u00272020-08-18T23%3A36%3A29.943308Z\u0027\u0022",
>>>>>>> 31805008
        "Server": [
          "Windows-Azure-Table/1.0",
          "Microsoft-HTTPAPI/2.0"
        ],
        "X-Content-Type-Options": "nosniff",
        "x-ms-client-request-id": "00c316b8afc1a6f6df07f241db459c4f",
<<<<<<< HEAD
        "x-ms-request-id": "f6c2d699-7002-000d-7f38-652be4000000",
=======
        "x-ms-request-id": "760024b4-e002-002a-07b8-75b1ad000000",
>>>>>>> 31805008
        "x-ms-version": "2019-02-02"
      },
      "ResponseBody": []
    },
    {
<<<<<<< HEAD
      "RequestUri": "https://chrissscratch.table.core.windows.net/testtable1sfd3os6()?$format=application%2Fjson%3Bodata%3Dfullmetadata\u0026$filter=PartitionKey%20eq%20%27somPartition%27%20and%20RowKey%20eq%20%271%27",
=======
      "RequestUri": "https://chrissscratch.table.core.windows.net/testtable1sfd3os6()?$format=application%2Fjson%3Bodata%3Dminimalmetadata\u0026$filter=PartitionKey%20eq%20%27somPartition%27%20and%20RowKey%20eq%20%271%27",
>>>>>>> 31805008
      "RequestMethod": "GET",
      "RequestHeaders": {
        "Accept": "application/json",
        "Authorization": "Sanitized",
        "DataServiceVersion": "3.0",
        "User-Agent": [
<<<<<<< HEAD
          "azsdk-net-Data.Tables/1.0.0-dev.20200728.1",
          "(.NET Core 4.6.29017.01; Microsoft Windows 10.0.18363 )"
        ],
        "x-ms-client-request-id": "5cf28feed813c1eb6ab36f39d2d14043",
        "x-ms-date": "Tue, 28 Jul 2020 23:43:28 GMT",
=======
          "azsdk-net-Data.Tables/1.0.0-dev.20200818.1",
          "(.NET Core 4.6.29130.01; Microsoft Windows 10.0.18363 )"
        ],
        "x-ms-client-request-id": "5cf28feed813c1eb6ab36f39d2d14043",
        "x-ms-date": "Tue, 18 Aug 2020 23:36:30 GMT",
>>>>>>> 31805008
        "x-ms-return-client-request-id": "true",
        "x-ms-version": "2019-02-02"
      },
      "RequestBody": null,
      "StatusCode": 200,
      "ResponseHeaders": {
        "Cache-Control": "no-cache",
<<<<<<< HEAD
        "Content-Type": "application/json; odata=fullmetadata; streaming=true; charset=utf-8",
        "Date": "Tue, 28 Jul 2020 23:43:27 GMT",
=======
        "Content-Type": "application/json; odata=minimalmetadata; streaming=true; charset=utf-8",
        "Date": "Tue, 18 Aug 2020 23:36:29 GMT",
>>>>>>> 31805008
        "Server": [
          "Windows-Azure-Table/1.0",
          "Microsoft-HTTPAPI/2.0"
        ],
        "Transfer-Encoding": "chunked",
        "X-Content-Type-Options": "nosniff",
        "x-ms-client-request-id": "5cf28feed813c1eb6ab36f39d2d14043",
<<<<<<< HEAD
        "x-ms-request-id": "f6c2d69d-7002-000d-0338-652be4000000",
=======
        "x-ms-request-id": "760024c1-e002-002a-14b8-75b1ad000000",
>>>>>>> 31805008
        "x-ms-version": "2019-02-02"
      },
      "ResponseBody": {
        "odata.metadata": "https://chrissscratch.table.core.windows.net/$metadata#testtable1sfd3os6",
        "value": [
          {
<<<<<<< HEAD
            "odata.type": "chrissscratch.testtable1sfd3os6",
            "odata.id": "https://chrissscratch.table.core.windows.net/testtable1sfd3os6(PartitionKey=\u0027somPartition\u0027,RowKey=\u00271\u0027)",
            "odata.etag": "W/\u0022datetime\u00272020-07-28T23%3A43%3A28.3252381Z\u0027\u0022",
            "odata.editLink": "testtable1sfd3os6(PartitionKey=\u0027somPartition\u0027,RowKey=\u00271\u0027)",
            "PartitionKey": "somPartition",
            "RowKey": "1",
            "Timestamp@odata.type": "Edm.DateTime",
            "Timestamp": "2020-07-28T23:43:28.3252381Z",
=======
            "odata.etag": "W/\u0022datetime\u00272020-08-18T23%3A36%3A29.943308Z\u0027\u0022",
            "PartitionKey": "somPartition",
            "RowKey": "1",
            "Timestamp": "2020-08-18T23:36:29.943308Z",
>>>>>>> 31805008
            "MergedProperty": "merged value was updated!",
            "SomeStringProperty": "This is the original"
          }
        ]
      }
    },
    {
      "RequestUri": "https://chrissscratch.table.core.windows.net/Tables(\u0027testtable1sfd3os6\u0027)",
      "RequestMethod": "DELETE",
      "RequestHeaders": {
        "Accept": "application/json",
        "Authorization": "Sanitized",
<<<<<<< HEAD
        "traceparent": "00-3f4415d4b9391641834b3f05ba17a1b7-f5f3e2e1d5fb644e-00",
        "User-Agent": [
          "azsdk-net-Data.Tables/1.0.0-dev.20200728.1",
          "(.NET Core 4.6.29017.01; Microsoft Windows 10.0.18363 )"
        ],
        "x-ms-client-request-id": "54a52bee14a83280735cab70da006f48",
        "x-ms-date": "Tue, 28 Jul 2020 23:43:28 GMT",
=======
        "traceparent": "00-3b700326399563439335784490bc6603-ddb3e63d988fab43-00",
        "User-Agent": [
          "azsdk-net-Data.Tables/1.0.0-dev.20200818.1",
          "(.NET Core 4.6.29130.01; Microsoft Windows 10.0.18363 )"
        ],
        "x-ms-client-request-id": "54a52bee14a83280735cab70da006f48",
        "x-ms-date": "Tue, 18 Aug 2020 23:36:30 GMT",
>>>>>>> 31805008
        "x-ms-return-client-request-id": "true",
        "x-ms-version": "2019-02-02"
      },
      "RequestBody": null,
      "StatusCode": 204,
      "ResponseHeaders": {
        "Cache-Control": "no-cache",
        "Content-Length": "0",
<<<<<<< HEAD
        "Date": "Tue, 28 Jul 2020 23:43:27 GMT",
=======
        "Date": "Tue, 18 Aug 2020 23:36:29 GMT",
>>>>>>> 31805008
        "Server": [
          "Windows-Azure-Table/1.0",
          "Microsoft-HTTPAPI/2.0"
        ],
        "X-Content-Type-Options": "nosniff",
        "x-ms-client-request-id": "54a52bee14a83280735cab70da006f48",
<<<<<<< HEAD
        "x-ms-request-id": "f6c2d6a1-7002-000d-0738-652be4000000",
=======
        "x-ms-request-id": "760024cb-e002-002a-1eb8-75b1ad000000",
>>>>>>> 31805008
        "x-ms-version": "2019-02-02"
      },
      "ResponseBody": []
    }
  ],
  "Variables": {
    "RandomSeed": "381580319",
    "TABLES_PRIMARY_STORAGE_ACCOUNT_KEY": "",
    "TABLES_STORAGE_ACCOUNT_NAME": "chrissscratch"
  }
}<|MERGE_RESOLUTION|>--- conflicted
+++ resolved
@@ -1,11 +1,7 @@
 {
   "Entries": [
     {
-<<<<<<< HEAD
-      "RequestUri": "https://chrissscratch.table.core.windows.net/Tables?$format=application%2Fjson%3Bodata%3Dfullmetadata",
-=======
       "RequestUri": "https://chrissscratch.table.core.windows.net/Tables?$format=application%2Fjson%3Bodata%3Dminimalmetadata",
->>>>>>> 31805008
       "RequestMethod": "POST",
       "RequestHeaders": {
         "Accept": "application/json",
@@ -13,15 +9,6 @@
         "Content-Length": "33",
         "Content-Type": "application/json; odata=nometadata",
         "DataServiceVersion": "3.0",
-<<<<<<< HEAD
-        "traceparent": "00-35e286e35582384e8b93a986ba8e0b4b-e0eb0716a7b82f40-00",
-        "User-Agent": [
-          "azsdk-net-Data.Tables/1.0.0-dev.20200728.1",
-          "(.NET Core 4.6.29017.01; Microsoft Windows 10.0.18363 )"
-        ],
-        "x-ms-client-request-id": "d83a40587ac4bee4c2018fe4cafed795",
-        "x-ms-date": "Tue, 28 Jul 2020 23:43:28 GMT",
-=======
         "traceparent": "00-0a77d2a2a800bb40aef9eae18376f0fd-8af03bf54937ac45-00",
         "User-Agent": [
           "azsdk-net-Data.Tables/1.0.0-dev.20200818.1",
@@ -29,7 +16,6 @@
         ],
         "x-ms-client-request-id": "d83a40587ac4bee4c2018fe4cafed795",
         "x-ms-date": "Tue, 18 Aug 2020 23:36:29 GMT",
->>>>>>> 31805008
         "x-ms-return-client-request-id": "true",
         "x-ms-version": "2019-02-02"
       },
@@ -39,13 +25,8 @@
       "StatusCode": 201,
       "ResponseHeaders": {
         "Cache-Control": "no-cache",
-<<<<<<< HEAD
-        "Content-Type": "application/json; odata=fullmetadata; streaming=true; charset=utf-8",
-        "Date": "Tue, 28 Jul 2020 23:43:27 GMT",
-=======
         "Content-Type": "application/json; odata=minimalmetadata; streaming=true; charset=utf-8",
         "Date": "Tue, 18 Aug 2020 23:36:29 GMT",
->>>>>>> 31805008
         "Location": "https://chrissscratch.table.core.windows.net/Tables(\u0027testtable1sfd3os6\u0027)",
         "Server": [
           "Windows-Azure-Table/1.0",
@@ -54,30 +35,16 @@
         "Transfer-Encoding": "chunked",
         "X-Content-Type-Options": "nosniff",
         "x-ms-client-request-id": "d83a40587ac4bee4c2018fe4cafed795",
-<<<<<<< HEAD
-        "x-ms-request-id": "f6c2d67d-7002-000d-6838-652be4000000",
-=======
         "x-ms-request-id": "76002484-e002-002a-5bb8-75b1ad000000",
->>>>>>> 31805008
         "x-ms-version": "2019-02-02"
       },
       "ResponseBody": {
         "odata.metadata": "https://chrissscratch.table.core.windows.net/$metadata#Tables/@Element",
-<<<<<<< HEAD
-        "odata.type": "chrissscratch.Tables",
-        "odata.id": "https://chrissscratch.table.core.windows.net/Tables(\u0027testtable1sfd3os6\u0027)",
-        "odata.editLink": "Tables(\u0027testtable1sfd3os6\u0027)",
-=======
->>>>>>> 31805008
         "TableName": "testtable1sfd3os6"
       }
     },
     {
-<<<<<<< HEAD
-      "RequestUri": "https://chrissscratch.table.core.windows.net/testtable1sfd3os6(PartitionKey=\u0027somPartition\u0027,RowKey=\u00271\u0027)?$format=application%2Fjson%3Bodata%3Dfullmetadata",
-=======
       "RequestUri": "https://chrissscratch.table.core.windows.net/testtable1sfd3os6(PartitionKey=\u0027somPartition\u0027,RowKey=\u00271\u0027)?$format=application%2Fjson%3Bodata%3Dminimalmetadata",
->>>>>>> 31805008
       "RequestMethod": "PUT",
       "RequestHeaders": {
         "Accept": "application/json",
@@ -85,15 +52,6 @@
         "Content-Length": "88",
         "Content-Type": "application/json",
         "DataServiceVersion": "3.0",
-<<<<<<< HEAD
-        "traceparent": "00-741d1f35641e414da3da61c09bd8f6e2-4b80b759e674794d-00",
-        "User-Agent": [
-          "azsdk-net-Data.Tables/1.0.0-dev.20200728.1",
-          "(.NET Core 4.6.29017.01; Microsoft Windows 10.0.18363 )"
-        ],
-        "x-ms-client-request-id": "0a523213e8c55765d71c7952adc0ad7b",
-        "x-ms-date": "Tue, 28 Jul 2020 23:43:28 GMT",
-=======
         "traceparent": "00-3f0881beacf4d64a9bef4c0c4c9e1b97-581804e5829bf240-00",
         "User-Agent": [
           "azsdk-net-Data.Tables/1.0.0-dev.20200818.1",
@@ -101,7 +59,6 @@
         ],
         "x-ms-client-request-id": "0a523213e8c55765d71c7952adc0ad7b",
         "x-ms-date": "Tue, 18 Aug 2020 23:36:29 GMT",
->>>>>>> 31805008
         "x-ms-return-client-request-id": "true",
         "x-ms-version": "2019-02-02"
       },
@@ -114,53 +71,32 @@
       "ResponseHeaders": {
         "Cache-Control": "no-cache",
         "Content-Length": "0",
-<<<<<<< HEAD
-        "Date": "Tue, 28 Jul 2020 23:43:27 GMT",
-        "ETag": "W/\u0022datetime\u00272020-07-28T23%3A43%3A28.1470902Z\u0027\u0022",
-=======
         "Date": "Tue, 18 Aug 2020 23:36:29 GMT",
         "ETag": "W/\u0022datetime\u00272020-08-18T23%3A36%3A29.7801712Z\u0027\u0022",
->>>>>>> 31805008
         "Server": [
           "Windows-Azure-Table/1.0",
           "Microsoft-HTTPAPI/2.0"
         ],
         "X-Content-Type-Options": "nosniff",
         "x-ms-client-request-id": "0a523213e8c55765d71c7952adc0ad7b",
-<<<<<<< HEAD
-        "x-ms-request-id": "f6c2d684-7002-000d-6e38-652be4000000",
-=======
         "x-ms-request-id": "76002493-e002-002a-67b8-75b1ad000000",
->>>>>>> 31805008
         "x-ms-version": "2019-02-02"
       },
       "ResponseBody": []
     },
     {
-<<<<<<< HEAD
-      "RequestUri": "https://chrissscratch.table.core.windows.net/testtable1sfd3os6()?$format=application%2Fjson%3Bodata%3Dfullmetadata\u0026$filter=PartitionKey%20eq%20%27somPartition%27%20and%20RowKey%20eq%20%271%27",
-=======
       "RequestUri": "https://chrissscratch.table.core.windows.net/testtable1sfd3os6()?$format=application%2Fjson%3Bodata%3Dminimalmetadata\u0026$filter=PartitionKey%20eq%20%27somPartition%27%20and%20RowKey%20eq%20%271%27",
->>>>>>> 31805008
       "RequestMethod": "GET",
       "RequestHeaders": {
         "Accept": "application/json",
         "Authorization": "Sanitized",
         "DataServiceVersion": "3.0",
         "User-Agent": [
-<<<<<<< HEAD
-          "azsdk-net-Data.Tables/1.0.0-dev.20200728.1",
-          "(.NET Core 4.6.29017.01; Microsoft Windows 10.0.18363 )"
-        ],
-        "x-ms-client-request-id": "c75f72c7c8c206a3bb04d0d4c5156363",
-        "x-ms-date": "Tue, 28 Jul 2020 23:43:28 GMT",
-=======
           "azsdk-net-Data.Tables/1.0.0-dev.20200818.1",
           "(.NET Core 4.6.29130.01; Microsoft Windows 10.0.18363 )"
         ],
         "x-ms-client-request-id": "c75f72c7c8c206a3bb04d0d4c5156363",
         "x-ms-date": "Tue, 18 Aug 2020 23:36:29 GMT",
->>>>>>> 31805008
         "x-ms-return-client-request-id": "true",
         "x-ms-version": "2019-02-02"
       },
@@ -168,13 +104,8 @@
       "StatusCode": 200,
       "ResponseHeaders": {
         "Cache-Control": "no-cache",
-<<<<<<< HEAD
-        "Content-Type": "application/json; odata=fullmetadata; streaming=true; charset=utf-8",
-        "Date": "Tue, 28 Jul 2020 23:43:27 GMT",
-=======
         "Content-Type": "application/json; odata=minimalmetadata; streaming=true; charset=utf-8",
         "Date": "Tue, 18 Aug 2020 23:36:29 GMT",
->>>>>>> 31805008
         "Server": [
           "Windows-Azure-Table/1.0",
           "Microsoft-HTTPAPI/2.0"
@@ -182,66 +113,37 @@
         "Transfer-Encoding": "chunked",
         "X-Content-Type-Options": "nosniff",
         "x-ms-client-request-id": "c75f72c7c8c206a3bb04d0d4c5156363",
-<<<<<<< HEAD
-        "x-ms-request-id": "f6c2d691-7002-000d-7838-652be4000000",
-=======
         "x-ms-request-id": "76002495-e002-002a-69b8-75b1ad000000",
->>>>>>> 31805008
         "x-ms-version": "2019-02-02"
       },
       "ResponseBody": {
         "odata.metadata": "https://chrissscratch.table.core.windows.net/$metadata#testtable1sfd3os6",
         "value": [
           {
-<<<<<<< HEAD
-            "odata.type": "chrissscratch.testtable1sfd3os6",
-            "odata.id": "https://chrissscratch.table.core.windows.net/testtable1sfd3os6(PartitionKey=\u0027somPartition\u0027,RowKey=\u00271\u0027)",
-            "odata.etag": "W/\u0022datetime\u00272020-07-28T23%3A43%3A28.1470902Z\u0027\u0022",
-            "odata.editLink": "testtable1sfd3os6(PartitionKey=\u0027somPartition\u0027,RowKey=\u00271\u0027)",
-            "PartitionKey": "somPartition",
-            "RowKey": "1",
-            "Timestamp@odata.type": "Edm.DateTime",
-            "Timestamp": "2020-07-28T23:43:28.1470902Z",
-=======
             "odata.etag": "W/\u0022datetime\u00272020-08-18T23%3A36%3A29.7801712Z\u0027\u0022",
             "PartitionKey": "somPartition",
             "RowKey": "1",
             "Timestamp": "2020-08-18T23:36:29.7801712Z",
->>>>>>> 31805008
             "SomeStringProperty": "This is the original"
           }
         ]
       }
     },
     {
-<<<<<<< HEAD
-      "RequestUri": "https://chrissscratch.table.core.windows.net/testtable1sfd3os6(PartitionKey=\u0027somPartition\u0027,RowKey=\u00271\u0027)?$format=application%2Fjson%3Bodata%3Dfullmetadata",
-=======
       "RequestUri": "https://chrissscratch.table.core.windows.net/testtable1sfd3os6(PartitionKey=\u0027somPartition\u0027,RowKey=\u00271\u0027)?$format=application%2Fjson%3Bodata%3Dminimalmetadata",
->>>>>>> 31805008
       "RequestMethod": "PATCH",
       "RequestHeaders": {
         "Authorization": "Sanitized",
         "Content-Length": "80",
         "Content-Type": "application/json",
         "DataServiceVersion": "3.0",
-<<<<<<< HEAD
-        "traceparent": "00-c92b0e2033e6b74aa651e7ec670a898b-f5cefc4ccd2a434b-00",
-        "User-Agent": [
-          "azsdk-net-Data.Tables/1.0.0-dev.20200728.1",
-          "(.NET Core 4.6.29017.01; Microsoft Windows 10.0.18363 )"
+        "traceparent": "00-ae4fb8179d5260458671a958ff3c6f3b-371a5f8fa1092a4f-00",
+        "User-Agent": [
+          "azsdk-net-Data.Tables/1.0.0-dev.20200818.1",
+          "(.NET Core 4.6.29130.01; Microsoft Windows 10.0.18363 )"
         ],
         "x-ms-client-request-id": "fefeac8f21845893d480ed5d6a6c1541",
-        "x-ms-date": "Tue, 28 Jul 2020 23:43:28 GMT",
-=======
-        "traceparent": "00-ae4fb8179d5260458671a958ff3c6f3b-371a5f8fa1092a4f-00",
-        "User-Agent": [
-          "azsdk-net-Data.Tables/1.0.0-dev.20200818.1",
-          "(.NET Core 4.6.29130.01; Microsoft Windows 10.0.18363 )"
-        ],
-        "x-ms-client-request-id": "fefeac8f21845893d480ed5d6a6c1541",
-        "x-ms-date": "Tue, 18 Aug 2020 23:36:30 GMT",
->>>>>>> 31805008
+        "x-ms-date": "Tue, 18 Aug 2020 23:36:30 GMT",
         "x-ms-return-client-request-id": "true",
         "x-ms-version": "2019-02-02"
       },
@@ -254,53 +156,32 @@
       "ResponseHeaders": {
         "Cache-Control": "no-cache",
         "Content-Length": "0",
-<<<<<<< HEAD
-        "Date": "Tue, 28 Jul 2020 23:43:27 GMT",
-        "ETag": "W/\u0022datetime\u00272020-07-28T23%3A43%3A28.2341616Z\u0027\u0022",
-=======
         "Date": "Tue, 18 Aug 2020 23:36:29 GMT",
         "ETag": "W/\u0022datetime\u00272020-08-18T23%3A36%3A29.8622394Z\u0027\u0022",
->>>>>>> 31805008
         "Server": [
           "Windows-Azure-Table/1.0",
           "Microsoft-HTTPAPI/2.0"
         ],
         "X-Content-Type-Options": "nosniff",
         "x-ms-client-request-id": "fefeac8f21845893d480ed5d6a6c1541",
-<<<<<<< HEAD
-        "x-ms-request-id": "f6c2d694-7002-000d-7b38-652be4000000",
-=======
         "x-ms-request-id": "7600249d-e002-002a-71b8-75b1ad000000",
->>>>>>> 31805008
         "x-ms-version": "2019-02-02"
       },
       "ResponseBody": []
     },
     {
-<<<<<<< HEAD
-      "RequestUri": "https://chrissscratch.table.core.windows.net/testtable1sfd3os6()?$format=application%2Fjson%3Bodata%3Dfullmetadata\u0026$filter=PartitionKey%20eq%20%27somPartition%27%20and%20RowKey%20eq%20%271%27",
-=======
       "RequestUri": "https://chrissscratch.table.core.windows.net/testtable1sfd3os6()?$format=application%2Fjson%3Bodata%3Dminimalmetadata\u0026$filter=PartitionKey%20eq%20%27somPartition%27%20and%20RowKey%20eq%20%271%27",
->>>>>>> 31805008
       "RequestMethod": "GET",
       "RequestHeaders": {
         "Accept": "application/json",
         "Authorization": "Sanitized",
         "DataServiceVersion": "3.0",
         "User-Agent": [
-<<<<<<< HEAD
-          "azsdk-net-Data.Tables/1.0.0-dev.20200728.1",
-          "(.NET Core 4.6.29017.01; Microsoft Windows 10.0.18363 )"
+          "azsdk-net-Data.Tables/1.0.0-dev.20200818.1",
+          "(.NET Core 4.6.29130.01; Microsoft Windows 10.0.18363 )"
         ],
         "x-ms-client-request-id": "8b0269e1cd774b428e4b4ec1179192c1",
-        "x-ms-date": "Tue, 28 Jul 2020 23:43:28 GMT",
-=======
-          "azsdk-net-Data.Tables/1.0.0-dev.20200818.1",
-          "(.NET Core 4.6.29130.01; Microsoft Windows 10.0.18363 )"
-        ],
-        "x-ms-client-request-id": "8b0269e1cd774b428e4b4ec1179192c1",
-        "x-ms-date": "Tue, 18 Aug 2020 23:36:30 GMT",
->>>>>>> 31805008
+        "x-ms-date": "Tue, 18 Aug 2020 23:36:30 GMT",
         "x-ms-return-client-request-id": "true",
         "x-ms-version": "2019-02-02"
       },
@@ -308,13 +189,8 @@
       "StatusCode": 200,
       "ResponseHeaders": {
         "Cache-Control": "no-cache",
-<<<<<<< HEAD
-        "Content-Type": "application/json; odata=fullmetadata; streaming=true; charset=utf-8",
-        "Date": "Tue, 28 Jul 2020 23:43:27 GMT",
-=======
         "Content-Type": "application/json; odata=minimalmetadata; streaming=true; charset=utf-8",
         "Date": "Tue, 18 Aug 2020 23:36:29 GMT",
->>>>>>> 31805008
         "Server": [
           "Windows-Azure-Table/1.0",
           "Microsoft-HTTPAPI/2.0"
@@ -322,32 +198,17 @@
         "Transfer-Encoding": "chunked",
         "X-Content-Type-Options": "nosniff",
         "x-ms-client-request-id": "8b0269e1cd774b428e4b4ec1179192c1",
-<<<<<<< HEAD
-        "x-ms-request-id": "f6c2d697-7002-000d-7d38-652be4000000",
-=======
         "x-ms-request-id": "760024a7-e002-002a-7ab8-75b1ad000000",
->>>>>>> 31805008
         "x-ms-version": "2019-02-02"
       },
       "ResponseBody": {
         "odata.metadata": "https://chrissscratch.table.core.windows.net/$metadata#testtable1sfd3os6",
         "value": [
           {
-<<<<<<< HEAD
-            "odata.type": "chrissscratch.testtable1sfd3os6",
-            "odata.id": "https://chrissscratch.table.core.windows.net/testtable1sfd3os6(PartitionKey=\u0027somPartition\u0027,RowKey=\u00271\u0027)",
-            "odata.etag": "W/\u0022datetime\u00272020-07-28T23%3A43%3A28.2341616Z\u0027\u0022",
-            "odata.editLink": "testtable1sfd3os6(PartitionKey=\u0027somPartition\u0027,RowKey=\u00271\u0027)",
-            "PartitionKey": "somPartition",
-            "RowKey": "1",
-            "Timestamp@odata.type": "Edm.DateTime",
-            "Timestamp": "2020-07-28T23:43:28.2341616Z",
-=======
             "odata.etag": "W/\u0022datetime\u00272020-08-18T23%3A36%3A29.8622394Z\u0027\u0022",
             "PartitionKey": "somPartition",
             "RowKey": "1",
             "Timestamp": "2020-08-18T23:36:29.8622394Z",
->>>>>>> 31805008
             "MergedProperty": "This was merged!",
             "SomeStringProperty": "This is the original"
           }
@@ -355,34 +216,20 @@
       }
     },
     {
-<<<<<<< HEAD
-      "RequestUri": "https://chrissscratch.table.core.windows.net/testtable1sfd3os6(PartitionKey=\u0027somPartition\u0027,RowKey=\u00271\u0027)?$format=application%2Fjson%3Bodata%3Dfullmetadata",
-=======
       "RequestUri": "https://chrissscratch.table.core.windows.net/testtable1sfd3os6(PartitionKey=\u0027somPartition\u0027,RowKey=\u00271\u0027)?$format=application%2Fjson%3Bodata%3Dminimalmetadata",
->>>>>>> 31805008
       "RequestMethod": "PATCH",
       "RequestHeaders": {
         "Authorization": "Sanitized",
         "Content-Length": "89",
         "Content-Type": "application/json",
         "DataServiceVersion": "3.0",
-<<<<<<< HEAD
-        "traceparent": "00-620a2c52a7d7094c9d941ee203639a51-029312ca850e714c-00",
-        "User-Agent": [
-          "azsdk-net-Data.Tables/1.0.0-dev.20200728.1",
-          "(.NET Core 4.6.29017.01; Microsoft Windows 10.0.18363 )"
+        "traceparent": "00-75f288002867164db1959e2c1f06e05a-0f43ec55e5b1924b-00",
+        "User-Agent": [
+          "azsdk-net-Data.Tables/1.0.0-dev.20200818.1",
+          "(.NET Core 4.6.29130.01; Microsoft Windows 10.0.18363 )"
         ],
         "x-ms-client-request-id": "00c316b8afc1a6f6df07f241db459c4f",
-        "x-ms-date": "Tue, 28 Jul 2020 23:43:28 GMT",
-=======
-        "traceparent": "00-75f288002867164db1959e2c1f06e05a-0f43ec55e5b1924b-00",
-        "User-Agent": [
-          "azsdk-net-Data.Tables/1.0.0-dev.20200818.1",
-          "(.NET Core 4.6.29130.01; Microsoft Windows 10.0.18363 )"
-        ],
-        "x-ms-client-request-id": "00c316b8afc1a6f6df07f241db459c4f",
-        "x-ms-date": "Tue, 18 Aug 2020 23:36:30 GMT",
->>>>>>> 31805008
+        "x-ms-date": "Tue, 18 Aug 2020 23:36:30 GMT",
         "x-ms-return-client-request-id": "true",
         "x-ms-version": "2019-02-02"
       },
@@ -395,53 +242,32 @@
       "ResponseHeaders": {
         "Cache-Control": "no-cache",
         "Content-Length": "0",
-<<<<<<< HEAD
-        "Date": "Tue, 28 Jul 2020 23:43:27 GMT",
-        "ETag": "W/\u0022datetime\u00272020-07-28T23%3A43%3A28.3252381Z\u0027\u0022",
-=======
         "Date": "Tue, 18 Aug 2020 23:36:29 GMT",
         "ETag": "W/\u0022datetime\u00272020-08-18T23%3A36%3A29.943308Z\u0027\u0022",
->>>>>>> 31805008
         "Server": [
           "Windows-Azure-Table/1.0",
           "Microsoft-HTTPAPI/2.0"
         ],
         "X-Content-Type-Options": "nosniff",
         "x-ms-client-request-id": "00c316b8afc1a6f6df07f241db459c4f",
-<<<<<<< HEAD
-        "x-ms-request-id": "f6c2d699-7002-000d-7f38-652be4000000",
-=======
         "x-ms-request-id": "760024b4-e002-002a-07b8-75b1ad000000",
->>>>>>> 31805008
         "x-ms-version": "2019-02-02"
       },
       "ResponseBody": []
     },
     {
-<<<<<<< HEAD
-      "RequestUri": "https://chrissscratch.table.core.windows.net/testtable1sfd3os6()?$format=application%2Fjson%3Bodata%3Dfullmetadata\u0026$filter=PartitionKey%20eq%20%27somPartition%27%20and%20RowKey%20eq%20%271%27",
-=======
       "RequestUri": "https://chrissscratch.table.core.windows.net/testtable1sfd3os6()?$format=application%2Fjson%3Bodata%3Dminimalmetadata\u0026$filter=PartitionKey%20eq%20%27somPartition%27%20and%20RowKey%20eq%20%271%27",
->>>>>>> 31805008
       "RequestMethod": "GET",
       "RequestHeaders": {
         "Accept": "application/json",
         "Authorization": "Sanitized",
         "DataServiceVersion": "3.0",
         "User-Agent": [
-<<<<<<< HEAD
-          "azsdk-net-Data.Tables/1.0.0-dev.20200728.1",
-          "(.NET Core 4.6.29017.01; Microsoft Windows 10.0.18363 )"
+          "azsdk-net-Data.Tables/1.0.0-dev.20200818.1",
+          "(.NET Core 4.6.29130.01; Microsoft Windows 10.0.18363 )"
         ],
         "x-ms-client-request-id": "5cf28feed813c1eb6ab36f39d2d14043",
-        "x-ms-date": "Tue, 28 Jul 2020 23:43:28 GMT",
-=======
-          "azsdk-net-Data.Tables/1.0.0-dev.20200818.1",
-          "(.NET Core 4.6.29130.01; Microsoft Windows 10.0.18363 )"
-        ],
-        "x-ms-client-request-id": "5cf28feed813c1eb6ab36f39d2d14043",
-        "x-ms-date": "Tue, 18 Aug 2020 23:36:30 GMT",
->>>>>>> 31805008
+        "x-ms-date": "Tue, 18 Aug 2020 23:36:30 GMT",
         "x-ms-return-client-request-id": "true",
         "x-ms-version": "2019-02-02"
       },
@@ -449,13 +275,8 @@
       "StatusCode": 200,
       "ResponseHeaders": {
         "Cache-Control": "no-cache",
-<<<<<<< HEAD
-        "Content-Type": "application/json; odata=fullmetadata; streaming=true; charset=utf-8",
-        "Date": "Tue, 28 Jul 2020 23:43:27 GMT",
-=======
         "Content-Type": "application/json; odata=minimalmetadata; streaming=true; charset=utf-8",
         "Date": "Tue, 18 Aug 2020 23:36:29 GMT",
->>>>>>> 31805008
         "Server": [
           "Windows-Azure-Table/1.0",
           "Microsoft-HTTPAPI/2.0"
@@ -463,32 +284,17 @@
         "Transfer-Encoding": "chunked",
         "X-Content-Type-Options": "nosniff",
         "x-ms-client-request-id": "5cf28feed813c1eb6ab36f39d2d14043",
-<<<<<<< HEAD
-        "x-ms-request-id": "f6c2d69d-7002-000d-0338-652be4000000",
-=======
         "x-ms-request-id": "760024c1-e002-002a-14b8-75b1ad000000",
->>>>>>> 31805008
         "x-ms-version": "2019-02-02"
       },
       "ResponseBody": {
         "odata.metadata": "https://chrissscratch.table.core.windows.net/$metadata#testtable1sfd3os6",
         "value": [
           {
-<<<<<<< HEAD
-            "odata.type": "chrissscratch.testtable1sfd3os6",
-            "odata.id": "https://chrissscratch.table.core.windows.net/testtable1sfd3os6(PartitionKey=\u0027somPartition\u0027,RowKey=\u00271\u0027)",
-            "odata.etag": "W/\u0022datetime\u00272020-07-28T23%3A43%3A28.3252381Z\u0027\u0022",
-            "odata.editLink": "testtable1sfd3os6(PartitionKey=\u0027somPartition\u0027,RowKey=\u00271\u0027)",
-            "PartitionKey": "somPartition",
-            "RowKey": "1",
-            "Timestamp@odata.type": "Edm.DateTime",
-            "Timestamp": "2020-07-28T23:43:28.3252381Z",
-=======
             "odata.etag": "W/\u0022datetime\u00272020-08-18T23%3A36%3A29.943308Z\u0027\u0022",
             "PartitionKey": "somPartition",
             "RowKey": "1",
             "Timestamp": "2020-08-18T23:36:29.943308Z",
->>>>>>> 31805008
             "MergedProperty": "merged value was updated!",
             "SomeStringProperty": "This is the original"
           }
@@ -501,23 +307,13 @@
       "RequestHeaders": {
         "Accept": "application/json",
         "Authorization": "Sanitized",
-<<<<<<< HEAD
-        "traceparent": "00-3f4415d4b9391641834b3f05ba17a1b7-f5f3e2e1d5fb644e-00",
-        "User-Agent": [
-          "azsdk-net-Data.Tables/1.0.0-dev.20200728.1",
-          "(.NET Core 4.6.29017.01; Microsoft Windows 10.0.18363 )"
+        "traceparent": "00-3b700326399563439335784490bc6603-ddb3e63d988fab43-00",
+        "User-Agent": [
+          "azsdk-net-Data.Tables/1.0.0-dev.20200818.1",
+          "(.NET Core 4.6.29130.01; Microsoft Windows 10.0.18363 )"
         ],
         "x-ms-client-request-id": "54a52bee14a83280735cab70da006f48",
-        "x-ms-date": "Tue, 28 Jul 2020 23:43:28 GMT",
-=======
-        "traceparent": "00-3b700326399563439335784490bc6603-ddb3e63d988fab43-00",
-        "User-Agent": [
-          "azsdk-net-Data.Tables/1.0.0-dev.20200818.1",
-          "(.NET Core 4.6.29130.01; Microsoft Windows 10.0.18363 )"
-        ],
-        "x-ms-client-request-id": "54a52bee14a83280735cab70da006f48",
-        "x-ms-date": "Tue, 18 Aug 2020 23:36:30 GMT",
->>>>>>> 31805008
+        "x-ms-date": "Tue, 18 Aug 2020 23:36:30 GMT",
         "x-ms-return-client-request-id": "true",
         "x-ms-version": "2019-02-02"
       },
@@ -526,22 +322,14 @@
       "ResponseHeaders": {
         "Cache-Control": "no-cache",
         "Content-Length": "0",
-<<<<<<< HEAD
-        "Date": "Tue, 28 Jul 2020 23:43:27 GMT",
-=======
-        "Date": "Tue, 18 Aug 2020 23:36:29 GMT",
->>>>>>> 31805008
+        "Date": "Tue, 18 Aug 2020 23:36:29 GMT",
         "Server": [
           "Windows-Azure-Table/1.0",
           "Microsoft-HTTPAPI/2.0"
         ],
         "X-Content-Type-Options": "nosniff",
         "x-ms-client-request-id": "54a52bee14a83280735cab70da006f48",
-<<<<<<< HEAD
-        "x-ms-request-id": "f6c2d6a1-7002-000d-0738-652be4000000",
-=======
         "x-ms-request-id": "760024cb-e002-002a-1eb8-75b1ad000000",
->>>>>>> 31805008
         "x-ms-version": "2019-02-02"
       },
       "ResponseBody": []
