--- conflicted
+++ resolved
@@ -12,23 +12,13 @@
         "Content-Length": "33",
         "Content-Type": "application/json; odata=nometadata",
         "DataServiceVersion": "3.0",
-<<<<<<< HEAD
-        "traceparent": "00-ae60cf5cba5a7646824de49c4c4c77b8-897eb909d8578344-00",
-        "User-Agent": [
-          "azsdk-net-Data.Tables/1.0.0-dev.20200821.2",
-          "(.NET Core 4.6.27514.02; Microsoft Windows 10.0.17763 )"
+        "traceparent": "00-3e931dcb01819746a047a311dff7c24f-19a9c0920ff20b4f-00",
+        "User-Agent": [
+          "azsdk-net-Data.Tables/1.0.0-dev.20200821.1",
+          "(.NET Core 4.6.29130.01; Microsoft Windows 10.0.18363 )"
         ],
         "x-ms-client-request-id": "e6cd5cbf6b63ae666115c193572e0449",
-        "x-ms-date": "Fri, 21 Aug 2020 15:14:09 GMT",
-=======
-        "traceparent": "00-3e931dcb01819746a047a311dff7c24f-19a9c0920ff20b4f-00",
-        "User-Agent": [
-          "azsdk-net-Data.Tables/1.0.0-dev.20200821.1",
-          "(.NET Core 4.6.29130.01; Microsoft Windows 10.0.18363 )"
-        ],
-        "x-ms-client-request-id": "e6cd5cbf6b63ae666115c193572e0449",
-        "x-ms-date": "Fri, 21 Aug 2020 15:59:48 GMT",
->>>>>>> 367da34b
+        "x-ms-date": "Fri, 21 Aug 2020 15:59:48 GMT",
         "x-ms-return-client-request-id": "true",
         "x-ms-version": "2019-02-02"
       },
@@ -39,13 +29,8 @@
       "ResponseHeaders": {
         "Cache-Control": "no-cache",
         "Content-Type": "application/json; odata=minimalmetadata; streaming=true; charset=utf-8",
-<<<<<<< HEAD
-        "Date": "Fri, 21 Aug 2020 15:14:09 GMT",
-        "Location": "https://t1acd88e4a1c34b8dprim.table.core.windows.net/Tables(\u0027testtable15crens9\u0027)",
-=======
         "Date": "Fri, 21 Aug 2020 15:59:47 GMT",
         "Location": "https://chrissscratch.table.core.windows.net/Tables(\u0027testtable15crens9\u0027)",
->>>>>>> 367da34b
         "Server": [
           "Windows-Azure-Table/1.0",
           "Microsoft-HTTPAPI/2.0"
@@ -53,11 +38,7 @@
         "Transfer-Encoding": "chunked",
         "X-Content-Type-Options": "nosniff",
         "x-ms-client-request-id": "e6cd5cbf6b63ae666115c193572e0449",
-<<<<<<< HEAD
-        "x-ms-request-id": "dd602102-6002-0043-6dcd-770e29000000",
-=======
         "x-ms-request-id": "b2412927-3002-006c-6ed4-776f3b000000",
->>>>>>> 367da34b
         "x-ms-version": "2019-02-02"
       },
       "ResponseBody": {
@@ -77,23 +58,13 @@
         "Content-Length": "88",
         "Content-Type": "application/json",
         "DataServiceVersion": "3.0",
-<<<<<<< HEAD
-        "traceparent": "00-e7d1db34cee6414788088fff2c3fcdd5-c8b4cb348f237b4b-00",
-        "User-Agent": [
-          "azsdk-net-Data.Tables/1.0.0-dev.20200821.2",
-          "(.NET Core 4.6.27514.02; Microsoft Windows 10.0.17763 )"
+        "traceparent": "00-875b6e0ab921c4439499e051f3db6205-70ce6075be63a14f-00",
+        "User-Agent": [
+          "azsdk-net-Data.Tables/1.0.0-dev.20200821.1",
+          "(.NET Core 4.6.29130.01; Microsoft Windows 10.0.18363 )"
         ],
         "x-ms-client-request-id": "5578b029765270f011502de13dc387fb",
-        "x-ms-date": "Fri, 21 Aug 2020 15:14:09 GMT",
-=======
-        "traceparent": "00-875b6e0ab921c4439499e051f3db6205-70ce6075be63a14f-00",
-        "User-Agent": [
-          "azsdk-net-Data.Tables/1.0.0-dev.20200821.1",
-          "(.NET Core 4.6.29130.01; Microsoft Windows 10.0.18363 )"
-        ],
-        "x-ms-client-request-id": "5578b029765270f011502de13dc387fb",
-        "x-ms-date": "Fri, 21 Aug 2020 15:59:48 GMT",
->>>>>>> 367da34b
+        "x-ms-date": "Fri, 21 Aug 2020 15:59:48 GMT",
         "x-ms-return-client-request-id": "true",
         "x-ms-version": "2019-02-02"
       },
@@ -106,24 +77,15 @@
       "ResponseHeaders": {
         "Cache-Control": "no-cache",
         "Content-Length": "0",
-<<<<<<< HEAD
-        "Date": "Fri, 21 Aug 2020 15:14:09 GMT",
-        "ETag": "W/\u0022datetime\u00272020-08-21T15%3A14%3A09.8771997Z\u0027\u0022",
-=======
         "Date": "Fri, 21 Aug 2020 15:59:47 GMT",
         "ETag": "W/\u0022datetime\u00272020-08-21T15%3A59%3A47.9701689Z\u0027\u0022",
->>>>>>> 367da34b
         "Server": [
           "Windows-Azure-Table/1.0",
           "Microsoft-HTTPAPI/2.0"
         ],
         "X-Content-Type-Options": "nosniff",
         "x-ms-client-request-id": "5578b029765270f011502de13dc387fb",
-<<<<<<< HEAD
-        "x-ms-request-id": "dd602106-6002-0043-70cd-770e29000000",
-=======
         "x-ms-request-id": "b2412930-3002-006c-76d4-776f3b000000",
->>>>>>> 367da34b
         "x-ms-version": "2019-02-02"
       },
       "ResponseBody": []
@@ -139,61 +101,38 @@
         "Authorization": "Sanitized",
         "DataServiceVersion": "3.0",
         "User-Agent": [
-<<<<<<< HEAD
-          "azsdk-net-Data.Tables/1.0.0-dev.20200821.2",
-          "(.NET Core 4.6.27514.02; Microsoft Windows 10.0.17763 )"
+          "azsdk-net-Data.Tables/1.0.0-dev.20200821.1",
+          "(.NET Core 4.6.29130.01; Microsoft Windows 10.0.18363 )"
         ],
         "x-ms-client-request-id": "0144b4c647b9197602c7a6862821e18c",
-        "x-ms-date": "Fri, 21 Aug 2020 15:14:09 GMT",
-=======
-          "azsdk-net-Data.Tables/1.0.0-dev.20200821.1",
-          "(.NET Core 4.6.29130.01; Microsoft Windows 10.0.18363 )"
-        ],
+        "x-ms-date": "Fri, 21 Aug 2020 15:59:48 GMT",
+        "x-ms-return-client-request-id": "true",
+        "x-ms-version": "2019-02-02"
+      },
+      "RequestBody": null,
+      "StatusCode": 200,
+      "ResponseHeaders": {
+        "Cache-Control": "no-cache",
+        "Content-Type": "application/json; odata=minimalmetadata; streaming=true; charset=utf-8",
+        "Date": "Fri, 21 Aug 2020 15:59:47 GMT",
+        "Server": [
+          "Windows-Azure-Table/1.0",
+          "Microsoft-HTTPAPI/2.0"
+        ],
+        "Transfer-Encoding": "chunked",
+        "X-Content-Type-Options": "nosniff",
         "x-ms-client-request-id": "0144b4c647b9197602c7a6862821e18c",
-        "x-ms-date": "Fri, 21 Aug 2020 15:59:48 GMT",
->>>>>>> 367da34b
-        "x-ms-return-client-request-id": "true",
-        "x-ms-version": "2019-02-02"
-      },
-      "RequestBody": null,
-      "StatusCode": 200,
-      "ResponseHeaders": {
-        "Cache-Control": "no-cache",
-        "Content-Type": "application/json; odata=minimalmetadata; streaming=true; charset=utf-8",
-<<<<<<< HEAD
-        "Date": "Fri, 21 Aug 2020 15:14:09 GMT",
-=======
-        "Date": "Fri, 21 Aug 2020 15:59:47 GMT",
->>>>>>> 367da34b
-        "Server": [
-          "Windows-Azure-Table/1.0",
-          "Microsoft-HTTPAPI/2.0"
-        ],
-        "Transfer-Encoding": "chunked",
-        "X-Content-Type-Options": "nosniff",
-        "x-ms-client-request-id": "0144b4c647b9197602c7a6862821e18c",
-<<<<<<< HEAD
-        "x-ms-request-id": "dd602108-6002-0043-72cd-770e29000000",
-=======
         "x-ms-request-id": "b2412938-3002-006c-7dd4-776f3b000000",
->>>>>>> 367da34b
         "x-ms-version": "2019-02-02"
       },
       "ResponseBody": {
         "odata.metadata": "https://t1acd88e4a1c34b8dprim.table.core.windows.net/$metadata#testtable15crens9",
         "value": [
           {
-<<<<<<< HEAD
-            "odata.etag": "W/\u0022datetime\u00272020-08-21T15%3A14%3A09.8771997Z\u0027\u0022",
-            "PartitionKey": "somPartition",
-            "RowKey": "1",
-            "Timestamp": "2020-08-21T15:14:09.8771997Z",
-=======
             "odata.etag": "W/\u0022datetime\u00272020-08-21T15%3A59%3A47.9701689Z\u0027\u0022",
             "PartitionKey": "somPartition",
             "RowKey": "1",
             "Timestamp": "2020-08-21T15:59:47.9701689Z",
->>>>>>> 367da34b
             "SomeStringProperty": "This is the original"
           }
         ]
@@ -207,47 +146,29 @@
         "Authorization": "Sanitized",
         "DataServiceVersion": "3.0",
         "If-Match": "*",
-<<<<<<< HEAD
-        "traceparent": "00-c10158a43d2e0f46bcb778fae9457f4a-1fe11e30c3d92048-00",
-        "User-Agent": [
-          "azsdk-net-Data.Tables/1.0.0-dev.20200821.2",
-          "(.NET Core 4.6.27514.02; Microsoft Windows 10.0.17763 )"
+        "traceparent": "00-cdee30caf8ca2342994df55f1f7ef808-0125eb77e2df0240-00",
+        "User-Agent": [
+          "azsdk-net-Data.Tables/1.0.0-dev.20200821.1",
+          "(.NET Core 4.6.29130.01; Microsoft Windows 10.0.18363 )"
         ],
         "x-ms-client-request-id": "09dd0bf62fa3e56ddd76521b38cc2352",
-        "x-ms-date": "Fri, 21 Aug 2020 15:14:09 GMT",
-=======
-        "traceparent": "00-cdee30caf8ca2342994df55f1f7ef808-0125eb77e2df0240-00",
-        "User-Agent": [
-          "azsdk-net-Data.Tables/1.0.0-dev.20200821.1",
-          "(.NET Core 4.6.29130.01; Microsoft Windows 10.0.18363 )"
-        ],
+        "x-ms-date": "Fri, 21 Aug 2020 15:59:48 GMT",
+        "x-ms-return-client-request-id": "true",
+        "x-ms-version": "2019-02-02"
+      },
+      "RequestBody": null,
+      "StatusCode": 204,
+      "ResponseHeaders": {
+        "Cache-Control": "no-cache",
+        "Content-Length": "0",
+        "Date": "Fri, 21 Aug 2020 15:59:47 GMT",
+        "Server": [
+          "Windows-Azure-Table/1.0",
+          "Microsoft-HTTPAPI/2.0"
+        ],
+        "X-Content-Type-Options": "nosniff",
         "x-ms-client-request-id": "09dd0bf62fa3e56ddd76521b38cc2352",
-        "x-ms-date": "Fri, 21 Aug 2020 15:59:48 GMT",
->>>>>>> 367da34b
-        "x-ms-return-client-request-id": "true",
-        "x-ms-version": "2019-02-02"
-      },
-      "RequestBody": null,
-      "StatusCode": 204,
-      "ResponseHeaders": {
-        "Cache-Control": "no-cache",
-        "Content-Length": "0",
-<<<<<<< HEAD
-        "Date": "Fri, 21 Aug 2020 15:14:09 GMT",
-=======
-        "Date": "Fri, 21 Aug 2020 15:59:47 GMT",
->>>>>>> 367da34b
-        "Server": [
-          "Windows-Azure-Table/1.0",
-          "Microsoft-HTTPAPI/2.0"
-        ],
-        "X-Content-Type-Options": "nosniff",
-        "x-ms-client-request-id": "09dd0bf62fa3e56ddd76521b38cc2352",
-<<<<<<< HEAD
-        "x-ms-request-id": "dd60210b-6002-0043-74cd-770e29000000",
-=======
         "x-ms-request-id": "b2412943-3002-006c-08d4-776f3b000000",
->>>>>>> 367da34b
         "x-ms-version": "2019-02-02"
       },
       "ResponseBody": []
@@ -263,44 +184,28 @@
         "Authorization": "Sanitized",
         "DataServiceVersion": "3.0",
         "User-Agent": [
-<<<<<<< HEAD
-          "azsdk-net-Data.Tables/1.0.0-dev.20200821.2",
-          "(.NET Core 4.6.27514.02; Microsoft Windows 10.0.17763 )"
+          "azsdk-net-Data.Tables/1.0.0-dev.20200821.1",
+          "(.NET Core 4.6.29130.01; Microsoft Windows 10.0.18363 )"
         ],
         "x-ms-client-request-id": "7990983947bfe244395f528ad06947ef",
-        "x-ms-date": "Fri, 21 Aug 2020 15:14:09 GMT",
-=======
-          "azsdk-net-Data.Tables/1.0.0-dev.20200821.1",
-          "(.NET Core 4.6.29130.01; Microsoft Windows 10.0.18363 )"
-        ],
+        "x-ms-date": "Fri, 21 Aug 2020 15:59:48 GMT",
+        "x-ms-return-client-request-id": "true",
+        "x-ms-version": "2019-02-02"
+      },
+      "RequestBody": null,
+      "StatusCode": 200,
+      "ResponseHeaders": {
+        "Cache-Control": "no-cache",
+        "Content-Type": "application/json; odata=minimalmetadata; streaming=true; charset=utf-8",
+        "Date": "Fri, 21 Aug 2020 15:59:47 GMT",
+        "Server": [
+          "Windows-Azure-Table/1.0",
+          "Microsoft-HTTPAPI/2.0"
+        ],
+        "Transfer-Encoding": "chunked",
+        "X-Content-Type-Options": "nosniff",
         "x-ms-client-request-id": "7990983947bfe244395f528ad06947ef",
-        "x-ms-date": "Fri, 21 Aug 2020 15:59:48 GMT",
->>>>>>> 367da34b
-        "x-ms-return-client-request-id": "true",
-        "x-ms-version": "2019-02-02"
-      },
-      "RequestBody": null,
-      "StatusCode": 200,
-      "ResponseHeaders": {
-        "Cache-Control": "no-cache",
-        "Content-Type": "application/json; odata=minimalmetadata; streaming=true; charset=utf-8",
-<<<<<<< HEAD
-        "Date": "Fri, 21 Aug 2020 15:14:09 GMT",
-=======
-        "Date": "Fri, 21 Aug 2020 15:59:47 GMT",
->>>>>>> 367da34b
-        "Server": [
-          "Windows-Azure-Table/1.0",
-          "Microsoft-HTTPAPI/2.0"
-        ],
-        "Transfer-Encoding": "chunked",
-        "X-Content-Type-Options": "nosniff",
-        "x-ms-client-request-id": "7990983947bfe244395f528ad06947ef",
-<<<<<<< HEAD
-        "x-ms-request-id": "dd60210c-6002-0043-75cd-770e29000000",
-=======
         "x-ms-request-id": "b2412952-3002-006c-17d4-776f3b000000",
->>>>>>> 367da34b
         "x-ms-version": "2019-02-02"
       },
       "ResponseBody": {
@@ -320,23 +225,13 @@
         "Content-Length": "88",
         "Content-Type": "application/json",
         "DataServiceVersion": "3.0",
-<<<<<<< HEAD
-        "traceparent": "00-148f4dec27b543468172430fd8ae7bac-7885b1b1827bcd4e-00",
-        "User-Agent": [
-          "azsdk-net-Data.Tables/1.0.0-dev.20200821.2",
-          "(.NET Core 4.6.27514.02; Microsoft Windows 10.0.17763 )"
+        "traceparent": "00-480d0de496d5804d9ffa487633c9aa2b-7870e7cd5a7ef742-00",
+        "User-Agent": [
+          "azsdk-net-Data.Tables/1.0.0-dev.20200821.1",
+          "(.NET Core 4.6.29130.01; Microsoft Windows 10.0.18363 )"
         ],
         "x-ms-client-request-id": "32eaa16e7ee69757475f2443f45be036",
-        "x-ms-date": "Fri, 21 Aug 2020 15:14:09 GMT",
-=======
-        "traceparent": "00-480d0de496d5804d9ffa487633c9aa2b-7870e7cd5a7ef742-00",
-        "User-Agent": [
-          "azsdk-net-Data.Tables/1.0.0-dev.20200821.1",
-          "(.NET Core 4.6.29130.01; Microsoft Windows 10.0.18363 )"
-        ],
-        "x-ms-client-request-id": "32eaa16e7ee69757475f2443f45be036",
-        "x-ms-date": "Fri, 21 Aug 2020 15:59:48 GMT",
->>>>>>> 367da34b
+        "x-ms-date": "Fri, 21 Aug 2020 15:59:48 GMT",
         "x-ms-return-client-request-id": "true",
         "x-ms-version": "2019-02-02"
       },
@@ -349,24 +244,15 @@
       "ResponseHeaders": {
         "Cache-Control": "no-cache",
         "Content-Length": "0",
-<<<<<<< HEAD
-        "Date": "Fri, 21 Aug 2020 15:14:09 GMT",
-        "ETag": "W/\u0022datetime\u00272020-08-21T15%3A14%3A09.9842744Z\u0027\u0022",
-=======
         "Date": "Fri, 21 Aug 2020 15:59:47 GMT",
         "ETag": "W/\u0022datetime\u00272020-08-21T15%3A59%3A48.1413096Z\u0027\u0022",
->>>>>>> 367da34b
         "Server": [
           "Windows-Azure-Table/1.0",
           "Microsoft-HTTPAPI/2.0"
         ],
         "X-Content-Type-Options": "nosniff",
         "x-ms-client-request-id": "32eaa16e7ee69757475f2443f45be036",
-<<<<<<< HEAD
-        "x-ms-request-id": "dd602111-6002-0043-78cd-770e29000000",
-=======
         "x-ms-request-id": "b2412965-3002-006c-2ad4-776f3b000000",
->>>>>>> 367da34b
         "x-ms-version": "2019-02-02"
       },
       "ResponseBody": []
@@ -382,61 +268,38 @@
         "Authorization": "Sanitized",
         "DataServiceVersion": "3.0",
         "User-Agent": [
-<<<<<<< HEAD
-          "azsdk-net-Data.Tables/1.0.0-dev.20200821.2",
-          "(.NET Core 4.6.27514.02; Microsoft Windows 10.0.17763 )"
+          "azsdk-net-Data.Tables/1.0.0-dev.20200821.1",
+          "(.NET Core 4.6.29130.01; Microsoft Windows 10.0.18363 )"
         ],
         "x-ms-client-request-id": "8f4c54a36791afcdc6fad044dce21473",
-        "x-ms-date": "Fri, 21 Aug 2020 15:14:09 GMT",
-=======
-          "azsdk-net-Data.Tables/1.0.0-dev.20200821.1",
-          "(.NET Core 4.6.29130.01; Microsoft Windows 10.0.18363 )"
-        ],
+        "x-ms-date": "Fri, 21 Aug 2020 15:59:48 GMT",
+        "x-ms-return-client-request-id": "true",
+        "x-ms-version": "2019-02-02"
+      },
+      "RequestBody": null,
+      "StatusCode": 200,
+      "ResponseHeaders": {
+        "Cache-Control": "no-cache",
+        "Content-Type": "application/json; odata=minimalmetadata; streaming=true; charset=utf-8",
+        "Date": "Fri, 21 Aug 2020 15:59:47 GMT",
+        "Server": [
+          "Windows-Azure-Table/1.0",
+          "Microsoft-HTTPAPI/2.0"
+        ],
+        "Transfer-Encoding": "chunked",
+        "X-Content-Type-Options": "nosniff",
         "x-ms-client-request-id": "8f4c54a36791afcdc6fad044dce21473",
-        "x-ms-date": "Fri, 21 Aug 2020 15:59:48 GMT",
->>>>>>> 367da34b
-        "x-ms-return-client-request-id": "true",
-        "x-ms-version": "2019-02-02"
-      },
-      "RequestBody": null,
-      "StatusCode": 200,
-      "ResponseHeaders": {
-        "Cache-Control": "no-cache",
-        "Content-Type": "application/json; odata=minimalmetadata; streaming=true; charset=utf-8",
-<<<<<<< HEAD
-        "Date": "Fri, 21 Aug 2020 15:14:09 GMT",
-=======
-        "Date": "Fri, 21 Aug 2020 15:59:47 GMT",
->>>>>>> 367da34b
-        "Server": [
-          "Windows-Azure-Table/1.0",
-          "Microsoft-HTTPAPI/2.0"
-        ],
-        "Transfer-Encoding": "chunked",
-        "X-Content-Type-Options": "nosniff",
-        "x-ms-client-request-id": "8f4c54a36791afcdc6fad044dce21473",
-<<<<<<< HEAD
-        "x-ms-request-id": "dd602116-6002-0043-7dcd-770e29000000",
-=======
         "x-ms-request-id": "b2412974-3002-006c-38d4-776f3b000000",
->>>>>>> 367da34b
         "x-ms-version": "2019-02-02"
       },
       "ResponseBody": {
         "odata.metadata": "https://t1acd88e4a1c34b8dprim.table.core.windows.net/$metadata#testtable15crens9",
         "value": [
           {
-<<<<<<< HEAD
-            "odata.etag": "W/\u0022datetime\u00272020-08-21T15%3A14%3A09.9842744Z\u0027\u0022",
-            "PartitionKey": "somPartition",
-            "RowKey": "1",
-            "Timestamp": "2020-08-21T15:14:09.9842744Z",
-=======
             "odata.etag": "W/\u0022datetime\u00272020-08-21T15%3A59%3A48.1413096Z\u0027\u0022",
             "PartitionKey": "somPartition",
             "RowKey": "1",
             "Timestamp": "2020-08-21T15:59:48.1413096Z",
->>>>>>> 367da34b
             "SomeStringProperty": "This is the original"
           }
         ]
@@ -449,16 +312,6 @@
         "Accept": "application/json; odata=minimalmetadata",
         "Authorization": "Sanitized",
         "DataServiceVersion": "3.0",
-<<<<<<< HEAD
-        "If-Match": "W/\u0022datetime\u00272020-08-21T15%3A14%3A09.8771997Z\u0027\u0022",
-        "traceparent": "00-bfcc120ba869424e924bbc0c6284fcc6-f3adb8a8f221784d-00",
-        "User-Agent": [
-          "azsdk-net-Data.Tables/1.0.0-dev.20200821.2",
-          "(.NET Core 4.6.27514.02; Microsoft Windows 10.0.17763 )"
-        ],
-        "x-ms-client-request-id": "97ad622ef1e1bb6b41f8325f2201eddd",
-        "x-ms-date": "Fri, 21 Aug 2020 15:14:10 GMT",
-=======
         "If-Match": "W/\u0022datetime\u00272020-08-21T15%3A59%3A47.9701689Z\u0027\u0022",
         "traceparent": "00-398a7e30861c87449e621ed697aa37d4-7c3c62a291fdb344-00",
         "User-Agent": [
@@ -467,7 +320,6 @@
         ],
         "x-ms-client-request-id": "97ad622ef1e1bb6b41f8325f2201eddd",
         "x-ms-date": "Fri, 21 Aug 2020 15:59:48 GMT",
->>>>>>> 367da34b
         "x-ms-return-client-request-id": "true",
         "x-ms-version": "2019-02-02"
       },
@@ -476,11 +328,7 @@
       "ResponseHeaders": {
         "Cache-Control": "no-cache",
         "Content-Type": "application/json; odata=minimalmetadata; streaming=true; charset=utf-8",
-<<<<<<< HEAD
-        "Date": "Fri, 21 Aug 2020 15:14:09 GMT",
-=======
-        "Date": "Fri, 21 Aug 2020 15:59:47 GMT",
->>>>>>> 367da34b
+        "Date": "Fri, 21 Aug 2020 15:59:47 GMT",
         "Server": [
           "Windows-Azure-Table/1.0",
           "Microsoft-HTTPAPI/2.0"
@@ -488,11 +336,7 @@
         "Transfer-Encoding": "chunked",
         "X-Content-Type-Options": "nosniff",
         "x-ms-client-request-id": "97ad622ef1e1bb6b41f8325f2201eddd",
-<<<<<<< HEAD
-        "x-ms-request-id": "dd602117-6002-0043-7ecd-770e29000000",
-=======
         "x-ms-request-id": "b2412980-3002-006c-44d4-776f3b000000",
->>>>>>> 367da34b
         "x-ms-version": "2019-02-02"
       },
       "ResponseBody": {
@@ -500,11 +344,7 @@
           "code": "UpdateConditionNotSatisfied",
           "message": {
             "lang": "en-US",
-<<<<<<< HEAD
-            "value": "The update condition specified in the request was not satisfied.\nRequestId:dd602117-6002-0043-7ecd-770e29000000\nTime:2020-08-21T15:14:10.0394633Z"
-=======
             "value": "The update condition specified in the request was not satisfied.\nRequestId:b2412980-3002-006c-44d4-776f3b000000\nTime:2020-08-21T15:59:48.2258399Z"
->>>>>>> 367da34b
           }
         }
       }
@@ -516,16 +356,6 @@
         "Accept": "application/json; odata=minimalmetadata",
         "Authorization": "Sanitized",
         "DataServiceVersion": "3.0",
-<<<<<<< HEAD
-        "If-Match": "W/\u0022datetime\u00272020-08-21T15%3A14%3A09.9842744Z\u0027\u0022",
-        "traceparent": "00-a0052d71940a344a8837dfc1de6bcfce-5e44df527ae83740-00",
-        "User-Agent": [
-          "azsdk-net-Data.Tables/1.0.0-dev.20200821.2",
-          "(.NET Core 4.6.27514.02; Microsoft Windows 10.0.17763 )"
-        ],
-        "x-ms-client-request-id": "7ce71c7eb81c065ed43a6bebae13bb64",
-        "x-ms-date": "Fri, 21 Aug 2020 15:14:10 GMT",
-=======
         "If-Match": "W/\u0022datetime\u00272020-08-21T15%3A59%3A48.1413096Z\u0027\u0022",
         "traceparent": "00-a1e06a1900d42e46a82921bf887b6989-7178dd813c08f340-00",
         "User-Agent": [
@@ -534,7 +364,6 @@
         ],
         "x-ms-client-request-id": "7ce71c7eb81c065ed43a6bebae13bb64",
         "x-ms-date": "Fri, 21 Aug 2020 15:59:48 GMT",
->>>>>>> 367da34b
         "x-ms-return-client-request-id": "true",
         "x-ms-version": "2019-02-02"
       },
@@ -543,22 +372,14 @@
       "ResponseHeaders": {
         "Cache-Control": "no-cache",
         "Content-Length": "0",
-<<<<<<< HEAD
-        "Date": "Fri, 21 Aug 2020 15:14:09 GMT",
-=======
         "Date": "Fri, 21 Aug 2020 15:59:48 GMT",
->>>>>>> 367da34b
         "Server": [
           "Windows-Azure-Table/1.0",
           "Microsoft-HTTPAPI/2.0"
         ],
         "X-Content-Type-Options": "nosniff",
         "x-ms-client-request-id": "7ce71c7eb81c065ed43a6bebae13bb64",
-<<<<<<< HEAD
-        "x-ms-request-id": "dd60211a-6002-0043-01cd-770e29000000",
-=======
         "x-ms-request-id": "b2412988-3002-006c-4cd4-776f3b000000",
->>>>>>> 367da34b
         "x-ms-version": "2019-02-02"
       },
       "ResponseBody": []
@@ -574,44 +395,28 @@
         "Authorization": "Sanitized",
         "DataServiceVersion": "3.0",
         "User-Agent": [
-<<<<<<< HEAD
-          "azsdk-net-Data.Tables/1.0.0-dev.20200821.2",
-          "(.NET Core 4.6.27514.02; Microsoft Windows 10.0.17763 )"
+          "azsdk-net-Data.Tables/1.0.0-dev.20200821.1",
+          "(.NET Core 4.6.29130.01; Microsoft Windows 10.0.18363 )"
         ],
         "x-ms-client-request-id": "9114b14a49aeb154e8914e98356d8dc5",
-        "x-ms-date": "Fri, 21 Aug 2020 15:14:10 GMT",
-=======
-          "azsdk-net-Data.Tables/1.0.0-dev.20200821.1",
-          "(.NET Core 4.6.29130.01; Microsoft Windows 10.0.18363 )"
-        ],
+        "x-ms-date": "Fri, 21 Aug 2020 15:59:48 GMT",
+        "x-ms-return-client-request-id": "true",
+        "x-ms-version": "2019-02-02"
+      },
+      "RequestBody": null,
+      "StatusCode": 200,
+      "ResponseHeaders": {
+        "Cache-Control": "no-cache",
+        "Content-Type": "application/json; odata=minimalmetadata; streaming=true; charset=utf-8",
+        "Date": "Fri, 21 Aug 2020 15:59:48 GMT",
+        "Server": [
+          "Windows-Azure-Table/1.0",
+          "Microsoft-HTTPAPI/2.0"
+        ],
+        "Transfer-Encoding": "chunked",
+        "X-Content-Type-Options": "nosniff",
         "x-ms-client-request-id": "9114b14a49aeb154e8914e98356d8dc5",
-        "x-ms-date": "Fri, 21 Aug 2020 15:59:48 GMT",
->>>>>>> 367da34b
-        "x-ms-return-client-request-id": "true",
-        "x-ms-version": "2019-02-02"
-      },
-      "RequestBody": null,
-      "StatusCode": 200,
-      "ResponseHeaders": {
-        "Cache-Control": "no-cache",
-        "Content-Type": "application/json; odata=minimalmetadata; streaming=true; charset=utf-8",
-<<<<<<< HEAD
-        "Date": "Fri, 21 Aug 2020 15:14:09 GMT",
-=======
-        "Date": "Fri, 21 Aug 2020 15:59:48 GMT",
->>>>>>> 367da34b
-        "Server": [
-          "Windows-Azure-Table/1.0",
-          "Microsoft-HTTPAPI/2.0"
-        ],
-        "Transfer-Encoding": "chunked",
-        "X-Content-Type-Options": "nosniff",
-        "x-ms-client-request-id": "9114b14a49aeb154e8914e98356d8dc5",
-<<<<<<< HEAD
-        "x-ms-request-id": "dd60211d-6002-0043-04cd-770e29000000",
-=======
         "x-ms-request-id": "b2412998-3002-006c-5cd4-776f3b000000",
->>>>>>> 367da34b
         "x-ms-version": "2019-02-02"
       },
       "ResponseBody": {
@@ -628,47 +433,29 @@
           "application/json"
         ],
         "Authorization": "Sanitized",
-<<<<<<< HEAD
-        "traceparent": "00-4d8f7ecef8d92f4c9d9286043663fbd5-010d8d802e9aa04c-00",
-        "User-Agent": [
-          "azsdk-net-Data.Tables/1.0.0-dev.20200821.2",
-          "(.NET Core 4.6.27514.02; Microsoft Windows 10.0.17763 )"
+        "traceparent": "00-b112ae1987f5b94aba959ecc9bdc9cdc-e78f9cf8d4dd0145-00",
+        "User-Agent": [
+          "azsdk-net-Data.Tables/1.0.0-dev.20200821.1",
+          "(.NET Core 4.6.29130.01; Microsoft Windows 10.0.18363 )"
         ],
         "x-ms-client-request-id": "bfc5f20d98fa765604a6c2a786800c2e",
-        "x-ms-date": "Fri, 21 Aug 2020 15:14:10 GMT",
-=======
-        "traceparent": "00-b112ae1987f5b94aba959ecc9bdc9cdc-e78f9cf8d4dd0145-00",
-        "User-Agent": [
-          "azsdk-net-Data.Tables/1.0.0-dev.20200821.1",
-          "(.NET Core 4.6.29130.01; Microsoft Windows 10.0.18363 )"
-        ],
+        "x-ms-date": "Fri, 21 Aug 2020 15:59:48 GMT",
+        "x-ms-return-client-request-id": "true",
+        "x-ms-version": "2019-02-02"
+      },
+      "RequestBody": null,
+      "StatusCode": 204,
+      "ResponseHeaders": {
+        "Cache-Control": "no-cache",
+        "Content-Length": "0",
+        "Date": "Fri, 21 Aug 2020 15:59:48 GMT",
+        "Server": [
+          "Windows-Azure-Table/1.0",
+          "Microsoft-HTTPAPI/2.0"
+        ],
+        "X-Content-Type-Options": "nosniff",
         "x-ms-client-request-id": "bfc5f20d98fa765604a6c2a786800c2e",
-        "x-ms-date": "Fri, 21 Aug 2020 15:59:48 GMT",
->>>>>>> 367da34b
-        "x-ms-return-client-request-id": "true",
-        "x-ms-version": "2019-02-02"
-      },
-      "RequestBody": null,
-      "StatusCode": 204,
-      "ResponseHeaders": {
-        "Cache-Control": "no-cache",
-        "Content-Length": "0",
-<<<<<<< HEAD
-        "Date": "Fri, 21 Aug 2020 15:14:09 GMT",
-=======
-        "Date": "Fri, 21 Aug 2020 15:59:48 GMT",
->>>>>>> 367da34b
-        "Server": [
-          "Windows-Azure-Table/1.0",
-          "Microsoft-HTTPAPI/2.0"
-        ],
-        "X-Content-Type-Options": "nosniff",
-        "x-ms-client-request-id": "bfc5f20d98fa765604a6c2a786800c2e",
-<<<<<<< HEAD
-        "x-ms-request-id": "dd602121-6002-0043-08cd-770e29000000",
-=======
         "x-ms-request-id": "b24129a3-3002-006c-67d4-776f3b000000",
->>>>>>> 367da34b
         "x-ms-version": "2019-02-02"
       },
       "ResponseBody": []
@@ -677,10 +464,6 @@
   "Variables": {
     "RandomSeed": "1636867391",
     "TABLES_PRIMARY_STORAGE_ACCOUNT_KEY": "Kg==",
-<<<<<<< HEAD
-    "TABLES_STORAGE_ACCOUNT_NAME": "t1acd88e4a1c34b8dprim"
-=======
     "TABLES_STORAGE_ACCOUNT_NAME": "chrissscratch"
->>>>>>> 367da34b
   }
 }