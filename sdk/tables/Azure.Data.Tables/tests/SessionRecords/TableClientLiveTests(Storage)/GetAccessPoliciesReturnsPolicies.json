{
  "Entries": [
    {
      "RequestUri": "https://t1acd88e4a1c34b8dprim.table.core.windows.net/Tables?$format=application%2Fjson%3Bodata%3Dminimalmetadata",
      "RequestMethod": "POST",
      "RequestHeaders": {
        "Accept": [
          "application/json",
          "application/json; odata=minimalmetadata"
        ],
        "Authorization": "Sanitized",
        "Content-Length": "33",
        "Content-Type": "application/json; odata=nometadata",
        "DataServiceVersion": "3.0",
<<<<<<< HEAD
        "traceparent": "00-a97a4ab87ab969459cb8186a15086a10-9b1c6c7b83704048-00",
        "User-Agent": [
          "azsdk-net-Data.Tables/1.0.0-dev.20200821.2",
          "(.NET Core 4.6.27514.02; Microsoft Windows 10.0.17763 )"
        ],
        "x-ms-client-request-id": "67573acf221df4acc624e95f738990c9",
        "x-ms-date": "Fri, 21 Aug 2020 15:08:35 GMT",
=======
        "traceparent": "00-b4d3f8db0630e54a9a1b517e957ec654-4222666d69ece74e-00",
        "User-Agent": [
          "azsdk-net-Data.Tables/1.0.0-dev.20200821.1",
          "(.NET Core 4.6.29130.01; Microsoft Windows 10.0.18363 )"
        ],
        "x-ms-client-request-id": "67573acf221df4acc624e95f738990c9",
        "x-ms-date": "Fri, 21 Aug 2020 15:54:24 GMT",
>>>>>>> 367da34b
        "x-ms-return-client-request-id": "true",
        "x-ms-version": "2019-02-02"
      },
      "RequestBody": {
        "TableName": "testtablebwnd5w7z"
      },
      "StatusCode": 201,
      "ResponseHeaders": {
        "Cache-Control": "no-cache",
        "Content-Type": "application/json; odata=minimalmetadata; streaming=true; charset=utf-8",
<<<<<<< HEAD
        "Date": "Fri, 21 Aug 2020 15:08:35 GMT",
        "Location": "https://t1acd88e4a1c34b8dprim.table.core.windows.net/Tables(\u0027testtablebwnd5w7z\u0027)",
=======
        "Date": "Fri, 21 Aug 2020 15:54:23 GMT",
        "Location": "https://chrissscratch.table.core.windows.net/Tables(\u0027testtablebwnd5w7z\u0027)",
>>>>>>> 367da34b
        "Server": [
          "Windows-Azure-Table/1.0",
          "Microsoft-HTTPAPI/2.0"
        ],
        "Transfer-Encoding": "chunked",
        "X-Content-Type-Options": "nosniff",
        "x-ms-client-request-id": "67573acf221df4acc624e95f738990c9",
<<<<<<< HEAD
        "x-ms-request-id": "dd5e3d70-6002-0043-33cc-770e29000000",
=======
        "x-ms-request-id": "f56a7987-6002-007f-3ad3-775ada000000",
>>>>>>> 367da34b
        "x-ms-version": "2019-02-02"
      },
      "ResponseBody": {
        "odata.metadata": "https://t1acd88e4a1c34b8dprim.table.core.windows.net/$metadata#Tables/@Element",
        "TableName": "testtablebwnd5w7z"
      }
    },
    {
      "RequestUri": "https://t1acd88e4a1c34b8dprim.table.core.windows.net/testtablebwnd5w7z?comp=acl",
      "RequestMethod": "PUT",
      "RequestHeaders": {
        "Accept": [
          "application/xml",
          "application/xml"
        ],
        "Authorization": "Sanitized",
        "Content-Length": "239",
        "Content-Type": "application/xml",
<<<<<<< HEAD
        "traceparent": "00-f37a04995a6c1f439535033d16234d4b-a11eb3a79eca6948-00",
        "User-Agent": [
          "azsdk-net-Data.Tables/1.0.0-dev.20200821.2",
          "(.NET Core 4.6.27514.02; Microsoft Windows 10.0.17763 )"
        ],
        "x-ms-client-request-id": "771a095a4a7b1337f3c5bad8f76fe327",
        "x-ms-date": "Fri, 21 Aug 2020 15:08:35 GMT",
=======
        "traceparent": "00-3ef97567d99e1e4eaf5c1d0aa051398e-4786c905d2c36f40-00",
        "User-Agent": [
          "azsdk-net-Data.Tables/1.0.0-dev.20200821.1",
          "(.NET Core 4.6.29130.01; Microsoft Windows 10.0.18363 )"
        ],
        "x-ms-client-request-id": "771a095a4a7b1337f3c5bad8f76fe327",
        "x-ms-date": "Fri, 21 Aug 2020 15:54:24 GMT",
>>>>>>> 367da34b
        "x-ms-return-client-request-id": "true",
        "x-ms-version": "2019-02-02"
      },
      "RequestBody": "\uFEFF\u003CSignedIdentifiers\u003E\u003CSignedIdentifier\u003E\u003CId\u003EMyPolicy\u003C/Id\u003E\u003CAccessPolicy\u003E\u003CStart\u003E2020-01-01T01:01:00.0000000Z\u003C/Start\u003E\u003CExpiry\u003E2021-01-01T01:01:00.0000000Z\u003C/Expiry\u003E\u003CPermission\u003Er\u003C/Permission\u003E\u003C/AccessPolicy\u003E\u003C/SignedIdentifier\u003E\u003C/SignedIdentifiers\u003E",
      "StatusCode": 204,
      "ResponseHeaders": {
        "Content-Length": "0",
<<<<<<< HEAD
        "Date": "Fri, 21 Aug 2020 15:08:35 GMT",
=======
        "Date": "Fri, 21 Aug 2020 15:54:23 GMT",
>>>>>>> 367da34b
        "Server": [
          "Windows-Azure-Table/1.0",
          "Microsoft-HTTPAPI/2.0"
        ],
        "x-ms-client-request-id": "771a095a4a7b1337f3c5bad8f76fe327",
<<<<<<< HEAD
        "x-ms-request-id": "dd5e3d88-6002-0043-49cc-770e29000000",
=======
        "x-ms-request-id": "f56a7996-6002-007f-47d3-775ada000000",
>>>>>>> 367da34b
        "x-ms-version": "2019-02-02"
      },
      "ResponseBody": []
    },
    {
      "RequestUri": "https://t1acd88e4a1c34b8dprim.table.core.windows.net/testtablebwnd5w7z?comp=acl",
      "RequestMethod": "GET",
      "RequestHeaders": {
        "Accept": "application/xml",
        "Authorization": "Sanitized",
<<<<<<< HEAD
        "traceparent": "00-98f23f617149244d90ebd6f46735ba23-1eaed26b52ffcf4f-00",
        "User-Agent": [
          "azsdk-net-Data.Tables/1.0.0-dev.20200821.2",
          "(.NET Core 4.6.27514.02; Microsoft Windows 10.0.17763 )"
        ],
        "x-ms-client-request-id": "5e47ef735f822f1d107860e2d08e5242",
        "x-ms-date": "Fri, 21 Aug 2020 15:08:35 GMT",
=======
        "traceparent": "00-5fd105b9c953754d93bbf35c0e13fa8b-45e59ea6dd6d9540-00",
        "User-Agent": [
          "azsdk-net-Data.Tables/1.0.0-dev.20200821.1",
          "(.NET Core 4.6.29130.01; Microsoft Windows 10.0.18363 )"
        ],
        "x-ms-client-request-id": "5e47ef735f822f1d107860e2d08e5242",
        "x-ms-date": "Fri, 21 Aug 2020 15:54:24 GMT",
>>>>>>> 367da34b
        "x-ms-return-client-request-id": "true",
        "x-ms-version": "2019-02-02"
      },
      "RequestBody": null,
      "StatusCode": 200,
      "ResponseHeaders": {
        "Content-Type": "application/xml",
<<<<<<< HEAD
        "Date": "Fri, 21 Aug 2020 15:08:35 GMT",
=======
        "Date": "Fri, 21 Aug 2020 15:54:23 GMT",
>>>>>>> 367da34b
        "Server": [
          "Windows-Azure-Table/1.0",
          "Microsoft-HTTPAPI/2.0"
        ],
        "Transfer-Encoding": "chunked",
        "x-ms-client-request-id": "5e47ef735f822f1d107860e2d08e5242",
<<<<<<< HEAD
        "x-ms-request-id": "dd5e3d97-6002-0043-58cc-770e29000000",
=======
        "x-ms-request-id": "f56a79d2-6002-007f-02d3-775ada000000",
>>>>>>> 367da34b
        "x-ms-version": "2019-02-02"
      },
      "ResponseBody": "\uFEFF\u003C?xml version=\u00221.0\u0022 encoding=\u0022utf-8\u0022?\u003E\u003CSignedIdentifiers\u003E\u003CSignedIdentifier\u003E\u003CId\u003EMyPolicy\u003C/Id\u003E\u003CAccessPolicy\u003E\u003CStart\u003E2020-01-01T01:01:00.0000000Z\u003C/Start\u003E\u003CExpiry\u003E2021-01-01T01:01:00.0000000Z\u003C/Expiry\u003E\u003CPermission\u003Er\u003C/Permission\u003E\u003C/AccessPolicy\u003E\u003C/SignedIdentifier\u003E\u003C/SignedIdentifiers\u003E"
    },
    {
      "RequestUri": "https://t1acd88e4a1c34b8dprim.table.core.windows.net/Tables(\u0027testtablebwnd5w7z\u0027)",
      "RequestMethod": "DELETE",
      "RequestHeaders": {
        "Accept": [
          "application/json",
          "application/json"
        ],
        "Authorization": "Sanitized",
<<<<<<< HEAD
        "traceparent": "00-f5e324021a02a249b091b57120fb3d21-6ee2466b508e814b-00",
        "User-Agent": [
          "azsdk-net-Data.Tables/1.0.0-dev.20200821.2",
          "(.NET Core 4.6.27514.02; Microsoft Windows 10.0.17763 )"
        ],
        "x-ms-client-request-id": "5db2ca35904b84e80344745867d3fc57",
        "x-ms-date": "Fri, 21 Aug 2020 15:08:35 GMT",
=======
        "traceparent": "00-6a12eb05a8a98d4d8b7e0d5d5ba8426f-001291e83df7374e-00",
        "User-Agent": [
          "azsdk-net-Data.Tables/1.0.0-dev.20200821.1",
          "(.NET Core 4.6.29130.01; Microsoft Windows 10.0.18363 )"
        ],
        "x-ms-client-request-id": "5db2ca35904b84e80344745867d3fc57",
        "x-ms-date": "Fri, 21 Aug 2020 15:54:25 GMT",
>>>>>>> 367da34b
        "x-ms-return-client-request-id": "true",
        "x-ms-version": "2019-02-02"
      },
      "RequestBody": null,
      "StatusCode": 204,
      "ResponseHeaders": {
        "Cache-Control": "no-cache",
        "Content-Length": "0",
<<<<<<< HEAD
        "Date": "Fri, 21 Aug 2020 15:08:35 GMT",
=======
        "Date": "Fri, 21 Aug 2020 15:54:23 GMT",
>>>>>>> 367da34b
        "Server": [
          "Windows-Azure-Table/1.0",
          "Microsoft-HTTPAPI/2.0"
        ],
        "X-Content-Type-Options": "nosniff",
        "x-ms-client-request-id": "5db2ca35904b84e80344745867d3fc57",
<<<<<<< HEAD
        "x-ms-request-id": "dd5e3da7-6002-0043-68cc-770e29000000",
=======
        "x-ms-request-id": "f56a79f2-6002-007f-22d3-775ada000000",
>>>>>>> 367da34b
        "x-ms-version": "2019-02-02"
      },
      "ResponseBody": []
    }
  ],
  "Variables": {
    "RandomSeed": "1729317502",
    "TABLES_PRIMARY_STORAGE_ACCOUNT_KEY": "Kg==",
<<<<<<< HEAD
    "TABLES_STORAGE_ACCOUNT_NAME": "t1acd88e4a1c34b8dprim"
=======
    "TABLES_STORAGE_ACCOUNT_NAME": "chrissscratch"
>>>>>>> 367da34b
  }
}<|MERGE_RESOLUTION|>--- conflicted
+++ resolved
@@ -12,15 +12,6 @@
         "Content-Length": "33",
         "Content-Type": "application/json; odata=nometadata",
         "DataServiceVersion": "3.0",
-<<<<<<< HEAD
-        "traceparent": "00-a97a4ab87ab969459cb8186a15086a10-9b1c6c7b83704048-00",
-        "User-Agent": [
-          "azsdk-net-Data.Tables/1.0.0-dev.20200821.2",
-          "(.NET Core 4.6.27514.02; Microsoft Windows 10.0.17763 )"
-        ],
-        "x-ms-client-request-id": "67573acf221df4acc624e95f738990c9",
-        "x-ms-date": "Fri, 21 Aug 2020 15:08:35 GMT",
-=======
         "traceparent": "00-b4d3f8db0630e54a9a1b517e957ec654-4222666d69ece74e-00",
         "User-Agent": [
           "azsdk-net-Data.Tables/1.0.0-dev.20200821.1",
@@ -28,7 +19,6 @@
         ],
         "x-ms-client-request-id": "67573acf221df4acc624e95f738990c9",
         "x-ms-date": "Fri, 21 Aug 2020 15:54:24 GMT",
->>>>>>> 367da34b
         "x-ms-return-client-request-id": "true",
         "x-ms-version": "2019-02-02"
       },
@@ -39,13 +29,8 @@
       "ResponseHeaders": {
         "Cache-Control": "no-cache",
         "Content-Type": "application/json; odata=minimalmetadata; streaming=true; charset=utf-8",
-<<<<<<< HEAD
-        "Date": "Fri, 21 Aug 2020 15:08:35 GMT",
-        "Location": "https://t1acd88e4a1c34b8dprim.table.core.windows.net/Tables(\u0027testtablebwnd5w7z\u0027)",
-=======
         "Date": "Fri, 21 Aug 2020 15:54:23 GMT",
         "Location": "https://chrissscratch.table.core.windows.net/Tables(\u0027testtablebwnd5w7z\u0027)",
->>>>>>> 367da34b
         "Server": [
           "Windows-Azure-Table/1.0",
           "Microsoft-HTTPAPI/2.0"
@@ -53,11 +38,7 @@
         "Transfer-Encoding": "chunked",
         "X-Content-Type-Options": "nosniff",
         "x-ms-client-request-id": "67573acf221df4acc624e95f738990c9",
-<<<<<<< HEAD
-        "x-ms-request-id": "dd5e3d70-6002-0043-33cc-770e29000000",
-=======
         "x-ms-request-id": "f56a7987-6002-007f-3ad3-775ada000000",
->>>>>>> 367da34b
         "x-ms-version": "2019-02-02"
       },
       "ResponseBody": {
@@ -76,15 +57,6 @@
         "Authorization": "Sanitized",
         "Content-Length": "239",
         "Content-Type": "application/xml",
-<<<<<<< HEAD
-        "traceparent": "00-f37a04995a6c1f439535033d16234d4b-a11eb3a79eca6948-00",
-        "User-Agent": [
-          "azsdk-net-Data.Tables/1.0.0-dev.20200821.2",
-          "(.NET Core 4.6.27514.02; Microsoft Windows 10.0.17763 )"
-        ],
-        "x-ms-client-request-id": "771a095a4a7b1337f3c5bad8f76fe327",
-        "x-ms-date": "Fri, 21 Aug 2020 15:08:35 GMT",
-=======
         "traceparent": "00-3ef97567d99e1e4eaf5c1d0aa051398e-4786c905d2c36f40-00",
         "User-Agent": [
           "azsdk-net-Data.Tables/1.0.0-dev.20200821.1",
@@ -92,7 +64,6 @@
         ],
         "x-ms-client-request-id": "771a095a4a7b1337f3c5bad8f76fe327",
         "x-ms-date": "Fri, 21 Aug 2020 15:54:24 GMT",
->>>>>>> 367da34b
         "x-ms-return-client-request-id": "true",
         "x-ms-version": "2019-02-02"
       },
@@ -100,21 +71,13 @@
       "StatusCode": 204,
       "ResponseHeaders": {
         "Content-Length": "0",
-<<<<<<< HEAD
-        "Date": "Fri, 21 Aug 2020 15:08:35 GMT",
-=======
         "Date": "Fri, 21 Aug 2020 15:54:23 GMT",
->>>>>>> 367da34b
         "Server": [
           "Windows-Azure-Table/1.0",
           "Microsoft-HTTPAPI/2.0"
         ],
         "x-ms-client-request-id": "771a095a4a7b1337f3c5bad8f76fe327",
-<<<<<<< HEAD
-        "x-ms-request-id": "dd5e3d88-6002-0043-49cc-770e29000000",
-=======
         "x-ms-request-id": "f56a7996-6002-007f-47d3-775ada000000",
->>>>>>> 367da34b
         "x-ms-version": "2019-02-02"
       },
       "ResponseBody": []
@@ -125,15 +88,6 @@
       "RequestHeaders": {
         "Accept": "application/xml",
         "Authorization": "Sanitized",
-<<<<<<< HEAD
-        "traceparent": "00-98f23f617149244d90ebd6f46735ba23-1eaed26b52ffcf4f-00",
-        "User-Agent": [
-          "azsdk-net-Data.Tables/1.0.0-dev.20200821.2",
-          "(.NET Core 4.6.27514.02; Microsoft Windows 10.0.17763 )"
-        ],
-        "x-ms-client-request-id": "5e47ef735f822f1d107860e2d08e5242",
-        "x-ms-date": "Fri, 21 Aug 2020 15:08:35 GMT",
-=======
         "traceparent": "00-5fd105b9c953754d93bbf35c0e13fa8b-45e59ea6dd6d9540-00",
         "User-Agent": [
           "azsdk-net-Data.Tables/1.0.0-dev.20200821.1",
@@ -141,7 +95,6 @@
         ],
         "x-ms-client-request-id": "5e47ef735f822f1d107860e2d08e5242",
         "x-ms-date": "Fri, 21 Aug 2020 15:54:24 GMT",
->>>>>>> 367da34b
         "x-ms-return-client-request-id": "true",
         "x-ms-version": "2019-02-02"
       },
@@ -149,22 +102,14 @@
       "StatusCode": 200,
       "ResponseHeaders": {
         "Content-Type": "application/xml",
-<<<<<<< HEAD
-        "Date": "Fri, 21 Aug 2020 15:08:35 GMT",
-=======
         "Date": "Fri, 21 Aug 2020 15:54:23 GMT",
->>>>>>> 367da34b
         "Server": [
           "Windows-Azure-Table/1.0",
           "Microsoft-HTTPAPI/2.0"
         ],
         "Transfer-Encoding": "chunked",
         "x-ms-client-request-id": "5e47ef735f822f1d107860e2d08e5242",
-<<<<<<< HEAD
-        "x-ms-request-id": "dd5e3d97-6002-0043-58cc-770e29000000",
-=======
         "x-ms-request-id": "f56a79d2-6002-007f-02d3-775ada000000",
->>>>>>> 367da34b
         "x-ms-version": "2019-02-02"
       },
       "ResponseBody": "\uFEFF\u003C?xml version=\u00221.0\u0022 encoding=\u0022utf-8\u0022?\u003E\u003CSignedIdentifiers\u003E\u003CSignedIdentifier\u003E\u003CId\u003EMyPolicy\u003C/Id\u003E\u003CAccessPolicy\u003E\u003CStart\u003E2020-01-01T01:01:00.0000000Z\u003C/Start\u003E\u003CExpiry\u003E2021-01-01T01:01:00.0000000Z\u003C/Expiry\u003E\u003CPermission\u003Er\u003C/Permission\u003E\u003C/AccessPolicy\u003E\u003C/SignedIdentifier\u003E\u003C/SignedIdentifiers\u003E"
@@ -178,15 +123,6 @@
           "application/json"
         ],
         "Authorization": "Sanitized",
-<<<<<<< HEAD
-        "traceparent": "00-f5e324021a02a249b091b57120fb3d21-6ee2466b508e814b-00",
-        "User-Agent": [
-          "azsdk-net-Data.Tables/1.0.0-dev.20200821.2",
-          "(.NET Core 4.6.27514.02; Microsoft Windows 10.0.17763 )"
-        ],
-        "x-ms-client-request-id": "5db2ca35904b84e80344745867d3fc57",
-        "x-ms-date": "Fri, 21 Aug 2020 15:08:35 GMT",
-=======
         "traceparent": "00-6a12eb05a8a98d4d8b7e0d5d5ba8426f-001291e83df7374e-00",
         "User-Agent": [
           "azsdk-net-Data.Tables/1.0.0-dev.20200821.1",
@@ -194,7 +130,6 @@
         ],
         "x-ms-client-request-id": "5db2ca35904b84e80344745867d3fc57",
         "x-ms-date": "Fri, 21 Aug 2020 15:54:25 GMT",
->>>>>>> 367da34b
         "x-ms-return-client-request-id": "true",
         "x-ms-version": "2019-02-02"
       },
@@ -203,22 +138,14 @@
       "ResponseHeaders": {
         "Cache-Control": "no-cache",
         "Content-Length": "0",
-<<<<<<< HEAD
-        "Date": "Fri, 21 Aug 2020 15:08:35 GMT",
-=======
         "Date": "Fri, 21 Aug 2020 15:54:23 GMT",
->>>>>>> 367da34b
         "Server": [
           "Windows-Azure-Table/1.0",
           "Microsoft-HTTPAPI/2.0"
         ],
         "X-Content-Type-Options": "nosniff",
         "x-ms-client-request-id": "5db2ca35904b84e80344745867d3fc57",
-<<<<<<< HEAD
-        "x-ms-request-id": "dd5e3da7-6002-0043-68cc-770e29000000",
-=======
         "x-ms-request-id": "f56a79f2-6002-007f-22d3-775ada000000",
->>>>>>> 367da34b
         "x-ms-version": "2019-02-02"
       },
       "ResponseBody": []
@@ -227,10 +154,6 @@
   "Variables": {
     "RandomSeed": "1729317502",
     "TABLES_PRIMARY_STORAGE_ACCOUNT_KEY": "Kg==",
-<<<<<<< HEAD
-    "TABLES_STORAGE_ACCOUNT_NAME": "t1acd88e4a1c34b8dprim"
-=======
     "TABLES_STORAGE_ACCOUNT_NAME": "chrissscratch"
->>>>>>> 367da34b
   }
 }