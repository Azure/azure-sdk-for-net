--- conflicted
+++ resolved
@@ -1,11 +1,7 @@
 {
   "Entries": [
     {
-<<<<<<< HEAD
-      "RequestUri": "https://chrissscratch.table.core.windows.net/Tables?$format=application%2Fjson%3Bodata%3Dfullmetadata",
-=======
       "RequestUri": "https://chrissscratch.table.core.windows.net/Tables?$format=application%2Fjson%3Bodata%3Dminimalmetadata",
->>>>>>> 31805008
       "RequestMethod": "POST",
       "RequestHeaders": {
         "Accept": "application/json",
@@ -13,15 +9,6 @@
         "Content-Length": "33",
         "Content-Type": "application/json; odata=nometadata",
         "DataServiceVersion": "3.0",
-<<<<<<< HEAD
-        "traceparent": "00-da9ef0300d0e6848a912cda552c77abc-23805e4776e87a43-00",
-        "User-Agent": [
-          "azsdk-net-Data.Tables/1.0.0-dev.20200728.1",
-          "(.NET Core 4.6.29017.01; Microsoft Windows 10.0.18363 )"
-        ],
-        "x-ms-client-request-id": "67573acf221df4acc624e95f738990c9",
-        "x-ms-date": "Tue, 28 Jul 2020 23:43:29 GMT",
-=======
         "traceparent": "00-8919f740f50e7944b614032b6ddc4b08-428f521e9214bd46-00",
         "User-Agent": [
           "azsdk-net-Data.Tables/1.0.0-dev.20200818.1",
@@ -29,7 +16,6 @@
         ],
         "x-ms-client-request-id": "67573acf221df4acc624e95f738990c9",
         "x-ms-date": "Tue, 18 Aug 2020 23:36:31 GMT",
->>>>>>> 31805008
         "x-ms-return-client-request-id": "true",
         "x-ms-version": "2019-02-02"
       },
@@ -39,13 +25,8 @@
       "StatusCode": 201,
       "ResponseHeaders": {
         "Cache-Control": "no-cache",
-<<<<<<< HEAD
-        "Content-Type": "application/json; odata=fullmetadata; streaming=true; charset=utf-8",
-        "Date": "Tue, 28 Jul 2020 23:43:28 GMT",
-=======
         "Content-Type": "application/json; odata=minimalmetadata; streaming=true; charset=utf-8",
         "Date": "Tue, 18 Aug 2020 23:36:30 GMT",
->>>>>>> 31805008
         "Location": "https://chrissscratch.table.core.windows.net/Tables(\u0027testtablebwnd5w7z\u0027)",
         "Server": [
           "Windows-Azure-Table/1.0",
@@ -54,21 +35,11 @@
         "Transfer-Encoding": "chunked",
         "X-Content-Type-Options": "nosniff",
         "x-ms-client-request-id": "67573acf221df4acc624e95f738990c9",
-<<<<<<< HEAD
-        "x-ms-request-id": "f6c2d72a-7002-000d-0738-652be4000000",
-=======
         "x-ms-request-id": "76002553-e002-002a-21b8-75b1ad000000",
->>>>>>> 31805008
         "x-ms-version": "2019-02-02"
       },
       "ResponseBody": {
         "odata.metadata": "https://chrissscratch.table.core.windows.net/$metadata#Tables/@Element",
-<<<<<<< HEAD
-        "odata.type": "chrissscratch.Tables",
-        "odata.id": "https://chrissscratch.table.core.windows.net/Tables(\u0027testtablebwnd5w7z\u0027)",
-        "odata.editLink": "Tables(\u0027testtablebwnd5w7z\u0027)",
-=======
->>>>>>> 31805008
         "TableName": "testtablebwnd5w7z"
       }
     },
@@ -80,15 +51,6 @@
         "Authorization": "Sanitized",
         "Content-Length": "239",
         "Content-Type": "application/xml",
-<<<<<<< HEAD
-        "traceparent": "00-457cba90b5049c4ea45814704be567f1-f8a1a4d12b6c0345-00",
-        "User-Agent": [
-          "azsdk-net-Data.Tables/1.0.0-dev.20200728.1",
-          "(.NET Core 4.6.29017.01; Microsoft Windows 10.0.18363 )"
-        ],
-        "x-ms-client-request-id": "771a095a4a7b1337f3c5bad8f76fe327",
-        "x-ms-date": "Tue, 28 Jul 2020 23:43:29 GMT",
-=======
         "traceparent": "00-3967dcc9ebe739429f74e56b205197f5-22ee75b580cdd24a-00",
         "User-Agent": [
           "azsdk-net-Data.Tables/1.0.0-dev.20200818.1",
@@ -96,7 +58,6 @@
         ],
         "x-ms-client-request-id": "771a095a4a7b1337f3c5bad8f76fe327",
         "x-ms-date": "Tue, 18 Aug 2020 23:36:31 GMT",
->>>>>>> 31805008
         "x-ms-return-client-request-id": "true",
         "x-ms-version": "2019-02-02"
       },
@@ -104,21 +65,13 @@
       "StatusCode": 204,
       "ResponseHeaders": {
         "Content-Length": "0",
-<<<<<<< HEAD
-        "Date": "Tue, 28 Jul 2020 23:43:28 GMT",
-=======
         "Date": "Tue, 18 Aug 2020 23:36:30 GMT",
->>>>>>> 31805008
         "Server": [
           "Windows-Azure-Table/1.0",
           "Microsoft-HTTPAPI/2.0"
         ],
         "x-ms-client-request-id": "771a095a4a7b1337f3c5bad8f76fe327",
-<<<<<<< HEAD
-        "x-ms-request-id": "f6c2d733-7002-000d-0f38-652be4000000",
-=======
         "x-ms-request-id": "7600255c-e002-002a-29b8-75b1ad000000",
->>>>>>> 31805008
         "x-ms-version": "2019-02-02"
       },
       "ResponseBody": []
@@ -128,15 +81,6 @@
       "RequestMethod": "GET",
       "RequestHeaders": {
         "Authorization": "Sanitized",
-<<<<<<< HEAD
-        "traceparent": "00-28cfeb496f032b418a7280b09985f3e5-a6628cbed8646a4b-00",
-        "User-Agent": [
-          "azsdk-net-Data.Tables/1.0.0-dev.20200728.1",
-          "(.NET Core 4.6.29017.01; Microsoft Windows 10.0.18363 )"
-        ],
-        "x-ms-client-request-id": "5e47ef735f822f1d107860e2d08e5242",
-        "x-ms-date": "Tue, 28 Jul 2020 23:43:29 GMT",
-=======
         "traceparent": "00-8a7abb8878f2684faee6c13867027715-60d858f3f078cf47-00",
         "User-Agent": [
           "azsdk-net-Data.Tables/1.0.0-dev.20200818.1",
@@ -144,7 +88,6 @@
         ],
         "x-ms-client-request-id": "5e47ef735f822f1d107860e2d08e5242",
         "x-ms-date": "Tue, 18 Aug 2020 23:36:31 GMT",
->>>>>>> 31805008
         "x-ms-return-client-request-id": "true",
         "x-ms-version": "2019-02-02"
       },
@@ -152,22 +95,14 @@
       "StatusCode": 200,
       "ResponseHeaders": {
         "Content-Type": "application/xml",
-<<<<<<< HEAD
-        "Date": "Tue, 28 Jul 2020 23:43:28 GMT",
-=======
         "Date": "Tue, 18 Aug 2020 23:36:30 GMT",
->>>>>>> 31805008
         "Server": [
           "Windows-Azure-Table/1.0",
           "Microsoft-HTTPAPI/2.0"
         ],
         "Transfer-Encoding": "chunked",
         "x-ms-client-request-id": "5e47ef735f822f1d107860e2d08e5242",
-<<<<<<< HEAD
-        "x-ms-request-id": "f6c2d749-7002-000d-2538-652be4000000",
-=======
         "x-ms-request-id": "76002578-e002-002a-3fb8-75b1ad000000",
->>>>>>> 31805008
         "x-ms-version": "2019-02-02"
       },
       "ResponseBody": "\uFEFF\u003C?xml version=\u00221.0\u0022 encoding=\u0022utf-8\u0022?\u003E\u003CSignedIdentifiers\u003E\u003CSignedIdentifier\u003E\u003CId\u003EMyPolicy\u003C/Id\u003E\u003CAccessPolicy\u003E\u003CStart\u003E2020-01-01T01:01:00.0000000Z\u003C/Start\u003E\u003CExpiry\u003E2021-01-01T01:01:00.0000000Z\u003C/Expiry\u003E\u003CPermission\u003Er\u003C/Permission\u003E\u003C/AccessPolicy\u003E\u003C/SignedIdentifier\u003E\u003C/SignedIdentifiers\u003E"
@@ -178,15 +113,6 @@
       "RequestHeaders": {
         "Accept": "application/json",
         "Authorization": "Sanitized",
-<<<<<<< HEAD
-        "traceparent": "00-afd9c3bad7e5ba46b6ed9f2b7dacfed9-9c31f85134b84e49-00",
-        "User-Agent": [
-          "azsdk-net-Data.Tables/1.0.0-dev.20200728.1",
-          "(.NET Core 4.6.29017.01; Microsoft Windows 10.0.18363 )"
-        ],
-        "x-ms-client-request-id": "5db2ca35904b84e80344745867d3fc57",
-        "x-ms-date": "Tue, 28 Jul 2020 23:43:29 GMT",
-=======
         "traceparent": "00-f7a9375412591c4284297e7343fa7bbe-ea5d13786c40f346-00",
         "User-Agent": [
           "azsdk-net-Data.Tables/1.0.0-dev.20200818.1",
@@ -194,7 +120,6 @@
         ],
         "x-ms-client-request-id": "5db2ca35904b84e80344745867d3fc57",
         "x-ms-date": "Tue, 18 Aug 2020 23:36:31 GMT",
->>>>>>> 31805008
         "x-ms-return-client-request-id": "true",
         "x-ms-version": "2019-02-02"
       },
@@ -203,22 +128,14 @@
       "ResponseHeaders": {
         "Cache-Control": "no-cache",
         "Content-Length": "0",
-<<<<<<< HEAD
-        "Date": "Tue, 28 Jul 2020 23:43:29 GMT",
-=======
         "Date": "Tue, 18 Aug 2020 23:36:30 GMT",
->>>>>>> 31805008
         "Server": [
           "Windows-Azure-Table/1.0",
           "Microsoft-HTTPAPI/2.0"
         ],
         "X-Content-Type-Options": "nosniff",
         "x-ms-client-request-id": "5db2ca35904b84e80344745867d3fc57",
-<<<<<<< HEAD
-        "x-ms-request-id": "f6c2d74e-7002-000d-2a38-652be4000000",
-=======
         "x-ms-request-id": "76002584-e002-002a-4ab8-75b1ad000000",
->>>>>>> 31805008
         "x-ms-version": "2019-02-02"
       },
       "ResponseBody": []
