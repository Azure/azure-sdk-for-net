{
  "Entries": [
    {
      "RequestUri": "https://t1acd88e4a1c34b8dprim.table.core.windows.net/Tables?$format=application%2Fjson%3Bodata%3Dminimalmetadata",
      "RequestMethod": "POST",
      "RequestHeaders": {
        "Accept": [
          "application/json",
          "application/json; odata=minimalmetadata"
        ],
        "Authorization": "Sanitized",
        "Content-Length": "33",
        "Content-Type": "application/json; odata=nometadata",
        "DataServiceVersion": "3.0",
<<<<<<< HEAD
        "traceparent": "00-9168917e8fb9bb41acd4807a29f61ae3-c15be23a4a9aea48-00",
        "User-Agent": [
          "azsdk-net-Data.Tables/1.0.0-dev.20200821.2",
          "(.NET Core 4.6.27514.02; Microsoft Windows 10.0.17763 )"
        ],
        "x-ms-client-request-id": "83b85807c712dccf0e75b787af8bb6bf",
        "x-ms-date": "Fri, 21 Aug 2020 15:08:31 GMT",
=======
        "traceparent": "00-417bd09b68e58541bcee8a2e85298d82-2c5173e75a8a724f-00",
        "User-Agent": [
          "azsdk-net-Data.Tables/1.0.0-dev.20200821.1",
          "(.NET Core 4.6.29130.01; Microsoft Windows 10.0.18363 )"
        ],
        "x-ms-client-request-id": "83b85807c712dccf0e75b787af8bb6bf",
        "x-ms-date": "Fri, 21 Aug 2020 15:54:19 GMT",
>>>>>>> 367da34b
        "x-ms-return-client-request-id": "true",
        "x-ms-version": "2019-02-02"
      },
      "RequestBody": {
        "TableName": "testtablec0i2mfqe"
      },
      "StatusCode": 201,
      "ResponseHeaders": {
        "Cache-Control": "no-cache",
        "Content-Type": "application/json; odata=minimalmetadata; streaming=true; charset=utf-8",
<<<<<<< HEAD
        "Date": "Fri, 21 Aug 2020 15:08:31 GMT",
        "Location": "https://t1acd88e4a1c34b8dprim.table.core.windows.net/Tables(\u0027testtablec0i2mfqe\u0027)",
=======
        "Date": "Fri, 21 Aug 2020 15:54:18 GMT",
        "Location": "https://chrissscratch.table.core.windows.net/Tables(\u0027testtablec0i2mfqe\u0027)",
>>>>>>> 367da34b
        "Server": [
          "Windows-Azure-Table/1.0",
          "Microsoft-HTTPAPI/2.0"
        ],
        "Transfer-Encoding": "chunked",
        "X-Content-Type-Options": "nosniff",
        "x-ms-client-request-id": "83b85807c712dccf0e75b787af8bb6bf",
<<<<<<< HEAD
        "x-ms-request-id": "dd5e3883-6002-0043-0acc-770e29000000",
=======
        "x-ms-request-id": "f56a7421-6002-007f-06d3-775ada000000",
>>>>>>> 367da34b
        "x-ms-version": "2019-02-02"
      },
      "ResponseBody": {
        "odata.metadata": "https://t1acd88e4a1c34b8dprim.table.core.windows.net/$metadata#Tables/@Element",
        "TableName": "testtablec0i2mfqe"
      }
    },
    {
      "RequestUri": "https://t1acd88e4a1c34b8dprim.table.core.windows.net/testtablec0i2mfqe?$format=application%2Fjson%3Bodata%3Dminimalmetadata",
      "RequestMethod": "POST",
      "RequestHeaders": {
        "Accept": [
          "application/json",
          "application/json; odata=minimalmetadata"
        ],
        "Authorization": "Sanitized",
        "Content-Length": "614",
        "Content-Type": "application/json; odata=nometadata",
        "DataServiceVersion": "3.0",
<<<<<<< HEAD
        "traceparent": "00-cd2a011904424a48965fd3c4a8db4910-ff7249d08b1cf940-00",
        "User-Agent": [
          "azsdk-net-Data.Tables/1.0.0-dev.20200821.2",
          "(.NET Core 4.6.27514.02; Microsoft Windows 10.0.17763 )"
        ],
        "x-ms-client-request-id": "135614ea1125e684db0ca9af93633c4f",
        "x-ms-date": "Fri, 21 Aug 2020 15:08:31 GMT",
=======
        "Prefer": "return-no-content",
        "traceparent": "00-74d93f7512e644449d7ea0deed8ea8c4-bb1e81a4530d904d-00",
        "User-Agent": [
          "azsdk-net-Data.Tables/1.0.0-dev.20200821.1",
          "(.NET Core 4.6.29130.01; Microsoft Windows 10.0.18363 )"
        ],
        "x-ms-client-request-id": "135614ea1125e684db0ca9af93633c4f",
        "x-ms-date": "Fri, 21 Aug 2020 15:54:19 GMT",
>>>>>>> 367da34b
        "x-ms-return-client-request-id": "true",
        "x-ms-version": "2019-02-02"
      },
      "RequestBody": {
        "PartitionKey": "somPartition",
        "RowKey": "01",
        "SomeStringProperty": "This is table entity number 01",
        "SomeDateProperty": "2020-01-01T01:02:00.0000000Z",
        "SomeDateProperty@odata.type": "Edm.DateTime",
        "SomeGuidProperty": "0d391d16-97f1-4b9a-be68-4cc871f90001",
        "SomeGuidProperty@odata.type": "Edm.Guid",
        "SomeBinaryProperty": "AQIDBAU=",
        "SomeBinaryProperty@odata.type": "Edm.Binary",
        "SomeInt64Property": "1",
        "SomeInt64Property@odata.type": "Edm.Int64",
        "SomeDoubleProperty0": 1,
        "SomeDoubleProperty0@odata.type": "Edm.Double",
        "SomeDoubleProperty1": 1.1000000000000001,
        "SomeDoubleProperty1@odata.type": "Edm.Double",
        "SomeIntProperty": 1
      },
      "StatusCode": 204,
      "ResponseHeaders": {
        "Cache-Control": "no-cache",
<<<<<<< HEAD
        "Content-Type": "application/json; odata=minimalmetadata; streaming=true; charset=utf-8",
        "Date": "Fri, 21 Aug 2020 15:08:31 GMT",
        "ETag": "W/\u0022datetime\u00272020-08-21T15%3A08%3A31.2141843Z\u0027\u0022",
        "Location": "https://t1acd88e4a1c34b8dprim.table.core.windows.net/testtablec0i2mfqe(PartitionKey=\u0027somPartition\u0027,RowKey=\u002701\u0027)",
=======
        "Content-Length": "0",
        "DataServiceId": "https://chrissscratch.table.core.windows.net/testtablec0i2mfqe(PartitionKey=\u0027somPartition\u0027,RowKey=\u002701\u0027)",
        "Date": "Fri, 21 Aug 2020 15:54:18 GMT",
        "ETag": "W/\u0022datetime\u00272020-08-21T15%3A54%3A19.4279209Z\u0027\u0022",
        "Location": "https://chrissscratch.table.core.windows.net/testtablec0i2mfqe(PartitionKey=\u0027somPartition\u0027,RowKey=\u002701\u0027)",
        "Preference-Applied": "return-no-content",
>>>>>>> 367da34b
        "Server": [
          "Windows-Azure-Table/1.0",
          "Microsoft-HTTPAPI/2.0"
        ],
        "X-Content-Type-Options": "nosniff",
        "x-ms-client-request-id": "135614ea1125e684db0ca9af93633c4f",
<<<<<<< HEAD
        "x-ms-request-id": "dd5e3888-6002-0043-0ecc-770e29000000",
        "x-ms-version": "2019-02-02"
      },
      "ResponseBody": {
        "odata.metadata": "https://t1acd88e4a1c34b8dprim.table.core.windows.net/$metadata#testtablec0i2mfqe/@Element",
        "odata.etag": "W/\u0022datetime\u00272020-08-21T15%3A08%3A31.2141843Z\u0027\u0022",
        "PartitionKey": "somPartition",
        "RowKey": "01",
        "Timestamp": "2020-08-21T15:08:31.2141843Z",
        "SomeStringProperty": "This is table entity number 01",
        "SomeDateProperty@odata.type": "Edm.DateTime",
        "SomeDateProperty": "2020-01-01T01:02:00Z",
        "SomeGuidProperty@odata.type": "Edm.Guid",
        "SomeGuidProperty": "0d391d16-97f1-4b9a-be68-4cc871f90001",
        "SomeBinaryProperty@odata.type": "Edm.Binary",
        "SomeBinaryProperty": "AQIDBAU=",
        "SomeInt64Property@odata.type": "Edm.Int64",
        "SomeInt64Property": "1",
        "SomeDoubleProperty0": 1.0,
        "SomeDoubleProperty1": 1.1,
        "SomeIntProperty": 1
      }
=======
        "x-ms-request-id": "f56a7429-6002-007f-0dd3-775ada000000",
        "x-ms-version": "2019-02-02"
      },
      "ResponseBody": []
>>>>>>> 367da34b
    },
    {
      "RequestUri": "https://t1acd88e4a1c34b8dprim.table.core.windows.net/testtablec0i2mfqe()?$format=application%2Fjson%3Bodata%3Dminimalmetadata\u0026$filter=PartitionKey%20eq%20%27somPartition%27%20and%20RowKey%20eq%20%2701%27",
      "RequestMethod": "GET",
      "RequestHeaders": {
        "Accept": [
          "application/json",
          "application/json; odata=minimalmetadata"
        ],
        "Authorization": "Sanitized",
        "DataServiceVersion": "3.0",
        "User-Agent": [
<<<<<<< HEAD
          "azsdk-net-Data.Tables/1.0.0-dev.20200821.2",
          "(.NET Core 4.6.27514.02; Microsoft Windows 10.0.17763 )"
        ],
        "x-ms-client-request-id": "06c0d87e2c4fcae156d4e11dd97befdd",
        "x-ms-date": "Fri, 21 Aug 2020 15:08:31 GMT",
=======
          "azsdk-net-Data.Tables/1.0.0-dev.20200821.1",
          "(.NET Core 4.6.29130.01; Microsoft Windows 10.0.18363 )"
        ],
        "x-ms-client-request-id": "06c0d87e2c4fcae156d4e11dd97befdd",
        "x-ms-date": "Fri, 21 Aug 2020 15:54:19 GMT",
>>>>>>> 367da34b
        "x-ms-return-client-request-id": "true",
        "x-ms-version": "2019-02-02"
      },
      "RequestBody": null,
      "StatusCode": 200,
      "ResponseHeaders": {
        "Cache-Control": "no-cache",
        "Content-Type": "application/json; odata=minimalmetadata; streaming=true; charset=utf-8",
<<<<<<< HEAD
        "Date": "Fri, 21 Aug 2020 15:08:31 GMT",
=======
        "Date": "Fri, 21 Aug 2020 15:54:18 GMT",
>>>>>>> 367da34b
        "Server": [
          "Windows-Azure-Table/1.0",
          "Microsoft-HTTPAPI/2.0"
        ],
        "Transfer-Encoding": "chunked",
        "X-Content-Type-Options": "nosniff",
        "x-ms-client-request-id": "06c0d87e2c4fcae156d4e11dd97befdd",
<<<<<<< HEAD
        "x-ms-request-id": "dd5e388b-6002-0043-11cc-770e29000000",
=======
        "x-ms-request-id": "f56a7436-6002-007f-1ad3-775ada000000",
>>>>>>> 367da34b
        "x-ms-version": "2019-02-02"
      },
      "ResponseBody": {
        "odata.metadata": "https://t1acd88e4a1c34b8dprim.table.core.windows.net/$metadata#testtablec0i2mfqe",
        "value": [
          {
<<<<<<< HEAD
            "odata.etag": "W/\u0022datetime\u00272020-08-21T15%3A08%3A31.2141843Z\u0027\u0022",
            "PartitionKey": "somPartition",
            "RowKey": "01",
            "Timestamp": "2020-08-21T15:08:31.2141843Z",
=======
            "odata.etag": "W/\u0022datetime\u00272020-08-21T15%3A54%3A19.4279209Z\u0027\u0022",
            "PartitionKey": "somPartition",
            "RowKey": "01",
            "Timestamp": "2020-08-21T15:54:19.4279209Z",
>>>>>>> 367da34b
            "SomeStringProperty": "This is table entity number 01",
            "SomeDateProperty@odata.type": "Edm.DateTime",
            "SomeDateProperty": "2020-01-01T01:02:00Z",
            "SomeGuidProperty@odata.type": "Edm.Guid",
            "SomeGuidProperty": "0d391d16-97f1-4b9a-be68-4cc871f90001",
            "SomeBinaryProperty@odata.type": "Edm.Binary",
            "SomeBinaryProperty": "AQIDBAU=",
            "SomeInt64Property@odata.type": "Edm.Int64",
            "SomeInt64Property": "1",
            "SomeDoubleProperty0": 1.0,
            "SomeDoubleProperty1": 1.1,
            "SomeIntProperty": 1
          }
        ]
      }
    },
    {
      "RequestUri": "https://t1acd88e4a1c34b8dprim.table.core.windows.net/Tables(\u0027testtablec0i2mfqe\u0027)",
      "RequestMethod": "DELETE",
      "RequestHeaders": {
        "Accept": [
          "application/json",
          "application/json"
        ],
        "Authorization": "Sanitized",
<<<<<<< HEAD
        "traceparent": "00-22d53e554e94c34cbd97bb2c66467f88-77ae4da27c49804d-00",
        "User-Agent": [
          "azsdk-net-Data.Tables/1.0.0-dev.20200821.2",
          "(.NET Core 4.6.27514.02; Microsoft Windows 10.0.17763 )"
        ],
        "x-ms-client-request-id": "ceebc48fa696f62bd3d1a8051d2048aa",
        "x-ms-date": "Fri, 21 Aug 2020 15:08:31 GMT",
=======
        "traceparent": "00-3e53e5319b7b1e40a84480844fb13355-18bab4952a454f45-00",
        "User-Agent": [
          "azsdk-net-Data.Tables/1.0.0-dev.20200821.1",
          "(.NET Core 4.6.29130.01; Microsoft Windows 10.0.18363 )"
        ],
        "x-ms-client-request-id": "ceebc48fa696f62bd3d1a8051d2048aa",
        "x-ms-date": "Fri, 21 Aug 2020 15:54:19 GMT",
>>>>>>> 367da34b
        "x-ms-return-client-request-id": "true",
        "x-ms-version": "2019-02-02"
      },
      "RequestBody": null,
      "StatusCode": 204,
      "ResponseHeaders": {
        "Cache-Control": "no-cache",
        "Content-Length": "0",
<<<<<<< HEAD
        "Date": "Fri, 21 Aug 2020 15:08:31 GMT",
=======
        "Date": "Fri, 21 Aug 2020 15:54:18 GMT",
>>>>>>> 367da34b
        "Server": [
          "Windows-Azure-Table/1.0",
          "Microsoft-HTTPAPI/2.0"
        ],
        "X-Content-Type-Options": "nosniff",
        "x-ms-client-request-id": "ceebc48fa696f62bd3d1a8051d2048aa",
<<<<<<< HEAD
        "x-ms-request-id": "dd5e3890-6002-0043-16cc-770e29000000",
=======
        "x-ms-request-id": "f56a7443-6002-007f-27d3-775ada000000",
>>>>>>> 367da34b
        "x-ms-version": "2019-02-02"
      },
      "ResponseBody": []
    }
  ],
  "Variables": {
    "RandomSeed": "942155979",
    "TABLES_PRIMARY_STORAGE_ACCOUNT_KEY": "Kg==",
<<<<<<< HEAD
    "TABLES_STORAGE_ACCOUNT_NAME": "t1acd88e4a1c34b8dprim"
=======
    "TABLES_STORAGE_ACCOUNT_NAME": "chrissscratch"
>>>>>>> 367da34b
  }
}<|MERGE_RESOLUTION|>--- conflicted
+++ resolved
@@ -12,23 +12,13 @@
         "Content-Length": "33",
         "Content-Type": "application/json; odata=nometadata",
         "DataServiceVersion": "3.0",
-<<<<<<< HEAD
-        "traceparent": "00-9168917e8fb9bb41acd4807a29f61ae3-c15be23a4a9aea48-00",
-        "User-Agent": [
-          "azsdk-net-Data.Tables/1.0.0-dev.20200821.2",
-          "(.NET Core 4.6.27514.02; Microsoft Windows 10.0.17763 )"
+        "traceparent": "00-417bd09b68e58541bcee8a2e85298d82-2c5173e75a8a724f-00",
+        "User-Agent": [
+          "azsdk-net-Data.Tables/1.0.0-dev.20200821.1",
+          "(.NET Core 4.6.29130.01; Microsoft Windows 10.0.18363 )"
         ],
         "x-ms-client-request-id": "83b85807c712dccf0e75b787af8bb6bf",
-        "x-ms-date": "Fri, 21 Aug 2020 15:08:31 GMT",
-=======
-        "traceparent": "00-417bd09b68e58541bcee8a2e85298d82-2c5173e75a8a724f-00",
-        "User-Agent": [
-          "azsdk-net-Data.Tables/1.0.0-dev.20200821.1",
-          "(.NET Core 4.6.29130.01; Microsoft Windows 10.0.18363 )"
-        ],
-        "x-ms-client-request-id": "83b85807c712dccf0e75b787af8bb6bf",
-        "x-ms-date": "Fri, 21 Aug 2020 15:54:19 GMT",
->>>>>>> 367da34b
+        "x-ms-date": "Fri, 21 Aug 2020 15:54:19 GMT",
         "x-ms-return-client-request-id": "true",
         "x-ms-version": "2019-02-02"
       },
@@ -39,13 +29,8 @@
       "ResponseHeaders": {
         "Cache-Control": "no-cache",
         "Content-Type": "application/json; odata=minimalmetadata; streaming=true; charset=utf-8",
-<<<<<<< HEAD
-        "Date": "Fri, 21 Aug 2020 15:08:31 GMT",
-        "Location": "https://t1acd88e4a1c34b8dprim.table.core.windows.net/Tables(\u0027testtablec0i2mfqe\u0027)",
-=======
         "Date": "Fri, 21 Aug 2020 15:54:18 GMT",
         "Location": "https://chrissscratch.table.core.windows.net/Tables(\u0027testtablec0i2mfqe\u0027)",
->>>>>>> 367da34b
         "Server": [
           "Windows-Azure-Table/1.0",
           "Microsoft-HTTPAPI/2.0"
@@ -53,11 +38,7 @@
         "Transfer-Encoding": "chunked",
         "X-Content-Type-Options": "nosniff",
         "x-ms-client-request-id": "83b85807c712dccf0e75b787af8bb6bf",
-<<<<<<< HEAD
-        "x-ms-request-id": "dd5e3883-6002-0043-0acc-770e29000000",
-=======
         "x-ms-request-id": "f56a7421-6002-007f-06d3-775ada000000",
->>>>>>> 367da34b
         "x-ms-version": "2019-02-02"
       },
       "ResponseBody": {
@@ -77,15 +58,6 @@
         "Content-Length": "614",
         "Content-Type": "application/json; odata=nometadata",
         "DataServiceVersion": "3.0",
-<<<<<<< HEAD
-        "traceparent": "00-cd2a011904424a48965fd3c4a8db4910-ff7249d08b1cf940-00",
-        "User-Agent": [
-          "azsdk-net-Data.Tables/1.0.0-dev.20200821.2",
-          "(.NET Core 4.6.27514.02; Microsoft Windows 10.0.17763 )"
-        ],
-        "x-ms-client-request-id": "135614ea1125e684db0ca9af93633c4f",
-        "x-ms-date": "Fri, 21 Aug 2020 15:08:31 GMT",
-=======
         "Prefer": "return-no-content",
         "traceparent": "00-74d93f7512e644449d7ea0deed8ea8c4-bb1e81a4530d904d-00",
         "User-Agent": [
@@ -94,7 +66,6 @@
         ],
         "x-ms-client-request-id": "135614ea1125e684db0ca9af93633c4f",
         "x-ms-date": "Fri, 21 Aug 2020 15:54:19 GMT",
->>>>>>> 367da34b
         "x-ms-return-client-request-id": "true",
         "x-ms-version": "2019-02-02"
       },
@@ -119,54 +90,22 @@
       "StatusCode": 204,
       "ResponseHeaders": {
         "Cache-Control": "no-cache",
-<<<<<<< HEAD
-        "Content-Type": "application/json; odata=minimalmetadata; streaming=true; charset=utf-8",
-        "Date": "Fri, 21 Aug 2020 15:08:31 GMT",
-        "ETag": "W/\u0022datetime\u00272020-08-21T15%3A08%3A31.2141843Z\u0027\u0022",
-        "Location": "https://t1acd88e4a1c34b8dprim.table.core.windows.net/testtablec0i2mfqe(PartitionKey=\u0027somPartition\u0027,RowKey=\u002701\u0027)",
-=======
         "Content-Length": "0",
         "DataServiceId": "https://chrissscratch.table.core.windows.net/testtablec0i2mfqe(PartitionKey=\u0027somPartition\u0027,RowKey=\u002701\u0027)",
         "Date": "Fri, 21 Aug 2020 15:54:18 GMT",
         "ETag": "W/\u0022datetime\u00272020-08-21T15%3A54%3A19.4279209Z\u0027\u0022",
         "Location": "https://chrissscratch.table.core.windows.net/testtablec0i2mfqe(PartitionKey=\u0027somPartition\u0027,RowKey=\u002701\u0027)",
         "Preference-Applied": "return-no-content",
->>>>>>> 367da34b
         "Server": [
           "Windows-Azure-Table/1.0",
           "Microsoft-HTTPAPI/2.0"
         ],
         "X-Content-Type-Options": "nosniff",
         "x-ms-client-request-id": "135614ea1125e684db0ca9af93633c4f",
-<<<<<<< HEAD
-        "x-ms-request-id": "dd5e3888-6002-0043-0ecc-770e29000000",
-        "x-ms-version": "2019-02-02"
-      },
-      "ResponseBody": {
-        "odata.metadata": "https://t1acd88e4a1c34b8dprim.table.core.windows.net/$metadata#testtablec0i2mfqe/@Element",
-        "odata.etag": "W/\u0022datetime\u00272020-08-21T15%3A08%3A31.2141843Z\u0027\u0022",
-        "PartitionKey": "somPartition",
-        "RowKey": "01",
-        "Timestamp": "2020-08-21T15:08:31.2141843Z",
-        "SomeStringProperty": "This is table entity number 01",
-        "SomeDateProperty@odata.type": "Edm.DateTime",
-        "SomeDateProperty": "2020-01-01T01:02:00Z",
-        "SomeGuidProperty@odata.type": "Edm.Guid",
-        "SomeGuidProperty": "0d391d16-97f1-4b9a-be68-4cc871f90001",
-        "SomeBinaryProperty@odata.type": "Edm.Binary",
-        "SomeBinaryProperty": "AQIDBAU=",
-        "SomeInt64Property@odata.type": "Edm.Int64",
-        "SomeInt64Property": "1",
-        "SomeDoubleProperty0": 1.0,
-        "SomeDoubleProperty1": 1.1,
-        "SomeIntProperty": 1
-      }
-=======
         "x-ms-request-id": "f56a7429-6002-007f-0dd3-775ada000000",
         "x-ms-version": "2019-02-02"
       },
       "ResponseBody": []
->>>>>>> 367da34b
     },
     {
       "RequestUri": "https://t1acd88e4a1c34b8dprim.table.core.windows.net/testtablec0i2mfqe()?$format=application%2Fjson%3Bodata%3Dminimalmetadata\u0026$filter=PartitionKey%20eq%20%27somPartition%27%20and%20RowKey%20eq%20%2701%27",
@@ -179,19 +118,11 @@
         "Authorization": "Sanitized",
         "DataServiceVersion": "3.0",
         "User-Agent": [
-<<<<<<< HEAD
-          "azsdk-net-Data.Tables/1.0.0-dev.20200821.2",
-          "(.NET Core 4.6.27514.02; Microsoft Windows 10.0.17763 )"
+          "azsdk-net-Data.Tables/1.0.0-dev.20200821.1",
+          "(.NET Core 4.6.29130.01; Microsoft Windows 10.0.18363 )"
         ],
         "x-ms-client-request-id": "06c0d87e2c4fcae156d4e11dd97befdd",
-        "x-ms-date": "Fri, 21 Aug 2020 15:08:31 GMT",
-=======
-          "azsdk-net-Data.Tables/1.0.0-dev.20200821.1",
-          "(.NET Core 4.6.29130.01; Microsoft Windows 10.0.18363 )"
-        ],
-        "x-ms-client-request-id": "06c0d87e2c4fcae156d4e11dd97befdd",
-        "x-ms-date": "Fri, 21 Aug 2020 15:54:19 GMT",
->>>>>>> 367da34b
+        "x-ms-date": "Fri, 21 Aug 2020 15:54:19 GMT",
         "x-ms-return-client-request-id": "true",
         "x-ms-version": "2019-02-02"
       },
@@ -200,11 +131,7 @@
       "ResponseHeaders": {
         "Cache-Control": "no-cache",
         "Content-Type": "application/json; odata=minimalmetadata; streaming=true; charset=utf-8",
-<<<<<<< HEAD
-        "Date": "Fri, 21 Aug 2020 15:08:31 GMT",
-=======
-        "Date": "Fri, 21 Aug 2020 15:54:18 GMT",
->>>>>>> 367da34b
+        "Date": "Fri, 21 Aug 2020 15:54:18 GMT",
         "Server": [
           "Windows-Azure-Table/1.0",
           "Microsoft-HTTPAPI/2.0"
@@ -212,28 +139,17 @@
         "Transfer-Encoding": "chunked",
         "X-Content-Type-Options": "nosniff",
         "x-ms-client-request-id": "06c0d87e2c4fcae156d4e11dd97befdd",
-<<<<<<< HEAD
-        "x-ms-request-id": "dd5e388b-6002-0043-11cc-770e29000000",
-=======
         "x-ms-request-id": "f56a7436-6002-007f-1ad3-775ada000000",
->>>>>>> 367da34b
         "x-ms-version": "2019-02-02"
       },
       "ResponseBody": {
         "odata.metadata": "https://t1acd88e4a1c34b8dprim.table.core.windows.net/$metadata#testtablec0i2mfqe",
         "value": [
           {
-<<<<<<< HEAD
-            "odata.etag": "W/\u0022datetime\u00272020-08-21T15%3A08%3A31.2141843Z\u0027\u0022",
-            "PartitionKey": "somPartition",
-            "RowKey": "01",
-            "Timestamp": "2020-08-21T15:08:31.2141843Z",
-=======
             "odata.etag": "W/\u0022datetime\u00272020-08-21T15%3A54%3A19.4279209Z\u0027\u0022",
             "PartitionKey": "somPartition",
             "RowKey": "01",
             "Timestamp": "2020-08-21T15:54:19.4279209Z",
->>>>>>> 367da34b
             "SomeStringProperty": "This is table entity number 01",
             "SomeDateProperty@odata.type": "Edm.DateTime",
             "SomeDateProperty": "2020-01-01T01:02:00Z",
@@ -259,23 +175,13 @@
           "application/json"
         ],
         "Authorization": "Sanitized",
-<<<<<<< HEAD
-        "traceparent": "00-22d53e554e94c34cbd97bb2c66467f88-77ae4da27c49804d-00",
-        "User-Agent": [
-          "azsdk-net-Data.Tables/1.0.0-dev.20200821.2",
-          "(.NET Core 4.6.27514.02; Microsoft Windows 10.0.17763 )"
+        "traceparent": "00-3e53e5319b7b1e40a84480844fb13355-18bab4952a454f45-00",
+        "User-Agent": [
+          "azsdk-net-Data.Tables/1.0.0-dev.20200821.1",
+          "(.NET Core 4.6.29130.01; Microsoft Windows 10.0.18363 )"
         ],
         "x-ms-client-request-id": "ceebc48fa696f62bd3d1a8051d2048aa",
-        "x-ms-date": "Fri, 21 Aug 2020 15:08:31 GMT",
-=======
-        "traceparent": "00-3e53e5319b7b1e40a84480844fb13355-18bab4952a454f45-00",
-        "User-Agent": [
-          "azsdk-net-Data.Tables/1.0.0-dev.20200821.1",
-          "(.NET Core 4.6.29130.01; Microsoft Windows 10.0.18363 )"
-        ],
-        "x-ms-client-request-id": "ceebc48fa696f62bd3d1a8051d2048aa",
-        "x-ms-date": "Fri, 21 Aug 2020 15:54:19 GMT",
->>>>>>> 367da34b
+        "x-ms-date": "Fri, 21 Aug 2020 15:54:19 GMT",
         "x-ms-return-client-request-id": "true",
         "x-ms-version": "2019-02-02"
       },
@@ -284,22 +190,14 @@
       "ResponseHeaders": {
         "Cache-Control": "no-cache",
         "Content-Length": "0",
-<<<<<<< HEAD
-        "Date": "Fri, 21 Aug 2020 15:08:31 GMT",
-=======
-        "Date": "Fri, 21 Aug 2020 15:54:18 GMT",
->>>>>>> 367da34b
+        "Date": "Fri, 21 Aug 2020 15:54:18 GMT",
         "Server": [
           "Windows-Azure-Table/1.0",
           "Microsoft-HTTPAPI/2.0"
         ],
         "X-Content-Type-Options": "nosniff",
         "x-ms-client-request-id": "ceebc48fa696f62bd3d1a8051d2048aa",
-<<<<<<< HEAD
-        "x-ms-request-id": "dd5e3890-6002-0043-16cc-770e29000000",
-=======
         "x-ms-request-id": "f56a7443-6002-007f-27d3-775ada000000",
->>>>>>> 367da34b
         "x-ms-version": "2019-02-02"
       },
       "ResponseBody": []
@@ -308,10 +206,6 @@
   "Variables": {
     "RandomSeed": "942155979",
     "TABLES_PRIMARY_STORAGE_ACCOUNT_KEY": "Kg==",
-<<<<<<< HEAD
-    "TABLES_STORAGE_ACCOUNT_NAME": "t1acd88e4a1c34b8dprim"
-=======
     "TABLES_STORAGE_ACCOUNT_NAME": "chrissscratch"
->>>>>>> 367da34b
   }
 }