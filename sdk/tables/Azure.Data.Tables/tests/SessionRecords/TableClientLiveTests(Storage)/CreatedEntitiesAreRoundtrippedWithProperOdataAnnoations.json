{
  "Entries": [
    {
<<<<<<< HEAD
      "RequestUri": "https://chrissscratch.table.core.windows.net/Tables?$format=application%2Fjson%3Bodata%3Dfullmetadata",
=======
      "RequestUri": "https://chrissscratch.table.core.windows.net/Tables?$format=application%2Fjson%3Bodata%3Dminimalmetadata",
>>>>>>> 31805008
      "RequestMethod": "POST",
      "RequestHeaders": {
        "Accept": "application/json",
        "Authorization": "Sanitized",
        "Content-Length": "33",
        "Content-Type": "application/json; odata=nometadata",
        "DataServiceVersion": "3.0",
<<<<<<< HEAD
        "traceparent": "00-fff4a52d826996418383fdb6a983b424-29c8f5384a9d9d4a-00",
        "User-Agent": [
          "azsdk-net-Data.Tables/1.0.0-dev.20200728.1",
          "(.NET Core 4.6.29017.01; Microsoft Windows 10.0.18363 )"
        ],
        "x-ms-client-request-id": "83b85807c712dccf0e75b787af8bb6bf",
        "x-ms-date": "Tue, 28 Jul 2020 23:43:24 GMT",
=======
        "traceparent": "00-e7c92612f9ee77499b583efe98dd35b4-6fc1d0184137af43-00",
        "User-Agent": [
          "azsdk-net-Data.Tables/1.0.0-dev.20200818.1",
          "(.NET Core 4.6.29130.01; Microsoft Windows 10.0.18363 )"
        ],
        "x-ms-client-request-id": "83b85807c712dccf0e75b787af8bb6bf",
        "x-ms-date": "Tue, 18 Aug 2020 23:36:25 GMT",
>>>>>>> 31805008
        "x-ms-return-client-request-id": "true",
        "x-ms-version": "2019-02-02"
      },
      "RequestBody": {
        "TableName": "testtablec0i2mfqe"
      },
      "StatusCode": 201,
      "ResponseHeaders": {
        "Cache-Control": "no-cache",
<<<<<<< HEAD
        "Content-Type": "application/json; odata=fullmetadata; streaming=true; charset=utf-8",
        "Date": "Tue, 28 Jul 2020 23:43:23 GMT",
=======
        "Content-Type": "application/json; odata=minimalmetadata; streaming=true; charset=utf-8",
        "Date": "Tue, 18 Aug 2020 23:36:25 GMT",
>>>>>>> 31805008
        "Location": "https://chrissscratch.table.core.windows.net/Tables(\u0027testtablec0i2mfqe\u0027)",
        "Server": [
          "Windows-Azure-Table/1.0",
          "Microsoft-HTTPAPI/2.0"
        ],
        "Transfer-Encoding": "chunked",
        "X-Content-Type-Options": "nosniff",
        "x-ms-client-request-id": "83b85807c712dccf0e75b787af8bb6bf",
<<<<<<< HEAD
        "x-ms-request-id": "f6c2d443-7002-000d-5538-652be4000000",
=======
        "x-ms-request-id": "76001fd8-e002-002a-5fb8-75b1ad000000",
>>>>>>> 31805008
        "x-ms-version": "2019-02-02"
      },
      "ResponseBody": {
        "odata.metadata": "https://chrissscratch.table.core.windows.net/$metadata#Tables/@Element",
<<<<<<< HEAD
        "odata.type": "chrissscratch.Tables",
        "odata.id": "https://chrissscratch.table.core.windows.net/Tables(\u0027testtablec0i2mfqe\u0027)",
        "odata.editLink": "Tables(\u0027testtablec0i2mfqe\u0027)",
=======
>>>>>>> 31805008
        "TableName": "testtablec0i2mfqe"
      }
    },
    {
<<<<<<< HEAD
      "RequestUri": "https://chrissscratch.table.core.windows.net/testtablec0i2mfqe?$format=application%2Fjson%3Bodata%3Dfullmetadata",
=======
      "RequestUri": "https://chrissscratch.table.core.windows.net/testtablec0i2mfqe?$format=application%2Fjson%3Bodata%3Dminimalmetadata",
>>>>>>> 31805008
      "RequestMethod": "POST",
      "RequestHeaders": {
        "Accept": "application/json",
        "Authorization": "Sanitized",
        "Content-Length": "614",
        "Content-Type": "application/json; odata=nometadata",
        "DataServiceVersion": "3.0",
<<<<<<< HEAD
        "traceparent": "00-b48e1c8b10bee740ac94adcd10642711-fee580e566418243-00",
        "User-Agent": [
          "azsdk-net-Data.Tables/1.0.0-dev.20200728.1",
          "(.NET Core 4.6.29017.01; Microsoft Windows 10.0.18363 )"
        ],
        "x-ms-client-request-id": "135614ea1125e684db0ca9af93633c4f",
        "x-ms-date": "Tue, 28 Jul 2020 23:43:24 GMT",
=======
        "traceparent": "00-530e92ac27f22145ae285847acf0ed19-4487bc3c8b10ee43-00",
        "User-Agent": [
          "azsdk-net-Data.Tables/1.0.0-dev.20200818.1",
          "(.NET Core 4.6.29130.01; Microsoft Windows 10.0.18363 )"
        ],
        "x-ms-client-request-id": "135614ea1125e684db0ca9af93633c4f",
        "x-ms-date": "Tue, 18 Aug 2020 23:36:25 GMT",
>>>>>>> 31805008
        "x-ms-return-client-request-id": "true",
        "x-ms-version": "2019-02-02"
      },
      "RequestBody": {
        "PartitionKey": "somPartition",
        "RowKey": "01",
        "SomeStringProperty": "This is table entity number 01",
        "SomeDateProperty": "2020-01-01T01:02:00.0000000Z",
        "SomeDateProperty@odata.type": "Edm.DateTime",
        "SomeGuidProperty": "0d391d16-97f1-4b9a-be68-4cc871f90001",
        "SomeGuidProperty@odata.type": "Edm.Guid",
        "SomeBinaryProperty": "AQIDBAU=",
        "SomeBinaryProperty@odata.type": "Edm.Binary",
        "SomeInt64Property": "1",
        "SomeInt64Property@odata.type": "Edm.Int64",
        "SomeDoubleProperty0": 1,
        "SomeDoubleProperty0@odata.type": "Edm.Double",
        "SomeDoubleProperty1": 1.1000000000000001,
        "SomeDoubleProperty1@odata.type": "Edm.Double",
        "SomeIntProperty": 1
      },
      "StatusCode": 201,
      "ResponseHeaders": {
        "Cache-Control": "no-cache",
<<<<<<< HEAD
        "Content-Type": "application/json; odata=fullmetadata; streaming=true; charset=utf-8",
        "Date": "Tue, 28 Jul 2020 23:43:23 GMT",
        "ETag": "W/\u0022datetime\u00272020-07-28T23%3A43%3A24.4429858Z\u0027\u0022",
=======
        "Content-Type": "application/json; odata=minimalmetadata; streaming=true; charset=utf-8",
        "Date": "Tue, 18 Aug 2020 23:36:25 GMT",
        "ETag": "W/\u0022datetime\u00272020-08-18T23%3A36%3A25.824074Z\u0027\u0022",
>>>>>>> 31805008
        "Location": "https://chrissscratch.table.core.windows.net/testtablec0i2mfqe(PartitionKey=\u0027somPartition\u0027,RowKey=\u002701\u0027)",
        "Server": [
          "Windows-Azure-Table/1.0",
          "Microsoft-HTTPAPI/2.0"
        ],
        "Transfer-Encoding": "chunked",
        "X-Content-Type-Options": "nosniff",
        "x-ms-client-request-id": "135614ea1125e684db0ca9af93633c4f",
<<<<<<< HEAD
        "x-ms-request-id": "f6c2d44a-7002-000d-5b38-652be4000000",
=======
        "x-ms-request-id": "76001fe2-e002-002a-68b8-75b1ad000000",
>>>>>>> 31805008
        "x-ms-version": "2019-02-02"
      },
      "ResponseBody": {
        "odata.metadata": "https://chrissscratch.table.core.windows.net/$metadata#testtablec0i2mfqe/@Element",
<<<<<<< HEAD
        "odata.type": "chrissscratch.testtablec0i2mfqe",
        "odata.id": "https://chrissscratch.table.core.windows.net/testtablec0i2mfqe(PartitionKey=\u0027somPartition\u0027,RowKey=\u002701\u0027)",
        "odata.etag": "W/\u0022datetime\u00272020-07-28T23%3A43%3A24.4429858Z\u0027\u0022",
        "odata.editLink": "testtablec0i2mfqe(PartitionKey=\u0027somPartition\u0027,RowKey=\u002701\u0027)",
        "PartitionKey": "somPartition",
        "RowKey": "01",
        "Timestamp@odata.type": "Edm.DateTime",
        "Timestamp": "2020-07-28T23:43:24.4429858Z",
=======
        "odata.etag": "W/\u0022datetime\u00272020-08-18T23%3A36%3A25.824074Z\u0027\u0022",
        "PartitionKey": "somPartition",
        "RowKey": "01",
        "Timestamp": "2020-08-18T23:36:25.824074Z",
>>>>>>> 31805008
        "SomeStringProperty": "This is table entity number 01",
        "SomeDateProperty@odata.type": "Edm.DateTime",
        "SomeDateProperty": "2020-01-01T01:02:00Z",
        "SomeGuidProperty@odata.type": "Edm.Guid",
        "SomeGuidProperty": "0d391d16-97f1-4b9a-be68-4cc871f90001",
        "SomeBinaryProperty@odata.type": "Edm.Binary",
        "SomeBinaryProperty": "AQIDBAU=",
        "SomeInt64Property@odata.type": "Edm.Int64",
        "SomeInt64Property": "1",
        "SomeDoubleProperty0": 1.0,
        "SomeDoubleProperty1": 1.1,
        "SomeIntProperty": 1
      }
    },
    {
<<<<<<< HEAD
      "RequestUri": "https://chrissscratch.table.core.windows.net/testtablec0i2mfqe()?$format=application%2Fjson%3Bodata%3Dfullmetadata\u0026$filter=PartitionKey%20eq%20%27somPartition%27%20and%20RowKey%20eq%20%2701%27",
=======
      "RequestUri": "https://chrissscratch.table.core.windows.net/testtablec0i2mfqe()?$format=application%2Fjson%3Bodata%3Dminimalmetadata\u0026$filter=PartitionKey%20eq%20%27somPartition%27%20and%20RowKey%20eq%20%2701%27",
>>>>>>> 31805008
      "RequestMethod": "GET",
      "RequestHeaders": {
        "Accept": "application/json",
        "Authorization": "Sanitized",
        "DataServiceVersion": "3.0",
        "User-Agent": [
<<<<<<< HEAD
          "azsdk-net-Data.Tables/1.0.0-dev.20200728.1",
          "(.NET Core 4.6.29017.01; Microsoft Windows 10.0.18363 )"
        ],
        "x-ms-client-request-id": "06c0d87e2c4fcae156d4e11dd97befdd",
        "x-ms-date": "Tue, 28 Jul 2020 23:43:24 GMT",
=======
          "azsdk-net-Data.Tables/1.0.0-dev.20200818.1",
          "(.NET Core 4.6.29130.01; Microsoft Windows 10.0.18363 )"
        ],
        "x-ms-client-request-id": "06c0d87e2c4fcae156d4e11dd97befdd",
        "x-ms-date": "Tue, 18 Aug 2020 23:36:26 GMT",
>>>>>>> 31805008
        "x-ms-return-client-request-id": "true",
        "x-ms-version": "2019-02-02"
      },
      "RequestBody": null,
      "StatusCode": 200,
      "ResponseHeaders": {
        "Cache-Control": "no-cache",
<<<<<<< HEAD
        "Content-Type": "application/json; odata=fullmetadata; streaming=true; charset=utf-8",
        "Date": "Tue, 28 Jul 2020 23:43:23 GMT",
=======
        "Content-Type": "application/json; odata=minimalmetadata; streaming=true; charset=utf-8",
        "Date": "Tue, 18 Aug 2020 23:36:25 GMT",
>>>>>>> 31805008
        "Server": [
          "Windows-Azure-Table/1.0",
          "Microsoft-HTTPAPI/2.0"
        ],
        "Transfer-Encoding": "chunked",
        "X-Content-Type-Options": "nosniff",
        "x-ms-client-request-id": "06c0d87e2c4fcae156d4e11dd97befdd",
<<<<<<< HEAD
        "x-ms-request-id": "f6c2d44d-7002-000d-5e38-652be4000000",
=======
        "x-ms-request-id": "76001ff4-e002-002a-79b8-75b1ad000000",
>>>>>>> 31805008
        "x-ms-version": "2019-02-02"
      },
      "ResponseBody": {
        "odata.metadata": "https://chrissscratch.table.core.windows.net/$metadata#testtablec0i2mfqe",
        "value": [
          {
<<<<<<< HEAD
            "odata.type": "chrissscratch.testtablec0i2mfqe",
            "odata.id": "https://chrissscratch.table.core.windows.net/testtablec0i2mfqe(PartitionKey=\u0027somPartition\u0027,RowKey=\u002701\u0027)",
            "odata.etag": "W/\u0022datetime\u00272020-07-28T23%3A43%3A24.4429858Z\u0027\u0022",
            "odata.editLink": "testtablec0i2mfqe(PartitionKey=\u0027somPartition\u0027,RowKey=\u002701\u0027)",
            "PartitionKey": "somPartition",
            "RowKey": "01",
            "Timestamp@odata.type": "Edm.DateTime",
            "Timestamp": "2020-07-28T23:43:24.4429858Z",
=======
            "odata.etag": "W/\u0022datetime\u00272020-08-18T23%3A36%3A25.824074Z\u0027\u0022",
            "PartitionKey": "somPartition",
            "RowKey": "01",
            "Timestamp": "2020-08-18T23:36:25.824074Z",
>>>>>>> 31805008
            "SomeStringProperty": "This is table entity number 01",
            "SomeDateProperty@odata.type": "Edm.DateTime",
            "SomeDateProperty": "2020-01-01T01:02:00Z",
            "SomeGuidProperty@odata.type": "Edm.Guid",
            "SomeGuidProperty": "0d391d16-97f1-4b9a-be68-4cc871f90001",
            "SomeBinaryProperty@odata.type": "Edm.Binary",
            "SomeBinaryProperty": "AQIDBAU=",
            "SomeInt64Property@odata.type": "Edm.Int64",
            "SomeInt64Property": "1",
            "SomeDoubleProperty0": 1.0,
            "SomeDoubleProperty1": 1.1,
            "SomeIntProperty": 1
          }
        ]
      }
    },
    {
      "RequestUri": "https://chrissscratch.table.core.windows.net/Tables(\u0027testtablec0i2mfqe\u0027)",
      "RequestMethod": "DELETE",
      "RequestHeaders": {
        "Accept": "application/json",
        "Authorization": "Sanitized",
<<<<<<< HEAD
        "traceparent": "00-8ceb3e5c791c7144a4896c580ac79dc9-3c21b6ef0106fd49-00",
        "User-Agent": [
          "azsdk-net-Data.Tables/1.0.0-dev.20200728.1",
          "(.NET Core 4.6.29017.01; Microsoft Windows 10.0.18363 )"
        ],
        "x-ms-client-request-id": "ceebc48fa696f62bd3d1a8051d2048aa",
        "x-ms-date": "Tue, 28 Jul 2020 23:43:24 GMT",
=======
        "traceparent": "00-15032b4aeccdc841a6ddbfce92bc8b16-38d341d4c7baf742-00",
        "User-Agent": [
          "azsdk-net-Data.Tables/1.0.0-dev.20200818.1",
          "(.NET Core 4.6.29130.01; Microsoft Windows 10.0.18363 )"
        ],
        "x-ms-client-request-id": "ceebc48fa696f62bd3d1a8051d2048aa",
        "x-ms-date": "Tue, 18 Aug 2020 23:36:26 GMT",
>>>>>>> 31805008
        "x-ms-return-client-request-id": "true",
        "x-ms-version": "2019-02-02"
      },
      "RequestBody": null,
      "StatusCode": 204,
      "ResponseHeaders": {
        "Cache-Control": "no-cache",
        "Content-Length": "0",
<<<<<<< HEAD
        "Date": "Tue, 28 Jul 2020 23:43:24 GMT",
=======
        "Date": "Tue, 18 Aug 2020 23:36:25 GMT",
>>>>>>> 31805008
        "Server": [
          "Windows-Azure-Table/1.0",
          "Microsoft-HTTPAPI/2.0"
        ],
        "X-Content-Type-Options": "nosniff",
        "x-ms-client-request-id": "ceebc48fa696f62bd3d1a8051d2048aa",
<<<<<<< HEAD
        "x-ms-request-id": "f6c2d455-7002-000d-6638-652be4000000",
=======
        "x-ms-request-id": "76002002-e002-002a-05b8-75b1ad000000",
>>>>>>> 31805008
        "x-ms-version": "2019-02-02"
      },
      "ResponseBody": []
    }
  ],
  "Variables": {
    "RandomSeed": "942155979",
    "TABLES_PRIMARY_STORAGE_ACCOUNT_KEY": "",
    "TABLES_STORAGE_ACCOUNT_NAME": "chrissscratch"
  }
}<|MERGE_RESOLUTION|>--- conflicted
+++ resolved
@@ -1,11 +1,7 @@
 {
   "Entries": [
     {
-<<<<<<< HEAD
-      "RequestUri": "https://chrissscratch.table.core.windows.net/Tables?$format=application%2Fjson%3Bodata%3Dfullmetadata",
-=======
       "RequestUri": "https://chrissscratch.table.core.windows.net/Tables?$format=application%2Fjson%3Bodata%3Dminimalmetadata",
->>>>>>> 31805008
       "RequestMethod": "POST",
       "RequestHeaders": {
         "Accept": "application/json",
@@ -13,15 +9,6 @@
         "Content-Length": "33",
         "Content-Type": "application/json; odata=nometadata",
         "DataServiceVersion": "3.0",
-<<<<<<< HEAD
-        "traceparent": "00-fff4a52d826996418383fdb6a983b424-29c8f5384a9d9d4a-00",
-        "User-Agent": [
-          "azsdk-net-Data.Tables/1.0.0-dev.20200728.1",
-          "(.NET Core 4.6.29017.01; Microsoft Windows 10.0.18363 )"
-        ],
-        "x-ms-client-request-id": "83b85807c712dccf0e75b787af8bb6bf",
-        "x-ms-date": "Tue, 28 Jul 2020 23:43:24 GMT",
-=======
         "traceparent": "00-e7c92612f9ee77499b583efe98dd35b4-6fc1d0184137af43-00",
         "User-Agent": [
           "azsdk-net-Data.Tables/1.0.0-dev.20200818.1",
@@ -29,7 +16,6 @@
         ],
         "x-ms-client-request-id": "83b85807c712dccf0e75b787af8bb6bf",
         "x-ms-date": "Tue, 18 Aug 2020 23:36:25 GMT",
->>>>>>> 31805008
         "x-ms-return-client-request-id": "true",
         "x-ms-version": "2019-02-02"
       },
@@ -39,13 +25,8 @@
       "StatusCode": 201,
       "ResponseHeaders": {
         "Cache-Control": "no-cache",
-<<<<<<< HEAD
-        "Content-Type": "application/json; odata=fullmetadata; streaming=true; charset=utf-8",
-        "Date": "Tue, 28 Jul 2020 23:43:23 GMT",
-=======
         "Content-Type": "application/json; odata=minimalmetadata; streaming=true; charset=utf-8",
         "Date": "Tue, 18 Aug 2020 23:36:25 GMT",
->>>>>>> 31805008
         "Location": "https://chrissscratch.table.core.windows.net/Tables(\u0027testtablec0i2mfqe\u0027)",
         "Server": [
           "Windows-Azure-Table/1.0",
@@ -54,30 +35,16 @@
         "Transfer-Encoding": "chunked",
         "X-Content-Type-Options": "nosniff",
         "x-ms-client-request-id": "83b85807c712dccf0e75b787af8bb6bf",
-<<<<<<< HEAD
-        "x-ms-request-id": "f6c2d443-7002-000d-5538-652be4000000",
-=======
         "x-ms-request-id": "76001fd8-e002-002a-5fb8-75b1ad000000",
->>>>>>> 31805008
         "x-ms-version": "2019-02-02"
       },
       "ResponseBody": {
         "odata.metadata": "https://chrissscratch.table.core.windows.net/$metadata#Tables/@Element",
-<<<<<<< HEAD
-        "odata.type": "chrissscratch.Tables",
-        "odata.id": "https://chrissscratch.table.core.windows.net/Tables(\u0027testtablec0i2mfqe\u0027)",
-        "odata.editLink": "Tables(\u0027testtablec0i2mfqe\u0027)",
-=======
->>>>>>> 31805008
         "TableName": "testtablec0i2mfqe"
       }
     },
     {
-<<<<<<< HEAD
-      "RequestUri": "https://chrissscratch.table.core.windows.net/testtablec0i2mfqe?$format=application%2Fjson%3Bodata%3Dfullmetadata",
-=======
       "RequestUri": "https://chrissscratch.table.core.windows.net/testtablec0i2mfqe?$format=application%2Fjson%3Bodata%3Dminimalmetadata",
->>>>>>> 31805008
       "RequestMethod": "POST",
       "RequestHeaders": {
         "Accept": "application/json",
@@ -85,15 +52,6 @@
         "Content-Length": "614",
         "Content-Type": "application/json; odata=nometadata",
         "DataServiceVersion": "3.0",
-<<<<<<< HEAD
-        "traceparent": "00-b48e1c8b10bee740ac94adcd10642711-fee580e566418243-00",
-        "User-Agent": [
-          "azsdk-net-Data.Tables/1.0.0-dev.20200728.1",
-          "(.NET Core 4.6.29017.01; Microsoft Windows 10.0.18363 )"
-        ],
-        "x-ms-client-request-id": "135614ea1125e684db0ca9af93633c4f",
-        "x-ms-date": "Tue, 28 Jul 2020 23:43:24 GMT",
-=======
         "traceparent": "00-530e92ac27f22145ae285847acf0ed19-4487bc3c8b10ee43-00",
         "User-Agent": [
           "azsdk-net-Data.Tables/1.0.0-dev.20200818.1",
@@ -101,7 +59,6 @@
         ],
         "x-ms-client-request-id": "135614ea1125e684db0ca9af93633c4f",
         "x-ms-date": "Tue, 18 Aug 2020 23:36:25 GMT",
->>>>>>> 31805008
         "x-ms-return-client-request-id": "true",
         "x-ms-version": "2019-02-02"
       },
@@ -126,15 +83,9 @@
       "StatusCode": 201,
       "ResponseHeaders": {
         "Cache-Control": "no-cache",
-<<<<<<< HEAD
-        "Content-Type": "application/json; odata=fullmetadata; streaming=true; charset=utf-8",
-        "Date": "Tue, 28 Jul 2020 23:43:23 GMT",
-        "ETag": "W/\u0022datetime\u00272020-07-28T23%3A43%3A24.4429858Z\u0027\u0022",
-=======
         "Content-Type": "application/json; odata=minimalmetadata; streaming=true; charset=utf-8",
         "Date": "Tue, 18 Aug 2020 23:36:25 GMT",
         "ETag": "W/\u0022datetime\u00272020-08-18T23%3A36%3A25.824074Z\u0027\u0022",
->>>>>>> 31805008
         "Location": "https://chrissscratch.table.core.windows.net/testtablec0i2mfqe(PartitionKey=\u0027somPartition\u0027,RowKey=\u002701\u0027)",
         "Server": [
           "Windows-Azure-Table/1.0",
@@ -143,30 +94,15 @@
         "Transfer-Encoding": "chunked",
         "X-Content-Type-Options": "nosniff",
         "x-ms-client-request-id": "135614ea1125e684db0ca9af93633c4f",
-<<<<<<< HEAD
-        "x-ms-request-id": "f6c2d44a-7002-000d-5b38-652be4000000",
-=======
         "x-ms-request-id": "76001fe2-e002-002a-68b8-75b1ad000000",
->>>>>>> 31805008
         "x-ms-version": "2019-02-02"
       },
       "ResponseBody": {
         "odata.metadata": "https://chrissscratch.table.core.windows.net/$metadata#testtablec0i2mfqe/@Element",
-<<<<<<< HEAD
-        "odata.type": "chrissscratch.testtablec0i2mfqe",
-        "odata.id": "https://chrissscratch.table.core.windows.net/testtablec0i2mfqe(PartitionKey=\u0027somPartition\u0027,RowKey=\u002701\u0027)",
-        "odata.etag": "W/\u0022datetime\u00272020-07-28T23%3A43%3A24.4429858Z\u0027\u0022",
-        "odata.editLink": "testtablec0i2mfqe(PartitionKey=\u0027somPartition\u0027,RowKey=\u002701\u0027)",
-        "PartitionKey": "somPartition",
-        "RowKey": "01",
-        "Timestamp@odata.type": "Edm.DateTime",
-        "Timestamp": "2020-07-28T23:43:24.4429858Z",
-=======
         "odata.etag": "W/\u0022datetime\u00272020-08-18T23%3A36%3A25.824074Z\u0027\u0022",
         "PartitionKey": "somPartition",
         "RowKey": "01",
         "Timestamp": "2020-08-18T23:36:25.824074Z",
->>>>>>> 31805008
         "SomeStringProperty": "This is table entity number 01",
         "SomeDateProperty@odata.type": "Edm.DateTime",
         "SomeDateProperty": "2020-01-01T01:02:00Z",
@@ -182,30 +118,18 @@
       }
     },
     {
-<<<<<<< HEAD
-      "RequestUri": "https://chrissscratch.table.core.windows.net/testtablec0i2mfqe()?$format=application%2Fjson%3Bodata%3Dfullmetadata\u0026$filter=PartitionKey%20eq%20%27somPartition%27%20and%20RowKey%20eq%20%2701%27",
-=======
       "RequestUri": "https://chrissscratch.table.core.windows.net/testtablec0i2mfqe()?$format=application%2Fjson%3Bodata%3Dminimalmetadata\u0026$filter=PartitionKey%20eq%20%27somPartition%27%20and%20RowKey%20eq%20%2701%27",
->>>>>>> 31805008
       "RequestMethod": "GET",
       "RequestHeaders": {
         "Accept": "application/json",
         "Authorization": "Sanitized",
         "DataServiceVersion": "3.0",
         "User-Agent": [
-<<<<<<< HEAD
-          "azsdk-net-Data.Tables/1.0.0-dev.20200728.1",
-          "(.NET Core 4.6.29017.01; Microsoft Windows 10.0.18363 )"
-        ],
-        "x-ms-client-request-id": "06c0d87e2c4fcae156d4e11dd97befdd",
-        "x-ms-date": "Tue, 28 Jul 2020 23:43:24 GMT",
-=======
           "azsdk-net-Data.Tables/1.0.0-dev.20200818.1",
           "(.NET Core 4.6.29130.01; Microsoft Windows 10.0.18363 )"
         ],
         "x-ms-client-request-id": "06c0d87e2c4fcae156d4e11dd97befdd",
         "x-ms-date": "Tue, 18 Aug 2020 23:36:26 GMT",
->>>>>>> 31805008
         "x-ms-return-client-request-id": "true",
         "x-ms-version": "2019-02-02"
       },
@@ -213,13 +137,8 @@
       "StatusCode": 200,
       "ResponseHeaders": {
         "Cache-Control": "no-cache",
-<<<<<<< HEAD
-        "Content-Type": "application/json; odata=fullmetadata; streaming=true; charset=utf-8",
-        "Date": "Tue, 28 Jul 2020 23:43:23 GMT",
-=======
         "Content-Type": "application/json; odata=minimalmetadata; streaming=true; charset=utf-8",
         "Date": "Tue, 18 Aug 2020 23:36:25 GMT",
->>>>>>> 31805008
         "Server": [
           "Windows-Azure-Table/1.0",
           "Microsoft-HTTPAPI/2.0"
@@ -227,32 +146,17 @@
         "Transfer-Encoding": "chunked",
         "X-Content-Type-Options": "nosniff",
         "x-ms-client-request-id": "06c0d87e2c4fcae156d4e11dd97befdd",
-<<<<<<< HEAD
-        "x-ms-request-id": "f6c2d44d-7002-000d-5e38-652be4000000",
-=======
         "x-ms-request-id": "76001ff4-e002-002a-79b8-75b1ad000000",
->>>>>>> 31805008
         "x-ms-version": "2019-02-02"
       },
       "ResponseBody": {
         "odata.metadata": "https://chrissscratch.table.core.windows.net/$metadata#testtablec0i2mfqe",
         "value": [
           {
-<<<<<<< HEAD
-            "odata.type": "chrissscratch.testtablec0i2mfqe",
-            "odata.id": "https://chrissscratch.table.core.windows.net/testtablec0i2mfqe(PartitionKey=\u0027somPartition\u0027,RowKey=\u002701\u0027)",
-            "odata.etag": "W/\u0022datetime\u00272020-07-28T23%3A43%3A24.4429858Z\u0027\u0022",
-            "odata.editLink": "testtablec0i2mfqe(PartitionKey=\u0027somPartition\u0027,RowKey=\u002701\u0027)",
-            "PartitionKey": "somPartition",
-            "RowKey": "01",
-            "Timestamp@odata.type": "Edm.DateTime",
-            "Timestamp": "2020-07-28T23:43:24.4429858Z",
-=======
             "odata.etag": "W/\u0022datetime\u00272020-08-18T23%3A36%3A25.824074Z\u0027\u0022",
             "PartitionKey": "somPartition",
             "RowKey": "01",
             "Timestamp": "2020-08-18T23:36:25.824074Z",
->>>>>>> 31805008
             "SomeStringProperty": "This is table entity number 01",
             "SomeDateProperty@odata.type": "Edm.DateTime",
             "SomeDateProperty": "2020-01-01T01:02:00Z",
@@ -275,15 +179,6 @@
       "RequestHeaders": {
         "Accept": "application/json",
         "Authorization": "Sanitized",
-<<<<<<< HEAD
-        "traceparent": "00-8ceb3e5c791c7144a4896c580ac79dc9-3c21b6ef0106fd49-00",
-        "User-Agent": [
-          "azsdk-net-Data.Tables/1.0.0-dev.20200728.1",
-          "(.NET Core 4.6.29017.01; Microsoft Windows 10.0.18363 )"
-        ],
-        "x-ms-client-request-id": "ceebc48fa696f62bd3d1a8051d2048aa",
-        "x-ms-date": "Tue, 28 Jul 2020 23:43:24 GMT",
-=======
         "traceparent": "00-15032b4aeccdc841a6ddbfce92bc8b16-38d341d4c7baf742-00",
         "User-Agent": [
           "azsdk-net-Data.Tables/1.0.0-dev.20200818.1",
@@ -291,7 +186,6 @@
         ],
         "x-ms-client-request-id": "ceebc48fa696f62bd3d1a8051d2048aa",
         "x-ms-date": "Tue, 18 Aug 2020 23:36:26 GMT",
->>>>>>> 31805008
         "x-ms-return-client-request-id": "true",
         "x-ms-version": "2019-02-02"
       },
@@ -300,22 +194,14 @@
       "ResponseHeaders": {
         "Cache-Control": "no-cache",
         "Content-Length": "0",
-<<<<<<< HEAD
-        "Date": "Tue, 28 Jul 2020 23:43:24 GMT",
-=======
-        "Date": "Tue, 18 Aug 2020 23:36:25 GMT",
->>>>>>> 31805008
+        "Date": "Tue, 18 Aug 2020 23:36:25 GMT",
         "Server": [
           "Windows-Azure-Table/1.0",
           "Microsoft-HTTPAPI/2.0"
         ],
         "X-Content-Type-Options": "nosniff",
         "x-ms-client-request-id": "ceebc48fa696f62bd3d1a8051d2048aa",
-<<<<<<< HEAD
-        "x-ms-request-id": "f6c2d455-7002-000d-6638-652be4000000",
-=======
         "x-ms-request-id": "76002002-e002-002a-05b8-75b1ad000000",
->>>>>>> 31805008
         "x-ms-version": "2019-02-02"
       },
       "ResponseBody": []
