{
  "Entries": [
    {
      "RequestUri": "https://t1acd88e4a1c34b8dprim.table.core.windows.net/Tables?$format=application%2Fjson%3Bodata%3Dminimalmetadata",
      "RequestMethod": "POST",
      "RequestHeaders": {
        "Accept": [
          "application/json",
          "application/json; odata=minimalmetadata"
        ],
        "Authorization": "Sanitized",
        "Content-Length": "33",
        "Content-Type": "application/json; odata=nometadata",
        "DataServiceVersion": "3.0",
<<<<<<< HEAD
        "traceparent": "00-138b2ba4d24c6949997f8efb7454d32a-21c3f129de5e494b-00",
        "User-Agent": [
          "azsdk-net-Data.Tables/1.0.0-dev.20200821.2",
          "(.NET Core 4.6.27514.02; Microsoft Windows 10.0.17763 )"
        ],
        "x-ms-client-request-id": "2074a3dd88e3801f8f2146e15eca6084",
        "x-ms-date": "Fri, 21 Aug 2020 15:14:11 GMT",
=======
        "traceparent": "00-4ebda9c412d41949b405671beb148920-74b80c501e33bd45-00",
        "User-Agent": [
          "azsdk-net-Data.Tables/1.0.0-dev.20200821.1",
          "(.NET Core 4.6.29130.01; Microsoft Windows 10.0.18363 )"
        ],
        "x-ms-client-request-id": "2074a3dd88e3801f8f2146e15eca6084",
        "x-ms-date": "Fri, 21 Aug 2020 15:59:50 GMT",
>>>>>>> 367da34b
        "x-ms-return-client-request-id": "true",
        "x-ms-version": "2019-02-02"
      },
      "RequestBody": {
        "TableName": "testtableifprd13i"
      },
      "StatusCode": 201,
      "ResponseHeaders": {
        "Cache-Control": "no-cache",
        "Content-Type": "application/json; odata=minimalmetadata; streaming=true; charset=utf-8",
<<<<<<< HEAD
        "Date": "Fri, 21 Aug 2020 15:14:10 GMT",
        "Location": "https://t1acd88e4a1c34b8dprim.table.core.windows.net/Tables(\u0027testtableifprd13i\u0027)",
=======
        "Date": "Fri, 21 Aug 2020 15:59:49 GMT",
        "Location": "https://chrissscratch.table.core.windows.net/Tables(\u0027testtableifprd13i\u0027)",
>>>>>>> 367da34b
        "Server": [
          "Windows-Azure-Table/1.0",
          "Microsoft-HTTPAPI/2.0"
        ],
        "Transfer-Encoding": "chunked",
        "X-Content-Type-Options": "nosniff",
        "x-ms-client-request-id": "2074a3dd88e3801f8f2146e15eca6084",
<<<<<<< HEAD
        "x-ms-request-id": "dd602242-6002-0043-0ecd-770e29000000",
=======
        "x-ms-request-id": "b2412bf7-3002-006c-2fd4-776f3b000000",
>>>>>>> 367da34b
        "x-ms-version": "2019-02-02"
      },
      "ResponseBody": {
        "odata.metadata": "https://t1acd88e4a1c34b8dprim.table.core.windows.net/$metadata#Tables/@Element",
        "TableName": "testtableifprd13i"
      }
    },
    {
      "RequestUri": "https://t1acd88e4a1c34b8dprim.table.core.windows.net/testtableifprd13i(PartitionKey=\u0027somPartition\u0027,RowKey=\u002701\u0027)?$format=application%2Fjson%3Bodata%3Dminimalmetadata",
      "RequestMethod": "PUT",
      "RequestHeaders": {
        "Accept": [
          "application/json",
          "application/json"
        ],
        "Authorization": "Sanitized",
        "Content-Length": "614",
        "Content-Type": "application/json",
        "DataServiceVersion": "3.0",
<<<<<<< HEAD
        "traceparent": "00-db40bb67aa1d3c4db60a03cd69e7e9da-664a7b636e053b4c-00",
        "User-Agent": [
          "azsdk-net-Data.Tables/1.0.0-dev.20200821.2",
          "(.NET Core 4.6.27514.02; Microsoft Windows 10.0.17763 )"
        ],
        "x-ms-client-request-id": "f49a88af3fa3808515987b6a9b4a7525",
        "x-ms-date": "Fri, 21 Aug 2020 15:14:11 GMT",
=======
        "traceparent": "00-fae45c279e8fb74ea78f7f6586f65407-e937d4b4a7d6ec47-00",
        "User-Agent": [
          "azsdk-net-Data.Tables/1.0.0-dev.20200821.1",
          "(.NET Core 4.6.29130.01; Microsoft Windows 10.0.18363 )"
        ],
        "x-ms-client-request-id": "f49a88af3fa3808515987b6a9b4a7525",
        "x-ms-date": "Fri, 21 Aug 2020 15:59:50 GMT",
>>>>>>> 367da34b
        "x-ms-return-client-request-id": "true",
        "x-ms-version": "2019-02-02"
      },
      "RequestBody": {
        "PartitionKey": "somPartition",
        "RowKey": "01",
        "SomeStringProperty": "This is table entity number 01",
        "SomeDateProperty": "2020-01-01T01:02:00.0000000Z",
        "SomeDateProperty@odata.type": "Edm.DateTime",
        "SomeGuidProperty": "0d391d16-97f1-4b9a-be68-4cc871f90001",
        "SomeGuidProperty@odata.type": "Edm.Guid",
        "SomeBinaryProperty": "AQIDBAU=",
        "SomeBinaryProperty@odata.type": "Edm.Binary",
        "SomeInt64Property": "1",
        "SomeInt64Property@odata.type": "Edm.Int64",
        "SomeDoubleProperty0": 1,
        "SomeDoubleProperty0@odata.type": "Edm.Double",
        "SomeDoubleProperty1": 1.1000000000000001,
        "SomeDoubleProperty1@odata.type": "Edm.Double",
        "SomeIntProperty": 1
      },
      "StatusCode": 204,
      "ResponseHeaders": {
        "Cache-Control": "no-cache",
        "Content-Length": "0",
<<<<<<< HEAD
        "Date": "Fri, 21 Aug 2020 15:14:10 GMT",
        "ETag": "W/\u0022datetime\u00272020-08-21T15%3A14%3A11.2121388Z\u0027\u0022",
=======
        "Date": "Fri, 21 Aug 2020 15:59:49 GMT",
        "ETag": "W/\u0022datetime\u00272020-08-21T15%3A59%3A50.1289596Z\u0027\u0022",
>>>>>>> 367da34b
        "Server": [
          "Windows-Azure-Table/1.0",
          "Microsoft-HTTPAPI/2.0"
        ],
        "X-Content-Type-Options": "nosniff",
        "x-ms-client-request-id": "f49a88af3fa3808515987b6a9b4a7525",
<<<<<<< HEAD
        "x-ms-request-id": "dd60224b-6002-0043-14cd-770e29000000",
=======
        "x-ms-request-id": "b2412c05-3002-006c-39d4-776f3b000000",
>>>>>>> 367da34b
        "x-ms-version": "2019-02-02"
      },
      "ResponseBody": []
    },
    {
      "RequestUri": "https://t1acd88e4a1c34b8dprim.table.core.windows.net/testtableifprd13i()?$format=application%2Fjson%3Bodata%3Dminimalmetadata\u0026$filter=PartitionKey%20eq%20%27somPartition%27%20and%20RowKey%20eq%20%2701%27",
      "RequestMethod": "GET",
      "RequestHeaders": {
        "Accept": [
          "application/json",
          "application/json; odata=minimalmetadata"
        ],
        "Authorization": "Sanitized",
        "DataServiceVersion": "3.0",
        "User-Agent": [
<<<<<<< HEAD
          "azsdk-net-Data.Tables/1.0.0-dev.20200821.2",
          "(.NET Core 4.6.27514.02; Microsoft Windows 10.0.17763 )"
        ],
        "x-ms-client-request-id": "c3ead003807bb2ac9d92948e571b7540",
        "x-ms-date": "Fri, 21 Aug 2020 15:14:11 GMT",
=======
          "azsdk-net-Data.Tables/1.0.0-dev.20200821.1",
          "(.NET Core 4.6.29130.01; Microsoft Windows 10.0.18363 )"
        ],
        "x-ms-client-request-id": "c3ead003807bb2ac9d92948e571b7540",
        "x-ms-date": "Fri, 21 Aug 2020 15:59:50 GMT",
>>>>>>> 367da34b
        "x-ms-return-client-request-id": "true",
        "x-ms-version": "2019-02-02"
      },
      "RequestBody": null,
      "StatusCode": 200,
      "ResponseHeaders": {
        "Cache-Control": "no-cache",
        "Content-Type": "application/json; odata=minimalmetadata; streaming=true; charset=utf-8",
<<<<<<< HEAD
        "Date": "Fri, 21 Aug 2020 15:14:10 GMT",
=======
        "Date": "Fri, 21 Aug 2020 15:59:49 GMT",
>>>>>>> 367da34b
        "Server": [
          "Windows-Azure-Table/1.0",
          "Microsoft-HTTPAPI/2.0"
        ],
        "Transfer-Encoding": "chunked",
        "X-Content-Type-Options": "nosniff",
        "x-ms-client-request-id": "c3ead003807bb2ac9d92948e571b7540",
<<<<<<< HEAD
        "x-ms-request-id": "dd60224f-6002-0043-18cd-770e29000000",
=======
        "x-ms-request-id": "b2412c0f-3002-006c-43d4-776f3b000000",
>>>>>>> 367da34b
        "x-ms-version": "2019-02-02"
      },
      "ResponseBody": {
        "odata.metadata": "https://t1acd88e4a1c34b8dprim.table.core.windows.net/$metadata#testtableifprd13i",
        "value": [
          {
<<<<<<< HEAD
            "odata.etag": "W/\u0022datetime\u00272020-08-21T15%3A14%3A11.2121388Z\u0027\u0022",
            "PartitionKey": "somPartition",
            "RowKey": "01",
            "Timestamp": "2020-08-21T15:14:11.2121388Z",
=======
            "odata.etag": "W/\u0022datetime\u00272020-08-21T15%3A59%3A50.1289596Z\u0027\u0022",
            "PartitionKey": "somPartition",
            "RowKey": "01",
            "Timestamp": "2020-08-21T15:59:50.1289596Z",
>>>>>>> 367da34b
            "SomeBinaryProperty@odata.type": "Edm.Binary",
            "SomeBinaryProperty": "AQIDBAU=",
            "SomeDateProperty@odata.type": "Edm.DateTime",
            "SomeDateProperty": "2020-01-01T01:02:00Z",
            "SomeDoubleProperty0": 1.0,
            "SomeDoubleProperty1": 1.1,
            "SomeGuidProperty@odata.type": "Edm.Guid",
            "SomeGuidProperty": "0d391d16-97f1-4b9a-be68-4cc871f90001",
            "SomeInt64Property@odata.type": "Edm.Int64",
            "SomeInt64Property": "1",
            "SomeIntProperty": 1,
            "SomeStringProperty": "This is table entity number 01"
          }
        ]
      }
    },
    {
      "RequestUri": "https://t1acd88e4a1c34b8dprim.table.core.windows.net/Tables(\u0027testtableifprd13i\u0027)",
      "RequestMethod": "DELETE",
      "RequestHeaders": {
        "Accept": [
          "application/json",
          "application/json"
        ],
        "Authorization": "Sanitized",
<<<<<<< HEAD
        "traceparent": "00-00bb463633424147968dbeef62f5f30e-27ee58eb8698e746-00",
        "User-Agent": [
          "azsdk-net-Data.Tables/1.0.0-dev.20200821.2",
          "(.NET Core 4.6.27514.02; Microsoft Windows 10.0.17763 )"
        ],
        "x-ms-client-request-id": "654ea8515a0e9d351df30a4b0db4e544",
        "x-ms-date": "Fri, 21 Aug 2020 15:14:11 GMT",
=======
        "traceparent": "00-59c9b4731b7a7a4991acb9c460a475d9-aff3b51631e70a4d-00",
        "User-Agent": [
          "azsdk-net-Data.Tables/1.0.0-dev.20200821.1",
          "(.NET Core 4.6.29130.01; Microsoft Windows 10.0.18363 )"
        ],
        "x-ms-client-request-id": "654ea8515a0e9d351df30a4b0db4e544",
        "x-ms-date": "Fri, 21 Aug 2020 15:59:50 GMT",
>>>>>>> 367da34b
        "x-ms-return-client-request-id": "true",
        "x-ms-version": "2019-02-02"
      },
      "RequestBody": null,
      "StatusCode": 204,
      "ResponseHeaders": {
        "Cache-Control": "no-cache",
        "Content-Length": "0",
<<<<<<< HEAD
        "Date": "Fri, 21 Aug 2020 15:14:10 GMT",
=======
        "Date": "Fri, 21 Aug 2020 15:59:49 GMT",
>>>>>>> 367da34b
        "Server": [
          "Windows-Azure-Table/1.0",
          "Microsoft-HTTPAPI/2.0"
        ],
        "X-Content-Type-Options": "nosniff",
        "x-ms-client-request-id": "654ea8515a0e9d351df30a4b0db4e544",
<<<<<<< HEAD
        "x-ms-request-id": "dd602255-6002-0043-1dcd-770e29000000",
=======
        "x-ms-request-id": "b2412c19-3002-006c-4cd4-776f3b000000",
>>>>>>> 367da34b
        "x-ms-version": "2019-02-02"
      },
      "ResponseBody": []
    }
  ],
  "Variables": {
    "RandomSeed": "2015494014",
    "TABLES_PRIMARY_STORAGE_ACCOUNT_KEY": "Kg==",
<<<<<<< HEAD
    "TABLES_STORAGE_ACCOUNT_NAME": "t1acd88e4a1c34b8dprim"
=======
    "TABLES_STORAGE_ACCOUNT_NAME": "chrissscratch"
>>>>>>> 367da34b
  }
}<|MERGE_RESOLUTION|>--- conflicted
+++ resolved
@@ -12,23 +12,13 @@
         "Content-Length": "33",
         "Content-Type": "application/json; odata=nometadata",
         "DataServiceVersion": "3.0",
-<<<<<<< HEAD
-        "traceparent": "00-138b2ba4d24c6949997f8efb7454d32a-21c3f129de5e494b-00",
-        "User-Agent": [
-          "azsdk-net-Data.Tables/1.0.0-dev.20200821.2",
-          "(.NET Core 4.6.27514.02; Microsoft Windows 10.0.17763 )"
+        "traceparent": "00-4ebda9c412d41949b405671beb148920-74b80c501e33bd45-00",
+        "User-Agent": [
+          "azsdk-net-Data.Tables/1.0.0-dev.20200821.1",
+          "(.NET Core 4.6.29130.01; Microsoft Windows 10.0.18363 )"
         ],
         "x-ms-client-request-id": "2074a3dd88e3801f8f2146e15eca6084",
-        "x-ms-date": "Fri, 21 Aug 2020 15:14:11 GMT",
-=======
-        "traceparent": "00-4ebda9c412d41949b405671beb148920-74b80c501e33bd45-00",
-        "User-Agent": [
-          "azsdk-net-Data.Tables/1.0.0-dev.20200821.1",
-          "(.NET Core 4.6.29130.01; Microsoft Windows 10.0.18363 )"
-        ],
-        "x-ms-client-request-id": "2074a3dd88e3801f8f2146e15eca6084",
-        "x-ms-date": "Fri, 21 Aug 2020 15:59:50 GMT",
->>>>>>> 367da34b
+        "x-ms-date": "Fri, 21 Aug 2020 15:59:50 GMT",
         "x-ms-return-client-request-id": "true",
         "x-ms-version": "2019-02-02"
       },
@@ -39,13 +29,8 @@
       "ResponseHeaders": {
         "Cache-Control": "no-cache",
         "Content-Type": "application/json; odata=minimalmetadata; streaming=true; charset=utf-8",
-<<<<<<< HEAD
-        "Date": "Fri, 21 Aug 2020 15:14:10 GMT",
-        "Location": "https://t1acd88e4a1c34b8dprim.table.core.windows.net/Tables(\u0027testtableifprd13i\u0027)",
-=======
         "Date": "Fri, 21 Aug 2020 15:59:49 GMT",
         "Location": "https://chrissscratch.table.core.windows.net/Tables(\u0027testtableifprd13i\u0027)",
->>>>>>> 367da34b
         "Server": [
           "Windows-Azure-Table/1.0",
           "Microsoft-HTTPAPI/2.0"
@@ -53,11 +38,7 @@
         "Transfer-Encoding": "chunked",
         "X-Content-Type-Options": "nosniff",
         "x-ms-client-request-id": "2074a3dd88e3801f8f2146e15eca6084",
-<<<<<<< HEAD
-        "x-ms-request-id": "dd602242-6002-0043-0ecd-770e29000000",
-=======
         "x-ms-request-id": "b2412bf7-3002-006c-2fd4-776f3b000000",
->>>>>>> 367da34b
         "x-ms-version": "2019-02-02"
       },
       "ResponseBody": {
@@ -77,23 +58,13 @@
         "Content-Length": "614",
         "Content-Type": "application/json",
         "DataServiceVersion": "3.0",
-<<<<<<< HEAD
-        "traceparent": "00-db40bb67aa1d3c4db60a03cd69e7e9da-664a7b636e053b4c-00",
-        "User-Agent": [
-          "azsdk-net-Data.Tables/1.0.0-dev.20200821.2",
-          "(.NET Core 4.6.27514.02; Microsoft Windows 10.0.17763 )"
+        "traceparent": "00-fae45c279e8fb74ea78f7f6586f65407-e937d4b4a7d6ec47-00",
+        "User-Agent": [
+          "azsdk-net-Data.Tables/1.0.0-dev.20200821.1",
+          "(.NET Core 4.6.29130.01; Microsoft Windows 10.0.18363 )"
         ],
         "x-ms-client-request-id": "f49a88af3fa3808515987b6a9b4a7525",
-        "x-ms-date": "Fri, 21 Aug 2020 15:14:11 GMT",
-=======
-        "traceparent": "00-fae45c279e8fb74ea78f7f6586f65407-e937d4b4a7d6ec47-00",
-        "User-Agent": [
-          "azsdk-net-Data.Tables/1.0.0-dev.20200821.1",
-          "(.NET Core 4.6.29130.01; Microsoft Windows 10.0.18363 )"
-        ],
-        "x-ms-client-request-id": "f49a88af3fa3808515987b6a9b4a7525",
-        "x-ms-date": "Fri, 21 Aug 2020 15:59:50 GMT",
->>>>>>> 367da34b
+        "x-ms-date": "Fri, 21 Aug 2020 15:59:50 GMT",
         "x-ms-return-client-request-id": "true",
         "x-ms-version": "2019-02-02"
       },
@@ -119,24 +90,15 @@
       "ResponseHeaders": {
         "Cache-Control": "no-cache",
         "Content-Length": "0",
-<<<<<<< HEAD
-        "Date": "Fri, 21 Aug 2020 15:14:10 GMT",
-        "ETag": "W/\u0022datetime\u00272020-08-21T15%3A14%3A11.2121388Z\u0027\u0022",
-=======
         "Date": "Fri, 21 Aug 2020 15:59:49 GMT",
         "ETag": "W/\u0022datetime\u00272020-08-21T15%3A59%3A50.1289596Z\u0027\u0022",
->>>>>>> 367da34b
         "Server": [
           "Windows-Azure-Table/1.0",
           "Microsoft-HTTPAPI/2.0"
         ],
         "X-Content-Type-Options": "nosniff",
         "x-ms-client-request-id": "f49a88af3fa3808515987b6a9b4a7525",
-<<<<<<< HEAD
-        "x-ms-request-id": "dd60224b-6002-0043-14cd-770e29000000",
-=======
         "x-ms-request-id": "b2412c05-3002-006c-39d4-776f3b000000",
->>>>>>> 367da34b
         "x-ms-version": "2019-02-02"
       },
       "ResponseBody": []
@@ -152,19 +114,11 @@
         "Authorization": "Sanitized",
         "DataServiceVersion": "3.0",
         "User-Agent": [
-<<<<<<< HEAD
-          "azsdk-net-Data.Tables/1.0.0-dev.20200821.2",
-          "(.NET Core 4.6.27514.02; Microsoft Windows 10.0.17763 )"
+          "azsdk-net-Data.Tables/1.0.0-dev.20200821.1",
+          "(.NET Core 4.6.29130.01; Microsoft Windows 10.0.18363 )"
         ],
         "x-ms-client-request-id": "c3ead003807bb2ac9d92948e571b7540",
-        "x-ms-date": "Fri, 21 Aug 2020 15:14:11 GMT",
-=======
-          "azsdk-net-Data.Tables/1.0.0-dev.20200821.1",
-          "(.NET Core 4.6.29130.01; Microsoft Windows 10.0.18363 )"
-        ],
-        "x-ms-client-request-id": "c3ead003807bb2ac9d92948e571b7540",
-        "x-ms-date": "Fri, 21 Aug 2020 15:59:50 GMT",
->>>>>>> 367da34b
+        "x-ms-date": "Fri, 21 Aug 2020 15:59:50 GMT",
         "x-ms-return-client-request-id": "true",
         "x-ms-version": "2019-02-02"
       },
@@ -173,11 +127,7 @@
       "ResponseHeaders": {
         "Cache-Control": "no-cache",
         "Content-Type": "application/json; odata=minimalmetadata; streaming=true; charset=utf-8",
-<<<<<<< HEAD
-        "Date": "Fri, 21 Aug 2020 15:14:10 GMT",
-=======
-        "Date": "Fri, 21 Aug 2020 15:59:49 GMT",
->>>>>>> 367da34b
+        "Date": "Fri, 21 Aug 2020 15:59:49 GMT",
         "Server": [
           "Windows-Azure-Table/1.0",
           "Microsoft-HTTPAPI/2.0"
@@ -185,28 +135,17 @@
         "Transfer-Encoding": "chunked",
         "X-Content-Type-Options": "nosniff",
         "x-ms-client-request-id": "c3ead003807bb2ac9d92948e571b7540",
-<<<<<<< HEAD
-        "x-ms-request-id": "dd60224f-6002-0043-18cd-770e29000000",
-=======
         "x-ms-request-id": "b2412c0f-3002-006c-43d4-776f3b000000",
->>>>>>> 367da34b
         "x-ms-version": "2019-02-02"
       },
       "ResponseBody": {
         "odata.metadata": "https://t1acd88e4a1c34b8dprim.table.core.windows.net/$metadata#testtableifprd13i",
         "value": [
           {
-<<<<<<< HEAD
-            "odata.etag": "W/\u0022datetime\u00272020-08-21T15%3A14%3A11.2121388Z\u0027\u0022",
-            "PartitionKey": "somPartition",
-            "RowKey": "01",
-            "Timestamp": "2020-08-21T15:14:11.2121388Z",
-=======
             "odata.etag": "W/\u0022datetime\u00272020-08-21T15%3A59%3A50.1289596Z\u0027\u0022",
             "PartitionKey": "somPartition",
             "RowKey": "01",
             "Timestamp": "2020-08-21T15:59:50.1289596Z",
->>>>>>> 367da34b
             "SomeBinaryProperty@odata.type": "Edm.Binary",
             "SomeBinaryProperty": "AQIDBAU=",
             "SomeDateProperty@odata.type": "Edm.DateTime",
@@ -232,23 +171,13 @@
           "application/json"
         ],
         "Authorization": "Sanitized",
-<<<<<<< HEAD
-        "traceparent": "00-00bb463633424147968dbeef62f5f30e-27ee58eb8698e746-00",
-        "User-Agent": [
-          "azsdk-net-Data.Tables/1.0.0-dev.20200821.2",
-          "(.NET Core 4.6.27514.02; Microsoft Windows 10.0.17763 )"
+        "traceparent": "00-59c9b4731b7a7a4991acb9c460a475d9-aff3b51631e70a4d-00",
+        "User-Agent": [
+          "azsdk-net-Data.Tables/1.0.0-dev.20200821.1",
+          "(.NET Core 4.6.29130.01; Microsoft Windows 10.0.18363 )"
         ],
         "x-ms-client-request-id": "654ea8515a0e9d351df30a4b0db4e544",
-        "x-ms-date": "Fri, 21 Aug 2020 15:14:11 GMT",
-=======
-        "traceparent": "00-59c9b4731b7a7a4991acb9c460a475d9-aff3b51631e70a4d-00",
-        "User-Agent": [
-          "azsdk-net-Data.Tables/1.0.0-dev.20200821.1",
-          "(.NET Core 4.6.29130.01; Microsoft Windows 10.0.18363 )"
-        ],
-        "x-ms-client-request-id": "654ea8515a0e9d351df30a4b0db4e544",
-        "x-ms-date": "Fri, 21 Aug 2020 15:59:50 GMT",
->>>>>>> 367da34b
+        "x-ms-date": "Fri, 21 Aug 2020 15:59:50 GMT",
         "x-ms-return-client-request-id": "true",
         "x-ms-version": "2019-02-02"
       },
@@ -257,22 +186,14 @@
       "ResponseHeaders": {
         "Cache-Control": "no-cache",
         "Content-Length": "0",
-<<<<<<< HEAD
-        "Date": "Fri, 21 Aug 2020 15:14:10 GMT",
-=======
-        "Date": "Fri, 21 Aug 2020 15:59:49 GMT",
->>>>>>> 367da34b
+        "Date": "Fri, 21 Aug 2020 15:59:49 GMT",
         "Server": [
           "Windows-Azure-Table/1.0",
           "Microsoft-HTTPAPI/2.0"
         ],
         "X-Content-Type-Options": "nosniff",
         "x-ms-client-request-id": "654ea8515a0e9d351df30a4b0db4e544",
-<<<<<<< HEAD
-        "x-ms-request-id": "dd602255-6002-0043-1dcd-770e29000000",
-=======
         "x-ms-request-id": "b2412c19-3002-006c-4cd4-776f3b000000",
->>>>>>> 367da34b
         "x-ms-version": "2019-02-02"
       },
       "ResponseBody": []
@@ -281,10 +202,6 @@
   "Variables": {
     "RandomSeed": "2015494014",
     "TABLES_PRIMARY_STORAGE_ACCOUNT_KEY": "Kg==",
-<<<<<<< HEAD
-    "TABLES_STORAGE_ACCOUNT_NAME": "t1acd88e4a1c34b8dprim"
-=======
     "TABLES_STORAGE_ACCOUNT_NAME": "chrissscratch"
->>>>>>> 367da34b
   }
 }