--- conflicted
+++ resolved
@@ -12,23 +12,13 @@
         "Content-Length": "33",
         "Content-Type": "application/json; odata=nometadata",
         "DataServiceVersion": "3.0",
-<<<<<<< HEAD
-        "traceparent": "00-53b81b34b94bce41bf4c193121278f98-f6fccb62371b0246-00",
-        "User-Agent": [
-          "azsdk-net-Data.Tables/1.0.0-dev.20200821.2",
-          "(.NET Core 4.6.27514.02; Microsoft Windows 10.0.17763 )"
+        "traceparent": "00-ef74fb38768ec14280deb00e7ef5bafc-b564c0d1e0deeb45-00",
+        "User-Agent": [
+          "azsdk-net-Data.Tables/1.0.0-dev.20200821.1",
+          "(.NET Core 4.6.29130.01; Microsoft Windows 10.0.18363 )"
         ],
         "x-ms-client-request-id": "125785b1ba02c2c0b850c672be3ba20b",
-        "x-ms-date": "Fri, 21 Aug 2020 15:08:33 GMT",
-=======
-        "traceparent": "00-ef74fb38768ec14280deb00e7ef5bafc-b564c0d1e0deeb45-00",
-        "User-Agent": [
-          "azsdk-net-Data.Tables/1.0.0-dev.20200821.1",
-          "(.NET Core 4.6.29130.01; Microsoft Windows 10.0.18363 )"
-        ],
-        "x-ms-client-request-id": "125785b1ba02c2c0b850c672be3ba20b",
-        "x-ms-date": "Fri, 21 Aug 2020 15:54:22 GMT",
->>>>>>> 367da34b
+        "x-ms-date": "Fri, 21 Aug 2020 15:54:22 GMT",
         "x-ms-return-client-request-id": "true",
         "x-ms-version": "2019-02-02"
       },
@@ -39,13 +29,8 @@
       "ResponseHeaders": {
         "Cache-Control": "no-cache",
         "Content-Type": "application/json; odata=minimalmetadata; streaming=true; charset=utf-8",
-<<<<<<< HEAD
-        "Date": "Fri, 21 Aug 2020 15:08:33 GMT",
-        "Location": "https://t1acd88e4a1c34b8dprim.table.core.windows.net/Tables(\u0027testtablen34od0g5\u0027)",
-=======
         "Date": "Fri, 21 Aug 2020 15:54:21 GMT",
         "Location": "https://chrissscratch.table.core.windows.net/Tables(\u0027testtablen34od0g5\u0027)",
->>>>>>> 367da34b
         "Server": [
           "Windows-Azure-Table/1.0",
           "Microsoft-HTTPAPI/2.0"
@@ -53,11 +38,7 @@
         "Transfer-Encoding": "chunked",
         "X-Content-Type-Options": "nosniff",
         "x-ms-client-request-id": "125785b1ba02c2c0b850c672be3ba20b",
-<<<<<<< HEAD
-        "x-ms-request-id": "dd5e3b69-6002-0043-48cc-770e29000000",
-=======
         "x-ms-request-id": "f56a76fc-6002-007f-47d3-775ada000000",
->>>>>>> 367da34b
         "x-ms-version": "2019-02-02"
       },
       "ResponseBody": {
@@ -77,23 +58,13 @@
         "Content-Length": "117",
         "Content-Type": "application/json",
         "DataServiceVersion": "3.0",
-<<<<<<< HEAD
-        "traceparent": "00-1f86b31af13d094a878bf44cfdfeddaf-1ac5d339e2a72642-00",
-        "User-Agent": [
-          "azsdk-net-Data.Tables/1.0.0-dev.20200821.2",
-          "(.NET Core 4.6.27514.02; Microsoft Windows 10.0.17763 )"
+        "traceparent": "00-c5958fa7fd8450428b8d5f752cca30c2-33ea8aa303ebb644-00",
+        "User-Agent": [
+          "azsdk-net-Data.Tables/1.0.0-dev.20200821.1",
+          "(.NET Core 4.6.29130.01; Microsoft Windows 10.0.18363 )"
         ],
         "x-ms-client-request-id": "88ea1ba383e8a60cd0bd82614e61fcb0",
-        "x-ms-date": "Fri, 21 Aug 2020 15:08:33 GMT",
-=======
-        "traceparent": "00-c5958fa7fd8450428b8d5f752cca30c2-33ea8aa303ebb644-00",
-        "User-Agent": [
-          "azsdk-net-Data.Tables/1.0.0-dev.20200821.1",
-          "(.NET Core 4.6.29130.01; Microsoft Windows 10.0.18363 )"
-        ],
-        "x-ms-client-request-id": "88ea1ba383e8a60cd0bd82614e61fcb0",
-        "x-ms-date": "Fri, 21 Aug 2020 15:54:22 GMT",
->>>>>>> 367da34b
+        "x-ms-date": "Fri, 21 Aug 2020 15:54:22 GMT",
         "x-ms-return-client-request-id": "true",
         "x-ms-version": "2019-02-02"
       },
@@ -108,24 +79,15 @@
       "ResponseHeaders": {
         "Cache-Control": "no-cache",
         "Content-Length": "0",
-<<<<<<< HEAD
-        "Date": "Fri, 21 Aug 2020 15:08:33 GMT",
-        "ETag": "W/\u0022datetime\u00272020-08-21T15%3A08%3A33.5244686Z\u0027\u0022",
-=======
         "Date": "Fri, 21 Aug 2020 15:54:21 GMT",
         "ETag": "W/\u0022datetime\u00272020-08-21T15%3A54%3A22.2874116Z\u0027\u0022",
->>>>>>> 367da34b
         "Server": [
           "Windows-Azure-Table/1.0",
           "Microsoft-HTTPAPI/2.0"
         ],
         "X-Content-Type-Options": "nosniff",
         "x-ms-client-request-id": "88ea1ba383e8a60cd0bd82614e61fcb0",
-<<<<<<< HEAD
-        "x-ms-request-id": "dd5e3b6f-6002-0043-4ccc-770e29000000",
-=======
         "x-ms-request-id": "f56a770a-6002-007f-52d3-775ada000000",
->>>>>>> 367da34b
         "x-ms-version": "2019-02-02"
       },
       "ResponseBody": []
@@ -141,19 +103,11 @@
         "Authorization": "Sanitized",
         "DataServiceVersion": "3.0",
         "User-Agent": [
-<<<<<<< HEAD
-          "azsdk-net-Data.Tables/1.0.0-dev.20200821.2",
-          "(.NET Core 4.6.27514.02; Microsoft Windows 10.0.17763 )"
+          "azsdk-net-Data.Tables/1.0.0-dev.20200821.1",
+          "(.NET Core 4.6.29130.01; Microsoft Windows 10.0.18363 )"
         ],
         "x-ms-client-request-id": "046fad0b50bc4888fc633e0fee29363e",
-        "x-ms-date": "Fri, 21 Aug 2020 15:08:33 GMT",
-=======
-          "azsdk-net-Data.Tables/1.0.0-dev.20200821.1",
-          "(.NET Core 4.6.29130.01; Microsoft Windows 10.0.18363 )"
-        ],
-        "x-ms-client-request-id": "046fad0b50bc4888fc633e0fee29363e",
-        "x-ms-date": "Fri, 21 Aug 2020 15:54:22 GMT",
->>>>>>> 367da34b
+        "x-ms-date": "Fri, 21 Aug 2020 15:54:22 GMT",
         "x-ms-return-client-request-id": "true",
         "x-ms-version": "2019-02-02"
       },
@@ -162,11 +116,7 @@
       "ResponseHeaders": {
         "Cache-Control": "no-cache",
         "Content-Type": "application/json; odata=minimalmetadata; streaming=true; charset=utf-8",
-<<<<<<< HEAD
-        "Date": "Fri, 21 Aug 2020 15:08:33 GMT",
-=======
-        "Date": "Fri, 21 Aug 2020 15:54:21 GMT",
->>>>>>> 367da34b
+        "Date": "Fri, 21 Aug 2020 15:54:21 GMT",
         "Server": [
           "Windows-Azure-Table/1.0",
           "Microsoft-HTTPAPI/2.0"
@@ -174,28 +124,17 @@
         "Transfer-Encoding": "chunked",
         "X-Content-Type-Options": "nosniff",
         "x-ms-client-request-id": "046fad0b50bc4888fc633e0fee29363e",
-<<<<<<< HEAD
-        "x-ms-request-id": "dd5e3b73-6002-0043-50cc-770e29000000",
-=======
         "x-ms-request-id": "f56a7711-6002-007f-59d3-775ada000000",
->>>>>>> 367da34b
         "x-ms-version": "2019-02-02"
       },
       "ResponseBody": {
         "odata.metadata": "https://t1acd88e4a1c34b8dprim.table.core.windows.net/$metadata#testtablen34od0g5",
         "value": [
           {
-<<<<<<< HEAD
-            "odata.etag": "W/\u0022datetime\u00272020-08-21T15%3A08%3A33.5244686Z\u0027\u0022",
-            "PartitionKey": "somPartition",
-            "RowKey": "1",
-            "Timestamp": "2020-08-21T15:08:33.5244686Z",
-=======
             "odata.etag": "W/\u0022datetime\u00272020-08-21T15%3A54%3A22.2874116Z\u0027\u0022",
             "PartitionKey": "somPartition",
             "RowKey": "1",
             "Timestamp": "2020-08-21T15:54:22.2874116Z",
->>>>>>> 367da34b
             "StringTypeProperty": "This is the original"
           }
         ]
@@ -214,38 +153,21 @@
         "Content-Type": "application/json",
         "DataServiceVersion": "3.0",
         "If-Match": "*",
-<<<<<<< HEAD
-        "traceparent": "00-79270b6bbce2bd478b26c1e1384a3d74-1e1485a73dc47e46-00",
-        "User-Agent": [
-          "azsdk-net-Data.Tables/1.0.0-dev.20200821.2",
-          "(.NET Core 4.6.27514.02; Microsoft Windows 10.0.17763 )"
+        "traceparent": "00-86b17561d5312f4bb9a9072214e5f719-0069562ff1edbb4f-00",
+        "User-Agent": [
+          "azsdk-net-Data.Tables/1.0.0-dev.20200821.1",
+          "(.NET Core 4.6.29130.01; Microsoft Windows 10.0.18363 )"
         ],
         "x-ms-client-request-id": "f192af11504d02c84a6b32fd3e6069ee",
-        "x-ms-date": "Fri, 21 Aug 2020 15:08:33 GMT",
-=======
-        "traceparent": "00-86b17561d5312f4bb9a9072214e5f719-0069562ff1edbb4f-00",
-        "User-Agent": [
-          "azsdk-net-Data.Tables/1.0.0-dev.20200821.1",
-          "(.NET Core 4.6.29130.01; Microsoft Windows 10.0.18363 )"
-        ],
-        "x-ms-client-request-id": "f192af11504d02c84a6b32fd3e6069ee",
-        "x-ms-date": "Fri, 21 Aug 2020 15:54:22 GMT",
->>>>>>> 367da34b
+        "x-ms-date": "Fri, 21 Aug 2020 15:54:22 GMT",
         "x-ms-return-client-request-id": "true",
         "x-ms-version": "2019-02-02"
       },
       "RequestBody": {
-<<<<<<< HEAD
-        "odata.etag": "W/\u0022datetime\u00272020-08-21T15%3A08%3A33.5244686Z\u0027\u0022",
-        "PartitionKey": "somPartition",
-        "RowKey": "1",
-        "Timestamp": "2020-08-21T15:08:33.5244686Z",
-=======
         "odata.etag": "W/\u0022datetime\u00272020-08-21T15%3A54%3A22.2874116Z\u0027\u0022",
         "PartitionKey": "somPartition",
         "RowKey": "1",
         "Timestamp": "2020-08-21T15:54:22.2874116Z",
->>>>>>> 367da34b
         "StringTypeProperty": "This is the original",
         "SomeStringProperty": "This is new and improved!"
       },
@@ -253,24 +175,15 @@
       "ResponseHeaders": {
         "Cache-Control": "no-cache",
         "Content-Length": "0",
-<<<<<<< HEAD
-        "Date": "Fri, 21 Aug 2020 15:08:33 GMT",
-        "ETag": "W/\u0022datetime\u00272020-08-21T15%3A08%3A33.5795089Z\u0027\u0022",
-=======
         "Date": "Fri, 21 Aug 2020 15:54:21 GMT",
         "ETag": "W/\u0022datetime\u00272020-08-21T15%3A54%3A22.3624734Z\u0027\u0022",
->>>>>>> 367da34b
         "Server": [
           "Windows-Azure-Table/1.0",
           "Microsoft-HTTPAPI/2.0"
         ],
         "X-Content-Type-Options": "nosniff",
         "x-ms-client-request-id": "f192af11504d02c84a6b32fd3e6069ee",
-<<<<<<< HEAD
-        "x-ms-request-id": "dd5e3b76-6002-0043-52cc-770e29000000",
-=======
         "x-ms-request-id": "f56a7719-6002-007f-61d3-775ada000000",
->>>>>>> 367da34b
         "x-ms-version": "2019-02-02"
       },
       "ResponseBody": []
@@ -286,19 +199,11 @@
         "Authorization": "Sanitized",
         "DataServiceVersion": "3.0",
         "User-Agent": [
-<<<<<<< HEAD
-          "azsdk-net-Data.Tables/1.0.0-dev.20200821.2",
-          "(.NET Core 4.6.27514.02; Microsoft Windows 10.0.17763 )"
+          "azsdk-net-Data.Tables/1.0.0-dev.20200821.1",
+          "(.NET Core 4.6.29130.01; Microsoft Windows 10.0.18363 )"
         ],
         "x-ms-client-request-id": "8db3c2ca0632520b92a18c8445fdb8a7",
-        "x-ms-date": "Fri, 21 Aug 2020 15:08:33 GMT",
-=======
-          "azsdk-net-Data.Tables/1.0.0-dev.20200821.1",
-          "(.NET Core 4.6.29130.01; Microsoft Windows 10.0.18363 )"
-        ],
-        "x-ms-client-request-id": "8db3c2ca0632520b92a18c8445fdb8a7",
-        "x-ms-date": "Fri, 21 Aug 2020 15:54:22 GMT",
->>>>>>> 367da34b
+        "x-ms-date": "Fri, 21 Aug 2020 15:54:22 GMT",
         "x-ms-return-client-request-id": "true",
         "x-ms-version": "2019-02-02"
       },
@@ -307,11 +212,7 @@
       "ResponseHeaders": {
         "Cache-Control": "no-cache",
         "Content-Type": "application/json; odata=minimalmetadata; streaming=true; charset=utf-8",
-<<<<<<< HEAD
-        "Date": "Fri, 21 Aug 2020 15:08:33 GMT",
-=======
-        "Date": "Fri, 21 Aug 2020 15:54:21 GMT",
->>>>>>> 367da34b
+        "Date": "Fri, 21 Aug 2020 15:54:21 GMT",
         "Server": [
           "Windows-Azure-Table/1.0",
           "Microsoft-HTTPAPI/2.0"
@@ -319,28 +220,17 @@
         "Transfer-Encoding": "chunked",
         "X-Content-Type-Options": "nosniff",
         "x-ms-client-request-id": "8db3c2ca0632520b92a18c8445fdb8a7",
-<<<<<<< HEAD
-        "x-ms-request-id": "dd5e3b7f-6002-0043-5bcc-770e29000000",
-=======
         "x-ms-request-id": "f56a7722-6002-007f-6ad3-775ada000000",
->>>>>>> 367da34b
         "x-ms-version": "2019-02-02"
       },
       "ResponseBody": {
         "odata.metadata": "https://t1acd88e4a1c34b8dprim.table.core.windows.net/$metadata#testtablen34od0g5",
         "value": [
           {
-<<<<<<< HEAD
-            "odata.etag": "W/\u0022datetime\u00272020-08-21T15%3A08%3A33.5795089Z\u0027\u0022",
-            "PartitionKey": "somPartition",
-            "RowKey": "1",
-            "Timestamp": "2020-08-21T15:08:33.5795089Z",
-=======
             "odata.etag": "W/\u0022datetime\u00272020-08-21T15%3A54%3A22.3624734Z\u0027\u0022",
             "PartitionKey": "somPartition",
             "RowKey": "1",
             "Timestamp": "2020-08-21T15:54:22.3624734Z",
->>>>>>> 367da34b
             "SomeStringProperty": "This is new and improved!",
             "StringTypeProperty": "This is the original"
           }
@@ -359,16 +249,6 @@
         "Content-Length": "272",
         "Content-Type": "application/json",
         "DataServiceVersion": "3.0",
-<<<<<<< HEAD
-        "If-Match": "W/\u0022datetime\u00272020-08-21T15%3A08%3A33.5244686Z\u0027\u0022",
-        "traceparent": "00-1d206901a1c9a14282d6a89a2e80a383-0f24a6da13d9634a-00",
-        "User-Agent": [
-          "azsdk-net-Data.Tables/1.0.0-dev.20200821.2",
-          "(.NET Core 4.6.27514.02; Microsoft Windows 10.0.17763 )"
-        ],
-        "x-ms-client-request-id": "9f5043870acfbb62e56dba501e8b0a9b",
-        "x-ms-date": "Fri, 21 Aug 2020 15:08:33 GMT",
-=======
         "If-Match": "W/\u0022datetime\u00272020-08-21T15%3A54%3A22.2874116Z\u0027\u0022",
         "traceparent": "00-5d386a1b1796c74cad8517637811e80c-868e12e113d68c41-00",
         "User-Agent": [
@@ -377,22 +257,14 @@
         ],
         "x-ms-client-request-id": "9f5043870acfbb62e56dba501e8b0a9b",
         "x-ms-date": "Fri, 21 Aug 2020 15:54:22 GMT",
->>>>>>> 367da34b
         "x-ms-return-client-request-id": "true",
         "x-ms-version": "2019-02-02"
       },
       "RequestBody": {
-<<<<<<< HEAD
-        "odata.etag": "W/\u0022datetime\u00272020-08-21T15%3A08%3A33.5795089Z\u0027\u0022",
-        "PartitionKey": "somPartition",
-        "RowKey": "1",
-        "Timestamp": "2020-08-21T15:08:33.5795089Z",
-=======
         "odata.etag": "W/\u0022datetime\u00272020-08-21T15%3A54%3A22.3624734Z\u0027\u0022",
         "PartitionKey": "somPartition",
         "RowKey": "1",
         "Timestamp": "2020-08-21T15:54:22.3624734Z",
->>>>>>> 367da34b
         "SomeStringProperty": "This changed due to a matching Etag",
         "StringTypeProperty": "This is the original"
       },
@@ -400,11 +272,7 @@
       "ResponseHeaders": {
         "Cache-Control": "no-cache",
         "Content-Type": "application/json; odata=minimalmetadata; streaming=true; charset=utf-8",
-<<<<<<< HEAD
-        "Date": "Fri, 21 Aug 2020 15:08:33 GMT",
-=======
-        "Date": "Fri, 21 Aug 2020 15:54:21 GMT",
->>>>>>> 367da34b
+        "Date": "Fri, 21 Aug 2020 15:54:21 GMT",
         "Server": [
           "Windows-Azure-Table/1.0",
           "Microsoft-HTTPAPI/2.0"
@@ -412,11 +280,7 @@
         "Transfer-Encoding": "chunked",
         "X-Content-Type-Options": "nosniff",
         "x-ms-client-request-id": "9f5043870acfbb62e56dba501e8b0a9b",
-<<<<<<< HEAD
-        "x-ms-request-id": "dd5e3b86-6002-0043-62cc-770e29000000",
-=======
         "x-ms-request-id": "f56a772e-6002-007f-76d3-775ada000000",
->>>>>>> 367da34b
         "x-ms-version": "2019-02-02"
       },
       "ResponseBody": {
@@ -424,11 +288,7 @@
           "code": "UpdateConditionNotSatisfied",
           "message": {
             "lang": "en-US",
-<<<<<<< HEAD
-            "value": "The update condition specified in the request was not satisfied.\nRequestId:dd5e3b86-6002-0043-62cc-770e29000000\nTime:2020-08-21T15:08:33.6479171Z"
-=======
             "value": "The update condition specified in the request was not satisfied.\nRequestId:f56a772e-6002-007f-76d3-775ada000000\nTime:2020-08-21T15:54:22.4564410Z"
->>>>>>> 367da34b
           }
         }
       }
@@ -445,16 +305,6 @@
         "Content-Length": "272",
         "Content-Type": "application/json",
         "DataServiceVersion": "3.0",
-<<<<<<< HEAD
-        "If-Match": "W/\u0022datetime\u00272020-08-21T15%3A08%3A33.5795089Z\u0027\u0022",
-        "traceparent": "00-262e6597c5a8024283e1cb7948098116-0e6c7a8feca3eb46-00",
-        "User-Agent": [
-          "azsdk-net-Data.Tables/1.0.0-dev.20200821.2",
-          "(.NET Core 4.6.27514.02; Microsoft Windows 10.0.17763 )"
-        ],
-        "x-ms-client-request-id": "2c454ff9a8760a0ba3405eacc343bc4c",
-        "x-ms-date": "Fri, 21 Aug 2020 15:08:33 GMT",
-=======
         "If-Match": "W/\u0022datetime\u00272020-08-21T15%3A54%3A22.3624734Z\u0027\u0022",
         "traceparent": "00-cc99b3a4f8e2d84286da3c8cd837a090-2c849f64e3456b46-00",
         "User-Agent": [
@@ -463,22 +313,14 @@
         ],
         "x-ms-client-request-id": "2c454ff9a8760a0ba3405eacc343bc4c",
         "x-ms-date": "Fri, 21 Aug 2020 15:54:22 GMT",
->>>>>>> 367da34b
         "x-ms-return-client-request-id": "true",
         "x-ms-version": "2019-02-02"
       },
       "RequestBody": {
-<<<<<<< HEAD
-        "odata.etag": "W/\u0022datetime\u00272020-08-21T15%3A08%3A33.5795089Z\u0027\u0022",
-        "PartitionKey": "somPartition",
-        "RowKey": "1",
-        "Timestamp": "2020-08-21T15:08:33.5795089Z",
-=======
         "odata.etag": "W/\u0022datetime\u00272020-08-21T15%3A54%3A22.3624734Z\u0027\u0022",
         "PartitionKey": "somPartition",
         "RowKey": "1",
         "Timestamp": "2020-08-21T15:54:22.3624734Z",
->>>>>>> 367da34b
         "SomeStringProperty": "This changed due to a matching Etag",
         "StringTypeProperty": "This is the original"
       },
@@ -486,24 +328,15 @@
       "ResponseHeaders": {
         "Cache-Control": "no-cache",
         "Content-Length": "0",
-<<<<<<< HEAD
-        "Date": "Fri, 21 Aug 2020 15:08:33 GMT",
-        "ETag": "W/\u0022datetime\u00272020-08-21T15%3A08%3A33.6745747Z\u0027\u0022",
-=======
         "Date": "Fri, 21 Aug 2020 15:54:21 GMT",
         "ETag": "W/\u0022datetime\u00272020-08-21T15%3A54%3A22.4985859Z\u0027\u0022",
->>>>>>> 367da34b
         "Server": [
           "Windows-Azure-Table/1.0",
           "Microsoft-HTTPAPI/2.0"
         ],
         "X-Content-Type-Options": "nosniff",
         "x-ms-client-request-id": "2c454ff9a8760a0ba3405eacc343bc4c",
-<<<<<<< HEAD
-        "x-ms-request-id": "dd5e3b88-6002-0043-64cc-770e29000000",
-=======
         "x-ms-request-id": "f56a7738-6002-007f-80d3-775ada000000",
->>>>>>> 367da34b
         "x-ms-version": "2019-02-02"
       },
       "ResponseBody": []
@@ -519,19 +352,11 @@
         "Authorization": "Sanitized",
         "DataServiceVersion": "3.0",
         "User-Agent": [
-<<<<<<< HEAD
-          "azsdk-net-Data.Tables/1.0.0-dev.20200821.2",
-          "(.NET Core 4.6.27514.02; Microsoft Windows 10.0.17763 )"
+          "azsdk-net-Data.Tables/1.0.0-dev.20200821.1",
+          "(.NET Core 4.6.29130.01; Microsoft Windows 10.0.18363 )"
         ],
         "x-ms-client-request-id": "fa758ab3ca10bf1f5ff7a8c44cbb3307",
-        "x-ms-date": "Fri, 21 Aug 2020 15:08:33 GMT",
-=======
-          "azsdk-net-Data.Tables/1.0.0-dev.20200821.1",
-          "(.NET Core 4.6.29130.01; Microsoft Windows 10.0.18363 )"
-        ],
-        "x-ms-client-request-id": "fa758ab3ca10bf1f5ff7a8c44cbb3307",
-        "x-ms-date": "Fri, 21 Aug 2020 15:54:22 GMT",
->>>>>>> 367da34b
+        "x-ms-date": "Fri, 21 Aug 2020 15:54:22 GMT",
         "x-ms-return-client-request-id": "true",
         "x-ms-version": "2019-02-02"
       },
@@ -540,11 +365,7 @@
       "ResponseHeaders": {
         "Cache-Control": "no-cache",
         "Content-Type": "application/json; odata=minimalmetadata; streaming=true; charset=utf-8",
-<<<<<<< HEAD
-        "Date": "Fri, 21 Aug 2020 15:08:33 GMT",
-=======
-        "Date": "Fri, 21 Aug 2020 15:54:21 GMT",
->>>>>>> 367da34b
+        "Date": "Fri, 21 Aug 2020 15:54:21 GMT",
         "Server": [
           "Windows-Azure-Table/1.0",
           "Microsoft-HTTPAPI/2.0"
@@ -552,28 +373,17 @@
         "Transfer-Encoding": "chunked",
         "X-Content-Type-Options": "nosniff",
         "x-ms-client-request-id": "fa758ab3ca10bf1f5ff7a8c44cbb3307",
-<<<<<<< HEAD
-        "x-ms-request-id": "dd5e3b8b-6002-0043-67cc-770e29000000",
-=======
         "x-ms-request-id": "f56a7743-6002-007f-0bd3-775ada000000",
->>>>>>> 367da34b
         "x-ms-version": "2019-02-02"
       },
       "ResponseBody": {
         "odata.metadata": "https://t1acd88e4a1c34b8dprim.table.core.windows.net/$metadata#testtablen34od0g5",
         "value": [
           {
-<<<<<<< HEAD
-            "odata.etag": "W/\u0022datetime\u00272020-08-21T15%3A08%3A33.6745747Z\u0027\u0022",
-            "PartitionKey": "somPartition",
-            "RowKey": "1",
-            "Timestamp": "2020-08-21T15:08:33.6745747Z",
-=======
             "odata.etag": "W/\u0022datetime\u00272020-08-21T15%3A54%3A22.4985859Z\u0027\u0022",
             "PartitionKey": "somPartition",
             "RowKey": "1",
             "Timestamp": "2020-08-21T15:54:22.4985859Z",
->>>>>>> 367da34b
             "SomeStringProperty": "This changed due to a matching Etag",
             "StringTypeProperty": "This is the original"
           }
@@ -589,23 +399,13 @@
           "application/json"
         ],
         "Authorization": "Sanitized",
-<<<<<<< HEAD
-        "traceparent": "00-418f69cf9800024f8b42153dfe89d0c5-972e4adeb651d44c-00",
-        "User-Agent": [
-          "azsdk-net-Data.Tables/1.0.0-dev.20200821.2",
-          "(.NET Core 4.6.27514.02; Microsoft Windows 10.0.17763 )"
+        "traceparent": "00-4398d7232791ad4292f9e671c9cfa150-a2062f1b10edae4d-00",
+        "User-Agent": [
+          "azsdk-net-Data.Tables/1.0.0-dev.20200821.1",
+          "(.NET Core 4.6.29130.01; Microsoft Windows 10.0.18363 )"
         ],
         "x-ms-client-request-id": "f58af0968cb8de313746fc8eacb6f7a1",
-        "x-ms-date": "Fri, 21 Aug 2020 15:08:33 GMT",
-=======
-        "traceparent": "00-4398d7232791ad4292f9e671c9cfa150-a2062f1b10edae4d-00",
-        "User-Agent": [
-          "azsdk-net-Data.Tables/1.0.0-dev.20200821.1",
-          "(.NET Core 4.6.29130.01; Microsoft Windows 10.0.18363 )"
-        ],
-        "x-ms-client-request-id": "f58af0968cb8de313746fc8eacb6f7a1",
-        "x-ms-date": "Fri, 21 Aug 2020 15:54:22 GMT",
->>>>>>> 367da34b
+        "x-ms-date": "Fri, 21 Aug 2020 15:54:22 GMT",
         "x-ms-return-client-request-id": "true",
         "x-ms-version": "2019-02-02"
       },
@@ -614,22 +414,14 @@
       "ResponseHeaders": {
         "Cache-Control": "no-cache",
         "Content-Length": "0",
-<<<<<<< HEAD
-        "Date": "Fri, 21 Aug 2020 15:08:33 GMT",
-=======
-        "Date": "Fri, 21 Aug 2020 15:54:21 GMT",
->>>>>>> 367da34b
+        "Date": "Fri, 21 Aug 2020 15:54:21 GMT",
         "Server": [
           "Windows-Azure-Table/1.0",
           "Microsoft-HTTPAPI/2.0"
         ],
         "X-Content-Type-Options": "nosniff",
         "x-ms-client-request-id": "f58af0968cb8de313746fc8eacb6f7a1",
-<<<<<<< HEAD
-        "x-ms-request-id": "dd5e3b92-6002-0043-6ccc-770e29000000",
-=======
         "x-ms-request-id": "f56a774b-6002-007f-13d3-775ada000000",
->>>>>>> 367da34b
         "x-ms-version": "2019-02-02"
       },
       "ResponseBody": []
@@ -638,10 +430,6 @@
   "Variables": {
     "RandomSeed": "1434722982",
     "TABLES_PRIMARY_STORAGE_ACCOUNT_KEY": "Kg==",
-<<<<<<< HEAD
-    "TABLES_STORAGE_ACCOUNT_NAME": "t1acd88e4a1c34b8dprim"
-=======
     "TABLES_STORAGE_ACCOUNT_NAME": "chrissscratch"
->>>>>>> 367da34b
   }
 }