{
  "Entries": [
    {
      "RequestUri": "https://chrisstablesprim.table.core.windows.net/Tables?$format=application%2Fjson%3Bodata%3Dminimalmetadata",
      "RequestMethod": "POST",
      "RequestHeaders": {
        "Accept": "application/json; odata=minimalmetadata",
        "Authorization": "Sanitized",
        "Content-Length": "33",
        "Content-Type": "application/json; odata=nometadata",
        "DataServiceVersion": "3.0",
<<<<<<< HEAD
        "traceparent": "00-eba605317a211e4ebd680799a27c41ff-47e773590109ba4a-00",
        "User-Agent": [
          "azsdk-net-Data.Tables/12.3.0-alpha.20210915.1",
          "(.NET 5.0.10; Microsoft Windows 10.0.19043)"
        ],
        "x-ms-client-request-id": "7777f0933ce39d17810833180361f07f",
        "x-ms-date": "Wed, 15 Sep 2021 17:46:46 GMT",
=======
        "traceparent": "00-e940c9f1c03d4543be632841a64d115a-51b028ec2f6f764e-00",
        "User-Agent": [
          "azsdk-net-Data.Tables/12.3.0-alpha.20210914.1",
          "(.NET 5.0.9; Microsoft Windows 10.0.19043)"
        ],
        "x-ms-client-request-id": "7777f0933ce39d17810833180361f07f",
        "x-ms-date": "Tue, 14 Sep 2021 22:48:31 GMT",
>>>>>>> cb614713
        "x-ms-return-client-request-id": "true",
        "x-ms-version": "2019-02-02"
      },
      "RequestBody": {
        "TableName": "testtableryba8tni"
      },
      "StatusCode": 201,
      "ResponseHeaders": {
        "Cache-Control": "no-cache",
        "Content-Type": "application/json; odata=minimalmetadata; streaming=true; charset=utf-8",
<<<<<<< HEAD
        "Date": "Wed, 15 Sep 2021 17:46:46 GMT",
=======
        "Date": "Tue, 14 Sep 2021 22:48:30 GMT",
>>>>>>> cb614713
        "Location": "https://chrisstablesprim.table.core.windows.net/Tables(\u0027testtableryba8tni\u0027)",
        "Server": [
          "Windows-Azure-Table/1.0",
          "Microsoft-HTTPAPI/2.0"
        ],
        "Transfer-Encoding": "chunked",
        "X-Content-Type-Options": "nosniff",
        "x-ms-client-request-id": "7777f0933ce39d17810833180361f07f",
<<<<<<< HEAD
        "x-ms-request-id": "e733649a-9002-0093-0659-aa3358000000",
=======
        "x-ms-request-id": "16de4231-1002-009d-70ba-a91ae8000000",
>>>>>>> cb614713
        "x-ms-version": "2019-02-02"
      },
      "ResponseBody": {
        "odata.metadata": "https://chrisstablesprim.table.core.windows.net/$metadata#Tables/@Element",
        "TableName": "testtableryba8tni"
      }
    },
    {
      "RequestUri": "https://chrisstablesprim.table.core.windows.net/testtableryba8tni(PartitionKey=\u0027PartitionWithi%27%27singleQuote\u0027,RowKey=\u002701%27%27\u0027)?$format=application%2Fjson%3Bodata%3Dminimalmetadata",
      "RequestMethod": "PATCH",
      "RequestHeaders": {
        "Accept": "application/json",
        "Authorization": "Sanitized",
        "Content-Length": "624",
        "Content-Type": "application/json",
        "DataServiceVersion": "3.0",
<<<<<<< HEAD
        "traceparent": "00-64dd4c0962e10a4db82c3682f0fffaee-1ef8230d3096f54e-00",
        "User-Agent": [
          "azsdk-net-Data.Tables/12.3.0-alpha.20210915.1",
          "(.NET 5.0.10; Microsoft Windows 10.0.19043)"
        ],
        "x-ms-client-request-id": "6806e2a6612098cfef6290dd2eaaf7c3",
        "x-ms-date": "Wed, 15 Sep 2021 17:46:46 GMT",
=======
        "traceparent": "00-ef025329a22d6c45af476dc04c5c3bcd-3fe5408d36f05842-00",
        "User-Agent": [
          "azsdk-net-Data.Tables/12.3.0-alpha.20210914.1",
          "(.NET 5.0.9; Microsoft Windows 10.0.19043)"
        ],
        "x-ms-client-request-id": "6806e2a6612098cfef6290dd2eaaf7c3",
        "x-ms-date": "Tue, 14 Sep 2021 22:48:31 GMT",
>>>>>>> cb614713
        "x-ms-return-client-request-id": "true",
        "x-ms-version": "2019-02-02"
      },
      "RequestBody": {
        "PartitionKey": "PartitionWithi\u0027singleQuote",
        "RowKey": "01\u0027",
        "SomeStringProperty": "This is table entity number 01",
        "SomeDateProperty": "2020-01-01T01:02:00.0000000Z",
        "SomeDateProperty@odata.type": "Edm.DateTime",
        "SomeGuidProperty": "0d391d16-97f1-4b9a-be68-4cc871f90001",
        "SomeGuidProperty@odata.type": "Edm.Guid",
        "SomeBinaryProperty": "AQIDBAU=",
        "SomeBinaryProperty@odata.type": "Edm.Binary",
        "SomeInt64Property": "1",
        "SomeInt64Property@odata.type": "Edm.Int64",
        "SomeDoubleProperty0": 1,
        "SomeDoubleProperty0@odata.type": "Edm.Double",
        "SomeDoubleProperty1": 1.5,
        "SomeDoubleProperty1@odata.type": "Edm.Double",
        "SomeIntProperty": 1
      },
      "StatusCode": 204,
      "ResponseHeaders": {
        "Cache-Control": "no-cache",
        "Content-Length": "0",
<<<<<<< HEAD
        "Date": "Wed, 15 Sep 2021 17:46:46 GMT",
        "ETag": "W/\u0022datetime\u00272021-09-15T17%3A46%3A46.9789135Z\u0027\u0022",
=======
        "Date": "Tue, 14 Sep 2021 22:48:31 GMT",
        "ETag": "W/\u0022datetime\u00272021-09-14T22%3A48%3A31.8675207Z\u0027\u0022",
>>>>>>> cb614713
        "Server": [
          "Windows-Azure-Table/1.0",
          "Microsoft-HTTPAPI/2.0"
        ],
        "X-Content-Type-Options": "nosniff",
        "x-ms-client-request-id": "6806e2a6612098cfef6290dd2eaaf7c3",
<<<<<<< HEAD
        "x-ms-request-id": "e73364a1-9002-0093-0c59-aa3358000000",
=======
        "x-ms-request-id": "16de423b-1002-009d-79ba-a91ae8000000",
>>>>>>> cb614713
        "x-ms-version": "2019-02-02"
      },
      "ResponseBody": []
    },
    {
      "RequestUri": "https://chrisstablesprim.table.core.windows.net/testtableryba8tni()?$format=application%2Fjson%3Bodata%3Dminimalmetadata\u0026$filter=%28PartitionKey%20eq%20%27PartitionWithi%27%27singleQuote%27%29%20and%20%28RowKey%20eq%20%2701%27%27%27%29",
      "RequestMethod": "GET",
      "RequestHeaders": {
        "Accept": "application/json; odata=minimalmetadata",
        "Authorization": "Sanitized",
        "DataServiceVersion": "3.0",
<<<<<<< HEAD
        "traceparent": "00-23e0ba8913401641a3ca073f676458b7-0679a57d124d3443-00",
        "User-Agent": [
          "azsdk-net-Data.Tables/12.3.0-alpha.20210915.1",
          "(.NET 5.0.10; Microsoft Windows 10.0.19043)"
        ],
        "x-ms-client-request-id": "42a10ba21a82fd0f28aad8658528b73f",
        "x-ms-date": "Wed, 15 Sep 2021 17:46:46 GMT",
=======
        "traceparent": "00-af83998875ce084c960fa2dd8367c272-b120af9e0ddb834d-00",
        "User-Agent": [
          "azsdk-net-Data.Tables/12.3.0-alpha.20210914.1",
          "(.NET 5.0.9; Microsoft Windows 10.0.19043)"
        ],
        "x-ms-client-request-id": "42a10ba21a82fd0f28aad8658528b73f",
        "x-ms-date": "Tue, 14 Sep 2021 22:48:32 GMT",
>>>>>>> cb614713
        "x-ms-return-client-request-id": "true",
        "x-ms-version": "2019-02-02"
      },
      "RequestBody": null,
      "StatusCode": 200,
      "ResponseHeaders": {
        "Cache-Control": "no-cache",
        "Content-Type": "application/json; odata=minimalmetadata; streaming=true; charset=utf-8",
<<<<<<< HEAD
        "Date": "Wed, 15 Sep 2021 17:46:46 GMT",
=======
        "Date": "Tue, 14 Sep 2021 22:48:31 GMT",
>>>>>>> cb614713
        "Server": [
          "Windows-Azure-Table/1.0",
          "Microsoft-HTTPAPI/2.0"
        ],
        "Transfer-Encoding": "chunked",
        "X-Content-Type-Options": "nosniff",
        "x-ms-client-request-id": "42a10ba21a82fd0f28aad8658528b73f",
<<<<<<< HEAD
        "x-ms-request-id": "e73364a5-9002-0093-1059-aa3358000000",
=======
        "x-ms-request-id": "16de423e-1002-009d-7cba-a91ae8000000",
>>>>>>> cb614713
        "x-ms-version": "2019-02-02"
      },
      "ResponseBody": {
        "odata.metadata": "https://chrisstablesprim.table.core.windows.net/$metadata#testtableryba8tni",
        "value": [
          {
<<<<<<< HEAD
            "odata.etag": "W/\u0022datetime\u00272021-09-15T17%3A46%3A46.9789135Z\u0027\u0022",
            "PartitionKey": "PartitionWithi\u0027\u0027singleQuote",
            "RowKey": "01\u0027\u0027",
            "Timestamp": "2021-09-15T17:46:46.9789135Z",
=======
            "odata.etag": "W/\u0022datetime\u00272021-09-14T22%3A48%3A31.8675207Z\u0027\u0022",
            "PartitionKey": "PartitionWithi\u0027singleQuote",
            "RowKey": "01\u0027",
            "Timestamp": "2021-09-14T22:48:31.8675207Z",
>>>>>>> cb614713
            "SomeBinaryProperty@odata.type": "Edm.Binary",
            "SomeBinaryProperty": "AQIDBAU=",
            "SomeDateProperty@odata.type": "Edm.DateTime",
            "SomeDateProperty": "2020-01-01T01:02:00Z",
            "SomeDoubleProperty0": 1.0,
            "SomeDoubleProperty1": 1.5,
            "SomeGuidProperty@odata.type": "Edm.Guid",
            "SomeGuidProperty": "0d391d16-97f1-4b9a-be68-4cc871f90001",
            "SomeInt64Property@odata.type": "Edm.Int64",
            "SomeInt64Property": "1",
            "SomeIntProperty": 1,
            "SomeStringProperty": "This is table entity number 01"
          }
        ]
      }
    },
    {
      "RequestUri": "https://chrisstablesprim.table.core.windows.net/testtableryba8tni(PartitionKey=\u0027PartitionWithi%27%27%27%27singleQuote\u0027,RowKey=\u002701%27%27%27%27\u0027)?$format=application%2Fjson%3Bodata%3Dminimalmetadata",
      "RequestMethod": "PATCH",
      "RequestHeaders": {
        "Accept": "application/json",
        "Authorization": "Sanitized",
        "Content-Length": "636",
        "Content-Type": "application/json",
        "DataServiceVersion": "3.0",
        "If-Match": "*",
        "traceparent": "00-00762c72adc7c846a325a1f45020efce-e68e0730d9d9d94f-00",
        "User-Agent": [
          "azsdk-net-Data.Tables/12.3.0-alpha.20210915.1",
          "(.NET 5.0.10; Microsoft Windows 10.0.19043)"
        ],
        "x-ms-client-request-id": "739c88263824323f20df8781ac396ed6",
        "x-ms-date": "Wed, 15 Sep 2021 17:46:47 GMT",
        "x-ms-return-client-request-id": "true",
        "x-ms-version": "2019-02-02"
      },
      "RequestBody": {
        "PartitionKey": "PartitionWithi\u0027\u0027singleQuote",
        "RowKey": "01\u0027\u0027",
        "SomeBinaryProperty": "AQIDBAU=",
        "SomeBinaryProperty@odata.type": "Edm.Binary",
        "SomeDateProperty": "2020-01-01T01:02:00.0000000Z",
        "SomeDateProperty@odata.type": "Edm.DateTime",
        "SomeDoubleProperty0": 1,
        "SomeDoubleProperty0@odata.type": "Edm.Double",
        "SomeDoubleProperty1": 1.5,
        "SomeDoubleProperty1@odata.type": "Edm.Double",
        "SomeGuidProperty": "0d391d16-97f1-4b9a-be68-4cc871f90001",
        "SomeGuidProperty@odata.type": "Edm.Guid",
        "SomeInt64Property": "1",
        "SomeInt64Property@odata.type": "Edm.Int64",
        "SomeIntProperty": 1,
        "SomeStringProperty": "This is table entity number 01"
      },
      "StatusCode": 204,
      "ResponseHeaders": {
        "Cache-Control": "no-cache",
        "Content-Length": "0",
        "Date": "Wed, 15 Sep 2021 17:46:46 GMT",
        "ETag": "W/\u0022datetime\u00272021-09-15T17%3A46%3A47.1338255Z\u0027\u0022",
        "Server": [
          "Windows-Azure-Table/1.0",
          "Microsoft-HTTPAPI/2.0"
        ],
        "X-Content-Type-Options": "nosniff",
        "x-ms-client-request-id": "739c88263824323f20df8781ac396ed6",
        "x-ms-request-id": "e73364a8-9002-0093-1359-aa3358000000",
        "x-ms-version": "2019-02-02"
      },
      "ResponseBody": []
    },
    {
      "RequestUri": "https://chrisstablesprim.table.core.windows.net/Tables(\u0027testtableryba8tni\u0027)",
      "RequestMethod": "DELETE",
      "RequestHeaders": {
        "Accept": "application/json",
        "Authorization": "Sanitized",
<<<<<<< HEAD
        "traceparent": "00-30a1fb547d2cb34e9d738193ca30ed8b-1e6c95ad3701a244-00",
        "User-Agent": [
          "azsdk-net-Data.Tables/12.3.0-alpha.20210915.1",
          "(.NET 5.0.10; Microsoft Windows 10.0.19043)"
        ],
        "x-ms-client-request-id": "f7757011adc08bfdd3093f76886a12c7",
        "x-ms-date": "Wed, 15 Sep 2021 17:46:47 GMT",
=======
        "traceparent": "00-72d9bc2d64dbf648856351d541380d64-612bd83f033dc84a-00",
        "User-Agent": [
          "azsdk-net-Data.Tables/12.3.0-alpha.20210914.1",
          "(.NET 5.0.9; Microsoft Windows 10.0.19043)"
        ],
        "x-ms-client-request-id": "739c88263824323f20df8781ac396ed6",
        "x-ms-date": "Tue, 14 Sep 2021 22:48:32 GMT",
>>>>>>> cb614713
        "x-ms-return-client-request-id": "true",
        "x-ms-version": "2019-02-02"
      },
      "RequestBody": null,
      "StatusCode": 204,
      "ResponseHeaders": {
        "Cache-Control": "no-cache",
        "Content-Length": "0",
<<<<<<< HEAD
        "Date": "Wed, 15 Sep 2021 17:46:47 GMT",
=======
        "Date": "Tue, 14 Sep 2021 22:48:31 GMT",
>>>>>>> cb614713
        "Server": [
          "Windows-Azure-Table/1.0",
          "Microsoft-HTTPAPI/2.0"
        ],
        "X-Content-Type-Options": "nosniff",
<<<<<<< HEAD
        "x-ms-client-request-id": "f7757011adc08bfdd3093f76886a12c7",
        "x-ms-request-id": "e73364ae-9002-0093-1859-aa3358000000",
=======
        "x-ms-client-request-id": "739c88263824323f20df8781ac396ed6",
        "x-ms-request-id": "16de4242-1002-009d-80ba-a91ae8000000",
>>>>>>> cb614713
        "x-ms-version": "2019-02-02"
      },
      "ResponseBody": []
    }
  ],
  "Variables": {
    "RandomSeed": "2137734364",
    "STORAGE_ENDPOINT_SUFFIX": "core.windows.net",
    "TABLES_PRIMARY_STORAGE_ACCOUNT_KEY": "Kg==",
    "TABLES_STORAGE_ACCOUNT_NAME": "chrisstablesprim"
  }
}<|MERGE_RESOLUTION|>--- conflicted
+++ resolved
@@ -9,23 +9,13 @@
         "Content-Length": "33",
         "Content-Type": "application/json; odata=nometadata",
         "DataServiceVersion": "3.0",
-<<<<<<< HEAD
-        "traceparent": "00-eba605317a211e4ebd680799a27c41ff-47e773590109ba4a-00",
-        "User-Agent": [
-          "azsdk-net-Data.Tables/12.3.0-alpha.20210915.1",
+        "traceparent": "00-5ef91555a888824f825df65037a89f8d-5f1e44f00f34eb40-00",
+        "User-Agent": [
+          "azsdk-net-Data.Tables/12.3.0-alpha.20210917.1",
           "(.NET 5.0.10; Microsoft Windows 10.0.19043)"
         ],
         "x-ms-client-request-id": "7777f0933ce39d17810833180361f07f",
-        "x-ms-date": "Wed, 15 Sep 2021 17:46:46 GMT",
-=======
-        "traceparent": "00-e940c9f1c03d4543be632841a64d115a-51b028ec2f6f764e-00",
-        "User-Agent": [
-          "azsdk-net-Data.Tables/12.3.0-alpha.20210914.1",
-          "(.NET 5.0.9; Microsoft Windows 10.0.19043)"
-        ],
-        "x-ms-client-request-id": "7777f0933ce39d17810833180361f07f",
-        "x-ms-date": "Tue, 14 Sep 2021 22:48:31 GMT",
->>>>>>> cb614713
+        "x-ms-date": "Fri, 17 Sep 2021 17:40:21 GMT",
         "x-ms-return-client-request-id": "true",
         "x-ms-version": "2019-02-02"
       },
@@ -36,11 +26,7 @@
       "ResponseHeaders": {
         "Cache-Control": "no-cache",
         "Content-Type": "application/json; odata=minimalmetadata; streaming=true; charset=utf-8",
-<<<<<<< HEAD
-        "Date": "Wed, 15 Sep 2021 17:46:46 GMT",
-=======
-        "Date": "Tue, 14 Sep 2021 22:48:30 GMT",
->>>>>>> cb614713
+        "Date": "Fri, 17 Sep 2021 17:40:21 GMT",
         "Location": "https://chrisstablesprim.table.core.windows.net/Tables(\u0027testtableryba8tni\u0027)",
         "Server": [
           "Windows-Azure-Table/1.0",
@@ -49,11 +35,7 @@
         "Transfer-Encoding": "chunked",
         "X-Content-Type-Options": "nosniff",
         "x-ms-client-request-id": "7777f0933ce39d17810833180361f07f",
-<<<<<<< HEAD
-        "x-ms-request-id": "e733649a-9002-0093-0659-aa3358000000",
-=======
-        "x-ms-request-id": "16de4231-1002-009d-70ba-a91ae8000000",
->>>>>>> cb614713
+        "x-ms-request-id": "ce48d6c8-c002-0027-51eb-abff96000000",
         "x-ms-version": "2019-02-02"
       },
       "ResponseBody": {
@@ -70,23 +52,13 @@
         "Content-Length": "624",
         "Content-Type": "application/json",
         "DataServiceVersion": "3.0",
-<<<<<<< HEAD
-        "traceparent": "00-64dd4c0962e10a4db82c3682f0fffaee-1ef8230d3096f54e-00",
-        "User-Agent": [
-          "azsdk-net-Data.Tables/12.3.0-alpha.20210915.1",
+        "traceparent": "00-af621db77df0854e83fd857a50301d63-21ac9f4e221d8442-00",
+        "User-Agent": [
+          "azsdk-net-Data.Tables/12.3.0-alpha.20210917.1",
           "(.NET 5.0.10; Microsoft Windows 10.0.19043)"
         ],
         "x-ms-client-request-id": "6806e2a6612098cfef6290dd2eaaf7c3",
-        "x-ms-date": "Wed, 15 Sep 2021 17:46:46 GMT",
-=======
-        "traceparent": "00-ef025329a22d6c45af476dc04c5c3bcd-3fe5408d36f05842-00",
-        "User-Agent": [
-          "azsdk-net-Data.Tables/12.3.0-alpha.20210914.1",
-          "(.NET 5.0.9; Microsoft Windows 10.0.19043)"
-        ],
-        "x-ms-client-request-id": "6806e2a6612098cfef6290dd2eaaf7c3",
-        "x-ms-date": "Tue, 14 Sep 2021 22:48:31 GMT",
->>>>>>> cb614713
+        "x-ms-date": "Fri, 17 Sep 2021 17:40:22 GMT",
         "x-ms-return-client-request-id": "true",
         "x-ms-version": "2019-02-02"
       },
@@ -112,24 +84,15 @@
       "ResponseHeaders": {
         "Cache-Control": "no-cache",
         "Content-Length": "0",
-<<<<<<< HEAD
-        "Date": "Wed, 15 Sep 2021 17:46:46 GMT",
-        "ETag": "W/\u0022datetime\u00272021-09-15T17%3A46%3A46.9789135Z\u0027\u0022",
-=======
-        "Date": "Tue, 14 Sep 2021 22:48:31 GMT",
-        "ETag": "W/\u0022datetime\u00272021-09-14T22%3A48%3A31.8675207Z\u0027\u0022",
->>>>>>> cb614713
+        "Date": "Fri, 17 Sep 2021 17:40:21 GMT",
+        "ETag": "W/\u0022datetime\u00272021-09-17T17%3A40%3A21.6788174Z\u0027\u0022",
         "Server": [
           "Windows-Azure-Table/1.0",
           "Microsoft-HTTPAPI/2.0"
         ],
         "X-Content-Type-Options": "nosniff",
         "x-ms-client-request-id": "6806e2a6612098cfef6290dd2eaaf7c3",
-<<<<<<< HEAD
-        "x-ms-request-id": "e73364a1-9002-0093-0c59-aa3358000000",
-=======
-        "x-ms-request-id": "16de423b-1002-009d-79ba-a91ae8000000",
->>>>>>> cb614713
+        "x-ms-request-id": "ce48d6cf-c002-0027-56eb-abff96000000",
         "x-ms-version": "2019-02-02"
       },
       "ResponseBody": []
@@ -141,23 +104,13 @@
         "Accept": "application/json; odata=minimalmetadata",
         "Authorization": "Sanitized",
         "DataServiceVersion": "3.0",
-<<<<<<< HEAD
-        "traceparent": "00-23e0ba8913401641a3ca073f676458b7-0679a57d124d3443-00",
-        "User-Agent": [
-          "azsdk-net-Data.Tables/12.3.0-alpha.20210915.1",
+        "traceparent": "00-f491a302c27df44a90e05bfb740c7f86-436f6c0cd0630047-00",
+        "User-Agent": [
+          "azsdk-net-Data.Tables/12.3.0-alpha.20210917.1",
           "(.NET 5.0.10; Microsoft Windows 10.0.19043)"
         ],
         "x-ms-client-request-id": "42a10ba21a82fd0f28aad8658528b73f",
-        "x-ms-date": "Wed, 15 Sep 2021 17:46:46 GMT",
-=======
-        "traceparent": "00-af83998875ce084c960fa2dd8367c272-b120af9e0ddb834d-00",
-        "User-Agent": [
-          "azsdk-net-Data.Tables/12.3.0-alpha.20210914.1",
-          "(.NET 5.0.9; Microsoft Windows 10.0.19043)"
-        ],
-        "x-ms-client-request-id": "42a10ba21a82fd0f28aad8658528b73f",
-        "x-ms-date": "Tue, 14 Sep 2021 22:48:32 GMT",
->>>>>>> cb614713
+        "x-ms-date": "Fri, 17 Sep 2021 17:40:22 GMT",
         "x-ms-return-client-request-id": "true",
         "x-ms-version": "2019-02-02"
       },
@@ -166,11 +119,7 @@
       "ResponseHeaders": {
         "Cache-Control": "no-cache",
         "Content-Type": "application/json; odata=minimalmetadata; streaming=true; charset=utf-8",
-<<<<<<< HEAD
-        "Date": "Wed, 15 Sep 2021 17:46:46 GMT",
-=======
-        "Date": "Tue, 14 Sep 2021 22:48:31 GMT",
->>>>>>> cb614713
+        "Date": "Fri, 17 Sep 2021 17:40:21 GMT",
         "Server": [
           "Windows-Azure-Table/1.0",
           "Microsoft-HTTPAPI/2.0"
@@ -178,28 +127,17 @@
         "Transfer-Encoding": "chunked",
         "X-Content-Type-Options": "nosniff",
         "x-ms-client-request-id": "42a10ba21a82fd0f28aad8658528b73f",
-<<<<<<< HEAD
-        "x-ms-request-id": "e73364a5-9002-0093-1059-aa3358000000",
-=======
-        "x-ms-request-id": "16de423e-1002-009d-7cba-a91ae8000000",
->>>>>>> cb614713
+        "x-ms-request-id": "ce48d6d6-c002-0027-5deb-abff96000000",
         "x-ms-version": "2019-02-02"
       },
       "ResponseBody": {
         "odata.metadata": "https://chrisstablesprim.table.core.windows.net/$metadata#testtableryba8tni",
         "value": [
           {
-<<<<<<< HEAD
-            "odata.etag": "W/\u0022datetime\u00272021-09-15T17%3A46%3A46.9789135Z\u0027\u0022",
-            "PartitionKey": "PartitionWithi\u0027\u0027singleQuote",
-            "RowKey": "01\u0027\u0027",
-            "Timestamp": "2021-09-15T17:46:46.9789135Z",
-=======
-            "odata.etag": "W/\u0022datetime\u00272021-09-14T22%3A48%3A31.8675207Z\u0027\u0022",
+            "odata.etag": "W/\u0022datetime\u00272021-09-17T17%3A40%3A21.6788174Z\u0027\u0022",
             "PartitionKey": "PartitionWithi\u0027singleQuote",
             "RowKey": "01\u0027",
-            "Timestamp": "2021-09-14T22:48:31.8675207Z",
->>>>>>> cb614713
+            "Timestamp": "2021-09-17T17:40:21.6788174Z",
             "SomeBinaryProperty@odata.type": "Edm.Binary",
             "SomeBinaryProperty": "AQIDBAU=",
             "SomeDateProperty@odata.type": "Edm.DateTime",
@@ -217,28 +155,28 @@
       }
     },
     {
-      "RequestUri": "https://chrisstablesprim.table.core.windows.net/testtableryba8tni(PartitionKey=\u0027PartitionWithi%27%27%27%27singleQuote\u0027,RowKey=\u002701%27%27%27%27\u0027)?$format=application%2Fjson%3Bodata%3Dminimalmetadata",
+      "RequestUri": "https://chrisstablesprim.table.core.windows.net/testtableryba8tni(PartitionKey=\u0027PartitionWithi%27%27singleQuote\u0027,RowKey=\u002701%27%27\u0027)?$format=application%2Fjson%3Bodata%3Dminimalmetadata",
       "RequestMethod": "PATCH",
       "RequestHeaders": {
         "Accept": "application/json",
         "Authorization": "Sanitized",
-        "Content-Length": "636",
+        "Content-Length": "624",
         "Content-Type": "application/json",
         "DataServiceVersion": "3.0",
         "If-Match": "*",
-        "traceparent": "00-00762c72adc7c846a325a1f45020efce-e68e0730d9d9d94f-00",
-        "User-Agent": [
-          "azsdk-net-Data.Tables/12.3.0-alpha.20210915.1",
+        "traceparent": "00-d5f3f8500e27c1488be924d56131b278-d2901eafdab01544-00",
+        "User-Agent": [
+          "azsdk-net-Data.Tables/12.3.0-alpha.20210917.1",
           "(.NET 5.0.10; Microsoft Windows 10.0.19043)"
         ],
         "x-ms-client-request-id": "739c88263824323f20df8781ac396ed6",
-        "x-ms-date": "Wed, 15 Sep 2021 17:46:47 GMT",
+        "x-ms-date": "Fri, 17 Sep 2021 17:40:22 GMT",
         "x-ms-return-client-request-id": "true",
         "x-ms-version": "2019-02-02"
       },
       "RequestBody": {
-        "PartitionKey": "PartitionWithi\u0027\u0027singleQuote",
-        "RowKey": "01\u0027\u0027",
+        "PartitionKey": "PartitionWithi\u0027singleQuote",
+        "RowKey": "01\u0027",
         "SomeBinaryProperty": "AQIDBAU=",
         "SomeBinaryProperty@odata.type": "Edm.Binary",
         "SomeDateProperty": "2020-01-01T01:02:00.0000000Z",
@@ -258,15 +196,15 @@
       "ResponseHeaders": {
         "Cache-Control": "no-cache",
         "Content-Length": "0",
-        "Date": "Wed, 15 Sep 2021 17:46:46 GMT",
-        "ETag": "W/\u0022datetime\u00272021-09-15T17%3A46%3A47.1338255Z\u0027\u0022",
+        "Date": "Fri, 17 Sep 2021 17:40:21 GMT",
+        "ETag": "W/\u0022datetime\u00272021-09-17T17%3A40%3A21.8297305Z\u0027\u0022",
         "Server": [
           "Windows-Azure-Table/1.0",
           "Microsoft-HTTPAPI/2.0"
         ],
         "X-Content-Type-Options": "nosniff",
         "x-ms-client-request-id": "739c88263824323f20df8781ac396ed6",
-        "x-ms-request-id": "e73364a8-9002-0093-1359-aa3358000000",
+        "x-ms-request-id": "ce48d6dd-c002-0027-64eb-abff96000000",
         "x-ms-version": "2019-02-02"
       },
       "ResponseBody": []
@@ -277,23 +215,13 @@
       "RequestHeaders": {
         "Accept": "application/json",
         "Authorization": "Sanitized",
-<<<<<<< HEAD
-        "traceparent": "00-30a1fb547d2cb34e9d738193ca30ed8b-1e6c95ad3701a244-00",
-        "User-Agent": [
-          "azsdk-net-Data.Tables/12.3.0-alpha.20210915.1",
+        "traceparent": "00-cbddaa5137a50945860ecbd1f375e353-0963c4f295622145-00",
+        "User-Agent": [
+          "azsdk-net-Data.Tables/12.3.0-alpha.20210917.1",
           "(.NET 5.0.10; Microsoft Windows 10.0.19043)"
         ],
         "x-ms-client-request-id": "f7757011adc08bfdd3093f76886a12c7",
-        "x-ms-date": "Wed, 15 Sep 2021 17:46:47 GMT",
-=======
-        "traceparent": "00-72d9bc2d64dbf648856351d541380d64-612bd83f033dc84a-00",
-        "User-Agent": [
-          "azsdk-net-Data.Tables/12.3.0-alpha.20210914.1",
-          "(.NET 5.0.9; Microsoft Windows 10.0.19043)"
-        ],
-        "x-ms-client-request-id": "739c88263824323f20df8781ac396ed6",
-        "x-ms-date": "Tue, 14 Sep 2021 22:48:32 GMT",
->>>>>>> cb614713
+        "x-ms-date": "Fri, 17 Sep 2021 17:40:22 GMT",
         "x-ms-return-client-request-id": "true",
         "x-ms-version": "2019-02-02"
       },
@@ -302,23 +230,14 @@
       "ResponseHeaders": {
         "Cache-Control": "no-cache",
         "Content-Length": "0",
-<<<<<<< HEAD
-        "Date": "Wed, 15 Sep 2021 17:46:47 GMT",
-=======
-        "Date": "Tue, 14 Sep 2021 22:48:31 GMT",
->>>>>>> cb614713
-        "Server": [
-          "Windows-Azure-Table/1.0",
-          "Microsoft-HTTPAPI/2.0"
-        ],
-        "X-Content-Type-Options": "nosniff",
-<<<<<<< HEAD
+        "Date": "Fri, 17 Sep 2021 17:40:21 GMT",
+        "Server": [
+          "Windows-Azure-Table/1.0",
+          "Microsoft-HTTPAPI/2.0"
+        ],
+        "X-Content-Type-Options": "nosniff",
         "x-ms-client-request-id": "f7757011adc08bfdd3093f76886a12c7",
-        "x-ms-request-id": "e73364ae-9002-0093-1859-aa3358000000",
-=======
-        "x-ms-client-request-id": "739c88263824323f20df8781ac396ed6",
-        "x-ms-request-id": "16de4242-1002-009d-80ba-a91ae8000000",
->>>>>>> cb614713
+        "x-ms-request-id": "ce48d6e6-c002-0027-6ceb-abff96000000",
         "x-ms-version": "2019-02-02"
       },
       "ResponseBody": []
