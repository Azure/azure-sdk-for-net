--- conflicted
+++ resolved
@@ -1,11 +1,7 @@
 {
   "Entries": [
     {
-<<<<<<< HEAD
-      "RequestUri": "https://chrissscratch.table.core.windows.net/Tables?$format=application%2Fjson%3Bodata%3Dfullmetadata",
-=======
       "RequestUri": "https://chrissscratch.table.core.windows.net/Tables?$format=application%2Fjson%3Bodata%3Dminimalmetadata",
->>>>>>> 31805008
       "RequestMethod": "POST",
       "RequestHeaders": {
         "Accept": "application/json",
@@ -13,23 +9,13 @@
         "Content-Length": "33",
         "Content-Type": "application/json; odata=nometadata",
         "DataServiceVersion": "3.0",
-<<<<<<< HEAD
-        "traceparent": "00-e945df9e1339b646b5781c910254a603-f76537d34bef824b-00",
-        "User-Agent": [
-          "azsdk-net-Data.Tables/1.0.0-dev.20200728.1",
-          "(.NET Core 4.6.29017.01; Microsoft Windows 10.0.18363 )"
+        "traceparent": "00-c2f17354f34ee14998ab93896d6f9e9e-fc58b5340f7eff43-00",
+        "User-Agent": [
+          "azsdk-net-Data.Tables/1.0.0-dev.20200818.1",
+          "(.NET Core 4.6.29130.01; Microsoft Windows 10.0.18363 )"
         ],
         "x-ms-client-request-id": "9733354053f402bd7ccf860ebf7fa3b3",
-        "x-ms-date": "Tue, 28 Jul 2020 23:43:27 GMT",
-=======
-        "traceparent": "00-c2f17354f34ee14998ab93896d6f9e9e-fc58b5340f7eff43-00",
-        "User-Agent": [
-          "azsdk-net-Data.Tables/1.0.0-dev.20200818.1",
-          "(.NET Core 4.6.29130.01; Microsoft Windows 10.0.18363 )"
-        ],
-        "x-ms-client-request-id": "9733354053f402bd7ccf860ebf7fa3b3",
-        "x-ms-date": "Tue, 18 Aug 2020 23:36:29 GMT",
->>>>>>> 31805008
+        "x-ms-date": "Tue, 18 Aug 2020 23:36:29 GMT",
         "x-ms-return-client-request-id": "true",
         "x-ms-version": "2019-02-02"
       },
@@ -39,13 +25,8 @@
       "StatusCode": 201,
       "ResponseHeaders": {
         "Cache-Control": "no-cache",
-<<<<<<< HEAD
-        "Content-Type": "application/json; odata=fullmetadata; streaming=true; charset=utf-8",
-        "Date": "Tue, 28 Jul 2020 23:43:27 GMT",
-=======
         "Content-Type": "application/json; odata=minimalmetadata; streaming=true; charset=utf-8",
         "Date": "Tue, 18 Aug 2020 23:36:28 GMT",
->>>>>>> 31805008
         "Location": "https://chrissscratch.table.core.windows.net/Tables(\u0027testtablexuh14aqc\u0027)",
         "Server": [
           "Windows-Azure-Table/1.0",
@@ -54,30 +35,16 @@
         "Transfer-Encoding": "chunked",
         "X-Content-Type-Options": "nosniff",
         "x-ms-client-request-id": "9733354053f402bd7ccf860ebf7fa3b3",
-<<<<<<< HEAD
-        "x-ms-request-id": "f6c2d642-7002-000d-3138-652be4000000",
-=======
         "x-ms-request-id": "7600241f-e002-002a-7ab8-75b1ad000000",
->>>>>>> 31805008
         "x-ms-version": "2019-02-02"
       },
       "ResponseBody": {
         "odata.metadata": "https://chrissscratch.table.core.windows.net/$metadata#Tables/@Element",
-<<<<<<< HEAD
-        "odata.type": "chrissscratch.Tables",
-        "odata.id": "https://chrissscratch.table.core.windows.net/Tables(\u0027testtablexuh14aqc\u0027)",
-        "odata.editLink": "Tables(\u0027testtablexuh14aqc\u0027)",
-=======
->>>>>>> 31805008
         "TableName": "testtablexuh14aqc"
       }
     },
     {
-<<<<<<< HEAD
-      "RequestUri": "https://chrissscratch.table.core.windows.net/testtablexuh14aqc(PartitionKey=\u0027somPartition\u0027,RowKey=\u00271\u0027)?$format=application%2Fjson%3Bodata%3Dfullmetadata",
-=======
       "RequestUri": "https://chrissscratch.table.core.windows.net/testtablexuh14aqc(PartitionKey=\u0027somPartition\u0027,RowKey=\u00271\u0027)?$format=application%2Fjson%3Bodata%3Dminimalmetadata",
->>>>>>> 31805008
       "RequestMethod": "PUT",
       "RequestHeaders": {
         "Accept": "application/json",
@@ -85,23 +52,13 @@
         "Content-Length": "88",
         "Content-Type": "application/json",
         "DataServiceVersion": "3.0",
-<<<<<<< HEAD
-        "traceparent": "00-913ef87cecd4524491c6501cf15de45a-ab4925c350e3d74c-00",
-        "User-Agent": [
-          "azsdk-net-Data.Tables/1.0.0-dev.20200728.1",
-          "(.NET Core 4.6.29017.01; Microsoft Windows 10.0.18363 )"
+        "traceparent": "00-0d8c1f8d939eb84eabf51a7befce7162-eee949e71939cf44-00",
+        "User-Agent": [
+          "azsdk-net-Data.Tables/1.0.0-dev.20200818.1",
+          "(.NET Core 4.6.29130.01; Microsoft Windows 10.0.18363 )"
         ],
         "x-ms-client-request-id": "7339ac8a0d3e11e1605d476680c75d24",
-        "x-ms-date": "Tue, 28 Jul 2020 23:43:27 GMT",
-=======
-        "traceparent": "00-0d8c1f8d939eb84eabf51a7befce7162-eee949e71939cf44-00",
-        "User-Agent": [
-          "azsdk-net-Data.Tables/1.0.0-dev.20200818.1",
-          "(.NET Core 4.6.29130.01; Microsoft Windows 10.0.18363 )"
-        ],
-        "x-ms-client-request-id": "7339ac8a0d3e11e1605d476680c75d24",
-        "x-ms-date": "Tue, 18 Aug 2020 23:36:29 GMT",
->>>>>>> 31805008
+        "x-ms-date": "Tue, 18 Aug 2020 23:36:29 GMT",
         "x-ms-return-client-request-id": "true",
         "x-ms-version": "2019-02-02"
       },
@@ -114,212 +71,128 @@
       "ResponseHeaders": {
         "Cache-Control": "no-cache",
         "Content-Length": "0",
-<<<<<<< HEAD
-        "Date": "Tue, 28 Jul 2020 23:43:27 GMT",
-        "ETag": "W/\u0022datetime\u00272020-07-28T23%3A43%3A27.6596848Z\u0027\u0022",
-=======
         "Date": "Tue, 18 Aug 2020 23:36:29 GMT",
         "ETag": "W/\u0022datetime\u00272020-08-18T23%3A36%3A29.3137823Z\u0027\u0022",
->>>>>>> 31805008
         "Server": [
           "Windows-Azure-Table/1.0",
           "Microsoft-HTTPAPI/2.0"
         ],
         "X-Content-Type-Options": "nosniff",
         "x-ms-client-request-id": "7339ac8a0d3e11e1605d476680c75d24",
-<<<<<<< HEAD
-        "x-ms-request-id": "f6c2d645-7002-000d-3338-652be4000000",
-=======
         "x-ms-request-id": "76002429-e002-002a-03b8-75b1ad000000",
->>>>>>> 31805008
         "x-ms-version": "2019-02-02"
       },
       "ResponseBody": []
     },
     {
-<<<<<<< HEAD
-      "RequestUri": "https://chrissscratch.table.core.windows.net/testtablexuh14aqc()?$format=application%2Fjson%3Bodata%3Dfullmetadata\u0026$filter=PartitionKey%20eq%20%27somPartition%27%20and%20RowKey%20eq%20%271%27",
-=======
       "RequestUri": "https://chrissscratch.table.core.windows.net/testtablexuh14aqc()?$format=application%2Fjson%3Bodata%3Dminimalmetadata\u0026$filter=PartitionKey%20eq%20%27somPartition%27%20and%20RowKey%20eq%20%271%27",
->>>>>>> 31805008
       "RequestMethod": "GET",
       "RequestHeaders": {
         "Accept": "application/json",
         "Authorization": "Sanitized",
         "DataServiceVersion": "3.0",
         "User-Agent": [
-<<<<<<< HEAD
-          "azsdk-net-Data.Tables/1.0.0-dev.20200728.1",
-          "(.NET Core 4.6.29017.01; Microsoft Windows 10.0.18363 )"
+          "azsdk-net-Data.Tables/1.0.0-dev.20200818.1",
+          "(.NET Core 4.6.29130.01; Microsoft Windows 10.0.18363 )"
         ],
         "x-ms-client-request-id": "169f7fe496ea0652890df0f8fb7a0a08",
-        "x-ms-date": "Tue, 28 Jul 2020 23:43:27 GMT",
-=======
-          "azsdk-net-Data.Tables/1.0.0-dev.20200818.1",
-          "(.NET Core 4.6.29130.01; Microsoft Windows 10.0.18363 )"
-        ],
+        "x-ms-date": "Tue, 18 Aug 2020 23:36:29 GMT",
+        "x-ms-return-client-request-id": "true",
+        "x-ms-version": "2019-02-02"
+      },
+      "RequestBody": null,
+      "StatusCode": 200,
+      "ResponseHeaders": {
+        "Cache-Control": "no-cache",
+        "Content-Type": "application/json; odata=minimalmetadata; streaming=true; charset=utf-8",
+        "Date": "Tue, 18 Aug 2020 23:36:29 GMT",
+        "Server": [
+          "Windows-Azure-Table/1.0",
+          "Microsoft-HTTPAPI/2.0"
+        ],
+        "Transfer-Encoding": "chunked",
+        "X-Content-Type-Options": "nosniff",
         "x-ms-client-request-id": "169f7fe496ea0652890df0f8fb7a0a08",
-        "x-ms-date": "Tue, 18 Aug 2020 23:36:29 GMT",
->>>>>>> 31805008
-        "x-ms-return-client-request-id": "true",
-        "x-ms-version": "2019-02-02"
-      },
-      "RequestBody": null,
-      "StatusCode": 200,
-      "ResponseHeaders": {
-        "Cache-Control": "no-cache",
-<<<<<<< HEAD
-        "Content-Type": "application/json; odata=fullmetadata; streaming=true; charset=utf-8",
-        "Date": "Tue, 28 Jul 2020 23:43:27 GMT",
-=======
-        "Content-Type": "application/json; odata=minimalmetadata; streaming=true; charset=utf-8",
-        "Date": "Tue, 18 Aug 2020 23:36:29 GMT",
->>>>>>> 31805008
-        "Server": [
-          "Windows-Azure-Table/1.0",
-          "Microsoft-HTTPAPI/2.0"
-        ],
-        "Transfer-Encoding": "chunked",
-        "X-Content-Type-Options": "nosniff",
-        "x-ms-client-request-id": "169f7fe496ea0652890df0f8fb7a0a08",
-<<<<<<< HEAD
-        "x-ms-request-id": "f6c2d64a-7002-000d-3838-652be4000000",
-=======
         "x-ms-request-id": "76002432-e002-002a-0bb8-75b1ad000000",
->>>>>>> 31805008
         "x-ms-version": "2019-02-02"
       },
       "ResponseBody": {
         "odata.metadata": "https://chrissscratch.table.core.windows.net/$metadata#testtablexuh14aqc",
         "value": [
           {
-<<<<<<< HEAD
-            "odata.type": "chrissscratch.testtablexuh14aqc",
-            "odata.id": "https://chrissscratch.table.core.windows.net/testtablexuh14aqc(PartitionKey=\u0027somPartition\u0027,RowKey=\u00271\u0027)",
-            "odata.etag": "W/\u0022datetime\u00272020-07-28T23%3A43%3A27.6596848Z\u0027\u0022",
-            "odata.editLink": "testtablexuh14aqc(PartitionKey=\u0027somPartition\u0027,RowKey=\u00271\u0027)",
-            "PartitionKey": "somPartition",
-            "RowKey": "1",
-            "Timestamp@odata.type": "Edm.DateTime",
-            "Timestamp": "2020-07-28T23:43:27.6596848Z",
-=======
             "odata.etag": "W/\u0022datetime\u00272020-08-18T23%3A36%3A29.3137823Z\u0027\u0022",
             "PartitionKey": "somPartition",
             "RowKey": "1",
             "Timestamp": "2020-08-18T23:36:29.3137823Z",
->>>>>>> 31805008
             "SomeStringProperty": "This is the original"
           }
         ]
       }
     },
     {
-<<<<<<< HEAD
-      "RequestUri": "https://chrissscratch.table.core.windows.net/testtablexuh14aqc(PartitionKey=\u0027somPartition\u0027,RowKey=\u00271\u0027)?$format=application%2Fjson%3Bodata%3Dfullmetadata",
-=======
       "RequestUri": "https://chrissscratch.table.core.windows.net/testtablexuh14aqc(PartitionKey=\u0027somPartition\u0027,RowKey=\u00271\u0027)?$format=application%2Fjson%3Bodata%3Dminimalmetadata",
->>>>>>> 31805008
       "RequestMethod": "DELETE",
       "RequestHeaders": {
         "Authorization": "Sanitized",
         "DataServiceVersion": "3.0",
         "If-Match": "*",
-<<<<<<< HEAD
-        "traceparent": "00-18c2ed511b085145bf151829659276a9-f2283e0ec2735f4f-00",
-        "User-Agent": [
-          "azsdk-net-Data.Tables/1.0.0-dev.20200728.1",
-          "(.NET Core 4.6.29017.01; Microsoft Windows 10.0.18363 )"
+        "traceparent": "00-4362c9d720788743bb9e8585c7abf656-49445c43e732ce41-00",
+        "User-Agent": [
+          "azsdk-net-Data.Tables/1.0.0-dev.20200818.1",
+          "(.NET Core 4.6.29130.01; Microsoft Windows 10.0.18363 )"
         ],
         "x-ms-client-request-id": "8988c36a12982802528594f6759bfc07",
-        "x-ms-date": "Tue, 28 Jul 2020 23:43:27 GMT",
-=======
-        "traceparent": "00-4362c9d720788743bb9e8585c7abf656-49445c43e732ce41-00",
-        "User-Agent": [
-          "azsdk-net-Data.Tables/1.0.0-dev.20200818.1",
-          "(.NET Core 4.6.29130.01; Microsoft Windows 10.0.18363 )"
-        ],
+        "x-ms-date": "Tue, 18 Aug 2020 23:36:29 GMT",
+        "x-ms-return-client-request-id": "true",
+        "x-ms-version": "2019-02-02"
+      },
+      "RequestBody": null,
+      "StatusCode": 204,
+      "ResponseHeaders": {
+        "Cache-Control": "no-cache",
+        "Content-Length": "0",
+        "Date": "Tue, 18 Aug 2020 23:36:29 GMT",
+        "Server": [
+          "Windows-Azure-Table/1.0",
+          "Microsoft-HTTPAPI/2.0"
+        ],
+        "X-Content-Type-Options": "nosniff",
         "x-ms-client-request-id": "8988c36a12982802528594f6759bfc07",
-        "x-ms-date": "Tue, 18 Aug 2020 23:36:29 GMT",
->>>>>>> 31805008
-        "x-ms-return-client-request-id": "true",
-        "x-ms-version": "2019-02-02"
-      },
-      "RequestBody": null,
-      "StatusCode": 204,
-      "ResponseHeaders": {
-        "Cache-Control": "no-cache",
-        "Content-Length": "0",
-<<<<<<< HEAD
-        "Date": "Tue, 28 Jul 2020 23:43:27 GMT",
-=======
-        "Date": "Tue, 18 Aug 2020 23:36:29 GMT",
->>>>>>> 31805008
-        "Server": [
-          "Windows-Azure-Table/1.0",
-          "Microsoft-HTTPAPI/2.0"
-        ],
-        "X-Content-Type-Options": "nosniff",
-        "x-ms-client-request-id": "8988c36a12982802528594f6759bfc07",
-<<<<<<< HEAD
-        "x-ms-request-id": "f6c2d650-7002-000d-3e38-652be4000000",
-=======
         "x-ms-request-id": "7600243d-e002-002a-15b8-75b1ad000000",
->>>>>>> 31805008
         "x-ms-version": "2019-02-02"
       },
       "ResponseBody": []
     },
     {
-<<<<<<< HEAD
-      "RequestUri": "https://chrissscratch.table.core.windows.net/testtablexuh14aqc()?$format=application%2Fjson%3Bodata%3Dfullmetadata\u0026$filter=PartitionKey%20eq%20%27somPartition%27%20and%20RowKey%20eq%20%271%27",
-=======
       "RequestUri": "https://chrissscratch.table.core.windows.net/testtablexuh14aqc()?$format=application%2Fjson%3Bodata%3Dminimalmetadata\u0026$filter=PartitionKey%20eq%20%27somPartition%27%20and%20RowKey%20eq%20%271%27",
->>>>>>> 31805008
       "RequestMethod": "GET",
       "RequestHeaders": {
         "Accept": "application/json",
         "Authorization": "Sanitized",
         "DataServiceVersion": "3.0",
         "User-Agent": [
-<<<<<<< HEAD
-          "azsdk-net-Data.Tables/1.0.0-dev.20200728.1",
-          "(.NET Core 4.6.29017.01; Microsoft Windows 10.0.18363 )"
+          "azsdk-net-Data.Tables/1.0.0-dev.20200818.1",
+          "(.NET Core 4.6.29130.01; Microsoft Windows 10.0.18363 )"
         ],
         "x-ms-client-request-id": "00dae9289c04f3235932e9311de816e6",
-        "x-ms-date": "Tue, 28 Jul 2020 23:43:27 GMT",
-=======
-          "azsdk-net-Data.Tables/1.0.0-dev.20200818.1",
-          "(.NET Core 4.6.29130.01; Microsoft Windows 10.0.18363 )"
-        ],
+        "x-ms-date": "Tue, 18 Aug 2020 23:36:29 GMT",
+        "x-ms-return-client-request-id": "true",
+        "x-ms-version": "2019-02-02"
+      },
+      "RequestBody": null,
+      "StatusCode": 200,
+      "ResponseHeaders": {
+        "Cache-Control": "no-cache",
+        "Content-Type": "application/json; odata=minimalmetadata; streaming=true; charset=utf-8",
+        "Date": "Tue, 18 Aug 2020 23:36:29 GMT",
+        "Server": [
+          "Windows-Azure-Table/1.0",
+          "Microsoft-HTTPAPI/2.0"
+        ],
+        "Transfer-Encoding": "chunked",
+        "X-Content-Type-Options": "nosniff",
         "x-ms-client-request-id": "00dae9289c04f3235932e9311de816e6",
-        "x-ms-date": "Tue, 18 Aug 2020 23:36:29 GMT",
->>>>>>> 31805008
-        "x-ms-return-client-request-id": "true",
-        "x-ms-version": "2019-02-02"
-      },
-      "RequestBody": null,
-      "StatusCode": 200,
-      "ResponseHeaders": {
-        "Cache-Control": "no-cache",
-<<<<<<< HEAD
-        "Content-Type": "application/json; odata=fullmetadata; streaming=true; charset=utf-8",
-        "Date": "Tue, 28 Jul 2020 23:43:27 GMT",
-=======
-        "Content-Type": "application/json; odata=minimalmetadata; streaming=true; charset=utf-8",
-        "Date": "Tue, 18 Aug 2020 23:36:29 GMT",
->>>>>>> 31805008
-        "Server": [
-          "Windows-Azure-Table/1.0",
-          "Microsoft-HTTPAPI/2.0"
-        ],
-        "Transfer-Encoding": "chunked",
-        "X-Content-Type-Options": "nosniff",
-        "x-ms-client-request-id": "00dae9289c04f3235932e9311de816e6",
-<<<<<<< HEAD
-        "x-ms-request-id": "f6c2d653-7002-000d-4138-652be4000000",
-=======
         "x-ms-request-id": "76002446-e002-002a-1eb8-75b1ad000000",
->>>>>>> 31805008
         "x-ms-version": "2019-02-02"
       },
       "ResponseBody": {
@@ -328,11 +201,7 @@
       }
     },
     {
-<<<<<<< HEAD
-      "RequestUri": "https://chrissscratch.table.core.windows.net/testtablexuh14aqc(PartitionKey=\u0027somPartition\u0027,RowKey=\u00271\u0027)?$format=application%2Fjson%3Bodata%3Dfullmetadata",
-=======
       "RequestUri": "https://chrissscratch.table.core.windows.net/testtablexuh14aqc(PartitionKey=\u0027somPartition\u0027,RowKey=\u00271\u0027)?$format=application%2Fjson%3Bodata%3Dminimalmetadata",
->>>>>>> 31805008
       "RequestMethod": "PUT",
       "RequestHeaders": {
         "Accept": "application/json",
@@ -340,23 +209,13 @@
         "Content-Length": "88",
         "Content-Type": "application/json",
         "DataServiceVersion": "3.0",
-<<<<<<< HEAD
-        "traceparent": "00-bfc5ffea31ff1845925066a19a9dfed2-3496d0e1ef11c94d-00",
-        "User-Agent": [
-          "azsdk-net-Data.Tables/1.0.0-dev.20200728.1",
-          "(.NET Core 4.6.29017.01; Microsoft Windows 10.0.18363 )"
+        "traceparent": "00-7533c21107f114499eb9447b096f3f69-3862e78da04f3740-00",
+        "User-Agent": [
+          "azsdk-net-Data.Tables/1.0.0-dev.20200818.1",
+          "(.NET Core 4.6.29130.01; Microsoft Windows 10.0.18363 )"
         ],
         "x-ms-client-request-id": "bdfc3f53d33fd18c7d77c464025c91ed",
-        "x-ms-date": "Tue, 28 Jul 2020 23:43:27 GMT",
-=======
-        "traceparent": "00-7533c21107f114499eb9447b096f3f69-3862e78da04f3740-00",
-        "User-Agent": [
-          "azsdk-net-Data.Tables/1.0.0-dev.20200818.1",
-          "(.NET Core 4.6.29130.01; Microsoft Windows 10.0.18363 )"
-        ],
-        "x-ms-client-request-id": "bdfc3f53d33fd18c7d77c464025c91ed",
-        "x-ms-date": "Tue, 18 Aug 2020 23:36:29 GMT",
->>>>>>> 31805008
+        "x-ms-date": "Tue, 18 Aug 2020 23:36:29 GMT",
         "x-ms-return-client-request-id": "true",
         "x-ms-version": "2019-02-02"
       },
@@ -369,125 +228,70 @@
       "ResponseHeaders": {
         "Cache-Control": "no-cache",
         "Content-Length": "0",
-<<<<<<< HEAD
-        "Date": "Tue, 28 Jul 2020 23:43:27 GMT",
-        "ETag": "W/\u0022datetime\u00272020-07-28T23%3A43%3A27.817816Z\u0027\u0022",
-=======
         "Date": "Tue, 18 Aug 2020 23:36:29 GMT",
         "ETag": "W/\u0022datetime\u00272020-08-18T23%3A36%3A29.481922Z\u0027\u0022",
->>>>>>> 31805008
         "Server": [
           "Windows-Azure-Table/1.0",
           "Microsoft-HTTPAPI/2.0"
         ],
         "X-Content-Type-Options": "nosniff",
         "x-ms-client-request-id": "bdfc3f53d33fd18c7d77c464025c91ed",
-<<<<<<< HEAD
-        "x-ms-request-id": "f6c2d658-7002-000d-4638-652be4000000",
-=======
         "x-ms-request-id": "7600244e-e002-002a-26b8-75b1ad000000",
->>>>>>> 31805008
         "x-ms-version": "2019-02-02"
       },
       "ResponseBody": []
     },
     {
-<<<<<<< HEAD
-      "RequestUri": "https://chrissscratch.table.core.windows.net/testtablexuh14aqc()?$format=application%2Fjson%3Bodata%3Dfullmetadata\u0026$filter=PartitionKey%20eq%20%27somPartition%27%20and%20RowKey%20eq%20%271%27",
-=======
       "RequestUri": "https://chrissscratch.table.core.windows.net/testtablexuh14aqc()?$format=application%2Fjson%3Bodata%3Dminimalmetadata\u0026$filter=PartitionKey%20eq%20%27somPartition%27%20and%20RowKey%20eq%20%271%27",
->>>>>>> 31805008
       "RequestMethod": "GET",
       "RequestHeaders": {
         "Accept": "application/json",
         "Authorization": "Sanitized",
         "DataServiceVersion": "3.0",
         "User-Agent": [
-<<<<<<< HEAD
-          "azsdk-net-Data.Tables/1.0.0-dev.20200728.1",
-          "(.NET Core 4.6.29017.01; Microsoft Windows 10.0.18363 )"
+          "azsdk-net-Data.Tables/1.0.0-dev.20200818.1",
+          "(.NET Core 4.6.29130.01; Microsoft Windows 10.0.18363 )"
         ],
         "x-ms-client-request-id": "12d0e8110a9fce049f952f6629d10a69",
-        "x-ms-date": "Tue, 28 Jul 2020 23:43:28 GMT",
-=======
-          "azsdk-net-Data.Tables/1.0.0-dev.20200818.1",
-          "(.NET Core 4.6.29130.01; Microsoft Windows 10.0.18363 )"
-        ],
+        "x-ms-date": "Tue, 18 Aug 2020 23:36:29 GMT",
+        "x-ms-return-client-request-id": "true",
+        "x-ms-version": "2019-02-02"
+      },
+      "RequestBody": null,
+      "StatusCode": 200,
+      "ResponseHeaders": {
+        "Cache-Control": "no-cache",
+        "Content-Type": "application/json; odata=minimalmetadata; streaming=true; charset=utf-8",
+        "Date": "Tue, 18 Aug 2020 23:36:29 GMT",
+        "Server": [
+          "Windows-Azure-Table/1.0",
+          "Microsoft-HTTPAPI/2.0"
+        ],
+        "Transfer-Encoding": "chunked",
+        "X-Content-Type-Options": "nosniff",
         "x-ms-client-request-id": "12d0e8110a9fce049f952f6629d10a69",
-        "x-ms-date": "Tue, 18 Aug 2020 23:36:29 GMT",
->>>>>>> 31805008
-        "x-ms-return-client-request-id": "true",
-        "x-ms-version": "2019-02-02"
-      },
-      "RequestBody": null,
-      "StatusCode": 200,
-      "ResponseHeaders": {
-        "Cache-Control": "no-cache",
-<<<<<<< HEAD
-        "Content-Type": "application/json; odata=fullmetadata; streaming=true; charset=utf-8",
-        "Date": "Tue, 28 Jul 2020 23:43:27 GMT",
-=======
-        "Content-Type": "application/json; odata=minimalmetadata; streaming=true; charset=utf-8",
-        "Date": "Tue, 18 Aug 2020 23:36:29 GMT",
->>>>>>> 31805008
-        "Server": [
-          "Windows-Azure-Table/1.0",
-          "Microsoft-HTTPAPI/2.0"
-        ],
-        "Transfer-Encoding": "chunked",
-        "X-Content-Type-Options": "nosniff",
-        "x-ms-client-request-id": "12d0e8110a9fce049f952f6629d10a69",
-<<<<<<< HEAD
-        "x-ms-request-id": "f6c2d65b-7002-000d-4838-652be4000000",
-=======
         "x-ms-request-id": "7600245c-e002-002a-34b8-75b1ad000000",
->>>>>>> 31805008
         "x-ms-version": "2019-02-02"
       },
       "ResponseBody": {
         "odata.metadata": "https://chrissscratch.table.core.windows.net/$metadata#testtablexuh14aqc",
         "value": [
           {
-<<<<<<< HEAD
-            "odata.type": "chrissscratch.testtablexuh14aqc",
-            "odata.id": "https://chrissscratch.table.core.windows.net/testtablexuh14aqc(PartitionKey=\u0027somPartition\u0027,RowKey=\u00271\u0027)",
-            "odata.etag": "W/\u0022datetime\u00272020-07-28T23%3A43%3A27.817816Z\u0027\u0022",
-            "odata.editLink": "testtablexuh14aqc(PartitionKey=\u0027somPartition\u0027,RowKey=\u00271\u0027)",
-            "PartitionKey": "somPartition",
-            "RowKey": "1",
-            "Timestamp@odata.type": "Edm.DateTime",
-            "Timestamp": "2020-07-28T23:43:27.817816Z",
-=======
             "odata.etag": "W/\u0022datetime\u00272020-08-18T23%3A36%3A29.481922Z\u0027\u0022",
             "PartitionKey": "somPartition",
             "RowKey": "1",
             "Timestamp": "2020-08-18T23:36:29.481922Z",
->>>>>>> 31805008
             "SomeStringProperty": "This is the original"
           }
         ]
       }
     },
     {
-<<<<<<< HEAD
-      "RequestUri": "https://chrissscratch.table.core.windows.net/testtablexuh14aqc(PartitionKey=\u0027somPartition\u0027,RowKey=\u00271\u0027)?$format=application%2Fjson%3Bodata%3Dfullmetadata",
-=======
       "RequestUri": "https://chrissscratch.table.core.windows.net/testtablexuh14aqc(PartitionKey=\u0027somPartition\u0027,RowKey=\u00271\u0027)?$format=application%2Fjson%3Bodata%3Dminimalmetadata",
->>>>>>> 31805008
       "RequestMethod": "DELETE",
       "RequestHeaders": {
         "Authorization": "Sanitized",
         "DataServiceVersion": "3.0",
-<<<<<<< HEAD
-        "If-Match": "W/\u0022datetime\u00272020-07-28T23%3A43%3A27.6596848Z\u0027\u0022",
-        "traceparent": "00-9072613af0a57c4bb0b634a92b547e5a-a6c2d7f67c7e6c4c-00",
-        "User-Agent": [
-          "azsdk-net-Data.Tables/1.0.0-dev.20200728.1",
-          "(.NET Core 4.6.29017.01; Microsoft Windows 10.0.18363 )"
-        ],
-        "x-ms-client-request-id": "36a2ae6f3e9f54c85c09828dd8bef1fd",
-        "x-ms-date": "Tue, 28 Jul 2020 23:43:28 GMT",
-=======
         "If-Match": "W/\u0022datetime\u00272020-08-18T23%3A36%3A29.3137823Z\u0027\u0022",
         "traceparent": "00-cddd69a77faf0447b7932310abfc613d-69571ed7e2cc4040-00",
         "User-Agent": [
@@ -496,7 +300,6 @@
         ],
         "x-ms-client-request-id": "36a2ae6f3e9f54c85c09828dd8bef1fd",
         "x-ms-date": "Tue, 18 Aug 2020 23:36:29 GMT",
->>>>>>> 31805008
         "x-ms-return-client-request-id": "true",
         "x-ms-version": "2019-02-02"
       },
@@ -504,13 +307,8 @@
       "StatusCode": 412,
       "ResponseHeaders": {
         "Cache-Control": "no-cache",
-<<<<<<< HEAD
-        "Content-Type": "application/json; odata=fullmetadata; streaming=true; charset=utf-8",
-        "Date": "Tue, 28 Jul 2020 23:43:27 GMT",
-=======
-        "Content-Type": "application/json; odata=minimalmetadata; streaming=true; charset=utf-8",
-        "Date": "Tue, 18 Aug 2020 23:36:29 GMT",
->>>>>>> 31805008
+        "Content-Type": "application/json; odata=minimalmetadata; streaming=true; charset=utf-8",
+        "Date": "Tue, 18 Aug 2020 23:36:29 GMT",
         "Server": [
           "Windows-Azure-Table/1.0",
           "Microsoft-HTTPAPI/2.0"
@@ -518,11 +316,7 @@
         "Transfer-Encoding": "chunked",
         "X-Content-Type-Options": "nosniff",
         "x-ms-client-request-id": "36a2ae6f3e9f54c85c09828dd8bef1fd",
-<<<<<<< HEAD
-        "x-ms-request-id": "f6c2d65e-7002-000d-4b38-652be4000000",
-=======
         "x-ms-request-id": "76002469-e002-002a-41b8-75b1ad000000",
->>>>>>> 31805008
         "x-ms-version": "2019-02-02"
       },
       "ResponseBody": {
@@ -530,15 +324,6 @@
           "code": "UpdateConditionNotSatisfied",
           "message": {
             "lang": "en-US",
-<<<<<<< HEAD
-            "value": "The update condition specified in the request was not satisfied.\nRequestId:f6c2d65e-7002-000d-4b38-652be4000000\nTime:2020-07-28T23:43:27.8968570Z"
-          }
-        }
-      }
-    },
-    {
-      "RequestUri": "https://chrissscratch.table.core.windows.net/testtablexuh14aqc(PartitionKey=\u0027somPartition\u0027,RowKey=\u00271\u0027)?$format=application%2Fjson%3Bodata%3Dfullmetadata",
-=======
             "value": "The update condition specified in the request was not satisfied.\nRequestId:76002469-e002-002a-41b8-75b1ad000000\nTime:2020-08-18T23:36:29.5621860Z"
           }
         }
@@ -546,21 +331,10 @@
     },
     {
       "RequestUri": "https://chrissscratch.table.core.windows.net/testtablexuh14aqc(PartitionKey=\u0027somPartition\u0027,RowKey=\u00271\u0027)?$format=application%2Fjson%3Bodata%3Dminimalmetadata",
->>>>>>> 31805008
       "RequestMethod": "DELETE",
       "RequestHeaders": {
         "Authorization": "Sanitized",
         "DataServiceVersion": "3.0",
-<<<<<<< HEAD
-        "If-Match": "W/\u0022datetime\u00272020-07-28T23%3A43%3A27.817816Z\u0027\u0022",
-        "traceparent": "00-4d1be0bca3a8834f827b6253044e78c4-8ad92975283d984d-00",
-        "User-Agent": [
-          "azsdk-net-Data.Tables/1.0.0-dev.20200728.1",
-          "(.NET Core 4.6.29017.01; Microsoft Windows 10.0.18363 )"
-        ],
-        "x-ms-client-request-id": "341ffba0031848463b2e1daaa426a8ac",
-        "x-ms-date": "Tue, 28 Jul 2020 23:43:28 GMT",
-=======
         "If-Match": "W/\u0022datetime\u00272020-08-18T23%3A36%3A29.481922Z\u0027\u0022",
         "traceparent": "00-43d902d7d607f14a97d52fa13c216926-627d8f79c0d7df4f-00",
         "User-Agent": [
@@ -569,7 +343,6 @@
         ],
         "x-ms-client-request-id": "341ffba0031848463b2e1daaa426a8ac",
         "x-ms-date": "Tue, 18 Aug 2020 23:36:29 GMT",
->>>>>>> 31805008
         "x-ms-return-client-request-id": "true",
         "x-ms-version": "2019-02-02"
       },
@@ -578,77 +351,48 @@
       "ResponseHeaders": {
         "Cache-Control": "no-cache",
         "Content-Length": "0",
-<<<<<<< HEAD
-        "Date": "Tue, 28 Jul 2020 23:43:27 GMT",
-=======
-        "Date": "Tue, 18 Aug 2020 23:36:29 GMT",
->>>>>>> 31805008
+        "Date": "Tue, 18 Aug 2020 23:36:29 GMT",
         "Server": [
           "Windows-Azure-Table/1.0",
           "Microsoft-HTTPAPI/2.0"
         ],
         "X-Content-Type-Options": "nosniff",
         "x-ms-client-request-id": "341ffba0031848463b2e1daaa426a8ac",
-<<<<<<< HEAD
-        "x-ms-request-id": "f6c2d664-7002-000d-5138-652be4000000",
-=======
         "x-ms-request-id": "76002473-e002-002a-4bb8-75b1ad000000",
->>>>>>> 31805008
         "x-ms-version": "2019-02-02"
       },
       "ResponseBody": []
     },
     {
-<<<<<<< HEAD
-      "RequestUri": "https://chrissscratch.table.core.windows.net/testtablexuh14aqc()?$format=application%2Fjson%3Bodata%3Dfullmetadata\u0026$filter=PartitionKey%20eq%20%27somPartition%27%20and%20RowKey%20eq%20%271%27",
-=======
       "RequestUri": "https://chrissscratch.table.core.windows.net/testtablexuh14aqc()?$format=application%2Fjson%3Bodata%3Dminimalmetadata\u0026$filter=PartitionKey%20eq%20%27somPartition%27%20and%20RowKey%20eq%20%271%27",
->>>>>>> 31805008
       "RequestMethod": "GET",
       "RequestHeaders": {
         "Accept": "application/json",
         "Authorization": "Sanitized",
         "DataServiceVersion": "3.0",
         "User-Agent": [
-<<<<<<< HEAD
-          "azsdk-net-Data.Tables/1.0.0-dev.20200728.1",
-          "(.NET Core 4.6.29017.01; Microsoft Windows 10.0.18363 )"
+          "azsdk-net-Data.Tables/1.0.0-dev.20200818.1",
+          "(.NET Core 4.6.29130.01; Microsoft Windows 10.0.18363 )"
         ],
         "x-ms-client-request-id": "53f55a6c5ab9d24e207bb5968776f5e0",
-        "x-ms-date": "Tue, 28 Jul 2020 23:43:28 GMT",
-=======
-          "azsdk-net-Data.Tables/1.0.0-dev.20200818.1",
-          "(.NET Core 4.6.29130.01; Microsoft Windows 10.0.18363 )"
-        ],
+        "x-ms-date": "Tue, 18 Aug 2020 23:36:29 GMT",
+        "x-ms-return-client-request-id": "true",
+        "x-ms-version": "2019-02-02"
+      },
+      "RequestBody": null,
+      "StatusCode": 200,
+      "ResponseHeaders": {
+        "Cache-Control": "no-cache",
+        "Content-Type": "application/json; odata=minimalmetadata; streaming=true; charset=utf-8",
+        "Date": "Tue, 18 Aug 2020 23:36:29 GMT",
+        "Server": [
+          "Windows-Azure-Table/1.0",
+          "Microsoft-HTTPAPI/2.0"
+        ],
+        "Transfer-Encoding": "chunked",
+        "X-Content-Type-Options": "nosniff",
         "x-ms-client-request-id": "53f55a6c5ab9d24e207bb5968776f5e0",
-        "x-ms-date": "Tue, 18 Aug 2020 23:36:29 GMT",
->>>>>>> 31805008
-        "x-ms-return-client-request-id": "true",
-        "x-ms-version": "2019-02-02"
-      },
-      "RequestBody": null,
-      "StatusCode": 200,
-      "ResponseHeaders": {
-        "Cache-Control": "no-cache",
-<<<<<<< HEAD
-        "Content-Type": "application/json; odata=fullmetadata; streaming=true; charset=utf-8",
-        "Date": "Tue, 28 Jul 2020 23:43:27 GMT",
-=======
-        "Content-Type": "application/json; odata=minimalmetadata; streaming=true; charset=utf-8",
-        "Date": "Tue, 18 Aug 2020 23:36:29 GMT",
->>>>>>> 31805008
-        "Server": [
-          "Windows-Azure-Table/1.0",
-          "Microsoft-HTTPAPI/2.0"
-        ],
-        "Transfer-Encoding": "chunked",
-        "X-Content-Type-Options": "nosniff",
-        "x-ms-client-request-id": "53f55a6c5ab9d24e207bb5968776f5e0",
-<<<<<<< HEAD
-        "x-ms-request-id": "f6c2d66c-7002-000d-5938-652be4000000",
-=======
         "x-ms-request-id": "76002478-e002-002a-50b8-75b1ad000000",
->>>>>>> 31805008
         "x-ms-version": "2019-02-02"
       },
       "ResponseBody": {
@@ -662,47 +406,29 @@
       "RequestHeaders": {
         "Accept": "application/json",
         "Authorization": "Sanitized",
-<<<<<<< HEAD
-        "traceparent": "00-6405915d13946447a8ada3441f9e570a-bbe9b671c5fe9c47-00",
-        "User-Agent": [
-          "azsdk-net-Data.Tables/1.0.0-dev.20200728.1",
-          "(.NET Core 4.6.29017.01; Microsoft Windows 10.0.18363 )"
+        "traceparent": "00-11dd7801eeba214cac96c7ed18525d9c-00464d84e7ef3b4f-00",
+        "User-Agent": [
+          "azsdk-net-Data.Tables/1.0.0-dev.20200818.1",
+          "(.NET Core 4.6.29130.01; Microsoft Windows 10.0.18363 )"
         ],
         "x-ms-client-request-id": "2dc532a3d5b16c51685afb71211eb036",
-        "x-ms-date": "Tue, 28 Jul 2020 23:43:28 GMT",
-=======
-        "traceparent": "00-11dd7801eeba214cac96c7ed18525d9c-00464d84e7ef3b4f-00",
-        "User-Agent": [
-          "azsdk-net-Data.Tables/1.0.0-dev.20200818.1",
-          "(.NET Core 4.6.29130.01; Microsoft Windows 10.0.18363 )"
-        ],
+        "x-ms-date": "Tue, 18 Aug 2020 23:36:29 GMT",
+        "x-ms-return-client-request-id": "true",
+        "x-ms-version": "2019-02-02"
+      },
+      "RequestBody": null,
+      "StatusCode": 204,
+      "ResponseHeaders": {
+        "Cache-Control": "no-cache",
+        "Content-Length": "0",
+        "Date": "Tue, 18 Aug 2020 23:36:29 GMT",
+        "Server": [
+          "Windows-Azure-Table/1.0",
+          "Microsoft-HTTPAPI/2.0"
+        ],
+        "X-Content-Type-Options": "nosniff",
         "x-ms-client-request-id": "2dc532a3d5b16c51685afb71211eb036",
-        "x-ms-date": "Tue, 18 Aug 2020 23:36:29 GMT",
->>>>>>> 31805008
-        "x-ms-return-client-request-id": "true",
-        "x-ms-version": "2019-02-02"
-      },
-      "RequestBody": null,
-      "StatusCode": 204,
-      "ResponseHeaders": {
-        "Cache-Control": "no-cache",
-        "Content-Length": "0",
-<<<<<<< HEAD
-        "Date": "Tue, 28 Jul 2020 23:43:27 GMT",
-=======
-        "Date": "Tue, 18 Aug 2020 23:36:29 GMT",
->>>>>>> 31805008
-        "Server": [
-          "Windows-Azure-Table/1.0",
-          "Microsoft-HTTPAPI/2.0"
-        ],
-        "X-Content-Type-Options": "nosniff",
-        "x-ms-client-request-id": "2dc532a3d5b16c51685afb71211eb036",
-<<<<<<< HEAD
-        "x-ms-request-id": "f6c2d673-7002-000d-6038-652be4000000",
-=======
         "x-ms-request-id": "7600247c-e002-002a-54b8-75b1ad000000",
->>>>>>> 31805008
         "x-ms-version": "2019-02-02"
       },
       "ResponseBody": []
