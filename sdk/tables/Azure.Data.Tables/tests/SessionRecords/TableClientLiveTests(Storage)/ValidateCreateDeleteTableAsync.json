--- conflicted
+++ resolved
@@ -1,11 +1,7 @@
 {
   "Entries": [
     {
-<<<<<<< HEAD
-      "RequestUri": "https://chrissscratch.table.core.windows.net/Tables?$format=application%2Fjson%3Bodata%3Dfullmetadata",
-=======
       "RequestUri": "https://chrissscratch.table.core.windows.net/Tables?$format=application%2Fjson%3Bodata%3Dminimalmetadata",
->>>>>>> 31805008
       "RequestMethod": "POST",
       "RequestHeaders": {
         "Accept": "application/json",
@@ -13,23 +9,13 @@
         "Content-Length": "33",
         "Content-Type": "application/json; odata=nometadata",
         "DataServiceVersion": "3.0",
-<<<<<<< HEAD
-        "traceparent": "00-d76e5dac3423e944b279ceb8c0d9bd77-a415800a16a52d49-00",
-        "User-Agent": [
-          "azsdk-net-Data.Tables/1.0.0-dev.20200728.1",
-          "(.NET Core 4.6.29017.01; Microsoft Windows 10.0.18363 )"
+        "traceparent": "00-2a09f47552bda94ea01e91a2ccbec51f-cfa659c98fd0be4a-00",
+        "User-Agent": [
+          "azsdk-net-Data.Tables/1.0.0-dev.20200818.1",
+          "(.NET Core 4.6.29130.01; Microsoft Windows 10.0.18363 )"
         ],
         "x-ms-client-request-id": "af35be2a0b4b71cea9b248b34b5077bc",
-        "x-ms-date": "Wed, 29 Jul 2020 01:57:50 GMT",
-=======
-        "traceparent": "00-2a09f47552bda94ea01e91a2ccbec51f-cfa659c98fd0be4a-00",
-        "User-Agent": [
-          "azsdk-net-Data.Tables/1.0.0-dev.20200818.1",
-          "(.NET Core 4.6.29130.01; Microsoft Windows 10.0.18363 )"
-        ],
-        "x-ms-client-request-id": "af35be2a0b4b71cea9b248b34b5077bc",
-        "x-ms-date": "Tue, 18 Aug 2020 23:41:42 GMT",
->>>>>>> 31805008
+        "x-ms-date": "Tue, 18 Aug 2020 23:41:42 GMT",
         "x-ms-return-client-request-id": "true",
         "x-ms-version": "2019-02-02"
       },
@@ -39,13 +25,8 @@
       "StatusCode": 201,
       "ResponseHeaders": {
         "Cache-Control": "no-cache",
-<<<<<<< HEAD
-        "Content-Type": "application/json; odata=fullmetadata; streaming=true; charset=utf-8",
-        "Date": "Wed, 29 Jul 2020 01:57:50 GMT",
-=======
-        "Content-Type": "application/json; odata=minimalmetadata; streaming=true; charset=utf-8",
-        "Date": "Tue, 18 Aug 2020 23:41:41 GMT",
->>>>>>> 31805008
+        "Content-Type": "application/json; odata=minimalmetadata; streaming=true; charset=utf-8",
+        "Date": "Tue, 18 Aug 2020 23:41:41 GMT",
         "Location": "https://chrissscratch.table.core.windows.net/Tables(\u0027testtableceee76ve\u0027)",
         "Server": [
           "Windows-Azure-Table/1.0",
@@ -54,30 +35,16 @@
         "Transfer-Encoding": "chunked",
         "X-Content-Type-Options": "nosniff",
         "x-ms-client-request-id": "af35be2a0b4b71cea9b248b34b5077bc",
-<<<<<<< HEAD
-        "x-ms-request-id": "c26f01b1-f002-0017-2a4b-65048b000000",
-=======
         "x-ms-request-id": "bc061dd1-0002-006f-6cb9-756c3c000000",
->>>>>>> 31805008
         "x-ms-version": "2019-02-02"
       },
       "ResponseBody": {
         "odata.metadata": "https://chrissscratch.table.core.windows.net/$metadata#Tables/@Element",
-<<<<<<< HEAD
-        "odata.type": "chrissscratch.Tables",
-        "odata.id": "https://chrissscratch.table.core.windows.net/Tables(\u0027testtableceee76ve\u0027)",
-        "odata.editLink": "Tables(\u0027testtableceee76ve\u0027)",
-=======
->>>>>>> 31805008
         "TableName": "testtableceee76ve"
       }
     },
     {
-<<<<<<< HEAD
-      "RequestUri": "https://chrissscratch.table.core.windows.net/Tables?$format=application%2Fjson%3Bodata%3Dfullmetadata",
-=======
       "RequestUri": "https://chrissscratch.table.core.windows.net/Tables?$format=application%2Fjson%3Bodata%3Dminimalmetadata",
->>>>>>> 31805008
       "RequestMethod": "POST",
       "RequestHeaders": {
         "Accept": "application/json",
@@ -85,23 +52,13 @@
         "Content-Length": "33",
         "Content-Type": "application/json; odata=nometadata",
         "DataServiceVersion": "3.0",
-<<<<<<< HEAD
-        "traceparent": "00-7be1474c2ce13d43aa56646548f1a2f4-7268edb0df068e49-00",
-        "User-Agent": [
-          "azsdk-net-Data.Tables/1.0.0-dev.20200728.1",
-          "(.NET Core 4.6.29017.01; Microsoft Windows 10.0.18363 )"
+        "traceparent": "00-66605d8ede6e9343b556c4bca1b79893-fed2ea2729f44046-00",
+        "User-Agent": [
+          "azsdk-net-Data.Tables/1.0.0-dev.20200818.1",
+          "(.NET Core 4.6.29130.01; Microsoft Windows 10.0.18363 )"
         ],
         "x-ms-client-request-id": "d410d0cb7ba03b3f6f68e8ba6699af59",
-        "x-ms-date": "Wed, 29 Jul 2020 01:57:50 GMT",
-=======
-        "traceparent": "00-66605d8ede6e9343b556c4bca1b79893-fed2ea2729f44046-00",
-        "User-Agent": [
-          "azsdk-net-Data.Tables/1.0.0-dev.20200818.1",
-          "(.NET Core 4.6.29130.01; Microsoft Windows 10.0.18363 )"
-        ],
-        "x-ms-client-request-id": "d410d0cb7ba03b3f6f68e8ba6699af59",
-        "x-ms-date": "Tue, 18 Aug 2020 23:41:42 GMT",
->>>>>>> 31805008
+        "x-ms-date": "Tue, 18 Aug 2020 23:41:42 GMT",
         "x-ms-return-client-request-id": "true",
         "x-ms-version": "2019-02-02"
       },
@@ -111,13 +68,8 @@
       "StatusCode": 201,
       "ResponseHeaders": {
         "Cache-Control": "no-cache",
-<<<<<<< HEAD
-        "Content-Type": "application/json; odata=fullmetadata; streaming=true; charset=utf-8",
-        "Date": "Wed, 29 Jul 2020 01:57:50 GMT",
-=======
-        "Content-Type": "application/json; odata=minimalmetadata; streaming=true; charset=utf-8",
-        "Date": "Tue, 18 Aug 2020 23:41:41 GMT",
->>>>>>> 31805008
+        "Content-Type": "application/json; odata=minimalmetadata; streaming=true; charset=utf-8",
+        "Date": "Tue, 18 Aug 2020 23:41:41 GMT",
         "Location": "https://chrissscratch.table.core.windows.net/Tables(\u0027testtablee7z4otrx\u0027)",
         "Server": [
           "Windows-Azure-Table/1.0",
@@ -126,87 +78,50 @@
         "Transfer-Encoding": "chunked",
         "X-Content-Type-Options": "nosniff",
         "x-ms-client-request-id": "d410d0cb7ba03b3f6f68e8ba6699af59",
-<<<<<<< HEAD
-        "x-ms-request-id": "c26f01bf-f002-0017-374b-65048b000000",
-=======
         "x-ms-request-id": "bc061dd4-0002-006f-6eb9-756c3c000000",
->>>>>>> 31805008
         "x-ms-version": "2019-02-02"
       },
       "ResponseBody": {
         "odata.metadata": "https://chrissscratch.table.core.windows.net/$metadata#Tables/@Element",
-<<<<<<< HEAD
-        "odata.type": "chrissscratch.Tables",
-        "odata.id": "https://chrissscratch.table.core.windows.net/Tables(\u0027testtablee7z4otrx\u0027)",
-        "odata.editLink": "Tables(\u0027testtablee7z4otrx\u0027)",
-=======
->>>>>>> 31805008
         "TableName": "testtablee7z4otrx"
       }
     },
     {
-<<<<<<< HEAD
-      "RequestUri": "https://chrissscratch.table.core.windows.net/Tables?$format=application%2Fjson%3Bodata%3Dfullmetadata\u0026$filter=TableName%20eq%20%27testtablee7z4otrx%27",
-=======
       "RequestUri": "https://chrissscratch.table.core.windows.net/Tables?$format=application%2Fjson%3Bodata%3Dminimalmetadata\u0026$filter=TableName%20eq%20%27testtablee7z4otrx%27",
->>>>>>> 31805008
       "RequestMethod": "GET",
       "RequestHeaders": {
         "Accept": "application/json",
         "Authorization": "Sanitized",
         "DataServiceVersion": "3.0",
         "User-Agent": [
-<<<<<<< HEAD
-          "azsdk-net-Data.Tables/1.0.0-dev.20200728.1",
-          "(.NET Core 4.6.29017.01; Microsoft Windows 10.0.18363 )"
+          "azsdk-net-Data.Tables/1.0.0-dev.20200818.1",
+          "(.NET Core 4.6.29130.01; Microsoft Windows 10.0.18363 )"
         ],
         "x-ms-client-request-id": "ebbe30f4a6ea4a3fc870a51e4cee4d59",
-        "x-ms-date": "Wed, 29 Jul 2020 01:57:50 GMT",
-=======
-          "azsdk-net-Data.Tables/1.0.0-dev.20200818.1",
-          "(.NET Core 4.6.29130.01; Microsoft Windows 10.0.18363 )"
-        ],
+        "x-ms-date": "Tue, 18 Aug 2020 23:41:42 GMT",
+        "x-ms-return-client-request-id": "true",
+        "x-ms-version": "2019-02-02"
+      },
+      "RequestBody": null,
+      "StatusCode": 200,
+      "ResponseHeaders": {
+        "Cache-Control": "no-cache",
+        "Content-Type": "application/json; odata=minimalmetadata; streaming=true; charset=utf-8",
+        "Date": "Tue, 18 Aug 2020 23:41:41 GMT",
+        "Server": [
+          "Windows-Azure-Table/1.0",
+          "Microsoft-HTTPAPI/2.0"
+        ],
+        "Transfer-Encoding": "chunked",
+        "X-Content-Type-Options": "nosniff",
         "x-ms-client-request-id": "ebbe30f4a6ea4a3fc870a51e4cee4d59",
-        "x-ms-date": "Tue, 18 Aug 2020 23:41:42 GMT",
->>>>>>> 31805008
-        "x-ms-return-client-request-id": "true",
-        "x-ms-version": "2019-02-02"
-      },
-      "RequestBody": null,
-      "StatusCode": 200,
-      "ResponseHeaders": {
-        "Cache-Control": "no-cache",
-<<<<<<< HEAD
-        "Content-Type": "application/json; odata=fullmetadata; streaming=true; charset=utf-8",
-        "Date": "Wed, 29 Jul 2020 01:57:50 GMT",
-=======
-        "Content-Type": "application/json; odata=minimalmetadata; streaming=true; charset=utf-8",
-        "Date": "Tue, 18 Aug 2020 23:41:41 GMT",
->>>>>>> 31805008
-        "Server": [
-          "Windows-Azure-Table/1.0",
-          "Microsoft-HTTPAPI/2.0"
-        ],
-        "Transfer-Encoding": "chunked",
-        "X-Content-Type-Options": "nosniff",
-        "x-ms-client-request-id": "ebbe30f4a6ea4a3fc870a51e4cee4d59",
-<<<<<<< HEAD
-        "x-ms-request-id": "c26f01ce-f002-0017-454b-65048b000000",
-=======
         "x-ms-request-id": "bc061ddd-0002-006f-76b9-756c3c000000",
->>>>>>> 31805008
         "x-ms-version": "2019-02-02"
       },
       "ResponseBody": {
         "odata.metadata": "https://chrissscratch.table.core.windows.net/$metadata#Tables",
         "value": [
           {
-<<<<<<< HEAD
-            "odata.type": "chrissscratch.Tables",
-            "odata.id": "https://chrissscratch.table.core.windows.net/Tables(\u0027testtablee7z4otrx\u0027)",
-            "odata.editLink": "Tables(\u0027testtablee7z4otrx\u0027)",
-=======
->>>>>>> 31805008
             "TableName": "testtablee7z4otrx"
           }
         ]
@@ -218,102 +133,63 @@
       "RequestHeaders": {
         "Accept": "application/json",
         "Authorization": "Sanitized",
-<<<<<<< HEAD
-        "traceparent": "00-04f69688702c57419daf22da20bbd239-8c2328a6c0ffce40-00",
-        "User-Agent": [
-          "azsdk-net-Data.Tables/1.0.0-dev.20200728.1",
-          "(.NET Core 4.6.29017.01; Microsoft Windows 10.0.18363 )"
+        "traceparent": "00-51a0158cd3f53241bc5dde08f8869e10-857fc1c48ee01b42-00",
+        "User-Agent": [
+          "azsdk-net-Data.Tables/1.0.0-dev.20200818.1",
+          "(.NET Core 4.6.29130.01; Microsoft Windows 10.0.18363 )"
         ],
         "x-ms-client-request-id": "7be33475fafa2ed0720d43e367bc56bb",
-        "x-ms-date": "Wed, 29 Jul 2020 01:57:50 GMT",
-=======
-        "traceparent": "00-51a0158cd3f53241bc5dde08f8869e10-857fc1c48ee01b42-00",
-        "User-Agent": [
-          "azsdk-net-Data.Tables/1.0.0-dev.20200818.1",
-          "(.NET Core 4.6.29130.01; Microsoft Windows 10.0.18363 )"
-        ],
+        "x-ms-date": "Tue, 18 Aug 2020 23:41:42 GMT",
+        "x-ms-return-client-request-id": "true",
+        "x-ms-version": "2019-02-02"
+      },
+      "RequestBody": null,
+      "StatusCode": 204,
+      "ResponseHeaders": {
+        "Cache-Control": "no-cache",
+        "Content-Length": "0",
+        "Date": "Tue, 18 Aug 2020 23:41:41 GMT",
+        "Server": [
+          "Windows-Azure-Table/1.0",
+          "Microsoft-HTTPAPI/2.0"
+        ],
+        "X-Content-Type-Options": "nosniff",
         "x-ms-client-request-id": "7be33475fafa2ed0720d43e367bc56bb",
-        "x-ms-date": "Tue, 18 Aug 2020 23:41:42 GMT",
->>>>>>> 31805008
-        "x-ms-return-client-request-id": "true",
-        "x-ms-version": "2019-02-02"
-      },
-      "RequestBody": null,
-      "StatusCode": 204,
-      "ResponseHeaders": {
-        "Cache-Control": "no-cache",
-        "Content-Length": "0",
-<<<<<<< HEAD
-        "Date": "Wed, 29 Jul 2020 01:57:50 GMT",
-=======
-        "Date": "Tue, 18 Aug 2020 23:41:41 GMT",
->>>>>>> 31805008
-        "Server": [
-          "Windows-Azure-Table/1.0",
-          "Microsoft-HTTPAPI/2.0"
-        ],
-        "X-Content-Type-Options": "nosniff",
-        "x-ms-client-request-id": "7be33475fafa2ed0720d43e367bc56bb",
-<<<<<<< HEAD
-        "x-ms-request-id": "c26f01d4-f002-0017-4a4b-65048b000000",
-=======
         "x-ms-request-id": "bc061dea-0002-006f-03b9-756c3c000000",
->>>>>>> 31805008
         "x-ms-version": "2019-02-02"
       },
       "ResponseBody": []
     },
     {
-<<<<<<< HEAD
-      "RequestUri": "https://chrissscratch.table.core.windows.net/Tables?$format=application%2Fjson%3Bodata%3Dfullmetadata\u0026$filter=TableName%20eq%20%27testtablee7z4otrx%27",
-=======
       "RequestUri": "https://chrissscratch.table.core.windows.net/Tables?$format=application%2Fjson%3Bodata%3Dminimalmetadata\u0026$filter=TableName%20eq%20%27testtablee7z4otrx%27",
->>>>>>> 31805008
       "RequestMethod": "GET",
       "RequestHeaders": {
         "Accept": "application/json",
         "Authorization": "Sanitized",
         "DataServiceVersion": "3.0",
         "User-Agent": [
-<<<<<<< HEAD
-          "azsdk-net-Data.Tables/1.0.0-dev.20200728.1",
-          "(.NET Core 4.6.29017.01; Microsoft Windows 10.0.18363 )"
+          "azsdk-net-Data.Tables/1.0.0-dev.20200818.1",
+          "(.NET Core 4.6.29130.01; Microsoft Windows 10.0.18363 )"
         ],
         "x-ms-client-request-id": "d7360ff05d12241690c60c30d521ee81",
-        "x-ms-date": "Wed, 29 Jul 2020 01:57:50 GMT",
-=======
-          "azsdk-net-Data.Tables/1.0.0-dev.20200818.1",
-          "(.NET Core 4.6.29130.01; Microsoft Windows 10.0.18363 )"
-        ],
+        "x-ms-date": "Tue, 18 Aug 2020 23:41:42 GMT",
+        "x-ms-return-client-request-id": "true",
+        "x-ms-version": "2019-02-02"
+      },
+      "RequestBody": null,
+      "StatusCode": 200,
+      "ResponseHeaders": {
+        "Cache-Control": "no-cache",
+        "Content-Type": "application/json; odata=minimalmetadata; streaming=true; charset=utf-8",
+        "Date": "Tue, 18 Aug 2020 23:41:41 GMT",
+        "Server": [
+          "Windows-Azure-Table/1.0",
+          "Microsoft-HTTPAPI/2.0"
+        ],
+        "Transfer-Encoding": "chunked",
+        "X-Content-Type-Options": "nosniff",
         "x-ms-client-request-id": "d7360ff05d12241690c60c30d521ee81",
-        "x-ms-date": "Tue, 18 Aug 2020 23:41:42 GMT",
->>>>>>> 31805008
-        "x-ms-return-client-request-id": "true",
-        "x-ms-version": "2019-02-02"
-      },
-      "RequestBody": null,
-      "StatusCode": 200,
-      "ResponseHeaders": {
-        "Cache-Control": "no-cache",
-<<<<<<< HEAD
-        "Content-Type": "application/json; odata=fullmetadata; streaming=true; charset=utf-8",
-        "Date": "Wed, 29 Jul 2020 01:57:50 GMT",
-=======
-        "Content-Type": "application/json; odata=minimalmetadata; streaming=true; charset=utf-8",
-        "Date": "Tue, 18 Aug 2020 23:41:41 GMT",
->>>>>>> 31805008
-        "Server": [
-          "Windows-Azure-Table/1.0",
-          "Microsoft-HTTPAPI/2.0"
-        ],
-        "Transfer-Encoding": "chunked",
-        "X-Content-Type-Options": "nosniff",
-        "x-ms-client-request-id": "d7360ff05d12241690c60c30d521ee81",
-<<<<<<< HEAD
-        "x-ms-request-id": "c26f01e0-f002-0017-554b-65048b000000",
-=======
         "x-ms-request-id": "bc061df6-0002-006f-0eb9-756c3c000000",
->>>>>>> 31805008
         "x-ms-version": "2019-02-02"
       },
       "ResponseBody": {
@@ -327,47 +203,29 @@
       "RequestHeaders": {
         "Accept": "application/json",
         "Authorization": "Sanitized",
-<<<<<<< HEAD
-        "traceparent": "00-43bf6827c58ff14698d76ee52fa121ec-9acd1380d331984c-00",
-        "User-Agent": [
-          "azsdk-net-Data.Tables/1.0.0-dev.20200728.1",
-          "(.NET Core 4.6.29017.01; Microsoft Windows 10.0.18363 )"
+        "traceparent": "00-5b56137580a81843a85580fa753737e2-d4adb5514f81a14a-00",
+        "User-Agent": [
+          "azsdk-net-Data.Tables/1.0.0-dev.20200818.1",
+          "(.NET Core 4.6.29130.01; Microsoft Windows 10.0.18363 )"
         ],
         "x-ms-client-request-id": "32458e1a34b6fa5e5f9079dd635be20b",
-        "x-ms-date": "Wed, 29 Jul 2020 01:57:50 GMT",
-=======
-        "traceparent": "00-5b56137580a81843a85580fa753737e2-d4adb5514f81a14a-00",
-        "User-Agent": [
-          "azsdk-net-Data.Tables/1.0.0-dev.20200818.1",
-          "(.NET Core 4.6.29130.01; Microsoft Windows 10.0.18363 )"
-        ],
+        "x-ms-date": "Tue, 18 Aug 2020 23:41:42 GMT",
+        "x-ms-return-client-request-id": "true",
+        "x-ms-version": "2019-02-02"
+      },
+      "RequestBody": null,
+      "StatusCode": 204,
+      "ResponseHeaders": {
+        "Cache-Control": "no-cache",
+        "Content-Length": "0",
+        "Date": "Tue, 18 Aug 2020 23:41:41 GMT",
+        "Server": [
+          "Windows-Azure-Table/1.0",
+          "Microsoft-HTTPAPI/2.0"
+        ],
+        "X-Content-Type-Options": "nosniff",
         "x-ms-client-request-id": "32458e1a34b6fa5e5f9079dd635be20b",
-        "x-ms-date": "Tue, 18 Aug 2020 23:41:42 GMT",
->>>>>>> 31805008
-        "x-ms-return-client-request-id": "true",
-        "x-ms-version": "2019-02-02"
-      },
-      "RequestBody": null,
-      "StatusCode": 204,
-      "ResponseHeaders": {
-        "Cache-Control": "no-cache",
-        "Content-Length": "0",
-<<<<<<< HEAD
-        "Date": "Wed, 29 Jul 2020 01:57:50 GMT",
-=======
-        "Date": "Tue, 18 Aug 2020 23:41:41 GMT",
->>>>>>> 31805008
-        "Server": [
-          "Windows-Azure-Table/1.0",
-          "Microsoft-HTTPAPI/2.0"
-        ],
-        "X-Content-Type-Options": "nosniff",
-        "x-ms-client-request-id": "32458e1a34b6fa5e5f9079dd635be20b",
-<<<<<<< HEAD
-        "x-ms-request-id": "c26f01e5-f002-0017-5a4b-65048b000000",
-=======
         "x-ms-request-id": "bc061dfd-0002-006f-15b9-756c3c000000",
->>>>>>> 31805008
         "x-ms-version": "2019-02-02"
       },
       "ResponseBody": []
