{
  "Entries": [
    {
      "RequestUri": "https://t1acd88e4a1c34b8dprim.table.core.windows.net/Tables?$format=application%2Fjson%3Bodata%3Dminimalmetadata",
      "RequestMethod": "POST",
      "RequestHeaders": {
        "Accept": [
          "application/json",
          "application/json; odata=minimalmetadata"
        ],
        "Authorization": "Sanitized",
        "Content-Length": "33",
        "Content-Type": "application/json; odata=nometadata",
        "DataServiceVersion": "3.0",
<<<<<<< HEAD
        "traceparent": "00-6fc2e4d6ed42cc4c9aa66135f9d95a5b-748b0962731a0540-00",
        "User-Agent": [
          "azsdk-net-Data.Tables/1.0.0-dev.20200821.2",
          "(.NET Core 4.6.27514.02; Microsoft Windows 10.0.17763 )"
        ],
        "x-ms-client-request-id": "af35be2a0b4b71cea9b248b34b5077bc",
        "x-ms-date": "Fri, 21 Aug 2020 15:14:11 GMT",
=======
        "traceparent": "00-fa94ce5046278c4283e0103f53f7b00a-ad6c2fdfe90e5b4f-00",
        "User-Agent": [
          "azsdk-net-Data.Tables/1.0.0-dev.20200821.1",
          "(.NET Core 4.6.29130.01; Microsoft Windows 10.0.18363 )"
        ],
        "x-ms-client-request-id": "af35be2a0b4b71cea9b248b34b5077bc",
        "x-ms-date": "Fri, 21 Aug 2020 15:59:50 GMT",
>>>>>>> 367da34b
        "x-ms-return-client-request-id": "true",
        "x-ms-version": "2019-02-02"
      },
      "RequestBody": {
        "TableName": "testtableceee76ve"
      },
      "StatusCode": 201,
      "ResponseHeaders": {
        "Cache-Control": "no-cache",
        "Content-Type": "application/json; odata=minimalmetadata; streaming=true; charset=utf-8",
<<<<<<< HEAD
        "Date": "Fri, 21 Aug 2020 15:14:11 GMT",
        "Location": "https://t1acd88e4a1c34b8dprim.table.core.windows.net/Tables(\u0027testtableceee76ve\u0027)",
=======
        "Date": "Fri, 21 Aug 2020 15:59:50 GMT",
        "Location": "https://chrissscratch.table.core.windows.net/Tables(\u0027testtableceee76ve\u0027)",
>>>>>>> 367da34b
        "Server": [
          "Windows-Azure-Table/1.0",
          "Microsoft-HTTPAPI/2.0"
        ],
        "Transfer-Encoding": "chunked",
        "X-Content-Type-Options": "nosniff",
        "x-ms-client-request-id": "af35be2a0b4b71cea9b248b34b5077bc",
<<<<<<< HEAD
        "x-ms-request-id": "dd602271-6002-0043-34cd-770e29000000",
=======
        "x-ms-request-id": "b2412c55-3002-006c-06d4-776f3b000000",
>>>>>>> 367da34b
        "x-ms-version": "2019-02-02"
      },
      "ResponseBody": {
        "odata.metadata": "https://t1acd88e4a1c34b8dprim.table.core.windows.net/$metadata#Tables/@Element",
        "TableName": "testtableceee76ve"
      }
    },
    {
      "RequestUri": "https://t1acd88e4a1c34b8dprim.table.core.windows.net/Tables?$format=application%2Fjson%3Bodata%3Dminimalmetadata",
      "RequestMethod": "POST",
      "RequestHeaders": {
        "Accept": [
          "application/json",
          "application/json; odata=minimalmetadata"
        ],
        "Authorization": "Sanitized",
        "Content-Length": "33",
        "Content-Type": "application/json; odata=nometadata",
        "DataServiceVersion": "3.0",
<<<<<<< HEAD
        "traceparent": "00-7e0b09e33cc1ed429b722e446c3349fa-70522c1dd885ae47-00",
        "User-Agent": [
          "azsdk-net-Data.Tables/1.0.0-dev.20200821.2",
          "(.NET Core 4.6.27514.02; Microsoft Windows 10.0.17763 )"
        ],
        "x-ms-client-request-id": "d410d0cb7ba03b3f6f68e8ba6699af59",
        "x-ms-date": "Fri, 21 Aug 2020 15:14:11 GMT",
=======
        "traceparent": "00-7386c4c8436b74408e109114dad9e565-1badc150899dc84f-00",
        "User-Agent": [
          "azsdk-net-Data.Tables/1.0.0-dev.20200821.1",
          "(.NET Core 4.6.29130.01; Microsoft Windows 10.0.18363 )"
        ],
        "x-ms-client-request-id": "d410d0cb7ba03b3f6f68e8ba6699af59",
        "x-ms-date": "Fri, 21 Aug 2020 15:59:50 GMT",
>>>>>>> 367da34b
        "x-ms-return-client-request-id": "true",
        "x-ms-version": "2019-02-02"
      },
      "RequestBody": {
        "TableName": "testtablee7z4otrx"
      },
      "StatusCode": 201,
      "ResponseHeaders": {
        "Cache-Control": "no-cache",
        "Content-Type": "application/json; odata=minimalmetadata; streaming=true; charset=utf-8",
<<<<<<< HEAD
        "Date": "Fri, 21 Aug 2020 15:14:11 GMT",
        "Location": "https://t1acd88e4a1c34b8dprim.table.core.windows.net/Tables(\u0027testtablee7z4otrx\u0027)",
=======
        "Date": "Fri, 21 Aug 2020 15:59:50 GMT",
        "Location": "https://chrissscratch.table.core.windows.net/Tables(\u0027testtablee7z4otrx\u0027)",
>>>>>>> 367da34b
        "Server": [
          "Windows-Azure-Table/1.0",
          "Microsoft-HTTPAPI/2.0"
        ],
        "Transfer-Encoding": "chunked",
        "X-Content-Type-Options": "nosniff",
        "x-ms-client-request-id": "d410d0cb7ba03b3f6f68e8ba6699af59",
<<<<<<< HEAD
        "x-ms-request-id": "dd60227c-6002-0043-3dcd-770e29000000",
=======
        "x-ms-request-id": "b2412c5e-3002-006c-0ed4-776f3b000000",
>>>>>>> 367da34b
        "x-ms-version": "2019-02-02"
      },
      "ResponseBody": {
        "odata.metadata": "https://t1acd88e4a1c34b8dprim.table.core.windows.net/$metadata#Tables/@Element",
        "TableName": "testtablee7z4otrx"
      }
    },
    {
      "RequestUri": "https://t1acd88e4a1c34b8dprim.table.core.windows.net/Tables?$format=application%2Fjson%3Bodata%3Dminimalmetadata\u0026$filter=TableName%20eq%20%27testtablee7z4otrx%27",
      "RequestMethod": "GET",
      "RequestHeaders": {
        "Accept": [
          "application/json",
          "application/json; odata=minimalmetadata"
        ],
        "Authorization": "Sanitized",
        "DataServiceVersion": "3.0",
        "User-Agent": [
<<<<<<< HEAD
          "azsdk-net-Data.Tables/1.0.0-dev.20200821.2",
          "(.NET Core 4.6.27514.02; Microsoft Windows 10.0.17763 )"
        ],
        "x-ms-client-request-id": "ebbe30f4a6ea4a3fc870a51e4cee4d59",
        "x-ms-date": "Fri, 21 Aug 2020 15:14:11 GMT",
=======
          "azsdk-net-Data.Tables/1.0.0-dev.20200821.1",
          "(.NET Core 4.6.29130.01; Microsoft Windows 10.0.18363 )"
        ],
        "x-ms-client-request-id": "ebbe30f4a6ea4a3fc870a51e4cee4d59",
        "x-ms-date": "Fri, 21 Aug 2020 15:59:50 GMT",
>>>>>>> 367da34b
        "x-ms-return-client-request-id": "true",
        "x-ms-version": "2019-02-02"
      },
      "RequestBody": null,
      "StatusCode": 200,
      "ResponseHeaders": {
        "Cache-Control": "no-cache",
        "Content-Type": "application/json; odata=minimalmetadata; streaming=true; charset=utf-8",
<<<<<<< HEAD
        "Date": "Fri, 21 Aug 2020 15:14:11 GMT",
=======
        "Date": "Fri, 21 Aug 2020 15:59:50 GMT",
>>>>>>> 367da34b
        "Server": [
          "Windows-Azure-Table/1.0",
          "Microsoft-HTTPAPI/2.0"
        ],
        "Transfer-Encoding": "chunked",
        "X-Content-Type-Options": "nosniff",
        "x-ms-client-request-id": "ebbe30f4a6ea4a3fc870a51e4cee4d59",
<<<<<<< HEAD
        "x-ms-request-id": "dd602289-6002-0043-47cd-770e29000000",
=======
        "x-ms-request-id": "b2412c69-3002-006c-18d4-776f3b000000",
>>>>>>> 367da34b
        "x-ms-version": "2019-02-02"
      },
      "ResponseBody": {
        "odata.metadata": "https://t1acd88e4a1c34b8dprim.table.core.windows.net/$metadata#Tables",
        "value": [
          {
            "TableName": "testtablee7z4otrx"
          }
        ]
      }
    },
    {
      "RequestUri": "https://t1acd88e4a1c34b8dprim.table.core.windows.net/Tables(\u0027testtablee7z4otrx\u0027)",
      "RequestMethod": "DELETE",
      "RequestHeaders": {
        "Accept": [
          "application/json",
          "application/json"
        ],
        "Authorization": "Sanitized",
<<<<<<< HEAD
        "traceparent": "00-538acc3f3371314e9c5b1f65ed5ed714-6174039f06371e43-00",
        "User-Agent": [
          "azsdk-net-Data.Tables/1.0.0-dev.20200821.2",
          "(.NET Core 4.6.27514.02; Microsoft Windows 10.0.17763 )"
        ],
        "x-ms-client-request-id": "7be33475fafa2ed0720d43e367bc56bb",
        "x-ms-date": "Fri, 21 Aug 2020 15:14:11 GMT",
=======
        "traceparent": "00-253fe3b83b48534daa9f647dc1cb6251-c2b99144c5985b45-00",
        "User-Agent": [
          "azsdk-net-Data.Tables/1.0.0-dev.20200821.1",
          "(.NET Core 4.6.29130.01; Microsoft Windows 10.0.18363 )"
        ],
        "x-ms-client-request-id": "7be33475fafa2ed0720d43e367bc56bb",
        "x-ms-date": "Fri, 21 Aug 2020 15:59:50 GMT",
>>>>>>> 367da34b
        "x-ms-return-client-request-id": "true",
        "x-ms-version": "2019-02-02"
      },
      "RequestBody": null,
      "StatusCode": 204,
      "ResponseHeaders": {
        "Cache-Control": "no-cache",
        "Content-Length": "0",
<<<<<<< HEAD
        "Date": "Fri, 21 Aug 2020 15:14:11 GMT",
=======
        "Date": "Fri, 21 Aug 2020 15:59:50 GMT",
>>>>>>> 367da34b
        "Server": [
          "Windows-Azure-Table/1.0",
          "Microsoft-HTTPAPI/2.0"
        ],
        "X-Content-Type-Options": "nosniff",
        "x-ms-client-request-id": "7be33475fafa2ed0720d43e367bc56bb",
<<<<<<< HEAD
        "x-ms-request-id": "dd602291-6002-0043-4ecd-770e29000000",
=======
        "x-ms-request-id": "b2412c72-3002-006c-21d4-776f3b000000",
>>>>>>> 367da34b
        "x-ms-version": "2019-02-02"
      },
      "ResponseBody": []
    },
    {
      "RequestUri": "https://t1acd88e4a1c34b8dprim.table.core.windows.net/Tables?$format=application%2Fjson%3Bodata%3Dminimalmetadata\u0026$filter=TableName%20eq%20%27testtablee7z4otrx%27",
      "RequestMethod": "GET",
      "RequestHeaders": {
        "Accept": [
          "application/json",
          "application/json; odata=minimalmetadata"
        ],
        "Authorization": "Sanitized",
        "DataServiceVersion": "3.0",
        "User-Agent": [
<<<<<<< HEAD
          "azsdk-net-Data.Tables/1.0.0-dev.20200821.2",
          "(.NET Core 4.6.27514.02; Microsoft Windows 10.0.17763 )"
        ],
        "x-ms-client-request-id": "d7360ff05d12241690c60c30d521ee81",
        "x-ms-date": "Fri, 21 Aug 2020 15:14:11 GMT",
=======
          "azsdk-net-Data.Tables/1.0.0-dev.20200821.1",
          "(.NET Core 4.6.29130.01; Microsoft Windows 10.0.18363 )"
        ],
        "x-ms-client-request-id": "d7360ff05d12241690c60c30d521ee81",
        "x-ms-date": "Fri, 21 Aug 2020 15:59:50 GMT",
>>>>>>> 367da34b
        "x-ms-return-client-request-id": "true",
        "x-ms-version": "2019-02-02"
      },
      "RequestBody": null,
      "StatusCode": 200,
      "ResponseHeaders": {
        "Cache-Control": "no-cache",
        "Content-Type": "application/json; odata=minimalmetadata; streaming=true; charset=utf-8",
<<<<<<< HEAD
        "Date": "Fri, 21 Aug 2020 15:14:11 GMT",
=======
        "Date": "Fri, 21 Aug 2020 15:59:50 GMT",
>>>>>>> 367da34b
        "Server": [
          "Windows-Azure-Table/1.0",
          "Microsoft-HTTPAPI/2.0"
        ],
        "Transfer-Encoding": "chunked",
        "X-Content-Type-Options": "nosniff",
        "x-ms-client-request-id": "d7360ff05d12241690c60c30d521ee81",
<<<<<<< HEAD
        "x-ms-request-id": "dd602296-6002-0043-53cd-770e29000000",
=======
        "x-ms-request-id": "b2412c7f-3002-006c-2ed4-776f3b000000",
>>>>>>> 367da34b
        "x-ms-version": "2019-02-02"
      },
      "ResponseBody": {
        "odata.metadata": "https://t1acd88e4a1c34b8dprim.table.core.windows.net/$metadata#Tables",
        "value": []
      }
    },
    {
      "RequestUri": "https://t1acd88e4a1c34b8dprim.table.core.windows.net/Tables(\u0027testtableceee76ve\u0027)",
      "RequestMethod": "DELETE",
      "RequestHeaders": {
        "Accept": [
          "application/json",
          "application/json"
        ],
        "Authorization": "Sanitized",
<<<<<<< HEAD
        "traceparent": "00-70d8f8a7f27ed14badd419afe705f20d-e23cd520f199dc4e-00",
        "User-Agent": [
          "azsdk-net-Data.Tables/1.0.0-dev.20200821.2",
          "(.NET Core 4.6.27514.02; Microsoft Windows 10.0.17763 )"
        ],
        "x-ms-client-request-id": "32458e1a34b6fa5e5f9079dd635be20b",
        "x-ms-date": "Fri, 21 Aug 2020 15:14:11 GMT",
=======
        "traceparent": "00-e3157559d016f846888498c9f4b20f0b-9867768523ab4f45-00",
        "User-Agent": [
          "azsdk-net-Data.Tables/1.0.0-dev.20200821.1",
          "(.NET Core 4.6.29130.01; Microsoft Windows 10.0.18363 )"
        ],
        "x-ms-client-request-id": "32458e1a34b6fa5e5f9079dd635be20b",
        "x-ms-date": "Fri, 21 Aug 2020 15:59:50 GMT",
>>>>>>> 367da34b
        "x-ms-return-client-request-id": "true",
        "x-ms-version": "2019-02-02"
      },
      "RequestBody": null,
      "StatusCode": 204,
      "ResponseHeaders": {
        "Cache-Control": "no-cache",
        "Content-Length": "0",
<<<<<<< HEAD
        "Date": "Fri, 21 Aug 2020 15:14:11 GMT",
=======
        "Date": "Fri, 21 Aug 2020 15:59:50 GMT",
>>>>>>> 367da34b
        "Server": [
          "Windows-Azure-Table/1.0",
          "Microsoft-HTTPAPI/2.0"
        ],
        "X-Content-Type-Options": "nosniff",
        "x-ms-client-request-id": "32458e1a34b6fa5e5f9079dd635be20b",
<<<<<<< HEAD
        "x-ms-request-id": "dd60229a-6002-0043-57cd-770e29000000",
=======
        "x-ms-request-id": "b2412c8a-3002-006c-39d4-776f3b000000",
>>>>>>> 367da34b
        "x-ms-version": "2019-02-02"
      },
      "ResponseBody": []
    }
  ],
  "Variables": {
    "RandomSeed": "1915310371",
    "TABLES_PRIMARY_STORAGE_ACCOUNT_KEY": "Kg==",
<<<<<<< HEAD
    "TABLES_STORAGE_ACCOUNT_NAME": "t1acd88e4a1c34b8dprim"
=======
    "TABLES_STORAGE_ACCOUNT_NAME": "chrissscratch"
>>>>>>> 367da34b
  }
}<|MERGE_RESOLUTION|>--- conflicted
+++ resolved
@@ -12,23 +12,13 @@
         "Content-Length": "33",
         "Content-Type": "application/json; odata=nometadata",
         "DataServiceVersion": "3.0",
-<<<<<<< HEAD
-        "traceparent": "00-6fc2e4d6ed42cc4c9aa66135f9d95a5b-748b0962731a0540-00",
-        "User-Agent": [
-          "azsdk-net-Data.Tables/1.0.0-dev.20200821.2",
-          "(.NET Core 4.6.27514.02; Microsoft Windows 10.0.17763 )"
+        "traceparent": "00-fa94ce5046278c4283e0103f53f7b00a-ad6c2fdfe90e5b4f-00",
+        "User-Agent": [
+          "azsdk-net-Data.Tables/1.0.0-dev.20200821.1",
+          "(.NET Core 4.6.29130.01; Microsoft Windows 10.0.18363 )"
         ],
         "x-ms-client-request-id": "af35be2a0b4b71cea9b248b34b5077bc",
-        "x-ms-date": "Fri, 21 Aug 2020 15:14:11 GMT",
-=======
-        "traceparent": "00-fa94ce5046278c4283e0103f53f7b00a-ad6c2fdfe90e5b4f-00",
-        "User-Agent": [
-          "azsdk-net-Data.Tables/1.0.0-dev.20200821.1",
-          "(.NET Core 4.6.29130.01; Microsoft Windows 10.0.18363 )"
-        ],
-        "x-ms-client-request-id": "af35be2a0b4b71cea9b248b34b5077bc",
-        "x-ms-date": "Fri, 21 Aug 2020 15:59:50 GMT",
->>>>>>> 367da34b
+        "x-ms-date": "Fri, 21 Aug 2020 15:59:50 GMT",
         "x-ms-return-client-request-id": "true",
         "x-ms-version": "2019-02-02"
       },
@@ -39,13 +29,8 @@
       "ResponseHeaders": {
         "Cache-Control": "no-cache",
         "Content-Type": "application/json; odata=minimalmetadata; streaming=true; charset=utf-8",
-<<<<<<< HEAD
-        "Date": "Fri, 21 Aug 2020 15:14:11 GMT",
-        "Location": "https://t1acd88e4a1c34b8dprim.table.core.windows.net/Tables(\u0027testtableceee76ve\u0027)",
-=======
         "Date": "Fri, 21 Aug 2020 15:59:50 GMT",
         "Location": "https://chrissscratch.table.core.windows.net/Tables(\u0027testtableceee76ve\u0027)",
->>>>>>> 367da34b
         "Server": [
           "Windows-Azure-Table/1.0",
           "Microsoft-HTTPAPI/2.0"
@@ -53,11 +38,7 @@
         "Transfer-Encoding": "chunked",
         "X-Content-Type-Options": "nosniff",
         "x-ms-client-request-id": "af35be2a0b4b71cea9b248b34b5077bc",
-<<<<<<< HEAD
-        "x-ms-request-id": "dd602271-6002-0043-34cd-770e29000000",
-=======
         "x-ms-request-id": "b2412c55-3002-006c-06d4-776f3b000000",
->>>>>>> 367da34b
         "x-ms-version": "2019-02-02"
       },
       "ResponseBody": {
@@ -77,23 +58,13 @@
         "Content-Length": "33",
         "Content-Type": "application/json; odata=nometadata",
         "DataServiceVersion": "3.0",
-<<<<<<< HEAD
-        "traceparent": "00-7e0b09e33cc1ed429b722e446c3349fa-70522c1dd885ae47-00",
-        "User-Agent": [
-          "azsdk-net-Data.Tables/1.0.0-dev.20200821.2",
-          "(.NET Core 4.6.27514.02; Microsoft Windows 10.0.17763 )"
+        "traceparent": "00-7386c4c8436b74408e109114dad9e565-1badc150899dc84f-00",
+        "User-Agent": [
+          "azsdk-net-Data.Tables/1.0.0-dev.20200821.1",
+          "(.NET Core 4.6.29130.01; Microsoft Windows 10.0.18363 )"
         ],
         "x-ms-client-request-id": "d410d0cb7ba03b3f6f68e8ba6699af59",
-        "x-ms-date": "Fri, 21 Aug 2020 15:14:11 GMT",
-=======
-        "traceparent": "00-7386c4c8436b74408e109114dad9e565-1badc150899dc84f-00",
-        "User-Agent": [
-          "azsdk-net-Data.Tables/1.0.0-dev.20200821.1",
-          "(.NET Core 4.6.29130.01; Microsoft Windows 10.0.18363 )"
-        ],
-        "x-ms-client-request-id": "d410d0cb7ba03b3f6f68e8ba6699af59",
-        "x-ms-date": "Fri, 21 Aug 2020 15:59:50 GMT",
->>>>>>> 367da34b
+        "x-ms-date": "Fri, 21 Aug 2020 15:59:50 GMT",
         "x-ms-return-client-request-id": "true",
         "x-ms-version": "2019-02-02"
       },
@@ -104,13 +75,8 @@
       "ResponseHeaders": {
         "Cache-Control": "no-cache",
         "Content-Type": "application/json; odata=minimalmetadata; streaming=true; charset=utf-8",
-<<<<<<< HEAD
-        "Date": "Fri, 21 Aug 2020 15:14:11 GMT",
-        "Location": "https://t1acd88e4a1c34b8dprim.table.core.windows.net/Tables(\u0027testtablee7z4otrx\u0027)",
-=======
         "Date": "Fri, 21 Aug 2020 15:59:50 GMT",
         "Location": "https://chrissscratch.table.core.windows.net/Tables(\u0027testtablee7z4otrx\u0027)",
->>>>>>> 367da34b
         "Server": [
           "Windows-Azure-Table/1.0",
           "Microsoft-HTTPAPI/2.0"
@@ -118,11 +84,7 @@
         "Transfer-Encoding": "chunked",
         "X-Content-Type-Options": "nosniff",
         "x-ms-client-request-id": "d410d0cb7ba03b3f6f68e8ba6699af59",
-<<<<<<< HEAD
-        "x-ms-request-id": "dd60227c-6002-0043-3dcd-770e29000000",
-=======
         "x-ms-request-id": "b2412c5e-3002-006c-0ed4-776f3b000000",
->>>>>>> 367da34b
         "x-ms-version": "2019-02-02"
       },
       "ResponseBody": {
@@ -141,44 +103,28 @@
         "Authorization": "Sanitized",
         "DataServiceVersion": "3.0",
         "User-Agent": [
-<<<<<<< HEAD
-          "azsdk-net-Data.Tables/1.0.0-dev.20200821.2",
-          "(.NET Core 4.6.27514.02; Microsoft Windows 10.0.17763 )"
+          "azsdk-net-Data.Tables/1.0.0-dev.20200821.1",
+          "(.NET Core 4.6.29130.01; Microsoft Windows 10.0.18363 )"
         ],
         "x-ms-client-request-id": "ebbe30f4a6ea4a3fc870a51e4cee4d59",
-        "x-ms-date": "Fri, 21 Aug 2020 15:14:11 GMT",
-=======
-          "azsdk-net-Data.Tables/1.0.0-dev.20200821.1",
-          "(.NET Core 4.6.29130.01; Microsoft Windows 10.0.18363 )"
-        ],
+        "x-ms-date": "Fri, 21 Aug 2020 15:59:50 GMT",
+        "x-ms-return-client-request-id": "true",
+        "x-ms-version": "2019-02-02"
+      },
+      "RequestBody": null,
+      "StatusCode": 200,
+      "ResponseHeaders": {
+        "Cache-Control": "no-cache",
+        "Content-Type": "application/json; odata=minimalmetadata; streaming=true; charset=utf-8",
+        "Date": "Fri, 21 Aug 2020 15:59:50 GMT",
+        "Server": [
+          "Windows-Azure-Table/1.0",
+          "Microsoft-HTTPAPI/2.0"
+        ],
+        "Transfer-Encoding": "chunked",
+        "X-Content-Type-Options": "nosniff",
         "x-ms-client-request-id": "ebbe30f4a6ea4a3fc870a51e4cee4d59",
-        "x-ms-date": "Fri, 21 Aug 2020 15:59:50 GMT",
->>>>>>> 367da34b
-        "x-ms-return-client-request-id": "true",
-        "x-ms-version": "2019-02-02"
-      },
-      "RequestBody": null,
-      "StatusCode": 200,
-      "ResponseHeaders": {
-        "Cache-Control": "no-cache",
-        "Content-Type": "application/json; odata=minimalmetadata; streaming=true; charset=utf-8",
-<<<<<<< HEAD
-        "Date": "Fri, 21 Aug 2020 15:14:11 GMT",
-=======
-        "Date": "Fri, 21 Aug 2020 15:59:50 GMT",
->>>>>>> 367da34b
-        "Server": [
-          "Windows-Azure-Table/1.0",
-          "Microsoft-HTTPAPI/2.0"
-        ],
-        "Transfer-Encoding": "chunked",
-        "X-Content-Type-Options": "nosniff",
-        "x-ms-client-request-id": "ebbe30f4a6ea4a3fc870a51e4cee4d59",
-<<<<<<< HEAD
-        "x-ms-request-id": "dd602289-6002-0043-47cd-770e29000000",
-=======
         "x-ms-request-id": "b2412c69-3002-006c-18d4-776f3b000000",
->>>>>>> 367da34b
         "x-ms-version": "2019-02-02"
       },
       "ResponseBody": {
@@ -199,47 +145,29 @@
           "application/json"
         ],
         "Authorization": "Sanitized",
-<<<<<<< HEAD
-        "traceparent": "00-538acc3f3371314e9c5b1f65ed5ed714-6174039f06371e43-00",
-        "User-Agent": [
-          "azsdk-net-Data.Tables/1.0.0-dev.20200821.2",
-          "(.NET Core 4.6.27514.02; Microsoft Windows 10.0.17763 )"
+        "traceparent": "00-253fe3b83b48534daa9f647dc1cb6251-c2b99144c5985b45-00",
+        "User-Agent": [
+          "azsdk-net-Data.Tables/1.0.0-dev.20200821.1",
+          "(.NET Core 4.6.29130.01; Microsoft Windows 10.0.18363 )"
         ],
         "x-ms-client-request-id": "7be33475fafa2ed0720d43e367bc56bb",
-        "x-ms-date": "Fri, 21 Aug 2020 15:14:11 GMT",
-=======
-        "traceparent": "00-253fe3b83b48534daa9f647dc1cb6251-c2b99144c5985b45-00",
-        "User-Agent": [
-          "azsdk-net-Data.Tables/1.0.0-dev.20200821.1",
-          "(.NET Core 4.6.29130.01; Microsoft Windows 10.0.18363 )"
-        ],
+        "x-ms-date": "Fri, 21 Aug 2020 15:59:50 GMT",
+        "x-ms-return-client-request-id": "true",
+        "x-ms-version": "2019-02-02"
+      },
+      "RequestBody": null,
+      "StatusCode": 204,
+      "ResponseHeaders": {
+        "Cache-Control": "no-cache",
+        "Content-Length": "0",
+        "Date": "Fri, 21 Aug 2020 15:59:50 GMT",
+        "Server": [
+          "Windows-Azure-Table/1.0",
+          "Microsoft-HTTPAPI/2.0"
+        ],
+        "X-Content-Type-Options": "nosniff",
         "x-ms-client-request-id": "7be33475fafa2ed0720d43e367bc56bb",
-        "x-ms-date": "Fri, 21 Aug 2020 15:59:50 GMT",
->>>>>>> 367da34b
-        "x-ms-return-client-request-id": "true",
-        "x-ms-version": "2019-02-02"
-      },
-      "RequestBody": null,
-      "StatusCode": 204,
-      "ResponseHeaders": {
-        "Cache-Control": "no-cache",
-        "Content-Length": "0",
-<<<<<<< HEAD
-        "Date": "Fri, 21 Aug 2020 15:14:11 GMT",
-=======
-        "Date": "Fri, 21 Aug 2020 15:59:50 GMT",
->>>>>>> 367da34b
-        "Server": [
-          "Windows-Azure-Table/1.0",
-          "Microsoft-HTTPAPI/2.0"
-        ],
-        "X-Content-Type-Options": "nosniff",
-        "x-ms-client-request-id": "7be33475fafa2ed0720d43e367bc56bb",
-<<<<<<< HEAD
-        "x-ms-request-id": "dd602291-6002-0043-4ecd-770e29000000",
-=======
         "x-ms-request-id": "b2412c72-3002-006c-21d4-776f3b000000",
->>>>>>> 367da34b
         "x-ms-version": "2019-02-02"
       },
       "ResponseBody": []
@@ -255,44 +183,28 @@
         "Authorization": "Sanitized",
         "DataServiceVersion": "3.0",
         "User-Agent": [
-<<<<<<< HEAD
-          "azsdk-net-Data.Tables/1.0.0-dev.20200821.2",
-          "(.NET Core 4.6.27514.02; Microsoft Windows 10.0.17763 )"
+          "azsdk-net-Data.Tables/1.0.0-dev.20200821.1",
+          "(.NET Core 4.6.29130.01; Microsoft Windows 10.0.18363 )"
         ],
         "x-ms-client-request-id": "d7360ff05d12241690c60c30d521ee81",
-        "x-ms-date": "Fri, 21 Aug 2020 15:14:11 GMT",
-=======
-          "azsdk-net-Data.Tables/1.0.0-dev.20200821.1",
-          "(.NET Core 4.6.29130.01; Microsoft Windows 10.0.18363 )"
-        ],
+        "x-ms-date": "Fri, 21 Aug 2020 15:59:50 GMT",
+        "x-ms-return-client-request-id": "true",
+        "x-ms-version": "2019-02-02"
+      },
+      "RequestBody": null,
+      "StatusCode": 200,
+      "ResponseHeaders": {
+        "Cache-Control": "no-cache",
+        "Content-Type": "application/json; odata=minimalmetadata; streaming=true; charset=utf-8",
+        "Date": "Fri, 21 Aug 2020 15:59:50 GMT",
+        "Server": [
+          "Windows-Azure-Table/1.0",
+          "Microsoft-HTTPAPI/2.0"
+        ],
+        "Transfer-Encoding": "chunked",
+        "X-Content-Type-Options": "nosniff",
         "x-ms-client-request-id": "d7360ff05d12241690c60c30d521ee81",
-        "x-ms-date": "Fri, 21 Aug 2020 15:59:50 GMT",
->>>>>>> 367da34b
-        "x-ms-return-client-request-id": "true",
-        "x-ms-version": "2019-02-02"
-      },
-      "RequestBody": null,
-      "StatusCode": 200,
-      "ResponseHeaders": {
-        "Cache-Control": "no-cache",
-        "Content-Type": "application/json; odata=minimalmetadata; streaming=true; charset=utf-8",
-<<<<<<< HEAD
-        "Date": "Fri, 21 Aug 2020 15:14:11 GMT",
-=======
-        "Date": "Fri, 21 Aug 2020 15:59:50 GMT",
->>>>>>> 367da34b
-        "Server": [
-          "Windows-Azure-Table/1.0",
-          "Microsoft-HTTPAPI/2.0"
-        ],
-        "Transfer-Encoding": "chunked",
-        "X-Content-Type-Options": "nosniff",
-        "x-ms-client-request-id": "d7360ff05d12241690c60c30d521ee81",
-<<<<<<< HEAD
-        "x-ms-request-id": "dd602296-6002-0043-53cd-770e29000000",
-=======
         "x-ms-request-id": "b2412c7f-3002-006c-2ed4-776f3b000000",
->>>>>>> 367da34b
         "x-ms-version": "2019-02-02"
       },
       "ResponseBody": {
@@ -309,47 +221,29 @@
           "application/json"
         ],
         "Authorization": "Sanitized",
-<<<<<<< HEAD
-        "traceparent": "00-70d8f8a7f27ed14badd419afe705f20d-e23cd520f199dc4e-00",
-        "User-Agent": [
-          "azsdk-net-Data.Tables/1.0.0-dev.20200821.2",
-          "(.NET Core 4.6.27514.02; Microsoft Windows 10.0.17763 )"
+        "traceparent": "00-e3157559d016f846888498c9f4b20f0b-9867768523ab4f45-00",
+        "User-Agent": [
+          "azsdk-net-Data.Tables/1.0.0-dev.20200821.1",
+          "(.NET Core 4.6.29130.01; Microsoft Windows 10.0.18363 )"
         ],
         "x-ms-client-request-id": "32458e1a34b6fa5e5f9079dd635be20b",
-        "x-ms-date": "Fri, 21 Aug 2020 15:14:11 GMT",
-=======
-        "traceparent": "00-e3157559d016f846888498c9f4b20f0b-9867768523ab4f45-00",
-        "User-Agent": [
-          "azsdk-net-Data.Tables/1.0.0-dev.20200821.1",
-          "(.NET Core 4.6.29130.01; Microsoft Windows 10.0.18363 )"
-        ],
+        "x-ms-date": "Fri, 21 Aug 2020 15:59:50 GMT",
+        "x-ms-return-client-request-id": "true",
+        "x-ms-version": "2019-02-02"
+      },
+      "RequestBody": null,
+      "StatusCode": 204,
+      "ResponseHeaders": {
+        "Cache-Control": "no-cache",
+        "Content-Length": "0",
+        "Date": "Fri, 21 Aug 2020 15:59:50 GMT",
+        "Server": [
+          "Windows-Azure-Table/1.0",
+          "Microsoft-HTTPAPI/2.0"
+        ],
+        "X-Content-Type-Options": "nosniff",
         "x-ms-client-request-id": "32458e1a34b6fa5e5f9079dd635be20b",
-        "x-ms-date": "Fri, 21 Aug 2020 15:59:50 GMT",
->>>>>>> 367da34b
-        "x-ms-return-client-request-id": "true",
-        "x-ms-version": "2019-02-02"
-      },
-      "RequestBody": null,
-      "StatusCode": 204,
-      "ResponseHeaders": {
-        "Cache-Control": "no-cache",
-        "Content-Length": "0",
-<<<<<<< HEAD
-        "Date": "Fri, 21 Aug 2020 15:14:11 GMT",
-=======
-        "Date": "Fri, 21 Aug 2020 15:59:50 GMT",
->>>>>>> 367da34b
-        "Server": [
-          "Windows-Azure-Table/1.0",
-          "Microsoft-HTTPAPI/2.0"
-        ],
-        "X-Content-Type-Options": "nosniff",
-        "x-ms-client-request-id": "32458e1a34b6fa5e5f9079dd635be20b",
-<<<<<<< HEAD
-        "x-ms-request-id": "dd60229a-6002-0043-57cd-770e29000000",
-=======
         "x-ms-request-id": "b2412c8a-3002-006c-39d4-776f3b000000",
->>>>>>> 367da34b
         "x-ms-version": "2019-02-02"
       },
       "ResponseBody": []
@@ -358,10 +252,6 @@
   "Variables": {
     "RandomSeed": "1915310371",
     "TABLES_PRIMARY_STORAGE_ACCOUNT_KEY": "Kg==",
-<<<<<<< HEAD
-    "TABLES_STORAGE_ACCOUNT_NAME": "t1acd88e4a1c34b8dprim"
-=======
     "TABLES_STORAGE_ACCOUNT_NAME": "chrissscratch"
->>>>>>> 367da34b
   }
 }