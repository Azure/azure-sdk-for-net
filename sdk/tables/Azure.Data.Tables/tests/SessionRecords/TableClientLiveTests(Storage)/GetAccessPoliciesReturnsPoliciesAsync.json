{
  "Entries": [
    {
      "RequestUri": "https://t1acd88e4a1c34b8dprim.table.core.windows.net/Tables?$format=application%2Fjson%3Bodata%3Dminimalmetadata",
      "RequestMethod": "POST",
      "RequestHeaders": {
        "Accept": [
          "application/json",
          "application/json; odata=minimalmetadata"
        ],
        "Authorization": "Sanitized",
        "Content-Length": "33",
        "Content-Type": "application/json; odata=nometadata",
        "DataServiceVersion": "3.0",
<<<<<<< HEAD
        "traceparent": "00-964f5986f270e345aac2601aae32a282-ae5faa66d47bc347-00",
        "User-Agent": [
          "azsdk-net-Data.Tables/1.0.0-dev.20200821.2",
          "(.NET Core 4.6.27514.02; Microsoft Windows 10.0.17763 )"
        ],
        "x-ms-client-request-id": "479f98a5994d1fe8edbf0960070322f0",
        "x-ms-date": "Fri, 21 Aug 2020 15:14:10 GMT",
=======
        "traceparent": "00-ee4b7655e1b84f4e89ae0329c7c4c0ec-9cc8a2919d706542-00",
        "User-Agent": [
          "azsdk-net-Data.Tables/1.0.0-dev.20200821.1",
          "(.NET Core 4.6.29130.01; Microsoft Windows 10.0.18363 )"
        ],
        "x-ms-client-request-id": "479f98a5994d1fe8edbf0960070322f0",
        "x-ms-date": "Fri, 21 Aug 2020 15:59:49 GMT",
>>>>>>> 367da34b
        "x-ms-return-client-request-id": "true",
        "x-ms-version": "2019-02-02"
      },
      "RequestBody": {
        "TableName": "testtableshjbae05"
      },
      "StatusCode": 201,
      "ResponseHeaders": {
        "Cache-Control": "no-cache",
        "Content-Type": "application/json; odata=minimalmetadata; streaming=true; charset=utf-8",
<<<<<<< HEAD
        "Date": "Fri, 21 Aug 2020 15:14:10 GMT",
        "Location": "https://t1acd88e4a1c34b8dprim.table.core.windows.net/Tables(\u0027testtableshjbae05\u0027)",
=======
        "Date": "Fri, 21 Aug 2020 15:59:49 GMT",
        "Location": "https://chrissscratch.table.core.windows.net/Tables(\u0027testtableshjbae05\u0027)",
>>>>>>> 367da34b
        "Server": [
          "Windows-Azure-Table/1.0",
          "Microsoft-HTTPAPI/2.0"
        ],
        "Transfer-Encoding": "chunked",
        "X-Content-Type-Options": "nosniff",
        "x-ms-client-request-id": "479f98a5994d1fe8edbf0960070322f0",
<<<<<<< HEAD
        "x-ms-request-id": "dd6021e5-6002-0043-3acd-770e29000000",
=======
        "x-ms-request-id": "b2412ba7-3002-006c-62d4-776f3b000000",
>>>>>>> 367da34b
        "x-ms-version": "2019-02-02"
      },
      "ResponseBody": {
        "odata.metadata": "https://t1acd88e4a1c34b8dprim.table.core.windows.net/$metadata#Tables/@Element",
        "TableName": "testtableshjbae05"
      }
    },
    {
      "RequestUri": "https://t1acd88e4a1c34b8dprim.table.core.windows.net/testtableshjbae05?comp=acl",
      "RequestMethod": "PUT",
      "RequestHeaders": {
        "Accept": [
          "application/xml",
          "application/xml"
        ],
        "Authorization": "Sanitized",
        "Content-Length": "239",
        "Content-Type": "application/xml",
<<<<<<< HEAD
        "traceparent": "00-71e9cad0c8e81647941c7bceb2097829-629ee33499152f44-00",
        "User-Agent": [
          "azsdk-net-Data.Tables/1.0.0-dev.20200821.2",
          "(.NET Core 4.6.27514.02; Microsoft Windows 10.0.17763 )"
        ],
        "x-ms-client-request-id": "26eb4a62297b9880c1f5826b80d71652",
        "x-ms-date": "Fri, 21 Aug 2020 15:14:10 GMT",
=======
        "traceparent": "00-a8f9ac8e3abfa942ab4025d03f6b26fa-7f4550407e7d6b4e-00",
        "User-Agent": [
          "azsdk-net-Data.Tables/1.0.0-dev.20200821.1",
          "(.NET Core 4.6.29130.01; Microsoft Windows 10.0.18363 )"
        ],
        "x-ms-client-request-id": "26eb4a62297b9880c1f5826b80d71652",
        "x-ms-date": "Fri, 21 Aug 2020 15:59:49 GMT",
>>>>>>> 367da34b
        "x-ms-return-client-request-id": "true",
        "x-ms-version": "2019-02-02"
      },
      "RequestBody": "\uFEFF\u003CSignedIdentifiers\u003E\u003CSignedIdentifier\u003E\u003CId\u003EMyPolicy\u003C/Id\u003E\u003CAccessPolicy\u003E\u003CStart\u003E2020-01-01T01:01:00.0000000Z\u003C/Start\u003E\u003CExpiry\u003E2021-01-01T01:01:00.0000000Z\u003C/Expiry\u003E\u003CPermission\u003Er\u003C/Permission\u003E\u003C/AccessPolicy\u003E\u003C/SignedIdentifier\u003E\u003C/SignedIdentifiers\u003E",
      "StatusCode": 204,
      "ResponseHeaders": {
        "Content-Length": "0",
<<<<<<< HEAD
        "Date": "Fri, 21 Aug 2020 15:14:10 GMT",
=======
        "Date": "Fri, 21 Aug 2020 15:59:49 GMT",
>>>>>>> 367da34b
        "Server": [
          "Windows-Azure-Table/1.0",
          "Microsoft-HTTPAPI/2.0"
        ],
        "x-ms-client-request-id": "26eb4a62297b9880c1f5826b80d71652",
<<<<<<< HEAD
        "x-ms-request-id": "dd6021ec-6002-0043-40cd-770e29000000",
=======
        "x-ms-request-id": "b2412bb2-3002-006c-6cd4-776f3b000000",
>>>>>>> 367da34b
        "x-ms-version": "2019-02-02"
      },
      "ResponseBody": []
    },
    {
      "RequestUri": "https://t1acd88e4a1c34b8dprim.table.core.windows.net/testtableshjbae05?comp=acl",
      "RequestMethod": "GET",
      "RequestHeaders": {
        "Accept": "application/xml",
        "Authorization": "Sanitized",
<<<<<<< HEAD
        "traceparent": "00-0b684a254f3cc74dbfcf6a7f7b43d83d-b675fd823148ba44-00",
        "User-Agent": [
          "azsdk-net-Data.Tables/1.0.0-dev.20200821.2",
          "(.NET Core 4.6.27514.02; Microsoft Windows 10.0.17763 )"
        ],
        "x-ms-client-request-id": "fc9c245018e513473e37c82a44d5b423",
        "x-ms-date": "Fri, 21 Aug 2020 15:14:10 GMT",
=======
        "traceparent": "00-daadd715ca408a4cb207dc2918b21a06-c92084e1d55e714e-00",
        "User-Agent": [
          "azsdk-net-Data.Tables/1.0.0-dev.20200821.1",
          "(.NET Core 4.6.29130.01; Microsoft Windows 10.0.18363 )"
        ],
        "x-ms-client-request-id": "fc9c245018e513473e37c82a44d5b423",
        "x-ms-date": "Fri, 21 Aug 2020 15:59:49 GMT",
>>>>>>> 367da34b
        "x-ms-return-client-request-id": "true",
        "x-ms-version": "2019-02-02"
      },
      "RequestBody": null,
      "StatusCode": 200,
      "ResponseHeaders": {
        "Content-Type": "application/xml",
<<<<<<< HEAD
        "Date": "Fri, 21 Aug 2020 15:14:10 GMT",
=======
        "Date": "Fri, 21 Aug 2020 15:59:49 GMT",
>>>>>>> 367da34b
        "Server": [
          "Windows-Azure-Table/1.0",
          "Microsoft-HTTPAPI/2.0"
        ],
        "Transfer-Encoding": "chunked",
        "x-ms-client-request-id": "fc9c245018e513473e37c82a44d5b423",
<<<<<<< HEAD
        "x-ms-request-id": "dd6021f9-6002-0043-4ccd-770e29000000",
=======
        "x-ms-request-id": "b2412bbf-3002-006c-79d4-776f3b000000",
>>>>>>> 367da34b
        "x-ms-version": "2019-02-02"
      },
      "ResponseBody": "\uFEFF\u003C?xml version=\u00221.0\u0022 encoding=\u0022utf-8\u0022?\u003E\u003CSignedIdentifiers\u003E\u003CSignedIdentifier\u003E\u003CId\u003EMyPolicy\u003C/Id\u003E\u003CAccessPolicy\u003E\u003CStart\u003E2020-01-01T01:01:00.0000000Z\u003C/Start\u003E\u003CExpiry\u003E2021-01-01T01:01:00.0000000Z\u003C/Expiry\u003E\u003CPermission\u003Er\u003C/Permission\u003E\u003C/AccessPolicy\u003E\u003C/SignedIdentifier\u003E\u003C/SignedIdentifiers\u003E"
    },
    {
      "RequestUri": "https://t1acd88e4a1c34b8dprim.table.core.windows.net/Tables(\u0027testtableshjbae05\u0027)",
      "RequestMethod": "DELETE",
      "RequestHeaders": {
        "Accept": [
          "application/json",
          "application/json"
        ],
        "Authorization": "Sanitized",
<<<<<<< HEAD
        "traceparent": "00-d685b93cf5f6e84e9eefa7c6f458b26b-9cb94588d8acca42-00",
        "User-Agent": [
          "azsdk-net-Data.Tables/1.0.0-dev.20200821.2",
          "(.NET Core 4.6.27514.02; Microsoft Windows 10.0.17763 )"
        ],
        "x-ms-client-request-id": "080620cf67357be518068558177c9e15",
        "x-ms-date": "Fri, 21 Aug 2020 15:14:11 GMT",
=======
        "traceparent": "00-fdac00f102705d4c9f42f7192fa6847f-5c834c5174c66f4e-00",
        "User-Agent": [
          "azsdk-net-Data.Tables/1.0.0-dev.20200821.1",
          "(.NET Core 4.6.29130.01; Microsoft Windows 10.0.18363 )"
        ],
        "x-ms-client-request-id": "080620cf67357be518068558177c9e15",
        "x-ms-date": "Fri, 21 Aug 2020 15:59:49 GMT",
>>>>>>> 367da34b
        "x-ms-return-client-request-id": "true",
        "x-ms-version": "2019-02-02"
      },
      "RequestBody": null,
      "StatusCode": 204,
      "ResponseHeaders": {
        "Cache-Control": "no-cache",
        "Content-Length": "0",
<<<<<<< HEAD
        "Date": "Fri, 21 Aug 2020 15:14:10 GMT",
=======
        "Date": "Fri, 21 Aug 2020 15:59:49 GMT",
>>>>>>> 367da34b
        "Server": [
          "Windows-Azure-Table/1.0",
          "Microsoft-HTTPAPI/2.0"
        ],
        "X-Content-Type-Options": "nosniff",
        "x-ms-client-request-id": "080620cf67357be518068558177c9e15",
<<<<<<< HEAD
        "x-ms-request-id": "dd6021ff-6002-0043-52cd-770e29000000",
=======
        "x-ms-request-id": "b2412bcf-3002-006c-09d4-776f3b000000",
>>>>>>> 367da34b
        "x-ms-version": "2019-02-02"
      },
      "ResponseBody": []
    }
  ],
  "Variables": {
    "RandomSeed": "831722920",
    "TABLES_PRIMARY_STORAGE_ACCOUNT_KEY": "Kg==",
<<<<<<< HEAD
    "TABLES_STORAGE_ACCOUNT_NAME": "t1acd88e4a1c34b8dprim"
=======
    "TABLES_STORAGE_ACCOUNT_NAME": "chrissscratch"
>>>>>>> 367da34b
  }
}<|MERGE_RESOLUTION|>--- conflicted
+++ resolved
@@ -12,15 +12,6 @@
         "Content-Length": "33",
         "Content-Type": "application/json; odata=nometadata",
         "DataServiceVersion": "3.0",
-<<<<<<< HEAD
-        "traceparent": "00-964f5986f270e345aac2601aae32a282-ae5faa66d47bc347-00",
-        "User-Agent": [
-          "azsdk-net-Data.Tables/1.0.0-dev.20200821.2",
-          "(.NET Core 4.6.27514.02; Microsoft Windows 10.0.17763 )"
-        ],
-        "x-ms-client-request-id": "479f98a5994d1fe8edbf0960070322f0",
-        "x-ms-date": "Fri, 21 Aug 2020 15:14:10 GMT",
-=======
         "traceparent": "00-ee4b7655e1b84f4e89ae0329c7c4c0ec-9cc8a2919d706542-00",
         "User-Agent": [
           "azsdk-net-Data.Tables/1.0.0-dev.20200821.1",
@@ -28,7 +19,6 @@
         ],
         "x-ms-client-request-id": "479f98a5994d1fe8edbf0960070322f0",
         "x-ms-date": "Fri, 21 Aug 2020 15:59:49 GMT",
->>>>>>> 367da34b
         "x-ms-return-client-request-id": "true",
         "x-ms-version": "2019-02-02"
       },
@@ -39,13 +29,8 @@
       "ResponseHeaders": {
         "Cache-Control": "no-cache",
         "Content-Type": "application/json; odata=minimalmetadata; streaming=true; charset=utf-8",
-<<<<<<< HEAD
-        "Date": "Fri, 21 Aug 2020 15:14:10 GMT",
-        "Location": "https://t1acd88e4a1c34b8dprim.table.core.windows.net/Tables(\u0027testtableshjbae05\u0027)",
-=======
         "Date": "Fri, 21 Aug 2020 15:59:49 GMT",
         "Location": "https://chrissscratch.table.core.windows.net/Tables(\u0027testtableshjbae05\u0027)",
->>>>>>> 367da34b
         "Server": [
           "Windows-Azure-Table/1.0",
           "Microsoft-HTTPAPI/2.0"
@@ -53,11 +38,7 @@
         "Transfer-Encoding": "chunked",
         "X-Content-Type-Options": "nosniff",
         "x-ms-client-request-id": "479f98a5994d1fe8edbf0960070322f0",
-<<<<<<< HEAD
-        "x-ms-request-id": "dd6021e5-6002-0043-3acd-770e29000000",
-=======
         "x-ms-request-id": "b2412ba7-3002-006c-62d4-776f3b000000",
->>>>>>> 367da34b
         "x-ms-version": "2019-02-02"
       },
       "ResponseBody": {
@@ -76,15 +57,6 @@
         "Authorization": "Sanitized",
         "Content-Length": "239",
         "Content-Type": "application/xml",
-<<<<<<< HEAD
-        "traceparent": "00-71e9cad0c8e81647941c7bceb2097829-629ee33499152f44-00",
-        "User-Agent": [
-          "azsdk-net-Data.Tables/1.0.0-dev.20200821.2",
-          "(.NET Core 4.6.27514.02; Microsoft Windows 10.0.17763 )"
-        ],
-        "x-ms-client-request-id": "26eb4a62297b9880c1f5826b80d71652",
-        "x-ms-date": "Fri, 21 Aug 2020 15:14:10 GMT",
-=======
         "traceparent": "00-a8f9ac8e3abfa942ab4025d03f6b26fa-7f4550407e7d6b4e-00",
         "User-Agent": [
           "azsdk-net-Data.Tables/1.0.0-dev.20200821.1",
@@ -92,7 +64,6 @@
         ],
         "x-ms-client-request-id": "26eb4a62297b9880c1f5826b80d71652",
         "x-ms-date": "Fri, 21 Aug 2020 15:59:49 GMT",
->>>>>>> 367da34b
         "x-ms-return-client-request-id": "true",
         "x-ms-version": "2019-02-02"
       },
@@ -100,21 +71,13 @@
       "StatusCode": 204,
       "ResponseHeaders": {
         "Content-Length": "0",
-<<<<<<< HEAD
-        "Date": "Fri, 21 Aug 2020 15:14:10 GMT",
-=======
         "Date": "Fri, 21 Aug 2020 15:59:49 GMT",
->>>>>>> 367da34b
         "Server": [
           "Windows-Azure-Table/1.0",
           "Microsoft-HTTPAPI/2.0"
         ],
         "x-ms-client-request-id": "26eb4a62297b9880c1f5826b80d71652",
-<<<<<<< HEAD
-        "x-ms-request-id": "dd6021ec-6002-0043-40cd-770e29000000",
-=======
         "x-ms-request-id": "b2412bb2-3002-006c-6cd4-776f3b000000",
->>>>>>> 367da34b
         "x-ms-version": "2019-02-02"
       },
       "ResponseBody": []
@@ -125,15 +88,6 @@
       "RequestHeaders": {
         "Accept": "application/xml",
         "Authorization": "Sanitized",
-<<<<<<< HEAD
-        "traceparent": "00-0b684a254f3cc74dbfcf6a7f7b43d83d-b675fd823148ba44-00",
-        "User-Agent": [
-          "azsdk-net-Data.Tables/1.0.0-dev.20200821.2",
-          "(.NET Core 4.6.27514.02; Microsoft Windows 10.0.17763 )"
-        ],
-        "x-ms-client-request-id": "fc9c245018e513473e37c82a44d5b423",
-        "x-ms-date": "Fri, 21 Aug 2020 15:14:10 GMT",
-=======
         "traceparent": "00-daadd715ca408a4cb207dc2918b21a06-c92084e1d55e714e-00",
         "User-Agent": [
           "azsdk-net-Data.Tables/1.0.0-dev.20200821.1",
@@ -141,7 +95,6 @@
         ],
         "x-ms-client-request-id": "fc9c245018e513473e37c82a44d5b423",
         "x-ms-date": "Fri, 21 Aug 2020 15:59:49 GMT",
->>>>>>> 367da34b
         "x-ms-return-client-request-id": "true",
         "x-ms-version": "2019-02-02"
       },
@@ -149,22 +102,14 @@
       "StatusCode": 200,
       "ResponseHeaders": {
         "Content-Type": "application/xml",
-<<<<<<< HEAD
-        "Date": "Fri, 21 Aug 2020 15:14:10 GMT",
-=======
         "Date": "Fri, 21 Aug 2020 15:59:49 GMT",
->>>>>>> 367da34b
         "Server": [
           "Windows-Azure-Table/1.0",
           "Microsoft-HTTPAPI/2.0"
         ],
         "Transfer-Encoding": "chunked",
         "x-ms-client-request-id": "fc9c245018e513473e37c82a44d5b423",
-<<<<<<< HEAD
-        "x-ms-request-id": "dd6021f9-6002-0043-4ccd-770e29000000",
-=======
         "x-ms-request-id": "b2412bbf-3002-006c-79d4-776f3b000000",
->>>>>>> 367da34b
         "x-ms-version": "2019-02-02"
       },
       "ResponseBody": "\uFEFF\u003C?xml version=\u00221.0\u0022 encoding=\u0022utf-8\u0022?\u003E\u003CSignedIdentifiers\u003E\u003CSignedIdentifier\u003E\u003CId\u003EMyPolicy\u003C/Id\u003E\u003CAccessPolicy\u003E\u003CStart\u003E2020-01-01T01:01:00.0000000Z\u003C/Start\u003E\u003CExpiry\u003E2021-01-01T01:01:00.0000000Z\u003C/Expiry\u003E\u003CPermission\u003Er\u003C/Permission\u003E\u003C/AccessPolicy\u003E\u003C/SignedIdentifier\u003E\u003C/SignedIdentifiers\u003E"
@@ -178,15 +123,6 @@
           "application/json"
         ],
         "Authorization": "Sanitized",
-<<<<<<< HEAD
-        "traceparent": "00-d685b93cf5f6e84e9eefa7c6f458b26b-9cb94588d8acca42-00",
-        "User-Agent": [
-          "azsdk-net-Data.Tables/1.0.0-dev.20200821.2",
-          "(.NET Core 4.6.27514.02; Microsoft Windows 10.0.17763 )"
-        ],
-        "x-ms-client-request-id": "080620cf67357be518068558177c9e15",
-        "x-ms-date": "Fri, 21 Aug 2020 15:14:11 GMT",
-=======
         "traceparent": "00-fdac00f102705d4c9f42f7192fa6847f-5c834c5174c66f4e-00",
         "User-Agent": [
           "azsdk-net-Data.Tables/1.0.0-dev.20200821.1",
@@ -194,7 +130,6 @@
         ],
         "x-ms-client-request-id": "080620cf67357be518068558177c9e15",
         "x-ms-date": "Fri, 21 Aug 2020 15:59:49 GMT",
->>>>>>> 367da34b
         "x-ms-return-client-request-id": "true",
         "x-ms-version": "2019-02-02"
       },
@@ -203,22 +138,14 @@
       "ResponseHeaders": {
         "Cache-Control": "no-cache",
         "Content-Length": "0",
-<<<<<<< HEAD
-        "Date": "Fri, 21 Aug 2020 15:14:10 GMT",
-=======
         "Date": "Fri, 21 Aug 2020 15:59:49 GMT",
->>>>>>> 367da34b
         "Server": [
           "Windows-Azure-Table/1.0",
           "Microsoft-HTTPAPI/2.0"
         ],
         "X-Content-Type-Options": "nosniff",
         "x-ms-client-request-id": "080620cf67357be518068558177c9e15",
-<<<<<<< HEAD
-        "x-ms-request-id": "dd6021ff-6002-0043-52cd-770e29000000",
-=======
         "x-ms-request-id": "b2412bcf-3002-006c-09d4-776f3b000000",
->>>>>>> 367da34b
         "x-ms-version": "2019-02-02"
       },
       "ResponseBody": []
@@ -227,10 +154,6 @@
   "Variables": {
     "RandomSeed": "831722920",
     "TABLES_PRIMARY_STORAGE_ACCOUNT_KEY": "Kg==",
-<<<<<<< HEAD
-    "TABLES_STORAGE_ACCOUNT_NAME": "t1acd88e4a1c34b8dprim"
-=======
     "TABLES_STORAGE_ACCOUNT_NAME": "chrissscratch"
->>>>>>> 367da34b
   }
 }