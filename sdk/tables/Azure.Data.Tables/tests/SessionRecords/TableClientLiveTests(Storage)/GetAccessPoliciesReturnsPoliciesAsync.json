{
  "Entries": [
    {
<<<<<<< HEAD
      "RequestUri": "https://chrissscratch.table.core.windows.net/Tables?$format=application%2Fjson%3Bodata%3Dfullmetadata",
=======
      "RequestUri": "https://chrissscratch.table.core.windows.net/Tables?$format=application%2Fjson%3Bodata%3Dminimalmetadata",
>>>>>>> 31805008
      "RequestMethod": "POST",
      "RequestHeaders": {
        "Accept": "application/json",
        "Authorization": "Sanitized",
        "Content-Length": "33",
        "Content-Type": "application/json; odata=nometadata",
        "DataServiceVersion": "3.0",
<<<<<<< HEAD
        "traceparent": "00-4ec986134d9c944ba2814e635ec6f76c-4ca01ec8dc60c84c-00",
        "User-Agent": [
          "azsdk-net-Data.Tables/1.0.0-dev.20200728.1",
          "(.NET Core 4.6.29017.01; Microsoft Windows 10.0.18363 )"
        ],
        "x-ms-client-request-id": "479f98a5994d1fe8edbf0960070322f0",
        "x-ms-date": "Tue, 28 Jul 2020 23:48:27 GMT",
=======
        "traceparent": "00-0a44cb79e541d942b93dd2d11f709fe6-79b4395f16dc6046-00",
        "User-Agent": [
          "azsdk-net-Data.Tables/1.0.0-dev.20200818.1",
          "(.NET Core 4.6.29130.01; Microsoft Windows 10.0.18363 )"
        ],
        "x-ms-client-request-id": "479f98a5994d1fe8edbf0960070322f0",
        "x-ms-date": "Tue, 18 Aug 2020 23:41:41 GMT",
>>>>>>> 31805008
        "x-ms-return-client-request-id": "true",
        "x-ms-version": "2019-02-02"
      },
      "RequestBody": {
        "TableName": "testtableshjbae05"
      },
      "StatusCode": 201,
      "ResponseHeaders": {
        "Cache-Control": "no-cache",
<<<<<<< HEAD
        "Content-Type": "application/json; odata=fullmetadata; streaming=true; charset=utf-8",
        "Date": "Tue, 28 Jul 2020 23:48:26 GMT",
=======
        "Content-Type": "application/json; odata=minimalmetadata; streaming=true; charset=utf-8",
        "Date": "Tue, 18 Aug 2020 23:41:40 GMT",
>>>>>>> 31805008
        "Location": "https://chrissscratch.table.core.windows.net/Tables(\u0027testtableshjbae05\u0027)",
        "Server": [
          "Windows-Azure-Table/1.0",
          "Microsoft-HTTPAPI/2.0"
        ],
        "Transfer-Encoding": "chunked",
        "X-Content-Type-Options": "nosniff",
        "x-ms-client-request-id": "479f98a5994d1fe8edbf0960070322f0",
<<<<<<< HEAD
        "x-ms-request-id": "24fbc30d-0002-004d-5d39-65020a000000",
=======
        "x-ms-request-id": "bc061d24-0002-006f-45b9-756c3c000000",
>>>>>>> 31805008
        "x-ms-version": "2019-02-02"
      },
      "ResponseBody": {
        "odata.metadata": "https://chrissscratch.table.core.windows.net/$metadata#Tables/@Element",
<<<<<<< HEAD
        "odata.type": "chrissscratch.Tables",
        "odata.id": "https://chrissscratch.table.core.windows.net/Tables(\u0027testtableshjbae05\u0027)",
        "odata.editLink": "Tables(\u0027testtableshjbae05\u0027)",
=======
>>>>>>> 31805008
        "TableName": "testtableshjbae05"
      }
    },
    {
      "RequestUri": "https://chrissscratch.table.core.windows.net/testtableshjbae05?comp=acl",
      "RequestMethod": "PUT",
      "RequestHeaders": {
        "Accept": "application/xml",
        "Authorization": "Sanitized",
        "Content-Length": "239",
        "Content-Type": "application/xml",
<<<<<<< HEAD
        "traceparent": "00-44ce7981d072c042866c750ba3fc90d1-325590f589dfa948-00",
        "User-Agent": [
          "azsdk-net-Data.Tables/1.0.0-dev.20200728.1",
          "(.NET Core 4.6.29017.01; Microsoft Windows 10.0.18363 )"
        ],
        "x-ms-client-request-id": "26eb4a62297b9880c1f5826b80d71652",
        "x-ms-date": "Tue, 28 Jul 2020 23:48:27 GMT",
=======
        "traceparent": "00-5eec45d41a0bc24e98ae55662c74f2eb-5b8590051f2fb645-00",
        "User-Agent": [
          "azsdk-net-Data.Tables/1.0.0-dev.20200818.1",
          "(.NET Core 4.6.29130.01; Microsoft Windows 10.0.18363 )"
        ],
        "x-ms-client-request-id": "26eb4a62297b9880c1f5826b80d71652",
        "x-ms-date": "Tue, 18 Aug 2020 23:41:41 GMT",
>>>>>>> 31805008
        "x-ms-return-client-request-id": "true",
        "x-ms-version": "2019-02-02"
      },
      "RequestBody": "\uFEFF\u003CSignedIdentifiers\u003E\u003CSignedIdentifier\u003E\u003CId\u003EMyPolicy\u003C/Id\u003E\u003CAccessPolicy\u003E\u003CStart\u003E2020-01-01T01:01:00.0000000Z\u003C/Start\u003E\u003CExpiry\u003E2021-01-01T01:01:00.0000000Z\u003C/Expiry\u003E\u003CPermission\u003Er\u003C/Permission\u003E\u003C/AccessPolicy\u003E\u003C/SignedIdentifier\u003E\u003C/SignedIdentifiers\u003E",
      "StatusCode": 204,
      "ResponseHeaders": {
        "Content-Length": "0",
<<<<<<< HEAD
        "Date": "Tue, 28 Jul 2020 23:48:26 GMT",
=======
        "Date": "Tue, 18 Aug 2020 23:41:40 GMT",
>>>>>>> 31805008
        "Server": [
          "Windows-Azure-Table/1.0",
          "Microsoft-HTTPAPI/2.0"
        ],
        "x-ms-client-request-id": "26eb4a62297b9880c1f5826b80d71652",
<<<<<<< HEAD
        "x-ms-request-id": "24fbc316-0002-004d-6539-65020a000000",
=======
        "x-ms-request-id": "bc061d2e-0002-006f-4eb9-756c3c000000",
>>>>>>> 31805008
        "x-ms-version": "2019-02-02"
      },
      "ResponseBody": []
    },
    {
      "RequestUri": "https://chrissscratch.table.core.windows.net/testtableshjbae05?comp=acl",
      "RequestMethod": "GET",
      "RequestHeaders": {
        "Authorization": "Sanitized",
<<<<<<< HEAD
        "traceparent": "00-b357f21dc9bc7445a937c6ccb1d015da-0c9c81e9e9e67d4b-00",
        "User-Agent": [
          "azsdk-net-Data.Tables/1.0.0-dev.20200728.1",
          "(.NET Core 4.6.29017.01; Microsoft Windows 10.0.18363 )"
        ],
        "x-ms-client-request-id": "fc9c245018e513473e37c82a44d5b423",
        "x-ms-date": "Tue, 28 Jul 2020 23:48:27 GMT",
=======
        "traceparent": "00-9d0d74d04c89e34da3b6cb186c9d2068-939d8392cd3d0a47-00",
        "User-Agent": [
          "azsdk-net-Data.Tables/1.0.0-dev.20200818.1",
          "(.NET Core 4.6.29130.01; Microsoft Windows 10.0.18363 )"
        ],
        "x-ms-client-request-id": "fc9c245018e513473e37c82a44d5b423",
        "x-ms-date": "Tue, 18 Aug 2020 23:41:41 GMT",
>>>>>>> 31805008
        "x-ms-return-client-request-id": "true",
        "x-ms-version": "2019-02-02"
      },
      "RequestBody": null,
      "StatusCode": 200,
      "ResponseHeaders": {
        "Content-Type": "application/xml",
<<<<<<< HEAD
        "Date": "Tue, 28 Jul 2020 23:48:26 GMT",
=======
        "Date": "Tue, 18 Aug 2020 23:41:40 GMT",
>>>>>>> 31805008
        "Server": [
          "Windows-Azure-Table/1.0",
          "Microsoft-HTTPAPI/2.0"
        ],
        "Transfer-Encoding": "chunked",
        "x-ms-client-request-id": "fc9c245018e513473e37c82a44d5b423",
<<<<<<< HEAD
        "x-ms-request-id": "24fbc329-0002-004d-7739-65020a000000",
=======
        "x-ms-request-id": "bc061d49-0002-006f-69b9-756c3c000000",
>>>>>>> 31805008
        "x-ms-version": "2019-02-02"
      },
      "ResponseBody": "\uFEFF\u003C?xml version=\u00221.0\u0022 encoding=\u0022utf-8\u0022?\u003E\u003CSignedIdentifiers\u003E\u003CSignedIdentifier\u003E\u003CId\u003EMyPolicy\u003C/Id\u003E\u003CAccessPolicy\u003E\u003CStart\u003E2020-01-01T01:01:00.0000000Z\u003C/Start\u003E\u003CExpiry\u003E2021-01-01T01:01:00.0000000Z\u003C/Expiry\u003E\u003CPermission\u003Er\u003C/Permission\u003E\u003C/AccessPolicy\u003E\u003C/SignedIdentifier\u003E\u003C/SignedIdentifiers\u003E"
    },
    {
      "RequestUri": "https://chrissscratch.table.core.windows.net/Tables(\u0027testtableshjbae05\u0027)",
      "RequestMethod": "DELETE",
      "RequestHeaders": {
        "Accept": "application/json",
        "Authorization": "Sanitized",
<<<<<<< HEAD
        "traceparent": "00-859d065f74fbf442875a745ce45fbdb7-77931dcff434ef4d-00",
        "User-Agent": [
          "azsdk-net-Data.Tables/1.0.0-dev.20200728.1",
          "(.NET Core 4.6.29017.01; Microsoft Windows 10.0.18363 )"
        ],
        "x-ms-client-request-id": "080620cf67357be518068558177c9e15",
        "x-ms-date": "Tue, 28 Jul 2020 23:48:27 GMT",
=======
        "traceparent": "00-4866ee265b4a8341b709dc5834c7ef00-f8d4799686964745-00",
        "User-Agent": [
          "azsdk-net-Data.Tables/1.0.0-dev.20200818.1",
          "(.NET Core 4.6.29130.01; Microsoft Windows 10.0.18363 )"
        ],
        "x-ms-client-request-id": "080620cf67357be518068558177c9e15",
        "x-ms-date": "Tue, 18 Aug 2020 23:41:41 GMT",
>>>>>>> 31805008
        "x-ms-return-client-request-id": "true",
        "x-ms-version": "2019-02-02"
      },
      "RequestBody": null,
      "StatusCode": 204,
      "ResponseHeaders": {
        "Cache-Control": "no-cache",
        "Content-Length": "0",
<<<<<<< HEAD
        "Date": "Tue, 28 Jul 2020 23:48:26 GMT",
=======
        "Date": "Tue, 18 Aug 2020 23:41:40 GMT",
>>>>>>> 31805008
        "Server": [
          "Windows-Azure-Table/1.0",
          "Microsoft-HTTPAPI/2.0"
        ],
        "X-Content-Type-Options": "nosniff",
        "x-ms-client-request-id": "080620cf67357be518068558177c9e15",
<<<<<<< HEAD
        "x-ms-request-id": "24fbc333-0002-004d-0139-65020a000000",
=======
        "x-ms-request-id": "bc061d6b-0002-006f-0ab9-756c3c000000",
>>>>>>> 31805008
        "x-ms-version": "2019-02-02"
      },
      "ResponseBody": []
    }
  ],
  "Variables": {
    "RandomSeed": "831722920",
    "TABLES_PRIMARY_STORAGE_ACCOUNT_KEY": "",
    "TABLES_STORAGE_ACCOUNT_NAME": "chrissscratch"
  }
}<|MERGE_RESOLUTION|>--- conflicted
+++ resolved
@@ -1,11 +1,7 @@
 {
   "Entries": [
     {
-<<<<<<< HEAD
-      "RequestUri": "https://chrissscratch.table.core.windows.net/Tables?$format=application%2Fjson%3Bodata%3Dfullmetadata",
-=======
       "RequestUri": "https://chrissscratch.table.core.windows.net/Tables?$format=application%2Fjson%3Bodata%3Dminimalmetadata",
->>>>>>> 31805008
       "RequestMethod": "POST",
       "RequestHeaders": {
         "Accept": "application/json",
@@ -13,15 +9,6 @@
         "Content-Length": "33",
         "Content-Type": "application/json; odata=nometadata",
         "DataServiceVersion": "3.0",
-<<<<<<< HEAD
-        "traceparent": "00-4ec986134d9c944ba2814e635ec6f76c-4ca01ec8dc60c84c-00",
-        "User-Agent": [
-          "azsdk-net-Data.Tables/1.0.0-dev.20200728.1",
-          "(.NET Core 4.6.29017.01; Microsoft Windows 10.0.18363 )"
-        ],
-        "x-ms-client-request-id": "479f98a5994d1fe8edbf0960070322f0",
-        "x-ms-date": "Tue, 28 Jul 2020 23:48:27 GMT",
-=======
         "traceparent": "00-0a44cb79e541d942b93dd2d11f709fe6-79b4395f16dc6046-00",
         "User-Agent": [
           "azsdk-net-Data.Tables/1.0.0-dev.20200818.1",
@@ -29,7 +16,6 @@
         ],
         "x-ms-client-request-id": "479f98a5994d1fe8edbf0960070322f0",
         "x-ms-date": "Tue, 18 Aug 2020 23:41:41 GMT",
->>>>>>> 31805008
         "x-ms-return-client-request-id": "true",
         "x-ms-version": "2019-02-02"
       },
@@ -39,13 +25,8 @@
       "StatusCode": 201,
       "ResponseHeaders": {
         "Cache-Control": "no-cache",
-<<<<<<< HEAD
-        "Content-Type": "application/json; odata=fullmetadata; streaming=true; charset=utf-8",
-        "Date": "Tue, 28 Jul 2020 23:48:26 GMT",
-=======
         "Content-Type": "application/json; odata=minimalmetadata; streaming=true; charset=utf-8",
         "Date": "Tue, 18 Aug 2020 23:41:40 GMT",
->>>>>>> 31805008
         "Location": "https://chrissscratch.table.core.windows.net/Tables(\u0027testtableshjbae05\u0027)",
         "Server": [
           "Windows-Azure-Table/1.0",
@@ -54,21 +35,11 @@
         "Transfer-Encoding": "chunked",
         "X-Content-Type-Options": "nosniff",
         "x-ms-client-request-id": "479f98a5994d1fe8edbf0960070322f0",
-<<<<<<< HEAD
-        "x-ms-request-id": "24fbc30d-0002-004d-5d39-65020a000000",
-=======
         "x-ms-request-id": "bc061d24-0002-006f-45b9-756c3c000000",
->>>>>>> 31805008
         "x-ms-version": "2019-02-02"
       },
       "ResponseBody": {
         "odata.metadata": "https://chrissscratch.table.core.windows.net/$metadata#Tables/@Element",
-<<<<<<< HEAD
-        "odata.type": "chrissscratch.Tables",
-        "odata.id": "https://chrissscratch.table.core.windows.net/Tables(\u0027testtableshjbae05\u0027)",
-        "odata.editLink": "Tables(\u0027testtableshjbae05\u0027)",
-=======
->>>>>>> 31805008
         "TableName": "testtableshjbae05"
       }
     },
@@ -80,15 +51,6 @@
         "Authorization": "Sanitized",
         "Content-Length": "239",
         "Content-Type": "application/xml",
-<<<<<<< HEAD
-        "traceparent": "00-44ce7981d072c042866c750ba3fc90d1-325590f589dfa948-00",
-        "User-Agent": [
-          "azsdk-net-Data.Tables/1.0.0-dev.20200728.1",
-          "(.NET Core 4.6.29017.01; Microsoft Windows 10.0.18363 )"
-        ],
-        "x-ms-client-request-id": "26eb4a62297b9880c1f5826b80d71652",
-        "x-ms-date": "Tue, 28 Jul 2020 23:48:27 GMT",
-=======
         "traceparent": "00-5eec45d41a0bc24e98ae55662c74f2eb-5b8590051f2fb645-00",
         "User-Agent": [
           "azsdk-net-Data.Tables/1.0.0-dev.20200818.1",
@@ -96,7 +58,6 @@
         ],
         "x-ms-client-request-id": "26eb4a62297b9880c1f5826b80d71652",
         "x-ms-date": "Tue, 18 Aug 2020 23:41:41 GMT",
->>>>>>> 31805008
         "x-ms-return-client-request-id": "true",
         "x-ms-version": "2019-02-02"
       },
@@ -104,21 +65,13 @@
       "StatusCode": 204,
       "ResponseHeaders": {
         "Content-Length": "0",
-<<<<<<< HEAD
-        "Date": "Tue, 28 Jul 2020 23:48:26 GMT",
-=======
         "Date": "Tue, 18 Aug 2020 23:41:40 GMT",
->>>>>>> 31805008
         "Server": [
           "Windows-Azure-Table/1.0",
           "Microsoft-HTTPAPI/2.0"
         ],
         "x-ms-client-request-id": "26eb4a62297b9880c1f5826b80d71652",
-<<<<<<< HEAD
-        "x-ms-request-id": "24fbc316-0002-004d-6539-65020a000000",
-=======
         "x-ms-request-id": "bc061d2e-0002-006f-4eb9-756c3c000000",
->>>>>>> 31805008
         "x-ms-version": "2019-02-02"
       },
       "ResponseBody": []
@@ -128,15 +81,6 @@
       "RequestMethod": "GET",
       "RequestHeaders": {
         "Authorization": "Sanitized",
-<<<<<<< HEAD
-        "traceparent": "00-b357f21dc9bc7445a937c6ccb1d015da-0c9c81e9e9e67d4b-00",
-        "User-Agent": [
-          "azsdk-net-Data.Tables/1.0.0-dev.20200728.1",
-          "(.NET Core 4.6.29017.01; Microsoft Windows 10.0.18363 )"
-        ],
-        "x-ms-client-request-id": "fc9c245018e513473e37c82a44d5b423",
-        "x-ms-date": "Tue, 28 Jul 2020 23:48:27 GMT",
-=======
         "traceparent": "00-9d0d74d04c89e34da3b6cb186c9d2068-939d8392cd3d0a47-00",
         "User-Agent": [
           "azsdk-net-Data.Tables/1.0.0-dev.20200818.1",
@@ -144,7 +88,6 @@
         ],
         "x-ms-client-request-id": "fc9c245018e513473e37c82a44d5b423",
         "x-ms-date": "Tue, 18 Aug 2020 23:41:41 GMT",
->>>>>>> 31805008
         "x-ms-return-client-request-id": "true",
         "x-ms-version": "2019-02-02"
       },
@@ -152,22 +95,14 @@
       "StatusCode": 200,
       "ResponseHeaders": {
         "Content-Type": "application/xml",
-<<<<<<< HEAD
-        "Date": "Tue, 28 Jul 2020 23:48:26 GMT",
-=======
         "Date": "Tue, 18 Aug 2020 23:41:40 GMT",
->>>>>>> 31805008
         "Server": [
           "Windows-Azure-Table/1.0",
           "Microsoft-HTTPAPI/2.0"
         ],
         "Transfer-Encoding": "chunked",
         "x-ms-client-request-id": "fc9c245018e513473e37c82a44d5b423",
-<<<<<<< HEAD
-        "x-ms-request-id": "24fbc329-0002-004d-7739-65020a000000",
-=======
         "x-ms-request-id": "bc061d49-0002-006f-69b9-756c3c000000",
->>>>>>> 31805008
         "x-ms-version": "2019-02-02"
       },
       "ResponseBody": "\uFEFF\u003C?xml version=\u00221.0\u0022 encoding=\u0022utf-8\u0022?\u003E\u003CSignedIdentifiers\u003E\u003CSignedIdentifier\u003E\u003CId\u003EMyPolicy\u003C/Id\u003E\u003CAccessPolicy\u003E\u003CStart\u003E2020-01-01T01:01:00.0000000Z\u003C/Start\u003E\u003CExpiry\u003E2021-01-01T01:01:00.0000000Z\u003C/Expiry\u003E\u003CPermission\u003Er\u003C/Permission\u003E\u003C/AccessPolicy\u003E\u003C/SignedIdentifier\u003E\u003C/SignedIdentifiers\u003E"
@@ -178,15 +113,6 @@
       "RequestHeaders": {
         "Accept": "application/json",
         "Authorization": "Sanitized",
-<<<<<<< HEAD
-        "traceparent": "00-859d065f74fbf442875a745ce45fbdb7-77931dcff434ef4d-00",
-        "User-Agent": [
-          "azsdk-net-Data.Tables/1.0.0-dev.20200728.1",
-          "(.NET Core 4.6.29017.01; Microsoft Windows 10.0.18363 )"
-        ],
-        "x-ms-client-request-id": "080620cf67357be518068558177c9e15",
-        "x-ms-date": "Tue, 28 Jul 2020 23:48:27 GMT",
-=======
         "traceparent": "00-4866ee265b4a8341b709dc5834c7ef00-f8d4799686964745-00",
         "User-Agent": [
           "azsdk-net-Data.Tables/1.0.0-dev.20200818.1",
@@ -194,7 +120,6 @@
         ],
         "x-ms-client-request-id": "080620cf67357be518068558177c9e15",
         "x-ms-date": "Tue, 18 Aug 2020 23:41:41 GMT",
->>>>>>> 31805008
         "x-ms-return-client-request-id": "true",
         "x-ms-version": "2019-02-02"
       },
@@ -203,22 +128,14 @@
       "ResponseHeaders": {
         "Cache-Control": "no-cache",
         "Content-Length": "0",
-<<<<<<< HEAD
-        "Date": "Tue, 28 Jul 2020 23:48:26 GMT",
-=======
         "Date": "Tue, 18 Aug 2020 23:41:40 GMT",
->>>>>>> 31805008
         "Server": [
           "Windows-Azure-Table/1.0",
           "Microsoft-HTTPAPI/2.0"
         ],
         "X-Content-Type-Options": "nosniff",
         "x-ms-client-request-id": "080620cf67357be518068558177c9e15",
-<<<<<<< HEAD
-        "x-ms-request-id": "24fbc333-0002-004d-0139-65020a000000",
-=======
         "x-ms-request-id": "bc061d6b-0002-006f-0ab9-756c3c000000",
->>>>>>> 31805008
         "x-ms-version": "2019-02-02"
       },
       "ResponseBody": []
