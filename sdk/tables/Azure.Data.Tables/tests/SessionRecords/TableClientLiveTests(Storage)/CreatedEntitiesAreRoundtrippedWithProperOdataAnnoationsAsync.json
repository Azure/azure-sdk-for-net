{
  "Entries": [
    {
<<<<<<< HEAD
      "RequestUri": "https://chrissscratch.table.core.windows.net/Tables?$format=application%2Fjson%3Bodata%3Dfullmetadata",
=======
      "RequestUri": "https://chrissscratch.table.core.windows.net/Tables?$format=application%2Fjson%3Bodata%3Dminimalmetadata",
>>>>>>> 31805008
      "RequestMethod": "POST",
      "RequestHeaders": {
        "Accept": "application/json",
        "Authorization": "Sanitized",
        "Content-Length": "33",
        "Content-Type": "application/json; odata=nometadata",
        "DataServiceVersion": "3.0",
<<<<<<< HEAD
        "traceparent": "00-9148337419e5f34b8b3891378a15eebe-dacdedf14d77b640-00",
        "User-Agent": [
          "azsdk-net-Data.Tables/1.0.0-dev.20200728.1",
          "(.NET Core 4.6.29017.01; Microsoft Windows 10.0.18363 )"
        ],
        "x-ms-client-request-id": "a08571805a6b16182b22824f4be169ad",
        "x-ms-date": "Tue, 28 Jul 2020 23:48:22 GMT",
=======
        "traceparent": "00-b689bd67f4dbd143945ec888f35f28c7-2804487be8289d4a-00",
        "User-Agent": [
          "azsdk-net-Data.Tables/1.0.0-dev.20200818.1",
          "(.NET Core 4.6.29130.01; Microsoft Windows 10.0.18363 )"
        ],
        "x-ms-client-request-id": "a08571805a6b16182b22824f4be169ad",
        "x-ms-date": "Tue, 18 Aug 2020 23:41:36 GMT",
>>>>>>> 31805008
        "x-ms-return-client-request-id": "true",
        "x-ms-version": "2019-02-02"
      },
      "RequestBody": {
        "TableName": "testtablenpuhopc0"
      },
      "StatusCode": 201,
      "ResponseHeaders": {
        "Cache-Control": "no-cache",
<<<<<<< HEAD
        "Content-Type": "application/json; odata=fullmetadata; streaming=true; charset=utf-8",
        "Date": "Tue, 28 Jul 2020 23:48:21 GMT",
=======
        "Content-Type": "application/json; odata=minimalmetadata; streaming=true; charset=utf-8",
        "Date": "Tue, 18 Aug 2020 23:41:35 GMT",
>>>>>>> 31805008
        "Location": "https://chrissscratch.table.core.windows.net/Tables(\u0027testtablenpuhopc0\u0027)",
        "Server": [
          "Windows-Azure-Table/1.0",
          "Microsoft-HTTPAPI/2.0"
        ],
        "Transfer-Encoding": "chunked",
        "X-Content-Type-Options": "nosniff",
        "x-ms-client-request-id": "a08571805a6b16182b22824f4be169ad",
<<<<<<< HEAD
        "x-ms-request-id": "24fbc021-0002-004d-2839-65020a000000",
=======
        "x-ms-request-id": "bc06172d-0002-006f-3ab9-756c3c000000",
>>>>>>> 31805008
        "x-ms-version": "2019-02-02"
      },
      "ResponseBody": {
        "odata.metadata": "https://chrissscratch.table.core.windows.net/$metadata#Tables/@Element",
<<<<<<< HEAD
        "odata.type": "chrissscratch.Tables",
        "odata.id": "https://chrissscratch.table.core.windows.net/Tables(\u0027testtablenpuhopc0\u0027)",
        "odata.editLink": "Tables(\u0027testtablenpuhopc0\u0027)",
=======
>>>>>>> 31805008
        "TableName": "testtablenpuhopc0"
      }
    },
    {
<<<<<<< HEAD
      "RequestUri": "https://chrissscratch.table.core.windows.net/testtablenpuhopc0?$format=application%2Fjson%3Bodata%3Dfullmetadata",
=======
      "RequestUri": "https://chrissscratch.table.core.windows.net/testtablenpuhopc0?$format=application%2Fjson%3Bodata%3Dminimalmetadata",
>>>>>>> 31805008
      "RequestMethod": "POST",
      "RequestHeaders": {
        "Accept": "application/json",
        "Authorization": "Sanitized",
        "Content-Length": "614",
        "Content-Type": "application/json; odata=nometadata",
        "DataServiceVersion": "3.0",
<<<<<<< HEAD
        "traceparent": "00-6b1633811f600443ad39c9f5b484883c-519cbcda52f44d4e-00",
        "User-Agent": [
          "azsdk-net-Data.Tables/1.0.0-dev.20200728.1",
          "(.NET Core 4.6.29017.01; Microsoft Windows 10.0.18363 )"
        ],
        "x-ms-client-request-id": "6cd8f67056a2da3b1f39ddce438db8e2",
        "x-ms-date": "Tue, 28 Jul 2020 23:48:22 GMT",
=======
        "traceparent": "00-750617024cbfc845993ed555a0b92384-c4c00a4350dbd542-00",
        "User-Agent": [
          "azsdk-net-Data.Tables/1.0.0-dev.20200818.1",
          "(.NET Core 4.6.29130.01; Microsoft Windows 10.0.18363 )"
        ],
        "x-ms-client-request-id": "6cd8f67056a2da3b1f39ddce438db8e2",
        "x-ms-date": "Tue, 18 Aug 2020 23:41:36 GMT",
>>>>>>> 31805008
        "x-ms-return-client-request-id": "true",
        "x-ms-version": "2019-02-02"
      },
      "RequestBody": {
        "PartitionKey": "somPartition",
        "RowKey": "01",
        "SomeStringProperty": "This is table entity number 01",
        "SomeDateProperty": "2020-01-01T01:02:00.0000000Z",
        "SomeDateProperty@odata.type": "Edm.DateTime",
        "SomeGuidProperty": "0d391d16-97f1-4b9a-be68-4cc871f90001",
        "SomeGuidProperty@odata.type": "Edm.Guid",
        "SomeBinaryProperty": "AQIDBAU=",
        "SomeBinaryProperty@odata.type": "Edm.Binary",
        "SomeInt64Property": "1",
        "SomeInt64Property@odata.type": "Edm.Int64",
        "SomeDoubleProperty0": 1,
        "SomeDoubleProperty0@odata.type": "Edm.Double",
        "SomeDoubleProperty1": 1.1000000000000001,
        "SomeDoubleProperty1@odata.type": "Edm.Double",
        "SomeIntProperty": 1
      },
      "StatusCode": 201,
      "ResponseHeaders": {
        "Cache-Control": "no-cache",
<<<<<<< HEAD
        "Content-Type": "application/json; odata=fullmetadata; streaming=true; charset=utf-8",
        "Date": "Tue, 28 Jul 2020 23:48:21 GMT",
        "ETag": "W/\u0022datetime\u00272020-07-28T23%3A48%3A22.7329602Z\u0027\u0022",
=======
        "Content-Type": "application/json; odata=minimalmetadata; streaming=true; charset=utf-8",
        "Date": "Tue, 18 Aug 2020 23:41:35 GMT",
        "ETag": "W/\u0022datetime\u00272020-08-18T23%3A41%3A36.3261248Z\u0027\u0022",
>>>>>>> 31805008
        "Location": "https://chrissscratch.table.core.windows.net/testtablenpuhopc0(PartitionKey=\u0027somPartition\u0027,RowKey=\u002701\u0027)",
        "Server": [
          "Windows-Azure-Table/1.0",
          "Microsoft-HTTPAPI/2.0"
        ],
        "Transfer-Encoding": "chunked",
        "X-Content-Type-Options": "nosniff",
        "x-ms-client-request-id": "6cd8f67056a2da3b1f39ddce438db8e2",
<<<<<<< HEAD
        "x-ms-request-id": "24fbc029-0002-004d-2d39-65020a000000",
=======
        "x-ms-request-id": "bc061743-0002-006f-4eb9-756c3c000000",
>>>>>>> 31805008
        "x-ms-version": "2019-02-02"
      },
      "ResponseBody": {
        "odata.metadata": "https://chrissscratch.table.core.windows.net/$metadata#testtablenpuhopc0/@Element",
<<<<<<< HEAD
        "odata.type": "chrissscratch.testtablenpuhopc0",
        "odata.id": "https://chrissscratch.table.core.windows.net/testtablenpuhopc0(PartitionKey=\u0027somPartition\u0027,RowKey=\u002701\u0027)",
        "odata.etag": "W/\u0022datetime\u00272020-07-28T23%3A48%3A22.7329602Z\u0027\u0022",
        "odata.editLink": "testtablenpuhopc0(PartitionKey=\u0027somPartition\u0027,RowKey=\u002701\u0027)",
        "PartitionKey": "somPartition",
        "RowKey": "01",
        "Timestamp@odata.type": "Edm.DateTime",
        "Timestamp": "2020-07-28T23:48:22.7329602Z",
=======
        "odata.etag": "W/\u0022datetime\u00272020-08-18T23%3A41%3A36.3261248Z\u0027\u0022",
        "PartitionKey": "somPartition",
        "RowKey": "01",
        "Timestamp": "2020-08-18T23:41:36.3261248Z",
>>>>>>> 31805008
        "SomeStringProperty": "This is table entity number 01",
        "SomeDateProperty@odata.type": "Edm.DateTime",
        "SomeDateProperty": "2020-01-01T01:02:00Z",
        "SomeGuidProperty@odata.type": "Edm.Guid",
        "SomeGuidProperty": "0d391d16-97f1-4b9a-be68-4cc871f90001",
        "SomeBinaryProperty@odata.type": "Edm.Binary",
        "SomeBinaryProperty": "AQIDBAU=",
        "SomeInt64Property@odata.type": "Edm.Int64",
        "SomeInt64Property": "1",
        "SomeDoubleProperty0": 1.0,
        "SomeDoubleProperty1": 1.1,
        "SomeIntProperty": 1
      }
    },
    {
<<<<<<< HEAD
      "RequestUri": "https://chrissscratch.table.core.windows.net/testtablenpuhopc0()?$format=application%2Fjson%3Bodata%3Dfullmetadata\u0026$filter=PartitionKey%20eq%20%27somPartition%27%20and%20RowKey%20eq%20%2701%27",
=======
      "RequestUri": "https://chrissscratch.table.core.windows.net/testtablenpuhopc0()?$format=application%2Fjson%3Bodata%3Dminimalmetadata\u0026$filter=PartitionKey%20eq%20%27somPartition%27%20and%20RowKey%20eq%20%2701%27",
>>>>>>> 31805008
      "RequestMethod": "GET",
      "RequestHeaders": {
        "Accept": "application/json",
        "Authorization": "Sanitized",
        "DataServiceVersion": "3.0",
        "User-Agent": [
<<<<<<< HEAD
          "azsdk-net-Data.Tables/1.0.0-dev.20200728.1",
          "(.NET Core 4.6.29017.01; Microsoft Windows 10.0.18363 )"
        ],
        "x-ms-client-request-id": "5ba207f63f682a1fbec8de2806394e51",
        "x-ms-date": "Tue, 28 Jul 2020 23:48:22 GMT",
=======
          "azsdk-net-Data.Tables/1.0.0-dev.20200818.1",
          "(.NET Core 4.6.29130.01; Microsoft Windows 10.0.18363 )"
        ],
        "x-ms-client-request-id": "5ba207f63f682a1fbec8de2806394e51",
        "x-ms-date": "Tue, 18 Aug 2020 23:41:36 GMT",
>>>>>>> 31805008
        "x-ms-return-client-request-id": "true",
        "x-ms-version": "2019-02-02"
      },
      "RequestBody": null,
      "StatusCode": 200,
      "ResponseHeaders": {
        "Cache-Control": "no-cache",
<<<<<<< HEAD
        "Content-Type": "application/json; odata=fullmetadata; streaming=true; charset=utf-8",
        "Date": "Tue, 28 Jul 2020 23:48:21 GMT",
=======
        "Content-Type": "application/json; odata=minimalmetadata; streaming=true; charset=utf-8",
        "Date": "Tue, 18 Aug 2020 23:41:35 GMT",
>>>>>>> 31805008
        "Server": [
          "Windows-Azure-Table/1.0",
          "Microsoft-HTTPAPI/2.0"
        ],
        "Transfer-Encoding": "chunked",
        "X-Content-Type-Options": "nosniff",
        "x-ms-client-request-id": "5ba207f63f682a1fbec8de2806394e51",
<<<<<<< HEAD
        "x-ms-request-id": "24fbc034-0002-004d-3639-65020a000000",
=======
        "x-ms-request-id": "bc06175f-0002-006f-68b9-756c3c000000",
>>>>>>> 31805008
        "x-ms-version": "2019-02-02"
      },
      "ResponseBody": {
        "odata.metadata": "https://chrissscratch.table.core.windows.net/$metadata#testtablenpuhopc0",
        "value": [
          {
<<<<<<< HEAD
            "odata.type": "chrissscratch.testtablenpuhopc0",
            "odata.id": "https://chrissscratch.table.core.windows.net/testtablenpuhopc0(PartitionKey=\u0027somPartition\u0027,RowKey=\u002701\u0027)",
            "odata.etag": "W/\u0022datetime\u00272020-07-28T23%3A48%3A22.7329602Z\u0027\u0022",
            "odata.editLink": "testtablenpuhopc0(PartitionKey=\u0027somPartition\u0027,RowKey=\u002701\u0027)",
            "PartitionKey": "somPartition",
            "RowKey": "01",
            "Timestamp@odata.type": "Edm.DateTime",
            "Timestamp": "2020-07-28T23:48:22.7329602Z",
=======
            "odata.etag": "W/\u0022datetime\u00272020-08-18T23%3A41%3A36.3261248Z\u0027\u0022",
            "PartitionKey": "somPartition",
            "RowKey": "01",
            "Timestamp": "2020-08-18T23:41:36.3261248Z",
>>>>>>> 31805008
            "SomeStringProperty": "This is table entity number 01",
            "SomeDateProperty@odata.type": "Edm.DateTime",
            "SomeDateProperty": "2020-01-01T01:02:00Z",
            "SomeGuidProperty@odata.type": "Edm.Guid",
            "SomeGuidProperty": "0d391d16-97f1-4b9a-be68-4cc871f90001",
            "SomeBinaryProperty@odata.type": "Edm.Binary",
            "SomeBinaryProperty": "AQIDBAU=",
            "SomeInt64Property@odata.type": "Edm.Int64",
            "SomeInt64Property": "1",
            "SomeDoubleProperty0": 1.0,
            "SomeDoubleProperty1": 1.1,
            "SomeIntProperty": 1
          }
        ]
      }
    },
    {
      "RequestUri": "https://chrissscratch.table.core.windows.net/Tables(\u0027testtablenpuhopc0\u0027)",
      "RequestMethod": "DELETE",
      "RequestHeaders": {
        "Accept": "application/json",
        "Authorization": "Sanitized",
<<<<<<< HEAD
        "traceparent": "00-14be65efa6e2094198c4be86b3784ed8-2475dd6905d37644-00",
        "User-Agent": [
          "azsdk-net-Data.Tables/1.0.0-dev.20200728.1",
          "(.NET Core 4.6.29017.01; Microsoft Windows 10.0.18363 )"
        ],
        "x-ms-client-request-id": "ca939b440a202a6c36aa80317d4ad29e",
        "x-ms-date": "Tue, 28 Jul 2020 23:48:22 GMT",
=======
        "traceparent": "00-52d5fbebd43b8d4c8da48094c62ab151-4db7cebe82bbee40-00",
        "User-Agent": [
          "azsdk-net-Data.Tables/1.0.0-dev.20200818.1",
          "(.NET Core 4.6.29130.01; Microsoft Windows 10.0.18363 )"
        ],
        "x-ms-client-request-id": "ca939b440a202a6c36aa80317d4ad29e",
        "x-ms-date": "Tue, 18 Aug 2020 23:41:36 GMT",
>>>>>>> 31805008
        "x-ms-return-client-request-id": "true",
        "x-ms-version": "2019-02-02"
      },
      "RequestBody": null,
      "StatusCode": 204,
      "ResponseHeaders": {
        "Cache-Control": "no-cache",
        "Content-Length": "0",
<<<<<<< HEAD
        "Date": "Tue, 28 Jul 2020 23:48:21 GMT",
=======
        "Date": "Tue, 18 Aug 2020 23:41:35 GMT",
>>>>>>> 31805008
        "Server": [
          "Windows-Azure-Table/1.0",
          "Microsoft-HTTPAPI/2.0"
        ],
        "X-Content-Type-Options": "nosniff",
        "x-ms-client-request-id": "ca939b440a202a6c36aa80317d4ad29e",
<<<<<<< HEAD
        "x-ms-request-id": "24fbc03b-0002-004d-3b39-65020a000000",
=======
        "x-ms-request-id": "bc06176e-0002-006f-77b9-756c3c000000",
>>>>>>> 31805008
        "x-ms-version": "2019-02-02"
      },
      "ResponseBody": []
    }
  ],
  "Variables": {
    "RandomSeed": "737101764",
    "TABLES_PRIMARY_STORAGE_ACCOUNT_KEY": "",
    "TABLES_STORAGE_ACCOUNT_NAME": "chrissscratch"
  }
}<|MERGE_RESOLUTION|>--- conflicted
+++ resolved
@@ -1,11 +1,7 @@
 {
   "Entries": [
     {
-<<<<<<< HEAD
-      "RequestUri": "https://chrissscratch.table.core.windows.net/Tables?$format=application%2Fjson%3Bodata%3Dfullmetadata",
-=======
       "RequestUri": "https://chrissscratch.table.core.windows.net/Tables?$format=application%2Fjson%3Bodata%3Dminimalmetadata",
->>>>>>> 31805008
       "RequestMethod": "POST",
       "RequestHeaders": {
         "Accept": "application/json",
@@ -13,23 +9,13 @@
         "Content-Length": "33",
         "Content-Type": "application/json; odata=nometadata",
         "DataServiceVersion": "3.0",
-<<<<<<< HEAD
-        "traceparent": "00-9148337419e5f34b8b3891378a15eebe-dacdedf14d77b640-00",
-        "User-Agent": [
-          "azsdk-net-Data.Tables/1.0.0-dev.20200728.1",
-          "(.NET Core 4.6.29017.01; Microsoft Windows 10.0.18363 )"
+        "traceparent": "00-b689bd67f4dbd143945ec888f35f28c7-2804487be8289d4a-00",
+        "User-Agent": [
+          "azsdk-net-Data.Tables/1.0.0-dev.20200818.1",
+          "(.NET Core 4.6.29130.01; Microsoft Windows 10.0.18363 )"
         ],
         "x-ms-client-request-id": "a08571805a6b16182b22824f4be169ad",
-        "x-ms-date": "Tue, 28 Jul 2020 23:48:22 GMT",
-=======
-        "traceparent": "00-b689bd67f4dbd143945ec888f35f28c7-2804487be8289d4a-00",
-        "User-Agent": [
-          "azsdk-net-Data.Tables/1.0.0-dev.20200818.1",
-          "(.NET Core 4.6.29130.01; Microsoft Windows 10.0.18363 )"
-        ],
-        "x-ms-client-request-id": "a08571805a6b16182b22824f4be169ad",
-        "x-ms-date": "Tue, 18 Aug 2020 23:41:36 GMT",
->>>>>>> 31805008
+        "x-ms-date": "Tue, 18 Aug 2020 23:41:36 GMT",
         "x-ms-return-client-request-id": "true",
         "x-ms-version": "2019-02-02"
       },
@@ -39,13 +25,8 @@
       "StatusCode": 201,
       "ResponseHeaders": {
         "Cache-Control": "no-cache",
-<<<<<<< HEAD
-        "Content-Type": "application/json; odata=fullmetadata; streaming=true; charset=utf-8",
-        "Date": "Tue, 28 Jul 2020 23:48:21 GMT",
-=======
         "Content-Type": "application/json; odata=minimalmetadata; streaming=true; charset=utf-8",
         "Date": "Tue, 18 Aug 2020 23:41:35 GMT",
->>>>>>> 31805008
         "Location": "https://chrissscratch.table.core.windows.net/Tables(\u0027testtablenpuhopc0\u0027)",
         "Server": [
           "Windows-Azure-Table/1.0",
@@ -54,30 +35,16 @@
         "Transfer-Encoding": "chunked",
         "X-Content-Type-Options": "nosniff",
         "x-ms-client-request-id": "a08571805a6b16182b22824f4be169ad",
-<<<<<<< HEAD
-        "x-ms-request-id": "24fbc021-0002-004d-2839-65020a000000",
-=======
         "x-ms-request-id": "bc06172d-0002-006f-3ab9-756c3c000000",
->>>>>>> 31805008
         "x-ms-version": "2019-02-02"
       },
       "ResponseBody": {
         "odata.metadata": "https://chrissscratch.table.core.windows.net/$metadata#Tables/@Element",
-<<<<<<< HEAD
-        "odata.type": "chrissscratch.Tables",
-        "odata.id": "https://chrissscratch.table.core.windows.net/Tables(\u0027testtablenpuhopc0\u0027)",
-        "odata.editLink": "Tables(\u0027testtablenpuhopc0\u0027)",
-=======
->>>>>>> 31805008
         "TableName": "testtablenpuhopc0"
       }
     },
     {
-<<<<<<< HEAD
-      "RequestUri": "https://chrissscratch.table.core.windows.net/testtablenpuhopc0?$format=application%2Fjson%3Bodata%3Dfullmetadata",
-=======
       "RequestUri": "https://chrissscratch.table.core.windows.net/testtablenpuhopc0?$format=application%2Fjson%3Bodata%3Dminimalmetadata",
->>>>>>> 31805008
       "RequestMethod": "POST",
       "RequestHeaders": {
         "Accept": "application/json",
@@ -85,23 +52,13 @@
         "Content-Length": "614",
         "Content-Type": "application/json; odata=nometadata",
         "DataServiceVersion": "3.0",
-<<<<<<< HEAD
-        "traceparent": "00-6b1633811f600443ad39c9f5b484883c-519cbcda52f44d4e-00",
-        "User-Agent": [
-          "azsdk-net-Data.Tables/1.0.0-dev.20200728.1",
-          "(.NET Core 4.6.29017.01; Microsoft Windows 10.0.18363 )"
+        "traceparent": "00-750617024cbfc845993ed555a0b92384-c4c00a4350dbd542-00",
+        "User-Agent": [
+          "azsdk-net-Data.Tables/1.0.0-dev.20200818.1",
+          "(.NET Core 4.6.29130.01; Microsoft Windows 10.0.18363 )"
         ],
         "x-ms-client-request-id": "6cd8f67056a2da3b1f39ddce438db8e2",
-        "x-ms-date": "Tue, 28 Jul 2020 23:48:22 GMT",
-=======
-        "traceparent": "00-750617024cbfc845993ed555a0b92384-c4c00a4350dbd542-00",
-        "User-Agent": [
-          "azsdk-net-Data.Tables/1.0.0-dev.20200818.1",
-          "(.NET Core 4.6.29130.01; Microsoft Windows 10.0.18363 )"
-        ],
-        "x-ms-client-request-id": "6cd8f67056a2da3b1f39ddce438db8e2",
-        "x-ms-date": "Tue, 18 Aug 2020 23:41:36 GMT",
->>>>>>> 31805008
+        "x-ms-date": "Tue, 18 Aug 2020 23:41:36 GMT",
         "x-ms-return-client-request-id": "true",
         "x-ms-version": "2019-02-02"
       },
@@ -126,15 +83,9 @@
       "StatusCode": 201,
       "ResponseHeaders": {
         "Cache-Control": "no-cache",
-<<<<<<< HEAD
-        "Content-Type": "application/json; odata=fullmetadata; streaming=true; charset=utf-8",
-        "Date": "Tue, 28 Jul 2020 23:48:21 GMT",
-        "ETag": "W/\u0022datetime\u00272020-07-28T23%3A48%3A22.7329602Z\u0027\u0022",
-=======
         "Content-Type": "application/json; odata=minimalmetadata; streaming=true; charset=utf-8",
         "Date": "Tue, 18 Aug 2020 23:41:35 GMT",
         "ETag": "W/\u0022datetime\u00272020-08-18T23%3A41%3A36.3261248Z\u0027\u0022",
->>>>>>> 31805008
         "Location": "https://chrissscratch.table.core.windows.net/testtablenpuhopc0(PartitionKey=\u0027somPartition\u0027,RowKey=\u002701\u0027)",
         "Server": [
           "Windows-Azure-Table/1.0",
@@ -143,30 +94,15 @@
         "Transfer-Encoding": "chunked",
         "X-Content-Type-Options": "nosniff",
         "x-ms-client-request-id": "6cd8f67056a2da3b1f39ddce438db8e2",
-<<<<<<< HEAD
-        "x-ms-request-id": "24fbc029-0002-004d-2d39-65020a000000",
-=======
         "x-ms-request-id": "bc061743-0002-006f-4eb9-756c3c000000",
->>>>>>> 31805008
         "x-ms-version": "2019-02-02"
       },
       "ResponseBody": {
         "odata.metadata": "https://chrissscratch.table.core.windows.net/$metadata#testtablenpuhopc0/@Element",
-<<<<<<< HEAD
-        "odata.type": "chrissscratch.testtablenpuhopc0",
-        "odata.id": "https://chrissscratch.table.core.windows.net/testtablenpuhopc0(PartitionKey=\u0027somPartition\u0027,RowKey=\u002701\u0027)",
-        "odata.etag": "W/\u0022datetime\u00272020-07-28T23%3A48%3A22.7329602Z\u0027\u0022",
-        "odata.editLink": "testtablenpuhopc0(PartitionKey=\u0027somPartition\u0027,RowKey=\u002701\u0027)",
-        "PartitionKey": "somPartition",
-        "RowKey": "01",
-        "Timestamp@odata.type": "Edm.DateTime",
-        "Timestamp": "2020-07-28T23:48:22.7329602Z",
-=======
         "odata.etag": "W/\u0022datetime\u00272020-08-18T23%3A41%3A36.3261248Z\u0027\u0022",
         "PartitionKey": "somPartition",
         "RowKey": "01",
         "Timestamp": "2020-08-18T23:41:36.3261248Z",
->>>>>>> 31805008
         "SomeStringProperty": "This is table entity number 01",
         "SomeDateProperty@odata.type": "Edm.DateTime",
         "SomeDateProperty": "2020-01-01T01:02:00Z",
@@ -182,30 +118,18 @@
       }
     },
     {
-<<<<<<< HEAD
-      "RequestUri": "https://chrissscratch.table.core.windows.net/testtablenpuhopc0()?$format=application%2Fjson%3Bodata%3Dfullmetadata\u0026$filter=PartitionKey%20eq%20%27somPartition%27%20and%20RowKey%20eq%20%2701%27",
-=======
       "RequestUri": "https://chrissscratch.table.core.windows.net/testtablenpuhopc0()?$format=application%2Fjson%3Bodata%3Dminimalmetadata\u0026$filter=PartitionKey%20eq%20%27somPartition%27%20and%20RowKey%20eq%20%2701%27",
->>>>>>> 31805008
       "RequestMethod": "GET",
       "RequestHeaders": {
         "Accept": "application/json",
         "Authorization": "Sanitized",
         "DataServiceVersion": "3.0",
         "User-Agent": [
-<<<<<<< HEAD
-          "azsdk-net-Data.Tables/1.0.0-dev.20200728.1",
-          "(.NET Core 4.6.29017.01; Microsoft Windows 10.0.18363 )"
+          "azsdk-net-Data.Tables/1.0.0-dev.20200818.1",
+          "(.NET Core 4.6.29130.01; Microsoft Windows 10.0.18363 )"
         ],
         "x-ms-client-request-id": "5ba207f63f682a1fbec8de2806394e51",
-        "x-ms-date": "Tue, 28 Jul 2020 23:48:22 GMT",
-=======
-          "azsdk-net-Data.Tables/1.0.0-dev.20200818.1",
-          "(.NET Core 4.6.29130.01; Microsoft Windows 10.0.18363 )"
-        ],
-        "x-ms-client-request-id": "5ba207f63f682a1fbec8de2806394e51",
-        "x-ms-date": "Tue, 18 Aug 2020 23:41:36 GMT",
->>>>>>> 31805008
+        "x-ms-date": "Tue, 18 Aug 2020 23:41:36 GMT",
         "x-ms-return-client-request-id": "true",
         "x-ms-version": "2019-02-02"
       },
@@ -213,13 +137,8 @@
       "StatusCode": 200,
       "ResponseHeaders": {
         "Cache-Control": "no-cache",
-<<<<<<< HEAD
-        "Content-Type": "application/json; odata=fullmetadata; streaming=true; charset=utf-8",
-        "Date": "Tue, 28 Jul 2020 23:48:21 GMT",
-=======
         "Content-Type": "application/json; odata=minimalmetadata; streaming=true; charset=utf-8",
         "Date": "Tue, 18 Aug 2020 23:41:35 GMT",
->>>>>>> 31805008
         "Server": [
           "Windows-Azure-Table/1.0",
           "Microsoft-HTTPAPI/2.0"
@@ -227,32 +146,17 @@
         "Transfer-Encoding": "chunked",
         "X-Content-Type-Options": "nosniff",
         "x-ms-client-request-id": "5ba207f63f682a1fbec8de2806394e51",
-<<<<<<< HEAD
-        "x-ms-request-id": "24fbc034-0002-004d-3639-65020a000000",
-=======
         "x-ms-request-id": "bc06175f-0002-006f-68b9-756c3c000000",
->>>>>>> 31805008
         "x-ms-version": "2019-02-02"
       },
       "ResponseBody": {
         "odata.metadata": "https://chrissscratch.table.core.windows.net/$metadata#testtablenpuhopc0",
         "value": [
           {
-<<<<<<< HEAD
-            "odata.type": "chrissscratch.testtablenpuhopc0",
-            "odata.id": "https://chrissscratch.table.core.windows.net/testtablenpuhopc0(PartitionKey=\u0027somPartition\u0027,RowKey=\u002701\u0027)",
-            "odata.etag": "W/\u0022datetime\u00272020-07-28T23%3A48%3A22.7329602Z\u0027\u0022",
-            "odata.editLink": "testtablenpuhopc0(PartitionKey=\u0027somPartition\u0027,RowKey=\u002701\u0027)",
-            "PartitionKey": "somPartition",
-            "RowKey": "01",
-            "Timestamp@odata.type": "Edm.DateTime",
-            "Timestamp": "2020-07-28T23:48:22.7329602Z",
-=======
             "odata.etag": "W/\u0022datetime\u00272020-08-18T23%3A41%3A36.3261248Z\u0027\u0022",
             "PartitionKey": "somPartition",
             "RowKey": "01",
             "Timestamp": "2020-08-18T23:41:36.3261248Z",
->>>>>>> 31805008
             "SomeStringProperty": "This is table entity number 01",
             "SomeDateProperty@odata.type": "Edm.DateTime",
             "SomeDateProperty": "2020-01-01T01:02:00Z",
@@ -275,23 +179,13 @@
       "RequestHeaders": {
         "Accept": "application/json",
         "Authorization": "Sanitized",
-<<<<<<< HEAD
-        "traceparent": "00-14be65efa6e2094198c4be86b3784ed8-2475dd6905d37644-00",
-        "User-Agent": [
-          "azsdk-net-Data.Tables/1.0.0-dev.20200728.1",
-          "(.NET Core 4.6.29017.01; Microsoft Windows 10.0.18363 )"
+        "traceparent": "00-52d5fbebd43b8d4c8da48094c62ab151-4db7cebe82bbee40-00",
+        "User-Agent": [
+          "azsdk-net-Data.Tables/1.0.0-dev.20200818.1",
+          "(.NET Core 4.6.29130.01; Microsoft Windows 10.0.18363 )"
         ],
         "x-ms-client-request-id": "ca939b440a202a6c36aa80317d4ad29e",
-        "x-ms-date": "Tue, 28 Jul 2020 23:48:22 GMT",
-=======
-        "traceparent": "00-52d5fbebd43b8d4c8da48094c62ab151-4db7cebe82bbee40-00",
-        "User-Agent": [
-          "azsdk-net-Data.Tables/1.0.0-dev.20200818.1",
-          "(.NET Core 4.6.29130.01; Microsoft Windows 10.0.18363 )"
-        ],
-        "x-ms-client-request-id": "ca939b440a202a6c36aa80317d4ad29e",
-        "x-ms-date": "Tue, 18 Aug 2020 23:41:36 GMT",
->>>>>>> 31805008
+        "x-ms-date": "Tue, 18 Aug 2020 23:41:36 GMT",
         "x-ms-return-client-request-id": "true",
         "x-ms-version": "2019-02-02"
       },
@@ -300,22 +194,14 @@
       "ResponseHeaders": {
         "Cache-Control": "no-cache",
         "Content-Length": "0",
-<<<<<<< HEAD
-        "Date": "Tue, 28 Jul 2020 23:48:21 GMT",
-=======
-        "Date": "Tue, 18 Aug 2020 23:41:35 GMT",
->>>>>>> 31805008
+        "Date": "Tue, 18 Aug 2020 23:41:35 GMT",
         "Server": [
           "Windows-Azure-Table/1.0",
           "Microsoft-HTTPAPI/2.0"
         ],
         "X-Content-Type-Options": "nosniff",
         "x-ms-client-request-id": "ca939b440a202a6c36aa80317d4ad29e",
-<<<<<<< HEAD
-        "x-ms-request-id": "24fbc03b-0002-004d-3b39-65020a000000",
-=======
         "x-ms-request-id": "bc06176e-0002-006f-77b9-756c3c000000",
->>>>>>> 31805008
         "x-ms-version": "2019-02-02"
       },
       "ResponseBody": []
