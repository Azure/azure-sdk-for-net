{
  "Entries": [
    {
<<<<<<< HEAD
      "RequestUri": "https://chrissscratch.table.core.windows.net/Tables?$format=application%2Fjson%3Bodata%3Dfullmetadata",
=======
      "RequestUri": "https://chrissscratch.table.core.windows.net/Tables?$format=application%2Fjson%3Bodata%3Dminimalmetadata",
>>>>>>> 31805008
      "RequestMethod": "POST",
      "RequestHeaders": {
        "Accept": "application/json",
        "Authorization": "Sanitized",
        "Content-Length": "33",
        "Content-Type": "application/json; odata=nometadata",
        "DataServiceVersion": "3.0",
<<<<<<< HEAD
        "traceparent": "00-ce6609151770fa439bf5a563c541f11b-42c890a95e0f7f41-00",
        "User-Agent": [
          "azsdk-net-Data.Tables/1.0.0-dev.20200728.1",
          "(.NET Core 4.6.29017.01; Microsoft Windows 10.0.18363 )"
        ],
        "x-ms-client-request-id": "0d9fe3f6c64567f79f48300c3cc81e11",
        "x-ms-date": "Tue, 28 Jul 2020 23:48:24 GMT",
=======
        "traceparent": "00-f126fdf58d01084fb6079895ca25fe9c-57e4086530a1694f-00",
        "User-Agent": [
          "azsdk-net-Data.Tables/1.0.0-dev.20200818.1",
          "(.NET Core 4.6.29130.01; Microsoft Windows 10.0.18363 )"
        ],
        "x-ms-client-request-id": "0d9fe3f6c64567f79f48300c3cc81e11",
        "x-ms-date": "Tue, 18 Aug 2020 23:41:37 GMT",
>>>>>>> 31805008
        "x-ms-return-client-request-id": "true",
        "x-ms-version": "2019-02-02"
      },
      "RequestBody": {
        "TableName": "testtabledwac9mdv"
      },
      "StatusCode": 201,
      "ResponseHeaders": {
        "Cache-Control": "no-cache",
<<<<<<< HEAD
        "Content-Type": "application/json; odata=fullmetadata; streaming=true; charset=utf-8",
        "Date": "Tue, 28 Jul 2020 23:48:23 GMT",
=======
        "Content-Type": "application/json; odata=minimalmetadata; streaming=true; charset=utf-8",
        "Date": "Tue, 18 Aug 2020 23:41:36 GMT",
>>>>>>> 31805008
        "Location": "https://chrissscratch.table.core.windows.net/Tables(\u0027testtabledwac9mdv\u0027)",
        "Server": [
          "Windows-Azure-Table/1.0",
          "Microsoft-HTTPAPI/2.0"
        ],
        "Transfer-Encoding": "chunked",
        "X-Content-Type-Options": "nosniff",
        "x-ms-client-request-id": "0d9fe3f6c64567f79f48300c3cc81e11",
<<<<<<< HEAD
        "x-ms-request-id": "24fbc0e2-0002-004d-5239-65020a000000",
=======
        "x-ms-request-id": "bc0618df-0002-006f-43b9-756c3c000000",
>>>>>>> 31805008
        "x-ms-version": "2019-02-02"
      },
      "ResponseBody": {
        "odata.metadata": "https://chrissscratch.table.core.windows.net/$metadata#Tables/@Element",
<<<<<<< HEAD
        "odata.type": "chrissscratch.Tables",
        "odata.id": "https://chrissscratch.table.core.windows.net/Tables(\u0027testtabledwac9mdv\u0027)",
        "odata.editLink": "Tables(\u0027testtabledwac9mdv\u0027)",
=======
>>>>>>> 31805008
        "TableName": "testtabledwac9mdv"
      }
    },
    {
<<<<<<< HEAD
      "RequestUri": "https://chrissscratch.table.core.windows.net/testtabledwac9mdv?$format=application%2Fjson%3Bodata%3Dfullmetadata",
=======
      "RequestUri": "https://chrissscratch.table.core.windows.net/testtabledwac9mdv?$format=application%2Fjson%3Bodata%3Dminimalmetadata",
>>>>>>> 31805008
      "RequestMethod": "POST",
      "RequestHeaders": {
        "Accept": "application/json",
        "Authorization": "Sanitized",
        "Content-Length": "614",
        "Content-Type": "application/json; odata=nometadata",
        "DataServiceVersion": "3.0",
<<<<<<< HEAD
        "traceparent": "00-912c0abf4d67aa458fca486b95c7a835-6e879b8d460ff948-00",
        "User-Agent": [
          "azsdk-net-Data.Tables/1.0.0-dev.20200728.1",
          "(.NET Core 4.6.29017.01; Microsoft Windows 10.0.18363 )"
        ],
        "x-ms-client-request-id": "0d071b69a913453eb175d57aa4428854",
        "x-ms-date": "Tue, 28 Jul 2020 23:48:24 GMT",
=======
        "traceparent": "00-2523f85d56a941479bf0caa2a7a32431-abe04a5582e79041-00",
        "User-Agent": [
          "azsdk-net-Data.Tables/1.0.0-dev.20200818.1",
          "(.NET Core 4.6.29130.01; Microsoft Windows 10.0.18363 )"
        ],
        "x-ms-client-request-id": "0d071b69a913453eb175d57aa4428854",
        "x-ms-date": "Tue, 18 Aug 2020 23:41:37 GMT",
>>>>>>> 31805008
        "x-ms-return-client-request-id": "true",
        "x-ms-version": "2019-02-02"
      },
      "RequestBody": {
        "PartitionKey": "somPartition",
        "RowKey": "01",
        "SomeStringProperty": "This is table entity number 01",
        "SomeDateProperty": "2020-01-01T01:02:00.0000000Z",
        "SomeDateProperty@odata.type": "Edm.DateTime",
        "SomeGuidProperty": "0d391d16-97f1-4b9a-be68-4cc871f90001",
        "SomeGuidProperty@odata.type": "Edm.Guid",
        "SomeBinaryProperty": "AQIDBAU=",
        "SomeBinaryProperty@odata.type": "Edm.Binary",
        "SomeInt64Property": "1",
        "SomeInt64Property@odata.type": "Edm.Int64",
        "SomeDoubleProperty0": 1,
        "SomeDoubleProperty0@odata.type": "Edm.Double",
        "SomeDoubleProperty1": 1.1000000000000001,
        "SomeDoubleProperty1@odata.type": "Edm.Double",
        "SomeIntProperty": 1
      },
      "StatusCode": 201,
      "ResponseHeaders": {
        "Cache-Control": "no-cache",
<<<<<<< HEAD
        "Content-Type": "application/json; odata=fullmetadata; streaming=true; charset=utf-8",
        "Date": "Tue, 28 Jul 2020 23:48:23 GMT",
        "ETag": "W/\u0022datetime\u00272020-07-28T23%3A48%3A24.0210356Z\u0027\u0022",
=======
        "Content-Type": "application/json; odata=minimalmetadata; streaming=true; charset=utf-8",
        "Date": "Tue, 18 Aug 2020 23:41:36 GMT",
        "ETag": "W/\u0022datetime\u00272020-08-18T23%3A41%3A37.567156Z\u0027\u0022",
>>>>>>> 31805008
        "Location": "https://chrissscratch.table.core.windows.net/testtabledwac9mdv(PartitionKey=\u0027somPartition\u0027,RowKey=\u002701\u0027)",
        "Server": [
          "Windows-Azure-Table/1.0",
          "Microsoft-HTTPAPI/2.0"
        ],
        "Transfer-Encoding": "chunked",
        "X-Content-Type-Options": "nosniff",
        "x-ms-client-request-id": "0d071b69a913453eb175d57aa4428854",
<<<<<<< HEAD
        "x-ms-request-id": "24fbc0e7-0002-004d-5639-65020a000000",
=======
        "x-ms-request-id": "bc0618e3-0002-006f-46b9-756c3c000000",
>>>>>>> 31805008
        "x-ms-version": "2019-02-02"
      },
      "ResponseBody": {
        "odata.metadata": "https://chrissscratch.table.core.windows.net/$metadata#testtabledwac9mdv/@Element",
<<<<<<< HEAD
        "odata.type": "chrissscratch.testtabledwac9mdv",
        "odata.id": "https://chrissscratch.table.core.windows.net/testtabledwac9mdv(PartitionKey=\u0027somPartition\u0027,RowKey=\u002701\u0027)",
        "odata.etag": "W/\u0022datetime\u00272020-07-28T23%3A48%3A24.0210356Z\u0027\u0022",
        "odata.editLink": "testtabledwac9mdv(PartitionKey=\u0027somPartition\u0027,RowKey=\u002701\u0027)",
        "PartitionKey": "somPartition",
        "RowKey": "01",
        "Timestamp@odata.type": "Edm.DateTime",
        "Timestamp": "2020-07-28T23:48:24.0210356Z",
=======
        "odata.etag": "W/\u0022datetime\u00272020-08-18T23%3A41%3A37.567156Z\u0027\u0022",
        "PartitionKey": "somPartition",
        "RowKey": "01",
        "Timestamp": "2020-08-18T23:41:37.567156Z",
>>>>>>> 31805008
        "SomeStringProperty": "This is table entity number 01",
        "SomeDateProperty@odata.type": "Edm.DateTime",
        "SomeDateProperty": "2020-01-01T01:02:00Z",
        "SomeGuidProperty@odata.type": "Edm.Guid",
        "SomeGuidProperty": "0d391d16-97f1-4b9a-be68-4cc871f90001",
        "SomeBinaryProperty@odata.type": "Edm.Binary",
        "SomeBinaryProperty": "AQIDBAU=",
        "SomeInt64Property@odata.type": "Edm.Int64",
        "SomeInt64Property": "1",
        "SomeDoubleProperty0": 1.0,
        "SomeDoubleProperty1": 1.1,
        "SomeIntProperty": 1
      }
    },
    {
      "RequestUri": "https://chrissscratch.table.core.windows.net/Tables(\u0027testtabledwac9mdv\u0027)",
      "RequestMethod": "DELETE",
      "RequestHeaders": {
        "Accept": "application/json",
        "Authorization": "Sanitized",
<<<<<<< HEAD
        "traceparent": "00-238e2b475a123946a578f1af70b021dc-e1f39f03ae1ee94b-00",
        "User-Agent": [
          "azsdk-net-Data.Tables/1.0.0-dev.20200728.1",
          "(.NET Core 4.6.29017.01; Microsoft Windows 10.0.18363 )"
        ],
        "x-ms-client-request-id": "3369034bd9fc4e0b7f219aaa067c6b04",
        "x-ms-date": "Tue, 28 Jul 2020 23:48:24 GMT",
=======
        "traceparent": "00-6c5e85f494d1cb4590e47846ed8947e0-9c4c47ba2db4ff42-00",
        "User-Agent": [
          "azsdk-net-Data.Tables/1.0.0-dev.20200818.1",
          "(.NET Core 4.6.29130.01; Microsoft Windows 10.0.18363 )"
        ],
        "x-ms-client-request-id": "3369034bd9fc4e0b7f219aaa067c6b04",
        "x-ms-date": "Tue, 18 Aug 2020 23:41:37 GMT",
>>>>>>> 31805008
        "x-ms-return-client-request-id": "true",
        "x-ms-version": "2019-02-02"
      },
      "RequestBody": null,
      "StatusCode": 204,
      "ResponseHeaders": {
        "Cache-Control": "no-cache",
        "Content-Length": "0",
<<<<<<< HEAD
        "Date": "Tue, 28 Jul 2020 23:48:23 GMT",
=======
        "Date": "Tue, 18 Aug 2020 23:41:37 GMT",
>>>>>>> 31805008
        "Server": [
          "Windows-Azure-Table/1.0",
          "Microsoft-HTTPAPI/2.0"
        ],
        "X-Content-Type-Options": "nosniff",
        "x-ms-client-request-id": "3369034bd9fc4e0b7f219aaa067c6b04",
<<<<<<< HEAD
        "x-ms-request-id": "24fbc0ed-0002-004d-5a39-65020a000000",
=======
        "x-ms-request-id": "bc0618ee-0002-006f-51b9-756c3c000000",
>>>>>>> 31805008
        "x-ms-version": "2019-02-02"
      },
      "ResponseBody": []
    }
  ],
  "Variables": {
    "RandomSeed": "904687787",
    "TABLES_PRIMARY_STORAGE_ACCOUNT_KEY": "",
    "TABLES_STORAGE_ACCOUNT_NAME": "chrissscratch"
  }
}<|MERGE_RESOLUTION|>--- conflicted
+++ resolved
@@ -1,11 +1,7 @@
 {
   "Entries": [
     {
-<<<<<<< HEAD
-      "RequestUri": "https://chrissscratch.table.core.windows.net/Tables?$format=application%2Fjson%3Bodata%3Dfullmetadata",
-=======
       "RequestUri": "https://chrissscratch.table.core.windows.net/Tables?$format=application%2Fjson%3Bodata%3Dminimalmetadata",
->>>>>>> 31805008
       "RequestMethod": "POST",
       "RequestHeaders": {
         "Accept": "application/json",
@@ -13,15 +9,6 @@
         "Content-Length": "33",
         "Content-Type": "application/json; odata=nometadata",
         "DataServiceVersion": "3.0",
-<<<<<<< HEAD
-        "traceparent": "00-ce6609151770fa439bf5a563c541f11b-42c890a95e0f7f41-00",
-        "User-Agent": [
-          "azsdk-net-Data.Tables/1.0.0-dev.20200728.1",
-          "(.NET Core 4.6.29017.01; Microsoft Windows 10.0.18363 )"
-        ],
-        "x-ms-client-request-id": "0d9fe3f6c64567f79f48300c3cc81e11",
-        "x-ms-date": "Tue, 28 Jul 2020 23:48:24 GMT",
-=======
         "traceparent": "00-f126fdf58d01084fb6079895ca25fe9c-57e4086530a1694f-00",
         "User-Agent": [
           "azsdk-net-Data.Tables/1.0.0-dev.20200818.1",
@@ -29,7 +16,6 @@
         ],
         "x-ms-client-request-id": "0d9fe3f6c64567f79f48300c3cc81e11",
         "x-ms-date": "Tue, 18 Aug 2020 23:41:37 GMT",
->>>>>>> 31805008
         "x-ms-return-client-request-id": "true",
         "x-ms-version": "2019-02-02"
       },
@@ -39,13 +25,8 @@
       "StatusCode": 201,
       "ResponseHeaders": {
         "Cache-Control": "no-cache",
-<<<<<<< HEAD
-        "Content-Type": "application/json; odata=fullmetadata; streaming=true; charset=utf-8",
-        "Date": "Tue, 28 Jul 2020 23:48:23 GMT",
-=======
         "Content-Type": "application/json; odata=minimalmetadata; streaming=true; charset=utf-8",
         "Date": "Tue, 18 Aug 2020 23:41:36 GMT",
->>>>>>> 31805008
         "Location": "https://chrissscratch.table.core.windows.net/Tables(\u0027testtabledwac9mdv\u0027)",
         "Server": [
           "Windows-Azure-Table/1.0",
@@ -54,30 +35,16 @@
         "Transfer-Encoding": "chunked",
         "X-Content-Type-Options": "nosniff",
         "x-ms-client-request-id": "0d9fe3f6c64567f79f48300c3cc81e11",
-<<<<<<< HEAD
-        "x-ms-request-id": "24fbc0e2-0002-004d-5239-65020a000000",
-=======
         "x-ms-request-id": "bc0618df-0002-006f-43b9-756c3c000000",
->>>>>>> 31805008
         "x-ms-version": "2019-02-02"
       },
       "ResponseBody": {
         "odata.metadata": "https://chrissscratch.table.core.windows.net/$metadata#Tables/@Element",
-<<<<<<< HEAD
-        "odata.type": "chrissscratch.Tables",
-        "odata.id": "https://chrissscratch.table.core.windows.net/Tables(\u0027testtabledwac9mdv\u0027)",
-        "odata.editLink": "Tables(\u0027testtabledwac9mdv\u0027)",
-=======
->>>>>>> 31805008
         "TableName": "testtabledwac9mdv"
       }
     },
     {
-<<<<<<< HEAD
-      "RequestUri": "https://chrissscratch.table.core.windows.net/testtabledwac9mdv?$format=application%2Fjson%3Bodata%3Dfullmetadata",
-=======
       "RequestUri": "https://chrissscratch.table.core.windows.net/testtabledwac9mdv?$format=application%2Fjson%3Bodata%3Dminimalmetadata",
->>>>>>> 31805008
       "RequestMethod": "POST",
       "RequestHeaders": {
         "Accept": "application/json",
@@ -85,15 +52,6 @@
         "Content-Length": "614",
         "Content-Type": "application/json; odata=nometadata",
         "DataServiceVersion": "3.0",
-<<<<<<< HEAD
-        "traceparent": "00-912c0abf4d67aa458fca486b95c7a835-6e879b8d460ff948-00",
-        "User-Agent": [
-          "azsdk-net-Data.Tables/1.0.0-dev.20200728.1",
-          "(.NET Core 4.6.29017.01; Microsoft Windows 10.0.18363 )"
-        ],
-        "x-ms-client-request-id": "0d071b69a913453eb175d57aa4428854",
-        "x-ms-date": "Tue, 28 Jul 2020 23:48:24 GMT",
-=======
         "traceparent": "00-2523f85d56a941479bf0caa2a7a32431-abe04a5582e79041-00",
         "User-Agent": [
           "azsdk-net-Data.Tables/1.0.0-dev.20200818.1",
@@ -101,7 +59,6 @@
         ],
         "x-ms-client-request-id": "0d071b69a913453eb175d57aa4428854",
         "x-ms-date": "Tue, 18 Aug 2020 23:41:37 GMT",
->>>>>>> 31805008
         "x-ms-return-client-request-id": "true",
         "x-ms-version": "2019-02-02"
       },
@@ -126,15 +83,9 @@
       "StatusCode": 201,
       "ResponseHeaders": {
         "Cache-Control": "no-cache",
-<<<<<<< HEAD
-        "Content-Type": "application/json; odata=fullmetadata; streaming=true; charset=utf-8",
-        "Date": "Tue, 28 Jul 2020 23:48:23 GMT",
-        "ETag": "W/\u0022datetime\u00272020-07-28T23%3A48%3A24.0210356Z\u0027\u0022",
-=======
         "Content-Type": "application/json; odata=minimalmetadata; streaming=true; charset=utf-8",
         "Date": "Tue, 18 Aug 2020 23:41:36 GMT",
         "ETag": "W/\u0022datetime\u00272020-08-18T23%3A41%3A37.567156Z\u0027\u0022",
->>>>>>> 31805008
         "Location": "https://chrissscratch.table.core.windows.net/testtabledwac9mdv(PartitionKey=\u0027somPartition\u0027,RowKey=\u002701\u0027)",
         "Server": [
           "Windows-Azure-Table/1.0",
@@ -143,30 +94,15 @@
         "Transfer-Encoding": "chunked",
         "X-Content-Type-Options": "nosniff",
         "x-ms-client-request-id": "0d071b69a913453eb175d57aa4428854",
-<<<<<<< HEAD
-        "x-ms-request-id": "24fbc0e7-0002-004d-5639-65020a000000",
-=======
         "x-ms-request-id": "bc0618e3-0002-006f-46b9-756c3c000000",
->>>>>>> 31805008
         "x-ms-version": "2019-02-02"
       },
       "ResponseBody": {
         "odata.metadata": "https://chrissscratch.table.core.windows.net/$metadata#testtabledwac9mdv/@Element",
-<<<<<<< HEAD
-        "odata.type": "chrissscratch.testtabledwac9mdv",
-        "odata.id": "https://chrissscratch.table.core.windows.net/testtabledwac9mdv(PartitionKey=\u0027somPartition\u0027,RowKey=\u002701\u0027)",
-        "odata.etag": "W/\u0022datetime\u00272020-07-28T23%3A48%3A24.0210356Z\u0027\u0022",
-        "odata.editLink": "testtabledwac9mdv(PartitionKey=\u0027somPartition\u0027,RowKey=\u002701\u0027)",
-        "PartitionKey": "somPartition",
-        "RowKey": "01",
-        "Timestamp@odata.type": "Edm.DateTime",
-        "Timestamp": "2020-07-28T23:48:24.0210356Z",
-=======
         "odata.etag": "W/\u0022datetime\u00272020-08-18T23%3A41%3A37.567156Z\u0027\u0022",
         "PartitionKey": "somPartition",
         "RowKey": "01",
         "Timestamp": "2020-08-18T23:41:37.567156Z",
->>>>>>> 31805008
         "SomeStringProperty": "This is table entity number 01",
         "SomeDateProperty@odata.type": "Edm.DateTime",
         "SomeDateProperty": "2020-01-01T01:02:00Z",
@@ -187,15 +123,6 @@
       "RequestHeaders": {
         "Accept": "application/json",
         "Authorization": "Sanitized",
-<<<<<<< HEAD
-        "traceparent": "00-238e2b475a123946a578f1af70b021dc-e1f39f03ae1ee94b-00",
-        "User-Agent": [
-          "azsdk-net-Data.Tables/1.0.0-dev.20200728.1",
-          "(.NET Core 4.6.29017.01; Microsoft Windows 10.0.18363 )"
-        ],
-        "x-ms-client-request-id": "3369034bd9fc4e0b7f219aaa067c6b04",
-        "x-ms-date": "Tue, 28 Jul 2020 23:48:24 GMT",
-=======
         "traceparent": "00-6c5e85f494d1cb4590e47846ed8947e0-9c4c47ba2db4ff42-00",
         "User-Agent": [
           "azsdk-net-Data.Tables/1.0.0-dev.20200818.1",
@@ -203,7 +130,6 @@
         ],
         "x-ms-client-request-id": "3369034bd9fc4e0b7f219aaa067c6b04",
         "x-ms-date": "Tue, 18 Aug 2020 23:41:37 GMT",
->>>>>>> 31805008
         "x-ms-return-client-request-id": "true",
         "x-ms-version": "2019-02-02"
       },
@@ -212,22 +138,14 @@
       "ResponseHeaders": {
         "Cache-Control": "no-cache",
         "Content-Length": "0",
-<<<<<<< HEAD
-        "Date": "Tue, 28 Jul 2020 23:48:23 GMT",
-=======
         "Date": "Tue, 18 Aug 2020 23:41:37 GMT",
->>>>>>> 31805008
         "Server": [
           "Windows-Azure-Table/1.0",
           "Microsoft-HTTPAPI/2.0"
         ],
         "X-Content-Type-Options": "nosniff",
         "x-ms-client-request-id": "3369034bd9fc4e0b7f219aaa067c6b04",
-<<<<<<< HEAD
-        "x-ms-request-id": "24fbc0ed-0002-004d-5a39-65020a000000",
-=======
         "x-ms-request-id": "bc0618ee-0002-006f-51b9-756c3c000000",
->>>>>>> 31805008
         "x-ms-version": "2019-02-02"
       },
       "ResponseBody": []
